/* SPDX-FileCopyrightText: 2023 Blender Authors
 *
 * SPDX-License-Identifier: GPL-2.0-or-later */

/** \file
 * \ingroup edinterface
 */

#include <algorithm>
#include <cmath>
#include <cstdlib>
#include <cstring>

#include "MEM_guardedalloc.h"

#include "DNA_screen_types.h"
#include "DNA_userdef_types.h"

#include "BLI_array.hh"
#include "BLI_dynstr.h"
#include "BLI_listbase.h"
#include "BLI_math_base.h"
#include "BLI_path_utils.hh"
#include "BLI_rect.h"
#include "BLI_string.h"
#include "BLI_string_ref.hh"
#include "BLI_utildefines.h"

#include "BLT_translation.hh"

#include "BKE_context.hh"
#include "BKE_global.hh"
#include "BKE_idprop.hh"
#include "BKE_lib_id.hh"
#include "BKE_path_templates.hh"
#include "BKE_screen.hh"

#include "RNA_access.hh"
#include "RNA_prototypes.hh"

#include "UI_interface.hh"

#include "ED_id_management.hh"

#include "WM_api.hh"
#include "WM_types.hh"

#include "fmt/format.h"
#include "interface_intern.hh"

using blender::StringRef;
using blender::StringRefNull;

/* Show an icon button after each RNA button to use to quickly set keyframes,
 * this is a way to display animation/driven/override status, see #54951. */
#define UI_PROP_DECORATE
/* Alternate draw mode where some buttons can use single icon width,
 * giving more room for the text at the expense of nicely aligned text. */
#define UI_PROP_SEP_ICON_WIDTH_EXCEPTION

/* -------------------------------------------------------------------- */
/** \name Structs and Defines
 * \{ */

#define UI_OPERATOR_ERROR_RET(_ot, _opname, return_statement) \
  if (ot == nullptr) { \
    ui_item_disabled(layout, _opname); \
    RNA_warning("'%s' unknown operator", _opname); \
    return_statement; \
  } \
  (void)0

#define UI_ITEM_PROP_SEP_DIVIDE 0.4f

/* uiLayoutRoot */

struct uiLayoutRoot {
  uiLayoutRoot *next, *prev;

  int type;
  wmOperatorCallContext opcontext;

  int emw, emh;
  int padding;

  uiMenuHandleFunc handlefunc;
  void *argv;

  const uiStyle *style;
  uiBlock *block;
  uiLayout *layout;
};

namespace blender::ui {
/* Item */

enum class ItemType : int8_t {
  Button,

  LayoutRow,
  LayoutPanelHeader,
  LayoutPanelBody,
  LayoutColumn,
  LayoutColumnFlow,
  LayoutRowFlow,
  LayoutGridFlow,
  LayoutBox,
  LayoutAbsolute,
  LayoutSplit,
  LayoutOverlap,
  LayoutRadial, /* AKA: menu pie. */

  LayoutRoot,
#if 0
  TemplateColumnFlow,
  TemplateSplit,
  TemplateBox,

  TemplateHeader,
  TemplateHeaderID,
#endif
};

enum class ItemInternalFlag : uint8_t {
  AutoFixedSize = 1 << 0,
  FixedSize = 1 << 1,

  BoxItem = 1 << 2, /* The item is "inside" a box item */
  PropSep = 1 << 3,
  InsidePropSep = 1 << 4,
  /* Show an icon button next to each property (to set keyframes, show status).
   * Enabled by default, depends on 'ItemInternalFlag::PropSep'. */
  PropDecorate = 1 << 5,
  PropDecorateNoPad = 1 << 6,
};
ENUM_OPERATORS(ItemInternalFlag, ItemInternalFlag::PropDecorateNoPad)

}  // namespace blender::ui

using uiItemType = blender::ui::ItemType;
using uiItemInternalFlag = blender::ui::ItemInternalFlag;

struct uiButtonItem : uiItem {
  uiBut *but;
};

struct uiLayoutItemFlow : public uiLayout {
  int number;
  int totcol;
};

struct uiLayoutItemGridFlow : public uiLayout {
  /* Extra parameters */
  bool row_major;    /* Fill first row first, instead of filling first column first. */
  bool even_columns; /* Same width for all columns. */
  bool even_rows;    /* Same height for all rows. */
  /**
   * - If positive, absolute fixed number of columns.
   * - If 0, fully automatic (based on available width).
   * - If negative, automatic but only generates number of columns/rows
   *   multiple of given (absolute) value.
   */
  int columns_len;

  /* Pure internal runtime storage. */
  int tot_items, tot_columns, tot_rows;
};

struct uiLayoutItemBx : public uiLayout {
  uiBut *roundbox;
};

struct uiLayoutItemPanelHeader : public uiLayout {
  PointerRNA open_prop_owner;
  char open_prop_name[64];
};

struct uiLayoutItemPanelBody : public uiLayout {};

struct uiLayoutItemSplit : public uiLayout {
  float percentage;
};

struct uiLayoutItemRoot : public uiLayout {};

/** \} */

/* -------------------------------------------------------------------- */
/** \name Item
 * \{ */

static StringRef ui_item_name_add_colon(StringRef name, char namestr[UI_MAX_NAME_STR])
{
  const int len = name.size();

  if (len != 0 && len + 1 < UI_MAX_NAME_STR) {
    memcpy(namestr, name.data(), len);
    namestr[len] = ':';
    namestr[len + 1] = '\0';
    return namestr;
  }

  return name;
}

static StringRefNull ui_item_name_add_colon(StringRefNull name, char namestr[UI_MAX_NAME_STR])
{
  const int len = name.size();

  if (len != 0 && len + 1 < UI_MAX_NAME_STR) {
    memcpy(namestr, name.data(), len);
    namestr[len] = ':';
    namestr[len + 1] = '\0';
    return namestr;
  }

  return name;
}

static int ui_item_fit(const int item,
                       const int pos,
                       const int all,
                       const int available,
                       const bool is_last,
                       const int alignment,
                       float *extra_pixel)
{
  /* available == 0 is unlimited */
  if (ELEM(0, available, all)) {
    return item;
  }

  if (all > available) {
    /* contents is bigger than available space */
    if (is_last) {
      return available - pos;
    }

    const float width = *extra_pixel + (item * available) / float(all);
    *extra_pixel = width - int(width);
    return int(width);
  }

  /* contents is smaller or equal to available space */
  if (alignment == UI_LAYOUT_ALIGN_EXPAND) {
    if (is_last) {
      return available - pos;
    }

    const float width = *extra_pixel + (item * available) / float(all);
    *extra_pixel = width - int(width);
    return int(width);
  }
  return item;
}

/* variable button size in which direction? */
#define UI_ITEM_VARY_X 1
#define UI_ITEM_VARY_Y 2

static int ui_layout_vary_direction(uiLayout *layout)
{
  return ((ELEM(layout->root_->type, UI_LAYOUT_HEADER, UI_LAYOUT_PIEMENU) ||
           (layout->alignment_ != UI_LAYOUT_ALIGN_EXPAND)) ?
              UI_ITEM_VARY_X :
              UI_ITEM_VARY_Y);
}

static bool ui_layout_variable_size(uiLayout *layout)
{
  /* Note that this code is probably a bit flaky, we'd probably want to know whether it's
   * variable in X and/or Y, etc. But for now it mimics previous one,
   * with addition of variable flag set for children of grid-flow layouts. */
  return ui_layout_vary_direction(layout) == UI_ITEM_VARY_X || layout->variable_size_;
}

/**
 * Factors to apply to #UI_UNIT_X when calculating button width.
 * This is used when the layout is a varying size, see #ui_layout_variable_size.
 */
struct uiTextIconPadFactor {
  float text;
  float icon;
  float icon_only;
};

/**
 * This adds over an icons width of padding even when no icon is used,
 * this is done because most buttons need additional space (drop-down chevron for example).
 * menus and labels use much smaller `text` values compared to this default.
 *
 * \note It may seem odd that the icon only adds 0.25, but taking margins into account it's fine,
 * except for #ui_text_pad_compact where a bit more margin is required.
 */
constexpr uiTextIconPadFactor ui_text_pad_default = {1.50f, 0.25f, 0.0f};

/** #ui_text_pad_default scaled down. */
constexpr uiTextIconPadFactor ui_text_pad_compact = {1.25f, 0.35f, 0.0f};

/** Least amount of padding not to clip the text or icon. */
constexpr uiTextIconPadFactor ui_text_pad_none = {0.25f, 1.50f, 0.0f};

/**
 * Estimated size of text + icon.
 */
static int ui_text_icon_width_ex(uiLayout *layout,
                                 const StringRef name,
                                 int icon,
                                 const uiTextIconPadFactor &pad_factor,
                                 const uiFontStyle *fstyle)
{
  const int unit_x = UI_UNIT_X * (layout->scale_[0] ? layout->scale_[0] : 1.0f);

  /* When there is no text, always behave as if this is an icon-only button
   * since it's not useful to return empty space. */
  if (icon && name.is_empty()) {
    return unit_x * (1.0f + pad_factor.icon_only);
  }

  if (ui_layout_variable_size(layout)) {
    if (!icon && name.is_empty()) {
      return unit_x * (1.0f + pad_factor.icon_only);
    }

    if (layout->alignment_ != UI_LAYOUT_ALIGN_EXPAND) {
      layout->flag_ |= uiItemInternalFlag::FixedSize;
    }

    float margin = pad_factor.text;
    if (icon) {
      margin += pad_factor.icon;
    }

    const float aspect = layout->root_->block->aspect;
    return UI_fontstyle_string_width_with_block_aspect(fstyle, name, aspect) +
           int(ceilf(unit_x * margin));
  }
  return unit_x * 10;
}

static int ui_text_icon_width(uiLayout *layout,
                              const StringRef name,
                              const int icon,
                              const bool compact)
{
  return ui_text_icon_width_ex(
      layout, name, icon, compact ? ui_text_pad_compact : ui_text_pad_default, UI_FSTYLE_WIDGET);
}

static void ui_item_size(const uiItem *item, int *r_w, int *r_h)
{
  if (item->type_ == uiItemType::Button) {
    const uiButtonItem *bitem = static_cast<const uiButtonItem *>(item);

    if (r_w) {
      *r_w = BLI_rctf_size_x(&bitem->but->rect);
    }
    if (r_h) {
      *r_h = BLI_rctf_size_y(&bitem->but->rect);
    }
  }
  else {
    const uiLayout *litem = static_cast<const uiLayout *>(item);

    if (r_w) {
      *r_w = litem->w_;
    }
    if (r_h) {
      *r_h = litem->h_;
    }
  }
}

static void ui_item_offset(const uiItem *item, int *r_x, int *r_y)
{
  if (item->type_ == uiItemType::Button) {
    const uiButtonItem *bitem = static_cast<const uiButtonItem *>(item);

    if (r_x) {
      *r_x = bitem->but->rect.xmin;
    }
    if (r_y) {
      *r_y = bitem->but->rect.ymin;
    }
  }
  else {
    if (r_x) {
      *r_x = 0;
    }
    if (r_y) {
      *r_y = 0;
    }
  }
}

static void ui_item_position(uiItem *item, const int x, const int y, const int w, const int h)
{
  if (item->type_ == uiItemType::Button) {
    uiButtonItem *bitem = static_cast<uiButtonItem *>(item);

    bitem->but->rect.xmin = x;
    bitem->but->rect.ymin = y;
    bitem->but->rect.xmax = x + w;
    bitem->but->rect.ymax = y + h;

    ui_but_update(bitem->but); /* For `strlen`. */
  }
  else {
    uiLayout *litem = static_cast<uiLayout *>(item);

    litem->x_ = x;
    litem->y_ = y + h;
    litem->w_ = w;
    litem->h_ = h;
  }
}

static void ui_item_move(uiItem *item, const int delta_xmin, const int delta_xmax)
{
  if (item->type_ == uiItemType::Button) {
    uiButtonItem *bitem = static_cast<uiButtonItem *>(item);

    bitem->but->rect.xmin += delta_xmin;
    bitem->but->rect.xmax += delta_xmax;

    ui_but_update(bitem->but); /* For `strlen`. */
  }
  else {
    uiLayout *litem = static_cast<uiLayout *>(item);

    if (delta_xmin > 0) {
      litem->x_ += delta_xmin;
    }
    else {
      litem->w_ += delta_xmax;
    }
  }
}

/** \} */

/* -------------------------------------------------------------------- */
/** \name Special RNA Items
 * \{ */

int uiLayoutGetLocalDir(const uiLayout *layout)
{
  switch (layout->type_) {
    case uiItemType::LayoutRow:
    case uiItemType::LayoutRoot:
    case uiItemType::LayoutOverlap:
    case uiItemType::LayoutPanelHeader:
    case uiItemType::LayoutGridFlow:
      return UI_LAYOUT_HORIZONTAL;
    case uiItemType::LayoutColumn:
    case uiItemType::LayoutColumnFlow:
    case uiItemType::LayoutSplit:
    case uiItemType::LayoutAbsolute:
    case uiItemType::LayoutBox:
    case uiItemType::LayoutPanelBody:
    default:
      return UI_LAYOUT_VERTICAL;
  }
}

static uiLayout *ui_item_local_sublayout(uiLayout *test, uiLayout *layout, bool align)
{
  uiLayout *sub;
  if (uiLayoutGetLocalDir(test) == UI_LAYOUT_HORIZONTAL) {
    sub = &layout->row(align);
  }
  else {
    sub = &layout->column(align);
  }

  sub->space_ = 0;
  return sub;
}

static void ui_layer_but_cb(bContext *C, void *arg_but, void *arg_index)
{
  wmWindow *win = CTX_wm_window(C);
  uiBut *but = static_cast<uiBut *>(arg_but);
  PointerRNA *ptr = &but->rnapoin;
  PropertyRNA *prop = but->rnaprop;
  const int index = POINTER_AS_INT(arg_index);
  const bool shift = win->eventstate->modifier & KM_SHIFT;
  const int len = RNA_property_array_length(ptr, prop);

  if (!shift) {
    BLI_assert(index < len);
    blender::Array<bool, RNA_STACK_ARRAY> value_array(len);
    value_array.fill(false);
    value_array[index] = true;

    RNA_property_boolean_set_array(ptr, prop, value_array.data());

    RNA_property_update(C, ptr, prop);

    for (const std::unique_ptr<uiBut> &cbut : but->block->buttons) {
      ui_but_update(cbut.get());
    }
  }
}

/* create buttons for an item with an RNA array */
static void ui_item_array(uiLayout *layout,
                          uiBlock *block,
                          const StringRef name,
                          int icon,
                          PointerRNA *ptr,
                          PropertyRNA *prop,
                          const int len,
                          int x,
                          const int y,
                          int w,
                          const int /*h*/,
                          const bool expand,
                          const bool slider,
                          const int toggle,
                          const bool icon_only,
                          const bool compact,
                          const bool show_text)
{
  const uiStyle *style = layout->root_->style;

  /* retrieve type and subtype */
  const PropertyType type = RNA_property_type(prop);
  const PropertySubType subtype = RNA_property_subtype(prop);

  uiLayout *sub = ui_item_local_sublayout(layout, layout, true);
  UI_block_layout_set_current(block, sub);

  /* create label */
  if (!name.is_empty() && show_text) {
    uiDefBut(block, UI_BTYPE_LABEL, 0, name, 0, 0, w, UI_UNIT_Y, nullptr, 0.0, 0.0, "");
  }

  /* create buttons */
  if (type == PROP_BOOLEAN && ELEM(subtype, PROP_LAYER, PROP_LAYER_MEMBER)) {
    /* special check for layer layout */
    const int cols = (len >= 20) ? 2 : 1;
    const int colbuts = len / (2 * cols);
    uint layer_used = 0;
    uint layer_active = 0;

    UI_block_layout_set_current(block, &layout->absolute(false));

    const int butw = UI_UNIT_X * 0.75;
    const int buth = UI_UNIT_X * 0.75;

    for (int b = 0; b < cols; b++) {
      UI_block_align_begin(block);

      for (int a = 0; a < colbuts; a++) {
        const int layer_num = a + b * colbuts;
        const uint layer_flag = (1u << layer_num);

        if (layer_used & layer_flag) {
          if (layer_active & layer_flag) {
            icon = ICON_LAYER_ACTIVE;
          }
          else {
            icon = ICON_LAYER_USED;
          }
        }
        else {
          icon = ICON_BLANK1;
        }

        uiBut *but = uiDefAutoButR(
            block, ptr, prop, layer_num, "", icon, x + butw * a, y + buth, butw, buth);
        if (subtype == PROP_LAYER_MEMBER) {
          UI_but_func_set(but, ui_layer_but_cb, but, POINTER_FROM_INT(layer_num));
        }
      }
      for (int a = 0; a < colbuts; a++) {
        const int layer_num = a + len / 2 + b * colbuts;
        const uint layer_flag = (1u << layer_num);

        if (layer_used & layer_flag) {
          if (layer_active & layer_flag) {
            icon = ICON_LAYER_ACTIVE;
          }
          else {
            icon = ICON_LAYER_USED;
          }
        }
        else {
          icon = ICON_BLANK1;
        }

        uiBut *but = uiDefAutoButR(
            block, ptr, prop, layer_num, "", icon, x + butw * a, y, butw, buth);
        if (subtype == PROP_LAYER_MEMBER) {
          UI_but_func_set(but, ui_layer_but_cb, but, POINTER_FROM_INT(layer_num));
        }
      }
      UI_block_align_end(block);

      x += colbuts * butw + style->buttonspacex;
    }
  }
  else if (subtype == PROP_MATRIX) {
    int totdim, dim_size[3]; /* 3 == RNA_MAX_ARRAY_DIMENSION */
    int row, col;

    UI_block_layout_set_current(block, &layout->absolute(true));

    totdim = RNA_property_array_dimension(ptr, prop, dim_size);
    if (totdim != 2) {
      /* Only 2D matrices supported in UI so far. */
      return;
    }

    w /= dim_size[0];
    // h /= dim_size[1]; /* UNUSED */

    for (int a = 0; a < len; a++) {
      col = a % dim_size[0];
      row = a / dim_size[0];

      uiBut *but = uiDefAutoButR(block,
                                 ptr,
                                 prop,
                                 a,
                                 "",
                                 ICON_NONE,
                                 x + w * col,
                                 y + (dim_size[1] * UI_UNIT_Y) - (row * UI_UNIT_Y),
                                 w,
                                 UI_UNIT_Y);
      if (slider && but->type == UI_BTYPE_NUM) {
        uiButNumber *number_but = (uiButNumber *)but;
        const float step_size = number_but->step_size;
        const float precision = number_but->precision;
        but = ui_but_change_type(but, UI_BTYPE_NUM_SLIDER);
        uiButNumberSlider *slider_but = reinterpret_cast<uiButNumberSlider *>(but);
        slider_but->step_size = step_size;
        slider_but->precision = precision;
      }
    }
  }
  else if (subtype == PROP_DIRECTION && !expand) {
    uiDefButR_prop(block,
                   UI_BTYPE_UNITVEC,
                   0,
                   name,
                   x,
                   y,
                   UI_UNIT_X * 3,
                   UI_UNIT_Y * 3,
                   ptr,
                   prop,
                   -1,
                   0,
                   0,
                   std::nullopt);
  }
  else {
    /* NOTE: this block of code is a bit arbitrary and has just been made
     * to work with common cases, but may need to be re-worked */

    /* special case, boolean array in a menu, this could be used in a more generic way too */
    if (ELEM(subtype, PROP_COLOR, PROP_COLOR_GAMMA) && !expand && ELEM(len, 3, 4)) {
      uiDefAutoButR(block, ptr, prop, -1, "", ICON_NONE, 0, 0, w, UI_UNIT_Y);
    }
    else {
      /* Even if 'expand' is false, we expand anyway. */

      /* Layout for known array sub-types. */
      char str[3] = {'\0'};

      if (!icon_only && show_text) {
        if (type != PROP_BOOLEAN) {
          str[1] = ':';
        }
      }

      /* Show check-boxes for rna on a non-emboss block (menu for eg). */
      bool *boolarr = nullptr;
      if (type == PROP_BOOLEAN && ELEM(layout->root_->block->emboss,
                                       blender::ui::EmbossType::None,
                                       blender::ui::EmbossType::Pulldown))
      {
        boolarr = MEM_calloc_arrayN<bool>(len, __func__);
        RNA_property_boolean_get_array(ptr, prop, boolarr);
      }

      const char *str_buf = show_text ? str : "";
      for (int a = 0; a < len; a++) {
        if (!icon_only && show_text) {
          str[0] = RNA_property_array_item_char(prop, a);
        }
        if (boolarr) {
          icon = boolarr[a] ? ICON_CHECKBOX_HLT : ICON_CHECKBOX_DEHLT;
        }

        const int width_item = ((compact && type == PROP_BOOLEAN) ?
                                    min_ii(w, ui_text_icon_width(layout, str_buf, icon, false)) :
                                    w);

        uiBut *but = uiDefAutoButR(
            block, ptr, prop, a, str_buf, icon, 0, 0, width_item, UI_UNIT_Y);
        if (slider && but->type == UI_BTYPE_NUM) {
          uiButNumber *number_but = (uiButNumber *)but;
          const float step_size = number_but->step_size;
          const float precision = number_but->precision;
          but = ui_but_change_type(but, UI_BTYPE_NUM_SLIDER);
          uiButNumberSlider *slider_but = reinterpret_cast<uiButNumberSlider *>(but);
          slider_but->step_size = step_size;
          slider_but->precision = precision;
        }
        if ((toggle == 1) && but->type == UI_BTYPE_CHECKBOX) {
          but->type = UI_BTYPE_TOGGLE;
        }
        if ((a == 0) && (subtype == PROP_AXISANGLE)) {
          UI_but_unit_type_set(but, PROP_UNIT_ROTATION);
        }
      }

      if (boolarr) {
        MEM_freeN(boolarr);
      }
    }
  }

  UI_block_layout_set_current(block, layout);
}

static void ui_item_enum_expand_handle(bContext *C, void *arg1, void *arg2)
{
  wmWindow *win = CTX_wm_window(C);

  if ((win->eventstate->modifier & KM_SHIFT) == 0) {
    uiBut *but = (uiBut *)arg1;
    const int enum_value = POINTER_AS_INT(arg2);

    int current_value = RNA_property_enum_get(&but->rnapoin, but->rnaprop);
    if (!(current_value & enum_value)) {
      current_value = enum_value;
    }
    else {
      current_value &= enum_value;
    }
    RNA_property_enum_set(&but->rnapoin, but->rnaprop, current_value);
  }
}

/**
 * Draw a single enum button, a utility for #ui_item_enum_expand_exec
 */
static void ui_item_enum_expand_elem_exec(uiLayout *layout,
                                          uiBlock *block,
                                          PointerRNA *ptr,
                                          PropertyRNA *prop,
                                          const std::optional<StringRef> uiname,
                                          const int h,
                                          const eButType but_type,
                                          const bool icon_only,
                                          const EnumPropertyItem *item,
                                          const bool is_first)
{
  const char *name = (!uiname || !uiname->is_empty()) ? item->name : "";
  const int icon = item->icon;
  const int value = item->value;
  const int itemw = ui_text_icon_width(block->curlayout, icon_only ? "" : name, icon, false);

  uiBut *but;
  if (icon && name[0] && !icon_only) {
    but = uiDefIconTextButR_prop(
        block, but_type, 0, icon, name, 0, 0, itemw, h, ptr, prop, -1, 0, value, std::nullopt);
  }
  else if (icon) {
    const int w = (is_first) ? itemw : ceilf(itemw - U.pixelsize);
    but = uiDefIconButR_prop(
        block, but_type, 0, icon, 0, 0, w, h, ptr, prop, -1, 0, value, std::nullopt);
  }
  else {
    but = uiDefButR_prop(
        block, but_type, 0, name, 0, 0, itemw, h, ptr, prop, -1, 0, value, std::nullopt);
  }

  if (RNA_property_flag(prop) & PROP_ENUM_FLAG) {
    /* If this is set, assert since we're clobbering someone else's callback. */
    /* Buttons get their block's func by default, so we cannot assert in that case either. */
    BLI_assert(ELEM(but->func, nullptr, block->func));
    UI_but_func_set(but, ui_item_enum_expand_handle, but, POINTER_FROM_INT(value));
  }

  if (uiLayoutGetLocalDir(layout) != UI_LAYOUT_HORIZONTAL) {
    but->drawflag |= UI_BUT_TEXT_LEFT;
  }

  /* Allow quick, inaccurate swipe motions to switch tabs
   * (no need to keep cursor over them). */
  if (but_type == UI_BTYPE_TAB) {
    but->flag |= UI_BUT_DRAG_LOCK;
  }
}

static void ui_item_enum_expand_exec(uiLayout *layout,
                                     uiBlock *block,
                                     PointerRNA *ptr,
                                     PropertyRNA *prop,
                                     const std::optional<StringRef> uiname,
                                     const int h,
                                     const eButType but_type,
                                     const bool icon_only)
{
  /* XXX: The way this function currently handles uiname parameter
   * is insane and inconsistent with general UI API:
   *
   * - uiname is the *enum property* label.
   * - when it is nullptr or empty, we do not draw *enum items* labels,
   *   this doubles the icon_only parameter.
   * - we *never* draw (i.e. really use) the enum label uiname, it is just used as a mere flag!
   *
   * Unfortunately, fixing this implies an API "soft break", so better to defer it for later... :/
   * - mont29
   */

  BLI_assert(RNA_property_type(prop) == PROP_ENUM);

  const bool radial = (layout->root_->type == UI_LAYOUT_PIEMENU);

  bool free;
  const EnumPropertyItem *item_array;
  if (radial) {
    RNA_property_enum_items_gettexted_all(
        static_cast<bContext *>(block->evil_C), ptr, prop, &item_array, nullptr, &free);
  }
  else {
    RNA_property_enum_items_gettexted(
        static_cast<bContext *>(block->evil_C), ptr, prop, &item_array, nullptr, &free);
  }

  /* We don't want nested rows, cols in menus. */
  uiLayout *layout_radial = nullptr;
  if (radial) {
    if (layout->root_->layout == layout) {
      layout_radial = &layout->menu_pie();
      UI_block_layout_set_current(block, layout_radial);
    }
    else {
      if (layout->type_ == uiItemType::LayoutRadial) {
        layout_radial = layout;
      }
      UI_block_layout_set_current(block, layout);
    }
  }
  else if (ELEM(layout->type_, uiItemType::LayoutGridFlow, uiItemType::LayoutColumnFlow) ||
           layout->root_->type == UI_LAYOUT_MENU)
  {
    UI_block_layout_set_current(block, layout);
  }
  else {
    UI_block_layout_set_current(block, ui_item_local_sublayout(layout, layout, true));
  }

  for (const EnumPropertyItem *item = item_array; item->identifier; item++) {
    const bool is_first = item == item_array;

    if (!item->identifier[0]) {
      const EnumPropertyItem *next_item = item + 1;

      /* Separate items, potentially with a label. */
      if (next_item->identifier) {
        /* Item without identifier but with name:
         * Add group label for the following items. */
        if (item->name) {
          if (!is_first) {
            block->curlayout->separator();
          }
          block->curlayout->label(item->name, item->icon);
        }
        else if (radial && layout_radial) {
          layout_radial->separator();
        }
        else {
          block->curlayout->separator();
        }
      }
      continue;
    }

    ui_item_enum_expand_elem_exec(
        layout, block, ptr, prop, uiname, h, but_type, icon_only, item, is_first);
  }

  UI_block_layout_set_current(block, layout);

  if (free) {
    MEM_freeN(item_array);
  }
}
static void ui_item_enum_expand(uiLayout *layout,
                                uiBlock *block,
                                PointerRNA *ptr,
                                PropertyRNA *prop,
                                const std::optional<StringRef> uiname,
                                const int h,
                                const bool icon_only)
{
  ui_item_enum_expand_exec(layout, block, ptr, prop, uiname, h, UI_BTYPE_ROW, icon_only);
}
static void ui_item_enum_expand_tabs(uiLayout *layout,
                                     bContext *C,
                                     uiBlock *block,
                                     PointerRNA *ptr,
                                     PropertyRNA *prop,
                                     PointerRNA *ptr_highlight,
                                     PropertyRNA *prop_highlight,
                                     const std::optional<StringRef> uiname,
                                     const int h,
                                     const bool icon_only)
{
  const int start_size = block->buttons.size();

  ui_item_enum_expand_exec(layout, block, ptr, prop, uiname, h, UI_BTYPE_TAB, icon_only);

  if (block->buttons.is_empty()) {
    return;
  }

  BLI_assert(start_size != block->buttons.size());

  for (int i = start_size; i < block->buttons.size(); i++) {
    uiBut *tab = block->buttons[i].get();
    UI_but_drawflag_enable(tab, ui_but_align_opposite_to_area_align_get(CTX_wm_region(C)));
    if (icon_only) {
      UI_but_drawflag_enable(tab, UI_BUT_HAS_QUICK_TOOLTIP);
    }
  }

  const bool use_custom_highlight = (prop_highlight != nullptr);

  if (use_custom_highlight) {
    const int highlight_array_len = RNA_property_array_length(ptr_highlight, prop_highlight);
    blender::Array<bool, 64> highlight_array(highlight_array_len);
    RNA_property_boolean_get_array(ptr_highlight, prop_highlight, highlight_array.data());
    const int end = std::min<int>(start_size + highlight_array_len, block->buttons.size());
    for (int i = start_size; i < end; i++) {
      uiBut *tab_but = block->buttons[i].get();
      SET_FLAG_FROM_TEST(tab_but->flag, !highlight_array[i], UI_BUT_INACTIVE);
    }
  }
}

/* callback for keymap item change button */
static void ui_keymap_but_cb(bContext * /*C*/, void *but_v, void * /*key_v*/)
{
  uiBut *but = static_cast<uiBut *>(but_v);
  BLI_assert(but->type == UI_BTYPE_HOTKEY_EVENT);
  const uiButHotkeyEvent *hotkey_but = (uiButHotkeyEvent *)but;

  RNA_int_set(
      &but->rnapoin, "shift", (hotkey_but->modifier_key & KM_SHIFT) ? KM_MOD_HELD : KM_NOTHING);
  RNA_int_set(
      &but->rnapoin, "ctrl", (hotkey_but->modifier_key & KM_CTRL) ? KM_MOD_HELD : KM_NOTHING);
  RNA_int_set(
      &but->rnapoin, "alt", (hotkey_but->modifier_key & KM_ALT) ? KM_MOD_HELD : KM_NOTHING);
  RNA_int_set(
      &but->rnapoin, "oskey", (hotkey_but->modifier_key & KM_OSKEY) ? KM_MOD_HELD : KM_NOTHING);
  RNA_int_set(
      &but->rnapoin, "hyper", (hotkey_but->modifier_key & KM_HYPER) ? KM_MOD_HELD : KM_NOTHING);
}

/**
 * Create label + button for RNA property
 *
 * \param w_hint: For varying width layout, this becomes the label width.
 *                Otherwise it's used to fit both items into it.
 */
static uiBut *ui_item_with_label(uiLayout *layout,
                                 uiBlock *block,
                                 const StringRef name,
                                 const int icon,
                                 PointerRNA *ptr,
                                 PropertyRNA *prop,
                                 const int index,
                                 const int x,
                                 const int y,
                                 const int w_hint,
                                 const int h,
                                 const int flag)
{
  uiLayout *sub = layout;
  int prop_but_width = w_hint;
#ifdef UI_PROP_DECORATE
  uiLayout *layout_prop_decorate = nullptr;
  const bool use_prop_sep = bool(layout->flag_ & uiItemInternalFlag::PropSep);
  const bool use_prop_decorate = use_prop_sep &&
                                 bool(layout->flag_ & uiItemInternalFlag::PropDecorate) &&
                                 !bool(layout->flag_ & uiItemInternalFlag::PropDecorateNoPad);
#endif

  const bool is_keymapitem_ptr = RNA_struct_is_a(ptr->type, &RNA_KeyMapItem);
  if ((flag & UI_ITEM_R_FULL_EVENT) && !is_keymapitem_ptr) {
    RNA_warning("Data is not a keymap item struct: %s. Ignoring 'full_event' option.",
                RNA_struct_identifier(ptr->type));
  }

  UI_block_layout_set_current(block, layout);

  /* Only add new row if more than 1 item will be added. */
  if (!name.is_empty()
#ifdef UI_PROP_DECORATE
      || use_prop_decorate
#endif
  )
  {
    /* Also avoid setting 'align' if possible. Set the space to zero instead as aligning a large
     * number of labels can end up aligning thousands of buttons when displaying key-map search (a
     * heavy operation), see: #78636. */
    sub = &layout->row(layout->align_);
    sub->space_ = 0;
  }

  if (!name.is_empty()) {
#ifdef UI_PROP_DECORATE
    if (use_prop_sep) {
      layout_prop_decorate = uiItemL_respect_property_split(layout, name, ICON_NONE);
    }
    else
#endif
    {
      int w_label;
      if (ui_layout_variable_size(layout)) {
        /* In this case, a pure label without additional padding.
         * Use a default width for property button(s). */
        prop_but_width = UI_UNIT_X * 5;
        w_label = ui_text_icon_width_ex(
            layout, name, ICON_NONE, ui_text_pad_none, UI_FSTYLE_WIDGET);
      }
      else {
        w_label = w_hint / 3;
      }
      uiDefBut(block, UI_BTYPE_LABEL, 0, name, x, y, w_label, h, nullptr, 0.0, 0.0, "");
    }
  }

  const PropertyType type = RNA_property_type(prop);
  const PropertySubType subtype = RNA_property_subtype(prop);

  uiBut *but;
  if (ELEM(subtype, PROP_FILEPATH, PROP_DIRPATH)) {
    UI_block_layout_set_current(block, &sub->row(true));
    but = uiDefAutoButR(block, ptr, prop, index, "", icon, x, y, prop_but_width - UI_UNIT_X, h);

    if (but != nullptr) {
      if (ELEM(subtype, PROP_FILEPATH, PROP_DIRPATH)) {
        if ((RNA_property_flag(prop) & PROP_PATH_SUPPORTS_BLEND_RELATIVE) == 0) {
          if (BLI_path_is_rel(but->drawstr.c_str())) {
            UI_but_flag_enable(but, UI_BUT_REDALERT);
          }
        }
      }
    }

    /* #BUTTONS_OT_file_browse calls #UI_context_active_but_prop_get_filebrowser. */
    uiDefIconButO(block,
                  UI_BTYPE_BUT,
                  subtype == PROP_DIRPATH ? "BUTTONS_OT_directory_browse" :
                                            "BUTTONS_OT_file_browse",
                  WM_OP_INVOKE_DEFAULT,
                  ICON_FILEBROWSER,
                  x,
                  y,
                  UI_UNIT_X,
                  h,
                  std::nullopt);
  }
  else if (flag & UI_ITEM_R_EVENT) {
    but = uiDefButR_prop(block,
                         UI_BTYPE_KEY_EVENT,
                         0,
                         name,
                         x,
                         y,
                         prop_but_width,
                         h,
                         ptr,
                         prop,
                         index,
                         0,
                         0,
                         std::nullopt);
  }
  else if ((flag & UI_ITEM_R_FULL_EVENT) && is_keymapitem_ptr) {
    std::string kmi_str =
        WM_keymap_item_to_string(static_cast<const wmKeyMapItem *>(ptr->data), false).value_or("");

    but = uiDefButR_prop(block,
                         UI_BTYPE_HOTKEY_EVENT,
                         0,
                         kmi_str,
                         x,
                         y,
                         prop_but_width,
                         h,
                         ptr,
                         prop,
                         0,
                         0,
                         0,
                         std::nullopt);
    UI_but_func_set(but, ui_keymap_but_cb, but, nullptr);
  }
  else {
    const std::optional<StringRefNull> str = (type == PROP_ENUM && !(flag & UI_ITEM_R_ICON_ONLY)) ?
                                                 std::nullopt :
                                                 std::make_optional<StringRefNull>("");
    but = uiDefAutoButR(block, ptr, prop, index, str, icon, x, y, prop_but_width, h);
  }

  /* Highlight in red on path template validity errors. */
  if (but != nullptr && ELEM(but->type, UI_BTYPE_TEXT)) {
    /* We include PROP_NONE here because some plain string properties are used
     * as parts of paths. For example, the sub-paths in the compositor's File
     * Output node. */
    if (ELEM(subtype, PROP_FILEPATH, PROP_DIRPATH, PROP_NONE)) {
      if ((RNA_property_flag(prop) & PROP_PATH_SUPPORTS_TEMPLATES) != 0) {
        const std::string path = RNA_property_string_get(ptr, prop);
        if (!BKE_validate_template_syntax(path.c_str()).is_empty()) {
          UI_but_flag_enable(but, UI_BUT_REDALERT);
        }
      }
    }
  }

  if (flag & UI_ITEM_R_IMMEDIATE) {
    UI_but_flag_enable(but, UI_BUT_ACTIVATE_ON_INIT);
  }

#ifdef UI_PROP_DECORATE
  /* Only for alignment. */
  if (use_prop_decorate) { /* Note that sep flag may have been unset meanwhile. */
    (layout_prop_decorate ? layout_prop_decorate : sub)->label(nullptr, ICON_BLANK1);
  }
#endif /* UI_PROP_DECORATE */

  UI_block_layout_set_current(block, layout);
  return but;
}

void UI_context_active_but_prop_get_filebrowser(const bContext *C,
                                                PointerRNA *r_ptr,
                                                PropertyRNA **r_prop,
                                                bool *r_is_undo,
                                                bool *r_is_userdef)
{
  ARegion *region = CTX_wm_region_popup(C) ? CTX_wm_region_popup(C) : CTX_wm_region(C);
  uiBut *prevbut = nullptr;

  *r_ptr = {};
  *r_prop = nullptr;
  *r_is_undo = false;
  *r_is_userdef = false;

  if (!region) {
    return;
  }

  LISTBASE_FOREACH (uiBlock *, block, &region->runtime->uiblocks) {
    for (const std::unique_ptr<uiBut> &but : block->buttons) {
      if (but && but->rnapoin.data) {
        if (RNA_property_type(but->rnaprop) == PROP_STRING) {
          prevbut = but.get();
        }
      }
      /* find the button before the active one */
      if ((but->flag & UI_BUT_LAST_ACTIVE) && prevbut) {
        *r_ptr = prevbut->rnapoin;
        *r_prop = prevbut->rnaprop;
        *r_is_undo = (prevbut->flag & UI_BUT_UNDO) != 0;
        *r_is_userdef = UI_but_is_userdef(prevbut);
        return;
      }
    }
  }
}

/** \} */

/* -------------------------------------------------------------------- */
/** \name Button Items
 * \{ */

/**
 * Update a buttons tip with an enum's description if possible.
 */
static void ui_but_tip_from_enum_item(uiBut *but, const EnumPropertyItem *item)
{
  if (but->tip == nullptr || but->tip[0] == '\0') {
    if (item->description && item->description[0] &&
        !(but->optype && but->optype->get_description))
    {
      but->tip = item->description;
    }
  }
}

/* disabled item */
static void ui_item_disabled(uiLayout *layout, const char *name)
{
  uiBlock *block = layout->root_->block;

  UI_block_layout_set_current(block, layout);

  if (!name) {
    name = "";
  }

  const int w = ui_text_icon_width(layout, name, 0, false);

  uiBut *but = uiDefBut(block, UI_BTYPE_LABEL, 0, name, 0, 0, w, UI_UNIT_Y, nullptr, 0.0, 0.0, "");
  UI_but_disable(but, "");
}

/**
 * Operator Item
 * \param r_opptr: Optional, initialize with operator properties when not nullptr.
 * Will always be written to even in the case of errors.
 */
static uiBut *uiItemFullO_ptr_ex(uiLayout *layout,
                                 wmOperatorType *ot,
                                 std::optional<StringRef> name,
                                 int icon,
                                 IDProperty *properties,
                                 const wmOperatorCallContext context,
                                 const eUI_Item_Flag flag,
                                 PointerRNA *r_opptr)
{
  /* Take care to fill 'r_opptr' whatever happens. */
  uiBlock *block = layout->root_->block;

  std::string operator_name;
  if (!name) {
    if (ot && ot->srna && (flag & UI_ITEM_R_ICON_ONLY) == 0) {
      operator_name = WM_operatortype_name(ot, nullptr);
      name = operator_name.c_str();
    }
    else {
      name = "";
    }
  }

  if (layout->root_->type == UI_LAYOUT_MENU && !icon) {
    icon = ICON_BLANK1;
  }

  UI_block_layout_set_current(block, layout);
  ui_block_new_button_group(block, uiButtonGroupFlag(0));

  const int w = ui_text_icon_width(layout, *name, icon, false);

  const blender::ui::EmbossType prev_emboss = layout->emboss_;
  if (flag & UI_ITEM_R_NO_BG) {
    layout->emboss_ = blender::ui::EmbossType::NoneOrStatus;
  }

  /* create the button */
  uiBut *but;
  if (icon) {
    if (!name->is_empty()) {
      but = uiDefIconTextButO_ptr(
          block, UI_BTYPE_BUT, ot, context, icon, *name, 0, 0, w, UI_UNIT_Y, std::nullopt);
    }
    else {
      but = uiDefIconButO_ptr(
          block, UI_BTYPE_BUT, ot, context, icon, 0, 0, w, UI_UNIT_Y, std::nullopt);
    }
  }
  else {
    but = uiDefButO_ptr(block, UI_BTYPE_BUT, ot, context, *name, 0, 0, w, UI_UNIT_Y, std::nullopt);
  }

  BLI_assert(but->optype != nullptr);

  if (flag & UI_ITEM_R_NO_BG) {
    layout->emboss_ = prev_emboss;
  }

  if (flag & UI_ITEM_O_DEPRESS) {
    but->flag |= UI_SELECT_DRAW;
  }

  if (flag & UI_ITEM_R_ICON_ONLY) {
    UI_but_drawflag_disable(but, UI_BUT_ICON_LEFT);
  }

  if (layout->redalert_) {
    UI_but_flag_enable(but, UI_BUT_REDALERT);
  }

  if (layout->active_default_) {
    UI_but_flag_enable(but, UI_BUT_ACTIVE_DEFAULT);
  }

  /* assign properties */
  if (properties || r_opptr) {
    PointerRNA *opptr = UI_but_operator_ptr_ensure(but);
    if (properties) {
      opptr->data = properties;
    }
    else {
      opptr->data = blender::bke::idprop::create_group("wmOperatorProperties").release();
    }
    if (r_opptr) {
      *r_opptr = *opptr;
    }
  }

  return but;
}

static void ui_item_menu_hold(bContext *C, ARegion *butregion, uiBut *but)
{
  uiPopupMenu *pup = UI_popup_menu_begin(C, "", ICON_NONE);
  uiLayout *layout = UI_popup_menu_layout(pup);
  uiBlock *block = layout->root_->block;
  UI_popup_menu_but_set(pup, butregion, but);

  block->flag |= UI_BLOCK_POPUP_HOLD;

  char direction = UI_DIR_DOWN;
  if (but->drawstr.empty()) {
    switch (RGN_ALIGN_ENUM_FROM_MASK(butregion->alignment)) {
      case RGN_ALIGN_LEFT:
        direction = UI_DIR_RIGHT;
        break;
      case RGN_ALIGN_RIGHT:
        direction = UI_DIR_LEFT;
        break;
      case RGN_ALIGN_BOTTOM:
        direction = UI_DIR_UP;
        break;
      default:
        direction = UI_DIR_DOWN;
        break;
    }
  }
  UI_block_direction_set(block, direction);

  const char *menu_id = static_cast<const char *>(but->hold_argN);
  MenuType *mt = WM_menutype_find(menu_id, true);
  if (mt) {
    uiLayoutSetContextFromBut(layout, but);
    UI_menutype_draw(C, mt, layout);
  }
  else {
    layout->label(RPT_("Menu Missing:"), ICON_NONE);
    layout->label(menu_id, ICON_NONE);
  }
  UI_popup_menu_end(C, pup);
}

void uiItemFullO_ptr(uiLayout *layout,
                     wmOperatorType *ot,
                     std::optional<StringRef> name,
                     const int icon,
                     IDProperty *properties,
                     const wmOperatorCallContext context,
                     const eUI_Item_Flag flag,
                     PointerRNA *r_opptr)
{
  uiItemFullO_ptr_ex(layout, ot, name, icon, properties, context, flag, r_opptr);
}

void uiItemFullOMenuHold_ptr(uiLayout *layout,
                             wmOperatorType *ot,
                             std::optional<StringRef> name,
                             int icon,
                             IDProperty *properties,
                             const wmOperatorCallContext context,
                             const eUI_Item_Flag flag,
                             const char *menu_id,
                             PointerRNA *r_opptr)
{
  uiBut *but = uiItemFullO_ptr_ex(layout, ot, name, icon, properties, context, flag, r_opptr);
  UI_but_func_hold_set(but, ui_item_menu_hold, BLI_strdup(menu_id));
}

PointerRNA uiLayout::op(const blender::StringRefNull opname,
                        const std::optional<StringRef> name,
                        int icon,
                        wmOperatorCallContext context,
                        const eUI_Item_Flag flag)
{
  wmOperatorType *ot = WM_operatortype_find(opname.c_str(), false); /* print error next */
  uiLayout *layout = this;
  UI_OPERATOR_ERROR_RET(ot, opname.c_str(), { return PointerRNA_NULL; });
  PointerRNA ptr;

  uiItemFullO_ptr(this, ot, name, icon, nullptr, context, flag, &ptr);
  return ptr;
}

static StringRef ui_menu_enumpropname(uiLayout *layout,
                                      PointerRNA *ptr,
                                      PropertyRNA *prop,
                                      int retval)
{
  bool free;
  const EnumPropertyItem *item;
  RNA_property_enum_items(
      static_cast<bContext *>(layout->root_->block->evil_C), ptr, prop, &item, nullptr, &free);

  const char *name;
  if (RNA_enum_name(item, retval, &name)) {
    name = CTX_IFACE_(RNA_property_translation_context(prop), name);
  }
  else {
    name = "";
  }

  if (free) {
    MEM_freeN(item);
  }

  return name;
}

void uiItemEnumO_ptr(uiLayout *layout,
                     wmOperatorType *ot,
                     std::optional<StringRef> name,
                     int icon,
                     const StringRefNull propname,
                     int value)
{
  PointerRNA ptr;
  WM_operator_properties_create_ptr(&ptr, ot);

  PropertyRNA *prop = RNA_struct_find_property(&ptr, propname.c_str());
  if (prop == nullptr) {
    RNA_warning("%s.%s not found", RNA_struct_identifier(ptr.type), propname.c_str());
    return;
  }

  RNA_property_enum_set(&ptr, prop, value);

  name = name.value_or(ui_menu_enumpropname(layout, &ptr, prop, value));

  uiItemFullO_ptr(layout,
                  ot,
                  name,
                  icon,
                  static_cast<IDProperty *>(ptr.data),
                  layout->root_->opcontext,
                  UI_ITEM_NONE,
                  nullptr);
}
void uiItemEnumO(uiLayout *layout,
                 const StringRefNull opname,
                 const std::optional<StringRef> name,
                 int icon,
                 const StringRefNull propname,
                 int value)
{
  wmOperatorType *ot = WM_operatortype_find(opname.c_str(), false); /* print error next */

  if (ot) {
    uiItemEnumO_ptr(layout, ot, name, icon, propname, value);
  }
  else {
    ui_item_disabled(layout, opname.c_str());
    RNA_warning("unknown operator '%s'", opname.c_str());
  }
}

BLI_INLINE bool ui_layout_is_radial(const uiLayout *layout)
{
  return (layout->type_ == uiItemType::LayoutRadial) ||
         ((layout->type_ == uiItemType::LayoutRoot) && (layout->root_->type == UI_LAYOUT_PIEMENU));
}

void uiItemsFullEnumO_items(uiLayout *layout,
                            wmOperatorType *ot,
                            const PointerRNA &ptr,
                            PropertyRNA *prop,
                            IDProperty *properties,
                            wmOperatorCallContext context,
                            eUI_Item_Flag flag,
                            const EnumPropertyItem *item_array,
                            int totitem,
                            int active)
{
  const StringRefNull propname = RNA_property_identifier(prop);
  if (RNA_property_type(prop) != PROP_ENUM) {
    RNA_warning("%s.%s, not an enum type", RNA_struct_identifier(ptr.type), propname.c_str());
    return;
  }

  uiLayout *target, *split = nullptr;
  uiBlock *block = layout->root_->block;
  const bool radial = ui_layout_is_radial(layout);

  if (radial) {
    target = &layout->menu_pie();
  }
  else if ((uiLayoutGetLocalDir(layout) == UI_LAYOUT_HORIZONTAL) && (flag & UI_ITEM_R_ICON_ONLY)) {
    target = layout;
    UI_block_layout_set_current(block, target);

    /* Add a blank button to the beginning of the row. */
    uiDefIconBut(block,
                 UI_BTYPE_LABEL,
                 0,
                 ICON_BLANK1,
                 0,
                 0,
                 1.25f * UI_UNIT_X,
                 UI_UNIT_Y,
                 nullptr,
                 0,
                 0,
                 std::nullopt);
  }
  else {
    split = &layout->split(0.0f, false);
    target = &split->column(layout->align_);
  }

  bool last_iter = false;
  const EnumPropertyItem *item = item_array;
  for (int i = 1; item->identifier && !last_iter; i++, item++) {
    /* Handle over-sized pies. */
    if (radial && (totitem > PIE_MAX_ITEMS) && (i >= PIE_MAX_ITEMS)) {
      if (item->name) { /* only visible items */
        const EnumPropertyItem *tmp;

        /* Check if there are more visible items for the next level. If not, we don't
         * add a new level and add the remaining item instead of the 'more' button. */
        for (tmp = item + 1; tmp->identifier; tmp++) {
          if (tmp->name) {
            break;
          }
        }

        if (tmp->identifier) { /* only true if loop above found item and did early-exit */
          ui_pie_menu_level_create(
              block, ot, propname, properties, item_array, totitem, context, flag);
          /* break since rest of items is handled in new pie level */
          break;
        }
        last_iter = true;
      }
      else {
        continue;
      }
    }

    if (item->identifier[0]) {
      PointerRNA tptr;
      WM_operator_properties_create_ptr(&tptr, ot);
      if (properties) {
        if (tptr.data) {
          IDP_FreeProperty(static_cast<IDProperty *>(tptr.data));
        }
        tptr.data = IDP_CopyProperty(properties);
      }
      RNA_property_enum_set(&tptr, prop, item->value);

      uiItemFullO_ptr(target,
                      ot,
                      (flag & UI_ITEM_R_ICON_ONLY) ? nullptr : item->name,
                      item->icon,
                      static_cast<IDProperty *>(tptr.data),
                      context,
                      flag,
                      nullptr);

      uiBut *but = block->buttons.last().get();

      if (active == (i - 1)) {
        but->flag |= UI_SELECT_DRAW;
      }

      ui_but_tip_from_enum_item(but, item);
    }
    else {
      if (item->name) {
        if (item != item_array && !radial && split != nullptr) {
          target = &split->column(layout->align_);
        }

        uiBut *but;
        if (item->icon || radial) {
          target->label(item->name, item->icon);

          but = block->buttons.last().get();
        }
        else {
          /* Do not use uiLayout::label here, as our root layout is a menu one,
           * it will add a fake blank icon! */
          but = uiDefBut(block,
                         UI_BTYPE_LABEL,
                         0,
                         item->name,
                         0,
                         0,
                         UI_UNIT_X * 5,
                         UI_UNIT_Y,
                         nullptr,
                         0.0,
                         0.0,
                         "");
          target->separator();
        }
        ui_but_tip_from_enum_item(but, item);
      }
      else {
        if (radial) {
          /* invisible dummy button to ensure all items are
           * always at the same position */
          target->separator();
        }
        else {
          /* XXX bug here, columns draw bottom item badly */
          target->separator();
        }
      }
    }
  }
}

void uiItemsFullEnumO(uiLayout *layout,
                      const StringRefNull opname,
                      const StringRefNull propname,
                      IDProperty *properties,
                      wmOperatorCallContext context,
                      eUI_Item_Flag flag,
                      const int active)
{
  wmOperatorType *ot = WM_operatortype_find(opname.c_str(), false); /* print error next */

  if (!ot || !ot->srna) {
    ui_item_disabled(layout, opname.c_str());
    RNA_warning("%s '%s'", ot ? "operator missing srna" : "unknown operator", opname.c_str());
    return;
  }

  PointerRNA ptr;
  WM_operator_properties_create_ptr(&ptr, ot);
  /* so the context is passed to itemf functions (some need it) */
  WM_operator_properties_sanitize(&ptr, false);
  PropertyRNA *prop = RNA_struct_find_property(&ptr, propname.c_str());

  /* don't let bad properties slip through */
  BLI_assert((prop == nullptr) || (RNA_property_type(prop) == PROP_ENUM));

  uiBlock *block = layout->root_->block;
  if (prop && RNA_property_type(prop) == PROP_ENUM) {
    const EnumPropertyItem *item_array = nullptr;
    int totitem;
    bool free;

    if (ui_layout_is_radial(layout)) {
      /* XXX: While "_all()" guarantees spatial stability,
       * it's bad when an enum has > 8 items total,
       * but only a small subset will ever be shown at once
       * (e.g. Mode Switch menu, after the introduction of GP editing modes).
       */
#if 0
      RNA_property_enum_items_gettexted_all(
          static_cast<bContext *>(block->evil_C), &ptr, prop, &item_array, &totitem, &free);
#else
      RNA_property_enum_items_gettexted(
          static_cast<bContext *>(block->evil_C), &ptr, prop, &item_array, &totitem, &free);
#endif
    }
    else {
      bContext *C = static_cast<bContext *>(block->evil_C);
      const bContextStore *previous_ctx = CTX_store_get(C);
      CTX_store_set(C, layout->context_);
      RNA_property_enum_items_gettexted(C, &ptr, prop, &item_array, &totitem, &free);
      CTX_store_set(C, previous_ctx);
    }

    /* add items */
    uiItemsFullEnumO_items(
        layout, ot, ptr, prop, properties, context, flag, item_array, totitem, active);

    if (free) {
      MEM_freeN(item_array);
    }
  }
  else if (prop && RNA_property_type(prop) != PROP_ENUM) {
    RNA_warning("%s.%s, not an enum type", RNA_struct_identifier(ptr.type), propname.c_str());
    return;
  }
  else {
    RNA_warning("%s.%s not found", RNA_struct_identifier(ptr.type), propname.c_str());
    return;
  }
}

void uiItemsEnumO(uiLayout *layout, const StringRefNull opname, const StringRefNull propname)
{
  uiItemsFullEnumO(layout, opname, propname, nullptr, layout->root_->opcontext, UI_ITEM_NONE);
}

void uiItemEnumO_value(uiLayout *layout,
                       const StringRefNull name,
                       int icon,
                       const StringRefNull opname,
                       const StringRefNull propname,
                       int value)
{
  wmOperatorType *ot = WM_operatortype_find(opname.c_str(), false); /* print error next */
  UI_OPERATOR_ERROR_RET(ot, opname.c_str(), return);

  PointerRNA ptr;
  WM_operator_properties_create_ptr(&ptr, ot);

  /* enum lookup */
  PropertyRNA *prop = RNA_struct_find_property(&ptr, propname.c_str());
  if (prop == nullptr) {
    RNA_warning("%s.%s not found", RNA_struct_identifier(ptr.type), propname.c_str());
    return;
  }

  RNA_property_enum_set(&ptr, prop, value);

  uiItemFullO_ptr(layout,
                  ot,
                  name,
                  icon,
                  static_cast<IDProperty *>(ptr.data),
                  layout->root_->opcontext,
                  UI_ITEM_NONE,
                  nullptr);
}

void uiItemEnumO_string(uiLayout *layout,
                        const StringRef name,
                        int icon,
                        const StringRefNull opname,
                        const StringRefNull propname,
                        const char *value_str)
{
  wmOperatorType *ot = WM_operatortype_find(opname.c_str(), false); /* print error next */
  UI_OPERATOR_ERROR_RET(ot, opname.c_str(), return);

  PointerRNA ptr;
  WM_operator_properties_create_ptr(&ptr, ot);

  PropertyRNA *prop = RNA_struct_find_property(&ptr, propname.c_str());
  if (prop == nullptr) {
    RNA_warning("%s.%s not found", RNA_struct_identifier(ptr.type), propname.c_str());
    return;
  }

  /* enum lookup */
  /* no need for translations here */
  const EnumPropertyItem *item;
  bool free;
  RNA_property_enum_items(
      static_cast<bContext *>(layout->root_->block->evil_C), &ptr, prop, &item, nullptr, &free);

  int value;
  if (item == nullptr || RNA_enum_value_from_id(item, value_str, &value) == 0) {
    if (free) {
      MEM_freeN(item);
    }
    RNA_warning(
        "%s.%s, enum %s not found", RNA_struct_identifier(ptr.type), propname.c_str(), value_str);
    return;
  }

  if (free) {
    MEM_freeN(item);
  }

  RNA_property_enum_set(&ptr, prop, value);

  uiItemFullO_ptr(layout,
                  ot,
                  name,
                  icon,
                  static_cast<IDProperty *>(ptr.data),
                  layout->root_->opcontext,
                  UI_ITEM_NONE,
                  nullptr);
}

void uiItemBooleanO(uiLayout *layout,
                    const std::optional<StringRef> name,
                    int icon,
                    const StringRefNull opname,
                    const StringRefNull propname,
                    int value)
{
  wmOperatorType *ot = WM_operatortype_find(opname.c_str(), false); /* print error next */
  UI_OPERATOR_ERROR_RET(ot, opname.c_str(), return);

  PointerRNA ptr;
  WM_operator_properties_create_ptr(&ptr, ot);
  RNA_boolean_set(&ptr, propname.c_str(), value);

  uiItemFullO_ptr(layout,
                  ot,
                  name,
                  icon,
                  static_cast<IDProperty *>(ptr.data),
                  layout->root_->opcontext,
                  UI_ITEM_NONE,
                  nullptr);
}

void uiItemIntO(uiLayout *layout,
                const std::optional<StringRef> name,
                int icon,
                const StringRefNull opname,
                const StringRefNull propname,
                int value)
{
  wmOperatorType *ot = WM_operatortype_find(opname.c_str(), false); /* print error next */
  UI_OPERATOR_ERROR_RET(ot, opname.c_str(), return);

  PointerRNA ptr;
  WM_operator_properties_create_ptr(&ptr, ot);
  RNA_int_set(&ptr, propname.c_str(), value);

  uiItemFullO_ptr(layout,
                  ot,
                  name,
                  icon,
                  static_cast<IDProperty *>(ptr.data),
                  layout->root_->opcontext,
                  UI_ITEM_NONE,
                  nullptr);
}

void uiItemFloatO(uiLayout *layout,
                  const std::optional<StringRef> name,
                  int icon,
                  const StringRefNull opname,
                  const StringRefNull propname,
                  float value)
{
  wmOperatorType *ot = WM_operatortype_find(opname.c_str(), false); /* print error next */

  UI_OPERATOR_ERROR_RET(ot, opname.c_str(), return);

  PointerRNA ptr;
  WM_operator_properties_create_ptr(&ptr, ot);
  RNA_float_set(&ptr, propname.c_str(), value);

  uiItemFullO_ptr(layout,
                  ot,
                  name,
                  icon,
                  static_cast<IDProperty *>(ptr.data),
                  layout->root_->opcontext,
                  UI_ITEM_NONE,
                  nullptr);
}

void uiItemStringO(uiLayout *layout,
                   const std::optional<StringRef> name,
                   int icon,
                   const StringRefNull opname,
                   const StringRefNull propname,
                   const char *value)
{
  wmOperatorType *ot = WM_operatortype_find(opname.c_str(), false); /* print error next */

  UI_OPERATOR_ERROR_RET(ot, opname.c_str(), return);

  PointerRNA ptr;
  WM_operator_properties_create_ptr(&ptr, ot);
  RNA_string_set(&ptr, propname.c_str(), value);

  uiItemFullO_ptr(layout,
                  ot,
                  name,
                  icon,
                  static_cast<IDProperty *>(ptr.data),
                  layout->root_->opcontext,
                  UI_ITEM_NONE,
                  nullptr);
}

void uiLayout::op(const StringRefNull opname, const std::optional<StringRef> name, int icon)
{
  this->op(opname, name, icon, root_->opcontext, UI_ITEM_NONE);
}

/* RNA property items */

static void ui_item_rna_size(uiLayout *layout,
                             StringRef name,
                             int icon,
                             PointerRNA *ptr,
                             PropertyRNA *prop,
                             int index,
                             bool icon_only,
                             bool compact,
                             int *r_w,
                             int *r_h)
{
  int w = 0, h;

  /* arbitrary extended width by type */
  const PropertyType type = RNA_property_type(prop);
  const PropertySubType subtype = RNA_property_subtype(prop);
  const int len = RNA_property_array_length(ptr, prop);

  bool is_checkbox_only = false;
  if (name.is_empty() && !icon_only) {
    if (ELEM(type, PROP_STRING, PROP_POINTER)) {
      name = "non-empty text";
    }
    else if (type == PROP_BOOLEAN) {
      if (icon == ICON_NONE) {
        /* Exception for check-boxes, they need a little less space to align nicely. */
        is_checkbox_only = true;
      }
      icon = ICON_DOT;
    }
    else if (type == PROP_ENUM) {
      /* Find the longest enum item name, instead of using a dummy text! */
      const EnumPropertyItem *item_array;
      bool free;
      RNA_property_enum_items_gettexted(static_cast<bContext *>(layout->root_->block->evil_C),
                                        ptr,
                                        prop,
                                        &item_array,
                                        nullptr,
                                        &free);

      for (const EnumPropertyItem *item = item_array; item->identifier; item++) {
        if (item->identifier[0]) {
          w = max_ii(w, ui_text_icon_width(layout, item->name, item->icon, compact));
        }
      }
      if (free) {
        MEM_freeN(item_array);
      }
    }
  }

  if (!w) {
    if (type == PROP_ENUM && icon_only) {
      w = ui_text_icon_width(layout, "", ICON_BLANK1, compact);
      if (index != RNA_ENUM_VALUE) {
        w += 0.6f * UI_UNIT_X;
      }
    }
    else {
      /* not compact for float/int buttons, looks too squashed */
      w = ui_text_icon_width(
          layout, name, icon, ELEM(type, PROP_FLOAT, PROP_INT) ? false : compact);
    }
  }
  h = UI_UNIT_Y;

  /* increase height for arrays */
  if (index == RNA_NO_INDEX && len > 0) {
    if (name.is_empty() && icon == ICON_NONE) {
      h = 0;
    }
    if (bool(layout->flag_ & uiItemInternalFlag::PropSep)) {
      h = 0;
    }
    if (ELEM(subtype, PROP_LAYER, PROP_LAYER_MEMBER)) {
      h += 2 * UI_UNIT_Y;
    }
    else if (subtype == PROP_MATRIX) {
      h += ceilf(sqrtf(len)) * UI_UNIT_Y;
    }
    else {
      h += len * UI_UNIT_Y;
    }
  }

  /* Increase width requirement if in a variable size layout. */
  if (ui_layout_variable_size(layout)) {
    if (type == PROP_BOOLEAN && !name.is_empty()) {
      w += UI_UNIT_X / 5;
    }
    else if (is_checkbox_only) {
      w -= UI_UNIT_X / 4;
    }
    else if (type == PROP_ENUM && !icon_only) {
      w += UI_UNIT_X / 4;
    }
    else if (ELEM(type, PROP_FLOAT, PROP_INT)) {
      w += UI_UNIT_X * 3;
    }
  }

  *r_w = w;
  *r_h = h;
}

static bool ui_item_rna_is_expand(PropertyRNA *prop, int index, const eUI_Item_Flag item_flag)
{
  const bool is_array = RNA_property_array_check(prop);
  const int subtype = RNA_property_subtype(prop);
  return is_array && (index == RNA_NO_INDEX) &&
         ((item_flag & UI_ITEM_R_EXPAND) ||
          !ELEM(subtype, PROP_COLOR, PROP_COLOR_GAMMA, PROP_DIRECTION));
}

/**
 * Find first layout ancestor (or self) with a heading set.
 *
 * \returns the layout to add the heading to as fallback (i.e. if it can't be placed in a split
 *          layout). Its #uiLayout.heading member can be cleared to mark the heading as added (so
 *          it's not added multiple times). Returns a pointer to the heading
 */
static uiLayout *ui_layout_heading_find(uiLayout *cur_layout)
{
  for (uiLayout *parent = cur_layout; parent; parent = parent->parent_) {
    if (parent->heading_[0]) {
      return parent;
    }
  }

  return nullptr;
}

static void ui_layout_heading_label_add(uiLayout *layout,
                                        uiLayout *heading_layout,
                                        bool right_align,
                                        bool respect_prop_split)
{
  const int prev_alignment = layout->alignment_;

  if (right_align) {
    uiLayoutSetAlignment(layout, UI_LAYOUT_ALIGN_RIGHT);
  }

  if (respect_prop_split) {
    uiItemL_respect_property_split(layout, heading_layout->heading_, ICON_NONE);
  }
  else {
    layout->label(heading_layout->heading_, ICON_NONE);
  }
  /* After adding the heading label, we have to mark it somehow as added, so it's not added again
   * for other items in this layout. For now just clear it. */
  heading_layout->heading_[0] = '\0';

  layout->alignment_ = prev_alignment;
}

/**
 * Hack to add further items in a row into the second part of the split layout, so the label part
 * keeps a fixed size.
 * \return The layout to place further items in for the split layout.
 */
static uiLayout *ui_item_prop_split_layout_hack(uiLayout *layout_parent, uiLayout *layout_split)
{
  /* Tag item as using property split layout, this is inherited to children so they can get special
   * treatment if needed. */
  layout_parent->flag_ |= uiItemInternalFlag::InsidePropSep;

  if (layout_parent->type_ == uiItemType::LayoutRow) {
    /* Prevent further splits within the row. */
    uiLayoutSetPropSep(layout_parent, false);

    layout_parent->child_items_layout_ = &layout_split->row(true);
    return layout_parent->child_items_layout_;
  }
  return layout_split;
}

void uiLayout::prop(PointerRNA *ptr,
                    PropertyRNA *prop,
                    int index,
                    int value,
                    eUI_Item_Flag flag,
                    const std::optional<StringRef> name_opt,
                    int icon,
                    const std::optional<StringRef> placeholder)
{

  uiBlock *block = root_->block;
  char namestr[UI_MAX_NAME_STR];
  const bool use_prop_sep = bool(flag_ & uiItemInternalFlag::PropSep);
  const bool inside_prop_sep = bool(flag_ & uiItemInternalFlag::InsidePropSep);
  /* Columns can define a heading to insert. If the first item added to a split layout doesn't have
   * a label to display in the first column, the heading is inserted there. Otherwise it's inserted
   * as a new row before the first item. */
  uiLayout *heading_layout = ui_layout_heading_find(this);
  /* Although check-boxes use the split layout, they are an exception and should only place their
   * label in the second column, to not make that almost empty.
   *
   * Keep using 'use_prop_sep' instead of disabling it entirely because
   * we need the ability to have decorators still. */
  bool use_prop_sep_split_label = use_prop_sep;
  bool use_split_empty_name = (flag & UI_ITEM_R_SPLIT_EMPTY_NAME);

  /* bfa - whether label is added before expanded prop */
  bool expand_label_added = false;

#ifdef UI_PROP_DECORATE
  struct DecorateInfo {
    bool use_prop_decorate;
    int len;
    uiLayout *layout;
    uiBut *but;
  };
  DecorateInfo ui_decorate{};
  ui_decorate.use_prop_decorate = (bool(flag_ & uiItemInternalFlag::PropDecorate) && use_prop_sep);

#endif /* UI_PROP_DECORATE */

  UI_block_layout_set_current(block, this);
  ui_block_new_button_group(block, uiButtonGroupFlag(0));

  /* retrieve info */
  const PropertyType type = RNA_property_type(prop);
  const bool is_array = RNA_property_array_check(prop);
  const int len = (is_array) ? RNA_property_array_length(ptr, prop) : 0;
  const bool is_id_name_prop = (ptr->owner_id == ptr->data && type == PROP_STRING &&
                                prop == RNA_struct_name_property(ptr->type));

  const bool icon_only = (flag & UI_ITEM_R_ICON_ONLY) != 0;

  /* Boolean with -1 to signify that the value depends on the presence of an icon. */
  const int toggle = ((flag & UI_ITEM_R_TOGGLE) ? 1 : ((flag & UI_ITEM_R_ICON_NEVER) ? 0 : -1));
  const bool no_icon = (toggle == 0);

  /* set name and icon */
  StringRef name = name_opt.value_or(icon_only ? "" : RNA_property_ui_name(prop));

  if (type != PROP_BOOLEAN) {
    flag &= ~UI_ITEM_R_CHECKBOX_INVERT;
  }

  if (flag & UI_ITEM_R_ICON_ONLY) {
    /* pass */
  }
  else if (ELEM(type, PROP_INT, PROP_FLOAT, PROP_STRING, PROP_POINTER)) {
    if (use_prop_sep == false) {
      name = ui_item_name_add_colon(name, namestr);
    }
  }
  else if (type == PROP_BOOLEAN && is_array && index == RNA_NO_INDEX) {
    if (use_prop_sep == false) {
      name = ui_item_name_add_colon(name, namestr);
    }
  }
  else if (type == PROP_ENUM && index != RNA_ENUM_VALUE) {
    if (flag & UI_ITEM_R_COMPACT) {
      name = "";
    }
    else {
      if (use_prop_sep == false) {
        name = ui_item_name_add_colon(name, namestr);
      }
    }
  }

  if (no_icon == false) {
    if (icon == ICON_NONE) {
      icon = RNA_property_ui_icon(prop);
    }

    /* Menus and pie-menus don't show checkbox without this. */
    if ((root_->type == UI_LAYOUT_MENU) ||
        /* Use check-boxes only as a fallback in pie-menu's, when no icon is defined. */
        ((root_->type == UI_LAYOUT_PIEMENU) && (icon == ICON_NONE)))
    {
      const int prop_flag = RNA_property_flag(prop);
      if (type == PROP_BOOLEAN) {
        if ((is_array == false) || (index != RNA_NO_INDEX)) {
          if (prop_flag & PROP_ICONS_CONSECUTIVE) {
            icon = ICON_CHECKBOX_DEHLT; /* but->iconadd will set to correct icon */
          }
          else if (is_array) {
            icon = RNA_property_boolean_get_index(ptr, prop, index) ? ICON_CHECKBOX_HLT :
                                                                      ICON_CHECKBOX_DEHLT;
          }
          else {
            icon = RNA_property_boolean_get(ptr, prop) ? ICON_CHECKBOX_HLT : ICON_CHECKBOX_DEHLT;
          }
        }
      }
      else if (type == PROP_ENUM) {
        if (index == RNA_ENUM_VALUE) {
          const int enum_value = RNA_property_enum_get(ptr, prop);
          if (prop_flag & PROP_ICONS_CONSECUTIVE) {
            icon = ICON_CHECKBOX_DEHLT; /* but->iconadd will set to correct icon */
          }
          else if (prop_flag & PROP_ENUM_FLAG) {
            icon = (enum_value & value) ? ICON_CHECKBOX_HLT : ICON_CHECKBOX_DEHLT;
          }
          else {
            /* Only a single value can be chosen, so display as radio buttons. */
            icon = (enum_value == value) ? ICON_RADIOBUT_ON : ICON_RADIOBUT_OFF;
          }
        }
      }
    }
  }

#ifdef UI_PROP_SEP_ICON_WIDTH_EXCEPTION
  if (use_prop_sep) {
    if (type == PROP_BOOLEAN && (icon == ICON_NONE) && !icon_only) {
      use_prop_sep_split_label = false;
      /* For check-boxes we make an exception: We allow showing them in a split row even without
       * label. It typically relates to its neighbor items, so no need for an extra label. */
      use_split_empty_name = true;
    }
  }
#endif

  if ((type == PROP_ENUM) && (RNA_property_flag(prop) & PROP_ENUM_FLAG)) {
    flag |= UI_ITEM_R_EXPAND;
  }

  const bool slider = (flag & UI_ITEM_R_SLIDER) != 0;
  const bool expand = (flag & UI_ITEM_R_EXPAND) != 0;
  const bool no_bg = (flag & UI_ITEM_R_NO_BG) != 0;
  const bool compact = (flag & UI_ITEM_R_COMPACT) != 0;

  /* get size */
  int w, h;
  ui_item_rna_size(this, name, icon, ptr, prop, index, icon_only, compact, &w, &h);

  const blender::ui::EmbossType prev_emboss = emboss_;
  if (no_bg) {
    emboss_ = blender::ui::EmbossType::NoneOrStatus;
  }

  uiBut *but = nullptr;

  /* Split the label / property. */
  uiLayout *layout_parent = this;
  uiLayout *layout = this;
  if (use_prop_sep) {
    uiLayout *layout_row = nullptr;
#ifdef UI_PROP_DECORATE
    if (ui_decorate.use_prop_decorate) {
      layout_row = &layout->row(true);
      layout_row->space_ = 0;
      ui_decorate.len = max_ii(1, len);
    }
#endif /* UI_PROP_DECORATE */

    if (name.is_empty() && !use_split_empty_name) {
      /* Ensure we get a column when text is not set. */
      layout = &(layout_row ? layout_row : layout)->column(true);
      layout->space_ = 0;
      if (heading_layout) {
        ui_layout_heading_label_add(layout, heading_layout, false, false);
      }
    }
    else {
      /* bfa - new expanded prop style */
      uiLayout *layout_split;
      uiLayout *layout_sub;
      bool label_added = false;

      if (!use_prop_sep_split_label) {
        /* bfa - keep other props the same */
        layout_split = &layout->split(UI_ITEM_PROP_SEP_DIVIDE, true);
        layout_sub = &layout_split->column(true);
        layout_sub->space_ = 0;
      }
      else if (ui_item_rna_is_expand(prop, index, flag)) {
<<<<<<< HEAD
      // char name_with_suffix[UI_MAX_DRAW_STR + 2];
        /* bfa - create a column so label could be added before */
        uiLayout *col;
        if (layout_row != nullptr) {
          col = &layout_row->column(true);
        } else {
          col = &layout->column(true);
        }

        /* bfa - property label */
        col->label(name, ICON_NONE);
        expand_label_added = true;

        /* bfa - replace split with row */
        layout_split = &col->row(true);

        /* bfa - indent */
        uiItemS(layout_split);
        uiItemS(layout_split);

        /* bfa - XYZW column */
        layout_sub = &layout_split->column(true);
        /* bfa - set fixed size, otherwise space is wasted */
        uiLayoutSetFixedSize(layout_sub, true);

        char str[2] = {'\0'};
        for (int a = 0; a < len; a++) {
          str[0] = RNA_property_array_item_char(prop, a);
          /*bfa -turned off code*/
          //const bool use_prefix = (a == 0 && !name.is_empty());
          //if (use_prefix) {
          //  char *s = name_with_suffix;
          //  s += STRNCPY_RLEN(name_with_suffix, name.c_str());
          //  *s++ = ' ';
          //  *s++ = str[0];
          //  *s++ = '\0';
          //}
          but = uiDefBut(block,
                         UI_BTYPE_LABEL,
                         0,
                         /* bfa - don't prefix X with prop name */
                         // use_prefix ? name_with_suffix : str,
                         str,
=======
        fmt::memory_buffer name_with_suffix;
        char str[2] = {'\0'};
        for (int a = 0; a < len; a++) {
          str[0] = RNA_property_array_item_char(prop, a);
          const bool use_prefix = (a == 0 && !name.is_empty());
          if (use_prefix) {
            fmt::format_to(fmt::appender(name_with_suffix), "{} {}", name, str[0]);
          }
          but = uiDefBut(block,
                         UI_BTYPE_LABEL,
                         0,
                         use_prefix ? StringRef(name_with_suffix.data(), name_with_suffix.size()) :
                                      str,
>>>>>>> 880c86cd
                         0,
                         0,
                         /* bfa - suitable dynamic size for XYZW char */
                         UI_UNIT_X * 75 / 100,
                         UI_UNIT_Y,
                         nullptr,
                         0.0,
                         0.0,
                         "");
          but->drawflag |= UI_BUT_TEXT_RIGHT;
          but->drawflag &= ~UI_BUT_TEXT_LEFT;

          label_added = true;
        }
      }
      else {
        /* bfa - keep other props the same */
        layout_split = &layout->split(UI_ITEM_PROP_SEP_DIVIDE, true);
        layout_sub = &layout_split->column(true);
        layout_sub->space_ = 0;

        but = uiDefBut(block, UI_BTYPE_LABEL, 0, name, 0, 0, w, UI_UNIT_Y, nullptr, 0.0, 0.0, "");
        but->drawflag |= UI_BUT_TEXT_RIGHT;
        but->drawflag &= ~UI_BUT_TEXT_LEFT;

        label_added = true;
      }

      if (!label_added && heading_layout) {
        ui_layout_heading_label_add(layout_sub, heading_layout, true, false);
      }

      layout_split = ui_item_prop_split_layout_hack(layout_parent, layout_split);

      /* Watch out! We can only write into the new layout now. */
      if ((type == PROP_ENUM) && (flag & UI_ITEM_R_EXPAND)) {
        /* Expanded enums each have their own name. */

        /* Often expanded enum's are better arranged into a row,
         * so check the existing layout. */
        if (uiLayoutGetLocalDir(layout) == UI_LAYOUT_HORIZONTAL) {
          layout = &layout_split->row(true);
        }
        else {
          layout = &layout_split->column(true);
        }
      }
      else {
        if (use_prop_sep_split_label) {
          name = "";
        }
        layout = &layout_split->column(true);
      }
      layout->space_ = 0;
    }

#ifdef UI_PROP_DECORATE
    if (ui_decorate.use_prop_decorate) {
      ui_decorate.layout = &layout_row->column(true);
      ui_decorate.layout->space_ = 0;
      UI_block_layout_set_current(block, layout);
      ui_decorate.but = block->last_but();

      /* Clear after. */
      layout->flag_ |= uiItemInternalFlag::PropDecorateNoPad;
    }
#endif /* UI_PROP_DECORATE */
  }
  /* End split. */
  else if (heading_layout) {
    /* Could not add heading to split layout, fallback to inserting it to the layout with the
     * heading itself. */
    ui_layout_heading_label_add(heading_layout, heading_layout, false, false);
  }

  /* array property */
  if (index == RNA_NO_INDEX && is_array) {
    if (inside_prop_sep) {
      /* Within a split row, add array items to a column so they match the column layout of
       * previous items (e.g. transform vector with lock icon for each item). */
      layout = &layout->column(true);
    }

    ui_item_array(layout,
                  block,
                  name,
                  icon,
                  ptr,
                  prop,
                  len,
                  0,
                  0,
                  w,
                  h,
                  expand,
                  slider,
                  toggle,
                  icon_only,
                  compact,
                  !use_prop_sep_split_label);
  }
  /* enum item */
  else if (type == PROP_ENUM && index == RNA_ENUM_VALUE) {
    if (icon && !name.is_empty() && !icon_only) {
      uiDefIconTextButR_prop(
          block, UI_BTYPE_ROW, 0, icon, name, 0, 0, w, h, ptr, prop, -1, 0, value, std::nullopt);
    }
    else if (icon) {
      uiDefIconButR_prop(
          block, UI_BTYPE_ROW, 0, icon, 0, 0, w, h, ptr, prop, -1, 0, value, std::nullopt);
    }
    else {
      uiDefButR_prop(
          block, UI_BTYPE_ROW, 0, name, 0, 0, w, h, ptr, prop, -1, 0, value, std::nullopt);
    }
  }
  /* expanded enum */
  else if (type == PROP_ENUM && expand) {
    ui_item_enum_expand(layout, block, ptr, prop, name, h, icon_only);
  }
  /* property with separate label */
  else if (ELEM(type, PROP_ENUM, PROP_STRING, PROP_POINTER)) {
    but = ui_item_with_label(layout, block, name, icon, ptr, prop, index, 0, 0, w, h, flag);

    if (is_id_name_prop) {
      Main *bmain = CTX_data_main(static_cast<bContext *>(block->evil_C));
      ID *id = ptr->owner_id;
      UI_but_func_rename_full_set(
          but, [bmain, id](const std::string &new_name) { ED_id_rename(*bmain, *id, new_name); });
    }

    bool results_are_suggestions = false;
    if (type == PROP_STRING) {
      const eStringPropertySearchFlag search_flag = RNA_property_string_search_flag(prop);
      if (search_flag & PROP_STRING_SEARCH_SUGGESTION) {
        results_are_suggestions = true;
      }
    }
    but = ui_but_add_search(but, ptr, prop, nullptr, nullptr, results_are_suggestions);

    if (layout->redalert_) {
      UI_but_flag_enable(but, UI_BUT_REDALERT);
    }

    if (layout->activate_init_) {
      UI_but_flag_enable(but, UI_BUT_ACTIVATE_ON_INIT);
    }
  }
  /* single button */
  else {
    but = uiDefAutoButR(block, ptr, prop, index, name, icon, 0, 0, w, h);

    if (slider && but->type == UI_BTYPE_NUM) {
      uiButNumber *number_but = (uiButNumber *)but;
      const float step_size = number_but->step_size;
      const float precision = number_but->precision;
      but = ui_but_change_type(but, UI_BTYPE_NUM_SLIDER);
      uiButNumberSlider *slider_but = reinterpret_cast<uiButNumberSlider *>(but);
      slider_but->step_size = step_size;
      slider_but->precision = precision;
    }

    if (flag & UI_ITEM_R_CHECKBOX_INVERT) {
      if (ELEM(but->type,
               UI_BTYPE_CHECKBOX,
               UI_BTYPE_CHECKBOX_N,
               UI_BTYPE_ICON_TOGGLE,
               UI_BTYPE_ICON_TOGGLE_N))
      {
        but->drawflag |= UI_BUT_CHECKBOX_INVERT;
      }
    }

    if ((toggle == 1) && but->type == UI_BTYPE_CHECKBOX) {
      but->type = UI_BTYPE_TOGGLE;
    }

    if (layout->redalert_) {
      UI_but_flag_enable(but, UI_BUT_REDALERT);
    }

    if (layout->activate_init_) {
      UI_but_flag_enable(but, UI_BUT_ACTIVATE_ON_INIT);
    }
  }

  /* The resulting button may have the icon set since boolean button drawing
   * is being 'helpful' and adding an icon for us.
   * In this case we want the ability not to have an icon.
   *
   * We could pass an argument not to set the icon to begin with however this is the one case
   * the functionality is needed. */
  if (but && no_icon) {
    if ((icon == ICON_NONE) && (but->icon != ICON_NONE)) {
      ui_def_but_icon_clear(but);
    }
  }

  /* Mark non-embossed text-fields inside a list-box. */
  if (but && (block->flag & UI_BLOCK_LIST_ITEM) && (but->type == UI_BTYPE_TEXT) &&
      ELEM(but->emboss, blender::ui::EmbossType::None, blender::ui::EmbossType::NoneOrStatus))
  {
    UI_but_flag_enable(but, UI_BUT_LIST_ITEM);
  }

  if (but) {
    if (placeholder) {
      UI_but_placeholder_set(but, *placeholder);
    }
    if (ELEM(but->type, UI_BTYPE_TEXT) && (flag & UI_ITEM_R_TEXT_BUT_FORCE_SEMI_MODAL_ACTIVE)) {
      UI_but_flag2_enable(but, UI_BUT2_FORCE_SEMI_MODAL_ACTIVE);
    }
  }

#ifdef UI_PROP_DECORATE
  if (ui_decorate.use_prop_decorate) {
    uiBut *but_decorate = ui_decorate.but ? block->next_but(ui_decorate.but) : block->first_but();

    /* Move temporarily last buts to avoid multiple reallocations while inserting decorators. */
    blender::Vector<std::unique_ptr<uiBut>> tmp;
    tmp.reserve(ui_decorate.len);
    while (but_decorate && but_decorate != block->buttons.last().get()) {
      tmp.append(block->buttons.pop_last());
    }
    const bool use_blank_decorator = (flag & UI_ITEM_R_FORCE_BLANK_DECORATE);
    uiLayout *layout_col = &ui_decorate.layout->column(false);
    layout_col->space_ = 0;
    layout_col->emboss_ = blender::ui::EmbossType::None;

    /* bfa - move decorators down to account for label */
    if (expand_label_added) {
      layout_col->label("", ICON_BLANK1);
    }

    int i;
    for (i = 0; i < ui_decorate.len && but_decorate; i++) {
      PointerRNA *ptr_dec = use_blank_decorator ? nullptr : &but_decorate->rnapoin;
      PropertyRNA *prop_dec = use_blank_decorator ? nullptr : but_decorate->rnaprop;

      /* The icons are set in 'ui_but_anim_flag' */
      uiItemDecoratorR_prop(layout_col, ptr_dec, prop_dec, but_decorate->rnaindex);
      but = block->buttons.last().get();

      if (!tmp.is_empty()) {
        block->buttons.append(tmp.pop_last());
        but_decorate = block->buttons.last().get();
      }
      else {
        but_decorate = nullptr;
      }
    }
    while (!tmp.is_empty()) {
      block->buttons.append(tmp.pop_last());
    }
    BLI_assert(ELEM(i, 1, ui_decorate.len));

    layout->flag_ &= ~uiItemInternalFlag::PropDecorateNoPad;
  }
#endif /* UI_PROP_DECORATE */

  if (no_bg) {
    layout->emboss_ = prev_emboss;
  }

  /* ensure text isn't added to icon_only buttons */
  if (but && icon_only) {
    BLI_assert(but->str.empty());
  }
}

void uiLayout::prop(PointerRNA *ptr,
                    const StringRefNull propname,
                    const eUI_Item_Flag flag,
                    const std::optional<StringRef> name,
                    int icon)
{
  PropertyRNA *prop = RNA_struct_find_property(ptr, propname.c_str());

  if (!prop) {
    ui_item_disabled(this, propname.c_str());
    RNA_warning("property not found: %s.%s", RNA_struct_identifier(ptr->type), propname.c_str());
    return;
  }

  this->prop(ptr, prop, RNA_NO_INDEX, 0, flag, name, icon);
}

void uiItemFullR_with_popover(uiLayout *layout,
                              PointerRNA *ptr,
                              PropertyRNA *prop,
                              int index,
                              int value,
                              const eUI_Item_Flag flag,
                              const std::optional<StringRefNull> name,
                              int icon,
                              const char *panel_type)
{
  uiBlock *block = layout->root_->block;
  int i = block->buttons.size();
  layout->prop(ptr, prop, index, value, flag, name, icon);
  for (; i < block->buttons.size(); i++) {
    uiBut *but = block->buttons[i].get();
    if (but->rnaprop == prop && ELEM(but->type, UI_BTYPE_MENU, UI_BTYPE_COLOR)) {
      ui_but_rna_menu_convert_to_panel_type(but, panel_type);
      break;
    }
  }
  if (i == block->buttons.size()) {
    const StringRefNull propname = RNA_property_identifier(prop);
    ui_item_disabled(layout, panel_type);
    RNA_warning("property could not use a popover: %s.%s (%s)",
                RNA_struct_identifier(ptr->type),
                propname.c_str(),
                panel_type);
  }
}

void uiItemFullR_with_menu(uiLayout *layout,
                           PointerRNA *ptr,
                           PropertyRNA *prop,
                           int index,
                           int value,
                           const eUI_Item_Flag flag,
                           const std::optional<StringRefNull> name,
                           int icon,
                           const char *menu_type)
{
  uiBlock *block = layout->root_->block;
  int i = block->buttons.size();
  layout->prop(ptr, prop, index, value, flag, name, icon);
  while (i < block->buttons.size()) {
    uiBut *but = block->buttons[i].get();
    if (but->rnaprop == prop && but->type == UI_BTYPE_MENU) {
      ui_but_rna_menu_convert_to_menu_type(but, menu_type);
      break;
    }
    i++;
  }
  if (i == block->buttons.size()) {
    const StringRefNull propname = RNA_property_identifier(prop);
    ui_item_disabled(layout, menu_type);
    RNA_warning("property could not use a menu: %s.%s (%s)",
                RNA_struct_identifier(ptr->type),
                propname.c_str(),
                menu_type);
  }
}

void uiItemEnumR_prop(uiLayout *layout,
                      const std::optional<StringRefNull> name,
                      int icon,
                      PointerRNA *ptr,
                      PropertyRNA *prop,
                      int value)
{
  if (RNA_property_type(prop) != PROP_ENUM) {
    const StringRefNull propname = RNA_property_identifier(prop);
    ui_item_disabled(layout, propname.c_str());
    RNA_warning("property not an enum: %s.%s", RNA_struct_identifier(ptr->type), propname.c_str());
    return;
  }

  layout->prop(ptr, prop, RNA_ENUM_VALUE, value, UI_ITEM_NONE, name, icon);
}

void uiItemEnumR_string_prop(uiLayout *layout,
                             PointerRNA *ptr,
                             PropertyRNA *prop,
                             const char *value,
                             const std::optional<StringRefNull> name,
                             int icon)
{
  if (UNLIKELY(RNA_property_type(prop) != PROP_ENUM)) {
    const StringRefNull propname = RNA_property_identifier(prop);
    ui_item_disabled(layout, propname.c_str());
    RNA_warning("not an enum property: %s.%s", RNA_struct_identifier(ptr->type), propname.c_str());
    return;
  }

  const EnumPropertyItem *item;
  bool free;
  RNA_property_enum_items(
      static_cast<bContext *>(layout->root_->block->evil_C), ptr, prop, &item, nullptr, &free);

  int ivalue;
  if (!RNA_enum_value_from_id(item, value, &ivalue)) {
    const StringRefNull propname = RNA_property_identifier(prop);
    if (free) {
      MEM_freeN(item);
    }
    ui_item_disabled(layout, propname.c_str());
    RNA_warning("enum property value not found: %s", value);
    return;
  }

  for (int a = 0; item[a].identifier; a++) {
    if (item[a].identifier[0] == '\0') {
      /* Skip enum item separators. */
      continue;
    }
    if (item[a].value == ivalue) {
      const StringRefNull item_name = name.value_or(
          CTX_IFACE_(RNA_property_translation_context(prop), item[a].name));
      const eUI_Item_Flag flag = !item_name.is_empty() ? UI_ITEM_NONE : UI_ITEM_R_ICON_ONLY;

      layout->prop(ptr, prop, RNA_ENUM_VALUE, ivalue, flag, item_name, icon ? icon : item[a].icon);
      break;
    }
  }

  if (free) {
    MEM_freeN(item);
  }
}

void uiItemEnumR_string(uiLayout *layout,
                        PointerRNA *ptr,
                        const StringRefNull propname,
                        const char *value,
                        const std::optional<StringRefNull> name,
                        int icon)
{
  PropertyRNA *prop = RNA_struct_find_property(ptr, propname.c_str());
  if (UNLIKELY(prop == nullptr)) {
    ui_item_disabled(layout, propname.c_str());
    RNA_warning(
        "enum property not found: %s.%s", RNA_struct_identifier(ptr->type), propname.c_str());
    return;
  }
  uiItemEnumR_string_prop(layout, ptr, prop, value, name, icon);
}

void uiItemsEnumR(uiLayout *layout, PointerRNA *ptr, const StringRefNull propname)
{
  uiBlock *block = layout->root_->block;

  PropertyRNA *prop = RNA_struct_find_property(ptr, propname.c_str());

  if (!prop) {
    ui_item_disabled(layout, propname.c_str());
    RNA_warning(
        "enum property not found: %s.%s", RNA_struct_identifier(ptr->type), propname.c_str());
    return;
  }

  if (RNA_property_type(prop) != PROP_ENUM) {
    RNA_warning("not an enum property: %s.%s", RNA_struct_identifier(ptr->type), propname.c_str());
    return;
  }

  uiLayout *split = &layout->split(0.0f, false);
  uiLayout *column = &split->column(false);

  int totitem;
  const EnumPropertyItem *item;
  bool free;
  RNA_property_enum_items_gettexted(
      static_cast<bContext *>(block->evil_C), ptr, prop, &item, &totitem, &free);

  for (int i = 0; i < totitem; i++) {
    if (item[i].identifier[0]) {
      uiItemEnumR_prop(column, item[i].name, item[i].icon, ptr, prop, item[i].value);
      ui_but_tip_from_enum_item(block->buttons.last().get(), &item[i]);
    }
    else {
      if (item[i].name) {
        if (i != 0) {
          column = &split->column(false);
        }

        column->label(item[i].name, ICON_NONE);
        uiBut *bt = block->buttons.last().get();
        bt->drawflag = UI_BUT_TEXT_LEFT;

        ui_but_tip_from_enum_item(bt, &item[i]);
      }
      else {
        column->separator();
      }
    }
  }

  if (free) {
    MEM_freeN(item);
  }
}

/* Pointer RNA button with search */

static void search_id_collection(StructRNA *ptype, PointerRNA *r_ptr, PropertyRNA **r_prop)
{
  /* look for collection property in Main */
  /* NOTE: using global Main is OK-ish here, UI shall not access other Mains anyway. */
  *r_ptr = RNA_main_pointer_create(G_MAIN);

  *r_prop = nullptr;

  RNA_STRUCT_BEGIN (r_ptr, iprop) {
    /* if it's a collection and has same pointer type, we've got it */
    if (RNA_property_type(iprop) == PROP_COLLECTION) {
      StructRNA *srna = RNA_property_pointer_type(r_ptr, iprop);

      if (ptype == srna) {
        *r_prop = iprop;
        break;
      }
    }
  }
  RNA_STRUCT_END;
}

static void ui_rna_collection_search_arg_free_fn(void *ptr)
{
  uiRNACollectionSearch *coll_search = static_cast<uiRNACollectionSearch *>(ptr);
  UI_butstore_free(coll_search->butstore_block, coll_search->butstore);
  MEM_delete(coll_search);
}

uiBut *ui_but_add_search(uiBut *but,
                         PointerRNA *ptr,
                         PropertyRNA *prop,
                         PointerRNA *searchptr,
                         PropertyRNA *searchprop,
                         const bool results_are_suggestions)
{
  /* for ID's we do automatic lookup */
  bool has_search_fn = false;

  PointerRNA sptr;
  if (!searchprop) {
    if (RNA_property_type(prop) == PROP_STRING) {
      has_search_fn = (RNA_property_string_search_flag(prop) != 0);
    }
    if (RNA_property_type(prop) == PROP_POINTER) {
      StructRNA *ptype = RNA_property_pointer_type(ptr, prop);
      search_id_collection(ptype, &sptr, &searchprop);
      searchptr = &sptr;
    }
  }

  /* turn button into search button */
  if (has_search_fn || searchprop) {
    uiRNACollectionSearch *coll_search = MEM_new<uiRNACollectionSearch>(__func__);
    uiButSearch *search_but;

    but = ui_but_change_type(but, UI_BTYPE_SEARCH_MENU);
    search_but = (uiButSearch *)but;

    if (searchptr) {
      search_but->rnasearchpoin = *searchptr;
      search_but->rnasearchprop = searchprop;
    }

    but->hardmax = std::max(but->hardmax, 256.0f);
    but->drawflag |= UI_BUT_ICON_LEFT | UI_BUT_TEXT_LEFT;
    if (RNA_property_is_unlink(prop)) {
      but->flag |= UI_BUT_VALUE_CLEAR;
    }

    coll_search->target_ptr = *ptr;
    coll_search->target_prop = prop;

    if (searchptr) {
      coll_search->search_ptr = *searchptr;
      coll_search->search_prop = searchprop;
    }
    else {
      /* Rely on `has_search_fn`. */
      coll_search->search_ptr = PointerRNA_NULL;
      coll_search->search_prop = nullptr;
    }

    coll_search->search_but = but;
    coll_search->butstore_block = but->block;
    coll_search->butstore = UI_butstore_create(coll_search->butstore_block);
    UI_butstore_register(coll_search->butstore, &coll_search->search_but);

    if (RNA_property_type(prop) == PROP_ENUM) {
      /* XXX, this will have a menu string,
       * but in this case we just want the text */
      but->str.clear();
    }

    UI_but_func_search_set_results_are_suggestions(but, results_are_suggestions);

    UI_but_func_search_set(but,
                           ui_searchbox_create_generic,
                           ui_rna_collection_search_update_fn,
                           coll_search,
                           false,
                           ui_rna_collection_search_arg_free_fn,
                           nullptr,
                           nullptr);
    /* If this is called multiple times for the same button, an earlier call may have taken the
     * else branch below so the button was disabled. Now we have a searchprop, so it can be enabled
     * again. */
    but->flag &= ~UI_BUT_DISABLED;
  }
  else if (but->type == UI_BTYPE_SEARCH_MENU) {
    /* In case we fail to find proper searchprop,
     * so other code might have already set but->type to search menu... */
    but->flag |= UI_BUT_DISABLED;
  }

  return but;
}

void uiItemPointerR_prop(uiLayout *layout,
                         PointerRNA *ptr,
                         PropertyRNA *prop,
                         PointerRNA *searchptr,
                         PropertyRNA *searchprop,
                         const std::optional<StringRefNull> name_opt,
                         int icon,
                         bool results_are_suggestions)
{
  const bool use_prop_sep = bool(layout->flag_ & uiItemInternalFlag::PropSep);

  ui_block_new_button_group(uiLayoutGetBlock(layout), uiButtonGroupFlag(0));

  const PropertyType type = RNA_property_type(prop);
  if (!ELEM(type, PROP_POINTER, PROP_STRING, PROP_ENUM)) {
    RNA_warning("Property %s.%s must be a pointer, string or enum",
                RNA_struct_identifier(ptr->type),
                RNA_property_identifier(prop));
    return;
  }
  if (RNA_property_type(searchprop) != PROP_COLLECTION) {
    RNA_warning("search collection property is not a collection type: %s.%s",
                RNA_struct_identifier(searchptr->type),
                RNA_property_identifier(searchprop));
    return;
  }

  /* get icon & name */
  if (icon == ICON_NONE) {
    const StructRNA *icontype;
    if (type == PROP_POINTER) {
      icontype = RNA_property_pointer_type(ptr, prop);
    }
    else {
      icontype = RNA_property_pointer_type(searchptr, searchprop);
    }

    icon = RNA_struct_ui_icon(icontype);
  }
  StringRefNull name = name_opt.value_or(RNA_property_ui_name(prop));

  char namestr[UI_MAX_NAME_STR];
  if (use_prop_sep == false) {
    name = ui_item_name_add_colon(name, namestr);
  }

  /* create button */
  uiBlock *block = uiLayoutGetBlock(layout);

  int w, h;
  ui_item_rna_size(layout, name, icon, ptr, prop, 0, false, false, &w, &h);
  w += UI_UNIT_X; /* X icon needs more space */
  uiBut *but = ui_item_with_label(layout, block, name, icon, ptr, prop, 0, 0, 0, w, h, 0);

  but = ui_but_add_search(but, ptr, prop, searchptr, searchprop, results_are_suggestions);
}

void uiItemPointerR(uiLayout *layout,
                    PointerRNA *ptr,
                    const StringRefNull propname,
                    PointerRNA *searchptr,
                    const StringRefNull searchpropname,
                    const std::optional<StringRefNull> name,
                    int icon)
{
  /* validate arguments */
  PropertyRNA *prop = RNA_struct_find_property(ptr, propname.c_str());
  if (!prop) {
    RNA_warning("property not found: %s.%s", RNA_struct_identifier(ptr->type), propname.c_str());
    return;
  }
  PropertyRNA *searchprop = RNA_struct_find_property(searchptr, searchpropname.c_str());
  if (!searchprop) {
    RNA_warning("search collection property not found: %s.%s",
                RNA_struct_identifier(searchptr->type),
                searchpropname.c_str());
    return;
  }

  uiItemPointerR_prop(layout, ptr, prop, searchptr, searchprop, name, icon, false);
}

void ui_item_menutype_func(bContext *C, uiLayout *layout, void *arg_mt)
{
  MenuType *mt = (MenuType *)arg_mt;
  UI_menutype_draw(C, mt, layout);
}

void ui_item_paneltype_func(bContext *C, uiLayout *layout, void *arg_pt)
{
  PanelType *pt = (PanelType *)arg_pt;
  UI_paneltype_draw(C, pt, layout);
}

static uiBut *ui_item_menu(uiLayout *layout,
                           const StringRef name,
                           int icon,
                           uiMenuCreateFunc func,
                           void *arg,
                           void *argN,
                           const std::optional<StringRef> tip,
                           bool force_menu,
                           uiButArgNFree func_argN_free_fn = MEM_freeN,
                           uiButArgNCopy func_argN_copy_fn = MEM_dupallocN)
{
  uiBlock *block = layout->root_->block;
  uiLayout *heading_layout = ui_layout_heading_find(layout);

  UI_block_layout_set_current(block, layout);
  ui_block_new_button_group(block, uiButtonGroupFlag(0));

  if (layout->root_->type == UI_LAYOUT_MENU && !icon) {
    icon = ICON_BLANK1;
  }

  uiTextIconPadFactor pad_factor = ui_text_pad_compact;
  if (layout->root_->type == UI_LAYOUT_HEADER) { /* Ugly! */
    if (icon == ICON_NONE && force_menu) {
      /* pass */
    }
    else if (force_menu) {
      pad_factor.text = 1.85;
      pad_factor.icon_only = 0.6f;
    }
    else {
      pad_factor.text = 0.75f;
    }
  }

  const int w = ui_text_icon_width_ex(layout, name, icon, pad_factor, UI_FSTYLE_WIDGET);
  const int h = UI_UNIT_Y;

  if (heading_layout) {
    ui_layout_heading_label_add(layout, heading_layout, true, true);
  }

  uiBut *but;
  if (!name.is_empty() && icon) {
    but = uiDefIconTextMenuBut(block, func, arg, icon, name, 0, 0, w, h, tip);
  }
  else if (icon) {
    but = uiDefIconMenuBut(block, func, arg, icon, 0, 0, w, h, tip);
    if (force_menu && !name.is_empty()) {
      UI_but_drawflag_enable(but, UI_BUT_ICON_LEFT);
    }
  }
  else {
    but = uiDefMenuBut(block, func, arg, name, 0, 0, w, h, tip);
  }

  if (argN) {
    /* ugly! */
    if (arg != argN) {
      but->poin = (char *)but;
    }
    but->func_argN = argN;
    but->func_argN_free_fn = func_argN_free_fn;
    but->func_argN_copy_fn = func_argN_copy_fn;
  }

  if (ELEM(layout->root_->type, UI_LAYOUT_PANEL, UI_LAYOUT_TOOLBAR) ||
      /* We never want a drop-down in menu! */
      (force_menu && layout->root_->type != UI_LAYOUT_MENU))
  {
    UI_but_type_set_menu_from_pulldown(but);
  }

  return but;
}

void uiLayout::menu(MenuType *mt, const std::optional<StringRef> name_opt, int icon)
{
  uiBlock *block = root_->block;
  bContext *C = static_cast<bContext *>(block->evil_C);
  if (WM_menutype_poll(C, mt) == false) {
    return;
  }

  const StringRef name = name_opt.value_or(CTX_IFACE_(mt->translation_context, mt->label));

  if (root_->type == UI_LAYOUT_MENU && !icon) {
    icon = ICON_BLANK1;
  }

  ui_item_menu(this,
               name,
               icon,
               ui_item_menutype_func,
               mt,
               nullptr,
               mt->description ? TIP_(mt->description) : "",
               false);
}

void uiLayout::menu(const StringRef menuname, const std::optional<StringRef> name, int icon)
{
  MenuType *mt = WM_menutype_find(menuname, false);
  if (mt == nullptr) {
    RNA_warning("not found %s", std::string(menuname).c_str());
    return;
  }
  this->menu(mt, name, icon);
}

void uiItemMContents(uiLayout *layout, const StringRef menuname)
{
  MenuType *mt = WM_menutype_find(menuname, false);
  if (mt == nullptr) {
    RNA_warning("not found %s", std::string(menuname).c_str());
    return;
  }

  uiBlock *block = layout->root_->block;
  bContext *C = static_cast<bContext *>(block->evil_C);
  if (WM_menutype_poll(C, mt) == false) {
    return;
  }

  UI_menutype_draw(C, mt, layout);
}

void uiItemDecoratorR_prop(uiLayout *layout, PointerRNA *ptr, PropertyRNA *prop, int index)
{
  uiBlock *block = layout->root_->block;

  UI_block_layout_set_current(block, layout);
  uiLayout *col = &layout->column(false);
  col->space_ = 0;
  col->emboss_ = blender::ui::EmbossType::None;

  if (ELEM(nullptr, ptr, prop) || !RNA_property_animateable(ptr, prop)) {
    uiBut *but = uiDefIconBut(block,
                              UI_BTYPE_DECORATOR,
                              0,
                              ICON_BLANK1,
                              0,
                              0,
                              UI_UNIT_X,
                              UI_UNIT_Y,
                              nullptr,
                              0.0,
                              0.0,
                              "");
    but->flag |= UI_BUT_DISABLED;
    return;
  }

  const bool is_expand = ui_item_rna_is_expand(prop, index, UI_ITEM_NONE);
  const bool is_array = RNA_property_array_check(prop);

  /* Loop for the array-case, but only do in case of an expanded array. */
  for (int i = 0; i < (is_expand ? RNA_property_array_length(ptr, prop) : 1); i++) {
    uiButDecorator *but = (uiButDecorator *)uiDefIconBut(block,
                                                         UI_BTYPE_DECORATOR,
                                                         0,
                                                         ICON_DOT,
                                                         0,
                                                         0,
                                                         UI_UNIT_X,
                                                         UI_UNIT_Y,
                                                         nullptr,
                                                         0.0,
                                                         0.0,
                                                         TIP_("Animate property"));

    UI_but_func_set(but, ui_but_anim_decorate_cb, but, nullptr);
    but->flag |= UI_BUT_UNDO | UI_BUT_DRAG_LOCK;
    /* Decorators have their own RNA data, using the normal #uiBut RNA members has many
     * side-effects. */
    but->decorated_rnapoin = *ptr;
    but->decorated_rnaprop = prop;
    /* ui_def_but_rna() sets non-array buttons to have a RNA index of 0. */
    but->decorated_rnaindex = (!is_array || is_expand) ? i : index;
  }
}

void uiItemDecoratorR(uiLayout *layout,
                      PointerRNA *ptr,
                      const std::optional<StringRefNull> propname,
                      int index)
{
  PropertyRNA *prop = nullptr;

  if (ptr && propname) {
    /* validate arguments */
    prop = RNA_struct_find_property(ptr, propname->c_str());
    if (!prop) {
      ui_item_disabled(layout, propname->c_str());
      RNA_warning(
          "property not found: %s.%s", RNA_struct_identifier(ptr->type), propname->c_str());
      return;
    }
  }

  /* ptr and prop are allowed to be nullptr here. */
  uiItemDecoratorR_prop(layout, ptr, prop, index);
}

void uiItemPopoverPanel_ptr(uiLayout *layout,
                            const bContext *C,
                            PanelType *pt,
                            const std::optional<StringRef> name_opt,
                            int icon)
{
  const StringRef name = name_opt.value_or(CTX_IFACE_(pt->translation_context, pt->label));

  if (layout->root_->type == UI_LAYOUT_MENU && !icon) {
    icon = ICON_BLANK1;
  }

  const bContextStore *previous_ctx = CTX_store_get(C);
  /* Set context for polling (and panel header drawing). */
  CTX_store_set(const_cast<bContext *>(C), layout->context_);

  const bool ok = (pt->poll == nullptr) || pt->poll(C, pt);
  if (ok && (pt->draw_header != nullptr)) {
    layout = &layout->row(true);
    Panel panel{};
    Panel_Runtime panel_runtime{};
    panel.runtime = &panel_runtime;
    panel.type = pt;
    panel.layout = layout;
    panel.flag = PNL_POPOVER;
    pt->draw_header(C, &panel);
  }

  CTX_store_set(const_cast<bContext *>(C), previous_ctx);

  uiBut *but = ui_item_menu(
      layout, name, icon, ui_item_paneltype_func, pt, nullptr, TIP_(pt->description), true);
  but->type = UI_BTYPE_POPOVER;
  if (!ok) {
    but->flag |= UI_BUT_DISABLED;
  }
}

void uiItemPopoverPanel(uiLayout *layout,
                        const bContext *C,
                        const StringRef panel_type,
                        std::optional<blender::StringRef> name_opt,
                        int icon)
{
  PanelType *pt = WM_paneltype_find(panel_type, true);
  if (pt == nullptr) {
    RNA_warning("Panel type not found '%s'", std::string(panel_type).c_str());
    return;
  }
  uiItemPopoverPanel_ptr(layout, C, pt, name_opt, icon);
}

void uiItemPopoverPanelFromGroup(uiLayout *layout,
                                 bContext *C,
                                 int space_id,
                                 int region_id,
                                 const char *context,
                                 const char *category)
{
  SpaceType *st = BKE_spacetype_from_id(space_id);
  if (st == nullptr) {
    RNA_warning("space type not found %d", space_id);
    return;
  }
  ARegionType *art = BKE_regiontype_from_id(st, region_id);
  if (art == nullptr) {
    RNA_warning("region type not found %d", region_id);
    return;
  }

  LISTBASE_FOREACH (PanelType *, pt, &art->paneltypes) {
    /* Causes too many panels, check context. */
    if (pt->parent_id[0] == '\0') {
      if (/* (*context == '\0') || */ STREQ(pt->context, context)) {
        if ((*category == '\0') || STREQ(pt->category, category)) {
          if (pt->poll == nullptr || pt->poll(C, pt)) {
            uiItemPopoverPanel_ptr(layout, C, pt, std::nullopt, ICON_NONE);
          }
        }
      }
    }
  }
}

/* label item */
static uiBut *uiItemL_(uiLayout *layout, const StringRef name, int icon)
{
  uiBlock *block = layout->root_->block;

  UI_block_layout_set_current(block, layout);
  ui_block_new_button_group(block, uiButtonGroupFlag(0));

  if (layout->root_->type == UI_LAYOUT_MENU && !icon) {
    icon = ICON_BLANK1;
  }

  const int w = ui_text_icon_width_ex(layout, name, icon, ui_text_pad_none, UI_FSTYLE_WIDGET);
  uiBut *but;
  if (icon && !name.is_empty()) {
    but = uiDefIconTextBut(
        block, UI_BTYPE_LABEL, 0, icon, name, 0, 0, w, UI_UNIT_Y, nullptr, 0.0, 0.0, std::nullopt);
  }
  else if (icon) {
    but = uiDefIconBut(
        block, UI_BTYPE_LABEL, 0, icon, 0, 0, w, UI_UNIT_Y, nullptr, 0.0, 0.0, std::nullopt);
  }
  else {
    but = uiDefBut(
        block, UI_BTYPE_LABEL, 0, name, 0, 0, w, UI_UNIT_Y, nullptr, 0.0, 0.0, std::nullopt);
  }

  /* to compensate for string size padding in ui_text_icon_width,
   * make text aligned right if the layout is aligned right.
   */
  if (uiLayoutGetAlignment(layout) == UI_LAYOUT_ALIGN_RIGHT) {
    but->drawflag &= ~UI_BUT_TEXT_LEFT; /* default, needs to be unset */
    but->drawflag |= UI_BUT_TEXT_RIGHT;
  }

  /* Mark as a label inside a list-box. */
  if (block->flag & UI_BLOCK_LIST_ITEM) {
    but->flag |= UI_BUT_LIST_ITEM;
  }

  if (layout->redalert_) {
    UI_but_flag_enable(but, UI_BUT_REDALERT);
  }

  return but;
}

uiBut *uiItemL_ex(
    uiLayout *layout, const StringRef name, int icon, const bool highlight, const bool redalert)
{
  uiBut *but = uiItemL_(layout, name, icon);

  if (highlight) {
    /* TODO: add another flag for this. */
    UI_but_flag_enable(but, UI_SELECT_DRAW);
  }

  if (redalert) {
    UI_but_flag_enable(but, UI_BUT_REDALERT);
  }

  return but;
}

void uiLayout::label(const StringRef name, int icon)
{
  uiItemL_(this, name, icon);
}

uiPropertySplitWrapper uiItemPropertySplitWrapperCreate(uiLayout *parent_layout)
{
  uiPropertySplitWrapper split_wrapper = {nullptr};

  uiLayout *layout_row = &parent_layout->row(true);
  uiLayout *layout_split = &layout_row->split(UI_ITEM_PROP_SEP_DIVIDE, true);

  split_wrapper.label_column = &layout_split->column(true);
  split_wrapper.label_column->alignment_ = UI_LAYOUT_ALIGN_RIGHT;
  split_wrapper.property_row = ui_item_prop_split_layout_hack(parent_layout, layout_split);
  split_wrapper.decorate_column = uiLayoutGetPropDecorate(parent_layout) ?
                                      &layout_row->column(true) :
                                      nullptr;

  return split_wrapper;
}

uiLayout *uiItemL_respect_property_split(uiLayout *layout, StringRef text, int icon)
{
  if (bool(layout->flag_ & uiItemInternalFlag::PropSep)) {
    uiBlock *block = uiLayoutGetBlock(layout);
    const uiPropertySplitWrapper split_wrapper = uiItemPropertySplitWrapperCreate(layout);
    /* Further items added to 'layout' will automatically be added to split_wrapper.property_row */

    uiItemL_(split_wrapper.label_column, text, icon);
    UI_block_layout_set_current(block, split_wrapper.property_row);

    return split_wrapper.decorate_column;
  }

  char namestr[UI_MAX_NAME_STR];
  text = ui_item_name_add_colon(text, namestr);
  uiItemL_(layout, text, icon);

  return nullptr;
}

void uiItemLDrag(uiLayout *layout, PointerRNA *ptr, StringRef name, int icon)
{
  uiBut *but = uiItemL_(layout, name, icon);

  if (ptr && ptr->type) {
    if (RNA_struct_is_ID(ptr->type)) {
      UI_but_drag_set_id(but, ptr->owner_id);
    }
  }
}

void uiLayout::separator(float factor, const LayoutSeparatorType type)
{
  uiBlock *block = root_->block;
  const bool is_menu = ui_block_is_menu(block);
  const bool is_pie = ui_block_is_pie_menu(block);
  if (is_menu && !UI_block_can_add_separator(block)) {
    return;
  }

  /* Sizing of spaces should not depend on line width. */
  const int space = (is_menu) ? int(7.0f * UI_SCALE_FAC * factor) :
                                int(6.0f * UI_SCALE_FAC * factor);

  eButType but_type;

  switch (type) {
    case LayoutSeparatorType::Line:
      but_type = UI_BTYPE_SEPR_LINE;
      break;
    case LayoutSeparatorType::Auto:
      but_type = (is_menu && !is_pie) ? UI_BTYPE_SEPR_LINE : UI_BTYPE_SEPR;
      break;
    default:
      but_type = UI_BTYPE_SEPR;
  }

  bool is_vertical_bar = (w_ == 0) && but_type == UI_BTYPE_SEPR_LINE;

  UI_block_layout_set_current(block, this);
  uiBut *but = uiDefBut(block,
                        but_type,
                        0,
                        "",
                        0,
                        0,
                        space,
                        is_vertical_bar ? UI_UNIT_Y : space,
                        nullptr,
                        0.0,
                        0.0,
                        "");

  if (but_type == UI_BTYPE_SEPR_LINE) {
    uiButSeparatorLine *but_line = static_cast<uiButSeparatorLine *>(but);
    but_line->is_vertical = is_vertical_bar;
  }
}

void uiItemProgressIndicator(uiLayout *layout,
                             const char *text,
                             const float factor,
                             const eButProgressType progress_type)
{
  const bool has_text = text && text[0];
  uiBlock *block = layout->root_->block;
  short width;

  if (progress_type == UI_BUT_PROGRESS_TYPE_BAR) {
    width = UI_UNIT_X * 5;
  }
  else if (has_text) {
    width = UI_UNIT_X * 8;
  }
  else {
    width = UI_UNIT_X;
  }

  UI_block_layout_set_current(block, layout);
  uiBut *but = uiDefBut(block,
                        UI_BTYPE_PROGRESS,
                        0,
                        (text) ? text : "",
                        0,
                        0,
                        width,
                        short(UI_UNIT_Y),
                        nullptr,
                        0.0,
                        0.0,
                        "");

  if (has_text && (progress_type == UI_BUT_PROGRESS_TYPE_RING)) {
    /* For progress bar, centered is okay, left aligned for ring/pie. */
    but->drawflag |= UI_BUT_TEXT_LEFT;
  }

  uiButProgress *progress_bar = static_cast<uiButProgress *>(but);
  progress_bar->progress_type = eButProgressType(progress_type);
  progress_bar->progress_factor = factor;
}

void uiItemSpacer(uiLayout *layout)
{
  uiBlock *block = layout->root_->block;
  const bool is_popup = ui_block_is_popup_any(block);

  if (is_popup) {
    printf("Error: separator_spacer() not supported in popups.\n");
    return;
  }

  if (block->direction & UI_DIR_RIGHT) {
    printf("Error: separator_spacer() only supported in horizontal blocks.\n");
    return;
  }

  UI_block_layout_set_current(block, layout);
  uiDefBut(block,
           UI_BTYPE_SEPR_SPACER,
           0,
           "",
           0,
           0,
           0.3f * UI_UNIT_X,
           UI_UNIT_Y,
           nullptr,
           0.0,
           0.0,
           "");
}

void uiLayout::menu_fn(const StringRefNull name, int icon, uiMenuCreateFunc func, void *arg)
{
  if (!func) {
    return;
  }

  ui_item_menu(this, name, icon, func, arg, nullptr, "", false);
}

void uiLayout::menu_fn_argN_free(const StringRefNull name,
                                 int icon,
                                 uiMenuCreateFunc func,
                                 void *argN)
{
  if (!func) {
    return;
  }

  /* Second 'argN' only ensures it gets freed. */
  ui_item_menu(this, name, icon, func, argN, argN, "", false);
}

struct MenuItemLevel {
  wmOperatorCallContext opcontext;
  /* don't use pointers to the strings because python can dynamically
   * allocate strings and free before the menu draws, see #27304. */
  char opname[OP_MAX_TYPENAME];
  char propname[MAX_IDPROP_NAME];
  PointerRNA rnapoin;
};

/* Obtain the active menu item based on the calling button's text. */
static int menu_item_enum_opname_menu_active(bContext *C, uiBut *but, MenuItemLevel *lvl)
{
  wmOperatorType *ot = WM_operatortype_find(lvl->opname, true);

  if (!ot) {
    return -1;
  }

  PointerRNA ptr;
  const EnumPropertyItem *item_array = nullptr;
  bool free;
  int totitem;
  WM_operator_properties_create_ptr(&ptr, ot);
  /* so the context is passed to itemf functions (some need it) */
  WM_operator_properties_sanitize(&ptr, false);
  PropertyRNA *prop = RNA_struct_find_property(&ptr, lvl->propname);
  if (!prop) {
    return -1;
  }
  RNA_property_enum_items_gettexted(C, &ptr, prop, &item_array, &totitem, &free);
  int active = RNA_enum_from_name(item_array, but->str.c_str());
  if (free) {
    MEM_freeN(item_array);
  }

  return active;
}

static void menu_item_enum_opname_menu(bContext *C, uiLayout *layout, void *arg)
{
  uiBut *but = static_cast<uiBut *>(arg);
  MenuItemLevel *lvl = static_cast<MenuItemLevel *>(but->func_argN);
  /* Use the operator properties from the button owning the menu. */
  IDProperty *op_props = but->opptr ? static_cast<IDProperty *>(but->opptr->data) : nullptr;

  /* The calling but's str _probably_ contains the active
   * menu item name, set in uiItemMenuEnumFullO_ptr. */
  const int active = menu_item_enum_opname_menu_active(C, but, lvl);

  uiLayoutSetOperatorContext(layout, lvl->opcontext);
  uiItemsFullEnumO(
      layout, lvl->opname, lvl->propname, op_props, lvl->opcontext, UI_ITEM_NONE, active);

  /* override default, needed since this was assumed pre 2.70 */
  UI_block_direction_set(layout->root_->block, UI_DIR_DOWN);
}

void uiItemMenuEnumFullO_ptr(uiLayout *layout,
                             const bContext *C,
                             wmOperatorType *ot,
                             const StringRefNull propname,
                             std::optional<StringRefNull> name,
                             int icon,
                             PointerRNA *r_opptr)
{
  /* Caller must check */
  BLI_assert(ot->srna != nullptr);

  std::string operator_name;
  if (!name) {
    operator_name = WM_operatortype_name(ot, nullptr);
    name = operator_name.c_str();
  }

  if (layout->root_->type == UI_LAYOUT_MENU && !icon) {
    icon = ICON_BLANK1;
  }

  MenuItemLevel *lvl = MEM_new<MenuItemLevel>("MenuItemLevel");
  STRNCPY(lvl->opname, ot->idname);
  STRNCPY(lvl->propname, propname.c_str());
  lvl->opcontext = layout->root_->opcontext;

  uiBut *but = ui_item_menu(layout,
                            *name,
                            icon,
                            menu_item_enum_opname_menu,
                            nullptr,
                            lvl,
                            std::nullopt,
                            true,
                            but_func_argN_free<MenuItemLevel>,
                            but_func_argN_copy<MenuItemLevel>);
  /* Use the menu button as owner for the operator properties, which will then be passed to the
   * individual menu items. */
  if (r_opptr) {
    but->opptr = MEM_new<PointerRNA>("uiButOpPtr");
    WM_operator_properties_create_ptr(but->opptr, ot);
    BLI_assert(but->opptr->data == nullptr);
    WM_operator_properties_alloc(&but->opptr, (IDProperty **)&but->opptr->data, ot->idname);
    *r_opptr = *but->opptr;
  }

  /* add hotkey here, lower UI code can't detect it */
  if ((layout->root_->block->flag & UI_BLOCK_LOOP) && (ot->prop && ot->invoke)) {
    if (std::optional<std::string> shortcut_str = WM_key_event_operator_string(
            C, ot->idname, layout->root_->opcontext, nullptr, false))
    {
      ui_but_add_shortcut(but, shortcut_str->c_str(), false);
    }
  }
}

void uiItemMenuEnumFullO(uiLayout *layout,
                         const bContext *C,
                         const StringRefNull opname,
                         const StringRefNull propname,
                         StringRefNull name,
                         int icon,
                         PointerRNA *r_opptr)
{
  wmOperatorType *ot = WM_operatortype_find(opname.c_str(), false); /* print error next */

  UI_OPERATOR_ERROR_RET(ot, opname.c_str(), return);

  if (!ot->srna) {
    ui_item_disabled(layout, opname.c_str());
    RNA_warning("operator missing srna '%s'", opname.c_str());
    return;
  }

  uiItemMenuEnumFullO_ptr(layout, C, ot, propname, name, icon, r_opptr);
}

void uiItemMenuEnumO(uiLayout *layout,
                     const bContext *C,
                     const StringRefNull opname,
                     const StringRefNull propname,
                     StringRefNull name,
                     int icon)
{
  uiItemMenuEnumFullO(layout, C, opname, propname, name, icon, nullptr);
}

static void menu_item_enum_rna_menu(bContext * /*C*/, uiLayout *layout, void *arg)
{
  MenuItemLevel *lvl = (MenuItemLevel *)(((uiBut *)arg)->func_argN);

  uiLayoutSetOperatorContext(layout, lvl->opcontext);
  uiItemsEnumR(layout, &lvl->rnapoin, lvl->propname);
}

void uiItemMenuEnumR_prop(uiLayout *layout,
                          PointerRNA *ptr,
                          PropertyRNA *prop,
                          const std::optional<StringRefNull> name,
                          int icon)
{
  if (layout->root_->type == UI_LAYOUT_MENU && !icon) {
    icon = ICON_BLANK1;
  }

  MenuItemLevel *lvl = MEM_new<MenuItemLevel>("MenuItemLevel");
  lvl->rnapoin = *ptr;
  STRNCPY(lvl->propname, RNA_property_identifier(prop));
  lvl->opcontext = layout->root_->opcontext;

  ui_item_menu(layout,
               name.value_or(RNA_property_ui_name(prop)),
               icon,
               menu_item_enum_rna_menu,
               nullptr,
               lvl,
               RNA_property_description(prop),
               false,
               but_func_argN_free<MenuItemLevel>,
               but_func_argN_copy<MenuItemLevel>);
}

void uiItemTabsEnumR_prop(uiLayout *layout,
                          bContext *C,
                          PointerRNA *ptr,
                          PropertyRNA *prop,
                          PointerRNA *ptr_highlight,
                          PropertyRNA *prop_highlight,
                          bool icon_only)
{
  uiBlock *block = layout->root_->block;

  UI_block_layout_set_current(block, layout);
  ui_item_enum_expand_tabs(layout,
                           C,
                           block,
                           ptr,
                           prop,
                           ptr_highlight,
                           prop_highlight,
                           std::nullopt,
                           UI_UNIT_Y,
                           icon_only);
}

/** \} */

/* -------------------------------------------------------------------- */
/** \name Layout Items
 * \{ */

/* single-row layout */
static void ui_litem_estimate_row(uiLayout *litem)
{
  int itemw, itemh;
  bool min_size_flag = true;

  litem->w_ = 0;
  litem->h_ = 0;

  if (litem->items_.is_empty()) {
    return;
  }

  const uiItem *item_last = litem->items_.last();
  for (uiItem *item : litem->items_) {
    const bool is_item_last = (item == item_last);
    ui_item_size(item, &itemw, &itemh);

    min_size_flag = min_size_flag && bool(item->flag_ & uiItemInternalFlag::FixedSize);

    litem->w_ += itemw;
    litem->h_ = std::max(itemh, litem->h_);

    if (!is_item_last) {
      litem->w_ += litem->space_;
    }
  }

  if (min_size_flag) {
    litem->flag_ |= uiItemInternalFlag::FixedSize;
  }
}

static int ui_litem_min_width(int itemw)
{
  return std::min(2 * UI_UNIT_X, itemw);
}

static void ui_litem_layout_row(uiLayout *litem)
{
  if (litem->items_.is_empty()) {
    return;
  }

  int last_free_item_idx = -1;
  int x, neww, newtotw, itemw, minw, itemh, offset;
  int freew, fixedx, freex, flag = 0, lastw = 0;
  float extra_pixel;

  // x = litem->x_; /* UNUSED */
  const int y = litem->y_;
  int w = litem->w_;
  int totw = 0;
  int tot = 0;

  for (uiItem *item : litem->items_) {
    ui_item_size(item, &itemw, &itemh);
    totw += itemw;
    tot++;
  }

  if (totw == 0) {
    return;
  }

  if (w != 0) {
    w -= (tot - 1) * litem->space_;
  }
  int fixedw = 0;

  const uiItem *item_last = litem->items_.last();

  /* keep clamping items to fixed minimum size until all are done */
  do {
    freew = 0;
    x = 0;
    flag = 0;
    newtotw = totw;
    extra_pixel = 0.0f;

    for (uiItem *item : litem->items_) {
      if (bool(item->flag_ & uiItemInternalFlag::AutoFixedSize)) {
        continue;
      }
      const bool is_item_last = (item == item_last);

      ui_item_size(item, &itemw, &itemh);
      minw = ui_litem_min_width(itemw);

      if (w - lastw > 0) {
        neww = ui_item_fit(
            itemw, x, totw, w - lastw, is_item_last, litem->alignment_, &extra_pixel);
      }
      else {
        neww = 0; /* no space left, all will need clamping to minimum size */
      }

      x += neww;

      bool min_flag = bool(item->flag_ & uiItemInternalFlag::FixedSize);
      /* ignore min flag for rows with right or center alignment */
      if (item->type_ != uiItemType::Button &&
          ELEM((static_cast<uiLayout *>(item))->alignment_,
               UI_LAYOUT_ALIGN_RIGHT,
               UI_LAYOUT_ALIGN_CENTER) &&
          litem->alignment_ == UI_LAYOUT_ALIGN_EXPAND &&
          bool(litem->flag_ & uiItemInternalFlag::FixedSize))
      {
        min_flag = false;
      }

      if ((neww < minw || min_flag) && w != 0) {
        /* fixed size */
        item->flag_ |= uiItemInternalFlag::AutoFixedSize;
        if (item->type_ != uiItemType::Button && bool(item->flag_ & uiItemInternalFlag::FixedSize))
        {
          minw = itemw;
        }
        fixedw += minw;
        flag = 1;
        newtotw -= itemw;
      }
      else {
        /* keep free size */
        item->flag_ &= ~uiItemInternalFlag::AutoFixedSize;
        freew += itemw;
      }
    }

    totw = newtotw;
    lastw = fixedw;
  } while (flag);

  freex = 0;
  fixedx = 0;
  extra_pixel = 0.0f;
  x = litem->x_;

  int item_idx = -1;
  for (uiItem *item : litem->items_) {
    item_idx++;
    const bool is_item_last = (item == item_last);
    ui_item_size(item, &itemw, &itemh);
    minw = ui_litem_min_width(itemw);

    if (bool(item->flag_ & uiItemInternalFlag::AutoFixedSize)) {
      /* fixed minimum size items */
      if (item->type_ != uiItemType::Button && bool(item->flag_ & uiItemInternalFlag::FixedSize)) {
        minw = itemw;
      }
      itemw = ui_item_fit(
          minw, fixedx, fixedw, min_ii(w, fixedw), is_item_last, litem->alignment_, &extra_pixel);
      fixedx += itemw;
    }
    else {
      /* free size item */
      itemw = ui_item_fit(
          itemw, freex, freew, w - fixedw, is_item_last, litem->alignment_, &extra_pixel);
      freex += itemw;
      last_free_item_idx = item_idx;
    }

    /* align right/center */
    offset = 0;
    if (litem->alignment_ == UI_LAYOUT_ALIGN_RIGHT) {
      if (freew + fixedw > 0 && freew + fixedw < w) {
        offset = w - (fixedw + freew);
      }
    }
    else if (litem->alignment_ == UI_LAYOUT_ALIGN_CENTER) {
      if (freew + fixedw > 0 && freew + fixedw < w) {
        offset = (w - (fixedw + freew)) / 2;
      }
    }

    /* position item */
    ui_item_position(item, x + offset, y - itemh, itemw, itemh);

    x += itemw;
    if (!is_item_last) {
      x += litem->space_;
    }
  }

  /* add extra pixel */
  int extra_pixel_move = litem->w_ - (x - litem->x_);
  if (extra_pixel_move > 0 && litem->alignment_ == UI_LAYOUT_ALIGN_EXPAND &&
      last_free_item_idx >= 0 && item_last &&
      bool(item_last->flag_ & uiItemInternalFlag::AutoFixedSize))
  {
    ui_item_move(litem->items_[last_free_item_idx], 0, extra_pixel_move);
    blender::MutableSpan<uiItem *> items_after_last_free =
        litem->items_.as_mutable_span().drop_front(last_free_item_idx + 1);
    for (uiItem *item : items_after_last_free) {
      ui_item_move(item, extra_pixel_move, extra_pixel_move);
    }
  }

  litem->w_ = x - litem->x_;
  litem->h_ = litem->y_ - y;
  litem->x_ = x;
  litem->y_ = y;
}

static int spaces_after_column_item(const uiLayout *litem,
                                    const uiItem *item,
                                    const uiItem *next_item,
                                    const bool is_box)
{
  if (next_item == nullptr) {
    return 0;
  }
  if (item->type_ == uiItemType::LayoutPanelHeader &&
      next_item->type_ == uiItemType::LayoutPanelHeader)
  {
    /* No extra space between layout panel headers. */
    return 0;
  }
  if (item->type_ == uiItemType::LayoutPanelBody &&
      !ELEM(next_item->type_, uiItemType::LayoutPanelHeader, uiItemType::LayoutPanelBody))
  {
    /* One for the end of the panel and one at the start of the parent panel. */
    return 2;
  }
  if (!is_box) {
    return 1;
  }
  if (item != litem->items_.first()) {
    return 1;
  }
  return 0;
}

/* single-column layout */
static void ui_litem_estimate_column(uiLayout *litem, bool is_box)
{
  int itemw, itemh;
  bool min_size_flag = true;

  litem->w_ = 0;
  litem->h_ = 0;

  for (auto *iter = litem->items_.begin(); iter != litem->items_.end(); iter++) {
    uiItem *item = *iter;
    ui_item_size(item, &itemw, &itemh);

    min_size_flag = min_size_flag && bool(item->flag_ & uiItemInternalFlag::FixedSize);

    litem->w_ = std::max(litem->w_, itemw);
    litem->h_ += itemh;

    const uiItem *next_item = (item == litem->items_.last()) ? nullptr : *(iter + 1);
    const int spaces_num = spaces_after_column_item(litem, item, next_item, is_box);
    litem->h_ += spaces_num * litem->space_;
  }

  if (min_size_flag) {
    litem->flag_ |= uiItemInternalFlag::FixedSize;
  }
}

static void ui_litem_layout_column(uiLayout *litem, bool is_box, bool is_menu)
{
  const int x = litem->x_;
  int y = litem->y_;

  for (auto *iter = litem->items_.begin(); iter != litem->items_.end(); iter++) {
    uiItem *item = *iter;
    int itemw, itemh;
    ui_item_size(item, &itemw, &itemh);

    y -= itemh;
    ui_item_position(item, x, y, is_menu ? itemw : litem->w_, itemh);

    const uiItem *next_item = (item == litem->items_.last()) ? nullptr : *(iter + 1);
    const int spaces_num = spaces_after_column_item(litem, item, next_item, is_box);
    y -= spaces_num * litem->space_;

    if (is_box) {
      item->flag_ |= uiItemInternalFlag::BoxItem;
    }
  }

  litem->h_ = litem->y_ - y;
  litem->x_ = x;
  litem->y_ = y;
}

/* calculates the angle of a specified button in a radial menu,
 * stores a float vector in unit circle */
static RadialDirection ui_get_radialbut_vec(float vec[2], short itemnum)
{
  if (itemnum >= PIE_MAX_ITEMS) {
    itemnum %= PIE_MAX_ITEMS;
    printf("Warning: Pie menus with more than %i items are currently unsupported\n",
           PIE_MAX_ITEMS);
  }

  const RadialDirection dir = RadialDirection(ui_radial_dir_order[itemnum]);
  ui_but_pie_dir(dir, vec);

  return dir;
}

static bool ui_item_is_radial_displayable(uiItem *item)
{

  if ((item->type_ == uiItemType::Button) &&
      ((static_cast<uiButtonItem *>(item))->but->type == UI_BTYPE_LABEL))
  {
    return false;
  }

  return true;
}

static bool ui_item_is_radial_drawable(uiButtonItem *bitem)
{

  if (ELEM(bitem->but->type, UI_BTYPE_SEPR, UI_BTYPE_SEPR_LINE, UI_BTYPE_SEPR_SPACER)) {
    return false;
  }

  return true;
}

static void ui_litem_layout_radial(uiLayout *litem)
{
  int itemh, itemw;
  int itemnum = 0;

  /* For the radial layout we will use Matt Ebb's design
   * for radiation, see http://mattebb.com/weblog/radiation/
   * also the old code at #5103. */

  const int pie_radius = U.pie_menu_radius * UI_SCALE_FAC;

  const int x = litem->x_;
  const int y = litem->y_;

  int minx = x, miny = y, maxx = x, maxy = y;

  litem->root_->block->pie_data.pie_dir_mask = 0;

  for (uiItem *item : litem->items_) {
    /* Not all button types are drawn in a radial menu, do filtering here. */
    if (!ui_item_is_radial_displayable(item)) {
      continue;
    }

    float vec[2];
    const RadialDirection dir = ui_get_radialbut_vec(vec, itemnum);
    const float factor[2] = {
        (vec[0] > 0.01f) ? 0.0f : ((vec[0] < -0.01f) ? -1.0f : -0.5f),
        (vec[1] > 0.99f) ? 0.0f : ((vec[1] < -0.99f) ? -1.0f : -0.5f),
    };
    itemnum++;

    /* Enable for non-buttons because a direction may reference a layout, see: #112610. */
    bool use_dir = true;

    if (item->type_ == uiItemType::Button) {
      uiButtonItem *bitem = static_cast<uiButtonItem *>(item);

      bitem->but->pie_dir = dir;
      /* Scale the buttons. */
      bitem->but->rect.ymax *= 1.5f;
      /* Add a little bit more here to include number. */
      bitem->but->rect.xmax += 1.5f * UI_UNIT_X;
      /* Enable drawing as pie item if supported by widget. */
      if (ui_item_is_radial_drawable(bitem)) {
        bitem->but->emboss = blender::ui::EmbossType::PieMenu;
        bitem->but->drawflag |= UI_BUT_ICON_LEFT;
      }

      if (ELEM(bitem->but->type, UI_BTYPE_SEPR, UI_BTYPE_SEPR_LINE)) {
        use_dir = false;
      }
    }

    if (use_dir) {
      litem->root_->block->pie_data.pie_dir_mask |= 1 << int(dir);
    }

    ui_item_size(item, &itemw, &itemh);

    ui_item_position(item,
                     x + (vec[0] * pie_radius) + (factor[0] * itemw),
                     y + (vec[1] * pie_radius) + (factor[1] * itemh),
                     itemw,
                     itemh);

    minx = min_ii(minx, x + (vec[0] * pie_radius) - (itemw / 2));
    maxx = max_ii(maxx, x + (vec[0] * pie_radius) + (itemw / 2));
    miny = min_ii(miny, y + (vec[1] * pie_radius) - (itemh / 2));
    maxy = max_ii(maxy, y + (vec[1] * pie_radius) + (itemh / 2));
  }

  litem->x_ = minx;
  litem->y_ = miny;
  litem->w_ = maxx - minx;
  litem->h_ = maxy - miny;
}

/* root layout */
static void ui_litem_estimate_root(uiLayout * /*litem*/)
{
  /* nothing to do */
}

static void ui_litem_layout_root_radial(uiLayout *litem)
{
  /* first item is pie menu title, align on center of menu */
  uiItem *item = litem->items_.first();

  if (item->type_ == uiItemType::Button) {
    int itemh, itemw, x, y;
    x = litem->x_;
    y = litem->y_;

    ui_item_size(item, &itemw, &itemh);

    ui_item_position(
        item, x - itemw / 2, y + UI_SCALE_FAC * (U.pie_menu_threshold + 9.0f), itemw, itemh);
  }
}

static void ui_litem_layout_root(uiLayout *litem)
{
  if (litem->root_->type == UI_LAYOUT_HEADER) {
    ui_litem_layout_row(litem);
  }
  else if (litem->root_->type == UI_LAYOUT_PIEMENU) {
    ui_litem_layout_root_radial(litem);
  }
  else if (litem->root_->type == UI_LAYOUT_MENU) {
    ui_litem_layout_column(litem, false, true);
  }
  else {
    ui_litem_layout_column(litem, false, false);
  }
}

/* panel header layout */
static void ui_litem_estimate_panel_header(uiLayout *litem)
{
  BLI_assert(litem->items_.size() == 1);
  uiItem *item = litem->items_.first();

  int w, h;
  ui_item_size(item, &w, &h);
  litem->w_ = w;
  litem->h_ = h;
}

static void ui_litem_layout_panel_header(uiLayout *litem)
{
  uiLayoutItemPanelHeader *header_litem = static_cast<uiLayoutItemPanelHeader *>(litem);
  Panel *panel = litem->root_->block->panel;

  BLI_assert(litem->items_.size() == 1);
  uiItem *item = litem->items_.first();

  int w, h;
  ui_item_size(item, &w, &h);
  litem->y_ -= h;
  ui_item_position(item, litem->x_, litem->y_, litem->w_, h);
  const float offset = UI_style_get_dpi()->panelspace;
  panel->runtime->layout_panels.headers.append({float(litem->y_) - offset,
                                                float(litem->y_ + litem->h_) - offset,
                                                header_litem->open_prop_owner,
                                                header_litem->open_prop_name});
}

/* panel body layout */
static void ui_litem_estimate_panel_body(uiLayout *litem)
{
  ui_litem_estimate_column(litem, false);
}

static void ui_litem_layout_panel_body(uiLayout *litem)
{
  Panel *panel = litem->root_->block->panel;
  ui_litem_layout_column(litem, false, false);
  const float offset = UI_style_get_dpi()->panelspace;
  panel->runtime->layout_panels.bodies.append({
      float(litem->y_ - litem->space_) - offset,
      float(litem->y_ + litem->h_ + litem->space_) - offset,
  });
}

/* box layout */
static void ui_litem_estimate_box(uiLayout *litem)
{
  const uiStyle *style = litem->root_->style;

  ui_litem_estimate_column(litem, true);

  int boxspace = style->boxspace;
  if (litem->root_->type == UI_LAYOUT_HEADER) {
    boxspace = 0;
  }
  litem->w_ += 2 * boxspace;
  litem->h_ += 2 * boxspace;
}

static void ui_litem_layout_box(uiLayout *litem)
{
  uiLayoutItemBx *box = static_cast<uiLayoutItemBx *>(litem);
  const uiStyle *style = litem->root_->style;

  int boxspace = style->boxspace;
  if (litem->root_->type == UI_LAYOUT_HEADER) {
    boxspace = 0;
  }

  const int w = litem->w_;
  const int h = litem->h_;

  litem->x_ += boxspace;
  litem->y_ -= boxspace;

  if (w != 0) {
    litem->w_ -= 2 * boxspace;
  }
  if (h != 0) {
    litem->h_ -= 2 * boxspace;
  }

  ui_litem_layout_column(litem, true, false);

  litem->x_ -= boxspace;
  litem->y_ -= boxspace;

  if (w != 0) {
    litem->w_ += 2 * boxspace;
  }
  if (h != 0) {
    litem->h_ += 2 * boxspace;
  }

  /* roundbox around the sublayout */
  uiBut *but = box->roundbox;
  but->rect.xmin = litem->x_;
  but->rect.ymin = litem->y_;
  but->rect.xmax = litem->x_ + litem->w_;
  but->rect.ymax = litem->y_ + litem->h_;
}

/* multi-column layout, automatically flowing to the next */
static void ui_litem_estimate_column_flow(uiLayout *litem)
{
  const uiStyle *style = litem->root_->style;
  uiLayoutItemFlow *flow = static_cast<uiLayoutItemFlow *>(litem);
  int itemw, itemh, maxw = 0;

  /* compute max needed width and total height */
  int toth = 0;
  int totitem = 0;
  for (uiItem *item : litem->items_) {
    ui_item_size(item, &itemw, &itemh);
    maxw = std::max(maxw, itemw);
    toth += itemh;
    totitem++;
  }

  if (flow->number <= 0) {
    /* auto compute number of columns, not very good */
    if (maxw == 0) {
      flow->totcol = 1;
      return;
    }

    flow->totcol = max_ii(litem->root_->emw / maxw, 1);
    flow->totcol = min_ii(flow->totcol, totitem);
  }
  else {
    flow->totcol = flow->number;
  }

  /* compute sizes */
  int x = 0;
  int y = 0;
  int emy = 0;
  int miny = 0;

  maxw = 0;
  const int emh = toth / flow->totcol;

  /* create column per column */
  int col = 0;
  for (uiItem *item : litem->items_) {
    ui_item_size(item, &itemw, &itemh);

    y -= itemh + style->buttonspacey;
    miny = min_ii(miny, y);
    emy -= itemh;
    maxw = max_ii(itemw, maxw);

    /* decide to go to next one */
    if (col < flow->totcol - 1 && emy <= -emh) {
      x += maxw + litem->space_;
      maxw = 0;
      y = 0;
      emy = 0; /* need to reset height again for next column */
      col++;
    }
  }

  litem->w_ = x;
  litem->h_ = litem->y_ - miny;
}

static void ui_litem_layout_column_flow(uiLayout *litem)
{
  const uiStyle *style = litem->root_->style;
  uiLayoutItemFlow *flow = static_cast<uiLayoutItemFlow *>(litem);
  int col, emh, itemw, itemh;

  /* compute max needed width and total height */
  int toth = 0;
  for (uiItem *item : litem->items_) {
    ui_item_size(item, &itemw, &itemh);
    toth += itemh;
  }

  /* compute sizes */
  int x = litem->x_;
  int y = litem->y_;
  int emy = 0;
  int miny = 0;

  emh = toth / flow->totcol;

  /* create column per column */
  col = 0;
  int w = (litem->w_ - (flow->totcol - 1) * style->columnspace) / flow->totcol;
  for (uiItem *item : litem->items_) {
    ui_item_size(item, &itemw, &itemh);

    itemw = (litem->alignment_ == UI_LAYOUT_ALIGN_EXPAND) ? w : min_ii(w, itemw);

    y -= itemh;
    emy -= itemh;
    ui_item_position(item, x, y, itemw, itemh);
    y -= style->buttonspacey;
    miny = min_ii(miny, y);

    /* decide to go to next one */
    if (col < flow->totcol - 1 && emy <= -emh) {
      x += w + style->columnspace;
      y = litem->y_;
      emy = 0; /* need to reset height again for next column */
      col++;

      const int remaining_width = litem->w_ - (x - litem->x_);
      const int remaining_width_between_columns = (flow->totcol - col - 1) * style->columnspace;
      const int remaining_columns = flow->totcol - col;
      w = (remaining_width - remaining_width_between_columns) / remaining_columns;
    }
  }

  litem->h_ = litem->y_ - miny;
  litem->x_ = x;
  litem->y_ = miny;
}

/* multi-column and multi-row layout. */
struct UILayoutGridFlowInput {
  /* General layout control settings. */
  bool row_major : 1;    /* Fill rows before columns */
  bool even_columns : 1; /* All columns will have same width. */
  bool even_rows : 1;    /* All rows will have same height. */
  int space_x;           /* Space between columns. */
  int space_y;           /* Space between rows. */
                         /* Real data about current position and size of this layout item
                          * (either estimated, or final values). */
  int litem_w;           /* Layout item width. */
  int litem_x;           /* Layout item X position. */
  int litem_y;           /* Layout item Y position. */
  /* Actual number of columns and rows to generate (computed from first pass usually). */
  int tot_columns; /* Number of columns. */
  int tot_rows;    /* Number of rows. */
};

struct UILayoutGridFlowOutput {
  int *tot_items; /* Total number of items in this grid layout. */
  /* Width / X pos data. */
  float *global_avg_w; /* Computed average width of the columns. */
  int *cos_x_array;    /* Computed X coordinate of each column. */
  int *widths_array;   /* Computed width of each column. */
  int *tot_w;          /* Computed total width. */
  /* Height / Y pos data. */
  int *global_max_h;  /* Computed height of the tallest item in the grid. */
  int *cos_y_array;   /* Computed Y coordinate of each column. */
  int *heights_array; /* Computed height of each column. */
  int *tot_h;         /* Computed total height. */
};

static void ui_litem_grid_flow_compute(blender::Span<uiItem *> items,
                                       const UILayoutGridFlowInput *parameters,
                                       UILayoutGridFlowOutput *results)
{
  float tot_w = 0.0f, tot_h = 0.0f;
  float global_avg_w = 0.0f, global_totweight_w = 0.0f;
  int global_max_h = 0;

  BLI_assert(parameters->tot_columns != 0 ||
             (results->cos_x_array == nullptr && results->widths_array == nullptr &&
              results->tot_w == nullptr));
  BLI_assert(parameters->tot_rows != 0 ||
             (results->cos_y_array == nullptr && results->heights_array == nullptr &&
              results->tot_h == nullptr));

  if (results->tot_items) {
    *results->tot_items = 0;
  }

  if (items.is_empty()) {
    if (results->global_avg_w) {
      *results->global_avg_w = 0.0f;
    }
    if (results->global_max_h) {
      *results->global_max_h = 0;
    }
    return;
  }

  blender::Array<float, 64> avg_w(parameters->tot_columns, 0.0f);
  blender::Array<float, 64> totweight_w(parameters->tot_columns, 0.0f);
  blender::Array<int, 64> max_h(parameters->tot_rows, 0);

  int i = 0;
  for (const uiItem *item : items) {
    int item_w, item_h;
    ui_item_size(item, &item_w, &item_h);

    global_avg_w += float(item_w * item_w);
    global_totweight_w += float(item_w);
    global_max_h = max_ii(global_max_h, item_h);

    if (parameters->tot_rows != 0 && parameters->tot_columns != 0) {
      const int index_col = parameters->row_major ? i % parameters->tot_columns :
                                                    i / parameters->tot_rows;
      const int index_row = parameters->row_major ? i / parameters->tot_columns :
                                                    i % parameters->tot_rows;

      avg_w[index_col] += float(item_w * item_w);
      totweight_w[index_col] += float(item_w);

      max_h[index_row] = max_ii(max_h[index_row], item_h);
    }

    if (results->tot_items) {
      (*results->tot_items)++;
    }
    i++;
  }

  /* Finalize computing of column average sizes */
  global_avg_w /= global_totweight_w;
  if (parameters->tot_columns != 0) {
    for (i = 0; i < parameters->tot_columns; i++) {
      avg_w[i] /= totweight_w[i];
      tot_w += avg_w[i];
    }
    if (parameters->even_columns) {
      tot_w = ceilf(global_avg_w) * parameters->tot_columns;
    }
  }
  /* Finalize computing of rows max sizes */
  if (parameters->tot_rows != 0) {
    for (i = 0; i < parameters->tot_rows; i++) {
      tot_h += max_h[i];
    }
    if (parameters->even_rows) {
      tot_h = global_max_h * parameters->tot_columns;
    }
  }

  /* Compute positions and sizes of all cells. */
  if (results->cos_x_array != nullptr && results->widths_array != nullptr) {
    /* We enlarge/narrow columns evenly to match available width. */
    const float wfac = float(parameters->litem_w -
                             (parameters->tot_columns - 1) * parameters->space_x) /
                       tot_w;

    for (int col = 0; col < parameters->tot_columns; col++) {
      results->cos_x_array[col] = (col ? results->cos_x_array[col - 1] +
                                             results->widths_array[col - 1] + parameters->space_x :
                                         parameters->litem_x);
      if (parameters->even_columns) {
        /* (< remaining width > - < space between remaining columns >) / < remaining columns > */
        results->widths_array[col] = (((parameters->litem_w -
                                        (results->cos_x_array[col] - parameters->litem_x)) -
                                       (parameters->tot_columns - col - 1) * parameters->space_x) /
                                      (parameters->tot_columns - col));
      }
      else if (col == parameters->tot_columns - 1) {
        /* Last column copes width rounding errors... */
        results->widths_array[col] = parameters->litem_w -
                                     (results->cos_x_array[col] - parameters->litem_x);
      }
      else {
        results->widths_array[col] = int(avg_w[col] * wfac);
      }
    }
  }
  if (results->cos_y_array != nullptr && results->heights_array != nullptr) {
    for (int row = 0; row < parameters->tot_rows; row++) {
      if (parameters->even_rows) {
        results->heights_array[row] = global_max_h;
      }
      else {
        results->heights_array[row] = max_h[row];
      }
      results->cos_y_array[row] = (row ? results->cos_y_array[row - 1] - parameters->space_y -
                                             results->heights_array[row] :
                                         parameters->litem_y - results->heights_array[row]);
    }
  }

  if (results->global_avg_w) {
    *results->global_avg_w = global_avg_w;
  }
  if (results->global_max_h) {
    *results->global_max_h = global_max_h;
  }
  if (results->tot_w) {
    *results->tot_w = int(tot_w) + parameters->space_x * (parameters->tot_columns - 1);
  }
  if (results->tot_h) {
    *results->tot_h = tot_h + parameters->space_y * (parameters->tot_rows - 1);
  }
}

static void ui_litem_estimate_grid_flow(uiLayout *litem)
{
  const uiStyle *style = litem->root_->style;
  uiLayoutItemGridFlow *gflow = static_cast<uiLayoutItemGridFlow *>(litem);

  const int space_x = style->columnspace;
  const int space_y = style->buttonspacey;

  /* Estimate average needed width and height per item. */
  {
    float avg_w;
    int max_h;

    UILayoutGridFlowInput input{};
    input.row_major = gflow->row_major;
    input.even_columns = gflow->even_columns;
    input.even_rows = gflow->even_rows;
    input.litem_w = litem->w_;
    input.litem_x = litem->x_;
    input.litem_y = litem->y_;
    input.space_x = space_x;
    input.space_y = space_y;
    UILayoutGridFlowOutput output{};
    output.tot_items = &gflow->tot_items;
    output.global_avg_w = &avg_w;
    output.global_max_h = &max_h;
    ui_litem_grid_flow_compute(litem->items_, &input, &output);

    if (gflow->tot_items == 0) {
      litem->w_ = litem->h_ = 0;
      gflow->tot_columns = gflow->tot_rows = 0;
      return;
    }

    /* Even in varying column width case,
     * we fix our columns number from weighted average width of items,
     * a proper solving of required width would be too costly,
     * and this should give reasonably good results in all reasonable cases. */
    if (gflow->columns_len > 0) {
      gflow->tot_columns = gflow->columns_len;
    }
    else {
      if (avg_w == 0.0f) {
        gflow->tot_columns = 1;
      }
      else {
        gflow->tot_columns = min_ii(max_ii(int(litem->w_ / avg_w), 1), gflow->tot_items);
      }
    }
    gflow->tot_rows = int(ceilf(float(gflow->tot_items) / gflow->tot_columns));

    /* Try to tweak number of columns and rows to get better filling of last column or row,
     * and apply 'modulo' value to number of columns or rows.
     * Note that modulo does not prevent ending with fewer columns/rows than modulo, if mandatory
     * to avoid empty column/row. */
    {
      const int modulo = (gflow->columns_len < -1) ? -gflow->columns_len : 0;
      const int step = modulo ? modulo : 1;

      if (gflow->row_major) {
        /* Adjust number of columns to be multiple of given modulo. */
        if (modulo && gflow->tot_columns % modulo != 0 && gflow->tot_columns > modulo) {
          gflow->tot_columns = gflow->tot_columns - (gflow->tot_columns % modulo);
        }
        /* Find smallest number of columns conserving computed optimal number of rows. */
        for (gflow->tot_rows = int(ceilf(float(gflow->tot_items) / gflow->tot_columns));
             (gflow->tot_columns - step) > 0 &&
             int(ceilf(float(gflow->tot_items) / (gflow->tot_columns - step))) <= gflow->tot_rows;
             gflow->tot_columns -= step)
        {
          /* pass */
        }
      }
      else {
        /* Adjust number of rows to be multiple of given modulo. */
        if (modulo && gflow->tot_rows % modulo != 0) {
          gflow->tot_rows = min_ii(gflow->tot_rows + modulo - (gflow->tot_rows % modulo),
                                   gflow->tot_items);
        }
        /* Find smallest number of rows conserving computed optimal number of columns. */
        for (gflow->tot_columns = int(ceilf(float(gflow->tot_items) / gflow->tot_rows));
             (gflow->tot_rows - step) > 0 &&
             int(ceilf(float(gflow->tot_items) / (gflow->tot_rows - step))) <= gflow->tot_columns;
             gflow->tot_rows -= step)
        {
          /* pass */
        }
      }
    }

    /* Set evenly-spaced axes size
     * (quick optimization in case we have even columns and rows). */
    if (gflow->even_columns && gflow->even_rows) {
      litem->w_ = int(gflow->tot_columns * avg_w) + space_x * (gflow->tot_columns - 1);
      litem->h_ = int(gflow->tot_rows * max_h) + space_y * (gflow->tot_rows - 1);
      return;
    }
  }

  /* Now that we have our final number of columns and rows,
   * we can compute actual needed space for non-evenly sized axes. */
  {
    int tot_w, tot_h;
    UILayoutGridFlowInput input{};
    input.row_major = gflow->row_major;
    input.even_columns = gflow->even_columns;
    input.even_rows = gflow->even_rows;
    input.litem_w = litem->w_;
    input.litem_x = litem->x_;
    input.litem_y = litem->y_;
    input.space_x = space_x;
    input.space_y = space_y;
    input.tot_columns = gflow->tot_columns;
    input.tot_rows = gflow->tot_rows;
    UILayoutGridFlowOutput output{};
    output.tot_w = &tot_w;
    output.tot_h = &tot_h;
    ui_litem_grid_flow_compute(litem->items_, &input, &output);

    litem->w_ = tot_w;
    litem->h_ = tot_h;
  }
}

static void ui_litem_layout_grid_flow(uiLayout *litem)
{
  const uiStyle *style = litem->root_->style;
  uiLayoutItemGridFlow *gflow = static_cast<uiLayoutItemGridFlow *>(litem);

  if (gflow->tot_items == 0) {
    litem->w_ = litem->h_ = 0;
    return;
  }

  BLI_assert(gflow->tot_columns > 0);
  BLI_assert(gflow->tot_rows > 0);

  const int space_x = style->columnspace;
  const int space_y = style->buttonspacey;

  blender::Array<int, 64> widths(gflow->tot_columns);
  blender::Array<int, 64> heights(gflow->tot_rows);
  blender::Array<int, 64> cos_x(gflow->tot_columns);
  blender::Array<int, 64> cos_y(gflow->tot_rows);

  /* This time we directly compute coordinates and sizes of all cells. */
  UILayoutGridFlowInput input{};
  input.row_major = gflow->row_major;
  input.even_columns = gflow->even_columns;
  input.even_rows = gflow->even_rows;
  input.litem_w = litem->w_;
  input.litem_x = litem->x_;
  input.litem_y = litem->y_;
  input.space_x = space_x;
  input.space_y = space_y;
  input.tot_columns = gflow->tot_columns;
  input.tot_rows = gflow->tot_rows;
  UILayoutGridFlowOutput output{};
  output.cos_x_array = cos_x.data();
  output.cos_y_array = cos_y.data();
  output.widths_array = widths.data();
  output.heights_array = heights.data();
  ui_litem_grid_flow_compute(litem->items_, &input, &output);

  int i = 0;
  for (uiItem *item : litem->items_) {
    const int col = gflow->row_major ? i % gflow->tot_columns : i / gflow->tot_rows;
    const int row = gflow->row_major ? i / gflow->tot_columns : i % gflow->tot_rows;
    int item_w, item_h;
    ui_item_size(item, &item_w, &item_h);

    const int w = widths[col];
    const int h = heights[row];

    item_w = (litem->alignment_ == UI_LAYOUT_ALIGN_EXPAND) ? w : min_ii(w, item_w);
    item_h = (litem->alignment_ == UI_LAYOUT_ALIGN_EXPAND) ? h : min_ii(h, item_h);

    ui_item_position(item, cos_x[col], cos_y[row], item_w, item_h);
    i++;
  }

  litem->h_ = litem->y_ - cos_y[gflow->tot_rows - 1];
  litem->x_ = (cos_x[gflow->tot_columns - 1] - litem->x_) + widths[gflow->tot_columns - 1];
  litem->y_ = litem->y_ - litem->h_;
}

/* free layout */
static void ui_litem_estimate_absolute(uiLayout *litem)
{
  int minx = 1e6;
  int miny = 1e6;
  litem->w_ = 0;
  litem->h_ = 0;

  for (uiItem *item : litem->items_) {
    int itemx, itemy, itemw, itemh;
    ui_item_offset(item, &itemx, &itemy);
    ui_item_size(item, &itemw, &itemh);

    minx = min_ii(minx, itemx);
    miny = min_ii(miny, itemy);

    litem->w_ = std::max(litem->w_, itemx + itemw);
    litem->h_ = std::max(litem->h_, itemy + itemh);
  }

  litem->w_ -= minx;
  litem->h_ -= miny;
}

static void ui_litem_layout_absolute(uiLayout *litem)
{
  float scalex = 1.0f, scaley = 1.0f;
  int x, y, newx, newy, itemx, itemy, itemh, itemw;

  int minx = 1e6;
  int miny = 1e6;
  int totw = 0;
  int toth = 0;

  for (uiItem *item : litem->items_) {
    ui_item_offset(item, &itemx, &itemy);
    ui_item_size(item, &itemw, &itemh);

    minx = min_ii(minx, itemx);
    miny = min_ii(miny, itemy);

    totw = max_ii(totw, itemx + itemw);
    toth = max_ii(toth, itemy + itemh);
  }

  totw -= minx;
  toth -= miny;

  if (litem->w_ && totw > 0) {
    scalex = float(litem->w_) / float(totw);
  }
  if (litem->h_ && toth > 0) {
    scaley = float(litem->h_) / float(toth);
  }

  x = litem->x_;
  y = litem->y_ - scaley * toth;

  for (uiItem *item : litem->items_) {
    ui_item_offset(item, &itemx, &itemy);
    ui_item_size(item, &itemw, &itemh);

    if (scalex != 1.0f) {
      newx = (itemx - minx) * scalex;
      itemw = (itemx - minx + itemw) * scalex - newx;
      itemx = minx + newx;
    }

    if (scaley != 1.0f) {
      newy = (itemy - miny) * scaley;
      itemh = (itemy - miny + itemh) * scaley - newy;
      itemy = miny + newy;
    }

    ui_item_position(item, x + itemx - minx, y + itemy - miny, itemw, itemh);
  }

  litem->w_ = scalex * totw;
  litem->h_ = litem->y_ - y;
  litem->x_ = x + litem->w_;
  litem->y_ = y;
}

/* split layout */
static void ui_litem_estimate_split(uiLayout *litem)
{
  ui_litem_estimate_row(litem);
  litem->flag_ &= ~uiItemInternalFlag::FixedSize;
}

static void ui_litem_layout_split(uiLayout *litem)
{
  uiLayoutItemSplit *split = static_cast<uiLayoutItemSplit *>(litem);
  float extra_pixel = 0.0f;
  const int tot = int(litem->items_.size());

  if (tot == 0) {
    return;
  }

  int x = litem->x_;
  const int y = litem->y_;

  const float percentage = (split->percentage == 0.0f) ? 1.0f / float(tot) : split->percentage;

  const int w = (litem->w_ - (tot - 1) * litem->space_);
  int colw = w * percentage;
  colw = std::max(colw, 0);

  const uiItem *item_last = litem->items_.last();
  for (uiItem *item : litem->items_) {
    const bool is_item_last = (item == item_last);
    int itemh;
    ui_item_size(item, nullptr, &itemh);

    ui_item_position(item, x, y - itemh, colw, itemh);
    x += colw;

    if (!is_item_last) {
      const float width = extra_pixel + (w - int(w * percentage)) / (float(tot) - 1);
      extra_pixel = width - int(width);
      colw = int(width);
      colw = std::max(colw, 0);

      x += litem->space_;
    }
  }

  litem->w_ = x - litem->x_;
  litem->h_ = litem->y_ - y;
  litem->x_ = x;
  litem->y_ = y;
}

/* overlap layout */
static void ui_litem_estimate_overlap(uiLayout *litem)
{
  litem->w_ = 0;
  litem->h_ = 0;

  for (uiItem *item : litem->items_) {
    int itemw, itemh;
    ui_item_size(item, &itemw, &itemh);

    litem->w_ = std::max(itemw, litem->w_);
    litem->h_ = std::max(itemh, litem->h_);
  }
}

static void ui_litem_layout_overlap(uiLayout *litem)
{

  const int x = litem->x_;
  const int y = litem->y_;

  for (uiItem *item : litem->items_) {
    int itemw, itemh;
    ui_item_size(item, &itemw, &itemh);
    ui_item_position(item, x, y - itemh, litem->w_, itemh);

    litem->h_ = std::max(litem->h_, itemh);
  }

  litem->x_ = x;
  litem->y_ = y - litem->h_;
}

static void ui_litem_init_from_parent(uiLayout *litem, uiLayout *layout, int align)
{
  litem->root_ = layout->root_;
  litem->align_ = align;
  /* Children of grid-flow layout shall never have "ideal big size" returned as estimated size. */
  litem->variable_size_ = layout->variable_size_ || layout->type_ == uiItemType::LayoutGridFlow;
  litem->active_ = true;
  litem->enabled_ = true;
  litem->context_ = layout->context_;
  litem->redalert_ = layout->redalert_;
  litem->w_ = layout->w_;
  litem->emboss_ = layout->emboss_;
  litem->flag_ = (layout->flag_ & (uiItemInternalFlag::PropSep | uiItemInternalFlag::PropDecorate |
                                   uiItemInternalFlag::InsidePropSep));

  if (layout->child_items_layout_) {
    layout->child_items_layout_->items_.append(litem);
    litem->parent_ = layout->child_items_layout_;
  }
  else {
    layout->items_.append(litem);
    litem->parent_ = layout;
  }
}

static void ui_layout_heading_set(uiLayout *layout, const StringRef heading)
{
  heading.copy_utf8_truncated(layout->heading_);
}

uiLayout &uiLayout::row(bool align)
{
  uiLayout *litem = MEM_new<uiLayout>(__func__);
  ui_litem_init_from_parent(litem, this, align);

  litem->type_ = uiItemType::LayoutRow;
  litem->space_ = (align) ? 0 : root_->style->buttonspacex;

  UI_block_layout_set_current(root_->block, litem);

  return *litem;
}

PanelLayout uiLayout::panel_prop(const bContext *C,
                                 PointerRNA *open_prop_owner,
                                 const StringRefNull open_prop_name)
{
  const ARegion *region = CTX_wm_region(C);

  const bool is_real_open = RNA_boolean_get(open_prop_owner, open_prop_name.c_str());
  const bool search_filter_active = region->flag & RGN_FLAG_SEARCH_FILTER_ACTIVE;
  const bool is_open = is_real_open || search_filter_active;

  PanelLayout panel_layout{};
  {
    uiLayoutItemPanelHeader *header_litem = MEM_new<uiLayoutItemPanelHeader>(__func__);
    ui_litem_init_from_parent(header_litem, this, false);
    header_litem->type_ = uiItemType::LayoutPanelHeader;

    header_litem->open_prop_owner = *open_prop_owner;
    STRNCPY(header_litem->open_prop_name, open_prop_name.c_str());

    uiLayout *row = &header_litem->row(true);
    uiLayoutSetUnitsY(row, 1.2f);

    uiBlock *block = uiLayoutGetBlock(row);
    const int icon = is_open ? ICON_DOWNARROW_HLT : ICON_RIGHTARROW;
    const int width = ui_text_icon_width(this, "", icon, false);
    uiDefIconTextBut(
        block, UI_BTYPE_LABEL, 0, icon, "", 0, 0, width, UI_UNIT_Y, nullptr, 0.0f, 0.0f, "");

    panel_layout.header = row;
  }

  if (!is_open) {
    return panel_layout;
  }

  uiLayoutItemPanelBody *body_litem = MEM_new<uiLayoutItemPanelBody>(__func__);
  body_litem->type_ = uiItemType::LayoutPanelBody;
  body_litem->space_ = root_->style->templatespace;
  ui_litem_init_from_parent(body_litem, this, false);
  UI_block_layout_set_current(root_->block, body_litem);
  panel_layout.body = body_litem;

  return panel_layout;
}

PanelLayout uiLayout::panel_prop_with_bool_header(const bContext *C,
                                                  PointerRNA *open_prop_owner,
                                                  const StringRefNull open_prop_name,
                                                  PointerRNA *bool_prop_owner,
                                                  const StringRefNull bool_prop_name,
                                                  const std::optional<StringRefNull> label)
{
  PanelLayout panel_layout = this->panel_prop(C, open_prop_owner, open_prop_name);

  uiLayout *panel_header = panel_layout.header;
  panel_header->flag_ &= ~(uiItemInternalFlag::PropSep | uiItemInternalFlag::PropDecorate |
                           uiItemInternalFlag::InsidePropSep);
  panel_header->prop(bool_prop_owner, bool_prop_name, UI_ITEM_NONE, label, ICON_NONE);

  return panel_layout;
}

uiLayout *uiLayout::panel_prop(const bContext *C,
                               PointerRNA *open_prop_owner,
                               const StringRefNull open_prop_name,
                               const StringRef label)
{
  PanelLayout panel_layout = this->panel_prop(C, open_prop_owner, open_prop_name);
  panel_layout.header->label(label, ICON_NONE);

  return panel_layout.body;
}

PanelLayout uiLayout::panel(const bContext *C, const StringRef idname, const bool default_closed)
{
  Panel *root_panel = uiLayoutGetRootPanel(this);
  BLI_assert(root_panel != nullptr);

  LayoutPanelState *state = BKE_panel_layout_panel_state_ensure(
      root_panel, idname, default_closed);
  PointerRNA state_ptr = RNA_pointer_create_discrete(nullptr, &RNA_LayoutPanelState, state);

  return this->panel_prop(C, &state_ptr, "is_open");
}

uiLayout *uiLayout::panel(const bContext *C,
                          const StringRef idname,
                          const bool default_closed,
                          const StringRef label)
{
  PanelLayout panel_layout = this->panel(C, idname, default_closed);
  panel_layout.header->label(label, ICON_NONE);

  return panel_layout.body;
}

bool uiLayoutEndsWithPanelHeader(const uiLayout &layout)
{
  if (layout.items_.is_empty()) {
    return false;
  }
  const uiItem *item = layout.items_.last();
  return item->type_ == uiItemType::LayoutPanelHeader;
}

uiLayout &uiLayout::row(bool align, const StringRef heading)
{
  uiLayout &litem = this->row(align);
  ui_layout_heading_set(&litem, heading);
  return litem;
}

uiLayout &uiLayout::column(bool align)
{
  uiLayout *litem = MEM_new<uiLayout>(__func__);
  ui_litem_init_from_parent(litem, this, align);

  litem->type_ = uiItemType::LayoutColumn;
  litem->space_ = (align) ? 0 : root_->style->buttonspacey;

  UI_block_layout_set_current(root_->block, litem);

  return *litem;
}

uiLayout &uiLayout::column(bool align, const StringRef heading)
{
  uiLayout &litem = this->column(align);
  ui_layout_heading_set(&litem, heading);
  return litem;
}

uiLayout &uiLayout::column_flow(int number, bool align)
{
  uiLayoutItemFlow *flow = MEM_new<uiLayoutItemFlow>(__func__);
  ui_litem_init_from_parent(flow, this, align);

  flow->type_ = uiItemType::LayoutColumnFlow;
  flow->space_ = (flow->align_) ? 0 : root_->style->columnspace;
  flow->number = number;

  UI_block_layout_set_current(root_->block, flow);

  return *flow;
}

uiLayout &uiLayout::grid_flow(
    bool row_major, int columns_len, bool even_columns, bool even_rows, bool align)
{
  uiLayoutItemGridFlow *flow = MEM_new<uiLayoutItemGridFlow>(__func__);
  flow->type_ = uiItemType::LayoutGridFlow;
  ui_litem_init_from_parent(flow, this, align);

  flow->space_ = (flow->align_) ? 0 : root_->style->columnspace;
  flow->row_major = row_major;
  flow->columns_len = columns_len;
  flow->even_columns = even_columns;
  flow->even_rows = even_rows;

  UI_block_layout_set_current(root_->block, flow);

  return *flow;
}

static uiLayoutItemBx *ui_layout_box(uiLayout *layout, int type)
{
  uiLayoutItemBx *box = MEM_new<uiLayoutItemBx>(__func__);
  ui_litem_init_from_parent(box, layout, false);

  box->type_ = uiItemType::LayoutBox;
  box->space_ = layout->root_->style->columnspace;

  UI_block_layout_set_current(layout->root_->block, box);

  box->roundbox = uiDefBut(layout->root_->block, type, 0, "", 0, 0, 0, 0, nullptr, 0.0, 0.0, "");

  return box;
}

uiLayout &uiLayout::menu_pie()
{
  /* radial layouts are only valid for radial menus */
  if (root_->type != UI_LAYOUT_PIEMENU) {
    return *ui_item_local_sublayout(this, this, false);
  }

  /* only one radial wheel per root layout is allowed, so check and return that, if it exists */
  for (uiItem *item : root_->layout->items_) {
    if (item->type_ == uiItemType::LayoutRadial) {
      uiLayout *litem = static_cast<uiLayout *>(item);
      UI_block_layout_set_current(root_->block, litem);
      return *litem;
    }
  }

  uiLayout *litem = MEM_new<uiLayout>(__func__);
  ui_litem_init_from_parent(litem, this, false);

  litem->type_ = uiItemType::LayoutRadial;

  UI_block_layout_set_current(root_->block, litem);

  return *litem;
}

uiLayout &uiLayout::box()
{
  return *ui_layout_box(this, UI_BTYPE_ROUNDBOX);
}

void ui_layout_list_set_labels_active(uiLayout *layout)
{
  for (uiItem *item : layout->items_) {
    if (item->type_ != uiItemType::Button) {
      ui_layout_list_set_labels_active(static_cast<uiLayout *>(item));
    }
    else {
      uiButtonItem *bitem = static_cast<uiButtonItem *>(item);
      if (bitem->but->flag & UI_BUT_LIST_ITEM) {
        UI_but_flag_enable(bitem->but, UI_SELECT);
      }
    }
  }
}

uiLayout &uiLayout::list_box(uiList *ui_list, PointerRNA *actptr, PropertyRNA *actprop)
{
  uiLayoutItemBx *item_box = ui_layout_box(this, UI_BTYPE_LISTBOX);
  uiBut *but = item_box->roundbox;

  but->custom_data = ui_list;

  but->rnapoin = *actptr;
  but->rnaprop = actprop;

  /* only for the undo string */
  if (but->flag & UI_BUT_UNDO) {
    but->tip = RNA_property_description(actprop);
  }

  return *item_box;
}

uiLayout &uiLayout::absolute(bool align)
{
  uiLayout *litem = MEM_new<uiLayout>(__func__);
  ui_litem_init_from_parent(litem, this, align);

  litem->type_ = uiItemType::LayoutAbsolute;

  UI_block_layout_set_current(root_->block, litem);

  return *litem;
}

uiBlock *uiLayout::absolute_block()
{
  uiBlock *block = uiLayoutGetBlock(this);
  absolute(false);

  return block;
}

uiLayout &uiLayout::overlap()
{
  uiLayout *litem = MEM_new<uiLayout>(__func__);
  ui_litem_init_from_parent(litem, this, false);

  litem->type_ = uiItemType::LayoutOverlap;

  UI_block_layout_set_current(root_->block, litem);

  return *litem;
}

uiLayout &uiLayout::split(float percentage, bool align)
{
  uiLayoutItemSplit *split = MEM_new<uiLayoutItemSplit>(__func__);
  ui_litem_init_from_parent(split, this, align);

  split->type_ = uiItemType::LayoutSplit;
  split->space_ = root_->style->columnspace;
  split->percentage = percentage;

  UI_block_layout_set_current(root_->block, split);

  return *split;
}

void uiLayoutSetActive(uiLayout *layout, bool active)
{
  layout->active_ = active;
}

void uiLayoutSetActiveDefault(uiLayout *layout, bool active_default)
{
  layout->active_default_ = active_default;
}

void uiLayoutSetActivateInit(uiLayout *layout, bool activate_init)
{
  layout->activate_init_ = activate_init;
}

void uiLayoutSetEnabled(uiLayout *layout, bool enabled)
{
  layout->enabled_ = enabled;
}

void uiLayoutSetRedAlert(uiLayout *layout, bool redalert)
{
  layout->redalert_ = redalert;
}

void uiLayoutSetKeepAspect(uiLayout *layout, bool keepaspect)
{
  layout->keepaspect_ = keepaspect;
}

void uiLayoutSetAlignment(uiLayout *layout, char alignment)
{
  layout->alignment_ = alignment;
}

void uiLayoutSetScaleX(uiLayout *layout, float scale)
{
  layout->scale_[0] = scale;
}

void uiLayoutSetScaleY(uiLayout *layout, float scale)
{
  layout->scale_[1] = scale;
}

void uiLayoutSetUnitsX(uiLayout *layout, float unit)
{
  layout->units_[0] = unit;
}

void uiLayoutSetUnitsY(uiLayout *layout, float unit)
{
  layout->units_[1] = unit;
}

void uiLayoutSetEmboss(uiLayout *layout, blender::ui::EmbossType emboss)
{
  layout->emboss_ = emboss;
}

bool uiLayoutGetPropSep(uiLayout *layout)
{
  return bool(layout->flag_ & uiItemInternalFlag::PropSep);
}

void uiLayoutSetPropSep(uiLayout *layout, bool is_sep)
{
  SET_FLAG_FROM_TEST(layout->flag_, is_sep, uiItemInternalFlag::PropSep);
}

bool uiLayoutGetPropDecorate(uiLayout *layout)
{
  return bool(layout->flag_ & uiItemInternalFlag::PropDecorate);
}

void uiLayoutSetPropDecorate(uiLayout *layout, bool is_sep)
{
  SET_FLAG_FROM_TEST(layout->flag_, is_sep, uiItemInternalFlag::PropDecorate);
}

void uiLayoutSetSearchWeight(uiLayout *layout, const float weight)
{
  layout->search_weight_ = weight;
}

float uiLayoutGetSearchWeight(uiLayout *layout)
{
  return layout->search_weight_;
}

Panel *uiLayoutGetRootPanel(uiLayout *layout)
{
  return layout->root_->block->panel;
}

bool uiLayoutGetActive(uiLayout *layout)
{
  return layout->active_;
}

bool uiLayoutGetActiveDefault(uiLayout *layout)
{
  return layout->active_default_;
}

bool uiLayoutGetActivateInit(uiLayout *layout)
{
  return layout->activate_init_;
}

bool uiLayoutGetEnabled(uiLayout *layout)
{
  return layout->enabled_;
}

bool uiLayoutGetRedAlert(uiLayout *layout)
{
  return layout->redalert_;
}

bool uiLayoutGetKeepAspect(uiLayout *layout)
{
  return layout->keepaspect_;
}

int uiLayoutGetAlignment(uiLayout *layout)
{
  return layout->alignment_;
}

int uiLayoutGetWidth(uiLayout *layout)
{
  return layout->w_;
}

float uiLayoutGetScaleX(uiLayout *layout)
{
  return layout->scale_[0];
}

float uiLayoutGetScaleY(uiLayout *layout)
{
  return layout->scale_[1];
}

float uiLayoutGetUnitsX(uiLayout *layout)
{
  return layout->units_[0];
}

float uiLayoutGetUnitsY(uiLayout *layout)
{
  return layout->units_[1];
}

blender::ui::EmbossType uiLayoutGetEmboss(uiLayout *layout)
{
  if (layout->emboss_ == blender::ui::EmbossType::Undefined) {
    return layout->root_->block->emboss;
  }
  return layout->emboss_;
}

int uiLayoutListItemPaddingWidth()
{
  return 5 * UI_SCALE_FAC;
}

void uiLayoutListItemAddPadding(uiLayout *layout)
{
  uiBlock *block = uiLayoutGetBlock(layout);
  uiLayout *row = &layout->row(true);
  uiLayoutSetFixedSize(row, true);

  uiDefBut(
      block, UI_BTYPE_SEPR, 0, "", 0, 0, uiLayoutListItemPaddingWidth(), 0, nullptr, 0.0, 0.0, "");

  /* Restore. */
  UI_block_layout_set_current(block, layout);
}

/** \} */

/* -------------------------------------------------------------------- */
/** \name Block Layout Search Filtering
 * \{ */

/* Disabled for performance reasons, but this could be turned on in the future. */
// #define PROPERTY_SEARCH_USE_TOOLTIPS

static bool block_search_panel_label_matches(const uiBlock *block, const char *search_string)
{
  if ((block->panel != nullptr) && (block->panel->type != nullptr)) {
    if (BLI_strcasestr(block->panel->type->label, search_string)) {
      return true;
    }
  }
  return false;
}

/**
 * Returns true if a button or the data / operator it represents matches the search filter.
 */
static bool button_matches_search_filter(uiBut *but, const char *search_filter)
{
  /* Do the shorter checks first for better performance in case there is a match. */
  if (BLI_strcasestr(but->str.c_str(), search_filter)) {
    return true;
  }

  if (but->optype != nullptr) {
    if (BLI_strcasestr(but->optype->name, search_filter)) {
      return true;
    }
  }

  if (but->rnaprop != nullptr) {
    if (BLI_strcasestr(RNA_property_ui_name(but->rnaprop), search_filter)) {
      return true;
    }
#ifdef PROPERTY_SEARCH_USE_TOOLTIPS
    if (BLI_strcasestr(RNA_property_description(but->rnaprop), search_filter)) {
      return true;
    }
#endif

    /* Search through labels of enum property items if they are in a drop-down menu.
     * Unfortunately we have no #bContext here so we cannot search through RNA enums
     * with dynamic entries (or "itemf" functions) which require context. */
    if (but->type == UI_BTYPE_MENU) {
      PointerRNA *ptr = &but->rnapoin;
      PropertyRNA *enum_prop = but->rnaprop;
      int items_len;
      const EnumPropertyItem *items_array = nullptr;
      bool free;
      RNA_property_enum_items_gettexted(nullptr, ptr, enum_prop, &items_array, &items_len, &free);
      if (items_array == nullptr) {
        return false;
      }

      bool found = false;
      for (int i = 0; i < items_len; i++) {
        /* Check for nullptr name field which enums use for separators. */
        if (items_array[i].name == nullptr) {
          continue;
        }
        if (BLI_strcasestr(items_array[i].name, search_filter)) {
          found = true;
          break;
        }
      }
      if (free) {
        MEM_freeN((EnumPropertyItem *)items_array);
      }
      if (found) {
        return true;
      }
    }
  }

  return false;
}

/**
 * Test for a search result within a specific button group.
 */
static bool button_group_has_search_match(const uiButtonGroup &group, const char *search_filter)
{
  for (uiBut *but : group.buttons) {
    if (button_matches_search_filter(but, search_filter)) {
      return true;
    }
  }

  return false;
}

/**
 * Apply the search filter, tagging all buttons with whether they match or not.
 * Tag every button in the group as a result if any button in the group matches.
 *
 * \note It would be great to return early here if we found a match, but because
 * the results may be visible we have to continue searching the entire block.
 *
 * \return True if the block has any search results.
 */
static bool block_search_filter_tag_buttons(uiBlock *block, const char *search_filter)
{
  bool has_result = false;
  for (const uiButtonGroup &group : block->button_groups) {
    if (button_group_has_search_match(group, search_filter)) {
      has_result = true;
    }
    else {
      for (uiBut *but : group.buttons) {
        but->flag |= UI_SEARCH_FILTER_NO_MATCH;
      }
    }
  }
  return has_result;
}

bool UI_block_apply_search_filter(uiBlock *block, const char *search_filter)
{
  if (search_filter == nullptr || search_filter[0] == '\0') {
    return false;
  }

  Panel *panel = block->panel;

  if (panel != nullptr) {
    /* Panels for active blocks should always have a valid `panel->type`,
     * otherwise they wouldn't be created. */
    if (panel->type->flag & PANEL_TYPE_NO_SEARCH) {
      return false;
    }
  }

  const bool panel_label_matches = block_search_panel_label_matches(block, search_filter);

  const bool has_result = (panel_label_matches) ?
                              true :
                              block_search_filter_tag_buttons(block, search_filter);

  if (panel != nullptr) {
    if (has_result) {
      ui_panel_tag_search_filter_match(block->panel);
    }
  }

  return has_result;
}

/** \} */

/* -------------------------------------------------------------------- */
/** \name Layout
 * \{ */

static void ui_item_scale(uiLayout *litem, const float scale[2])
{
  int x, y, w, h;

  for (auto riter = litem->items_.rbegin(); riter != litem->items_.rend(); riter++) {
    uiItem *item = *riter;
    if (item->type_ != uiItemType::Button) {
      uiLayout *subitem = static_cast<uiLayout *>(item);
      ui_item_scale(subitem, scale);
    }

    ui_item_size(item, &w, &h);
    ui_item_offset(item, &x, &y);

    if (scale[0] != 0.0f) {
      x *= scale[0];
      w *= scale[0];
    }

    if (scale[1] != 0.0f) {
      y *= scale[1];
      h *= scale[1];
    }

    ui_item_position(item, x, y, w, h);
  }
}

static void ui_item_estimate(uiItem *item)
{
  if (item->type_ != uiItemType::Button) {
    uiLayout *litem = static_cast<uiLayout *>(item);

    if (litem->items_.is_empty()) {
      litem->w_ = 0;
      litem->h_ = 0;
      return;
    }

    for (uiItem *subitem : litem->items_) {
      ui_item_estimate(subitem);
    }

    if (litem->scale_[0] != 0.0f || litem->scale_[1] != 0.0f) {
      ui_item_scale(litem, litem->scale_);
    }

    switch (litem->type_) {
      case uiItemType::LayoutColumn:
        ui_litem_estimate_column(litem, false);
        break;
      case uiItemType::LayoutColumnFlow:
        ui_litem_estimate_column_flow(litem);
        break;
      case uiItemType::LayoutGridFlow:
        ui_litem_estimate_grid_flow(litem);
        break;
      case uiItemType::LayoutRow:
        ui_litem_estimate_row(litem);
        break;
      case uiItemType::LayoutPanelHeader:
        ui_litem_estimate_panel_header(litem);
        break;
      case uiItemType::LayoutPanelBody:
        ui_litem_estimate_panel_body(litem);
        break;
      case uiItemType::LayoutBox:
        ui_litem_estimate_box(litem);
        break;
      case uiItemType::LayoutRoot:
        ui_litem_estimate_root(litem);
        break;
      case uiItemType::LayoutAbsolute:
        ui_litem_estimate_absolute(litem);
        break;
      case uiItemType::LayoutSplit:
        ui_litem_estimate_split(litem);
        break;
      case uiItemType::LayoutOverlap:
        ui_litem_estimate_overlap(litem);
        break;
      default:
        break;
    }

    /* Force fixed size. */
    if (litem->units_[0] > 0) {
      litem->w_ = UI_UNIT_X * litem->units_[0];
    }
    if (litem->units_[1] > 0) {
      litem->h_ = UI_UNIT_Y * litem->units_[1];
    }
  }
}

static void ui_item_align(uiLayout *litem, short nr)
{
  for (auto riter = litem->items_.rbegin(); riter != litem->items_.rend(); riter++) {
    uiItem *item = *riter;
    if (item->type_ == uiItemType::Button) {
      uiButtonItem *bitem = static_cast<uiButtonItem *>(item);
#ifndef USE_UIBUT_SPATIAL_ALIGN
      if (ui_but_can_align(bitem->but))
#endif
      {
        if (!bitem->but->alignnr) {
          bitem->but->alignnr = nr;
        }
      }
    }
    else if (item->type_ == uiItemType::LayoutAbsolute) {
      /* pass */
    }
    else if (item->type_ == uiItemType::LayoutOverlap) {
      /* pass */
    }
    else if (item->type_ == uiItemType::LayoutBox) {
      uiLayoutItemBx *box = static_cast<uiLayoutItemBx *>(item);
      if (!box->roundbox->alignnr) {
        box->roundbox->alignnr = nr;
      }
    }
    else {
      uiLayout *litem = static_cast<uiLayout *>(item);
      if (litem->align_) {
        ui_item_align(litem, nr);
      }
    }
  }
}

static void ui_item_flag(uiLayout *litem, int flag)
{
  for (auto riter = litem->items_.rbegin(); riter != litem->items_.rend(); riter++) {
    uiItem *item = *riter;
    if (item->type_ == uiItemType::Button) {
      uiButtonItem *bitem = static_cast<uiButtonItem *>(item);
      bitem->but->flag |= flag;
    }
    else {
      ui_item_flag(static_cast<uiLayout *>(item), flag);
    }
  }
}

static void ui_item_layout(uiItem *item)
{
  if (item->type_ != uiItemType::Button) {
    uiLayout *litem = static_cast<uiLayout *>(item);

    if (litem->items_.is_empty()) {
      return;
    }

    if (litem->align_) {
      ui_item_align(litem, ++litem->root_->block->alignnr);
    }
    if (!litem->active_) {
      ui_item_flag(litem, UI_BUT_INACTIVE);
    }
    if (!litem->enabled_) {
      ui_item_flag(litem, UI_BUT_DISABLED);
    }

    switch (litem->type_) {
      case uiItemType::LayoutColumn:
        ui_litem_layout_column(litem, false, false);
        break;
      case uiItemType::LayoutColumnFlow:
        ui_litem_layout_column_flow(litem);
        break;
      case uiItemType::LayoutGridFlow:
        ui_litem_layout_grid_flow(litem);
        break;
      case uiItemType::LayoutRow:
        ui_litem_layout_row(litem);
        break;
      case uiItemType::LayoutPanelHeader:
        ui_litem_layout_panel_header(litem);
        break;
      case uiItemType::LayoutPanelBody:
        ui_litem_layout_panel_body(litem);
        break;
      case uiItemType::LayoutBox:
        ui_litem_layout_box(litem);
        break;
      case uiItemType::LayoutRoot:
        ui_litem_layout_root(litem);
        break;
      case uiItemType::LayoutAbsolute:
        ui_litem_layout_absolute(litem);
        break;
      case uiItemType::LayoutSplit:
        ui_litem_layout_split(litem);
        break;
      case uiItemType::LayoutOverlap:
        ui_litem_layout_overlap(litem);
        break;
      case uiItemType::LayoutRadial:
        ui_litem_layout_radial(litem);
        break;
      default:
        break;
    }

    for (uiItem *subitem : litem->items_) {
      if (bool(item->flag_ & uiItemInternalFlag::BoxItem)) {
        subitem->flag_ |= uiItemInternalFlag::BoxItem;
      }
      ui_item_layout(subitem);
    }
  }
  else {
    if (bool(item->flag_ & uiItemInternalFlag::BoxItem)) {
      uiButtonItem *bitem = static_cast<uiButtonItem *>(item);
      bitem->but->drawflag |= UI_BUT_BOX_ITEM;
    }
  }
}

static void ui_layout_end(uiBlock *block, uiLayout *layout, int *r_x, int *r_y)
{
  if (layout->root_->handlefunc) {
    UI_block_func_handle_set(block, layout->root_->handlefunc, layout->root_->argv);
  }

  ui_item_estimate(layout);
  ui_item_layout(layout);

  if (r_x) {
    *r_x = layout->x_;
  }
  if (r_y) {
    *r_y = layout->y_;
  }
}

static void ui_layout_free(uiLayout *layout)
{
  for (uiItem *item : layout->items_) {
    if (item->type_ == uiItemType::Button) {
      uiButtonItem *bitem = static_cast<uiButtonItem *>(item);

      bitem->but->layout = nullptr;
      MEM_delete(item);
    }
    else {
      uiLayout *litem = static_cast<uiLayout *>(item);
      ui_layout_free(litem);
    }
  }

  MEM_delete(layout);
}

static void ui_layout_add_padding_button(uiLayoutRoot *root)
{
  if (root->padding) {
    /* add an invisible button for padding */
    uiBlock *block = root->block;
    uiLayout *prev_layout = block->curlayout;

    block->curlayout = root->layout;
    uiDefBut(
        block, UI_BTYPE_SEPR, 0, "", 0, 0, root->padding, root->padding, nullptr, 0.0, 0.0, "");
    block->curlayout = prev_layout;
  }
}

uiLayout *UI_block_layout(uiBlock *block,
                          int dir,
                          int type,
                          int x,
                          int y,
                          int size,
                          int em,
                          int padding,
                          const uiStyle *style)
{
  uiLayoutRoot *root = MEM_callocN<uiLayoutRoot>(__func__);
  root->type = type;
  root->style = style;
  root->block = block;
  root->padding = padding;
  root->opcontext = WM_OP_INVOKE_REGION_WIN;

  uiLayout *layout = MEM_new<uiLayout>(__func__);
  layout->type_ = (type == UI_LAYOUT_VERT_BAR) ? uiItemType::LayoutColumn : uiItemType::LayoutRoot;

  /* Only used when 'uiItemInternalFlag::PropSep' is set. */
  layout->flag_ = uiItemInternalFlag::PropDecorate;

  layout->x_ = x;
  layout->y_ = y;
  layout->root_ = root;
  layout->space_ = style->templatespace;
  layout->active_ = true;
  layout->enabled_ = true;
  layout->context_ = nullptr;
  layout->emboss_ = blender::ui::EmbossType::Undefined;

  if (ELEM(type, UI_LAYOUT_MENU, UI_LAYOUT_PIEMENU)) {
    layout->space_ = 0;
  }

  if (dir == UI_LAYOUT_HORIZONTAL) {
    layout->h_ = size;
    layout->root_->emh = em * UI_UNIT_Y;
  }
  else {
    layout->w_ = size;
    layout->root_->emw = em * UI_UNIT_X;
  }

  block->curlayout = layout;
  root->layout = layout;
  BLI_addtail(&block->layouts, root);

  ui_layout_add_padding_button(root);

  return layout;
}

uiBlock *uiLayoutGetBlock(uiLayout *layout)
{
  return layout->root_->block;
}

wmOperatorCallContext uiLayoutGetOperatorContext(uiLayout *layout)
{
  return layout->root_->opcontext;
}

void UI_block_layout_set_current(uiBlock *block, uiLayout *layout)
{
  block->curlayout = layout;
}

void ui_layout_add_but(uiLayout *layout, uiBut *but)
{
  uiButtonItem *bitem = MEM_new<uiButtonItem>(__func__);
  bitem->type_ = uiItemType::Button;
  bitem->but = but;

  int w, h;
  ui_item_size((uiItem *)bitem, &w, &h);
  /* XXX uiBut hasn't scaled yet
   * we can flag the button as not expandable, depending on its size */
  if (w <= 2 * UI_UNIT_X && but->str.empty()) {
    bitem->flag_ |= uiItemInternalFlag::FixedSize;
  }

  if (layout->child_items_layout_) {
    layout->child_items_layout_->items_.append(bitem);
  }
  else {
    layout->items_.append(bitem);
  }
  but->layout = layout;
  but->search_weight = layout->search_weight_;

  if (layout->context_) {
    but->context = layout->context_;
    layout->context_->used = true;
  }

  if (layout->emboss_ != blender::ui::EmbossType::Undefined) {
    but->emboss = layout->emboss_;
  }

  ui_button_group_add_but(uiLayoutGetBlock(layout), but);
}

static uiButtonItem *ui_layout_find_button_item(const uiLayout *layout, const uiBut *but)
{
  const blender::Vector<uiItem *> &child_list = layout->child_items_layout_ ?
                                                    layout->child_items_layout_->items_ :
                                                    layout->items_;

  for (uiItem *item : child_list) {
    if (item->type_ == uiItemType::Button) {
      uiButtonItem *bitem = static_cast<uiButtonItem *>(item);

      if (bitem->but == but) {
        return bitem;
      }
    }
    else {
      uiButtonItem *nested_item = ui_layout_find_button_item(static_cast<uiLayout *>(item), but);
      if (nested_item) {
        return nested_item;
      }
    }
  }

  return nullptr;
}

void ui_layout_remove_but(uiLayout *layout, const uiBut *but)
{
  blender::Vector<uiItem *> &child_list = layout->child_items_layout_ ?
                                              layout->child_items_layout_->items_ :
                                              layout->items_;
  const int64_t removed_num = child_list.remove_if([but](auto item) {
    if (item->type_ == uiItemType::Button) {
      uiButtonItem *bitem = static_cast<uiButtonItem *>(item);
      return (bitem->but == but);
    }
    return false;
  });

  BLI_assert(removed_num <= 1);
  UNUSED_VARS_NDEBUG(removed_num);
}

bool ui_layout_replace_but_ptr(uiLayout *layout, const void *old_but_ptr, uiBut *new_but)
{
  uiButtonItem *bitem = ui_layout_find_button_item(layout,
                                                   static_cast<const uiBut *>(old_but_ptr));
  if (!bitem) {
    return false;
  }

  bitem->but = new_but;
  return true;
}

void uiLayoutSetFixedSize(uiLayout *layout, bool fixed_size)
{
  if (fixed_size) {
    layout->flag_ |= uiItemInternalFlag::FixedSize;
  }
  else {
    layout->flag_ &= ~uiItemInternalFlag::FixedSize;
  }
}

bool uiLayoutGetFixedSize(uiLayout *layout)
{
  return bool(layout->flag_ & uiItemInternalFlag::FixedSize);
}

void uiLayoutSetOperatorContext(uiLayout *layout, wmOperatorCallContext opcontext)
{
  layout->root_->opcontext = opcontext;
}

void uiLayoutSetFunc(uiLayout *layout, uiMenuHandleFunc handlefunc, void *argv)
{
  layout->root_->handlefunc = handlefunc;
  layout->root_->argv = argv;
}

void UI_block_layout_free(uiBlock *block)
{
  LISTBASE_FOREACH_MUTABLE (uiLayoutRoot *, root, &block->layouts) {
    ui_layout_free(root->layout);
    MEM_freeN(root);
  }
}

void UI_block_layout_resolve(uiBlock *block, int *r_x, int *r_y)
{
  BLI_assert(block->active);

  if (r_x) {
    *r_x = 0;
  }
  if (r_y) {
    *r_y = 0;
  }

  block->curlayout = nullptr;

  LISTBASE_FOREACH_MUTABLE (uiLayoutRoot *, root, &block->layouts) {
    ui_layout_add_padding_button(root);

    /* nullptr in advance so we don't interfere when adding button */
    ui_layout_end(block, root->layout, r_x, r_y);
    ui_layout_free(root->layout);
    MEM_freeN(root);
  }

  BLI_listbase_clear(&block->layouts);
}

bool UI_block_layout_needs_resolving(const uiBlock *block)
{
  return !BLI_listbase_is_empty(&block->layouts);
}

void uiLayoutSetContextPointer(uiLayout *layout, StringRef name, PointerRNA *ptr)
{
  uiBlock *block = layout->root_->block;
  layout->context_ = CTX_store_add(block->contexts, name, ptr);
}

void uiLayoutSetContextString(uiLayout *layout, StringRef name, blender::StringRef value)
{
  uiBlock *block = layout->root_->block;
  layout->context_ = CTX_store_add(block->contexts, name, value);
}

void uiLayoutSetContextInt(uiLayout *layout, StringRef name, int64_t value)
{
  uiBlock *block = layout->root_->block;
  layout->context_ = CTX_store_add(block->contexts, name, value);
}

bContextStore *uiLayoutGetContextStore(uiLayout *layout)
{
  return layout->context_;
}

void uiLayoutContextCopy(uiLayout *layout, const bContextStore *context)
{
  uiBlock *block = layout->root_->block;
  layout->context_ = CTX_store_add_all(block->contexts, context);
}

void uiLayoutSetTooltipFunc(uiLayout *layout,
                            uiButToolTipFunc func,
                            void *arg,
                            uiCopyArgFunc copy_arg,
                            uiFreeArgFunc free_arg)
{
  bool arg_used = false;

  for (uiItem *item : layout->items_) {
    /* Each button will call free_arg for "its" argument, so we need to
     * duplicate the allocation for each button after the first. */
    if (copy_arg != nullptr && arg_used) {
      arg = copy_arg(arg);
    }

    if (item->type_ == uiItemType::Button) {
      uiButtonItem *bitem = static_cast<uiButtonItem *>(item);
      if (bitem->but->type == UI_BTYPE_DECORATOR) {
        continue;
      }
      UI_but_func_tooltip_set(bitem->but, func, arg, free_arg);
      arg_used = true;
    }
    else {
      uiLayoutSetTooltipFunc(static_cast<uiLayout *>(item), func, arg, copy_arg, free_arg);
      arg_used = true;
    }
  }

  if (free_arg != nullptr && !arg_used) {
    /* Free the original copy of arg in case the layout is empty. */
    free_arg(arg);
  }
}

void uiLayoutSetContextFromBut(uiLayout *layout, uiBut *but)
{
  if (but->opptr) {
    uiLayoutSetContextPointer(layout, "button_operator", but->opptr);
  }

  if (but->rnapoin.data && but->rnaprop) {
    /* TODO: index could be supported as well */
    PointerRNA ptr_prop = RNA_pointer_create_discrete(nullptr, &RNA_Property, but->rnaprop);
    uiLayoutSetContextPointer(layout, "button_prop", &ptr_prop);
    uiLayoutSetContextPointer(layout, "button_pointer", &but->rnapoin);
  }
}

wmOperatorType *UI_but_operatortype_get_from_enum_menu(uiBut *but, PropertyRNA **r_prop)
{
  if (r_prop != nullptr) {
    *r_prop = nullptr;
  }

  if (but->menu_create_func == menu_item_enum_opname_menu) {
    MenuItemLevel *lvl = static_cast<MenuItemLevel *>(but->func_argN);
    wmOperatorType *ot = WM_operatortype_find(lvl->opname, false);
    if ((ot != nullptr) && (r_prop != nullptr)) {
      *r_prop = RNA_struct_type_find_property(ot->srna, lvl->propname);
    }
    return ot;
  }
  return nullptr;
}

MenuType *UI_but_menutype_get(const uiBut *but)
{
  if (but->menu_create_func == ui_item_menutype_func) {
    return (MenuType *)but->poin;
  }
  return nullptr;
}

PanelType *UI_but_paneltype_get(const uiBut *but)
{
  if (but->menu_create_func == ui_item_paneltype_func) {
    return (PanelType *)but->poin;
  }
  return nullptr;
}

std::optional<blender::StringRefNull> UI_but_asset_shelf_type_idname_get(const uiBut *but)
{
  return UI_asset_shelf_idname_from_button_context(but);
}

void UI_menutype_draw(bContext *C, MenuType *mt, uiLayout *layout)
{
  Menu menu{};
  menu.layout = layout;
  menu.type = mt;

  if (G.debug & G_DEBUG_WM) {
    printf("%s: opening menu \"%s\"\n", __func__, mt->idname);
  }

  uiBlock *block = uiLayoutGetBlock(layout);
  // bfa - gooengine disable_search_on_keypress
  if (bool(mt->flag & MenuTypeFlag::SearchOnKeyPress) && !bool(U.flag & USER_FLAG_DISABLE_SEARCH_ON_KEYPRESS)) {
    UI_block_flag_enable(block, UI_BLOCK_NO_ACCELERATOR_KEYS);
  }
  if (mt->listener) {
    /* Forward the menu type listener to the block we're drawing in. */
    ui_block_add_dynamic_listener(block, mt->listener);
  }

  bContextStore context_store;
  if (layout->context_) {
    context_store = *layout->context_;
  }
  const bContextStore *previous_context_store = CTX_store_get(C);
  if (previous_context_store) {
    context_store.entries.extend(previous_context_store->entries);
  }
  CTX_store_set(C, &context_store);

  mt->draw(C, &menu);

  CTX_store_set(C, previous_context_store);
}

static bool ui_layout_has_panel_label(const uiLayout *layout, const PanelType *pt)
{
  for (uiItem *subitem : layout->items_) {
    if (subitem->type_ == uiItemType::Button) {
      uiButtonItem *bitem = static_cast<uiButtonItem *>(subitem);
      if (!(bitem->but->flag & UI_HIDDEN) &&
          bitem->but->str == CTX_IFACE_(pt->translation_context, pt->label))
      {
        return true;
      }
    }
    else {
      uiLayout *litem = static_cast<uiLayout *>(subitem);
      if (ui_layout_has_panel_label(litem, pt)) {
        return true;
      }
    }
  }

  return false;
}

static void ui_paneltype_draw_impl(bContext *C, PanelType *pt, uiLayout *layout, bool show_header)
{
  uiBlock *block = uiLayoutGetBlock(layout);
  Panel *panel = BKE_panel_new(pt);
  panel->flag = PNL_POPOVER;

  if (pt->listener) {
    ui_block_add_dynamic_listener(block, pt->listener);
  }

  /* This check may be paranoid, this function might run outside the context of a popup or can run
   * in popovers that are not supposed to support refreshing, see #ui_popover_create_block. */
  if (block->handle && block->handle->region) {
    /* Allow popovers to contain collapsible sections, see #uiItemPopoverPanel. */
    UI_popup_dummy_panel_set(block->handle->region, block);
  }

  uiItem *item_last = layout->items_.is_empty() ? nullptr : layout->items_.last();

  /* Draw main panel. */
  if (show_header) {
    uiLayout *row = &layout->row(false);
    if (pt->draw_header) {
      panel->layout = row;
      pt->draw_header(C, panel);
      panel->layout = nullptr;
    }

    /* draw_header() is often used to add a checkbox to the header. If we add the label like below
     * the label is disconnected from the checkbox, adding a weird looking gap. As workaround, let
     * the checkbox add the label instead. */
    if (!ui_layout_has_panel_label(row, pt)) {
      row->label(CTX_IFACE_(pt->translation_context, pt->label), ICON_NONE);
    }
  }

  panel->layout = layout;
  pt->draw(C, panel);
  panel->layout = nullptr;
  BLI_assert(panel->runtime->custom_data_ptr == nullptr);

  BKE_panel_free(panel);

  /* Draw child panels. */
  LISTBASE_FOREACH (LinkData *, link, &pt->children) {
    PanelType *child_pt = static_cast<PanelType *>(link->data);

    if (child_pt->poll == nullptr || child_pt->poll(C, child_pt)) {
      /* Add space if something was added to the layout. */
      if (!layout->items_.is_empty() && item_last != layout->items_.last()) {
        layout->separator();
        item_last = layout->items_.last();
      }

      uiLayout *col = &layout->column(false);
      ui_paneltype_draw_impl(C, child_pt, col, true);
    }
  }
}

void UI_paneltype_draw(bContext *C, PanelType *pt, uiLayout *layout)
{
  if (layout->context_) {
    CTX_store_set(C, layout->context_);
  }

  ui_paneltype_draw_impl(C, pt, layout, false);

  if (layout->context_) {
    CTX_store_set(C, nullptr);
  }
}

/** \} */

/* -------------------------------------------------------------------- */
/** \name Layout (Debugging/Introspection)
 *
 * Serialize the layout as a Python compatible dictionary,
 *
 * \note Proper string escaping isn't used,
 * triple quotes are used to prevent single quotes from interfering with Python syntax.
 * If we want this to be fool-proof, we would need full Python compatible string escape support.
 * As we don't use triple quotes in the UI it's good-enough in practice.
 * \{ */

static void ui_layout_introspect_button(DynStr *ds, const uiButtonItem *bitem)
{
  uiBut *but = bitem->but;
  BLI_dynstr_appendf(ds, "'type':%d, ", int(but->type));
  BLI_dynstr_appendf(ds, "'draw_string':'''%s''', ", but->drawstr.c_str());
  /* Not exactly needed, rna has this. */
  BLI_dynstr_appendf(ds, "'tip':'''%s''', ", std::string(but->tip).c_str());

  if (but->optype) {
    std::string opstr = WM_operator_pystring_ex(static_cast<bContext *>(but->block->evil_C),
                                                nullptr,
                                                false,
                                                true,
                                                but->optype,
                                                but->opptr);
    BLI_dynstr_appendf(ds, "'operator':'''%s''', ", opstr.c_str());
  }

  {
    PropertyRNA *prop = nullptr;
    wmOperatorType *ot = UI_but_operatortype_get_from_enum_menu(but, &prop);
    if (ot) {
      std::string opstr = WM_operator_pystring_ex(
          static_cast<bContext *>(but->block->evil_C), nullptr, false, true, ot, nullptr);
      BLI_dynstr_appendf(ds, "'operator':'''%s''', ", opstr.c_str());
      BLI_dynstr_appendf(ds, "'property':'''%s''', ", prop ? RNA_property_identifier(prop) : "");
    }
  }

  if (but->rnaprop) {
    BLI_dynstr_appendf(ds,
                       "'rna':'%s.%s[%d]', ",
                       RNA_struct_identifier(but->rnapoin.type),
                       RNA_property_identifier(but->rnaprop),
                       but->rnaindex);
  }
}

static void ui_layout_introspect_items(DynStr *ds, blender::Span<uiItem *> items)
{
  BLI_dynstr_append(ds, "[");

  for (const uiItem *item : items) {

    BLI_dynstr_append(ds, "{");

#define CASE_ITEM(type, name) \
  case type: { \
    BLI_dynstr_append(ds, "'type': '"); \
    BLI_dynstr_append(ds, name); \
    BLI_dynstr_append(ds, "', "); \
    break; \
  } \
    ((void)0)

    switch (item->type_) {
      CASE_ITEM(uiItemType::Button, "BUTTON");
      CASE_ITEM(uiItemType::LayoutRow, "LAYOUT_ROW");
      CASE_ITEM(uiItemType::LayoutPanelHeader, "LAYOUT_PANEL_HEADER");
      CASE_ITEM(uiItemType::LayoutPanelBody, "LAYOUT_PANEL_BODY");
      CASE_ITEM(uiItemType::LayoutColumn, "LAYOUT_COLUMN");
      CASE_ITEM(uiItemType::LayoutColumnFlow, "LAYOUT_COLUMN_FLOW");
      CASE_ITEM(uiItemType::LayoutRowFlow, "LAYOUT_ROW_FLOW");
      CASE_ITEM(uiItemType::LayoutBox, "LAYOUT_BOX");
      CASE_ITEM(uiItemType::LayoutAbsolute, "LAYOUT_ABSOLUTE");
      CASE_ITEM(uiItemType::LayoutSplit, "LAYOUT_SPLIT");
      CASE_ITEM(uiItemType::LayoutOverlap, "LAYOUT_OVERLAP");
      CASE_ITEM(uiItemType::LayoutRoot, "LAYOUT_ROOT");
      CASE_ITEM(uiItemType::LayoutGridFlow, "LAYOUT_GRID_FLOW");
      CASE_ITEM(uiItemType::LayoutRadial, "LAYOUT_RADIAL");
    }

#undef CASE_ITEM

    switch (item->type_) {
      case uiItemType::Button:
        ui_layout_introspect_button(ds, static_cast<const uiButtonItem *>(item));
        break;
      default:
        BLI_dynstr_append(ds, "'items':");
        ui_layout_introspect_items(ds, (static_cast<const uiLayout *>(item))->items_);
        break;
    }

    BLI_dynstr_append(ds, "}");

    if (item != items.last()) {
      BLI_dynstr_append(ds, ", ");
    }
  }
  /* Don't use a comma here as it's not needed and
   * causes the result to evaluate to a tuple of 1. */
  BLI_dynstr_append(ds, "]");
}

const char *UI_layout_introspect(uiLayout *layout)
{
  DynStr *ds = BLI_dynstr_new();
  uiLayout layout_copy(*layout);
  blender::Vector<uiItem *> layout_dummy_list(1, static_cast<uiItem *>(&layout_copy));
  ui_layout_introspect_items(ds, layout_dummy_list);
  const char *result = BLI_dynstr_get_cstring(ds);
  BLI_dynstr_free(ds);
  return result;
}

/** \} */

/* -------------------------------------------------------------------- */
/** \name Alert Box with Big Icon
 * \{ */

uiLayout *uiItemsAlertBox(uiBlock *block,
                          const uiStyle *style,
                          const int dialog_width,
                          const eAlertIcon icon,
                          const int icon_size)
{
  /* By default, the space between icon and text/buttons will be equal to the 'columnspace',
   * this extra padding will add some space by increasing the left column width,
   * making the icon placement more symmetrical, between the block edge and the text. */
  const float icon_padding = 5.0f * UI_SCALE_FAC;
  /* Calculate the factor of the fixed icon column depending on the block width. */
  const float split_factor = (float(icon_size) + icon_padding) /
                             float(dialog_width - style->columnspace);

  uiLayout *block_layout = UI_block_layout(
      block, UI_LAYOUT_VERTICAL, UI_LAYOUT_PANEL, 0, 0, dialog_width, 0, 0, style);

  /* Split layout to put alert icon on left side. */
  uiLayout *split_block = &block_layout->split(split_factor, false);

  /* Alert icon on the left. */
  uiLayout *layout = &split_block->row(false);
  /* Using 'align_left' with 'row' avoids stretching the icon along the width of column. */
  uiLayoutSetAlignment(layout, UI_LAYOUT_ALIGN_LEFT);
  uiDefButAlert(block, icon, 0, 0, icon_size, icon_size);

  /* The rest of the content on the right. */
  layout = &split_block->column(false);

  return layout;
}

uiLayout *uiItemsAlertBox(uiBlock *block, const int size, const eAlertIcon icon)
{
  const uiStyle *style = UI_style_get_dpi();
  const short icon_size = 40 * UI_SCALE_FAC;
  const int dialog_width = icon_size + (style->widget.points * size * UI_SCALE_FAC);
  return uiItemsAlertBox(block, style, dialog_width, icon, icon_size);
}

/** \} */<|MERGE_RESOLUTION|>--- conflicted
+++ resolved
@@ -2252,19 +2252,16 @@
       }
     }
     else {
-      /* bfa - new expanded prop style */
-      uiLayout *layout_split;
-      uiLayout *layout_sub;
+      uiLayout *layout_split =
+          &(layout_row ? layout_row : layout)->split(UI_ITEM_PROP_SEP_DIVIDE, true);
       bool label_added = false;
+      uiLayout *layout_sub = &layout_split->column(true);
+      layout_sub->space_ = 0;
 
       if (!use_prop_sep_split_label) {
-        /* bfa - keep other props the same */
-        layout_split = &layout->split(UI_ITEM_PROP_SEP_DIVIDE, true);
-        layout_sub = &layout_split->column(true);
-        layout_sub->space_ = 0;
+        /* Pass */
       }
       else if (ui_item_rna_is_expand(prop, index, flag)) {
-<<<<<<< HEAD
       // char name_with_suffix[UI_MAX_DRAW_STR + 2];
         /* bfa - create a column so label could be added before */
         uiLayout *col;
@@ -2282,8 +2279,9 @@
         layout_split = &col->row(true);
 
         /* bfa - indent */
-        uiItemS(layout_split);
-        uiItemS(layout_split);
+        layout_split->separator();
+        layout_split->separator();
+
 
         /* bfa - XYZW column */
         layout_sub = &layout_split->column(true);
@@ -2294,35 +2292,16 @@
         for (int a = 0; a < len; a++) {
           str[0] = RNA_property_array_item_char(prop, a);
           /*bfa -turned off code*/
-          //const bool use_prefix = (a == 0 && !name.is_empty());
-          //if (use_prefix) {
-          //  char *s = name_with_suffix;
-          //  s += STRNCPY_RLEN(name_with_suffix, name.c_str());
-          //  *s++ = ' ';
-          //  *s++ = str[0];
-          //  *s++ = '\0';
-          //}
+          /*onst bool use_prefix = (a == 0 && !name.is_empty());
+          if (use_prefix) {
+            fmt::format_to(fmt::appender(name_with_suffix), "{} {}", name, str[0]);
+          }*/
           but = uiDefBut(block,
                          UI_BTYPE_LABEL,
                          0,
                          /* bfa - don't prefix X with prop name */
-                         // use_prefix ? name_with_suffix : str,
+                         // se_prefix ? StringRef(name_with_suffix.data(), name_with_suffix.size()) :
                          str,
-=======
-        fmt::memory_buffer name_with_suffix;
-        char str[2] = {'\0'};
-        for (int a = 0; a < len; a++) {
-          str[0] = RNA_property_array_item_char(prop, a);
-          const bool use_prefix = (a == 0 && !name.is_empty());
-          if (use_prefix) {
-            fmt::format_to(fmt::appender(name_with_suffix), "{} {}", name, str[0]);
-          }
-          but = uiDefBut(block,
-                         UI_BTYPE_LABEL,
-                         0,
-                         use_prefix ? StringRef(name_with_suffix.data(), name_with_suffix.size()) :
-                                      str,
->>>>>>> 880c86cd
                          0,
                          0,
                          /* bfa - suitable dynamic size for XYZW char */
@@ -6258,8 +6237,7 @@
   }
 
   uiBlock *block = uiLayoutGetBlock(layout);
-  // bfa - gooengine disable_search_on_keypress
-  if (bool(mt->flag & MenuTypeFlag::SearchOnKeyPress) && !bool(U.flag & USER_FLAG_DISABLE_SEARCH_ON_KEYPRESS)) {
+  if (bool(mt->flag & MenuTypeFlag::SearchOnKeyPress)) {
     UI_block_flag_enable(block, UI_BLOCK_NO_ACCELERATOR_KEYS);
   }
   if (mt->listener) {
