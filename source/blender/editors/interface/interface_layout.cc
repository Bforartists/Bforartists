--- conflicted
+++ resolved
@@ -2124,11 +2124,10 @@
           /*onst bool use_prefix = (a == 0 && !name.is_empty());
           if (use_prefix) {
             fmt::format_to(fmt::appender(name_with_suffix), "{} {}", name, str[0]);
-<<<<<<< HEAD
           }*/
           but = uiDefBut(
               block,
-              ButType::Label,
+              ButtonType::Label,
               /* bfa - don't prefix X with prop name */
               // se_prefix ? StringRef(name_with_suffix.data(), name_with_suffix.size()) :
               str,
@@ -2141,25 +2140,8 @@
               0.0,
               0.0,
               "");
-          but->drawflag |= UI_BUT_TEXT_RIGHT;
-          but->drawflag &= ~UI_BUT_TEXT_LEFT;
-=======
-          }
-          but = uiDefBut(block,
-                         ButtonType::Label,
-                         use_prefix ? StringRef(name_with_suffix.data(), name_with_suffix.size()) :
-                                      str,
-                         0,
-                         0,
-                         w,
-                         UI_UNIT_Y,
-                         nullptr,
-                         0.0,
-                         0.0,
-                         "");
           but->drawflag |= BUT_TEXT_RIGHT;
           but->drawflag &= ~BUT_TEXT_LEFT;
->>>>>>> 1536700a
 
           label_added = true;
         }
@@ -5828,18 +5810,12 @@
     printf("%s: opening menu \"%s\"\n", __func__, mt->idname);
   }
 
-<<<<<<< HEAD
-  uiBlock *block = layout->block();
+  Block *block = layout->block();
   // bfa - disable_search_on_keypress
   if (flag_is_set(mt->flag, MenuTypeFlag::SearchOnKeyPress) &&
       !bool(U.flag & USER_FLAG_DISABLE_SEARCH_ON_KEYPRESS))
   {
-    UI_block_flag_enable(block, UI_BLOCK_NO_ACCELERATOR_KEYS);
-=======
-  Block *block = layout->block();
-  if (flag_is_set(mt->flag, MenuTypeFlag::SearchOnKeyPress)) {
     block_flag_enable(block, BLOCK_NO_ACCELERATOR_KEYS);
->>>>>>> 1536700a
   }
   if (mt->listener) {
     /* Forward the menu type listener to the block we're drawing in. */
