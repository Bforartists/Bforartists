/* SPDX-FileCopyrightText: 2023 Blender Authors
 *
 * SPDX-License-Identifier: GPL-2.0-or-later */

/** \file
 * \ingroup edinterface
 */

#include <algorithm>
#include <cmath>
#include <cstdlib>
#include <cstring>

#include "MEM_guardedalloc.h"

#include "DNA_screen_types.h"
#include "DNA_userdef_types.h"

#include "BLI_array.hh"
#include "BLI_dynstr.h"
#include "BLI_enum_flags.hh"
#include "BLI_listbase.h"
#include "BLI_math_base.h"
#include "BLI_path_utils.hh"
#include "BLI_rect.h"
#include "BLI_string_ref.hh"
#include "BLI_string_utf8.h"

#include "BLT_translation.hh"

#include "BKE_context.hh"
#include "BKE_global.hh"
#include "BKE_idprop.hh"
#include "BKE_lib_id.hh"
#include "BKE_path_templates.hh"
#include "BKE_screen.hh"

#include "RNA_access.hh"
#include "RNA_prototypes.hh"

#include "UI_interface_layout.hh"

#include "ED_id_management.hh"

#include "WM_api.hh"
#include "WM_types.hh"

#include "fmt/format.h"
#include "interface_intern.hh"

using blender::StringRef;
using blender::StringRefNull;
struct uiButtonItem;

/* Show an icon button after each RNA button to use to quickly set keyframes,
 * this is a way to display animation/driven/override status, see #54951. */
#define UI_PROP_DECORATE
/* Alternate draw mode where some buttons can use single icon width,
 * giving more room for the text at the expense of nicely aligned text. */
#define UI_PROP_SEP_ICON_WIDTH_EXCEPTION

/* -------------------------------------------------------------------- */
/** \name Structs and Defines
 * \{ */

#define UI_OPERATOR_ERROR_RET(_ot, _opname) \
  if (ot == nullptr) { \
    ui_item_disabled(this, _opname); \
    RNA_warning("'%s' unknown operator", _opname); \
    return PointerRNA_NULL; \
  } \
  (void)0

#define UI_ITEM_PROP_SEP_DIVIDE 0.4f

/* uiLayoutRoot */

struct uiLayoutRoot {
  uiLayoutRoot *next, *prev;

  blender::ui::LayoutType type;
  blender::wm::OpCallContext opcontext;

  int emw, emh;
  int padding;

  uiMenuHandleFunc handlefunc;
  void *argv;

  const uiStyle *style;
  uiBlock *block;
  uiLayout *layout;
};

namespace blender::ui {
/* Item */

enum class ItemType : int8_t {
  Button,

  LayoutRow,
  LayoutPanelHeader,
  LayoutPanelBody,
  LayoutColumn,
  LayoutColumnFlow,
  LayoutRowFlow,
  LayoutGridFlow,
  LayoutBox,
  LayoutAbsolute,
  LayoutSplit,
  LayoutOverlap,
  LayoutRadial, /* AKA: menu pie. */

  LayoutRoot,
#if 0
  TemplateColumnFlow,
  TemplateSplit,
  TemplateBox,

  TemplateHeader,
  TemplateHeaderID,
#endif
};

enum class ItemInternalFlag : uint8_t {
  AutoFixedSize = 1 << 0,
  FixedSize = 1 << 1,

  BoxItem = 1 << 2, /* The item is "inside" a box item */
  PropSep = 1 << 3,
  InsidePropSep = 1 << 4,
  /* Show an icon button next to each property (to set keyframes, show status).
   * Enabled by default, depends on 'ItemInternalFlag::PropSep'. */
  PropDecorate = 1 << 5,
  PropDecorateNoPad = 1 << 6,
};
ENUM_OPERATORS(ItemInternalFlag)

/** Helper internal struct to provide #uiItem private/protected access. */
struct ItemInternal {
  static void inside_property_split_set(uiItem *item, bool inside_prop_sep)
  {
    SET_FLAG_FROM_TEST(item->flag_, inside_prop_sep, ItemInternalFlag::InsidePropSep);
  }

  [[nodiscard]] static bool use_property_decorate_no_pad(const uiItem *item)
  {
    return flag_is_set(item->flag_, ItemInternalFlag::PropDecorateNoPad);
  };

  [[nodiscard]] static bool box_item(const uiItem *item)
  {
    return flag_is_set(item->flag_, ItemInternalFlag::BoxItem);
  }
  static void box_item_set(uiItem *item, bool box_item)
  {
    SET_FLAG_FROM_TEST(item->flag_, box_item, ItemInternalFlag::BoxItem);
  }

  [[nodiscard]] static bool auto_fixed_size(const uiItem *item)
  {
    return flag_is_set(item->flag_, ItemInternalFlag::AutoFixedSize);
  }
  static void auto_fixed_size_set(uiItem *item, bool auto_fixed_size)
  {
    SET_FLAG_FROM_TEST(item->flag_, auto_fixed_size, ItemInternalFlag::AutoFixedSize);
  }
};

/** Helper internal struct to provide #uiLayout private/protected access. */
struct LayoutInternal {
  static void init_from_parent(uiLayout *item, uiLayout *layout, int align);

  static void layout_add_but(uiLayout *layout, uiBut *but);
  static void layout_remove_but(uiLayout *layout, const uiBut *but);
  static void layout_estimate(uiLayout *layout);
  static void layout_resolve(uiLayout *layout);
  static uiButtonItem *ui_layout_find_button_item(const uiLayout *layout, const uiBut *but);
  static uiLayout *ui_item_prop_split_layout_hack(uiLayout *layout_parent, uiLayout *layout_split);
};

}  // namespace blender::ui

using blender::ui::ItemInternal;
using blender::ui::LayoutInternal;

uiItem::uiItem(blender::ui::ItemType type) : type_{type} {}

blender::ui::ItemType uiItem::type() const
{
  return type_;
};

uiLayout::uiLayout(blender::ui::ItemType type, uiLayoutRoot *root) : uiItem(type), root_{root} {};

using uiItemType = blender::ui::ItemType;
using uiItemInternalFlag = blender::ui::ItemInternalFlag;

struct uiButtonItem : public uiItem {
  uiBut *but = nullptr;
  uiButtonItem() : uiItem(uiItemType::Button) {}
};

struct LayoutRow : public uiLayout {
  LayoutRow(uiLayoutRoot *root) : uiLayout(uiItemType::LayoutRow, root) {}
  LayoutRow(uiItemType type, uiLayoutRoot *root) : uiLayout(type, root) {}

  void estimate_impl() override;
  void resolve_impl() override;
};

struct LayoutColumn : public uiLayout {
  LayoutColumn(uiLayoutRoot *root) : uiLayout(uiItemType::LayoutColumn, root) {}
  LayoutColumn(uiItemType type, uiLayoutRoot *root) : uiLayout(type, root) {}

  void estimate_impl() override;
  void resolve_impl() override;
};

struct LayoutRootPieMenu : public uiLayout {
  LayoutRootPieMenu(uiLayoutRoot *root) : uiLayout(uiItemType::LayoutRoot, root) {}
  void resolve_impl() override;
};

struct LayoutOverlap : public uiLayout {
  LayoutOverlap() : uiLayout(uiItemType::LayoutOverlap, nullptr) {}

  void estimate_impl() override;
  void resolve_impl() override;
};

struct LayoutRadial : public uiLayout {
  LayoutRadial() : uiLayout(uiItemType::LayoutRadial, nullptr) {}

  void estimate_impl() override {};
  void resolve_impl() override;
};

struct LayoutAbsolute : public uiLayout {
  LayoutAbsolute() : uiLayout(uiItemType::LayoutAbsolute, nullptr) {}

  void estimate_impl() override;
  void resolve_impl() override;
};

struct uiLayoutItemFlow : public uiLayout {
  int number = 0;
  int totcol = 0;
  uiLayoutItemFlow() : uiLayout(uiItemType::LayoutColumnFlow, nullptr) {}

  void estimate_impl() override;
  void resolve_impl() override;
};

struct uiLayoutItemGridFlow : public uiLayout {
  /* Extra parameters */
  bool row_major = false;    /* Fill first row first, instead of filling first column first. */
  bool even_columns = false; /* Same width for all columns. */
  bool even_rows = false;    /* Same height for all rows. */
  /**
   * - If positive, absolute fixed number of columns.
   * - If 0, fully automatic (based on available width).
   * - If negative, automatic but only generates number of columns/rows
   *   multiple of given (absolute) value.
   */
  int columns_len = 0;

  /* Pure internal runtime storage. */
  int tot_items = 0, tot_columns = 0, tot_rows = 0;

  uiLayoutItemGridFlow() : uiLayout(uiItemType::LayoutGridFlow, nullptr) {}

  void estimate_impl() override;
  void resolve_impl() override;
};

struct uiLayoutItemBx : public LayoutColumn {
  uiBut *roundbox = nullptr;
  uiLayoutItemBx() : LayoutColumn(uiItemType::LayoutBox, nullptr) {}

  void estimate_impl() override;
  void resolve_impl() override;
};

struct uiLayoutItemPanelHeader : public uiLayout {
  PointerRNA open_prop_owner;
  std::string open_prop_name;
  uiLayoutItemPanelHeader() : uiLayout(uiItemType::LayoutPanelHeader, nullptr) {}

  void estimate_impl() override;
  void resolve_impl() override;
};

struct uiLayoutItemPanelBody : public LayoutColumn {
  uiLayoutItemPanelBody() : LayoutColumn(uiItemType::LayoutPanelBody, nullptr) {}
  void resolve_impl() override;
};

struct uiLayoutItemSplit : public LayoutRow {
  float percentage = 0.0f;
  uiLayoutItemSplit() : LayoutRow(uiItemType::LayoutSplit, nullptr) {}

  void estimate_impl() override;
  void resolve_impl() override;
};

/** \} */

/* -------------------------------------------------------------------- */
/** \name Item
 * \{ */

static StringRef ui_item_name_add_colon(StringRef name, char namestr[UI_MAX_NAME_STR])
{
  const int len = name.size();

  if (len != 0 && len + 1 < UI_MAX_NAME_STR) {
    memcpy(namestr, name.data(), len);
    namestr[len] = ':';
    namestr[len + 1] = '\0';
    return namestr;
  }

  return name;
}

static StringRefNull ui_item_name_add_colon(StringRefNull name, char namestr[UI_MAX_NAME_STR])
{
  const int len = name.size();

  if (len != 0 && len + 1 < UI_MAX_NAME_STR) {
    memcpy(namestr, name.data(), len);
    namestr[len] = ':';
    namestr[len + 1] = '\0';
    return namestr;
  }

  return name;
}

static int ui_item_fit(const int item,
                       const int pos,
                       const int all,
                       const int available,
                       const bool is_last,
                       const blender::ui::LayoutAlign alignment,
                       float *extra_pixel)
{
  /* available == 0 is unlimited */
  if (ELEM(0, available, all)) {
    return item;
  }

  if (all > available) {
    /* contents is bigger than available space */
    if (is_last) {
      return available - pos;
    }

    const float width = *extra_pixel + (item * available) / float(all);
    *extra_pixel = width - int(width);
    return int(width);
  }

  /* contents is smaller or equal to available space */
  if (alignment == blender::ui::LayoutAlign::Expand) {
    if (is_last) {
      return available - pos;
    }

    const float width = *extra_pixel + (item * available) / float(all);
    *extra_pixel = width - int(width);
    return int(width);
  }
  return item;
}

/* variable button size in which direction? */
#define UI_ITEM_VARY_X 1
#define UI_ITEM_VARY_Y 2

static int ui_layout_vary_direction(uiLayout *layout)
{
  return ((ELEM(layout->root()->type,
                blender::ui::LayoutType::Header,
                blender::ui::LayoutType::PieMenu) ||
           (layout->alignment() != blender::ui::LayoutAlign::Expand)) ?
              UI_ITEM_VARY_X :
              UI_ITEM_VARY_Y);
}

static bool ui_layout_variable_size(uiLayout *layout)
{
  /* Note that this code is probably a bit unreliable, we'd probably want to know whether it's
   * variable in X and/or Y, etc. But for now it mimics previous one,
   * with addition of variable flag set for children of grid-flow layouts. */
  return ui_layout_vary_direction(layout) == UI_ITEM_VARY_X || layout->variable_size();
}

/**
 * Factors to apply to #UI_UNIT_X when calculating button width.
 * This is used when the layout is a varying size, see #ui_layout_variable_size.
 */
struct uiTextIconPadFactor {
  float text;
  float icon;
  float icon_only;
};

/**
 * This adds over an icons width of padding even when no icon is used,
 * this is done because most buttons need additional space (drop-down chevron for example).
 * menus and labels use much smaller `text` values compared to this default.
 *
 * \note It may seem odd that the icon only adds 0.25, but taking margins into account it's fine,
 * except for #ui_text_pad_compact where a bit more margin is required.
 */
constexpr uiTextIconPadFactor ui_text_pad_default = {1.50f, 0.25f, 0.0f};

/** #ui_text_pad_default scaled down. */
constexpr uiTextIconPadFactor ui_text_pad_compact = {1.25f, 0.35f, 0.0f};

/** Least amount of padding not to clip the text or icon. */
constexpr uiTextIconPadFactor ui_text_pad_none = {0.25f, 1.50f, 0.0f};

/**
 * Estimated size of text + icon.
 */
static int ui_text_icon_width_ex(uiLayout *layout,
                                 const StringRef name,
                                 int icon,
                                 const uiTextIconPadFactor &pad_factor,
                                 const uiFontStyle *fstyle)
{
  const int unit_x = UI_UNIT_X * (layout->scale_x() ? layout->scale_x() : 1.0f);

  /* When there is no text, always behave as if this is an icon-only button
   * since it's not useful to return empty space. */
  if (icon && name.is_empty()) {
    return unit_x * (1.0f + pad_factor.icon_only);
  }

  if (ui_layout_variable_size(layout)) {
    if (!icon && name.is_empty()) {
      return unit_x * (1.0f + pad_factor.icon_only);
    }

    if (layout->alignment() != blender::ui::LayoutAlign::Expand) {
      layout->fixed_size_set(true);
    }

    float margin = pad_factor.text;
    if (icon) {
      margin += pad_factor.icon;
    }

    const float aspect = layout->block()->aspect;
    return UI_fontstyle_string_width_with_block_aspect(fstyle, name, aspect) +
           int(ceilf(unit_x * margin));
  }
  return unit_x * 10;
}

static int ui_text_icon_width(uiLayout *layout,
                              const StringRef name,
                              const int icon,
                              const bool compact)
{
  return ui_text_icon_width_ex(
      layout, name, icon, compact ? ui_text_pad_compact : ui_text_pad_default, UI_FSTYLE_WIDGET);
}

static void ui_item_size(const uiItem *item, int *r_w, int *r_h)
{
  if (item->type() == uiItemType::Button) {
    const uiButtonItem *bitem = static_cast<const uiButtonItem *>(item);

    if (r_w) {
      *r_w = BLI_rctf_size_x(&bitem->but->rect);
    }
    if (r_h) {
      *r_h = BLI_rctf_size_y(&bitem->but->rect);
    }
  }
  else {
    const uiLayout *litem = static_cast<const uiLayout *>(item);

    if (r_w) {
      *r_w = litem->w_;
    }
    if (r_h) {
      *r_h = litem->h_;
    }
  }
}

static void ui_item_offset(const uiItem *item, int *r_x, int *r_y)
{
  if (item->type() == uiItemType::Button) {
    const uiButtonItem *bitem = static_cast<const uiButtonItem *>(item);

    if (r_x) {
      *r_x = bitem->but->rect.xmin;
    }
    if (r_y) {
      *r_y = bitem->but->rect.ymin;
    }
  }
  else {
    if (r_x) {
      *r_x = 0;
    }
    if (r_y) {
      *r_y = 0;
    }
  }
}

static void ui_item_position(uiItem *item, const int x, const int y, const int w, const int h)
{
  if (item->type() == uiItemType::Button) {
    uiButtonItem *bitem = static_cast<uiButtonItem *>(item);

    bitem->but->rect.xmin = x;
    bitem->but->rect.ymin = y;
    bitem->but->rect.xmax = x + w;
    bitem->but->rect.ymax = y + h;

    ui_but_update(bitem->but); /* For `strlen`. */
  }
  else {
    uiLayout *litem = static_cast<uiLayout *>(item);

    litem->x_ = x;
    litem->y_ = y + h;
    litem->w_ = w;
    litem->h_ = h;
  }
}

static void ui_item_move(uiItem *item, const int delta_xmin, const int delta_xmax)
{
  if (item->type() == uiItemType::Button) {
    uiButtonItem *bitem = static_cast<uiButtonItem *>(item);

    bitem->but->rect.xmin += delta_xmin;
    bitem->but->rect.xmax += delta_xmax;

    ui_but_update(bitem->but); /* For `strlen`. */
  }
  else {
    uiLayout *litem = static_cast<uiLayout *>(item);

    if (delta_xmin > 0) {
      litem->x_ += delta_xmin;
    }
    else {
      litem->w_ += delta_xmax;
    }
  }
}

/** \} */

/* -------------------------------------------------------------------- */
/** \name Special RNA Items
 * \{ */

blender::ui::LayoutDirection uiLayout::local_direction() const
{
  switch (this->type()) {
    case uiItemType::LayoutRow:
    case uiItemType::LayoutRoot:
    case uiItemType::LayoutOverlap:
    case uiItemType::LayoutPanelHeader:
    case uiItemType::LayoutGridFlow:
      return blender::ui::LayoutDirection::Horizontal;
    case uiItemType::LayoutColumn:
    case uiItemType::LayoutColumnFlow:
    case uiItemType::LayoutSplit:
    case uiItemType::LayoutAbsolute:
    case uiItemType::LayoutBox:
    case uiItemType::LayoutPanelBody:
    default:
      return blender::ui::LayoutDirection::Vertical;
  }
}

static uiLayout *ui_item_local_sublayout(uiLayout *test, uiLayout *layout, bool align)
{
  uiLayout *sub;
  if (test->local_direction() == blender::ui::LayoutDirection::Horizontal) {
    sub = &layout->row(align);
  }
  else {
    sub = &layout->column(align);
  }

  sub->space_ = 0;
  return sub;
}

static void ui_layer_but_cb(bContext *C, void *arg_but, void *arg_index)
{
  wmWindow *win = CTX_wm_window(C);
  uiBut *but = static_cast<uiBut *>(arg_but);
  PointerRNA *ptr = &but->rnapoin;
  PropertyRNA *prop = but->rnaprop;
  const int index = POINTER_AS_INT(arg_index);
  const bool shift = win->eventstate->modifier & KM_SHIFT;
  const int len = RNA_property_array_length(ptr, prop);

  if (!shift) {
    BLI_assert(index < len);
    blender::Array<bool, RNA_STACK_ARRAY> value_array(len);
    value_array.fill(false);
    value_array[index] = true;

    RNA_property_boolean_set_array(ptr, prop, value_array.data());

    RNA_property_update(C, ptr, prop);

    for (const std::unique_ptr<uiBut> &cbut : but->block->buttons) {
      ui_but_update(cbut.get());
    }
  }
}

/* create buttons for an item with an RNA array */
static void ui_item_array(uiLayout *layout,
                          uiBlock *block,
                          const StringRef name,
                          int icon,
                          PointerRNA *ptr,
                          PropertyRNA *prop,
                          const int len,
                          int x,
                          const int y,
                          int w,
                          const int /*h*/,
                          const bool expand,
                          const bool slider,
                          const int toggle,
                          const bool icon_only,
                          const bool compact,
                          const bool show_text)
{
  const uiStyle *style = layout->root()->style;

  /* retrieve type and subtype */
  const PropertyType type = RNA_property_type(prop);
  const PropertySubType subtype = RNA_property_subtype(prop);

  uiLayout *sub = ui_item_local_sublayout(layout, layout, true);
  blender::ui::block_layout_set_current(block, sub);

  /* create label */
  if (!name.is_empty() && show_text) {
    uiDefBut(block, ButType::Label, 0, name, 0, 0, w, UI_UNIT_Y, nullptr, 0.0, 0.0, "");
  }

  /* create buttons */
  if (type == PROP_BOOLEAN && ELEM(subtype, PROP_LAYER, PROP_LAYER_MEMBER)) {
    /* special check for layer layout */
    const int cols = (len >= 20) ? 2 : 1;
    const int colbuts = len / (2 * cols);
    uint layer_used = 0;
    uint layer_active = 0;

    blender::ui::block_layout_set_current(block, &layout->absolute(false));

    const int butw = UI_UNIT_X * 0.75;
    const int buth = UI_UNIT_X * 0.75;

    for (int b = 0; b < cols; b++) {
      UI_block_align_begin(block);

      for (int a = 0; a < colbuts; a++) {
        const int layer_num = a + b * colbuts;
        const uint layer_flag = (1u << layer_num);

        if (layer_used & layer_flag) {
          if (layer_active & layer_flag) {
            icon = ICON_LAYER_ACTIVE;
          }
          else {
            icon = ICON_LAYER_USED;
          }
        }
        else {
          icon = ICON_BLANK1;
        }

        uiBut *but = uiDefAutoButR(
            block, ptr, prop, layer_num, "", icon, x + butw * a, y + buth, butw, buth);
        if (subtype == PROP_LAYER_MEMBER) {
          UI_but_func_set(but, ui_layer_but_cb, but, POINTER_FROM_INT(layer_num));
        }
      }
      for (int a = 0; a < colbuts; a++) {
        const int layer_num = a + len / 2 + b * colbuts;
        const uint layer_flag = (1u << layer_num);

        if (layer_used & layer_flag) {
          if (layer_active & layer_flag) {
            icon = ICON_LAYER_ACTIVE;
          }
          else {
            icon = ICON_LAYER_USED;
          }
        }
        else {
          icon = ICON_BLANK1;
        }

        uiBut *but = uiDefAutoButR(
            block, ptr, prop, layer_num, "", icon, x + butw * a, y, butw, buth);
        if (subtype == PROP_LAYER_MEMBER) {
          UI_but_func_set(but, ui_layer_but_cb, but, POINTER_FROM_INT(layer_num));
        }
      }
      UI_block_align_end(block);

      x += colbuts * butw + style->buttonspacex;
    }
  }
  else if (subtype == PROP_MATRIX) {
    int totdim, dim_size[/*RNA_MAX_ARRAY_DIMENSION*/ 3];
    int row, col;

    blender::ui::block_layout_set_current(block, &layout->absolute(true));

    totdim = RNA_property_array_dimension(ptr, prop, dim_size);
    if (totdim != 2) {
      /* Only 2D matrices supported in UI so far. */
      return;
    }

    w /= dim_size[1];
    // h /= dim_size[0]; /* UNUSED */

    for (int a = 0; a < len; a++) {
      /* We are going over flat array indices (the way matrices are stored internally [also check
       * logic in #pyrna_py_from_array_index()]) -- and they are not ordered "row first" -- , so
       * map these to rows/colums. */
      col = a % dim_size[1];
      row = a / dim_size[1];

      uiBut *but = uiDefAutoButR(block,
                                 ptr,
                                 prop,
                                 a,
                                 "",
                                 ICON_NONE,
                                 x + w * col,
                                 y + (dim_size[0] * UI_UNIT_Y) - (row * UI_UNIT_Y),
                                 w,
                                 UI_UNIT_Y);
      if (slider && but->type == ButType::Num) {
        uiButNumber *number_but = (uiButNumber *)but;
        const float step_size = number_but->step_size;
        const float precision = number_but->precision;
        but = ui_but_change_type(but, ButType::NumSlider);
        uiButNumberSlider *slider_but = reinterpret_cast<uiButNumberSlider *>(but);
        slider_but->step_size = step_size;
        slider_but->precision = precision;
      }
    }
  }
  else if (subtype == PROP_DIRECTION && !expand) {
    uiDefButR_prop(block,
                   ButType::Unitvec,
                   0,
                   name,
                   x,
                   y,
                   UI_UNIT_X * 3,
                   UI_UNIT_Y * 3,
                   ptr,
                   prop,
                   -1,
                   0,
                   0,
                   std::nullopt);
  }
  else {
    /* NOTE: this block of code is a bit arbitrary and has just been made
     * to work with common cases, but may need to be re-worked */

    /* special case, boolean array in a menu, this could be used in a more generic way too */
    if (ELEM(subtype, PROP_COLOR, PROP_COLOR_GAMMA) && !expand && ELEM(len, 3, 4)) {
      uiDefAutoButR(block, ptr, prop, -1, "", ICON_NONE, 0, 0, w, UI_UNIT_Y);
    }
    else {
      /* Even if 'expand' is false, we expand anyway. */

      /* Layout for known array sub-types. */
      char str[3] = {'\0'};

      if (!icon_only && show_text) {
        if (type != PROP_BOOLEAN) {
          str[1] = ':';
        }
      }

      /* Show check-boxes for rna on a non-emboss block (menu for eg). */
      bool *boolarr = nullptr;
      if (type == PROP_BOOLEAN && ELEM(layout->block()->emboss,
                                       blender::ui::EmbossType::None,
                                       blender::ui::EmbossType::Pulldown))
      {
        boolarr = MEM_calloc_arrayN<bool>(len, __func__);
        RNA_property_boolean_get_array(ptr, prop, boolarr);
      }

      const char *str_buf = show_text ? str : "";
      for (int a = 0; a < len; a++) {
        if (!icon_only && show_text) {
          str[0] = RNA_property_array_item_char(prop, a);
        }
        if (boolarr) {
          icon = boolarr[a] ? ICON_CHECKBOX_HLT : ICON_CHECKBOX_DEHLT;
        }

        const int width_item = ((compact && type == PROP_BOOLEAN) ?
                                    min_ii(w, ui_text_icon_width(layout, str_buf, icon, false)) :
                                    w);

        uiBut *but = uiDefAutoButR(
            block, ptr, prop, a, str_buf, icon, 0, 0, width_item, UI_UNIT_Y);
        if (slider && but->type == ButType::Num) {
          uiButNumber *number_but = (uiButNumber *)but;
          const float step_size = number_but->step_size;
          const float precision = number_but->precision;
          but = ui_but_change_type(but, ButType::NumSlider);
          uiButNumberSlider *slider_but = reinterpret_cast<uiButNumberSlider *>(but);
          slider_but->step_size = step_size;
          slider_but->precision = precision;
        }
        if ((toggle == 1) && but->type == ButType::Checkbox) {
          but->type = ButType::Toggle;
        }
        if ((a == 0) && (subtype == PROP_AXISANGLE)) {
          UI_but_unit_type_set(but, PROP_UNIT_ROTATION);
        }
      }

      if (boolarr) {
        MEM_freeN(boolarr);
      }
    }
  }

  blender::ui::block_layout_set_current(block, layout);
}

static void ui_item_enum_expand_handle(bContext *C, void *arg1, void *arg2)
{
  wmWindow *win = CTX_wm_window(C);

  if ((win->eventstate->modifier & KM_SHIFT) == 0) {
    uiBut *but = (uiBut *)arg1;
    const int enum_value = POINTER_AS_INT(arg2);

    int current_value = RNA_property_enum_get(&but->rnapoin, but->rnaprop);
    if (!(current_value & enum_value)) {
      current_value = enum_value;
    }
    else {
      current_value &= enum_value;
    }
    RNA_property_enum_set(&but->rnapoin, but->rnaprop, current_value);
  }
}

/**
 * Draw a single enum button, a utility for #ui_item_enum_expand_exec
 */
static void ui_item_enum_expand_elem_exec(uiLayout *layout,
                                          uiBlock *block,
                                          PointerRNA *ptr,
                                          PropertyRNA *prop,
                                          const std::optional<StringRef> uiname,
                                          const int h,
                                          const ButType but_type,
                                          const bool icon_only,
                                          const EnumPropertyItem *item,
                                          const bool is_first)
{
  const char *name = (!uiname || !uiname->is_empty()) ? item->name : "";
  const int icon = item->icon;
  const int value = item->value;
  const int itemw = ui_text_icon_width(block->curlayout, icon_only ? "" : name, icon, false);

  uiBut *but;
  if (icon && name[0] && !icon_only) {
    but = uiDefIconTextButR_prop(
        block, but_type, 0, icon, name, 0, 0, itemw, h, ptr, prop, -1, 0, value, std::nullopt);
  }
  else if (icon) {
    const int w = (is_first) ? itemw : ceilf(itemw - U.pixelsize);
    but = uiDefIconButR_prop(
        block, but_type, 0, icon, 0, 0, w, h, ptr, prop, -1, 0, value, std::nullopt);
  }
  else {
    but = uiDefButR_prop(
        block, but_type, 0, name, 0, 0, itemw, h, ptr, prop, -1, 0, value, std::nullopt);
  }

  if (RNA_property_flag(prop) & PROP_ENUM_FLAG) {
    /* If this is set, assert since we're clobbering someone else's callback. */
    /* Buttons get their block's func by default, so we cannot assert in that case either. */
    BLI_assert(ELEM(but->func, nullptr, block->func));
    UI_but_func_set(but, ui_item_enum_expand_handle, but, POINTER_FROM_INT(value));
  }

  if (layout->local_direction() != blender::ui::LayoutDirection::Horizontal) {
    but->drawflag |= UI_BUT_TEXT_LEFT;
  }

  /* Allow quick, inaccurate swipe motions to switch tabs
   * (no need to keep cursor over them). */
  if (but_type == ButType::Tab) {
    but->flag |= UI_BUT_DRAG_LOCK;
  }
}

static void ui_item_enum_expand_exec(uiLayout *layout,
                                     uiBlock *block,
                                     PointerRNA *ptr,
                                     PropertyRNA *prop,
                                     const std::optional<StringRef> uiname,
                                     const int h,
                                     const ButType but_type,
                                     const bool icon_only)
{
  /* XXX: The way this function currently handles uiname parameter
   * is insane and inconsistent with general UI API:
   *
   * - uiname is the *enum property* label.
   * - when it is nullptr or empty, we do not draw *enum items* labels,
   *   this doubles the icon_only parameter.
   * - we *never* draw (i.e. really use) the enum label uiname, it is just used as a mere flag!
   *
   * Unfortunately, fixing this implies an API "soft break", so better to defer it for later... :/
   * - mont29
   */

  BLI_assert(RNA_property_type(prop) == PROP_ENUM);

  const bool radial = (layout->root()->type == blender::ui::LayoutType::PieMenu);

  bool free;
  const EnumPropertyItem *item_array;
  if (radial) {
    RNA_property_enum_items_gettexted_all(
        static_cast<bContext *>(block->evil_C), ptr, prop, &item_array, nullptr, &free);
  }
  else {
    RNA_property_enum_items_gettexted(
        static_cast<bContext *>(block->evil_C), ptr, prop, &item_array, nullptr, &free);
  }

  /* We don't want nested rows, cols in menus. */
  uiLayout *layout_radial = nullptr;
  if (radial) {
    if (layout->root()->layout == layout) {
      layout_radial = &layout->menu_pie();
      blender::ui::block_layout_set_current(block, layout_radial);
    }
    else {
      if (layout->type() == uiItemType::LayoutRadial) {
        layout_radial = layout;
      }
      blender::ui::block_layout_set_current(block, layout);
    }
  }
  else if (ELEM(layout->type(), uiItemType::LayoutGridFlow, uiItemType::LayoutColumnFlow) ||
           layout->root()->type == blender::ui::LayoutType::Menu)
  {
    blender::ui::block_layout_set_current(block, layout);
  }
  else {
    blender::ui::block_layout_set_current(block, ui_item_local_sublayout(layout, layout, true));
  }

  for (const EnumPropertyItem *item = item_array; item->identifier; item++) {
    const bool is_first = item == item_array;

    if (!item->identifier[0]) {
      const EnumPropertyItem *next_item = item + 1;

      /* Separate items, potentially with a label. */
      if (next_item->identifier) {
        /* Item without identifier but with name:
         * Add group label for the following items. */
        if (item->name) {
          if (!is_first) {
            block->curlayout->separator();
          }
          block->curlayout->label(item->name, item->icon);
        }
        else if (radial && layout_radial) {
          layout_radial->separator();
        }
        else {
          block->curlayout->separator();
        }
      }
      continue;
    }

    ui_item_enum_expand_elem_exec(
        layout, block, ptr, prop, uiname, h, but_type, icon_only, item, is_first);
  }

  blender::ui::block_layout_set_current(block, layout);

  if (free) {
    MEM_freeN(item_array);
  }
}
static void ui_item_enum_expand(uiLayout *layout,
                                uiBlock *block,
                                PointerRNA *ptr,
                                PropertyRNA *prop,
                                const std::optional<StringRef> uiname,
                                const int h,
                                const bool icon_only)
{
  ui_item_enum_expand_exec(layout, block, ptr, prop, uiname, h, ButType::Row, icon_only);
}
static void ui_item_enum_expand_tabs(uiLayout *layout,
                                     bContext *C,
                                     uiBlock *block,
                                     PointerRNA *ptr,
                                     PropertyRNA *prop,
                                     PointerRNA *ptr_highlight,
                                     PropertyRNA *prop_highlight,
                                     const std::optional<StringRef> uiname,
                                     const int h,
                                     const bool icon_only)
{
  const int start_size = block->buttons.size();

  ui_item_enum_expand_exec(layout, block, ptr, prop, uiname, h, ButType::Tab, icon_only);

  if (block->buttons.is_empty()) {
    return;
  }

  BLI_assert(start_size != block->buttons.size());

  for (int i = start_size; i < block->buttons.size(); i++) {
    uiBut *tab = block->buttons[i].get();
    UI_but_drawflag_enable(tab, ui_but_align_opposite_to_area_align_get(CTX_wm_region(C)));
    if (icon_only) {
      UI_but_drawflag_enable(tab, UI_BUT_HAS_QUICK_TOOLTIP);
    }
  }

  const bool use_custom_highlight = (prop_highlight != nullptr);

  if (use_custom_highlight) {
    const int highlight_array_len = RNA_property_array_length(ptr_highlight, prop_highlight);
    blender::Array<bool, 64> highlight_array(highlight_array_len);
    RNA_property_boolean_get_array(ptr_highlight, prop_highlight, highlight_array.data());
    const int end = std::min<int>(start_size + highlight_array_len, block->buttons.size());
    for (int i = start_size; i < end; i++) {
      uiBut *tab_but = block->buttons[i].get();
      SET_FLAG_FROM_TEST(tab_but->flag, !highlight_array[i], UI_BUT_INACTIVE);
    }
  }
}

/* callback for keymap item change button */
static void ui_keymap_but_cb(bContext * /*C*/, void *but_v, void * /*key_v*/)
{
  uiBut *but = static_cast<uiBut *>(but_v);
  BLI_assert(but->type == ButType::HotkeyEvent);
  const uiButHotkeyEvent *hotkey_but = (uiButHotkeyEvent *)but;

  RNA_int_set(
      &but->rnapoin, "shift", (hotkey_but->modifier_key & KM_SHIFT) ? KM_MOD_HELD : KM_NOTHING);
  RNA_int_set(
      &but->rnapoin, "ctrl", (hotkey_but->modifier_key & KM_CTRL) ? KM_MOD_HELD : KM_NOTHING);
  RNA_int_set(
      &but->rnapoin, "alt", (hotkey_but->modifier_key & KM_ALT) ? KM_MOD_HELD : KM_NOTHING);
  RNA_int_set(
      &but->rnapoin, "oskey", (hotkey_but->modifier_key & KM_OSKEY) ? KM_MOD_HELD : KM_NOTHING);
  RNA_int_set(
      &but->rnapoin, "hyper", (hotkey_but->modifier_key & KM_HYPER) ? KM_MOD_HELD : KM_NOTHING);
}

/**
 * Create label + button for RNA property
 *
 * \param w_hint: For varying width layout, this becomes the label width.
 *                Otherwise it's used to fit both items into it.
 */
static uiBut *ui_item_with_label(uiLayout *layout,
                                 uiBlock *block,
                                 const StringRef name,
                                 const int icon,
                                 PointerRNA *ptr,
                                 PropertyRNA *prop,
                                 const int index,
                                 const int x,
                                 const int y,
                                 const int w_hint,
                                 const int h,
                                 const int flag)
{
  uiLayout *sub = layout;
  int prop_but_width = w_hint;
#ifdef UI_PROP_DECORATE
  uiLayout *layout_prop_decorate = nullptr;
  const bool use_prop_sep = layout->use_property_split();
  const bool use_prop_decorate = use_prop_sep && layout->use_property_decorate() &&
                                 !ItemInternal::use_property_decorate_no_pad(layout);
#endif

  const bool is_keymapitem_ptr = RNA_struct_is_a(ptr->type, &RNA_KeyMapItem);
  if ((flag & UI_ITEM_R_FULL_EVENT) && !is_keymapitem_ptr) {
    RNA_warning("Data is not a keymap item struct: %s. Ignoring 'full_event' option.",
                RNA_struct_identifier(ptr->type));
  }

  blender::ui::block_layout_set_current(block, layout);

  /* Only add new row if more than 1 item will be added. */
  if (!name.is_empty()
#ifdef UI_PROP_DECORATE
      || use_prop_decorate
#endif
  )
  {
    /* Also avoid setting 'align' if possible. Set the space to zero instead as aligning a large
     * number of labels can end up aligning thousands of buttons when displaying key-map search (a
     * heavy operation), see: #78636. */
    sub = &layout->row(layout->align());
    sub->space_ = 0;
  }

  if (!name.is_empty()) {
#ifdef UI_PROP_DECORATE
    if (use_prop_sep) {
      layout_prop_decorate = uiItemL_respect_property_split(layout, name, ICON_NONE);
    }
    else
#endif
    {
      int w_label;
      if (ui_layout_variable_size(layout)) {
        /* In this case, a pure label without additional padding.
         * Use a default width for property button(s). */
        prop_but_width = UI_UNIT_X * 5;
        w_label = ui_text_icon_width_ex(
            layout, name, ICON_NONE, ui_text_pad_none, UI_FSTYLE_WIDGET);
      }
      else {
        w_label = w_hint / 3;
      }
      uiDefBut(block, ButType::Label, 0, name, x, y, w_label, h, nullptr, 0.0, 0.0, "");
    }
  }

  const PropertyType type = RNA_property_type(prop);
  const PropertySubType subtype = RNA_property_subtype(prop);

  uiBut *but;
  if (ELEM(subtype, PROP_FILEPATH, PROP_DIRPATH)) {
    blender::ui::block_layout_set_current(block, &sub->row(true));
    but = uiDefAutoButR(block, ptr, prop, index, "", icon, x, y, prop_but_width - UI_UNIT_X, h);

    if (but != nullptr) {
      if (ELEM(subtype, PROP_FILEPATH, PROP_DIRPATH)) {
        if ((RNA_property_flag(prop) & PROP_PATH_SUPPORTS_BLEND_RELATIVE) == 0) {
          if (BLI_path_is_rel(but->drawstr.c_str())) {
            UI_but_flag_enable(but, UI_BUT_REDALERT);
          }
        }
      }
    }

    /* #BUTTONS_OT_file_browse calls #UI_context_active_but_prop_get_filebrowser. */
    uiDefIconButO(block,
                  ButType::But,
                  subtype == PROP_DIRPATH ? "BUTTONS_OT_directory_browse" :
                                            "BUTTONS_OT_file_browse",
                  blender::wm::OpCallContext::InvokeDefault,
                  ICON_FILEBROWSER,
                  x,
                  y,
                  UI_UNIT_X,
                  h,
                  std::nullopt);
  }
  else if (flag & UI_ITEM_R_EVENT) {
    but = uiDefButR_prop(block,
                         ButType::KeyEvent,
                         0,
                         name,
                         x,
                         y,
                         prop_but_width,
                         h,
                         ptr,
                         prop,
                         index,
                         0,
                         0,
                         std::nullopt);
  }
  else if ((flag & UI_ITEM_R_FULL_EVENT) && is_keymapitem_ptr) {
    std::string kmi_str =
        WM_keymap_item_to_string(static_cast<const wmKeyMapItem *>(ptr->data), false).value_or("");

    but = uiDefButR_prop(block,
                         ButType::HotkeyEvent,
                         0,
                         kmi_str,
                         x,
                         y,
                         prop_but_width,
                         h,
                         ptr,
                         prop,
                         0,
                         0,
                         0,
                         std::nullopt);
    UI_but_func_set(but, ui_keymap_but_cb, but, nullptr);
  }
  else {
    const std::optional<StringRefNull> str = (type == PROP_ENUM && !(flag & UI_ITEM_R_ICON_ONLY)) ?
                                                 std::nullopt :
                                                 std::make_optional<StringRefNull>("");
    but = uiDefAutoButR(block, ptr, prop, index, str, icon, x, y, prop_but_width, h);
  }

  /* Highlight in red on path template validity errors. */
  if (but != nullptr && ELEM(but->type, ButType::Text)) {
    /* We include PROP_NONE here because some plain string properties are used
     * as parts of paths. For example, the sub-paths in the compositor's File
     * Output node. */
    if (ELEM(subtype, PROP_FILEPATH, PROP_DIRPATH, PROP_FILENAME, PROP_NONE)) {
      if ((RNA_property_flag(prop) & PROP_PATH_SUPPORTS_TEMPLATES) != 0) {
        const std::string path = RNA_property_string_get(ptr, prop);
        if (BKE_path_contains_template_syntax(path)) {
          const std::optional<blender::bke::path_templates::VariableMap> variables =
              BKE_build_template_variables_for_prop(
                  static_cast<const bContext *>(block->evil_C), ptr, prop);
          BLI_assert(variables.has_value());

          if (!BKE_path_validate_template(path, *variables).is_empty()) {
            UI_but_flag_enable(but, UI_BUT_REDALERT);
          }
        }
      }
    }
  }

  if (flag & UI_ITEM_R_IMMEDIATE) {
    UI_but_flag_enable(but, UI_BUT_ACTIVATE_ON_INIT);
  }

#ifdef UI_PROP_DECORATE
  /* Only for alignment. */
  if (use_prop_decorate) { /* Note that sep flag may have been unset meanwhile. */
    (layout_prop_decorate ? layout_prop_decorate : sub)->label(nullptr, ICON_BLANK1);
  }
#endif /* UI_PROP_DECORATE */

  blender::ui::block_layout_set_current(block, layout);
  return but;
}

void UI_context_active_but_prop_get_filebrowser(const bContext *C,
                                                PointerRNA *r_ptr,
                                                PropertyRNA **r_prop,
                                                bool *r_is_undo,
                                                bool *r_is_userdef)
{
  ARegion *region = CTX_wm_region_popup(C) ? CTX_wm_region_popup(C) : CTX_wm_region(C);
  uiBut *prevbut = nullptr;

  *r_ptr = {};
  *r_prop = nullptr;
  *r_is_undo = false;
  *r_is_userdef = false;

  if (!region) {
    return;
  }

  LISTBASE_FOREACH (uiBlock *, block, &region->runtime->uiblocks) {
    for (const std::unique_ptr<uiBut> &but : block->buttons) {
      if (but && but->rnapoin.data) {
        if (RNA_property_type(but->rnaprop) == PROP_STRING) {
          prevbut = but.get();
        }
      }
      /* find the button before the active one */
      if ((but->flag & UI_BUT_LAST_ACTIVE) && prevbut) {
        *r_ptr = prevbut->rnapoin;
        *r_prop = prevbut->rnaprop;
        *r_is_undo = (prevbut->flag & UI_BUT_UNDO) != 0;
        *r_is_userdef = UI_but_is_userdef(prevbut);
        return;
      }
    }
  }
}

/** \} */

/* -------------------------------------------------------------------- */
/** \name Button Items
 * \{ */

/**
 * Update a buttons tip with an enum's description if possible.
 */
static void ui_but_tip_from_enum_item(uiBut *but, const EnumPropertyItem *item)
{
  if (but->tip == nullptr || but->tip[0] == '\0') {
    if (item->description && item->description[0] &&
        !(but->optype && but->optype->get_description))
    {
      but->tip = item->description;
    }
  }
}

/* disabled item */
static void ui_item_disabled(uiLayout *layout, const char *name)
{
  uiBlock *block = layout->block();

  blender::ui::block_layout_set_current(block, layout);

  if (!name) {
    name = "";
  }

  const int w = ui_text_icon_width(layout, name, 0, false);

  uiBut *but = uiDefBut(block, ButType::Label, 0, name, 0, 0, w, UI_UNIT_Y, nullptr, 0.0, 0.0, "");
  UI_but_disable(but, "");
}

/**
 * Operator Item
 * \param r_opptr: Optional, initialize with operator properties when not nullptr.
 * Will always be written to even in the case of errors.
 */
static uiBut *uiItemFullO_ptr_ex(uiLayout *layout,
                                 wmOperatorType *ot,
                                 std::optional<StringRef> name,
                                 int icon,
                                 const blender::wm::OpCallContext context,
                                 const eUI_Item_Flag flag,
                                 PointerRNA *r_opptr)
{
  /* Take care to fill 'r_opptr' whatever happens. */
  uiBlock *block = layout->block();

  std::string operator_name;
  if (!name) {
    if (ot && ot->srna && (flag & UI_ITEM_R_ICON_ONLY) == 0) {
      operator_name = WM_operatortype_name(ot, nullptr);
      name = operator_name.c_str();
    }
    else {
      name = "";
    }
  }

  if (layout->root()->type == blender::ui::LayoutType::Menu && !icon) {
    icon = ICON_BLANK1;
  }

  blender::ui::block_layout_set_current(block, layout);
  ui_block_new_button_group(block, uiButtonGroupFlag(0));

  const int w = ui_text_icon_width(layout, *name, icon, false);

  const blender::ui::EmbossType prev_emboss = layout->emboss_or_undefined();
  if (flag & UI_ITEM_R_NO_BG) {
    layout->emboss_set(blender::ui::EmbossType::NoneOrStatus);
  }

  /* create the button */
  uiBut *but;
  if (icon) {
    if (!name->is_empty()) {
      but = uiDefIconTextButO_ptr(
          block, ButType::But, ot, context, icon, *name, 0, 0, w, UI_UNIT_Y, std::nullopt);
    }
    else {
      but = uiDefIconButO_ptr(
          block, ButType::But, ot, context, icon, 0, 0, w, UI_UNIT_Y, std::nullopt);
    }
  }
  else {
    but = uiDefButO_ptr(block, ButType::But, ot, context, *name, 0, 0, w, UI_UNIT_Y, std::nullopt);
  }

  BLI_assert(but->optype != nullptr);

  if (flag & UI_ITEM_R_NO_BG) {
    layout->emboss_set(prev_emboss);
  }

  if (flag & UI_ITEM_O_DEPRESS) {
    but->flag |= UI_SELECT_DRAW;
  }

  if (flag & UI_ITEM_R_ICON_ONLY) {
    UI_but_drawflag_disable(but, UI_BUT_ICON_LEFT);
  }

  if (layout->red_alert()) {
    UI_but_flag_enable(but, UI_BUT_REDALERT);
  }

  if (layout->active_default()) {
    UI_but_flag_enable(but, UI_BUT_ACTIVE_DEFAULT);
  }

  /* assign properties */
  if (r_opptr) {
    PointerRNA *opptr = UI_but_operator_ptr_ensure(but);
    opptr->data = blender::bke::idprop::create_group("wmOperatorProperties").release();
    *r_opptr = *opptr;
  }

  return but;
}

static void ui_item_menu_hold(bContext *C, ARegion *butregion, uiBut *but)
{
  uiPopupMenu *pup = UI_popup_menu_begin(C, "", ICON_NONE);
  uiLayout *layout = UI_popup_menu_layout(pup);
  uiBlock *block = layout->block();
  UI_popup_menu_but_set(pup, butregion, but);

  block->flag |= UI_BLOCK_POPUP_HOLD;

  char direction = UI_DIR_DOWN;
  if (but->drawstr.empty()) {
    switch (RGN_ALIGN_ENUM_FROM_MASK(butregion->alignment)) {
      case RGN_ALIGN_LEFT:
        direction = UI_DIR_RIGHT;
        break;
      case RGN_ALIGN_RIGHT:
        direction = UI_DIR_LEFT;
        break;
      case RGN_ALIGN_BOTTOM:
        direction = UI_DIR_UP;
        break;
      default:
        direction = UI_DIR_DOWN;
        break;
    }
  }
  UI_block_direction_set(block, direction);

  const char *menu_id = static_cast<const char *>(but->hold_argN);
  MenuType *mt = WM_menutype_find(menu_id, true);
  if (mt) {
    layout->context_set_from_but(but);
    UI_menutype_draw(C, mt, layout);
  }
  else {
    layout->label(RPT_("Menu Missing:"), ICON_NONE);
    layout->label(menu_id, ICON_NONE);
  }
  UI_popup_menu_end(C, pup);
}

PointerRNA uiLayout::op(wmOperatorType *ot,
                        std::optional<StringRef> name,
                        const int icon,
                        const blender::wm::OpCallContext context,
                        const eUI_Item_Flag flag)
{
  PointerRNA ptr;
  uiItemFullO_ptr_ex(this, ot, name, icon, context, flag, &ptr);
  return ptr;
}

PointerRNA uiLayout::op_menu_hold(wmOperatorType *ot,
                                  std::optional<StringRef> name,
                                  int icon,
                                  const blender::wm::OpCallContext context,
                                  const eUI_Item_Flag flag,
                                  const char *menu_id)
{
  PointerRNA ptr;
  uiBut *but = uiItemFullO_ptr_ex(this, ot, name, icon, context, flag, &ptr);
  UI_but_func_hold_set(but, ui_item_menu_hold, BLI_strdup(menu_id));
  return ptr;
}

PointerRNA uiLayout::op(const blender::StringRefNull opname,
                        const std::optional<StringRef> name,
                        int icon,
                        blender::wm::OpCallContext context,
                        const eUI_Item_Flag flag)
{
  wmOperatorType *ot = WM_operatortype_find(opname.c_str(), false); /* print error next */
  UI_OPERATOR_ERROR_RET(ot, opname.c_str());
  return this->op(ot, name, icon, context, flag);
}

BLI_INLINE bool ui_layout_is_radial(const uiLayout *layout)
{
  return (layout->type() == uiItemType::LayoutRadial) ||
         ((layout->type() == uiItemType::LayoutRoot) &&
          (layout->root()->type == blender::ui::LayoutType::PieMenu));
}

void uiLayout::op_enum_items(wmOperatorType *ot,
                             const PointerRNA &ptr,
                             PropertyRNA *prop,
                             IDProperty *properties,
                             blender::wm::OpCallContext context,
                             eUI_Item_Flag flag,
                             const EnumPropertyItem *item_array,
                             int totitem,
                             int active)
{
  const StringRefNull propname = RNA_property_identifier(prop);
  if (RNA_property_type(prop) != PROP_ENUM) {
    RNA_warning("%s.%s, not an enum type", RNA_struct_identifier(ptr.type), propname.c_str());
    return;
  }

  uiLayout *target, *split = nullptr;
  uiBlock *block = this->block();
  const bool radial = ui_layout_is_radial(this);

  if (radial) {
    target = &this->menu_pie();
  }
  else if ((this->local_direction() == blender::ui::LayoutDirection::Horizontal) &&
           (flag & UI_ITEM_R_ICON_ONLY))
  {
    target = this;
    blender::ui::block_layout_set_current(block, target);

    /* Add a blank button to the beginning of the row. */
    uiDefIconBut(block,
                 ButType::Label,
                 0,
                 ICON_BLANK1,
                 0,
                 0,
                 1.25f * UI_UNIT_X,
                 UI_UNIT_Y,
                 nullptr,
                 0,
                 0,
                 std::nullopt);
  }
  else {
    split = &this->split(0.0f, false);
    target = &split->column(this->align());
  }

  bool last_iter = false;
  const EnumPropertyItem *item = item_array;
  for (int i = 1; item->identifier && !last_iter; i++, item++) {
    /* Handle over-sized pies. */
    if (radial && (totitem > PIE_MAX_ITEMS) && (i >= PIE_MAX_ITEMS)) {
      if (item->name) { /* only visible items */
        const EnumPropertyItem *tmp;

        /* Check if there are more visible items for the next level. If not, we don't
         * add a new level and add the remaining item instead of the 'more' button. */
        for (tmp = item + 1; tmp->identifier; tmp++) {
          if (tmp->name) {
            break;
          }
        }

        if (tmp->identifier) { /* only true if loop above found item and did early-exit */
          ui_pie_menu_level_create(
              block, ot, propname, properties, item_array, totitem, context, flag);
          /* break since rest of items is handled in new pie level */
          break;
        }
        last_iter = true;
      }
      else {
        continue;
      }
    }

    if (item->identifier[0]) {
      PointerRNA tptr = target->op(
          ot, (flag & UI_ITEM_R_ICON_ONLY) ? nullptr : item->name, item->icon, context, flag);
      if (properties) {
        IDP_CopyPropertyContent(tptr.data_as<IDProperty>(), properties);
      }
      RNA_property_enum_set(&tptr, prop, item->value);

      uiBut *but = block->buttons.last().get();

      if (active == (i - 1)) {
        but->flag |= UI_SELECT_DRAW;
      }

      ui_but_tip_from_enum_item(but, item);
    }
    else {
      if (item->name) {
        if (item != item_array && !radial && split != nullptr) {
          target = &split->column(this->align());
        }

        uiBut *but;
        if (item->icon || radial) {
          target->label(item->name, item->icon);

          but = block->buttons.last().get();
        }
        else {
          /* Do not use uiLayout::label here, as our root layout is a menu one,
           * it will add a fake blank icon! */
          but = uiDefBut(block,
                         ButType::Label,
                         0,
                         item->name,
                         0,
                         0,
                         UI_UNIT_X * 5,
                         UI_UNIT_Y,
                         nullptr,
                         0.0,
                         0.0,
                         "");
          target->separator();
        }
        ui_but_tip_from_enum_item(but, item);
      }
      else {
        if (radial) {
          /* invisible dummy button to ensure all items are
           * always at the same position */
          target->separator();
        }
        else {
          /* XXX bug here, columns draw bottom item badly */
          target->separator();
        }
      }
    }
  }
}

void uiLayout::op_enum(const StringRefNull opname,
                       const StringRefNull propname,
                       IDProperty *properties,
                       blender::wm::OpCallContext context,
                       eUI_Item_Flag flag,
                       const int active)
{
  wmOperatorType *ot = WM_operatortype_find(opname.c_str(), false); /* print error next */

  if (!ot || !ot->srna) {
    ui_item_disabled(this, opname.c_str());
    RNA_warning("%s '%s'", ot ? "operator missing srna" : "unknown operator", opname.c_str());
    return;
  }

  PointerRNA ptr;
  WM_operator_properties_create_ptr(&ptr, ot);
  /* so the context is passed to itemf functions (some need it) */
  WM_operator_properties_sanitize(&ptr, false);
  PropertyRNA *prop = RNA_struct_find_property(&ptr, propname.c_str());

  /* don't let bad properties slip through */
  BLI_assert((prop == nullptr) || (RNA_property_type(prop) == PROP_ENUM));

  uiBlock *block = this->block();
  if (prop && RNA_property_type(prop) == PROP_ENUM) {
    const EnumPropertyItem *item_array = nullptr;
    int totitem;
    bool free;

    if (ui_layout_is_radial(this)) {
      /* XXX: While "_all()" guarantees spatial stability,
       * it's bad when an enum has > 8 items total,
       * but only a small subset will ever be shown at once
       * (e.g. Mode Switch menu, after the introduction of GP editing modes).
       */
#if 0
      RNA_property_enum_items_gettexted_all(
          static_cast<bContext *>(block->evil_C), &ptr, prop, &item_array, &totitem, &free);
#else
      RNA_property_enum_items_gettexted(
          static_cast<bContext *>(block->evil_C), &ptr, prop, &item_array, &totitem, &free);
#endif
    }
    else {
      bContext *C = static_cast<bContext *>(block->evil_C);
      const bContextStore *previous_ctx = CTX_store_get(C);
      CTX_store_set(C, context_);
      RNA_property_enum_items_gettexted(C, &ptr, prop, &item_array, &totitem, &free);
      CTX_store_set(C, previous_ctx);
    }

    /* add items */
    this->op_enum_items(ot, ptr, prop, properties, context, flag, item_array, totitem, active);

    if (free) {
      MEM_freeN(item_array);
    }
  }
  else if (prop && RNA_property_type(prop) != PROP_ENUM) {
    RNA_warning("%s.%s, not an enum type", RNA_struct_identifier(ptr.type), propname.c_str());
    return;
  }
  else {
    RNA_warning("%s.%s not found", RNA_struct_identifier(ptr.type), propname.c_str());
    return;
  }
}

void uiLayout::op_enum(const StringRefNull opname, const StringRefNull propname)
{
  this->op_enum(opname, propname, nullptr, root_->opcontext, UI_ITEM_NONE);
}

PointerRNA uiLayout::op(wmOperatorType *ot, const std::optional<StringRef> name, int icon)
{
  return this->op(ot, name, icon, root_->opcontext, UI_ITEM_NONE);
}

PointerRNA uiLayout::op(const StringRefNull opname, const std::optional<StringRef> name, int icon)
{
  return this->op(opname, name, icon, root_->opcontext, UI_ITEM_NONE);
}

/* RNA property items */

static void ui_item_rna_size(uiLayout *layout,
                             StringRef name,
                             int icon,
                             PointerRNA *ptr,
                             PropertyRNA *prop,
                             int index,
                             bool icon_only,
                             bool compact,
                             int *r_w,
                             int *r_h)
{
  int w = 0, h;

  /* arbitrary extended width by type */
  const PropertyType type = RNA_property_type(prop);
  const PropertySubType subtype = RNA_property_subtype(prop);
  const int len = RNA_property_array_length(ptr, prop);

  bool is_checkbox_only = false;
  if (name.is_empty() && !icon_only) {
    if (ELEM(type, PROP_STRING, PROP_POINTER)) {
      name = "non-empty text";
    }
    else if (type == PROP_BOOLEAN) {
      if (icon == ICON_NONE) {
        /* Exception for check-boxes, they need a little less space to align nicely. */
        is_checkbox_only = true;
      }
      icon = ICON_DOT;
    }
    else if (type == PROP_ENUM) {
      /* Find the longest enum item name, instead of using a dummy text! */
      const EnumPropertyItem *item_array;
      bool free;
      RNA_property_enum_items_gettexted(static_cast<bContext *>(layout->block()->evil_C),
                                        ptr,
                                        prop,
                                        &item_array,
                                        nullptr,
                                        &free);

      for (const EnumPropertyItem *item = item_array; item->identifier; item++) {
        if (item->identifier[0]) {
          w = max_ii(w, ui_text_icon_width(layout, item->name, item->icon, compact));
        }
      }
      if (free) {
        MEM_freeN(item_array);
      }
    }
  }

  if (!w) {
    if (type == PROP_ENUM && icon_only) {
      w = ui_text_icon_width(layout, "", ICON_BLANK1, compact);
      if (index != RNA_ENUM_VALUE) {
        w += 0.6f * UI_UNIT_X;
      }
    }
    else {
      /* not compact for float/int buttons, looks too squashed */
      w = ui_text_icon_width(
          layout, name, icon, ELEM(type, PROP_FLOAT, PROP_INT) ? false : compact);
    }
  }
  h = UI_UNIT_Y;

  /* increase height for arrays */
  if (index == RNA_NO_INDEX && len > 0) {
    if (name.is_empty() && icon == ICON_NONE) {
      h = 0;
    }
    if (layout->use_property_split()) {
      h = 0;
    }
    if (ELEM(subtype, PROP_LAYER, PROP_LAYER_MEMBER)) {
      h += 2 * UI_UNIT_Y;
    }
    else if (subtype == PROP_MATRIX) {
      int dim_size[/*RNA_MAX_ARRAY_DIMENSION*/ 3];
      RNA_property_array_dimension(ptr, prop, dim_size);
      h += dim_size[0] * UI_UNIT_Y;
    }
    else {
      h += len * UI_UNIT_Y;
    }
  }

  /* Increase width requirement if in a variable size layout. */
  if (ui_layout_variable_size(layout)) {
    if (type == PROP_BOOLEAN && !name.is_empty()) {
      w += UI_UNIT_X / 5;
    }
    else if (is_checkbox_only) {
      w -= UI_UNIT_X / 4;
    }
    else if (type == PROP_ENUM && !icon_only) {
      w += UI_UNIT_X / 4;
    }
    else if (ELEM(type, PROP_FLOAT, PROP_INT)) {
      w += UI_UNIT_X * 3;
    }
  }

  *r_w = w;
  *r_h = h;
}

static bool ui_item_rna_is_expand(PropertyRNA *prop, int index, const eUI_Item_Flag item_flag)
{
  const bool is_array = RNA_property_array_check(prop);
  const int subtype = RNA_property_subtype(prop);
  return is_array && (index == RNA_NO_INDEX) &&
         ((item_flag & UI_ITEM_R_EXPAND) ||
          !ELEM(subtype, PROP_COLOR, PROP_COLOR_GAMMA, PROP_DIRECTION));
}

/**
 * Find first layout ancestor (or self) with a heading set.
 *
 * \returns the layout to add the heading to as a fallback (i.e. if it can't be placed in a split
 *          layout). Its #uiLayout.heading member can be cleared to mark the heading as added (so
 *          it's not added multiple times). Returns a pointer to the heading
 */
static uiLayout *ui_layout_heading_find(uiLayout *cur_layout)
{
  for (uiLayout *parent = cur_layout; parent; parent = parent->parent()) {
    if (!parent->heading().is_empty()) {
      return parent;
    }
  }

  return nullptr;
}

static void ui_layout_heading_label_add(uiLayout *layout,
                                        uiLayout *heading_layout,
                                        bool right_align,
                                        bool respect_prop_split)
{
  const blender::ui::LayoutAlign prev_alignment = layout->alignment();

  if (right_align) {
    layout->alignment_set(blender::ui::LayoutAlign::Right);
  }

  if (respect_prop_split) {
    uiItemL_respect_property_split(layout, heading_layout->heading(), ICON_NONE);
  }
  else {
    layout->label(heading_layout->heading(), ICON_NONE);
  }
  /* After adding the heading label, we have to mark it somehow as added, so it's not added again
   * for other items in this layout. For now just clear it. */
  heading_layout->heading_reset();

  layout->alignment_set(prev_alignment);
}

/**
 * Hack to add further items in a row into the second part of the split layout, so the label part
 * keeps a fixed size.
 * \return The layout to place further items in for the split layout.
 */
uiLayout *LayoutInternal::ui_item_prop_split_layout_hack(uiLayout *layout_parent,
                                                         uiLayout *layout_split)
{
  /* Tag item as using property split layout, this is inherited to children so they can get special
   * treatment if needed. */
  ItemInternal::inside_property_split_set(layout_parent, true);

  if (layout_parent->type() == uiItemType::LayoutRow) {
    /* Prevent further splits within the row. */
    layout_parent->use_property_split_set(false);

    layout_parent->child_items_layout_ = &layout_split->row(true);
    return layout_parent->child_items_layout_;
  }
  return layout_split;
}

void uiLayout::prop(PointerRNA *ptr,
                    PropertyRNA *prop,
                    int index,
                    int value,
                    eUI_Item_Flag flag,
                    const std::optional<StringRef> name_opt,
                    int icon,
                    const std::optional<StringRef> placeholder)
{

  uiBlock *block = this->block();
  char namestr[UI_MAX_NAME_STR];
  const bool use_prop_sep = this->use_property_split();
  const bool inside_prop_sep = flag_is_set(flag_, uiItemInternalFlag::InsidePropSep);
  /* Columns can define a heading to insert. If the first item added to a split layout doesn't have
   * a label to display in the first column, the heading is inserted there. Otherwise it's inserted
   * as a new row before the first item. */
  uiLayout *heading_layout = ui_layout_heading_find(this);
  /* Although check-boxes use the split layout, they are an exception and should only place their
   * label in the second column, to not make that almost empty.
   *
   * Keep using 'use_prop_sep' instead of disabling it entirely because
   * we need the ability to have decorators still. */
  bool use_prop_sep_split_label = use_prop_sep;
  bool use_split_empty_name = (flag & UI_ITEM_R_SPLIT_EMPTY_NAME);

  /* bfa - whether label is added before expanded prop */
  bool expand_label_added = false;

#ifdef UI_PROP_DECORATE
  struct DecorateInfo {
    bool use_prop_decorate;
    int len;
    uiLayout *layout;
    uiBut *but;
  };
  DecorateInfo ui_decorate{};
  ui_decorate.use_prop_decorate = this->use_property_decorate() && use_prop_sep;

#endif /* UI_PROP_DECORATE */

  blender::ui::block_layout_set_current(block, this);
  ui_block_new_button_group(block, uiButtonGroupFlag(0));

  /* retrieve info */
  const PropertyType type = RNA_property_type(prop);
  const bool is_array = RNA_property_array_check(prop);
  const int len = (is_array) ? RNA_property_array_length(ptr, prop) : 0;
  const bool is_id_name_prop = (ptr->owner_id == ptr->data && type == PROP_STRING &&
                                prop == RNA_struct_name_property(ptr->type));

  const bool icon_only = (flag & UI_ITEM_R_ICON_ONLY) != 0;

  /* Boolean with -1 to signify that the value depends on the presence of an icon. */
  const int toggle = ((flag & UI_ITEM_R_TOGGLE) ? 1 : ((flag & UI_ITEM_R_ICON_NEVER) ? 0 : -1));
  const bool no_icon = (toggle == 0);

  /* set name and icon */
  StringRef name = name_opt.value_or(icon_only ? "" : RNA_property_ui_name(prop));

  if (type != PROP_BOOLEAN) {
    flag &= ~UI_ITEM_R_CHECKBOX_INVERT;
  }

  if (flag & UI_ITEM_R_ICON_ONLY) {
    /* pass */
  }
  else if (ELEM(type, PROP_INT, PROP_FLOAT, PROP_STRING, PROP_POINTER)) {
    if (use_prop_sep == false) {
      name = ui_item_name_add_colon(name, namestr);
    }
  }
  else if (type == PROP_BOOLEAN && is_array && index == RNA_NO_INDEX) {
    if (use_prop_sep == false) {
      name = ui_item_name_add_colon(name, namestr);
    }
  }
  else if (type == PROP_ENUM && index != RNA_ENUM_VALUE) {
    if (flag & UI_ITEM_R_COMPACT) {
      name = "";
    }
    else {
      if (use_prop_sep == false) {
        name = ui_item_name_add_colon(name, namestr);
      }
    }
  }

  if (no_icon == false) {
    if (icon == ICON_NONE) {
      icon = RNA_property_ui_icon(prop);
    }

    /* Menus and pie-menus don't show checkbox without this. */
    if ((root_->type == blender::ui::LayoutType::Menu) ||
        /* Use check-boxes only as a fallback in pie-menu's, when no icon is defined. */
        ((root_->type == blender::ui::LayoutType::PieMenu) && (icon == ICON_NONE)))
    {
      const int prop_flag = RNA_property_flag(prop);
      if (type == PROP_BOOLEAN) {
        if ((is_array == false) || (index != RNA_NO_INDEX)) {
          if (prop_flag & PROP_ICONS_CONSECUTIVE) {
            icon = ICON_CHECKBOX_DEHLT; /* but->iconadd will set to correct icon */
          }
          else if (is_array) {
            icon = RNA_property_boolean_get_index(ptr, prop, index) ? ICON_CHECKBOX_HLT :
                                                                      ICON_CHECKBOX_DEHLT;
          }
          else {
            icon = RNA_property_boolean_get(ptr, prop) ? ICON_CHECKBOX_HLT : ICON_CHECKBOX_DEHLT;
          }
        }
      }
      else if (type == PROP_ENUM) {
        if (index == RNA_ENUM_VALUE) {
          const int enum_value = RNA_property_enum_get(ptr, prop);
          if (prop_flag & PROP_ICONS_CONSECUTIVE) {
            icon = ICON_CHECKBOX_DEHLT; /* but->iconadd will set to correct icon */
          }
          else if (prop_flag & PROP_ENUM_FLAG) {
            icon = (enum_value & value) ? ICON_CHECKBOX_HLT : ICON_CHECKBOX_DEHLT;
          }
          else {
            /* Only a single value can be chosen, so display as radio buttons. */
            icon = (enum_value == value) ? ICON_RADIOBUT_ON : ICON_RADIOBUT_OFF;
          }
        }
      }
    }
  }

#ifdef UI_PROP_SEP_ICON_WIDTH_EXCEPTION
  if (use_prop_sep) {
    if (type == PROP_BOOLEAN && (icon == ICON_NONE) && !icon_only) {
      use_prop_sep_split_label = false;
      /* For check-boxes we make an exception: We allow showing them in a split row even without
       * label. It typically relates to its neighbor items, so no need for an extra label. */
      use_split_empty_name = true;
    }
  }
#endif

  if ((type == PROP_ENUM) && (RNA_property_flag(prop) & PROP_ENUM_FLAG)) {
    flag |= UI_ITEM_R_EXPAND;
  }

  const bool slider = (flag & UI_ITEM_R_SLIDER) != 0;
  const bool expand = (flag & UI_ITEM_R_EXPAND) != 0;
  const bool no_bg = (flag & UI_ITEM_R_NO_BG) != 0;
  const bool compact = (flag & UI_ITEM_R_COMPACT) != 0;

  /* get size */
  int w, h;
  ui_item_rna_size(this, name, icon, ptr, prop, index, icon_only, compact, &w, &h);

  const blender::ui::EmbossType prev_emboss = emboss_;
  if (no_bg) {
    emboss_ = blender::ui::EmbossType::NoneOrStatus;
  }

  uiBut *but = nullptr;

  /* Split the label / property. */
  uiLayout *layout_parent = this;
  uiLayout *layout = this;
  if (use_prop_sep) {
    uiLayout *layout_row = nullptr;
#ifdef UI_PROP_DECORATE
    if (ui_decorate.use_prop_decorate) {
      layout_row = &layout->row(true);
      layout_row->space_ = 0;
      ui_decorate.len = max_ii(1, len);
    }
#endif /* UI_PROP_DECORATE */

    if (name.is_empty() && !use_split_empty_name) {
      /* Ensure we get a column when text is not set. */
      layout = &(layout_row ? layout_row : layout)->column(true);
      layout->space_ = 0;
      if (heading_layout) {
        ui_layout_heading_label_add(layout, heading_layout, false, false);
      }
    }
    else {
      uiLayout *layout_split =
          &(layout_row ? layout_row : layout)->split(UI_ITEM_PROP_SEP_DIVIDE, true);
      bool label_added = false;
      uiLayout *layout_sub = &layout_split->column(true);
      layout_sub->space_ = 0;

      if (!RNA_property_editable(ptr, prop)) {
        layout_split->enabled_set(false);
      }

      if (!use_prop_sep_split_label) {
        /* Pass */
      }
      else if (ui_item_rna_is_expand(prop, index, flag)) {
      // fmt::memory_buffer name_with_suffix;
        /* bfa - create a column so label could be added before */
        uiLayout *col;
        if (layout_row != nullptr) {
          col = &layout_row->column(true);
        } else {
          col = &layout->column(true);
        }

        /* bfa - property label */
        col->label(name, ICON_NONE);
        expand_label_added = true;

        /* bfa - replace split with row */
        layout_split = &col->row(true);

        /* bfa - indent */
        layout_split->separator();
        layout_split->separator();

        /* bfa - XYZW column */
        layout_sub = &layout_split->column(true);
        /* bfa - set fixed size, otherwise space is wasted */
        layout_sub->fixed_size_set(true);

        char str[2] = {'\0'};
        for (int a = 0; a < len; a++) {
          str[0] = RNA_property_array_item_char(prop, a);
          /*bfa -turned off code*/
          /*onst bool use_prefix = (a == 0 && !name.is_empty());
          if (use_prefix) {
            fmt::format_to(fmt::appender(name_with_suffix), "{} {}", name, str[0]);
          }*/
          but = uiDefBut(block,
                         ButType::Label,
                         0,
                         /* bfa - don't prefix X with prop name */
                         // se_prefix ? StringRef(name_with_suffix.data(), name_with_suffix.size()) :
                         str,
                         0,
                         0,
                         /* bfa - suitable dynamic size for XYZW char */
                         UI_UNIT_X * 75 / 100,
                         UI_UNIT_Y,
                         nullptr,
                         0.0,
                         0.0,
                         "");
          but->drawflag |= UI_BUT_TEXT_RIGHT;
          but->drawflag &= ~UI_BUT_TEXT_LEFT;

          label_added = true;
        }
      }
      else {
        but = uiDefBut(block, ButType::Label, 0, name, 0, 0, w, UI_UNIT_Y, nullptr, 0.0, 0.0, "");
        but->drawflag |= UI_BUT_TEXT_RIGHT;
        but->drawflag &= ~UI_BUT_TEXT_LEFT;

        label_added = true;
      }

      if (!label_added && heading_layout) {
        ui_layout_heading_label_add(layout_sub, heading_layout, true, false);
      }

      layout_split = LayoutInternal::ui_item_prop_split_layout_hack(layout_parent, layout_split);

      /* Watch out! We can only write into the new layout now. */
      if ((type == PROP_ENUM) && (flag & UI_ITEM_R_EXPAND)) {
        /* Expanded enums each have their own name. */

        /* Often expanded enum's are better arranged into a row,
         * so check the existing layout. */
        if (layout->local_direction() == blender::ui::LayoutDirection::Horizontal) {
          layout = &layout_split->row(true);
        }
        else {
          layout = &layout_split->column(true);
        }
      }
      else {
        if (use_prop_sep_split_label) {
          name = "";
        }
        layout = &layout_split->column(true);
      }
      layout->space_ = 0;
    }

#ifdef UI_PROP_DECORATE
    if (ui_decorate.use_prop_decorate) {
      ui_decorate.layout = &layout_row->column(true);
      ui_decorate.layout->space_ = 0;
      blender::ui::block_layout_set_current(block, layout);
      ui_decorate.but = block->last_but();

      /* Clear after. */
      layout->flag_ |= uiItemInternalFlag::PropDecorateNoPad;
    }
#endif /* UI_PROP_DECORATE */
  }
  /* End split. */
  else if (heading_layout) {
    /* Could not add heading to split layout, fall back to inserting it to the layout with the
     * heading itself. */
    ui_layout_heading_label_add(heading_layout, heading_layout, false, false);
  }

  /* array property */
  if (index == RNA_NO_INDEX && is_array) {
    if (inside_prop_sep) {
      /* Within a split row, add array items to a column so they match the column layout of
       * previous items (e.g. transform vector with lock icon for each item). */
      layout = &layout->column(true);
    }

    ui_item_array(layout,
                  block,
                  name,
                  icon,
                  ptr,
                  prop,
                  len,
                  0,
                  0,
                  w,
                  h,
                  expand,
                  slider,
                  toggle,
                  icon_only,
                  compact,
                  !use_prop_sep_split_label);
  }
  /* enum item */
  else if (type == PROP_ENUM && index == RNA_ENUM_VALUE) {
    if (icon && !name.is_empty() && !icon_only) {
      uiDefIconTextButR_prop(
          block, ButType::Row, 0, icon, name, 0, 0, w, h, ptr, prop, -1, 0, value, std::nullopt);
    }
    else if (icon) {
      uiDefIconButR_prop(
          block, ButType::Row, 0, icon, 0, 0, w, h, ptr, prop, -1, 0, value, std::nullopt);
    }
    else {
      uiDefButR_prop(
          block, ButType::Row, 0, name, 0, 0, w, h, ptr, prop, -1, 0, value, std::nullopt);
    }
  }
  /* expanded enum */
  else if (type == PROP_ENUM && expand) {
    ui_item_enum_expand(layout, block, ptr, prop, name, h, icon_only);
  }
  /* property with separate label */
  else if (ELEM(type, PROP_ENUM, PROP_STRING, PROP_POINTER)) {
    but = ui_item_with_label(layout, block, name, icon, ptr, prop, index, 0, 0, w, h, flag);

    if (is_id_name_prop) {
      Main *bmain = CTX_data_main(static_cast<bContext *>(block->evil_C));
      ID *id = ptr->owner_id;
      UI_but_func_rename_full_set(
          but, [bmain, id](const std::string &new_name) { ED_id_rename(*bmain, *id, new_name); });
    }

    bool results_are_suggestions = false;
    if (type == PROP_STRING) {
      const eStringPropertySearchFlag search_flag = RNA_property_string_search_flag(prop);
      if (search_flag & PROP_STRING_SEARCH_SUGGESTION) {
        results_are_suggestions = true;
      }
    }
    but = ui_but_add_search(but, ptr, prop, nullptr, nullptr, results_are_suggestions);

    if (layout->red_alert()) {
      UI_but_flag_enable(but, UI_BUT_REDALERT);
    }

    if (layout->activate_init()) {
      UI_but_flag_enable(but, UI_BUT_ACTIVATE_ON_INIT);
    }
  }
  /* single button */
  else {
    but = uiDefAutoButR(block, ptr, prop, index, name, icon, 0, 0, w, h);

    if (slider && but->type == ButType::Num) {
      uiButNumber *number_but = (uiButNumber *)but;
      const float step_size = number_but->step_size;
      const float precision = number_but->precision;
      but = ui_but_change_type(but, ButType::NumSlider);
      uiButNumberSlider *slider_but = reinterpret_cast<uiButNumberSlider *>(but);
      slider_but->step_size = step_size;
      slider_but->precision = precision;
    }

    if (flag & UI_ITEM_R_CHECKBOX_INVERT) {
      if (ELEM(but->type,
               ButType::Checkbox,
               ButType::CheckboxN,
               ButType::IconToggle,
               ButType::IconToggleN))
      {
        but->drawflag |= UI_BUT_CHECKBOX_INVERT;
      }
    }

    if ((toggle == 1) && but->type == ButType::Checkbox) {
      but->type = ButType::Toggle;
    }

    if (layout->red_alert()) {
      UI_but_flag_enable(but, UI_BUT_REDALERT);
    }

    if (layout->activate_init()) {
      UI_but_flag_enable(but, UI_BUT_ACTIVATE_ON_INIT);
    }
  }

  /* The resulting button may have the icon set since boolean button drawing
   * is being 'helpful' and adding an icon for us.
   * In this case we want the ability not to have an icon.
   *
   * We could pass an argument not to set the icon to begin with however this is the one case
   * the functionality is needed. */
  if (but && no_icon) {
    if ((icon == ICON_NONE) && (but->icon != ICON_NONE)) {
      ui_def_but_icon_clear(but);
    }
  }

  /* Mark non-embossed text-fields inside a list-box. */
  if (but && (block->flag & UI_BLOCK_LIST_ITEM) && (but->type == ButType::Text) &&
      ELEM(but->emboss, blender::ui::EmbossType::None, blender::ui::EmbossType::NoneOrStatus))
  {
    UI_but_flag_enable(but, UI_BUT_LIST_ITEM);
  }

  if (but) {
    if (placeholder) {
      UI_but_placeholder_set(but, *placeholder);
    }
    if (ELEM(but->type, ButType::Text) && (flag & UI_ITEM_R_TEXT_BUT_FORCE_SEMI_MODAL_ACTIVE)) {
      UI_but_flag2_enable(but, UI_BUT2_FORCE_SEMI_MODAL_ACTIVE);
    }
  }

#ifdef UI_PROP_DECORATE
  if (ui_decorate.use_prop_decorate) {
    uiBut *but_decorate = ui_decorate.but ? block->next_but(ui_decorate.but) : block->first_but();

    /* Move temporarily last buts to avoid multiple reallocations while inserting decorators. */
    blender::Vector<std::unique_ptr<uiBut>> tmp;
    tmp.reserve(ui_decorate.len);
    while (but_decorate && but_decorate != block->buttons.last().get()) {
      tmp.append(block->buttons.pop_last());
    }
    const bool use_blank_decorator = (flag & UI_ITEM_R_FORCE_BLANK_DECORATE);
    uiLayout *layout_col = &ui_decorate.layout->column(false);
    layout_col->space_ = 0;
    layout_col->emboss_ = blender::ui::EmbossType::None;

    /* bfa - move decorators down to account for label */
    if (expand_label_added) {
      layout_col->label("", ICON_BLANK1);
    }

    int i;
    for (i = 0; i < ui_decorate.len && but_decorate; i++) {
      PointerRNA *ptr_dec = use_blank_decorator ? nullptr : &but_decorate->rnapoin;
      PropertyRNA *prop_dec = use_blank_decorator ? nullptr : but_decorate->rnaprop;

      /* The icons are set in 'ui_but_anim_flag' */
      layout_col->decorator(ptr_dec, prop_dec, but_decorate->rnaindex);
      but = block->buttons.last().get();

      if (!tmp.is_empty()) {
        block->buttons.append(tmp.pop_last());
        but_decorate = block->buttons.last().get();
      }
      else {
        but_decorate = nullptr;
      }
    }
    while (!tmp.is_empty()) {
      block->buttons.append(tmp.pop_last());
    }
    BLI_assert(ELEM(i, 1, ui_decorate.len));

    layout->flag_ &= ~uiItemInternalFlag::PropDecorateNoPad;
  }
#endif /* UI_PROP_DECORATE */

  if (no_bg) {
    emboss_ = prev_emboss;
  }

  /* ensure text isn't added to icon_only buttons */
  if (but && icon_only) {
    BLI_assert(but->str.empty());
  }
}

void uiLayout::prop(PointerRNA *ptr,
                    const StringRefNull propname,
                    const eUI_Item_Flag flag,
                    const std::optional<StringRef> name,
                    int icon)
{
  PropertyRNA *prop = RNA_struct_find_property(ptr, propname.c_str());

  if (!prop) {
    ui_item_disabled(this, propname.c_str());
    RNA_warning("property not found: %s.%s", RNA_struct_identifier(ptr->type), propname.c_str());
    return;
  }

  this->prop(ptr, prop, RNA_NO_INDEX, 0, flag, name, icon);
}

void uiLayout::prop_with_popover(PointerRNA *ptr,
                                 PropertyRNA *prop,
                                 int index,
                                 int value,
                                 const eUI_Item_Flag flag,
                                 const std::optional<StringRefNull> name,
                                 int icon,
                                 const char *panel_type)
{
  uiBlock *block = this->block();
  int i = block->buttons.size();
  this->prop(ptr, prop, index, value, flag, name, icon);
  for (; i < block->buttons.size(); i++) {
    uiBut *but = block->buttons[i].get();
    if (but->rnaprop == prop && ELEM(but->type, ButType::Menu, ButType::Color)) {
      ui_but_rna_menu_convert_to_panel_type(but, panel_type);
      break;
    }
  }
  if (i == block->buttons.size()) {
    const StringRefNull propname = RNA_property_identifier(prop);
    ui_item_disabled(this, panel_type);
    RNA_warning("property could not use a popover: %s.%s (%s)",
                RNA_struct_identifier(ptr->type),
                propname.c_str(),
                panel_type);
  }
}

void uiLayout::prop_with_menu(PointerRNA *ptr,
                              PropertyRNA *prop,
                              int index,
                              int value,
                              const eUI_Item_Flag flag,
                              const std::optional<StringRefNull> name,
                              int icon,
                              const char *menu_type)
{
  uiBlock *block = this->block();
  int i = block->buttons.size();
  this->prop(ptr, prop, index, value, flag, name, icon);
  while (i < block->buttons.size()) {
    uiBut *but = block->buttons[i].get();
    if (but->rnaprop == prop && but->type == ButType::Menu) {
      ui_but_rna_menu_convert_to_menu_type(but, menu_type);
      break;
    }
    i++;
  }
  if (i == block->buttons.size()) {
    const StringRefNull propname = RNA_property_identifier(prop);
    ui_item_disabled(this, menu_type);
    RNA_warning("property could not use a menu: %s.%s (%s)",
                RNA_struct_identifier(ptr->type),
                propname.c_str(),
                menu_type);
  }
}

void uiLayout::prop_enum(PointerRNA *ptr,
                         PropertyRNA *prop,
                         int value,
                         const std::optional<StringRefNull> name,
                         int icon)
{
  if (RNA_property_type(prop) != PROP_ENUM) {
    const StringRefNull propname = RNA_property_identifier(prop);
    ui_item_disabled(this, propname.c_str());
    RNA_warning("property not an enum: %s.%s", RNA_struct_identifier(ptr->type), propname.c_str());
    return;
  }

  this->prop(ptr, prop, RNA_ENUM_VALUE, value, UI_ITEM_NONE, name, icon);
}

void uiLayout::prop_enum(PointerRNA *ptr,
                         PropertyRNA *prop,
                         const char *value,
                         const std::optional<StringRefNull> name,
                         int icon)
{
  if (UNLIKELY(RNA_property_type(prop) != PROP_ENUM)) {
    const StringRefNull propname = RNA_property_identifier(prop);
    ui_item_disabled(this, propname.c_str());
    RNA_warning("not an enum property: %s.%s", RNA_struct_identifier(ptr->type), propname.c_str());
    return;
  }

  const EnumPropertyItem *item;
  bool free;
  RNA_property_enum_items(
      static_cast<bContext *>(this->block()->evil_C), ptr, prop, &item, nullptr, &free);

  int ivalue;
  if (!RNA_enum_value_from_id(item, value, &ivalue)) {
    const StringRefNull propname = RNA_property_identifier(prop);
    if (free) {
      MEM_freeN(item);
    }
    ui_item_disabled(this, propname.c_str());
    RNA_warning("enum property value not found: %s", value);
    return;
  }

  for (int a = 0; item[a].identifier; a++) {
    if (item[a].identifier[0] == '\0') {
      /* Skip enum item separators. */
      continue;
    }
    if (item[a].value == ivalue) {
      const StringRefNull item_name = name.value_or(
          CTX_IFACE_(RNA_property_translation_context(prop), item[a].name));
      const eUI_Item_Flag flag = !item_name.is_empty() ? UI_ITEM_NONE : UI_ITEM_R_ICON_ONLY;

      this->prop(ptr, prop, RNA_ENUM_VALUE, ivalue, flag, item_name, icon ? icon : item[a].icon);
      break;
    }
  }

  if (free) {
    MEM_freeN(item);
  }
}

void uiLayout::prop_enum(PointerRNA *ptr,
                         const StringRefNull propname,
                         const char *value,
                         const std::optional<StringRefNull> name,
                         int icon)
{
  PropertyRNA *prop = RNA_struct_find_property(ptr, propname.c_str());
  if (UNLIKELY(prop == nullptr)) {
    ui_item_disabled(this, propname.c_str());
    RNA_warning(
        "enum property not found: %s.%s", RNA_struct_identifier(ptr->type), propname.c_str());
    return;
  }
  this->prop_enum(ptr, prop, value, name, icon);
}

void uiLayout::props_enum(PointerRNA *ptr, const StringRefNull propname)
{
  uiBlock *block = this->block();

  PropertyRNA *prop = RNA_struct_find_property(ptr, propname.c_str());

  if (!prop) {
    ui_item_disabled(this, propname.c_str());
    RNA_warning(
        "enum property not found: %s.%s", RNA_struct_identifier(ptr->type), propname.c_str());
    return;
  }

  if (RNA_property_type(prop) != PROP_ENUM) {
    RNA_warning("not an enum property: %s.%s", RNA_struct_identifier(ptr->type), propname.c_str());
    return;
  }

  uiLayout *split = &this->split(0.0f, false);
  uiLayout *column = &split->column(false);

  int totitem;
  const EnumPropertyItem *item;
  bool free;
  RNA_property_enum_items_gettexted(
      static_cast<bContext *>(block->evil_C), ptr, prop, &item, &totitem, &free);

  for (int i = 0; i < totitem; i++) {
    if (item[i].identifier[0]) {
      column->prop_enum(ptr, prop, item[i].value, item[i].name, item[i].icon);
      ui_but_tip_from_enum_item(block->buttons.last().get(), &item[i]);
    }
    else {
      if (item[i].name) {
        if (i != 0) {
          column = &split->column(false);
        }

        column->label(item[i].name, ICON_NONE);
        uiBut *bt = block->buttons.last().get();
        bt->drawflag = UI_BUT_TEXT_LEFT;

        ui_but_tip_from_enum_item(bt, &item[i]);
      }
      else {
        column->separator();
      }
    }
  }

  if (free) {
    MEM_freeN(item);
  }
}

/* Pointer RNA button with search */

static void search_id_collection(StructRNA *ptype, PointerRNA *r_ptr, PropertyRNA **r_prop)
{
  /* look for collection property in Main */
  /* NOTE: using global Main is OK-ish here, UI shall not access other Mains anyway. */
  *r_ptr = RNA_main_pointer_create(G_MAIN);

  *r_prop = nullptr;

  RNA_STRUCT_BEGIN (r_ptr, iprop) {
    /* if it's a collection and has same pointer type, we've got it */
    if (RNA_property_type(iprop) == PROP_COLLECTION) {
      StructRNA *srna = RNA_property_pointer_type(r_ptr, iprop);

      if (ptype == srna) {
        *r_prop = iprop;
        break;
      }
    }
  }
  RNA_STRUCT_END;
}

static void ui_rna_collection_search_arg_free_fn(void *ptr)
{
  uiRNACollectionSearch *coll_search = static_cast<uiRNACollectionSearch *>(ptr);
  UI_butstore_free(coll_search->butstore_block, coll_search->butstore);
  MEM_delete(coll_search);
}

uiBut *ui_but_add_search(uiBut *but,
                         PointerRNA *ptr,
                         PropertyRNA *prop,
                         PointerRNA *searchptr,
                         PropertyRNA *searchprop,
                         const bool results_are_suggestions)
{
  /* for ID's we do automatic lookup */
  bool has_search_fn = false;

  PointerRNA sptr;
  if (!searchprop) {
    if (RNA_property_type(prop) == PROP_STRING) {
      has_search_fn = (RNA_property_string_search_flag(prop) != 0);
    }
    if (RNA_property_type(prop) == PROP_POINTER) {
      StructRNA *ptype = RNA_property_pointer_type(ptr, prop);
      search_id_collection(ptype, &sptr, &searchprop);
      searchptr = &sptr;
    }
  }

  /* turn button into search button */
  if (has_search_fn || searchprop) {
    uiRNACollectionSearch *coll_search = MEM_new<uiRNACollectionSearch>(__func__);
    uiButSearch *search_but;

    but = ui_but_change_type(but, ButType::SearchMenu);
    search_but = (uiButSearch *)but;

    if (searchptr) {
      search_but->rnasearchpoin = *searchptr;
      search_but->rnasearchprop = searchprop;
    }

    but->hardmax = std::max(but->hardmax, 256.0f);
    but->drawflag |= UI_BUT_ICON_LEFT | UI_BUT_TEXT_LEFT;
    if (RNA_property_is_unlink(prop)) {
      but->flag |= UI_BUT_VALUE_CLEAR;
    }

    coll_search->target_ptr = *ptr;
    coll_search->target_prop = prop;

    if (searchptr) {
      coll_search->search_ptr = *searchptr;
      coll_search->search_prop = searchprop;
    }
    else {
      /* Rely on `has_search_fn`. */
      coll_search->search_ptr = PointerRNA_NULL;
      coll_search->search_prop = nullptr;
    }

    coll_search->search_but = but;
    coll_search->butstore_block = but->block;
    coll_search->butstore = UI_butstore_create(coll_search->butstore_block);
    UI_butstore_register(coll_search->butstore, &coll_search->search_but);

    if (RNA_property_type(prop) == PROP_ENUM) {
      /* XXX, this will have a menu string,
       * but in this case we just want the text */
      but->str.clear();
    }

    UI_but_func_search_set_results_are_suggestions(but, results_are_suggestions);

    UI_but_func_search_set(but,
                           ui_searchbox_create_generic,
                           ui_rna_collection_search_update_fn,
                           coll_search,
                           false,
                           ui_rna_collection_search_arg_free_fn,
                           nullptr,
                           nullptr);
    /* If this is called multiple times for the same button, an earlier call may have taken the
     * else branch below so the button was disabled. Now we have a searchprop, so it can be enabled
     * again. */
    but->flag &= ~UI_BUT_DISABLED;
  }
  else if (but->type == ButType::SearchMenu) {
    /* In case we fail to find proper searchprop,
     * so other code might have already set but->type to search menu... */
    but->flag |= UI_BUT_DISABLED;
  }

  return but;
}

void uiLayout::prop_search(PointerRNA *ptr,
                           PropertyRNA *prop,
                           PointerRNA *searchptr,
                           PropertyRNA *searchprop,
                           const std::optional<StringRefNull> name_opt,
                           int icon,
                           bool results_are_suggestions)
{
  const bool use_prop_sep = this->use_property_split();
  uiBlock *block = this->block();
  ui_block_new_button_group(block, uiButtonGroupFlag(0));

  const PropertyType type = RNA_property_type(prop);
  if (!ELEM(type, PROP_POINTER, PROP_STRING, PROP_ENUM)) {
    RNA_warning("Property %s.%s must be a pointer, string or enum",
                RNA_struct_identifier(ptr->type),
                RNA_property_identifier(prop));
    return;
  }
  if (RNA_property_type(searchprop) != PROP_COLLECTION) {
    RNA_warning("search collection property is not a collection type: %s.%s",
                RNA_struct_identifier(searchptr->type),
                RNA_property_identifier(searchprop));
    return;
  }

  /* get icon & name */
  if (icon == ICON_NONE) {
    const StructRNA *icontype;
    if (type == PROP_POINTER) {
      icontype = RNA_property_pointer_type(ptr, prop);
    }
    else {
      icontype = RNA_property_pointer_type(searchptr, searchprop);
    }

    icon = RNA_struct_ui_icon(icontype);
  }
  StringRefNull name = name_opt.value_or(RNA_property_ui_name(prop));

  char namestr[UI_MAX_NAME_STR];
  if (use_prop_sep == false) {
    name = ui_item_name_add_colon(name, namestr);
  }

  /* create button */

  int w, h;
  ui_item_rna_size(this, name, icon, ptr, prop, 0, false, false, &w, &h);
  w += UI_UNIT_X; /* X icon needs more space */
  uiBut *but = ui_item_with_label(this, block, name, icon, ptr, prop, 0, 0, 0, w, h, 0);

  but = ui_but_add_search(but, ptr, prop, searchptr, searchprop, results_are_suggestions);
}

void uiLayout::prop_search(PointerRNA *ptr,
                           const StringRefNull propname,
                           PointerRNA *searchptr,
                           const StringRefNull searchpropname,
                           const std::optional<StringRefNull> name,
                           int icon)
{
  /* validate arguments */
  PropertyRNA *prop = RNA_struct_find_property(ptr, propname.c_str());
  if (!prop) {
    RNA_warning("property not found: %s.%s", RNA_struct_identifier(ptr->type), propname.c_str());
    return;
  }
  PropertyRNA *searchprop = RNA_struct_find_property(searchptr, searchpropname.c_str());
  if (!searchprop) {
    RNA_warning("search collection property not found: %s.%s",
                RNA_struct_identifier(searchptr->type),
                searchpropname.c_str());
    return;
  }

  this->prop_search(ptr, prop, searchptr, searchprop, name, icon, false);
}

void ui_item_menutype_func(bContext *C, uiLayout *layout, void *arg_mt)
{
  MenuType *mt = (MenuType *)arg_mt;
  UI_menutype_draw(C, mt, layout);
}

void ui_item_paneltype_func(bContext *C, uiLayout *layout, void *arg_pt)
{
  PanelType *pt = (PanelType *)arg_pt;
  UI_paneltype_draw(C, pt, layout);
}

static uiBut *ui_item_menu(uiLayout *layout,
                           const StringRef name,
                           int icon,
                           uiMenuCreateFunc func,
                           void *arg,
                           void *argN,
                           const std::optional<StringRef> tip,
                           bool force_menu,
                           uiButArgNFree func_argN_free_fn = MEM_freeN,
                           uiButArgNCopy func_argN_copy_fn = MEM_dupallocN)
{
  uiBlock *block = layout->block();
  uiLayout *heading_layout = ui_layout_heading_find(layout);

  blender::ui::block_layout_set_current(block, layout);
  ui_block_new_button_group(block, uiButtonGroupFlag(0));

  if (layout->root()->type == blender::ui::LayoutType::Menu && !icon) {
    icon = ICON_BLANK1;
  }

  uiTextIconPadFactor pad_factor = ui_text_pad_compact;
  if (layout->root()->type == blender::ui::LayoutType::Header) { /* Ugly! */
    if (icon == ICON_NONE && force_menu) {
      /* pass */
    }
    else if (force_menu) {
      pad_factor.text = 1.85;
      pad_factor.icon_only = 0.6f;
    }
    else {
      pad_factor.text = 0.75f;
    }
  }

  const int w = ui_text_icon_width_ex(layout, name, icon, pad_factor, UI_FSTYLE_WIDGET);
  const int h = UI_UNIT_Y;

  if (heading_layout) {
    ui_layout_heading_label_add(layout, heading_layout, true, true);
  }

  uiBut *but;
  if (!name.is_empty() && icon) {
    but = uiDefIconTextMenuBut(block, func, arg, icon, name, 0, 0, w, h, tip);
  }
  else if (icon) {
    but = uiDefIconMenuBut(block, func, arg, icon, 0, 0, w, h, tip);
    if (force_menu && !name.is_empty()) {
      UI_but_drawflag_enable(but, UI_BUT_ICON_LEFT);
    }
  }
  else {
    but = uiDefMenuBut(block, func, arg, name, 0, 0, w, h, tip);
  }

  if (argN) {
    /* ugly! */
    if (arg != argN) {
      but->poin = (char *)but;
    }
    but->func_argN = argN;
    but->func_argN_free_fn = func_argN_free_fn;
    but->func_argN_copy_fn = func_argN_copy_fn;
  }

  if (ELEM(layout->root()->type,
           blender::ui::LayoutType::Panel,
           blender::ui::LayoutType::Toolbar) ||
      /* We never want a drop-down in menu! */
      (force_menu && layout->root()->type != blender::ui::LayoutType::Menu))
  {
    UI_but_type_set_menu_from_pulldown(but);
  }

  return but;
}

void uiLayout::menu(MenuType *mt, const std::optional<StringRef> name_opt, int icon)
{
  uiBlock *block = this->block();
  bContext *C = static_cast<bContext *>(block->evil_C);
  if (WM_menutype_poll(C, mt) == false) {
    return;
  }

  const StringRef name = name_opt.value_or(CTX_IFACE_(mt->translation_context, mt->label));

  if (root_->type == blender::ui::LayoutType::Menu && !icon) {
    icon = ICON_BLANK1;
  }

  ui_item_menu(this,
               name,
               icon,
               ui_item_menutype_func,
               mt,
               nullptr,
               mt->description ? TIP_(mt->description) : "",
               false);
}

void uiLayout::menu(const StringRef menuname, const std::optional<StringRef> name, int icon)
{
  MenuType *mt = WM_menutype_find(menuname, false);
  if (mt == nullptr) {
    RNA_warning("not found %s", std::string(menuname).c_str());
    return;
  }
  this->menu(mt, name, icon);
}

void uiLayout::menu_contents(const StringRef menuname)
{
  MenuType *mt = WM_menutype_find(menuname, false);
  if (mt == nullptr) {
    RNA_warning("not found %s", std::string(menuname).c_str());
    return;
  }

  uiBlock *block = this->block();
  bContext *C = static_cast<bContext *>(block->evil_C);
  if (WM_menutype_poll(C, mt) == false) {
    return;
  }

  UI_menutype_draw(C, mt, this);
}

void uiLayout::decorator(PointerRNA *ptr, PropertyRNA *prop, int index)
{
  uiBlock *block = this->block();

  blender::ui::block_layout_set_current(block, this);
  uiLayout &col = this->column(false);
  col.space_ = 0;
  col.emboss_ = blender::ui::EmbossType::None;

  if (ELEM(nullptr, ptr, prop) || !RNA_property_animateable(ptr, prop)) {
    uiBut *but = uiDefIconBut(block,
                              ButType::Decorator,
                              0,
                              ICON_BLANK1,
                              0,
                              0,
                              UI_UNIT_X,
                              UI_UNIT_Y,
                              nullptr,
                              0.0,
                              0.0,
                              "");
    but->flag |= UI_BUT_DISABLED;
    return;
  }

  const bool is_expand = ui_item_rna_is_expand(prop, index, UI_ITEM_NONE);
  const bool is_array = RNA_property_array_check(prop);

  /* Loop for the array-case, but only do in case of an expanded array. */
  for (int i = 0; i < (is_expand ? RNA_property_array_length(ptr, prop) : 1); i++) {
    uiButDecorator *but = (uiButDecorator *)uiDefIconBut(block,
                                                         ButType::Decorator,
                                                         0,
                                                         ICON_DOT,
                                                         0,
                                                         0,
                                                         UI_UNIT_X,
                                                         UI_UNIT_Y,
                                                         nullptr,
                                                         0.0,
                                                         0.0,
                                                         TIP_("Animate property"));

    UI_but_func_set(but, ui_but_anim_decorate_cb, but, nullptr);
    but->flag |= UI_BUT_UNDO | UI_BUT_DRAG_LOCK;
    /* Decorators have their own RNA data, using the normal #uiBut RNA members has many
     * side-effects. */
    but->decorated_rnapoin = *ptr;
    but->decorated_rnaprop = prop;
    /* ui_def_but_rna() sets non-array buttons to have a RNA index of 0. */
    but->decorated_rnaindex = (!is_array || is_expand) ? i : index;
  }
}

void uiLayout::decorator(PointerRNA *ptr, const std::optional<StringRefNull> propname, int index)
{
  PropertyRNA *prop = nullptr;

  if (ptr && propname) {
    /* validate arguments */
    prop = RNA_struct_find_property(ptr, propname->c_str());
    if (!prop) {
      ui_item_disabled(this, propname->c_str());
      RNA_warning(
          "property not found: %s.%s", RNA_struct_identifier(ptr->type), propname->c_str());
      return;
    }
  }

  /* ptr and prop are allowed to be nullptr here. */
  this->decorator(ptr, prop, index);
}

void uiLayout::popover(const bContext *C,
                       PanelType *pt,
                       const std::optional<StringRef> name_opt,
                       int icon)
{
  uiLayout *layout = this;
  const StringRef name = name_opt.value_or(CTX_IFACE_(pt->translation_context, pt->label));

  if (root_->type == blender::ui::LayoutType::Menu && !icon) {
    icon = ICON_BLANK1;
  }

  const bContextStore *previous_ctx = CTX_store_get(C);
  /* Set context for polling (and panel header drawing). */
  CTX_store_set(const_cast<bContext *>(C), context_);

  const bool ok = (pt->poll == nullptr) || pt->poll(C, pt);
  if (ok && (pt->draw_header != nullptr)) {
    layout = &this->row(true);
    Panel panel{};
    Panel_Runtime panel_runtime{};
    panel.runtime = &panel_runtime;
    panel.type = pt;
    panel.layout = layout;
    panel.flag = PNL_POPOVER;
    pt->draw_header(C, &panel);
  }

  CTX_store_set(const_cast<bContext *>(C), previous_ctx);

  uiBut *but = ui_item_menu(
      layout, name, icon, ui_item_paneltype_func, pt, nullptr, TIP_(pt->description), true);
  but->type = ButType::Popover;

  /* Override button size when there is no icon or label. */
  if (layout->root()->type == blender::ui::LayoutType::VerticalBar && !icon && name.is_empty()) {
    but->rect.xmax = but->rect.xmin + UI_UNIT_X;
  }

  if (!ok) {
    but->flag |= UI_BUT_DISABLED;
  }
}

void uiLayout::popover(const bContext *C,
                       const StringRef panel_type,
                       std::optional<blender::StringRef> name_opt,
                       int icon)
{
  PanelType *pt = WM_paneltype_find(panel_type, true);
  if (pt == nullptr) {
    RNA_warning("Panel type not found '%s'", std::string(panel_type).c_str());
    return;
  }
  this->popover(C, pt, name_opt, icon);
}

void uiLayout::popover_group(
    bContext *C, int space_id, int region_id, const char *context, const char *category)
{
  SpaceType *st = BKE_spacetype_from_id(space_id);
  if (st == nullptr) {
    RNA_warning("space type not found %d", space_id);
    return;
  }
  ARegionType *art = BKE_regiontype_from_id(st, region_id);
  if (art == nullptr) {
    RNA_warning("region type not found %d", region_id);
    return;
  }

  LISTBASE_FOREACH (PanelType *, pt, &art->paneltypes) {
    /* Causes too many panels, check context. */
    if (pt->parent_id[0] == '\0') {
      if (/* (*context == '\0') || */ STREQ(pt->context, context)) {
        if ((*category == '\0') || STREQ(pt->category, category)) {
          if (pt->poll == nullptr || pt->poll(C, pt)) {
            this->popover(C, pt, std::nullopt, ICON_NONE);
          }
        }
      }
    }
  }
}

/**
 * Single button with an icon and/or text, using the given button type and no further data/behavior
 * attached.
 */
static uiBut *uiItem_simple(uiLayout *layout,
                            const StringRef name,
                            int icon,
                            std::optional<blender::StringRef> tooltip = std::nullopt,
                            const ButType but_type = ButType::Label)
{
  uiBlock *block = layout->block();

  blender::ui::block_layout_set_current(block, layout);
  ui_block_new_button_group(block, uiButtonGroupFlag(0));

  if (layout->root()->type == blender::ui::LayoutType::Menu && !icon) {
    icon = ICON_BLANK1;
  }

  const int w = ui_text_icon_width_ex(layout, name, icon, ui_text_pad_none, UI_FSTYLE_WIDGET);
  uiBut *but;
  if (icon && !name.is_empty()) {
    but = uiDefIconTextBut(block, but_type, 0, icon, name, 0, 0, w, UI_UNIT_Y, nullptr, tooltip);
  }
  else if (icon) {
    but = uiDefIconBut(block, but_type, 0, icon, 0, 0, w, UI_UNIT_Y, nullptr, 0.0, 0.0, tooltip);
  }
  else {
    but = uiDefBut(block, but_type, 0, name, 0, 0, w, UI_UNIT_Y, nullptr, 0.0, 0.0, tooltip);
  }

  /* to compensate for string size padding in ui_text_icon_width,
   * make text aligned right if the layout is aligned right.
   */
  if (layout->alignment() == blender::ui::LayoutAlign::Right) {
    but->drawflag &= ~UI_BUT_TEXT_LEFT; /* default, needs to be unset */
    but->drawflag |= UI_BUT_TEXT_RIGHT;
  }

  /* Mark as a label inside a list-box. */
  if (block->flag & UI_BLOCK_LIST_ITEM) {
    but->flag |= UI_BUT_LIST_ITEM;
  }

  if (layout->red_alert()) {
    UI_but_flag_enable(but, UI_BUT_REDALERT);
  }

  return but;
}

uiBut *uiItemL_ex(
    uiLayout *layout, const StringRef name, int icon, const bool highlight, const bool redalert)
{
  uiBut *but = uiItem_simple(layout, name, icon);

  if (highlight) {
    /* TODO: add another flag for this. */
    UI_but_flag_enable(but, UI_SELECT_DRAW);
  }

  if (redalert) {
    UI_but_flag_enable(but, UI_BUT_REDALERT);
  }

  return but;
}

void uiLayout::label(const StringRef name, int icon)
{
  uiItem_simple(this, name, icon);
}

uiPropertySplitWrapper uiItemPropertySplitWrapperCreate(uiLayout *parent_layout)
{
  uiPropertySplitWrapper split_wrapper = {nullptr};

  uiLayout *layout_row = &parent_layout->row(true);
  uiLayout *layout_split = &layout_row->split(UI_ITEM_PROP_SEP_DIVIDE, true);

  split_wrapper.label_column = &layout_split->column(true);
  split_wrapper.label_column->alignment_set(blender::ui::LayoutAlign::Right);
  split_wrapper.property_row = LayoutInternal::ui_item_prop_split_layout_hack(parent_layout,
                                                                              layout_split);
  split_wrapper.decorate_column = parent_layout->use_property_decorate() ?
                                      &layout_row->column(true) :
                                      nullptr;

  return split_wrapper;
}

uiLayout *uiItemL_respect_property_split(uiLayout *layout, StringRef text, int icon)
{
  if (layout->use_property_split()) {
    uiBlock *block = layout->block();
    const uiPropertySplitWrapper split_wrapper = uiItemPropertySplitWrapperCreate(layout);
    /* Further items added to 'layout' will automatically be added to split_wrapper.property_row */

    uiItem_simple(split_wrapper.label_column, text, icon);
    blender::ui::block_layout_set_current(block, split_wrapper.property_row);

    return split_wrapper.decorate_column;
  }

  char namestr[UI_MAX_NAME_STR];
  text = ui_item_name_add_colon(text, namestr);
  uiItem_simple(layout, text, icon);

  return nullptr;
}

void uiItemLDrag(uiLayout *layout, PointerRNA *ptr, StringRef name, int icon)
{
  uiBut *but = uiItem_simple(layout, name, icon);

  if (ptr && ptr->type) {
    if (RNA_struct_is_ID(ptr->type)) {
      UI_but_drag_set_id(but, ptr->owner_id);
    }
  }
}

uiBut *uiLayout::button(const StringRef name,
                        const int icon,
                        std::function<void(bContext &)> func,
                        std::optional<blender::StringRef> tooltip)
{
  uiBut *but = uiItem_simple(this, name, icon, tooltip, ButType::But);
  UI_but_func_set(but, std::move(func));
  return but;
}

void uiLayout::separator(float factor, const LayoutSeparatorType type)
{
  uiBlock *block = this->block();
  const bool is_menu = ui_block_is_menu(block);
  const bool is_pie = ui_block_is_pie_menu(block);
  if (is_menu && !UI_block_can_add_separator(block)) {
    return;
  }

  /* Sizing of spaces should not depend on line width. */
  const int space = (is_menu) ? int(7.0f * UI_SCALE_FAC * factor) :
                                int(6.0f * UI_SCALE_FAC * factor);

  ButType but_type;

  switch (type) {
    case LayoutSeparatorType::Line:
      but_type = ButType::SeprLine;
      break;
    case LayoutSeparatorType::Auto:
      but_type = (is_menu && !is_pie) ? ButType::SeprLine : ButType::Sepr;
      break;
    default:
      but_type = ButType::Sepr;
  }

  bool is_vertical_bar = (w_ == 0) && but_type == ButType::SeprLine;

  blender::ui::block_layout_set_current(block, this);
  uiBut *but = uiDefBut(block,
                        but_type,
                        0,
                        "",
                        0,
                        0,
                        space,
                        is_vertical_bar ? UI_UNIT_Y : space,
                        nullptr,
                        0.0,
                        0.0,
                        "");

  if (but_type == ButType::SeprLine) {
    uiButSeparatorLine *but_line = static_cast<uiButSeparatorLine *>(but);
    but_line->is_vertical = is_vertical_bar;
  }
}

void uiLayout::progress_indicator(const char *text,
                                  const float factor,
                                  const blender::ui::ButProgressType progress_type)
{
  const bool has_text = text && text[0];
  uiBlock *block = this->block();
  short width;

  if (progress_type == blender::ui::ButProgressType::Bar) {
    width = UI_UNIT_X * 5;
  }
  else if (has_text) {
    width = UI_UNIT_X * 8;
  }
  else {
    width = UI_UNIT_X;
  }

  blender::ui::block_layout_set_current(block, this);
  uiBut *but = uiDefBut(block,
                        ButType::Progress,
                        0,
                        (text) ? text : "",
                        0,
                        0,
                        width,
                        short(UI_UNIT_Y),
                        nullptr,
                        0.0,
                        0.0,
                        "");

  if (has_text && (progress_type == blender::ui::ButProgressType::Ring)) {
    /* For progress bar, centered is okay, left aligned for ring/pie. */
    but->drawflag |= UI_BUT_TEXT_LEFT;
  }

  uiButProgress *progress_bar = static_cast<uiButProgress *>(but);
  progress_bar->progress_type = progress_type;
  progress_bar->progress_factor = factor;
}

void uiLayout::separator_spacer()
{
  uiBlock *block = this->block();
  const bool is_popup = ui_block_is_popup_any(block);

  if (is_popup) {
    printf("Error: separator_spacer() not supported in popups.\n");
    return;
  }

  if (block->direction & UI_DIR_RIGHT) {
    printf("Error: separator_spacer() only supported in horizontal blocks.\n");
    return;
  }

  blender::ui::block_layout_set_current(block, this);
  uiDefBut(
      block, ButType::SeprSpacer, 0, "", 0, 0, 0.3f * UI_UNIT_X, UI_UNIT_Y, nullptr, 0.0, 0.0, "");
}

void uiLayout::menu_fn(const StringRefNull name, int icon, uiMenuCreateFunc func, void *arg)
{
  if (!func) {
    return;
  }

  ui_item_menu(this, name, icon, func, arg, nullptr, "", false);
}

void uiLayout::menu_fn_argN_free(const StringRefNull name,
                                 int icon,
                                 uiMenuCreateFunc func,
                                 void *argN)
{
  if (!func) {
    return;
  }

  /* Second 'argN' only ensures it gets freed. */
  ui_item_menu(this, name, icon, func, argN, argN, "", false);
}

struct MenuItemLevel {
  blender::wm::OpCallContext opcontext;
  /* don't use pointers to the strings because python can dynamically
   * allocate strings and free before the menu draws, see #27304. */
  char opname[OP_MAX_TYPENAME];
  char propname[MAX_IDPROP_NAME];
  PointerRNA rnapoin;
};

/* Obtain the active menu item based on the calling button's text. */
static int menu_item_enum_opname_menu_active(bContext *C, uiBut *but, MenuItemLevel *lvl)
{
  wmOperatorType *ot = WM_operatortype_find(lvl->opname, true);

  if (!ot) {
    return -1;
  }

  PointerRNA ptr;
  const EnumPropertyItem *item_array = nullptr;
  bool free;
  int totitem;
  WM_operator_properties_create_ptr(&ptr, ot);
  /* so the context is passed to itemf functions (some need it) */
  WM_operator_properties_sanitize(&ptr, false);
  PropertyRNA *prop = RNA_struct_find_property(&ptr, lvl->propname);
  if (!prop) {
    return -1;
  }
  RNA_property_enum_items_gettexted(C, &ptr, prop, &item_array, &totitem, &free);
  int active = RNA_enum_from_name(item_array, but->str.c_str());
  if (free) {
    MEM_freeN(item_array);
  }

  return active;
}

static void menu_item_enum_opname_menu(bContext *C, uiLayout *layout, void *arg)
{
  uiBut *but = static_cast<uiBut *>(arg);
  MenuItemLevel *lvl = static_cast<MenuItemLevel *>(but->func_argN);
  /* Use the operator properties from the button owning the menu. */
  BLI_assert(but->opptr);
  IDProperty *op_props = but->opptr->data_as<IDProperty>();

  /* The calling but's str _probably_ contains the active
   * menu item name, set in #uiLayout::op_menu_enum. */
  const int active = menu_item_enum_opname_menu_active(C, but, lvl);

  layout->operator_context_set(lvl->opcontext);
  layout->op_enum(lvl->opname, lvl->propname, op_props, lvl->opcontext, UI_ITEM_NONE, active);

  /* override default, needed since this was assumed pre 2.70 */
  UI_block_direction_set(layout->block(), UI_DIR_DOWN);
}

PointerRNA uiLayout::op_menu_enum(const bContext *C,
                                  wmOperatorType *ot,
                                  const StringRefNull propname,
                                  std::optional<StringRefNull> name,
                                  int icon)
{
  /* Caller must check */
  BLI_assert(ot->srna != nullptr);

  std::string operator_name;
  if (!name) {
    operator_name = WM_operatortype_name(ot, nullptr);
    name = operator_name.c_str();
  }

  if (root_->type == blender::ui::LayoutType::Menu && !icon) {
    icon = ICON_BLANK1;
  }

  MenuItemLevel *lvl = MEM_new<MenuItemLevel>("MenuItemLevel");
  STRNCPY_UTF8(lvl->opname, ot->idname);
  STRNCPY_UTF8(lvl->propname, propname.c_str());
  lvl->opcontext = root_->opcontext;

  uiBut *but = ui_item_menu(this,
                            *name,
                            icon,
                            menu_item_enum_opname_menu,
                            nullptr,
                            lvl,
                            std::nullopt,
                            true,
                            but_func_argN_free<MenuItemLevel>,
                            but_func_argN_copy<MenuItemLevel>);
  /* Use the menu button as owner for the operator properties, which will then be passed to the
   * individual menu items. */
  but->opptr = MEM_new<PointerRNA>("uiButOpPtr");
  WM_operator_properties_create_ptr(but->opptr, ot);
  BLI_assert(but->opptr->data == nullptr);
  WM_operator_properties_alloc(&but->opptr, (IDProperty **)&but->opptr->data, ot->idname);

  /* add hotkey here, lower UI code can't detect it */
  if ((this->block()->flag & UI_BLOCK_LOOP) && (ot->prop && ot->invoke)) {
    if (std::optional<std::string> shortcut_str = WM_key_event_operator_string(
            C, ot->idname, root_->opcontext, nullptr, false))
    {
      ui_but_add_shortcut(but, shortcut_str->c_str(), false);
    }
  }
  return *but->opptr;
}

PointerRNA uiLayout::op_menu_enum(const bContext *C,
                                  const StringRefNull opname,
                                  const StringRefNull propname,
                                  StringRefNull name,
                                  int icon)
{
  wmOperatorType *ot = WM_operatortype_find(opname.c_str(), false); /* print error next */

  UI_OPERATOR_ERROR_RET(ot, opname.c_str());

  if (!ot->srna) {
    ui_item_disabled(this, opname.c_str());
    RNA_warning("operator missing srna '%s'", opname.c_str());
    return PointerRNA_NULL;
  }

  return this->op_menu_enum(C, ot, propname, name, icon);
}

static void menu_item_enum_rna_menu(bContext * /*C*/, uiLayout *layout, void *arg)
{
  MenuItemLevel *lvl = (MenuItemLevel *)(((uiBut *)arg)->func_argN);

  layout->operator_context_set(lvl->opcontext);
  layout->props_enum(&lvl->rnapoin, lvl->propname);
}

void uiLayout::prop_menu_enum(PointerRNA *ptr,
                              PropertyRNA *prop,
                              const std::optional<StringRefNull> name,
                              int icon)
{
  if (root_->type == blender::ui::LayoutType::Menu && !icon) {
    icon = ICON_BLANK1;
  }

  MenuItemLevel *lvl = MEM_new<MenuItemLevel>("MenuItemLevel");
  lvl->rnapoin = *ptr;
  STRNCPY_UTF8(lvl->propname, RNA_property_identifier(prop));
  lvl->opcontext = root_->opcontext;

  ui_item_menu(this,
               name.value_or(RNA_property_ui_name(prop)),
               icon,
               menu_item_enum_rna_menu,
               nullptr,
               lvl,
               RNA_property_description(prop),
               false,
               but_func_argN_free<MenuItemLevel>,
               but_func_argN_copy<MenuItemLevel>);
}

void uiLayout::prop_tabs_enum(bContext *C,
                              PointerRNA *ptr,
                              PropertyRNA *prop,
                              PointerRNA *ptr_highlight,
                              PropertyRNA *prop_highlight,
                              bool icon_only)
{
  uiBlock *block = this->block();

  blender::ui::block_layout_set_current(block, this);
  ui_item_enum_expand_tabs(this,
                           C,
                           block,
                           ptr,
                           prop,
                           ptr_highlight,
                           prop_highlight,
                           std::nullopt,
                           UI_UNIT_Y,
                           icon_only);
}

/** \} */

/* -------------------------------------------------------------------- */
/** \name Layout Items
 * \{ */

void LayoutInternal::layout_estimate(uiLayout *layout)
{
  layout->estimate();
}

void LayoutInternal::layout_resolve(uiLayout *layout)
{
  layout->resolve();
}

/* single-row layout */
void LayoutRow::estimate_impl()
{
  if (this->type() == uiItemType::LayoutRoot) {
    return;
  }
  int itemw, itemh;
  bool min_size_flag = true;

  w_ = 0;
  h_ = 0;

  if (this->items().is_empty()) {
    return;
  }

  const uiItem *item_last = this->items().last();
  for (uiItem *item : this->items()) {
    const bool is_item_last = (item == item_last);
    ui_item_size(item, &itemw, &itemh);

    min_size_flag = min_size_flag && item->fixed_size();

    w_ += itemw;
    h_ = std::max(itemh, h_);

    if (!is_item_last) {
      w_ += space_;
    }
  }

  if (min_size_flag) {
    this->fixed_size_set(true);
  }
}

static int ui_litem_min_width(int itemw)
{
  return std::min(2 * UI_UNIT_X, itemw);
}

void LayoutRow::resolve_impl()
{
  if (this->items().is_empty()) {
    return;
  }

  int last_free_item_idx = -1;
  int x, neww, newtotw, itemw, minw, itemh, offset;
  int freew, fixedx, freex, flag = 0, lastw = 0;
  float extra_pixel;

  const int y = y_;
  int w = w_;
  int totw = 0;
  int tot = 0;

  for (uiItem *item : this->items()) {
    ui_item_size(item, &itemw, &itemh);
    totw += itemw;
    tot++;
  }

  if (totw == 0) {
    return;
  }

  if (w != 0) {
    w -= (tot - 1) * space_;
  }
  int fixedw = 0;

  const uiItem *item_last = this->items().last();

  /* keep clamping items to fixed minimum size until all are done */
  do {
    freew = 0;
    x = 0;
    flag = 0;
    newtotw = totw;
    extra_pixel = 0.0f;

    for (uiItem *item : this->items()) {
      if (ItemInternal::auto_fixed_size(item)) {
        continue;
      }
      const bool is_item_last = (item == item_last);

      ui_item_size(item, &itemw, &itemh);
      minw = ui_litem_min_width(itemw);

      if (w - lastw > 0) {
        neww = ui_item_fit(
            itemw, x, totw, w - lastw, is_item_last, this->alignment(), &extra_pixel);
      }
      else {
        neww = 0; /* no space left, all will need clamping to minimum size */
      }

      x += neww;

      bool min_flag = item->fixed_size();
      /* ignore min flag for rows with right or center alignment */
      if (item->type() != uiItemType::Button &&
          ELEM((static_cast<uiLayout *>(item))->alignment(),
               blender::ui::LayoutAlign::Right,
               blender::ui::LayoutAlign::Center) &&
          this->alignment() == blender::ui::LayoutAlign::Expand && this->fixed_size())
      {
        min_flag = false;
      }

      if ((neww < minw || min_flag) && w != 0) {
        /* fixed size */
        ItemInternal::auto_fixed_size_set(item, true);
        if (item->type() != uiItemType::Button && item->fixed_size()) {
          minw = itemw;
        }
        fixedw += minw;
        flag = 1;
        newtotw -= itemw;
      }
      else {
        /* keep free size */
        ItemInternal::auto_fixed_size_set(item, false);
        freew += itemw;
      }
    }

    totw = newtotw;
    lastw = fixedw;
  } while (flag);

  freex = 0;
  fixedx = 0;
  extra_pixel = 0.0f;
  x = x_;

  int item_idx = -1;
  for (uiItem *item : this->items()) {
    item_idx++;
    const bool is_item_last = (item == item_last);
    ui_item_size(item, &itemw, &itemh);
    minw = ui_litem_min_width(itemw);

    if (ItemInternal::auto_fixed_size(item)) {
      /* fixed minimum size items */
      if (item->type() != uiItemType::Button && item->fixed_size()) {
        minw = itemw;
      }
      itemw = ui_item_fit(
          minw, fixedx, fixedw, min_ii(w, fixedw), is_item_last, this->alignment(), &extra_pixel);
      fixedx += itemw;
    }
    else {
      /* free size item */
      itemw = ui_item_fit(
          itemw, freex, freew, w - fixedw, is_item_last, this->alignment(), &extra_pixel);
      freex += itemw;
      last_free_item_idx = item_idx;
    }

    /* align right/center */
    offset = 0;
    if (this->alignment() == blender::ui::LayoutAlign::Right) {
      if (freew + fixedw > 0 && freew + fixedw < w) {
        offset = w - (fixedw + freew);
      }
    }
    else if (this->alignment() == blender::ui::LayoutAlign::Center) {
      if (freew + fixedw > 0 && freew + fixedw < w) {
        offset = (w - (fixedw + freew)) / 2;
      }
    }

    /* position item */
    ui_item_position(item, x + offset, y - itemh, itemw, itemh);

    x += itemw;
    if (!is_item_last) {
      x += space_;
    }
  }

  /* add extra pixel */
  int extra_pixel_move = w_ - (x - x_);
  if (extra_pixel_move > 0 && this->alignment() == blender::ui::LayoutAlign::Expand &&
      last_free_item_idx >= 0 && item_last && ItemInternal::auto_fixed_size(item_last))
  {
    ui_item_move(this->items()[last_free_item_idx], 0, extra_pixel_move);
    blender::Span<uiItem *> items_after_last_free = this->items().drop_front(last_free_item_idx +
                                                                             1);
    for (uiItem *item : items_after_last_free) {
      ui_item_move(item, extra_pixel_move, extra_pixel_move);
    }
  }

  w_ = x - x_;
  h_ = y_ - y;
  x_ = x;
  y_ = y;
}

static int spaces_after_column_item(const uiLayout *litem,
                                    const uiItem *item,
                                    const uiItem *next_item,
                                    const bool is_box)
{
  if (next_item == nullptr) {
    return 0;
  }
  if (item->type() == uiItemType::LayoutPanelHeader &&
      next_item->type() == uiItemType::LayoutPanelHeader)
  {
    /* No extra space between layout panel headers. */
    return 0;
  }
  if (item->type() == uiItemType::LayoutPanelBody &&
      !ELEM(next_item->type(), uiItemType::LayoutPanelHeader, uiItemType::LayoutPanelBody))
  {
    /* One for the end of the panel and one at the start of the parent panel. */
    return 2;
  }
  if (!is_box) {
    return 1;
  }
  if (item != litem->items().first()) {
    return 1;
  }
  return 0;
}

/* single-column layout */
void LayoutColumn::estimate_impl()
{
  if (this->type() == uiItemType::LayoutRoot) {
    return;
  }
  const bool is_box = this->type() == uiItemType::LayoutBox;
  int itemw, itemh;
  bool min_size_flag = true;

  w_ = 0;
  h_ = 0;

  for (auto *iter = this->items().begin(); iter != this->items().end(); iter++) {
    uiItem *item = *iter;
    ui_item_size(item, &itemw, &itemh);

    min_size_flag = min_size_flag && item->fixed_size();

    w_ = std::max(w_, itemw);
    h_ += itemh;

    const uiItem *next_item = (item == this->items().last()) ? nullptr : *(iter + 1);
    const int spaces_num = spaces_after_column_item(this, item, next_item, is_box);
    h_ += spaces_num * space_;
  }

  if (min_size_flag) {
    this->fixed_size_set(true);
  }
}

void LayoutColumn::resolve_impl()
{
  const bool is_box = this->type() == uiItemType::LayoutBox;
  const bool is_menu = this->type() == uiItemType::LayoutRoot &&
                       this->root()->type == blender::ui::LayoutType::Menu;
  const int x = x_;
  int y = y_;

  for (auto *iter = this->items().begin(); iter != this->items().end(); iter++) {
    uiItem *item = *iter;
    int itemw, itemh;
    ui_item_size(item, &itemw, &itemh);

    y -= itemh;
    ui_item_position(item, x, y, is_menu ? itemw : w_, itemh);

    const uiItem *next_item = (item == this->items().last()) ? nullptr : *(iter + 1);
    const int spaces_num = spaces_after_column_item(this, item, next_item, is_box);
    y -= spaces_num * space_;

    if (is_box) {
      ItemInternal::box_item_set(item, true);
    }
  }

  h_ = y_ - y;
  x_ = x;
  y_ = y;
}

/* calculates the angle of a specified button in a radial menu,
 * stores a float vector in unit circle */
static RadialDirection ui_get_radialbut_vec(float vec[2], short itemnum)
{
  if (itemnum >= PIE_MAX_ITEMS) {
    itemnum %= PIE_MAX_ITEMS;
    printf("Warning: Pie menus with more than %i items are currently unsupported\n",
           PIE_MAX_ITEMS);
  }

  const RadialDirection dir = RadialDirection(ui_radial_dir_order[itemnum]);
  ui_but_pie_dir(dir, vec);

  return dir;
}

static bool ui_item_is_radial_displayable(uiItem *item)
{

  if ((item->type() == uiItemType::Button) &&
      ((static_cast<uiButtonItem *>(item))->but->type == ButType::Label))
  {
    return false;
  }

  return true;
}

static bool ui_item_is_radial_drawable(uiButtonItem *bitem)
{

  if (ELEM(bitem->but->type, ButType::Sepr, ButType::SeprLine, ButType::SeprSpacer)) {
    return false;
  }

  return true;
}

void LayoutRadial::resolve_impl()
{
  int itemh, itemw;
  int itemnum = 0;

  /* For the radial layout we will use Matt Ebb's design
   * for radiation, see http://mattebb.com/weblog/radiation/
   * also the old code at #5103. */

  const int pie_radius = U.pie_menu_radius * UI_SCALE_FAC;

  const int x = x_;
  const int y = y_;

  int minx = x, miny = y, maxx = x, maxy = y;

  this->block()->pie_data.pie_dir_mask = 0;

  for (uiItem *item : this->items()) {
    /* Not all button types are drawn in a radial menu, do filtering here. */
    if (!ui_item_is_radial_displayable(item)) {
      continue;
    }

    float vec[2];
    const RadialDirection dir = ui_get_radialbut_vec(vec, itemnum);
    const float factor[2] = {
        (vec[0] > 0.01f) ? 0.0f : ((vec[0] < -0.01f) ? -1.0f : -0.5f),
        (vec[1] > 0.99f) ? 0.0f : ((vec[1] < -0.99f) ? -1.0f : -0.5f),
    };
    itemnum++;

    /* Enable for non-buttons because a direction may reference a layout, see: #112610. */
    bool use_dir = true;

    if (item->type() == uiItemType::Button) {
      uiButtonItem *bitem = static_cast<uiButtonItem *>(item);

      bitem->but->pie_dir = dir;
      /* Scale the buttons. */
      bitem->but->rect.ymax *= 1.5f;
      /* Add a little bit more here to include number. */
      bitem->but->rect.xmax += 1.5f * UI_UNIT_X;
      /* Enable drawing as pie item if supported by widget. */
      if (ui_item_is_radial_drawable(bitem)) {
        bitem->but->emboss = blender::ui::EmbossType::PieMenu;
        bitem->but->drawflag |= UI_BUT_ICON_LEFT;
      }

      if (ELEM(bitem->but->type, ButType::Sepr, ButType::SeprLine)) {
        use_dir = false;
      }
    }

    if (use_dir) {
      this->block()->pie_data.pie_dir_mask |= 1 << int(dir);
    }

    ui_item_size(item, &itemw, &itemh);

    ui_item_position(item,
                     x + (vec[0] * pie_radius) + (factor[0] * itemw),
                     y + (vec[1] * pie_radius) + (factor[1] * itemh),
                     itemw,
                     itemh);

    minx = min_ii(minx, x + (vec[0] * pie_radius) - (itemw / 2));
    maxx = max_ii(maxx, x + (vec[0] * pie_radius) + (itemw / 2));
    miny = min_ii(miny, y + (vec[1] * pie_radius) - (itemh / 2));
    maxy = max_ii(maxy, y + (vec[1] * pie_radius) + (itemh / 2));
  }

  x_ = minx;
  y_ = miny;
  w_ = maxx - minx;
  h_ = maxy - miny;
}

void uiLayout::estimate_impl()
{
  /* nothing to do */
}
void uiLayout::resolve_impl()
{
  /* Nothing to do. */
}

void LayoutRootPieMenu::resolve_impl()
{
  /* first item is pie menu title, align on center of menu */
  uiItem *item = this->items().first();

  if (item->type() == uiItemType::Button) {
    int itemh, itemw, x, y;
    x = x_;
    y = y_;

    ui_item_size(item, &itemw, &itemh);

    ui_item_position(
        item, x - itemw / 2, y + UI_SCALE_FAC * (U.pie_menu_threshold + 9.0f), itemw, itemh);
  }
}

/* panel header layout */
void uiLayoutItemPanelHeader::estimate_impl()
{
  BLI_assert(this->items().size() == 1);
  uiItem *item = this->items().first();

  ui_item_size(item, &w_, &h_);
}

void uiLayoutItemPanelHeader::resolve_impl()
{
  Panel *panel = this->root_panel();

  BLI_assert(this->items().size() == 1);
  uiItem *item = this->items().first();

  int w, h;
  ui_item_size(item, &w, &h);
  y_ -= h;
  ui_item_position(item, x_, y_, w_, h);
  const float offset = UI_style_get_dpi()->panelspace;
  panel->runtime->layout_panels.headers.append(
      {float(y_) - offset, float(y_ + h_) - offset, open_prop_owner, open_prop_name});
}

/* panel body layout */
void uiLayoutItemPanelBody::resolve_impl()
{
  Panel *panel = this->root_panel();
  LayoutColumn::resolve_impl();
  const float offset = UI_style_get_dpi()->panelspace;
  panel->runtime->layout_panels.bodies.append({
      float(y_ - space_) - offset,
      float(y_ + h_ + space_) - offset,
  });
}

/* box layout */
void uiLayoutItemBx::estimate_impl()
{
  const uiStyle *style = this->root()->style;

  LayoutColumn::estimate_impl();

  int boxspace = style->boxspace;
  if (this->root()->type == blender::ui::LayoutType::Header) {
    boxspace = 0;
  }
  w_ += 2 * boxspace;
  h_ += 2 * boxspace;
}

void uiLayoutItemBx::resolve_impl()
{
  const uiStyle *style = this->root()->style;

  int boxspace = style->boxspace;
  if (this->root()->type == blender::ui::LayoutType::Header) {
    boxspace = 0;
  }

  const int w = w_;
  const int h = h_;

  x_ += boxspace;
  y_ -= boxspace;

  if (w != 0) {
    w_ -= 2 * boxspace;
  }
  if (h != 0) {
    h_ -= 2 * boxspace;
  }

  LayoutColumn::resolve_impl();

  x_ -= boxspace;
  y_ -= boxspace;

  if (w != 0) {
    w_ += 2 * boxspace;
  }
  if (h != 0) {
    h_ += 2 * boxspace;
  }

  /* roundbox around the sublayout */
  uiBut *but = this->roundbox;
  but->rect.xmin = x_;
  but->rect.ymin = y_;
  but->rect.xmax = x_ + w_;
  but->rect.ymax = y_ + h_;
}

/* multi-column layout, automatically flowing to the next */
void uiLayoutItemFlow::estimate_impl()
{
  const uiStyle *style = this->root()->style;
  uiLayoutItemFlow *flow = this;

  int itemw, itemh, maxw = 0;

  /* compute max needed width and total height */
  int toth = 0;
  int totitem = 0;
  for (uiItem *item : this->items()) {
    ui_item_size(item, &itemw, &itemh);
    maxw = std::max(maxw, itemw);
    toth += itemh;
    totitem++;
  }

  if (flow->number <= 0) {
    /* auto compute number of columns, not very good */
    if (maxw == 0) {
      flow->totcol = 1;
      return;
    }

    flow->totcol = max_ii(this->root()->emw / maxw, 1);
    flow->totcol = min_ii(flow->totcol, totitem);
  }
  else {
    flow->totcol = flow->number;
  }

  /* compute sizes */
  int x = 0;
  int y = 0;
  int emy = 0;
  int miny = 0;

  maxw = 0;
  const int emh = toth / flow->totcol;

  /* create column per column */
  int col = 0;
  for (uiItem *item : this->items()) {
    ui_item_size(item, &itemw, &itemh);

    y -= itemh + style->buttonspacey;
    miny = min_ii(miny, y);
    emy -= itemh;
    maxw = max_ii(itemw, maxw);

    /* decide to go to next one */
    if (col < flow->totcol - 1 && emy <= -emh) {
      x += maxw + space_;
      maxw = 0;
      y = 0;
      emy = 0; /* need to reset height again for next column */
      col++;
    }
  }

  w_ = x;
  h_ = y_ - miny;
}

void uiLayoutItemFlow::resolve_impl()
{
  const uiStyle *style = this->root()->style;
  int col, emh, itemw, itemh;

  /* compute max needed width and total height */
  int toth = 0;
  for (uiItem *item : this->items()) {
    ui_item_size(item, &itemw, &itemh);
    toth += itemh;
  }

  /* compute sizes */
  int x = x_;
  int y = y_;
  int emy = 0;
  int miny = 0;

  emh = toth / this->totcol;

  /* create column per column */
  col = 0;
  int w = (w_ - (this->totcol - 1) * style->columnspace) / this->totcol;
  for (uiItem *item : this->items()) {
    ui_item_size(item, &itemw, &itemh);

    itemw = (this->alignment() == blender::ui::LayoutAlign::Expand) ? w : min_ii(w, itemw);

    y -= itemh;
    emy -= itemh;
    ui_item_position(item, x, y, itemw, itemh);
    y -= style->buttonspacey;
    miny = min_ii(miny, y);

    /* decide to go to next one */
    if (col < this->totcol - 1 && emy <= -emh) {
      x += w + style->columnspace;
      y = y_;
      emy = 0; /* need to reset height again for next column */
      col++;

      const int remaining_width = w_ - (x - x_);
      const int remaining_width_between_columns = (this->totcol - col - 1) * style->columnspace;
      const int remaining_columns = this->totcol - col;
      w = (remaining_width - remaining_width_between_columns) / remaining_columns;
    }
  }

  h_ = y_ - miny;
  x_ = x;
  y_ = miny;
}

/* multi-column and multi-row layout. */
struct UILayoutGridFlowInput {
  /* General layout control settings. */
  bool row_major : 1;    /* Fill rows before columns */
  bool even_columns : 1; /* All columns will have same width. */
  bool even_rows : 1;    /* All rows will have same height. */
  int space_x;           /* Space between columns. */
  int space_y;           /* Space between rows. */
                         /* Real data about current position and size of this layout item
                          * (either estimated, or final values). */
  int litem_w;           /* Layout item width. */
  int litem_x;           /* Layout item X position. */
  int litem_y;           /* Layout item Y position. */
  /* Actual number of columns and rows to generate (computed from first pass usually). */
  int tot_columns; /* Number of columns. */
  int tot_rows;    /* Number of rows. */
};

struct UILayoutGridFlowOutput {
  int *tot_items; /* Total number of items in this grid layout. */
  /* Width / X pos data. */
  float *global_avg_w; /* Computed average width of the columns. */
  int *cos_x_array;    /* Computed X coordinate of each column. */
  int *widths_array;   /* Computed width of each column. */
  int *tot_w;          /* Computed total width. */
  /* Height / Y pos data. */
  int *global_max_h;  /* Computed height of the tallest item in the grid. */
  int *cos_y_array;   /* Computed Y coordinate of each column. */
  int *heights_array; /* Computed height of each column. */
  int *tot_h;         /* Computed total height. */
};

static void ui_litem_grid_flow_compute(blender::Span<uiItem *> items,
                                       const UILayoutGridFlowInput *parameters,
                                       UILayoutGridFlowOutput *results)
{
  float tot_w = 0.0f, tot_h = 0.0f;
  float global_avg_w = 0.0f, global_totweight_w = 0.0f;
  int global_max_h = 0;

  BLI_assert(parameters->tot_columns != 0 ||
             (results->cos_x_array == nullptr && results->widths_array == nullptr &&
              results->tot_w == nullptr));
  BLI_assert(parameters->tot_rows != 0 ||
             (results->cos_y_array == nullptr && results->heights_array == nullptr &&
              results->tot_h == nullptr));

  if (results->tot_items) {
    *results->tot_items = 0;
  }

  if (items.is_empty()) {
    if (results->global_avg_w) {
      *results->global_avg_w = 0.0f;
    }
    if (results->global_max_h) {
      *results->global_max_h = 0;
    }
    return;
  }

  blender::Array<float, 64> avg_w(parameters->tot_columns, 0.0f);
  blender::Array<float, 64> totweight_w(parameters->tot_columns, 0.0f);
  blender::Array<int, 64> max_h(parameters->tot_rows, 0);

  int i = 0;
  for (const uiItem *item : items) {
    int item_w, item_h;
    ui_item_size(item, &item_w, &item_h);

    global_avg_w += float(item_w * item_w);
    global_totweight_w += float(item_w);
    global_max_h = max_ii(global_max_h, item_h);

    if (parameters->tot_rows != 0 && parameters->tot_columns != 0) {
      const int index_col = parameters->row_major ? i % parameters->tot_columns :
                                                    i / parameters->tot_rows;
      const int index_row = parameters->row_major ? i / parameters->tot_columns :
                                                    i % parameters->tot_rows;

      avg_w[index_col] += float(item_w * item_w);
      totweight_w[index_col] += float(item_w);

      max_h[index_row] = max_ii(max_h[index_row], item_h);
    }

    if (results->tot_items) {
      (*results->tot_items)++;
    }
    i++;
  }

  /* Finalize computing of column average sizes */
  global_avg_w /= global_totweight_w;
  if (parameters->tot_columns != 0) {
    for (i = 0; i < parameters->tot_columns; i++) {
      avg_w[i] /= totweight_w[i];
      tot_w += avg_w[i];
    }
    if (parameters->even_columns) {
      tot_w = ceilf(global_avg_w) * parameters->tot_columns;
    }
  }
  /* Finalize computing of rows max sizes */
  if (parameters->tot_rows != 0) {
    for (i = 0; i < parameters->tot_rows; i++) {
      tot_h += max_h[i];
    }
    if (parameters->even_rows) {
      tot_h = global_max_h * parameters->tot_columns;
    }
  }

  /* Compute positions and sizes of all cells. */
  if (results->cos_x_array != nullptr && results->widths_array != nullptr) {
    /* We enlarge/narrow columns evenly to match available width. */
    const float wfac = float(parameters->litem_w -
                             (parameters->tot_columns - 1) * parameters->space_x) /
                       tot_w;

    for (int col = 0; col < parameters->tot_columns; col++) {
      results->cos_x_array[col] = (col ? results->cos_x_array[col - 1] +
                                             results->widths_array[col - 1] + parameters->space_x :
                                         parameters->litem_x);
      if (parameters->even_columns) {
        /* (< remaining width > - < space between remaining columns >) / < remaining columns > */
        results->widths_array[col] = (((parameters->litem_w -
                                        (results->cos_x_array[col] - parameters->litem_x)) -
                                       (parameters->tot_columns - col - 1) * parameters->space_x) /
                                      (parameters->tot_columns - col));
      }
      else if (col == parameters->tot_columns - 1) {
        /* Last column copes width rounding errors... */
        results->widths_array[col] = parameters->litem_w -
                                     (results->cos_x_array[col] - parameters->litem_x);
      }
      else {
        results->widths_array[col] = int(avg_w[col] * wfac);
      }
    }
  }
  if (results->cos_y_array != nullptr && results->heights_array != nullptr) {
    for (int row = 0; row < parameters->tot_rows; row++) {
      if (parameters->even_rows) {
        results->heights_array[row] = global_max_h;
      }
      else {
        results->heights_array[row] = max_h[row];
      }
      results->cos_y_array[row] = (row ? results->cos_y_array[row - 1] - parameters->space_y -
                                             results->heights_array[row] :
                                         parameters->litem_y - results->heights_array[row]);
    }
  }

  if (results->global_avg_w) {
    *results->global_avg_w = global_avg_w;
  }
  if (results->global_max_h) {
    *results->global_max_h = global_max_h;
  }
  if (results->tot_w) {
    *results->tot_w = int(tot_w) + parameters->space_x * (parameters->tot_columns - 1);
  }
  if (results->tot_h) {
    *results->tot_h = tot_h + parameters->space_y * (parameters->tot_rows - 1);
  }
}

void uiLayoutItemGridFlow::estimate_impl()
{
  const uiStyle *style = this->root()->style;
  uiLayoutItemGridFlow *gflow = this;

  const int space_x = style->columnspace;
  const int space_y = style->buttonspacey;

  /* Estimate average needed width and height per item. */
  {
    float avg_w;
    int max_h;

    UILayoutGridFlowInput input{};
    input.row_major = gflow->row_major;
    input.even_columns = gflow->even_columns;
    input.even_rows = gflow->even_rows;
    input.litem_w = w_;
    input.litem_x = x_;
    input.litem_y = y_;
    input.space_x = space_x;
    input.space_y = space_y;
    UILayoutGridFlowOutput output{};
    output.tot_items = &gflow->tot_items;
    output.global_avg_w = &avg_w;
    output.global_max_h = &max_h;
    ui_litem_grid_flow_compute(this->items(), &input, &output);

    if (gflow->tot_items == 0) {
      w_ = h_ = 0;
      gflow->tot_columns = gflow->tot_rows = 0;
      return;
    }

    /* Even in varying column width case,
     * we fix our columns number from weighted average width of items,
     * a proper solving of required width would be too costly,
     * and this should give reasonably good results in all reasonable cases. */
    if (gflow->columns_len > 0) {
      gflow->tot_columns = gflow->columns_len;
    }
    else {
      if (avg_w == 0.0f) {
        gflow->tot_columns = 1;
      }
      else {
        gflow->tot_columns = min_ii(max_ii(int(w_ / avg_w), 1), gflow->tot_items);
      }
    }
    gflow->tot_rows = int(ceilf(float(gflow->tot_items) / gflow->tot_columns));

    /* Try to tweak number of columns and rows to get better filling of last column or row,
     * and apply 'modulo' value to number of columns or rows.
     * Note that modulo does not prevent ending with fewer columns/rows than modulo, if mandatory
     * to avoid empty column/row. */
    {
      const int modulo = (gflow->columns_len < -1) ? -gflow->columns_len : 0;
      const int step = modulo ? modulo : 1;

      if (gflow->row_major) {
        /* Adjust number of columns to be multiple of given modulo. */
        if (modulo && gflow->tot_columns % modulo != 0 && gflow->tot_columns > modulo) {
          gflow->tot_columns = gflow->tot_columns - (gflow->tot_columns % modulo);
        }
        /* Find smallest number of columns conserving computed optimal number of rows. */
        for (gflow->tot_rows = int(ceilf(float(gflow->tot_items) / gflow->tot_columns));
             (gflow->tot_columns - step) > 0 &&
             int(ceilf(float(gflow->tot_items) / (gflow->tot_columns - step))) <= gflow->tot_rows;
             gflow->tot_columns -= step)
        {
          /* pass */
        }
      }
      else {
        /* Adjust number of rows to be multiple of given modulo. */
        if (modulo && gflow->tot_rows % modulo != 0) {
          gflow->tot_rows = min_ii(gflow->tot_rows + modulo - (gflow->tot_rows % modulo),
                                   gflow->tot_items);
        }
        /* Find smallest number of rows conserving computed optimal number of columns. */
        for (gflow->tot_columns = int(ceilf(float(gflow->tot_items) / gflow->tot_rows));
             (gflow->tot_rows - step) > 0 &&
             int(ceilf(float(gflow->tot_items) / (gflow->tot_rows - step))) <= gflow->tot_columns;
             gflow->tot_rows -= step)
        {
          /* pass */
        }
      }
    }

    /* Set evenly-spaced axes size
     * (quick optimization in case we have even columns and rows). */
    if (gflow->even_columns && gflow->even_rows) {
      w_ = int(gflow->tot_columns * avg_w) + space_x * (gflow->tot_columns - 1);
      h_ = int(gflow->tot_rows * max_h) + space_y * (gflow->tot_rows - 1);
      return;
    }
  }

  /* Now that we have our final number of columns and rows,
   * we can compute actual needed space for non-evenly sized axes. */
  {
    int tot_w, tot_h;
    UILayoutGridFlowInput input{};
    input.row_major = gflow->row_major;
    input.even_columns = gflow->even_columns;
    input.even_rows = gflow->even_rows;
    input.litem_w = w_;
    input.litem_x = x_;
    input.litem_y = y_;
    input.space_x = space_x;
    input.space_y = space_y;
    input.tot_columns = gflow->tot_columns;
    input.tot_rows = gflow->tot_rows;
    UILayoutGridFlowOutput output{};
    output.tot_w = &tot_w;
    output.tot_h = &tot_h;
    ui_litem_grid_flow_compute(this->items(), &input, &output);

    w_ = tot_w;
    h_ = tot_h;
  }
}

void uiLayoutItemGridFlow::resolve_impl()
{
  const uiStyle *style = this->root()->style;

  if (this->tot_items == 0) {
    w_ = h_ = 0;
    return;
  }

  BLI_assert(this->tot_columns > 0);
  BLI_assert(this->tot_rows > 0);

  const int space_x = style->columnspace;
  const int space_y = style->buttonspacey;

  blender::Array<int, 64> widths(this->tot_columns);
  blender::Array<int, 64> heights(this->tot_rows);
  blender::Array<int, 64> cos_x(this->tot_columns);
  blender::Array<int, 64> cos_y(this->tot_rows);

  /* This time we directly compute coordinates and sizes of all cells. */
  UILayoutGridFlowInput input{};
  input.row_major = this->row_major;
  input.even_columns = this->even_columns;
  input.even_rows = this->even_rows;
  input.litem_w = w_;
  input.litem_x = x_;
  input.litem_y = y_;
  input.space_x = space_x;
  input.space_y = space_y;
  input.tot_columns = this->tot_columns;
  input.tot_rows = this->tot_rows;
  UILayoutGridFlowOutput output{};
  output.cos_x_array = cos_x.data();
  output.cos_y_array = cos_y.data();
  output.widths_array = widths.data();
  output.heights_array = heights.data();
  ui_litem_grid_flow_compute(this->items(), &input, &output);

  int i = 0;
  for (uiItem *item : this->items()) {
    const int col = this->row_major ? i % this->tot_columns : i / this->tot_rows;
    const int row = this->row_major ? i / this->tot_columns : i % this->tot_rows;
    int item_w, item_h;
    ui_item_size(item, &item_w, &item_h);

    const int w = widths[col];
    const int h = heights[row];

    item_w = (this->alignment() == blender::ui::LayoutAlign::Expand) ? w : min_ii(w, item_w);
    item_h = (this->alignment() == blender::ui::LayoutAlign::Expand) ? h : min_ii(h, item_h);

    ui_item_position(item, cos_x[col], cos_y[row], item_w, item_h);
    i++;
  }

  h_ = y_ - cos_y[this->tot_rows - 1];
  x_ = (cos_x[this->tot_columns - 1] - x_) + widths[this->tot_columns - 1];
  y_ = y_ - h_;
}

/* free layout */
void LayoutAbsolute::estimate_impl()
{
  int minx = 1e6;
  int miny = 1e6;
  w_ = 0;
  h_ = 0;

  for (uiItem *item : this->items()) {
    int itemx, itemy, itemw, itemh;
    ui_item_offset(item, &itemx, &itemy);
    ui_item_size(item, &itemw, &itemh);

    minx = min_ii(minx, itemx);
    miny = min_ii(miny, itemy);

    w_ = std::max(w_, itemx + itemw);
    h_ = std::max(h_, itemy + itemh);
  }

  w_ -= minx;
  h_ -= miny;
}

void LayoutAbsolute::resolve_impl()
{
  float scalex = 1.0f, scaley = 1.0f;
  int x, y, newx, newy, itemx, itemy, itemh, itemw;

  int minx = 1e6;
  int miny = 1e6;
  int totw = 0;
  int toth = 0;

  for (uiItem *item : this->items()) {
    ui_item_offset(item, &itemx, &itemy);
    ui_item_size(item, &itemw, &itemh);

    minx = min_ii(minx, itemx);
    miny = min_ii(miny, itemy);

    totw = max_ii(totw, itemx + itemw);
    toth = max_ii(toth, itemy + itemh);
  }

  totw -= minx;
  toth -= miny;

  if (w_ && totw > 0) {
    scalex = float(w_) / float(totw);
  }
  if (h_ && toth > 0) {
    scaley = float(h_) / float(toth);
  }

  x = x_;
  y = y_ - scaley * toth;

  for (uiItem *item : this->items()) {
    ui_item_offset(item, &itemx, &itemy);
    ui_item_size(item, &itemw, &itemh);

    if (scalex != 1.0f) {
      newx = (itemx - minx) * scalex;
      itemw = (itemx - minx + itemw) * scalex - newx;
      itemx = minx + newx;
    }

    if (scaley != 1.0f) {
      newy = (itemy - miny) * scaley;
      itemh = (itemy - miny + itemh) * scaley - newy;
      itemy = miny + newy;
    }

    ui_item_position(item, x + itemx - minx, y + itemy - miny, itemw, itemh);
  }

  w_ = scalex * totw;
  h_ = y_ - y;
  x_ = x + w_;
  y_ = y;
}

/* split layout */
void uiLayoutItemSplit::estimate_impl()
{
  LayoutRow::estimate_impl();
  this->fixed_size_set(false);
}

void uiLayoutItemSplit::resolve_impl()
{
  float extra_pixel = 0.0f;
  const int tot = int(this->items().size());

  if (tot == 0) {
    return;
  }

  int x = x_;
  const int y = y_;

  const float percentage = (this->percentage == 0.0f) ? 1.0f / float(tot) : this->percentage;

  const int w = (w_ - (tot - 1) * space_);
  int colw = w * percentage;
  colw = std::max(colw, 0);

  const uiItem *item_last = this->items().last();
  for (uiItem *item : this->items()) {
    const bool is_item_last = (item == item_last);
    int itemh;
    ui_item_size(item, nullptr, &itemh);

    ui_item_position(item, x, y - itemh, colw, itemh);
    x += colw;

    if (!is_item_last) {
      const float width = extra_pixel + (w - int(w * percentage)) / (float(tot) - 1);
      extra_pixel = width - int(width);
      colw = int(width);
      colw = std::max(colw, 0);

      x += space_;
    }
  }

  w_ = x - x_;
  h_ = y_ - y;
  x_ = x;
  y_ = y;
}

/* overlap layout */
void LayoutOverlap::estimate_impl()
{
  w_ = 0;
  h_ = 0;

  for (uiItem *item : this->items()) {
    int itemw, itemh;
    ui_item_size(item, &itemw, &itemh);

    w_ = std::max(itemw, w_);
    h_ = std::max(itemh, h_);
  }
}

void LayoutOverlap::resolve_impl()
{

  const int x = x_;
  const int y = y_;

  for (uiItem *item : this->items()) {
    int itemw, itemh;
    ui_item_size(item, &itemw, &itemh);
    ui_item_position(item, x, y - itemh, w_, itemh);

    h_ = std::max(h_, itemh);
  }

  x_ = x;
  y_ = y - h_;
}

void LayoutInternal::init_from_parent(uiLayout *litem, uiLayout *layout, int align)
{
  litem->root_ = layout->root_;
  litem->align_ = align;
  /* Children of grid-flow layout shall never have "ideal big size" returned as estimated size. */
  litem->variable_size_ = layout->variable_size_ || layout->type() == uiItemType::LayoutGridFlow;
  litem->active_ = true;
  litem->enabled_ = true;
  litem->context_ = layout->context_;
  litem->redalert_ = layout->redalert_;
  litem->w_ = layout->w_;
  litem->emboss_ = layout->emboss_;
  litem->flag_ = (layout->flag_ & (ItemInternalFlag::PropSep | ItemInternalFlag::PropDecorate |
                                   ItemInternalFlag::InsidePropSep));

  if (layout->child_items_layout_) {
    layout->child_items_layout_->items_.append(litem);
    litem->parent_ = layout->child_items_layout_;
  }
  else {
    layout->items_.append(litem);
    litem->parent_ = layout;
  }
}

uiLayout &uiLayout::row(bool align)
{
  uiLayout *litem = MEM_new<LayoutRow>(__func__, nullptr);
  LayoutInternal::init_from_parent(litem, this, align);

  litem->space_ = (align) ? 0 : root_->style->buttonspacex;

  blender::ui::block_layout_set_current(this->block(), litem);

  return *litem;
}

PanelLayout uiLayout::panel_prop(const bContext *C,
                                 PointerRNA *open_prop_owner,
                                 const StringRefNull open_prop_name)
{
  const ARegion *region = CTX_wm_region(C);

  const bool is_real_open = RNA_boolean_get(open_prop_owner, open_prop_name.c_str());
  const bool search_filter_active = region->flag & RGN_FLAG_SEARCH_FILTER_ACTIVE;
  const bool is_open = is_real_open || search_filter_active;

  PanelLayout panel_layout{};
  {
    uiLayoutItemPanelHeader *header_litem = MEM_new<uiLayoutItemPanelHeader>(__func__);
    LayoutInternal::init_from_parent(header_litem, this, false);

    header_litem->open_prop_owner = *open_prop_owner;
    header_litem->open_prop_name = open_prop_name;

    uiLayout *row = &header_litem->row(true);
    row->ui_units_y_set(1.2f);

    uiBlock *block = row->block();
    const int icon = is_open ? ICON_DOWNARROW_HLT : ICON_RIGHTARROW;
    const int width = ui_text_icon_width(this, "", icon, false);
    uiDefIconTextBut(block, ButType::Label, 0, icon, "", 0, 0, width, UI_UNIT_Y, nullptr, "");

    panel_layout.header = row;
  }

  if (!is_open) {
    return panel_layout;
  }

  uiLayoutItemPanelBody *body_litem = MEM_new<uiLayoutItemPanelBody>(__func__);
  body_litem->space_ = root_->style->templatespace;
  LayoutInternal::init_from_parent(body_litem, this, false);
  blender::ui::block_layout_set_current(this->block(), body_litem);
  panel_layout.body = body_litem;

  return panel_layout;
}

PanelLayout uiLayout::panel_prop_with_bool_header(const bContext *C,
                                                  PointerRNA *open_prop_owner,
                                                  const StringRefNull open_prop_name,
                                                  PointerRNA *bool_prop_owner,
                                                  const StringRefNull bool_prop_name,
                                                  const std::optional<StringRef> label)
{
  PanelLayout panel_layout = this->panel_prop(C, open_prop_owner, open_prop_name);

  uiLayout *panel_header = panel_layout.header;
  panel_header->flag_ &= ~(uiItemInternalFlag::PropSep | uiItemInternalFlag::PropDecorate |
                           uiItemInternalFlag::InsidePropSep);
  panel_header->prop(bool_prop_owner, bool_prop_name, UI_ITEM_NONE, label, ICON_NONE);

  return panel_layout;
}

uiLayout *uiLayout::panel_prop(const bContext *C,
                               PointerRNA *open_prop_owner,
                               const StringRefNull open_prop_name,
                               const StringRef label)
{
  PanelLayout panel_layout = this->panel_prop(C, open_prop_owner, open_prop_name);
  panel_layout.header->label(label, ICON_NONE);

  return panel_layout.body;
}

PanelLayout uiLayout::panel(const bContext *C, const StringRef idname, const bool default_closed)
{
  Panel *root_panel = this->root_panel();
  BLI_assert(root_panel != nullptr);

  LayoutPanelState *state = BKE_panel_layout_panel_state_ensure(
      root_panel, idname, default_closed);
  PointerRNA state_ptr = RNA_pointer_create_discrete(nullptr, &RNA_LayoutPanelState, state);

  return this->panel_prop(C, &state_ptr, "is_open");
}

uiLayout *uiLayout::panel(const bContext *C,
                          const StringRef idname,
                          const bool default_closed,
                          const StringRef label)
{
  PanelLayout panel_layout = this->panel(C, idname, default_closed);
  panel_layout.header->label(label, ICON_NONE);

  return panel_layout.body;
}

bool uiLayoutEndsWithPanelHeader(const uiLayout &layout)
{
  if (layout.items().is_empty()) {
    return false;
  }
  const uiItem *item = layout.items().last();
  return item->type() == uiItemType::LayoutPanelHeader;
}

uiLayout &uiLayout::row(bool align, const StringRef heading)
{
  uiLayout &litem = this->row(align);
  litem.heading_ = heading;
  return litem;
}

uiLayout &uiLayout::column(bool align)
{
  uiLayout *litem = MEM_new<LayoutColumn>(__func__, nullptr);
  LayoutInternal::init_from_parent(litem, this, align);

  litem->space_ = (align) ? 0 : root_->style->buttonspacey;

  blender::ui::block_layout_set_current(this->block(), litem);

  return *litem;
}

uiLayout &uiLayout::column(bool align, const StringRef heading)
{
  uiLayout &litem = this->column(align);
  litem.heading_ = heading;
  return litem;
}

uiLayout &uiLayout::column_flow(int number, bool align)
{
  uiLayoutItemFlow *flow = MEM_new<uiLayoutItemFlow>(__func__);
  LayoutInternal::init_from_parent(flow, this, align);

  flow->space_ = flow->align() ? 0 : root_->style->columnspace;
  flow->number = number;

  blender::ui::block_layout_set_current(this->block(), flow);

  return *flow;
}

uiLayout &uiLayout::grid_flow(
    bool row_major, int columns_len, bool even_columns, bool even_rows, bool align)
{
  uiLayoutItemGridFlow *flow = MEM_new<uiLayoutItemGridFlow>(__func__);
  LayoutInternal::init_from_parent(flow, this, align);

  flow->space_ = flow->align() ? 0 : root_->style->columnspace;
  flow->row_major = row_major;
  flow->columns_len = columns_len;
  flow->even_columns = even_columns;
  flow->even_rows = even_rows;

  blender::ui::block_layout_set_current(this->block(), flow);

  return *flow;
}

static uiLayoutItemBx *ui_layout_box(uiLayout *layout, ButType type)
{
  uiLayoutItemBx *box = MEM_new<uiLayoutItemBx>(__func__);
  LayoutInternal::init_from_parent(box, layout, false);

  box->space_ = layout->root()->style->columnspace;

  blender::ui::block_layout_set_current(layout->block(), box);

  box->roundbox = uiDefBut(layout->block(), type, 0, "", 0, 0, 0, 0, nullptr, 0.0, 0.0, "");

  return box;
}

uiLayout &uiLayout::menu_pie()
{
  /* radial layouts are only valid for radial menus */
  if (root_->type != blender::ui::LayoutType::PieMenu) {
    return *ui_item_local_sublayout(this, this, false);
  }

  /* only one radial wheel per root layout is allowed, so check and return that, if it exists */
  for (uiItem *item : root_->layout->items()) {
    if (item->type() == uiItemType::LayoutRadial) {
      uiLayout *litem = static_cast<uiLayout *>(item);
      blender::ui::block_layout_set_current(this->block(), litem);
      return *litem;
    }
  }

  uiLayout *litem = MEM_new<LayoutRadial>(__func__);
  LayoutInternal::init_from_parent(litem, this, false);

  blender::ui::block_layout_set_current(this->block(), litem);

  return *litem;
}

uiLayout &uiLayout::box()
{
  return *ui_layout_box(this, ButType::Roundbox);
}

void ui_layout_list_set_labels_active(uiLayout *layout)
{
  for (uiItem *item : layout->items()) {
    if (item->type() != uiItemType::Button) {
      ui_layout_list_set_labels_active(static_cast<uiLayout *>(item));
    }
    else {
      uiButtonItem *bitem = static_cast<uiButtonItem *>(item);
      if (bitem->but->flag & UI_BUT_LIST_ITEM) {
        UI_but_flag_enable(bitem->but, UI_SELECT);
      }
    }
  }
}

uiLayout &uiLayout::list_box(uiList *ui_list, PointerRNA *actptr, PropertyRNA *actprop)
{
  uiLayoutItemBx *item_box = ui_layout_box(this, ButType::ListBox);
  uiBut *but = item_box->roundbox;

  but->custom_data = ui_list;

  but->rnapoin = *actptr;
  but->rnaprop = actprop;

  /* only for the undo string */
  if (but->flag & UI_BUT_UNDO) {
    but->tip = RNA_property_description(actprop);
  }

  return *item_box;
}

uiLayout &uiLayout::absolute(bool align)
{
  uiLayout *litem = MEM_new<LayoutAbsolute>(__func__);
  LayoutInternal::init_from_parent(litem, this, align);

  blender::ui::block_layout_set_current(this->block(), litem);

  return *litem;
}

uiBlock *uiLayout::absolute_block()
{
  uiBlock *block = this->block();
  absolute(false);

  return block;
}

uiLayout &uiLayout::overlap()
{
  uiLayout *litem = MEM_new<LayoutOverlap>(__func__);
  LayoutInternal::init_from_parent(litem, this, false);

  blender::ui::block_layout_set_current(this->block(), litem);

  return *litem;
}

uiLayout &uiLayout::split(float percentage, bool align)
{
  uiLayoutItemSplit *split = MEM_new<uiLayoutItemSplit>(__func__);
  LayoutInternal::init_from_parent(split, this, align);

  split->space_ = root_->style->columnspace;
  split->percentage = percentage;

  blender::ui::block_layout_set_current(this->block(), split);

  return *split;
}

void uiLayout::emboss_set(blender::ui::EmbossType emboss)
{
  emboss_ = emboss;
}

bool uiLayout::use_property_split() const
{
  return flag_is_set(flag_, uiItemInternalFlag::PropSep);
}

void uiLayout::use_property_split_set(bool is_sep)
{
  SET_FLAG_FROM_TEST(flag_, is_sep, uiItemInternalFlag::PropSep);
}

bool uiLayout::use_property_decorate() const
{
  return flag_is_set(flag_, uiItemInternalFlag::PropDecorate);
}

void uiLayout::use_property_decorate_set(bool is_sep)
{
  SET_FLAG_FROM_TEST(flag_, is_sep, uiItemInternalFlag::PropDecorate);
}

Panel *uiLayout::root_panel() const
{
  return this->block()->panel;
}

blender::ui::EmbossType uiLayout::emboss() const
{
  if (emboss_ == blender::ui::EmbossType::Undefined) {
    return this->block()->emboss;
  }
  return emboss_;
}

int uiLayoutListItemPaddingWidth()
{
  return 5 * UI_SCALE_FAC;
}

void uiLayoutListItemAddPadding(uiLayout *layout)
{
  uiBlock *block = layout->block();
  uiLayout *row = &layout->row(true);
  row->fixed_size_set(true);

  uiDefBut(
      block, ButType::Sepr, 0, "", 0, 0, uiLayoutListItemPaddingWidth(), 0, nullptr, 0.0, 0.0, "");

  /* Restore. */
  blender::ui::block_layout_set_current(block, layout);
}

/** \} */

/* -------------------------------------------------------------------- */
/** \name Block Layout Search Filtering
 * \{ */

/* Disabled for performance reasons, but this could be turned on in the future. */
// #define PROPERTY_SEARCH_USE_TOOLTIPS

static bool block_search_panel_label_matches(const uiBlock *block, const char *search_string)
{
  if ((block->panel != nullptr) && (block->panel->type != nullptr)) {
    if (BLI_strcasestr(block->panel->type->label, search_string)) {
      return true;
    }
  }
  return false;
}

/**
 * Returns true if a button or the data / operator it represents matches the search filter.
 */
static bool button_matches_search_filter(uiBut *but, const char *search_filter)
{
  /* Do the shorter checks first for better performance in case there is a match. */
  if (BLI_strcasestr(but->str.c_str(), search_filter)) {
    return true;
  }

  if (but->optype != nullptr) {
    if (BLI_strcasestr(but->optype->name, search_filter)) {
      return true;
    }
  }

  if (but->rnaprop != nullptr) {
    if (BLI_strcasestr(RNA_property_ui_name(but->rnaprop), search_filter)) {
      return true;
    }
#ifdef PROPERTY_SEARCH_USE_TOOLTIPS
    if (BLI_strcasestr(RNA_property_description(but->rnaprop), search_filter)) {
      return true;
    }
#endif

    /* Search through labels of enum property items if they are in a drop-down menu.
     * Unfortunately we have no #bContext here so we cannot search through RNA enums
     * with dynamic entries (or "itemf" functions) which require context. */
    if (but->type == ButType::Menu) {
      PointerRNA *ptr = &but->rnapoin;
      PropertyRNA *enum_prop = but->rnaprop;
      int items_len;
      const EnumPropertyItem *items_array = nullptr;
      bool free;
      RNA_property_enum_items_gettexted(nullptr, ptr, enum_prop, &items_array, &items_len, &free);
      if (items_array == nullptr) {
        return false;
      }

      bool found = false;
      for (int i = 0; i < items_len; i++) {
        /* Check for nullptr name field which enums use for separators. */
        if (items_array[i].name == nullptr) {
          continue;
        }
        if (BLI_strcasestr(items_array[i].name, search_filter)) {
          found = true;
          break;
        }
      }
      if (free) {
        MEM_freeN((EnumPropertyItem *)items_array);
      }
      if (found) {
        return true;
      }
    }
  }

  return false;
}

/**
 * Test for a search result within a specific button group.
 */
static bool button_group_has_search_match(const uiButtonGroup &group, const char *search_filter)
{
  for (uiBut *but : group.buttons) {
    if (button_matches_search_filter(but, search_filter)) {
      return true;
    }
  }

  return false;
}

/**
 * Apply the search filter, tagging all buttons with whether they match or not.
 * Tag every button in the group as a result if any button in the group matches.
 *
 * \note It would be great to return early here if we found a match, but because
 * the results may be visible we have to continue searching the entire block.
 *
 * \return True if the block has any search results.
 */
static bool block_search_filter_tag_buttons(uiBlock *block, const char *search_filter)
{
  bool has_result = false;
  for (const uiButtonGroup &group : block->button_groups) {
    if (button_group_has_search_match(group, search_filter)) {
      has_result = true;
    }
    else {
      for (uiBut *but : group.buttons) {
        but->flag |= UI_SEARCH_FILTER_NO_MATCH;
      }
    }
  }
  return has_result;
}

bool UI_block_apply_search_filter(uiBlock *block, const char *search_filter)
{
  if (search_filter == nullptr || search_filter[0] == '\0') {
    return false;
  }

  Panel *panel = block->panel;

  if (panel != nullptr) {
    /* Panels for active blocks should always have a valid `panel->type`,
     * otherwise they wouldn't be created. */
    if (panel->type->flag & PANEL_TYPE_NO_SEARCH) {
      return false;
    }
  }

  const bool panel_label_matches = block_search_panel_label_matches(block, search_filter);

  const bool has_result = (panel_label_matches) ?
                              true :
                              block_search_filter_tag_buttons(block, search_filter);

  if (panel != nullptr) {
    if (has_result) {
      ui_panel_tag_search_filter_match(block->panel);
    }
  }

  return has_result;
}

/** \} */

/* -------------------------------------------------------------------- */
/** \name Layout
 * \{ */

static void ui_item_scale(uiLayout *litem, const float scale[2])
{
  int x, y, w, h;

  for (auto riter = litem->items().rbegin(); riter != litem->items().rend(); riter++) {
    uiItem *item = *riter;
    if (item->type() != uiItemType::Button) {
      uiLayout *subitem = static_cast<uiLayout *>(item);
      ui_item_scale(subitem, scale);
    }

    ui_item_size(item, &w, &h);
    ui_item_offset(item, &x, &y);

    if (scale[0] != 0.0f) {
      x *= scale[0];
      w *= scale[0];
    }

    if (scale[1] != 0.0f) {
      y *= scale[1];
      h *= scale[1];
    }

    ui_item_position(item, x, y, w, h);
  }
}

void uiLayout::estimate()
{
  if (this->type() != uiItemType::Button) {

    if (this->items().is_empty()) {
      w_ = 0;
      h_ = 0;
      return;
    }

    for (uiItem *subitem : this->items()) {
      if (subitem->type() == uiItemType::Button) {
        continue;
      }
      static_cast<uiLayout *>(subitem)->estimate();
    }

    if (this->scale_x() != 0.0f || this->scale_y() != 0.0f) {
      ui_item_scale(this, blender::float2{this->scale_x(), this->scale_y()});
    }
    this->estimate_impl();

    /* Force fixed size. */
    if (this->ui_units_x() > 0) {
      w_ = UI_UNIT_X * this->ui_units_x();
    }
    if (this->ui_units_y() > 0) {
      h_ = UI_UNIT_Y * this->ui_units_y();
    }
  }
}

static void ui_item_align(uiLayout *litem, short nr)
{
  for (auto riter = litem->items().rbegin(); riter != litem->items().rend(); riter++) {
    uiItem *item = *riter;
    if (item->type() == uiItemType::Button) {
      uiButtonItem *bitem = static_cast<uiButtonItem *>(item);
      if (!bitem->but->alignnr) {
        bitem->but->alignnr = nr;
      }
    }
    else if (item->type() == uiItemType::LayoutAbsolute) {
      /* pass */
    }
    else if (item->type() == uiItemType::LayoutOverlap) {
      /* pass */
    }
    else if (item->type() == uiItemType::LayoutBox) {
      uiLayoutItemBx *box = static_cast<uiLayoutItemBx *>(item);
      if (!box->roundbox->alignnr) {
        box->roundbox->alignnr = nr;
      }
    }
    else {
      uiLayout *litem = static_cast<uiLayout *>(item);
      if (litem->align()) {
        ui_item_align(litem, nr);
      }
    }
  }
}

static void ui_item_flag(uiLayout *litem, int flag)
{
  for (auto riter = litem->items().rbegin(); riter != litem->items().rend(); riter++) {
    uiItem *item = *riter;
    if (item->type() == uiItemType::Button) {
      uiButtonItem *bitem = static_cast<uiButtonItem *>(item);
      bitem->but->flag |= flag;
    }
    else {
      ui_item_flag(static_cast<uiLayout *>(item), flag);
    }
  }
}

void uiLayout::resolve()
{

  if (this->items().is_empty()) {
    return;
  }

  if (this->align()) {
    ui_item_align(this, ++this->block()->alignnr);
  }
  if (!this->active()) {
    ui_item_flag(this, UI_BUT_INACTIVE);
  }
  if (!this->enabled()) {
    ui_item_flag(this, UI_BUT_DISABLED);
  }
  this->resolve_impl();

  for (uiItem *subitem : this->items()) {
    if (ItemInternal::box_item(this)) {
      ItemInternal::box_item_set(subitem, true);
    }
    if (subitem->type() == uiItemType::Button) {
      if (ItemInternal::box_item(this)) {
        uiButtonItem *sub_bitem = static_cast<uiButtonItem *>(subitem);
        sub_bitem->but->drawflag |= UI_BUT_BOX_ITEM;
      }
      continue;
    }
    static_cast<uiLayout *>(subitem)->resolve();
  }
}

static blender::int2 ui_layout_end(uiBlock *block, uiLayout *layout)
{
  if (layout->root()->handlefunc) {
    UI_block_func_handle_set(block, layout->root()->handlefunc, layout->root()->argv);
  }

  LayoutInternal::layout_estimate(layout);
  LayoutInternal::layout_resolve(layout);
  return {layout->x_, layout->y_};
}

static void ui_layout_free(uiLayout *layout)
{
  for (uiItem *item : layout->items()) {
    if (item->type() == uiItemType::Button) {
      uiButtonItem *bitem = static_cast<uiButtonItem *>(item);

      bitem->but->layout = nullptr;
      MEM_delete(item);
    }
    else {
      uiLayout *litem = static_cast<uiLayout *>(item);
      ui_layout_free(litem);
    }
  }

  MEM_delete(layout);
}

static void ui_layout_add_padding_button(uiLayoutRoot *root)
{
  if (root->padding) {
    /* add an invisible button for padding */
    uiBlock *block = root->block;
    uiLayout *prev_layout = block->curlayout;

    block->curlayout = root->layout;
    uiDefBut(
        block, ButType::Sepr, 0, "", 0, 0, root->padding, root->padding, nullptr, 0.0, 0.0, "");
    block->curlayout = prev_layout;
  }
}

namespace blender::ui {
uiLayout &block_layout(uiBlock *block,
                       LayoutDirection dir,
                       LayoutType type,
                       int x,
                       int y,
                       int size,
                       int em,
                       int padding,
                       const uiStyle *style)
{
  uiLayoutRoot *root = MEM_callocN<uiLayoutRoot>(__func__);
  root->type = type;
  root->style = style;
  root->block = block;
  root->padding = padding;
  root->opcontext = wm::OpCallContext::InvokeRegionWin;
  const char *func = __func__;
  uiLayout *layout = [&]() -> uiLayout * {
    switch (type) {
      case LayoutType::VerticalBar:
        return MEM_new<LayoutColumn>(func, root);
      case LayoutType::PieMenu:
        return MEM_new<LayoutRootPieMenu>(func, root);
      case LayoutType::Header:
        return MEM_new<LayoutRow>(func, uiItemType::LayoutRoot, root);
      default:
        return MEM_new<LayoutColumn>(func, uiItemType::LayoutRoot, root);
    }
  }();

  /* Only used when 'uiItemInternalFlag::PropSep' is set. */
  layout->use_property_decorate_set(true);

  layout->x_ = x;
  layout->y_ = y;
  layout->space_ = style->templatespace;
  layout->active_set(true);
  layout->enabled_set(true);
  layout->emboss_set(EmbossType::Undefined);

  if (ELEM(type, LayoutType::Menu, LayoutType::PieMenu)) {
    layout->space_ = 0;
  }

  if (dir == LayoutDirection::Horizontal) {
    layout->h_ = size;
    layout->root()->emh = em * UI_UNIT_Y;
  }
  else {
    layout->w_ = size;
    layout->root()->emw = em * UI_UNIT_X;
  }

  block->curlayout = layout;
  root->layout = layout;
  BLI_addtail(&block->layouts, root);

  ui_layout_add_padding_button(root);

  return *layout;
}

}  // namespace blender::ui

uiBlock *uiLayout::block() const
{
  return root_->block;
}

blender::wm::OpCallContext uiLayout::operator_context() const
{
  return root_->opcontext;
}

void LayoutInternal::layout_add_but(uiLayout *layout, uiBut *but)
{
  uiButtonItem *bitem = MEM_new<uiButtonItem>(__func__);
  bitem->but = but;

  int w, h;
  ui_item_size((uiItem *)bitem, &w, &h);
  /* XXX uiBut hasn't scaled yet
   * we can flag the button as not expandable, depending on its size */
  if (w <= 2 * UI_UNIT_X && but->str.empty()) {
    bitem->fixed_size_set(true);
  }

  if (layout->child_items_layout_) {
    layout->child_items_layout_->items_.append(bitem);
  }
  else {
    layout->items_.append(bitem);
  }
  but->layout = layout;
  but->search_weight = layout->search_weight_;

  if (layout->context_) {
    but->context = layout->context_;
    layout->context_->used = true;
  }

  if (layout->emboss_ != blender::ui::EmbossType::Undefined) {
    but->emboss = layout->emboss_;
  }

  ui_button_group_add_but(layout->block(), but);
}

void ui_layout_add_but(uiLayout *layout, uiBut *but)
{
  LayoutInternal::layout_add_but(layout, but);
};

uiButtonItem *LayoutInternal::ui_layout_find_button_item(const uiLayout *layout, const uiBut *but)
{
  const blender::Vector<uiItem *> &child_list = layout->child_items_layout_ ?
                                                    layout->child_items_layout_->items() :
                                                    layout->items();

  for (uiItem *item : child_list) {
    if (item->type() == uiItemType::Button) {
      uiButtonItem *bitem = static_cast<uiButtonItem *>(item);

      if (bitem->but == but) {
        return bitem;
      }
    }
    else {
      uiButtonItem *nested_item = LayoutInternal::ui_layout_find_button_item(
          static_cast<uiLayout *>(item), but);
      if (nested_item) {
        return nested_item;
      }
    }
  }

  return nullptr;
}

void LayoutInternal::layout_remove_but(uiLayout *layout, const uiBut *but)
{
  blender::Vector<uiItem *> &child_list = layout->child_items_layout_ ?
                                              layout->child_items_layout_->items_ :
                                              layout->items_;
  const int64_t removed_num = child_list.remove_if([but](auto item) {
    if (item->type() == uiItemType::Button) {
      uiButtonItem *bitem = static_cast<uiButtonItem *>(item);
      return (bitem->but == but);
    }
    return false;
  });

  BLI_assert(removed_num <= 1);
  UNUSED_VARS_NDEBUG(removed_num);
}

void ui_layout_remove_but(uiLayout *layout, const uiBut *but)
{
  LayoutInternal::layout_remove_but(layout, but);
}

bool ui_layout_replace_but_ptr(uiLayout *layout, const void *old_but_ptr, uiBut *new_but)
{
  uiButtonItem *bitem = LayoutInternal::ui_layout_find_button_item(
      layout, static_cast<const uiBut *>(old_but_ptr));
  if (!bitem) {
    return false;
  }

  bitem->but = new_but;
  return true;
}

void uiItem::fixed_size_set(bool fixed_size)
{
  SET_FLAG_FROM_TEST(flag_, fixed_size, uiItemInternalFlag::FixedSize);
}

bool uiItem::fixed_size() const
{
  return flag_is_set(flag_, uiItemInternalFlag::FixedSize);
}

void uiLayout::operator_context_set(blender::wm::OpCallContext opcontext)
{
  root_->opcontext = opcontext;
}

void uiLayoutSetFunc(uiLayout *layout, uiMenuHandleFunc handlefunc, void *argv)
{
  layout->root()->handlefunc = handlefunc;
  layout->root()->argv = argv;
}

namespace blender::ui {

void block_layout_set_current(uiBlock *block, uiLayout *layout)
{
  block->curlayout = layout;
}

void block_layout_free(uiBlock *block)
{
  LISTBASE_FOREACH_MUTABLE (uiLayoutRoot *, root, &block->layouts) {
    ui_layout_free(root->layout);
    MEM_freeN(root);
  }
}

int2 block_layout_resolve(uiBlock *block)
{
  BLI_assert(block->active);
  int2 block_size = {0, 0};

  block->curlayout = nullptr;

  LISTBASE_FOREACH_MUTABLE (uiLayoutRoot *, root, &block->layouts) {
    ui_layout_add_padding_button(root);

    /* nullptr in advance so we don't interfere when adding button */
    block_size = ui_layout_end(block, root->layout);
    ui_layout_free(root->layout);
    MEM_freeN(root);
  }

  BLI_listbase_clear(&block->layouts);
  return block_size;
}
bool block_layout_needs_resolving(const uiBlock *block)
{
  return !BLI_listbase_is_empty(&block->layouts);
}

}  // namespace blender::ui

const PointerRNA *uiLayout::context_ptr_get(const blender::StringRef name,
                                            const StructRNA *type) const
{
  if (!context_) {
    return nullptr;
  }
  return CTX_store_ptr_lookup(context_, name, type);
}

void uiLayout::context_ptr_set(StringRef name, const PointerRNA *ptr)
{
  uiBlock *block = this->block();
  context_ = CTX_store_add(block->contexts, name, ptr);
}
std::optional<blender::StringRefNull> uiLayout::context_string_get(
    const blender::StringRef name) const
{
  if (!context_) {
    return std::nullopt;
  }
  return CTX_store_string_lookup(context_, name);
}

void uiLayout::context_string_set(StringRef name, blender::StringRef value)
{
  uiBlock *block = this->block();
  context_ = CTX_store_add(block->contexts, name, value);
}

std::optional<int64_t> uiLayout::context_int_get(const blender::StringRef name) const
{
  if (!context_) {
    return std::nullopt;
  }
  return CTX_store_int_lookup(context_, name);
}

void uiLayout::context_int_set(blender::StringRef name, int64_t value)
{
  uiBlock *block = this->block();
  context_ = CTX_store_add(block->contexts, name, value);
}

void uiLayout::context_copy(const bContextStore *context)
{
  uiBlock *block = this->block();
  context_ = CTX_store_add_all(block->contexts, context);
}

void uiLayoutSetTooltipFunc(uiLayout *layout,
                            uiButToolTipFunc func,
                            void *arg,
                            uiCopyArgFunc copy_arg,
                            uiFreeArgFunc free_arg)
{
  bool arg_used = false;

  for (uiItem *item : layout->items()) {
    /* Each button will call free_arg for "its" argument, so we need to
     * duplicate the allocation for each button after the first. */
    if (copy_arg != nullptr && arg_used) {
      arg = copy_arg(arg);
    }

    if (item->type() == uiItemType::Button) {
      uiButtonItem *bitem = static_cast<uiButtonItem *>(item);
      if (bitem->but->type == ButType::Decorator) {
        continue;
      }
      UI_but_func_tooltip_set(bitem->but, func, arg, free_arg);
      arg_used = true;
    }
    else {
      uiLayoutSetTooltipFunc(static_cast<uiLayout *>(item), func, arg, copy_arg, free_arg);
      arg_used = true;
    }
  }

  if (free_arg != nullptr && !arg_used) {
    /* Free the original copy of arg in case the layout is empty. */
    free_arg(arg);
  }
}

void uiLayoutSetTooltipCustomFunc(uiLayout *layout,
                                  uiButToolTipCustomFunc func,
                                  void *arg,
                                  uiCopyArgFunc copy_arg,
                                  uiFreeArgFunc free_arg)
{
  bool arg_used = false;

  for (uiItem *item : layout->items()) {
    /* Each button will call free_arg for "its" argument, so we need to
     * duplicate the allocation for each button after the first. */
    if (copy_arg != nullptr && arg_used) {
      arg = copy_arg(arg);
    }

    if (item->type() == uiItemType::Button) {
      uiButtonItem *bitem = static_cast<uiButtonItem *>(item);
      if (bitem->but->type == ButType::Decorator) {
        continue;
      }
      UI_but_func_tooltip_custom_set(bitem->but, func, arg, free_arg);
    }
    else {
      uiLayoutSetTooltipCustomFunc(static_cast<uiLayout *>(item), func, arg, copy_arg, free_arg);
    }
    arg_used = true;
  }

  if (free_arg != nullptr && !arg_used) {
    /* Free the original copy of arg in case the layout is empty. */
    free_arg(arg);
  }
}

void uiLayout::context_set_from_but(const uiBut *but)
{
  if (but->opptr) {
    this->context_ptr_set("button_operator", but->opptr);
  }

  if (but->rnapoin.data && but->rnaprop) {
    /* TODO: index could be supported as well */
    PointerRNA ptr_prop = RNA_pointer_create_discrete(nullptr, &RNA_Property, but->rnaprop);
    this->context_ptr_set("button_prop", &ptr_prop);
    this->context_ptr_set("button_pointer", &but->rnapoin);
  }
}

wmOperatorType *UI_but_operatortype_get_from_enum_menu(uiBut *but, PropertyRNA **r_prop)
{
  if (r_prop != nullptr) {
    *r_prop = nullptr;
  }

  if (but->menu_create_func == menu_item_enum_opname_menu) {
    MenuItemLevel *lvl = static_cast<MenuItemLevel *>(but->func_argN);
    wmOperatorType *ot = WM_operatortype_find(lvl->opname, false);
    if ((ot != nullptr) && (r_prop != nullptr)) {
      *r_prop = RNA_struct_type_find_property(ot->srna, lvl->propname);
    }
    return ot;
  }
  return nullptr;
}

MenuType *UI_but_menutype_get(const uiBut *but)
{
  if (but->menu_create_func == ui_item_menutype_func) {
    return (MenuType *)but->poin;
  }
  return nullptr;
}

PanelType *UI_but_paneltype_get(const uiBut *but)
{
  if (but->menu_create_func == ui_item_paneltype_func) {
    return (PanelType *)but->poin;
  }
  return nullptr;
}

std::optional<blender::StringRefNull> UI_but_asset_shelf_type_idname_get(const uiBut *but)
{
  return UI_asset_shelf_idname_from_button_context(but);
}

void UI_menutype_draw(bContext *C, MenuType *mt, uiLayout *layout)
{
  Menu menu{};
  menu.layout = layout;
  menu.type = mt;

  if (G.debug & G_DEBUG_WM) {
    printf("%s: opening menu \"%s\"\n", __func__, mt->idname);
  }

  uiBlock *block = layout->block();
<<<<<<< HEAD
  // bfa - disable_search_on_keypress
  if (bool(mt->flag & MenuTypeFlag::SearchOnKeyPress) && !bool(U.flag & USER_FLAG_DISABLE_SEARCH_ON_KEYPRESS)) {
=======
  if (flag_is_set(mt->flag, MenuTypeFlag::SearchOnKeyPress)) {
>>>>>>> 88c2c67a
    UI_block_flag_enable(block, UI_BLOCK_NO_ACCELERATOR_KEYS);
  }
  if (mt->listener) {
    /* Forward the menu type listener to the block we're drawing in. */
    ui_block_add_dynamic_listener(block, mt->listener);
  }

  bContextStore context_store;
  if (layout->context()) {
    context_store = *layout->context();
  }
  const bContextStore *previous_context_store = CTX_store_get(C);
  if (previous_context_store) {
    context_store.entries.extend(previous_context_store->entries);
  }
  CTX_store_set(C, &context_store);

  mt->draw(C, &menu);

  CTX_store_set(C, previous_context_store);
}

static bool ui_layout_has_panel_label(const uiLayout *layout, const PanelType *pt)
{
  for (uiItem *subitem : layout->items()) {
    if (subitem->type() == uiItemType::Button) {
      uiButtonItem *bitem = static_cast<uiButtonItem *>(subitem);
      if (!(bitem->but->flag & UI_HIDDEN) &&
          bitem->but->str == CTX_IFACE_(pt->translation_context, pt->label))
      {
        return true;
      }
    }
    else {
      uiLayout *litem = static_cast<uiLayout *>(subitem);
      if (ui_layout_has_panel_label(litem, pt)) {
        return true;
      }
    }
  }

  return false;
}

static void ui_paneltype_draw_impl(bContext *C, PanelType *pt, uiLayout *layout, bool show_header)
{
  uiBlock *block = layout->block();
  Panel *panel = BKE_panel_new(pt);
  panel->flag = PNL_POPOVER;

  if (pt->listener) {
    ui_block_add_dynamic_listener(block, pt->listener);
  }

  /* This check may be paranoid, this function might run outside the context of a popup or can run
   * in popovers that are not supposed to support refreshing, see #ui_popover_create_block. */
  if (block->handle && block->handle->region) {
    /* Allow popovers to contain collapsible sections, see #uiLayout::popover. */
    UI_popup_dummy_panel_set(block->handle->region, block);
  }

  uiItem *item_last = layout->items().is_empty() ? nullptr : layout->items().last();

  /* Draw main panel. */
  if (show_header) {
    uiLayout *row = &layout->row(false);
    if (pt->draw_header) {
      panel->layout = row;
      pt->draw_header(C, panel);
      panel->layout = nullptr;
    }

    /* draw_header() is often used to add a checkbox to the header. If we add the label like below
     * the label is disconnected from the checkbox, adding a weird looking gap. As workaround, let
     * the checkbox add the label instead. */
    if (!ui_layout_has_panel_label(row, pt)) {
      row->label(CTX_IFACE_(pt->translation_context, pt->label), ICON_NONE);
    }
  }

  panel->layout = layout;
  pt->draw(C, panel);
  panel->layout = nullptr;
  BLI_assert(panel->runtime->custom_data_ptr == nullptr);

  BKE_panel_free(panel);

  /* Draw child panels. */
  LISTBASE_FOREACH (LinkData *, link, &pt->children) {
    PanelType *child_pt = static_cast<PanelType *>(link->data);

    if (child_pt->poll == nullptr || child_pt->poll(C, child_pt)) {
      /* Add space if something was added to the layout. */
      if (!layout->items().is_empty() && item_last != layout->items().last()) {
        layout->separator();
        item_last = layout->items().last();
      }

      uiLayout *col = &layout->column(false);
      ui_paneltype_draw_impl(C, child_pt, col, true);
    }
  }
}

void UI_paneltype_draw(bContext *C, PanelType *pt, uiLayout *layout)
{
  if (layout->context()) {
    CTX_store_set(C, layout->context());
  }

  ui_paneltype_draw_impl(C, pt, layout, false);

  if (layout->context()) {
    CTX_store_set(C, nullptr);
  }
}

/** \} */

/* -------------------------------------------------------------------- */
/** \name Layout (Debugging/Introspection)
 *
 * Serialize the layout as a Python compatible dictionary,
 *
 * \note Proper string escaping isn't used,
 * triple quotes are used to prevent single quotes from interfering with Python syntax.
 * If we want this to be fool-proof, we would need full Python compatible string escape support.
 * As we don't use triple quotes in the UI it's good-enough in practice.
 * \{ */

static void ui_layout_introspect_button(DynStr *ds, const uiButtonItem *bitem)
{
  uiBut *but = bitem->but;
  BLI_dynstr_appendf(ds, "'type':%d, ", int(but->type));
  BLI_dynstr_appendf(ds, "'draw_string':'''%s''', ", but->drawstr.c_str());
  /* Not exactly needed, rna has this. */
  BLI_dynstr_appendf(ds, "'tip':'''%s''', ", std::string(but->tip).c_str());

  if (but->optype) {
    std::string opstr = WM_operator_pystring_ex(static_cast<bContext *>(but->block->evil_C),
                                                nullptr,
                                                false,
                                                true,
                                                but->optype,
                                                but->opptr);
    BLI_dynstr_appendf(ds, "'operator':'''%s''', ", opstr.c_str());
  }

  {
    PropertyRNA *prop = nullptr;
    wmOperatorType *ot = UI_but_operatortype_get_from_enum_menu(but, &prop);
    if (ot) {
      std::string opstr = WM_operator_pystring_ex(
          static_cast<bContext *>(but->block->evil_C), nullptr, false, true, ot, nullptr);
      BLI_dynstr_appendf(ds, "'operator':'''%s''', ", opstr.c_str());
      BLI_dynstr_appendf(ds, "'property':'''%s''', ", prop ? RNA_property_identifier(prop) : "");
    }
  }

  if (but->rnaprop) {
    BLI_dynstr_appendf(ds,
                       "'rna':'%s.%s[%d]', ",
                       RNA_struct_identifier(but->rnapoin.type),
                       RNA_property_identifier(but->rnaprop),
                       but->rnaindex);
  }
}

static void ui_layout_introspect_items(DynStr *ds, blender::Span<const uiItem *> items)
{
  BLI_dynstr_append(ds, "[");

  for (const uiItem *item : items) {

    BLI_dynstr_append(ds, "{");

#define CASE_ITEM(type, name) \
  case type: { \
    BLI_dynstr_append(ds, "'type': '"); \
    BLI_dynstr_append(ds, name); \
    BLI_dynstr_append(ds, "', "); \
    break; \
  } \
    ((void)0)

    switch (item->type()) {
      CASE_ITEM(uiItemType::Button, "BUTTON");
      CASE_ITEM(uiItemType::LayoutRow, "LAYOUT_ROW");
      CASE_ITEM(uiItemType::LayoutPanelHeader, "LAYOUT_PANEL_HEADER");
      CASE_ITEM(uiItemType::LayoutPanelBody, "LAYOUT_PANEL_BODY");
      CASE_ITEM(uiItemType::LayoutColumn, "LAYOUT_COLUMN");
      CASE_ITEM(uiItemType::LayoutColumnFlow, "LAYOUT_COLUMN_FLOW");
      CASE_ITEM(uiItemType::LayoutRowFlow, "LAYOUT_ROW_FLOW");
      CASE_ITEM(uiItemType::LayoutBox, "LAYOUT_BOX");
      CASE_ITEM(uiItemType::LayoutAbsolute, "LAYOUT_ABSOLUTE");
      CASE_ITEM(uiItemType::LayoutSplit, "LAYOUT_SPLIT");
      CASE_ITEM(uiItemType::LayoutOverlap, "LAYOUT_OVERLAP");
      CASE_ITEM(uiItemType::LayoutRoot, "LAYOUT_ROOT");
      CASE_ITEM(uiItemType::LayoutGridFlow, "LAYOUT_GRID_FLOW");
      CASE_ITEM(uiItemType::LayoutRadial, "LAYOUT_RADIAL");
    }

#undef CASE_ITEM

    switch (item->type()) {
      case uiItemType::Button:
        ui_layout_introspect_button(ds, static_cast<const uiButtonItem *>(item));
        break;
      default:
        BLI_dynstr_append(ds, "'items':");
        ui_layout_introspect_items(ds, (static_cast<const uiLayout *>(item))->items());
        break;
    }

    BLI_dynstr_append(ds, "}");

    if (item != items.last()) {
      BLI_dynstr_append(ds, ", ");
    }
  }
  /* Don't use a comma here as it's not needed and
   * causes the result to evaluate to a tuple of 1. */
  BLI_dynstr_append(ds, "]");
}

const char *UI_layout_introspect(uiLayout *layout)
{
  DynStr *ds = BLI_dynstr_new();
  blender::Vector<uiItem *> layout_dummy_list(1, layout);
  ui_layout_introspect_items(ds, layout_dummy_list);
  const char *result = BLI_dynstr_get_cstring(ds);
  BLI_dynstr_free(ds);
  return result;
}

/** \} */

/* -------------------------------------------------------------------- */
/** \name Alert Box with Big Icon
 * \{ */

uiLayout *uiItemsAlertBox(uiBlock *block,
                          const uiStyle *style,
                          const int dialog_width,
                          const eAlertIcon icon,
                          const int icon_size)
{
  /* By default, the space between icon and text/buttons will be equal to the 'columnspace',
   * this extra padding will add some space by increasing the left column width,
   * making the icon placement more symmetrical, between the block edge and the text. */
  const float icon_padding = 5.0f * UI_SCALE_FAC;
  /* Calculate the factor of the fixed icon column depending on the block width. */
  const float split_factor = (float(icon_size) + icon_padding) /
                             float(dialog_width - style->columnspace);

  uiLayout &block_layout = blender::ui::block_layout(block,
                                                     blender::ui::LayoutDirection::Vertical,
                                                     blender::ui::LayoutType::Panel,
                                                     0,
                                                     0,
                                                     dialog_width,
                                                     0,
                                                     0,
                                                     style);

  if (icon == ALERT_ICON_INFO) {
    block->alert_level = uiBlockAlertLevel::Info;
  }
  else if (icon == ALERT_ICON_WARNING) {
    block->alert_level = uiBlockAlertLevel::Warning;
  }
  else if (icon == ALERT_ICON_QUESTION) {
    block->alert_level = uiBlockAlertLevel::Warning;
  }
  else if (icon == ALERT_ICON_ERROR) {
    block->alert_level = uiBlockAlertLevel::Error;
  }
  else {
    block->alert_level = uiBlockAlertLevel::None;
  }

  /* Split layout to put alert icon on left side. */
  uiLayout *split_block = &block_layout.split(split_factor, false);

  /* Alert icon on the left. */
  uiLayout *layout = &split_block->row(false);
  /* Using 'align_left' with 'row' avoids stretching the icon along the width of column. */
  layout->alignment_set(blender::ui::LayoutAlign::Left);
  uiDefButAlert(block, icon, 0, 0, icon_size, icon_size);

  /* The rest of the content on the right. */
  layout = &split_block->column(false);

  return layout;
}

uiLayout *uiItemsAlertBox(uiBlock *block, const int size, const eAlertIcon icon)
{
  const uiStyle *style = UI_style_get_dpi();
  const short icon_size = 40 * UI_SCALE_FAC;
  const int dialog_width = icon_size + (style->widget.points * size * UI_SCALE_FAC);
  return uiItemsAlertBox(block, style, dialog_width, icon, icon_size);
}

/** \} */

uiLayoutRoot *uiLayout::root() const
{
  return root_;
};
const bContextStore *uiLayout::context() const
{
  return context_;
};
uiLayout *uiLayout::parent() const
{
  return parent_;
};
blender::StringRef uiLayout::heading() const
{
  return heading_;
};
void uiLayout::heading_reset()
{
  heading_ = {};
}
blender::Span<uiItem *> uiLayout::items() const
{
  return items_;
};
bool uiLayout::align() const
{
  return align_;
}
[[nodiscard]] bool uiLayout::variable_size() const
{
  return variable_size_;
}
[[nodiscard]] blender::ui::EmbossType uiLayout::emboss_or_undefined() const
{
  return emboss_;
}<|MERGE_RESOLUTION|>--- conflicted
+++ resolved
@@ -5897,12 +5897,8 @@
   }
 
   uiBlock *block = layout->block();
-<<<<<<< HEAD
   // bfa - disable_search_on_keypress
-  if (bool(mt->flag & MenuTypeFlag::SearchOnKeyPress) && !bool(U.flag & USER_FLAG_DISABLE_SEARCH_ON_KEYPRESS)) {
-=======
-  if (flag_is_set(mt->flag, MenuTypeFlag::SearchOnKeyPress)) {
->>>>>>> 88c2c67a
+  if (flag_is_set(mt->flag, MenuTypeFlag::SearchOnKeyPress) && !flag_is_set(U.flag, USER_FLAG_DISABLE_SEARCH_ON_KEYPRESS)) {
     UI_block_flag_enable(block, UI_BLOCK_NO_ACCELERATOR_KEYS);
   }
   if (mt->listener) {
