/* SPDX-FileCopyrightText: 2023 Blender Authors
 *
 * SPDX-License-Identifier: GPL-2.0-or-later */

/** \file
 * \ingroup edinterface
 */

#include <algorithm>
#include <cmath>
#include <cstdlib>
#include <cstring>

#include "MEM_guardedalloc.h"

#include "DNA_screen_types.h"
#include "DNA_userdef_types.h"

#include "BLI_array.hh"
#include "BLI_dynstr.h"
#include "BLI_enum_flags.hh"
#include "BLI_listbase.h"
#include "BLI_math_base.h"
#include "BLI_path_utils.hh"
#include "BLI_rect.h"
#include "BLI_string_ref.hh"
#include "BLI_string_utf8.h"

#include "BLT_translation.hh"

#include "BKE_context.hh"
#include "BKE_global.hh"
#include "BKE_idprop.hh"
#include "BKE_lib_id.hh"
#include "BKE_path_templates.hh"
#include "BKE_screen.hh"

#include "RNA_access.hh"
#include "RNA_prototypes.hh"

#include "UI_interface_layout.hh"

#include "ED_id_management.hh"

#include "WM_api.hh"
#include "WM_types.hh"

#include "fmt/format.h"
#include "interface_intern.hh"

using blender::int2;
using blender::StringRef;
using blender::StringRefNull;
using blender::ui::Layout;

struct uiButtonItem;

/* Show an icon button after each RNA button to use to quickly set keyframes,
 * this is a way to display animation/driven/override status, see #54951. */
#define UI_PROP_DECORATE
/* Alternate draw mode where some buttons can use single icon width,
 * giving more room for the text at the expense of nicely aligned text. */
#define UI_PROP_SEP_ICON_WIDTH_EXCEPTION

/* -------------------------------------------------------------------- */
/** \name Structs and Defines
 * \{ */

#define UI_OPERATOR_ERROR_RET(_ot, _opname) \
  if (ot == nullptr) { \
    ui_item_disabled(this, _opname); \
    RNA_warning("'%s' unknown operator", _opname); \
    return PointerRNA_NULL; \
  } \
  (void)0

#define UI_ITEM_PROP_SEP_DIVIDE 0.4f

/* uiLayoutRoot */

struct uiLayoutRoot {
  uiLayoutRoot *next, *prev;

  blender::ui::LayoutType type;
  blender::wm::OpCallContext opcontext;

  int emw, emh;
  int padding;

  uiMenuHandleFunc handlefunc;
  void *argv;

  const uiStyle *style;
  uiBlock *block;
  Layout *layout;
};

namespace blender::ui {
/* Item */

enum class ItemType : int8_t {
  Button,

  LayoutRow,
  LayoutPanelHeader,
  LayoutPanelBody,
  LayoutColumn,
  LayoutColumnFlow,
  LayoutRowFlow,
  LayoutGridFlow,
  LayoutBox,
  LayoutAbsolute,
  LayoutSplit,
  LayoutOverlap,
  LayoutRadial, /* AKA: menu pie. */

  LayoutRoot,
#if 0
  TemplateColumnFlow,
  TemplateSplit,
  TemplateBox,

  TemplateHeader,
  TemplateHeaderID,
#endif
};

enum class ItemInternalFlag : uint8_t {
  AutoFixedSize = 1 << 0,
  FixedSize = 1 << 1,

  BoxItem = 1 << 2, /* The item is "inside" a box item */
  PropSep = 1 << 3,
  InsidePropSep = 1 << 4,
  /* Show an icon button next to each property (to set keyframes, show status).
   * Enabled by default, depends on 'ItemInternalFlag::PropSep'. */
  PropDecorate = 1 << 5,
  PropDecorateNoPad = 1 << 6,
};
ENUM_OPERATORS(ItemInternalFlag)

/** Helper internal struct to provide #uiItem private/protected access. */
struct ItemInternal {
  static void inside_property_split_set(uiItem *item, bool inside_prop_sep)
  {
    SET_FLAG_FROM_TEST(item->flag_, inside_prop_sep, ItemInternalFlag::InsidePropSep);
  }

  [[nodiscard]] static bool use_property_decorate_no_pad(const uiItem *item)
  {
    return flag_is_set(item->flag_, ItemInternalFlag::PropDecorateNoPad);
  };

  [[nodiscard]] static bool box_item(const uiItem *item)
  {
    return flag_is_set(item->flag_, ItemInternalFlag::BoxItem);
  }
  static void box_item_set(uiItem *item, bool box_item)
  {
    SET_FLAG_FROM_TEST(item->flag_, box_item, ItemInternalFlag::BoxItem);
  }

  [[nodiscard]] static bool auto_fixed_size(const uiItem *item)
  {
    return flag_is_set(item->flag_, ItemInternalFlag::AutoFixedSize);
  }
  static void auto_fixed_size_set(uiItem *item, bool auto_fixed_size)
  {
    SET_FLAG_FROM_TEST(item->flag_, auto_fixed_size, ItemInternalFlag::AutoFixedSize);
  }
};

/** Helper internal struct to provide #Layout private/protected access. */
struct LayoutInternal {
  static void init_from_parent(Layout *item, Layout *layout, int align);

  static void layout_add_but(Layout *layout, uiBut *but);
  static void layout_remove_but(Layout *layout, const uiBut *but);
  static void layout_estimate(Layout *layout);
  static void layout_resolve(Layout *layout);
  static uiButtonItem *ui_layout_find_button_item(const Layout *layout, const uiBut *but);
  static Layout *ui_item_prop_split_layout_hack(Layout *layout_parent, Layout *layout_split);
  static void layout_offset_size_set(Layout *layout, int x, int y, int w, int h);
  static void layout_move(Layout *layout, int delta_xmin, int delta_xmax);
  static void layout_space_set(Layout *layout, int space);
};

}  // namespace blender::ui

using blender::ui::ItemInternal;
using blender::ui::LayoutInternal;

uiItem::uiItem(blender::ui::ItemType type) : type_{type} {}

blender::ui::ItemType uiItem::type() const
{
  return type_;
};

Layout::Layout(ItemType type, uiLayoutRoot *root) : uiItem(type), root_{root} {};

using uiItemType = blender::ui::ItemType;
using uiItemInternalFlag = blender::ui::ItemInternalFlag;

struct uiButtonItem : public uiItem {
  uiBut *but = nullptr;
  uiButtonItem() : uiItem(uiItemType::Button) {}
};

struct LayoutRow : public Layout {
  LayoutRow(uiLayoutRoot *root) : Layout(uiItemType::LayoutRow, root) {}
  LayoutRow(uiItemType type, uiLayoutRoot *root) : Layout(type, root) {}

  void estimate_impl() override;
  void resolve_impl() override;
};

struct LayoutColumn : public Layout {
  LayoutColumn(uiLayoutRoot *root) : Layout(uiItemType::LayoutColumn, root) {}
  LayoutColumn(uiItemType type, uiLayoutRoot *root) : Layout(type, root) {}

  void estimate_impl() override;
  void resolve_impl() override;
};

struct LayoutRootPieMenu : public Layout {
  LayoutRootPieMenu(uiLayoutRoot *root) : Layout(uiItemType::LayoutRoot, root) {}
  void resolve_impl() override;
};

struct LayoutOverlap : public Layout {
  LayoutOverlap() : Layout(uiItemType::LayoutOverlap, nullptr) {}

  void estimate_impl() override;
  void resolve_impl() override;
};

struct LayoutRadial : public Layout {
  LayoutRadial() : Layout(uiItemType::LayoutRadial, nullptr) {}

  void estimate_impl() override {};
  void resolve_impl() override;
};

struct LayoutAbsolute : public Layout {
  LayoutAbsolute() : Layout(uiItemType::LayoutAbsolute, nullptr) {}

  void estimate_impl() override;
  void resolve_impl() override;
};

struct uiLayoutItemFlow : public Layout {
  int number = 0;
  int totcol = 0;
  uiLayoutItemFlow() : Layout(uiItemType::LayoutColumnFlow, nullptr) {}

  void estimate_impl() override;
  void resolve_impl() override;
};

struct uiLayoutItemGridFlow : public Layout {
  /* Extra parameters */
  bool row_major = false;    /* Fill first row first, instead of filling first column first. */
  bool even_columns = false; /* Same width for all columns. */
  bool even_rows = false;    /* Same height for all rows. */
  /**
   * - If positive, absolute fixed number of columns.
   * - If 0, fully automatic (based on available width).
   * - If negative, automatic but only generates number of columns/rows
   *   multiple of given (absolute) value.
   */
  int columns_len = 0;

  /* Pure internal runtime storage. */
  int tot_items = 0, tot_columns = 0, tot_rows = 0;

  uiLayoutItemGridFlow() : Layout(uiItemType::LayoutGridFlow, nullptr) {}

  void estimate_impl() override;
  void resolve_impl() override;
};

struct uiLayoutItemBx : public LayoutColumn {
  uiBut *roundbox = nullptr;
  uiLayoutItemBx() : LayoutColumn(uiItemType::LayoutBox, nullptr) {}

  void estimate_impl() override;
  void resolve_impl() override;
};

struct uiLayoutItemPanelHeader : public Layout {
  PointerRNA open_prop_owner;
  std::string open_prop_name;
  uiLayoutItemPanelHeader() : Layout(uiItemType::LayoutPanelHeader, nullptr) {}

  void estimate_impl() override;
  void resolve_impl() override;
};

struct uiLayoutItemPanelBody : public LayoutColumn {
  uiLayoutItemPanelBody() : LayoutColumn(uiItemType::LayoutPanelBody, nullptr) {}
  void resolve_impl() override;
};

struct uiLayoutItemSplit : public LayoutRow {
  float percentage = 0.0f;
  uiLayoutItemSplit() : LayoutRow(uiItemType::LayoutSplit, nullptr) {}

  void estimate_impl() override;
  void resolve_impl() override;
};

/** \} */

/* -------------------------------------------------------------------- */
/** \name Item
 * \{ */

static StringRef ui_item_name_add_colon(StringRef name, char namestr[UI_MAX_NAME_STR])
{
  const int len = name.size();

  if (len != 0 && len + 1 < UI_MAX_NAME_STR) {
    memcpy(namestr, name.data(), len);
    namestr[len] = ':';
    namestr[len + 1] = '\0';
    return namestr;
  }

  return name;
}

static StringRefNull ui_item_name_add_colon(StringRefNull name, char namestr[UI_MAX_NAME_STR])
{
  const int len = name.size();

  if (len != 0 && len + 1 < UI_MAX_NAME_STR) {
    memcpy(namestr, name.data(), len);
    namestr[len] = ':';
    namestr[len + 1] = '\0';
    return namestr;
  }

  return name;
}

static int ui_item_fit(const int item,
                       const int pos,
                       const int all,
                       const int available,
                       const bool is_last,
                       const blender::ui::LayoutAlign alignment,
                       float *extra_pixel)
{
  /* available == 0 is unlimited */
  if (ELEM(0, available, all)) {
    return item;
  }

  if (all > available) {
    /* contents is bigger than available space */
    if (is_last) {
      return available - pos;
    }

    const float width = *extra_pixel + (item * available) / float(all);
    *extra_pixel = width - int(width);
    return int(width);
  }

  /* contents is smaller or equal to available space */
  if (alignment == blender::ui::LayoutAlign::Expand) {
    if (is_last) {
      return available - pos;
    }

    const float width = *extra_pixel + (item * available) / float(all);
    *extra_pixel = width - int(width);
    return int(width);
  }
  return item;
}

/* variable button size in which direction? */
#define UI_ITEM_VARY_X 1
#define UI_ITEM_VARY_Y 2

static int ui_layout_vary_direction(Layout *layout)
{
  return ((ELEM(layout->root()->type,
                blender::ui::LayoutType::Header,
                blender::ui::LayoutType::PieMenu) ||
           (layout->alignment() != blender::ui::LayoutAlign::Expand)) ?
              UI_ITEM_VARY_X :
              UI_ITEM_VARY_Y);
}

static bool ui_layout_variable_size(Layout *layout)
{
  /* Note that this code is probably a bit unreliable, we'd probably want to know whether it's
   * variable in X and/or Y, etc. But for now it mimics previous one,
   * with addition of variable flag set for children of grid-flow layouts. */
  return ui_layout_vary_direction(layout) == UI_ITEM_VARY_X || layout->variable_size();
}

/**
 * Factors to apply to #UI_UNIT_X when calculating button width.
 * This is used when the layout is a varying size, see #ui_layout_variable_size.
 */
struct uiTextIconPadFactor {
  float text;
  float icon;
  float icon_only;
};

/**
 * This adds over an icons width of padding even when no icon is used,
 * this is done because most buttons need additional space (drop-down chevron for example).
 * menus and labels use much smaller `text` values compared to this default.
 *
 * \note It may seem odd that the icon only adds 0.25, but taking margins into account it's fine,
 * except for #ui_text_pad_compact where a bit more margin is required.
 */
constexpr uiTextIconPadFactor ui_text_pad_default = {1.50f, 0.25f, 0.0f};

/** #ui_text_pad_default scaled down. */
constexpr uiTextIconPadFactor ui_text_pad_compact = {1.25f, 0.35f, 0.0f};

/** Least amount of padding not to clip the text or icon. */
constexpr uiTextIconPadFactor ui_text_pad_none = {0.25f, 1.50f, 0.0f};

/**
 * Estimated size of text + icon.
 */
static int ui_text_icon_width_ex(Layout *layout,
                                 const StringRef name,
                                 int icon,
                                 const uiTextIconPadFactor &pad_factor,
                                 const uiFontStyle *fstyle)
{
  const int unit_x = UI_UNIT_X * (layout->scale_x() ? layout->scale_x() : 1.0f);

  /* When there is no text, always behave as if this is an icon-only button
   * since it's not useful to return empty space. */
  if (icon && name.is_empty()) {
    return unit_x * (1.0f + pad_factor.icon_only);
  }

  if (ui_layout_variable_size(layout)) {
    if (!icon && name.is_empty()) {
      return unit_x * (1.0f + pad_factor.icon_only);
    }

    if (layout->alignment() != blender::ui::LayoutAlign::Expand) {
      layout->fixed_size_set(true);
    }

    float margin = pad_factor.text;
    if (icon) {
      margin += pad_factor.icon;
    }

    const float aspect = layout->block()->aspect;
    return UI_fontstyle_string_width_with_block_aspect(fstyle, name, aspect) +
           int(ceilf(unit_x * margin));
  }
  return unit_x * 10;
}

static int ui_text_icon_width(Layout *layout,
                              const StringRef name,
                              const int icon,
                              const bool compact)
{
  return ui_text_icon_width_ex(
      layout, name, icon, compact ? ui_text_pad_compact : ui_text_pad_default, UI_FSTYLE_WIDGET);
}

blender::int2 uiItem::size() const
{
  if (this->type() == uiItemType::Button) {
    const uiButtonItem *bitem = static_cast<const uiButtonItem *>(this);
    return {int(BLI_rctf_size_x(&bitem->but->rect)), int(BLI_rctf_size_y(&bitem->but->rect))};
  }
  return static_cast<const Layout *>(this)->size();
}

blender::int2 Layout::offset() const
{
  return {x_, y_};
}

blender::int2 Layout::size() const
{
  return {w_, h_};
}

blender::int2 uiItem::offset() const
{
  if (this->type() == uiItemType::Button) {
    const uiButtonItem *bitem = static_cast<const uiButtonItem *>(this);
    return {int(bitem->but->rect.xmin), int(bitem->but->rect.ymin)};
  }
  return {0, 0};
}

static void ui_item_position(uiItem *item, const int x, const int y, const int w, const int h)
{
  if (item->type() == uiItemType::Button) {
    uiButtonItem *bitem = static_cast<uiButtonItem *>(item);

    bitem->but->rect.xmin = x;
    bitem->but->rect.ymin = y;
    bitem->but->rect.xmax = x + w;
    bitem->but->rect.ymax = y + h;

    ui_but_update(bitem->but); /* For `strlen`. */
  }
  else {
    LayoutInternal::layout_offset_size_set(static_cast<Layout *>(item), x, y + h, w, h);
  }
}

void LayoutInternal::layout_offset_size_set(Layout *layout, int x, int y, int w, int h)
{
  layout->x_ = x;
  layout->y_ = y;
  layout->w_ = w;
  layout->h_ = h;
}

static void ui_item_move(uiItem *item, const int delta_xmin, const int delta_xmax)
{
  if (item->type() == uiItemType::Button) {
    uiButtonItem *bitem = static_cast<uiButtonItem *>(item);

    bitem->but->rect.xmin += delta_xmin;
    bitem->but->rect.xmax += delta_xmax;

    ui_but_update(bitem->but); /* For `strlen`. */
  }
  else {
    LayoutInternal::layout_move(static_cast<Layout *>(item), delta_xmin, delta_xmax);
  }
}

void LayoutInternal::layout_move(Layout *layout, int delta_xmin, int delta_xmax)
{
  if (delta_xmin > 0) {
    layout->x_ += delta_xmin;
  }
  else {
    layout->w_ += delta_xmax;
  }
}

void LayoutInternal::layout_space_set(Layout *layout, int space)
{
  layout->space_ = space;
}

/** \} */

/* -------------------------------------------------------------------- */
/** \name Special RNA Items
 * \{ */

blender::ui::LayoutDirection Layout::local_direction() const
{
  switch (this->type()) {
    case uiItemType::LayoutRow:
    case uiItemType::LayoutRoot:
    case uiItemType::LayoutOverlap:
    case uiItemType::LayoutPanelHeader:
    case uiItemType::LayoutGridFlow:
      return blender::ui::LayoutDirection::Horizontal;
    case uiItemType::LayoutColumn:
    case uiItemType::LayoutColumnFlow:
    case uiItemType::LayoutSplit:
    case uiItemType::LayoutAbsolute:
    case uiItemType::LayoutBox:
    case uiItemType::LayoutPanelBody:
    default:
      return blender::ui::LayoutDirection::Vertical;
  }
}

static Layout *ui_item_local_sublayout(Layout *test, Layout *layout, bool align)
{
  Layout *sub;
  if (test->local_direction() == blender::ui::LayoutDirection::Horizontal) {
    sub = &layout->row(align);
  }
  else {
    sub = &layout->column(align);
  }

  LayoutInternal::layout_space_set(sub, 0);
  return sub;
}

static void ui_layer_but_cb(bContext *C, void *arg_but, void *arg_index)
{
  wmWindow *win = CTX_wm_window(C);
  uiBut *but = static_cast<uiBut *>(arg_but);
  PointerRNA *ptr = &but->rnapoin;
  PropertyRNA *prop = but->rnaprop;
  const int index = POINTER_AS_INT(arg_index);
  const bool shift = win->eventstate->modifier & KM_SHIFT;
  const int len = RNA_property_array_length(ptr, prop);

  if (!shift) {
    BLI_assert(index < len);
    blender::Array<bool, RNA_STACK_ARRAY> value_array(len);
    value_array.fill(false);
    value_array[index] = true;

    RNA_property_boolean_set_array(ptr, prop, value_array.data());

    RNA_property_update(C, ptr, prop);

    for (const std::unique_ptr<uiBut> &cbut : but->block->buttons) {
      ui_but_update(cbut.get());
    }
  }
}

/* create buttons for an item with an RNA array */
static void ui_item_array(Layout *layout,
                          uiBlock *block,
                          const StringRef name,
                          int icon,
                          PointerRNA *ptr,
                          PropertyRNA *prop,
                          const int len,
                          int x,
                          const int y,
                          int w,
                          const int /*h*/,
                          const bool expand,
                          const bool slider,
                          const int toggle,
                          const bool icon_only,
                          const bool compact,
                          const bool show_text)
{
  const uiStyle *style = layout->root()->style;

  /* retrieve type and subtype */
  const PropertyType type = RNA_property_type(prop);
  const PropertySubType subtype = RNA_property_subtype(prop);

  Layout *sub = ui_item_local_sublayout(layout, layout, true);
  blender::ui::block_layout_set_current(block, sub);

  /* create label */
  if (!name.is_empty() && show_text) {
    uiDefBut(block, ButType::Label, name, 0, 0, w, UI_UNIT_Y, nullptr, 0.0, 0.0, "");
  }

  /* create buttons */
  if (type == PROP_BOOLEAN && ELEM(subtype, PROP_LAYER, PROP_LAYER_MEMBER)) {
    /* special check for layer layout */
    const int cols = (len >= 20) ? 2 : 1;
    const int colbuts = len / (2 * cols);
    uint layer_used = 0;
    uint layer_active = 0;

    blender::ui::block_layout_set_current(block, &layout->absolute(false));

    const int butw = UI_UNIT_X * 0.75;
    const int buth = UI_UNIT_X * 0.75;

    for (int b = 0; b < cols; b++) {
      UI_block_align_begin(block);

      for (int a = 0; a < colbuts; a++) {
        const int layer_num = a + b * colbuts;
        const uint layer_flag = (1u << layer_num);

        if (layer_used & layer_flag) {
          if (layer_active & layer_flag) {
            icon = ICON_LAYER_ACTIVE;
          }
          else {
            icon = ICON_LAYER_USED;
          }
        }
        else {
          icon = ICON_BLANK1;
        }

        uiBut *but = uiDefAutoButR(
            block, ptr, prop, layer_num, "", icon, x + butw * a, y + buth, butw, buth);
        if (subtype == PROP_LAYER_MEMBER) {
          UI_but_func_set(but, ui_layer_but_cb, but, POINTER_FROM_INT(layer_num));
        }
      }
      for (int a = 0; a < colbuts; a++) {
        const int layer_num = a + len / 2 + b * colbuts;
        const uint layer_flag = (1u << layer_num);

        if (layer_used & layer_flag) {
          if (layer_active & layer_flag) {
            icon = ICON_LAYER_ACTIVE;
          }
          else {
            icon = ICON_LAYER_USED;
          }
        }
        else {
          icon = ICON_BLANK1;
        }

        uiBut *but = uiDefAutoButR(
            block, ptr, prop, layer_num, "", icon, x + butw * a, y, butw, buth);
        if (subtype == PROP_LAYER_MEMBER) {
          UI_but_func_set(but, ui_layer_but_cb, but, POINTER_FROM_INT(layer_num));
        }
      }
      UI_block_align_end(block);

      x += colbuts * butw + style->buttonspacex;
    }
  }
  else if (subtype == PROP_MATRIX) {
    int totdim, dim_size[/*RNA_MAX_ARRAY_DIMENSION*/ 3];
    int row, col;

    blender::ui::block_layout_set_current(block, &layout->absolute(true));

    totdim = RNA_property_array_dimension(ptr, prop, dim_size);
    if (totdim != 2) {
      /* Only 2D matrices supported in UI so far. */
      return;
    }

    w /= dim_size[1];
    // h /= dim_size[0]; /* UNUSED */

    for (int a = 0; a < len; a++) {
      /* We are going over flat array indices (the way matrices are stored internally [also check
       * logic in #pyrna_py_from_array_index()]) -- and they are not ordered "row first" -- , so
       * map these to rows/colums. */
      col = a % dim_size[1];
      row = a / dim_size[1];

      uiBut *but = uiDefAutoButR(block,
                                 ptr,
                                 prop,
                                 a,
                                 "",
                                 ICON_NONE,
                                 x + w * col,
                                 y + (dim_size[0] * UI_UNIT_Y) - (row * UI_UNIT_Y),
                                 w,
                                 UI_UNIT_Y);
      if (slider && but->type == ButType::Num) {
        uiButNumber *number_but = (uiButNumber *)but;
        const float step_size = number_but->step_size;
        const float precision = number_but->precision;
        but = ui_but_change_type(but, ButType::NumSlider);
        uiButNumberSlider *slider_but = reinterpret_cast<uiButNumberSlider *>(but);
        slider_but->step_size = step_size;
        slider_but->precision = precision;
      }
    }
  }
  else if (subtype == PROP_DIRECTION && !expand) {
    uiDefButR_prop(block,
                   ButType::Unitvec,
                   name,
                   x,
                   y,
                   UI_UNIT_X * 3,
                   UI_UNIT_Y * 3,
                   ptr,
                   prop,
                   -1,
                   0,
                   0,
                   std::nullopt);
  }
  else {
    /* NOTE: this block of code is a bit arbitrary and has just been made
     * to work with common cases, but may need to be re-worked */

    /* special case, boolean array in a menu, this could be used in a more generic way too */
    if (ELEM(subtype, PROP_COLOR, PROP_COLOR_GAMMA) && !expand && ELEM(len, 3, 4)) {
      uiDefAutoButR(block, ptr, prop, -1, "", ICON_NONE, 0, 0, w, UI_UNIT_Y);
    }
    else {
      /* Even if 'expand' is false, we expand anyway. */

      /* Layout for known array sub-types. */
      char str[3] = {'\0'};

      if (!icon_only && show_text) {
        if (type != PROP_BOOLEAN) {
          str[1] = ':';
        }
      }

      /* Show check-boxes for rna on a non-emboss block (menu for eg). */
      bool *boolarr = nullptr;
      if (type == PROP_BOOLEAN && ELEM(layout->block()->emboss,
                                       blender::ui::EmbossType::None,
                                       blender::ui::EmbossType::Pulldown))
      {
        boolarr = MEM_calloc_arrayN<bool>(len, __func__);
        RNA_property_boolean_get_array(ptr, prop, boolarr);
      }

      const char *str_buf = show_text ? str : "";
      for (int a = 0; a < len; a++) {
        if (!icon_only && show_text) {
          str[0] = RNA_property_array_item_char(prop, a);
        }
        if (boolarr) {
          icon = boolarr[a] ? ICON_CHECKBOX_HLT : ICON_CHECKBOX_DEHLT;
        }

        const int width_item = ((compact && type == PROP_BOOLEAN) ?
                                    min_ii(w, ui_text_icon_width(layout, str_buf, icon, false)) :
                                    w);

        uiBut *but = uiDefAutoButR(
            block, ptr, prop, a, str_buf, icon, 0, 0, width_item, UI_UNIT_Y);
        if (slider && but->type == ButType::Num) {
          uiButNumber *number_but = (uiButNumber *)but;
          const float step_size = number_but->step_size;
          const float precision = number_but->precision;
          but = ui_but_change_type(but, ButType::NumSlider);
          uiButNumberSlider *slider_but = reinterpret_cast<uiButNumberSlider *>(but);
          slider_but->step_size = step_size;
          slider_but->precision = precision;
        }
        if ((toggle == 1) && but->type == ButType::Checkbox) {
          but->type = ButType::Toggle;
        }
        if ((a == 0) && (subtype == PROP_AXISANGLE)) {
          UI_but_unit_type_set(but, PROP_UNIT_ROTATION);
        }
      }

      if (boolarr) {
        MEM_freeN(boolarr);
      }
    }
  }

  blender::ui::block_layout_set_current(block, layout);
}

static void ui_item_enum_expand_handle(bContext *C, void *arg1, void *arg2)
{
  wmWindow *win = CTX_wm_window(C);

  if ((win->eventstate->modifier & KM_SHIFT) == 0) {
    uiBut *but = (uiBut *)arg1;
    const int enum_value = POINTER_AS_INT(arg2);

    int current_value = RNA_property_enum_get(&but->rnapoin, but->rnaprop);
    if (!(current_value & enum_value)) {
      current_value = enum_value;
    }
    else {
      current_value &= enum_value;
    }
    RNA_property_enum_set(&but->rnapoin, but->rnaprop, current_value);
  }
}

/**
 * Draw a single enum button, a utility for #ui_item_enum_expand_exec
 */
static void ui_item_enum_expand_elem_exec(Layout *layout,
                                          uiBlock *block,
                                          PointerRNA *ptr,
                                          PropertyRNA *prop,
                                          const std::optional<StringRef> uiname,
                                          const int h,
                                          const ButType but_type,
                                          const bool icon_only,
                                          const EnumPropertyItem *item,
                                          const bool is_first)
{
  const char *name = (!uiname || !uiname->is_empty()) ? item->name : "";
  const int icon = item->icon;
  const int value = item->value;
  const int itemw = ui_text_icon_width(block->curlayout, icon_only ? "" : name, icon, false);

  uiBut *but;
  if (icon && name[0] && !icon_only) {
    but = uiDefIconTextButR_prop(
        block, but_type, icon, name, 0, 0, itemw, h, ptr, prop, -1, 0, value, std::nullopt);
  }
  else if (icon) {
    const int w = (is_first) ? itemw : ceilf(itemw - U.pixelsize);
    but = uiDefIconButR_prop(
        block, but_type, icon, 0, 0, w, h, ptr, prop, -1, 0, value, std::nullopt);
  }
  else {
    but = uiDefButR_prop(
        block, but_type, name, 0, 0, itemw, h, ptr, prop, -1, 0, value, std::nullopt);
  }

  if (RNA_property_flag(prop) & PROP_ENUM_FLAG) {
    /* If this is set, assert since we're clobbering someone else's callback. */
    /* Buttons get their block's func by default, so we cannot assert in that case either. */
    BLI_assert(ELEM(but->func, nullptr, block->func));
    UI_but_func_set(but, ui_item_enum_expand_handle, but, POINTER_FROM_INT(value));
  }

  if (layout->local_direction() != blender::ui::LayoutDirection::Horizontal) {
    but->drawflag |= UI_BUT_TEXT_LEFT;
  }

  /* Allow quick, inaccurate swipe motions to switch tabs
   * (no need to keep cursor over them). */
  if (but_type == ButType::Tab) {
    but->flag |= UI_BUT_DRAG_LOCK;
  }
}

static void ui_item_enum_expand_exec(Layout *layout,
                                     uiBlock *block,
                                     PointerRNA *ptr,
                                     PropertyRNA *prop,
                                     const std::optional<StringRef> uiname,
                                     const int h,
                                     const ButType but_type,
                                     const bool icon_only)
{
  /* XXX: The way this function currently handles uiname parameter
   * is insane and inconsistent with general UI API:
   *
   * - uiname is the *enum property* label.
   * - when it is nullptr or empty, we do not draw *enum items* labels,
   *   this doubles the icon_only parameter.
   * - we *never* draw (i.e. really use) the enum label uiname, it is just used as a mere flag!
   *
   * Unfortunately, fixing this implies an API "soft break", so better to defer it for later... :/
   * - mont29
   */

  BLI_assert(RNA_property_type(prop) == PROP_ENUM);

  const bool radial = (layout->root()->type == blender::ui::LayoutType::PieMenu);

  bool free;
  const EnumPropertyItem *item_array;
  if (radial) {
    RNA_property_enum_items_gettexted_all(
        static_cast<bContext *>(block->evil_C), ptr, prop, &item_array, nullptr, &free);
  }
  else {
    RNA_property_enum_items_gettexted(
        static_cast<bContext *>(block->evil_C), ptr, prop, &item_array, nullptr, &free);
  }

  /* We don't want nested rows, cols in menus. */
  Layout *layout_radial = nullptr;
  if (radial) {
    if (layout->root()->layout == layout) {
      layout_radial = &layout->menu_pie();
      blender::ui::block_layout_set_current(block, layout_radial);
    }
    else {
      if (layout->type() == uiItemType::LayoutRadial) {
        layout_radial = layout;
      }
      blender::ui::block_layout_set_current(block, layout);
    }
  }
  else if (ELEM(layout->type(), uiItemType::LayoutGridFlow, uiItemType::LayoutColumnFlow) ||
           layout->root()->type == blender::ui::LayoutType::Menu)
  {
    blender::ui::block_layout_set_current(block, layout);
  }
  else {
    blender::ui::block_layout_set_current(block, ui_item_local_sublayout(layout, layout, true));
  }

  for (const EnumPropertyItem *item = item_array; item->identifier; item++) {
    const bool is_first = item == item_array;

    if (!item->identifier[0]) {
      const EnumPropertyItem *next_item = item + 1;

      /* Separate items, potentially with a label. */
      if (next_item->identifier) {
        /* Item without identifier but with name:
         * Add group label for the following items. */
        if (item->name) {
          if (!is_first) {
            block->curlayout->separator();
          }
          block->curlayout->label(item->name, item->icon);
        }
        else if (radial && layout_radial) {
          layout_radial->separator();
        }
        else {
          block->curlayout->separator();
        }
      }
      continue;
    }

    ui_item_enum_expand_elem_exec(
        layout, block, ptr, prop, uiname, h, but_type, icon_only, item, is_first);
  }

  blender::ui::block_layout_set_current(block, layout);

  if (free) {
    MEM_freeN(item_array);
  }
}
static void ui_item_enum_expand(Layout *layout,
                                uiBlock *block,
                                PointerRNA *ptr,
                                PropertyRNA *prop,
                                const std::optional<StringRef> uiname,
                                const int h,
                                const bool icon_only)
{
  ui_item_enum_expand_exec(layout, block, ptr, prop, uiname, h, ButType::Row, icon_only);
}
static void ui_item_enum_expand_tabs(Layout *layout,
                                     bContext *C,
                                     uiBlock *block,
                                     PointerRNA *ptr,
                                     PropertyRNA *prop,
                                     PointerRNA *ptr_highlight,
                                     PropertyRNA *prop_highlight,
                                     const std::optional<StringRef> uiname,
                                     const int h,
                                     const bool icon_only)
{
  const int start_size = block->buttons.size();

  ui_item_enum_expand_exec(layout, block, ptr, prop, uiname, h, ButType::Tab, icon_only);

  if (block->buttons.is_empty()) {
    return;
  }

  BLI_assert(start_size != block->buttons.size());

  for (int i = start_size; i < block->buttons.size(); i++) {
    uiBut *tab = block->buttons[i].get();
    UI_but_drawflag_enable(tab, ui_but_align_opposite_to_area_align_get(CTX_wm_region(C)));
    if (icon_only) {
      UI_but_drawflag_enable(tab, UI_BUT_HAS_QUICK_TOOLTIP);
    }
  }

  const bool use_custom_highlight = (prop_highlight != nullptr);

  if (use_custom_highlight) {
    const int highlight_array_len = RNA_property_array_length(ptr_highlight, prop_highlight);
    blender::Array<bool, 64> highlight_array(highlight_array_len);
    RNA_property_boolean_get_array(ptr_highlight, prop_highlight, highlight_array.data());
    const int end = std::min<int>(start_size + highlight_array_len, block->buttons.size());
    for (int i = start_size; i < end; i++) {
      uiBut *tab_but = block->buttons[i].get();
      SET_FLAG_FROM_TEST(tab_but->flag, !highlight_array[i], UI_BUT_INACTIVE);
    }
  }
}

/* callback for keymap item change button */
static void ui_keymap_but_cb(bContext * /*C*/, void *but_v, void * /*key_v*/)
{
  uiBut *but = static_cast<uiBut *>(but_v);
  BLI_assert(but->type == ButType::HotkeyEvent);
  const uiButHotkeyEvent *hotkey_but = (uiButHotkeyEvent *)but;

  RNA_int_set(
      &but->rnapoin, "shift", (hotkey_but->modifier_key & KM_SHIFT) ? KM_MOD_HELD : KM_NOTHING);
  RNA_int_set(
      &but->rnapoin, "ctrl", (hotkey_but->modifier_key & KM_CTRL) ? KM_MOD_HELD : KM_NOTHING);
  RNA_int_set(
      &but->rnapoin, "alt", (hotkey_but->modifier_key & KM_ALT) ? KM_MOD_HELD : KM_NOTHING);
  RNA_int_set(
      &but->rnapoin, "oskey", (hotkey_but->modifier_key & KM_OSKEY) ? KM_MOD_HELD : KM_NOTHING);
  RNA_int_set(
      &but->rnapoin, "hyper", (hotkey_but->modifier_key & KM_HYPER) ? KM_MOD_HELD : KM_NOTHING);
}

/**
 * Create label + button for RNA property
 *
 * \param w_hint: For varying width layout, this becomes the label width.
 *                Otherwise it's used to fit both items into it.
 */
static uiBut *ui_item_with_label(Layout *layout,
                                 uiBlock *block,
                                 const StringRef name,
                                 const int icon,
                                 PointerRNA *ptr,
                                 PropertyRNA *prop,
                                 const int index,
                                 const int x,
                                 const int y,
                                 const int w_hint,
                                 const int h,
                                 const int flag)
{
  Layout *sub = layout;
  int prop_but_width = w_hint;
#ifdef UI_PROP_DECORATE
  Layout *layout_prop_decorate = nullptr;
  const bool use_prop_sep = layout->use_property_split();
  const bool use_prop_decorate = use_prop_sep && layout->use_property_decorate() &&
                                 !ItemInternal::use_property_decorate_no_pad(layout);
#endif

  const bool is_keymapitem_ptr = RNA_struct_is_a(ptr->type, &RNA_KeyMapItem);
  if ((flag & UI_ITEM_R_FULL_EVENT) && !is_keymapitem_ptr) {
    RNA_warning("Data is not a keymap item struct: %s. Ignoring 'full_event' option.",
                RNA_struct_identifier(ptr->type));
  }

  blender::ui::block_layout_set_current(block, layout);

  /* Only add new row if more than 1 item will be added. */
  if (!name.is_empty()
#ifdef UI_PROP_DECORATE
      || use_prop_decorate
#endif
  )
  {
    /* Also avoid setting 'align' if possible. Set the space to zero instead as aligning a large
     * number of labels can end up aligning thousands of buttons when displaying key-map search (a
     * heavy operation), see: #78636. */
    sub = &layout->row(layout->align());
    LayoutInternal::layout_space_set(sub, 0);
  }

  if (!name.is_empty()) {
#ifdef UI_PROP_DECORATE
    if (use_prop_sep) {
      layout_prop_decorate = uiItemL_respect_property_split(layout, name, ICON_NONE);
    }
    else
#endif
    {
      int w_label;
      if (ui_layout_variable_size(layout)) {
        /* In this case, a pure label without additional padding.
         * Use a default width for property button(s). */
        prop_but_width = UI_UNIT_X * 5;
        w_label = ui_text_icon_width_ex(
            layout, name, ICON_NONE, ui_text_pad_none, UI_FSTYLE_WIDGET);
      }
      else {
        w_label = w_hint / 3;
      }
      uiDefBut(block, ButType::Label, name, x, y, w_label, h, nullptr, 0.0, 0.0, "");
    }
  }

  const PropertyType type = RNA_property_type(prop);
  const PropertySubType subtype = RNA_property_subtype(prop);

  uiBut *but;
  if (ELEM(subtype, PROP_FILEPATH, PROP_DIRPATH)) {
    blender::ui::block_layout_set_current(block, &sub->row(true));
    but = uiDefAutoButR(block, ptr, prop, index, "", icon, x, y, prop_but_width - UI_UNIT_X, h);

    if (but != nullptr) {
      if (ELEM(subtype, PROP_FILEPATH, PROP_DIRPATH)) {
        if ((RNA_property_flag(prop) & PROP_PATH_SUPPORTS_BLEND_RELATIVE) == 0) {
          if (BLI_path_is_rel(but->drawstr.c_str())) {
            UI_but_flag_enable(but, UI_BUT_REDALERT);
          }
        }
      }
    }

    /* #BUTTONS_OT_file_browse calls #UI_context_active_but_prop_get_filebrowser. */
    uiDefIconButO(block,
                  ButType::But,
                  subtype == PROP_DIRPATH ? "BUTTONS_OT_directory_browse" :
                                            "BUTTONS_OT_file_browse",
                  blender::wm::OpCallContext::InvokeDefault,
                  ICON_FILEBROWSER,
                  x,
                  y,
                  UI_UNIT_X,
                  h,
                  std::nullopt);
  }
  else if (flag & UI_ITEM_R_EVENT) {
    but = uiDefButR_prop(block,
                         ButType::KeyEvent,
                         name,
                         x,
                         y,
                         prop_but_width,
                         h,
                         ptr,
                         prop,
                         index,
                         0,
                         0,
                         std::nullopt);
  }
  else if ((flag & UI_ITEM_R_FULL_EVENT) && is_keymapitem_ptr) {
    std::string kmi_str =
        WM_keymap_item_to_string(static_cast<const wmKeyMapItem *>(ptr->data), false).value_or("");

    but = uiDefButR_prop(block,
                         ButType::HotkeyEvent,
                         kmi_str,
                         x,
                         y,
                         prop_but_width,
                         h,
                         ptr,
                         prop,
                         0,
                         0,
                         0,
                         std::nullopt);
    UI_but_func_set(but, ui_keymap_but_cb, but, nullptr);
  }
  else {
    const std::optional<StringRefNull> str = (type == PROP_ENUM && !(flag & UI_ITEM_R_ICON_ONLY)) ?
                                                 std::nullopt :
                                                 std::make_optional<StringRefNull>("");
    but = uiDefAutoButR(block, ptr, prop, index, str, icon, x, y, prop_but_width, h);
  }

  /* Highlight in red on path template validity errors. */
  if (but != nullptr && ELEM(but->type, ButType::Text)) {
    /* We include PROP_NONE here because some plain string properties are used
     * as parts of paths. For example, the sub-paths in the compositor's File
     * Output node. */
    if (ELEM(subtype, PROP_FILEPATH, PROP_DIRPATH, PROP_FILENAME, PROP_NONE)) {
      if ((RNA_property_flag(prop) & PROP_PATH_SUPPORTS_TEMPLATES) != 0) {
        const std::string path = RNA_property_string_get(ptr, prop);
        if (BKE_path_contains_template_syntax(path)) {
          const std::optional<blender::bke::path_templates::VariableMap> variables =
              BKE_build_template_variables_for_prop(
                  static_cast<const bContext *>(block->evil_C), ptr, prop);
          BLI_assert(variables.has_value());

          if (!BKE_path_validate_template(path, *variables).is_empty()) {
            UI_but_flag_enable(but, UI_BUT_REDALERT);
          }
        }
      }
    }
  }

  if (flag & UI_ITEM_R_IMMEDIATE) {
    UI_but_flag_enable(but, UI_BUT_ACTIVATE_ON_INIT);
  }

#ifdef UI_PROP_DECORATE
  /* Only for alignment. */
  if (use_prop_decorate) { /* Note that sep flag may have been unset meanwhile. */
    (layout_prop_decorate ? layout_prop_decorate : sub)->label(nullptr, ICON_BLANK1);
  }
#endif /* UI_PROP_DECORATE */

  blender::ui::block_layout_set_current(block, layout);
  return but;
}

void UI_context_active_but_prop_get_filebrowser(const bContext *C,
                                                PointerRNA *r_ptr,
                                                PropertyRNA **r_prop,
                                                bool *r_is_undo,
                                                bool *r_is_userdef)
{
  ARegion *region = CTX_wm_region_popup(C) ? CTX_wm_region_popup(C) : CTX_wm_region(C);
  uiBut *prevbut = nullptr;

  *r_ptr = {};
  *r_prop = nullptr;
  *r_is_undo = false;
  *r_is_userdef = false;

  if (!region) {
    return;
  }

  LISTBASE_FOREACH (uiBlock *, block, &region->runtime->uiblocks) {
    for (const std::unique_ptr<uiBut> &but : block->buttons) {
      if (but && but->rnapoin.data) {
        if (RNA_property_type(but->rnaprop) == PROP_STRING) {
          prevbut = but.get();
        }
      }
      /* find the button before the active one */
      if ((but->flag & UI_BUT_LAST_ACTIVE) && prevbut) {
        *r_ptr = prevbut->rnapoin;
        *r_prop = prevbut->rnaprop;
        *r_is_undo = (prevbut->flag & UI_BUT_UNDO) != 0;
        *r_is_userdef = UI_but_is_userdef(prevbut);
        return;
      }
    }
  }
}

/** \} */

/* -------------------------------------------------------------------- */
/** \name Button Items
 * \{ */

/**
 * Update a buttons tip with an enum's description if possible.
 */
static void ui_but_tip_from_enum_item(uiBut *but, const EnumPropertyItem *item)
{
  if (but->tip == nullptr || but->tip[0] == '\0') {
    if (item->description && item->description[0] &&
        !(but->optype && but->optype->get_description))
    {
      but->tip = item->description;
    }
  }
}

/* disabled item */
static void ui_item_disabled(Layout *layout, const char *name)
{
  uiBlock *block = layout->block();

  blender::ui::block_layout_set_current(block, layout);

  if (!name) {
    name = "";
  }

  const int w = ui_text_icon_width(layout, name, 0, false);

  uiBut *but = uiDefBut(block, ButType::Label, name, 0, 0, w, UI_UNIT_Y, nullptr, 0.0, 0.0, "");
  UI_but_disable(but, "");
}

/**
 * Operator Item
 * \param r_opptr: Optional, initialize with operator properties when not nullptr.
 * Will always be written to even in the case of errors.
 */
static uiBut *uiItemFullO_ptr_ex(Layout *layout,
                                 wmOperatorType *ot,
                                 std::optional<StringRef> name,
                                 int icon,
                                 const blender::wm::OpCallContext context,
                                 const eUI_Item_Flag flag,
                                 PointerRNA *r_opptr)
{
  /* Take care to fill 'r_opptr' whatever happens. */
  uiBlock *block = layout->block();

  std::string operator_name;
  if (!name) {
    if (ot && ot->srna && (flag & UI_ITEM_R_ICON_ONLY) == 0) {
      operator_name = WM_operatortype_name(ot, nullptr);
      name = operator_name.c_str();
    }
    else {
      name = "";
    }
  }

  if (layout->root()->type == blender::ui::LayoutType::Menu && !icon) {
    icon = ICON_BLANK1;
  }

  blender::ui::block_layout_set_current(block, layout);
  ui_block_new_button_group(block, uiButtonGroupFlag(0));

  const int w = ui_text_icon_width(layout, *name, icon, false);

  const blender::ui::EmbossType prev_emboss = layout->emboss_or_undefined();
  if (flag & UI_ITEM_R_NO_BG) {
    layout->emboss_set(blender::ui::EmbossType::NoneOrStatus);
  }

  /* create the button */
  uiBut *but;
  if (icon) {
    if (!name->is_empty()) {
      but = uiDefIconTextButO_ptr(
          block, ButType::But, ot, context, icon, *name, 0, 0, w, UI_UNIT_Y, std::nullopt);
    }
    else {
      but = uiDefIconButO_ptr(
          block, ButType::But, ot, context, icon, 0, 0, w, UI_UNIT_Y, std::nullopt);
    }
  }
  else {
    but = uiDefButO_ptr(block, ButType::But, ot, context, *name, 0, 0, w, UI_UNIT_Y, std::nullopt);
  }

  BLI_assert(but->optype != nullptr);

  if (flag & UI_ITEM_R_NO_BG) {
    layout->emboss_set(prev_emboss);
  }

  if (flag & UI_ITEM_O_DEPRESS) {
    but->flag |= UI_SELECT_DRAW;
  }

  if (flag & UI_ITEM_R_ICON_ONLY) {
    UI_but_drawflag_disable(but, UI_BUT_ICON_LEFT);
  }

  if (layout->red_alert()) {
    UI_but_flag_enable(but, UI_BUT_REDALERT);
  }

  if (layout->active_default()) {
    UI_but_flag_enable(but, UI_BUT_ACTIVE_DEFAULT);
  }

  /* assign properties */
  if (r_opptr) {
    PointerRNA *opptr = UI_but_operator_ptr_ensure(but);
    opptr->data = blender::bke::idprop::create_group("wmOperatorProperties").release();
    *r_opptr = *opptr;
  }

  return but;
}

static void ui_item_menu_hold(bContext *C, ARegion *butregion, uiBut *but)
{
  uiPopupMenu *pup = UI_popup_menu_begin(C, "", ICON_NONE);
  Layout *layout = UI_popup_menu_layout(pup);
  uiBlock *block = layout->block();
  UI_popup_menu_but_set(pup, butregion, but);

  block->flag |= UI_BLOCK_POPUP_HOLD;

  char direction = UI_DIR_DOWN;
  if (but->drawstr.empty()) {
    switch (RGN_ALIGN_ENUM_FROM_MASK(butregion->alignment)) {
      case RGN_ALIGN_LEFT:
        direction = UI_DIR_RIGHT;
        break;
      case RGN_ALIGN_RIGHT:
        direction = UI_DIR_LEFT;
        break;
      case RGN_ALIGN_BOTTOM:
        direction = UI_DIR_UP;
        break;
      default:
        direction = UI_DIR_DOWN;
        break;
    }
  }
  UI_block_direction_set(block, direction);

  const char *menu_id = static_cast<const char *>(but->hold_argN);
  MenuType *mt = WM_menutype_find(menu_id, true);
  if (mt) {
    layout->context_set_from_but(but);
    UI_menutype_draw(C, mt, layout);
  }
  else {
    layout->label(RPT_("Menu Missing:"), ICON_NONE);
    layout->label(menu_id, ICON_NONE);
  }
  UI_popup_menu_end(C, pup);
}

PointerRNA Layout::op(wmOperatorType *ot,
                      std::optional<StringRef> name,
                      const int icon,
                      const blender::wm::OpCallContext context,
                      const eUI_Item_Flag flag)
{
  PointerRNA ptr;
  uiItemFullO_ptr_ex(this, ot, name, icon, context, flag, &ptr);
  return ptr;
}

PointerRNA Layout::op_menu_hold(wmOperatorType *ot,
                                std::optional<StringRef> name,
                                int icon,
                                const blender::wm::OpCallContext context,
                                const eUI_Item_Flag flag,
                                const char *menu_id)
{
  PointerRNA ptr;
  uiBut *but = uiItemFullO_ptr_ex(this, ot, name, icon, context, flag, &ptr);
  UI_but_func_hold_set(but, ui_item_menu_hold, BLI_strdup(menu_id));
  return ptr;
}

PointerRNA Layout::op(const blender::StringRefNull opname,
                      const std::optional<StringRef> name,
                      int icon,
                      blender::wm::OpCallContext context,
                      const eUI_Item_Flag flag)
{
  wmOperatorType *ot = WM_operatortype_find(opname.c_str(), false); /* print error next */
  UI_OPERATOR_ERROR_RET(ot, opname.c_str());
  return this->op(ot, name, icon, context, flag);
}

BLI_INLINE bool ui_layout_is_radial(const Layout *layout)
{
  return (layout->type() == uiItemType::LayoutRadial) ||
         ((layout->type() == uiItemType::LayoutRoot) &&
          (layout->root()->type == blender::ui::LayoutType::PieMenu));
}

void Layout::op_enum_items(wmOperatorType *ot,
                           const PointerRNA &ptr,
                           PropertyRNA *prop,
                           IDProperty *properties,
                           blender::wm::OpCallContext context,
                           eUI_Item_Flag flag,
                           const EnumPropertyItem *item_array,
                           int totitem,
                           int active)
{
  const StringRefNull propname = RNA_property_identifier(prop);
  if (RNA_property_type(prop) != PROP_ENUM) {
    RNA_warning("%s.%s, not an enum type", RNA_struct_identifier(ptr.type), propname.c_str());
    return;
  }

  Layout *target, *split = nullptr;
  uiBlock *block = this->block();
  const bool radial = ui_layout_is_radial(this);

  if (radial) {
    target = &this->menu_pie();
  }
  else if ((this->local_direction() == blender::ui::LayoutDirection::Horizontal) &&
           (flag & UI_ITEM_R_ICON_ONLY))
  {
    target = this;
    blender::ui::block_layout_set_current(block, target);

    /* Add a blank button to the beginning of the row. */
    uiDefIconBut(block,
                 ButType::Label,
                 ICON_BLANK1,
                 0,
                 0,
                 1.25f * UI_UNIT_X,
                 UI_UNIT_Y,
                 nullptr,
                 0,
                 0,
                 std::nullopt);
  }
  else {
    split = &this->split(0.0f, false);
    target = &split->column(this->align());
  }

  bool last_iter = false;
  const EnumPropertyItem *item = item_array;
  for (int i = 1; item->identifier && !last_iter; i++, item++) {
    /* Handle over-sized pies. */
    if (radial && (totitem > PIE_MAX_ITEMS) && (i >= PIE_MAX_ITEMS)) {
      if (item->name) { /* only visible items */
        const EnumPropertyItem *tmp;

        /* Check if there are more visible items for the next level. If not, we don't
         * add a new level and add the remaining item instead of the 'more' button. */
        for (tmp = item + 1; tmp->identifier; tmp++) {
          if (tmp->name) {
            break;
          }
        }

        if (tmp->identifier) { /* only true if loop above found item and did early-exit */
          ui_pie_menu_level_create(
              block, ot, propname, properties, item_array, totitem, context, flag);
          /* break since rest of items is handled in new pie level */
          break;
        }
        last_iter = true;
      }
      else {
        continue;
      }
    }

    if (item->identifier[0]) {
      PointerRNA tptr = target->op(
          ot, (flag & UI_ITEM_R_ICON_ONLY) ? nullptr : item->name, item->icon, context, flag);
      if (properties) {
        IDP_CopyPropertyContent(tptr.data_as<IDProperty>(), properties);
      }
      RNA_property_enum_set(&tptr, prop, item->value);

      uiBut *but = block->buttons.last().get();

      if (active == (i - 1)) {
        but->flag |= UI_SELECT_DRAW;
      }

      ui_but_tip_from_enum_item(but, item);
    }
    else {
      if (item->name) {
        if (item != item_array && !radial && split != nullptr) {
          target = &split->column(this->align());
        }

        uiBut *but;
        if (item->icon || radial) {
          target->label(item->name, item->icon);

          but = block->buttons.last().get();
        }
        else {
          /* Do not use Layout::label here, as our root layout is a menu one,
           * it will add a fake blank icon! */
          but = uiDefBut(block,
                         ButType::Label,
                         item->name,
                         0,
                         0,
                         UI_UNIT_X * 5,
                         UI_UNIT_Y,
                         nullptr,
                         0.0,
                         0.0,
                         "");
          target->separator();
        }
        ui_but_tip_from_enum_item(but, item);
      }
      else {
        if (radial) {
          /* invisible dummy button to ensure all items are
           * always at the same position */
          target->separator();
        }
        else {
          /* XXX bug here, columns draw bottom item badly */
          target->separator();
        }
      }
    }
  }
}

void Layout::op_enum(const StringRefNull opname,
                     const StringRefNull propname,
                     IDProperty *properties,
                     blender::wm::OpCallContext context,
                     eUI_Item_Flag flag,
                     const int active)
{
  wmOperatorType *ot = WM_operatortype_find(opname.c_str(), false); /* print error next */

  if (!ot || !ot->srna) {
    ui_item_disabled(this, opname.c_str());
    RNA_warning("%s '%s'", ot ? "operator missing srna" : "unknown operator", opname.c_str());
    return;
  }

  PointerRNA ptr;
  WM_operator_properties_create_ptr(&ptr, ot);
  /* so the context is passed to itemf functions (some need it) */
  WM_operator_properties_sanitize(&ptr, false);
  PropertyRNA *prop = RNA_struct_find_property(&ptr, propname.c_str());

  /* don't let bad properties slip through */
  BLI_assert((prop == nullptr) || (RNA_property_type(prop) == PROP_ENUM));

  uiBlock *block = this->block();
  if (prop && RNA_property_type(prop) == PROP_ENUM) {
    const EnumPropertyItem *item_array = nullptr;
    int totitem;
    bool free;

    if (ui_layout_is_radial(this)) {
      /* XXX: While "_all()" guarantees spatial stability,
       * it's bad when an enum has > 8 items total,
       * but only a small subset will ever be shown at once
       * (e.g. Mode Switch menu, after the introduction of GP editing modes).
       */
#if 0
      RNA_property_enum_items_gettexted_all(
          static_cast<bContext *>(block->evil_C), &ptr, prop, &item_array, &totitem, &free);
#else
      RNA_property_enum_items_gettexted(
          static_cast<bContext *>(block->evil_C), &ptr, prop, &item_array, &totitem, &free);
#endif
    }
    else {
      bContext *C = static_cast<bContext *>(block->evil_C);
      const bContextStore *previous_ctx = CTX_store_get(C);
      CTX_store_set(C, context_);
      RNA_property_enum_items_gettexted(C, &ptr, prop, &item_array, &totitem, &free);
      CTX_store_set(C, previous_ctx);
    }

    /* add items */
    this->op_enum_items(ot, ptr, prop, properties, context, flag, item_array, totitem, active);

    if (free) {
      MEM_freeN(item_array);
    }
  }
  else if (prop && RNA_property_type(prop) != PROP_ENUM) {
    RNA_warning("%s.%s, not an enum type", RNA_struct_identifier(ptr.type), propname.c_str());
    return;
  }
  else {
    RNA_warning("%s.%s not found", RNA_struct_identifier(ptr.type), propname.c_str());
    return;
  }
}

void Layout::op_enum(const StringRefNull opname, const StringRefNull propname)
{
  this->op_enum(opname, propname, nullptr, root_->opcontext, UI_ITEM_NONE);
}

PointerRNA Layout::op(wmOperatorType *ot, const std::optional<StringRef> name, int icon)
{
  return this->op(ot, name, icon, root_->opcontext, UI_ITEM_NONE);
}

PointerRNA Layout::op(const StringRefNull opname, const std::optional<StringRef> name, int icon)
{
  return this->op(opname, name, icon, root_->opcontext, UI_ITEM_NONE);
}

/* RNA property items */

static void ui_item_rna_size(Layout *layout,
                             StringRef name,
                             int icon,
                             PointerRNA *ptr,
                             PropertyRNA *prop,
                             int index,
                             bool icon_only,
                             bool compact,
                             int *r_w,
                             int *r_h)
{
  int w = 0, h;

  /* arbitrary extended width by type */
  const PropertyType type = RNA_property_type(prop);
  const PropertySubType subtype = RNA_property_subtype(prop);
  const int len = RNA_property_array_length(ptr, prop);

  bool is_checkbox_only = false;
  if (name.is_empty() && !icon_only) {
    if (ELEM(type, PROP_STRING, PROP_POINTER)) {
      name = "non-empty text";
    }
    else if (type == PROP_BOOLEAN) {
      if (icon == ICON_NONE) {
        /* Exception for check-boxes, they need a little less space to align nicely. */
        is_checkbox_only = true;
      }
      icon = ICON_DOT;
    }
    else if (type == PROP_ENUM) {
      /* Find the longest enum item name, instead of using a dummy text! */
      const EnumPropertyItem *item_array;
      bool free;
      RNA_property_enum_items_gettexted(static_cast<bContext *>(layout->block()->evil_C),
                                        ptr,
                                        prop,
                                        &item_array,
                                        nullptr,
                                        &free);

      for (const EnumPropertyItem *item = item_array; item->identifier; item++) {
        if (item->identifier[0]) {
          w = max_ii(w, ui_text_icon_width(layout, item->name, item->icon, compact));
        }
      }
      if (free) {
        MEM_freeN(item_array);
      }
    }
  }

  if (!w) {
    if (type == PROP_ENUM && icon_only) {
      w = ui_text_icon_width(layout, "", ICON_BLANK1, compact);
      if (index != RNA_ENUM_VALUE) {
        w += 0.6f * UI_UNIT_X;
      }
    }
    else {
      /* not compact for float/int buttons, looks too squashed */
      w = ui_text_icon_width(
          layout, name, icon, ELEM(type, PROP_FLOAT, PROP_INT) ? false : compact);
    }
  }
  h = UI_UNIT_Y;

  /* increase height for arrays */
  if (index == RNA_NO_INDEX && len > 0) {
    if (name.is_empty() && icon == ICON_NONE) {
      h = 0;
    }
    if (layout->use_property_split()) {
      h = 0;
    }
    if (ELEM(subtype, PROP_LAYER, PROP_LAYER_MEMBER)) {
      h += 2 * UI_UNIT_Y;
    }
    else if (subtype == PROP_MATRIX) {
      int dim_size[/*RNA_MAX_ARRAY_DIMENSION*/ 3];
      RNA_property_array_dimension(ptr, prop, dim_size);
      h += dim_size[0] * UI_UNIT_Y;
    }
    else {
      h += len * UI_UNIT_Y;
    }
  }

  /* Increase width requirement if in a variable size layout. */
  if (ui_layout_variable_size(layout)) {
    if (type == PROP_BOOLEAN && !name.is_empty()) {
      w += UI_UNIT_X / 5;
    }
    else if (is_checkbox_only) {
      w -= UI_UNIT_X / 4;
    }
    else if (type == PROP_ENUM && !icon_only) {
      w += UI_UNIT_X / 4;
    }
    else if (ELEM(type, PROP_FLOAT, PROP_INT)) {
      w += UI_UNIT_X * 3;
    }
  }

  *r_w = w;
  *r_h = h;
}

static bool ui_item_rna_is_expand(PropertyRNA *prop, int index, const eUI_Item_Flag item_flag)
{
  const bool is_array = RNA_property_array_check(prop);
  const int subtype = RNA_property_subtype(prop);
  return is_array && (index == RNA_NO_INDEX) &&
         ((item_flag & UI_ITEM_R_EXPAND) ||
          !ELEM(subtype, PROP_COLOR, PROP_COLOR_GAMMA, PROP_DIRECTION));
}

/**
 * Find first layout ancestor (or self) with a heading set.
 *
 * \returns the layout to add the heading to as a fallback (i.e. if it can't be placed in a split
 *          layout). Its #Layout.heading member can be cleared to mark the heading as added (so
 *          it's not added multiple times). Returns a pointer to the heading
 */
static Layout *ui_layout_heading_find(Layout *cur_layout)
{
  for (Layout *parent = cur_layout; parent; parent = parent->parent()) {
    if (!parent->heading().is_empty()) {
      return parent;
    }
  }

  return nullptr;
}

static void ui_layout_heading_label_add(Layout *layout,
                                        Layout *heading_layout,
                                        bool right_align,
                                        bool respect_prop_split)
{
  const blender::ui::LayoutAlign prev_alignment = layout->alignment();

  if (right_align) {
    layout->alignment_set(blender::ui::LayoutAlign::Right);
  }

  if (respect_prop_split) {
    uiItemL_respect_property_split(layout, heading_layout->heading(), ICON_NONE);
  }
  else {
    layout->label(heading_layout->heading(), ICON_NONE);
  }
  /* After adding the heading label, we have to mark it somehow as added, so it's not added again
   * for other items in this layout. For now just clear it. */
  heading_layout->heading_reset();

  layout->alignment_set(prev_alignment);
}

/**
 * Hack to add further items in a row into the second part of the split layout, so the label part
 * keeps a fixed size.
 * \return The layout to place further items in for the split layout.
 */
Layout *LayoutInternal::ui_item_prop_split_layout_hack(Layout *layout_parent, Layout *layout_split)
{
  /* Tag item as using property split layout, this is inherited to children so they can get special
   * treatment if needed. */
  ItemInternal::inside_property_split_set(layout_parent, true);

  if (layout_parent->type() == uiItemType::LayoutRow) {
    /* Prevent further splits within the row. */
    layout_parent->use_property_split_set(false);

    layout_parent->child_items_layout_ = &layout_split->row(true);
    return layout_parent->child_items_layout_;
  }
  return layout_split;
}

void Layout::prop(PointerRNA *ptr,
                  PropertyRNA *prop,
                  int index,
                  int value,
                  eUI_Item_Flag flag,
                  const std::optional<StringRef> name_opt,
                  int icon,
                  const std::optional<StringRef> placeholder)
{

  uiBlock *block = this->block();
  char namestr[UI_MAX_NAME_STR];
  const bool use_prop_sep = this->use_property_split();
  const bool inside_prop_sep = flag_is_set(flag_, uiItemInternalFlag::InsidePropSep);
  /* Columns can define a heading to insert. If the first item added to a split layout doesn't have
   * a label to display in the first column, the heading is inserted there. Otherwise it's inserted
   * as a new row before the first item. */
  Layout *heading_layout = ui_layout_heading_find(this);
  /* Although check-boxes use the split layout, they are an exception and should only place their
   * label in the second column, to not make that almost empty.
   *
   * Keep using 'use_prop_sep' instead of disabling it entirely because
   * we need the ability to have decorators still. */
  bool use_prop_sep_split_label = use_prop_sep;
  bool use_split_empty_name = (flag & UI_ITEM_R_SPLIT_EMPTY_NAME);

  /* bfa - whether label is added before expanded prop */
  bool expand_label_added = false;

#ifdef UI_PROP_DECORATE
  struct DecorateInfo {
    bool use_prop_decorate;
    int len;
    Layout *layout;
    uiBut *but;
  };
  DecorateInfo ui_decorate{};
  ui_decorate.use_prop_decorate = this->use_property_decorate() && use_prop_sep;

#endif /* UI_PROP_DECORATE */

  blender::ui::block_layout_set_current(block, this);
  ui_block_new_button_group(block, uiButtonGroupFlag(0));

  /* retrieve info */
  const PropertyType type = RNA_property_type(prop);
  const bool is_array = RNA_property_array_check(prop);
  const int len = (is_array) ? RNA_property_array_length(ptr, prop) : 0;
  const bool is_id_name_prop = (ptr->owner_id == ptr->data && type == PROP_STRING &&
                                prop == RNA_struct_name_property(ptr->type));

  const bool icon_only = (flag & UI_ITEM_R_ICON_ONLY) != 0;

  /* Boolean with -1 to signify that the value depends on the presence of an icon. */
  const int toggle = ((flag & UI_ITEM_R_TOGGLE) ? 1 : ((flag & UI_ITEM_R_ICON_NEVER) ? 0 : -1));
  const bool no_icon = (toggle == 0);

  /* set name and icon */
  StringRef name = name_opt.value_or(icon_only ? "" : RNA_property_ui_name(prop));

  if (type != PROP_BOOLEAN) {
    flag &= ~UI_ITEM_R_CHECKBOX_INVERT;
  }

  if (flag & UI_ITEM_R_ICON_ONLY) {
    /* pass */
  }
  else if (ELEM(type, PROP_INT, PROP_FLOAT, PROP_STRING, PROP_POINTER)) {
    if (use_prop_sep == false) {
      name = ui_item_name_add_colon(name, namestr);
    }
  }
  else if (type == PROP_BOOLEAN && is_array && index == RNA_NO_INDEX) {
    if (use_prop_sep == false) {
      name = ui_item_name_add_colon(name, namestr);
    }
  }
  else if (type == PROP_ENUM && index != RNA_ENUM_VALUE) {
    if (flag & UI_ITEM_R_COMPACT) {
      name = "";
    }
    else {
      if (use_prop_sep == false) {
        name = ui_item_name_add_colon(name, namestr);
      }
    }
  }

  if (no_icon == false) {
    if (icon == ICON_NONE) {
      icon = RNA_property_ui_icon(prop);
    }

    /* Menus and pie-menus don't show checkbox without this. */
    if ((root_->type == blender::ui::LayoutType::Menu) ||
        /* Use check-boxes only as a fallback in pie-menu's, when no icon is defined. */
        ((root_->type == blender::ui::LayoutType::PieMenu) && (icon == ICON_NONE)))
    {
      const int prop_flag = RNA_property_flag(prop);
      if (type == PROP_BOOLEAN) {
        if ((is_array == false) || (index != RNA_NO_INDEX)) {
          if (prop_flag & PROP_ICONS_CONSECUTIVE) {
            icon = ICON_CHECKBOX_DEHLT; /* but->iconadd will set to correct icon */
          }
          else if (is_array) {
            icon = RNA_property_boolean_get_index(ptr, prop, index) ? ICON_CHECKBOX_HLT :
                                                                      ICON_CHECKBOX_DEHLT;
          }
          else {
            icon = RNA_property_boolean_get(ptr, prop) ? ICON_CHECKBOX_HLT : ICON_CHECKBOX_DEHLT;
          }
        }
      }
      else if (type == PROP_ENUM) {
        if (index == RNA_ENUM_VALUE) {
          const int enum_value = RNA_property_enum_get(ptr, prop);
          if (prop_flag & PROP_ICONS_CONSECUTIVE) {
            icon = ICON_CHECKBOX_DEHLT; /* but->iconadd will set to correct icon */
          }
          else if (prop_flag & PROP_ENUM_FLAG) {
            icon = (enum_value & value) ? ICON_CHECKBOX_HLT : ICON_CHECKBOX_DEHLT;
          }
          else {
            /* Only a single value can be chosen, so display as radio buttons. */
            icon = (enum_value == value) ? ICON_RADIOBUT_ON : ICON_RADIOBUT_OFF;
          }
        }
      }
    }
  }

#ifdef UI_PROP_SEP_ICON_WIDTH_EXCEPTION
  if (use_prop_sep) {
    if (type == PROP_BOOLEAN && (icon == ICON_NONE) && !icon_only) {
      use_prop_sep_split_label = false;
      /* For check-boxes we make an exception: We allow showing them in a split row even without
       * label. It typically relates to its neighbor items, so no need for an extra label. */
      use_split_empty_name = true;
    }
  }
#endif

  if ((type == PROP_ENUM) && (RNA_property_flag(prop) & PROP_ENUM_FLAG)) {
    flag |= UI_ITEM_R_EXPAND;
  }

  const bool slider = (flag & UI_ITEM_R_SLIDER) != 0;
  const bool expand = (flag & UI_ITEM_R_EXPAND) != 0;
  const bool no_bg = (flag & UI_ITEM_R_NO_BG) != 0;
  const bool compact = (flag & UI_ITEM_R_COMPACT) != 0;

  /* get size */
  int w, h;
  ui_item_rna_size(this, name, icon, ptr, prop, index, icon_only, compact, &w, &h);

  const blender::ui::EmbossType prev_emboss = emboss_;
  if (no_bg) {
    emboss_ = blender::ui::EmbossType::NoneOrStatus;
  }

  uiBut *but = nullptr;

  /* Split the label / property. */
  Layout *layout_parent = this;
  Layout *layout = this;
  if (use_prop_sep) {
    Layout *layout_row = nullptr;
#ifdef UI_PROP_DECORATE
    if (ui_decorate.use_prop_decorate) {
      layout_row = &layout->row(true);
      layout_row->space_ = 0;
      ui_decorate.len = max_ii(1, len);
    }
#endif /* UI_PROP_DECORATE */

    if (name.is_empty() && !use_split_empty_name) {
      /* Ensure we get a column when text is not set. */
      layout = &(layout_row ? layout_row : layout)->column(true);
      layout->space_ = 0;
      if (heading_layout) {
        ui_layout_heading_label_add(layout, heading_layout, false, false);
      }
    }
    else {
      Layout *layout_split =
          &(layout_row ? layout_row : layout)->split(UI_ITEM_PROP_SEP_DIVIDE, true);
      bool label_added = false;
      Layout *layout_sub = &layout_split->column(true);
      layout_sub->space_ = 0;

      if (!RNA_property_editable(ptr, prop)) {
        layout_sub->enabled_set(false);
      }

      if (!use_prop_sep_split_label) {
        /* Pass */
      }
      else if (ui_item_rna_is_expand(prop, index, flag)) {
      // fmt::memory_buffer name_with_suffix;
        /* bfa - create a column so label could be added before */
        uiLayout *col;
        if (layout_row != nullptr) {
          col = &layout_row->column(true);
        } else {
          col = &layout->column(true);
        }

        /* bfa - property label */
        col->label(name, ICON_NONE);
        expand_label_added = true;

        /* bfa - replace split with row */
        layout_split = &col->row(true);

        /* bfa - indent */
        layout_split->separator();
        layout_split->separator();

        /* bfa - XYZW column */
        layout_sub = &layout_split->column(true);
        /* bfa - set fixed size, otherwise space is wasted */
        layout_sub->fixed_size_set(true);

        char str[2] = {'\0'};
        for (int a = 0; a < len; a++) {
          str[0] = RNA_property_array_item_char(prop, a);
          /*bfa -turned off code*/
          /*onst bool use_prefix = (a == 0 && !name.is_empty());
          if (use_prefix) {
            fmt::format_to(fmt::appender(name_with_suffix), "{} {}", name, str[0]);
          }*/
          but = uiDefBut(block,
                         ButType::Label,
<<<<<<< HEAD
                         0,
                         /* bfa - don't prefix X with prop name */
                         // se_prefix ? StringRef(name_with_suffix.data(), name_with_suffix.size()) :
                         str,
=======
                         use_prefix ? StringRef(name_with_suffix.data(), name_with_suffix.size()) :
                                      str,
>>>>>>> c95e82fd
                         0,
                         0,
                         /* bfa - suitable dynamic size for XYZW char */
                         UI_UNIT_X * 75 / 100,
                         UI_UNIT_Y,
                         nullptr,
                         0.0,
                         0.0,
                         "");
          but->drawflag |= UI_BUT_TEXT_RIGHT;
          but->drawflag &= ~UI_BUT_TEXT_LEFT;

          label_added = true;
        }
      }
      else {
        but = uiDefBut(block, ButType::Label, name, 0, 0, w, UI_UNIT_Y, nullptr, 0.0, 0.0, "");
        but->drawflag |= UI_BUT_TEXT_RIGHT;
        but->drawflag &= ~UI_BUT_TEXT_LEFT;

        label_added = true;
      }

      if (!label_added && heading_layout) {
        ui_layout_heading_label_add(layout_sub, heading_layout, true, false);
      }

      layout_split = LayoutInternal::ui_item_prop_split_layout_hack(layout_parent, layout_split);

      /* Watch out! We can only write into the new layout now. */
      if ((type == PROP_ENUM) && (flag & UI_ITEM_R_EXPAND)) {
        /* Expanded enums each have their own name. */

        /* Often expanded enum's are better arranged into a row,
         * so check the existing layout. */
        if (layout->local_direction() == blender::ui::LayoutDirection::Horizontal) {
          layout = &layout_split->row(true);
        }
        else {
          layout = &layout_split->column(true);
        }
      }
      else {
        if (use_prop_sep_split_label) {
          name = "";
        }
        layout = &layout_split->column(true);
      }
      layout->space_ = 0;
    }

#ifdef UI_PROP_DECORATE
    if (ui_decorate.use_prop_decorate) {
      ui_decorate.layout = &layout_row->column(true);
      ui_decorate.layout->space_ = 0;
      blender::ui::block_layout_set_current(block, layout);
      ui_decorate.but = block->last_but();

      /* Clear after. */
      layout->flag_ |= uiItemInternalFlag::PropDecorateNoPad;
    }
#endif /* UI_PROP_DECORATE */
  }
  /* End split. */
  else if (heading_layout) {
    /* Could not add heading to split layout, fall back to inserting it to the layout with the
     * heading itself. */
    ui_layout_heading_label_add(heading_layout, heading_layout, false, false);
  }

  /* array property */
  if (index == RNA_NO_INDEX && is_array) {
    if (inside_prop_sep) {
      /* Within a split row, add array items to a column so they match the column layout of
       * previous items (e.g. transform vector with lock icon for each item). */
      layout = &layout->column(true);
    }

    ui_item_array(layout,
                  block,
                  name,
                  icon,
                  ptr,
                  prop,
                  len,
                  0,
                  0,
                  w,
                  h,
                  expand,
                  slider,
                  toggle,
                  icon_only,
                  compact,
                  !use_prop_sep_split_label);
  }
  /* enum item */
  else if (type == PROP_ENUM && index == RNA_ENUM_VALUE) {
    if (icon && !name.is_empty() && !icon_only) {
      uiDefIconTextButR_prop(
          block, ButType::Row, icon, name, 0, 0, w, h, ptr, prop, -1, 0, value, std::nullopt);
    }
    else if (icon) {
      uiDefIconButR_prop(
          block, ButType::Row, icon, 0, 0, w, h, ptr, prop, -1, 0, value, std::nullopt);
    }
    else {
      uiDefButR_prop(block, ButType::Row, name, 0, 0, w, h, ptr, prop, -1, 0, value, std::nullopt);
    }
  }
  /* expanded enum */
  else if (type == PROP_ENUM && expand) {
    ui_item_enum_expand(layout, block, ptr, prop, name, h, icon_only);
  }
  /* property with separate label */
  else if (ELEM(type, PROP_ENUM, PROP_STRING, PROP_POINTER)) {
    but = ui_item_with_label(layout, block, name, icon, ptr, prop, index, 0, 0, w, h, flag);

    if (is_id_name_prop) {
      Main *bmain = CTX_data_main(static_cast<bContext *>(block->evil_C));
      ID *id = ptr->owner_id;
      UI_but_func_rename_full_set(
          but, [bmain, id](const std::string &new_name) { ED_id_rename(*bmain, *id, new_name); });
    }

    bool results_are_suggestions = false;
    if (type == PROP_STRING) {
      const eStringPropertySearchFlag search_flag = RNA_property_string_search_flag(prop);
      if (search_flag & PROP_STRING_SEARCH_SUGGESTION) {
        results_are_suggestions = true;
      }
    }
    but = ui_but_add_search(but, ptr, prop, nullptr, nullptr, nullptr, results_are_suggestions);

    if (layout->red_alert()) {
      UI_but_flag_enable(but, UI_BUT_REDALERT);
    }

    if (layout->activate_init()) {
      UI_but_flag_enable(but, UI_BUT_ACTIVATE_ON_INIT);
    }
  }
  /* single button */
  else {
    but = uiDefAutoButR(block, ptr, prop, index, name, icon, 0, 0, w, h);

    if (slider && but->type == ButType::Num) {
      uiButNumber *number_but = (uiButNumber *)but;
      const float step_size = number_but->step_size;
      const float precision = number_but->precision;
      but = ui_but_change_type(but, ButType::NumSlider);
      uiButNumberSlider *slider_but = reinterpret_cast<uiButNumberSlider *>(but);
      slider_but->step_size = step_size;
      slider_but->precision = precision;
    }

    if (flag & UI_ITEM_R_CHECKBOX_INVERT) {
      if (ELEM(but->type,
               ButType::Checkbox,
               ButType::CheckboxN,
               ButType::IconToggle,
               ButType::IconToggleN))
      {
        but->drawflag |= UI_BUT_CHECKBOX_INVERT;
      }
    }

    if ((toggle == 1) && but->type == ButType::Checkbox) {
      but->type = ButType::Toggle;
    }

    if (layout->red_alert()) {
      UI_but_flag_enable(but, UI_BUT_REDALERT);
    }

    if (layout->activate_init()) {
      UI_but_flag_enable(but, UI_BUT_ACTIVATE_ON_INIT);
    }
  }

  /* The resulting button may have the icon set since boolean button drawing
   * is being 'helpful' and adding an icon for us.
   * In this case we want the ability not to have an icon.
   *
   * We could pass an argument not to set the icon to begin with however this is the one case
   * the functionality is needed. */
  if (but && no_icon) {
    if ((icon == ICON_NONE) && (but->icon != ICON_NONE)) {
      ui_def_but_icon_clear(but);
    }
  }

  /* Mark non-embossed text-fields inside a list-box. */
  if (but && (block->flag & UI_BLOCK_LIST_ITEM) && (but->type == ButType::Text) &&
      ELEM(but->emboss, blender::ui::EmbossType::None, blender::ui::EmbossType::NoneOrStatus))
  {
    UI_but_flag_enable(but, UI_BUT_LIST_ITEM);
  }

  if (but) {
    if (placeholder) {
      UI_but_placeholder_set(but, *placeholder);
    }
    if (ELEM(but->type, ButType::Text) && (flag & UI_ITEM_R_TEXT_BUT_FORCE_SEMI_MODAL_ACTIVE)) {
      UI_but_flag2_enable(but, UI_BUT2_FORCE_SEMI_MODAL_ACTIVE);
    }
  }

#ifdef UI_PROP_DECORATE
  if (ui_decorate.use_prop_decorate) {
    uiBut *but_decorate = ui_decorate.but ? block->next_but(ui_decorate.but) : block->first_but();

    /* Move temporarily last buts to avoid multiple reallocations while inserting decorators. */
    blender::Vector<std::unique_ptr<uiBut>> tmp;
    tmp.reserve(ui_decorate.len);
    while (but_decorate && but_decorate != block->buttons.last().get()) {
      tmp.append(block->buttons.pop_last());
    }
    const bool use_blank_decorator = (flag & UI_ITEM_R_FORCE_BLANK_DECORATE);
    Layout *layout_col = &ui_decorate.layout->column(false);
    layout_col->space_ = 0;
    layout_col->emboss_ = blender::ui::EmbossType::None;

    /* bfa - move decorators down to account for label */
    if (expand_label_added) {
      layout_col->label("", ICON_BLANK1);
    }

    int i;
    for (i = 0; i < ui_decorate.len && but_decorate; i++) {
      PointerRNA *ptr_dec = use_blank_decorator ? nullptr : &but_decorate->rnapoin;
      PropertyRNA *prop_dec = use_blank_decorator ? nullptr : but_decorate->rnaprop;

      /* The icons are set in 'ui_but_anim_flag' */
      layout_col->decorator(ptr_dec, prop_dec, but_decorate->rnaindex);
      but = block->buttons.last().get();

      if (!tmp.is_empty()) {
        block->buttons.append(tmp.pop_last());
        but_decorate = block->buttons.last().get();
      }
      else {
        but_decorate = nullptr;
      }
    }
    while (!tmp.is_empty()) {
      block->buttons.append(tmp.pop_last());
    }
    BLI_assert(ELEM(i, 1, ui_decorate.len));

    layout->flag_ &= ~uiItemInternalFlag::PropDecorateNoPad;
  }
#endif /* UI_PROP_DECORATE */

  if (no_bg) {
    emboss_ = prev_emboss;
  }

  /* ensure text isn't added to icon_only buttons */
  if (but && icon_only) {
    BLI_assert(but->str.empty());
  }
}

void Layout::prop(PointerRNA *ptr,
                  const StringRefNull propname,
                  const eUI_Item_Flag flag,
                  const std::optional<StringRef> name,
                  int icon)
{
  PropertyRNA *prop = RNA_struct_find_property(ptr, propname.c_str());

  if (!prop) {
    ui_item_disabled(this, propname.c_str());
    RNA_warning("property not found: %s.%s", RNA_struct_identifier(ptr->type), propname.c_str());
    return;
  }

  this->prop(ptr, prop, RNA_NO_INDEX, 0, flag, name, icon);
}

void Layout::prop_with_popover(PointerRNA *ptr,
                               PropertyRNA *prop,
                               int index,
                               int value,
                               const eUI_Item_Flag flag,
                               const std::optional<StringRefNull> name,
                               int icon,
                               const char *panel_type)
{
  uiBlock *block = this->block();
  int i = block->buttons.size();
  this->prop(ptr, prop, index, value, flag, name, icon);
  for (; i < block->buttons.size(); i++) {
    uiBut *but = block->buttons[i].get();
    if (but->rnaprop == prop && ELEM(but->type, ButType::Menu, ButType::Color)) {
      ui_but_rna_menu_convert_to_panel_type(but, panel_type);
      break;
    }
  }
  if (i == block->buttons.size()) {
    const StringRefNull propname = RNA_property_identifier(prop);
    ui_item_disabled(this, panel_type);
    RNA_warning("property could not use a popover: %s.%s (%s)",
                RNA_struct_identifier(ptr->type),
                propname.c_str(),
                panel_type);
  }
}

void Layout::prop_with_menu(PointerRNA *ptr,
                            PropertyRNA *prop,
                            int index,
                            int value,
                            const eUI_Item_Flag flag,
                            const std::optional<StringRefNull> name,
                            int icon,
                            const char *menu_type)
{
  uiBlock *block = this->block();
  int i = block->buttons.size();
  this->prop(ptr, prop, index, value, flag, name, icon);
  while (i < block->buttons.size()) {
    uiBut *but = block->buttons[i].get();
    if (but->rnaprop == prop && but->type == ButType::Menu) {
      ui_but_rna_menu_convert_to_menu_type(but, menu_type);
      break;
    }
    i++;
  }
  if (i == block->buttons.size()) {
    const StringRefNull propname = RNA_property_identifier(prop);
    ui_item_disabled(this, menu_type);
    RNA_warning("property could not use a menu: %s.%s (%s)",
                RNA_struct_identifier(ptr->type),
                propname.c_str(),
                menu_type);
  }
}

void Layout::prop_enum(PointerRNA *ptr,
                       PropertyRNA *prop,
                       int value,
                       const std::optional<StringRefNull> name,
                       int icon)
{
  if (RNA_property_type(prop) != PROP_ENUM) {
    const StringRefNull propname = RNA_property_identifier(prop);
    ui_item_disabled(this, propname.c_str());
    RNA_warning("property not an enum: %s.%s", RNA_struct_identifier(ptr->type), propname.c_str());
    return;
  }

  this->prop(ptr, prop, RNA_ENUM_VALUE, value, UI_ITEM_NONE, name, icon);
}

void Layout::prop_enum(PointerRNA *ptr,
                       PropertyRNA *prop,
                       const char *value,
                       const std::optional<StringRefNull> name,
                       int icon)
{
  if (UNLIKELY(RNA_property_type(prop) != PROP_ENUM)) {
    const StringRefNull propname = RNA_property_identifier(prop);
    ui_item_disabled(this, propname.c_str());
    RNA_warning("not an enum property: %s.%s", RNA_struct_identifier(ptr->type), propname.c_str());
    return;
  }

  const EnumPropertyItem *item;
  bool free;
  RNA_property_enum_items(
      static_cast<bContext *>(this->block()->evil_C), ptr, prop, &item, nullptr, &free);

  int ivalue;
  if (!RNA_enum_value_from_id(item, value, &ivalue)) {
    const StringRefNull propname = RNA_property_identifier(prop);
    if (free) {
      MEM_freeN(item);
    }
    ui_item_disabled(this, propname.c_str());
    RNA_warning("enum property value not found: %s", value);
    return;
  }

  for (int a = 0; item[a].identifier; a++) {
    if (item[a].identifier[0] == '\0') {
      /* Skip enum item separators. */
      continue;
    }
    if (item[a].value == ivalue) {
      const StringRefNull item_name = name.value_or(
          CTX_IFACE_(RNA_property_translation_context(prop), item[a].name));
      const eUI_Item_Flag flag = !item_name.is_empty() ? UI_ITEM_NONE : UI_ITEM_R_ICON_ONLY;

      this->prop(ptr, prop, RNA_ENUM_VALUE, ivalue, flag, item_name, icon ? icon : item[a].icon);
      break;
    }
  }

  if (free) {
    MEM_freeN(item);
  }
}

void Layout::prop_enum(PointerRNA *ptr,
                       const StringRefNull propname,
                       const char *value,
                       const std::optional<StringRefNull> name,
                       int icon)
{
  PropertyRNA *prop = RNA_struct_find_property(ptr, propname.c_str());
  if (UNLIKELY(prop == nullptr)) {
    ui_item_disabled(this, propname.c_str());
    RNA_warning(
        "enum property not found: %s.%s", RNA_struct_identifier(ptr->type), propname.c_str());
    return;
  }
  this->prop_enum(ptr, prop, value, name, icon);
}

void Layout::props_enum(PointerRNA *ptr, const StringRefNull propname)
{
  uiBlock *block = this->block();

  PropertyRNA *prop = RNA_struct_find_property(ptr, propname.c_str());

  if (!prop) {
    ui_item_disabled(this, propname.c_str());
    RNA_warning(
        "enum property not found: %s.%s", RNA_struct_identifier(ptr->type), propname.c_str());
    return;
  }

  if (RNA_property_type(prop) != PROP_ENUM) {
    RNA_warning("not an enum property: %s.%s", RNA_struct_identifier(ptr->type), propname.c_str());
    return;
  }

  Layout *split = &this->split(0.0f, false);
  Layout *column = &split->column(false);

  int totitem;
  const EnumPropertyItem *item;
  bool free;
  RNA_property_enum_items_gettexted(
      static_cast<bContext *>(block->evil_C), ptr, prop, &item, &totitem, &free);

  for (int i = 0; i < totitem; i++) {
    if (item[i].identifier[0]) {
      column->prop_enum(ptr, prop, item[i].value, item[i].name, item[i].icon);
      ui_but_tip_from_enum_item(block->buttons.last().get(), &item[i]);
    }
    else {
      if (item[i].name) {
        if (i != 0) {
          column = &split->column(false);
        }

        column->label(item[i].name, ICON_NONE);
        uiBut *bt = block->buttons.last().get();
        bt->drawflag = UI_BUT_TEXT_LEFT;

        ui_but_tip_from_enum_item(bt, &item[i]);
      }
      else {
        column->separator();
      }
    }
  }

  if (free) {
    MEM_freeN(item);
  }
}

/* Pointer RNA button with search */

static void search_id_collection(StructRNA *ptype, PointerRNA *r_ptr, PropertyRNA **r_prop)
{
  /* look for collection property in Main */
  /* NOTE: using global Main is OK-ish here, UI shall not access other Mains anyway. */
  *r_ptr = RNA_main_pointer_create(G_MAIN);

  *r_prop = nullptr;

  RNA_STRUCT_BEGIN (r_ptr, iprop) {
    /* if it's a collection and has same pointer type, we've got it */
    if (RNA_property_type(iprop) == PROP_COLLECTION) {
      StructRNA *srna = RNA_property_pointer_type(r_ptr, iprop);

      if (ptype == srna) {
        *r_prop = iprop;
        break;
      }
    }
  }
  RNA_STRUCT_END;
}

static void ui_rna_collection_search_arg_free_fn(void *ptr)
{
  uiRNACollectionSearch *coll_search = static_cast<uiRNACollectionSearch *>(ptr);
  UI_butstore_free(coll_search->butstore_block, coll_search->butstore);
  MEM_delete(coll_search);
}

uiBut *ui_but_add_search(uiBut *but,
                         PointerRNA *ptr,
                         PropertyRNA *prop,
                         PointerRNA *searchptr,
                         PropertyRNA *searchprop,
                         PropertyRNA *item_searchprop,
                         const bool results_are_suggestions)
{
  /* for ID's we do automatic lookup */
  bool has_search_fn = false;

  PointerRNA sptr;
  if (!searchprop) {
    if (RNA_property_type(prop) == PROP_STRING) {
      has_search_fn = (RNA_property_string_search_flag(prop) != 0);
    }
    if (RNA_property_type(prop) == PROP_POINTER) {
      StructRNA *ptype = RNA_property_pointer_type(ptr, prop);
      search_id_collection(ptype, &sptr, &searchprop);
      searchptr = &sptr;
    }
  }

  /* turn button into search button */
  if (has_search_fn || searchprop) {
    uiRNACollectionSearch *coll_search = MEM_new<uiRNACollectionSearch>(__func__);
    uiButSearch *search_but;

    but = ui_but_change_type(but, ButType::SearchMenu);
    search_but = (uiButSearch *)but;

    if (searchptr) {
      search_but->rnasearchpoin = *searchptr;
      search_but->rnasearchprop = searchprop;
    }

    but->hardmax = std::max(but->hardmax, 256.0f);
    but->drawflag |= UI_BUT_ICON_LEFT | UI_BUT_TEXT_LEFT;
    if (RNA_property_is_unlink(prop)) {
      but->flag |= UI_BUT_VALUE_CLEAR;
    }

    coll_search->target_ptr = *ptr;
    coll_search->target_prop = prop;

    if (searchptr) {
      coll_search->search_ptr = *searchptr;
      coll_search->search_prop = searchprop;
      coll_search->item_search_prop = item_searchprop;
    }
    else {
      /* Rely on `has_search_fn`. */
      coll_search->search_ptr = PointerRNA_NULL;
      coll_search->search_prop = nullptr;
      coll_search->item_search_prop = nullptr;
    }

    coll_search->search_but = but;
    coll_search->butstore_block = but->block;
    coll_search->butstore = UI_butstore_create(coll_search->butstore_block);
    UI_butstore_register(coll_search->butstore, &coll_search->search_but);

    if (RNA_property_type(prop) == PROP_ENUM) {
      /* XXX, this will have a menu string,
       * but in this case we just want the text */
      but->str.clear();
    }

    UI_but_func_search_set_results_are_suggestions(but, results_are_suggestions);

    UI_but_func_search_set(but,
                           ui_searchbox_create_generic,
                           ui_rna_collection_search_update_fn,
                           coll_search,
                           false,
                           ui_rna_collection_search_arg_free_fn,
                           nullptr,
                           nullptr);
    /* If this is called multiple times for the same button, an earlier call may have taken the
     * else branch below so the button was disabled. Now we have a searchprop, so it can be enabled
     * again. */
    but->flag &= ~UI_BUT_DISABLED;
  }
  else if (but->type == ButType::SearchMenu) {
    /* In case we fail to find proper searchprop,
     * so other code might have already set but->type to search menu... */
    but->flag |= UI_BUT_DISABLED;
  }

  return but;
}

void Layout::prop_search(PointerRNA *ptr,
                         PropertyRNA *prop,
                         PointerRNA *searchptr,
                         PropertyRNA *searchprop,
                         PropertyRNA *item_searchprop,
                         const std::optional<StringRefNull> name_opt,
                         int icon,
                         bool results_are_suggestions)
{
  const bool use_prop_sep = this->use_property_split();
  uiBlock *block = this->block();
  ui_block_new_button_group(block, uiButtonGroupFlag(0));

  const PropertyType type = RNA_property_type(prop);
  if (!ELEM(type, PROP_POINTER, PROP_STRING, PROP_ENUM)) {
    RNA_warning("Property %s.%s must be a pointer, string or enum",
                RNA_struct_identifier(ptr->type),
                RNA_property_identifier(prop));
    return;
  }
  if (RNA_property_type(searchprop) != PROP_COLLECTION) {
    RNA_warning("search collection property is not a collection type: %s.%s",
                RNA_struct_identifier(searchptr->type),
                RNA_property_identifier(searchprop));
    return;
  }
  if (item_searchprop && RNA_property_type(item_searchprop) != PROP_STRING) {
    RNA_warning("Search collection items' property is not a string type: %s.%s",
                RNA_struct_identifier(RNA_property_pointer_type(searchptr, searchprop)),
                RNA_property_identifier(item_searchprop));
    return;
  }

  /* get icon & name */
  if (icon == ICON_NONE) {
    const StructRNA *icontype;
    if (type == PROP_POINTER) {
      icontype = RNA_property_pointer_type(ptr, prop);
    }
    else {
      icontype = RNA_property_pointer_type(searchptr, searchprop);
    }

    icon = RNA_struct_ui_icon(icontype);
  }
  StringRefNull name = name_opt.value_or(RNA_property_ui_name(prop));

  char namestr[UI_MAX_NAME_STR];
  if (use_prop_sep == false) {
    name = ui_item_name_add_colon(name, namestr);
  }

  /* create button */

  int w, h;
  ui_item_rna_size(this, name, icon, ptr, prop, 0, false, false, &w, &h);
  w += UI_UNIT_X; /* X icon needs more space */
  uiBut *but = ui_item_with_label(this, block, name, icon, ptr, prop, 0, 0, 0, w, h, 0);

  but = ui_but_add_search(
      but, ptr, prop, searchptr, searchprop, item_searchprop, results_are_suggestions);
}

void Layout::prop_search(PointerRNA *ptr,
                         const StringRefNull propname,
                         PointerRNA *searchptr,
                         const StringRefNull searchpropname,
                         const std::optional<StringRefNull> name,
                         int icon)
{
  /* validate arguments */
  PropertyRNA *prop = RNA_struct_find_property(ptr, propname.c_str());
  if (!prop) {
    RNA_warning("property not found: %s.%s", RNA_struct_identifier(ptr->type), propname.c_str());
    return;
  }
  PropertyRNA *searchprop = RNA_struct_find_property(searchptr, searchpropname.c_str());
  if (!searchprop) {
    RNA_warning("search collection property not found: %s.%s",
                RNA_struct_identifier(searchptr->type),
                searchpropname.c_str());
    return;
  }

  this->prop_search(ptr, prop, searchptr, searchprop, nullptr, name, icon, false);
}

void ui_item_menutype_func(bContext *C, Layout *layout, void *arg_mt)
{
  MenuType *mt = (MenuType *)arg_mt;
  UI_menutype_draw(C, mt, layout);
}

void ui_item_paneltype_func(bContext *C, Layout *layout, void *arg_pt)
{
  PanelType *pt = (PanelType *)arg_pt;
  UI_paneltype_draw(C, pt, layout);
}

static uiBut *ui_item_menu(Layout *layout,
                           const StringRef name,
                           int icon,
                           uiMenuCreateFunc func,
                           void *arg,
                           void *argN,
                           const std::optional<StringRef> tip,
                           bool force_menu,
                           uiButArgNFree func_argN_free_fn = MEM_freeN,
                           uiButArgNCopy func_argN_copy_fn = MEM_dupallocN)
{
  uiBlock *block = layout->block();
  Layout *heading_layout = ui_layout_heading_find(layout);

  blender::ui::block_layout_set_current(block, layout);
  ui_block_new_button_group(block, uiButtonGroupFlag(0));

  if (layout->root()->type == blender::ui::LayoutType::Menu && !icon) {
    icon = ICON_BLANK1;
  }

  uiTextIconPadFactor pad_factor = ui_text_pad_compact;
  if (layout->root()->type == blender::ui::LayoutType::Header) { /* Ugly! */
    if (icon == ICON_NONE && force_menu) {
      /* pass */
    }
    else if (force_menu) {
      pad_factor.text = 1.85;
      pad_factor.icon_only = 0.6f;
    }
    else {
      pad_factor.text = 0.75f;
    }
  }

  const int w = ui_text_icon_width_ex(layout, name, icon, pad_factor, UI_FSTYLE_WIDGET);
  const int h = UI_UNIT_Y;

  if (heading_layout) {
    ui_layout_heading_label_add(layout, heading_layout, true, true);
  }

  uiBut *but;
  if (!name.is_empty() && icon) {
    but = uiDefIconTextMenuBut(block, func, arg, icon, name, 0, 0, w, h, tip);
  }
  else if (icon) {
    but = uiDefIconMenuBut(block, func, arg, icon, 0, 0, w, h, tip);
    if (force_menu && !name.is_empty()) {
      UI_but_drawflag_enable(but, UI_BUT_ICON_LEFT);
    }
  }
  else {
    but = uiDefMenuBut(block, func, arg, name, 0, 0, w, h, tip);
  }

  if (argN) {
    /* ugly! */
    if (arg != argN) {
      but->poin = (char *)but;
    }
    but->func_argN = argN;
    but->func_argN_free_fn = func_argN_free_fn;
    but->func_argN_copy_fn = func_argN_copy_fn;
  }

  if (ELEM(layout->root()->type,
           blender::ui::LayoutType::Panel,
           blender::ui::LayoutType::Toolbar) ||
      /* We never want a drop-down in menu! */
      (force_menu && layout->root()->type != blender::ui::LayoutType::Menu))
  {
    UI_but_type_set_menu_from_pulldown(but);
  }

  return but;
}

void Layout::menu(MenuType *mt, const std::optional<StringRef> name_opt, int icon)
{
  uiBlock *block = this->block();
  bContext *C = static_cast<bContext *>(block->evil_C);
  if (WM_menutype_poll(C, mt) == false) {
    return;
  }

  const StringRef name = name_opt.value_or(CTX_IFACE_(mt->translation_context, mt->label));

  if (root_->type == blender::ui::LayoutType::Menu && !icon) {
    icon = ICON_BLANK1;
  }

  ui_item_menu(this,
               name,
               icon,
               ui_item_menutype_func,
               mt,
               nullptr,
               mt->description ? TIP_(mt->description) : "",
               false);
}

void Layout::menu(const StringRef menuname, const std::optional<StringRef> name, int icon)
{
  MenuType *mt = WM_menutype_find(menuname, false);
  if (mt == nullptr) {
    RNA_warning("not found %s", std::string(menuname).c_str());
    return;
  }
  this->menu(mt, name, icon);
}

void Layout::menu_contents(const StringRef menuname)
{
  MenuType *mt = WM_menutype_find(menuname, false);
  if (mt == nullptr) {
    RNA_warning("not found %s", std::string(menuname).c_str());
    return;
  }

  uiBlock *block = this->block();
  bContext *C = static_cast<bContext *>(block->evil_C);
  if (WM_menutype_poll(C, mt) == false) {
    return;
  }

  UI_menutype_draw(C, mt, this);
}

void Layout::decorator(PointerRNA *ptr, PropertyRNA *prop, int index)
{
  uiBlock *block = this->block();

  blender::ui::block_layout_set_current(block, this);
  Layout &col = this->column(false);
  col.space_ = 0;
  col.emboss_ = blender::ui::EmbossType::None;

  if (ELEM(nullptr, ptr, prop) || !RNA_property_animateable(ptr, prop)) {
    uiBut *but = uiDefIconBut(
        block, ButType::Decorator, ICON_BLANK1, 0, 0, UI_UNIT_X, UI_UNIT_Y, nullptr, 0.0, 0.0, "");
    but->flag |= UI_BUT_DISABLED;
    return;
  }

  const bool is_expand = ui_item_rna_is_expand(prop, index, UI_ITEM_NONE);
  const bool is_array = RNA_property_array_check(prop);

  /* Loop for the array-case, but only do in case of an expanded array. */
  for (int i = 0; i < (is_expand ? RNA_property_array_length(ptr, prop) : 1); i++) {
    uiButDecorator *but = (uiButDecorator *)uiDefIconBut(block,
                                                         ButType::Decorator,
                                                         ICON_DOT,
                                                         0,
                                                         0,
                                                         UI_UNIT_X,
                                                         UI_UNIT_Y,
                                                         nullptr,
                                                         0.0,
                                                         0.0,
                                                         TIP_("Animate property"));

    UI_but_func_set(but, ui_but_anim_decorate_cb, but, nullptr);
    but->flag |= UI_BUT_UNDO | UI_BUT_DRAG_LOCK;
    /* Decorators have their own RNA data, using the normal #uiBut RNA members has many
     * side-effects. */
    but->decorated_rnapoin = *ptr;
    but->decorated_rnaprop = prop;
    /* ui_def_but_rna() sets non-array buttons to have a RNA index of 0. */
    but->decorated_rnaindex = (!is_array || is_expand) ? i : index;
  }
}

void Layout::decorator(PointerRNA *ptr, const std::optional<StringRefNull> propname, int index)
{
  PropertyRNA *prop = nullptr;

  if (ptr && propname) {
    /* validate arguments */
    prop = RNA_struct_find_property(ptr, propname->c_str());
    if (!prop) {
      ui_item_disabled(this, propname->c_str());
      RNA_warning(
          "property not found: %s.%s", RNA_struct_identifier(ptr->type), propname->c_str());
      return;
    }
  }

  /* ptr and prop are allowed to be nullptr here. */
  this->decorator(ptr, prop, index);
}

void Layout::popover(const bContext *C,
                     PanelType *pt,
                     const std::optional<StringRef> name_opt,
                     int icon)
{
  Layout *layout = this;
  const StringRef name = name_opt.value_or(CTX_IFACE_(pt->translation_context, pt->label));

  if (root_->type == blender::ui::LayoutType::Menu && !icon) {
    icon = ICON_BLANK1;
  }

  const bContextStore *previous_ctx = CTX_store_get(C);
  /* Set context for polling (and panel header drawing). */
  CTX_store_set(const_cast<bContext *>(C), context_);

  const bool ok = (pt->poll == nullptr) || pt->poll(C, pt);
  if (ok && (pt->draw_header != nullptr)) {
    layout = &this->row(true);
    Panel panel{};
    Panel_Runtime panel_runtime{};
    panel.runtime = &panel_runtime;
    panel.type = pt;
    panel.layout = layout;
    panel.flag = PNL_POPOVER;
    pt->draw_header(C, &panel);
  }

  CTX_store_set(const_cast<bContext *>(C), previous_ctx);

  uiBut *but = ui_item_menu(
      layout, name, icon, ui_item_paneltype_func, pt, nullptr, TIP_(pt->description), true);
  but->type = ButType::Popover;

  /* Override button size when there is no icon or label. */
  if (layout->root()->type == blender::ui::LayoutType::VerticalBar && !icon && name.is_empty()) {
    but->rect.xmax = but->rect.xmin + UI_UNIT_X;
  }

  if (!ok) {
    but->flag |= UI_BUT_DISABLED;
  }
}

void Layout::popover(const bContext *C,
                     const StringRef panel_type,
                     std::optional<blender::StringRef> name_opt,
                     int icon)
{
  PanelType *pt = WM_paneltype_find(panel_type, true);
  if (pt == nullptr) {
    RNA_warning("Panel type not found '%s'", std::string(panel_type).c_str());
    return;
  }
  this->popover(C, pt, name_opt, icon);
}

void Layout::popover_group(
    bContext *C, int space_id, int region_id, const char *context, const char *category)
{
  SpaceType *st = BKE_spacetype_from_id(space_id);
  if (st == nullptr) {
    RNA_warning("space type not found %d", space_id);
    return;
  }
  ARegionType *art = BKE_regiontype_from_id(st, region_id);
  if (art == nullptr) {
    RNA_warning("region type not found %d", region_id);
    return;
  }

  LISTBASE_FOREACH (PanelType *, pt, &art->paneltypes) {
    /* Causes too many panels, check context. */
    if (pt->parent_id[0] == '\0') {
      if (/* (*context == '\0') || */ STREQ(pt->context, context)) {
        if ((*category == '\0') || STREQ(pt->category, category)) {
          if (pt->poll == nullptr || pt->poll(C, pt)) {
            this->popover(C, pt, std::nullopt, ICON_NONE);
          }
        }
      }
    }
  }
}

/**
 * Single button with an icon and/or text, using the given button type and no further data/behavior
 * attached.
 */
static uiBut *uiItem_simple(Layout *layout,
                            const StringRef name,
                            int icon,
                            std::optional<blender::StringRef> tooltip = std::nullopt,
                            const ButType but_type = ButType::Label)
{
  uiBlock *block = layout->block();

  blender::ui::block_layout_set_current(block, layout);
  ui_block_new_button_group(block, uiButtonGroupFlag(0));

  if (layout->root()->type == blender::ui::LayoutType::Menu && !icon) {
    icon = ICON_BLANK1;
  }

  const int w = ui_text_icon_width_ex(layout, name, icon, ui_text_pad_none, UI_FSTYLE_WIDGET);
  uiBut *but;
  if (icon && !name.is_empty()) {
    but = uiDefIconTextBut(block, but_type, icon, name, 0, 0, w, UI_UNIT_Y, nullptr, tooltip);
  }
  else if (icon) {
    but = uiDefIconBut(block, but_type, icon, 0, 0, w, UI_UNIT_Y, nullptr, 0.0, 0.0, tooltip);
  }
  else {
    but = uiDefBut(block, but_type, name, 0, 0, w, UI_UNIT_Y, nullptr, 0.0, 0.0, tooltip);
  }

  /* to compensate for string size padding in ui_text_icon_width,
   * make text aligned right if the layout is aligned right.
   */
  if (layout->alignment() == blender::ui::LayoutAlign::Right) {
    but->drawflag &= ~UI_BUT_TEXT_LEFT; /* default, needs to be unset */
    but->drawflag |= UI_BUT_TEXT_RIGHT;
  }

  /* Mark as a label inside a list-box. */
  if (block->flag & UI_BLOCK_LIST_ITEM) {
    but->flag |= UI_BUT_LIST_ITEM;
  }

  if (layout->red_alert()) {
    UI_but_flag_enable(but, UI_BUT_REDALERT);
  }

  return but;
}

uiBut *uiItemL_ex(
    Layout *layout, const StringRef name, int icon, const bool highlight, const bool redalert)
{
  uiBut *but = uiItem_simple(layout, name, icon);

  if (highlight) {
    /* TODO: add another flag for this. */
    UI_but_flag_enable(but, UI_SELECT_DRAW);
  }

  if (redalert) {
    UI_but_flag_enable(but, UI_BUT_REDALERT);
  }

  return but;
}

void Layout::label(const StringRef name, int icon)
{
  uiItem_simple(this, name, icon);
}

uiPropertySplitWrapper uiItemPropertySplitWrapperCreate(Layout *parent_layout)
{
  uiPropertySplitWrapper split_wrapper = {nullptr};

  Layout *layout_row = &parent_layout->row(true);
  Layout *layout_split = &layout_row->split(UI_ITEM_PROP_SEP_DIVIDE, true);

  split_wrapper.label_column = &layout_split->column(true);
  split_wrapper.label_column->alignment_set(blender::ui::LayoutAlign::Right);
  split_wrapper.property_row = LayoutInternal::ui_item_prop_split_layout_hack(parent_layout,
                                                                              layout_split);
  split_wrapper.decorate_column = parent_layout->use_property_decorate() ?
                                      &layout_row->column(true) :
                                      nullptr;

  return split_wrapper;
}

Layout *uiItemL_respect_property_split(Layout *layout, StringRef text, int icon)
{
  if (layout->use_property_split()) {
    uiBlock *block = layout->block();
    const uiPropertySplitWrapper split_wrapper = uiItemPropertySplitWrapperCreate(layout);
    /* Further items added to 'layout' will automatically be added to split_wrapper.property_row */

    uiItem_simple(split_wrapper.label_column, text, icon);
    blender::ui::block_layout_set_current(block, split_wrapper.property_row);

    return split_wrapper.decorate_column;
  }

  char namestr[UI_MAX_NAME_STR];
  text = ui_item_name_add_colon(text, namestr);
  uiItem_simple(layout, text, icon);

  return nullptr;
}

void uiItemLDrag(Layout *layout, PointerRNA *ptr, StringRef name, int icon)
{
  uiBut *but = uiItem_simple(layout, name, icon);

  if (ptr && ptr->type) {
    if (RNA_struct_is_ID(ptr->type)) {
      UI_but_drag_set_id(but, ptr->owner_id);
    }
  }
}

uiBut *Layout::button(const StringRef name,
                      const int icon,
                      std::function<void(bContext &)> func,
                      std::optional<blender::StringRef> tooltip)
{
  uiBut *but = uiItem_simple(this, name, icon, tooltip, ButType::But);
  UI_but_func_set(but, std::move(func));
  return but;
}

void Layout::separator(float factor, const LayoutSeparatorType type)
{
  uiBlock *block = this->block();
  const bool is_menu = ui_block_is_menu(block);
  const bool is_pie = ui_block_is_pie_menu(block);
  if (is_menu && !UI_block_can_add_separator(block)) {
    return;
  }

  /* Sizing of spaces should not depend on line width. */
  const int space = (is_menu) ? int(7.0f * UI_SCALE_FAC * factor) :
                                int(6.0f * UI_SCALE_FAC * factor);

  ButType but_type;

  switch (type) {
    case LayoutSeparatorType::Line:
      but_type = ButType::SeprLine;
      break;
    case LayoutSeparatorType::Auto:
      but_type = (is_menu && !is_pie) ? ButType::SeprLine : ButType::Sepr;
      break;
    default:
      but_type = ButType::Sepr;
  }

  bool is_vertical_bar = (w_ == 0) && but_type == ButType::SeprLine;

  blender::ui::block_layout_set_current(block, this);
  uiBut *but = uiDefBut(block,
                        but_type,
                        "",
                        0,
                        0,
                        space,
                        is_vertical_bar ? UI_UNIT_Y : space,
                        nullptr,
                        0.0,
                        0.0,
                        "");

  if (but_type == ButType::SeprLine) {
    uiButSeparatorLine *but_line = static_cast<uiButSeparatorLine *>(but);
    but_line->is_vertical = is_vertical_bar;
  }
}

void Layout::progress_indicator(const char *text,
                                const float factor,
                                const blender::ui::ButProgressType progress_type)
{
  const bool has_text = text && text[0];
  uiBlock *block = this->block();
  short width;

  if (progress_type == blender::ui::ButProgressType::Bar) {
    width = UI_UNIT_X * 5;
  }
  else if (has_text) {
    width = UI_UNIT_X * 8;
  }
  else {
    width = UI_UNIT_X;
  }

  blender::ui::block_layout_set_current(block, this);
  uiBut *but = uiDefBut(block,
                        ButType::Progress,
                        (text) ? text : "",
                        0,
                        0,
                        width,
                        short(UI_UNIT_Y),
                        nullptr,
                        0.0,
                        0.0,
                        "");

  if (has_text && (progress_type == blender::ui::ButProgressType::Ring)) {
    /* For progress bar, centered is okay, left aligned for ring/pie. */
    but->drawflag |= UI_BUT_TEXT_LEFT;
  }

  uiButProgress *progress_bar = static_cast<uiButProgress *>(but);
  progress_bar->progress_type = progress_type;
  progress_bar->progress_factor = factor;
}

void Layout::separator_spacer()
{
  uiBlock *block = this->block();
  const bool is_popup = ui_block_is_popup_any(block);

  if (is_popup) {
    printf("Error: separator_spacer() not supported in popups.\n");
    return;
  }

  if (block->direction & UI_DIR_RIGHT) {
    printf("Error: separator_spacer() only supported in horizontal blocks.\n");
    return;
  }

  blender::ui::block_layout_set_current(block, this);
  uiDefBut(
      block, ButType::SeprSpacer, "", 0, 0, 0.3f * UI_UNIT_X, UI_UNIT_Y, nullptr, 0.0, 0.0, "");
}

void Layout::menu_fn(const StringRefNull name, int icon, uiMenuCreateFunc func, void *arg)
{
  if (!func) {
    return;
  }

  ui_item_menu(this, name, icon, func, arg, nullptr, "", false);
}

void Layout::menu_fn_argN_free(const StringRefNull name,
                               int icon,
                               uiMenuCreateFunc func,
                               void *argN)
{
  if (!func) {
    return;
  }

  /* Second 'argN' only ensures it gets freed. */
  ui_item_menu(this, name, icon, func, argN, argN, "", false);
}

struct MenuItemLevel {
  blender::wm::OpCallContext opcontext;
  /* don't use pointers to the strings because python can dynamically
   * allocate strings and free before the menu draws, see #27304. */
  char opname[OP_MAX_TYPENAME];
  char propname[MAX_IDPROP_NAME];
  PointerRNA rnapoin;
};

/* Obtain the active menu item based on the calling button's text. */
static int menu_item_enum_opname_menu_active(bContext *C, uiBut *but, MenuItemLevel *lvl)
{
  wmOperatorType *ot = WM_operatortype_find(lvl->opname, true);

  if (!ot) {
    return -1;
  }

  PointerRNA ptr;
  const EnumPropertyItem *item_array = nullptr;
  bool free;
  int totitem;
  WM_operator_properties_create_ptr(&ptr, ot);
  /* so the context is passed to itemf functions (some need it) */
  WM_operator_properties_sanitize(&ptr, false);
  PropertyRNA *prop = RNA_struct_find_property(&ptr, lvl->propname);
  if (!prop) {
    return -1;
  }
  RNA_property_enum_items_gettexted(C, &ptr, prop, &item_array, &totitem, &free);
  int active = RNA_enum_from_name(item_array, but->str.c_str());
  if (free) {
    MEM_freeN(item_array);
  }

  return active;
}

static void menu_item_enum_opname_menu(bContext *C, Layout *layout, void *arg)
{
  uiBut *but = static_cast<uiBut *>(arg);
  MenuItemLevel *lvl = static_cast<MenuItemLevel *>(but->func_argN);
  /* Use the operator properties from the button owning the menu. */
  BLI_assert(but->opptr);
  IDProperty *op_props = but->opptr->data_as<IDProperty>();

  /* The calling but's str _probably_ contains the active
   * menu item name, set in #Layout::op_menu_enum. */
  const int active = menu_item_enum_opname_menu_active(C, but, lvl);

  layout->operator_context_set(lvl->opcontext);
  layout->op_enum(lvl->opname, lvl->propname, op_props, lvl->opcontext, UI_ITEM_NONE, active);

  /* override default, needed since this was assumed pre 2.70 */
  UI_block_direction_set(layout->block(), UI_DIR_DOWN);
}

PointerRNA Layout::op_menu_enum(const bContext *C,
                                wmOperatorType *ot,
                                const StringRefNull propname,
                                std::optional<StringRefNull> name,
                                int icon)
{
  /* Caller must check */
  BLI_assert(ot->srna != nullptr);

  std::string operator_name;
  if (!name) {
    operator_name = WM_operatortype_name(ot, nullptr);
    name = operator_name.c_str();
  }

  if (root_->type == blender::ui::LayoutType::Menu && !icon) {
    icon = ICON_BLANK1;
  }

  MenuItemLevel *lvl = MEM_new<MenuItemLevel>("MenuItemLevel");
  STRNCPY_UTF8(lvl->opname, ot->idname);
  STRNCPY_UTF8(lvl->propname, propname.c_str());
  lvl->opcontext = root_->opcontext;

  uiBut *but = ui_item_menu(this,
                            *name,
                            icon,
                            menu_item_enum_opname_menu,
                            nullptr,
                            lvl,
                            std::nullopt,
                            true,
                            but_func_argN_free<MenuItemLevel>,
                            but_func_argN_copy<MenuItemLevel>);
  /* Use the menu button as owner for the operator properties, which will then be passed to the
   * individual menu items. */
  but->opptr = MEM_new<PointerRNA>("uiButOpPtr");
  WM_operator_properties_create_ptr(but->opptr, ot);
  BLI_assert(but->opptr->data == nullptr);
  WM_operator_properties_alloc(&but->opptr, (IDProperty **)&but->opptr->data, ot->idname);

  /* add hotkey here, lower UI code can't detect it */
  if ((this->block()->flag & UI_BLOCK_LOOP) && (ot->prop && ot->invoke)) {
    if (std::optional<std::string> shortcut_str = WM_key_event_operator_string(
            C, ot->idname, root_->opcontext, nullptr, false))
    {
      ui_but_add_shortcut(but, shortcut_str->c_str(), false);
    }
  }
  return *but->opptr;
}

PointerRNA Layout::op_menu_enum(const bContext *C,
                                const StringRefNull opname,
                                const StringRefNull propname,
                                StringRefNull name,
                                int icon)
{
  wmOperatorType *ot = WM_operatortype_find(opname.c_str(), false); /* print error next */

  UI_OPERATOR_ERROR_RET(ot, opname.c_str());

  if (!ot->srna) {
    ui_item_disabled(this, opname.c_str());
    RNA_warning("operator missing srna '%s'", opname.c_str());
    return PointerRNA_NULL;
  }

  return this->op_menu_enum(C, ot, propname, name, icon);
}

static void menu_item_enum_rna_menu(bContext * /*C*/, Layout *layout, void *arg)
{
  MenuItemLevel *lvl = (MenuItemLevel *)(((uiBut *)arg)->func_argN);

  layout->operator_context_set(lvl->opcontext);
  layout->props_enum(&lvl->rnapoin, lvl->propname);
}

void Layout::prop_menu_enum(PointerRNA *ptr,
                            PropertyRNA *prop,
                            const std::optional<StringRefNull> name,
                            int icon)
{
  if (root_->type == blender::ui::LayoutType::Menu && !icon) {
    icon = ICON_BLANK1;
  }

  MenuItemLevel *lvl = MEM_new<MenuItemLevel>("MenuItemLevel");
  lvl->rnapoin = *ptr;
  STRNCPY_UTF8(lvl->propname, RNA_property_identifier(prop));
  lvl->opcontext = root_->opcontext;

  ui_item_menu(this,
               name.value_or(RNA_property_ui_name(prop)),
               icon,
               menu_item_enum_rna_menu,
               nullptr,
               lvl,
               RNA_property_description(prop),
               false,
               but_func_argN_free<MenuItemLevel>,
               but_func_argN_copy<MenuItemLevel>);
}

void Layout::prop_tabs_enum(bContext *C,
                            PointerRNA *ptr,
                            PropertyRNA *prop,
                            PointerRNA *ptr_highlight,
                            PropertyRNA *prop_highlight,
                            bool icon_only)
{
  uiBlock *block = this->block();

  blender::ui::block_layout_set_current(block, this);
  ui_item_enum_expand_tabs(this,
                           C,
                           block,
                           ptr,
                           prop,
                           ptr_highlight,
                           prop_highlight,
                           std::nullopt,
                           UI_UNIT_Y,
                           icon_only);
}

/** \} */

/* -------------------------------------------------------------------- */
/** \name Layout Items
 * \{ */

void LayoutInternal::layout_estimate(Layout *layout)
{
  layout->estimate();
}

void LayoutInternal::layout_resolve(Layout *layout)
{
  layout->resolve();
}

/* single-row layout */
void LayoutRow::estimate_impl()
{
  if (this->type() == uiItemType::LayoutRoot) {
    return;
  }
  bool min_size_flag = true;

  w_ = 0;
  h_ = 0;

  if (this->items().is_empty()) {
    return;
  }

  const uiItem *item_last = this->items().last();
  for (uiItem *item : this->items()) {
    const bool is_item_last = (item == item_last);
    const int2 size = item->size();

    min_size_flag = min_size_flag && item->fixed_size();

    w_ += size.x;
    h_ = std::max(size.y, h_);

    if (!is_item_last) {
      w_ += space_;
    }
  }

  if (min_size_flag) {
    this->fixed_size_set(true);
  }
}

static int ui_litem_min_width(int itemw)
{
  return std::min(2 * UI_UNIT_X, itemw);
}

void LayoutRow::resolve_impl()
{
  if (this->items().is_empty()) {
    return;
  }

  int last_free_item_idx = -1;
  int x, neww, newtotw, minw, offset;
  int freew, fixedx, freex, flag = 0, lastw = 0;
  float extra_pixel;

  const int y = y_;
  int w = w_;
  int totw = 0;
  int tot = 0;

  for (uiItem *item : this->items()) {
    totw += item->size().x;
    tot++;
  }

  if (totw == 0) {
    return;
  }

  if (w != 0) {
    w -= (tot - 1) * space_;
  }
  int fixedw = 0;

  const uiItem *item_last = this->items().last();

  /* keep clamping items to fixed minimum size until all are done */
  do {
    freew = 0;
    x = 0;
    flag = 0;
    newtotw = totw;
    extra_pixel = 0.0f;

    for (uiItem *item : this->items()) {
      if (ItemInternal::auto_fixed_size(item)) {
        continue;
      }
      const bool is_item_last = (item == item_last);

      int2 size = item->size();
      minw = ui_litem_min_width(size.x);

      if (w - lastw > 0) {
        neww = ui_item_fit(
            size.x, x, totw, w - lastw, is_item_last, this->alignment(), &extra_pixel);
      }
      else {
        neww = 0; /* no space left, all will need clamping to minimum size */
      }

      x += neww;

      bool min_flag = item->fixed_size();
      /* ignore min flag for rows with right or center alignment */
      if (item->type() != uiItemType::Button &&
          ELEM((static_cast<Layout *>(item))->alignment(),
               blender::ui::LayoutAlign::Right,
               blender::ui::LayoutAlign::Center) &&
          this->alignment() == blender::ui::LayoutAlign::Expand && this->fixed_size())
      {
        min_flag = false;
      }

      if ((neww < minw || min_flag) && w != 0) {
        /* fixed size */
        ItemInternal::auto_fixed_size_set(item, true);
        if (item->type() != uiItemType::Button && item->fixed_size()) {
          minw = size.x;
        }
        fixedw += minw;
        flag = 1;
        newtotw -= size.x;
      }
      else {
        /* keep free size */
        ItemInternal::auto_fixed_size_set(item, false);
        freew += size.x;
      }
    }

    totw = newtotw;
    lastw = fixedw;
  } while (flag);

  freex = 0;
  fixedx = 0;
  extra_pixel = 0.0f;
  x = x_;

  int item_idx = -1;
  for (uiItem *item : this->items()) {
    item_idx++;
    const bool is_item_last = (item == item_last);
    int2 size = item->size();
    minw = ui_litem_min_width(size.x);

    if (ItemInternal::auto_fixed_size(item)) {
      /* fixed minimum size items */
      if (item->type() != uiItemType::Button && item->fixed_size()) {
        minw = size.x;
      }
      size.x = ui_item_fit(
          minw, fixedx, fixedw, min_ii(w, fixedw), is_item_last, this->alignment(), &extra_pixel);
      fixedx += size.x;
    }
    else {
      /* free size item */
      size.x = ui_item_fit(
          size.x, freex, freew, w - fixedw, is_item_last, this->alignment(), &extra_pixel);
      freex += size.x;
      last_free_item_idx = item_idx;
    }

    /* align right/center */
    offset = 0;
    if (this->alignment() == blender::ui::LayoutAlign::Right) {
      if (freew + fixedw > 0 && freew + fixedw < w) {
        offset = w - (fixedw + freew);
      }
    }
    else if (this->alignment() == blender::ui::LayoutAlign::Center) {
      if (freew + fixedw > 0 && freew + fixedw < w) {
        offset = (w - (fixedw + freew)) / 2;
      }
    }

    /* position item */
    ui_item_position(item, x + offset, y - size.y, size.x, size.y);

    x += size.x;
    if (!is_item_last) {
      x += space_;
    }
  }

  /* add extra pixel */
  int extra_pixel_move = w_ - (x - x_);
  if (extra_pixel_move > 0 && this->alignment() == blender::ui::LayoutAlign::Expand &&
      last_free_item_idx >= 0 && item_last && ItemInternal::auto_fixed_size(item_last))
  {
    ui_item_move(this->items()[last_free_item_idx], 0, extra_pixel_move);
    blender::Span<uiItem *> items_after_last_free = this->items().drop_front(last_free_item_idx +
                                                                             1);
    for (uiItem *item : items_after_last_free) {
      ui_item_move(item, extra_pixel_move, extra_pixel_move);
    }
  }

  w_ = x - x_;
  h_ = y_ - y;
  x_ = x;
  y_ = y;
}

static int spaces_after_column_item(const Layout *litem,
                                    const uiItem *item,
                                    const uiItem *next_item,
                                    const bool is_box)
{
  if (next_item == nullptr) {
    return 0;
  }
  if (item->type() == uiItemType::LayoutPanelHeader &&
      next_item->type() == uiItemType::LayoutPanelHeader)
  {
    /* No extra space between layout panel headers. */
    return 0;
  }
  if (item->type() == uiItemType::LayoutPanelBody &&
      !ELEM(next_item->type(), uiItemType::LayoutPanelHeader, uiItemType::LayoutPanelBody))
  {
    /* One for the end of the panel and one at the start of the parent panel. */
    return 2;
  }
  if (!is_box) {
    return 1;
  }
  if (item != litem->items().first()) {
    return 1;
  }
  return 0;
}

/* single-column layout */
void LayoutColumn::estimate_impl()
{
  if (this->type() == uiItemType::LayoutRoot) {
    return;
  }
  const bool is_box = this->type() == uiItemType::LayoutBox;
  bool min_size_flag = true;

  w_ = 0;
  h_ = 0;

  for (auto *iter = this->items().begin(); iter != this->items().end(); iter++) {
    uiItem *item = *iter;
    const int2 size = item->size();

    min_size_flag = min_size_flag && item->fixed_size();

    w_ = std::max(w_, size.x);
    h_ += size.y;

    const uiItem *next_item = (item == this->items().last()) ? nullptr : *(iter + 1);
    const int spaces_num = spaces_after_column_item(this, item, next_item, is_box);
    h_ += spaces_num * space_;
  }

  if (min_size_flag) {
    this->fixed_size_set(true);
  }
}

void LayoutColumn::resolve_impl()
{
  const bool is_box = this->type() == uiItemType::LayoutBox;
  const bool is_menu = this->type() == uiItemType::LayoutRoot &&
                       this->root()->type == blender::ui::LayoutType::Menu;
  const int x = x_;
  int y = y_;

  for (auto *iter = this->items().begin(); iter != this->items().end(); iter++) {
    uiItem *item = *iter;
    const int2 size = item->size();

    y -= size.y;
    ui_item_position(item, x, y, is_menu ? size.x : w_, size.y);

    const uiItem *next_item = (item == this->items().last()) ? nullptr : *(iter + 1);
    const int spaces_num = spaces_after_column_item(this, item, next_item, is_box);
    y -= spaces_num * space_;

    if (is_box) {
      ItemInternal::box_item_set(item, true);
    }
  }

  h_ = y_ - y;
  x_ = x;
  y_ = y;
}

/* calculates the angle of a specified button in a radial menu,
 * stores a float vector in unit circle */
static RadialDirection ui_get_radialbut_vec(float vec[2], short itemnum)
{
  if (itemnum >= PIE_MAX_ITEMS) {
    itemnum %= PIE_MAX_ITEMS;
    printf("Warning: Pie menus with more than %i items are currently unsupported\n",
           PIE_MAX_ITEMS);
  }

  const RadialDirection dir = RadialDirection(ui_radial_dir_order[itemnum]);
  ui_but_pie_dir(dir, vec);

  return dir;
}

static bool ui_item_is_radial_displayable(uiItem *item)
{

  if ((item->type() == uiItemType::Button) &&
      ((static_cast<uiButtonItem *>(item))->but->type == ButType::Label))
  {
    return false;
  }

  return true;
}

static bool ui_item_is_radial_drawable(uiButtonItem *bitem)
{

  if (ELEM(bitem->but->type, ButType::Sepr, ButType::SeprLine, ButType::SeprSpacer)) {
    return false;
  }

  return true;
}

void LayoutRadial::resolve_impl()
{
  int itemnum = 0;

  /* For the radial layout we will use Matt Ebb's design
   * for radiation, see http://mattebb.com/weblog/radiation/
   * also the old code at #5103. */

  const int pie_radius = U.pie_menu_radius * UI_SCALE_FAC;

  const int x = x_;
  const int y = y_;

  int minx = x, miny = y, maxx = x, maxy = y;

  this->block()->pie_data.pie_dir_mask = 0;

  for (uiItem *item : this->items()) {
    /* Not all button types are drawn in a radial menu, do filtering here. */
    if (!ui_item_is_radial_displayable(item)) {
      continue;
    }

    float vec[2];
    const RadialDirection dir = ui_get_radialbut_vec(vec, itemnum);
    const float factor[2] = {
        (vec[0] > 0.01f) ? 0.0f : ((vec[0] < -0.01f) ? -1.0f : -0.5f),
        (vec[1] > 0.99f) ? 0.0f : ((vec[1] < -0.99f) ? -1.0f : -0.5f),
    };
    itemnum++;

    /* Enable for non-buttons because a direction may reference a layout, see: #112610. */
    bool use_dir = true;

    if (item->type() == uiItemType::Button) {
      uiButtonItem *bitem = static_cast<uiButtonItem *>(item);

      bitem->but->pie_dir = dir;
      /* Scale the buttons. */
      bitem->but->rect.ymax *= 1.5f;
      /* Add a little bit more here to include number. */
      bitem->but->rect.xmax += 1.5f * UI_UNIT_X;
      /* Enable drawing as pie item if supported by widget. */
      if (ui_item_is_radial_drawable(bitem)) {
        bitem->but->emboss = blender::ui::EmbossType::PieMenu;
        bitem->but->drawflag |= UI_BUT_ICON_LEFT;
      }

      if (ELEM(bitem->but->type, ButType::Sepr, ButType::SeprLine)) {
        use_dir = false;
      }
    }

    if (use_dir) {
      this->block()->pie_data.pie_dir_mask |= 1 << int(dir);
    }

    const int2 size = item->size();

    ui_item_position(item,
                     x + (vec[0] * pie_radius) + (factor[0] * size.x),
                     y + (vec[1] * pie_radius) + (factor[1] * size.y),
                     size.x,
                     size.y);

    minx = min_ii(minx, x + (vec[0] * pie_radius) - (size.x / 2));
    maxx = max_ii(maxx, x + (vec[0] * pie_radius) + (size.x / 2));
    miny = min_ii(miny, y + (vec[1] * pie_radius) - (size.y / 2));
    maxy = max_ii(maxy, y + (vec[1] * pie_radius) + (size.y / 2));
  }

  x_ = minx;
  y_ = miny;
  w_ = maxx - minx;
  h_ = maxy - miny;
}

void Layout::estimate_impl()
{
  /* nothing to do */
}
void Layout::resolve_impl()
{
  /* Nothing to do. */
}

void LayoutRootPieMenu::resolve_impl()
{
  /* first item is pie menu title, align on center of menu */
  uiItem *item = this->items().first();

  if (item->type() == uiItemType::Button) {
    int x, y;
    x = x_;
    y = y_;

    const int2 size = item->size();

    ui_item_position(
        item, x - size.x / 2, y + UI_SCALE_FAC * (U.pie_menu_threshold + 9.0f), size.x, size.y);
  }
}

/* panel header layout */
void uiLayoutItemPanelHeader::estimate_impl()
{
  BLI_assert(this->items().size() == 1);
  uiItem *item = this->items().first();

  const int2 size = item->size();
  w_ = size.x;
  h_ = size.y;
}

void uiLayoutItemPanelHeader::resolve_impl()
{
  Panel *panel = this->root_panel();

  BLI_assert(this->items().size() == 1);
  uiItem *item = this->items().first();

  const int2 size = item->size();
  y_ -= size.y;
  ui_item_position(item, x_, y_, w_, size.y);
  const float offset = UI_style_get_dpi()->panelspace;
  panel->runtime->layout_panels.headers.append(
      {float(y_) - offset, float(y_ + h_) - offset, open_prop_owner, open_prop_name});
}

/* panel body layout */
void uiLayoutItemPanelBody::resolve_impl()
{
  Panel *panel = this->root_panel();
  LayoutColumn::resolve_impl();
  const float offset = UI_style_get_dpi()->panelspace;
  panel->runtime->layout_panels.bodies.append({
      float(y_ - space_) - offset,
      float(y_ + h_ + space_) - offset,
  });
}

/* box layout */
void uiLayoutItemBx::estimate_impl()
{
  const uiStyle *style = this->root()->style;

  LayoutColumn::estimate_impl();

  int boxspace = style->boxspace;
  if (this->root()->type == blender::ui::LayoutType::Header) {
    boxspace = 0;
  }
  w_ += 2 * boxspace;
  h_ += 2 * boxspace;
}

void uiLayoutItemBx::resolve_impl()
{
  const uiStyle *style = this->root()->style;

  int boxspace = style->boxspace;
  if (this->root()->type == blender::ui::LayoutType::Header) {
    boxspace = 0;
  }

  const int w = w_;
  const int h = h_;

  x_ += boxspace;
  y_ -= boxspace;

  if (w != 0) {
    w_ -= 2 * boxspace;
  }
  if (h != 0) {
    h_ -= 2 * boxspace;
  }

  LayoutColumn::resolve_impl();

  x_ -= boxspace;
  y_ -= boxspace;

  if (w != 0) {
    w_ += 2 * boxspace;
  }
  if (h != 0) {
    h_ += 2 * boxspace;
  }

  /* roundbox around the sublayout */
  uiBut *but = this->roundbox;
  but->rect.xmin = x_;
  but->rect.ymin = y_;
  but->rect.xmax = x_ + w_;
  but->rect.ymax = y_ + h_;
}

/* multi-column layout, automatically flowing to the next */
void uiLayoutItemFlow::estimate_impl()
{
  const uiStyle *style = this->root()->style;
  uiLayoutItemFlow *flow = this;

  int maxw = 0;

  /* compute max needed width and total height */
  int toth = 0;
  int totitem = 0;
  for (uiItem *item : this->items()) {
    const int2 size = item->size();
    maxw = std::max(maxw, size.x);
    toth += size.y;
    totitem++;
  }

  if (flow->number <= 0) {
    /* auto compute number of columns, not very good */
    if (maxw == 0) {
      flow->totcol = 1;
      return;
    }

    flow->totcol = max_ii(this->root()->emw / maxw, 1);
    flow->totcol = min_ii(flow->totcol, totitem);
  }
  else {
    flow->totcol = flow->number;
  }

  /* compute sizes */
  int x = 0;
  int y = 0;
  int emy = 0;
  int miny = 0;

  maxw = 0;
  const int emh = toth / flow->totcol;

  /* create column per column */
  int col = 0;
  for (uiItem *item : this->items()) {
    const int2 size = item->size();

    y -= size.y + style->buttonspacey;
    miny = min_ii(miny, y);
    emy -= size.y;
    maxw = max_ii(size.x, maxw);

    /* decide to go to next one */
    if (col < flow->totcol - 1 && emy <= -emh) {
      x += maxw + space_;
      maxw = 0;
      y = 0;
      emy = 0; /* need to reset height again for next column */
      col++;
    }
  }

  w_ = x;
  h_ = y_ - miny;
}

void uiLayoutItemFlow::resolve_impl()
{
  const uiStyle *style = this->root()->style;
  int col, emh;

  /* compute max needed width and total height */
  int toth = 0;
  for (uiItem *item : this->items()) {
    const int2 size = item->size();
    toth += size.y;
  }

  /* compute sizes */
  int x = x_;
  int y = y_;
  int emy = 0;
  int miny = 0;

  emh = toth / this->totcol;

  /* create column per column */
  col = 0;
  int w = (w_ - (this->totcol - 1) * style->columnspace) / this->totcol;
  for (uiItem *item : this->items()) {
    int2 size = item->size();

    size.x = (this->alignment() == blender::ui::LayoutAlign::Expand) ? w : min_ii(w, size.x);

    y -= size.y;
    emy -= size.y;
    ui_item_position(item, x, y, size.x, size.y);
    y -= style->buttonspacey;
    miny = min_ii(miny, y);

    /* decide to go to next one */
    if (col < this->totcol - 1 && emy <= -emh) {
      x += w + style->columnspace;
      y = y_;
      emy = 0; /* need to reset height again for next column */
      col++;

      const int remaining_width = w_ - (x - x_);
      const int remaining_width_between_columns = (this->totcol - col - 1) * style->columnspace;
      const int remaining_columns = this->totcol - col;
      w = (remaining_width - remaining_width_between_columns) / remaining_columns;
    }
  }

  h_ = y_ - miny;
  x_ = x;
  y_ = miny;
}

/* multi-column and multi-row layout. */
struct UILayoutGridFlowInput {
  /* General layout control settings. */
  bool row_major : 1;    /* Fill rows before columns */
  bool even_columns : 1; /* All columns will have same width. */
  bool even_rows : 1;    /* All rows will have same height. */
  int space_x;           /* Space between columns. */
  int space_y;           /* Space between rows. */
                         /* Real data about current position and size of this layout item
                          * (either estimated, or final values). */
  int litem_w;           /* Layout item width. */
  int litem_x;           /* Layout item X position. */
  int litem_y;           /* Layout item Y position. */
  /* Actual number of columns and rows to generate (computed from first pass usually). */
  int tot_columns; /* Number of columns. */
  int tot_rows;    /* Number of rows. */
};

struct UILayoutGridFlowOutput {
  int *tot_items; /* Total number of items in this grid layout. */
  /* Width / X pos data. */
  float *global_avg_w; /* Computed average width of the columns. */
  int *cos_x_array;    /* Computed X coordinate of each column. */
  int *widths_array;   /* Computed width of each column. */
  int *tot_w;          /* Computed total width. */
  /* Height / Y pos data. */
  int *global_max_h;  /* Computed height of the tallest item in the grid. */
  int *cos_y_array;   /* Computed Y coordinate of each column. */
  int *heights_array; /* Computed height of each column. */
  int *tot_h;         /* Computed total height. */
};

static void ui_litem_grid_flow_compute(blender::Span<uiItem *> items,
                                       const UILayoutGridFlowInput *parameters,
                                       UILayoutGridFlowOutput *results)
{
  float tot_w = 0.0f, tot_h = 0.0f;
  float global_avg_w = 0.0f, global_totweight_w = 0.0f;
  int global_max_h = 0;

  BLI_assert(parameters->tot_columns != 0 ||
             (results->cos_x_array == nullptr && results->widths_array == nullptr &&
              results->tot_w == nullptr));
  BLI_assert(parameters->tot_rows != 0 ||
             (results->cos_y_array == nullptr && results->heights_array == nullptr &&
              results->tot_h == nullptr));

  if (results->tot_items) {
    *results->tot_items = 0;
  }

  if (items.is_empty()) {
    if (results->global_avg_w) {
      *results->global_avg_w = 0.0f;
    }
    if (results->global_max_h) {
      *results->global_max_h = 0;
    }
    return;
  }

  blender::Array<float, 64> avg_w(parameters->tot_columns, 0.0f);
  blender::Array<float, 64> totweight_w(parameters->tot_columns, 0.0f);
  blender::Array<int, 64> max_h(parameters->tot_rows, 0);

  int i = 0;
  for (const uiItem *item : items) {
    const int2 size = item->size();

    global_avg_w += float(size.x * size.x);
    global_totweight_w += float(size.x);
    global_max_h = max_ii(global_max_h, size.y);

    if (parameters->tot_rows != 0 && parameters->tot_columns != 0) {
      const int index_col = parameters->row_major ? i % parameters->tot_columns :
                                                    i / parameters->tot_rows;
      const int index_row = parameters->row_major ? i / parameters->tot_columns :
                                                    i % parameters->tot_rows;

      avg_w[index_col] += float(size.x * size.x);
      totweight_w[index_col] += float(size.x);

      max_h[index_row] = max_ii(max_h[index_row], size.y);
    }

    if (results->tot_items) {
      (*results->tot_items)++;
    }
    i++;
  }

  /* Finalize computing of column average sizes */
  global_avg_w /= global_totweight_w;
  if (parameters->tot_columns != 0) {
    for (i = 0; i < parameters->tot_columns; i++) {
      avg_w[i] /= totweight_w[i];
      tot_w += avg_w[i];
    }
    if (parameters->even_columns) {
      tot_w = ceilf(global_avg_w) * parameters->tot_columns;
    }
  }
  /* Finalize computing of rows max sizes */
  if (parameters->tot_rows != 0) {
    for (i = 0; i < parameters->tot_rows; i++) {
      tot_h += max_h[i];
    }
    if (parameters->even_rows) {
      tot_h = global_max_h * parameters->tot_columns;
    }
  }

  /* Compute positions and sizes of all cells. */
  if (results->cos_x_array != nullptr && results->widths_array != nullptr) {
    /* We enlarge/narrow columns evenly to match available width. */
    const float wfac = float(parameters->litem_w -
                             (parameters->tot_columns - 1) * parameters->space_x) /
                       tot_w;

    for (int col = 0; col < parameters->tot_columns; col++) {
      results->cos_x_array[col] = (col ? results->cos_x_array[col - 1] +
                                             results->widths_array[col - 1] + parameters->space_x :
                                         parameters->litem_x);
      if (parameters->even_columns) {
        /* (< remaining width > - < space between remaining columns >) / < remaining columns > */
        results->widths_array[col] = (((parameters->litem_w -
                                        (results->cos_x_array[col] - parameters->litem_x)) -
                                       (parameters->tot_columns - col - 1) * parameters->space_x) /
                                      (parameters->tot_columns - col));
      }
      else if (col == parameters->tot_columns - 1) {
        /* Last column copes width rounding errors... */
        results->widths_array[col] = parameters->litem_w -
                                     (results->cos_x_array[col] - parameters->litem_x);
      }
      else {
        results->widths_array[col] = int(avg_w[col] * wfac);
      }
    }
  }
  if (results->cos_y_array != nullptr && results->heights_array != nullptr) {
    for (int row = 0; row < parameters->tot_rows; row++) {
      if (parameters->even_rows) {
        results->heights_array[row] = global_max_h;
      }
      else {
        results->heights_array[row] = max_h[row];
      }
      results->cos_y_array[row] = (row ? results->cos_y_array[row - 1] - parameters->space_y -
                                             results->heights_array[row] :
                                         parameters->litem_y - results->heights_array[row]);
    }
  }

  if (results->global_avg_w) {
    *results->global_avg_w = global_avg_w;
  }
  if (results->global_max_h) {
    *results->global_max_h = global_max_h;
  }
  if (results->tot_w) {
    *results->tot_w = int(tot_w) + parameters->space_x * (parameters->tot_columns - 1);
  }
  if (results->tot_h) {
    *results->tot_h = tot_h + parameters->space_y * (parameters->tot_rows - 1);
  }
}

void uiLayoutItemGridFlow::estimate_impl()
{
  const uiStyle *style = this->root()->style;
  uiLayoutItemGridFlow *gflow = this;

  const int space_x = style->columnspace;
  const int space_y = style->buttonspacey;

  /* Estimate average needed width and height per item. */
  {
    float avg_w;
    int max_h;

    UILayoutGridFlowInput input{};
    input.row_major = gflow->row_major;
    input.even_columns = gflow->even_columns;
    input.even_rows = gflow->even_rows;
    input.litem_w = w_;
    input.litem_x = x_;
    input.litem_y = y_;
    input.space_x = space_x;
    input.space_y = space_y;
    UILayoutGridFlowOutput output{};
    output.tot_items = &gflow->tot_items;
    output.global_avg_w = &avg_w;
    output.global_max_h = &max_h;
    ui_litem_grid_flow_compute(this->items(), &input, &output);

    if (gflow->tot_items == 0) {
      w_ = h_ = 0;
      gflow->tot_columns = gflow->tot_rows = 0;
      return;
    }

    /* Even in varying column width case,
     * we fix our columns number from weighted average width of items,
     * a proper solving of required width would be too costly,
     * and this should give reasonably good results in all reasonable cases. */
    if (gflow->columns_len > 0) {
      gflow->tot_columns = gflow->columns_len;
    }
    else {
      if (avg_w == 0.0f) {
        gflow->tot_columns = 1;
      }
      else {
        gflow->tot_columns = min_ii(max_ii(int(w_ / avg_w), 1), gflow->tot_items);
      }
    }
    gflow->tot_rows = int(ceilf(float(gflow->tot_items) / gflow->tot_columns));

    /* Try to tweak number of columns and rows to get better filling of last column or row,
     * and apply 'modulo' value to number of columns or rows.
     * Note that modulo does not prevent ending with fewer columns/rows than modulo, if mandatory
     * to avoid empty column/row. */
    {
      const int modulo = (gflow->columns_len < -1) ? -gflow->columns_len : 0;
      const int step = modulo ? modulo : 1;

      if (gflow->row_major) {
        /* Adjust number of columns to be multiple of given modulo. */
        if (modulo && gflow->tot_columns % modulo != 0 && gflow->tot_columns > modulo) {
          gflow->tot_columns = gflow->tot_columns - (gflow->tot_columns % modulo);
        }
        /* Find smallest number of columns conserving computed optimal number of rows. */
        for (gflow->tot_rows = int(ceilf(float(gflow->tot_items) / gflow->tot_columns));
             (gflow->tot_columns - step) > 0 &&
             int(ceilf(float(gflow->tot_items) / (gflow->tot_columns - step))) <= gflow->tot_rows;
             gflow->tot_columns -= step)
        {
          /* pass */
        }
      }
      else {
        /* Adjust number of rows to be multiple of given modulo. */
        if (modulo && gflow->tot_rows % modulo != 0) {
          gflow->tot_rows = min_ii(gflow->tot_rows + modulo - (gflow->tot_rows % modulo),
                                   gflow->tot_items);
        }
        /* Find smallest number of rows conserving computed optimal number of columns. */
        for (gflow->tot_columns = int(ceilf(float(gflow->tot_items) / gflow->tot_rows));
             (gflow->tot_rows - step) > 0 &&
             int(ceilf(float(gflow->tot_items) / (gflow->tot_rows - step))) <= gflow->tot_columns;
             gflow->tot_rows -= step)
        {
          /* pass */
        }
      }
    }

    /* Set evenly-spaced axes size
     * (quick optimization in case we have even columns and rows). */
    if (gflow->even_columns && gflow->even_rows) {
      w_ = int(gflow->tot_columns * avg_w) + space_x * (gflow->tot_columns - 1);
      h_ = int(gflow->tot_rows * max_h) + space_y * (gflow->tot_rows - 1);
      return;
    }
  }

  /* Now that we have our final number of columns and rows,
   * we can compute actual needed space for non-evenly sized axes. */
  {
    int tot_w, tot_h;
    UILayoutGridFlowInput input{};
    input.row_major = gflow->row_major;
    input.even_columns = gflow->even_columns;
    input.even_rows = gflow->even_rows;
    input.litem_w = w_;
    input.litem_x = x_;
    input.litem_y = y_;
    input.space_x = space_x;
    input.space_y = space_y;
    input.tot_columns = gflow->tot_columns;
    input.tot_rows = gflow->tot_rows;
    UILayoutGridFlowOutput output{};
    output.tot_w = &tot_w;
    output.tot_h = &tot_h;
    ui_litem_grid_flow_compute(this->items(), &input, &output);

    w_ = tot_w;
    h_ = tot_h;
  }
}

void uiLayoutItemGridFlow::resolve_impl()
{
  const uiStyle *style = this->root()->style;

  if (this->tot_items == 0) {
    w_ = h_ = 0;
    return;
  }

  BLI_assert(this->tot_columns > 0);
  BLI_assert(this->tot_rows > 0);

  const int space_x = style->columnspace;
  const int space_y = style->buttonspacey;

  blender::Array<int, 64> widths(this->tot_columns);
  blender::Array<int, 64> heights(this->tot_rows);
  blender::Array<int, 64> cos_x(this->tot_columns);
  blender::Array<int, 64> cos_y(this->tot_rows);

  /* This time we directly compute coordinates and sizes of all cells. */
  UILayoutGridFlowInput input{};
  input.row_major = this->row_major;
  input.even_columns = this->even_columns;
  input.even_rows = this->even_rows;
  input.litem_w = w_;
  input.litem_x = x_;
  input.litem_y = y_;
  input.space_x = space_x;
  input.space_y = space_y;
  input.tot_columns = this->tot_columns;
  input.tot_rows = this->tot_rows;
  UILayoutGridFlowOutput output{};
  output.cos_x_array = cos_x.data();
  output.cos_y_array = cos_y.data();
  output.widths_array = widths.data();
  output.heights_array = heights.data();
  ui_litem_grid_flow_compute(this->items(), &input, &output);

  int i = 0;
  for (uiItem *item : this->items()) {
    const int col = this->row_major ? i % this->tot_columns : i / this->tot_rows;
    const int row = this->row_major ? i / this->tot_columns : i % this->tot_rows;
    int2 size = item->size();

    const int w = widths[col];
    const int h = heights[row];
    if (this->alignment() == blender::ui::LayoutAlign::Expand) {
      size = {w, h};
    }
    else {
      size = {min_ii(w, size.x), min_ii(h, size.y)};
    }

    ui_item_position(item, cos_x[col], cos_y[row], size.x, size.y);
    i++;
  }

  h_ = y_ - cos_y[this->tot_rows - 1];
  x_ = (cos_x[this->tot_columns - 1] - x_) + widths[this->tot_columns - 1];
  y_ = y_ - h_;
}

/* free layout */
void LayoutAbsolute::estimate_impl()
{
  int minx = 1e6;
  int miny = 1e6;
  w_ = 0;
  h_ = 0;

  for (uiItem *item : this->items()) {
    const int2 offset = item->offset();
    const int2 size = item->size();

    minx = min_ii(minx, offset.x);
    miny = min_ii(miny, offset.y);

    w_ = std::max(w_, offset.x + size.x);
    h_ = std::max(h_, offset.y + size.y);
  }

  w_ -= minx;
  h_ -= miny;
}

void LayoutAbsolute::resolve_impl()
{
  float scalex = 1.0f, scaley = 1.0f;
  int x, y, newx, newy;

  int minx = 1e6;
  int miny = 1e6;
  int totw = 0;
  int toth = 0;

  for (uiItem *item : this->items()) {
    const int2 offset = item->offset();
    const int2 size = item->size();

    minx = min_ii(minx, offset.x);
    miny = min_ii(miny, offset.y);

    totw = max_ii(totw, offset.x + size.x);
    toth = max_ii(toth, offset.y + size.y);
  }

  totw -= minx;
  toth -= miny;

  if (w_ && totw > 0) {
    scalex = float(w_) / float(totw);
  }
  if (h_ && toth > 0) {
    scaley = float(h_) / float(toth);
  }

  x = x_;
  y = y_ - scaley * toth;

  for (uiItem *item : this->items()) {
    int2 offset = item->offset();
    int2 size = item->size();

    if (scalex != 1.0f) {
      newx = (offset.x - minx) * scalex;
      size.x = (offset.x - minx + size.x) * scalex - newx;
      offset.x = minx + newx;
    }

    if (scaley != 1.0f) {
      newy = (offset.y - miny) * scaley;
      size.y = (offset.y - miny + size.y) * scaley - newy;
      offset.y = miny + newy;
    }

    ui_item_position(item, x + offset.x - minx, y + offset.y - miny, size.x, size.y);
  }

  w_ = scalex * totw;
  h_ = y_ - y;
  x_ = x + w_;
  y_ = y;
}

/* split layout */
void uiLayoutItemSplit::estimate_impl()
{
  LayoutRow::estimate_impl();
  this->fixed_size_set(false);
}

void uiLayoutItemSplit::resolve_impl()
{
  float extra_pixel = 0.0f;
  const int tot = int(this->items().size());

  if (tot == 0) {
    return;
  }

  int x = x_;
  const int y = y_;

  const float percentage = (this->percentage == 0.0f) ? 1.0f / float(tot) : this->percentage;

  const int w = (w_ - (tot - 1) * space_);
  int colw = w * percentage;
  colw = std::max(colw, 0);

  const uiItem *item_last = this->items().last();
  for (uiItem *item : this->items()) {
    const bool is_item_last = (item == item_last);
    const int2 size = item->size();

    ui_item_position(item, x, y - size.y, colw, size.y);
    x += colw;

    if (!is_item_last) {
      const float width = extra_pixel + (w - int(w * percentage)) / (float(tot) - 1);
      extra_pixel = width - int(width);
      colw = int(width);
      colw = std::max(colw, 0);

      x += space_;
    }
  }

  w_ = x - x_;
  h_ = y_ - y;
  x_ = x;
  y_ = y;
}

/* overlap layout */
void LayoutOverlap::estimate_impl()
{
  w_ = 0;
  h_ = 0;

  for (uiItem *item : this->items()) {
    const int2 size = item->size();

    w_ = std::max(size.x, w_);
    h_ = std::max(size.y, h_);
  }
}

void LayoutOverlap::resolve_impl()
{

  const int x = x_;
  const int y = y_;

  for (uiItem *item : this->items()) {
    const int2 size = item->size();
    ui_item_position(item, x, y - size.y, w_, size.y);

    h_ = std::max(h_, size.y);
  }

  x_ = x;
  y_ = y - h_;
}

void LayoutInternal::init_from_parent(Layout *litem, Layout *layout, int align)
{
  litem->root_ = layout->root_;
  litem->align_ = align;
  /* Children of grid-flow layout shall never have "ideal big size" returned as estimated size. */
  litem->variable_size_ = layout->variable_size_ || layout->type() == uiItemType::LayoutGridFlow;
  litem->active_ = true;
  litem->enabled_ = true;
  litem->context_ = layout->context_;
  litem->redalert_ = layout->redalert_;
  litem->w_ = layout->w_;
  litem->emboss_ = layout->emboss_;
  litem->flag_ = (layout->flag_ & (ItemInternalFlag::PropSep | ItemInternalFlag::PropDecorate |
                                   ItemInternalFlag::InsidePropSep));

  if (layout->child_items_layout_) {
    layout->child_items_layout_->items_.append(litem);
    litem->parent_ = layout->child_items_layout_;
  }
  else {
    layout->items_.append(litem);
    litem->parent_ = layout;
  }
}

Layout &Layout::row(bool align)
{
  Layout *litem = MEM_new<LayoutRow>(__func__, nullptr);
  LayoutInternal::init_from_parent(litem, this, align);

  litem->space_ = (align) ? 0 : root_->style->buttonspacex;

  blender::ui::block_layout_set_current(this->block(), litem);

  return *litem;
}

PanelLayout Layout::panel_prop(const bContext *C,
                               PointerRNA *open_prop_owner,
                               const StringRefNull open_prop_name)
{
  const ARegion *region = CTX_wm_region(C);

  const bool is_real_open = RNA_boolean_get(open_prop_owner, open_prop_name.c_str());
  const bool search_filter_active = region->flag & RGN_FLAG_SEARCH_FILTER_ACTIVE;
  const bool is_open = is_real_open || search_filter_active;

  PanelLayout panel_layout{};
  {
    uiLayoutItemPanelHeader *header_litem = MEM_new<uiLayoutItemPanelHeader>(__func__);
    LayoutInternal::init_from_parent(header_litem, this, false);

    header_litem->open_prop_owner = *open_prop_owner;
    header_litem->open_prop_name = open_prop_name;

    Layout *row = &header_litem->row(true);
    row->ui_units_y_set(1.2f);

    uiBlock *block = row->block();
    const int icon = is_open ? ICON_DOWNARROW_HLT : ICON_RIGHTARROW;
    const int width = ui_text_icon_width(this, "", icon, false);
    uiDefIconTextBut(block, ButType::Label, icon, "", 0, 0, width, UI_UNIT_Y, nullptr, "");

    panel_layout.header = row;
  }

  if (!is_open) {
    return panel_layout;
  }

  uiLayoutItemPanelBody *body_litem = MEM_new<uiLayoutItemPanelBody>(__func__);
  body_litem->space_ = root_->style->templatespace;
  LayoutInternal::init_from_parent(body_litem, this, false);
  blender::ui::block_layout_set_current(this->block(), body_litem);
  panel_layout.body = body_litem;

  return panel_layout;
}

PanelLayout Layout::panel_prop_with_bool_header(const bContext *C,
                                                PointerRNA *open_prop_owner,
                                                const StringRefNull open_prop_name,
                                                PointerRNA *bool_prop_owner,
                                                const StringRefNull bool_prop_name,
                                                const std::optional<StringRef> label)
{
  PanelLayout panel_layout = this->panel_prop(C, open_prop_owner, open_prop_name);

  Layout *panel_header = panel_layout.header;
  panel_header->flag_ &= ~(uiItemInternalFlag::PropSep | uiItemInternalFlag::PropDecorate |
                           uiItemInternalFlag::InsidePropSep);
  panel_header->prop(bool_prop_owner, bool_prop_name, UI_ITEM_NONE, label, ICON_NONE);

  return panel_layout;
}

Layout *Layout::panel_prop(const bContext *C,
                           PointerRNA *open_prop_owner,
                           const StringRefNull open_prop_name,
                           const StringRef label)
{
  PanelLayout panel_layout = this->panel_prop(C, open_prop_owner, open_prop_name);
  panel_layout.header->label(label, ICON_NONE);

  return panel_layout.body;
}

PanelLayout Layout::panel(const bContext *C, const StringRef idname, const bool default_closed)
{
  Panel *root_panel = this->root_panel();
  BLI_assert(root_panel != nullptr);

  LayoutPanelState *state = BKE_panel_layout_panel_state_ensure(
      root_panel, idname, default_closed);
  PointerRNA state_ptr = RNA_pointer_create_discrete(nullptr, &RNA_LayoutPanelState, state);

  return this->panel_prop(C, &state_ptr, "is_open");
}

Layout *Layout::panel(const bContext *C,
                      const StringRef idname,
                      const bool default_closed,
                      const StringRef label)
{
  PanelLayout panel_layout = this->panel(C, idname, default_closed);
  panel_layout.header->label(label, ICON_NONE);

  return panel_layout.body;
}

bool uiLayoutEndsWithPanelHeader(const Layout &layout)
{
  if (layout.items().is_empty()) {
    return false;
  }
  const uiItem *item = layout.items().last();
  return item->type() == uiItemType::LayoutPanelHeader;
}

Layout &Layout::row(bool align, const StringRef heading)
{
  Layout &litem = this->row(align);
  litem.heading_ = heading;
  return litem;
}

Layout &Layout::column(bool align)
{
  Layout *litem = MEM_new<LayoutColumn>(__func__, nullptr);
  LayoutInternal::init_from_parent(litem, this, align);

  litem->space_ = (align) ? 0 : root_->style->buttonspacey;

  blender::ui::block_layout_set_current(this->block(), litem);

  return *litem;
}

Layout &Layout::column(bool align, const StringRef heading)
{
  Layout &litem = this->column(align);
  litem.heading_ = heading;
  return litem;
}

Layout &Layout::column_flow(int number, bool align)
{
  uiLayoutItemFlow *flow = MEM_new<uiLayoutItemFlow>(__func__);
  LayoutInternal::init_from_parent(flow, this, align);

  flow->space_ = flow->align() ? 0 : root_->style->columnspace;
  flow->number = number;

  blender::ui::block_layout_set_current(this->block(), flow);

  return *flow;
}

Layout &Layout::grid_flow(
    bool row_major, int columns_len, bool even_columns, bool even_rows, bool align)
{
  uiLayoutItemGridFlow *flow = MEM_new<uiLayoutItemGridFlow>(__func__);
  LayoutInternal::init_from_parent(flow, this, align);

  flow->space_ = flow->align() ? 0 : root_->style->columnspace;
  flow->row_major = row_major;
  flow->columns_len = columns_len;
  flow->even_columns = even_columns;
  flow->even_rows = even_rows;

  blender::ui::block_layout_set_current(this->block(), flow);

  return *flow;
}

static uiLayoutItemBx *ui_layout_box(Layout *layout, ButType type)
{
  uiLayoutItemBx *box = MEM_new<uiLayoutItemBx>(__func__);
  LayoutInternal::init_from_parent(box, layout, false);

  LayoutInternal::layout_space_set(box, layout->root()->style->columnspace);

  blender::ui::block_layout_set_current(layout->block(), box);

  box->roundbox = uiDefBut(layout->block(), type, "", 0, 0, 0, 0, nullptr, 0.0, 0.0, "");

  return box;
}

Layout &Layout::menu_pie()
{
  /* radial layouts are only valid for radial menus */
  if (root_->type != blender::ui::LayoutType::PieMenu) {
    return *ui_item_local_sublayout(this, this, false);
  }

  /* only one radial wheel per root layout is allowed, so check and return that, if it exists */
  for (uiItem *item : root_->layout->items()) {
    if (item->type() == uiItemType::LayoutRadial) {
      Layout *litem = static_cast<Layout *>(item);
      blender::ui::block_layout_set_current(this->block(), litem);
      return *litem;
    }
  }

  Layout *litem = MEM_new<LayoutRadial>(__func__);
  LayoutInternal::init_from_parent(litem, this, false);

  blender::ui::block_layout_set_current(this->block(), litem);

  return *litem;
}

Layout &Layout::box()
{
  return *ui_layout_box(this, ButType::Roundbox);
}

void ui_layout_list_set_labels_active(Layout *layout)
{
  for (uiItem *item : layout->items()) {
    if (item->type() != uiItemType::Button) {
      ui_layout_list_set_labels_active(static_cast<Layout *>(item));
    }
    else {
      uiButtonItem *bitem = static_cast<uiButtonItem *>(item);
      if (bitem->but->flag & UI_BUT_LIST_ITEM) {
        UI_but_flag_enable(bitem->but, UI_SELECT);
      }
    }
  }
}

Layout &Layout::list_box(uiList *ui_list, PointerRNA *actptr, PropertyRNA *actprop)
{
  uiLayoutItemBx *item_box = ui_layout_box(this, ButType::ListBox);
  uiBut *but = item_box->roundbox;

  but->custom_data = ui_list;

  but->rnapoin = *actptr;
  but->rnaprop = actprop;

  /* only for the undo string */
  if (but->flag & UI_BUT_UNDO) {
    but->tip = RNA_property_description(actprop);
  }

  return *item_box;
}

Layout &Layout::absolute(bool align)
{
  Layout *litem = MEM_new<LayoutAbsolute>(__func__);
  LayoutInternal::init_from_parent(litem, this, align);

  blender::ui::block_layout_set_current(this->block(), litem);

  return *litem;
}

uiBlock *Layout::absolute_block()
{
  uiBlock *block = this->block();
  absolute(false);

  return block;
}

Layout &Layout::overlap()
{
  Layout *litem = MEM_new<LayoutOverlap>(__func__);
  LayoutInternal::init_from_parent(litem, this, false);

  blender::ui::block_layout_set_current(this->block(), litem);

  return *litem;
}

Layout &Layout::split(float percentage, bool align)
{
  uiLayoutItemSplit *split = MEM_new<uiLayoutItemSplit>(__func__);
  LayoutInternal::init_from_parent(split, this, align);

  split->space_ = root_->style->columnspace;
  split->percentage = percentage;

  blender::ui::block_layout_set_current(this->block(), split);

  return *split;
}

void Layout::emboss_set(blender::ui::EmbossType emboss)
{
  emboss_ = emboss;
}

bool Layout::use_property_split() const
{
  return flag_is_set(flag_, uiItemInternalFlag::PropSep);
}

void Layout::use_property_split_set(bool is_sep)
{
  SET_FLAG_FROM_TEST(flag_, is_sep, uiItemInternalFlag::PropSep);
}

bool Layout::use_property_decorate() const
{
  return flag_is_set(flag_, uiItemInternalFlag::PropDecorate);
}

void Layout::use_property_decorate_set(bool is_sep)
{
  SET_FLAG_FROM_TEST(flag_, is_sep, uiItemInternalFlag::PropDecorate);
}

Panel *Layout::root_panel() const
{
  return this->block()->panel;
}

blender::ui::EmbossType Layout::emboss() const
{
  if (emboss_ == blender::ui::EmbossType::Undefined) {
    return this->block()->emboss;
  }
  return emboss_;
}

int uiLayoutListItemPaddingWidth()
{
  return 5 * UI_SCALE_FAC;
}

void uiLayoutListItemAddPadding(Layout *layout)
{
  uiBlock *block = layout->block();
  Layout *row = &layout->row(true);
  row->fixed_size_set(true);

  uiDefBut(
      block, ButType::Sepr, "", 0, 0, uiLayoutListItemPaddingWidth(), 0, nullptr, 0.0, 0.0, "");

  /* Restore. */
  blender::ui::block_layout_set_current(block, layout);
}

/** \} */

/* -------------------------------------------------------------------- */
/** \name Block Layout Search Filtering
 * \{ */

/* Disabled for performance reasons, but this could be turned on in the future. */
// #define PROPERTY_SEARCH_USE_TOOLTIPS

static bool block_search_panel_label_matches(const uiBlock *block, const char *search_string)
{
  if ((block->panel != nullptr) && (block->panel->type != nullptr)) {
    if (BLI_strcasestr(block->panel->type->label, search_string)) {
      return true;
    }
  }
  return false;
}

/**
 * Returns true if a button or the data / operator it represents matches the search filter.
 */
static bool button_matches_search_filter(uiBut *but, const char *search_filter)
{
  /* Do the shorter checks first for better performance in case there is a match. */
  if (BLI_strcasestr(but->str.c_str(), search_filter)) {
    return true;
  }

  if (but->optype != nullptr) {
    if (BLI_strcasestr(but->optype->name, search_filter)) {
      return true;
    }
  }

  if (but->rnaprop != nullptr) {
    if (BLI_strcasestr(RNA_property_ui_name(but->rnaprop), search_filter)) {
      return true;
    }
#ifdef PROPERTY_SEARCH_USE_TOOLTIPS
    if (BLI_strcasestr(RNA_property_description(but->rnaprop), search_filter)) {
      return true;
    }
#endif

    /* Search through labels of enum property items if they are in a drop-down menu.
     * Unfortunately we have no #bContext here so we cannot search through RNA enums
     * with dynamic entries (or "itemf" functions) which require context. */
    if (but->type == ButType::Menu) {
      PointerRNA *ptr = &but->rnapoin;
      PropertyRNA *enum_prop = but->rnaprop;
      int items_len;
      const EnumPropertyItem *items_array = nullptr;
      bool free;
      RNA_property_enum_items_gettexted(nullptr, ptr, enum_prop, &items_array, &items_len, &free);
      if (items_array == nullptr) {
        return false;
      }

      bool found = false;
      for (int i = 0; i < items_len; i++) {
        /* Check for nullptr name field which enums use for separators. */
        if (items_array[i].name == nullptr) {
          continue;
        }
        if (BLI_strcasestr(items_array[i].name, search_filter)) {
          found = true;
          break;
        }
      }
      if (free) {
        MEM_freeN((EnumPropertyItem *)items_array);
      }
      if (found) {
        return true;
      }
    }
  }

  return false;
}

/**
 * Test for a search result within a specific button group.
 */
static bool button_group_has_search_match(const uiButtonGroup &group, const char *search_filter)
{
  for (uiBut *but : group.buttons) {
    if (button_matches_search_filter(but, search_filter)) {
      return true;
    }
  }

  return false;
}

/**
 * Apply the search filter, tagging all buttons with whether they match or not.
 * Tag every button in the group as a result if any button in the group matches.
 *
 * \note It would be great to return early here if we found a match, but because
 * the results may be visible we have to continue searching the entire block.
 *
 * \return True if the block has any search results.
 */
static bool block_search_filter_tag_buttons(uiBlock *block, const char *search_filter)
{
  bool has_result = false;
  for (const uiButtonGroup &group : block->button_groups) {
    if (button_group_has_search_match(group, search_filter)) {
      has_result = true;
    }
    else {
      for (uiBut *but : group.buttons) {
        but->flag |= UI_SEARCH_FILTER_NO_MATCH;
      }
    }
  }
  return has_result;
}

bool UI_block_apply_search_filter(uiBlock *block, const char *search_filter)
{
  if (search_filter == nullptr || search_filter[0] == '\0') {
    return false;
  }

  Panel *panel = block->panel;

  if (panel != nullptr) {
    /* Panels for active blocks should always have a valid `panel->type`,
     * otherwise they wouldn't be created. */
    if (panel->type->flag & PANEL_TYPE_NO_SEARCH) {
      return false;
    }
  }

  const bool panel_label_matches = block_search_panel_label_matches(block, search_filter);

  const bool has_result = (panel_label_matches) ?
                              true :
                              block_search_filter_tag_buttons(block, search_filter);

  if (panel != nullptr) {
    if (has_result) {
      ui_panel_tag_search_filter_match(block->panel);
    }
  }

  return has_result;
}

/** \} */

/* -------------------------------------------------------------------- */
/** \name Layout
 * \{ */

static void ui_item_scale(Layout *litem, const float scale[2])
{
  for (auto riter = litem->items().rbegin(); riter != litem->items().rend(); riter++) {
    uiItem *item = *riter;
    if (item->type() != uiItemType::Button) {
      Layout *subitem = static_cast<Layout *>(item);
      ui_item_scale(subitem, scale);
    }

    int2 size = item->size();
    int2 offset = item->offset();

    if (scale[0] != 0.0f) {
      offset.x *= scale[0];
      size.x *= scale[0];
    }

    if (scale[1] != 0.0f) {
      offset.y *= scale[1];
      size.y *= scale[1];
    }

    ui_item_position(item, offset.x, offset.y, size.x, size.y);
  }
}

void Layout::estimate()
{
  if (this->type() != uiItemType::Button) {

    if (this->items().is_empty()) {
      w_ = 0;
      h_ = 0;
      return;
    }

    for (uiItem *subitem : this->items()) {
      if (subitem->type() == uiItemType::Button) {
        continue;
      }
      static_cast<Layout *>(subitem)->estimate();
    }

    if (this->scale_x() != 0.0f || this->scale_y() != 0.0f) {
      ui_item_scale(this, blender::float2{this->scale_x(), this->scale_y()});
    }
    this->estimate_impl();

    /* Force fixed size. */
    if (this->ui_units_x() > 0) {
      w_ = UI_UNIT_X * this->ui_units_x();
    }
    if (this->ui_units_y() > 0) {
      h_ = UI_UNIT_Y * this->ui_units_y();
    }
  }
}

static void ui_item_align(Layout *litem, short nr)
{
  for (auto riter = litem->items().rbegin(); riter != litem->items().rend(); riter++) {
    uiItem *item = *riter;
    if (item->type() == uiItemType::Button) {
      uiButtonItem *bitem = static_cast<uiButtonItem *>(item);
      if (!bitem->but->alignnr) {
        bitem->but->alignnr = nr;
      }
    }
    else if (item->type() == uiItemType::LayoutAbsolute) {
      /* pass */
    }
    else if (item->type() == uiItemType::LayoutOverlap) {
      /* pass */
    }
    else if (item->type() == uiItemType::LayoutBox) {
      uiLayoutItemBx *box = static_cast<uiLayoutItemBx *>(item);
      if (!box->roundbox->alignnr) {
        box->roundbox->alignnr = nr;
      }
    }
    else {
      Layout *litem = static_cast<Layout *>(item);
      if (litem->align()) {
        ui_item_align(litem, nr);
      }
    }
  }
}

static void ui_item_flag(Layout *litem, int flag)
{
  for (auto riter = litem->items().rbegin(); riter != litem->items().rend(); riter++) {
    uiItem *item = *riter;
    if (item->type() == uiItemType::Button) {
      uiButtonItem *bitem = static_cast<uiButtonItem *>(item);
      bitem->but->flag |= flag;
    }
    else {
      ui_item_flag(static_cast<Layout *>(item), flag);
    }
  }
}

void Layout::resolve()
{

  if (this->items().is_empty()) {
    return;
  }

  if (this->align()) {
    ui_item_align(this, ++this->block()->alignnr);
  }
  if (!this->active()) {
    ui_item_flag(this, UI_BUT_INACTIVE);
  }
  if (!this->enabled()) {
    ui_item_flag(this, UI_BUT_DISABLED);
  }
  this->resolve_impl();

  for (uiItem *subitem : this->items()) {
    if (ItemInternal::box_item(this)) {
      ItemInternal::box_item_set(subitem, true);
    }
    if (subitem->type() == uiItemType::Button) {
      if (ItemInternal::box_item(this)) {
        uiButtonItem *sub_bitem = static_cast<uiButtonItem *>(subitem);
        sub_bitem->but->drawflag |= UI_BUT_BOX_ITEM;
      }
      continue;
    }
    static_cast<Layout *>(subitem)->resolve();
  }
}

static blender::int2 ui_layout_end(uiBlock *block, Layout *layout)
{
  if (layout->root()->handlefunc) {
    UI_block_func_handle_set(block, layout->root()->handlefunc, layout->root()->argv);
  }

  LayoutInternal::layout_estimate(layout);
  LayoutInternal::layout_resolve(layout);
  return layout->offset();
}

static void ui_layout_free(Layout *layout)
{
  for (uiItem *item : layout->items()) {
    if (item->type() == uiItemType::Button) {
      uiButtonItem *bitem = static_cast<uiButtonItem *>(item);

      bitem->but->layout = nullptr;
      MEM_delete(item);
    }
    else {
      Layout *litem = static_cast<Layout *>(item);
      ui_layout_free(litem);
    }
  }

  MEM_delete(layout);
}

static void ui_layout_add_padding_button(uiLayoutRoot *root)
{
  if (root->padding) {
    /* add an invisible button for padding */
    uiBlock *block = root->block;
    Layout *prev_layout = block->curlayout;

    block->curlayout = root->layout;
    uiDefBut(block, ButType::Sepr, "", 0, 0, root->padding, root->padding, nullptr, 0.0, 0.0, "");
    block->curlayout = prev_layout;
  }
}

namespace blender::ui {
Layout &block_layout(uiBlock *block,
                     LayoutDirection dir,
                     LayoutType type,
                     int x,
                     int y,
                     int size,
                     int em,
                     int padding,
                     const uiStyle *style)
{
  uiLayoutRoot *root = MEM_callocN<uiLayoutRoot>(__func__);
  root->type = type;
  root->style = style;
  root->block = block;
  root->padding = padding;
  root->opcontext = wm::OpCallContext::InvokeRegionWin;
  const char *func = __func__;
  Layout *layout = [&]() -> Layout * {
    switch (type) {
      case LayoutType::VerticalBar:
        return MEM_new<LayoutColumn>(func, root);
      case LayoutType::PieMenu:
        return MEM_new<LayoutRootPieMenu>(func, root);
      case LayoutType::Header:
        return MEM_new<LayoutRow>(func, uiItemType::LayoutRoot, root);
      default:
        return MEM_new<LayoutColumn>(func, uiItemType::LayoutRoot, root);
    }
  }();

  /* Only used when 'uiItemInternalFlag::PropSep' is set. */
  layout->use_property_decorate_set(true);

  LayoutInternal::layout_space_set(layout, style->templatespace);
  layout->active_set(true);
  layout->enabled_set(true);
  layout->emboss_set(EmbossType::Undefined);
  int w = 0, h = 0;
  if (ELEM(type, LayoutType::Menu, LayoutType::PieMenu)) {
    LayoutInternal::layout_space_set(layout, 0);
  }

  if (dir == LayoutDirection::Horizontal) {
    h = size;
    layout->root()->emh = em * UI_UNIT_Y;
  }
  else {
    w = size;
    layout->root()->emw = em * UI_UNIT_X;
  }
  LayoutInternal::layout_offset_size_set(layout, x, y, w, h);

  block->curlayout = layout;
  root->layout = layout;
  BLI_addtail(&block->layouts, root);

  ui_layout_add_padding_button(root);

  return *layout;
}

}  // namespace blender::ui

uiBlock *Layout::block() const
{
  return root_->block;
}

blender::wm::OpCallContext Layout::operator_context() const
{
  return root_->opcontext;
}

void LayoutInternal::layout_add_but(Layout *layout, uiBut *but)
{
  uiButtonItem *bitem = MEM_new<uiButtonItem>(__func__);
  bitem->but = but;

  int2 size = bitem->size();
  /* XXX uiBut hasn't scaled yet
   * we can flag the button as not expandable, depending on its size */
  if (size.x <= 2 * UI_UNIT_X && but->str.empty()) {
    bitem->fixed_size_set(true);
  }

  if (layout->child_items_layout_) {
    layout->child_items_layout_->items_.append(bitem);
  }
  else {
    layout->items_.append(bitem);
  }
  but->layout = layout;
  but->search_weight = layout->search_weight_;

  if (layout->context_) {
    but->context = layout->context_;
    layout->context_->used = true;
  }

  if (layout->emboss_ != blender::ui::EmbossType::Undefined) {
    but->emboss = layout->emboss_;
  }

  ui_button_group_add_but(layout->block(), but);
}

void ui_layout_add_but(Layout *layout, uiBut *but)
{
  LayoutInternal::layout_add_but(layout, but);
};

uiButtonItem *LayoutInternal::ui_layout_find_button_item(const Layout *layout, const uiBut *but)
{
  const blender::Vector<uiItem *> &child_list = layout->child_items_layout_ ?
                                                    layout->child_items_layout_->items() :
                                                    layout->items();

  for (uiItem *item : child_list) {
    if (item->type() == uiItemType::Button) {
      uiButtonItem *bitem = static_cast<uiButtonItem *>(item);

      if (bitem->but == but) {
        return bitem;
      }
    }
    else {
      uiButtonItem *nested_item = LayoutInternal::ui_layout_find_button_item(
          static_cast<Layout *>(item), but);
      if (nested_item) {
        return nested_item;
      }
    }
  }

  return nullptr;
}

void LayoutInternal::layout_remove_but(Layout *layout, const uiBut *but)
{
  blender::Vector<uiItem *> &child_list = layout->child_items_layout_ ?
                                              layout->child_items_layout_->items_ :
                                              layout->items_;
  const int64_t removed_num = child_list.remove_if([but](auto item) {
    if (item->type() == uiItemType::Button) {
      uiButtonItem *bitem = static_cast<uiButtonItem *>(item);
      return (bitem->but == but);
    }
    return false;
  });

  BLI_assert(removed_num <= 1);
  UNUSED_VARS_NDEBUG(removed_num);
}

void ui_layout_remove_but(Layout *layout, const uiBut *but)
{
  LayoutInternal::layout_remove_but(layout, but);
}

bool ui_layout_replace_but_ptr(Layout *layout, const void *old_but_ptr, uiBut *new_but)
{
  uiButtonItem *bitem = LayoutInternal::ui_layout_find_button_item(
      layout, static_cast<const uiBut *>(old_but_ptr));
  if (!bitem) {
    return false;
  }

  bitem->but = new_but;
  return true;
}

void uiItem::fixed_size_set(bool fixed_size)
{
  SET_FLAG_FROM_TEST(flag_, fixed_size, uiItemInternalFlag::FixedSize);
}

bool uiItem::fixed_size() const
{
  return flag_is_set(flag_, uiItemInternalFlag::FixedSize);
}

void Layout::operator_context_set(blender::wm::OpCallContext opcontext)
{
  root_->opcontext = opcontext;
}

void uiLayoutSetFunc(Layout *layout, uiMenuHandleFunc handlefunc, void *argv)
{
  layout->root()->handlefunc = handlefunc;
  layout->root()->argv = argv;
}

namespace blender::ui {

void block_layout_set_current(uiBlock *block, Layout *layout)
{
  block->curlayout = layout;
}

void block_layout_free(uiBlock *block)
{
  LISTBASE_FOREACH_MUTABLE (uiLayoutRoot *, root, &block->layouts) {
    ui_layout_free(root->layout);
    MEM_freeN(root);
  }
}

int2 block_layout_resolve(uiBlock *block)
{
  BLI_assert(block->active);
  int2 block_size = {0, 0};

  block->curlayout = nullptr;

  LISTBASE_FOREACH_MUTABLE (uiLayoutRoot *, root, &block->layouts) {
    ui_layout_add_padding_button(root);

    /* nullptr in advance so we don't interfere when adding button */
    block_size = ui_layout_end(block, root->layout);
    ui_layout_free(root->layout);
    MEM_freeN(root);
  }

  BLI_listbase_clear(&block->layouts);
  return block_size;
}
bool block_layout_needs_resolving(const uiBlock *block)
{
  return !BLI_listbase_is_empty(&block->layouts);
}

}  // namespace blender::ui

const PointerRNA *Layout::context_ptr_get(const blender::StringRef name,
                                          const StructRNA *type) const
{
  if (!context_) {
    return nullptr;
  }
  return CTX_store_ptr_lookup(context_, name, type);
}

void Layout::context_ptr_set(StringRef name, const PointerRNA *ptr)
{
  uiBlock *block = this->block();
  context_ = CTX_store_add(block->contexts, name, ptr);
}
std::optional<blender::StringRefNull> Layout::context_string_get(
    const blender::StringRef name) const
{
  if (!context_) {
    return std::nullopt;
  }
  return CTX_store_string_lookup(context_, name);
}

void Layout::context_string_set(StringRef name, blender::StringRef value)
{
  uiBlock *block = this->block();
  context_ = CTX_store_add(block->contexts, name, value);
}

std::optional<int64_t> Layout::context_int_get(const blender::StringRef name) const
{
  if (!context_) {
    return std::nullopt;
  }
  return CTX_store_int_lookup(context_, name);
}

void Layout::context_int_set(blender::StringRef name, int64_t value)
{
  uiBlock *block = this->block();
  context_ = CTX_store_add(block->contexts, name, value);
}

void Layout::context_copy(const bContextStore *context)
{
  uiBlock *block = this->block();
  context_ = CTX_store_add_all(block->contexts, context);
}

void uiLayoutSetTooltipFunc(Layout *layout,
                            uiButToolTipFunc func,
                            void *arg,
                            uiCopyArgFunc copy_arg,
                            uiFreeArgFunc free_arg)
{
  bool arg_used = false;

  for (uiItem *item : layout->items()) {
    /* Each button will call free_arg for "its" argument, so we need to
     * duplicate the allocation for each button after the first. */
    if (copy_arg != nullptr && arg_used) {
      arg = copy_arg(arg);
    }

    if (item->type() == uiItemType::Button) {
      uiButtonItem *bitem = static_cast<uiButtonItem *>(item);
      if (bitem->but->type == ButType::Decorator) {
        continue;
      }
      UI_but_func_tooltip_set(bitem->but, func, arg, free_arg);
      arg_used = true;
    }
    else {
      uiLayoutSetTooltipFunc(static_cast<Layout *>(item), func, arg, copy_arg, free_arg);
      arg_used = true;
    }
  }

  if (free_arg != nullptr && !arg_used) {
    /* Free the original copy of arg in case the layout is empty. */
    free_arg(arg);
  }
}

void uiLayoutSetTooltipCustomFunc(Layout *layout,
                                  uiButToolTipCustomFunc func,
                                  void *arg,
                                  uiCopyArgFunc copy_arg,
                                  uiFreeArgFunc free_arg)
{
  bool arg_used = false;

  for (uiItem *item : layout->items()) {
    /* Each button will call free_arg for "its" argument, so we need to
     * duplicate the allocation for each button after the first. */
    if (copy_arg != nullptr && arg_used) {
      arg = copy_arg(arg);
    }

    if (item->type() == uiItemType::Button) {
      uiButtonItem *bitem = static_cast<uiButtonItem *>(item);
      if (bitem->but->type == ButType::Decorator) {
        continue;
      }
      UI_but_func_tooltip_custom_set(bitem->but, func, arg, free_arg);
    }
    else {
      uiLayoutSetTooltipCustomFunc(static_cast<Layout *>(item), func, arg, copy_arg, free_arg);
    }
    arg_used = true;
  }

  if (free_arg != nullptr && !arg_used) {
    /* Free the original copy of arg in case the layout is empty. */
    free_arg(arg);
  }
}

void Layout::context_set_from_but(const uiBut *but)
{
  if (but->opptr) {
    this->context_ptr_set("button_operator", but->opptr);
  }

  if (but->rnapoin.data && but->rnaprop) {
    /* TODO: index could be supported as well */
    PointerRNA ptr_prop = RNA_pointer_create_discrete(nullptr, &RNA_Property, but->rnaprop);
    this->context_ptr_set("button_prop", &ptr_prop);
    this->context_ptr_set("button_pointer", &but->rnapoin);
  }
}

wmOperatorType *UI_but_operatortype_get_from_enum_menu(uiBut *but, PropertyRNA **r_prop)
{
  if (r_prop != nullptr) {
    *r_prop = nullptr;
  }

  if (but->menu_create_func == menu_item_enum_opname_menu) {
    MenuItemLevel *lvl = static_cast<MenuItemLevel *>(but->func_argN);
    wmOperatorType *ot = WM_operatortype_find(lvl->opname, false);
    if ((ot != nullptr) && (r_prop != nullptr)) {
      *r_prop = RNA_struct_type_find_property(ot->srna, lvl->propname);
    }
    return ot;
  }
  return nullptr;
}

MenuType *UI_but_menutype_get(const uiBut *but)
{
  if (but->menu_create_func == ui_item_menutype_func) {
    return (MenuType *)but->poin;
  }
  return nullptr;
}

PanelType *UI_but_paneltype_get(const uiBut *but)
{
  if (but->menu_create_func == ui_item_paneltype_func) {
    return (PanelType *)but->poin;
  }
  return nullptr;
}

std::optional<blender::StringRefNull> UI_but_asset_shelf_type_idname_get(const uiBut *but)
{
  return UI_asset_shelf_idname_from_button_context(but);
}

void UI_menutype_draw(bContext *C, MenuType *mt, Layout *layout)
{
  Menu menu{};
  menu.layout = layout;
  menu.type = mt;

  if (G.debug & G_DEBUG_WM) {
    printf("%s: opening menu \"%s\"\n", __func__, mt->idname);
  }

  uiBlock *block = layout->block();
  // bfa - disable_search_on_keypress
  if (flag_is_set(mt->flag, MenuTypeFlag::SearchOnKeyPress) && !bool(U.flag & USER_FLAG_DISABLE_SEARCH_ON_KEYPRESS)) {
    UI_block_flag_enable(block, UI_BLOCK_NO_ACCELERATOR_KEYS);
  }
  if (mt->listener) {
    /* Forward the menu type listener to the block we're drawing in. */
    ui_block_add_dynamic_listener(block, mt->listener);
  }

  bContextStore context_store;
  if (layout->context()) {
    context_store = *layout->context();
  }
  const bContextStore *previous_context_store = CTX_store_get(C);
  if (previous_context_store) {
    context_store.entries.extend(previous_context_store->entries);
  }
  CTX_store_set(C, &context_store);

  mt->draw(C, &menu);

  CTX_store_set(C, previous_context_store);
}

static bool ui_layout_has_panel_label(const Layout *layout, const PanelType *pt)
{
  for (uiItem *subitem : layout->items()) {
    if (subitem->type() == uiItemType::Button) {
      uiButtonItem *bitem = static_cast<uiButtonItem *>(subitem);
      if (!(bitem->but->flag & UI_HIDDEN) &&
          bitem->but->str == CTX_IFACE_(pt->translation_context, pt->label))
      {
        return true;
      }
    }
    else {
      Layout *litem = static_cast<Layout *>(subitem);
      if (ui_layout_has_panel_label(litem, pt)) {
        return true;
      }
    }
  }

  return false;
}

static void ui_paneltype_draw_impl(bContext *C, PanelType *pt, Layout *layout, bool show_header)
{
  uiBlock *block = layout->block();
  Panel *panel = BKE_panel_new(pt);
  panel->flag = PNL_POPOVER;

  if (pt->listener) {
    ui_block_add_dynamic_listener(block, pt->listener);
  }

  /* This check may be paranoid, this function might run outside the context of a popup or can run
   * in popovers that are not supposed to support refreshing, see #ui_popover_create_block. */
  if (block->handle && block->handle->region) {
    /* Allow popovers to contain collapsible sections, see #Layout::popover. */
    UI_popup_dummy_panel_set(block->handle->region, block);
  }

  uiItem *item_last = layout->items().is_empty() ? nullptr : layout->items().last();

  /* Draw main panel. */
  if (show_header) {
    Layout *row = &layout->row(false);
    if (pt->draw_header) {
      panel->layout = row;
      pt->draw_header(C, panel);
      panel->layout = nullptr;
    }

    /* draw_header() is often used to add a checkbox to the header. If we add the label like below
     * the label is disconnected from the checkbox, adding a weird looking gap. As workaround, let
     * the checkbox add the label instead. */
    if (!ui_layout_has_panel_label(row, pt)) {
      row->label(CTX_IFACE_(pt->translation_context, pt->label), ICON_NONE);
    }
  }

  panel->layout = layout;
  pt->draw(C, panel);
  panel->layout = nullptr;
  BLI_assert(panel->runtime->custom_data_ptr == nullptr);

  BKE_panel_free(panel);

  /* Draw child panels. */
  LISTBASE_FOREACH (LinkData *, link, &pt->children) {
    PanelType *child_pt = static_cast<PanelType *>(link->data);

    if (child_pt->poll == nullptr || child_pt->poll(C, child_pt)) {
      /* Add space if something was added to the layout. */
      if (!layout->items().is_empty() && item_last != layout->items().last()) {
        layout->separator();
        item_last = layout->items().last();
      }

      Layout *col = &layout->column(false);
      ui_paneltype_draw_impl(C, child_pt, col, true);
    }
  }
}

void UI_paneltype_draw(bContext *C, PanelType *pt, Layout *layout)
{
  if (layout->context()) {
    CTX_store_set(C, layout->context());
  }

  ui_paneltype_draw_impl(C, pt, layout, false);

  if (layout->context()) {
    CTX_store_set(C, nullptr);
  }
}

/** \} */

/* -------------------------------------------------------------------- */
/** \name Layout (Debugging/Introspection)
 *
 * Serialize the layout as a Python compatible dictionary,
 *
 * \note Proper string escaping isn't used,
 * triple quotes are used to prevent single quotes from interfering with Python syntax.
 * If we want this to be fool-proof, we would need full Python compatible string escape support.
 * As we don't use triple quotes in the UI it's good-enough in practice.
 * \{ */

static void ui_layout_introspect_button(DynStr *ds, const uiButtonItem *bitem)
{
  uiBut *but = bitem->but;
  BLI_dynstr_appendf(ds, "'type':%d, ", int(but->type));
  BLI_dynstr_appendf(ds, "'draw_string':'''%s''', ", but->drawstr.c_str());
  /* Not exactly needed, rna has this. */
  BLI_dynstr_appendf(ds, "'tip':'''%s''', ", std::string(but->tip).c_str());

  if (but->optype) {
    std::string opstr = WM_operator_pystring_ex(static_cast<bContext *>(but->block->evil_C),
                                                nullptr,
                                                false,
                                                true,
                                                but->optype,
                                                but->opptr);
    BLI_dynstr_appendf(ds, "'operator':'''%s''', ", opstr.c_str());
  }

  {
    PropertyRNA *prop = nullptr;
    wmOperatorType *ot = UI_but_operatortype_get_from_enum_menu(but, &prop);
    if (ot) {
      std::string opstr = WM_operator_pystring_ex(
          static_cast<bContext *>(but->block->evil_C), nullptr, false, true, ot, nullptr);
      BLI_dynstr_appendf(ds, "'operator':'''%s''', ", opstr.c_str());
      BLI_dynstr_appendf(ds, "'property':'''%s''', ", prop ? RNA_property_identifier(prop) : "");
    }
  }

  if (but->rnaprop) {
    BLI_dynstr_appendf(ds,
                       "'rna':'%s.%s[%d]', ",
                       RNA_struct_identifier(but->rnapoin.type),
                       RNA_property_identifier(but->rnaprop),
                       but->rnaindex);
  }
}

static void ui_layout_introspect_items(DynStr *ds, blender::Span<const uiItem *> items)
{
  BLI_dynstr_append(ds, "[");

  for (const uiItem *item : items) {

    BLI_dynstr_append(ds, "{");

#define CASE_ITEM(type, name) \
  case type: { \
    BLI_dynstr_append(ds, "'type': '"); \
    BLI_dynstr_append(ds, name); \
    BLI_dynstr_append(ds, "', "); \
    break; \
  } \
    ((void)0)

    switch (item->type()) {
      CASE_ITEM(uiItemType::Button, "BUTTON");
      CASE_ITEM(uiItemType::LayoutRow, "LAYOUT_ROW");
      CASE_ITEM(uiItemType::LayoutPanelHeader, "LAYOUT_PANEL_HEADER");
      CASE_ITEM(uiItemType::LayoutPanelBody, "LAYOUT_PANEL_BODY");
      CASE_ITEM(uiItemType::LayoutColumn, "LAYOUT_COLUMN");
      CASE_ITEM(uiItemType::LayoutColumnFlow, "LAYOUT_COLUMN_FLOW");
      CASE_ITEM(uiItemType::LayoutRowFlow, "LAYOUT_ROW_FLOW");
      CASE_ITEM(uiItemType::LayoutBox, "LAYOUT_BOX");
      CASE_ITEM(uiItemType::LayoutAbsolute, "LAYOUT_ABSOLUTE");
      CASE_ITEM(uiItemType::LayoutSplit, "LAYOUT_SPLIT");
      CASE_ITEM(uiItemType::LayoutOverlap, "LAYOUT_OVERLAP");
      CASE_ITEM(uiItemType::LayoutRoot, "LAYOUT_ROOT");
      CASE_ITEM(uiItemType::LayoutGridFlow, "LAYOUT_GRID_FLOW");
      CASE_ITEM(uiItemType::LayoutRadial, "LAYOUT_RADIAL");
    }

#undef CASE_ITEM

    switch (item->type()) {
      case uiItemType::Button:
        ui_layout_introspect_button(ds, static_cast<const uiButtonItem *>(item));
        break;
      default:
        BLI_dynstr_append(ds, "'items':");
        ui_layout_introspect_items(ds, (static_cast<const Layout *>(item))->items());
        break;
    }

    BLI_dynstr_append(ds, "}");

    if (item != items.last()) {
      BLI_dynstr_append(ds, ", ");
    }
  }
  /* Don't use a comma here as it's not needed and
   * causes the result to evaluate to a tuple of 1. */
  BLI_dynstr_append(ds, "]");
}

const char *UI_layout_introspect(Layout *layout)
{
  DynStr *ds = BLI_dynstr_new();
  blender::Vector<uiItem *> layout_dummy_list(1, layout);
  ui_layout_introspect_items(ds, layout_dummy_list);
  const char *result = BLI_dynstr_get_cstring(ds);
  BLI_dynstr_free(ds);
  return result;
}

/** \} */

/* -------------------------------------------------------------------- */
/** \name Alert Box with Big Icon
 * \{ */

Layout *uiItemsAlertBox(uiBlock *block,
                        const uiStyle *style,
                        const int dialog_width,
                        const eAlertIcon icon,
                        const int icon_size)
{
  /* By default, the space between icon and text/buttons will be equal to the 'columnspace',
   * this extra padding will add some space by increasing the left column width,
   * making the icon placement more symmetrical, between the block edge and the text. */
  const float icon_padding = 5.0f * UI_SCALE_FAC;
  /* Calculate the factor of the fixed icon column depending on the block width. */
  const float split_factor = (float(icon_size) + icon_padding) /
                             float(dialog_width - style->columnspace);

  Layout &block_layout = blender::ui::block_layout(block,
                                                   blender::ui::LayoutDirection::Vertical,
                                                   blender::ui::LayoutType::Panel,
                                                   0,
                                                   0,
                                                   dialog_width,
                                                   0,
                                                   0,
                                                   style);

  if (icon == ALERT_ICON_INFO) {
    block->alert_level = uiBlockAlertLevel::Info;
  }
  else if (icon == ALERT_ICON_WARNING) {
    block->alert_level = uiBlockAlertLevel::Warning;
  }
  else if (icon == ALERT_ICON_QUESTION) {
    block->alert_level = uiBlockAlertLevel::Warning;
  }
  else if (icon == ALERT_ICON_ERROR) {
    block->alert_level = uiBlockAlertLevel::Error;
  }
  else {
    block->alert_level = uiBlockAlertLevel::None;
  }

  /* Split layout to put alert icon on left side. */
  Layout *split_block = &block_layout.split(split_factor, false);

  /* Alert icon on the left. */
  Layout *layout = &split_block->row(false);
  /* Using 'align_left' with 'row' avoids stretching the icon along the width of column. */
  layout->alignment_set(blender::ui::LayoutAlign::Left);
  uiDefButAlert(block, icon, 0, 0, icon_size, icon_size);

  /* The rest of the content on the right. */
  layout = &split_block->column(false);

  return layout;
}

Layout *uiItemsAlertBox(uiBlock *block, const int size, const eAlertIcon icon)
{
  const uiStyle *style = UI_style_get_dpi();
  const short icon_size = 40 * UI_SCALE_FAC;
  const int dialog_width = icon_size + (style->widget.points * size * UI_SCALE_FAC);
  return uiItemsAlertBox(block, style, dialog_width, icon, icon_size);
}

/** \} */

uiLayoutRoot *Layout::root() const
{
  return root_;
};
const bContextStore *Layout::context() const
{
  return context_;
};
Layout *Layout::parent() const
{
  return parent_;
};
blender::StringRef Layout::heading() const
{
  return heading_;
};
void Layout::heading_reset()
{
  heading_ = {};
}
blender::Span<uiItem *> Layout::items() const
{
  return items_;
};
bool Layout::align() const
{
  return align_;
}
[[nodiscard]] bool Layout::variable_size() const
{
  return variable_size_;
}
[[nodiscard]] blender::ui::EmbossType Layout::emboss_or_undefined() const
{
  return emboss_;
}<|MERGE_RESOLUTION|>--- conflicted
+++ resolved
@@ -2119,12 +2119,13 @@
         /* Pass */
       }
       else if (ui_item_rna_is_expand(prop, index, flag)) {
-      // fmt::memory_buffer name_with_suffix;
+        // fmt::memory_buffer name_with_suffix;
         /* bfa - create a column so label could be added before */
         uiLayout *col;
         if (layout_row != nullptr) {
           col = &layout_row->column(true);
-        } else {
+        }
+        else {
           col = &layout->column(true);
         }
 
@@ -2152,26 +2153,21 @@
           if (use_prefix) {
             fmt::format_to(fmt::appender(name_with_suffix), "{} {}", name, str[0]);
           }*/
-          but = uiDefBut(block,
-                         ButType::Label,
-<<<<<<< HEAD
-                         0,
-                         /* bfa - don't prefix X with prop name */
-                         // se_prefix ? StringRef(name_with_suffix.data(), name_with_suffix.size()) :
-                         str,
-=======
-                         use_prefix ? StringRef(name_with_suffix.data(), name_with_suffix.size()) :
-                                      str,
->>>>>>> c95e82fd
-                         0,
-                         0,
-                         /* bfa - suitable dynamic size for XYZW char */
-                         UI_UNIT_X * 75 / 100,
-                         UI_UNIT_Y,
-                         nullptr,
-                         0.0,
-                         0.0,
-                         "");
+          but = uiDefBut(
+              block,
+              ButType::Label,
+              /* bfa - don't prefix X with prop name */
+              // se_prefix ? StringRef(name_with_suffix.data(), name_with_suffix.size()) :
+              str,
+              0,
+              0,
+              /* bfa - suitable dynamic size for XYZW char */
+              UI_UNIT_X * 75 / 100,
+              UI_UNIT_Y,
+              nullptr,
+              0.0,
+              0.0,
+              "");
           but->drawflag |= UI_BUT_TEXT_RIGHT;
           but->drawflag &= ~UI_BUT_TEXT_LEFT;
 
@@ -5881,7 +5877,9 @@
 
   uiBlock *block = layout->block();
   // bfa - disable_search_on_keypress
-  if (flag_is_set(mt->flag, MenuTypeFlag::SearchOnKeyPress) && !bool(U.flag & USER_FLAG_DISABLE_SEARCH_ON_KEYPRESS)) {
+  if (flag_is_set(mt->flag, MenuTypeFlag::SearchOnKeyPress) &&
+      !bool(U.flag & USER_FLAG_DISABLE_SEARCH_ON_KEYPRESS))
+  {
     UI_block_flag_enable(block, UI_BLOCK_NO_ACCELERATOR_KEYS);
   }
   if (mt->listener) {
