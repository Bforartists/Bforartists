/* SPDX-FileCopyrightText: 2023 Blender Authors
 *
 * SPDX-License-Identifier: GPL-2.0-or-later */

/** \file
 * \ingroup edinterface
 */

#include <algorithm>
#include <climits>
#include <cmath>
#include <cstdlib>
#include <cstring>

#include "MEM_guardedalloc.h"

#include "DNA_armature_types.h"
#include "DNA_screen_types.h"
#include "DNA_userdef_types.h"

#include "BLI_array.hh"
#include "BLI_dynstr.h"
#include "BLI_listbase.h"
#include "BLI_math_base.h"
#include "BLI_memory_utils.hh"
#include "BLI_rect.h"
#include "BLI_string.h"
#include "BLI_string_ref.hh"
#include "BLI_utildefines.h"

#include "BLT_translation.hh"

#include "BKE_context.hh"
#include "BKE_global.hh"
#include "BKE_idprop.hh"
#include "BKE_lib_id.hh"
#include "BKE_screen.hh"

#include "RNA_access.hh"
#include "RNA_prototypes.hh"

#include "UI_interface.hh"

#include "ED_id_management.hh"

#include "WM_api.hh"
#include "WM_types.hh"

#include "interface_intern.hh"

using blender::StringRef;
using blender::StringRefNull;

/* Show an icon button after each RNA button to use to quickly set keyframes,
 * this is a way to display animation/driven/override status, see #54951. */
#define UI_PROP_DECORATE
/* Alternate draw mode where some buttons can use single icon width,
 * giving more room for the text at the expense of nicely aligned text. */
#define UI_PROP_SEP_ICON_WIDTH_EXCEPTION

/* -------------------------------------------------------------------- */
/** \name Structs and Defines
 * \{ */

#define UI_OPERATOR_ERROR_RET(_ot, _opname, return_statement) \
  if (ot == nullptr) { \
    ui_item_disabled(layout, _opname); \
    RNA_warning("'%s' unknown operator", _opname); \
    return_statement; \
  } \
  (void)0

#define UI_ITEM_PROP_SEP_DIVIDE 0.4f

/* uiLayoutRoot */

struct uiLayoutRoot {
  uiLayoutRoot *next, *prev;

  int type;
  wmOperatorCallContext opcontext;

  int emw, emh;
  int padding;

  uiMenuHandleFunc handlefunc;
  void *argv;

  const uiStyle *style;
  uiBlock *block;
  uiLayout *layout;
};

/* Item */

enum uiItemType {
  ITEM_BUTTON,

  ITEM_LAYOUT_ROW,
  ITEM_LAYOUT_PANEL_HEADER,
  ITEM_LAYOUT_PANEL_BODY,
  ITEM_LAYOUT_COLUMN,
  ITEM_LAYOUT_COLUMN_FLOW,
  ITEM_LAYOUT_ROW_FLOW,
  ITEM_LAYOUT_GRID_FLOW,
  ITEM_LAYOUT_BOX,
  ITEM_LAYOUT_ABSOLUTE,
  ITEM_LAYOUT_SPLIT,
  ITEM_LAYOUT_OVERLAP,
  ITEM_LAYOUT_RADIAL,

  ITEM_LAYOUT_ROOT
#if 0
      TEMPLATE_COLUMN_FLOW,
  TEMPLATE_SPLIT,
  TEMPLATE_BOX,

  TEMPLATE_HEADER,
  TEMPLATE_HEADER_ID,
#endif
};

enum uiItemInternalFlag {
  UI_ITEM_AUTO_FIXED_SIZE = 1 << 0,
  UI_ITEM_FIXED_SIZE = 1 << 1,

  UI_ITEM_BOX_ITEM = 1 << 2, /* The item is "inside" a box item */
  UI_ITEM_PROP_SEP = 1 << 3,
  UI_ITEM_INSIDE_PROP_SEP = 1 << 4,
  /* Show an icon button next to each property (to set keyframes, show status).
   * Enabled by default, depends on 'UI_ITEM_PROP_SEP'. */
  UI_ITEM_PROP_DECORATE = 1 << 5,
  UI_ITEM_PROP_DECORATE_NO_PAD = 1 << 6,
};
ENUM_OPERATORS(uiItemInternalFlag, UI_ITEM_PROP_DECORATE_NO_PAD)

struct uiItem {
  uiItemType type;
  uiItemInternalFlag flag;

  uiItem() = default;
  uiItem(const uiItem &) = default;
  virtual ~uiItem() = default;
};

struct uiButtonItem : uiItem {
  uiBut *but;
};

struct uiLayout : uiItem {
  uiLayoutRoot *root;
  bContextStore *context;
  uiLayout *parent;
  blender::Vector<uiItem *> items;

  char heading[UI_MAX_NAME_STR];

  /** Sub layout to add child items, if not the layout itself. */
  uiLayout *child_items_layout;

  int x, y, w, h;
  float scale[2];
  short space;
  bool align;
  bool active;
  bool active_default;
  bool activate_init;
  bool enabled;
  bool redalert;
  bool keepaspect;
  /** For layouts inside grid-flow, they and their items shall never have a fixed maximal size. */
  bool variable_size;
  char alignment;
  eUIEmbossType emboss;
  /** for fixed width or height to avoid UI size changes */
  float units[2];
  /** Is copied to uiButs created in this layout. */
  float search_weight;
};

struct uiLayoutItemFlow : uiLayout {
  int number;
  int totcol;
};

struct uiLayoutItemGridFlow : uiLayout {
  /* Extra parameters */
  bool row_major;    /* Fill first row first, instead of filling first column first. */
  bool even_columns; /* Same width for all columns. */
  bool even_rows;    /* Same height for all rows. */
  /**
   * - If positive, absolute fixed number of columns.
   * - If 0, fully automatic (based on available width).
   * - If negative, automatic but only generates number of columns/rows
   *   multiple of given (absolute) value.
   */
  int columns_len;

  /* Pure internal runtime storage. */
  int tot_items, tot_columns, tot_rows;
};

struct uiLayoutItemBx : uiLayout {
  uiBut *roundbox;
};

struct uiLayoutItemPanelHeader : uiLayout {
  PointerRNA open_prop_owner;
  char open_prop_name[64];
};

struct uiLayoutItemPanelBody : uiLayout {};

struct uiLayoutItemSplit : uiLayout {
  float percentage;
};

struct uiLayoutItemRoot : uiLayout {};

/** \} */

/* -------------------------------------------------------------------- */
/** \name Item
 * \{ */

static StringRef ui_item_name_add_colon(StringRef name, char namestr[UI_MAX_NAME_STR])
{
  const int len = name.size();

  if (len != 0 && len + 1 < UI_MAX_NAME_STR) {
    memcpy(namestr, name.data(), len);
    namestr[len] = ':';
    namestr[len + 1] = '\0';
    return namestr;
  }

  return name;
}

static StringRefNull ui_item_name_add_colon(StringRefNull name, char namestr[UI_MAX_NAME_STR])
{
  const int len = name.size();

  if (len != 0 && len + 1 < UI_MAX_NAME_STR) {
    memcpy(namestr, name.data(), len);
    namestr[len] = ':';
    namestr[len + 1] = '\0';
    return namestr;
  }

  return name;
}

static int ui_item_fit(const int item,
                       const int pos,
                       const int all,
                       const int available,
                       const bool is_last,
                       const int alignment,
                       float *extra_pixel)
{
  /* available == 0 is unlimited */
  if (ELEM(0, available, all)) {
    return item;
  }

  if (all > available) {
    /* contents is bigger than available space */
    if (is_last) {
      return available - pos;
    }

    const float width = *extra_pixel + (item * available) / float(all);
    *extra_pixel = width - int(width);
    return int(width);
  }

  /* contents is smaller or equal to available space */
  if (alignment == UI_LAYOUT_ALIGN_EXPAND) {
    if (is_last) {
      return available - pos;
    }

    const float width = *extra_pixel + (item * available) / float(all);
    *extra_pixel = width - int(width);
    return int(width);
  }
  return item;
}

/* variable button size in which direction? */
#define UI_ITEM_VARY_X 1
#define UI_ITEM_VARY_Y 2

static int ui_layout_vary_direction(uiLayout *layout)
{
  return ((ELEM(layout->root->type, UI_LAYOUT_HEADER, UI_LAYOUT_PIEMENU) ||
           (layout->alignment != UI_LAYOUT_ALIGN_EXPAND)) ?
              UI_ITEM_VARY_X :
              UI_ITEM_VARY_Y);
}

static bool ui_layout_variable_size(uiLayout *layout)
{
  /* Note that this code is probably a bit flaky, we'd probably want to know whether it's
   * variable in X and/or Y, etc. But for now it mimics previous one,
   * with addition of variable flag set for children of grid-flow layouts. */
  return ui_layout_vary_direction(layout) == UI_ITEM_VARY_X || layout->variable_size;
}

/**
 * Factors to apply to #UI_UNIT_X when calculating button width.
 * This is used when the layout is a varying size, see #ui_layout_variable_size.
 */
struct uiTextIconPadFactor {
  float text;
  float icon;
  float icon_only;
};

/**
 * This adds over an icons width of padding even when no icon is used,
 * this is done because most buttons need additional space (drop-down chevron for example).
 * menus and labels use much smaller `text` values compared to this default.
 *
 * \note It may seem odd that the icon only adds 0.25, but taking margins into account it's fine,
 * except for #ui_text_pad_compact where a bit more margin is required.
 */
constexpr uiTextIconPadFactor ui_text_pad_default = {1.50f, 0.25f, 0.0f};

/** #ui_text_pad_default scaled down. */
constexpr uiTextIconPadFactor ui_text_pad_compact = {1.25f, 0.35f, 0.0f};

/** Least amount of padding not to clip the text or icon. */
constexpr uiTextIconPadFactor ui_text_pad_none = {0.25f, 1.50f, 0.0f};

/**
 * Estimated size of text + icon.
 */
static int ui_text_icon_width_ex(uiLayout *layout,
                                 const StringRef name,
                                 int icon,
                                 const uiTextIconPadFactor &pad_factor,
                                 const uiFontStyle *fstyle)
{
  const int unit_x = UI_UNIT_X * (layout->scale[0] ? layout->scale[0] : 1.0f);

  /* When there is no text, always behave as if this is an icon-only button
   * since it's not useful to return empty space. */
  if (icon && name.is_empty()) {
    return unit_x * (1.0f + pad_factor.icon_only);
  }

  if (ui_layout_variable_size(layout)) {
    if (!icon && name.is_empty()) {
      return unit_x * (1.0f + pad_factor.icon_only);
    }

    if (layout->alignment != UI_LAYOUT_ALIGN_EXPAND) {
      layout->flag |= UI_ITEM_FIXED_SIZE;
    }

    float margin = pad_factor.text;
    if (icon) {
      margin += pad_factor.icon;
    }

    const float aspect = layout->root->block->aspect;
    return UI_fontstyle_string_width_with_block_aspect(fstyle, name, aspect) +
           int(ceilf(unit_x * margin));
  }
  return unit_x * 10;
}

static int ui_text_icon_width(uiLayout *layout,
                              const StringRef name,
                              const int icon,
                              const bool compact)
{
  return ui_text_icon_width_ex(
      layout, name, icon, compact ? ui_text_pad_compact : ui_text_pad_default, UI_FSTYLE_WIDGET);
}

static void ui_item_size(const uiItem *item, int *r_w, int *r_h)
{
  if (item->type == ITEM_BUTTON) {
    const uiButtonItem *bitem = static_cast<const uiButtonItem *>(item);

    if (r_w) {
      *r_w = BLI_rctf_size_x(&bitem->but->rect);
    }
    if (r_h) {
      *r_h = BLI_rctf_size_y(&bitem->but->rect);
    }
  }
  else {
    const uiLayout *litem = static_cast<const uiLayout *>(item);

    if (r_w) {
      *r_w = litem->w;
    }
    if (r_h) {
      *r_h = litem->h;
    }
  }
}

static void ui_item_offset(const uiItem *item, int *r_x, int *r_y)
{
  if (item->type == ITEM_BUTTON) {
    const uiButtonItem *bitem = static_cast<const uiButtonItem *>(item);

    if (r_x) {
      *r_x = bitem->but->rect.xmin;
    }
    if (r_y) {
      *r_y = bitem->but->rect.ymin;
    }
  }
  else {
    if (r_x) {
      *r_x = 0;
    }
    if (r_y) {
      *r_y = 0;
    }
  }
}

static void ui_item_position(uiItem *item, const int x, const int y, const int w, const int h)
{
  if (item->type == ITEM_BUTTON) {
    uiButtonItem *bitem = static_cast<uiButtonItem *>(item);

    bitem->but->rect.xmin = x;
    bitem->but->rect.ymin = y;
    bitem->but->rect.xmax = x + w;
    bitem->but->rect.ymax = y + h;

    ui_but_update(bitem->but); /* For `strlen`. */
  }
  else {
    uiLayout *litem = static_cast<uiLayout *>(item);

    litem->x = x;
    litem->y = y + h;
    litem->w = w;
    litem->h = h;
  }
}

static void ui_item_move(uiItem *item, const int delta_xmin, const int delta_xmax)
{
  if (item->type == ITEM_BUTTON) {
    uiButtonItem *bitem = static_cast<uiButtonItem *>(item);

    bitem->but->rect.xmin += delta_xmin;
    bitem->but->rect.xmax += delta_xmax;

    ui_but_update(bitem->but); /* For `strlen`. */
  }
  else {
    uiLayout *litem = static_cast<uiLayout *>(item);

    if (delta_xmin > 0) {
      litem->x += delta_xmin;
    }
    else {
      litem->w += delta_xmax;
    }
  }
}

/** \} */

/* -------------------------------------------------------------------- */
/** \name Special RNA Items
 * \{ */

int uiLayoutGetLocalDir(const uiLayout *layout)
{
  switch (layout->type) {
    case ITEM_LAYOUT_ROW:
    case ITEM_LAYOUT_ROOT:
    case ITEM_LAYOUT_OVERLAP:
    case ITEM_LAYOUT_PANEL_HEADER:
      return UI_LAYOUT_HORIZONTAL;
    case ITEM_LAYOUT_COLUMN:
    case ITEM_LAYOUT_COLUMN_FLOW:
    case ITEM_LAYOUT_GRID_FLOW:
    case ITEM_LAYOUT_SPLIT:
    case ITEM_LAYOUT_ABSOLUTE:
    case ITEM_LAYOUT_BOX:
    case ITEM_LAYOUT_PANEL_BODY:
    default:
      return UI_LAYOUT_VERTICAL;
  }
}

static uiLayout *ui_item_local_sublayout(uiLayout *test, uiLayout *layout, bool align)
{
  uiLayout *sub;
  if (uiLayoutGetLocalDir(test) == UI_LAYOUT_HORIZONTAL) {
    sub = uiLayoutRow(layout, align);
  }
  else {
    sub = uiLayoutColumn(layout, align);
  }

  sub->space = 0;
  return sub;
}

static void ui_layer_but_cb(bContext *C, void *arg_but, void *arg_index)
{
  wmWindow *win = CTX_wm_window(C);
  uiBut *but = static_cast<uiBut *>(arg_but);
  PointerRNA *ptr = &but->rnapoin;
  PropertyRNA *prop = but->rnaprop;
  const int index = POINTER_AS_INT(arg_index);
  const bool shift = win->eventstate->modifier & KM_SHIFT;
  const int len = RNA_property_array_length(ptr, prop);

  if (!shift) {
    RNA_property_boolean_set_index(ptr, prop, index, true);

    for (int i = 0; i < len; i++) {
      if (i != index) {
        RNA_property_boolean_set_index(ptr, prop, i, false);
      }
    }

    RNA_property_update(C, ptr, prop);

    LISTBASE_FOREACH (uiBut *, cbut, &but->block->buttons) {
      ui_but_update(cbut);
    }
  }
}

/* create buttons for an item with an RNA array */
static void ui_item_array(uiLayout *layout,
                          uiBlock *block,
                          const StringRefNull name,
                          int icon,
                          PointerRNA *ptr,
                          PropertyRNA *prop,
                          const int len,
                          int x,
                          const int y,
                          int w,
                          const int /*h*/,
                          const bool expand,
                          const bool slider,
                          const int toggle,
                          const bool icon_only,
                          const bool compact,
                          const bool show_text)
{
  const uiStyle *style = layout->root->style;

  /* retrieve type and subtype */
  const PropertyType type = RNA_property_type(prop);
  const PropertySubType subtype = RNA_property_subtype(prop);

  uiLayout *sub = ui_item_local_sublayout(layout, layout, true);
  UI_block_layout_set_current(block, sub);

  /* create label */
  if (!name.is_empty() && show_text) {
    uiDefBut(block, UI_BTYPE_LABEL, 0, name, 0, 0, w, UI_UNIT_Y, nullptr, 0.0, 0.0, "");
  }

  /* create buttons */
  if (type == PROP_BOOLEAN && ELEM(subtype, PROP_LAYER, PROP_LAYER_MEMBER)) {
    /* special check for layer layout */
    const int cols = (len >= 20) ? 2 : 1;
    const int colbuts = len / (2 * cols);
    uint layer_used = 0;
    uint layer_active = 0;

    UI_block_layout_set_current(block, uiLayoutAbsolute(layout, false));

    const int butw = UI_UNIT_X * 0.75;
    const int buth = UI_UNIT_X * 0.75;

    for (int b = 0; b < cols; b++) {
      UI_block_align_begin(block);

      for (int a = 0; a < colbuts; a++) {
        const int layer_num = a + b * colbuts;
        const uint layer_flag = (1u << layer_num);

        if (layer_used & layer_flag) {
          if (layer_active & layer_flag) {
            icon = ICON_LAYER_ACTIVE;
          }
          else {
            icon = ICON_LAYER_USED;
          }
        }
        else {
          icon = ICON_BLANK1;
        }

        uiBut *but = uiDefAutoButR(
            block, ptr, prop, layer_num, "", icon, x + butw * a, y + buth, butw, buth);
        if (subtype == PROP_LAYER_MEMBER) {
          UI_but_func_set(but, ui_layer_but_cb, but, POINTER_FROM_INT(layer_num));
        }
      }
      for (int a = 0; a < colbuts; a++) {
        const int layer_num = a + len / 2 + b * colbuts;
        const uint layer_flag = (1u << layer_num);

        if (layer_used & layer_flag) {
          if (layer_active & layer_flag) {
            icon = ICON_LAYER_ACTIVE;
          }
          else {
            icon = ICON_LAYER_USED;
          }
        }
        else {
          icon = ICON_BLANK1;
        }

        uiBut *but = uiDefAutoButR(
            block, ptr, prop, layer_num, "", icon, x + butw * a, y, butw, buth);
        if (subtype == PROP_LAYER_MEMBER) {
          UI_but_func_set(but, ui_layer_but_cb, but, POINTER_FROM_INT(layer_num));
        }
      }
      UI_block_align_end(block);

      x += colbuts * butw + style->buttonspacex;
    }
  }
  else if (subtype == PROP_MATRIX) {
    int totdim, dim_size[3]; /* 3 == RNA_MAX_ARRAY_DIMENSION */
    int row, col;

    UI_block_layout_set_current(block, uiLayoutAbsolute(layout, true));

    totdim = RNA_property_array_dimension(ptr, prop, dim_size);
    if (totdim != 2) {
      /* Only 2D matrices supported in UI so far. */
      return;
    }

    w /= dim_size[0];
    // h /= dim_size[1]; /* UNUSED */

    for (int a = 0; a < len; a++) {
      col = a % dim_size[0];
      row = a / dim_size[0];

      uiBut *but = uiDefAutoButR(block,
                                 ptr,
                                 prop,
                                 a,
                                 "",
                                 ICON_NONE,
                                 x + w * col,
                                 y + (dim_size[1] * UI_UNIT_Y) - (row * UI_UNIT_Y),
                                 w,
                                 UI_UNIT_Y);
      if (slider && but->type == UI_BTYPE_NUM) {
        uiButNumber *number_but = (uiButNumber *)but;
        const float step_size = number_but->step_size;
        const float precision = number_but->precision;
        but = ui_but_change_type(but, UI_BTYPE_NUM_SLIDER);
        uiButNumberSlider *slider_but = reinterpret_cast<uiButNumberSlider *>(but);
        slider_but->step_size = step_size;
        slider_but->precision = precision;
      }
    }
  }
  else if (subtype == PROP_DIRECTION && !expand) {
    uiDefButR_prop(block,
                   UI_BTYPE_UNITVEC,
                   0,
                   name,
                   x,
                   y,
                   UI_UNIT_X * 3,
                   UI_UNIT_Y * 3,
                   ptr,
                   prop,
                   -1,
                   0,
                   0,
                   nullptr);
  }
  else {
    /* NOTE: this block of code is a bit arbitrary and has just been made
     * to work with common cases, but may need to be re-worked */

    /* special case, boolean array in a menu, this could be used in a more generic way too */
    if (ELEM(subtype, PROP_COLOR, PROP_COLOR_GAMMA) && !expand && ELEM(len, 3, 4)) {
      uiDefAutoButR(block, ptr, prop, -1, "", ICON_NONE, 0, 0, w, UI_UNIT_Y);
    }
    else {
      /* Even if 'expand' is false, we expand anyway. */

      /* Layout for known array sub-types. */
      char str[3] = {'\0'};

      if (!icon_only && show_text) {
        if (type != PROP_BOOLEAN) {
          str[1] = ':';
        }
      }

      /* Show check-boxes for rna on a non-emboss block (menu for eg). */
      bool *boolarr = nullptr;
      if (type == PROP_BOOLEAN &&
          ELEM(layout->root->block->emboss, UI_EMBOSS_NONE, UI_EMBOSS_PULLDOWN))
      {
        boolarr = static_cast<bool *>(MEM_callocN(sizeof(bool) * len, __func__));
        RNA_property_boolean_get_array(ptr, prop, boolarr);
      }

      const char *str_buf = show_text ? str : "";
      for (int a = 0; a < len; a++) {
        if (!icon_only && show_text) {
          str[0] = RNA_property_array_item_char(prop, a);
        }
        if (boolarr) {
          icon = boolarr[a] ? ICON_CHECKBOX_HLT : ICON_CHECKBOX_DEHLT;
        }

        const int width_item = ((compact && type == PROP_BOOLEAN) ?
                                    min_ii(w, ui_text_icon_width(layout, str_buf, icon, false)) :
                                    w);

        uiBut *but = uiDefAutoButR(
            block, ptr, prop, a, str_buf, icon, 0, 0, width_item, UI_UNIT_Y);
        if (slider && but->type == UI_BTYPE_NUM) {
          uiButNumber *number_but = (uiButNumber *)but;
          const float step_size = number_but->step_size;
          const float precision = number_but->precision;
          but = ui_but_change_type(but, UI_BTYPE_NUM_SLIDER);
          uiButNumberSlider *slider_but = reinterpret_cast<uiButNumberSlider *>(but);
          slider_but->step_size = step_size;
          slider_but->precision = precision;
        }
        if ((toggle == 1) && but->type == UI_BTYPE_CHECKBOX) {
          but->type = UI_BTYPE_TOGGLE;
        }
        if ((a == 0) && (subtype == PROP_AXISANGLE)) {
          UI_but_unit_type_set(but, PROP_UNIT_ROTATION);
        }
      }

      if (boolarr) {
        MEM_freeN(boolarr);
      }
    }
  }

  UI_block_layout_set_current(block, layout);
}

static void ui_item_enum_expand_handle(bContext *C, void *arg1, void *arg2)
{
  wmWindow *win = CTX_wm_window(C);

  if ((win->eventstate->modifier & KM_SHIFT) == 0) {
    uiBut *but = (uiBut *)arg1;
    const int enum_value = POINTER_AS_INT(arg2);

    int current_value = RNA_property_enum_get(&but->rnapoin, but->rnaprop);
    if (!(current_value & enum_value)) {
      current_value = enum_value;
    }
    else {
      current_value &= enum_value;
    }
    RNA_property_enum_set(&but->rnapoin, but->rnaprop, current_value);
  }
}

/**
 * Draw a single enum button, a utility for #ui_item_enum_expand_exec
 */
static void ui_item_enum_expand_elem_exec(uiLayout *layout,
                                          uiBlock *block,
                                          PointerRNA *ptr,
                                          PropertyRNA *prop,
                                          const std::optional<StringRef> uiname,
                                          const int h,
                                          const eButType but_type,
                                          const bool icon_only,
                                          const EnumPropertyItem *item,
                                          const bool is_first)
{
  const char *name = (!uiname || !uiname->is_empty()) ? item->name : "";
  const int icon = item->icon;
  const int value = item->value;
  const int itemw = ui_text_icon_width(block->curlayout, icon_only ? "" : name, icon, false);

  uiBut *but;
  if (icon && name[0] && !icon_only) {
    but = uiDefIconTextButR_prop(
        block, but_type, 0, icon, name, 0, 0, itemw, h, ptr, prop, -1, 0, value, nullptr);
  }
  else if (icon) {
    const int w = (is_first) ? itemw : ceilf(itemw - U.pixelsize);
    but = uiDefIconButR_prop(
        block, but_type, 0, icon, 0, 0, w, h, ptr, prop, -1, 0, value, nullptr);
  }
  else {
    but = uiDefButR_prop(
        block, but_type, 0, name, 0, 0, itemw, h, ptr, prop, -1, 0, value, nullptr);
  }

  if (RNA_property_flag(prop) & PROP_ENUM_FLAG) {
    /* If this is set, assert since we're clobbering someone else's callback. */
    /* Buttons get their block's func by default, so we cannot assert in that case either. */
    BLI_assert(ELEM(but->func, nullptr, block->func));
    UI_but_func_set(but, ui_item_enum_expand_handle, but, POINTER_FROM_INT(value));
  }

  if (uiLayoutGetLocalDir(layout) != UI_LAYOUT_HORIZONTAL) {
    but->drawflag |= UI_BUT_TEXT_LEFT;
  }

  /* Allow quick, inaccurate swipe motions to switch tabs
   * (no need to keep cursor over them). */
  if (but_type == UI_BTYPE_TAB) {
    but->flag |= UI_BUT_DRAG_LOCK;
  }
}

static void ui_item_enum_expand_exec(uiLayout *layout,
                                     uiBlock *block,
                                     PointerRNA *ptr,
                                     PropertyRNA *prop,
                                     const std::optional<StringRef> uiname,
                                     const int h,
                                     const eButType but_type,
                                     const bool icon_only)
{
  /* XXX: The way this function currently handles uiname parameter
   * is insane and inconsistent with general UI API:
   *
   * - uiname is the *enum property* label.
   * - when it is nullptr or empty, we do not draw *enum items* labels,
   *   this doubles the icon_only parameter.
   * - we *never* draw (i.e. really use) the enum label uiname, it is just used as a mere flag!
   *
   * Unfortunately, fixing this implies an API "soft break", so better to defer it for later... :/
   * - mont29
   */

  BLI_assert(RNA_property_type(prop) == PROP_ENUM);

  const bool radial = (layout->root->type == UI_LAYOUT_PIEMENU);

  bool free;
  const EnumPropertyItem *item_array;
  if (radial) {
    RNA_property_enum_items_gettexted_all(
        static_cast<bContext *>(block->evil_C), ptr, prop, &item_array, nullptr, &free);
  }
  else {
    RNA_property_enum_items_gettexted(
        static_cast<bContext *>(block->evil_C), ptr, prop, &item_array, nullptr, &free);
  }

  /* We don't want nested rows, cols in menus. */
  uiLayout *layout_radial = nullptr;
  if (radial) {
    if (layout->root->layout == layout) {
      layout_radial = uiLayoutRadial(layout);
      UI_block_layout_set_current(block, layout_radial);
    }
    else {
      if (layout->type == ITEM_LAYOUT_RADIAL) {
        layout_radial = layout;
      }
      UI_block_layout_set_current(block, layout);
    }
  }
  else if (ELEM(layout->type, ITEM_LAYOUT_GRID_FLOW, ITEM_LAYOUT_COLUMN_FLOW) ||
           layout->root->type == UI_LAYOUT_MENU)
  {
    UI_block_layout_set_current(block, layout);
  }
  else {
    UI_block_layout_set_current(block, ui_item_local_sublayout(layout, layout, true));
  }

  for (const EnumPropertyItem *item = item_array; item->identifier; item++) {
    const bool is_first = item == item_array;

    if (!item->identifier[0]) {
      const EnumPropertyItem *next_item = item + 1;

      /* Separate items, potentially with a label. */
      if (next_item->identifier) {
        /* Item without identifier but with name:
         * Add group label for the following items. */
        if (item->name) {
          if (!is_first) {
            uiItemS(block->curlayout);
          }
          uiItemL(block->curlayout, item->name, item->icon);
        }
        else if (radial && layout_radial) {
          uiItemS(layout_radial);
        }
        else {
          uiItemS(block->curlayout);
        }
      }
      continue;
    }

    ui_item_enum_expand_elem_exec(
        layout, block, ptr, prop, uiname, h, but_type, icon_only, item, is_first);
  }

  UI_block_layout_set_current(block, layout);

  if (free) {
    MEM_freeN((void *)item_array);
  }
}
static void ui_item_enum_expand(uiLayout *layout,
                                uiBlock *block,
                                PointerRNA *ptr,
                                PropertyRNA *prop,
                                const std::optional<StringRef> uiname,
                                const int h,
                                const bool icon_only)
{
  ui_item_enum_expand_exec(layout, block, ptr, prop, uiname, h, UI_BTYPE_ROW, icon_only);
}
static void ui_item_enum_expand_tabs(uiLayout *layout,
                                     bContext *C,
                                     uiBlock *block,
                                     PointerRNA *ptr,
                                     PropertyRNA *prop,
                                     PointerRNA *ptr_highlight,
                                     PropertyRNA *prop_highlight,
                                     const char *uiname,
                                     const int h,
                                     const bool icon_only)
{
  uiBut *last = static_cast<uiBut *>(block->buttons.last);

  ui_item_enum_expand_exec(layout, block, ptr, prop, uiname, h, UI_BTYPE_TAB, icon_only);
  BLI_assert(last != block->buttons.last);

  for (uiBut *tab = last ? last->next : static_cast<uiBut *>(block->buttons.first); tab;
       tab = tab->next)
  {
    UI_but_drawflag_enable(tab, ui_but_align_opposite_to_area_align_get(CTX_wm_region(C)));
    if (icon_only) {
      UI_but_drawflag_enable(tab, UI_BUT_HAS_TOOLTIP_LABEL);
    }
  }

  const bool use_custom_highlight = (prop_highlight != nullptr);

  if (use_custom_highlight) {
    const int highlight_array_len = RNA_property_array_length(ptr_highlight, prop_highlight);
    blender::Array<bool, 64> highlight_array(highlight_array_len);
    RNA_property_boolean_get_array(ptr_highlight, prop_highlight, highlight_array.data());
    int i = 0;
    for (uiBut *tab_but = last ? last->next : static_cast<uiBut *>(block->buttons.first);
         (tab_but != nullptr) && (i < highlight_array_len);
         tab_but = tab_but->next, i++)
    {
      SET_FLAG_FROM_TEST(tab_but->flag, !highlight_array[i], UI_BUT_INACTIVE);
    }
  }
}

/* callback for keymap item change button */
static void ui_keymap_but_cb(bContext * /*C*/, void *but_v, void * /*key_v*/)
{
  uiBut *but = static_cast<uiBut *>(but_v);
  BLI_assert(but->type == UI_BTYPE_HOTKEY_EVENT);
  const uiButHotkeyEvent *hotkey_but = (uiButHotkeyEvent *)but;

  RNA_int_set(
      &but->rnapoin, "shift", (hotkey_but->modifier_key & KM_SHIFT) ? KM_MOD_HELD : KM_NOTHING);
  RNA_int_set(
      &but->rnapoin, "ctrl", (hotkey_but->modifier_key & KM_CTRL) ? KM_MOD_HELD : KM_NOTHING);
  RNA_int_set(
      &but->rnapoin, "alt", (hotkey_but->modifier_key & KM_ALT) ? KM_MOD_HELD : KM_NOTHING);
  RNA_int_set(
      &but->rnapoin, "oskey", (hotkey_but->modifier_key & KM_OSKEY) ? KM_MOD_HELD : KM_NOTHING);
}

/**
 * Create label + button for RNA property
 *
 * \param w_hint: For varying width layout, this becomes the label width.
 *                Otherwise it's used to fit both items into it.
 */
static uiBut *ui_item_with_label(uiLayout *layout,
                                 uiBlock *block,
                                 const StringRefNull name,
                                 const int icon,
                                 PointerRNA *ptr,
                                 PropertyRNA *prop,
                                 const int index,
                                 const int x,
                                 const int y,
                                 const int w_hint,
                                 const int h,
                                 const int flag)
{
  uiLayout *sub = layout;
  int prop_but_width = w_hint;
#ifdef UI_PROP_DECORATE
  uiLayout *layout_prop_decorate = nullptr;
  const bool use_prop_sep = ((layout->flag & UI_ITEM_PROP_SEP) != 0);
  const bool use_prop_decorate = use_prop_sep && (layout->flag & UI_ITEM_PROP_DECORATE) &&
                                 (layout->flag & UI_ITEM_PROP_DECORATE_NO_PAD) == 0;
#endif

  const bool is_keymapitem_ptr = RNA_struct_is_a(ptr->type, &RNA_KeyMapItem);
  if ((flag & UI_ITEM_R_FULL_EVENT) && !is_keymapitem_ptr) {
    RNA_warning("Data is not a keymap item struct: %s. Ignoring 'full_event' option.",
                RNA_struct_identifier(ptr->type));
  }

  UI_block_layout_set_current(block, layout);

  /* Only add new row if more than 1 item will be added. */
  if (!name.is_empty()
#ifdef UI_PROP_DECORATE
      || use_prop_decorate
#endif
  )
  {
    /* Also avoid setting 'align' if possible. Set the space to zero instead as aligning a large
     * number of labels can end up aligning thousands of buttons when displaying key-map search (a
     * heavy operation), see: #78636. */
    sub = uiLayoutRow(layout, layout->align);
    sub->space = 0;
  }

  if (!name.is_empty()) {
#ifdef UI_PROP_DECORATE
    if (use_prop_sep) {
      layout_prop_decorate = uiItemL_respect_property_split(layout, name, ICON_NONE);
    }
    else
#endif
    {
      int w_label;
      if (ui_layout_variable_size(layout)) {
        /* In this case, a pure label without additional padding.
         * Use a default width for property button(s). */
        prop_but_width = UI_UNIT_X * 5;
        w_label = ui_text_icon_width_ex(
            layout, name, ICON_NONE, ui_text_pad_none, UI_FSTYLE_WIDGET);
      }
      else {
        w_label = w_hint / 3;
      }
      uiDefBut(block, UI_BTYPE_LABEL, 0, name, x, y, w_label, h, nullptr, 0.0, 0.0, "");
    }
  }

  const PropertyType type = RNA_property_type(prop);
  const PropertySubType subtype = RNA_property_subtype(prop);

  uiBut *but;
  if (ELEM(subtype, PROP_FILEPATH, PROP_DIRPATH)) {
    UI_block_layout_set_current(block, uiLayoutRow(sub, true));
    but = uiDefAutoButR(block, ptr, prop, index, "", icon, x, y, prop_but_width - UI_UNIT_X, h);

    /* BUTTONS_OT_file_browse calls UI_context_active_but_prop_get_filebrowser */
    uiDefIconButO(block,
                  UI_BTYPE_BUT,
                  subtype == PROP_DIRPATH ? "BUTTONS_OT_directory_browse" :
                                            "BUTTONS_OT_file_browse",
                  WM_OP_INVOKE_DEFAULT,
                  ICON_FILEBROWSER,
                  x,
                  y,
                  UI_UNIT_X,
                  h,
                  nullptr);
  }
  else if (flag & UI_ITEM_R_EVENT) {
    but = uiDefButR_prop(block,
                         UI_BTYPE_KEY_EVENT,
                         0,
                         name,
                         x,
                         y,
                         prop_but_width,
                         h,
                         ptr,
                         prop,
                         index,
                         0,
                         0,
                         nullptr);
  }
  else if ((flag & UI_ITEM_R_FULL_EVENT) && is_keymapitem_ptr) {
    std::string kmi_str =
        WM_keymap_item_to_string(static_cast<const wmKeyMapItem *>(ptr->data), false).value_or("");

    but = uiDefButR_prop(block,
                         UI_BTYPE_HOTKEY_EVENT,
                         0,
                         kmi_str,
                         x,
                         y,
                         prop_but_width,
                         h,
                         ptr,
                         prop,
                         0,
                         0,
                         0,
                         nullptr);
    UI_but_func_set(but, ui_keymap_but_cb, but, nullptr);
  }
  else {
    const std::optional<StringRefNull> str = (type == PROP_ENUM && !(flag & UI_ITEM_R_ICON_ONLY)) ?
                                                 std::nullopt :
                                                 std::make_optional<StringRefNull>("");
    but = uiDefAutoButR(block, ptr, prop, index, str, icon, x, y, prop_but_width, h);
  }

  if (flag & UI_ITEM_R_IMMEDIATE) {
    UI_but_flag_enable(but, UI_BUT_ACTIVATE_ON_INIT);
  }

#ifdef UI_PROP_DECORATE
  /* Only for alignment. */
  if (use_prop_decorate) { /* Note that sep flag may have been unset meanwhile. */
    uiItemL(layout_prop_decorate ? layout_prop_decorate : sub, nullptr, ICON_BLANK1);
  }
#endif /* UI_PROP_DECORATE */

  UI_block_layout_set_current(block, layout);
  return but;
}

void UI_context_active_but_prop_get_filebrowser(const bContext *C,
                                                PointerRNA *r_ptr,
                                                PropertyRNA **r_prop,
                                                bool *r_is_undo,
                                                bool *r_is_userdef)
{
  ARegion *region = CTX_wm_region_popup(C) ? CTX_wm_region_popup(C) : CTX_wm_region(C);
  uiBut *prevbut = nullptr;

  *r_ptr = {};
  *r_prop = nullptr;
  *r_is_undo = false;
  *r_is_userdef = false;

  if (!region) {
    return;
  }

  LISTBASE_FOREACH (uiBlock *, block, &region->runtime->uiblocks) {
    LISTBASE_FOREACH (uiBut *, but, &block->buttons) {
      if (but && but->rnapoin.data) {
        if (RNA_property_type(but->rnaprop) == PROP_STRING) {
          prevbut = but;
        }
      }

      /* find the button before the active one */
      if ((but->flag & UI_BUT_LAST_ACTIVE) && prevbut) {
        *r_ptr = prevbut->rnapoin;
        *r_prop = prevbut->rnaprop;
        *r_is_undo = (prevbut->flag & UI_BUT_UNDO) != 0;
        *r_is_userdef = UI_but_is_userdef(prevbut);
        return;
      }
    }
  }
}

/** \} */

/* -------------------------------------------------------------------- */
/** \name Button Items
 * \{ */

/**
 * Update a buttons tip with an enum's description if possible.
 */
static void ui_but_tip_from_enum_item(uiBut *but, const EnumPropertyItem *item)
{
  if (but->tip == nullptr || but->tip[0] == '\0') {
    if (item->description && item->description[0] &&
        !(but->optype && but->optype->get_description))
    {
      but->tip = item->description;
    }
  }
}

/* disabled item */
static void ui_item_disabled(uiLayout *layout, const char *name)
{
  uiBlock *block = layout->root->block;

  UI_block_layout_set_current(block, layout);

  if (!name) {
    name = "";
  }

  const int w = ui_text_icon_width(layout, name, 0, false);

  uiBut *but = uiDefBut(block, UI_BTYPE_LABEL, 0, name, 0, 0, w, UI_UNIT_Y, nullptr, 0.0, 0.0, "");
  UI_but_disable(but, "");
}

/**
 * Operator Item
 * \param r_opptr: Optional, initialize with operator properties when not nullptr.
 * Will always be written to even in the case of errors.
 */
static uiBut *uiItemFullO_ptr_ex(uiLayout *layout,
                                 wmOperatorType *ot,
                                 std::optional<StringRef> name,
                                 int icon,
                                 IDProperty *properties,
                                 const wmOperatorCallContext context,
                                 const eUI_Item_Flag flag,
                                 PointerRNA *r_opptr)
{
  /* Take care to fill 'r_opptr' whatever happens. */
  uiBlock *block = layout->root->block;

  std::string operator_name;
  if (!name) {
    if (ot && ot->srna && (flag & UI_ITEM_R_ICON_ONLY) == 0) {
      operator_name = WM_operatortype_name(ot, nullptr);
      name = operator_name.c_str();
    }
    else {
      name = "";
    }
  }

  if (layout->root->type == UI_LAYOUT_MENU && !icon) {
    icon = ICON_BLANK1;
  }

  UI_block_layout_set_current(block, layout);
  ui_block_new_button_group(block, uiButtonGroupFlag(0));

  const int w = ui_text_icon_width(layout, *name, icon, false);

  const eUIEmbossType prev_emboss = layout->emboss;
  if (flag & UI_ITEM_R_NO_BG) {
    layout->emboss = UI_EMBOSS_NONE_OR_STATUS;
  }

  /* create the button */
  uiBut *but;
  if (icon) {
    if (!name->is_empty()) {
      but = uiDefIconTextButO_ptr(
          block, UI_BTYPE_BUT, ot, context, icon, *name, 0, 0, w, UI_UNIT_Y, nullptr);
    }
    else {
      but = uiDefIconButO_ptr(block, UI_BTYPE_BUT, ot, context, icon, 0, 0, w, UI_UNIT_Y, nullptr);
    }
  }
  else {
    but = uiDefButO_ptr(block, UI_BTYPE_BUT, ot, context, *name, 0, 0, w, UI_UNIT_Y, nullptr);
  }

  BLI_assert(but->optype != nullptr);

  if (flag & UI_ITEM_R_NO_BG) {
    layout->emboss = prev_emboss;
  }

  if (flag & UI_ITEM_O_DEPRESS) {
    but->flag |= UI_SELECT_DRAW;
  }

  if (flag & UI_ITEM_R_ICON_ONLY) {
    UI_but_drawflag_disable(but, UI_BUT_ICON_LEFT);
  }

  if (layout->redalert) {
    UI_but_flag_enable(but, UI_BUT_REDALERT);
  }

  if (layout->active_default) {
    UI_but_flag_enable(but, UI_BUT_ACTIVE_DEFAULT);
  }

  /* assign properties */
  if (properties || r_opptr) {
    PointerRNA *opptr = UI_but_operator_ptr_ensure(but);
    if (properties) {
      opptr->data = properties;
    }
    else {
      opptr->data = blender::bke::idprop::create_group("wmOperatorProperties").release();
    }
    if (r_opptr) {
      *r_opptr = *opptr;
    }
  }

  return but;
}

static void ui_item_menu_hold(bContext *C, ARegion *butregion, uiBut *but)
{
  uiPopupMenu *pup = UI_popup_menu_begin(C, "", ICON_NONE);
  uiLayout *layout = UI_popup_menu_layout(pup);
  uiBlock *block = layout->root->block;
  UI_popup_menu_but_set(pup, butregion, but);

  block->flag |= UI_BLOCK_POPUP_HOLD;

  char direction = UI_DIR_DOWN;
  if (but->drawstr.empty()) {
    switch (RGN_ALIGN_ENUM_FROM_MASK(butregion->alignment)) {
      case RGN_ALIGN_LEFT:
        direction = UI_DIR_RIGHT;
        break;
      case RGN_ALIGN_RIGHT:
        direction = UI_DIR_LEFT;
        break;
      case RGN_ALIGN_BOTTOM:
        direction = UI_DIR_UP;
        break;
      default:
        direction = UI_DIR_DOWN;
        break;
    }
  }
  UI_block_direction_set(block, direction);

  const char *menu_id = static_cast<const char *>(but->hold_argN);
  MenuType *mt = WM_menutype_find(menu_id, true);
  if (mt) {
    uiLayoutSetContextFromBut(layout, but);
    UI_menutype_draw(C, mt, layout);
  }
  else {
    uiItemL(layout, RPT_("Menu Missing:"), ICON_NONE);
    uiItemL(layout, menu_id, ICON_NONE);
  }
  UI_popup_menu_end(C, pup);
}

void uiItemFullO_ptr(uiLayout *layout,
                     wmOperatorType *ot,
                     std::optional<StringRef> name,
                     const int icon,
                     IDProperty *properties,
                     const wmOperatorCallContext context,
                     const eUI_Item_Flag flag,
                     PointerRNA *r_opptr)
{
  uiItemFullO_ptr_ex(layout, ot, name, icon, properties, context, flag, r_opptr);
}

void uiItemFullOMenuHold_ptr(uiLayout *layout,
                             wmOperatorType *ot,
                             std::optional<StringRef> name,
                             int icon,
                             IDProperty *properties,
                             const wmOperatorCallContext context,
                             const eUI_Item_Flag flag,
                             const char *menu_id,
                             PointerRNA *r_opptr)
{
  uiBut *but = uiItemFullO_ptr_ex(layout, ot, name, icon, properties, context, flag, r_opptr);
  UI_but_func_hold_set(but, ui_item_menu_hold, BLI_strdup(menu_id));
}

void uiItemFullO(uiLayout *layout,
                 const blender::StringRefNull opname,
                 const std::optional<StringRef> name,
                 int icon,
                 IDProperty *properties,
                 wmOperatorCallContext context,
                 const eUI_Item_Flag flag,
                 PointerRNA *r_opptr)
{
  wmOperatorType *ot = WM_operatortype_find(opname.c_str(), false); /* print error next */

  UI_OPERATOR_ERROR_RET(ot, opname.c_str(), {
    if (r_opptr) {
      *r_opptr = PointerRNA_NULL;
    }
    return;
  });

  uiItemFullO_ptr(layout, ot, name, icon, properties, context, flag, r_opptr);
}

static StringRef ui_menu_enumpropname(uiLayout *layout,
                                      PointerRNA *ptr,
                                      PropertyRNA *prop,
                                      int retval)
{
  bool free;
  const EnumPropertyItem *item;
  RNA_property_enum_items(
      static_cast<bContext *>(layout->root->block->evil_C), ptr, prop, &item, nullptr, &free);

  const char *name;
  if (RNA_enum_name(item, retval, &name)) {
    name = CTX_IFACE_(RNA_property_translation_context(prop), name);
  }
  else {
    name = "";
  }

  if (free) {
    MEM_freeN((void *)item);
  }

  return name;
}

void uiItemEnumO_ptr(uiLayout *layout,
                     wmOperatorType *ot,
                     std::optional<StringRef> name,
                     int icon,
                     const StringRefNull propname,
                     int value)
{
  PointerRNA ptr;
  WM_operator_properties_create_ptr(&ptr, ot);

  PropertyRNA *prop = RNA_struct_find_property(&ptr, propname.c_str());
  if (prop == nullptr) {
    RNA_warning("%s.%s not found", RNA_struct_identifier(ptr.type), propname.c_str());
    return;
  }

  RNA_property_enum_set(&ptr, prop, value);

  name = name.value_or(ui_menu_enumpropname(layout, &ptr, prop, value));

  uiItemFullO_ptr(layout,
                  ot,
                  name,
                  icon,
                  static_cast<IDProperty *>(ptr.data),
                  layout->root->opcontext,
                  UI_ITEM_NONE,
                  nullptr);
}
void uiItemEnumO(uiLayout *layout,
                 const StringRefNull opname,
                 const std::optional<StringRef> name,
                 int icon,
                 const StringRefNull propname,
                 int value)
{
  wmOperatorType *ot = WM_operatortype_find(opname.c_str(), false); /* print error next */

  if (ot) {
    uiItemEnumO_ptr(layout, ot, name, icon, propname, value);
  }
  else {
    ui_item_disabled(layout, opname.c_str());
    RNA_warning("unknown operator '%s'", opname.c_str());
  }
}

BLI_INLINE bool ui_layout_is_radial(const uiLayout *layout)
{
  return (layout->type == ITEM_LAYOUT_RADIAL) ||
         ((layout->type == ITEM_LAYOUT_ROOT) && (layout->root->type == UI_LAYOUT_PIEMENU));
}

void uiItemsFullEnumO_items(uiLayout *layout,
                            wmOperatorType *ot,
                            const PointerRNA &ptr,
                            PropertyRNA *prop,
                            IDProperty *properties,
                            wmOperatorCallContext context,
                            eUI_Item_Flag flag,
                            const EnumPropertyItem *item_array,
                            int totitem,
                            int active)
{
  const StringRefNull propname = RNA_property_identifier(prop);
  if (RNA_property_type(prop) != PROP_ENUM) {
    RNA_warning("%s.%s, not an enum type", RNA_struct_identifier(ptr.type), propname.c_str());
    return;
  }

  uiLayout *target, *split = nullptr;
  uiBlock *block = layout->root->block;
  const bool radial = ui_layout_is_radial(layout);

  if (radial) {
    target = uiLayoutRadial(layout);
  }
  else if ((uiLayoutGetLocalDir(layout) == UI_LAYOUT_HORIZONTAL) && (flag & UI_ITEM_R_ICON_ONLY)) {
    target = layout;
    UI_block_layout_set_current(block, target);

    /* Add a blank button to the beginning of the row. */
    uiDefIconBut(block,
                 UI_BTYPE_LABEL,
                 0,
                 ICON_BLANK1,
                 0,
                 0,
                 1.25f * UI_UNIT_X,
                 UI_UNIT_Y,
                 nullptr,
                 0,
                 0,
                 nullptr);
  }
  else {
    split = uiLayoutSplit(layout, 0.0f, false);
    target = uiLayoutColumn(split, layout->align);
  }

  bool last_iter = false;
  const EnumPropertyItem *item = item_array;
  for (int i = 1; item->identifier && !last_iter; i++, item++) {
    /* Handle over-sized pies. */
    if (radial && (totitem > PIE_MAX_ITEMS) && (i >= PIE_MAX_ITEMS)) {
      if (item->name) { /* only visible items */
        const EnumPropertyItem *tmp;

        /* Check if there are more visible items for the next level. If not, we don't
         * add a new level and add the remaining item instead of the 'more' button. */
        for (tmp = item + 1; tmp->identifier; tmp++) {
          if (tmp->name) {
            break;
          }
        }

        if (tmp->identifier) { /* only true if loop above found item and did early-exit */
          ui_pie_menu_level_create(
              block, ot, propname, properties, item_array, totitem, context, flag);
          /* break since rest of items is handled in new pie level */
          break;
        }
        last_iter = true;
      }
      else {
        continue;
      }
    }

    if (item->identifier[0]) {
      PointerRNA tptr;
      WM_operator_properties_create_ptr(&tptr, ot);
      if (properties) {
        if (tptr.data) {
          IDP_FreeProperty(static_cast<IDProperty *>(tptr.data));
        }
        tptr.data = IDP_CopyProperty(properties);
      }
      RNA_property_enum_set(&tptr, prop, item->value);

      uiItemFullO_ptr(target,
                      ot,
                      (flag & UI_ITEM_R_ICON_ONLY) ? nullptr : item->name,
                      item->icon,
                      static_cast<IDProperty *>(tptr.data),
                      context,
                      flag,
                      nullptr);

      uiBut *but = static_cast<uiBut *>(block->buttons.last);

      if (active == (i - 1)) {
        but->flag |= UI_SELECT_DRAW;
      }

      ui_but_tip_from_enum_item(but, item);
    }
    else {
      if (item->name) {
        if (item != item_array && !radial && split != nullptr) {
          target = uiLayoutColumn(split, layout->align);
        }

        uiBut *but;
        if (item->icon || radial) {
          uiItemL(target, item->name, item->icon);

          but = static_cast<uiBut *>(block->buttons.last);
        }
        else {
          /* Do not use uiItemL here, as our root layout is a menu one,
           * it will add a fake blank icon! */
          but = uiDefBut(block,
                         UI_BTYPE_LABEL,
                         0,
                         item->name,
                         0,
                         0,
                         UI_UNIT_X * 5,
                         UI_UNIT_Y,
                         nullptr,
                         0.0,
                         0.0,
                         "");
          uiItemS(target);
        }
        ui_but_tip_from_enum_item(but, item);
      }
      else {
        if (radial) {
          /* invisible dummy button to ensure all items are
           * always at the same position */
          uiItemS(target);
        }
        else {
          /* XXX bug here, columns draw bottom item badly */
          uiItemS(target);
        }
      }
    }
  }
}

void uiItemsFullEnumO(uiLayout *layout,
                      const StringRefNull opname,
                      const StringRefNull propname,
                      IDProperty *properties,
                      wmOperatorCallContext context,
                      eUI_Item_Flag flag,
                      const int active)
{
  wmOperatorType *ot = WM_operatortype_find(opname.c_str(), false); /* print error next */

  if (!ot || !ot->srna) {
    ui_item_disabled(layout, opname.c_str());
    RNA_warning("%s '%s'", ot ? "operator missing srna" : "unknown operator", opname.c_str());
    return;
  }

  PointerRNA ptr;
  WM_operator_properties_create_ptr(&ptr, ot);
  /* so the context is passed to itemf functions (some need it) */
  WM_operator_properties_sanitize(&ptr, false);
  PropertyRNA *prop = RNA_struct_find_property(&ptr, propname.c_str());

  /* don't let bad properties slip through */
  BLI_assert((prop == nullptr) || (RNA_property_type(prop) == PROP_ENUM));

  uiBlock *block = layout->root->block;
  if (prop && RNA_property_type(prop) == PROP_ENUM) {
    const EnumPropertyItem *item_array = nullptr;
    int totitem;
    bool free;

    if (ui_layout_is_radial(layout)) {
      /* XXX: While "_all()" guarantees spatial stability,
       * it's bad when an enum has > 8 items total,
       * but only a small subset will ever be shown at once
       * (e.g. Mode Switch menu, after the introduction of GP editing modes).
       */
#if 0
      RNA_property_enum_items_gettexted_all(
          static_cast<bContext *>(block->evil_C), &ptr, prop, &item_array, &totitem, &free);
#else
      RNA_property_enum_items_gettexted(
          static_cast<bContext *>(block->evil_C), &ptr, prop, &item_array, &totitem, &free);
#endif
    }
    else {
      bContext *C = static_cast<bContext *>(block->evil_C);
      const bContextStore *previous_ctx = CTX_store_get(C);
      CTX_store_set(C, layout->context);
      RNA_property_enum_items_gettexted(C, &ptr, prop, &item_array, &totitem, &free);
      CTX_store_set(C, previous_ctx);
    }

    /* add items */
    uiItemsFullEnumO_items(
        layout, ot, ptr, prop, properties, context, flag, item_array, totitem, active);

    if (free) {
      MEM_freeN((void *)item_array);
    }
  }
  else if (prop && RNA_property_type(prop) != PROP_ENUM) {
    RNA_warning("%s.%s, not an enum type", RNA_struct_identifier(ptr.type), propname.c_str());
    return;
  }
  else {
    RNA_warning("%s.%s not found", RNA_struct_identifier(ptr.type), propname.c_str());
    return;
  }
}

void uiItemsEnumO(uiLayout *layout, const StringRefNull opname, const StringRefNull propname)
{
  uiItemsFullEnumO(layout, opname, propname, nullptr, layout->root->opcontext, UI_ITEM_NONE);
}

void uiItemEnumO_value(uiLayout *layout,
                       const StringRefNull name,
                       int icon,
                       const StringRefNull opname,
                       const StringRefNull propname,
                       int value)
{
  wmOperatorType *ot = WM_operatortype_find(opname.c_str(), false); /* print error next */
  UI_OPERATOR_ERROR_RET(ot, opname.c_str(), return);

  PointerRNA ptr;
  WM_operator_properties_create_ptr(&ptr, ot);

  /* enum lookup */
  PropertyRNA *prop = RNA_struct_find_property(&ptr, propname.c_str());
  if (prop == nullptr) {
    RNA_warning("%s.%s not found", RNA_struct_identifier(ptr.type), propname.c_str());
    return;
  }

  RNA_property_enum_set(&ptr, prop, value);

  uiItemFullO_ptr(layout,
                  ot,
                  name,
                  icon,
                  static_cast<IDProperty *>(ptr.data),
                  layout->root->opcontext,
                  UI_ITEM_NONE,
                  nullptr);
}

void uiItemEnumO_string(uiLayout *layout,
                        const StringRef name,
                        int icon,
                        const StringRefNull opname,
                        const StringRefNull propname,
                        const char *value_str)
{
  wmOperatorType *ot = WM_operatortype_find(opname.c_str(), false); /* print error next */
  UI_OPERATOR_ERROR_RET(ot, opname.c_str(), return);

  PointerRNA ptr;
  WM_operator_properties_create_ptr(&ptr, ot);

  PropertyRNA *prop = RNA_struct_find_property(&ptr, propname.c_str());
  if (prop == nullptr) {
    RNA_warning("%s.%s not found", RNA_struct_identifier(ptr.type), propname.c_str());
    return;
  }

  /* enum lookup */
  /* no need for translations here */
  const EnumPropertyItem *item;
  bool free;
  RNA_property_enum_items(
      static_cast<bContext *>(layout->root->block->evil_C), &ptr, prop, &item, nullptr, &free);

  int value;
  if (item == nullptr || RNA_enum_value_from_id(item, value_str, &value) == 0) {
    if (free) {
      MEM_freeN((void *)item);
    }
    RNA_warning(
        "%s.%s, enum %s not found", RNA_struct_identifier(ptr.type), propname.c_str(), value_str);
    return;
  }

  if (free) {
    MEM_freeN((void *)item);
  }

  RNA_property_enum_set(&ptr, prop, value);

  uiItemFullO_ptr(layout,
                  ot,
                  name,
                  icon,
                  static_cast<IDProperty *>(ptr.data),
                  layout->root->opcontext,
                  UI_ITEM_NONE,
                  nullptr);
}

void uiItemBooleanO(uiLayout *layout,
                    const std::optional<StringRef> name,
                    int icon,
                    const StringRefNull opname,
                    const StringRefNull propname,
                    int value)
{
  wmOperatorType *ot = WM_operatortype_find(opname.c_str(), false); /* print error next */
  UI_OPERATOR_ERROR_RET(ot, opname.c_str(), return);

  PointerRNA ptr;
  WM_operator_properties_create_ptr(&ptr, ot);
  RNA_boolean_set(&ptr, propname.c_str(), value);

  uiItemFullO_ptr(layout,
                  ot,
                  name,
                  icon,
                  static_cast<IDProperty *>(ptr.data),
                  layout->root->opcontext,
                  UI_ITEM_NONE,
                  nullptr);
}

void uiItemIntO(uiLayout *layout,
                const std::optional<StringRef> name,
                int icon,
                const StringRefNull opname,
                const StringRefNull propname,
                int value)
{
  wmOperatorType *ot = WM_operatortype_find(opname.c_str(), false); /* print error next */
  UI_OPERATOR_ERROR_RET(ot, opname.c_str(), return);

  PointerRNA ptr;
  WM_operator_properties_create_ptr(&ptr, ot);
  RNA_int_set(&ptr, propname.c_str(), value);

  uiItemFullO_ptr(layout,
                  ot,
                  name,
                  icon,
                  static_cast<IDProperty *>(ptr.data),
                  layout->root->opcontext,
                  UI_ITEM_NONE,
                  nullptr);
}

void uiItemFloatO(uiLayout *layout,
                  const std::optional<StringRef> name,
                  int icon,
                  const StringRefNull opname,
                  const StringRefNull propname,
                  float value)
{
  wmOperatorType *ot = WM_operatortype_find(opname.c_str(), false); /* print error next */

  UI_OPERATOR_ERROR_RET(ot, opname.c_str(), return);

  PointerRNA ptr;
  WM_operator_properties_create_ptr(&ptr, ot);
  RNA_float_set(&ptr, propname.c_str(), value);

  uiItemFullO_ptr(layout,
                  ot,
                  name,
                  icon,
                  static_cast<IDProperty *>(ptr.data),
                  layout->root->opcontext,
                  UI_ITEM_NONE,
                  nullptr);
}

void uiItemStringO(uiLayout *layout,
                   const std::optional<StringRef> name,
                   int icon,
                   const StringRefNull opname,
                   const StringRefNull propname,
                   const char *value)
{
  wmOperatorType *ot = WM_operatortype_find(opname.c_str(), false); /* print error next */

  UI_OPERATOR_ERROR_RET(ot, opname.c_str(), return);

  PointerRNA ptr;
  WM_operator_properties_create_ptr(&ptr, ot);
  RNA_string_set(&ptr, propname.c_str(), value);

  uiItemFullO_ptr(layout,
                  ot,
                  name,
                  icon,
                  static_cast<IDProperty *>(ptr.data),
                  layout->root->opcontext,
                  UI_ITEM_NONE,
                  nullptr);
}

void uiItemO(uiLayout *layout,
             const std::optional<StringRef> name,
             int icon,
             const StringRefNull opname)
{
  uiItemFullO(layout, opname, name, icon, nullptr, layout->root->opcontext, UI_ITEM_NONE, nullptr);
}

/* RNA property items */

static void ui_item_rna_size(uiLayout *layout,
                             StringRef name,
                             int icon,
                             PointerRNA *ptr,
                             PropertyRNA *prop,
                             int index,
                             bool icon_only,
                             bool compact,
                             int *r_w,
                             int *r_h)
{
  int w = 0, h;

  /* arbitrary extended width by type */
  const PropertyType type = RNA_property_type(prop);
  const PropertySubType subtype = RNA_property_subtype(prop);
  const int len = RNA_property_array_length(ptr, prop);

  bool is_checkbox_only = false;
  if (name.is_empty() && !icon_only) {
    if (ELEM(type, PROP_STRING, PROP_POINTER)) {
      name = "non-empty text";
    }
    else if (type == PROP_BOOLEAN) {
      if (icon == ICON_NONE) {
        /* Exception for check-boxes, they need a little less space to align nicely. */
        is_checkbox_only = true;
      }
      icon = ICON_DOT;
    }
    else if (type == PROP_ENUM) {
      /* Find the longest enum item name, instead of using a dummy text! */
      const EnumPropertyItem *item_array;
      bool free;
      RNA_property_enum_items_gettexted(static_cast<bContext *>(layout->root->block->evil_C),
                                        ptr,
                                        prop,
                                        &item_array,
                                        nullptr,
                                        &free);

      for (const EnumPropertyItem *item = item_array; item->identifier; item++) {
        if (item->identifier[0]) {
          w = max_ii(w, ui_text_icon_width(layout, item->name, item->icon, compact));
        }
      }
      if (free) {
        MEM_freeN((void *)item_array);
      }
    }
  }

  if (!w) {
    if (type == PROP_ENUM && icon_only) {
      w = ui_text_icon_width(layout, "", ICON_BLANK1, compact);
      if (index != RNA_ENUM_VALUE) {
        w += 0.6f * UI_UNIT_X;
      }
    }
    else {
      /* not compact for float/int buttons, looks too squashed */
      w = ui_text_icon_width(
          layout, name, icon, ELEM(type, PROP_FLOAT, PROP_INT) ? false : compact);
    }
  }
  h = UI_UNIT_Y;

  /* increase height for arrays */
  if (index == RNA_NO_INDEX && len > 0) {
    if (name.is_empty() && icon == ICON_NONE) {
      h = 0;
    }
    if (layout->flag & UI_ITEM_PROP_SEP) {
      h = 0;
    }
    if (ELEM(subtype, PROP_LAYER, PROP_LAYER_MEMBER)) {
      h += 2 * UI_UNIT_Y;
    }
    else if (subtype == PROP_MATRIX) {
      h += ceilf(sqrtf(len)) * UI_UNIT_Y;
    }
    else {
      h += len * UI_UNIT_Y;
    }
  }

  /* Increase width requirement if in a variable size layout. */
  if (ui_layout_variable_size(layout)) {
    if (type == PROP_BOOLEAN && !name.is_empty()) {
      w += UI_UNIT_X / 5;
    }
    else if (is_checkbox_only) {
      w -= UI_UNIT_X / 4;
    }
    else if (type == PROP_ENUM && !icon_only) {
      w += UI_UNIT_X / 4;
    }
    else if (ELEM(type, PROP_FLOAT, PROP_INT)) {
      w += UI_UNIT_X * 3;
    }
  }

  *r_w = w;
  *r_h = h;
}

static bool ui_item_rna_is_expand(PropertyRNA *prop, int index, const eUI_Item_Flag item_flag)
{
  const bool is_array = RNA_property_array_check(prop);
  const int subtype = RNA_property_subtype(prop);
  return is_array && (index == RNA_NO_INDEX) &&
         ((item_flag & UI_ITEM_R_EXPAND) ||
          !ELEM(subtype, PROP_COLOR, PROP_COLOR_GAMMA, PROP_DIRECTION));
}

/**
 * Find first layout ancestor (or self) with a heading set.
 *
 * \returns the layout to add the heading to as fallback (i.e. if it can't be placed in a split
 *          layout). Its #uiLayout.heading member can be cleared to mark the heading as added (so
 *          it's not added multiple times). Returns a pointer to the heading
 */
static uiLayout *ui_layout_heading_find(uiLayout *cur_layout)
{
  for (uiLayout *parent = cur_layout; parent; parent = parent->parent) {
    if (parent->heading[0]) {
      return parent;
    }
  }

  return nullptr;
}

static void ui_layout_heading_label_add(uiLayout *layout,
                                        uiLayout *heading_layout,
                                        bool right_align,
                                        bool respect_prop_split)
{
  const int prev_alignment = layout->alignment;

  if (right_align) {
    uiLayoutSetAlignment(layout, UI_LAYOUT_ALIGN_RIGHT);
  }

  if (respect_prop_split) {
    uiItemL_respect_property_split(layout, heading_layout->heading, ICON_NONE);
  }
  else {
    uiItemL(layout, heading_layout->heading, ICON_NONE);
  }
  /* After adding the heading label, we have to mark it somehow as added, so it's not added again
   * for other items in this layout. For now just clear it. */
  heading_layout->heading[0] = '\0';

  layout->alignment = prev_alignment;
}

/**
 * Hack to add further items in a row into the second part of the split layout, so the label part
 * keeps a fixed size.
 * \return The layout to place further items in for the split layout.
 */
static uiLayout *ui_item_prop_split_layout_hack(uiLayout *layout_parent, uiLayout *layout_split)
{
  /* Tag item as using property split layout, this is inherited to children so they can get special
   * treatment if needed. */
  layout_parent->flag |= UI_ITEM_INSIDE_PROP_SEP;

  if (layout_parent->type == ITEM_LAYOUT_ROW) {
    /* Prevent further splits within the row. */
    uiLayoutSetPropSep(layout_parent, false);

    layout_parent->child_items_layout = uiLayoutRow(layout_split, true);
    return layout_parent->child_items_layout;
  }
  return layout_split;
}

void uiItemFullR(uiLayout *layout,
                 PointerRNA *ptr,
                 PropertyRNA *prop,
                 int index,
                 int value,
                 eUI_Item_Flag flag,
                 const std::optional<StringRefNull> name_opt,
                 int icon,
                 const std::optional<StringRefNull> placeholder)
{
  uiBlock *block = layout->root->block;
  char namestr[UI_MAX_NAME_STR];
  const bool use_prop_sep = ((layout->flag & UI_ITEM_PROP_SEP) != 0);
  const bool inside_prop_sep = ((layout->flag & UI_ITEM_INSIDE_PROP_SEP) != 0);
  /* Columns can define a heading to insert. If the first item added to a split layout doesn't have
   * a label to display in the first column, the heading is inserted there. Otherwise it's inserted
   * as a new row before the first item. */
  uiLayout *heading_layout = ui_layout_heading_find(layout);
  /* Although check-boxes use the split layout, they are an exception and should only place their
   * label in the second column, to not make that almost empty.
   *
   * Keep using 'use_prop_sep' instead of disabling it entirely because
   * we need the ability to have decorators still. */
  bool use_prop_sep_split_label = use_prop_sep;
  bool use_split_empty_name = (flag & UI_ITEM_R_SPLIT_EMPTY_NAME);

  /* bfa - whether label is added before expanded prop */
  bool expand_label_added = false;

#ifdef UI_PROP_DECORATE
  struct DecorateInfo {
    bool use_prop_decorate;
    int len;
    uiLayout *layout;
    uiBut *but;
  };
  DecorateInfo ui_decorate{};
  ui_decorate.use_prop_decorate = (((layout->flag & UI_ITEM_PROP_DECORATE) != 0) && use_prop_sep);

#endif /* UI_PROP_DECORATE */

  UI_block_layout_set_current(block, layout);
  ui_block_new_button_group(block, uiButtonGroupFlag(0));

  /* retrieve info */
  const PropertyType type = RNA_property_type(prop);
  const bool is_array = RNA_property_array_check(prop);
  const int len = (is_array) ? RNA_property_array_length(ptr, prop) : 0;
  const bool is_id_name_prop = (ptr->owner_id == ptr->data && type == PROP_STRING &&
                                prop == RNA_struct_name_property(ptr->type));

  const bool icon_only = (flag & UI_ITEM_R_ICON_ONLY) != 0;

  /* Boolean with -1 to signify that the value depends on the presence of an icon. */
  const int toggle = ((flag & UI_ITEM_R_TOGGLE) ? 1 : ((flag & UI_ITEM_R_ICON_NEVER) ? 0 : -1));
  const bool no_icon = (toggle == 0);

  /* set name and icon */
  StringRefNull name = name_opt.value_or(icon_only ? "" : RNA_property_ui_name(prop));

  if (type != PROP_BOOLEAN) {
    flag &= ~UI_ITEM_R_CHECKBOX_INVERT;
  }

  if (flag & UI_ITEM_R_ICON_ONLY) {
    /* pass */
  }
  else if (ELEM(type, PROP_INT, PROP_FLOAT, PROP_STRING, PROP_POINTER)) {
    if (use_prop_sep == false) {
      name = ui_item_name_add_colon(name, namestr);
    }
  }
  else if (type == PROP_BOOLEAN && is_array && index == RNA_NO_INDEX) {
    if (use_prop_sep == false) {
      name = ui_item_name_add_colon(name, namestr);
    }
  }
  else if (type == PROP_ENUM && index != RNA_ENUM_VALUE) {
    if (flag & UI_ITEM_R_COMPACT) {
      name = "";
    }
    else {
      if (use_prop_sep == false) {
        name = ui_item_name_add_colon(name, namestr);
      }
    }
  }

  if (no_icon == false) {
    if (icon == ICON_NONE) {
      icon = RNA_property_ui_icon(prop);
    }

    /* Menus and pie-menus don't show checkbox without this. */
    if ((layout->root->type == UI_LAYOUT_MENU) ||
        /* Use check-boxes only as a fallback in pie-menu's, when no icon is defined. */
        ((layout->root->type == UI_LAYOUT_PIEMENU) && (icon == ICON_NONE)))
    {
      const int prop_flag = RNA_property_flag(prop);
      if (type == PROP_BOOLEAN) {
        if ((is_array == false) || (index != RNA_NO_INDEX)) {
          if (prop_flag & PROP_ICONS_CONSECUTIVE) {
            icon = ICON_CHECKBOX_DEHLT; /* but->iconadd will set to correct icon */
          }
          else if (is_array) {
            icon = RNA_property_boolean_get_index(ptr, prop, index) ? ICON_CHECKBOX_HLT :
                                                                      ICON_CHECKBOX_DEHLT;
          }
          else {
            icon = RNA_property_boolean_get(ptr, prop) ? ICON_CHECKBOX_HLT : ICON_CHECKBOX_DEHLT;
          }
        }
      }
      else if (type == PROP_ENUM) {
        if (index == RNA_ENUM_VALUE) {
          const int enum_value = RNA_property_enum_get(ptr, prop);
          if (prop_flag & PROP_ICONS_CONSECUTIVE) {
            icon = ICON_CHECKBOX_DEHLT; /* but->iconadd will set to correct icon */
          }
          else if (prop_flag & PROP_ENUM_FLAG) {
            icon = (enum_value & value) ? ICON_CHECKBOX_HLT : ICON_CHECKBOX_DEHLT;
          }
          else {
            /* Only a single value can be chosen, so display as radio buttons. */
            icon = (enum_value == value) ? ICON_RADIOBUT_ON : ICON_RADIOBUT_OFF;
          }
        }
      }
    }
  }

#ifdef UI_PROP_SEP_ICON_WIDTH_EXCEPTION
  if (use_prop_sep) {
    if (type == PROP_BOOLEAN && (icon == ICON_NONE) && !icon_only) {
      use_prop_sep_split_label = false;
      /* For check-boxes we make an exception: We allow showing them in a split row even without
       * label. It typically relates to its neighbor items, so no need for an extra label. */
      use_split_empty_name = true;
    }
  }
#endif

  if ((type == PROP_ENUM) && (RNA_property_flag(prop) & PROP_ENUM_FLAG)) {
    flag |= UI_ITEM_R_EXPAND;
  }

  const bool slider = (flag & UI_ITEM_R_SLIDER) != 0;
  const bool expand = (flag & UI_ITEM_R_EXPAND) != 0;
  const bool no_bg = (flag & UI_ITEM_R_NO_BG) != 0;
  const bool compact = (flag & UI_ITEM_R_COMPACT) != 0;

  /* get size */
  int w, h;
  ui_item_rna_size(layout, name, icon, ptr, prop, index, icon_only, compact, &w, &h);

  const eUIEmbossType prev_emboss = layout->emboss;
  if (no_bg) {
    layout->emboss = UI_EMBOSS_NONE_OR_STATUS;
  }

  uiBut *but = nullptr;

  /* Split the label / property. */
  uiLayout *layout_parent = layout;

  if (use_prop_sep) {
    uiLayout *layout_row = nullptr;
#ifdef UI_PROP_DECORATE
    if (ui_decorate.use_prop_decorate) {
      layout_row = uiLayoutRow(layout, true);
      layout_row->space = 0;
      ui_decorate.len = max_ii(1, len);
    }
#endif /* UI_PROP_DECORATE */

    if (name.is_empty() && !use_split_empty_name) {
      /* Ensure we get a column when text is not set. */
      layout = uiLayoutColumn(layout_row ? layout_row : layout, true);
      layout->space = 0;
      if (heading_layout) {
        ui_layout_heading_label_add(layout, heading_layout, false, false);
      }
    }
    else {
      /* bfa - new expanded prop style */
      uiLayout *layout_split;
      uiLayout *layout_sub;
      // old blender code
      //      uiLayout *layout_split = uiLayoutSplit(
      //    layout_row ? layout_row : layout, UI_ITEM_PROP_SEP_DIVIDE, true);
      bool label_added = false;
      // bfa - old blender prop
      // uiLayout *layout_sub = uiLayoutColumn(layout_split, true);
      // layout_sub->space = 0;

      if (!use_prop_sep_split_label) {
        /* bfa - keep other props the same */
        layout_split = uiLayoutSplit(
            layout_row ? layout_row : layout, UI_ITEM_PROP_SEP_DIVIDE, true);
        layout_sub = uiLayoutColumn(layout_split, true);
        layout_sub->space = 0;
      }
      else if (ui_item_rna_is_expand(prop, index, flag)) {
      // char name_with_suffix[UI_MAX_DRAW_STR + 2];
        /* bfa - create a column so label could be added before */
        uiLayout *col = uiLayoutColumn(layout_row ? layout_row : layout, true);

        /* bfa - property label */
        uiItemL(col, name, ICON_NONE);
        expand_label_added = true;

        /* bfa - replace split with row */
        layout_split = uiLayoutRow(col, true);

        /* bfa - indent */
        uiItemS(layout_split);
        uiItemS(layout_split);

        /* bfa - XYZW column */
        layout_sub = uiLayoutColumn(layout_split, true);
        /* bfa - set fixed size, otherwise space is wasted */
        uiLayoutSetFixedSize(layout_sub, true);

        char str[2] = {'\0'};
        for (int a = 0; a < len; a++) {
          str[0] = RNA_property_array_item_char(prop, a);
<<<<<<< HEAD

          /*bfa -turned off code*/
          // const bool use_prefix = (a == 0 && name[0]);
          // if (use_prefix) {
          // char *s = name_with_suffix;
          // s += STRNCPY_RLEN(name_with_suffix, name);
          //*s++ = ' ';
          // *s++ = str[0];
          // *s++ = '\0';
          //}
=======
          const bool use_prefix = (a == 0 && !name.is_empty());
          if (use_prefix) {
            char *s = name_with_suffix;
            s += STRNCPY_RLEN(name_with_suffix, name.c_str());
            *s++ = ' ';
            *s++ = str[0];
            *s++ = '\0';
          }
>>>>>>> 371f6d41
          but = uiDefBut(block,
                         UI_BTYPE_LABEL,
                         0,
                         /* bfa - don't prefix X with prop name */
                         // use_prefix ? name_with_suffix : str,
                         str,
                         0,
                         0,
                         /* bfa - suitable dynamic size for XYZW char */
                         UI_UNIT_X * 75 / 100,
                         UI_UNIT_Y,
                         nullptr,
                         0.0,
                         0.0,
                         "");
          but->drawflag |= UI_BUT_TEXT_RIGHT;
          but->drawflag &= ~UI_BUT_TEXT_LEFT;

          label_added = true;
        }
      }
      else {
        /* bfa - keep other props the same */
        layout_split = uiLayoutSplit(
            layout_row ? layout_row : layout, UI_ITEM_PROP_SEP_DIVIDE, true);
        layout_sub = uiLayoutColumn(layout_split, true);
        layout_sub->space = 0;

        but = uiDefBut(block, UI_BTYPE_LABEL, 0, name, 0, 0, w, UI_UNIT_Y, nullptr, 0.0, 0.0, "");
        but->drawflag |= UI_BUT_TEXT_RIGHT;
        but->drawflag &= ~UI_BUT_TEXT_LEFT;

        label_added = true;
      }

      if (!label_added && heading_layout) {
        ui_layout_heading_label_add(layout_sub, heading_layout, true, false);
      }

      layout_split = ui_item_prop_split_layout_hack(layout_parent, layout_split);

      /* Watch out! We can only write into the new layout now. */
      if ((type == PROP_ENUM) && (flag & UI_ITEM_R_EXPAND)) {
        /* Expanded enums each have their own name. */

        /* Often expanded enum's are better arranged into a row,
         * so check the existing layout. */
        if (uiLayoutGetLocalDir(layout) == UI_LAYOUT_HORIZONTAL) {
          layout = uiLayoutRow(layout_split, true);
        }
        else {
          layout = uiLayoutColumn(layout_split, true);
        }
      }
      else {
        if (use_prop_sep_split_label) {
          name = "";
        }
        layout = uiLayoutColumn(layout_split, true);
      }
      layout->space = 0;
    }

#ifdef UI_PROP_DECORATE
    if (ui_decorate.use_prop_decorate) {
      ui_decorate.layout = uiLayoutColumn(layout_row, true);
      ui_decorate.layout->space = 0;
      UI_block_layout_set_current(block, layout);
      ui_decorate.but = static_cast<uiBut *>(block->buttons.last);

      /* Clear after. */
      layout->flag |= UI_ITEM_PROP_DECORATE_NO_PAD;
    }
#endif /* UI_PROP_DECORATE */
  }
  /* End split. */
  else if (heading_layout) {
    /* Could not add heading to split layout, fallback to inserting it to the layout with the
     * heading itself. */
    ui_layout_heading_label_add(heading_layout, heading_layout, false, false);
  }

  /* array property */
  if (index == RNA_NO_INDEX && is_array) {
    if (inside_prop_sep) {
      /* Within a split row, add array items to a column so they match the column layout of
       * previous items (e.g. transform vector with lock icon for each item). */
      layout = uiLayoutColumn(layout, true);
    }

    ui_item_array(layout,
                  block,
                  name,
                  icon,
                  ptr,
                  prop,
                  len,
                  0,
                  0,
                  w,
                  h,
                  expand,
                  slider,
                  toggle,
                  icon_only,
                  compact,
                  !use_prop_sep_split_label);
  }
  /* enum item */
  else if (type == PROP_ENUM && index == RNA_ENUM_VALUE) {
    if (icon && !name.is_empty() && !icon_only) {
      uiDefIconTextButR_prop(
          block, UI_BTYPE_ROW, 0, icon, name, 0, 0, w, h, ptr, prop, -1, 0, value, nullptr);
    }
    else if (icon) {
      uiDefIconButR_prop(
          block, UI_BTYPE_ROW, 0, icon, 0, 0, w, h, ptr, prop, -1, 0, value, nullptr);
    }
    else {
      uiDefButR_prop(block, UI_BTYPE_ROW, 0, name, 0, 0, w, h, ptr, prop, -1, 0, value, nullptr);
    }
  }
  /* expanded enum */
  else if (type == PROP_ENUM && expand) {
    ui_item_enum_expand(layout, block, ptr, prop, name, h, icon_only);
  }
  /* property with separate label */
  else if (ELEM(type, PROP_ENUM, PROP_STRING, PROP_POINTER)) {
    but = ui_item_with_label(layout, block, name, icon, ptr, prop, index, 0, 0, w, h, flag);

    if (is_id_name_prop) {
      Main *bmain = CTX_data_main(static_cast<bContext *>(block->evil_C));
      ID *id = ptr->owner_id;
      UI_but_func_rename_full_set(
          but, [bmain, id](const std::string &new_name) { ED_id_rename(*bmain, *id, new_name); });
    }

    bool results_are_suggestions = false;
    if (type == PROP_STRING) {
      const eStringPropertySearchFlag search_flag = RNA_property_string_search_flag(prop);
      if (search_flag & PROP_STRING_SEARCH_SUGGESTION) {
        results_are_suggestions = true;
      }
    }
    but = ui_but_add_search(but, ptr, prop, nullptr, nullptr, results_are_suggestions);

    if (layout->redalert) {
      UI_but_flag_enable(but, UI_BUT_REDALERT);
    }

    if (layout->activate_init) {
      UI_but_flag_enable(but, UI_BUT_ACTIVATE_ON_INIT);
    }
  }
  /* single button */
  else {
    but = uiDefAutoButR(block, ptr, prop, index, name, icon, 0, 0, w, h);

    if (slider && but->type == UI_BTYPE_NUM) {
      uiButNumber *number_but = (uiButNumber *)but;
      const float step_size = number_but->step_size;
      const float precision = number_but->precision;
      but = ui_but_change_type(but, UI_BTYPE_NUM_SLIDER);
      uiButNumberSlider *slider_but = reinterpret_cast<uiButNumberSlider *>(but);
      slider_but->step_size = step_size;
      slider_but->precision = precision;
    }

    if (flag & UI_ITEM_R_CHECKBOX_INVERT) {
      if (ELEM(but->type,
               UI_BTYPE_CHECKBOX,
               UI_BTYPE_CHECKBOX_N,
               UI_BTYPE_ICON_TOGGLE,
               UI_BTYPE_ICON_TOGGLE_N))
      {
        but->drawflag |= UI_BUT_CHECKBOX_INVERT;
      }
    }

    if ((toggle == 1) && but->type == UI_BTYPE_CHECKBOX) {
      but->type = UI_BTYPE_TOGGLE;
    }

    if (layout->redalert) {
      UI_but_flag_enable(but, UI_BUT_REDALERT);
    }

    if (layout->activate_init) {
      UI_but_flag_enable(but, UI_BUT_ACTIVATE_ON_INIT);
    }
  }

  /* The resulting button may have the icon set since boolean button drawing
   * is being 'helpful' and adding an icon for us.
   * In this case we want the ability not to have an icon.
   *
   * We could pass an argument not to set the icon to begin with however this is the one case
   * the functionality is needed. */
  if (but && no_icon) {
    if ((icon == ICON_NONE) && (but->icon != ICON_NONE)) {
      ui_def_but_icon_clear(but);
    }
  }

  /* Mark non-embossed text-fields inside a list-box. */
  if (but && (block->flag & UI_BLOCK_LIST_ITEM) && (but->type == UI_BTYPE_TEXT) &&
      ELEM(but->emboss, UI_EMBOSS_NONE, UI_EMBOSS_NONE_OR_STATUS))
  {
    UI_but_flag_enable(but, UI_BUT_LIST_ITEM);
  }

  if (but) {
    if (placeholder) {
      UI_but_placeholder_set(but, placeholder->c_str());
    }
    if (ELEM(but->type, UI_BTYPE_TEXT) && (flag & UI_ITEM_R_TEXT_BUT_FORCE_SEMI_MODAL_ACTIVE)) {
      UI_but_flag2_enable(but, UI_BUT2_FORCE_SEMI_MODAL_ACTIVE);
    }
  }

#ifdef UI_PROP_DECORATE
  if (ui_decorate.use_prop_decorate) {
    uiBut *but_decorate = ui_decorate.but ? ui_decorate.but->next :
                                            static_cast<uiBut *>(block->buttons.first);
    const bool use_blank_decorator = (flag & UI_ITEM_R_FORCE_BLANK_DECORATE);
    uiLayout *layout_col = uiLayoutColumn(ui_decorate.layout, false);
    layout_col->space = 0;
    layout_col->emboss = UI_EMBOSS_NONE;

    /* bfa - move decorators down to account for label */
    if (expand_label_added) {
      uiItemL(layout_col, "", ICON_BLANK1);
    }

    int i;
    for (i = 0; i < ui_decorate.len && but_decorate; i++) {
      PointerRNA *ptr_dec = use_blank_decorator ? nullptr : &but_decorate->rnapoin;
      PropertyRNA *prop_dec = use_blank_decorator ? nullptr : but_decorate->rnaprop;

      /* The icons are set in 'ui_but_anim_flag' */
      uiItemDecoratorR_prop(layout_col, ptr_dec, prop_dec, but_decorate->rnaindex);
      but = static_cast<uiBut *>(block->buttons.last);

      /* Order the decorator after the button we decorate, this is used so we can always
       * do a quick lookup. */
      BLI_remlink(&block->buttons, but);
      BLI_insertlinkafter(&block->buttons, but_decorate, but);
      but_decorate = but->next;
    }
    BLI_assert(ELEM(i, 1, ui_decorate.len));

    layout->flag &= ~UI_ITEM_PROP_DECORATE_NO_PAD;
  }
#endif /* UI_PROP_DECORATE */

  if (no_bg) {
    layout->emboss = prev_emboss;
  }

  /* ensure text isn't added to icon_only buttons */
  if (but && icon_only) {
    BLI_assert(but->str.empty());
  }
}

void uiItemR(uiLayout *layout,
             PointerRNA *ptr,
             const StringRefNull propname,
             const eUI_Item_Flag flag,
             const std::optional<StringRefNull> name,
             int icon)
{
  PropertyRNA *prop = RNA_struct_find_property(ptr, propname.c_str());

  if (!prop) {
    ui_item_disabled(layout, propname.c_str());
    RNA_warning("property not found: %s.%s", RNA_struct_identifier(ptr->type), propname.c_str());
    return;
  }

  uiItemFullR(layout, ptr, prop, RNA_NO_INDEX, 0, flag, name, icon);
}

void uiItemFullR_with_popover(uiLayout *layout,
                              PointerRNA *ptr,
                              PropertyRNA *prop,
                              int index,
                              int value,
                              const eUI_Item_Flag flag,
                              const std::optional<StringRefNull> name,
                              int icon,
                              const char *panel_type)
{
  uiBlock *block = layout->root->block;
  uiBut *but = static_cast<uiBut *>(block->buttons.last);
  uiItemFullR(layout, ptr, prop, index, value, flag, name, icon);
  but = but->next;
  while (but) {
    if (but->rnaprop == prop && ELEM(but->type, UI_BTYPE_MENU, UI_BTYPE_COLOR)) {
      ui_but_rna_menu_convert_to_panel_type(but, panel_type);
      break;
    }
    but = but->next;
  }
  if (but == nullptr) {
    const StringRefNull propname = RNA_property_identifier(prop);
    ui_item_disabled(layout, panel_type);
    RNA_warning("property could not use a popover: %s.%s (%s)",
                RNA_struct_identifier(ptr->type),
                propname.c_str(),
                panel_type);
  }
}

void uiItemFullR_with_menu(uiLayout *layout,
                           PointerRNA *ptr,
                           PropertyRNA *prop,
                           int index,
                           int value,
                           const eUI_Item_Flag flag,
                           const std::optional<StringRefNull> name,
                           int icon,
                           const char *menu_type)
{
  uiBlock *block = layout->root->block;
  uiBut *but = static_cast<uiBut *>(block->buttons.last);
  uiItemFullR(layout, ptr, prop, index, value, flag, name, icon);
  but = but->next;
  while (but) {
    if (but->rnaprop == prop && but->type == UI_BTYPE_MENU) {
      ui_but_rna_menu_convert_to_menu_type(but, menu_type);
      break;
    }
    but = but->next;
  }
  if (but == nullptr) {
    const StringRefNull propname = RNA_property_identifier(prop);
    ui_item_disabled(layout, menu_type);
    RNA_warning("property could not use a menu: %s.%s (%s)",
                RNA_struct_identifier(ptr->type),
                propname.c_str(),
                menu_type);
  }
}

void uiItemEnumR_prop(uiLayout *layout,
                      const std::optional<StringRefNull> name,
                      int icon,
                      PointerRNA *ptr,
                      PropertyRNA *prop,
                      int value)
{
  if (RNA_property_type(prop) != PROP_ENUM) {
    const StringRefNull propname = RNA_property_identifier(prop);
    ui_item_disabled(layout, propname.c_str());
    RNA_warning("property not an enum: %s.%s", RNA_struct_identifier(ptr->type), propname.c_str());
    return;
  }

  uiItemFullR(layout, ptr, prop, RNA_ENUM_VALUE, value, UI_ITEM_NONE, name, icon);
}

void uiItemEnumR_string_prop(uiLayout *layout,
                             PointerRNA *ptr,
                             PropertyRNA *prop,
                             const char *value,
                             const std::optional<StringRefNull> name,
                             int icon)
{
  if (UNLIKELY(RNA_property_type(prop) != PROP_ENUM)) {
    const StringRefNull propname = RNA_property_identifier(prop);
    ui_item_disabled(layout, propname.c_str());
    RNA_warning("not an enum property: %s.%s", RNA_struct_identifier(ptr->type), propname.c_str());
    return;
  }

  const EnumPropertyItem *item;
  bool free;
  RNA_property_enum_items(
      static_cast<bContext *>(layout->root->block->evil_C), ptr, prop, &item, nullptr, &free);

  int ivalue;
  if (!RNA_enum_value_from_id(item, value, &ivalue)) {
    const StringRefNull propname = RNA_property_identifier(prop);
    if (free) {
      MEM_freeN((void *)item);
    }
    ui_item_disabled(layout, propname.c_str());
    RNA_warning("enum property value not found: %s", value);
    return;
  }

  for (int a = 0; item[a].identifier; a++) {
    if (item[a].identifier[0] == '\0') {
      /* Skip enum item separators. */
      continue;
    }
    if (item[a].value == ivalue) {
      const StringRefNull item_name = name.value_or(
          CTX_IFACE_(RNA_property_translation_context(prop), item[a].name));
      const eUI_Item_Flag flag = !item_name.is_empty() ? UI_ITEM_NONE : UI_ITEM_R_ICON_ONLY;

      uiItemFullR(
          layout, ptr, prop, RNA_ENUM_VALUE, ivalue, flag, item_name, icon ? icon : item[a].icon);
      break;
    }
  }

  if (free) {
    MEM_freeN((void *)item);
  }
}

void uiItemEnumR_string(uiLayout *layout,
                        PointerRNA *ptr,
                        const StringRefNull propname,
                        const char *value,
                        const std::optional<StringRefNull> name,
                        int icon)
{
  PropertyRNA *prop = RNA_struct_find_property(ptr, propname.c_str());
  if (UNLIKELY(prop == nullptr)) {
    ui_item_disabled(layout, propname.c_str());
    RNA_warning(
        "enum property not found: %s.%s", RNA_struct_identifier(ptr->type), propname.c_str());
    return;
  }
  uiItemEnumR_string_prop(layout, ptr, prop, value, name, icon);
}

void uiItemsEnumR(uiLayout *layout, PointerRNA *ptr, const StringRefNull propname)
{
  uiBlock *block = layout->root->block;

  PropertyRNA *prop = RNA_struct_find_property(ptr, propname.c_str());

  if (!prop) {
    ui_item_disabled(layout, propname.c_str());
    RNA_warning(
        "enum property not found: %s.%s", RNA_struct_identifier(ptr->type), propname.c_str());
    return;
  }

  if (RNA_property_type(prop) != PROP_ENUM) {
    RNA_warning("not an enum property: %s.%s", RNA_struct_identifier(ptr->type), propname.c_str());
    return;
  }

  uiLayout *split = uiLayoutSplit(layout, 0.0f, false);
  uiLayout *column = uiLayoutColumn(split, false);

  int totitem;
  const EnumPropertyItem *item;
  bool free;
  RNA_property_enum_items_gettexted(
      static_cast<bContext *>(block->evil_C), ptr, prop, &item, &totitem, &free);

  for (int i = 0; i < totitem; i++) {
    if (item[i].identifier[0]) {
      uiItemEnumR_prop(column, item[i].name, item[i].icon, ptr, prop, item[i].value);
      ui_but_tip_from_enum_item(static_cast<uiBut *>(block->buttons.last), &item[i]);
    }
    else {
      if (item[i].name) {
        if (i != 0) {
          column = uiLayoutColumn(split, false);
        }

        uiItemL(column, item[i].name, ICON_NONE);
        uiBut *bt = static_cast<uiBut *>(block->buttons.last);
        bt->drawflag = UI_BUT_TEXT_LEFT;

        ui_but_tip_from_enum_item(bt, &item[i]);
      }
      else {
        uiItemS(column);
      }
    }
  }

  if (free) {
    MEM_freeN((void *)item);
  }
}

/* Pointer RNA button with search */

static void search_id_collection(StructRNA *ptype, PointerRNA *r_ptr, PropertyRNA **r_prop)
{
  /* look for collection property in Main */
  /* NOTE: using global Main is OK-ish here, UI shall not access other Mains anyway. */
  *r_ptr = RNA_main_pointer_create(G_MAIN);

  *r_prop = nullptr;

  RNA_STRUCT_BEGIN (r_ptr, iprop) {
    /* if it's a collection and has same pointer type, we've got it */
    if (RNA_property_type(iprop) == PROP_COLLECTION) {
      StructRNA *srna = RNA_property_pointer_type(r_ptr, iprop);

      if (ptype == srna) {
        *r_prop = iprop;
        break;
      }
    }
  }
  RNA_STRUCT_END;
}

static void ui_rna_collection_search_arg_free_fn(void *ptr)
{
  uiRNACollectionSearch *coll_search = static_cast<uiRNACollectionSearch *>(ptr);
  UI_butstore_free(coll_search->butstore_block, coll_search->butstore);
  MEM_delete(coll_search);
}

uiBut *ui_but_add_search(uiBut *but,
                         PointerRNA *ptr,
                         PropertyRNA *prop,
                         PointerRNA *searchptr,
                         PropertyRNA *searchprop,
                         const bool results_are_suggestions)
{
  /* for ID's we do automatic lookup */
  bool has_search_fn = false;

  PointerRNA sptr;
  if (!searchprop) {
    if (RNA_property_type(prop) == PROP_STRING) {
      has_search_fn = (RNA_property_string_search_flag(prop) != 0);
    }
    if (RNA_property_type(prop) == PROP_POINTER) {
      StructRNA *ptype = RNA_property_pointer_type(ptr, prop);
      search_id_collection(ptype, &sptr, &searchprop);
      searchptr = &sptr;
    }
  }

  /* turn button into search button */
  if (has_search_fn || searchprop) {
    uiRNACollectionSearch *coll_search = MEM_new<uiRNACollectionSearch>(__func__);
    uiButSearch *search_but;

    but = ui_but_change_type(but, UI_BTYPE_SEARCH_MENU);
    search_but = (uiButSearch *)but;

    if (searchptr) {
      search_but->rnasearchpoin = *searchptr;
      search_but->rnasearchprop = searchprop;
    }

    but->hardmax = std::max(but->hardmax, 256.0f);
    but->drawflag |= UI_BUT_ICON_LEFT | UI_BUT_TEXT_LEFT;
    if (RNA_property_is_unlink(prop)) {
      but->flag |= UI_BUT_VALUE_CLEAR;
    }

    coll_search->target_ptr = *ptr;
    coll_search->target_prop = prop;

    if (searchptr) {
      coll_search->search_ptr = *searchptr;
      coll_search->search_prop = searchprop;
    }
    else {
      /* Rely on `has_search_fn`. */
      coll_search->search_ptr = PointerRNA_NULL;
      coll_search->search_prop = nullptr;
    }

    coll_search->search_but = but;
    coll_search->butstore_block = but->block;
    coll_search->butstore = UI_butstore_create(coll_search->butstore_block);
    UI_butstore_register(coll_search->butstore, &coll_search->search_but);

    if (RNA_property_type(prop) == PROP_ENUM) {
      /* XXX, this will have a menu string,
       * but in this case we just want the text */
      but->str.clear();
    }

    UI_but_func_search_set_results_are_suggestions(but, results_are_suggestions);

    UI_but_func_search_set(but,
                           ui_searchbox_create_generic,
                           ui_rna_collection_search_update_fn,
                           coll_search,
                           false,
                           ui_rna_collection_search_arg_free_fn,
                           nullptr,
                           nullptr);
    /* If this is called multiple times for the same button, an earlier call may have taken the
     * else branch below so the button was disabled. Now we have a searchprop, so it can be enabled
     * again. */
    but->flag &= ~UI_BUT_DISABLED;
  }
  else if (but->type == UI_BTYPE_SEARCH_MENU) {
    /* In case we fail to find proper searchprop,
     * so other code might have already set but->type to search menu... */
    but->flag |= UI_BUT_DISABLED;
  }

  return but;
}

void uiItemPointerR_prop(uiLayout *layout,
                         PointerRNA *ptr,
                         PropertyRNA *prop,
                         PointerRNA *searchptr,
                         PropertyRNA *searchprop,
                         const std::optional<StringRefNull> name_opt,
                         int icon,
                         bool results_are_suggestions)
{
  const bool use_prop_sep = ((layout->flag & UI_ITEM_PROP_SEP) != 0);

  ui_block_new_button_group(uiLayoutGetBlock(layout), uiButtonGroupFlag(0));

  const PropertyType type = RNA_property_type(prop);
  if (!ELEM(type, PROP_POINTER, PROP_STRING, PROP_ENUM)) {
    RNA_warning("Property %s.%s must be a pointer, string or enum",
                RNA_struct_identifier(ptr->type),
                RNA_property_identifier(prop));
    return;
  }
  if (RNA_property_type(searchprop) != PROP_COLLECTION) {
    RNA_warning("search collection property is not a collection type: %s.%s",
                RNA_struct_identifier(searchptr->type),
                RNA_property_identifier(searchprop));
    return;
  }

  /* get icon & name */
  if (icon == ICON_NONE) {
    const StructRNA *icontype;
    if (type == PROP_POINTER) {
      icontype = RNA_property_pointer_type(ptr, prop);
    }
    else {
      icontype = RNA_property_pointer_type(searchptr, searchprop);
    }

    icon = RNA_struct_ui_icon(icontype);
  }
  StringRefNull name = name_opt.value_or(RNA_property_ui_name(prop));

  char namestr[UI_MAX_NAME_STR];
  if (use_prop_sep == false) {
    name = ui_item_name_add_colon(name, namestr);
  }

  /* create button */
  uiBlock *block = uiLayoutGetBlock(layout);

  int w, h;
  ui_item_rna_size(layout, name, icon, ptr, prop, 0, false, false, &w, &h);
  w += UI_UNIT_X; /* X icon needs more space */
  uiBut *but = ui_item_with_label(layout, block, name, icon, ptr, prop, 0, 0, 0, w, h, 0);

  but = ui_but_add_search(but, ptr, prop, searchptr, searchprop, results_are_suggestions);
}

void uiItemPointerR(uiLayout *layout,
                    PointerRNA *ptr,
                    const StringRefNull propname,
                    PointerRNA *searchptr,
                    const StringRefNull searchpropname,
                    const std::optional<StringRefNull> name,
                    int icon)
{
  /* validate arguments */
  PropertyRNA *prop = RNA_struct_find_property(ptr, propname.c_str());
  if (!prop) {
    RNA_warning("property not found: %s.%s", RNA_struct_identifier(ptr->type), propname.c_str());
    return;
  }
  PropertyRNA *searchprop = RNA_struct_find_property(searchptr, searchpropname.c_str());
  if (!searchprop) {
    RNA_warning("search collection property not found: %s.%s",
                RNA_struct_identifier(searchptr->type),
                searchpropname.c_str());
    return;
  }

  uiItemPointerR_prop(layout, ptr, prop, searchptr, searchprop, name, icon, false);
}

void ui_item_menutype_func(bContext *C, uiLayout *layout, void *arg_mt)
{
  MenuType *mt = (MenuType *)arg_mt;
  UI_menutype_draw(C, mt, layout);
}

void ui_item_paneltype_func(bContext *C, uiLayout *layout, void *arg_pt)
{
  PanelType *pt = (PanelType *)arg_pt;
  UI_paneltype_draw(C, pt, layout);
}

static uiBut *ui_item_menu(uiLayout *layout,
                           const StringRefNull name,
                           int icon,
                           uiMenuCreateFunc func,
                           void *arg,
                           void *argN,
                           const char *tip,
                           bool force_menu,
                           uiButArgNFree func_argN_free_fn = MEM_freeN,
                           uiButArgNCopy func_argN_copy_fn = MEM_dupallocN)
{
  uiBlock *block = layout->root->block;
  uiLayout *heading_layout = ui_layout_heading_find(layout);

  UI_block_layout_set_current(block, layout);
  ui_block_new_button_group(block, uiButtonGroupFlag(0));

  if (layout->root->type == UI_LAYOUT_MENU && !icon) {
    icon = ICON_BLANK1;
  }

  uiTextIconPadFactor pad_factor = ui_text_pad_compact;
  if (layout->root->type == UI_LAYOUT_HEADER) { /* Ugly! */
    if (icon == ICON_NONE && force_menu) {
      /* pass */
    }
    else if (force_menu) {
      pad_factor.text = 1.85;
      pad_factor.icon_only = 0.6f;
    }
    else {
      pad_factor.text = 0.75f;
    }
  }

  const int w = ui_text_icon_width_ex(layout, name, icon, pad_factor, UI_FSTYLE_WIDGET);
  const int h = UI_UNIT_Y;

  if (heading_layout) {
    ui_layout_heading_label_add(layout, heading_layout, true, true);
  }

  uiBut *but;
  if (!name.is_empty() && icon) {
    but = uiDefIconTextMenuBut(block, func, arg, icon, name, 0, 0, w, h, tip);
  }
  else if (icon) {
    but = uiDefIconMenuBut(block, func, arg, icon, 0, 0, w, h, tip);
    if (force_menu && !name.is_empty()) {
      UI_but_drawflag_enable(but, UI_BUT_ICON_LEFT);
    }
  }
  else {
    but = uiDefMenuBut(block, func, arg, name, 0, 0, w, h, tip);
  }

  if (argN) {
    /* ugly! */
    if (arg != argN) {
      but->poin = (char *)but;
    }
    but->func_argN = argN;
    but->func_argN_free_fn = func_argN_free_fn;
    but->func_argN_copy_fn = func_argN_copy_fn;
  }

  if (ELEM(layout->root->type, UI_LAYOUT_PANEL, UI_LAYOUT_TOOLBAR) ||
      /* We never want a drop-down in menu! */
      (force_menu && layout->root->type != UI_LAYOUT_MENU))
  {
    UI_but_type_set_menu_from_pulldown(but);
  }

  return but;
}

void uiItemM_ptr(uiLayout *layout,
                 MenuType *mt,
                 const std::optional<StringRefNull> name_opt,
                 int icon)
{
  uiBlock *block = layout->root->block;
  bContext *C = static_cast<bContext *>(block->evil_C);
  if (WM_menutype_poll(C, mt) == false) {
    return;
  }

  const StringRefNull name = name_opt.value_or(CTX_IFACE_(mt->translation_context, mt->label));

  if (layout->root->type == UI_LAYOUT_MENU && !icon) {
    icon = ICON_BLANK1;
  }

  ui_item_menu(layout,
               name,
               icon,
               ui_item_menutype_func,
               mt,
               nullptr,
               mt->description ? TIP_(mt->description) : "",
               false);
}

void uiItemM(uiLayout *layout,
             const StringRefNull menuname,
             const std::optional<StringRefNull> name,
             int icon)
{
  MenuType *mt = WM_menutype_find(menuname.c_str(), false);
  if (mt == nullptr) {
    RNA_warning("not found %s", menuname.c_str());
    return;
  }
  uiItemM_ptr(layout, mt, name, icon);
}

void uiItemMContents(uiLayout *layout, const StringRefNull menuname)
{
  MenuType *mt = WM_menutype_find(menuname.c_str(), false);
  if (mt == nullptr) {
    RNA_warning("not found %s", menuname.c_str());
    return;
  }

  uiBlock *block = layout->root->block;
  bContext *C = static_cast<bContext *>(block->evil_C);
  if (WM_menutype_poll(C, mt) == false) {
    return;
  }

  const bContextStore *previous_ctx = CTX_store_get(C);
  UI_menutype_draw(C, mt, layout);

  /* Restore context that was cleared by `UI_menutype_draw`. */
  if (layout->context) {
    CTX_store_set(C, previous_ctx);
  }
}

void uiItemDecoratorR_prop(uiLayout *layout, PointerRNA *ptr, PropertyRNA *prop, int index)
{
  uiBlock *block = layout->root->block;

  UI_block_layout_set_current(block, layout);
  uiLayout *col = uiLayoutColumn(layout, false);
  col->space = 0;
  col->emboss = UI_EMBOSS_NONE;

  if (ELEM(nullptr, ptr, prop) || !RNA_property_animateable(ptr, prop)) {
    uiBut *but = uiDefIconBut(block,
                              UI_BTYPE_DECORATOR,
                              0,
                              ICON_BLANK1,
                              0,
                              0,
                              UI_UNIT_X,
                              UI_UNIT_Y,
                              nullptr,
                              0.0,
                              0.0,
                              "");
    but->flag |= UI_BUT_DISABLED;
    return;
  }

  const bool is_expand = ui_item_rna_is_expand(prop, index, UI_ITEM_NONE);
  const bool is_array = RNA_property_array_check(prop);

  /* Loop for the array-case, but only do in case of an expanded array. */
  for (int i = 0; i < (is_expand ? RNA_property_array_length(ptr, prop) : 1); i++) {
    uiButDecorator *but = (uiButDecorator *)uiDefIconBut(block,
                                                         UI_BTYPE_DECORATOR,
                                                         0,
                                                         ICON_DOT,
                                                         0,
                                                         0,
                                                         UI_UNIT_X,
                                                         UI_UNIT_Y,
                                                         nullptr,
                                                         0.0,
                                                         0.0,
                                                         TIP_("Animate property"));

    UI_but_func_set(but, ui_but_anim_decorate_cb, but, nullptr);
    but->flag |= UI_BUT_UNDO | UI_BUT_DRAG_LOCK;
    /* Decorators have their own RNA data, using the normal #uiBut RNA members has many
     * side-effects. */
    but->decorated_rnapoin = *ptr;
    but->decorated_rnaprop = prop;
    /* ui_def_but_rna() sets non-array buttons to have a RNA index of 0. */
    but->decorated_rnaindex = (!is_array || is_expand) ? i : index;
  }
}

void uiItemDecoratorR(uiLayout *layout,
                      PointerRNA *ptr,
                      const std::optional<StringRefNull> propname,
                      int index)
{
  PropertyRNA *prop = nullptr;

  if (ptr && propname) {
    /* validate arguments */
    prop = RNA_struct_find_property(ptr, propname->c_str());
    if (!prop) {
      ui_item_disabled(layout, propname->c_str());
      RNA_warning(
          "property not found: %s.%s", RNA_struct_identifier(ptr->type), propname->c_str());
      return;
    }
  }

  /* ptr and prop are allowed to be nullptr here. */
  uiItemDecoratorR_prop(layout, ptr, prop, index);
}

void uiItemPopoverPanel_ptr(uiLayout *layout,
                            const bContext *C,
                            PanelType *pt,
                            const std::optional<StringRefNull> name_opt,
                            int icon)
{
  const StringRefNull name = name_opt.value_or(CTX_IFACE_(pt->translation_context, pt->label));

  if (layout->root->type == UI_LAYOUT_MENU && !icon) {
    icon = ICON_BLANK1;
  }

  const bContextStore *previous_ctx = CTX_store_get(C);
  /* Set context for polling (and panel header drawing). */
  CTX_store_set(const_cast<bContext *>(C), layout->context);

  const bool ok = (pt->poll == nullptr) || pt->poll(C, pt);
  if (ok && (pt->draw_header != nullptr)) {
    layout = uiLayoutRow(layout, true);
    Panel panel{};
    Panel_Runtime panel_runtime{};
    panel.runtime = &panel_runtime;
    panel.type = pt;
    panel.layout = layout;
    panel.flag = PNL_POPOVER;
    pt->draw_header(C, &panel);
  }

  CTX_store_set(const_cast<bContext *>(C), previous_ctx);

  uiBut *but = ui_item_menu(
      layout, name, icon, ui_item_paneltype_func, pt, nullptr, TIP_(pt->description), true);
  but->type = UI_BTYPE_POPOVER;
  if (!ok) {
    but->flag |= UI_BUT_DISABLED;
  }
}

void uiItemPopoverPanel(uiLayout *layout,
                        const bContext *C,
                        const blender::StringRefNull panel_type,
                        std::optional<blender::StringRefNull> name_opt,
                        int icon)
{
  PanelType *pt = WM_paneltype_find(panel_type.c_str(), true);
  if (pt == nullptr) {
    RNA_warning("Panel type not found '%s'", panel_type.c_str());
    return;
  }
  uiItemPopoverPanel_ptr(layout, C, pt, name_opt, icon);
}

void uiItemPopoverPanelFromGroup(uiLayout *layout,
                                 bContext *C,
                                 int space_id,
                                 int region_id,
                                 const char *context,
                                 const char *category)
{
  SpaceType *st = BKE_spacetype_from_id(space_id);
  if (st == nullptr) {
    RNA_warning("space type not found %d", space_id);
    return;
  }
  ARegionType *art = BKE_regiontype_from_id(st, region_id);
  if (art == nullptr) {
    RNA_warning("region type not found %d", region_id);
    return;
  }

  LISTBASE_FOREACH (PanelType *, pt, &art->paneltypes) {
    /* Causes too many panels, check context. */
    if (pt->parent_id[0] == '\0') {
      if (/* (*context == '\0') || */ STREQ(pt->context, context)) {
        if ((*category == '\0') || STREQ(pt->category, category)) {
          if (pt->poll == nullptr || pt->poll(C, pt)) {
            uiItemPopoverPanel_ptr(layout, C, pt, std::nullopt, ICON_NONE);
          }
        }
      }
    }
  }
}

/* label item */
static uiBut *uiItemL_(uiLayout *layout, const StringRef name, int icon)
{
  uiBlock *block = layout->root->block;

  UI_block_layout_set_current(block, layout);
  ui_block_new_button_group(block, uiButtonGroupFlag(0));

  if (layout->root->type == UI_LAYOUT_MENU && !icon) {
    icon = ICON_BLANK1;
  }

  const int w = ui_text_icon_width_ex(layout, name, icon, ui_text_pad_none, UI_FSTYLE_WIDGET);
  uiBut *but;
  if (icon && !name.is_empty()) {
    but = uiDefIconTextBut(
        block, UI_BTYPE_LABEL, 0, icon, name, 0, 0, w, UI_UNIT_Y, nullptr, 0.0, 0.0, nullptr);
  }
  else if (icon) {
    but = uiDefIconBut(
        block, UI_BTYPE_LABEL, 0, icon, 0, 0, w, UI_UNIT_Y, nullptr, 0.0, 0.0, nullptr);
  }
  else {
    but = uiDefBut(block, UI_BTYPE_LABEL, 0, name, 0, 0, w, UI_UNIT_Y, nullptr, 0.0, 0.0, nullptr);
  }

  /* to compensate for string size padding in ui_text_icon_width,
   * make text aligned right if the layout is aligned right.
   */
  if (uiLayoutGetAlignment(layout) == UI_LAYOUT_ALIGN_RIGHT) {
    but->drawflag &= ~UI_BUT_TEXT_LEFT; /* default, needs to be unset */
    but->drawflag |= UI_BUT_TEXT_RIGHT;
  }

  /* Mark as a label inside a list-box. */
  if (block->flag & UI_BLOCK_LIST_ITEM) {
    but->flag |= UI_BUT_LIST_ITEM;
  }

  if (layout->redalert) {
    UI_but_flag_enable(but, UI_BUT_REDALERT);
  }

  return but;
}

uiBut *uiItemL_ex(
    uiLayout *layout, const StringRef name, int icon, const bool highlight, const bool redalert)
{
  uiBut *but = uiItemL_(layout, name, icon);

  if (highlight) {
    /* TODO: add another flag for this. */
    UI_but_flag_enable(but, UI_SELECT_DRAW);
  }

  if (redalert) {
    UI_but_flag_enable(but, UI_BUT_REDALERT);
  }

  return but;
}

void uiItemL(uiLayout *layout, const StringRef name, int icon)
{
  uiItemL_(layout, name, icon);
}

uiPropertySplitWrapper uiItemPropertySplitWrapperCreate(uiLayout *parent_layout)
{
  uiPropertySplitWrapper split_wrapper = {nullptr};

  uiLayout *layout_row = uiLayoutRow(parent_layout, true);
  uiLayout *layout_split = uiLayoutSplit(layout_row, UI_ITEM_PROP_SEP_DIVIDE, true);

  split_wrapper.label_column = uiLayoutColumn(layout_split, true);
  split_wrapper.label_column->alignment = UI_LAYOUT_ALIGN_RIGHT;
  split_wrapper.property_row = ui_item_prop_split_layout_hack(parent_layout, layout_split);
  split_wrapper.decorate_column = uiLayoutGetPropDecorate(parent_layout) ?
                                      uiLayoutColumn(layout_row, true) :
                                      nullptr;

  return split_wrapper;
}

uiLayout *uiItemL_respect_property_split(uiLayout *layout, StringRef text, int icon)
{
  if (layout->flag & UI_ITEM_PROP_SEP) {
    uiBlock *block = uiLayoutGetBlock(layout);
    const uiPropertySplitWrapper split_wrapper = uiItemPropertySplitWrapperCreate(layout);
    /* Further items added to 'layout' will automatically be added to split_wrapper.property_row */

    uiItemL_(split_wrapper.label_column, text, icon);
    UI_block_layout_set_current(block, split_wrapper.property_row);

    return split_wrapper.decorate_column;
  }

  char namestr[UI_MAX_NAME_STR];
  text = ui_item_name_add_colon(text, namestr);
  uiItemL_(layout, text, icon);

  return nullptr;
}

void uiItemLDrag(uiLayout *layout, PointerRNA *ptr, StringRef name, int icon)
{
  uiBut *but = uiItemL_(layout, name, icon);

  if (ptr && ptr->type) {
    if (RNA_struct_is_ID(ptr->type)) {
      UI_but_drag_set_id(but, ptr->owner_id);
    }
  }
}

void uiItemS_ex(uiLayout *layout, float factor, const LayoutSeparatorType type)
{
  uiBlock *block = layout->root->block;
  const bool is_menu = ui_block_is_menu(block);
  const bool is_pie = ui_block_is_pie_menu(block);
  if (is_menu && !UI_block_can_add_separator(block)) {
    return;
  }

  int space = (is_menu) ? int(0.35f * UI_UNIT_X) : int(0.3f * UI_UNIT_X);
  space *= factor;

  eButType but_type;

  switch (type) {
    case LayoutSeparatorType::Line:
      but_type = UI_BTYPE_SEPR_LINE;
      break;
    case LayoutSeparatorType::Auto:
      but_type = (is_menu && !is_pie) ? UI_BTYPE_SEPR_LINE : UI_BTYPE_SEPR;
      break;
    default:
      but_type = UI_BTYPE_SEPR;
  }

  bool is_vertical_bar = (layout->w == 0) && but_type == UI_BTYPE_SEPR_LINE;

  UI_block_layout_set_current(block, layout);
  uiBut *but = uiDefBut(block,
                        but_type,
                        0,
                        "",
                        0,
                        0,
                        space,
                        is_vertical_bar ? UI_UNIT_Y : space,
                        nullptr,
                        0.0,
                        0.0,
                        "");

  if (but_type == UI_BTYPE_SEPR_LINE) {
    uiButSeparatorLine *but_line = static_cast<uiButSeparatorLine *>(but);
    but_line->is_vertical = is_vertical_bar;
  }
}

void uiItemS(uiLayout *layout)
{
  uiItemS_ex(layout, 1.0f);
}

void uiItemProgressIndicator(uiLayout *layout,
                             const char *text,
                             const float factor,
                             const eButProgressType progress_type)
{
  const bool has_text = text && text[0];
  uiBlock *block = layout->root->block;
  short width;

  if (progress_type == UI_BUT_PROGRESS_TYPE_BAR) {
    width = UI_UNIT_X * 5;
  }
  else if (has_text) {
    width = UI_UNIT_X * 8;
  }
  else {
    width = UI_UNIT_X;
  }

  UI_block_layout_set_current(block, layout);
  uiBut *but = uiDefBut(block,
                        UI_BTYPE_PROGRESS,
                        0,
                        (text) ? text : "",
                        0,
                        0,
                        width,
                        short(UI_UNIT_Y),
                        nullptr,
                        0.0,
                        0.0,
                        "");

  if (has_text && (progress_type == UI_BUT_PROGRESS_TYPE_RING)) {
    /* For progress bar, centered is okay, left aligned for ring/pie. */
    but->drawflag |= UI_BUT_TEXT_LEFT;
  }

  uiButProgress *progress_bar = static_cast<uiButProgress *>(but);
  progress_bar->progress_type = eButProgressType(progress_type);
  progress_bar->progress_factor = factor;
}

void uiItemSpacer(uiLayout *layout)
{
  uiBlock *block = layout->root->block;
  const bool is_popup = ui_block_is_popup_any(block);

  if (is_popup) {
    printf("Error: separator_spacer() not supported in popups.\n");
    return;
  }

  if (block->direction & UI_DIR_RIGHT) {
    printf("Error: separator_spacer() only supported in horizontal blocks.\n");
    return;
  }

  UI_block_layout_set_current(block, layout);
  uiDefBut(block,
           UI_BTYPE_SEPR_SPACER,
           0,
           "",
           0,
           0,
           0.3f * UI_UNIT_X,
           UI_UNIT_Y,
           nullptr,
           0.0,
           0.0,
           "");
}

void uiItemMenuF(
    uiLayout *layout, const StringRefNull name, int icon, uiMenuCreateFunc func, void *arg)
{
  if (!func) {
    return;
  }

  ui_item_menu(layout, name, icon, func, arg, nullptr, "", false);
}

void uiItemMenuFN(
    uiLayout *layout, const StringRefNull name, int icon, uiMenuCreateFunc func, void *argN)
{
  if (!func) {
    return;
  }

  /* Second 'argN' only ensures it gets freed. */
  ui_item_menu(layout, name, icon, func, argN, argN, "", false);
}

struct MenuItemLevel {
  wmOperatorCallContext opcontext;
  /* don't use pointers to the strings because python can dynamically
   * allocate strings and free before the menu draws, see #27304. */
  char opname[OP_MAX_TYPENAME];
  char propname[MAX_IDPROP_NAME];
  PointerRNA rnapoin;
};

/* Obtain the active menu item based on the calling button's text. */
static int menu_item_enum_opname_menu_active(bContext *C, uiBut *but, MenuItemLevel *lvl)
{
  wmOperatorType *ot = WM_operatortype_find(lvl->opname, true);

  if (!ot) {
    return -1;
  }

  PointerRNA ptr;
  const EnumPropertyItem *item_array = nullptr;
  bool free;
  int totitem;
  WM_operator_properties_create_ptr(&ptr, ot);
  /* so the context is passed to itemf functions (some need it) */
  WM_operator_properties_sanitize(&ptr, false);
  PropertyRNA *prop = RNA_struct_find_property(&ptr, lvl->propname);
  if (!prop) {
    return -1;
  }
  RNA_property_enum_items_gettexted(C, &ptr, prop, &item_array, &totitem, &free);
  int active = RNA_enum_from_name(item_array, but->str.c_str());
  if (free) {
    MEM_freeN((void *)item_array);
  }

  return active;
}

static void menu_item_enum_opname_menu(bContext *C, uiLayout *layout, void *arg)
{
  uiBut *but = static_cast<uiBut *>(arg);
  MenuItemLevel *lvl = static_cast<MenuItemLevel *>(but->func_argN);
  /* Use the operator properties from the button owning the menu. */
  IDProperty *op_props = but->opptr ? static_cast<IDProperty *>(but->opptr->data) : nullptr;

  /* The calling but's str _probably_ contains the active
   * menu item name, set in uiItemMenuEnumFullO_ptr. */
  const int active = menu_item_enum_opname_menu_active(C, but, lvl);

  uiLayoutSetOperatorContext(layout, lvl->opcontext);
  uiItemsFullEnumO(
      layout, lvl->opname, lvl->propname, op_props, lvl->opcontext, UI_ITEM_NONE, active);

  /* override default, needed since this was assumed pre 2.70 */
  UI_block_direction_set(layout->root->block, UI_DIR_DOWN);
}

void uiItemMenuEnumFullO_ptr(uiLayout *layout,
                             const bContext *C,
                             wmOperatorType *ot,
                             const StringRefNull propname,
                             std::optional<StringRefNull> name,
                             int icon,
                             PointerRNA *r_opptr)
{
  /* Caller must check */
  BLI_assert(ot->srna != nullptr);

  std::string operator_name;
  if (!name) {
    operator_name = WM_operatortype_name(ot, nullptr);
    name = operator_name.c_str();
  }

  if (layout->root->type == UI_LAYOUT_MENU && !icon) {
    icon = ICON_BLANK1;
  }

  MenuItemLevel *lvl = MEM_new<MenuItemLevel>("MenuItemLevel");
  STRNCPY(lvl->opname, ot->idname);
  STRNCPY(lvl->propname, propname.c_str());
  lvl->opcontext = layout->root->opcontext;

  uiBut *but = ui_item_menu(layout,
                            *name,
                            icon,
                            menu_item_enum_opname_menu,
                            nullptr,
                            lvl,
                            nullptr,
                            true,
                            but_func_argN_free<MenuItemLevel>,
                            but_func_argN_copy<MenuItemLevel>);
  /* Use the menu button as owner for the operator properties, which will then be passed to the
   * individual menu items. */
  if (r_opptr) {
    but->opptr = MEM_new<PointerRNA>("uiButOpPtr");
    WM_operator_properties_create_ptr(but->opptr, ot);
    BLI_assert(but->opptr->data == nullptr);
    WM_operator_properties_alloc(&but->opptr, (IDProperty **)&but->opptr->data, ot->idname);
    *r_opptr = *but->opptr;
  }

  /* add hotkey here, lower UI code can't detect it */
  if ((layout->root->block->flag & UI_BLOCK_LOOP) && (ot->prop && ot->invoke)) {
    if (std::optional<std::string> shortcut_str = WM_key_event_operator_string(
            C, ot->idname, layout->root->opcontext, nullptr, false))
    {
      ui_but_add_shortcut(but, shortcut_str->c_str(), false);
    }
  }
}

void uiItemMenuEnumFullO(uiLayout *layout,
                         const bContext *C,
                         const StringRefNull opname,
                         const StringRefNull propname,
                         StringRefNull name,
                         int icon,
                         PointerRNA *r_opptr)
{
  wmOperatorType *ot = WM_operatortype_find(opname.c_str(), false); /* print error next */

  UI_OPERATOR_ERROR_RET(ot, opname.c_str(), return);

  if (!ot->srna) {
    ui_item_disabled(layout, opname.c_str());
    RNA_warning("operator missing srna '%s'", opname.c_str());
    return;
  }

  uiItemMenuEnumFullO_ptr(layout, C, ot, propname, name, icon, r_opptr);
}

void uiItemMenuEnumO(uiLayout *layout,
                     const bContext *C,
                     const StringRefNull opname,
                     const StringRefNull propname,
                     StringRefNull name,
                     int icon)
{
  uiItemMenuEnumFullO(layout, C, opname, propname, name, icon, nullptr);
}

static void menu_item_enum_rna_menu(bContext * /*C*/, uiLayout *layout, void *arg)
{
  MenuItemLevel *lvl = (MenuItemLevel *)(((uiBut *)arg)->func_argN);

  uiLayoutSetOperatorContext(layout, lvl->opcontext);
  uiItemsEnumR(layout, &lvl->rnapoin, lvl->propname);
}

void uiItemMenuEnumR_prop(uiLayout *layout,
                          PointerRNA *ptr,
                          PropertyRNA *prop,
                          const std::optional<StringRefNull> name,
                          int icon)
{
  if (layout->root->type == UI_LAYOUT_MENU && !icon) {
    icon = ICON_BLANK1;
  }

  MenuItemLevel *lvl = MEM_new<MenuItemLevel>("MenuItemLevel");
  lvl->rnapoin = *ptr;
  STRNCPY(lvl->propname, RNA_property_identifier(prop));
  lvl->opcontext = layout->root->opcontext;

  ui_item_menu(layout,
               name.value_or(RNA_property_ui_name(prop)),
               icon,
               menu_item_enum_rna_menu,
               nullptr,
               lvl,
               RNA_property_description(prop),
               false,
               but_func_argN_free<MenuItemLevel>,
               but_func_argN_copy<MenuItemLevel>);
}

void uiItemTabsEnumR_prop(uiLayout *layout,
                          bContext *C,
                          PointerRNA *ptr,
                          PropertyRNA *prop,
                          PointerRNA *ptr_highlight,
                          PropertyRNA *prop_highlight,
                          bool icon_only)
{
  uiBlock *block = layout->root->block;

  UI_block_layout_set_current(block, layout);
  ui_item_enum_expand_tabs(
      layout, C, block, ptr, prop, ptr_highlight, prop_highlight, nullptr, UI_UNIT_Y, icon_only);
}

/** \} */

/* -------------------------------------------------------------------- */
/** \name Layout Items
 * \{ */

/* single-row layout */
static void ui_litem_estimate_row(uiLayout *litem)
{
  int itemw, itemh;
  bool min_size_flag = true;

  litem->w = 0;
  litem->h = 0;

  if (litem->items.is_empty()) {
    return;
  }

  const uiItem *item_last = litem->items.last();
  for (uiItem *item : litem->items) {
    const bool is_item_last = (item == item_last);
    ui_item_size(item, &itemw, &itemh);

    min_size_flag = min_size_flag && (item->flag & UI_ITEM_FIXED_SIZE);

    litem->w += itemw;
    litem->h = std::max(itemh, litem->h);

    if (!is_item_last) {
      litem->w += litem->space;
    }
  }

  if (min_size_flag) {
    litem->flag |= UI_ITEM_FIXED_SIZE;
  }
}

static int ui_litem_min_width(int itemw)
{
  return std::min(2 * UI_UNIT_X, itemw);
}

static void ui_litem_layout_row(uiLayout *litem)
{
  if (litem->items.is_empty()) {
    return;
  }

  int last_free_item_idx = -1;
  int x, neww, newtotw, itemw, minw, itemh, offset;
  int freew, fixedx, freex, flag = 0, lastw = 0;
  float extra_pixel;

  // x = litem->x; /* UNUSED */
  const int y = litem->y;
  int w = litem->w;
  int totw = 0;
  int tot = 0;

  for (uiItem *item : litem->items) {
    ui_item_size(item, &itemw, &itemh);
    totw += itemw;
    tot++;
  }

  if (totw == 0) {
    return;
  }

  if (w != 0) {
    w -= (tot - 1) * litem->space;
  }
  int fixedw = 0;

  const uiItem *item_last = litem->items.last();

  /* keep clamping items to fixed minimum size until all are done */
  do {
    freew = 0;
    x = 0;
    flag = 0;
    newtotw = totw;
    extra_pixel = 0.0f;

    for (uiItem *item : litem->items) {
      if (item->flag & UI_ITEM_AUTO_FIXED_SIZE) {
        continue;
      }
      const bool is_item_last = (item == item_last);

      ui_item_size(item, &itemw, &itemh);
      minw = ui_litem_min_width(itemw);

      if (w - lastw > 0) {
        neww = ui_item_fit(
            itemw, x, totw, w - lastw, is_item_last, litem->alignment, &extra_pixel);
      }
      else {
        neww = 0; /* no space left, all will need clamping to minimum size */
      }

      x += neww;

      bool min_flag = item->flag & UI_ITEM_FIXED_SIZE;
      /* ignore min flag for rows with right or center alignment */
      if (item->type != ITEM_BUTTON &&
          ELEM((static_cast<uiLayout *>(item))->alignment,
               UI_LAYOUT_ALIGN_RIGHT,
               UI_LAYOUT_ALIGN_CENTER) &&
          litem->alignment == UI_LAYOUT_ALIGN_EXPAND && litem->flag & UI_ITEM_FIXED_SIZE)
      {
        min_flag = false;
      }

      if ((neww < minw || min_flag) && w != 0) {
        /* fixed size */
        item->flag |= UI_ITEM_AUTO_FIXED_SIZE;
        if (item->type != ITEM_BUTTON && item->flag & UI_ITEM_FIXED_SIZE) {
          minw = itemw;
        }
        fixedw += minw;
        flag = 1;
        newtotw -= itemw;
      }
      else {
        /* keep free size */
        item->flag &= ~UI_ITEM_AUTO_FIXED_SIZE;
        freew += itemw;
      }
    }

    totw = newtotw;
    lastw = fixedw;
  } while (flag);

  freex = 0;
  fixedx = 0;
  extra_pixel = 0.0f;
  x = litem->x;

  int item_idx = -1;
  for (uiItem *item : litem->items) {
    item_idx++;
    const bool is_item_last = (item == item_last);
    ui_item_size(item, &itemw, &itemh);
    minw = ui_litem_min_width(itemw);

    if (item->flag & UI_ITEM_AUTO_FIXED_SIZE) {
      /* fixed minimum size items */
      if (item->type != ITEM_BUTTON && item->flag & UI_ITEM_FIXED_SIZE) {
        minw = itemw;
      }
      itemw = ui_item_fit(
          minw, fixedx, fixedw, min_ii(w, fixedw), is_item_last, litem->alignment, &extra_pixel);
      fixedx += itemw;
    }
    else {
      /* free size item */
      itemw = ui_item_fit(
          itemw, freex, freew, w - fixedw, is_item_last, litem->alignment, &extra_pixel);
      freex += itemw;
      last_free_item_idx = item_idx;
    }

    /* align right/center */
    offset = 0;
    if (litem->alignment == UI_LAYOUT_ALIGN_RIGHT) {
      if (freew + fixedw > 0 && freew + fixedw < w) {
        offset = w - (fixedw + freew);
      }
    }
    else if (litem->alignment == UI_LAYOUT_ALIGN_CENTER) {
      if (freew + fixedw > 0 && freew + fixedw < w) {
        offset = (w - (fixedw + freew)) / 2;
      }
    }

    /* position item */
    ui_item_position(item, x + offset, y - itemh, itemw, itemh);

    x += itemw;
    if (!is_item_last) {
      x += litem->space;
    }
  }

  /* add extra pixel */
  int extra_pixel_move = litem->w - (x - litem->x);
  if (extra_pixel_move > 0 && litem->alignment == UI_LAYOUT_ALIGN_EXPAND &&
      last_free_item_idx >= 0 && item_last && item_last->flag & UI_ITEM_AUTO_FIXED_SIZE)
  {
    ui_item_move(litem->items[last_free_item_idx], 0, extra_pixel_move);
    blender::MutableSpan<uiItem *> items_after_last_free =
        litem->items.as_mutable_span().drop_front(last_free_item_idx + 1);
    for (uiItem *item : items_after_last_free) {
      ui_item_move(item, extra_pixel_move, extra_pixel_move);
    }
  }

  litem->w = x - litem->x;
  litem->h = litem->y - y;
  litem->x = x;
  litem->y = y;
}

static int spaces_after_column_item(const uiLayout *litem,
                                    const uiItem *item,
                                    const uiItem *next_item,
                                    const bool is_box)
{
  if (next_item == nullptr) {
    return 0;
  }
  if (item->type == ITEM_LAYOUT_PANEL_HEADER && next_item->type == ITEM_LAYOUT_PANEL_HEADER) {
    /* No extra space between layout panel headers. */
    return 0;
  }
  if (item->type == ITEM_LAYOUT_PANEL_BODY &&
      !ELEM(next_item->type, ITEM_LAYOUT_PANEL_HEADER, ITEM_LAYOUT_PANEL_BODY))
  {
    /* One for the end of the panel and one at the start of the parent panel. */
    return 2;
  }
  if (!is_box) {
    return 1;
  }
  if (item != litem->items.first()) {
    return 1;
  }
  return 0;
}

/* single-column layout */
static void ui_litem_estimate_column(uiLayout *litem, bool is_box)
{
  int itemw, itemh;
  bool min_size_flag = true;

  litem->w = 0;
  litem->h = 0;

  for (auto iter = litem->items.begin(); iter != litem->items.end(); iter++) {
    uiItem *item = *iter;
    ui_item_size(item, &itemw, &itemh);

    min_size_flag = min_size_flag && (item->flag & UI_ITEM_FIXED_SIZE);

    litem->w = std::max(litem->w, itemw);
    litem->h += itemh;

    const uiItem *next_item = (item == litem->items.last()) ? nullptr : *(iter + 1);
    const int spaces_num = spaces_after_column_item(litem, item, next_item, is_box);
    litem->h += spaces_num * litem->space;
  }

  if (min_size_flag) {
    litem->flag |= UI_ITEM_FIXED_SIZE;
  }
}

static void ui_litem_layout_column(uiLayout *litem, bool is_box, bool is_menu)
{
  const int x = litem->x;
  int y = litem->y;

  for (auto iter = litem->items.begin(); iter != litem->items.end(); iter++) {
    uiItem *item = *iter;
    int itemw, itemh;
    ui_item_size(item, &itemw, &itemh);

    y -= itemh;
    ui_item_position(item, x, y, is_menu ? itemw : litem->w, itemh);

    const uiItem *next_item = (item == litem->items.last()) ? nullptr : *(iter + 1);
    const int spaces_num = spaces_after_column_item(litem, item, next_item, is_box);
    y -= spaces_num * litem->space;

    if (is_box) {
      item->flag |= UI_ITEM_BOX_ITEM;
    }
  }

  litem->h = litem->y - y;
  litem->x = x;
  litem->y = y;
}

/* calculates the angle of a specified button in a radial menu,
 * stores a float vector in unit circle */
static RadialDirection ui_get_radialbut_vec(float vec[2], short itemnum)
{
  if (itemnum >= PIE_MAX_ITEMS) {
    itemnum %= PIE_MAX_ITEMS;
    printf("Warning: Pie menus with more than %i items are currently unsupported\n",
           PIE_MAX_ITEMS);
  }

  const RadialDirection dir = RadialDirection(ui_radial_dir_order[itemnum]);
  ui_but_pie_dir(dir, vec);

  return dir;
}

static bool ui_item_is_radial_displayable(uiItem *item)
{

  if ((item->type == ITEM_BUTTON) &&
      ((static_cast<uiButtonItem *>(item))->but->type == UI_BTYPE_LABEL))
  {
    return false;
  }

  return true;
}

static bool ui_item_is_radial_drawable(uiButtonItem *bitem)
{

  if (ELEM(bitem->but->type, UI_BTYPE_SEPR, UI_BTYPE_SEPR_LINE, UI_BTYPE_SEPR_SPACER)) {
    return false;
  }

  return true;
}

static void ui_litem_layout_radial(uiLayout *litem)
{
  int itemh, itemw;
  int itemnum = 0;

  /* For the radial layout we will use Matt Ebb's design
   * for radiation, see http://mattebb.com/weblog/radiation/
   * also the old code at #5103. */

  const int pie_radius = U.pie_menu_radius * UI_SCALE_FAC;

  const int x = litem->x;
  const int y = litem->y;

  int minx = x, miny = y, maxx = x, maxy = y;

  litem->root->block->pie_data.pie_dir_mask = 0;

  for (uiItem *item : litem->items) {
    /* Not all button types are drawn in a radial menu, do filtering here. */
    if (!ui_item_is_radial_displayable(item)) {
      continue;
    }

    float vec[2];
    const RadialDirection dir = ui_get_radialbut_vec(vec, itemnum);
    const float factor[2] = {
        (vec[0] > 0.01f) ? 0.0f : ((vec[0] < -0.01f) ? -1.0f : -0.5f),
        (vec[1] > 0.99f) ? 0.0f : ((vec[1] < -0.99f) ? -1.0f : -0.5f),
    };
    itemnum++;

    /* Enable for non-buttons because a direction may reference a layout, see: #112610. */
    bool use_dir = true;

    if (item->type == ITEM_BUTTON) {
      uiButtonItem *bitem = static_cast<uiButtonItem *>(item);

      bitem->but->pie_dir = dir;
      /* Scale the buttons. */
      bitem->but->rect.ymax *= 1.5f;
      /* Add a little bit more here to include number. */
      bitem->but->rect.xmax += 1.5f * UI_UNIT_X;
      /* Enable drawing as pie item if supported by widget. */
      if (ui_item_is_radial_drawable(bitem)) {
        bitem->but->emboss = UI_EMBOSS_PIE_MENU;
        bitem->but->drawflag |= UI_BUT_ICON_LEFT;
      }

      if (ELEM(bitem->but->type, UI_BTYPE_SEPR, UI_BTYPE_SEPR_LINE)) {
        use_dir = false;
      }
    }

    if (use_dir) {
      litem->root->block->pie_data.pie_dir_mask |= 1 << int(dir);
    }

    ui_item_size(item, &itemw, &itemh);

    ui_item_position(item,
                     x + (vec[0] * pie_radius) + (factor[0] * itemw),
                     y + (vec[1] * pie_radius) + (factor[1] * itemh),
                     itemw,
                     itemh);

    minx = min_ii(minx, x + (vec[0] * pie_radius) - (itemw / 2));
    maxx = max_ii(maxx, x + (vec[0] * pie_radius) + (itemw / 2));
    miny = min_ii(miny, y + (vec[1] * pie_radius) - (itemh / 2));
    maxy = max_ii(maxy, y + (vec[1] * pie_radius) + (itemh / 2));
  }

  litem->x = minx;
  litem->y = miny;
  litem->w = maxx - minx;
  litem->h = maxy - miny;
}

/* root layout */
static void ui_litem_estimate_root(uiLayout * /*litem*/)
{
  /* nothing to do */
}

static void ui_litem_layout_root_radial(uiLayout *litem)
{
  /* first item is pie menu title, align on center of menu */
  uiItem *item = litem->items.first();

  if (item->type == ITEM_BUTTON) {
    int itemh, itemw, x, y;
    x = litem->x;
    y = litem->y;

    ui_item_size(item, &itemw, &itemh);

    ui_item_position(
        item, x - itemw / 2, y + UI_SCALE_FAC * (U.pie_menu_threshold + 9.0f), itemw, itemh);
  }
}

static void ui_litem_layout_root(uiLayout *litem)
{
  if (litem->root->type == UI_LAYOUT_HEADER) {
    ui_litem_layout_row(litem);
  }
  else if (litem->root->type == UI_LAYOUT_PIEMENU) {
    ui_litem_layout_root_radial(litem);
  }
  else if (litem->root->type == UI_LAYOUT_MENU) {
    ui_litem_layout_column(litem, false, true);
  }
  else {
    ui_litem_layout_column(litem, false, false);
  }
}

/* panel header layout */
static void ui_litem_estimate_panel_header(uiLayout *litem)
{
  BLI_assert(litem->items.size() == 1);
  uiItem *item = litem->items.first();

  int w, h;
  ui_item_size(item, &w, &h);
  litem->w = w;
  litem->h = h;
}

static void ui_litem_layout_panel_header(uiLayout *litem)
{
  uiLayoutItemPanelHeader *header_litem = static_cast<uiLayoutItemPanelHeader *>(litem);
  Panel *panel = litem->root->block->panel;

  BLI_assert(litem->items.size() == 1);
  uiItem *item = litem->items.first();

  int w, h;
  ui_item_size(item, &w, &h);
  litem->y -= h;
  ui_item_position(item, litem->x, litem->y, litem->w, h);
  const float offset = UI_style_get_dpi()->panelspace;
  panel->runtime->layout_panels.headers.append({float(litem->y) - offset,
                                                float(litem->y + litem->h) - offset,
                                                header_litem->open_prop_owner,
                                                header_litem->open_prop_name});
}

/* panel body layout */
static void ui_litem_estimate_panel_body(uiLayout *litem)
{
  ui_litem_estimate_column(litem, false);
}

static void ui_litem_layout_panel_body(uiLayout *litem)
{
  Panel *panel = litem->root->block->panel;
  ui_litem_layout_column(litem, false, false);
  const float offset = UI_style_get_dpi()->panelspace;
  panel->runtime->layout_panels.bodies.append({
      float(litem->y - litem->space) - offset,
      float(litem->y + litem->h + litem->space) - offset,
  });
}

/* box layout */
static void ui_litem_estimate_box(uiLayout *litem)
{
  const uiStyle *style = litem->root->style;

  ui_litem_estimate_column(litem, true);

  int boxspace = style->boxspace;
  if (litem->root->type == UI_LAYOUT_HEADER) {
    boxspace = 0;
  }
  litem->w += 2 * boxspace;
  litem->h += 2 * boxspace;
}

static void ui_litem_layout_box(uiLayout *litem)
{
  uiLayoutItemBx *box = static_cast<uiLayoutItemBx *>(litem);
  const uiStyle *style = litem->root->style;

  int boxspace = style->boxspace;
  if (litem->root->type == UI_LAYOUT_HEADER) {
    boxspace = 0;
  }

  const int w = litem->w;
  const int h = litem->h;

  litem->x += boxspace;
  litem->y -= boxspace;

  if (w != 0) {
    litem->w -= 2 * boxspace;
  }
  if (h != 0) {
    litem->h -= 2 * boxspace;
  }

  ui_litem_layout_column(litem, true, false);

  litem->x -= boxspace;
  litem->y -= boxspace;

  if (w != 0) {
    litem->w += 2 * boxspace;
  }
  if (h != 0) {
    litem->h += 2 * boxspace;
  }

  /* roundbox around the sublayout */
  uiBut *but = box->roundbox;
  but->rect.xmin = litem->x;
  but->rect.ymin = litem->y;
  but->rect.xmax = litem->x + litem->w;
  but->rect.ymax = litem->y + litem->h;
}

/* multi-column layout, automatically flowing to the next */
static void ui_litem_estimate_column_flow(uiLayout *litem)
{
  const uiStyle *style = litem->root->style;
  uiLayoutItemFlow *flow = static_cast<uiLayoutItemFlow *>(litem);
  int itemw, itemh, maxw = 0;

  /* compute max needed width and total height */
  int toth = 0;
  int totitem = 0;
  for (uiItem *item : litem->items) {
    ui_item_size(item, &itemw, &itemh);
    maxw = std::max(maxw, itemw);
    toth += itemh;
    totitem++;
  }

  if (flow->number <= 0) {
    /* auto compute number of columns, not very good */
    if (maxw == 0) {
      flow->totcol = 1;
      return;
    }

    flow->totcol = max_ii(litem->root->emw / maxw, 1);
    flow->totcol = min_ii(flow->totcol, totitem);
  }
  else {
    flow->totcol = flow->number;
  }

  /* compute sizes */
  int x = 0;
  int y = 0;
  int emy = 0;
  int miny = 0;

  maxw = 0;
  const int emh = toth / flow->totcol;

  /* create column per column */
  int col = 0;
  for (uiItem *item : litem->items) {
    ui_item_size(item, &itemw, &itemh);

    y -= itemh + style->buttonspacey;
    miny = min_ii(miny, y);
    emy -= itemh;
    maxw = max_ii(itemw, maxw);

    /* decide to go to next one */
    if (col < flow->totcol - 1 && emy <= -emh) {
      x += maxw + litem->space;
      maxw = 0;
      y = 0;
      emy = 0; /* need to reset height again for next column */
      col++;
    }
  }

  litem->w = x;
  litem->h = litem->y - miny;
}

static void ui_litem_layout_column_flow(uiLayout *litem)
{
  const uiStyle *style = litem->root->style;
  uiLayoutItemFlow *flow = static_cast<uiLayoutItemFlow *>(litem);
  int col, emh, itemw, itemh;

  /* compute max needed width and total height */
  int toth = 0;
  for (uiItem *item : litem->items) {
    ui_item_size(item, &itemw, &itemh);
    toth += itemh;
  }

  /* compute sizes */
  int x = litem->x;
  int y = litem->y;
  int emy = 0;
  int miny = 0;

  emh = toth / flow->totcol;

  /* create column per column */
  col = 0;
  int w = (litem->w - (flow->totcol - 1) * style->columnspace) / flow->totcol;
  for (uiItem *item : litem->items) {
    ui_item_size(item, &itemw, &itemh);

    itemw = (litem->alignment == UI_LAYOUT_ALIGN_EXPAND) ? w : min_ii(w, itemw);

    y -= itemh;
    emy -= itemh;
    ui_item_position(item, x, y, itemw, itemh);
    y -= style->buttonspacey;
    miny = min_ii(miny, y);

    /* decide to go to next one */
    if (col < flow->totcol - 1 && emy <= -emh) {
      x += w + style->columnspace;
      y = litem->y;
      emy = 0; /* need to reset height again for next column */
      col++;

      const int remaining_width = litem->w - (x - litem->x);
      const int remaining_width_between_columns = (flow->totcol - col - 1) * style->columnspace;
      const int remaining_columns = flow->totcol - col;
      w = (remaining_width - remaining_width_between_columns) / remaining_columns;
    }
  }

  litem->h = litem->y - miny;
  litem->x = x;
  litem->y = miny;
}

/* multi-column and multi-row layout. */
struct UILayoutGridFlowInput {
  /* General layout control settings. */
  bool row_major : 1;    /* Fill rows before columns */
  bool even_columns : 1; /* All columns will have same width. */
  bool even_rows : 1;    /* All rows will have same height. */
  int space_x;           /* Space between columns. */
  int space_y;           /* Space between rows. */
                         /* Real data about current position and size of this layout item
                          * (either estimated, or final values). */
  int litem_w;           /* Layout item width. */
  int litem_x;           /* Layout item X position. */
  int litem_y;           /* Layout item Y position. */
  /* Actual number of columns and rows to generate (computed from first pass usually). */
  int tot_columns; /* Number of columns. */
  int tot_rows;    /* Number of rows. */
};

struct UILayoutGridFlowOutput {
  int *tot_items; /* Total number of items in this grid layout. */
  /* Width / X pos data. */
  float *global_avg_w; /* Computed average width of the columns. */
  int *cos_x_array;    /* Computed X coordinate of each column. */
  int *widths_array;   /* Computed width of each column. */
  int *tot_w;          /* Computed total width. */
  /* Height / Y pos data. */
  int *global_max_h;  /* Computed height of the tallest item in the grid. */
  int *cos_y_array;   /* Computed Y coordinate of each column. */
  int *heights_array; /* Computed height of each column. */
  int *tot_h;         /* Computed total height. */
};

static void ui_litem_grid_flow_compute(blender::Span<uiItem *> items,
                                       const UILayoutGridFlowInput *parameters,
                                       UILayoutGridFlowOutput *results)
{
  float tot_w = 0.0f, tot_h = 0.0f;
  float global_avg_w = 0.0f, global_totweight_w = 0.0f;
  int global_max_h = 0;

  BLI_assert(parameters->tot_columns != 0 ||
             (results->cos_x_array == nullptr && results->widths_array == nullptr &&
              results->tot_w == nullptr));
  BLI_assert(parameters->tot_rows != 0 ||
             (results->cos_y_array == nullptr && results->heights_array == nullptr &&
              results->tot_h == nullptr));

  if (results->tot_items) {
    *results->tot_items = 0;
  }

  if (items.is_empty()) {
    if (results->global_avg_w) {
      *results->global_avg_w = 0.0f;
    }
    if (results->global_max_h) {
      *results->global_max_h = 0;
    }
    return;
  }

  blender::Array<float, 64> avg_w(parameters->tot_columns, 0.0f);
  blender::Array<float, 64> totweight_w(parameters->tot_columns, 0.0f);
  blender::Array<int, 64> max_h(parameters->tot_rows, 0);

  int i = 0;
  for (const uiItem *item : items) {
    int item_w, item_h;
    ui_item_size(item, &item_w, &item_h);

    global_avg_w += float(item_w * item_w);
    global_totweight_w += float(item_w);
    global_max_h = max_ii(global_max_h, item_h);

    if (parameters->tot_rows != 0 && parameters->tot_columns != 0) {
      const int index_col = parameters->row_major ? i % parameters->tot_columns :
                                                    i / parameters->tot_rows;
      const int index_row = parameters->row_major ? i / parameters->tot_columns :
                                                    i % parameters->tot_rows;

      avg_w[index_col] += float(item_w * item_w);
      totweight_w[index_col] += float(item_w);

      max_h[index_row] = max_ii(max_h[index_row], item_h);
    }

    if (results->tot_items) {
      (*results->tot_items)++;
    }
    i++;
  }

  /* Finalize computing of column average sizes */
  global_avg_w /= global_totweight_w;
  if (parameters->tot_columns != 0) {
    for (i = 0; i < parameters->tot_columns; i++) {
      avg_w[i] /= totweight_w[i];
      tot_w += avg_w[i];
    }
    if (parameters->even_columns) {
      tot_w = ceilf(global_avg_w) * parameters->tot_columns;
    }
  }
  /* Finalize computing of rows max sizes */
  if (parameters->tot_rows != 0) {
    for (i = 0; i < parameters->tot_rows; i++) {
      tot_h += max_h[i];
    }
    if (parameters->even_rows) {
      tot_h = global_max_h * parameters->tot_columns;
    }
  }

  /* Compute positions and sizes of all cells. */
  if (results->cos_x_array != nullptr && results->widths_array != nullptr) {
    /* We enlarge/narrow columns evenly to match available width. */
    const float wfac = float(parameters->litem_w -
                             (parameters->tot_columns - 1) * parameters->space_x) /
                       tot_w;

    for (int col = 0; col < parameters->tot_columns; col++) {
      results->cos_x_array[col] = (col ? results->cos_x_array[col - 1] +
                                             results->widths_array[col - 1] + parameters->space_x :
                                         parameters->litem_x);
      if (parameters->even_columns) {
        /* (< remaining width > - < space between remaining columns >) / < remaining columns > */
        results->widths_array[col] = (((parameters->litem_w -
                                        (results->cos_x_array[col] - parameters->litem_x)) -
                                       (parameters->tot_columns - col - 1) * parameters->space_x) /
                                      (parameters->tot_columns - col));
      }
      else if (col == parameters->tot_columns - 1) {
        /* Last column copes width rounding errors... */
        results->widths_array[col] = parameters->litem_w -
                                     (results->cos_x_array[col] - parameters->litem_x);
      }
      else {
        results->widths_array[col] = int(avg_w[col] * wfac);
      }
    }
  }
  if (results->cos_y_array != nullptr && results->heights_array != nullptr) {
    for (int row = 0; row < parameters->tot_rows; row++) {
      if (parameters->even_rows) {
        results->heights_array[row] = global_max_h;
      }
      else {
        results->heights_array[row] = max_h[row];
      }
      results->cos_y_array[row] = (row ? results->cos_y_array[row - 1] - parameters->space_y -
                                             results->heights_array[row] :
                                         parameters->litem_y - results->heights_array[row]);
    }
  }

  if (results->global_avg_w) {
    *results->global_avg_w = global_avg_w;
  }
  if (results->global_max_h) {
    *results->global_max_h = global_max_h;
  }
  if (results->tot_w) {
    *results->tot_w = int(tot_w) + parameters->space_x * (parameters->tot_columns - 1);
  }
  if (results->tot_h) {
    *results->tot_h = tot_h + parameters->space_y * (parameters->tot_rows - 1);
  }
}

static void ui_litem_estimate_grid_flow(uiLayout *litem)
{
  const uiStyle *style = litem->root->style;
  uiLayoutItemGridFlow *gflow = static_cast<uiLayoutItemGridFlow *>(litem);

  const int space_x = style->columnspace;
  const int space_y = style->buttonspacey;

  /* Estimate average needed width and height per item. */
  {
    float avg_w;
    int max_h;

    UILayoutGridFlowInput input{};
    input.row_major = gflow->row_major;
    input.even_columns = gflow->even_columns;
    input.even_rows = gflow->even_rows;
    input.litem_w = litem->w;
    input.litem_x = litem->x;
    input.litem_y = litem->y;
    input.space_x = space_x;
    input.space_y = space_y;
    UILayoutGridFlowOutput output{};
    output.tot_items = &gflow->tot_items;
    output.global_avg_w = &avg_w;
    output.global_max_h = &max_h;
    ui_litem_grid_flow_compute(litem->items, &input, &output);

    if (gflow->tot_items == 0) {
      litem->w = litem->h = 0;
      gflow->tot_columns = gflow->tot_rows = 0;
      return;
    }

    /* Even in varying column width case,
     * we fix our columns number from weighted average width of items,
     * a proper solving of required width would be too costly,
     * and this should give reasonably good results in all reasonable cases. */
    if (gflow->columns_len > 0) {
      gflow->tot_columns = gflow->columns_len;
    }
    else {
      if (avg_w == 0.0f) {
        gflow->tot_columns = 1;
      }
      else {
        gflow->tot_columns = min_ii(max_ii(int(litem->w / avg_w), 1), gflow->tot_items);
      }
    }
    gflow->tot_rows = int(ceilf(float(gflow->tot_items) / gflow->tot_columns));

    /* Try to tweak number of columns and rows to get better filling of last column or row,
     * and apply 'modulo' value to number of columns or rows.
     * Note that modulo does not prevent ending with fewer columns/rows than modulo, if mandatory
     * to avoid empty column/row. */
    {
      const int modulo = (gflow->columns_len < -1) ? -gflow->columns_len : 0;
      const int step = modulo ? modulo : 1;

      if (gflow->row_major) {
        /* Adjust number of columns to be multiple of given modulo. */
        if (modulo && gflow->tot_columns % modulo != 0 && gflow->tot_columns > modulo) {
          gflow->tot_columns = gflow->tot_columns - (gflow->tot_columns % modulo);
        }
        /* Find smallest number of columns conserving computed optimal number of rows. */
        for (gflow->tot_rows = int(ceilf(float(gflow->tot_items) / gflow->tot_columns));
             (gflow->tot_columns - step) > 0 &&
             int(ceilf(float(gflow->tot_items) / (gflow->tot_columns - step))) <= gflow->tot_rows;
             gflow->tot_columns -= step)
        {
          /* pass */
        }
      }
      else {
        /* Adjust number of rows to be multiple of given modulo. */
        if (modulo && gflow->tot_rows % modulo != 0) {
          gflow->tot_rows = min_ii(gflow->tot_rows + modulo - (gflow->tot_rows % modulo),
                                   gflow->tot_items);
        }
        /* Find smallest number of rows conserving computed optimal number of columns. */
        for (gflow->tot_columns = int(ceilf(float(gflow->tot_items) / gflow->tot_rows));
             (gflow->tot_rows - step) > 0 &&
             int(ceilf(float(gflow->tot_items) / (gflow->tot_rows - step))) <= gflow->tot_columns;
             gflow->tot_rows -= step)
        {
          /* pass */
        }
      }
    }

    /* Set evenly-spaced axes size
     * (quick optimization in case we have even columns and rows). */
    if (gflow->even_columns && gflow->even_rows) {
      litem->w = int(gflow->tot_columns * avg_w) + space_x * (gflow->tot_columns - 1);
      litem->h = int(gflow->tot_rows * max_h) + space_y * (gflow->tot_rows - 1);
      return;
    }
  }

  /* Now that we have our final number of columns and rows,
   * we can compute actual needed space for non-evenly sized axes. */
  {
    int tot_w, tot_h;
    UILayoutGridFlowInput input{};
    input.row_major = gflow->row_major;
    input.even_columns = gflow->even_columns;
    input.even_rows = gflow->even_rows;
    input.litem_w = litem->w;
    input.litem_x = litem->x;
    input.litem_y = litem->y;
    input.space_x = space_x;
    input.space_y = space_y;
    input.tot_columns = gflow->tot_columns;
    input.tot_rows = gflow->tot_rows;
    UILayoutGridFlowOutput output{};
    output.tot_w = &tot_w;
    output.tot_h = &tot_h;
    ui_litem_grid_flow_compute(litem->items, &input, &output);

    litem->w = tot_w;
    litem->h = tot_h;
  }
}

static void ui_litem_layout_grid_flow(uiLayout *litem)
{
  const uiStyle *style = litem->root->style;
  uiLayoutItemGridFlow *gflow = static_cast<uiLayoutItemGridFlow *>(litem);

  if (gflow->tot_items == 0) {
    litem->w = litem->h = 0;
    return;
  }

  BLI_assert(gflow->tot_columns > 0);
  BLI_assert(gflow->tot_rows > 0);

  const int space_x = style->columnspace;
  const int space_y = style->buttonspacey;

  blender::Array<int, 64> widths(gflow->tot_columns);
  blender::Array<int, 64> heights(gflow->tot_rows);
  blender::Array<int, 64> cos_x(gflow->tot_columns);
  blender::Array<int, 64> cos_y(gflow->tot_rows);

  /* This time we directly compute coordinates and sizes of all cells. */
  UILayoutGridFlowInput input{};
  input.row_major = gflow->row_major;
  input.even_columns = gflow->even_columns;
  input.even_rows = gflow->even_rows;
  input.litem_w = litem->w;
  input.litem_x = litem->x;
  input.litem_y = litem->y;
  input.space_x = space_x;
  input.space_y = space_y;
  input.tot_columns = gflow->tot_columns;
  input.tot_rows = gflow->tot_rows;
  UILayoutGridFlowOutput output{};
  output.cos_x_array = cos_x.data();
  output.cos_y_array = cos_y.data();
  output.widths_array = widths.data();
  output.heights_array = heights.data();
  ui_litem_grid_flow_compute(litem->items, &input, &output);

  int i = 0;
  for (uiItem *item : litem->items) {
    const int col = gflow->row_major ? i % gflow->tot_columns : i / gflow->tot_rows;
    const int row = gflow->row_major ? i / gflow->tot_columns : i % gflow->tot_rows;
    int item_w, item_h;
    ui_item_size(item, &item_w, &item_h);

    const int w = widths[col];
    const int h = heights[row];

    item_w = (litem->alignment == UI_LAYOUT_ALIGN_EXPAND) ? w : min_ii(w, item_w);
    item_h = (litem->alignment == UI_LAYOUT_ALIGN_EXPAND) ? h : min_ii(h, item_h);

    ui_item_position(item, cos_x[col], cos_y[row], item_w, item_h);
    i++;
  }

  litem->h = litem->y - cos_y[gflow->tot_rows - 1];
  litem->x = (cos_x[gflow->tot_columns - 1] - litem->x) + widths[gflow->tot_columns - 1];
  litem->y = litem->y - litem->h;
}

/* free layout */
static void ui_litem_estimate_absolute(uiLayout *litem)
{
  int minx = 1e6;
  int miny = 1e6;
  litem->w = 0;
  litem->h = 0;

  for (uiItem *item : litem->items) {
    int itemx, itemy, itemw, itemh;
    ui_item_offset(item, &itemx, &itemy);
    ui_item_size(item, &itemw, &itemh);

    minx = min_ii(minx, itemx);
    miny = min_ii(miny, itemy);

    litem->w = std::max(litem->w, itemx + itemw);
    litem->h = std::max(litem->h, itemy + itemh);
  }

  litem->w -= minx;
  litem->h -= miny;
}

static void ui_litem_layout_absolute(uiLayout *litem)
{
  float scalex = 1.0f, scaley = 1.0f;
  int x, y, newx, newy, itemx, itemy, itemh, itemw;

  int minx = 1e6;
  int miny = 1e6;
  int totw = 0;
  int toth = 0;

  for (uiItem *item : litem->items) {
    ui_item_offset(item, &itemx, &itemy);
    ui_item_size(item, &itemw, &itemh);

    minx = min_ii(minx, itemx);
    miny = min_ii(miny, itemy);

    totw = max_ii(totw, itemx + itemw);
    toth = max_ii(toth, itemy + itemh);
  }

  totw -= minx;
  toth -= miny;

  if (litem->w && totw > 0) {
    scalex = float(litem->w) / float(totw);
  }
  if (litem->h && toth > 0) {
    scaley = float(litem->h) / float(toth);
  }

  x = litem->x;
  y = litem->y - scaley * toth;

  for (uiItem *item : litem->items) {
    ui_item_offset(item, &itemx, &itemy);
    ui_item_size(item, &itemw, &itemh);

    if (scalex != 1.0f) {
      newx = (itemx - minx) * scalex;
      itemw = (itemx - minx + itemw) * scalex - newx;
      itemx = minx + newx;
    }

    if (scaley != 1.0f) {
      newy = (itemy - miny) * scaley;
      itemh = (itemy - miny + itemh) * scaley - newy;
      itemy = miny + newy;
    }

    ui_item_position(item, x + itemx - minx, y + itemy - miny, itemw, itemh);
  }

  litem->w = scalex * totw;
  litem->h = litem->y - y;
  litem->x = x + litem->w;
  litem->y = y;
}

/* split layout */
static void ui_litem_estimate_split(uiLayout *litem)
{
  ui_litem_estimate_row(litem);
  litem->flag &= ~UI_ITEM_FIXED_SIZE;
}

static void ui_litem_layout_split(uiLayout *litem)
{
  uiLayoutItemSplit *split = static_cast<uiLayoutItemSplit *>(litem);
  float extra_pixel = 0.0f;
  const int tot = int(litem->items.size());

  if (tot == 0) {
    return;
  }

  int x = litem->x;
  const int y = litem->y;

  const float percentage = (split->percentage == 0.0f) ? 1.0f / float(tot) : split->percentage;

  const int w = (litem->w - (tot - 1) * litem->space);
  int colw = w * percentage;
  colw = std::max(colw, 0);

  const uiItem *item_last = litem->items.last();
  for (uiItem *item : litem->items) {
    const bool is_item_last = (item == item_last);
    int itemh;
    ui_item_size(item, nullptr, &itemh);

    ui_item_position(item, x, y - itemh, colw, itemh);
    x += colw;

    if (!is_item_last) {
      const float width = extra_pixel + (w - int(w * percentage)) / (float(tot) - 1);
      extra_pixel = width - int(width);
      colw = int(width);
      colw = std::max(colw, 0);

      x += litem->space;
    }
  }

  litem->w = x - litem->x;
  litem->h = litem->y - y;
  litem->x = x;
  litem->y = y;
}

/* overlap layout */
static void ui_litem_estimate_overlap(uiLayout *litem)
{
  litem->w = 0;
  litem->h = 0;

  for (uiItem *item : litem->items) {
    int itemw, itemh;
    ui_item_size(item, &itemw, &itemh);

    litem->w = std::max(itemw, litem->w);
    litem->h = std::max(itemh, litem->h);
  }
}

static void ui_litem_layout_overlap(uiLayout *litem)
{

  const int x = litem->x;
  const int y = litem->y;

  for (uiItem *item : litem->items) {
    int itemw, itemh;
    ui_item_size(item, &itemw, &itemh);
    ui_item_position(item, x, y - itemh, litem->w, itemh);

    litem->h = std::max(litem->h, itemh);
  }

  litem->x = x;
  litem->y = y - litem->h;
}

static void ui_litem_init_from_parent(uiLayout *litem, uiLayout *layout, int align)
{
  litem->root = layout->root;
  litem->align = align;
  /* Children of grid-flow layout shall never have "ideal big size" returned as estimated size. */
  litem->variable_size = layout->variable_size || layout->type == ITEM_LAYOUT_GRID_FLOW;
  litem->active = true;
  litem->enabled = true;
  litem->context = layout->context;
  litem->redalert = layout->redalert;
  litem->w = layout->w;
  litem->emboss = layout->emboss;
  litem->flag = (layout->flag &
                 (UI_ITEM_PROP_SEP | UI_ITEM_PROP_DECORATE | UI_ITEM_INSIDE_PROP_SEP));

  if (layout->child_items_layout) {
    layout->child_items_layout->items.append(litem);
    litem->parent = layout->child_items_layout;
  }
  else {
    layout->items.append(litem);
    litem->parent = layout;
  }
}

static void ui_layout_heading_set(uiLayout *layout, const StringRef heading)
{
  heading.copy(layout->heading);
}

uiLayout *uiLayoutRow(uiLayout *layout, bool align)
{
  uiLayout *litem = MEM_new<uiLayout>(__func__);
  ui_litem_init_from_parent(litem, layout, align);

  litem->type = ITEM_LAYOUT_ROW;
  litem->space = (align) ? 0 : layout->root->style->buttonspacex;

  UI_block_layout_set_current(layout->root->block, litem);

  return litem;
}

PanelLayout uiLayoutPanelProp(const bContext *C,
                              uiLayout *layout,
                              PointerRNA *open_prop_owner,
                              const char *open_prop_name)
{
  const ARegion *region = CTX_wm_region(C);

  const bool is_real_open = RNA_boolean_get(open_prop_owner, open_prop_name);
  const bool search_filter_active = region->flag & RGN_FLAG_SEARCH_FILTER_ACTIVE;
  const bool is_open = is_real_open || search_filter_active;

  PanelLayout panel_layout{};
  {
    uiLayoutItemPanelHeader *header_litem = MEM_new<uiLayoutItemPanelHeader>(__func__);
    ui_litem_init_from_parent(header_litem, layout, false);
    header_litem->type = ITEM_LAYOUT_PANEL_HEADER;

    header_litem->open_prop_owner = *open_prop_owner;
    STRNCPY(header_litem->open_prop_name, open_prop_name);

    uiLayout *row = uiLayoutRow(header_litem, true);
    uiLayoutSetUnitsY(row, 1.2f);

    uiBlock *block = uiLayoutGetBlock(row);
    const int icon = is_open ? ICON_DOWNARROW_HLT : ICON_RIGHTARROW;
    const int width = ui_text_icon_width(layout, "", icon, false);
    uiDefIconTextBut(
        block, UI_BTYPE_LABEL, 0, icon, "", 0, 0, width, UI_UNIT_Y, nullptr, 0.0f, 0.0f, "");

    panel_layout.header = row;
  }

  if (!is_open) {
    return panel_layout;
  }

  uiLayoutItemPanelBody *body_litem = MEM_new<uiLayoutItemPanelBody>(__func__);
  body_litem->type = ITEM_LAYOUT_PANEL_BODY;
  body_litem->space = layout->root->style->templatespace;
  ui_litem_init_from_parent(body_litem, layout, false);
  UI_block_layout_set_current(layout->root->block, body_litem);
  panel_layout.body = body_litem;

  return panel_layout;
}

uiLayout *uiLayoutPanelProp(const bContext *C,
                            uiLayout *layout,
                            PointerRNA *open_prop_owner,
                            const char *open_prop_name,
                            const char *label)
{
  PanelLayout panel = uiLayoutPanelProp(C, layout, open_prop_owner, open_prop_name);
  uiItemL(panel.header, label, ICON_NONE);

  return panel.body;
}

PanelLayout uiLayoutPanel(const bContext *C,
                          uiLayout *layout,
                          const char *idname,
                          const bool default_closed)
{
  Panel *panel = uiLayoutGetRootPanel(layout);
  BLI_assert(panel != nullptr);

  LayoutPanelState *state = BKE_panel_layout_panel_state_ensure(panel, idname, default_closed);
  PointerRNA state_ptr = RNA_pointer_create(nullptr, &RNA_LayoutPanelState, state);

  return uiLayoutPanelProp(C, layout, &state_ptr, "is_open");
}

uiLayout *uiLayoutPanel(const bContext *C,
                        uiLayout *layout,
                        const char *idname,
                        const bool default_closed,
                        const char *label)
{
  PanelLayout panel = uiLayoutPanel(C, layout, idname, default_closed);
  uiItemL(panel.header, label, ICON_NONE);

  return panel.body;
}

bool uiLayoutEndsWithPanelHeader(const uiLayout &layout)
{
  if (layout.items.is_empty()) {
    return false;
  }
  const uiItem *item = layout.items.last();
  return item->type == ITEM_LAYOUT_PANEL_HEADER;
}

uiLayout *uiLayoutRowWithHeading(uiLayout *layout, bool align, const StringRef heading)
{
  uiLayout *litem = uiLayoutRow(layout, align);
  ui_layout_heading_set(litem, heading);
  return litem;
}

uiLayout *uiLayoutColumn(uiLayout *layout, bool align)
{
  uiLayout *litem = MEM_new<uiLayout>(__func__);
  ui_litem_init_from_parent(litem, layout, align);

  litem->type = ITEM_LAYOUT_COLUMN;
  litem->space = (align) ? 0 : layout->root->style->buttonspacey;

  UI_block_layout_set_current(layout->root->block, litem);

  return litem;
}

uiLayout *uiLayoutColumnWithHeading(uiLayout *layout, bool align, const StringRef heading)
{
  uiLayout *litem = uiLayoutColumn(layout, align);
  ui_layout_heading_set(litem, heading);
  return litem;
}

uiLayout *uiLayoutColumnFlow(uiLayout *layout, int number, bool align)
{
  uiLayoutItemFlow *flow = MEM_new<uiLayoutItemFlow>(__func__);
  ui_litem_init_from_parent(flow, layout, align);

  flow->type = ITEM_LAYOUT_COLUMN_FLOW;
  flow->space = (flow->align) ? 0 : layout->root->style->columnspace;
  flow->number = number;

  UI_block_layout_set_current(layout->root->block, flow);

  return flow;
}

uiLayout *uiLayoutGridFlow(uiLayout *layout,
                           bool row_major,
                           int columns_len,
                           bool even_columns,
                           bool even_rows,
                           bool align)
{
  uiLayoutItemGridFlow *flow = MEM_new<uiLayoutItemGridFlow>(__func__);
  flow->type = ITEM_LAYOUT_GRID_FLOW;
  ui_litem_init_from_parent(flow, layout, align);

  flow->space = (flow->align) ? 0 : layout->root->style->columnspace;
  flow->row_major = row_major;
  flow->columns_len = columns_len;
  flow->even_columns = even_columns;
  flow->even_rows = even_rows;

  UI_block_layout_set_current(layout->root->block, flow);

  return flow;
}

static uiLayoutItemBx *ui_layout_box(uiLayout *layout, int type)
{
  uiLayoutItemBx *box = MEM_new<uiLayoutItemBx>(__func__);
  ui_litem_init_from_parent(box, layout, false);

  box->type = ITEM_LAYOUT_BOX;
  box->space = layout->root->style->columnspace;

  UI_block_layout_set_current(layout->root->block, box);

  box->roundbox = uiDefBut(layout->root->block, type, 0, "", 0, 0, 0, 0, nullptr, 0.0, 0.0, "");

  return box;
}

uiLayout *uiLayoutRadial(uiLayout *layout)
{
  /* radial layouts are only valid for radial menus */
  if (layout->root->type != UI_LAYOUT_PIEMENU) {
    return ui_item_local_sublayout(layout, layout, false);
  }

  /* only one radial wheel per root layout is allowed, so check and return that, if it exists */
  for (uiItem *item : layout->root->layout->items) {
    if (item->type == ITEM_LAYOUT_RADIAL) {
      uiLayout *litem = static_cast<uiLayout *>(item);
      UI_block_layout_set_current(layout->root->block, litem);
      return litem;
    }
  }

  uiLayout *litem = MEM_new<uiLayout>(__func__);
  ui_litem_init_from_parent(litem, layout, false);

  litem->type = ITEM_LAYOUT_RADIAL;

  UI_block_layout_set_current(layout->root->block, litem);

  return litem;
}

uiLayout *uiLayoutBox(uiLayout *layout)
{
  return (uiLayout *)ui_layout_box(layout, UI_BTYPE_ROUNDBOX);
}

void ui_layout_list_set_labels_active(uiLayout *layout)
{
  for (uiItem *item : layout->items) {
    if (item->type != ITEM_BUTTON) {
      ui_layout_list_set_labels_active(static_cast<uiLayout *>(item));
    }
    else {
      uiButtonItem *bitem = static_cast<uiButtonItem *>(item);
      if (bitem->but->flag & UI_BUT_LIST_ITEM) {
        UI_but_flag_enable(bitem->but, UI_SELECT);
      }
    }
  }
}

uiLayout *uiLayoutListBox(uiLayout *layout,
                          uiList *ui_list,
                          PointerRNA *actptr,
                          PropertyRNA *actprop)
{
  uiLayoutItemBx *box = ui_layout_box(layout, UI_BTYPE_LISTBOX);
  uiBut *but = box->roundbox;

  but->custom_data = ui_list;

  but->rnapoin = *actptr;
  but->rnaprop = actprop;

  /* only for the undo string */
  if (but->flag & UI_BUT_UNDO) {
    but->tip = RNA_property_description(actprop);
  }

  return (uiLayout *)box;
}

uiLayout *uiLayoutAbsolute(uiLayout *layout, bool align)
{
  uiLayout *litem = MEM_new<uiLayout>(__func__);
  ui_litem_init_from_parent(litem, layout, align);

  litem->type = ITEM_LAYOUT_ABSOLUTE;

  UI_block_layout_set_current(layout->root->block, litem);

  return litem;
}

uiBlock *uiLayoutAbsoluteBlock(uiLayout *layout)
{
  uiBlock *block = uiLayoutGetBlock(layout);
  uiLayoutAbsolute(layout, false);

  return block;
}

uiLayout *uiLayoutOverlap(uiLayout *layout)
{
  uiLayout *litem = MEM_new<uiLayout>(__func__);
  ui_litem_init_from_parent(litem, layout, false);

  litem->type = ITEM_LAYOUT_OVERLAP;

  UI_block_layout_set_current(layout->root->block, litem);

  return litem;
}

uiLayout *uiLayoutSplit(uiLayout *layout, float percentage, bool align)
{
  uiLayoutItemSplit *split = MEM_new<uiLayoutItemSplit>(__func__);
  ui_litem_init_from_parent(split, layout, align);

  split->type = ITEM_LAYOUT_SPLIT;
  split->space = layout->root->style->columnspace;
  split->percentage = percentage;

  UI_block_layout_set_current(layout->root->block, split);

  return split;
}

void uiLayoutSetActive(uiLayout *layout, bool active)
{
  layout->active = active;
}

void uiLayoutSetActiveDefault(uiLayout *layout, bool active_default)
{
  layout->active_default = active_default;
}

void uiLayoutSetActivateInit(uiLayout *layout, bool activate_init)
{
  layout->activate_init = activate_init;
}

void uiLayoutSetEnabled(uiLayout *layout, bool enabled)
{
  layout->enabled = enabled;
}

void uiLayoutSetRedAlert(uiLayout *layout, bool redalert)
{
  layout->redalert = redalert;
}

void uiLayoutSetKeepAspect(uiLayout *layout, bool keepaspect)
{
  layout->keepaspect = keepaspect;
}

void uiLayoutSetAlignment(uiLayout *layout, char alignment)
{
  layout->alignment = alignment;
}

void uiLayoutSetScaleX(uiLayout *layout, float scale)
{
  layout->scale[0] = scale;
}

void uiLayoutSetScaleY(uiLayout *layout, float scale)
{
  layout->scale[1] = scale;
}

void uiLayoutSetUnitsX(uiLayout *layout, float unit)
{
  layout->units[0] = unit;
}

void uiLayoutSetUnitsY(uiLayout *layout, float unit)
{
  layout->units[1] = unit;
}

void uiLayoutSetEmboss(uiLayout *layout, eUIEmbossType emboss)
{
  layout->emboss = emboss;
}

bool uiLayoutGetPropSep(uiLayout *layout)
{
  return (layout->flag & UI_ITEM_PROP_SEP) != 0;
}

void uiLayoutSetPropSep(uiLayout *layout, bool is_sep)
{
  SET_FLAG_FROM_TEST(layout->flag, is_sep, UI_ITEM_PROP_SEP);
}

bool uiLayoutGetPropDecorate(uiLayout *layout)
{
  return (layout->flag & UI_ITEM_PROP_DECORATE) != 0;
}

void uiLayoutSetPropDecorate(uiLayout *layout, bool is_sep)
{
  SET_FLAG_FROM_TEST(layout->flag, is_sep, UI_ITEM_PROP_DECORATE);
}

void uiLayoutSetSearchWeight(uiLayout *layout, const float weight)
{
  layout->search_weight = weight;
}

float uiLayoutGetSearchWeight(uiLayout *layout)
{
  return layout->search_weight;
}

Panel *uiLayoutGetRootPanel(uiLayout *layout)
{
  return layout->root->block->panel;
}

bool uiLayoutGetActive(uiLayout *layout)
{
  return layout->active;
}

bool uiLayoutGetActiveDefault(uiLayout *layout)
{
  return layout->active_default;
}

bool uiLayoutGetActivateInit(uiLayout *layout)
{
  return layout->activate_init;
}

bool uiLayoutGetEnabled(uiLayout *layout)
{
  return layout->enabled;
}

bool uiLayoutGetRedAlert(uiLayout *layout)
{
  return layout->redalert;
}

bool uiLayoutGetKeepAspect(uiLayout *layout)
{
  return layout->keepaspect;
}

int uiLayoutGetAlignment(uiLayout *layout)
{
  return layout->alignment;
}

int uiLayoutGetWidth(uiLayout *layout)
{
  return layout->w;
}

float uiLayoutGetScaleX(uiLayout *layout)
{
  return layout->scale[0];
}

float uiLayoutGetScaleY(uiLayout *layout)
{
  return layout->scale[1];
}

float uiLayoutGetUnitsX(uiLayout *layout)
{
  return layout->units[0];
}

float uiLayoutGetUnitsY(uiLayout *layout)
{
  return layout->units[1];
}

eUIEmbossType uiLayoutGetEmboss(uiLayout *layout)
{
  if (layout->emboss == UI_EMBOSS_UNDEFINED) {
    return layout->root->block->emboss;
  }
  return layout->emboss;
}

int uiLayoutListItemPaddingWidth()
{
  return 5 * UI_SCALE_FAC;
}

void uiLayoutListItemAddPadding(uiLayout *layout)
{
  uiBlock *block = uiLayoutGetBlock(layout);
  uiLayout *row = uiLayoutRow(layout, true);
  uiLayoutSetFixedSize(row, true);

  uiDefBut(
      block, UI_BTYPE_SEPR, 0, "", 0, 0, uiLayoutListItemPaddingWidth(), 0, nullptr, 0.0, 0.0, "");

  /* Restore. */
  UI_block_layout_set_current(block, layout);
}

/** \} */

/* -------------------------------------------------------------------- */
/** \name Block Layout Search Filtering
 * \{ */

/* Disabled for performance reasons, but this could be turned on in the future. */
// #define PROPERTY_SEARCH_USE_TOOLTIPS

static bool block_search_panel_label_matches(const uiBlock *block, const char *search_string)
{
  if ((block->panel != nullptr) && (block->panel->type != nullptr)) {
    if (BLI_strcasestr(block->panel->type->label, search_string)) {
      return true;
    }
  }
  return false;
}

/**
 * Returns true if a button or the data / operator it represents matches the search filter.
 */
static bool button_matches_search_filter(uiBut *but, const char *search_filter)
{
  /* Do the shorter checks first for better performance in case there is a match. */
  if (BLI_strcasestr(but->str.c_str(), search_filter)) {
    return true;
  }

  if (but->optype != nullptr) {
    if (BLI_strcasestr(but->optype->name, search_filter)) {
      return true;
    }
  }

  if (but->rnaprop != nullptr) {
    if (BLI_strcasestr(RNA_property_ui_name(but->rnaprop), search_filter)) {
      return true;
    }
#ifdef PROPERTY_SEARCH_USE_TOOLTIPS
    if (BLI_strcasestr(RNA_property_description(but->rnaprop), search_filter)) {
      return true;
    }
#endif

    /* Search through labels of enum property items if they are in a drop-down menu.
     * Unfortunately we have no #bContext here so we cannot search through RNA enums
     * with dynamic entries (or "itemf" functions) which require context. */
    if (but->type == UI_BTYPE_MENU) {
      PointerRNA *ptr = &but->rnapoin;
      PropertyRNA *enum_prop = but->rnaprop;
      int items_len;
      const EnumPropertyItem *items_array = nullptr;
      bool free;
      RNA_property_enum_items_gettexted(nullptr, ptr, enum_prop, &items_array, &items_len, &free);
      if (items_array == nullptr) {
        return false;
      }

      bool found = false;
      for (int i = 0; i < items_len; i++) {
        /* Check for nullptr name field which enums use for separators. */
        if (items_array[i].name == nullptr) {
          continue;
        }
        if (BLI_strcasestr(items_array[i].name, search_filter)) {
          found = true;
          break;
        }
      }
      if (free) {
        MEM_freeN((EnumPropertyItem *)items_array);
      }
      if (found) {
        return true;
      }
    }
  }

  return false;
}

/**
 * Test for a search result within a specific button group.
 */
static bool button_group_has_search_match(const uiButtonGroup &group, const char *search_filter)
{
  for (uiBut *but : group.buttons) {
    if (button_matches_search_filter(but, search_filter)) {
      return true;
    }
  }

  return false;
}

/**
 * Apply the search filter, tagging all buttons with whether they match or not.
 * Tag every button in the group as a result if any button in the group matches.
 *
 * \note It would be great to return early here if we found a match, but because
 * the results may be visible we have to continue searching the entire block.
 *
 * \return True if the block has any search results.
 */
static bool block_search_filter_tag_buttons(uiBlock *block, const char *search_filter)
{
  bool has_result = false;
  for (const uiButtonGroup &group : block->button_groups) {
    if (button_group_has_search_match(group, search_filter)) {
      has_result = true;
    }
    else {
      for (uiBut *but : group.buttons) {
        but->flag |= UI_SEARCH_FILTER_NO_MATCH;
      }
    }
  }
  return has_result;
}

bool UI_block_apply_search_filter(uiBlock *block, const char *search_filter)
{
  if (search_filter == nullptr || search_filter[0] == '\0') {
    return false;
  }

  Panel *panel = block->panel;

  if (panel != nullptr) {
    /* Panels for active blocks should always have a valid `panel->type`,
     * otherwise they wouldn't be created. */
    if (panel->type->flag & PANEL_TYPE_NO_SEARCH) {
      return false;
    }
  }

  const bool panel_label_matches = block_search_panel_label_matches(block, search_filter);

  const bool has_result = (panel_label_matches) ?
                              true :
                              block_search_filter_tag_buttons(block, search_filter);

  if (panel != nullptr) {
    if (has_result) {
      ui_panel_tag_search_filter_match(block->panel);
    }
  }

  return has_result;
}

/** \} */

/* -------------------------------------------------------------------- */
/** \name Layout
 * \{ */

static void ui_item_scale(uiLayout *litem, const float scale[2])
{
  int x, y, w, h;

  for (auto riter = litem->items.rbegin(); riter != litem->items.rend(); riter++) {
    uiItem *item = *riter;
    if (item->type != ITEM_BUTTON) {
      uiLayout *subitem = static_cast<uiLayout *>(item);
      ui_item_scale(subitem, scale);
    }

    ui_item_size(item, &w, &h);
    ui_item_offset(item, &x, &y);

    if (scale[0] != 0.0f) {
      x *= scale[0];
      w *= scale[0];
    }

    if (scale[1] != 0.0f) {
      y *= scale[1];
      h *= scale[1];
    }

    ui_item_position(item, x, y, w, h);
  }
}

static void ui_item_estimate(uiItem *item)
{
  if (item->type != ITEM_BUTTON) {
    uiLayout *litem = static_cast<uiLayout *>(item);

    if (litem->items.is_empty()) {
      litem->w = 0;
      litem->h = 0;
      return;
    }

    for (uiItem *subitem : litem->items) {
      ui_item_estimate(subitem);
    }

    if (litem->scale[0] != 0.0f || litem->scale[1] != 0.0f) {
      ui_item_scale(litem, litem->scale);
    }

    switch (litem->type) {
      case ITEM_LAYOUT_COLUMN:
        ui_litem_estimate_column(litem, false);
        break;
      case ITEM_LAYOUT_COLUMN_FLOW:
        ui_litem_estimate_column_flow(litem);
        break;
      case ITEM_LAYOUT_GRID_FLOW:
        ui_litem_estimate_grid_flow(litem);
        break;
      case ITEM_LAYOUT_ROW:
        ui_litem_estimate_row(litem);
        break;
      case ITEM_LAYOUT_PANEL_HEADER:
        ui_litem_estimate_panel_header(litem);
        break;
      case ITEM_LAYOUT_PANEL_BODY:
        ui_litem_estimate_panel_body(litem);
        break;
      case ITEM_LAYOUT_BOX:
        ui_litem_estimate_box(litem);
        break;
      case ITEM_LAYOUT_ROOT:
        ui_litem_estimate_root(litem);
        break;
      case ITEM_LAYOUT_ABSOLUTE:
        ui_litem_estimate_absolute(litem);
        break;
      case ITEM_LAYOUT_SPLIT:
        ui_litem_estimate_split(litem);
        break;
      case ITEM_LAYOUT_OVERLAP:
        ui_litem_estimate_overlap(litem);
        break;
      default:
        break;
    }

    /* Force fixed size. */
    if (litem->units[0] > 0) {
      litem->w = UI_UNIT_X * litem->units[0];
    }
    if (litem->units[1] > 0) {
      litem->h = UI_UNIT_Y * litem->units[1];
    }
  }
}

static void ui_item_align(uiLayout *litem, short nr)
{
  for (auto riter = litem->items.rbegin(); riter != litem->items.rend(); riter++) {
    uiItem *item = *riter;
    if (item->type == ITEM_BUTTON) {
      uiButtonItem *bitem = static_cast<uiButtonItem *>(item);
#ifndef USE_UIBUT_SPATIAL_ALIGN
      if (ui_but_can_align(bitem->but))
#endif
      {
        if (!bitem->but->alignnr) {
          bitem->but->alignnr = nr;
        }
      }
    }
    else if (item->type == ITEM_LAYOUT_ABSOLUTE) {
      /* pass */
    }
    else if (item->type == ITEM_LAYOUT_OVERLAP) {
      /* pass */
    }
    else if (item->type == ITEM_LAYOUT_BOX) {
      uiLayoutItemBx *box = static_cast<uiLayoutItemBx *>(item);
      if (!box->roundbox->alignnr) {
        box->roundbox->alignnr = nr;
      }
    }
    else {
      uiLayout *litem = static_cast<uiLayout *>(item);
      if (litem->align) {
        ui_item_align(litem, nr);
      }
    }
  }
}

static void ui_item_flag(uiLayout *litem, int flag)
{
  for (auto riter = litem->items.rbegin(); riter != litem->items.rend(); riter++) {
    uiItem *item = *riter;
    if (item->type == ITEM_BUTTON) {
      uiButtonItem *bitem = static_cast<uiButtonItem *>(item);
      bitem->but->flag |= flag;
    }
    else {
      ui_item_flag(static_cast<uiLayout *>(item), flag);
    }
  }
}

static void ui_item_layout(uiItem *item)
{
  if (item->type != ITEM_BUTTON) {
    uiLayout *litem = static_cast<uiLayout *>(item);

    if (litem->items.is_empty()) {
      return;
    }

    if (litem->align) {
      ui_item_align(litem, ++litem->root->block->alignnr);
    }
    if (!litem->active) {
      ui_item_flag(litem, UI_BUT_INACTIVE);
    }
    if (!litem->enabled) {
      ui_item_flag(litem, UI_BUT_DISABLED);
    }

    switch (litem->type) {
      case ITEM_LAYOUT_COLUMN:
        ui_litem_layout_column(litem, false, false);
        break;
      case ITEM_LAYOUT_COLUMN_FLOW:
        ui_litem_layout_column_flow(litem);
        break;
      case ITEM_LAYOUT_GRID_FLOW:
        ui_litem_layout_grid_flow(litem);
        break;
      case ITEM_LAYOUT_ROW:
        ui_litem_layout_row(litem);
        break;
      case ITEM_LAYOUT_PANEL_HEADER:
        ui_litem_layout_panel_header(litem);
        break;
      case ITEM_LAYOUT_PANEL_BODY:
        ui_litem_layout_panel_body(litem);
        break;
      case ITEM_LAYOUT_BOX:
        ui_litem_layout_box(litem);
        break;
      case ITEM_LAYOUT_ROOT:
        ui_litem_layout_root(litem);
        break;
      case ITEM_LAYOUT_ABSOLUTE:
        ui_litem_layout_absolute(litem);
        break;
      case ITEM_LAYOUT_SPLIT:
        ui_litem_layout_split(litem);
        break;
      case ITEM_LAYOUT_OVERLAP:
        ui_litem_layout_overlap(litem);
        break;
      case ITEM_LAYOUT_RADIAL:
        ui_litem_layout_radial(litem);
        break;
      default:
        break;
    }

    for (uiItem *subitem : litem->items) {
      if (item->flag & UI_ITEM_BOX_ITEM) {
        subitem->flag |= UI_ITEM_BOX_ITEM;
      }
      ui_item_layout(subitem);
    }
  }
  else {
    if (item->flag & UI_ITEM_BOX_ITEM) {
      uiButtonItem *bitem = static_cast<uiButtonItem *>(item);
      bitem->but->drawflag |= UI_BUT_BOX_ITEM;
    }
  }
}

static void ui_layout_end(uiBlock *block, uiLayout *layout, int *r_x, int *r_y)
{
  if (layout->root->handlefunc) {
    UI_block_func_handle_set(block, layout->root->handlefunc, layout->root->argv);
  }

  ui_item_estimate(layout);
  ui_item_layout(layout);

  if (r_x) {
    *r_x = layout->x;
  }
  if (r_y) {
    *r_y = layout->y;
  }
}

static void ui_layout_free(uiLayout *layout)
{
  for (uiItem *item : layout->items) {
    if (item->type == ITEM_BUTTON) {
      uiButtonItem *bitem = static_cast<uiButtonItem *>(item);

      bitem->but->layout = nullptr;
      MEM_delete(item);
    }
    else {
      uiLayout *litem = static_cast<uiLayout *>(item);
      ui_layout_free(litem);
    }
  }

  MEM_delete(layout);
}

static void ui_layout_add_padding_button(uiLayoutRoot *root)
{
  if (root->padding) {
    /* add an invisible button for padding */
    uiBlock *block = root->block;
    uiLayout *prev_layout = block->curlayout;

    block->curlayout = root->layout;
    uiDefBut(
        block, UI_BTYPE_SEPR, 0, "", 0, 0, root->padding, root->padding, nullptr, 0.0, 0.0, "");
    block->curlayout = prev_layout;
  }
}

uiLayout *UI_block_layout(uiBlock *block,
                          int dir,
                          int type,
                          int x,
                          int y,
                          int size,
                          int em,
                          int padding,
                          const uiStyle *style)
{
  uiLayoutRoot *root = MEM_cnew<uiLayoutRoot>(__func__);
  root->type = type;
  root->style = style;
  root->block = block;
  root->padding = padding;
  root->opcontext = WM_OP_INVOKE_REGION_WIN;

  uiLayout *layout = MEM_new<uiLayout>(__func__);
  layout->type = (type == UI_LAYOUT_VERT_BAR) ? ITEM_LAYOUT_COLUMN : ITEM_LAYOUT_ROOT;

  /* Only used when 'UI_ITEM_PROP_SEP' is set. */
  layout->flag = UI_ITEM_PROP_DECORATE;

  layout->x = x;
  layout->y = y;
  layout->root = root;
  layout->space = style->templatespace;
  layout->active = true;
  layout->enabled = true;
  layout->context = nullptr;
  layout->emboss = UI_EMBOSS_UNDEFINED;

  if (ELEM(type, UI_LAYOUT_MENU, UI_LAYOUT_PIEMENU)) {
    layout->space = 0;
  }

  if (dir == UI_LAYOUT_HORIZONTAL) {
    layout->h = size;
    layout->root->emh = em * UI_UNIT_Y;
  }
  else {
    layout->w = size;
    layout->root->emw = em * UI_UNIT_X;
  }

  block->curlayout = layout;
  root->layout = layout;
  BLI_addtail(&block->layouts, root);

  ui_layout_add_padding_button(root);

  return layout;
}

uiBlock *uiLayoutGetBlock(uiLayout *layout)
{
  return layout->root->block;
}

wmOperatorCallContext uiLayoutGetOperatorContext(uiLayout *layout)
{
  return layout->root->opcontext;
}

void UI_block_layout_set_current(uiBlock *block, uiLayout *layout)
{
  block->curlayout = layout;
}

void ui_layout_add_but(uiLayout *layout, uiBut *but)
{
  uiButtonItem *bitem = MEM_new<uiButtonItem>(__func__);
  bitem->type = ITEM_BUTTON;
  bitem->but = but;

  int w, h;
  ui_item_size((uiItem *)bitem, &w, &h);
  /* XXX uiBut hasn't scaled yet
   * we can flag the button as not expandable, depending on its size */
  if (w <= 2 * UI_UNIT_X && but->str.empty()) {
    bitem->flag |= UI_ITEM_FIXED_SIZE;
  }

  if (layout->child_items_layout) {
    layout->child_items_layout->items.append(bitem);
  }
  else {
    layout->items.append(bitem);
  }
  but->layout = layout;
  but->search_weight = layout->search_weight;

  if (layout->context) {
    but->context = layout->context;
    layout->context->used = true;
  }

  if (layout->emboss != UI_EMBOSS_UNDEFINED) {
    but->emboss = layout->emboss;
  }

  ui_button_group_add_but(uiLayoutGetBlock(layout), but);
}

static uiButtonItem *ui_layout_find_button_item(const uiLayout *layout, const uiBut *but)
{
  const blender::Vector<uiItem *> &child_list = layout->child_items_layout ?
                                                    layout->child_items_layout->items :
                                                    layout->items;

  for (uiItem *item : child_list) {
    if (item->type == ITEM_BUTTON) {
      uiButtonItem *bitem = static_cast<uiButtonItem *>(item);

      if (bitem->but == but) {
        return bitem;
      }
    }
    else {
      uiButtonItem *nested_item = ui_layout_find_button_item(static_cast<uiLayout *>(item), but);
      if (nested_item) {
        return nested_item;
      }
    }
  }

  return nullptr;
}

void ui_layout_remove_but(uiLayout *layout, const uiBut *but)
{
  blender::Vector<uiItem *> &child_list = layout->child_items_layout ?
                                              layout->child_items_layout->items :
                                              layout->items;
  const int64_t removed_num = child_list.remove_if([but](auto item) {
    if (item->type == ITEM_BUTTON) {
      uiButtonItem *bitem = static_cast<uiButtonItem *>(item);
      return (bitem->but == but);
    }
    return false;
  });

  BLI_assert(removed_num <= 1);
  UNUSED_VARS_NDEBUG(removed_num);
}

bool ui_layout_replace_but_ptr(uiLayout *layout, const void *old_but_ptr, uiBut *new_but)
{
  uiButtonItem *bitem = ui_layout_find_button_item(layout,
                                                   static_cast<const uiBut *>(old_but_ptr));
  if (!bitem) {
    return false;
  }

  bitem->but = new_but;
  return true;
}

void uiLayoutSetFixedSize(uiLayout *layout, bool fixed_size)
{
  if (fixed_size) {
    layout->flag |= UI_ITEM_FIXED_SIZE;
  }
  else {
    layout->flag &= ~UI_ITEM_FIXED_SIZE;
  }
}

bool uiLayoutGetFixedSize(uiLayout *layout)
{
  return (layout->flag & UI_ITEM_FIXED_SIZE) != 0;
}

void uiLayoutSetOperatorContext(uiLayout *layout, wmOperatorCallContext opcontext)
{
  layout->root->opcontext = opcontext;
}

void uiLayoutSetFunc(uiLayout *layout, uiMenuHandleFunc handlefunc, void *argv)
{
  layout->root->handlefunc = handlefunc;
  layout->root->argv = argv;
}

void UI_block_layout_free(uiBlock *block)
{
  LISTBASE_FOREACH_MUTABLE (uiLayoutRoot *, root, &block->layouts) {
    ui_layout_free(root->layout);
    MEM_freeN(root);
  }
}

void UI_block_layout_resolve(uiBlock *block, int *r_x, int *r_y)
{
  BLI_assert(block->active);

  if (r_x) {
    *r_x = 0;
  }
  if (r_y) {
    *r_y = 0;
  }

  block->curlayout = nullptr;

  LISTBASE_FOREACH_MUTABLE (uiLayoutRoot *, root, &block->layouts) {
    ui_layout_add_padding_button(root);

    /* nullptr in advance so we don't interfere when adding button */
    ui_layout_end(block, root->layout, r_x, r_y);
    ui_layout_free(root->layout);
    MEM_freeN(root);
  }

  BLI_listbase_clear(&block->layouts);
}

bool UI_block_layout_needs_resolving(const uiBlock *block)
{
  return !BLI_listbase_is_empty(&block->layouts);
}

void uiLayoutSetContextPointer(uiLayout *layout, StringRef name, PointerRNA *ptr)
{
  uiBlock *block = layout->root->block;
  layout->context = CTX_store_add(block->contexts, name, ptr);
}

void uiLayoutSetContextString(uiLayout *layout, StringRef name, blender::StringRef value)
{
  uiBlock *block = layout->root->block;
  layout->context = CTX_store_add(block->contexts, name, value);
}

void uiLayoutSetContextInt(uiLayout *layout, StringRef name, int64_t value)
{
  uiBlock *block = layout->root->block;
  layout->context = CTX_store_add(block->contexts, name, value);
}

bContextStore *uiLayoutGetContextStore(uiLayout *layout)
{
  return layout->context;
}

void uiLayoutContextCopy(uiLayout *layout, const bContextStore *context)
{
  uiBlock *block = layout->root->block;
  layout->context = CTX_store_add_all(block->contexts, context);
}

void uiLayoutSetTooltipFunc(uiLayout *layout,
                            uiButToolTipFunc func,
                            void *arg,
                            uiCopyArgFunc copy_arg,
                            uiFreeArgFunc free_arg)
{
  bool arg_used = false;

  for (uiItem *item : layout->items) {
    /* Each button will call free_arg for "its" argument, so we need to
     * duplicate the allocation for each button after the first. */
    if (copy_arg != nullptr && arg_used) {
      arg = copy_arg(arg);
    }

    if (item->type == ITEM_BUTTON) {
      uiButtonItem *bitem = static_cast<uiButtonItem *>(item);
      if (bitem->but->type == UI_BTYPE_DECORATOR) {
        continue;
      }
      UI_but_func_tooltip_set(bitem->but, func, arg, free_arg);
      arg_used = true;
    }
    else {
      uiLayoutSetTooltipFunc(static_cast<uiLayout *>(item), func, arg, copy_arg, free_arg);
      arg_used = true;
    }
  }

  if (free_arg != nullptr && !arg_used) {
    /* Free the original copy of arg in case the layout is empty. */
    free_arg(arg);
  }
}

void uiLayoutSetContextFromBut(uiLayout *layout, uiBut *but)
{
  if (but->opptr) {
    uiLayoutSetContextPointer(layout, "button_operator", but->opptr);
  }

  if (but->rnapoin.data && but->rnaprop) {
    /* TODO: index could be supported as well */
    PointerRNA ptr_prop = RNA_pointer_create(nullptr, &RNA_Property, but->rnaprop);
    uiLayoutSetContextPointer(layout, "button_prop", &ptr_prop);
    uiLayoutSetContextPointer(layout, "button_pointer", &but->rnapoin);
  }
}

wmOperatorType *UI_but_operatortype_get_from_enum_menu(uiBut *but, PropertyRNA **r_prop)
{
  if (r_prop != nullptr) {
    *r_prop = nullptr;
  }

  if (but->menu_create_func == menu_item_enum_opname_menu) {
    MenuItemLevel *lvl = static_cast<MenuItemLevel *>(but->func_argN);
    wmOperatorType *ot = WM_operatortype_find(lvl->opname, false);
    if ((ot != nullptr) && (r_prop != nullptr)) {
      *r_prop = RNA_struct_type_find_property(ot->srna, lvl->propname);
    }
    return ot;
  }
  return nullptr;
}

MenuType *UI_but_menutype_get(const uiBut *but)
{
  if (but->menu_create_func == ui_item_menutype_func) {
    return (MenuType *)but->poin;
  }
  return nullptr;
}

PanelType *UI_but_paneltype_get(const uiBut *but)
{
  if (but->menu_create_func == ui_item_paneltype_func) {
    return (PanelType *)but->poin;
  }
  return nullptr;
}

std::optional<blender::StringRefNull> UI_but_asset_shelf_type_idname_get(const uiBut *but)
{
  return UI_asset_shelf_idname_from_button_context(but);
}

void UI_menutype_draw(bContext *C, MenuType *mt, uiLayout *layout)
{
  Menu menu{};
  menu.layout = layout;
  menu.type = mt;

  if (G.debug & G_DEBUG_WM) {
    printf("%s: opening menu \"%s\"\n", __func__, mt->idname);
  }

  uiBlock *block = uiLayoutGetBlock(layout);
  // bfa - gooengine disable_search_on_keypress
  if (bool(mt->flag & MenuTypeFlag::SearchOnKeyPress) && !bool(U.flag & USER_FLAG_DISABLE_SEARCH_ON_KEYPRESS)) {
    UI_block_flag_enable(block, UI_BLOCK_NO_ACCELERATOR_KEYS);
  }
  if (mt->listener) {
    /* Forward the menu type listener to the block we're drawing in. */
    ui_block_add_dynamic_listener(block, mt->listener);
  }

  if (layout->context) {
    CTX_store_set(C, layout->context);
  }

  mt->draw(C, &menu);

  if (layout->context) {
    CTX_store_set(C, nullptr);
  }
}

static bool ui_layout_has_panel_label(const uiLayout *layout, const PanelType *pt)
{
  for (uiItem *subitem : layout->items) {
    if (subitem->type == ITEM_BUTTON) {
      uiButtonItem *bitem = static_cast<uiButtonItem *>(subitem);
      if (!(bitem->but->flag & UI_HIDDEN) &&
          bitem->but->str == CTX_IFACE_(pt->translation_context, pt->label))
      {
        return true;
      }
    }
    else {
      uiLayout *litem = static_cast<uiLayout *>(subitem);
      if (ui_layout_has_panel_label(litem, pt)) {
        return true;
      }
    }
  }

  return false;
}

static void ui_paneltype_draw_impl(bContext *C, PanelType *pt, uiLayout *layout, bool show_header)
{
  uiBlock *block = uiLayoutGetBlock(layout);
  Panel *panel = BKE_panel_new(pt);
  panel->flag = PNL_POPOVER;

  if (pt->listener) {
    ui_block_add_dynamic_listener(block, pt->listener);
  }

  /* This check may be paranoid, this function might run outside the context of a popup or can run
   * in popovers that are not supposed to support refreshing, see #ui_popover_create_block. */
  if (block->handle && block->handle->region) {
    /* Allow popovers to contain collapsible sections, see #uiItemPopoverPanel. */
    UI_popup_dummy_panel_set(block->handle->region, block);
  }

  uiItem *item_last = layout->items.is_empty() ? nullptr : layout->items.last();

  /* Draw main panel. */
  if (show_header) {
    uiLayout *row = uiLayoutRow(layout, false);
    if (pt->draw_header) {
      panel->layout = row;
      pt->draw_header(C, panel);
      panel->layout = nullptr;
    }

    /* draw_header() is often used to add a checkbox to the header. If we add the label like below
     * the label is disconnected from the checkbox, adding a weird looking gap. As workaround, let
     * the checkbox add the label instead. */
    if (!ui_layout_has_panel_label(row, pt)) {
      uiItemL(row, CTX_IFACE_(pt->translation_context, pt->label), ICON_NONE);
    }
  }

  panel->layout = layout;
  pt->draw(C, panel);
  panel->layout = nullptr;
  BLI_assert(panel->runtime->custom_data_ptr == nullptr);

  BKE_panel_free(panel);

  /* Draw child panels. */
  LISTBASE_FOREACH (LinkData *, link, &pt->children) {
    PanelType *child_pt = static_cast<PanelType *>(link->data);

    if (child_pt->poll == nullptr || child_pt->poll(C, child_pt)) {
      /* Add space if something was added to the layout. */
      if (!layout->items.is_empty() && item_last != layout->items.last()) {
        uiItemS(layout);
        item_last = layout->items.last();
      }

      uiLayout *col = uiLayoutColumn(layout, false);
      ui_paneltype_draw_impl(C, child_pt, col, true);
    }
  }
}

void UI_paneltype_draw(bContext *C, PanelType *pt, uiLayout *layout)
{
  if (layout->context) {
    CTX_store_set(C, layout->context);
  }

  ui_paneltype_draw_impl(C, pt, layout, false);

  if (layout->context) {
    CTX_store_set(C, nullptr);
  }
}

/** \} */

/* -------------------------------------------------------------------- */
/** \name Layout (Debugging/Introspection)
 *
 * Serialize the layout as a Python compatible dictionary,
 *
 * \note Proper string escaping isn't used,
 * triple quotes are used to prevent single quotes from interfering with Python syntax.
 * If we want this to be fool-proof, we would need full Python compatible string escape support.
 * As we don't use triple quotes in the UI it's good-enough in practice.
 * \{ */

static void ui_layout_introspect_button(DynStr *ds, const uiButtonItem *bitem)
{
  uiBut *but = bitem->but;
  BLI_dynstr_appendf(ds, "'type':%d, ", int(but->type));
  BLI_dynstr_appendf(ds, "'draw_string':'''%s''', ", but->drawstr.c_str());
  /* Not exactly needed, rna has this. */
  BLI_dynstr_appendf(ds, "'tip':'''%s''', ", but->tip ? but->tip : "");

  if (but->optype) {
    std::string opstr = WM_operator_pystring_ex(static_cast<bContext *>(but->block->evil_C),
                                                nullptr,
                                                false,
                                                true,
                                                but->optype,
                                                but->opptr);
    BLI_dynstr_appendf(ds, "'operator':'''%s''', ", opstr.c_str());
  }

  {
    PropertyRNA *prop = nullptr;
    wmOperatorType *ot = UI_but_operatortype_get_from_enum_menu(but, &prop);
    if (ot) {
      std::string opstr = WM_operator_pystring_ex(
          static_cast<bContext *>(but->block->evil_C), nullptr, false, true, ot, nullptr);
      BLI_dynstr_appendf(ds, "'operator':'''%s''', ", opstr.c_str());
      BLI_dynstr_appendf(ds, "'property':'''%s''', ", prop ? RNA_property_identifier(prop) : "");
    }
  }

  if (but->rnaprop) {
    BLI_dynstr_appendf(ds,
                       "'rna':'%s.%s[%d]', ",
                       RNA_struct_identifier(but->rnapoin.type),
                       RNA_property_identifier(but->rnaprop),
                       but->rnaindex);
  }
}

static void ui_layout_introspect_items(DynStr *ds, blender::Span<uiItem *> items)
{
  BLI_dynstr_append(ds, "[");

  for (const uiItem *item : items) {

    BLI_dynstr_append(ds, "{");

#define CASE_ITEM(id) \
  case id: { \
    const char *id_str = STRINGIFY(id); \
    BLI_dynstr_append(ds, "'type': '"); \
    /* Skip 'ITEM_'. */ \
    BLI_dynstr_append(ds, id_str + 5); \
    BLI_dynstr_append(ds, "', "); \
    break; \
  } \
    ((void)0)

    switch (item->type) {
      CASE_ITEM(ITEM_BUTTON);
      CASE_ITEM(ITEM_LAYOUT_ROW);
      CASE_ITEM(ITEM_LAYOUT_PANEL_HEADER);
      CASE_ITEM(ITEM_LAYOUT_PANEL_BODY);
      CASE_ITEM(ITEM_LAYOUT_COLUMN);
      CASE_ITEM(ITEM_LAYOUT_COLUMN_FLOW);
      CASE_ITEM(ITEM_LAYOUT_ROW_FLOW);
      CASE_ITEM(ITEM_LAYOUT_BOX);
      CASE_ITEM(ITEM_LAYOUT_ABSOLUTE);
      CASE_ITEM(ITEM_LAYOUT_SPLIT);
      CASE_ITEM(ITEM_LAYOUT_OVERLAP);
      CASE_ITEM(ITEM_LAYOUT_ROOT);
      CASE_ITEM(ITEM_LAYOUT_GRID_FLOW);
      CASE_ITEM(ITEM_LAYOUT_RADIAL);
    }

#undef CASE_ITEM

    switch (item->type) {
      case ITEM_BUTTON:
        ui_layout_introspect_button(ds, static_cast<const uiButtonItem *>(item));
        break;
      default:
        BLI_dynstr_append(ds, "'items':");
        ui_layout_introspect_items(ds, (static_cast<const uiLayout *>(item))->items);
        break;
    }

    BLI_dynstr_append(ds, "}");

    if (item != items.last()) {
      BLI_dynstr_append(ds, ", ");
    }
  }
  /* Don't use a comma here as it's not needed and
   * causes the result to evaluate to a tuple of 1. */
  BLI_dynstr_append(ds, "]");
}

const char *UI_layout_introspect(uiLayout *layout)
{
  DynStr *ds = BLI_dynstr_new();
  uiLayout layout_copy(*layout);
  blender::Vector<uiItem *> layout_dummy_list(1, static_cast<uiItem *>(&layout_copy));
  ui_layout_introspect_items(ds, layout_dummy_list);
  const char *result = BLI_dynstr_get_cstring(ds);
  BLI_dynstr_free(ds);
  return result;
}

/** \} */

/* -------------------------------------------------------------------- */
/** \name Alert Box with Big Icon
 * \{ */

uiLayout *uiItemsAlertBox(uiBlock *block,
                          const uiStyle *style,
                          const int dialog_width,
                          const eAlertIcon icon,
                          const int icon_size)
{
  /* By default, the space between icon and text/buttons will be equal to the 'columnspace',
   * this extra padding will add some space by increasing the left column width,
   * making the icon placement more symmetrical, between the block edge and the text. */
  const float icon_padding = 5.0f * UI_SCALE_FAC;
  /* Calculate the factor of the fixed icon column depending on the block width. */
  const float split_factor = (float(icon_size) + icon_padding) /
                             float(dialog_width - style->columnspace);

  uiLayout *block_layout = UI_block_layout(
      block, UI_LAYOUT_VERTICAL, UI_LAYOUT_PANEL, 0, 0, dialog_width, 0, 0, style);

  /* Split layout to put alert icon on left side. */
  uiLayout *split_block = uiLayoutSplit(block_layout, split_factor, false);

  /* Alert icon on the left. */
  uiLayout *layout = uiLayoutRow(split_block, false);
  /* Using 'align_left' with 'row' avoids stretching the icon along the width of column. */
  uiLayoutSetAlignment(layout, UI_LAYOUT_ALIGN_LEFT);
  uiDefButAlert(block, icon, 0, 0, icon_size, icon_size);

  /* The rest of the content on the right. */
  layout = uiLayoutColumn(split_block, false);

  return layout;
}

uiLayout *uiItemsAlertBox(uiBlock *block, const int size, const eAlertIcon icon)
{
  const uiStyle *style = UI_style_get_dpi();
  const short icon_size = 64 * UI_SCALE_FAC;
  const int dialog_width = icon_size + (style->widget.points * size * UI_SCALE_FAC);
  return uiItemsAlertBox(block, style, dialog_width, icon, icon_size);
}

/** \} */<|MERGE_RESOLUTION|>--- conflicted
+++ resolved
@@ -2307,27 +2307,15 @@
         char str[2] = {'\0'};
         for (int a = 0; a < len; a++) {
           str[0] = RNA_property_array_item_char(prop, a);
-<<<<<<< HEAD
-
           /*bfa -turned off code*/
-          // const bool use_prefix = (a == 0 && name[0]);
-          // if (use_prefix) {
-          // char *s = name_with_suffix;
-          // s += STRNCPY_RLEN(name_with_suffix, name);
-          //*s++ = ' ';
-          // *s++ = str[0];
-          // *s++ = '\0';
+          //const bool use_prefix = (a == 0 && !name.is_empty());
+          //if (use_prefix) {
+          //  char *s = name_with_suffix;
+          //  s += STRNCPY_RLEN(name_with_suffix, name.c_str());
+          //  *s++ = ' ';
+          //  *s++ = str[0];
+          //  *s++ = '\0';
           //}
-=======
-          const bool use_prefix = (a == 0 && !name.is_empty());
-          if (use_prefix) {
-            char *s = name_with_suffix;
-            s += STRNCPY_RLEN(name_with_suffix, name.c_str());
-            *s++ = ' ';
-            *s++ = str[0];
-            *s++ = '\0';
-          }
->>>>>>> 371f6d41
           but = uiDefBut(block,
                          UI_BTYPE_LABEL,
                          0,
