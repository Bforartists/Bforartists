--- conflicted
+++ resolved
@@ -1122,10 +1122,6 @@
     if (ELEM(subtype, PROP_FILEPATH, PROP_DIRPATH, PROP_NONE)) {
       if ((RNA_property_flag(prop) & PROP_PATH_SUPPORTS_TEMPLATES) != 0) {
         const std::string path = RNA_property_string_get(ptr, prop);
-<<<<<<< HEAD
-        if (!BKE_validate_template_syntax(path.c_str()).is_empty()) {
-          UI_but_flag_enable(but, UI_BUT_REDALERT);
-=======
         if (BKE_path_contains_template_syntax(path)) {
           const std::optional<blender::bke::path_templates::VariableMap> variables =
               BKE_build_template_variables_for_prop(
@@ -1135,7 +1131,6 @@
           if (!BKE_path_validate_template(path, *variables).is_empty()) {
             UI_but_flag_enable(but, UI_BUT_REDALERT);
           }
->>>>>>> 5898c1b9
         }
       }
     }
@@ -1151,7 +1146,6 @@
     (layout_prop_decorate ? layout_prop_decorate : sub)->label(nullptr, ICON_BLANK1);
   }
 #endif /* UI_PROP_DECORATE */
-
 
   UI_block_layout_set_current(block, layout);
   return but;
@@ -1746,23 +1740,6 @@
   RNA_property_enum_set(&ptr, prop, value);
 }
 
-<<<<<<< HEAD
-void uiItemStringO(uiLayout *layout,
-                   const std::optional<StringRef> name,
-                   int icon,
-                   const StringRefNull opname,
-                   const StringRefNull propname,
-                   const char *value)
-{
-  PointerRNA ptr = layout->op(opname, name, icon, layout->root_->opcontext, UI_ITEM_NONE);
-  if (RNA_pointer_is_null(&ptr)) {
-    return;
-  }
-  RNA_string_set(&ptr, propname.c_str(), value);
-}
-
-=======
->>>>>>> 5898c1b9
 PointerRNA uiLayout::op(wmOperatorType *ot, const std::optional<StringRef> name, int icon)
 {
   return this->op(ot, name, icon, root_->opcontext, UI_ITEM_NONE);
@@ -2147,7 +2124,6 @@
         /* Pass */
       }
       else if (ui_item_rna_is_expand(prop, index, flag)) {
-<<<<<<< HEAD
       // fmt::memory_buffer name_with_suffix;
         /* bfa - create a column so label could be added before */
         uiLayout *col;
@@ -2173,9 +2149,6 @@
         /* bfa - set fixed size, otherwise space is wasted */
         uiLayoutSetFixedSize(layout_sub, true);
 
-=======
-        fmt::memory_buffer name_with_suffix;
->>>>>>> 5898c1b9
         char str[2] = {'\0'};
         for (int a = 0; a < len; a++) {
           str[0] = RNA_property_array_item_char(prop, a);
@@ -2183,7 +2156,6 @@
           /*onst bool use_prefix = (a == 0 && !name.is_empty());
           if (use_prefix) {
             fmt::format_to(fmt::appender(name_with_suffix), "{} {}", name, str[0]);
-<<<<<<< HEAD
           }*/
           but = uiDefBut(block,
                          UI_BTYPE_LABEL,
@@ -2191,14 +2163,6 @@
                          /* bfa - don't prefix X with prop name */
                          // se_prefix ? StringRef(name_with_suffix.data(), name_with_suffix.size()) :
                          str,
-=======
-          }
-          but = uiDefBut(block,
-                         UI_BTYPE_LABEL,
-                         0,
-                         use_prefix ? StringRef(name_with_suffix.data(), name_with_suffix.size()) :
-                                      str,
->>>>>>> 5898c1b9
                          0,
                          0,
                          /* bfa - suitable dynamic size for XYZW char */
