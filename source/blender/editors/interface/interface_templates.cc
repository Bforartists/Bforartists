/* SPDX-FileCopyrightText: 2023 Blender Authors
 *
 * SPDX-License-Identifier: GPL-2.0-or-later */

/** \file
 * \ingroup edinterface
 */

#include <algorithm>
#include <cctype>
#include <cstddef>
#include <cstdlib>
#include <cstring>

#include <fmt/format.h>

#include "MEM_guardedalloc.h"

#include "DNA_brush_types.h"
#include "DNA_cachefile_types.h"
#include "DNA_collection_types.h"
#include "DNA_constraint_types.h"
#include "DNA_curveprofile_types.h"
#include "DNA_gpencil_modifier_types.h"
#include "DNA_node_types.h"
#include "DNA_object_types.h"
#include "DNA_scene_types.h"
#include "DNA_shader_fx_types.h"
#include "DNA_texture_types.h"

#include "BLI_fileops.h"
#include "BLI_listbase.h"
#include "BLI_math_color.h"
#include "BLI_math_vector.h"
#include "BLI_path_util.h"
#include "BLI_rect.h"
#include "BLI_string.h"
#include "BLI_string_utils.hh"
#include "BLI_time.h"
#include "BLI_timecode.h"
#include "BLI_utildefines.h"

#include "BLF_api.hh"
#include "BLT_translation.hh"

#include "BKE_blender_version.h"
#include "BKE_blendfile.hh"
#include "BKE_colorband.hh"
#include "BKE_colortools.hh"
#include "BKE_constraint.h"
#include "BKE_context.hh"
#include "BKE_curveprofile.h"
#include "BKE_global.hh"
#include "BKE_gpencil_modifier_legacy.h"
#include "BKE_idprop.h"
#include "BKE_idtype.hh"
#include "BKE_layer.hh"
#include "BKE_lib_id.hh"
#include "BKE_lib_override.hh"
#include "BKE_linestyle.h"
#include "BKE_main.hh"
#include "BKE_modifier.hh"
#include "BKE_packedFile.h"
#include "BKE_report.hh"
#include "BKE_scene.hh"
#include "BKE_screen.hh"
#include "BKE_shader_fx.h"

#include "BLO_readfile.hh"

#include "DEG_depsgraph.hh"
#include "DEG_depsgraph_build.hh"
#include "DEG_depsgraph_query.hh"

#include "ED_fileselect.hh"
#include "ED_info.hh"
#include "ED_object.hh"
#include "ED_render.hh"
#include "ED_screen.hh"
#include "ED_undo.hh"

#include "IMB_imbuf.hh"
#include "IMB_imbuf_types.hh"
#include "IMB_metadata.hh"
#include "IMB_thumbs.hh"

#include "RE_engine.h"

#include "RNA_access.hh"
#include "RNA_prototypes.h"

#include "WM_api.hh"
#include "WM_types.hh"

#include "UI_interface.hh"
#include "UI_interface_icons.hh"
#include "UI_string_search.hh"
#include "interface_intern.hh"

using blender::Vector;

/* we may want to make this optional, disable for now. */
// #define USE_OP_RESET_BUT

/* defines for templateID/TemplateSearch */
#define TEMPLATE_SEARCH_TEXTBUT_MIN_WIDTH (UI_UNIT_X * 6)
#define TEMPLATE_SEARCH_TEXTBUT_HEIGHT UI_UNIT_Y

void UI_template_fix_linking() {}

/* -------------------------------------------------------------------- */
/** \name Header Template
 * \{ */

void uiTemplateHeader(uiLayout *layout, bContext *C)
{
  uiBlock *block = uiLayoutAbsoluteBlock(layout);
  ED_area_header_switchbutton(C, block, 0);
}

/** \} */

/* -------------------------------------------------------------------- */
/** \name Search Menu Helpers
 * \{ */

static int template_search_textbut_width(PointerRNA *ptr, PropertyRNA *name_prop)
{
  char str[UI_MAX_DRAW_STR];
  int buf_len = 0;

  BLI_assert(RNA_property_type(name_prop) == PROP_STRING);

  const char *name = RNA_property_string_get_alloc(ptr, name_prop, str, sizeof(str), &buf_len);

  const uiFontStyle *fstyle = UI_FSTYLE_WIDGET;
  const int margin = UI_UNIT_X * 0.75f;
  const int estimated_width = UI_fontstyle_string_width(fstyle, name) + margin;

  if (name != str) {
    MEM_freeN((void *)name);
  }

  /* Clamp to some min/max width. */
  return std::clamp(
      estimated_width, TEMPLATE_SEARCH_TEXTBUT_MIN_WIDTH, TEMPLATE_SEARCH_TEXTBUT_MIN_WIDTH * 3);
}

static int template_search_textbut_height()
{
  return TEMPLATE_SEARCH_TEXTBUT_HEIGHT;
}

/**
 * Add a block button for the search menu for templateID and templateSearch.
 */
static void template_add_button_search_menu(const bContext *C,
                                            uiLayout *layout,
                                            uiBlock *block,
                                            PointerRNA *ptr,
                                            PropertyRNA *prop,
                                            uiBlockCreateFunc block_func,
                                            void *block_argN,
                                            const char *const tip,
                                            const bool use_previews,
                                            const bool editable,
                                            const bool live_icon)
{
  const PointerRNA active_ptr = RNA_property_pointer_get(ptr, prop);
  ID *id = (active_ptr.data && RNA_struct_is_ID(active_ptr.type)) ?
               static_cast<ID *>(active_ptr.data) :
               nullptr;
  const ID *idfrom = ptr->owner_id;
  const StructRNA *type = active_ptr.type ? active_ptr.type : RNA_property_pointer_type(ptr, prop);
  uiBut *but;

  if (use_previews) {
    ARegion *region = CTX_wm_region(C);
    /* Ugly tool header exception. */
    const bool use_big_size = (region->regiontype != RGN_TYPE_TOOL_HEADER);
    /* Ugly exception for screens here,
     * drawing their preview in icon size looks ugly/useless */
    const bool use_preview_icon = use_big_size || (id && (GS(id->name) != ID_SCR));
    const short width = UI_UNIT_X * (use_big_size ? 6 : 1.6f);
    const short height = UI_UNIT_Y * (use_big_size ? 6 : 1);
    uiLayout *col = nullptr;

    if (use_big_size) {
      /* Assume column layout here. To be more correct, we should check if the layout passed to
       * template_id is a column one, but this should work well in practice. */
      col = uiLayoutColumn(layout, true);
    }

    but = uiDefBlockButN(block, block_func, block_argN, "", 0, 0, width, height, tip);
    if (use_preview_icon) {
      const int icon = id ? ui_id_icon_get(C, id, use_big_size) : RNA_struct_ui_icon(type);
      ui_def_but_icon(but, icon, UI_HAS_ICON | UI_BUT_ICON_PREVIEW);
    }
    else {
      ui_def_but_icon(but, RNA_struct_ui_icon(type), UI_HAS_ICON);
      UI_but_drawflag_enable(but, UI_BUT_ICON_LEFT);
    }

    if ((idfrom && idfrom->lib) || !editable) {
      UI_but_flag_enable(but, UI_BUT_DISABLED);
    }
    if (use_big_size) {
      uiLayoutRow(col ? col : layout, true);
    }
  }
  else {
    but = uiDefBlockButN(block, block_func, block_argN, "", 0, 0, UI_UNIT_X * 1.6, UI_UNIT_Y, tip);

    if (live_icon) {
      const int icon = id ? ui_id_icon_get(C, id, false) : RNA_struct_ui_icon(type);
      ui_def_but_icon(but, icon, UI_HAS_ICON | UI_BUT_ICON_PREVIEW);
    }
    else {
      ui_def_but_icon(but, RNA_struct_ui_icon(type), UI_HAS_ICON);
    }
    if (id) {
      /* default dragging of icon for id browse buttons */
      UI_but_drag_set_id(but, id);
    }
    UI_but_drawflag_enable(but, UI_BUT_ICON_LEFT);

    if ((idfrom && idfrom->lib) || !editable) {
      UI_but_flag_enable(but, UI_BUT_DISABLED);
    }
  }
}

static uiBlock *template_common_search_menu(const bContext *C,
                                            ARegion *region,
                                            uiButSearchUpdateFn search_update_fn,
                                            void *search_arg,
                                            uiButHandleFunc search_exec_fn,
                                            void *active_item,
                                            uiButSearchTooltipFn item_tooltip_fn,
                                            const int preview_rows,
                                            const int preview_cols,
                                            float scale)
{
  static char search[256];
  wmWindow *win = CTX_wm_window(C);
  uiBut *but;

  /* clear initial search string, then all items show */
  search[0] = 0;

  uiBlock *block = UI_block_begin(C, region, "_popup", UI_EMBOSS);
  UI_block_flag_enable(block, UI_BLOCK_LOOP | UI_BLOCK_SEARCH_MENU);
  UI_block_theme_style_set(block, UI_BLOCK_THEME_STYLE_POPUP);

  /* preview thumbnails */
  if (preview_rows > 0 && preview_cols > 0) {
    const int w = 4 * U.widget_unit * preview_cols * scale;
    const int h = 5 * U.widget_unit * preview_rows * scale;

    /* fake button, it holds space for search items */
    uiDefBut(block, UI_BTYPE_LABEL, 0, "", 10, 26, w, h, nullptr, 0, 0, 0, 0, nullptr);

    but = uiDefSearchBut(block,
                         search,
                         0,
                         ICON_VIEWZOOM,
                         sizeof(search),
                         10,
                         0,
                         w,
                         UI_UNIT_Y,
                         preview_rows,
                         preview_cols,
                         "");
  }
  /* list view */
  else {
    const int searchbox_width = UI_searchbox_size_x();
    const int searchbox_height = UI_searchbox_size_y();

    /* fake button, it holds space for search items */
    uiDefBut(block,
             UI_BTYPE_LABEL,
             0,
             "",
             10,
             15,
             searchbox_width,
             searchbox_height,
             nullptr,
             0,
             0,
             0,
             0,
             nullptr);
    but = uiDefSearchBut(block,
                         search,
                         0,
                         ICON_VIEWZOOM,
                         sizeof(search),
                         10,
                         0,
                         searchbox_width,
                         UI_UNIT_Y - 1,
                         0,
                         0,
                         "");
  }
  UI_but_func_search_set(but,
                         ui_searchbox_create_generic,
                         search_update_fn,
                         search_arg,
                         false,
                         nullptr,
                         search_exec_fn,
                         active_item);
  UI_but_func_search_set_tooltip(but, item_tooltip_fn);

  UI_block_bounds_set_normal(block, 0.3f * U.widget_unit);
  UI_block_direction_set(block, UI_DIR_DOWN);

  /* give search-field focus */
  UI_but_focus_on_enter_event(win, but);
  /* this type of search menu requires undo */
  but->flag |= UI_BUT_UNDO;

  return block;
}

/** \} */

/* -------------------------------------------------------------------- */
/** \name Search Callbacks
 * \{ */

struct TemplateID {
  PointerRNA ptr;
  PropertyRNA *prop;

  ListBase *idlb;
  short idcode;
  short filter;
  int prv_rows, prv_cols;
  bool preview;
  float scale;
};

/* Search browse menu, assign. */
static void template_ID_set_property_exec_fn(bContext *C, void *arg_template, void *item)
{
  TemplateID *template_ui = (TemplateID *)arg_template;

  /* ID */
  if (item) {
    PointerRNA idptr = RNA_id_pointer_create(static_cast<ID *>(item));
    RNA_property_pointer_set(&template_ui->ptr, template_ui->prop, idptr, nullptr);
    RNA_property_update(C, &template_ui->ptr, template_ui->prop);
  }
}

static bool id_search_allows_id(TemplateID *template_ui, const int flag, ID *id, const char *query)
{
  ID *id_from = template_ui->ptr.owner_id;

  /* Do self check. */
  if ((flag & PROP_ID_SELF_CHECK) && id == id_from) {
    return false;
  }

  /* Use filter. */
  if (RNA_property_type(template_ui->prop) == PROP_POINTER) {
    PointerRNA ptr = RNA_id_pointer_create(id);
    if (RNA_property_pointer_poll(&template_ui->ptr, template_ui->prop, &ptr) == 0) {
      return false;
    }
  }

  /* Hide dot prefixed data-blocks, but only if filter does not force them visible. */
  if (U.uiflag & USER_HIDE_DOT) {
    if ((id->name[2] == '.') && (query[0] != '.')) {
      return false;
    }
  }

  return true;
}

static bool id_search_add(const bContext *C, TemplateID *template_ui, uiSearchItems *items, ID *id)
{
  /* +1 is needed because BKE_id_ui_prefix used 3 letter prefix
   * followed by ID_NAME-2 characters from id->name
   */
  char name_ui[MAX_ID_FULL_NAME_UI];
  int iconid = ui_id_icon_get(C, id, template_ui->preview);
  const bool use_lib_prefix = template_ui->preview || iconid;
  const bool has_sep_char = ID_IS_LINKED(id);

  /* When using previews, the library hint (linked, overridden, missing) is added with a
   * character prefix, otherwise we can use a icon. */
  int name_prefix_offset;
  BKE_id_full_name_ui_prefix_get(name_ui, id, use_lib_prefix, UI_SEP_CHAR, &name_prefix_offset);
  if (!use_lib_prefix) {
    iconid = UI_icon_from_library(id);
  }

  if (!UI_search_item_add(items,
                          name_ui,
                          id,
                          iconid,
                          has_sep_char ? int(UI_BUT_HAS_SEP_CHAR) : 0,
                          name_prefix_offset))
  {
    return false;
  }

  return true;
}

/* ID Search browse menu, do the search */
static void id_search_cb(const bContext *C,
                         void *arg_template,
                         const char *str,
                         uiSearchItems *items,
                         const bool /*is_first*/)
{
  TemplateID *template_ui = (TemplateID *)arg_template;
  ListBase *lb = template_ui->idlb;
  const int flag = RNA_property_flag(template_ui->prop);

  blender::ui::string_search::StringSearch<ID> search;

  /* ID listbase */
  LISTBASE_FOREACH (ID *, id, lb) {
    if (id_search_allows_id(template_ui, flag, id, str)) {
      search.add(id->name + 2, id);
    }
  }

  const blender::Vector<ID *> filtered_ids = search.query(str);

  for (ID *id : filtered_ids) {
    if (!id_search_add(C, template_ui, items, id)) {
      break;
    }
  }
}

/**
 * Use id tags for filtering.
 */
static void id_search_cb_tagged(const bContext *C,
                                void *arg_template,
                                const char *str,
                                uiSearchItems *items)
{
  TemplateID *template_ui = (TemplateID *)arg_template;
  ListBase *lb = template_ui->idlb;
  const int flag = RNA_property_flag(template_ui->prop);

  blender::string_search::StringSearch<ID> search{nullptr,
                                                  blender::string_search::MainWordsHeuristic::All};

  /* ID listbase */
  LISTBASE_FOREACH (ID *, id, lb) {
    if (id->tag & LIB_TAG_DOIT) {
      if (id_search_allows_id(template_ui, flag, id, str)) {
        search.add(id->name + 2, id);
      }
      id->tag &= ~LIB_TAG_DOIT;
    }
  }

  blender::Vector<ID *> filtered_ids = search.query(str);

  for (ID *id : filtered_ids) {
    if (!id_search_add(C, template_ui, items, id)) {
      break;
    }
  }
}

/**
 * A version of 'id_search_cb' that lists scene objects.
 */
static void id_search_cb_objects_from_scene(const bContext *C,
                                            void *arg_template,
                                            const char *str,
                                            uiSearchItems *items,
                                            const bool /*is_first*/)
{
  TemplateID *template_ui = (TemplateID *)arg_template;
  ListBase *lb = template_ui->idlb;
  Scene *scene = nullptr;
  ID *id_from = template_ui->ptr.owner_id;

  if (id_from && GS(id_from->name) == ID_SCE) {
    scene = (Scene *)id_from;
  }
  else {
    scene = CTX_data_scene(C);
  }

  BKE_main_id_flag_listbase(lb, LIB_TAG_DOIT, false);

  FOREACH_SCENE_OBJECT_BEGIN (scene, ob_iter) {
    ob_iter->id.tag |= LIB_TAG_DOIT;
  }
  FOREACH_SCENE_OBJECT_END;
  id_search_cb_tagged(C, arg_template, str, items);
}
/*############## BFA - 3D Sequencer ##############*/
/**
 * A version of 'id_search_cb' that lists all scences but the active one.
 */
static void id_search_cb_scenes_without_active(const bContext *C,
                                               void *arg_template,
                                               const char *str,
                                               uiSearchItems *items,
                                               const bool /*is_first*/)
{
  TemplateID *template_ui = (TemplateID *)arg_template;
  ListBase *lb = template_ui->idlb;
  Scene *active_scene = WM_window_get_active_scene(CTX_wm_window(C));
  Main *main = CTX_data_main(C);

  BKE_main_id_flag_listbase(lb, LIB_TAG_DOIT, false);

  LISTBASE_FOREACH (Scene *, scene, &main->scenes) {
    if (scene != active_scene) {
      scene->id.tag |= LIB_TAG_DOIT;
    }
  }
  id_search_cb_tagged(C, arg_template, str, items);
}
/*############## BFA - 3D Sequencer End ##############*/
static ARegion *template_ID_search_menu_item_tooltip(
    bContext *C, ARegion *region, const rcti *item_rect, void *arg, void *active)
{
  TemplateID *template_ui = static_cast<TemplateID *>(arg);
  ID *active_id = static_cast<ID *>(active);
  StructRNA *type = RNA_property_pointer_type(&template_ui->ptr, template_ui->prop);

  uiSearchItemTooltipData tooltip_data = {{0}};

  tooltip_data.name = active_id->name + 2;
  SNPRINTF(tooltip_data.description,
           TIP_("Choose %s data-block to be assigned to this user"),
           RNA_struct_ui_name(type));
  if (ID_IS_LINKED(active_id)) {
    SNPRINTF(tooltip_data.hint,
             TIP_("Source library: %s\n%s"),
             active_id->lib->id.name + 2,
             active_id->lib->filepath);
  }

  return UI_tooltip_create_from_search_item_generic(C, region, item_rect, &tooltip_data);
}

/* ID Search browse menu, open */
static uiBlock *id_search_menu(bContext *C, ARegion *region, void *arg_litem)
{
  static TemplateID template_ui;
  PointerRNA active_item_ptr;
  void (*id_search_update_fn)(
      const bContext *, void *, const char *, uiSearchItems *, const bool) = id_search_cb;

  /* arg_litem is malloced, can be freed by parent button */
  template_ui = *((TemplateID *)arg_litem);
  active_item_ptr = RNA_property_pointer_get(&template_ui.ptr, template_ui.prop);

  if (template_ui.filter) {
    /* Currently only used for objects. */
    if (template_ui.idcode == ID_OB) {
      if (template_ui.filter == UI_TEMPLATE_ID_FILTER_AVAILABLE) {
        id_search_update_fn = id_search_cb_objects_from_scene;
      }
    }

    /* Used to filter out the active scene. */
    if (template_ui.idcode == ID_SCE) {
      if (template_ui.filter == UI_TEMPLATE_ID_FILTER_INACTIVE) {
        id_search_update_fn = id_search_cb_scenes_without_active;
      }
    }
  }

  return template_common_search_menu(C,
                                     region,
                                     id_search_update_fn,
                                     &template_ui,
                                     template_ID_set_property_exec_fn,
                                     active_item_ptr.data,
                                     template_ID_search_menu_item_tooltip,
                                     template_ui.prv_rows,
                                     template_ui.prv_cols,
                                     template_ui.scale);
}

/** \} */

/* -------------------------------------------------------------------- */
/** \name ID Template
 * \{ */

static void template_id_cb(bContext *C, void *arg_litem, void *arg_event);

void UI_context_active_but_prop_get_templateID(bContext *C,
                                               PointerRNA *r_ptr,
                                               PropertyRNA **r_prop)
{
  uiBut *but = UI_context_active_but_get(C);

  memset(r_ptr, 0, sizeof(*r_ptr));
  *r_prop = nullptr;

  if (but && (but->funcN == template_id_cb) && but->func_argN) {
    TemplateID *template_ui = static_cast<TemplateID *>(but->func_argN);
    *r_ptr = template_ui->ptr;
    *r_prop = template_ui->prop;
  }
}

static void template_id_liboverride_hierarchy_collection_root_find_recursive(
    Collection *collection,
    const int parent_level,
    Collection **r_collection_parent_best,
    int *r_parent_level_best)
{
  if (!ID_IS_LINKED(collection) && !ID_IS_OVERRIDE_LIBRARY_REAL(collection)) {
    return;
  }
  if (ID_IS_OVERRIDABLE_LIBRARY(collection) || ID_IS_OVERRIDE_LIBRARY_REAL(collection)) {
    if (parent_level > *r_parent_level_best) {
      *r_parent_level_best = parent_level;
      *r_collection_parent_best = collection;
    }
  }
  for (CollectionParent *iter = static_cast<CollectionParent *>(collection->runtime.parents.first);
       iter != nullptr;
       iter = iter->next)
  {
    if (iter->collection->id.lib != collection->id.lib && ID_IS_LINKED(iter->collection)) {
      continue;
    }
    template_id_liboverride_hierarchy_collection_root_find_recursive(
        iter->collection, parent_level + 1, r_collection_parent_best, r_parent_level_best);
  }
}

static void template_id_liboverride_hierarchy_collections_tag_recursive(
    Collection *root_collection, ID *target_id, const bool do_parents)
{
  root_collection->id.tag |= LIB_TAG_DOIT;

  /* Tag all local parents of the root collection, so that usages of the root collection and other
   * linked ones can be replaced by the local overrides in those parents too. */
  if (do_parents) {
    for (CollectionParent *iter =
             static_cast<CollectionParent *>(root_collection->runtime.parents.first);
         iter != nullptr;
         iter = iter->next)
    {
      if (ID_IS_LINKED(iter->collection)) {
        continue;
      }
      iter->collection->id.tag |= LIB_TAG_DOIT;
    }
  }

  for (CollectionChild *iter = static_cast<CollectionChild *>(root_collection->children.first);
       iter != nullptr;
       iter = iter->next)
  {
    if (iter->collection->id.lib != root_collection->id.lib && ID_IS_LINKED(root_collection)) {
      continue;
    }
    if (ID_IS_LINKED(iter->collection) && iter->collection->id.lib != target_id->lib) {
      continue;
    }
    if (GS(target_id->name) == ID_OB &&
        !BKE_collection_has_object_recursive(iter->collection, (Object *)target_id))
    {
      continue;
    }
    if (GS(target_id->name) == ID_GR &&
        !BKE_collection_has_collection(iter->collection, (Collection *)target_id))
    {
      continue;
    }
    template_id_liboverride_hierarchy_collections_tag_recursive(
        iter->collection, target_id, false);
  }
}

ID *ui_template_id_liboverride_hierarchy_make(
    bContext *C, Main *bmain, ID *owner_id, ID *id, const char **r_undo_push_label)
{
  const char *undo_push_label;
  if (r_undo_push_label == nullptr) {
    r_undo_push_label = &undo_push_label;
  }

  /* If this is called on an already local override, 'toggle' between user-editable state, and
   * system override with reset. */
  if (!ID_IS_LINKED(id) && ID_IS_OVERRIDE_LIBRARY(id)) {
    if (!ID_IS_OVERRIDE_LIBRARY_REAL(id)) {
      BKE_lib_override_library_get(bmain, id, nullptr, &id);
    }
    if (id->override_library->flag & LIBOVERRIDE_FLAG_SYSTEM_DEFINED) {
      id->override_library->flag &= ~LIBOVERRIDE_FLAG_SYSTEM_DEFINED;
      *r_undo_push_label = "Make Library Override Hierarchy Editable";
    }
    else {
      BKE_lib_override_library_id_reset(bmain, id, true);
      *r_undo_push_label = "Clear Library Override Hierarchy";
    }

    WM_event_add_notifier(C, NC_WM | ND_DATACHANGED, nullptr);
    WM_event_add_notifier(C, NC_WM | ND_LIB_OVERRIDE_CHANGED, nullptr);
    WM_event_add_notifier(C, NC_SPACE | ND_SPACE_VIEW3D, nullptr);
    return id;
  }

  /* Attempt to perform a hierarchy override, based on contextual data available.
   * NOTE: do not attempt to perform such hierarchy override at all cost, if there is not enough
   * context, better to abort than create random overrides all over the place. */
  if (!ID_IS_OVERRIDABLE_LIBRARY_HIERARCHY(id)) {
    WM_reportf(RPT_ERROR, "The data-block %s is not overridable", id->name);
    return nullptr;
  }

  Object *object_active = CTX_data_active_object(C);
  if (object_active == nullptr && GS(owner_id->name) == ID_OB) {
    object_active = (Object *)owner_id;
  }
  if (object_active != nullptr) {
    if (ID_IS_LINKED(object_active)) {
      if (object_active->id.lib != id->lib || !ID_IS_OVERRIDABLE_LIBRARY_HIERARCHY(object_active))
      {
        /* The active object is from a different library than the overridden ID, or otherwise
         * cannot be used in hierarchy. */
        object_active = nullptr;
      }
    }
    else if (!ID_IS_OVERRIDE_LIBRARY_REAL(object_active)) {
      /* Fully local object cannot be used in override hierarchy either. */
      object_active = nullptr;
    }
  }

  Collection *collection_active = CTX_data_collection(C);
  if (collection_active == nullptr && GS(owner_id->name) == ID_GR) {
    collection_active = (Collection *)owner_id;
  }
  if (collection_active != nullptr) {
    if (ID_IS_LINKED(collection_active)) {
      if (collection_active->id.lib != id->lib ||
          !ID_IS_OVERRIDABLE_LIBRARY_HIERARCHY(collection_active))
      {
        /* The active collection is from a different library than the overridden ID, or otherwise
         * cannot be used in hierarchy. */
        collection_active = nullptr;
      }
      else {
        int parent_level_best = -1;
        Collection *collection_parent_best = nullptr;
        template_id_liboverride_hierarchy_collection_root_find_recursive(
            collection_active, 0, &collection_parent_best, &parent_level_best);
        collection_active = collection_parent_best;
      }
    }
    else if (!ID_IS_OVERRIDE_LIBRARY_REAL(collection_active)) {
      /* Fully local collection cannot be used in override hierarchy either. */
      collection_active = nullptr;
    }
  }
  if (collection_active == nullptr && object_active != nullptr &&
      (ID_IS_LINKED(object_active) || ID_IS_OVERRIDE_LIBRARY_REAL(object_active)))
  {
    /* If we failed to find a valid 'active' collection so far for our override hierarchy, but do
     * have a valid 'active' object, try to find a collection from that object. */
    LISTBASE_FOREACH (Collection *, collection_iter, &bmain->collections) {
      if (!(ID_IS_LINKED(collection_iter) || ID_IS_OVERRIDE_LIBRARY_REAL(collection_iter))) {
        continue;
      }
      if (!BKE_collection_has_object_recursive(collection_iter, object_active)) {
        continue;
      }
      int parent_level_best = -1;
      Collection *collection_parent_best = nullptr;
      template_id_liboverride_hierarchy_collection_root_find_recursive(
          collection_iter, 0, &collection_parent_best, &parent_level_best);
      collection_active = collection_parent_best;
      break;
    }
  }

  ID *id_override = nullptr;
  Scene *scene = CTX_data_scene(C);
  ViewLayer *view_layer = CTX_data_view_layer(C);
  switch (GS(id->name)) {
    case ID_GR:
      if (collection_active != nullptr &&
          BKE_collection_has_collection(collection_active, (Collection *)id))
      {
        template_id_liboverride_hierarchy_collections_tag_recursive(collection_active, id, true);
        if (object_active != nullptr) {
          object_active->id.tag |= LIB_TAG_DOIT;
        }
        BKE_lib_override_library_create(bmain,
                                        scene,
                                        view_layer,
                                        nullptr,
                                        id,
                                        &collection_active->id,
                                        nullptr,
                                        &id_override,
                                        false);
      }
      else if (object_active != nullptr && !ID_IS_LINKED(object_active) &&
               &object_active->instance_collection->id == id)
      {
        object_active->id.tag |= LIB_TAG_DOIT;
        BKE_lib_override_library_create(bmain,
                                        scene,
                                        view_layer,
                                        id->lib,
                                        id,
                                        &object_active->id,
                                        &object_active->id,
                                        &id_override,
                                        false);
      }
      break;
    case ID_OB:
      if (collection_active != nullptr &&
          BKE_collection_has_object_recursive(collection_active, (Object *)id))
      {
        template_id_liboverride_hierarchy_collections_tag_recursive(collection_active, id, true);
        if (object_active != nullptr) {
          object_active->id.tag |= LIB_TAG_DOIT;
        }
        BKE_lib_override_library_create(bmain,
                                        scene,
                                        view_layer,
                                        nullptr,
                                        id,
                                        &collection_active->id,
                                        nullptr,
                                        &id_override,
                                        false);
      }
      else {
        if (object_active != nullptr) {
          object_active->id.tag |= LIB_TAG_DOIT;
        }
        BKE_lib_override_library_create(
            bmain, scene, view_layer, nullptr, id, nullptr, nullptr, &id_override, false);
        BKE_scene_collections_object_remove(bmain, scene, (Object *)id, true);
        WM_event_add_notifier(C, NC_ID | NA_REMOVED, nullptr);
      }
      break;
    case ID_ME:
    case ID_CU_LEGACY:
    case ID_MB:
    case ID_LT:
    case ID_LA:
    case ID_CA:
    case ID_SPK:
    case ID_AR:
    case ID_GD_LEGACY:
    case ID_CV:
    case ID_PT:
    case ID_VO:
    case ID_NT: /* Essentially geometry nodes from modifier currently. */
      if (object_active != nullptr) {
        if (collection_active != nullptr &&
            BKE_collection_has_object_recursive(collection_active, object_active))
        {
          template_id_liboverride_hierarchy_collections_tag_recursive(collection_active, id, true);
          if (object_active != nullptr) {
            object_active->id.tag |= LIB_TAG_DOIT;
          }
          BKE_lib_override_library_create(bmain,
                                          scene,
                                          view_layer,
                                          nullptr,
                                          id,
                                          &collection_active->id,
                                          nullptr,
                                          &id_override,
                                          false);
        }
        else {
          object_active->id.tag |= LIB_TAG_DOIT;
          BKE_lib_override_library_create(bmain,
                                          scene,
                                          view_layer,
                                          nullptr,
                                          id,
                                          &object_active->id,
                                          nullptr,
                                          &id_override,
                                          false);
        }
      }
      else {
        BKE_lib_override_library_create(
            bmain, scene, view_layer, nullptr, id, id, nullptr, &id_override, false);
      }
      break;
    case ID_MA:
    case ID_TE:
    case ID_IM:
      WM_reportf(RPT_WARNING, "The type of data-block %s is not yet implemented", id->name);
      break;
    case ID_WO:
      WM_reportf(RPT_WARNING, "The type of data-block %s is not yet implemented", id->name);
      break;
    case ID_PA:
      WM_reportf(RPT_WARNING, "The type of data-block %s is not yet implemented", id->name);
      break;
    default:
      WM_reportf(RPT_WARNING, "The type of data-block %s is not yet implemented", id->name);
      break;
  }

  if (id_override != nullptr) {
    id_override->override_library->flag &= ~LIBOVERRIDE_FLAG_SYSTEM_DEFINED;
    *r_undo_push_label = "Make Library Override Hierarchy";

    /* In theory we could rely on setting/updating the RNA ID pointer property (as done by calling
     * code) to be enough.
     *
     * However, some rare ID pointers properties (like the 'active object in viewlayer' one used
     * for the Object templateID in the Object properties) use notifiers that do not enforce a
     * rebuild of outliner trees, leading to crashes.
     *
     * So for now, add some extra notifiers here. */
    WM_event_add_notifier(C, NC_ID | NA_ADDED, nullptr);
    WM_event_add_notifier(C, NC_SPACE | ND_SPACE_OUTLINER, nullptr);
  }
  return id_override;
}

static void template_id_liboverride_hierarchy_make(bContext *C,
                                                   Main *bmain,
                                                   TemplateID *template_ui,
                                                   PointerRNA *idptr,
                                                   const char **r_undo_push_label)
{
  ID *id = static_cast<ID *>(idptr->data);
  ID *owner_id = template_ui->ptr.owner_id;

  ID *id_override = ui_template_id_liboverride_hierarchy_make(
      C, bmain, owner_id, id, r_undo_push_label);

  if (id_override != nullptr) {
    /* `idptr` is re-assigned to owner property to ensure proper updates etc. Here we also use it
     * to ensure remapping of the owner property from the linked data to the newly created
     * liboverride (note that in theory this remapping has already been done by code above), but
     * only in case owner ID was already local ID (override or pure local data).
     *
     * Otherwise, owner ID will also have been overridden, and remapped already to use it's
     * override of the data too. */
    if (!ID_IS_LINKED(owner_id)) {
      *idptr = RNA_id_pointer_create(id_override);
    }
  }
  else {
    WM_reportf(RPT_ERROR, "The data-block %s could not be overridden", id->name);
  }
}

static void template_id_cb(bContext *C, void *arg_litem, void *arg_event)
{
  TemplateID *template_ui = (TemplateID *)arg_litem;
  PointerRNA idptr = RNA_property_pointer_get(&template_ui->ptr, template_ui->prop);
  ID *id = static_cast<ID *>(idptr.data);
  const int event = POINTER_AS_INT(arg_event);
  const char *undo_push_label = nullptr;

  switch (event) {
    case UI_ID_NOP:
      /* Don't do anything, typically set for buttons that execute an operator instead. They may
       * still assign the callback so the button can be identified as part of an ID-template. See
       * #UI_context_active_but_prop_get_templateID(). */
      break;
    case UI_ID_BROWSE:
    case UI_ID_PIN:
      RNA_warning("warning, id event %d shouldn't come here", event);
      break;
    case UI_ID_OPEN:
    case UI_ID_ADD_NEW:
      /* these call UI_context_active_but_prop_get_templateID */
      break;
    case UI_ID_DELETE:
      memset(&idptr, 0, sizeof(idptr));
      RNA_property_pointer_set(&template_ui->ptr, template_ui->prop, idptr, nullptr);
      RNA_property_update(C, &template_ui->ptr, template_ui->prop);

      if (id && CTX_wm_window(C)->eventstate->modifier & KM_SHIFT) {
        /* only way to force-remove data (on save) */
        id_us_clear_real(id);
        id_fake_user_clear(id);
        id->us = 0;
        undo_push_label = "Delete Data-Block";
      }
      else {
        undo_push_label = "Unlink Data-Block";
      }

      break;
    case UI_ID_FAKE_USER:
      if (id) {
        if (id->flag & LIB_FAKEUSER) {
          id_us_plus(id);
        }
        else {
          id_us_min(id);
        }
        undo_push_label = "Fake User";
      }
      else {
        return;
      }
      break;
    case UI_ID_LOCAL:
      if (id) {
        Main *bmain = CTX_data_main(C);
        if (CTX_wm_window(C)->eventstate->modifier & KM_SHIFT) {
          template_id_liboverride_hierarchy_make(C, bmain, template_ui, &idptr, &undo_push_label);
        }
        else {
          if (BKE_lib_id_make_local(bmain, id, 0)) {
            BKE_id_newptr_and_tag_clear(id);

            /* Reassign to get proper updates/notifiers. */
            idptr = RNA_property_pointer_get(&template_ui->ptr, template_ui->prop);
            undo_push_label = "Make Local";
          }
        }
        if (undo_push_label != nullptr) {
          RNA_property_pointer_set(&template_ui->ptr, template_ui->prop, idptr, nullptr);
          RNA_property_update(C, &template_ui->ptr, template_ui->prop);
        }
      }
      break;
    case UI_ID_OVERRIDE:
      if (id && ID_IS_OVERRIDE_LIBRARY(id)) {
        Main *bmain = CTX_data_main(C);
        if (CTX_wm_window(C)->eventstate->modifier & KM_SHIFT) {
          template_id_liboverride_hierarchy_make(C, bmain, template_ui, &idptr, &undo_push_label);
        }
        else {
          BKE_lib_override_library_make_local(bmain, id);
          /* Reassign to get proper updates/notifiers. */
          idptr = RNA_property_pointer_get(&template_ui->ptr, template_ui->prop);
          RNA_property_pointer_set(&template_ui->ptr, template_ui->prop, idptr, nullptr);
          RNA_property_update(C, &template_ui->ptr, template_ui->prop);
          undo_push_label = "Make Local";
        }
      }
      break;
    case UI_ID_ALONE:
      if (id) {
        const bool do_scene_obj = ((GS(id->name) == ID_OB) &&
                                   (template_ui->ptr.type == &RNA_LayerObjects));

        /* make copy */
        if (do_scene_obj) {
          Main *bmain = CTX_data_main(C);
          Scene *scene = CTX_data_scene(C);
          ED_object_single_user(bmain, scene, (Object *)id);
          WM_event_add_notifier(C, NC_WINDOW, nullptr);
          DEG_relations_tag_update(bmain);
        }
        else {
          Main *bmain = CTX_data_main(C);
          id_single_user(C, id, &template_ui->ptr, template_ui->prop);
          DEG_relations_tag_update(bmain);
        }
        undo_push_label = "Make Single User";
      }
      break;
#if 0
    case UI_ID_AUTO_NAME:
      break;
#endif
  }

  if (undo_push_label != nullptr) {
    ED_undo_push(C, undo_push_label);
  }
}

static const char *template_id_browse_tip(const StructRNA *type)
{
  if (type) {
    switch ((ID_Type)RNA_type_to_ID_code(type)) {
      case ID_SCE:
        return N_("Scene Browser\nChoose Scene to use");
      case ID_OB:
        return N_("Object Browser\nChoose Object to use");
      case ID_ME:
        return N_("Data Browser\nChoose Mesh Data to use");
      case ID_CU_LEGACY:
        return N_("Data Browser\nChoose Curve Data to use");
      case ID_MB:
        return N_("Data Browser\nChoose Metaball Data to use");
      case ID_MA:
        return N_("Material Browser\nChoose Material to use");
      case ID_TE:
        return N_("Texture Browser\nChoose Texture to use");
      case ID_IM:
        return N_("Image Browser\nChoose Image to use");
      case ID_LS:
        return N_("Data Browser\nBrowse Line Style Data to use");
      case ID_LT:
        return N_("Data Browser\nChoose Lattice Data to use");
      case ID_LA:
        return N_("Data Browser\nChoose Light Data to use");
      case ID_CA:
        return N_("Data Browser\nChoose Camera Data to use");
      case ID_WO:
        return N_("Data Browser\nChoose World Settings to use");
      case ID_SCR:
        return N_("Layout Browser\nChoose Screen layout");
      case ID_TXT:
        return N_("Text file Browser\nChoose Text file to use");
      case ID_SPK:
        return N_("Data Browser\nChoose Speaker Data to use");
      case ID_SO:
        return N_("Data Browser\nChoose Sound to use");
      case ID_AR:
        return N_("Data Browser\nChoose Armature data to use");
      case ID_AC:
        return N_("Data Browser\nChoose Action to use");
      case ID_NT:
        return N_("Data Browser\nChoose Node Tree to use");
      case ID_BR:
        return N_("Brush Browser\nChoose Brush to use");
      case ID_PA:
        return N_("Particle Settings Browser\nChoose Particle Settings to use");
      case ID_GD_LEGACY:
        return N_("Data Browser\nBrowse Grease Pencil Data to be linked");
      case ID_MC:
        return N_("Clip Browser\nChoose Movie Clip to use");
      case ID_MSK:
        return N_("Data Browser\nChoose Mask to use");
      case ID_PAL:
        return N_("Data Browser\nChoose Palette Data to use");
      case ID_PC:
        return N_("Data Browser\nChoose Paint Curve Data to use");
      case ID_CF:
        return N_("Data Browser\nChoose Cache Files to use");
      case ID_WS:
        return N_("Data Browser\nBrowse Workspace to be linked");
      case ID_LP:
        return N_("Data Browser\nBrowse LightProbe to be linked");
      case ID_CV:
        return N_("Data Browser\nBrowse Curves Data to be linked");
      case ID_PT:
        return N_("Data Browser\nBrowse Point Cloud Data to be linked");
      case ID_VO:
        return N_("Data Browser\nBrowse Volume Data to be linked");
      case ID_GP:
        return N_("Data Browser\nBrowse Grease Pencil v3 Data to be linked");

      /* Use generic text. */
      case ID_LI:
      case ID_IP:
      case ID_KE:
      case ID_VF:
      case ID_GR:
      case ID_WM:
        break;
    }
  }
  return N_("Data Browser\nChoose the data to use");
}

/**
 * Add a superimposed extra icon to \a but, for workspace pinning.
 * Rather ugly special handling, but this is really a special case at this point, nothing worth
 * generalizing.
 */
static void template_id_workspace_pin_extra_icon(const TemplateID *template_ui, uiBut *but)
{
  if ((template_ui->idcode != ID_SCE) || (template_ui->ptr.type != &RNA_Window)) {
    return;
  }

  const wmWindow *win = static_cast<const wmWindow *>(template_ui->ptr.data);
  const WorkSpace *workspace = WM_window_get_active_workspace(win);
  UI_but_extra_operator_icon_add(but,
                                 "WORKSPACE_OT_scene_pin_toggle",
                                 WM_OP_INVOKE_DEFAULT,
                                 (workspace->flags & WORKSPACE_USE_PIN_SCENE) ? ICON_PINNED :
                                                                                ICON_UNPINNED);
}

/**
 * \return a type-based i18n context, needed e.g. by "New" button.
 * In most languages, this adjective takes different form based on gender of type name...
 */
#ifdef WITH_INTERNATIONAL
static const char *template_id_context(StructRNA *type)
{
  if (type) {
    return BKE_idtype_idcode_to_translation_context(RNA_type_to_ID_code(type));
  }
  return BLT_I18NCONTEXT_DEFAULT;
}
#else
#  define template_id_context(type) 0
#endif

static uiBut *template_id_def_new_but(uiBlock *block,
                                      const ID *id,
                                      const TemplateID *template_ui,
                                      StructRNA *type,
                                      const char *const newop,
                                      const bool editable,
                                      const bool id_open,
                                      const bool use_tab_but,
                                      int but_height)
{
  ID *idfrom = template_ui->ptr.owner_id;
  uiBut *but;
  const int w = id ? UI_UNIT_X : id_open ? UI_UNIT_X * 3 : UI_UNIT_X * 6;
  const int but_type = use_tab_but ? UI_BTYPE_TAB : UI_BTYPE_BUT;

  /* i18n markup, does nothing! */
  BLT_I18N_MSGID_MULTI_CTXT("New",
                            BLT_I18NCONTEXT_DEFAULT,
                            BLT_I18NCONTEXT_ID_SCENE,
                            BLT_I18NCONTEXT_ID_OBJECT,
                            BLT_I18NCONTEXT_ID_MESH,
                            BLT_I18NCONTEXT_ID_CURVE_LEGACY,
                            BLT_I18NCONTEXT_ID_METABALL,
                            BLT_I18NCONTEXT_ID_MATERIAL,
                            BLT_I18NCONTEXT_ID_TEXTURE,
                            BLT_I18NCONTEXT_ID_IMAGE,
                            BLT_I18NCONTEXT_ID_LATTICE,
                            BLT_I18NCONTEXT_ID_LIGHT,
                            BLT_I18NCONTEXT_ID_CAMERA,
                            BLT_I18NCONTEXT_ID_WORLD,
                            BLT_I18NCONTEXT_ID_SCREEN,
                            BLT_I18NCONTEXT_ID_TEXT, );
  BLT_I18N_MSGID_MULTI_CTXT("New",
                            BLT_I18NCONTEXT_ID_SPEAKER,
                            BLT_I18NCONTEXT_ID_SOUND,
                            BLT_I18NCONTEXT_ID_ARMATURE,
                            BLT_I18NCONTEXT_ID_ACTION,
                            BLT_I18NCONTEXT_ID_NODETREE,
                            BLT_I18NCONTEXT_ID_BRUSH,
                            BLT_I18NCONTEXT_ID_PARTICLESETTINGS,
                            BLT_I18NCONTEXT_ID_GPENCIL,
                            BLT_I18NCONTEXT_ID_FREESTYLELINESTYLE,
                            BLT_I18NCONTEXT_ID_WORKSPACE,
                            BLT_I18NCONTEXT_ID_LIGHTPROBE,
                            BLT_I18NCONTEXT_ID_CURVES,
                            BLT_I18NCONTEXT_ID_POINTCLOUD,
                            BLT_I18NCONTEXT_ID_VOLUME, );
  BLT_I18N_MSGID_MULTI_CTXT("New", BLT_I18NCONTEXT_ID_PAINTCURVE, );
  /* NOTE: BLT_I18N_MSGID_MULTI_CTXT takes a maximum number of parameters,
   * check the definition to see if a new call must be added when the limit
   * is exceeded. */

  if (newop) {
    /*bfa - always use ICON_ADD */
    but = uiDefIconTextButO(block,
                            but_type,
                            newop,
                            WM_OP_INVOKE_DEFAULT,
                            ICON_ADD,
                            (id) ? "" : CTX_IFACE_(template_id_context(type), "New"),
                            0,
                            0,
                            w,
                            but_height,
                            nullptr);
    UI_but_funcN_set(
        but, template_id_cb, MEM_dupallocN(template_ui), POINTER_FROM_INT(UI_ID_ADD_NEW));
  }
  else {
    /*bfa - always use ICON_ADD */
    but = uiDefIconTextBut(block,
                           but_type,
                           0,
                           ICON_ADD,
                           (id) ? "" : CTX_IFACE_(template_id_context(type), "New"),
                           0,
                           0,
                           w,
                           but_height,
                           nullptr,
                           0,
                           0,
                           0,
                           0,
                           nullptr);
    UI_but_funcN_set(
        but, template_id_cb, MEM_dupallocN(template_ui), POINTER_FROM_INT(UI_ID_ADD_NEW));
  }

  if ((idfrom && idfrom->lib) || !editable) {
    UI_but_flag_enable(but, UI_BUT_DISABLED);
  }

#ifndef WITH_INTERNATIONAL
  UNUSED_VARS(type);
#endif

  return but;
}

static void template_ID(const bContext *C,
                        uiLayout *layout,
                        TemplateID *template_ui,
                        StructRNA *type,
                        int flag,
                        const char *newop,
                        const char *openop,
                        const char *unlinkop,
                        const char *text,
                        const bool live_icon,
                        const bool hide_buttons)
{
  uiBut *but;
  const bool editable = RNA_property_editable(&template_ui->ptr, template_ui->prop);
  const bool use_previews = template_ui->preview = (flag & UI_ID_PREVIEWS) != 0;

  PointerRNA idptr = RNA_property_pointer_get(&template_ui->ptr, template_ui->prop);
  ID *id = static_cast<ID *>(idptr.data);
  ID *idfrom = template_ui->ptr.owner_id;
  // lb = template_ui->idlb;

  /* Allow operators to take the ID from context. */
  uiLayoutSetContextPointer(layout, "id", &idptr);

  uiBlock *block = uiLayoutGetBlock(layout);
  UI_block_align_begin(block);

  if (idptr.type) {
    type = idptr.type;
  }

  if (text && text[0]) {
    /* Add label respecting the separated layout property split state. */
    uiItemL_respect_property_split(layout, text, ICON_NONE);
  }

  if (flag & UI_ID_BROWSE) {
    template_add_button_search_menu(C,
                                    layout,
                                    block,
                                    &template_ui->ptr,
                                    template_ui->prop,
                                    id_search_menu,
                                    MEM_dupallocN(template_ui),
                                    TIP_(template_id_browse_tip(type)),
                                    use_previews,
                                    editable,
                                    live_icon);
  }

  /* text button with name */
  if (id) {
    char name[UI_MAX_NAME_STR];
    const bool user_alert = (id->us <= 0);

    const int width = template_search_textbut_width(&idptr,
                                                    RNA_struct_find_property(&idptr, "name"));
    const int height = template_search_textbut_height();

    // text_idbutton(id, name);
    name[0] = '\0';
    but = uiDefButR(block,
                    UI_BTYPE_TEXT,
                    0,
                    name,
                    0,
                    0,
                    width,
                    height,
                    &idptr,
                    "name",
                    -1,
                    0,
                    0,
                    RNA_struct_ui_description(type));
    UI_but_funcN_set(
        but, template_id_cb, MEM_dupallocN(template_ui), POINTER_FROM_INT(UI_ID_RENAME));
    if (user_alert) {
      UI_but_flag_enable(but, UI_BUT_REDALERT);
    }

    template_id_workspace_pin_extra_icon(template_ui, but);

    if (!hide_buttons) {
      if (ID_IS_LINKED(id)) {
        const bool disabled = !BKE_idtype_idcode_is_localizable(GS(id->name));
        if (id->tag & LIB_TAG_INDIRECT) {
          but = uiDefIconBut(block,
                             UI_BTYPE_BUT,
                             0,
                             ICON_LIBRARY_DATA_INDIRECT,
                             0,
                             0,
                             UI_UNIT_X,
                             UI_UNIT_Y,
                             nullptr,
                             0,
                             0,
                             0,
                             0,
                             TIP_("Indirect library data-block, cannot be made local, "
                                  "Shift + Click to create a library override hierarchy"));
        }
        else {
          but = uiDefIconBut(block,
                             UI_BTYPE_BUT,
                             0,
                             ICON_LIBRARY_DATA_DIRECT,
                             0,
                             0,
                             UI_UNIT_X,
                             UI_UNIT_Y,
                             nullptr,
                             0,
                             0,
                             0,
                             0,
                             TIP_("Direct linked library data-block, click to make local, "
                                  "Shift + Click to create a library override"));
        }
        if (disabled) {
          UI_but_flag_enable(but, UI_BUT_DISABLED);
        }
        else {
          UI_but_funcN_set(
              but, template_id_cb, MEM_dupallocN(template_ui), POINTER_FROM_INT(UI_ID_LOCAL));
        }
      }
      else if (ID_IS_OVERRIDE_LIBRARY(id)) {
        but = uiDefIconBut(
            block,
            UI_BTYPE_BUT,
            0,
            ICON_LIBRARY_DATA_OVERRIDE,
            0,
            0,
            UI_UNIT_X,
            UI_UNIT_Y,
            nullptr,
            0,
            0,
            0,
            0,
            TIP_("Library override of linked data-block, click to make fully local, "
                 "Shift + Click to clear the library override and toggle if it can be edited"));
        UI_but_funcN_set(
            but, template_id_cb, MEM_dupallocN(template_ui), POINTER_FROM_INT(UI_ID_OVERRIDE));
      }
    }

    if ((ID_REAL_USERS(id) > 1) && (hide_buttons == false)) {
      char numstr[32];
      short numstr_len;

      numstr_len = SNPRINTF_RLEN(numstr, "%d", ID_REAL_USERS(id));

      but = uiDefBut(
          block,
          UI_BTYPE_BUT,
          0,
          numstr,
          0,
          0,
          numstr_len * 0.2f * UI_UNIT_X + UI_UNIT_X,
          UI_UNIT_Y,
          nullptr,
          0,
          0,
          0,
          0,
          TIP_("Display number of users of this data (click to make a single-user copy)"));
      but->flag |= UI_BUT_UNDO;

      UI_but_funcN_set(
          but, template_id_cb, MEM_dupallocN(template_ui), POINTER_FROM_INT(UI_ID_ALONE));
      if (!BKE_id_copy_is_allowed(id) || (idfrom && idfrom->lib) || (!editable) ||
          /* object in editmode - don't change data */
          (idfrom && GS(idfrom->name) == ID_OB && (((Object *)idfrom)->mode & OB_MODE_EDIT)))
      {
        UI_but_flag_enable(but, UI_BUT_DISABLED);
      }
    }

    if (user_alert) {
      UI_but_flag_enable(but, UI_BUT_REDALERT);
    }

    if (!ID_IS_LINKED(id)) {
      if (ID_IS_ASSET(id)) {
        uiDefIconButO(block,
                      /* Using `_N` version allows us to get the 'active' state by default. */
                      UI_BTYPE_ICON_TOGGLE_N,
                      "ASSET_OT_clear_single",
                      WM_OP_INVOKE_DEFAULT,
                      /* 'active' state of a toggle button uses icon + 1, so to get proper asset
                       * icon we need to pass its value - 1 here. */
                      ICON_ASSET_MANAGER - 1,
                      0,
                      0,
                      UI_UNIT_X,
                      UI_UNIT_Y,
                      nullptr);
      }
      else if (!ELEM(GS(id->name), ID_GR, ID_SCE, ID_SCR, ID_OB, ID_WS) && (hide_buttons == false))
      {
        uiDefIconButR(block,
                      UI_BTYPE_ICON_TOGGLE,
                      0,
                      ICON_FAKE_USER_OFF,
                      0,
                      0,
                      UI_UNIT_X,
                      UI_UNIT_Y,
                      &idptr,
                      "use_fake_user",
                      -1,
                      0,
                      0,
                      nullptr);
      }
    }
  }

  if ((flag & UI_ID_ADD_NEW) && (hide_buttons == false)) {
    template_id_def_new_but(
        block, id, template_ui, type, newop, editable, flag & UI_ID_OPEN, false, UI_UNIT_X);
  }

  /* Due to space limit in UI - skip the "open" icon for packed data, and allow to unpack.
   * Only for images, sound and fonts */
  if (id && BKE_packedfile_id_check(id)) {
    but = uiDefIconButO(block,
                        UI_BTYPE_BUT,
                        "FILE_OT_unpack_item",
                        WM_OP_INVOKE_REGION_WIN,
                        ICON_PACKAGE,
                        0,
                        0,
                        UI_UNIT_X,
                        UI_UNIT_Y,
                        TIP_("Packed File, click to unpack"));
    UI_but_operator_ptr_ensure(but);

    RNA_string_set(but->opptr, "id_name", id->name + 2);
    RNA_int_set(but->opptr, "id_type", GS(id->name));
  }
  else if (flag & UI_ID_OPEN) {
    const int w = id ? UI_UNIT_X : (flag & UI_ID_ADD_NEW) ? UI_UNIT_X * 3 : UI_UNIT_X * 6;

    if (openop) {
      but = uiDefIconTextButO(block,
                              UI_BTYPE_BUT,
                              openop,
                              WM_OP_INVOKE_DEFAULT,
                              ICON_FILEBROWSER,
                              (id) ? "" : IFACE_("Open"),
                              0,
                              0,
                              w,
                              UI_UNIT_Y,
                              nullptr);
      UI_but_funcN_set(
          but, template_id_cb, MEM_dupallocN(template_ui), POINTER_FROM_INT(UI_ID_OPEN));
    }
    else {
      but = uiDefIconTextBut(block,
                             UI_BTYPE_BUT,
                             0,
                             ICON_FILEBROWSER,
                             (id) ? "" : IFACE_("Open"),
                             0,
                             0,
                             w,
                             UI_UNIT_Y,
                             nullptr,
                             0,
                             0,
                             0,
                             0,
                             nullptr);
      UI_but_funcN_set(
          but, template_id_cb, MEM_dupallocN(template_ui), POINTER_FROM_INT(UI_ID_OPEN));
    }

    if ((idfrom && idfrom->lib) || !editable) {
      UI_but_flag_enable(but, UI_BUT_DISABLED);
    }
  }

  /* delete button */
  /* don't use RNA_property_is_unlink here */
  if (id && (flag & UI_ID_DELETE) && (hide_buttons == false)) {
    /* allow unlink if 'unlinkop' is passed, even when 'PROP_NEVER_UNLINK' is set */
    but = nullptr;

    if (unlinkop) {
      but = uiDefIconButO(block,
                          UI_BTYPE_BUT,
                          unlinkop,
                          WM_OP_INVOKE_DEFAULT,
                          ICON_X,
                          0,
                          0,
                          UI_UNIT_X,
                          UI_UNIT_Y,
                          nullptr);
      /* so we can access the template from operators, font unlinking needs this */
      UI_but_funcN_set(
          but, template_id_cb, MEM_dupallocN(template_ui), POINTER_FROM_INT(UI_ID_NOP));
    }
    else {
      if ((RNA_property_flag(template_ui->prop) & PROP_NEVER_UNLINK) == 0) {
        but = uiDefIconBut(
            block,
            UI_BTYPE_BUT,
            0,
            ICON_X,
            0,
            0,
            UI_UNIT_X,
            UI_UNIT_Y,
            nullptr,
            0,
            0,
            0,
            0,
            TIP_("Remove "
                 "\nShift + Click to set users to zero, data will then not be saved"
                 "\nTo delete the file completely make sure it has no Fake User assigned"
                 "\nThen either restart Bforartists, or Purge the file"));
        UI_but_funcN_set(
            but, template_id_cb, MEM_dupallocN(template_ui), POINTER_FROM_INT(UI_ID_DELETE));

        if (RNA_property_flag(template_ui->prop) & PROP_NEVER_NULL) {
          UI_but_flag_enable(but, UI_BUT_DISABLED);
        }
      }
    }

    if (but) {
      if ((idfrom && idfrom->lib) || !editable) {
        UI_but_flag_enable(but, UI_BUT_DISABLED);
      }
    }
  }

  if (template_ui->idcode == ID_TE) {
    uiTemplateTextureShow(layout, C, &template_ui->ptr, template_ui->prop);
  }
  UI_block_align_end(block);
}

ID *UI_context_active_but_get_tab_ID(bContext *C)
{
  uiBut *but = UI_context_active_but_get(C);

  if (but && but->type == UI_BTYPE_TAB) {
    return static_cast<ID *>(but->custom_data);
  }
  return nullptr;
}

static void template_ID_tabs(const bContext *C,
                             uiLayout *layout,
                             TemplateID *template_id,
                             StructRNA *type,
                             int flag,
                             const char *newop,
                             const char *menu)
{
  const ARegion *region = CTX_wm_region(C);
  const PointerRNA active_ptr = RNA_property_pointer_get(&template_id->ptr, template_id->prop);
  MenuType *mt = menu ? WM_menutype_find(menu, false) : nullptr;

  const int but_align = ui_but_align_opposite_to_area_align_get(region);
  const int but_height = UI_UNIT_Y * 1.1;

  uiBlock *block = uiLayoutGetBlock(layout);
  const uiStyle *style = UI_style_get_dpi();

  for (ID *id : BKE_id_ordered_list(template_id->idlb)) {
    const int name_width = UI_fontstyle_string_width(&style->widget, id->name + 2);
    const int but_width = name_width + UI_UNIT_X;

    uiButTab *tab = (uiButTab *)uiDefButR_prop(block,
                                               UI_BTYPE_TAB,
                                               0,
                                               id->name + 2,
                                               0,
                                               0,
                                               but_width,
                                               but_height,
                                               &template_id->ptr,
                                               template_id->prop,
                                               0,
                                               0.0f,
                                               sizeof(id->name) - 2,
                                               "");
    UI_but_funcN_set(tab, template_ID_set_property_exec_fn, MEM_dupallocN(template_id), id);
    UI_but_drag_set_id(tab, id);
    tab->custom_data = (void *)id;
    tab->menu = mt;

    UI_but_drawflag_enable(tab, but_align);
  }

  if (flag & UI_ID_ADD_NEW) {
    const bool editable = RNA_property_editable(&template_id->ptr, template_id->prop);
    uiBut *but;

    if (active_ptr.type) {
      type = active_ptr.type;
    }

    but = template_id_def_new_but(block,
                                  static_cast<const ID *>(active_ptr.data),
                                  template_id,
                                  type,
                                  newop,
                                  editable,
                                  flag & UI_ID_OPEN,
                                  true,
                                  but_height);
    UI_but_drawflag_enable(but, but_align);
  }
}

static void ui_template_id(uiLayout *layout,
                           const bContext *C,
                           PointerRNA *ptr,
                           const char *propname,
                           const char *newop,
                           const char *openop,
                           const char *unlinkop,
                           /* Only respected by tabs (use_tabs). */
                           const char *menu,
                           const char *text,
                           int flag,
                           int prv_rows,
                           int prv_cols,
                           int filter,
                           bool use_tabs,
                           float scale,
                           const bool live_icon,
                           const bool hide_buttons)
{
  PropertyRNA *prop = RNA_struct_find_property(ptr, propname);

  if (!prop || RNA_property_type(prop) != PROP_POINTER) {
    RNA_warning("pointer property not found: %s.%s", RNA_struct_identifier(ptr->type), propname);
    return;
  }

  TemplateID *template_ui = MEM_cnew<TemplateID>(__func__);
  template_ui->ptr = *ptr;
  template_ui->prop = prop;
  template_ui->prv_rows = prv_rows;
  template_ui->prv_cols = prv_cols;
  template_ui->scale = scale;

  if ((flag & UI_ID_PIN) == 0) {
    template_ui->filter = filter;
  }
  else {
    template_ui->filter = 0;
  }

  if (newop) {
    flag |= UI_ID_ADD_NEW;
  }
  if (openop) {
    flag |= UI_ID_OPEN;
  }

  StructRNA *type = RNA_property_pointer_type(ptr, prop);
  short idcode = RNA_type_to_ID_code(type);
  template_ui->idcode = idcode;
  template_ui->idlb = which_libbase(CTX_data_main(C), idcode);

  /* create UI elements for this template
   * - template_ID makes a copy of the template data and assigns it to the relevant buttons
   */
  if (template_ui->idlb) {
    if (use_tabs) {
      layout = uiLayoutRow(layout, true);
      template_ID_tabs(C, layout, template_ui, type, flag, newop, menu);
    }
    else {
      layout = uiLayoutRow(layout, true);
      template_ID(C,
                  layout,
                  template_ui,
                  type,
                  flag,
                  newop,
                  openop,
                  unlinkop,
                  text,
                  live_icon,
                  hide_buttons);
    }
  }

  MEM_freeN(template_ui);
}

void uiTemplateID(uiLayout *layout,
                  const bContext *C,
                  PointerRNA *ptr,
                  const char *propname,
                  const char *newop,
                  const char *openop,
                  const char *unlinkop,
                  int filter,
                  const bool live_icon,
                  const char *text)
{
  ui_template_id(layout,
                 C,
                 ptr,
                 propname,
                 newop,
                 openop,
                 unlinkop,
                 nullptr,
                 text,
                 UI_ID_BROWSE | UI_ID_RENAME | UI_ID_DELETE,
                 0,
                 0,
                 filter,
                 false,
                 1.0f,
                 live_icon,
                 false);
}

void uiTemplateIDBrowse(uiLayout *layout,
                        bContext *C,
                        PointerRNA *ptr,
                        const char *propname,
                        const char *newop,
                        const char *openop,
                        const char *unlinkop,
                        int filter,
                        const char *text)
{
  ui_template_id(layout,
                 C,
                 ptr,
                 propname,
                 newop,
                 openop,
                 unlinkop,
                 nullptr,
                 text,
                 UI_ID_BROWSE | UI_ID_RENAME,
                 0,
                 0,
                 filter,
                 false,
                 1.0f,
                 false,
                 false);
}

void uiTemplateIDPreview(uiLayout *layout,
                         bContext *C,
                         PointerRNA *ptr,
                         const char *propname,
                         const char *newop,
                         const char *openop,
                         const char *unlinkop,
                         int rows,
                         int cols,
                         int filter,
                         const bool hide_buttons)
{
  ui_template_id(layout,
                 C,
                 ptr,
                 propname,
                 newop,
                 openop,
                 unlinkop,
                 nullptr,
                 nullptr,
                 UI_ID_BROWSE | UI_ID_RENAME | UI_ID_DELETE | UI_ID_PREVIEWS,
                 rows,
                 cols,
                 filter,
                 false,
                 1.0f,
                 false,
                 hide_buttons);
}

void uiTemplateGpencilColorPreview(uiLayout *layout,
                                   bContext *C,
                                   PointerRNA *ptr,
                                   const char *propname,
                                   int rows,
                                   int cols,
                                   float scale,
                                   int filter)
{
  ui_template_id(layout,
                 C,
                 ptr,
                 propname,
                 nullptr,
                 nullptr,
                 nullptr,
                 nullptr,
                 nullptr,
                 UI_ID_BROWSE | UI_ID_PREVIEWS | UI_ID_DELETE,
                 rows,
                 cols,
                 filter,
                 false,
                 scale < 0.5f ? 0.5f : scale,
                 false,
                 false);
}

void uiTemplateIDTabs(uiLayout *layout,
                      bContext *C,
                      PointerRNA *ptr,
                      const char *propname,
                      const char *newop,
                      const char *menu,
                      int filter)
{
  ui_template_id(layout,
                 C,
                 ptr,
                 propname,
                 newop,
                 nullptr,
                 nullptr,
                 menu,
                 nullptr,
                 UI_ID_BROWSE | UI_ID_RENAME,
                 0,
                 0,
                 filter,
                 true,
                 1.0f,
                 false,
                 false);
}

/** \} */

/* -------------------------------------------------------------------- */
/** \name ID Chooser Template
 * \{ */

void uiTemplateAnyID(uiLayout *layout,
                     PointerRNA *ptr,
                     const char *propname,
                     const char *proptypename,
                     const char *text)
{
  /* get properties... */
  PropertyRNA *propID = RNA_struct_find_property(ptr, propname);
  PropertyRNA *propType = RNA_struct_find_property(ptr, proptypename);

  if (!propID || RNA_property_type(propID) != PROP_POINTER) {
    RNA_warning("pointer property not found: %s.%s", RNA_struct_identifier(ptr->type), propname);
    return;
  }
  if (!propType || RNA_property_type(propType) != PROP_ENUM) {
    RNA_warning(
        "pointer-type property not found: %s.%s", RNA_struct_identifier(ptr->type), proptypename);
    return;
  }

  /* Start drawing UI Elements using standard defines */

  /* NOTE: split amount here needs to be synced with normal labels */
  uiLayout *split = uiLayoutSplit(layout, 0.33f, false);

  /* FIRST PART ................................................ */
  uiLayout *row = uiLayoutRow(split, false);

  /* Label - either use the provided text, or will become "ID-Block:" */
  if (text) {
    if (text[0]) {
      uiItemL(row, text, ICON_NONE);
    }
  }
  else {
    uiItemL(row, IFACE_("ID-Block:"), ICON_NONE);
  }

  /* SECOND PART ................................................ */
  row = uiLayoutRow(split, true);

  /* ID-Type Selector - just have a menu of icons */

  /* HACK: special group just for the enum,
   * otherwise we get ugly layout with text included too... */
  uiLayout *sub = uiLayoutRow(row, true);
  uiLayoutSetAlignment(sub, UI_LAYOUT_ALIGN_LEFT);

  uiItemFullR(sub, ptr, propType, 0, 0, UI_ITEM_R_ICON_ONLY, "", ICON_NONE);

  /* ID-Block Selector - just use pointer widget... */

  /* HACK: special group to counteract the effects of the previous enum,
   * which now pushes everything too far right. */
  sub = uiLayoutRow(row, true);
  uiLayoutSetAlignment(sub, UI_LAYOUT_ALIGN_EXPAND);

  uiItemFullR(sub, ptr, propID, 0, 0, UI_ITEM_NONE, "", ICON_NONE);
}

/** \} */

/* -------------------------------------------------------------------- */
/** \name Search Template
 * \{ */

struct TemplateSearch {
  uiRNACollectionSearch search_data;

  bool use_previews;
  int preview_rows, preview_cols;
};

static void template_search_exec_fn(bContext *C, void *arg_template, void *item)
{
  TemplateSearch *template_search = static_cast<TemplateSearch *>(arg_template);
  uiRNACollectionSearch *coll_search = &template_search->search_data;
  StructRNA *type = RNA_property_pointer_type(&coll_search->target_ptr, coll_search->target_prop);

  PointerRNA item_ptr = RNA_pointer_create(nullptr, type, item);
  RNA_property_pointer_set(&coll_search->target_ptr, coll_search->target_prop, item_ptr, nullptr);
  RNA_property_update(C, &coll_search->target_ptr, coll_search->target_prop);
}

static uiBlock *template_search_menu(bContext *C, ARegion *region, void *arg_template)
{
  static TemplateSearch template_search;

  /* arg_template is malloced, can be freed by parent button */
  template_search = *((TemplateSearch *)arg_template);
  PointerRNA active_ptr = RNA_property_pointer_get(&template_search.search_data.target_ptr,
                                                   template_search.search_data.target_prop);

  return template_common_search_menu(C,
                                     region,
                                     ui_rna_collection_search_update_fn,
                                     &template_search,
                                     template_search_exec_fn,
                                     active_ptr.data,
                                     nullptr,
                                     template_search.preview_rows,
                                     template_search.preview_cols,
                                     1.0f);
}

static void template_search_add_button_searchmenu(const bContext *C,
                                                  uiLayout *layout,
                                                  uiBlock *block,
                                                  TemplateSearch *template_search,
                                                  const bool editable,
                                                  const bool live_icon)
{
  const char *ui_description = RNA_property_ui_description(
      template_search->search_data.target_prop);

  template_add_button_search_menu(C,
                                  layout,
                                  block,
                                  &template_search->search_data.target_ptr,
                                  template_search->search_data.target_prop,
                                  template_search_menu,
                                  MEM_dupallocN(template_search),
                                  ui_description,
                                  template_search->use_previews,
                                  editable,
                                  live_icon);
}

static void template_search_add_button_name(uiBlock *block,
                                            PointerRNA *active_ptr,
                                            const StructRNA *type)
{
  PropertyRNA *name_prop = RNA_struct_name_property(type);
  const int width = template_search_textbut_width(active_ptr, name_prop);
  const int height = template_search_textbut_height();
  uiDefAutoButR(block, active_ptr, name_prop, 0, "", ICON_NONE, 0, 0, width, height);
}

static void template_search_add_button_operator(uiBlock *block,
                                                const char *const operator_name,
                                                const wmOperatorCallContext opcontext,
                                                const int icon,
                                                const bool editable)
{
  if (!operator_name) {
    return;
  }

  uiBut *but = uiDefIconButO(
      block, UI_BTYPE_BUT, operator_name, opcontext, icon, 0, 0, UI_UNIT_X, UI_UNIT_Y, nullptr);

  if (!editable) {
    UI_but_drawflag_enable(but, UI_BUT_DISABLED);
  }
}

static void template_search_buttons(const bContext *C,
                                    uiLayout *layout,
                                    TemplateSearch *template_search,
                                    const char *newop,
                                    const char *unlinkop)
{
  uiBlock *block = uiLayoutGetBlock(layout);
  uiRNACollectionSearch *search_data = &template_search->search_data;
  StructRNA *type = RNA_property_pointer_type(&search_data->target_ptr, search_data->target_prop);
  const bool editable = RNA_property_editable(&search_data->target_ptr, search_data->target_prop);
  PointerRNA active_ptr = RNA_property_pointer_get(&search_data->target_ptr,
                                                   search_data->target_prop);

  if (active_ptr.type) {
    /* can only get correct type when there is an active item */
    type = active_ptr.type;
  }

  uiLayoutRow(layout, true);
  UI_block_align_begin(block);

  template_search_add_button_searchmenu(C, layout, block, template_search, editable, false);
  template_search_add_button_name(block, &active_ptr, type);
  template_search_add_button_operator(
      block, newop, WM_OP_INVOKE_DEFAULT, ICON_DUPLICATE, editable);
  template_search_add_button_operator(block, unlinkop, WM_OP_INVOKE_REGION_WIN, ICON_X, editable);

  UI_block_align_end(block);
}

static PropertyRNA *template_search_get_searchprop(PointerRNA *targetptr,
                                                   PropertyRNA *targetprop,
                                                   PointerRNA *searchptr,
                                                   const char *const searchpropname)
{
  PropertyRNA *searchprop;

  if (searchptr && !searchptr->data) {
    searchptr = nullptr;
  }

  if (!searchptr && !searchpropname) {
    /* both nullptr means we don't use a custom rna collection to search in */
  }
  else if (!searchptr && searchpropname) {
    RNA_warning("searchpropname defined (%s) but searchptr is missing", searchpropname);
  }
  else if (searchptr && !searchpropname) {
    RNA_warning("searchptr defined (%s) but searchpropname is missing",
                RNA_struct_identifier(searchptr->type));
  }
  else if (!(searchprop = RNA_struct_find_property(searchptr, searchpropname))) {
    RNA_warning("search collection property not found: %s.%s",
                RNA_struct_identifier(searchptr->type),
                searchpropname);
  }
  else if (RNA_property_type(searchprop) != PROP_COLLECTION) {
    RNA_warning("search collection property is not a collection type: %s.%s",
                RNA_struct_identifier(searchptr->type),
                searchpropname);
  }
  /* check if searchprop has same type as targetprop */
  else if (RNA_property_pointer_type(searchptr, searchprop) !=
           RNA_property_pointer_type(targetptr, targetprop))
  {
    RNA_warning("search collection items from %s.%s are not of type %s",
                RNA_struct_identifier(searchptr->type),
                searchpropname,
                RNA_struct_identifier(RNA_property_pointer_type(targetptr, targetprop)));
  }
  else {
    return searchprop;
  }

  return nullptr;
}

static TemplateSearch *template_search_setup(PointerRNA *ptr,
                                             const char *const propname,
                                             PointerRNA *searchptr,
                                             const char *const searchpropname)
{
  PropertyRNA *prop = RNA_struct_find_property(ptr, propname);

  if (!prop || RNA_property_type(prop) != PROP_POINTER) {
    RNA_warning("pointer property not found: %s.%s", RNA_struct_identifier(ptr->type), propname);
    return nullptr;
  }
  PropertyRNA *searchprop = template_search_get_searchprop(ptr, prop, searchptr, searchpropname);

  TemplateSearch *template_search = MEM_cnew<TemplateSearch>(__func__);
  template_search->search_data.target_ptr = *ptr;
  template_search->search_data.target_prop = prop;
  template_search->search_data.search_ptr = *searchptr;
  template_search->search_data.search_prop = searchprop;

  return template_search;
}

void uiTemplateSearch(uiLayout *layout,
                      bContext *C,
                      PointerRNA *ptr,
                      const char *propname,
                      PointerRNA *searchptr,
                      const char *searchpropname,
                      const char *newop,
                      const char *unlinkop)
{
  TemplateSearch *template_search = template_search_setup(
      ptr, propname, searchptr, searchpropname);
  if (template_search != nullptr) {
    template_search_buttons(C, layout, template_search, newop, unlinkop);
    MEM_freeN(template_search);
  }
}

void uiTemplateSearchPreview(uiLayout *layout,
                             bContext *C,
                             PointerRNA *ptr,
                             const char *propname,
                             PointerRNA *searchptr,
                             const char *searchpropname,
                             const char *newop,
                             const char *unlinkop,
                             const int rows,
                             const int cols)
{
  TemplateSearch *template_search = template_search_setup(
      ptr, propname, searchptr, searchpropname);

  if (template_search != nullptr) {
    template_search->use_previews = true;
    template_search->preview_rows = rows;
    template_search->preview_cols = cols;

    template_search_buttons(C, layout, template_search, newop, unlinkop);

    MEM_freeN(template_search);
  }
}

/** \} */

/* -------------------------------------------------------------------- */
/** \name RNA Path Builder Template
 * \{ */

/* ---------- */

void uiTemplatePathBuilder(uiLayout *layout,
                           PointerRNA *ptr,
                           const char *propname,
                           PointerRNA * /*root_ptr*/,
                           const char *text)
{
  /* check that properties are valid */
  PropertyRNA *propPath = RNA_struct_find_property(ptr, propname);
  if (!propPath || RNA_property_type(propPath) != PROP_STRING) {
    RNA_warning("path property not found: %s.%s", RNA_struct_identifier(ptr->type), propname);
    return;
  }

  /* Start drawing UI Elements using standard defines */
  uiLayout *row = uiLayoutRow(layout, true);

  /* Path (existing string) Widget */
  uiItemR(row, ptr, propname, UI_ITEM_NONE, text, ICON_RNA);

  /* TODO: attach something to this to make allow
   * searching of nested properties to 'build' the path */
}

/** \} */

/* -------------------------------------------------------------------- */
/** \name Modifiers Template
 *
 *  Template for building the panel layout for the active object's modifiers.
 * \{ */

static void modifier_panel_id(void *md_link, char *r_name)
{
  ModifierData *md = (ModifierData *)md_link;
  BKE_modifier_type_panel_id(ModifierType(md->type), r_name);
}

void uiTemplateModifiers(uiLayout * /*layout*/, bContext *C)
{
  ARegion *region = CTX_wm_region(C);

  Object *ob = ED_object_active_context(C);
  ListBase *modifiers = &ob->modifiers;

  const bool panels_match = UI_panel_list_matches_data(region, modifiers, modifier_panel_id);

  if (!panels_match) {
    UI_panels_free_instanced(C, region);
    LISTBASE_FOREACH (ModifierData *, md, modifiers) {
      const ModifierTypeInfo *mti = BKE_modifier_get_info(ModifierType(md->type));
      if (mti->panel_register == nullptr) {
        continue;
      }

      char panel_idname[MAX_NAME];
      modifier_panel_id(md, panel_idname);

      /* Create custom data RNA pointer. */
      PointerRNA *md_ptr = static_cast<PointerRNA *>(MEM_mallocN(sizeof(PointerRNA), __func__));
      *md_ptr = RNA_pointer_create(&ob->id, &RNA_Modifier, md);

      UI_panel_add_instanced(C, region, &region->panels, panel_idname, md_ptr);
    }
  }
  else {
    /* Assuming there's only one group of instanced panels, update the custom data pointers. */
    Panel *panel = static_cast<Panel *>(region->panels.first);
    LISTBASE_FOREACH (ModifierData *, md, modifiers) {
      const ModifierTypeInfo *mti = BKE_modifier_get_info(ModifierType(md->type));
      if (mti->panel_register == nullptr) {
        continue;
      }

      /* Move to the next instanced panel corresponding to the next modifier. */
      while ((panel->type == nullptr) || !(panel->type->flag & PANEL_TYPE_INSTANCED)) {
        panel = panel->next;
        BLI_assert(panel !=
                   nullptr); /* There shouldn't be fewer panels than modifiers with UIs. */
      }

      PointerRNA *md_ptr = static_cast<PointerRNA *>(MEM_mallocN(sizeof(PointerRNA), __func__));
      *md_ptr = RNA_pointer_create(&ob->id, &RNA_Modifier, md);
      UI_panel_custom_data_set(panel, md_ptr);

      panel = panel->next;
    }
  }
}

/** \} */

/* -------------------------------------------------------------------- */
/** \name Constraints Template
 *
 * Template for building the panel layout for the active object or bone's constraints.
 * \{ */

/** For building the panel UI for constraints. */
#define CONSTRAINT_TYPE_PANEL_PREFIX "OBJECT_PT_"
#define CONSTRAINT_BONE_TYPE_PANEL_PREFIX "BONE_PT_"

/**
 * Check if the panel's ID starts with 'BONE', meaning it is a bone constraint.
 */
static bool constraint_panel_is_bone(Panel *panel)
{
  return (panel->panelname[0] == 'B') && (panel->panelname[1] == 'O') &&
         (panel->panelname[2] == 'N') && (panel->panelname[3] == 'E');
}

/**
 * Move a constraint to the index it's moved to after a drag and drop.
 */
static void constraint_reorder(bContext *C, Panel *panel, int new_index)
{
  const bool constraint_from_bone = constraint_panel_is_bone(panel);

  PointerRNA *con_ptr = UI_panel_custom_data_get(panel);
  bConstraint *con = (bConstraint *)con_ptr->data;

  PointerRNA props_ptr;
  wmOperatorType *ot = WM_operatortype_find("CONSTRAINT_OT_move_to_index", false);
  WM_operator_properties_create_ptr(&props_ptr, ot);
  RNA_string_set(&props_ptr, "constraint", con->name);
  RNA_int_set(&props_ptr, "index", new_index);
  /* Set owner to #EDIT_CONSTRAINT_OWNER_OBJECT or #EDIT_CONSTRAINT_OWNER_BONE. */
  RNA_enum_set(&props_ptr, "owner", constraint_from_bone ? 1 : 0);
  WM_operator_name_call_ptr(C, ot, WM_OP_INVOKE_DEFAULT, &props_ptr, nullptr);
  WM_operator_properties_free(&props_ptr);
}

/**
 * Get the expand flag from the active constraint to use for the panel.
 */
static short get_constraint_expand_flag(const bContext * /*C*/, Panel *panel)
{
  PointerRNA *con_ptr = UI_panel_custom_data_get(panel);
  bConstraint *con = (bConstraint *)con_ptr->data;

  return con->ui_expand_flag;
}

/**
 * Save the expand flag for the panel and sub-panels to the constraint.
 */
static void set_constraint_expand_flag(const bContext * /*C*/, Panel *panel, short expand_flag)
{
  PointerRNA *con_ptr = UI_panel_custom_data_get(panel);
  bConstraint *con = (bConstraint *)con_ptr->data;
  con->ui_expand_flag = expand_flag;
}

/**
 * Function with void * argument for #uiListPanelIDFromDataFunc.
 *
 * \note Constraint panel types are assumed to be named with the struct name field
 * concatenated to the defined prefix.
 */
static void object_constraint_panel_id(void *md_link, char *r_idname)
{
  bConstraint *con = (bConstraint *)md_link;
  const bConstraintTypeInfo *cti = BKE_constraint_typeinfo_from_type(con->type);

  /* Cannot get TypeInfo for invalid/legacy constraints. */
  if (cti == nullptr) {
    return;
  }
  BLI_string_join(r_idname, BKE_ST_MAXNAME, CONSTRAINT_TYPE_PANEL_PREFIX, cti->struct_name);
}

static void bone_constraint_panel_id(void *md_link, char *r_idname)
{
  bConstraint *con = (bConstraint *)md_link;
  const bConstraintTypeInfo *cti = BKE_constraint_typeinfo_from_type(con->type);

  /* Cannot get TypeInfo for invalid/legacy constraints. */
  if (cti == nullptr) {
    return;
  }
  BLI_string_join(r_idname, BKE_ST_MAXNAME, CONSTRAINT_BONE_TYPE_PANEL_PREFIX, cti->struct_name);
}

void uiTemplateConstraints(uiLayout * /*layout*/, bContext *C, bool use_bone_constraints)
{
  ARegion *region = CTX_wm_region(C);

  Object *ob = ED_object_active_context(C);
  ListBase *constraints = {nullptr};
  if (use_bone_constraints) {
    constraints = ED_object_pose_constraint_list(C);
  }
  else if (ob != nullptr) {
    constraints = &ob->constraints;
  }

  /* Switch between the bone panel ID function and the object panel ID function. */
  uiListPanelIDFromDataFunc panel_id_func = use_bone_constraints ? bone_constraint_panel_id :
                                                                   object_constraint_panel_id;

  const bool panels_match = UI_panel_list_matches_data(region, constraints, panel_id_func);

  if (!panels_match) {
    UI_panels_free_instanced(C, region);
    for (bConstraint *con =
             (constraints == nullptr) ? nullptr : static_cast<bConstraint *>(constraints->first);
         con;
         con = con->next)
    {
      /* Don't show invalid/legacy constraints. */
      if (con->type == CONSTRAINT_TYPE_NULL) {
        continue;
      }
      /* Don't show temporary constraints (AutoIK and target-less IK constraints). */
      if (con->type == CONSTRAINT_TYPE_KINEMATIC) {
        bKinematicConstraint *data = static_cast<bKinematicConstraint *>(con->data);
        if (data->flag & CONSTRAINT_IK_TEMP) {
          continue;
        }
      }

      char panel_idname[MAX_NAME];
      panel_id_func(con, panel_idname);

      /* Create custom data RNA pointer. */
      PointerRNA *con_ptr = static_cast<PointerRNA *>(MEM_mallocN(sizeof(PointerRNA), __func__));
      *con_ptr = RNA_pointer_create(&ob->id, &RNA_Constraint, con);

      Panel *new_panel = UI_panel_add_instanced(C, region, &region->panels, panel_idname, con_ptr);

      if (new_panel) {
        /* Set the list panel functionality function pointers since we don't do it with python. */
        new_panel->type->set_list_data_expand_flag = set_constraint_expand_flag;
        new_panel->type->get_list_data_expand_flag = get_constraint_expand_flag;
        new_panel->type->reorder = constraint_reorder;
      }
    }
  }
  else {
    /* Assuming there's only one group of instanced panels, update the custom data pointers. */
    Panel *panel = static_cast<Panel *>(region->panels.first);
    LISTBASE_FOREACH (bConstraint *, con, constraints) {
      /* Don't show invalid/legacy constraints. */
      if (con->type == CONSTRAINT_TYPE_NULL) {
        continue;
      }
      /* Don't show temporary constraints (AutoIK and target-less IK constraints). */
      if (con->type == CONSTRAINT_TYPE_KINEMATIC) {
        bKinematicConstraint *data = static_cast<bKinematicConstraint *>(con->data);
        if (data->flag & CONSTRAINT_IK_TEMP) {
          continue;
        }
      }

      /* Move to the next instanced panel corresponding to the next constraint. */
      while ((panel->type == nullptr) || !(panel->type->flag & PANEL_TYPE_INSTANCED)) {
        panel = panel->next;
        BLI_assert(panel != nullptr); /* There shouldn't be fewer panels than constraint panels. */
      }

      PointerRNA *con_ptr = static_cast<PointerRNA *>(MEM_mallocN(sizeof(PointerRNA), __func__));
      *con_ptr = RNA_pointer_create(&ob->id, &RNA_Constraint, con);
      UI_panel_custom_data_set(panel, con_ptr);

      panel = panel->next;
    }
  }
}

#undef CONSTRAINT_TYPE_PANEL_PREFIX
#undef CONSTRAINT_BONE_TYPE_PANEL_PREFIX

/** \} */

/* -------------------------------------------------------------------- */
/** \name Grease Pencil Modifiers Template
 * \{ */

/**
 * Function with void * argument for #uiListPanelIDFromDataFunc.
 */
static void gpencil_modifier_panel_id(void *md_link, char *r_name)
{
  ModifierData *md = (ModifierData *)md_link;
  BKE_gpencil_modifierType_panel_id(GpencilModifierType(md->type), r_name);
}

void uiTemplateGpencilModifiers(uiLayout * /*layout*/, bContext *C)
{
  ARegion *region = CTX_wm_region(C);
  Object *ob = ED_object_active_context(C);
  ListBase *modifiers = &ob->greasepencil_modifiers;

  const bool panels_match = UI_panel_list_matches_data(
      region, modifiers, gpencil_modifier_panel_id);

  if (!panels_match) {
    UI_panels_free_instanced(C, region);
    LISTBASE_FOREACH (GpencilModifierData *, md, modifiers) {
      const GpencilModifierTypeInfo *mti = BKE_gpencil_modifier_get_info(
          GpencilModifierType(md->type));
      if (mti->panel_register == nullptr) {
        continue;
      }

      char panel_idname[MAX_NAME];
      gpencil_modifier_panel_id(md, panel_idname);

      /* Create custom data RNA pointer. */
      PointerRNA *md_ptr = static_cast<PointerRNA *>(MEM_mallocN(sizeof(PointerRNA), __func__));
      *md_ptr = RNA_pointer_create(&ob->id, &RNA_GpencilModifier, md);

      UI_panel_add_instanced(C, region, &region->panels, panel_idname, md_ptr);
    }
  }
  else {
    /* Assuming there's only one group of instanced panels, update the custom data pointers. */
    Panel *panel = static_cast<Panel *>(region->panels.first);
    LISTBASE_FOREACH (ModifierData *, md, modifiers) {
      const GpencilModifierTypeInfo *mti = BKE_gpencil_modifier_get_info(
          GpencilModifierType(md->type));
      if (mti->panel_register == nullptr) {
        continue;
      }

      /* Move to the next instanced panel corresponding to the next modifier. */
      while ((panel->type == nullptr) || !(panel->type->flag & PANEL_TYPE_INSTANCED)) {
        panel = panel->next;
        BLI_assert(panel !=
                   nullptr); /* There shouldn't be fewer panels than modifiers with UIs. */
      }

      PointerRNA *md_ptr = static_cast<PointerRNA *>(MEM_mallocN(sizeof(PointerRNA), __func__));
      *md_ptr = RNA_pointer_create(&ob->id, &RNA_GpencilModifier, md);
      UI_panel_custom_data_set(panel, md_ptr);

      panel = panel->next;
    }
  }
}

/** \} */

#define ERROR_LIBDATA_MESSAGE N_("Can't edit external library data")

/* -------------------------------------------------------------------- */
/** \name ShaderFx Template
 *
 *  Template for building the panel layout for the active object's grease pencil shader
 * effects.
 * \{ */

/**
 * Function with void * argument for #uiListPanelIDFromDataFunc.
 */
static void shaderfx_panel_id(void *fx_v, char *r_idname)
{
  ShaderFxData *fx = (ShaderFxData *)fx_v;
  BKE_shaderfxType_panel_id(ShaderFxType(fx->type), r_idname);
}

void uiTemplateShaderFx(uiLayout * /*layout*/, bContext *C)
{
  ARegion *region = CTX_wm_region(C);
  Object *ob = ED_object_active_context(C);
  ListBase *shaderfx = &ob->shader_fx;

  const bool panels_match = UI_panel_list_matches_data(region, shaderfx, shaderfx_panel_id);

  if (!panels_match) {
    UI_panels_free_instanced(C, region);
    LISTBASE_FOREACH (ShaderFxData *, fx, shaderfx) {
      char panel_idname[MAX_NAME];
      shaderfx_panel_id(fx, panel_idname);

      /* Create custom data RNA pointer. */
      PointerRNA *fx_ptr = static_cast<PointerRNA *>(MEM_mallocN(sizeof(PointerRNA), __func__));
      *fx_ptr = RNA_pointer_create(&ob->id, &RNA_ShaderFx, fx);

      UI_panel_add_instanced(C, region, &region->panels, panel_idname, fx_ptr);
    }
  }
  else {
    /* Assuming there's only one group of instanced panels, update the custom data pointers. */
    Panel *panel = static_cast<Panel *>(region->panels.first);
    LISTBASE_FOREACH (ShaderFxData *, fx, shaderfx) {
      const ShaderFxTypeInfo *fxi = BKE_shaderfx_get_info(ShaderFxType(fx->type));
      if (fxi->panel_register == nullptr) {
        continue;
      }

      /* Move to the next instanced panel corresponding to the next modifier. */
      while ((panel->type == nullptr) || !(panel->type->flag & PANEL_TYPE_INSTANCED)) {
        panel = panel->next;
        BLI_assert(panel !=
                   nullptr); /* There shouldn't be fewer panels than modifiers with UIs. */
      }

      PointerRNA *fx_ptr = static_cast<PointerRNA *>(MEM_mallocN(sizeof(PointerRNA), __func__));
      *fx_ptr = RNA_pointer_create(&ob->id, &RNA_ShaderFx, fx);
      UI_panel_custom_data_set(panel, fx_ptr);

      panel = panel->next;
    }
  }
}

/** \} */

/* -------------------------------------------------------------------- */
/** \name Operator Property Buttons Template
 * \{ */

struct uiTemplateOperatorPropertyPollParam {
  const bContext *C;
  wmOperator *op;
  short flag;
};

#ifdef USE_OP_RESET_BUT
static void ui_layout_operator_buts__reset_cb(bContext * /*C*/, void *op_pt, void * /*arg_dummy2*/)
{
  WM_operator_properties_reset((wmOperator *)op_pt);
}
#endif

static bool ui_layout_operator_buts_poll_property(PointerRNA * /*ptr*/,
                                                  PropertyRNA *prop,
                                                  void *user_data)
{
  uiTemplateOperatorPropertyPollParam *params = static_cast<uiTemplateOperatorPropertyPollParam *>(
      user_data);

  if ((params->flag & UI_TEMPLATE_OP_PROPS_HIDE_ADVANCED) &&
      (RNA_property_tags(prop) & OP_PROP_TAG_ADVANCED))
  {
    return false;
  }
  return params->op->type->poll_property(params->C, params->op, prop);
}

static eAutoPropButsReturn template_operator_property_buts_draw_single(
    const bContext *C,
    wmOperator *op,
    uiLayout *layout,
    const eButLabelAlign label_align,
    int layout_flags)
{
  uiBlock *block = uiLayoutGetBlock(layout);
  eAutoPropButsReturn return_info = eAutoPropButsReturn(0);

  if (!op->properties) {
    const IDPropertyTemplate val = {0};
    op->properties = IDP_New(IDP_GROUP, &val, "wmOperatorProperties");
  }

  /* poll() on this operator may still fail,
   * at the moment there is no nice feedback when this happens just fails silently. */
  if (!WM_operator_repeat_check(C, op)) {
    UI_block_lock_set(block, true, N_("Operator cannot redo"));
    return return_info;
  }

  /* useful for macros where only one of the steps can't be re-done */
  UI_block_lock_clear(block);

  if (layout_flags & UI_TEMPLATE_OP_PROPS_SHOW_TITLE) {
    uiItemL(layout, WM_operatortype_name(op->type, op->ptr).c_str(), ICON_NONE);
  }

  /* menu */
  if (op->type->flag & OPTYPE_PRESET) {
    /* XXX, no simple way to get WM_MT_operator_presets.bl_label
     * from python! Label remains the same always! */
    PointerRNA op_ptr;
    uiLayout *row;

    block->ui_operator = op;

    row = uiLayoutRow(layout, true);
    uiItemM(row, "WM_MT_operator_presets", nullptr, ICON_NONE);

    wmOperatorType *ot = WM_operatortype_find("WM_OT_operator_preset_add", false);
    uiItemFullO_ptr(row, ot, "", ICON_ADD, nullptr, WM_OP_INVOKE_DEFAULT, UI_ITEM_NONE, &op_ptr);
    RNA_string_set(&op_ptr, "operator", op->type->idname);

    uiItemFullO_ptr(
        row, ot, "", ICON_REMOVE, nullptr, WM_OP_INVOKE_DEFAULT, UI_ITEM_NONE, &op_ptr);
    RNA_string_set(&op_ptr, "operator", op->type->idname);
    RNA_boolean_set(&op_ptr, "remove_active", true);
  }

  if (op->type->ui) {
    op->layout = layout;
    op->type->ui((bContext *)C, op);
    op->layout = nullptr;

    /* #UI_LAYOUT_OP_SHOW_EMPTY ignored. retun_info is ignored too.
     * We could allow #wmOperatorType.ui callback to return this, but not needed right now. */
  }
  else {
    wmWindowManager *wm = CTX_wm_manager(C);
    uiTemplateOperatorPropertyPollParam user_data{};
    user_data.C = C;
    user_data.op = op;
    user_data.flag = layout_flags;
    const bool use_prop_split = (layout_flags & UI_TEMPLATE_OP_PROPS_NO_SPLIT_LAYOUT) == 0;

    PointerRNA ptr = RNA_pointer_create(&wm->id, op->type->srna, op->properties);

    uiLayoutSetPropSep(layout, use_prop_split);
    uiLayoutSetPropDecorate(layout, false);

    /* main draw call */
    return_info = uiDefAutoButsRNA(
        layout,
        &ptr,
        op->type->poll_property ? ui_layout_operator_buts_poll_property : nullptr,
        op->type->poll_property ? &user_data : nullptr,
        op->type->prop,
        label_align,
        (layout_flags & UI_TEMPLATE_OP_PROPS_COMPACT));

    if ((return_info & UI_PROP_BUTS_NONE_ADDED) &&
        (layout_flags & UI_TEMPLATE_OP_PROPS_SHOW_EMPTY))
    {
      uiItemL(layout, IFACE_("No Properties"), ICON_NONE);
    }
  }

#ifdef USE_OP_RESET_BUT
  /* its possible that reset can do nothing if all have PROP_SKIP_SAVE enabled
   * but this is not so important if this button is drawn in those cases
   * (which isn't all that likely anyway) - campbell */
  if (op->properties->len) {
    uiBut *but;
    uiLayout *col; /* needed to avoid alignment errors with previous buttons */

    col = uiLayoutColumn(layout, false);
    block = uiLayoutGetBlock(col);
    but = uiDefIconTextBut(block,
                           UI_BTYPE_BUT,
                           0,
                           ICON_FILE_REFRESH,
                           IFACE_("Reset"),
                           0,
                           0,
                           UI_UNIT_X,
                           UI_UNIT_Y,
                           nullptr,
                           0.0,
                           0.0,
                           0.0,
                           0.0,
                           TIP_("Reset operator defaults"));
    UI_but_func_set(but, ui_layout_operator_buts__reset_cb, op, nullptr);
  }
#endif

  /* set various special settings for buttons */

  /* Only do this if we're not refreshing an existing UI. */
  if (block->oldblock == nullptr) {
    const bool is_popup = (block->flag & UI_BLOCK_KEEP_OPEN) != 0;

    LISTBASE_FOREACH (uiBut *, but, &block->buttons) {
      /* no undo for buttons for operator redo panels */
      UI_but_flag_disable(but, UI_BUT_UNDO);

      /* only for popups, see #36109. */

      /* if button is operator's default property, and a text-field, enable focus for it
       * - this is used for allowing operators with popups to rename stuff with fewer clicks
       */
      if (is_popup) {
        if ((but->rnaprop == op->type->prop) && (but->type == UI_BTYPE_TEXT)) {
          UI_but_focus_on_enter_event(CTX_wm_window(C), but);
        }
      }
    }
  }

  return return_info;
}

static void template_operator_property_buts_draw_recursive(const bContext *C,
                                                           wmOperator *op,
                                                           uiLayout *layout,
                                                           const eButLabelAlign label_align,
                                                           int layout_flags,
                                                           bool *r_has_advanced)
{
  if (op->type->flag & OPTYPE_MACRO) {
    LISTBASE_FOREACH (wmOperator *, macro_op, &op->macro) {
      template_operator_property_buts_draw_recursive(
          C, macro_op, layout, label_align, layout_flags, r_has_advanced);
    }
  }
  else {
    /* Might want to make label_align adjustable somehow. */
    eAutoPropButsReturn return_info = template_operator_property_buts_draw_single(
        C, op, layout, label_align, layout_flags);
    if (return_info & UI_PROP_BUTS_ANY_FAILED_CHECK) {
      if (r_has_advanced) {
        *r_has_advanced = true;
      }
    }
  }
}

static bool ui_layout_operator_properties_only_booleans(const bContext *C,
                                                        wmWindowManager *wm,
                                                        wmOperator *op,
                                                        int layout_flags)
{
  if (op->type->flag & OPTYPE_MACRO) {
    LISTBASE_FOREACH (wmOperator *, macro_op, &op->macro) {
      if (!ui_layout_operator_properties_only_booleans(C, wm, macro_op, layout_flags)) {
        return false;
      }
    }
  }
  else {
    uiTemplateOperatorPropertyPollParam user_data{};
    user_data.C = C;
    user_data.op = op;
    user_data.flag = layout_flags;

    PointerRNA ptr = RNA_pointer_create(&wm->id, op->type->srna, op->properties);

    bool all_booleans = true;
    RNA_STRUCT_BEGIN (&ptr, prop) {
      if (RNA_property_flag(prop) & PROP_HIDDEN) {
        continue;
      }
      if (op->type->poll_property &&
          !ui_layout_operator_buts_poll_property(&ptr, prop, &user_data))
      {
        continue;
      }
      if (RNA_property_type(prop) != PROP_BOOLEAN) {
        all_booleans = false;
        break;
      }
    }
    RNA_STRUCT_END;
    if (all_booleans == false) {
      return false;
    }
  }

  return true;
}

void uiTemplateOperatorPropertyButs(
    const bContext *C, uiLayout *layout, wmOperator *op, eButLabelAlign label_align, short flag)
{
  wmWindowManager *wm = CTX_wm_manager(C);

  /* If there are only checkbox items, don't use split layout by default. It looks weird if the
   * check-boxes only use half the width. */
  if (ui_layout_operator_properties_only_booleans(C, wm, op, flag)) {
    flag |= UI_TEMPLATE_OP_PROPS_NO_SPLIT_LAYOUT;
  }

  template_operator_property_buts_draw_recursive(C, op, layout, label_align, flag, nullptr);
}

void uiTemplateOperatorRedoProperties(uiLayout *layout, const bContext *C)
{
  wmOperator *op = WM_operator_last_redo(C);
  uiBlock *block = uiLayoutGetBlock(layout);

  if (op == nullptr) {
    return;
  }

  /* Disable for now, doesn't fit well in popover. */
#if 0
  /* Repeat button with operator name as text. */
  uiItemFullO(layout,
              "SCREEN_OT_repeat_last",
              WM_operatortype_name(op->type, op->ptr),
              ICON_NONE,
              nullptr,
              WM_OP_INVOKE_DEFAULT,
              0,
              nullptr);
#endif

  if (WM_operator_repeat_check(C, op)) {
    int layout_flags = 0;
    if (block->panel == nullptr) {
      layout_flags = UI_TEMPLATE_OP_PROPS_SHOW_TITLE;
    }
#if 0
    bool has_advanced = false;
#endif

    UI_block_func_handle_set(block, ED_undo_operator_repeat_cb_evt, op);
    /* bfa - align left if boolean prop */
    template_operator_property_buts_draw_recursive(
        C, op, layout, UI_BUT_LABEL_ALIGN_SPLIT_COLUMN, layout_flags, nullptr /* &has_advanced */);
    /* Warning! this leaves the handle function for any other users of this block. */

#if 0
    if (has_advanced) {
      uiItemO(layout, IFACE_("More..."), ICON_NONE, "SCREEN_OT_redo_last");
    }
#endif
  }
}

/** \} */

/* -------------------------------------------------------------------- */
/** \name Constraint Header Template
 * \{ */

#define ERROR_LIBDATA_MESSAGE N_("Can't edit external library data")

static void constraint_active_func(bContext * /*C*/, void *ob_v, void *con_v)
{
  ED_object_constraint_active_set(static_cast<Object *>(ob_v), static_cast<bConstraint *>(con_v));
}

static void constraint_ops_extra_draw(bContext *C, uiLayout *layout, void *con_v)
{
  PointerRNA op_ptr;
  uiLayout *row;
  bConstraint *con = (bConstraint *)con_v;

  Object *ob = ED_object_active_context(C);

  PointerRNA ptr = RNA_pointer_create(&ob->id, &RNA_Constraint, con);
  uiLayoutSetContextPointer(layout, "constraint", &ptr);
  uiLayoutSetOperatorContext(layout, WM_OP_INVOKE_DEFAULT);

  uiLayoutSetUnitsX(layout, 4.0f);

  /* Apply. */
  /*bfa - we have the apply button in the header*/
  /*
    uiItemO(layout,
            CTX_IFACE_(BLT_I18NCONTEXT_OPERATOR_DEFAULT, "Apply"),
            ICON_CHECKMARK,
            "CONSTRAINT_OT_apply");
  */

  /* Duplicate. */
  uiItemO(layout,
          CTX_IFACE_(BLT_I18NCONTEXT_OPERATOR_DEFAULT, "Duplicate"),
          ICON_DUPLICATE,
          "CONSTRAINT_OT_copy");

  uiItemO(layout,
          CTX_IFACE_(BLT_I18NCONTEXT_OPERATOR_DEFAULT, "Copy to Selected"),
          ICON_COPYDOWN,
          "CONSTRAINT_OT_copy_to_selected");

  uiItemS(layout);

  /* Move to first. */
  row = uiLayoutColumn(layout, false);
  uiItemFullO(row,
              "CONSTRAINT_OT_move_to_index",
              IFACE_("Move to First"),
              ICON_TRIA_UP,
              nullptr,
              WM_OP_INVOKE_DEFAULT,
              UI_ITEM_NONE,
              &op_ptr);
  RNA_int_set(&op_ptr, "index", 0);
  if (!con->prev) {
    uiLayoutSetEnabled(row, false);
  }

  /* Move to last. */
  row = uiLayoutColumn(layout, false);
  uiItemFullO(row,
              "CONSTRAINT_OT_move_to_index",
              IFACE_("Move to Last"),
              ICON_TRIA_DOWN,
              nullptr,
              WM_OP_INVOKE_DEFAULT,
              UI_ITEM_NONE,
              &op_ptr);
  ListBase *constraint_list = ED_object_constraint_list_from_constraint(ob, con, nullptr);
  RNA_int_set(&op_ptr, "index", BLI_listbase_count(constraint_list) - 1);
  if (!con->next) {
    uiLayoutSetEnabled(row, false);
  }
}

static void draw_constraint_header(uiLayout *layout, Object *ob, bConstraint *con)
{
  /* unless button has own callback, it adds this callback to button */
  uiBlock *block = uiLayoutGetBlock(layout);
  UI_block_func_set(block, constraint_active_func, ob, con);

  PointerRNA ptr = RNA_pointer_create(&ob->id, &RNA_Constraint, con);

  if (block->panel) {
    UI_panel_context_pointer_set(block->panel, "constraint", &ptr);
  }
  else {
    uiLayoutSetContextPointer(layout, "constraint", &ptr);
  }

  /* Constraint type icon. */
  uiLayout *sub = uiLayoutRow(layout, false);
  uiLayoutSetEmboss(sub, UI_EMBOSS);
  uiLayoutSetRedAlert(sub, (con->flag & CONSTRAINT_DISABLE));
  uiItemL(sub, "", RNA_struct_ui_icon(ptr.type));

  UI_block_emboss_set(block, UI_EMBOSS);

  uiLayout *row = uiLayoutRow(layout, true);

  uiItemR(row, &ptr, "name", UI_ITEM_NONE, "", ICON_NONE);

  /* Enabled eye icon. */
  uiItemR(row, &ptr, "enabled", UI_ITEM_NONE, "", ICON_NONE);

  /* Extra operators menu. */
  uiItemMenuF(row, "", ICON_DOWNARROW_HLT, constraint_ops_extra_draw, con);

  /* Apply. */
  uiItemO(row, "", ICON_CHECKMARK, "CONSTRAINT_OT_apply"); /*bfa - apply*/

  /* Close 'button' - emboss calls here disable drawing of 'button' behind X */
  sub = uiLayoutRow(row, false);
  uiLayoutSetEmboss(sub, UI_EMBOSS_NONE);
  uiLayoutSetOperatorContext(sub, WM_OP_INVOKE_DEFAULT);
  uiItemO(sub, "", ICON_X, "CONSTRAINT_OT_delete");

  /* Some extra padding at the end, so the 'x' icon isn't too close to drag button. */
  uiItemS(layout);

  /* clear any locks set up for proxies/lib-linking */
  UI_block_lock_clear(block);
}

void uiTemplateConstraintHeader(uiLayout *layout, PointerRNA *ptr)
{
  /* verify we have valid data */
  if (!RNA_struct_is_a(ptr->type, &RNA_Constraint)) {
    RNA_warning("Expected constraint on object");
    return;
  }

  Object *ob = (Object *)ptr->owner_id;
  bConstraint *con = static_cast<bConstraint *>(ptr->data);

  if (!ob || !(GS(ob->id.name) == ID_OB)) {
    RNA_warning("Expected constraint on object");
    return;
  }

  UI_block_lock_set(uiLayoutGetBlock(layout), (ob && ID_IS_LINKED(ob)), ERROR_LIBDATA_MESSAGE);

  draw_constraint_header(layout, ob, con);
}

/** \} */

/* -------------------------------------------------------------------- */
/** \name Preview Template
 * \{ */

#include "DNA_light_types.h"
#include "DNA_material_types.h"
#include "DNA_world_types.h"

#define B_MATPRV 1

static void do_preview_buttons(bContext *C, void *arg, int event)
{
  switch (event) {
    case B_MATPRV:
      WM_event_add_notifier(C, NC_MATERIAL | ND_SHADING_PREVIEW, arg);
      break;
  }
}

void uiTemplatePreview(uiLayout *layout,
                       bContext *C,
                       ID *id,
                       bool show_buttons,
                       ID *parent,
                       MTex *slot,
                       const char *preview_id)
{
  Material *ma = nullptr;
  Tex *tex = (Tex *)id;
  short *pr_texture = nullptr;

  char _preview_id[UI_MAX_NAME_STR];

  if (id && !ELEM(GS(id->name), ID_MA, ID_TE, ID_WO, ID_LA, ID_LS)) {
    RNA_warning("Expected ID of type material, texture, light, world or line style");
    return;
  }

  /* decide what to render */
  ID *pid = id;
  ID *pparent = nullptr;

  if (id && (GS(id->name) == ID_TE)) {
    if (parent && (GS(parent->name) == ID_MA)) {
      pr_texture = &((Material *)parent)->pr_texture;
    }
    else if (parent && (GS(parent->name) == ID_WO)) {
      pr_texture = &((World *)parent)->pr_texture;
    }
    else if (parent && (GS(parent->name) == ID_LA)) {
      pr_texture = &((Light *)parent)->pr_texture;
    }
    else if (parent && (GS(parent->name) == ID_LS)) {
      pr_texture = &((FreestyleLineStyle *)parent)->pr_texture;
    }

    if (pr_texture) {
      if (*pr_texture == TEX_PR_OTHER) {
        pid = parent;
      }
      else if (*pr_texture == TEX_PR_BOTH) {
        pparent = parent;
      }
    }
  }

  if (!preview_id || (preview_id[0] == '\0')) {
    /* If no identifier given, generate one from ID type. */
    SNPRINTF(_preview_id, "uiPreview_%s", BKE_idtype_idcode_to_name(GS(id->name)));
    preview_id = _preview_id;
  }

  /* Find or add the uiPreview to the current Region. */
  ARegion *region = CTX_wm_region(C);
  uiPreview *ui_preview = static_cast<uiPreview *>(
      BLI_findstring(&region->ui_previews, preview_id, offsetof(uiPreview, preview_id)));

  if (!ui_preview) {
    ui_preview = MEM_cnew<uiPreview>(__func__);
    STRNCPY(ui_preview->preview_id, preview_id);
    ui_preview->height = short(UI_UNIT_Y * 7.6f);
    BLI_addtail(&region->ui_previews, ui_preview);
  }

  if (ui_preview->height < UI_UNIT_Y) {
    ui_preview->height = UI_UNIT_Y;
  }
  else if (ui_preview->height > UI_UNIT_Y * 50) { /* Rather high upper limit, yet not insane! */
    ui_preview->height = UI_UNIT_Y * 50;
  }

  /* layout */
  uiBlock *block = uiLayoutGetBlock(layout);
  uiLayout *row = uiLayoutRow(layout, false);
  uiLayout *col = uiLayoutColumn(row, false);
  uiLayoutSetKeepAspect(col, true);

  /* add preview */
  uiDefBut(block,
           UI_BTYPE_EXTRA,
           0,
           "",
           0,
           0,
           UI_UNIT_X * 10,
           ui_preview->height,
           pid,
           0.0,
           0.0,
           0,
           0,
           "");
  UI_but_func_drawextra_set(block, ED_preview_draw, pparent, slot);
  UI_block_func_handle_set(block, do_preview_buttons, nullptr);

  uiDefIconButS(block,
                UI_BTYPE_GRIP,
                0,
                ICON_GRIP,
                0,
                0,
                UI_UNIT_X * 10,
                short(UI_UNIT_Y * 0.3f),
                &ui_preview->height,
                UI_UNIT_Y,
                UI_UNIT_Y * 50.0f,
                0.0f,
                0.0f,
                "");

  /* add buttons */
  if (pid && show_buttons) {
    if (GS(pid->name) == ID_MA || (pparent && GS(pparent->name) == ID_MA)) {
      if (GS(pid->name) == ID_MA) {
        ma = (Material *)pid;
      }
      else {
        ma = (Material *)pparent;
      }

      /* Create RNA Pointer */
      PointerRNA material_ptr = RNA_pointer_create(&ma->id, &RNA_Material, ma);

      col = uiLayoutColumn(row, true);
      uiLayoutSetScaleX(col, 1.5);
      uiItemR(col, &material_ptr, "preview_render_type", UI_ITEM_R_EXPAND, "", ICON_NONE);

      /* EEVEE preview file has baked lighting so use_preview_world has no effect,
       * just hide the option until this feature is supported. */
      if (!BKE_scene_uses_blender_eevee(CTX_data_scene(C))) {
        uiItemS(col);
        uiItemR(col, &material_ptr, "use_preview_world", UI_ITEM_NONE, "", ICON_WORLD);
      }
    }

    if (pr_texture) {
      /* Create RNA Pointer */
      PointerRNA texture_ptr = RNA_pointer_create(id, &RNA_Texture, tex);

      uiLayoutRow(layout, true);
      uiDefButS(block,
                UI_BTYPE_ROW,
                B_MATPRV,
                IFACE_("Texture"),
                0,
                0,
                UI_UNIT_X * 10,
                UI_UNIT_Y,
                pr_texture,
                10,
                TEX_PR_TEXTURE,
                0,
                0,
                "");
      if (GS(parent->name) == ID_MA) {
        uiDefButS(block,
                  UI_BTYPE_ROW,
                  B_MATPRV,
                  IFACE_("Material"),
                  0,
                  0,
                  UI_UNIT_X * 10,
                  UI_UNIT_Y,
                  pr_texture,
                  10,
                  TEX_PR_OTHER,
                  0,
                  0,
                  "");
      }
      else if (GS(parent->name) == ID_LA) {
        uiDefButS(block,
                  UI_BTYPE_ROW,
                  B_MATPRV,
                  CTX_IFACE_(BLT_I18NCONTEXT_ID_LIGHT, "Light"),
                  0,
                  0,
                  UI_UNIT_X * 10,
                  UI_UNIT_Y,
                  pr_texture,
                  10,
                  TEX_PR_OTHER,
                  0,
                  0,
                  "");
      }
      else if (GS(parent->name) == ID_WO) {
        uiDefButS(block,
                  UI_BTYPE_ROW,
                  B_MATPRV,
                  CTX_IFACE_(BLT_I18NCONTEXT_ID_WORLD, "World"),
                  0,
                  0,
                  UI_UNIT_X * 10,
                  UI_UNIT_Y,
                  pr_texture,
                  10,
                  TEX_PR_OTHER,
                  0,
                  0,
                  "");
      }
      else if (GS(parent->name) == ID_LS) {
        uiDefButS(block,
                  UI_BTYPE_ROW,
                  B_MATPRV,
                  IFACE_("Line Style"),
                  0,
                  0,
                  UI_UNIT_X * 10,
                  UI_UNIT_Y,
                  pr_texture,
                  10,
                  TEX_PR_OTHER,
                  0,
                  0,
                  "");
      }
      uiDefButS(block,
                UI_BTYPE_ROW,
                B_MATPRV,
                IFACE_("Both"),
                0,
                0,
                UI_UNIT_X * 10,
                UI_UNIT_Y,
                pr_texture,
                10,
                TEX_PR_BOTH,
                0,
                0,
                "");

      /* Alpha button for texture preview */
      if (*pr_texture != TEX_PR_OTHER) {
        row = uiLayoutRow(layout, false);
        uiItemR(row, &texture_ptr, "use_preview_alpha", UI_ITEM_NONE, nullptr, ICON_NONE);
      }
    }
  }
}

/** \} */

/* -------------------------------------------------------------------- */
/** \name ColorRamp Template
 * \{ */

struct RNAUpdateCb {
  PointerRNA ptr;
  PropertyRNA *prop;
};

static void rna_update_cb(bContext &C, const RNAUpdateCb &cb)
{
  /* we call update here on the pointer property, this way the
   * owner of the curve mapping can still define its own update
   * and notifier, even if the CurveMapping struct is shared. */
  RNA_property_update(&C, &const_cast<PointerRNA &>(cb.ptr), cb.prop);
}

static void rna_update_cb(bContext *C, void *arg_cb, void * /*arg*/)
{
  RNAUpdateCb *cb = (RNAUpdateCb *)arg_cb;
  rna_update_cb(*C, *cb);
}

enum {
  CB_FUNC_FLIP,
  CB_FUNC_DISTRIBUTE_LR,
  CB_FUNC_DISTRIBUTE_EVENLY,
  CB_FUNC_RESET,
};

static void colorband_flip_cb(bContext *C, ColorBand *coba)
{
  CBData data_tmp[MAXCOLORBAND];

  for (int a = 0; a < coba->tot; a++) {
    data_tmp[a] = coba->data[coba->tot - (a + 1)];
  }
  for (int a = 0; a < coba->tot; a++) {
    data_tmp[a].pos = 1.0f - data_tmp[a].pos;
    coba->data[a] = data_tmp[a];
  }

  /* May as well flip the `cur`. */
  coba->cur = coba->tot - (coba->cur + 1);

  ED_undo_push(C, "Flip Color Ramp");
}

static void colorband_distribute_cb(bContext *C, ColorBand *coba, bool evenly)
{
  if (coba->tot > 1) {
    const int tot = evenly ? coba->tot - 1 : coba->tot;
    const float gap = 1.0f / tot;
    float pos = 0.0f;
    for (int a = 0; a < coba->tot; a++) {
      coba->data[a].pos = pos;
      pos += gap;
    }
    ED_undo_push(C, evenly ? "Distribute Stops Evenly" : "Distribute Stops from Left");
  }
}

static void colorband_tools_dofunc(bContext *C, void *coba_v, int event)
{
  ColorBand *coba = static_cast<ColorBand *>(coba_v);

  switch (event) {
    case CB_FUNC_FLIP:
      colorband_flip_cb(C, coba);
      break;
    case CB_FUNC_DISTRIBUTE_LR:
      colorband_distribute_cb(C, coba, false);
      break;
    case CB_FUNC_DISTRIBUTE_EVENLY:
      colorband_distribute_cb(C, coba, true);
      break;
    case CB_FUNC_RESET:
      BKE_colorband_init(coba, true);
      ED_undo_push(C, "Reset Color Ramp");
      break;
  }
  ED_region_tag_redraw(CTX_wm_region(C));
}

static uiBlock *colorband_tools_func(bContext *C, ARegion *region, void *arg_cb)
{
  RNAUpdateCb *cb = (RNAUpdateCb *)arg_cb;
  const uiStyle *style = UI_style_get_dpi();
  PointerRNA coba_ptr = RNA_property_pointer_get(&cb->ptr, cb->prop);
  ColorBand *coba = static_cast<ColorBand *>(coba_ptr.data);
  short yco = 0;
  const short menuwidth = 10 * UI_UNIT_X;

  uiBlock *block = UI_block_begin(C, region, __func__, UI_EMBOSS_PULLDOWN);
  UI_block_func_butmenu_set(block, colorband_tools_dofunc, coba);

  uiLayout *layout = UI_block_layout(block,
                                     UI_LAYOUT_VERTICAL,
                                     UI_LAYOUT_MENU,
                                     0,
                                     0,
                                     UI_MENU_WIDTH_MIN,
                                     0,
                                     UI_MENU_PADDING,
                                     style);
  UI_block_layout_set_current(block, layout);
  {
    uiLayoutSetContextPointer(layout, "color_ramp", &coba_ptr);
  }

  /* We could move these to operators,
   * although this isn't important unless we want to assign key shortcuts to them. */
  {
    uiDefIconTextBut(block,
                     UI_BTYPE_BUT_MENU,
                     1,
                     ICON_FLIP,
                     IFACE_("Flip Color Ramp"),
                     0,
                     yco -= UI_UNIT_Y,
                     menuwidth,
                     UI_UNIT_Y,
                     nullptr,
                     0.0,
                     0.0,
                     0,
                     CB_FUNC_FLIP,
                     "");
    uiDefIconTextBut(block,
                     UI_BTYPE_BUT_MENU,
                     1,
                     ICON_ALIGNVERTICAL,
                     IFACE_("Distribute Stops from Left"),
                     0,
                     yco -= UI_UNIT_Y,
                     menuwidth,
                     UI_UNIT_Y,
                     nullptr,
                     0.0,
                     0.0,
                     0,
                     CB_FUNC_DISTRIBUTE_LR,
                     "");
    uiDefIconTextBut(block,
                     UI_BTYPE_BUT_MENU,
                     1,
                     ICON_STRAIGHTEN_X,
                     IFACE_("Distribute Stops Evenly"),
                     0,
                     yco -= UI_UNIT_Y,
                     menuwidth,
                     UI_UNIT_Y,
                     nullptr,
                     0.0,
                     0.0,
                     0,
                     CB_FUNC_DISTRIBUTE_EVENLY,
                     "");

    uiItemS(layout);

    uiItemO(layout, IFACE_("Eyedropper"), ICON_EYEDROPPER, "UI_OT_eyedropper_colorramp");

    uiItemS(layout);

    uiDefIconTextBut(block,
                     UI_BTYPE_BUT_MENU,
                     1,
                     ICON_RESET,
                     IFACE_("Reset Color Ramp"),
                     0,
                     yco -= UI_UNIT_Y,
                     menuwidth,
                     UI_UNIT_Y,
                     nullptr,
                     0.0,
                     0.0,
                     0,
                     CB_FUNC_RESET,
                     "");
  }

  UI_block_direction_set(block, UI_DIR_DOWN);
  UI_block_bounds_set_text(block, 3.0f * UI_UNIT_X);

  return block;
}

static void colorband_add(bContext &C, const RNAUpdateCb &cb, ColorBand &coba)
{
  float pos = 0.5f;

  if (coba.tot > 1) {
    if (coba.cur > 0) {
      pos = (coba.data[coba.cur - 1].pos + coba.data[coba.cur].pos) * 0.5f;
    }
    else {
      pos = (coba.data[coba.cur + 1].pos + coba.data[coba.cur].pos) * 0.5f;
    }
  }

  if (BKE_colorband_element_add(&coba, pos)) {
    rna_update_cb(C, cb);
    ED_undo_push(&C, "Add Color Ramp Stop");
  }
}

static void colorband_update_cb(bContext * /*C*/, void *bt_v, void *coba_v)
{
  uiBut *bt = static_cast<uiBut *>(bt_v);
  ColorBand *coba = static_cast<ColorBand *>(coba_v);

  /* Sneaky update here, we need to sort the color-band points to be in order,
   * however the RNA pointer then is wrong, so we update it */
  BKE_colorband_update_sort(coba);
  bt->rnapoin.data = coba->data + coba->cur;
}

static void colorband_buttons_layout(uiLayout *layout,
                                     uiBlock *block,
                                     ColorBand *coba,
                                     const rctf *butr,
                                     const RNAUpdateCb &cb,
                                     int expand)
{
  uiBut *bt;
  const float unit = BLI_rctf_size_x(butr) / 14.0f;
  const float xs = butr->xmin;
  const float ys = butr->ymin;

  PointerRNA ptr = RNA_pointer_create(cb.ptr.owner_id, &RNA_ColorRamp, coba);

  uiLayout *split = uiLayoutSplit(layout, 0.4f, false);

  UI_block_emboss_set(block, UI_EMBOSS_NONE);
  UI_block_align_begin(block);
  uiLayout *row = uiLayoutRow(split, false);

  bt = uiDefIconTextBut(block,
                        UI_BTYPE_BUT,
                        0,
                        ICON_ADD,
                        "",
                        0,
                        0,
                        2.0f * unit,
                        UI_UNIT_Y,
                        nullptr,
                        0,
                        0,
                        0,
                        0,
<<<<<<< HEAD
                        TIP_("Add Stop\nAdd a new color stop to the color ramp"));
  UI_but_funcN_set(bt, colorband_add_cb, MEM_dupallocN(cb), coba);
=======
                        TIP_("Add a new color stop to the color ramp"));
  UI_but_func_set(bt, [coba, cb](bContext &C) { colorband_add(C, cb, *coba); });
>>>>>>> b424fb75

  bt = uiDefIconTextBut(block,
                        UI_BTYPE_BUT,
                        0,
                        ICON_REMOVE,
                        "",
                        xs + 2.0f * unit,
                        ys + UI_UNIT_Y,
                        2.0f * unit,
                        UI_UNIT_Y,
                        nullptr,
                        0,
                        0,
                        0,
                        0,
<<<<<<< HEAD
                        TIP_("Delete Stop\nDelete the active position"));
  UI_but_funcN_set(bt, colorband_del_cb, MEM_dupallocN(cb), coba);
=======
                        TIP_("Delete the active position"));
  UI_but_func_set(bt, [coba, cb](bContext &C) {
    if (BKE_colorband_element_remove(coba, coba->cur)) {
      rna_update_cb(C, cb);
      ED_undo_push(&C, "Delete Color Ramp Stop");
    }
  });
>>>>>>> b424fb75

  RNAUpdateCb *tools_cb = MEM_new<RNAUpdateCb>(__func__, cb);
  bt = uiDefIconBlockBut(block,
                         colorband_tools_func,
                         tools_cb,
                         0,
                         ICON_DOWNARROW_HLT,
                         xs + 4.0f * unit,
                         ys + UI_UNIT_Y,
                         2.0f * unit,
                         UI_UNIT_Y,
                         TIP_("Tools"));
  UI_but_funcN_set(bt, rna_update_cb, tools_cb, coba);

  UI_block_align_end(block);
  UI_block_emboss_set(block, UI_EMBOSS);

  row = uiLayoutRow(split, false);

  UI_block_align_begin(block);
  uiItemR(row, &ptr, "color_mode", UI_ITEM_NONE, "", ICON_NONE);
  if (ELEM(coba->color_mode, COLBAND_BLEND_HSV, COLBAND_BLEND_HSL)) {
    uiItemR(row, &ptr, "hue_interpolation", UI_ITEM_NONE, "", ICON_NONE);
  }
  else { /* COLBAND_BLEND_RGB */
    uiItemR(row, &ptr, "interpolation", UI_ITEM_NONE, "", ICON_NONE);
  }
  UI_block_align_end(block);

  row = uiLayoutRow(layout, false);

  bt = uiDefBut(block,
                UI_BTYPE_COLORBAND,
                0,
                "",
                xs,
                ys,
                BLI_rctf_size_x(butr),
                UI_UNIT_Y,
                coba,
                0,
                0,
                0,
                0,
                "");
  UI_but_func_set(bt, [cb](bContext &C) { rna_update_cb(C, cb); });

  row = uiLayoutRow(layout, false);

  if (coba->tot) {
    CBData *cbd = coba->data + coba->cur;

    ptr = RNA_pointer_create(cb.ptr.owner_id, &RNA_ColorRampElement, cbd);

    if (!expand) {
      split = uiLayoutSplit(layout, 0.3f, false);

      row = uiLayoutRow(split, false);
      bt = uiDefButS(block,
                     UI_BTYPE_NUM,
                     0,
                     "",
                     0,
                     0,
                     5.0f * UI_UNIT_X,
                     UI_UNIT_Y,
                     &coba->cur,
                     0.0,
                     float(std::max(0, coba->tot - 1)),
                     0,
                     0,
                     TIP_("Choose active color stop"));
      UI_but_number_step_size_set(bt, 1);

      row = uiLayoutRow(split, false);
      uiItemR(row, &ptr, "position", UI_ITEM_NONE, IFACE_("Pos"), ICON_NONE);

      row = uiLayoutRow(layout, false);
      uiItemR(row, &ptr, "color", UI_ITEM_NONE, "", ICON_NONE);
    }
    else {
      split = uiLayoutSplit(layout, 0.5f, false);
      uiLayout *subsplit = uiLayoutSplit(split, 0.35f, false);

      row = uiLayoutRow(subsplit, false);
      bt = uiDefButS(block,
                     UI_BTYPE_NUM,
                     0,
                     "",
                     0,
                     0,
                     5.0f * UI_UNIT_X,
                     UI_UNIT_Y,
                     &coba->cur,
                     0.0,
                     float(std::max(0, coba->tot - 1)),
                     0,
                     0,
                     TIP_("Choose active color stop"));
      UI_but_number_step_size_set(bt, 1);

      row = uiLayoutRow(subsplit, false);
      uiItemR(row, &ptr, "position", UI_ITEM_R_SLIDER, IFACE_("Pos"), ICON_NONE);

      row = uiLayoutRow(split, false);
      uiItemR(row, &ptr, "color", UI_ITEM_NONE, "", ICON_NONE);
    }

    /* Some special (rather awkward) treatment to update UI state on certain property changes. */
    LISTBASE_FOREACH_BACKWARD (uiBut *, but, &block->buttons) {
      if (but->rnapoin.data != ptr.data) {
        continue;
      }
      if (!but->rnaprop) {
        continue;
      }

      const char *prop_identifier = RNA_property_identifier(but->rnaprop);
      if (STREQ(prop_identifier, "position")) {
        UI_but_func_set(but, colorband_update_cb, but, coba);
      }

      if (STREQ(prop_identifier, "color")) {
        UI_but_func_set(bt, [cb](bContext &C) { rna_update_cb(C, cb); });
      }
    }
  }
}

void uiTemplateColorRamp(uiLayout *layout, PointerRNA *ptr, const char *propname, bool expand)
{
  PropertyRNA *prop = RNA_struct_find_property(ptr, propname);

  if (!prop || RNA_property_type(prop) != PROP_POINTER) {
    return;
  }

  const PointerRNA cptr = RNA_property_pointer_get(ptr, prop);
  if (!cptr.data || !RNA_struct_is_a(cptr.type, &RNA_ColorRamp)) {
    return;
  }

  rctf rect;
  rect.xmin = 0;
  rect.xmax = 10.0f * UI_UNIT_X;
  rect.ymin = 0;
  rect.ymax = 19.5f * UI_UNIT_X;

  uiBlock *block = uiLayoutAbsoluteBlock(layout);

  ID *id = cptr.owner_id;
  UI_block_lock_set(block, (id && ID_IS_LINKED(id)), ERROR_LIBDATA_MESSAGE);

  colorband_buttons_layout(
      layout, block, static_cast<ColorBand *>(cptr.data), &rect, RNAUpdateCb{*ptr, prop}, expand);

  UI_block_lock_clear(block);
}

/** \} */

/* -------------------------------------------------------------------- */
/** \name Icon Template
 * \{ */

void uiTemplateIcon(uiLayout *layout, int icon_value, float icon_scale)
{
  uiBlock *block = uiLayoutAbsoluteBlock(layout);
  uiBut *but = uiDefIconBut(block,
                            UI_BTYPE_LABEL,
                            0,
                            ICON_X,
                            0,
                            0,
                            UI_UNIT_X * icon_scale,
                            UI_UNIT_Y * icon_scale,
                            nullptr,
                            0.0,
                            0.0,
                            0.0,
                            0.0,
                            "");
  ui_def_but_icon(but, icon_value, UI_HAS_ICON | UI_BUT_ICON_PREVIEW);
}

/** \} */

/* -------------------------------------------------------------------- */
/** \name Icon viewer Template
 * \{ */

struct IconViewMenuArgs {
  PointerRNA ptr;
  PropertyRNA *prop;
  bool show_labels;
  float icon_scale;
};

/* ID Search browse menu, open */
static uiBlock *ui_icon_view_menu_cb(bContext *C, ARegion *region, void *arg_litem)
{
  static IconViewMenuArgs args;

  /* arg_litem is malloced, can be freed by parent button */
  args = *((IconViewMenuArgs *)arg_litem);
  const int w = UI_UNIT_X * (args.icon_scale);
  const int h = UI_UNIT_X * (args.icon_scale + args.show_labels);

  uiBlock *block = UI_block_begin(C, region, "_popup", UI_EMBOSS_PULLDOWN);
  UI_block_flag_enable(block, UI_BLOCK_LOOP);
  UI_block_theme_style_set(block, UI_BLOCK_THEME_STYLE_POPUP);

  bool free;
  const EnumPropertyItem *item;
  RNA_property_enum_items(C, &args.ptr, args.prop, &item, nullptr, &free);

  for (int a = 0; item[a].identifier; a++) {
    const int x = (a % 8) * w;
    const int y = -(a / 8) * h;

    const int icon = item[a].icon;
    const int value = item[a].value;
    uiBut *but;
    if (args.show_labels) {
      but = uiDefIconTextButR_prop(block,
                                   UI_BTYPE_ROW,
                                   0,
                                   icon,
                                   item[a].name,
                                   x,
                                   y,
                                   w,
                                   h,
                                   &args.ptr,
                                   args.prop,
                                   -1,
                                   0,
                                   value,
                                   nullptr);
    }
    else {
      but = uiDefIconButR_prop(
          block, UI_BTYPE_ROW, 0, icon, x, y, w, h, &args.ptr, args.prop, -1, 0, value, nullptr);
    }
    ui_def_but_icon(but, icon, UI_HAS_ICON | UI_BUT_ICON_PREVIEW);
  }

  UI_block_bounds_set_normal(block, 0.3f * U.widget_unit);
  UI_block_direction_set(block, UI_DIR_DOWN);

  if (free) {
    MEM_freeN((void *)item);
  }

  return block;
}

void uiTemplateIconView(uiLayout *layout,
                        PointerRNA *ptr,
                        const char *propname,
                        bool show_labels,
                        float icon_scale,
                        float icon_scale_popup)
{
  PropertyRNA *prop = RNA_struct_find_property(ptr, propname);

  if (!prop || RNA_property_type(prop) != PROP_ENUM) {
    RNA_warning(
        "property of type Enum not found: %s.%s", RNA_struct_identifier(ptr->type), propname);
    return;
  }

  uiBlock *block = uiLayoutAbsoluteBlock(layout);

  int tot_items;
  bool free_items;
  const EnumPropertyItem *items;
  RNA_property_enum_items(
      static_cast<bContext *>(block->evil_C), ptr, prop, &items, &tot_items, &free_items);
  const int value = RNA_property_enum_get(ptr, prop);
  int icon = ICON_NONE;
  RNA_enum_icon_from_value(items, value, &icon);

  uiBut *but;
  if (RNA_property_editable(ptr, prop)) {
    IconViewMenuArgs *cb_args = MEM_cnew<IconViewMenuArgs>(__func__);
    cb_args->ptr = *ptr;
    cb_args->prop = prop;
    cb_args->show_labels = show_labels;
    cb_args->icon_scale = icon_scale_popup;

    but = uiDefBlockButN(block,
                         ui_icon_view_menu_cb,
                         cb_args,
                         "",
                         0,
                         0,
                         UI_UNIT_X * icon_scale,
                         UI_UNIT_Y * icon_scale,
                         "");
  }
  else {
    but = uiDefIconBut(block,
                       UI_BTYPE_LABEL,
                       0,
                       ICON_X,
                       0,
                       0,
                       UI_UNIT_X * icon_scale,
                       UI_UNIT_Y * icon_scale,
                       nullptr,
                       0.0,
                       0.0,
                       0.0,
                       0.0,
                       "");
  }

  ui_def_but_icon(but, icon, UI_HAS_ICON | UI_BUT_ICON_PREVIEW);

  if (free_items) {
    MEM_freeN((void *)items);
  }
}

/** \} */

/* -------------------------------------------------------------------- */
/** \name Histogram Template
 * \{ */

void uiTemplateHistogram(uiLayout *layout, PointerRNA *ptr, const char *propname)
{
  PropertyRNA *prop = RNA_struct_find_property(ptr, propname);

  if (!prop || RNA_property_type(prop) != PROP_POINTER) {
    return;
  }

  const PointerRNA cptr = RNA_property_pointer_get(ptr, prop);
  if (!cptr.data || !RNA_struct_is_a(cptr.type, &RNA_Histogram)) {
    return;
  }
  Histogram *hist = (Histogram *)cptr.data;

  if (hist->height < UI_UNIT_Y) {
    hist->height = UI_UNIT_Y;
  }
  else if (hist->height > UI_UNIT_Y * 20) {
    hist->height = UI_UNIT_Y * 20;
  }

  uiLayout *col = uiLayoutColumn(layout, true);
  uiBlock *block = uiLayoutGetBlock(col);

  uiDefBut(
      block, UI_BTYPE_HISTOGRAM, 0, "", 0, 0, UI_UNIT_X * 10, hist->height, hist, 0, 0, 0, 0, "");

  /* Resize grip. */
  uiDefIconButI(block,
                UI_BTYPE_GRIP,
                0,
                ICON_GRIP,
                0,
                0,
                UI_UNIT_X * 10,
                short(UI_UNIT_Y * 0.3f),
                &hist->height,
                UI_UNIT_Y,
                UI_UNIT_Y * 20.0f,
                0.0f,
                0.0f,
                "");
}

/** \} */

/* -------------------------------------------------------------------- */
/** \name Waveform Template
 * \{ */

void uiTemplateWaveform(uiLayout *layout, PointerRNA *ptr, const char *propname)
{
  PropertyRNA *prop = RNA_struct_find_property(ptr, propname);

  if (!prop || RNA_property_type(prop) != PROP_POINTER) {
    return;
  }

  const PointerRNA cptr = RNA_property_pointer_get(ptr, prop);
  if (!cptr.data || !RNA_struct_is_a(cptr.type, &RNA_Scopes)) {
    return;
  }
  Scopes *scopes = (Scopes *)cptr.data;

  uiLayout *col = uiLayoutColumn(layout, true);
  uiBlock *block = uiLayoutGetBlock(col);

  if (scopes->wavefrm_height < UI_UNIT_Y) {
    scopes->wavefrm_height = UI_UNIT_Y;
  }
  else if (scopes->wavefrm_height > UI_UNIT_Y * 20) {
    scopes->wavefrm_height = UI_UNIT_Y * 20;
  }

  uiDefBut(block,
           UI_BTYPE_WAVEFORM,
           0,
           "",
           0,
           0,
           UI_UNIT_X * 10,
           scopes->wavefrm_height,
           scopes,
           0,
           0,
           0,
           0,
           "");

  /* Resize grip. */
  uiDefIconButI(block,
                UI_BTYPE_GRIP,
                0,
                ICON_GRIP,
                0,
                0,
                UI_UNIT_X * 10,
                short(UI_UNIT_Y * 0.3f),
                &scopes->wavefrm_height,
                UI_UNIT_Y,
                UI_UNIT_Y * 20.0f,
                0.0f,
                0.0f,
                "");
}

/** \} */

/* -------------------------------------------------------------------- */
/** \name Vector-Scope Template
 * \{ */

void uiTemplateVectorscope(uiLayout *layout, PointerRNA *ptr, const char *propname)
{
  PropertyRNA *prop = RNA_struct_find_property(ptr, propname);

  if (!prop || RNA_property_type(prop) != PROP_POINTER) {
    return;
  }

  const PointerRNA cptr = RNA_property_pointer_get(ptr, prop);
  if (!cptr.data || !RNA_struct_is_a(cptr.type, &RNA_Scopes)) {
    return;
  }
  Scopes *scopes = (Scopes *)cptr.data;

  if (scopes->vecscope_height < UI_UNIT_Y) {
    scopes->vecscope_height = UI_UNIT_Y;
  }
  else if (scopes->vecscope_height > UI_UNIT_Y * 20) {
    scopes->vecscope_height = UI_UNIT_Y * 20;
  }

  uiLayout *col = uiLayoutColumn(layout, true);
  uiBlock *block = uiLayoutGetBlock(col);

  uiDefBut(block,
           UI_BTYPE_VECTORSCOPE,
           0,
           "",
           0,
           0,
           UI_UNIT_X * 10,
           scopes->vecscope_height,
           scopes,
           0,
           0,
           0,
           0,
           "");

  /* Resize grip. */
  uiDefIconButI(block,
                UI_BTYPE_GRIP,
                0,
                ICON_GRIP,
                0,
                0,
                UI_UNIT_X * 10,
                short(UI_UNIT_Y * 0.3f),
                &scopes->vecscope_height,
                UI_UNIT_Y,
                UI_UNIT_Y * 20.0f,
                0.0f,
                0.0f,
                "");
}

/** \} */

/* -------------------------------------------------------------------- */
/** \name CurveMapping Template
 * \{ */

#define CURVE_ZOOM_MAX (1.0f / 25.0f)

static bool curvemap_can_zoom_out(CurveMapping *cumap)
{
  return BLI_rctf_size_x(&cumap->curr) < BLI_rctf_size_x(&cumap->clipr);
}

static bool curvemap_can_zoom_in(CurveMapping *cumap)
{
  return BLI_rctf_size_x(&cumap->curr) > CURVE_ZOOM_MAX * BLI_rctf_size_x(&cumap->clipr);
}

static void curvemap_buttons_zoom_in(bContext *C, CurveMapping *cumap)
{
  if (curvemap_can_zoom_in(cumap)) {
    const float dx = 0.1154f * BLI_rctf_size_x(&cumap->curr);
    cumap->curr.xmin += dx;
    cumap->curr.xmax -= dx;
    const float dy = 0.1154f * BLI_rctf_size_y(&cumap->curr);
    cumap->curr.ymin += dy;
    cumap->curr.ymax -= dy;
  }

  ED_region_tag_redraw(CTX_wm_region(C));
}

static void curvemap_buttons_zoom_out(bContext *C, CurveMapping *cumap)
{
  float d, d1;

  if (curvemap_can_zoom_out(cumap)) {
    d = d1 = 0.15f * BLI_rctf_size_x(&cumap->curr);

    if (cumap->flag & CUMA_DO_CLIP) {
      if (cumap->curr.xmin - d < cumap->clipr.xmin) {
        d1 = cumap->curr.xmin - cumap->clipr.xmin;
      }
    }
    cumap->curr.xmin -= d1;

    d1 = d;
    if (cumap->flag & CUMA_DO_CLIP) {
      if (cumap->curr.xmax + d > cumap->clipr.xmax) {
        d1 = -cumap->curr.xmax + cumap->clipr.xmax;
      }
    }
    cumap->curr.xmax += d1;

    d = d1 = 0.15f * BLI_rctf_size_y(&cumap->curr);

    if (cumap->flag & CUMA_DO_CLIP) {
      if (cumap->curr.ymin - d < cumap->clipr.ymin) {
        d1 = cumap->curr.ymin - cumap->clipr.ymin;
      }
    }
    cumap->curr.ymin -= d1;

    d1 = d;
    if (cumap->flag & CUMA_DO_CLIP) {
      if (cumap->curr.ymax + d > cumap->clipr.ymax) {
        d1 = -cumap->curr.ymax + cumap->clipr.ymax;
      }
    }
    cumap->curr.ymax += d1;
  }

  ED_region_tag_redraw(CTX_wm_region(C));
}

/* NOTE: this is a block-menu, needs 0 events, otherwise the menu closes */
static uiBlock *curvemap_clipping_func(bContext *C, ARegion *region, void *cumap_v)
{
  CurveMapping *cumap = static_cast<CurveMapping *>(cumap_v);
  uiBut *bt;
  const float width = 8 * UI_UNIT_X;

  uiBlock *block = UI_block_begin(C, region, __func__, UI_EMBOSS);
  UI_block_flag_enable(block, UI_BLOCK_KEEP_OPEN | UI_BLOCK_MOVEMOUSE_QUIT);
  UI_block_theme_style_set(block, UI_BLOCK_THEME_STYLE_POPUP);

  bt = uiDefButBitI(block,
                    UI_BTYPE_CHECKBOX,
                    CUMA_DO_CLIP,
                    1,
                    IFACE_("Use Clipping"),
                    0,
                    5 * UI_UNIT_Y,
                    width,
                    UI_UNIT_Y,
                    &cumap->flag,
                    0.0,
                    0.0,
                    "");
  UI_but_func_set(bt, [cumap](bContext & /*C*/) { BKE_curvemapping_changed(cumap, false); });

  UI_block_align_begin(block);
  bt = uiDefButF(block,
                 UI_BTYPE_NUM,
                 0,
                 IFACE_("Min X:"),
                 0,
                 4 * UI_UNIT_Y,
                 width,
                 UI_UNIT_Y,
                 &cumap->clipr.xmin,
                 -100.0,
                 cumap->clipr.xmax,
                 "");
  UI_but_number_step_size_set(bt, 10);
  UI_but_number_precision_set(bt, 2);
  bt = uiDefButF(block,
                 UI_BTYPE_NUM,
                 0,
                 IFACE_("Min Y:"),
                 0,
                 3 * UI_UNIT_Y,
                 width,
                 UI_UNIT_Y,
                 &cumap->clipr.ymin,
                 -100.0,
                 cumap->clipr.ymax,
                 "");
  UI_but_number_step_size_set(bt, 10);
  UI_but_number_precision_set(bt, 2);
  bt = uiDefButF(block,
                 UI_BTYPE_NUM,
                 0,
                 IFACE_("Max X:"),
                 0,
                 2 * UI_UNIT_Y,
                 width,
                 UI_UNIT_Y,
                 &cumap->clipr.xmax,
                 cumap->clipr.xmin,
                 100.0,
                 "");
  UI_but_number_step_size_set(bt, 10);
  UI_but_number_precision_set(bt, 2);
  bt = uiDefButF(block,
                 UI_BTYPE_NUM,
                 0,
                 IFACE_("Max Y:"),
                 0,
                 UI_UNIT_Y,
                 width,
                 UI_UNIT_Y,
                 &cumap->clipr.ymax,
                 cumap->clipr.ymin,
                 100.0,
                 "");
  UI_but_number_step_size_set(bt, 10);
  UI_but_number_precision_set(bt, 2);

  UI_block_bounds_set_normal(block, 0.3f * U.widget_unit);
  UI_block_direction_set(block, UI_DIR_DOWN);

  return block;
}

/* only for BKE_curvemap_tools_dofunc */
enum {
  UICURVE_FUNC_RESET_NEG,
  UICURVE_FUNC_RESET_POS,
  UICURVE_FUNC_RESET_VIEW,
  UICURVE_FUNC_HANDLE_VECTOR,
  UICURVE_FUNC_HANDLE_AUTO,
  UICURVE_FUNC_HANDLE_AUTO_ANIM,
  UICURVE_FUNC_EXTEND_HOZ,
  UICURVE_FUNC_EXTEND_EXP,
};

static void curvemap_tools_dofunc(bContext *C, void *cumap_v, int event)
{
  CurveMapping *cumap = static_cast<CurveMapping *>(cumap_v);
  CurveMap *cuma = cumap->cm + cumap->cur;

  switch (event) {
    case UICURVE_FUNC_RESET_NEG:
    case UICURVE_FUNC_RESET_POS: /* reset */
      BKE_curvemap_reset(cuma,
                         &cumap->clipr,
                         cumap->preset,
                         (event == UICURVE_FUNC_RESET_NEG) ? CURVEMAP_SLOPE_NEGATIVE :
                                                             CURVEMAP_SLOPE_POSITIVE);
      BKE_curvemapping_changed(cumap, false);
      break;
    case UICURVE_FUNC_RESET_VIEW:
      BKE_curvemapping_reset_view(cumap);
      break;
    case UICURVE_FUNC_HANDLE_VECTOR: /* Set vector. */
      BKE_curvemap_handle_set(cuma, HD_VECT);
      BKE_curvemapping_changed(cumap, false);
      break;
    case UICURVE_FUNC_HANDLE_AUTO: /* Set auto. */
      BKE_curvemap_handle_set(cuma, HD_AUTO);
      BKE_curvemapping_changed(cumap, false);
      break;
    case UICURVE_FUNC_HANDLE_AUTO_ANIM: /* Set auto-clamped. */
      BKE_curvemap_handle_set(cuma, HD_AUTO_ANIM);
      BKE_curvemapping_changed(cumap, false);
      break;
    case UICURVE_FUNC_EXTEND_HOZ: /* Extend horizontal. */
      cumap->flag &= ~CUMA_EXTEND_EXTRAPOLATE;
      BKE_curvemapping_changed(cumap, false);
      break;
    case UICURVE_FUNC_EXTEND_EXP: /* Extend extrapolate. */
      cumap->flag |= CUMA_EXTEND_EXTRAPOLATE;
      BKE_curvemapping_changed(cumap, false);
      break;
  }
  ED_undo_push(C, "CurveMap tools");
  ED_region_tag_redraw(CTX_wm_region(C));
}

static uiBlock *curvemap_tools_func(
    bContext *C, ARegion *region, CurveMapping *cumap, bool show_extend, int reset_mode)
{
  short yco = 0;
  const short menuwidth = 10 * UI_UNIT_X;

  uiBlock *block = UI_block_begin(C, region, __func__, UI_EMBOSS);
  UI_block_func_butmenu_set(block, curvemap_tools_dofunc, cumap);

  {
    uiDefIconTextBut(block,
                     UI_BTYPE_BUT_MENU,
                     1,
                     ICON_VIEW_RESET,
                     IFACE_("Reset View"),
                     0,
                     yco -= UI_UNIT_Y,
                     menuwidth,
                     UI_UNIT_Y,
                     nullptr,
                     0.0,
                     0.0,
                     0,
                     UICURVE_FUNC_RESET_VIEW,
                     "");
  }

  if (show_extend) {
    uiDefIconTextBut(block,
                     UI_BTYPE_BUT_MENU,
                     1,
                     ICON_EXTRAPOLATION_CONSTANT,
                     IFACE_("Extend Horizontal"),
                     0,
                     yco -= UI_UNIT_Y,
                     menuwidth,
                     UI_UNIT_Y,
                     nullptr,
                     0.0,
                     0.0,
                     0,
                     UICURVE_FUNC_EXTEND_HOZ,
                     "");
    uiDefIconTextBut(block,
                     UI_BTYPE_BUT_MENU,
                     1,
                     ICON_EXTRAPOLATION_LINEAR,
                     IFACE_("Extend Extrapolated"),
                     0,
                     yco -= UI_UNIT_Y,
                     menuwidth,
                     UI_UNIT_Y,
                     nullptr,
                     0.0,
                     0.0,
                     0,
                     UICURVE_FUNC_EXTEND_EXP,
                     "");
  }

  {
    uiDefIconTextBut(block,
                     UI_BTYPE_BUT_MENU,
                     1,
                     ICON_RESET,
                     IFACE_("Reset Curve"),
                     0,
                     yco -= UI_UNIT_Y,
                     menuwidth,
                     UI_UNIT_Y,
                     nullptr,
                     0.0,
                     0.0,
                     0,
                     reset_mode,
                     "");
  }

  UI_block_direction_set(block, UI_DIR_DOWN);
  UI_block_bounds_set_text(block, 3.0f * UI_UNIT_X);

  return block;
}

static uiBlock *curvemap_tools_posslope_func(bContext *C, ARegion *region, void *cumap_v)
{
  return curvemap_tools_func(
      C, region, static_cast<CurveMapping *>(cumap_v), true, UICURVE_FUNC_RESET_POS);
}

static uiBlock *curvemap_tools_negslope_func(bContext *C, ARegion *region, void *cumap_v)
{
  return curvemap_tools_func(
      C, region, static_cast<CurveMapping *>(cumap_v), true, UICURVE_FUNC_RESET_NEG);
}

static uiBlock *curvemap_brush_tools_func(bContext *C, ARegion *region, void *cumap_v)
{
  return curvemap_tools_func(
      C, region, static_cast<CurveMapping *>(cumap_v), false, UICURVE_FUNC_RESET_NEG);
}

static uiBlock *curvemap_brush_tools_negslope_func(bContext *C, ARegion *region, void *cumap_v)
{
  return curvemap_tools_func(
      C, region, static_cast<CurveMapping *>(cumap_v), false, UICURVE_FUNC_RESET_POS);
}

static void curvemap_tools_handle_vector(bContext *C, void *cumap_v, void * /*arg*/)
{
  curvemap_tools_dofunc(C, cumap_v, UICURVE_FUNC_HANDLE_VECTOR);
}

static void curvemap_tools_handle_auto(bContext *C, void *cumap_v, void * /*arg*/)
{
  curvemap_tools_dofunc(C, cumap_v, UICURVE_FUNC_HANDLE_AUTO);
}

static void curvemap_tools_handle_auto_clamped(bContext *C, void *cumap_v, void * /*arg*/)
{
  curvemap_tools_dofunc(C, cumap_v, UICURVE_FUNC_HANDLE_AUTO_ANIM);
}

static void curvemap_buttons_redraw(bContext &C)
{
  ED_region_tag_redraw(CTX_wm_region(&C));
}

/**
 * \note Still unsure how this call evolves.
 *
 * \param labeltype: Used for defining which curve-channels to show.
 */
static void curvemap_buttons_layout(uiLayout *layout,
                                    PointerRNA *ptr,
                                    char labeltype,
                                    bool levels,
                                    bool brush,
                                    bool neg_slope,
                                    bool tone,
                                    const RNAUpdateCb &cb)
{
  CurveMapping *cumap = static_cast<CurveMapping *>(ptr->data);
  CurveMap *cm = &cumap->cm[cumap->cur];
  uiBut *bt;
  const float dx = UI_UNIT_X;
  eButGradientType bg = UI_GRAD_NONE;

  uiBlock *block = uiLayoutGetBlock(layout);

  UI_block_emboss_set(block, UI_EMBOSS);

  if (tone) {
    uiLayout *split = uiLayoutSplit(layout, 0.0f, false);
    uiItemR(uiLayoutRow(split, false), ptr, "tone", UI_ITEM_R_EXPAND, nullptr, ICON_NONE);
  }

  /* curve chooser */
  uiLayout *row = uiLayoutRow(layout, false);

  if (labeltype == 'v') {
    /* vector */
    uiLayout *sub = uiLayoutRow(row, true);
    uiLayoutSetAlignment(sub, UI_LAYOUT_ALIGN_LEFT);

    if (cumap->cm[0].curve) {
      bt = uiDefButI(
          block, UI_BTYPE_ROW, 0, "X", 0, 0, dx, dx, &cumap->cur, 0.0, 0.0, 0.0, 0.0, "");
      UI_but_func_set(bt, curvemap_buttons_redraw);
    }
    if (cumap->cm[1].curve) {
      bt = uiDefButI(
          block, UI_BTYPE_ROW, 0, "Y", 0, 0, dx, dx, &cumap->cur, 0.0, 1.0, 0.0, 0.0, "");
      UI_but_func_set(bt, curvemap_buttons_redraw);
    }
    if (cumap->cm[2].curve) {
      bt = uiDefButI(
          block, UI_BTYPE_ROW, 0, "Z", 0, 0, dx, dx, &cumap->cur, 0.0, 2.0, 0.0, 0.0, "");
      UI_but_func_set(bt, curvemap_buttons_redraw);
    }
  }
  else if (labeltype == 'c') {
    /* color */
    uiLayout *sub = uiLayoutRow(row, true);
    uiLayoutSetAlignment(sub, UI_LAYOUT_ALIGN_LEFT);

    if (cumap->cm[3].curve) {
      bt = uiDefButI(block,
                     UI_BTYPE_ROW,
                     0,
                     CTX_IFACE_(BLT_I18NCONTEXT_COLOR, "C"),
                     0,
                     0,
                     dx,
                     dx,
                     &cumap->cur,
                     0.0,
                     3.0,
                     0.0,
                     0.0,
                     "");
      UI_but_func_set(bt, curvemap_buttons_redraw);
    }
    if (cumap->cm[0].curve) {
      bt = uiDefButI(
          block, UI_BTYPE_ROW, 0, IFACE_("R"), 0, 0, dx, dx, &cumap->cur, 0.0, 0.0, 0.0, 0.0, "");
      UI_but_func_set(bt, curvemap_buttons_redraw);
    }
    if (cumap->cm[1].curve) {
      bt = uiDefButI(
          block, UI_BTYPE_ROW, 0, IFACE_("G"), 0, 0, dx, dx, &cumap->cur, 0.0, 1.0, 0.0, 0.0, "");
      UI_but_func_set(bt, curvemap_buttons_redraw);
    }
    if (cumap->cm[2].curve) {
      bt = uiDefButI(
          block, UI_BTYPE_ROW, 0, IFACE_("B"), 0, 0, dx, dx, &cumap->cur, 0.0, 2.0, 0.0, 0.0, "");
      UI_but_func_set(bt, curvemap_buttons_redraw);
    }
  }
  else if (labeltype == 'h') {
    /* HSV */
    uiLayout *sub = uiLayoutRow(row, true);
    uiLayoutSetAlignment(sub, UI_LAYOUT_ALIGN_LEFT);

    if (cumap->cm[0].curve) {
      bt = uiDefButI(
          block, UI_BTYPE_ROW, 0, IFACE_("H"), 0, 0, dx, dx, &cumap->cur, 0.0, 0.0, 0.0, 0.0, "");
      UI_but_func_set(bt, curvemap_buttons_redraw);
    }
    if (cumap->cm[1].curve) {
      bt = uiDefButI(
          block, UI_BTYPE_ROW, 0, IFACE_("S"), 0, 0, dx, dx, &cumap->cur, 0.0, 1.0, 0.0, 0.0, "");
      UI_but_func_set(bt, curvemap_buttons_redraw);
    }
    if (cumap->cm[2].curve) {
      bt = uiDefButI(
          block, UI_BTYPE_ROW, 0, IFACE_("V"), 0, 0, dx, dx, &cumap->cur, 0.0, 2.0, 0.0, 0.0, "");
      UI_but_func_set(bt, curvemap_buttons_redraw);
    }
  }
  else {
    uiLayoutSetAlignment(row, UI_LAYOUT_ALIGN_RIGHT);
  }

  if (labeltype == 'h') {
    bg = UI_GRAD_H;
  }

  /* operation buttons */
  /* (Right aligned) */
  uiLayout *sub = uiLayoutRow(row, true);
  uiLayoutSetAlignment(sub, UI_LAYOUT_ALIGN_RIGHT);

  /* Zoom in */
  bt = uiDefIconBut(block,
                    UI_BTYPE_BUT,
                    0,
                    ICON_ZOOM_IN,
                    0,
                    0,
                    dx,
                    dx,
                    nullptr,
                    0.0,
                    0.0,
                    0.0,
                    0.0,
                    TIP_("Zoom in"));
  UI_but_func_set(bt, [cumap](bContext &C) { curvemap_buttons_zoom_in(&C, cumap); });
  if (!curvemap_can_zoom_in(cumap)) {
    UI_but_disable(bt, "");
  }

  /* Zoom out */
  bt = uiDefIconBut(block,
                    UI_BTYPE_BUT,
                    0,
                    ICON_ZOOM_OUT,
                    0,
                    0,
                    dx,
                    dx,
                    nullptr,
                    0.0,
                    0.0,
                    0.0,
                    0.0,
                    TIP_("Zoom out"));
  UI_but_func_set(bt, [cumap](bContext &C) { curvemap_buttons_zoom_out(&C, cumap); });
  if (!curvemap_can_zoom_out(cumap)) {
    UI_but_disable(bt, "");
  }

  /* Clipping button. */
  const int icon = (cumap->flag & CUMA_DO_CLIP) ? ICON_CLIPUV_HLT : ICON_CLIPUV_DEHLT;
  bt = uiDefIconBlockBut(
      block, curvemap_clipping_func, cumap, 0, icon, 0, 0, dx, dx, TIP_("Clipping Options"));
  bt->drawflag &= ~UI_BUT_ICON_LEFT;
  UI_but_func_set(bt, [cb](bContext &C) { rna_update_cb(C, cb); });

  if (brush && neg_slope) {
    bt = uiDefIconBlockBut(block,
                           curvemap_brush_tools_negslope_func,
                           cumap,
                           0,
                           ICON_NONE,
                           0,
                           0,
                           dx,
                           dx,
                           TIP_("Tools"));
  }
  else if (brush) {
    bt = uiDefIconBlockBut(
        block, curvemap_brush_tools_func, cumap, 0, ICON_NONE, 0, 0, dx, dx, TIP_("Tools"));
  }
  else if (neg_slope) {
    bt = uiDefIconBlockBut(
        block, curvemap_tools_negslope_func, cumap, 0, ICON_NONE, 0, 0, dx, dx, TIP_("Tools"));
  }
  else {
    bt = uiDefIconBlockBut(
        block, curvemap_tools_posslope_func, cumap, 0, ICON_NONE, 0, 0, dx, dx, TIP_("Tools"));
  }
  UI_but_func_set(bt, [cb](bContext &C) { rna_update_cb(C, cb); });

  UI_block_funcN_set(block, rna_update_cb, MEM_new<RNAUpdateCb>(__func__, cb), nullptr);

  /* Curve itself. */
  const int size = max_ii(uiLayoutGetWidth(layout), UI_UNIT_X);
  row = uiLayoutRow(layout, false);
  uiButCurveMapping *curve_but = (uiButCurveMapping *)uiDefBut(
      block, UI_BTYPE_CURVE, 0, "", 0, 0, size, 8.0f * UI_UNIT_X, cumap, 0.0f, 1.0f, -1, 0, "");
  curve_but->gradient_type = bg;

  /* Sliders for selected curve point. */
  int i;
  CurveMapPoint *cmp = nullptr;
  bool point_last_or_first = false;
  for (i = 0; i < cm->totpoint; i++) {
    if (cm->curve[i].flag & CUMA_SELECT) {
      cmp = &cm->curve[i];
      break;
    }
  }
  if (ELEM(i, 0, cm->totpoint - 1)) {
    point_last_or_first = true;
  }

  if (cmp) {
    rctf bounds;
    if (cumap->flag & CUMA_DO_CLIP) {
      bounds = cumap->clipr;
    }
    else {
      bounds.xmin = bounds.ymin = -1000.0;
      bounds.xmax = bounds.ymax = 1000.0;
    }

    UI_block_emboss_set(block, UI_EMBOSS);

    uiLayoutRow(layout, true);

    /* Curve handle buttons. */
    bt = uiDefIconBut(block,
                      UI_BTYPE_BUT,
                      1,
                      ICON_HANDLE_AUTO,
                      0,
                      UI_UNIT_Y,
                      UI_UNIT_X,
                      UI_UNIT_Y,
                      nullptr,
                      0.0,
                      0.0,
                      0.0,
                      0.0,
                      TIP_("Auto Handle"));
    UI_but_func_set(bt, curvemap_tools_handle_auto, cumap, nullptr);
    if (((cmp->flag & CUMA_HANDLE_AUTO_ANIM) == false) &&
        ((cmp->flag & CUMA_HANDLE_VECTOR) == false))
    {
      bt->flag |= UI_SELECT_DRAW;
    }

    bt = uiDefIconBut(block,
                      UI_BTYPE_BUT,
                      1,
                      ICON_HANDLE_VECTOR,
                      0,
                      UI_UNIT_Y,
                      UI_UNIT_X,
                      UI_UNIT_Y,
                      nullptr,
                      0.0,
                      0.0,
                      0.0,
                      0.0,
                      TIP_("Vector Handle"));
    UI_but_func_set(bt, curvemap_tools_handle_vector, cumap, nullptr);
    if (cmp->flag & CUMA_HANDLE_VECTOR) {
      bt->flag |= UI_SELECT_DRAW;
    }

    bt = uiDefIconBut(block,
                      UI_BTYPE_BUT,
                      1,
                      ICON_HANDLE_AUTOCLAMPED,
                      0,
                      UI_UNIT_Y,
                      UI_UNIT_X,
                      UI_UNIT_Y,
                      nullptr,
                      0.0,
                      0.0,
                      0.0,
                      0.0,
                      TIP_("Auto Clamped"));
    UI_but_func_set(bt, curvemap_tools_handle_auto_clamped, cumap, nullptr);
    if (cmp->flag & CUMA_HANDLE_AUTO_ANIM) {
      bt->flag |= UI_SELECT_DRAW;
    }

    /* Curve handle position */
    UI_but_func_set(bt, [cumap, cb](bContext &C) {
      BKE_curvemapping_changed(cumap, true);
      rna_update_cb(C, cb);
    });
    bt = uiDefButF(block,
                   UI_BTYPE_NUM,
                   0,
                   "X:",
                   0,
                   2 * UI_UNIT_Y,
                   UI_UNIT_X * 10,
                   UI_UNIT_Y,
                   &cmp->x,
                   bounds.xmin,
                   bounds.xmax,
                   "");
    UI_but_number_step_size_set(bt, 1);
    UI_but_number_precision_set(bt, 5);
    bt = uiDefButF(block,
                   UI_BTYPE_NUM,
                   0,
                   "Y:",
                   0,
                   1 * UI_UNIT_Y,
                   UI_UNIT_X * 10,
                   UI_UNIT_Y,
                   &cmp->y,
                   bounds.ymin,
                   bounds.ymax,
                   "");
    UI_but_number_step_size_set(bt, 1);
    UI_but_number_precision_set(bt, 5);

    /* Curve handle delete point */
    bt = uiDefIconBut(block,
                      UI_BTYPE_BUT,
                      0,
                      ICON_X,
                      0,
                      0,
                      dx,
                      dx,
                      nullptr,
                      0.0,
                      0.0,
                      0.0,
                      0.0,
                      TIP_("Delete points"));
    UI_but_func_set(bt, [cumap, cb](bContext &C) {
      BKE_curvemap_remove(cumap->cm + cumap->cur, SELECT);
      BKE_curvemapping_changed(cumap, false);
      rna_update_cb(C, cb);
    });
    if (point_last_or_first) {
      UI_but_flag_enable(bt, UI_BUT_DISABLED);
    }
  }

  /* black/white levels */
  if (levels) {
    uiLayout *split = uiLayoutSplit(layout, 0.0f, false);
    uiItemR(
        uiLayoutColumn(split, false), ptr, "black_level", UI_ITEM_R_EXPAND, nullptr, ICON_NONE);
    uiItemR(
        uiLayoutColumn(split, false), ptr, "white_level", UI_ITEM_R_EXPAND, nullptr, ICON_NONE);

    uiLayoutRow(layout, false);
    bt = uiDefBut(block,
                  UI_BTYPE_BUT,
                  0,
                  IFACE_("Reset"),
                  0,
                  0,
                  UI_UNIT_X * 10,
                  UI_UNIT_Y,
                  nullptr,
                  0.0f,
                  0.0f,
                  0,
                  0,
                  TIP_("Reset Black/White point and curves"));
    UI_but_func_set(bt, [cumap, cb](bContext &C) {
      cumap->preset = CURVE_PRESET_LINE;
      for (int a = 0; a < CM_TOT; a++) {
        BKE_curvemap_reset(cumap->cm + a, &cumap->clipr, cumap->preset, CURVEMAP_SLOPE_POSITIVE);
      }

      cumap->black[0] = cumap->black[1] = cumap->black[2] = 0.0f;
      cumap->white[0] = cumap->white[1] = cumap->white[2] = 1.0f;
      BKE_curvemapping_set_black_white(cumap, nullptr, nullptr);

      BKE_curvemapping_changed(cumap, false);
      rna_update_cb(C, cb);
    });
  }

  UI_block_funcN_set(block, nullptr, nullptr, nullptr);
}

void uiTemplateCurveMapping(uiLayout *layout,
                            PointerRNA *ptr,
                            const char *propname,
                            int type,
                            bool levels,
                            bool brush,
                            bool neg_slope,
                            bool tone)
{
  PropertyRNA *prop = RNA_struct_find_property(ptr, propname);
  uiBlock *block = uiLayoutGetBlock(layout);

  if (!prop) {
    RNA_warning("curve property not found: %s.%s", RNA_struct_identifier(ptr->type), propname);
    return;
  }

  if (RNA_property_type(prop) != PROP_POINTER) {
    RNA_warning("curve is not a pointer: %s.%s", RNA_struct_identifier(ptr->type), propname);
    return;
  }

  PointerRNA cptr = RNA_property_pointer_get(ptr, prop);
  if (!cptr.data || !RNA_struct_is_a(cptr.type, &RNA_CurveMapping)) {
    return;
  }

  ID *id = cptr.owner_id;
  UI_block_lock_set(block, (id && ID_IS_LINKED(id)), ERROR_LIBDATA_MESSAGE);

  curvemap_buttons_layout(
      layout, &cptr, type, levels, brush, neg_slope, tone, RNAUpdateCb{*ptr, prop});

  UI_block_lock_clear(block);
}

/** \} */

/* -------------------------------------------------------------------- */
/** \name Curve Profile Template
 * \{ */

static void CurveProfile_presets_dofunc(bContext *C, void *profile_v, int event)
{
  CurveProfile *profile = static_cast<CurveProfile *>(profile_v);

  profile->preset = event;
  BKE_curveprofile_reset(profile);
  BKE_curveprofile_update(profile, PROF_UPDATE_NONE);

  ED_undo_push(C, "CurveProfile tools");
  ED_region_tag_redraw(CTX_wm_region(C));
}

static uiBlock *CurveProfile_presets_func(bContext *C, ARegion *region, CurveProfile *profile)
{
  short yco = 0;

  uiBlock *block = UI_block_begin(C, region, __func__, UI_EMBOSS);
  UI_block_func_butmenu_set(block, CurveProfile_presets_dofunc, profile);

  uiDefIconTextBut(block,
                   UI_BTYPE_BUT_MENU,
                   1,
                   ICON_BLANK1,
                   IFACE_("Default"),
                   0,
                   yco -= UI_UNIT_Y,
                   0,
                   UI_UNIT_Y,
                   nullptr,
                   0.0,
                   0.0,
                   0,
                   PROF_PRESET_LINE,
                   "");
  uiDefIconTextBut(block,
                   UI_BTYPE_BUT_MENU,
                   1,
                   ICON_BLANK1,
                   IFACE_("Support Loops"),
                   0,
                   yco -= UI_UNIT_Y,
                   0,
                   UI_UNIT_Y,
                   nullptr,
                   0.0,
                   0.0,
                   0,
                   PROF_PRESET_SUPPORTS,
                   "");
  uiDefIconTextBut(block,
                   UI_BTYPE_BUT_MENU,
                   1,
                   ICON_BLANK1,
                   IFACE_("Cornice Molding"),
                   0,
                   yco -= UI_UNIT_Y,
                   0,
                   UI_UNIT_Y,
                   nullptr,
                   0.0,
                   0.0,
                   0,
                   PROF_PRESET_CORNICE,
                   "");
  uiDefIconTextBut(block,
                   UI_BTYPE_BUT_MENU,
                   1,
                   ICON_BLANK1,
                   IFACE_("Crown Molding"),
                   0,
                   yco -= UI_UNIT_Y,
                   0,
                   UI_UNIT_Y,
                   nullptr,
                   0.0,
                   0.0,
                   0,
                   PROF_PRESET_CROWN,
                   "");
  uiDefIconTextBut(block,
                   UI_BTYPE_BUT_MENU,
                   1,
                   ICON_BLANK1,
                   IFACE_("Steps"),
                   0,
                   yco -= UI_UNIT_Y,
                   0,
                   UI_UNIT_Y,
                   nullptr,
                   0.0,
                   0.0,
                   0,
                   PROF_PRESET_STEPS,
                   "");

  UI_block_direction_set(block, UI_DIR_DOWN);
  UI_block_bounds_set_text(block, int(3.0f * UI_UNIT_X));

  return block;
}

static uiBlock *CurveProfile_buttons_presets(bContext *C, ARegion *region, void *profile_v)
{
  return CurveProfile_presets_func(C, region, (CurveProfile *)profile_v);
}

/* Only for CurveProfile tools block */
enum {
  UIPROFILE_FUNC_RESET,
  UIPROFILE_FUNC_RESET_VIEW,
};

static void CurveProfile_tools_dofunc(bContext *C, void *profile_v, int event)
{
  CurveProfile *profile = static_cast<CurveProfile *>(profile_v);

  switch (event) {
    case UIPROFILE_FUNC_RESET: /* reset */
      BKE_curveprofile_reset(profile);
      BKE_curveprofile_update(profile, PROF_UPDATE_NONE);
      break;
    case UIPROFILE_FUNC_RESET_VIEW: /* reset view to clipping rect */
      BKE_curveprofile_reset_view(profile);
      break;
  }
  ED_undo_push(C, "CurveProfile tools");
  ED_region_tag_redraw(CTX_wm_region(C));
}

static uiBlock *CurveProfile_tools_func(bContext *C, ARegion *region, CurveProfile *profile)
{
  short yco = 0;

  uiBlock *block = UI_block_begin(C, region, __func__, UI_EMBOSS);
  UI_block_func_butmenu_set(block, CurveProfile_tools_dofunc, profile);

  uiDefIconTextBut(block,
                   UI_BTYPE_BUT_MENU,
                   1,
                   ICON_VIEW_RESET,
                   IFACE_("Reset View"),
                   0,
                   yco -= UI_UNIT_Y,
                   0,
                   UI_UNIT_Y,
                   nullptr,
                   0.0,
                   0.0,
                   0,
                   UIPROFILE_FUNC_RESET_VIEW,
                   "");
  uiDefIconTextBut(block,
                   UI_BTYPE_BUT_MENU,
                   1,
                   ICON_RESET,
                   IFACE_("Reset Curve"),
                   0,
                   yco -= UI_UNIT_Y,
                   0,
                   UI_UNIT_Y,
                   nullptr,
                   0.0,
                   0.0,
                   0,
                   UIPROFILE_FUNC_RESET,
                   "");

  UI_block_direction_set(block, UI_DIR_DOWN);
  UI_block_bounds_set_text(block, int(3.0f * UI_UNIT_X));

  return block;
}

static uiBlock *CurveProfile_buttons_tools(bContext *C, ARegion *region, void *profile_v)
{
  return CurveProfile_tools_func(C, region, (CurveProfile *)profile_v);
}

static bool CurveProfile_can_zoom_in(CurveProfile *profile)
{
  return BLI_rctf_size_x(&profile->view_rect) >
         CURVE_ZOOM_MAX * BLI_rctf_size_x(&profile->clip_rect);
}

static bool CurveProfile_can_zoom_out(CurveProfile *profile)
{
  return BLI_rctf_size_x(&profile->view_rect) < BLI_rctf_size_x(&profile->clip_rect);
}

static void CurveProfile_buttons_zoom_in(bContext *C, CurveProfile *profile)
{
  if (CurveProfile_can_zoom_in(profile)) {
    const float dx = 0.1154f * BLI_rctf_size_x(&profile->view_rect);
    profile->view_rect.xmin += dx;
    profile->view_rect.xmax -= dx;
    const float dy = 0.1154f * BLI_rctf_size_y(&profile->view_rect);
    profile->view_rect.ymin += dy;
    profile->view_rect.ymax -= dy;
  }

  ED_region_tag_redraw(CTX_wm_region(C));
}

static void CurveProfile_buttons_zoom_out(bContext *C, CurveProfile *profile)
{
  if (CurveProfile_can_zoom_out(profile)) {
    float d = 0.15f * BLI_rctf_size_x(&profile->view_rect);
    float d1 = d;

    if (profile->flag & PROF_USE_CLIP) {
      if (profile->view_rect.xmin - d < profile->clip_rect.xmin) {
        d1 = profile->view_rect.xmin - profile->clip_rect.xmin;
      }
    }
    profile->view_rect.xmin -= d1;

    d1 = d;
    if (profile->flag & PROF_USE_CLIP) {
      if (profile->view_rect.xmax + d > profile->clip_rect.xmax) {
        d1 = -profile->view_rect.xmax + profile->clip_rect.xmax;
      }
    }
    profile->view_rect.xmax += d1;

    d = d1 = 0.15f * BLI_rctf_size_y(&profile->view_rect);

    if (profile->flag & PROF_USE_CLIP) {
      if (profile->view_rect.ymin - d < profile->clip_rect.ymin) {
        d1 = profile->view_rect.ymin - profile->clip_rect.ymin;
      }
    }
    profile->view_rect.ymin -= d1;

    d1 = d;
    if (profile->flag & PROF_USE_CLIP) {
      if (profile->view_rect.ymax + d > profile->clip_rect.ymax) {
        d1 = -profile->view_rect.ymax + profile->clip_rect.ymax;
      }
    }
    profile->view_rect.ymax += d1;
  }

  ED_region_tag_redraw(CTX_wm_region(C));
}

static void CurveProfile_buttons_layout(uiLayout *layout, PointerRNA *ptr, const RNAUpdateCb &cb)
{
  CurveProfile *profile = static_cast<CurveProfile *>(ptr->data);
  uiBut *bt;

  uiBlock *block = uiLayoutGetBlock(layout);

  UI_block_emboss_set(block, UI_EMBOSS);

  uiLayoutSetPropSep(layout, false);

  /* Preset selector */
  /* There is probably potential to use simpler "uiItemR" functions here, but automatic updating
   * after a preset is selected would be more complicated. */
  uiLayout *row = uiLayoutRow(layout, true);
  bt = uiDefBlockBut(block,
                     CurveProfile_buttons_presets,
                     profile,
                     IFACE_("Preset"),
                     0,
                     0,
                     UI_UNIT_X,
                     UI_UNIT_X,
                     "");
  UI_but_func_set(bt, [cb](bContext &C) { rna_update_cb(C, cb); });

  /* Show a "re-apply" preset button when it has been changed from the preset. */
  if (profile->flag & PROF_DIRTY_PRESET) {
    /* Only for dynamic presets. */
    if (ELEM(profile->preset, PROF_PRESET_STEPS, PROF_PRESET_SUPPORTS)) {
      bt = uiDefIconTextBut(block,
                            UI_BTYPE_BUT,
                            0,
                            ICON_NONE,
                            IFACE_("Apply Preset"),
                            0,
                            0,
                            UI_UNIT_X,
                            UI_UNIT_X,
                            nullptr,
                            0.0,
                            0.0,
                            0.0,
                            0.0,
                            TIP_("Reapply and update the preset, removing changes"));
      UI_but_func_set(bt, [profile, cb](bContext &C) {
        BKE_curveprofile_reset(profile);
        BKE_curveprofile_update(profile, PROF_UPDATE_NONE);
        rna_update_cb(C, cb);
      });
    }
  }

  row = uiLayoutRow(layout, false);

  /* (Left aligned) */
  uiLayout *sub = uiLayoutRow(row, true);
  uiLayoutSetAlignment(sub, UI_LAYOUT_ALIGN_LEFT);

  /* Zoom in */
  bt = uiDefIconBut(block,
                    UI_BTYPE_BUT,
                    0,
                    ICON_ZOOM_IN,
                    0,
                    0,
                    UI_UNIT_X,
                    UI_UNIT_X,
                    nullptr,
                    0.0,
                    0.0,
                    0.0,
                    0.0,
                    TIP_("Zoom in"));
  UI_but_func_set(bt, [profile](bContext &C) { CurveProfile_buttons_zoom_in(&C, profile); });
  if (!CurveProfile_can_zoom_in(profile)) {
    UI_but_disable(bt, "");
  }

  /* Zoom out */
  bt = uiDefIconBut(block,
                    UI_BTYPE_BUT,
                    0,
                    ICON_ZOOM_OUT,
                    0,
                    0,
                    UI_UNIT_X,
                    UI_UNIT_X,
                    nullptr,
                    0.0,
                    0.0,
                    0.0,
                    0.0,
                    TIP_("Zoom out"));
  UI_but_func_set(bt, [profile](bContext &C) { CurveProfile_buttons_zoom_out(&C, profile); });
  if (!CurveProfile_can_zoom_out(profile)) {
    UI_but_disable(bt, "");
  }

  /* (Right aligned) */
  sub = uiLayoutRow(row, true);
  uiLayoutSetAlignment(sub, UI_LAYOUT_ALIGN_RIGHT);

  /* Flip path */
  bt = uiDefIconBut(block,
                    UI_BTYPE_BUT,
                    0,
                    ICON_ARROW_LEFTRIGHT,
                    0,
                    0,
                    UI_UNIT_X,
                    UI_UNIT_X,
                    nullptr,
                    0.0,
                    0.0,
                    0.0,
                    0.0,
                    TIP_("Reverse Path"));
  UI_but_func_set(bt, [profile, cb](bContext &C) {
    BKE_curveprofile_reverse(profile);
    BKE_curveprofile_update(profile, PROF_UPDATE_NONE);
    rna_update_cb(C, cb);
  });

  /* Clipping toggle */
  const int icon = (profile->flag & PROF_USE_CLIP) ? ICON_CLIPUV_HLT : ICON_CLIPUV_DEHLT;
  bt = uiDefIconBut(block,
                    UI_BTYPE_BUT,
                    0,
                    icon,
                    0,
                    0,
                    UI_UNIT_X,
                    UI_UNIT_X,
                    nullptr,
                    0.0,
                    0.0,
                    0.0,
                    0.0,
                    TIP_("Toggle Profile Clipping"));
  UI_but_func_set(bt, [profile, cb](bContext &C) {
    profile->flag ^= PROF_USE_CLIP;
    BKE_curveprofile_update(profile, PROF_UPDATE_NONE);
    rna_update_cb(C, cb);
  });

  /* Reset view, reset curve */
  bt = uiDefIconBlockBut(block,
                         CurveProfile_buttons_tools,
                         profile,
                         0,
                         ICON_NONE,
                         0,
                         0,
                         UI_UNIT_X,
                         UI_UNIT_X,
                         TIP_("Tools"));
  UI_but_func_set(bt, [cb](bContext &C) { rna_update_cb(C, cb); });

  UI_block_funcN_set(block, rna_update_cb, MEM_new<RNAUpdateCb>(__func__, cb), nullptr);

  /* The path itself */
  int path_width = max_ii(uiLayoutGetWidth(layout), UI_UNIT_X);
  path_width = min_ii(path_width, int(16.0f * UI_UNIT_X));
  const int path_height = path_width;
  uiLayoutRow(layout, false);
  uiDefBut(block,
           UI_BTYPE_CURVEPROFILE,
           0,
           "",
           0,
           0,
           short(path_width),
           short(path_height),
           profile,
           0.0f,
           1.0f,
           -1,
           0,
           "");

  /* Position sliders for (first) selected point */
  int i;
  float *selection_x, *selection_y;
  bool point_last_or_first = false;
  CurveProfilePoint *point = nullptr;
  for (i = 0; i < profile->path_len; i++) {
    if (profile->path[i].flag & PROF_SELECT) {
      point = &profile->path[i];
      selection_x = &point->x;
      selection_y = &point->y;
      break;
    }
    if (profile->path[i].flag & PROF_H1_SELECT) {
      point = &profile->path[i];
      selection_x = &point->h1_loc[0];
      selection_y = &point->h1_loc[1];
    }
    else if (profile->path[i].flag & PROF_H2_SELECT) {
      point = &profile->path[i];
      selection_x = &point->h2_loc[0];
      selection_y = &point->h2_loc[1];
    }
  }
  if (ELEM(i, 0, profile->path_len - 1)) {
    point_last_or_first = true;
  }

  /* Selected point data */
  rctf bounds;
  if (point) {
    if (profile->flag & PROF_USE_CLIP) {
      bounds = profile->clip_rect;
    }
    else {
      bounds.xmin = bounds.ymin = -1000.0;
      bounds.xmax = bounds.ymax = 1000.0;
    }

    row = uiLayoutRow(layout, true);

    PointerRNA point_ptr = RNA_pointer_create(ptr->owner_id, &RNA_CurveProfilePoint, point);
    PropertyRNA *prop_handle_type = RNA_struct_find_property(&point_ptr, "handle_type_1");
    uiItemFullR(row,
                &point_ptr,
                prop_handle_type,
                RNA_NO_INDEX,
                0,
                UI_ITEM_R_EXPAND | UI_ITEM_R_ICON_ONLY,
                "",
                ICON_NONE);

    /* Position */
    bt = uiDefButF(block,
                   UI_BTYPE_NUM,
                   0,
                   "X:",
                   0,
                   2 * UI_UNIT_Y,
                   UI_UNIT_X * 10,
                   UI_UNIT_Y,
                   selection_x,
                   bounds.xmin,
                   bounds.xmax,
                   "");
    UI_but_number_step_size_set(bt, 1);
    UI_but_number_precision_set(bt, 5);
    UI_but_func_set(bt, [profile, cb](bContext &C) {
      BKE_curveprofile_update(profile, PROF_UPDATE_REMOVE_DOUBLES | PROF_UPDATE_CLIP);
      rna_update_cb(C, cb);
    });
    if (point_last_or_first) {
      UI_but_flag_enable(bt, UI_BUT_DISABLED);
    }
    bt = uiDefButF(block,
                   UI_BTYPE_NUM,
                   0,
                   "Y:",
                   0,
                   1 * UI_UNIT_Y,
                   UI_UNIT_X * 10,
                   UI_UNIT_Y,
                   selection_y,
                   bounds.ymin,
                   bounds.ymax,
                   "");
    UI_but_number_step_size_set(bt, 1);
    UI_but_number_precision_set(bt, 5);
    UI_but_func_set(bt, [profile, cb](bContext &C) {
      BKE_curveprofile_update(profile, PROF_UPDATE_REMOVE_DOUBLES | PROF_UPDATE_CLIP);
      rna_update_cb(C, cb);
    });
    if (point_last_or_first) {
      UI_but_flag_enable(bt, UI_BUT_DISABLED);
    }

    /* Delete points */
    bt = uiDefIconBut(block,
                      UI_BTYPE_BUT,
                      0,
                      ICON_X,
                      0,
                      0,
                      UI_UNIT_X,
                      UI_UNIT_X,
                      nullptr,
                      0.0,
                      0.0,
                      0.0,
                      0.0,
                      TIP_("Delete points"));
    UI_but_func_set(bt, [profile, cb](bContext &C) {
      BKE_curveprofile_remove_by_flag(profile, SELECT);
      BKE_curveprofile_update(profile, PROF_UPDATE_NONE);
      rna_update_cb(C, cb);
    });
    if (point_last_or_first) {
      UI_but_flag_enable(bt, UI_BUT_DISABLED);
    }
  }

  uiItemR(layout, ptr, "use_sample_straight_edges", UI_ITEM_NONE, nullptr, ICON_NONE);
  uiItemR(layout, ptr, "use_sample_even_lengths", UI_ITEM_NONE, nullptr, ICON_NONE);

  UI_block_funcN_set(block, nullptr, nullptr, nullptr);
}

void uiTemplateCurveProfile(uiLayout *layout, PointerRNA *ptr, const char *propname)
{
  PropertyRNA *prop = RNA_struct_find_property(ptr, propname);

  uiBlock *block = uiLayoutGetBlock(layout);

  if (!prop) {
    RNA_warning(
        "Curve Profile property not found: %s.%s", RNA_struct_identifier(ptr->type), propname);
    return;
  }

  if (RNA_property_type(prop) != PROP_POINTER) {
    RNA_warning(
        "Curve Profile is not a pointer: %s.%s", RNA_struct_identifier(ptr->type), propname);
    return;
  }

  PointerRNA cptr = RNA_property_pointer_get(ptr, prop);
  if (!cptr.data || !RNA_struct_is_a(cptr.type, &RNA_CurveProfile)) {
    return;
  }

  ID *id = cptr.owner_id;
  UI_block_lock_set(block, (id && ID_IS_LINKED(id)), ERROR_LIBDATA_MESSAGE);

  CurveProfile_buttons_layout(layout, &cptr, RNAUpdateCb{*ptr, prop});

  UI_block_lock_clear(block);
}

/** \} */

/* -------------------------------------------------------------------- */
/** \name ColorPicker Template
 * \{ */

#define WHEEL_SIZE (5 * U.widget_unit)

void uiTemplateColorPicker(uiLayout *layout,
                           PointerRNA *ptr,
                           const char *propname,
                           bool value_slider,
                           bool lock,
                           bool lock_luminosity,
                           bool cubic)
{
  PropertyRNA *prop = RNA_struct_find_property(ptr, propname);
  uiBlock *block = uiLayoutGetBlock(layout);
  ColorPicker *cpicker = ui_block_colorpicker_create(block);

  if (!prop) {
    RNA_warning("property not found: %s.%s", RNA_struct_identifier(ptr->type), propname);
    return;
  }

  float softmin, softmax, step, precision;
  RNA_property_float_ui_range(ptr, prop, &softmin, &softmax, &step, &precision);

  uiLayout *col = uiLayoutColumn(layout, true);
  uiLayout *row = uiLayoutRow(col, true);

  uiBut *but = nullptr;
  uiButHSVCube *hsv_but;
  switch (U.color_picker_type) {
    case USER_CP_SQUARE_SV:
    case USER_CP_SQUARE_HS:
    case USER_CP_SQUARE_HV:
      hsv_but = (uiButHSVCube *)uiDefButR_prop(block,
                                               UI_BTYPE_HSVCUBE,
                                               0,
                                               "",
                                               0,
                                               0,
                                               WHEEL_SIZE,
                                               WHEEL_SIZE,
                                               ptr,
                                               prop,
                                               -1,
                                               0.0,
                                               0.0,
                                               "");
      switch (U.color_picker_type) {
        case USER_CP_SQUARE_SV:
          hsv_but->gradient_type = UI_GRAD_SV;
          break;
        case USER_CP_SQUARE_HS:
          hsv_but->gradient_type = UI_GRAD_HS;
          break;
        case USER_CP_SQUARE_HV:
          hsv_but->gradient_type = UI_GRAD_HV;
          break;
      }
      but = hsv_but;
      break;

    /* user default */
    case USER_CP_CIRCLE_HSV:
    case USER_CP_CIRCLE_HSL:
    default:
      but = uiDefButR_prop(block,
                           UI_BTYPE_HSVCIRCLE,
                           0,
                           "",
                           0,
                           0,
                           WHEEL_SIZE,
                           WHEEL_SIZE,
                           ptr,
                           prop,
                           -1,
                           0.0,
                           0.0,
                           "");
      break;
  }

  but->custom_data = cpicker;

  cpicker->use_color_lock = lock;
  cpicker->use_color_cubic = cubic;
  cpicker->use_luminosity_lock = lock_luminosity;

  if (lock_luminosity) {
    float color[4]; /* in case of alpha */
    RNA_property_float_get_array(ptr, prop, color);
    but->a2 = len_v3(color);
    cpicker->luminosity_lock_value = len_v3(color);
  }

  if (value_slider) {
    switch (U.color_picker_type) {
      case USER_CP_CIRCLE_HSL:
        uiItemS(row);
        hsv_but = (uiButHSVCube *)uiDefButR_prop(block,
                                                 UI_BTYPE_HSVCUBE,
                                                 0,
                                                 "",
                                                 WHEEL_SIZE + 6,
                                                 0,
                                                 14 * UI_SCALE_FAC,
                                                 WHEEL_SIZE,
                                                 ptr,
                                                 prop,
                                                 -1,
                                                 softmin,
                                                 softmax,
                                                 "");
        hsv_but->gradient_type = UI_GRAD_L_ALT;
        break;
      case USER_CP_SQUARE_SV:
        uiItemS(col);
        hsv_but = (uiButHSVCube *)uiDefButR_prop(block,
                                                 UI_BTYPE_HSVCUBE,
                                                 0,
                                                 "",
                                                 0,
                                                 4,
                                                 WHEEL_SIZE,
                                                 18 * UI_SCALE_FAC,
                                                 ptr,
                                                 prop,
                                                 -1,
                                                 softmin,
                                                 softmax,
                                                 "");
        hsv_but->gradient_type = eButGradientType(UI_GRAD_SV + 3);
        break;
      case USER_CP_SQUARE_HS:
        uiItemS(col);
        hsv_but = (uiButHSVCube *)uiDefButR_prop(block,
                                                 UI_BTYPE_HSVCUBE,
                                                 0,
                                                 "",
                                                 0,
                                                 4,
                                                 WHEEL_SIZE,
                                                 18 * UI_SCALE_FAC,
                                                 ptr,
                                                 prop,
                                                 -1,
                                                 softmin,
                                                 softmax,
                                                 "");
        hsv_but->gradient_type = eButGradientType(UI_GRAD_HS + 3);
        break;
      case USER_CP_SQUARE_HV:
        uiItemS(col);
        hsv_but = (uiButHSVCube *)uiDefButR_prop(block,
                                                 UI_BTYPE_HSVCUBE,
                                                 0,
                                                 "",
                                                 0,
                                                 4,
                                                 WHEEL_SIZE,
                                                 18 * UI_SCALE_FAC,
                                                 ptr,
                                                 prop,
                                                 -1,
                                                 softmin,
                                                 softmax,
                                                 "");
        hsv_but->gradient_type = eButGradientType(UI_GRAD_HV + 3);
        break;

      /* user default */
      case USER_CP_CIRCLE_HSV:
      default:
        uiItemS(row);
        hsv_but = (uiButHSVCube *)uiDefButR_prop(block,
                                                 UI_BTYPE_HSVCUBE,
                                                 0,
                                                 "",
                                                 WHEEL_SIZE + 6,
                                                 0,
                                                 14 * UI_SCALE_FAC,
                                                 WHEEL_SIZE,
                                                 ptr,
                                                 prop,
                                                 -1,
                                                 softmin,
                                                 softmax,
                                                 "");
        hsv_but->gradient_type = UI_GRAD_V_ALT;
        break;
    }

    hsv_but->custom_data = cpicker;
  }
}

static void ui_template_palette_menu(bContext * /*C*/, uiLayout *layout, void * /*but_p*/)
{
  uiLayout *row;

  uiItemL(layout, IFACE_("Sort By:"), ICON_NONE);
  row = uiLayoutRow(layout, false);
  uiItemEnumO_value(row, IFACE_("Hue"), ICON_HUE, "PALETTE_OT_sort", "type", 1);
  row = uiLayoutRow(layout, false);
  uiItemEnumO_value(row, IFACE_("Saturation"), ICON_SATURATION, "PALETTE_OT_sort", "type", 2);
  row = uiLayoutRow(layout, false);
  uiItemEnumO_value(row, IFACE_("Value"), ICON_NODE_VALUE, "PALETTE_OT_sort", "type", 3);
  row = uiLayoutRow(layout, false);
  uiItemEnumO_value(row, IFACE_("Luminance"), ICON_NODE_LUMINANCE, "PALETTE_OT_sort", "type", 4);
}

void uiTemplatePalette(uiLayout *layout, PointerRNA *ptr, const char *propname, bool /*colors*/)
{
  PropertyRNA *prop = RNA_struct_find_property(ptr, propname);
  uiBut *but = nullptr;

  const int cols_per_row = std::max(uiLayoutGetWidth(layout) / UI_UNIT_X, 1);

  if (!prop) {
    RNA_warning("property not found: %s.%s", RNA_struct_identifier(ptr->type), propname);
    return;
  }

  const PointerRNA cptr = RNA_property_pointer_get(ptr, prop);
  if (!cptr.data || !RNA_struct_is_a(cptr.type, &RNA_Palette)) {
    return;
  }

  uiBlock *block = uiLayoutGetBlock(layout);

  Palette *palette = static_cast<Palette *>(cptr.data);

  uiLayout *col = uiLayoutColumn(layout, true);
  uiLayoutRow(col, true);
  uiDefIconButO(block,
                UI_BTYPE_BUT,
                "PALETTE_OT_color_add",
                WM_OP_INVOKE_DEFAULT,
                ICON_ADD,
                0,
                0,
                UI_UNIT_X,
                UI_UNIT_Y,
                nullptr);
  uiDefIconButO(block,
                UI_BTYPE_BUT,
                "PALETTE_OT_color_delete",
                WM_OP_INVOKE_DEFAULT,
                ICON_REMOVE,
                0,
                0,
                UI_UNIT_X,
                UI_UNIT_Y,
                nullptr);
  if (palette->colors.first != nullptr) {
    but = uiDefIconButO(block,
                        UI_BTYPE_BUT,
                        "PALETTE_OT_color_move",
                        WM_OP_INVOKE_DEFAULT,
                        ICON_TRIA_UP,
                        0,
                        0,
                        UI_UNIT_X,
                        UI_UNIT_Y,
                        nullptr);
    UI_but_operator_ptr_ensure(but);
    RNA_enum_set(but->opptr, "type", -1);

    but = uiDefIconButO(block,
                        UI_BTYPE_BUT,
                        "PALETTE_OT_color_move",
                        WM_OP_INVOKE_DEFAULT,
                        ICON_TRIA_DOWN,
                        0,
                        0,
                        UI_UNIT_X,
                        UI_UNIT_Y,
                        nullptr);
    UI_but_operator_ptr_ensure(but);
    RNA_enum_set(but->opptr, "type", 1);

    /* Menu. */
    uiDefIconMenuBut(
        block, ui_template_palette_menu, nullptr, ICON_SORTSIZE, 0, 0, UI_UNIT_X, UI_UNIT_Y, "");
  }

  col = uiLayoutColumn(layout, true);
  uiLayoutRow(col, true);

  int row_cols = 0, col_id = 0;
  LISTBASE_FOREACH (PaletteColor *, color, &palette->colors) {
    if (row_cols >= cols_per_row) {
      uiLayoutRow(col, true);
      row_cols = 0;
    }

    PointerRNA color_ptr = RNA_pointer_create(&palette->id, &RNA_PaletteColor, color);
    uiButColor *color_but = (uiButColor *)uiDefButR(block,
                                                    UI_BTYPE_COLOR,
                                                    0,
                                                    "",
                                                    0,
                                                    0,
                                                    UI_UNIT_X,
                                                    UI_UNIT_Y,
                                                    &color_ptr,
                                                    "color",
                                                    -1,
                                                    0.0,
                                                    1.0,
                                                    "");
    color_but->is_pallete_color = true;
    color_but->palette_color_index = col_id;
    row_cols++;
    col_id++;
  }
}

void uiTemplateCryptoPicker(uiLayout *layout, PointerRNA *ptr, const char *propname, int icon)
{
  PropertyRNA *prop = RNA_struct_find_property(ptr, propname);

  if (!prop) {
    RNA_warning("property not found: %s.%s", RNA_struct_identifier(ptr->type), propname);
    return;
  }

  uiBlock *block = uiLayoutGetBlock(layout);

  uiBut *but = uiDefIconButO(block,
                             UI_BTYPE_BUT,
                             "UI_OT_eyedropper_color",
                             WM_OP_INVOKE_DEFAULT,
                             icon,
                             0,
                             0,
                             UI_UNIT_X,
                             UI_UNIT_Y,
                             RNA_property_ui_description(prop));
  but->rnapoin = *ptr;
  but->rnaprop = prop;
  but->rnaindex = -1;
}

/** \} */

/* -------------------------------------------------------------------- */
/** \name Layer Buttons Template
 * \{ */

static void handle_layer_buttons(bContext *C, void *arg1, void *arg2)
{
  uiBut *but = static_cast<uiBut *>(arg1);
  const int cur = POINTER_AS_INT(arg2);
  wmWindow *win = CTX_wm_window(C);
  const bool shift = win->eventstate->modifier & KM_SHIFT;

  if (!shift) {
    const int tot = RNA_property_array_length(&but->rnapoin, but->rnaprop);

    /* Normally clicking only selects one layer */
    RNA_property_boolean_set_index(&but->rnapoin, but->rnaprop, cur, true);
    for (int i = 0; i < tot; i++) {
      if (i != cur) {
        RNA_property_boolean_set_index(&but->rnapoin, but->rnaprop, i, false);
      }
    }
  }

  /* view3d layer change should update depsgraph (invisible object changed maybe) */
  /* see `view3d_header.cc` */
}

void uiTemplateLayers(uiLayout *layout,
                      PointerRNA *ptr,
                      const char *propname,
                      PointerRNA *used_ptr,
                      const char *used_propname,
                      int active_layer)
{
  const int cols_per_group = 5;

  PropertyRNA *prop = RNA_struct_find_property(ptr, propname);
  if (!prop) {
    RNA_warning("layers property not found: %s.%s", RNA_struct_identifier(ptr->type), propname);
    return;
  }

  /* the number of layers determines the way we group them
   * - we want 2 rows only (for now)
   * - The number of columns (cols) is the total number of buttons per row the 'remainder'
   *   is added to this, as it will be ok to have first row slightly wider if need be.
   * - For now, only split into groups if group will have at least 5 items.
   */
  const int layers = RNA_property_array_length(ptr, prop);
  const int cols = (layers / 2) + (layers % 2);
  const int groups = ((cols / 2) < cols_per_group) ? (1) : (cols / cols_per_group);

  PropertyRNA *used_prop = nullptr;
  if (used_ptr && used_propname) {
    used_prop = RNA_struct_find_property(used_ptr, used_propname);
    if (!used_prop) {
      RNA_warning("used layers property not found: %s.%s",
                  RNA_struct_identifier(ptr->type),
                  used_propname);
      return;
    }

    if (RNA_property_array_length(used_ptr, used_prop) < layers) {
      used_prop = nullptr;
    }
  }

  /* layers are laid out going across rows, with the columns being divided into groups */

  for (int group = 0; group < groups; group++) {
    uiLayout *uCol = uiLayoutColumn(layout, true);

    for (int row = 0; row < 2; row++) {
      uiLayout *uRow = uiLayoutRow(uCol, true);
      uiBlock *block = uiLayoutGetBlock(uRow);
      int layer = groups * cols_per_group * row + cols_per_group * group;

      /* add layers as toggle buts */
      for (int col = 0; (col < cols_per_group) && (layer < layers); col++, layer++) {
        int icon = 0;
        const int butlay = 1 << layer;

        if (active_layer & butlay) {
          icon = ICON_LAYER_ACTIVE;
        }
        else if (used_prop && RNA_property_boolean_get_index(used_ptr, used_prop, layer)) {
          icon = ICON_LAYER_USED;
        }

        uiBut *but = uiDefAutoButR(
            block, ptr, prop, layer, "", icon, 0, 0, UI_UNIT_X / 2, UI_UNIT_Y / 2);
        UI_but_func_set(but, handle_layer_buttons, but, POINTER_FROM_INT(layer));
        but->type = UI_BTYPE_TOGGLE;
      }
    }
  }
}

/** \} */

/* -------------------------------------------------------------------- */
/** \name Running Jobs Template
 * \{ */

#define B_STOPRENDER 1
#define B_STOPCAST 2
#define B_STOPANIM 3
#define B_STOPCOMPO 4
#define B_STOPSEQ 5
#define B_STOPCLIP 6
#define B_STOPFILE 7
#define B_STOPOTHER 8

static void do_running_jobs(bContext *C, void * /*arg*/, int event)
{
  switch (event) {
    case B_STOPRENDER:
      G.is_break = true;
      break;
    case B_STOPCAST:
      WM_jobs_stop(CTX_wm_manager(C), CTX_wm_screen(C), nullptr);
      break;
    case B_STOPANIM:
      WM_operator_name_call(C, "SCREEN_OT_animation_play", WM_OP_INVOKE_SCREEN, nullptr, nullptr);
      break;
    case B_STOPCOMPO:
      WM_jobs_stop(CTX_wm_manager(C), CTX_data_scene(C), nullptr);
      break;
    case B_STOPSEQ:
      WM_jobs_stop(CTX_wm_manager(C), CTX_data_scene(C), nullptr);
      break;
    case B_STOPCLIP:
      WM_jobs_stop(CTX_wm_manager(C), CTX_data_scene(C), nullptr);
      break;
    case B_STOPFILE:
      WM_jobs_stop(CTX_wm_manager(C), CTX_data_scene(C), nullptr);
      break;
    case B_STOPOTHER:
      G.is_break = true;
      break;
  }
}

struct ProgressTooltip_Store {
  wmWindowManager *wm;
  void *owner;
};

static std::string progress_tooltip_func(bContext * /*C*/, void *argN, const char * /*tip*/)
{
  ProgressTooltip_Store *arg = static_cast<ProgressTooltip_Store *>(argN);
  wmWindowManager *wm = arg->wm;
  void *owner = arg->owner;

  const float progress = WM_jobs_progress(wm, owner);

  /* create tooltip text and associate it with the job */
  char elapsed_str[32];
  char remaining_str[32] = "Unknown";
  const double elapsed = BLI_time_now_seconds() - WM_jobs_starttime(wm, owner);
  BLI_timecode_string_from_time_simple(elapsed_str, sizeof(elapsed_str), elapsed);

  if (progress) {
    const double remaining = (elapsed / double(progress)) - elapsed;
    BLI_timecode_string_from_time_simple(remaining_str, sizeof(remaining_str), remaining);
  }

  return fmt::format(
      "Time Remaining: {}\n"
      "Time Elapsed: {}",
      remaining_str,
      elapsed_str);
}

void uiTemplateRunningJobs(uiLayout *layout, bContext *C)
{
  Main *bmain = CTX_data_main(C);
  wmWindowManager *wm = CTX_wm_manager(C);
  ScrArea *area = CTX_wm_area(C);
  void *owner = nullptr;
  int handle_event, icon = 0;
  const char *op_name = nullptr;
  const char *op_description = nullptr;

  uiBlock *block = uiLayoutGetBlock(layout);
  UI_block_layout_set_current(block, layout);

  UI_block_func_handle_set(block, do_running_jobs, nullptr);

  /* another scene can be rendering too, for example via compositor */
  LISTBASE_FOREACH (Scene *, scene, &bmain->scenes) {
    if (WM_jobs_test(wm, scene, WM_JOB_TYPE_ANY)) {
      handle_event = B_STOPOTHER;
      icon = ICON_NONE;
      owner = scene;
    }
    else {
      continue;
    }

    if (WM_jobs_test(wm, scene, WM_JOB_TYPE_SEQ_BUILD_PROXY)) {
      handle_event = B_STOPSEQ;
      icon = ICON_SEQUENCE;
      owner = scene;
      break;
    }
    if (WM_jobs_test(wm, scene, WM_JOB_TYPE_SEQ_BUILD_PREVIEW)) {
      handle_event = B_STOPSEQ;
      icon = ICON_SEQUENCE;
      break;
    }
    if (WM_jobs_test(wm, scene, WM_JOB_TYPE_SEQ_DRAW_THUMBNAIL)) {
      handle_event = B_STOPSEQ;
      icon = ICON_SEQUENCE;
      break;
    }
    if (WM_jobs_test(wm, scene, WM_JOB_TYPE_CLIP_BUILD_PROXY)) {
      handle_event = B_STOPCLIP;
      icon = ICON_TRACKER;
      break;
    }
    if (WM_jobs_test(wm, scene, WM_JOB_TYPE_CLIP_PREFETCH)) {
      handle_event = B_STOPCLIP;
      icon = ICON_TRACKER;
      break;
    }
    if (WM_jobs_test(wm, scene, WM_JOB_TYPE_CLIP_TRACK_MARKERS)) {
      handle_event = B_STOPCLIP;
      icon = ICON_TRACKER;
      break;
    }
    if (WM_jobs_test(wm, scene, WM_JOB_TYPE_CLIP_SOLVE_CAMERA)) {
      handle_event = B_STOPCLIP;
      icon = ICON_TRACKER;
      break;
    }
    if (WM_jobs_test(wm, scene, WM_JOB_TYPE_FILESEL_READDIR)) {
      handle_event = B_STOPFILE;
      icon = ICON_FILEBROWSER;
      break;
    }
    if (WM_jobs_test(wm, scene, WM_JOB_TYPE_RENDER)) {
      handle_event = B_STOPRENDER;
      icon = ICON_SCENE;
      if (U.render_display_type != USER_RENDER_DISPLAY_NONE) {
        op_name = "RENDER_OT_view_show";
        op_description = "Show the render window";
      }
      break;
    }
    if (WM_jobs_test(wm, scene, WM_JOB_TYPE_COMPOSITE)) {
      handle_event = B_STOPCOMPO;
      icon = ICON_RENDERLAYERS;
      break;
    }
    if (WM_jobs_test(wm, scene, WM_JOB_TYPE_OBJECT_BAKE_TEXTURE) ||
        WM_jobs_test(wm, scene, WM_JOB_TYPE_OBJECT_BAKE))
    {
      /* Skip bake jobs in compositor to avoid compo header displaying
       * progress bar which is not being updated (bake jobs only need
       * to update NC_IMAGE context.
       */
      if (area->spacetype != SPACE_NODE) {
        handle_event = B_STOPOTHER;
        icon = ICON_IMAGE;
        break;
      }
      continue;
    }
    if (WM_jobs_test(wm, scene, WM_JOB_TYPE_DPAINT_BAKE)) {
      handle_event = B_STOPOTHER;
      icon = ICON_MOD_DYNAMICPAINT;
      break;
    }
    if (WM_jobs_test(wm, scene, WM_JOB_TYPE_POINTCACHE)) {
      handle_event = B_STOPOTHER;
      icon = ICON_PHYSICS;
      break;
    }
    if (WM_jobs_test(wm, scene, WM_JOB_TYPE_OBJECT_SIM_FLUID)) {
      handle_event = B_STOPOTHER;
      icon = ICON_MOD_FLUIDSIM;
      break;
    }
    if (WM_jobs_test(wm, scene, WM_JOB_TYPE_OBJECT_SIM_OCEAN)) {
      handle_event = B_STOPOTHER;
      icon = ICON_MOD_OCEAN;
      break;
    }
  }

  if (owner) {
    const uiFontStyle *fstyle = UI_FSTYLE_WIDGET;
    const bool active = !(G.is_break || WM_jobs_is_stopped(wm, owner));

    uiLayout *row = uiLayoutRow(layout, false);
    block = uiLayoutGetBlock(row);

    /* get percentage done and set it as the UI text */
    const float progress = WM_jobs_progress(wm, owner);
    char text[8];
    SNPRINTF(text, "%d%%", int(progress * 100));

    const char *name = active ? WM_jobs_name(wm, owner) : "Canceling...";

    /* job icon as a button */
    if (op_name) {
      uiDefIconButO(block,
                    UI_BTYPE_BUT,
                    op_name,
                    WM_OP_INVOKE_DEFAULT,
                    icon,
                    0,
                    0,
                    UI_UNIT_X,
                    UI_UNIT_Y,
                    TIP_(op_description));
    }

    /* job name and icon if not previously set */
    const int textwidth = UI_fontstyle_string_width(fstyle, name);
    uiDefIconTextBut(block,
                     UI_BTYPE_LABEL,
                     0,
                     op_name ? 0 : icon,
                     name,
                     0,
                     0,
                     textwidth + UI_UNIT_X * 1.5f,
                     UI_UNIT_Y,
                     nullptr,
                     0.0f,
                     0.0f,
                     0.0f,
                     0.0f,
                     "");

    /* stick progress bar and cancel button together */
    row = uiLayoutRow(layout, true);
    uiLayoutSetActive(row, active);
    block = uiLayoutGetBlock(row);

    {
      ProgressTooltip_Store *tip_arg = static_cast<ProgressTooltip_Store *>(
          MEM_mallocN(sizeof(*tip_arg), __func__));
      tip_arg->wm = wm;
      tip_arg->owner = owner;
      uiButProgress *but_progress = (uiButProgress *)uiDefIconTextBut(block,
                                                                      UI_BTYPE_PROGRESS,
                                                                      0,
                                                                      ICON_NONE,
                                                                      text,
                                                                      UI_UNIT_X,
                                                                      0,
                                                                      UI_UNIT_X * 6.0f,
                                                                      UI_UNIT_Y,
                                                                      nullptr,
                                                                      0.0f,
                                                                      0.0f,
                                                                      0.0f,
                                                                      0,
                                                                      nullptr);

      but_progress->progress_factor = progress;
      UI_but_func_tooltip_set(but_progress, progress_tooltip_func, tip_arg, MEM_freeN);
    }

    if (!wm->runtime->is_interface_locked) {
      uiDefIconTextBut(block,
                       UI_BTYPE_BUT,
                       handle_event,
                       ICON_PANEL_CLOSE,
                       "",
                       0,
                       0,
                       UI_UNIT_X,
                       UI_UNIT_Y,
                       nullptr,
                       0.0f,
                       0.0f,
                       0,
                       0,
                       TIP_("Stop this job"));
    }
  }

  if (ED_screen_animation_no_scrub(wm)) {
    uiDefIconTextBut(block,
                     UI_BTYPE_BUT,
                     B_STOPANIM,
                     ICON_CANCEL,
                     IFACE_("Anim Player"),
                     0,
                     0,
                     UI_UNIT_X * 5.0f,
                     UI_UNIT_Y,
                     nullptr,
                     0.0f,
                     0.0f,
                     0,
                     0,
                     TIP_("Stop animation playback"));
  }
}

/** \} */

/* -------------------------------------------------------------------- */
/** \name Reports for Last Operator Template
 * \{ */

void uiTemplateReportsBanner(uiLayout *layout, bContext *C)
{
  ReportList *reports = CTX_wm_reports(C);
  Report *report = BKE_reports_last_displayable(reports);
  const uiStyle *style = UI_style_get();

  uiBut *but;

  /* if the report display has timed out, don't show */
  if (!reports->reporttimer) {
    return;
  }

  ReportTimerInfo *rti = (ReportTimerInfo *)reports->reporttimer->customdata;

  if (!rti || rti->widthfac == 0.0f || !report) {
    return;
  }

  uiLayout *ui_abs = uiLayoutAbsolute(layout, false);
  uiBlock *block = uiLayoutGetBlock(ui_abs);
  eUIEmbossType previous_emboss = UI_block_emboss_get(block);

  uchar report_icon_color[4];
  uchar report_text_color[4];

  UI_GetThemeColorType4ubv(
      UI_icon_colorid_from_report_type(report->type), SPACE_INFO, report_icon_color);
  UI_GetThemeColorType4ubv(
      UI_text_colorid_from_report_type(report->type), SPACE_INFO, report_text_color);
  report_text_color[3] = 255; /* This theme color is RGB only, so have to set alpha here. */

  if (rti->flash_progress <= 1.0) {
    /* Flash report briefly according to progress through fade-out duration. */
    const int brighten_amount = int(32 * (1.0f - rti->flash_progress));
    add_v3_uchar_clamped(report_icon_color, brighten_amount);
  }

  UI_fontstyle_set(&style->widgetlabel);
  int width = BLF_width(style->widgetlabel.uifont_id, report->message, report->len);
  width = min_ii(int(rti->widthfac * width), width);
  width = max_ii(width, 10 * UI_SCALE_FAC);

  UI_block_align_begin(block);

  /* Background for icon. */
  but = uiDefBut(block,
                 UI_BTYPE_ROUNDBOX,
                 0,
                 "",
                 0,
                 0,
                 UI_UNIT_X + (6 * UI_SCALE_FAC),
                 UI_UNIT_Y,
                 nullptr,
                 0.0f,
                 0.0f,
                 0,
                 0,
                 "");
  /* UI_BTYPE_ROUNDBOX's bg color is set in but->col. */
  copy_v4_v4_uchar(but->col, report_icon_color);

  /* Background for the rest of the message. */
  but = uiDefBut(block,
                 UI_BTYPE_ROUNDBOX,
                 0,
                 "",
                 UI_UNIT_X + (6 * UI_SCALE_FAC),
                 0,
                 UI_UNIT_X + width,
                 UI_UNIT_Y,
                 nullptr,
                 0.0f,
                 0.0f,
                 0,
                 0,
                 "");
  /* Use icon background at low opacity to highlight, but still contrasting with area TH_TEXT. */
  copy_v3_v3_uchar(but->col, report_icon_color);
  but->col[3] = 64;

  UI_block_align_end(block);
  UI_block_emboss_set(block, UI_EMBOSS_NONE);

  /* The report icon itself. */
  but = uiDefIconButO(block,
                      UI_BTYPE_BUT,
                      "SCREEN_OT_info_log_show",
                      WM_OP_INVOKE_REGION_WIN,
                      UI_icon_from_report_type(report->type),
                      (3 * UI_SCALE_FAC),
                      0,
                      UI_UNIT_X,
                      UI_UNIT_Y,
                      TIP_("Click to open the info editor"));
  copy_v4_v4_uchar(but->col, report_text_color);

  /* The report message. */
  but = uiDefButO(block,
                  UI_BTYPE_BUT,
                  "SCREEN_OT_info_log_show",
                  WM_OP_INVOKE_REGION_WIN,
                  report->message,
                  UI_UNIT_X,
                  0,
                  width + UI_UNIT_X,
                  UI_UNIT_Y,
                  TIP_("Show in Info Log"));

  UI_block_emboss_set(block, previous_emboss);
}

void uiTemplateInputStatus(uiLayout *layout, bContext *C)
{
  wmWindow *win = CTX_wm_window(C);
  WorkSpace *workspace = CTX_wm_workspace(C);

  /* Workspace status text has priority. */
  if (workspace->status_text) {
    uiItemL(layout, workspace->status_text, ICON_NONE);
    return;
  }

  if (WM_window_modal_keymap_status_draw(C, win, layout)) {
    return;
  }

  /* Otherwise should cursor keymap status. */
  for (int i = 0; i < 3; i++) {
    uiLayout *box = uiLayoutRow(layout, false);
    uiLayout *col = uiLayoutColumn(box, false);
    uiLayout *row = uiLayoutRow(col, true);
    uiLayoutSetAlignment(row, UI_LAYOUT_ALIGN_LEFT);

    const char *msg = CTX_IFACE_(BLT_I18NCONTEXT_OPERATOR_DEFAULT,
                                 WM_window_cursor_keymap_status_get(win, i, 0));
    const char *msg_drag = CTX_IFACE_(BLT_I18NCONTEXT_OPERATOR_DEFAULT,
                                      WM_window_cursor_keymap_status_get(win, i, 1));

    if (msg || (msg_drag == nullptr)) {
      uiItemL(row, msg ? msg : "", (ICON_MOUSE_LMB + i));
    }

    if (msg_drag) {
      uiItemL(row, msg_drag, (ICON_MOUSE_LMB_DRAG + i));
    }

    /* Use trick with empty string to keep icons in same position. */
    row = uiLayoutRow(col, false);
    uiItemL(row, "                                                                   ", ICON_NONE);
  }
}

void uiTemplateStatusInfo(uiLayout *layout, bContext *C)
{
  Main *bmain = CTX_data_main(C);
  Scene *scene = CTX_data_scene(C);
  ViewLayer *view_layer = CTX_data_view_layer(C);

  if (!bmain->has_forward_compatibility_issues) {
    const char *status_info_txt = ED_info_statusbar_string(bmain, scene, view_layer);
    uiItemL(layout, status_info_txt, ICON_NONE);
    return;
  }

  /* Blender version part is shown as warning area when there are forward compatibility issues with
   * currently loaded .blend file. */

  const char *status_info_txt = ED_info_statusbar_string_ex(
      bmain, scene, view_layer, (U.statusbar_flag & ~STATUSBAR_SHOW_VERSION));
  uiItemL(layout, status_info_txt, ICON_NONE);

  status_info_txt = ED_info_statusbar_string_ex(bmain, scene, view_layer, STATUSBAR_SHOW_VERSION);

  uiBut *but;

  const uiStyle *style = UI_style_get();
  uiLayout *ui_abs = uiLayoutAbsolute(layout, false);
  uiBlock *block = uiLayoutGetBlock(ui_abs);
  eUIEmbossType previous_emboss = UI_block_emboss_get(block);

  UI_fontstyle_set(&style->widgetlabel);
  int width = int(
      BLF_width(style->widgetlabel.uifont_id, status_info_txt, strlen(status_info_txt)));
  width = max_ii(width, int(10 * UI_SCALE_FAC));

  UI_block_align_begin(block);

  /* Background for icon. */
  but = uiDefBut(block,
                 UI_BTYPE_ROUNDBOX,
                 0,
                 "",
                 0,
                 0,
                 UI_UNIT_X + (6 * UI_SCALE_FAC),
                 UI_UNIT_Y,
                 nullptr,
                 0.0f,
                 0.0f,
                 0,
                 0,
                 "");
  /* UI_BTYPE_ROUNDBOX's bg color is set in but->col. */
  UI_GetThemeColorType4ubv(TH_INFO_WARNING, SPACE_INFO, but->col);

  /* Background for the rest of the message. */
  but = uiDefBut(block,
                 UI_BTYPE_ROUNDBOX,
                 0,
                 "",
                 UI_UNIT_X + (6 * UI_SCALE_FAC),
                 0,
                 UI_UNIT_X + width,
                 UI_UNIT_Y,
                 nullptr,
                 0.0f,
                 0.0f,
                 0,
                 0,
                 "");

  /* Use icon background at low opacity to highlight, but still contrasting with area TH_TEXT. */
  UI_GetThemeColorType4ubv(TH_INFO_WARNING, SPACE_INFO, but->col);
  but->col[3] = 64;

  UI_block_align_end(block);
  UI_block_emboss_set(block, UI_EMBOSS_NONE);

  /* The report icon itself. */
  static char compat_error_msg[256];
  char writer_ver_str[12];
  BKE_blender_version_blendfile_string_from_values(
      writer_ver_str, sizeof(writer_ver_str), bmain->versionfile, -1);
  SNPRINTF(compat_error_msg,
           RPT_("File saved by newer Blender\n(%s), expect loss of data"),
           writer_ver_str);
  but = uiDefIconBut(block,
                     UI_BTYPE_BUT,
                     0,
                     ICON_ERROR,
                     int(3 * UI_SCALE_FAC),
                     0,
                     UI_UNIT_X,
                     UI_UNIT_Y,
                     nullptr,
                     0.0f,
                     0.0f,
                     0.0f,
                     0.0f,
                     compat_error_msg);
  UI_GetThemeColorType4ubv(TH_INFO_WARNING_TEXT, SPACE_INFO, but->col);
  but->col[3] = 255; /* This theme color is RBG only, so have to set alpha here. */

  /* The report message. */
  but = uiDefBut(block,
                 UI_BTYPE_BUT,
                 0,
                 status_info_txt,
                 UI_UNIT_X,
                 0,
                 short(width + UI_UNIT_X),
                 UI_UNIT_Y,
                 nullptr,
                 0.0f,
                 0.0f,
                 0.0f,
                 0.0f,
                 compat_error_msg);

  UI_block_emboss_set(block, previous_emboss);
}

/** \} */

/* -------------------------------------------------------------------- */
/** \name Keymap Template
 * \{ */

static void keymap_item_modified(bContext * /*C*/, void *kmi_p, void * /*unused*/)
{
  wmKeyMapItem *kmi = (wmKeyMapItem *)kmi_p;
  WM_keyconfig_update_tag(nullptr, kmi);
}

static void template_keymap_item_properties(uiLayout *layout, const char *title, PointerRNA *ptr)
{
  uiItemS(layout);

  if (title) {
    uiItemL(layout, title, ICON_NONE);
  }

  uiLayout *flow = uiLayoutColumnFlow(layout, 2, false);

  RNA_STRUCT_BEGIN_SKIP_RNA_TYPE (ptr, prop) {
    const bool is_set = RNA_property_is_set(ptr, prop);
    uiBut *but;

    /* recurse for nested properties */
    if (RNA_property_type(prop) == PROP_POINTER) {
      PointerRNA propptr = RNA_property_pointer_get(ptr, prop);

      if (propptr.data && RNA_struct_is_a(propptr.type, &RNA_OperatorProperties)) {
        const char *name = RNA_property_ui_name(prop);
        template_keymap_item_properties(layout, name, &propptr);
        continue;
      }
    }

    uiLayout *box = uiLayoutBox(flow);
    uiLayoutSetActive(box, is_set);
    uiLayout *row = uiLayoutRow(box, false);

    /* property value */
    uiItemFullR(row, ptr, prop, -1, 0, UI_ITEM_NONE, nullptr, ICON_NONE);

    if (is_set) {
      /* unset operator */
      uiBlock *block = uiLayoutGetBlock(row);
      UI_block_emboss_set(block, UI_EMBOSS_NONE);
      but = uiDefIconButO(block,
                          UI_BTYPE_BUT,
                          "UI_OT_unset_property_button",
                          WM_OP_EXEC_DEFAULT,
                          ICON_X,
                          0,
                          0,
                          UI_UNIT_X,
                          UI_UNIT_Y,
                          nullptr);
      but->rnapoin = *ptr;
      but->rnaprop = prop;
      UI_block_emboss_set(block, UI_EMBOSS);
    }
  }
  RNA_STRUCT_END;
}

void uiTemplateKeymapItemProperties(uiLayout *layout, PointerRNA *ptr)
{
  PointerRNA propptr = RNA_pointer_get(ptr, "properties");

  if (propptr.data) {
    uiBut *but = static_cast<uiBut *>(uiLayoutGetBlock(layout)->buttons.last);

    WM_operator_properties_sanitize(&propptr, false);
    template_keymap_item_properties(layout, nullptr, &propptr);

    /* attach callbacks to compensate for missing properties update,
     * we don't know which keymap (item) is being modified there */
    for (; but; but = but->next) {
      /* operator buttons may store props for use (file selector, #36492) */
      if (but->rnaprop) {
        UI_but_func_set(but, keymap_item_modified, ptr->data, nullptr);

        /* Otherwise the keymap will be re-generated which we're trying to edit,
         * see: #47685 */
        UI_but_flag_enable(but, UI_BUT_UPDATE_DELAY);
      }
    }
  }
}

/** \} */

/* -------------------------------------------------------------------- */
/** \name Event Icon Template
 * \{ */

bool uiTemplateEventFromKeymapItem(uiLayout *layout,
                                   const char *text,
                                   const wmKeyMapItem *kmi,
                                   bool text_fallback)
{
  bool ok = false;

  int icon_mod[4];
#ifdef WITH_HEADLESS
  int icon = 0;
#else
  const int icon = UI_icon_from_keymap_item(kmi, icon_mod);
#endif
  if (icon != 0) {
    for (int j = 0; j < ARRAY_SIZE(icon_mod) && icon_mod[j]; j++) {
      uiItemL(layout, "", icon_mod[j]);
    }
    uiItemL(layout, CTX_IFACE_(BLT_I18NCONTEXT_ID_WINDOWMANAGER, text), icon);
    ok = true;
  }
  else if (text_fallback) {
    const char *event_text = WM_key_event_string(kmi->type, true);
    uiItemL(layout, event_text, ICON_NONE);
    uiItemL(layout, CTX_IFACE_(BLT_I18NCONTEXT_ID_WINDOWMANAGER, text), ICON_NONE);
    ok = true;
  }
  return ok;
}

/** \} */

/* -------------------------------------------------------------------- */
/** \name Color Management Template
 * \{ */

void uiTemplateColorspaceSettings(uiLayout *layout, PointerRNA *ptr, const char *propname)
{
  PropertyRNA *prop = RNA_struct_find_property(ptr, propname);

  if (!prop) {
    printf(
        "%s: property not found: %s.%s\n", __func__, RNA_struct_identifier(ptr->type), propname);
    return;
  }

  PointerRNA colorspace_settings_ptr = RNA_property_pointer_get(ptr, prop);

  uiItemR(
      layout, &colorspace_settings_ptr, "name", UI_ITEM_NONE, IFACE_("Color Space"), ICON_NONE);
}

void uiTemplateColormanagedViewSettings(uiLayout *layout,
                                        bContext * /*C*/,
                                        PointerRNA *ptr,
                                        const char *propname)
{
  PropertyRNA *prop = RNA_struct_find_property(ptr, propname);

  if (!prop) {
    printf(
        "%s: property not found: %s.%s\n", __func__, RNA_struct_identifier(ptr->type), propname);
    return;
  }

  PointerRNA view_transform_ptr = RNA_property_pointer_get(ptr, prop);
  ColorManagedViewSettings *view_settings = static_cast<ColorManagedViewSettings *>(
      view_transform_ptr.data);

  uiLayout *col = uiLayoutColumn(layout, false);
  uiItemR(col, &view_transform_ptr, "view_transform", UI_ITEM_NONE, IFACE_("View"), ICON_NONE);
  uiItemR(col, &view_transform_ptr, "look", UI_ITEM_NONE, IFACE_("Look"), ICON_NONE);

  col = uiLayoutColumn(layout, false);
  uiItemR(col, &view_transform_ptr, "exposure", UI_ITEM_NONE, nullptr, ICON_NONE);
  uiItemR(col, &view_transform_ptr, "gamma", UI_ITEM_NONE, nullptr, ICON_NONE);

  col = uiLayoutColumn(layout, false);
  uiLayoutSetPropSep(col, false); /* bfa - use_property_split = False */
  uiItemR(col, &view_transform_ptr, "use_curve_mapping", UI_ITEM_NONE, nullptr, ICON_NONE);
  if (view_settings->flag & COLORMANAGE_VIEW_USE_CURVES) {
    uiTemplateCurveMapping(
        col, &view_transform_ptr, "curve_mapping", 'c', true, false, false, false);
  }
}

/** \} */

/* -------------------------------------------------------------------- */
/** \name Component Menu
 * \{ */

struct ComponentMenuArgs {
  PointerRNA ptr;
  char propname[64]; /* XXX arbitrary */
};
/* NOTE: this is a block-menu, needs 0 events, otherwise the menu closes */
static uiBlock *component_menu(bContext *C, ARegion *region, void *args_v)
{
  ComponentMenuArgs *args = (ComponentMenuArgs *)args_v;

  uiBlock *block = UI_block_begin(C, region, __func__, UI_EMBOSS);
  UI_block_flag_enable(block, UI_BLOCK_KEEP_OPEN);

  uiLayout *layout = uiLayoutColumn(UI_block_layout(block,
                                                    UI_LAYOUT_VERTICAL,
                                                    UI_LAYOUT_PANEL,
                                                    0,
                                                    0,
                                                    UI_UNIT_X * 6,
                                                    UI_UNIT_Y,
                                                    0,
                                                    UI_style_get()),
                                    false);

  uiItemR(layout, &args->ptr, args->propname, UI_ITEM_R_EXPAND, "", ICON_NONE);

  UI_block_bounds_set_normal(block, 0.3f * U.widget_unit);
  UI_block_direction_set(block, UI_DIR_DOWN);

  return block;
}
void uiTemplateComponentMenu(uiLayout *layout,
                             PointerRNA *ptr,
                             const char *propname,
                             const char *name)
{
  ComponentMenuArgs *args = MEM_cnew<ComponentMenuArgs>(__func__);

  args->ptr = *ptr;
  STRNCPY(args->propname, propname);

  uiBlock *block = uiLayoutGetBlock(layout);
  UI_block_align_begin(block);

  uiBut *but = uiDefBlockButN(
      block, component_menu, args, name, 0, 0, UI_UNIT_X * 6, UI_UNIT_Y, "");
  /* set rna directly, uiDefBlockButN doesn't do this */
  but->rnapoin = *ptr;
  but->rnaprop = RNA_struct_find_property(ptr, propname);
  but->rnaindex = 0;

  UI_block_align_end(block);
}

/** \} */

/* -------------------------------------------------------------------- */
/** \name Node Socket Icon Template
 * \{ */

void uiTemplateNodeSocket(uiLayout *layout, bContext * /*C*/, const float color[4])
{
  uiBlock *block = uiLayoutGetBlock(layout);
  UI_block_align_begin(block);

  /* XXX using explicit socket colors is not quite ideal.
   * Eventually it should be possible to use theme colors for this purpose,
   * but this requires a better design for extendable color palettes in user preferences. */
  uiBut *but = uiDefBut(
      block, UI_BTYPE_NODE_SOCKET, 0, "", 0, 0, UI_UNIT_X, UI_UNIT_Y, nullptr, 0, 0, 0, 0, "");
  rgba_float_to_uchar(but->col, color);

  UI_block_align_end(block);
}

/** \} */

/* -------------------------------------------------------------------- */
/** \name Cache File Template
 * \{ */

void uiTemplateCacheFileVelocity(uiLayout *layout, PointerRNA *fileptr)
{
  if (RNA_pointer_is_null(fileptr)) {
    return;
  }

  /* Ensure that the context has a CacheFile as this may not be set inside of modifiers panels. */
  uiLayoutSetContextPointer(layout, "edit_cachefile", fileptr);

  uiItemR(layout, fileptr, "velocity_name", UI_ITEM_NONE, nullptr, ICON_NONE);
  uiItemR(layout, fileptr, "velocity_unit", UI_ITEM_NONE, nullptr, ICON_NONE);
}

void uiTemplateCacheFileProcedural(uiLayout *layout, const bContext *C, PointerRNA *fileptr)
{
  if (RNA_pointer_is_null(fileptr)) {
    return;
  }

  /* Ensure that the context has a CacheFile as this may not be set inside of modifiers panels. */
  uiLayoutSetContextPointer(layout, "edit_cachefile", fileptr);

  uiLayout *row, *sub;

  /* Only enable render procedural option if the active engine supports it. */
  const RenderEngineType *engine_type = CTX_data_engine_type(C);

  Scene *scene = CTX_data_scene(C);
  const bool engine_supports_procedural = RE_engine_supports_alembic_procedural(engine_type,
                                                                                scene);
  CacheFile *cache_file = static_cast<CacheFile *>(fileptr->data);
  CacheFile *cache_file_eval = reinterpret_cast<CacheFile *>(
      DEG_get_evaluated_id(CTX_data_depsgraph_pointer(C), &cache_file->id));
  bool is_alembic = cache_file_eval->type == CACHEFILE_TYPE_ALEMBIC;

  if (!is_alembic) {
    row = uiLayoutRow(layout, false);
    uiItemL(row, RPT_("Only Alembic Procedurals supported"), ICON_INFO);
  }
  else if (!engine_supports_procedural) {
    row = uiLayoutRow(layout, false);
    /* For Cycles, verify that experimental features are enabled. */
    if (BKE_scene_uses_cycles(scene) && !BKE_scene_uses_cycles_experimental_features(scene)) {
      uiItemL(
          row,
          RPT_(
              "The Cycles Alembic Procedural is only available with the experimental feature set"),
          ICON_INFO);
    }
    else {
      uiItemL(
          row, RPT_("The active render engine does not have an Alembic Procedural"), ICON_INFO);
    }
  }

  row = uiLayoutRow(layout, false);
  uiLayoutSetActive(row, is_alembic && engine_supports_procedural);
  uiLayoutSetPropSep(row, false); /* bfa - use_property_split = False */
  uiItemR(row, fileptr, "use_render_procedural", UI_ITEM_NONE, nullptr, ICON_NONE);
  uiItemDecoratorR(row, fileptr, "use_render_procedural", 0); /*bfa - decorator*/

  const bool use_render_procedural = RNA_boolean_get(fileptr, "use_render_procedural");
  const bool use_prefetch = RNA_boolean_get(fileptr, "use_prefetch");

  row = uiLayoutRow(layout, false);
  uiLayoutSetEnabled(row, use_render_procedural);
  uiLayoutSetPropSep(row, false); /* bfa - use_property_split = False */
  uiItemR(row, fileptr, "use_prefetch", UI_ITEM_NONE, nullptr, ICON_NONE);
  uiItemDecoratorR(row, fileptr, "use_prefetch", 0); /*bfa - decorator*/

  sub = uiLayoutRow(layout, false);
  uiLayoutSetEnabled(sub, use_prefetch && use_render_procedural);
  uiItemR(sub, fileptr, "prefetch_cache_size", UI_ITEM_NONE, nullptr, ICON_NONE);
}

void uiTemplateCacheFileTimeSettings(uiLayout *layout, PointerRNA *fileptr)
{
  if (RNA_pointer_is_null(fileptr)) {
    return;
  }

  /* Ensure that the context has a CacheFile as this may not be set inside of modifiers panels. */
  uiLayoutSetContextPointer(layout, "edit_cachefile", fileptr);

  uiLayout *row, *col; /*bfa, added *col, removed *sub, *subsub*/

  row = uiLayoutRow(layout, false);

  /*------------------- bfa - original props */
  // uiItemR(row, fileptr, "is_sequence", UI_ITEM_NONE, nullptr, ICON_NONE);

  col = uiLayoutColumn(layout, true);
  row = uiLayoutRow(col, true);
  uiLayoutSetPropSep(row, false); /* bfa - use_property_split = False */
  uiItemR(row, fileptr, "is_sequence", UI_ITEM_NONE, nullptr, ICON_NONE);
  uiItemDecoratorR(row, fileptr, "is_sequence", 0); /*bfa - decorator*/
  /* ------------ end bfa */

  /*------------------- bfa - original props */
  // row = uiLayoutRowWithHeading(layout, true, IFACE_("Override Frame"));
  // sub = uiLayoutRow(row, true);
  // uiLayoutSetPropDecorate(sub, false);
  // uiItemR(sub, fileptr, "override_frame", UI_ITEM_NONE, "", ICON_NONE);
  // subsub = uiLayoutRow(sub, true);
  // uiLayoutSetActive(subsub, RNA_boolean_get(fileptr, "override_frame"));
  // uiItemR(subsub, fileptr, "frame", UI_ITEM_NONE, "", ICON_NONE);
  // uiItemDecoratorR(row, fileptr, "frame", 0);

  // ------------------ bfa new left aligned prop with triangle button to hide the slider

  /* NOTE: split amount here needs to be synced with normal labels */
  uiLayout *split = uiLayoutSplit(layout, 0.385f, true);

  /* FIRST PART ................................................ */
  row = uiLayoutRow(split, false);
  uiLayoutSetPropDecorate(row, false);
  uiLayoutSetPropSep(row, false); /* bfa - use_property_split = False */
  uiItemR(row, fileptr, "override_frame", UI_ITEM_NONE, "Override Frame", ICON_NONE);

  /* SECOND PART ................................................ */
  row = uiLayoutRow(split, false);
  if (RNA_boolean_get(fileptr, "override_frame")) {
    uiItemR(row, fileptr, "frame", UI_ITEM_NONE, "", ICON_NONE);
  }
  else {
    uiItemL(row, TIP_(""), ICON_DISCLOSURE_TRI_RIGHT);
  }

  // ------------------------------- end bfa

  row = uiLayoutRow(layout, false);
  uiItemR(row, fileptr, "frame_offset", UI_ITEM_NONE, nullptr, ICON_NONE);
  uiLayoutSetActive(row, !RNA_boolean_get(fileptr, "is_sequence"));
}

static void cache_file_layer_item(uiList * /*ui_list*/,
                                  const bContext * /*C*/,
                                  uiLayout *layout,
                                  PointerRNA * /*dataptr*/,
                                  PointerRNA *itemptr,
                                  int /*icon*/,
                                  PointerRNA * /*active_dataptr*/,
                                  const char * /*active_propname*/,
                                  int /*index*/,
                                  int /*flt_flag*/)
{
  uiLayout *row = uiLayoutRow(layout, true);
  uiItemR(row, itemptr, "hide_layer", UI_ITEM_R_NO_BG, "", ICON_NONE);
  uiItemR(row, itemptr, "filepath", UI_ITEM_R_NO_BG, "", ICON_NONE);
}

uiListType *UI_UL_cache_file_layers()
{
  uiListType *list_type = (uiListType *)MEM_callocN(sizeof(*list_type), __func__);

  STRNCPY(list_type->idname, "UI_UL_cache_file_layers");
  list_type->draw_item = cache_file_layer_item;

  return list_type;
}

void uiTemplateCacheFileLayers(uiLayout *layout, const bContext *C, PointerRNA *fileptr)
{
  if (RNA_pointer_is_null(fileptr)) {
    return;
  }

  /* Ensure that the context has a CacheFile as this may not be set inside of modifiers panels. */
  uiLayoutSetContextPointer(layout, "edit_cachefile", fileptr);

  uiLayout *row = uiLayoutRow(layout, false);
  uiLayout *col = uiLayoutColumn(row, true);

  uiTemplateList(col,
                 (bContext *)C,
                 "UI_UL_cache_file_layers",
                 "cache_file_layers",
                 fileptr,
                 "layers",
                 fileptr,
                 "active_index",
                 "",
                 1,
                 5,
                 UILST_LAYOUT_DEFAULT,
                 1,
                 UI_TEMPLATE_LIST_FLAG_NONE);

  col = uiLayoutColumn(row, true);
  uiItemO(col, "", ICON_ADD, "cachefile.layer_add");
  uiItemO(col, "", ICON_REMOVE, "cachefile.layer_remove");

  CacheFile *file = static_cast<CacheFile *>(fileptr->data);
  if (BLI_listbase_count(&file->layers) > 1) {
    uiItemS_ex(col, 1.0f);
    uiItemO(col, "", ICON_TRIA_UP, "cachefile.layer_move");
    uiItemO(col, "", ICON_TRIA_DOWN, "cachefile.layer_move");
  }
}

bool uiTemplateCacheFilePointer(PointerRNA *ptr, const char *propname, PointerRNA *r_file_ptr)
{
  PropertyRNA *prop = RNA_struct_find_property(ptr, propname);

  if (!prop) {
    printf(
        "%s: property not found: %s.%s\n", __func__, RNA_struct_identifier(ptr->type), propname);
    return false;
  }

  if (RNA_property_type(prop) != PROP_POINTER) {
    printf("%s: expected pointer property for %s.%s\n",
           __func__,
           RNA_struct_identifier(ptr->type),
           propname);
    return false;
  }

  *r_file_ptr = RNA_property_pointer_get(ptr, prop);
  return true;
}

void uiTemplateCacheFile(uiLayout *layout,
                         const bContext *C,
                         PointerRNA *ptr,
                         const char *propname)
{
  if (!ptr->data) {
    return;
  }

  PointerRNA fileptr;
  if (!uiTemplateCacheFilePointer(ptr, propname, &fileptr)) {
    return;
  }

  CacheFile *file = static_cast<CacheFile *>(fileptr.data);

  uiLayoutSetContextPointer(layout, "edit_cachefile", &fileptr);

  uiTemplateID(layout,
               C,
               ptr,
               propname,
               nullptr,
               "CACHEFILE_OT_open",
               nullptr,
               UI_TEMPLATE_ID_FILTER_ALL,
               false,
               nullptr);

  if (!file) {
    return;
  }

  SpaceProperties *sbuts = CTX_wm_space_properties(C);

  uiLayout *row, *sub;

  uiLayoutSetPropSep(layout, true);

  row = uiLayoutRow(layout, true);
  uiItemR(row, &fileptr, "filepath", UI_ITEM_NONE, nullptr, ICON_NONE);
  sub = uiLayoutRow(row, true);
  uiItemO(sub, "", ICON_FILE_REFRESH, "cachefile.reload");

  if (sbuts->mainb == BCONTEXT_CONSTRAINT) {
    row = uiLayoutRow(layout, false);
    uiItemR(row, &fileptr, "scale", UI_ITEM_NONE, IFACE_("Manual Scale"), ICON_NONE);
  }

  /* TODO: unused for now, so no need to expose. */
#if 0
  row = uiLayoutRow(layout, false);
  uiItemR(row, &fileptr, "forward_axis", UI_ITEM_NONE, "Forward Axis", ICON_NONE);

  row = uiLayoutRow(layout, false);
  uiItemR(row, &fileptr, "up_axis", UI_ITEM_NONE, "Up Axis", ICON_NONE);
#endif
}

/** \} */

/* -------------------------------------------------------------------- */
/** \name Recent Files Template
 * \{ */
static void uiTemplateRecentFiles_tooltip_func(bContext * /*C*/, uiTooltipData *tip, void *argN)
{
  char *path = (char *)argN;

  /* File path. */
  char root[FILE_MAX];
  BLI_path_split_dir_part(path, root, FILE_MAX);
  UI_tooltip_text_field_add(tip, root, {}, UI_TIP_STYLE_HEADER, UI_TIP_LC_NORMAL);
  UI_tooltip_text_field_add(tip, {}, {}, UI_TIP_STYLE_SPACER, UI_TIP_LC_NORMAL);

  if (!BLI_exists(path)) {
    UI_tooltip_text_field_add(tip, N_("File Not Found"), {}, UI_TIP_STYLE_NORMAL, UI_TIP_LC_ALERT);
    return;
  }

  /* Blender version. */
  char version_st[128] = {0};
  /* Load the thumbnail from cache if existing, but don't create if not. */
  ImBuf *thumb = IMB_thumb_read(path, THB_LARGE);
  if (thumb) {
    /* Look for version in existing thumbnail if available. */
    IMB_metadata_get_field(
        thumb->metadata, "Thumb::Blender::Version", version_st, sizeof(version_st));
  }

  eFileAttributes attributes = BLI_file_attributes(path);
  if (!version_st[0] && !(attributes & FILE_ATTR_OFFLINE)) {
    /* Load Blender version directly from the file. */
    short version = BLO_version_from_file(path);
    if (version != 0) {
      SNPRINTF(version_st, "%d.%01d", version / 100, version % 100);
    }
  }

  if (version_st[0]) {
    UI_tooltip_text_field_add(
        tip, fmt::format("Blender {}", version_st), {}, UI_TIP_STYLE_NORMAL, UI_TIP_LC_NORMAL);
    UI_tooltip_text_field_add(tip, {}, {}, UI_TIP_STYLE_SPACER, UI_TIP_LC_NORMAL);
  }

  BLI_stat_t status;
  if (BLI_stat(path, &status) != -1) {
    char date_st[FILELIST_DIRENTRY_DATE_LEN], time_st[FILELIST_DIRENTRY_TIME_LEN];
    bool is_today, is_yesterday;
    std::string day_string;
    BLI_filelist_entry_datetime_to_string(
        nullptr, int64_t(status.st_mtime), false, time_st, date_st, &is_today, &is_yesterday);
    if (is_today || is_yesterday) {
      day_string = (is_today ? N_("Today") : N_("Yesterday")) + std::string(" ");
    }
    UI_tooltip_text_field_add(tip,
                              fmt::format("{}: {}{}{}",
                                          N_("Modified"),
                                          day_string,
                                          (is_today || is_yesterday) ? "" : date_st,
                                          (is_today || is_yesterday) ? time_st : ""),
                              {},
                              UI_TIP_STYLE_NORMAL,
                              UI_TIP_LC_NORMAL);

    if (status.st_size > 0) {
      char size[16];
      BLI_filelist_entry_size_to_string(nullptr, status.st_size, false, size);
      UI_tooltip_text_field_add(
          tip, fmt::format("{}: {}", N_("Size"), size), {}, UI_TIP_STYLE_NORMAL, UI_TIP_LC_NORMAL);
    }
  }

  if (!thumb) {
    /* try to load from the blend file itself. */
    BlendThumbnail *data = BLO_thumbnail_from_file(path);
    thumb = BKE_main_thumbnail_to_imbuf(nullptr, data);
    if (data) {
      MEM_freeN(data);
    }
  }

  if (thumb) {
    float scale = (72.0f * UI_SCALE_FAC) / float(std::max(thumb->x, thumb->y));
    short size[2] = {short(float(thumb->x) * scale), short(float(thumb->y) * scale)};
    UI_tooltip_text_field_add(tip, {}, {}, UI_TIP_STYLE_SPACER, UI_TIP_LC_NORMAL);
    UI_tooltip_text_field_add(tip, {}, {}, UI_TIP_STYLE_SPACER, UI_TIP_LC_NORMAL);
    UI_tooltip_image_field_add(tip, thumb, size);
    IMB_freeImBuf(thumb);
  }
}

int uiTemplateRecentFiles(uiLayout *layout, int rows)
{
  int i = 0;
  LISTBASE_FOREACH_INDEX (RecentFile *, recent, &G.recent_files, i) {
    if (i >= rows) {
      break;
    }

    const char *filename = BLI_path_basename(recent->filepath);
    PointerRNA ptr;
    uiItemFullO(layout,
                "WM_OT_open_mainfile",
                filename,
                BKE_blendfile_extension_check(filename) ? ICON_FILE_BLEND : ICON_FILE_BACKUP,
                nullptr,
                WM_OP_INVOKE_DEFAULT,
                UI_ITEM_NONE,
                &ptr);
    RNA_string_set(&ptr, "filepath", recent->filepath);
    RNA_boolean_set(&ptr, "display_file_selector", false);

    uiBlock *block = uiLayoutGetBlock(layout);
    uiBut *but = ui_but_last(block);
    UI_but_func_tooltip_custom_set(
        but, uiTemplateRecentFiles_tooltip_func, BLI_strdup(recent->filepath), MEM_freeN);
  }

  return i;
}

/** \} */

/* -------------------------------------------------------------------- */
/** \name FileSelectParams Path Button Template
 * \{ */

void uiTemplateFileSelectPath(uiLayout *layout, bContext *C, FileSelectParams *params)
{
  bScreen *screen = CTX_wm_screen(C);
  SpaceFile *sfile = CTX_wm_space_file(C);

  ED_file_path_button(screen, sfile, params, uiLayoutGetBlock(layout));
}

/** \} */<|MERGE_RESOLUTION|>--- conflicted
+++ resolved
@@ -3659,13 +3659,8 @@
                         0,
                         0,
                         0,
-<<<<<<< HEAD
                         TIP_("Add Stop\nAdd a new color stop to the color ramp"));
-  UI_but_funcN_set(bt, colorband_add_cb, MEM_dupallocN(cb), coba);
-=======
-                        TIP_("Add a new color stop to the color ramp"));
   UI_but_func_set(bt, [coba, cb](bContext &C) { colorband_add(C, cb, *coba); });
->>>>>>> b424fb75
 
   bt = uiDefIconTextBut(block,
                         UI_BTYPE_BUT,
@@ -3681,18 +3676,13 @@
                         0,
                         0,
                         0,
-<<<<<<< HEAD
                         TIP_("Delete Stop\nDelete the active position"));
-  UI_but_funcN_set(bt, colorband_del_cb, MEM_dupallocN(cb), coba);
-=======
-                        TIP_("Delete the active position"));
   UI_but_func_set(bt, [coba, cb](bContext &C) {
     if (BKE_colorband_element_remove(coba, coba->cur)) {
       rna_update_cb(C, cb);
       ED_undo_push(&C, "Delete Color Ramp Stop");
     }
   });
->>>>>>> b424fb75
 
   RNAUpdateCb *tools_cb = MEM_new<RNAUpdateCb>(__func__, cb);
   bt = uiDefIconBlockBut(block,
