/* SPDX-FileCopyrightText: 2023 Blender Authors
 *
 * SPDX-License-Identifier: GPL-2.0-or-later */

/** \file
 * \ingroup edinterface
 */

#include <cctype>
#include <cstddef>
#include <cstdlib>
#include <cstring>

#include "MEM_guardedalloc.h"

#include "DNA_brush_types.h"
#include "DNA_cachefile_types.h"
#include "DNA_collection_types.h"
#include "DNA_constraint_types.h"
#include "DNA_curveprofile_types.h"
#include "DNA_gpencil_modifier_types.h"
#include "DNA_node_types.h"
#include "DNA_object_force_types.h"
#include "DNA_object_types.h"
#include "DNA_scene_types.h"
#include "DNA_shader_fx_types.h"
#include "DNA_texture_types.h"

#include "BLI_alloca.h"
#include "BLI_fnmatch.h"
#include "BLI_listbase.h"
#include "BLI_math_color.h"
#include "BLI_math_vector.h"
#include "BLI_path_util.h"
#include "BLI_rect.h"
#include "BLI_string.h"
#include "BLI_string_search.hh"
#include "BLI_string_utils.h"
#include "BLI_timecode.h"
#include "BLI_utildefines.h"

#include "BLF_api.h"
#include "BLT_translation.h"

#include "BKE_action.h"
#include "BKE_blender_version.h"
#include "BKE_blendfile.h"
#include "BKE_cachefile.h"
#include "BKE_colorband.h"
#include "BKE_colortools.h"
#include "BKE_constraint.h"
#include "BKE_context.h"
#include "BKE_curveprofile.h"
#include "BKE_global.h"
#include "BKE_gpencil_modifier_legacy.h"
#include "BKE_idprop.h"
#include "BKE_idtype.h"
#include "BKE_layer.h"
#include "BKE_lib_id.h"
#include "BKE_lib_override.hh"
#include "BKE_linestyle.h"
#include "BKE_main.h"
#include "BKE_modifier.h"
#include "BKE_object.h"
#include "BKE_packedFile.h"
#include "BKE_particle.h"
#include "BKE_report.h"
#include "BKE_scene.h"
#include "BKE_screen.h"
#include "BKE_shader_fx.h"

#include "DEG_depsgraph.h"
#include "DEG_depsgraph_build.h"
#include "DEG_depsgraph_query.h"

#include "ED_fileselect.hh"
#include "ED_info.hh"
#include "ED_object.hh"
#include "ED_render.hh"
#include "ED_screen.hh"
#include "ED_undo.hh"

#include "RE_engine.h"

#include "RNA_access.hh"
#include "RNA_prototypes.h"

#include "WM_api.hh"
#include "WM_types.hh"

#include "UI_interface.hh"
#include "UI_interface_icons.hh"
#include "UI_view2d.hh"
#include "interface_intern.hh"

#include "PIL_time.h"

/* we may want to make this optional, disable for now. */
// #define USE_OP_RESET_BUT

/* defines for templateID/TemplateSearch */
#define TEMPLATE_SEARCH_TEXTBUT_MIN_WIDTH (UI_UNIT_X * 6)
#define TEMPLATE_SEARCH_TEXTBUT_HEIGHT UI_UNIT_Y

void UI_template_fix_linking() {}

/* -------------------------------------------------------------------- */
/** \name Header Template
 * \{ */

void uiTemplateHeader(uiLayout *layout, bContext *C)
{
  uiBlock *block = uiLayoutAbsoluteBlock(layout);
  ED_area_header_switchbutton(C, block, 0);
}

/** \} */

/* -------------------------------------------------------------------- */
/** \name Search Menu Helpers
 * \{ */

static int template_search_textbut_width(PointerRNA *ptr, PropertyRNA *name_prop)
{
  char str[UI_MAX_DRAW_STR];
  int buf_len = 0;

  BLI_assert(RNA_property_type(name_prop) == PROP_STRING);

  const char *name = RNA_property_string_get_alloc(ptr, name_prop, str, sizeof(str), &buf_len);

  const uiFontStyle *fstyle = UI_FSTYLE_WIDGET;
  const int margin = UI_UNIT_X * 0.75f;
  const int estimated_width = UI_fontstyle_string_width(fstyle, name) + margin;

  if (name != str) {
    MEM_freeN((void *)name);
  }

  /* Clamp to some min/max width. */
  return CLAMPIS(
      estimated_width, TEMPLATE_SEARCH_TEXTBUT_MIN_WIDTH, TEMPLATE_SEARCH_TEXTBUT_MIN_WIDTH * 3);
}

static int template_search_textbut_height()
{
  return TEMPLATE_SEARCH_TEXTBUT_HEIGHT;
}

/**
 * Add a block button for the search menu for templateID and templateSearch.
 */
static void template_add_button_search_menu(const bContext *C,
                                            uiLayout *layout,
                                            uiBlock *block,
                                            PointerRNA *ptr,
                                            PropertyRNA *prop,
                                            uiBlockCreateFunc block_func,
                                            void *block_argN,
                                            const char *const tip,
                                            const bool use_previews,
                                            const bool editable,
                                            const bool live_icon)
{
  const PointerRNA active_ptr = RNA_property_pointer_get(ptr, prop);
  ID *id = (active_ptr.data && RNA_struct_is_ID(active_ptr.type)) ?
               static_cast<ID *>(active_ptr.data) :
               nullptr;
  const ID *idfrom = ptr->owner_id;
  const StructRNA *type = active_ptr.type ? active_ptr.type : RNA_property_pointer_type(ptr, prop);
  uiBut *but;

  if (use_previews) {
    ARegion *region = CTX_wm_region(C);
    /* Ugly tool header exception. */
    const bool use_big_size = (region->regiontype != RGN_TYPE_TOOL_HEADER);
    /* Ugly exception for screens here,
     * drawing their preview in icon size looks ugly/useless */
    const bool use_preview_icon = use_big_size || (id && (GS(id->name) != ID_SCR));
    const short width = UI_UNIT_X * (use_big_size ? 6 : 1.6f);
    const short height = UI_UNIT_Y * (use_big_size ? 6 : 1);
    uiLayout *col = nullptr;

    if (use_big_size) {
      /* Assume column layout here. To be more correct, we should check if the layout passed to
       * template_id is a column one, but this should work well in practice. */
      col = uiLayoutColumn(layout, true);
    }

    but = uiDefBlockButN(block, block_func, block_argN, "", 0, 0, width, height, tip);
    if (use_preview_icon) {
      const int icon = id ? ui_id_icon_get(C, id, use_big_size) : RNA_struct_ui_icon(type);
      ui_def_but_icon(but, icon, UI_HAS_ICON | UI_BUT_ICON_PREVIEW);
    }
    else {
      ui_def_but_icon(but, RNA_struct_ui_icon(type), UI_HAS_ICON);
      UI_but_drawflag_enable(but, UI_BUT_ICON_LEFT);
    }

    if ((idfrom && idfrom->lib) || !editable) {
      UI_but_flag_enable(but, UI_BUT_DISABLED);
    }
    if (use_big_size) {
      uiLayoutRow(col ? col : layout, true);
    }
  }
  else {
    but = uiDefBlockButN(block, block_func, block_argN, "", 0, 0, UI_UNIT_X * 1.6, UI_UNIT_Y, tip);

    if (live_icon) {
      const int icon = id ? ui_id_icon_get(C, id, false) : RNA_struct_ui_icon(type);
      ui_def_but_icon(but, icon, UI_HAS_ICON | UI_BUT_ICON_PREVIEW);
    }
    else {
      ui_def_but_icon(but, RNA_struct_ui_icon(type), UI_HAS_ICON);
    }
    if (id) {
      /* default dragging of icon for id browse buttons */
      UI_but_drag_set_id(but, id);
    }
    UI_but_drawflag_enable(but, UI_BUT_ICON_LEFT);

    if ((idfrom && idfrom->lib) || !editable) {
      UI_but_flag_enable(but, UI_BUT_DISABLED);
    }
  }
}

static uiBlock *template_common_search_menu(const bContext *C,
                                            ARegion *region,
                                            uiButSearchUpdateFn search_update_fn,
                                            void *search_arg,
                                            uiButHandleFunc search_exec_fn,
                                            void *active_item,
                                            uiButSearchTooltipFn item_tooltip_fn,
                                            const int preview_rows,
                                            const int preview_cols,
                                            float scale)
{
  static char search[256];
  wmWindow *win = CTX_wm_window(C);
  uiBut *but;

  /* clear initial search string, then all items show */
  search[0] = 0;

  uiBlock *block = UI_block_begin(C, region, "_popup", UI_EMBOSS);
  UI_block_flag_enable(block, UI_BLOCK_LOOP | UI_BLOCK_SEARCH_MENU);
  UI_block_theme_style_set(block, UI_BLOCK_THEME_STYLE_POPUP);

  /* preview thumbnails */
  if (preview_rows > 0 && preview_cols > 0) {
    const int w = 4 * U.widget_unit * preview_cols * scale;
    const int h = 5 * U.widget_unit * preview_rows * scale;

    /* fake button, it holds space for search items */
    uiDefBut(block, UI_BTYPE_LABEL, 0, "", 10, 26, w, h, nullptr, 0, 0, 0, 0, nullptr);

    but = uiDefSearchBut(block,
                         search,
                         0,
                         ICON_VIEWZOOM,
                         sizeof(search),
                         10,
                         0,
                         w,
                         UI_UNIT_Y,
                         preview_rows,
                         preview_cols,
                         "");
  }
  /* list view */
  else {
    const int searchbox_width = UI_searchbox_size_x();
    const int searchbox_height = UI_searchbox_size_y();

    /* fake button, it holds space for search items */
    uiDefBut(block,
             UI_BTYPE_LABEL,
             0,
             "",
             10,
             15,
             searchbox_width,
             searchbox_height,
             nullptr,
             0,
             0,
             0,
             0,
             nullptr);
    but = uiDefSearchBut(block,
                         search,
                         0,
                         ICON_VIEWZOOM,
                         sizeof(search),
                         10,
                         0,
                         searchbox_width,
                         UI_UNIT_Y - 1,
                         0,
                         0,
                         "");
  }
  UI_but_func_search_set(but,
                         ui_searchbox_create_generic,
                         search_update_fn,
                         search_arg,
                         false,
                         nullptr,
                         search_exec_fn,
                         active_item);
  UI_but_func_search_set_tooltip(but, item_tooltip_fn);

  UI_block_bounds_set_normal(block, 0.3f * U.widget_unit);
  UI_block_direction_set(block, UI_DIR_DOWN);

  /* give search-field focus */
  UI_but_focus_on_enter_event(win, but);
  /* this type of search menu requires undo */
  but->flag |= UI_BUT_UNDO;

  return block;
}

/** \} */

/* -------------------------------------------------------------------- */
/** \name Search Callbacks
 * \{ */

struct TemplateID {
  PointerRNA ptr;
  PropertyRNA *prop;

  ListBase *idlb;
  short idcode;
  short filter;
  int prv_rows, prv_cols;
  bool preview;
  float scale;
};

/* Search browse menu, assign. */
static void template_ID_set_property_exec_fn(bContext *C, void *arg_template, void *item)
{
  TemplateID *template_ui = (TemplateID *)arg_template;

  /* ID */
  if (item) {
    PointerRNA idptr = RNA_id_pointer_create(static_cast<ID *>(item));
    RNA_property_pointer_set(&template_ui->ptr, template_ui->prop, idptr, nullptr);
    RNA_property_update(C, &template_ui->ptr, template_ui->prop);
  }
}

static bool id_search_allows_id(TemplateID *template_ui, const int flag, ID *id, const char *query)
{
  ID *id_from = template_ui->ptr.owner_id;

  /* Do self check. */
  if ((flag & PROP_ID_SELF_CHECK) && id == id_from) {
    return false;
  }

  /* Use filter. */
  if (RNA_property_type(template_ui->prop) == PROP_POINTER) {
    PointerRNA ptr = RNA_id_pointer_create(id);
    if (RNA_property_pointer_poll(&template_ui->ptr, template_ui->prop, &ptr) == 0) {
      return false;
    }
  }

  /* Hide dot prefixed data-blocks, but only if filter does not force them visible. */
  if (U.uiflag & USER_HIDE_DOT) {
    if ((id->name[2] == '.') && (query[0] != '.')) {
      return false;
    }
  }

  return true;
}

static bool id_search_add(const bContext *C, TemplateID *template_ui, uiSearchItems *items, ID *id)
{
  /* +1 is needed because BKE_id_ui_prefix used 3 letter prefix
   * followed by ID_NAME-2 characters from id->name
   */
  char name_ui[MAX_ID_FULL_NAME_UI];
  int iconid = ui_id_icon_get(C, id, template_ui->preview);
  const bool use_lib_prefix = template_ui->preview || iconid;
  const bool has_sep_char = ID_IS_LINKED(id);

  /* When using previews, the library hint (linked, overridden, missing) is added with a
   * character prefix, otherwise we can use a icon. */
  int name_prefix_offset;
  BKE_id_full_name_ui_prefix_get(name_ui, id, use_lib_prefix, UI_SEP_CHAR, &name_prefix_offset);
  if (!use_lib_prefix) {
    iconid = UI_icon_from_library(id);
  }

  if (!UI_search_item_add(items,
                          name_ui,
                          id,
                          iconid,
                          has_sep_char ? int(UI_BUT_HAS_SEP_CHAR) : 0,
                          name_prefix_offset))
  {
    return false;
  }

  return true;
}

/* ID Search browse menu, do the search */
static void id_search_cb(const bContext *C,
                         void *arg_template,
                         const char *str,
                         uiSearchItems *items,
                         const bool /*is_first*/)
{
  TemplateID *template_ui = (TemplateID *)arg_template;
  ListBase *lb = template_ui->idlb;
  const int flag = RNA_property_flag(template_ui->prop);

  blender::string_search::StringSearch<ID> search;

  /* ID listbase */
  LISTBASE_FOREACH (ID *, id, lb) {
    if (id_search_allows_id(template_ui, flag, id, str)) {
      search.add(id->name + 2, id);
    }
  }

  const blender::Vector<ID *> filtered_ids = search.query(str);

  for (ID *id : filtered_ids) {
    if (!id_search_add(C, template_ui, items, id)) {
      break;
    }
  }
}

/**
 * Use id tags for filtering.
 */
static void id_search_cb_tagged(const bContext *C,
                                void *arg_template,
                                const char *str,
                                uiSearchItems *items)
{
  TemplateID *template_ui = (TemplateID *)arg_template;
  ListBase *lb = template_ui->idlb;
  const int flag = RNA_property_flag(template_ui->prop);

  blender::string_search::StringSearch<ID> search;

  /* ID listbase */
  LISTBASE_FOREACH (ID *, id, lb) {
    if (id->tag & LIB_TAG_DOIT) {
      if (id_search_allows_id(template_ui, flag, id, str)) {
        search.add(id->name + 2, id);
      }
      id->tag &= ~LIB_TAG_DOIT;
    }
  }

  blender::Vector<ID *> filtered_ids = search.query(str);

  for (ID *id : filtered_ids) {
    if (!id_search_add(C, template_ui, items, id)) {
      break;
    }
  }
}

/**
 * A version of 'id_search_cb' that lists scene objects.
 */
static void id_search_cb_objects_from_scene(const bContext *C,
                                            void *arg_template,
                                            const char *str,
                                            uiSearchItems *items,
                                            const bool /*is_first*/)
{
  TemplateID *template_ui = (TemplateID *)arg_template;
  ListBase *lb = template_ui->idlb;
  Scene *scene = nullptr;
  ID *id_from = template_ui->ptr.owner_id;

  if (id_from && GS(id_from->name) == ID_SCE) {
    scene = (Scene *)id_from;
  }
  else {
    scene = CTX_data_scene(C);
  }

  BKE_main_id_flag_listbase(lb, LIB_TAG_DOIT, false);

  FOREACH_SCENE_OBJECT_BEGIN (scene, ob_iter) {
    ob_iter->id.tag |= LIB_TAG_DOIT;
  }
  FOREACH_SCENE_OBJECT_END;
  id_search_cb_tagged(C, arg_template, str, items);
}

static ARegion *template_ID_search_menu_item_tooltip(
    bContext *C, ARegion *region, const rcti *item_rect, void *arg, void *active)
{
  TemplateID *template_ui = static_cast<TemplateID *>(arg);
  ID *active_id = static_cast<ID *>(active);
  StructRNA *type = RNA_property_pointer_type(&template_ui->ptr, template_ui->prop);

  uiSearchItemTooltipData tooltip_data = {{0}};

  tooltip_data.name = active_id->name + 2;
  SNPRINTF(tooltip_data.description,
           TIP_("Choose %s data-block to be assigned to this user"),
           RNA_struct_ui_name(type));
  if (ID_IS_LINKED(active_id)) {
    SNPRINTF(tooltip_data.hint,
             TIP_("Source library: %s\n%s"),
             active_id->lib->id.name + 2,
             active_id->lib->filepath);
  }

  return UI_tooltip_create_from_search_item_generic(C, region, item_rect, &tooltip_data);
}

/* ID Search browse menu, open */
static uiBlock *id_search_menu(bContext *C, ARegion *region, void *arg_litem)
{
  static TemplateID template_ui;
  PointerRNA active_item_ptr;
  void (*id_search_update_fn)(
      const bContext *, void *, const char *, uiSearchItems *, const bool) = id_search_cb;

  /* arg_litem is malloced, can be freed by parent button */
  template_ui = *((TemplateID *)arg_litem);
  active_item_ptr = RNA_property_pointer_get(&template_ui.ptr, template_ui.prop);

  if (template_ui.filter) {
    /* Currently only used for objects. */
    if (template_ui.idcode == ID_OB) {
      if (template_ui.filter == UI_TEMPLATE_ID_FILTER_AVAILABLE) {
        id_search_update_fn = id_search_cb_objects_from_scene;
      }
    }
  }

  return template_common_search_menu(C,
                                     region,
                                     id_search_update_fn,
                                     &template_ui,
                                     template_ID_set_property_exec_fn,
                                     active_item_ptr.data,
                                     template_ID_search_menu_item_tooltip,
                                     template_ui.prv_rows,
                                     template_ui.prv_cols,
                                     template_ui.scale);
}

/** \} */

/* -------------------------------------------------------------------- */
/** \name ID Template
 * \{ */

static void template_id_cb(bContext *C, void *arg_litem, void *arg_event);

void UI_context_active_but_prop_get_templateID(bContext *C,
                                               PointerRNA *r_ptr,
                                               PropertyRNA **r_prop)
{
  uiBut *but = UI_context_active_but_get(C);

  memset(r_ptr, 0, sizeof(*r_ptr));
  *r_prop = nullptr;

  if (but && (but->funcN == template_id_cb) && but->func_argN) {
    TemplateID *template_ui = static_cast<TemplateID *>(but->func_argN);
    *r_ptr = template_ui->ptr;
    *r_prop = template_ui->prop;
  }
}

static void template_id_liboverride_hierarchy_collection_root_find_recursive(
    Collection *collection,
    const int parent_level,
    Collection **r_collection_parent_best,
    int *r_parent_level_best)
{
  if (!ID_IS_LINKED(collection) && !ID_IS_OVERRIDE_LIBRARY_REAL(collection)) {
    return;
  }
  if (ID_IS_OVERRIDABLE_LIBRARY(collection) || ID_IS_OVERRIDE_LIBRARY_REAL(collection)) {
    if (parent_level > *r_parent_level_best) {
      *r_parent_level_best = parent_level;
      *r_collection_parent_best = collection;
    }
  }
  for (CollectionParent *iter = static_cast<CollectionParent *>(collection->runtime.parents.first);
       iter != nullptr;
       iter = iter->next)
  {
    if (iter->collection->id.lib != collection->id.lib && ID_IS_LINKED(iter->collection)) {
      continue;
    }
    template_id_liboverride_hierarchy_collection_root_find_recursive(
        iter->collection, parent_level + 1, r_collection_parent_best, r_parent_level_best);
  }
}

static void template_id_liboverride_hierarchy_collections_tag_recursive(
    Collection *root_collection, ID *target_id, const bool do_parents)
{
  root_collection->id.tag |= LIB_TAG_DOIT;

  /* Tag all local parents of the root collection, so that usages of the root collection and other
   * linked ones can be replaced by the local overrides in those parents too. */
  if (do_parents) {
    for (CollectionParent *iter =
             static_cast<CollectionParent *>(root_collection->runtime.parents.first);
         iter != nullptr;
         iter = iter->next)
    {
      if (ID_IS_LINKED(iter->collection)) {
        continue;
      }
      iter->collection->id.tag |= LIB_TAG_DOIT;
    }
  }

  for (CollectionChild *iter = static_cast<CollectionChild *>(root_collection->children.first);
       iter != nullptr;
       iter = iter->next)
  {
    if (iter->collection->id.lib != root_collection->id.lib && ID_IS_LINKED(root_collection)) {
      continue;
    }
    if (ID_IS_LINKED(iter->collection) && iter->collection->id.lib != target_id->lib) {
      continue;
    }
    if (GS(target_id->name) == ID_OB &&
        !BKE_collection_has_object_recursive(iter->collection, (Object *)target_id))
    {
      continue;
    }
    if (GS(target_id->name) == ID_GR &&
        !BKE_collection_has_collection(iter->collection, (Collection *)target_id))
    {
      continue;
    }
    template_id_liboverride_hierarchy_collections_tag_recursive(
        iter->collection, target_id, false);
  }
}

ID *ui_template_id_liboverride_hierarchy_make(
    bContext *C, Main *bmain, ID *owner_id, ID *id, const char **r_undo_push_label)
{
  const char *undo_push_label;
  if (r_undo_push_label == nullptr) {
    r_undo_push_label = &undo_push_label;
  }

  /* If this is called on an already local override, 'toggle' between user-editable state, and
   * system override with reset. */
  if (!ID_IS_LINKED(id) && ID_IS_OVERRIDE_LIBRARY(id)) {
    if (!ID_IS_OVERRIDE_LIBRARY_REAL(id)) {
      BKE_lib_override_library_get(bmain, id, nullptr, &id);
    }
    if (id->override_library->flag & LIBOVERRIDE_FLAG_SYSTEM_DEFINED) {
      id->override_library->flag &= ~LIBOVERRIDE_FLAG_SYSTEM_DEFINED;
      *r_undo_push_label = "Make Library Override Hierarchy Editable";
    }
    else {
      BKE_lib_override_library_id_reset(bmain, id, true);
      *r_undo_push_label = "Clear Library Override Hierarchy";
    }

    WM_event_add_notifier(C, NC_WM | ND_DATACHANGED, nullptr);
    WM_event_add_notifier(C, NC_WM | ND_LIB_OVERRIDE_CHANGED, nullptr);
    WM_event_add_notifier(C, NC_SPACE | ND_SPACE_VIEW3D, nullptr);
    return id;
  }

  /* Attempt to perform a hierarchy override, based on contextual data available.
   * NOTE: do not attempt to perform such hierarchy override at all cost, if there is not enough
   * context, better to abort than create random overrides all over the place. */
  if (!ID_IS_OVERRIDABLE_LIBRARY_HIERARCHY(id)) {
    WM_reportf(RPT_ERROR, "The data-block %s is not overridable", id->name);
    return nullptr;
  }

  Object *object_active = CTX_data_active_object(C);
  if (object_active == nullptr && GS(owner_id->name) == ID_OB) {
    object_active = (Object *)owner_id;
  }
  if (object_active != nullptr) {
    if (ID_IS_LINKED(object_active)) {
      if (object_active->id.lib != id->lib || !ID_IS_OVERRIDABLE_LIBRARY_HIERARCHY(object_active))
      {
        /* The active object is from a different library than the overridden ID, or otherwise
         * cannot be used in hierarchy. */
        object_active = nullptr;
      }
    }
    else if (!ID_IS_OVERRIDE_LIBRARY_REAL(object_active)) {
      /* Fully local object cannot be used in override hierarchy either. */
      object_active = nullptr;
    }
  }

  Collection *collection_active = CTX_data_collection(C);
  if (collection_active == nullptr && GS(owner_id->name) == ID_GR) {
    collection_active = (Collection *)owner_id;
  }
  if (collection_active != nullptr) {
    if (ID_IS_LINKED(collection_active)) {
      if (collection_active->id.lib != id->lib ||
          !ID_IS_OVERRIDABLE_LIBRARY_HIERARCHY(collection_active))
      {
        /* The active collection is from a different library than the overridden ID, or otherwise
         * cannot be used in hierarchy. */
        collection_active = nullptr;
      }
      else {
        int parent_level_best = -1;
        Collection *collection_parent_best = nullptr;
        template_id_liboverride_hierarchy_collection_root_find_recursive(
            collection_active, 0, &collection_parent_best, &parent_level_best);
        collection_active = collection_parent_best;
      }
    }
    else if (!ID_IS_OVERRIDE_LIBRARY_REAL(collection_active)) {
      /* Fully local collection cannot be used in override hierarchy either. */
      collection_active = nullptr;
    }
  }
  if (collection_active == nullptr && object_active != nullptr &&
      (ID_IS_LINKED(object_active) || ID_IS_OVERRIDE_LIBRARY_REAL(object_active)))
  {
    /* If we failed to find a valid 'active' collection so far for our override hierarchy, but do
     * have a valid 'active' object, try to find a collection from that object. */
    LISTBASE_FOREACH (Collection *, collection_iter, &bmain->collections) {
      if (!(ID_IS_LINKED(collection_iter) || ID_IS_OVERRIDE_LIBRARY_REAL(collection_iter))) {
        continue;
      }
      if (!BKE_collection_has_object_recursive(collection_iter, object_active)) {
        continue;
      }
      int parent_level_best = -1;
      Collection *collection_parent_best = nullptr;
      template_id_liboverride_hierarchy_collection_root_find_recursive(
          collection_iter, 0, &collection_parent_best, &parent_level_best);
      collection_active = collection_parent_best;
      break;
    }
  }

  ID *id_override = nullptr;
  Scene *scene = CTX_data_scene(C);
  ViewLayer *view_layer = CTX_data_view_layer(C);
  switch (GS(id->name)) {
    case ID_GR:
      if (collection_active != nullptr &&
          BKE_collection_has_collection(collection_active, (Collection *)id))
      {
        template_id_liboverride_hierarchy_collections_tag_recursive(collection_active, id, true);
        if (object_active != nullptr) {
          object_active->id.tag |= LIB_TAG_DOIT;
        }
        BKE_lib_override_library_create(bmain,
                                        scene,
                                        view_layer,
                                        nullptr,
                                        id,
                                        &collection_active->id,
                                        nullptr,
                                        &id_override,
                                        false);
      }
      else if (object_active != nullptr && !ID_IS_LINKED(object_active) &&
               &object_active->instance_collection->id == id)
      {
        object_active->id.tag |= LIB_TAG_DOIT;
        BKE_lib_override_library_create(bmain,
                                        scene,
                                        view_layer,
                                        id->lib,
                                        id,
                                        &object_active->id,
                                        &object_active->id,
                                        &id_override,
                                        false);
      }
      break;
    case ID_OB:
      if (collection_active != nullptr &&
          BKE_collection_has_object_recursive(collection_active, (Object *)id))
      {
        template_id_liboverride_hierarchy_collections_tag_recursive(collection_active, id, true);
        if (object_active != nullptr) {
          object_active->id.tag |= LIB_TAG_DOIT;
        }
        BKE_lib_override_library_create(bmain,
                                        scene,
                                        view_layer,
                                        nullptr,
                                        id,
                                        &collection_active->id,
                                        nullptr,
                                        &id_override,
                                        false);
      }
      else {
        if (object_active != nullptr) {
          object_active->id.tag |= LIB_TAG_DOIT;
        }
        BKE_lib_override_library_create(
            bmain, scene, view_layer, nullptr, id, nullptr, nullptr, &id_override, false);
        BKE_scene_collections_object_remove(bmain, scene, (Object *)id, true);
        WM_event_add_notifier(C, NC_ID | NA_REMOVED, nullptr);
      }
      break;
    case ID_ME:
    case ID_CU_LEGACY:
    case ID_MB:
    case ID_LT:
    case ID_LA:
    case ID_CA:
    case ID_SPK:
    case ID_AR:
    case ID_GD_LEGACY:
    case ID_CV:
    case ID_PT:
    case ID_VO:
    case ID_NT: /* Essentially geometry nodes from modifier currently. */
      if (object_active != nullptr) {
        if (collection_active != nullptr &&
            BKE_collection_has_object_recursive(collection_active, object_active))
        {
          template_id_liboverride_hierarchy_collections_tag_recursive(collection_active, id, true);
          if (object_active != nullptr) {
            object_active->id.tag |= LIB_TAG_DOIT;
          }
          BKE_lib_override_library_create(bmain,
                                          scene,
                                          view_layer,
                                          nullptr,
                                          id,
                                          &collection_active->id,
                                          nullptr,
                                          &id_override,
                                          false);
        }
        else {
          object_active->id.tag |= LIB_TAG_DOIT;
          BKE_lib_override_library_create(bmain,
                                          scene,
                                          view_layer,
                                          nullptr,
                                          id,
                                          &object_active->id,
                                          nullptr,
                                          &id_override,
                                          false);
        }
      }
      else {
        BKE_lib_override_library_create(
            bmain, scene, view_layer, nullptr, id, id, nullptr, &id_override, false);
      }
      break;
    case ID_MA:
    case ID_TE:
    case ID_IM:
      WM_reportf(RPT_WARNING, "The type of data-block %s is not yet implemented", id->name);
      break;
    case ID_WO:
      WM_reportf(RPT_WARNING, "The type of data-block %s is not yet implemented", id->name);
      break;
    case ID_PA:
      WM_reportf(RPT_WARNING, "The type of data-block %s is not yet implemented", id->name);
      break;
    default:
      WM_reportf(RPT_WARNING, "The type of data-block %s is not yet implemented", id->name);
      break;
  }

  if (id_override != nullptr) {
    id_override->override_library->flag &= ~LIBOVERRIDE_FLAG_SYSTEM_DEFINED;
    *r_undo_push_label = "Make Library Override Hierarchy";

    /* In theory we could rely on setting/updating the RNA ID pointer property (as done by calling
     * code) to be enough.
     *
     * However, some rare ID pointers properties (like the 'active object in viewlayer' one used
     * for the Object templateID in the Object properties) use notifiers that do not enforce a
     * rebuild of outliner trees, leading to crashes.
     *
     * So for now, add some extra notifiers here. */
    WM_event_add_notifier(C, NC_ID | NA_ADDED, nullptr);
    WM_event_add_notifier(C, NC_SPACE | ND_SPACE_OUTLINER, nullptr);
  }
  return id_override;
}

static void template_id_liboverride_hierarchy_make(bContext *C,
                                                   Main *bmain,
                                                   TemplateID *template_ui,
                                                   PointerRNA *idptr,
                                                   const char **r_undo_push_label)
{
  ID *id = static_cast<ID *>(idptr->data);
  ID *owner_id = template_ui->ptr.owner_id;

  ID *id_override = ui_template_id_liboverride_hierarchy_make(
      C, bmain, owner_id, id, r_undo_push_label);

  if (id_override != nullptr) {
    /* `idptr` is re-assigned to owner property to ensure proper updates etc. Here we also use it
     * to ensure remapping of the owner property from the linked data to the newly created
     * liboverride (note that in theory this remapping has already been done by code above), but
     * only in case owner ID was already local ID (override or pure local data).
     *
     * Otherwise, owner ID will also have been overridden, and remapped already to use it's
     * override of the data too. */
    if (!ID_IS_LINKED(owner_id)) {
      *idptr = RNA_id_pointer_create(id_override);
    }
  }
  else {
    WM_reportf(RPT_ERROR, "The data-block %s could not be overridden", id->name);
  }
}

static void template_id_cb(bContext *C, void *arg_litem, void *arg_event)
{
  TemplateID *template_ui = (TemplateID *)arg_litem;
  PointerRNA idptr = RNA_property_pointer_get(&template_ui->ptr, template_ui->prop);
  ID *id = static_cast<ID *>(idptr.data);
  const int event = POINTER_AS_INT(arg_event);
  const char *undo_push_label = nullptr;

  switch (event) {
    case UI_ID_NOP:
      /* Don't do anything, typically set for buttons that execute an operator instead. They may
       * still assign the callback so the button can be identified as part of an ID-template. See
       * #UI_context_active_but_prop_get_templateID(). */
      break;
    case UI_ID_BROWSE:
    case UI_ID_PIN:
      RNA_warning("warning, id event %d shouldn't come here", event);
      break;
    case UI_ID_OPEN:
    case UI_ID_ADD_NEW:
      /* these call UI_context_active_but_prop_get_templateID */
      break;
    case UI_ID_DELETE:
      memset(&idptr, 0, sizeof(idptr));
      RNA_property_pointer_set(&template_ui->ptr, template_ui->prop, idptr, nullptr);
      RNA_property_update(C, &template_ui->ptr, template_ui->prop);

      if (id && CTX_wm_window(C)->eventstate->modifier & KM_SHIFT) {
        /* only way to force-remove data (on save) */
        id_us_clear_real(id);
        id_fake_user_clear(id);
        id->us = 0;
        undo_push_label = "Delete Data-Block";
      }
      else {
        undo_push_label = "Unlink Data-Block";
      }

      break;
    case UI_ID_FAKE_USER:
      if (id) {
        if (id->flag & LIB_FAKEUSER) {
          id_us_plus(id);
        }
        else {
          id_us_min(id);
        }
        undo_push_label = "Fake User";
      }
      else {
        return;
      }
      break;
    case UI_ID_LOCAL:
      if (id) {
        Main *bmain = CTX_data_main(C);
        if (CTX_wm_window(C)->eventstate->modifier & KM_SHIFT) {
          template_id_liboverride_hierarchy_make(C, bmain, template_ui, &idptr, &undo_push_label);
        }
        else {
          if (BKE_lib_id_make_local(bmain, id, 0)) {
            BKE_id_newptr_and_tag_clear(id);

            /* Reassign to get proper updates/notifiers. */
            idptr = RNA_property_pointer_get(&template_ui->ptr, template_ui->prop);
            undo_push_label = "Make Local";
          }
        }
        if (undo_push_label != nullptr) {
          RNA_property_pointer_set(&template_ui->ptr, template_ui->prop, idptr, nullptr);
          RNA_property_update(C, &template_ui->ptr, template_ui->prop);
        }
      }
      break;
    case UI_ID_OVERRIDE:
      if (id && ID_IS_OVERRIDE_LIBRARY(id)) {
        Main *bmain = CTX_data_main(C);
        if (CTX_wm_window(C)->eventstate->modifier & KM_SHIFT) {
          template_id_liboverride_hierarchy_make(C, bmain, template_ui, &idptr, &undo_push_label);
        }
        else {
          BKE_lib_override_library_make_local(id);
          /* Reassign to get proper updates/notifiers. */
          idptr = RNA_property_pointer_get(&template_ui->ptr, template_ui->prop);
          RNA_property_pointer_set(&template_ui->ptr, template_ui->prop, idptr, nullptr);
          RNA_property_update(C, &template_ui->ptr, template_ui->prop);
          undo_push_label = "Make Local";
        }
      }
      break;
    case UI_ID_ALONE:
      if (id) {
        const bool do_scene_obj = ((GS(id->name) == ID_OB) &&
                                   (template_ui->ptr.type == &RNA_LayerObjects));

        /* make copy */
        if (do_scene_obj) {
          Main *bmain = CTX_data_main(C);
          Scene *scene = CTX_data_scene(C);
          ED_object_single_user(bmain, scene, (Object *)id);
          WM_event_add_notifier(C, NC_WINDOW, nullptr);
          DEG_relations_tag_update(bmain);
        }
        else {
          Main *bmain = CTX_data_main(C);
          id_single_user(C, id, &template_ui->ptr, template_ui->prop);
          DEG_relations_tag_update(bmain);
        }
        undo_push_label = "Make Single User";
      }
      break;
#if 0
    case UI_ID_AUTO_NAME:
      break;
#endif
  }

  if (undo_push_label != nullptr) {
    ED_undo_push(C, undo_push_label);
  }
}

static const char *template_id_browse_tip(const StructRNA *type)
{
  if (type) {
    switch ((ID_Type)RNA_type_to_ID_code(type)) {
      case ID_SCE:
        return N_("Scene Browser\nChoose Scene to use");
      case ID_OB:
        return N_("Object Browser\nChoose Object to use");
      case ID_ME:
        return N_("Data Browser\nChoose Mesh Data to use");
      case ID_CU_LEGACY:
        return N_("Data Browser\nChoose Curve Data to use");
      case ID_MB:
        return N_("Data Browser\nChoose Metaball Data to use");
      case ID_MA:
        return N_("Material Browser\nChoose Material to use");
      case ID_TE:
        return N_("Texture Browser\nChoose Texture to use");
      case ID_IM:
        return N_("Image Browser\nChoose Image to use");
      case ID_LS:
        return N_("Data Browser\nBrowse Line Style Data to use");
      case ID_LT:
        return N_("Data Browser\nChoose Lattice Data to use");
      case ID_LA:
        return N_("Data Browser\nChoose Light Data to use");
      case ID_CA:
        return N_("Data Browser\nChoose Camera Data to use");
      case ID_WO:
        return N_("Data Browser\nChoose World Settings to use");
      case ID_SCR:
        return N_("Layout Browser\nChoose Screen layout");
      case ID_TXT:
        return N_("Text file Browser\nChoose Text file to use");
      case ID_SPK:
        return N_("Data Browser\nChoose Speaker Data to use");
      case ID_SO:
        return N_("Data Browser\nChoose Sound to use");
      case ID_AR:
        return N_("Data Browser\nChoose Armature data to use");
      case ID_AC:
        return N_("Data Browser\nChoose Action to use");
      case ID_NT:
        return N_("Data Browser\nChoose Node Tree to use");
      case ID_BR:
        return N_("Brush Browser\nChoose Brush to use");
      case ID_PA:
        return N_("Particle Settings Browser\nChoose Particle Settings to use");
      case ID_GD_LEGACY:
        return N_("Data Browser\nChoose Grease Pencil (legacy) Data to be linked");
      case ID_MC:
        return N_("Clip Browser\nChoose Movie Clip to use");
      case ID_MSK:
        return N_("Data Browser\nChoose Mask to use");
      case ID_PAL:
        return N_("Data Browser\nChoose Palette Data to use");
      case ID_PC:
        return N_("Data Browser\nChoose Paint Curve Data to use");
      case ID_CF:
        return N_("Data Browser\nChoose Cache Files to use");
      case ID_WS:
        return N_("Data Browser\nBrowse Workspace to be linked");
      case ID_LP:
        return N_("Data Browser\nBrowse LightProbe to be linked");
      case ID_CV:
        return N_("Data Browser\nBrowse Curves Data to be linked");
      case ID_PT:
        return N_("Data Browser\nBrowse Point Cloud Data to be linked");
      case ID_VO:
        return N_("Data Browser\nBrowse Volume Data to be linked");
      case ID_GP:
        return N_("Data Browser\nBrowse Grease Pencil Data to be linked");

      /* Use generic text. */
      case ID_LI:
      case ID_IP:
      case ID_KE:
      case ID_VF:
      case ID_GR:
      case ID_WM:
        break;
    }
  }
  return N_("Data Browser\nChoose a Font to use");
}

/**
 * Add a superimposed extra icon to \a but, for workspace pinning.
 * Rather ugly special handling, but this is really a special case at this point, nothing worth
 * generalizing.
 */
static void template_id_workspace_pin_extra_icon(const TemplateID *template_ui, uiBut *but)
{
  if ((template_ui->idcode != ID_SCE) || (template_ui->ptr.type != &RNA_Window)) {
    return;
  }

  const wmWindow *win = static_cast<const wmWindow *>(template_ui->ptr.data);
  const WorkSpace *workspace = WM_window_get_active_workspace(win);
  UI_but_extra_operator_icon_add(but,
                                 "WORKSPACE_OT_scene_pin_toggle",
                                 WM_OP_INVOKE_DEFAULT,
                                 (workspace->flags & WORKSPACE_USE_PIN_SCENE) ? ICON_PINNED :
                                                                                ICON_UNPINNED);
}

/**
 * \return a type-based i18n context, needed e.g. by "New" button.
 * In most languages, this adjective takes different form based on gender of type name...
 */
#ifdef WITH_INTERNATIONAL
static const char *template_id_context(StructRNA *type)
{
  if (type) {
    return BKE_idtype_idcode_to_translation_context(RNA_type_to_ID_code(type));
  }
  return BLT_I18NCONTEXT_DEFAULT;
}
#else
#  define template_id_context(type) 0
#endif

static uiBut *template_id_def_new_but(uiBlock *block,
                                      const ID *id,
                                      const TemplateID *template_ui,
                                      StructRNA *type,
                                      const char *const newop,
                                      const bool editable,
                                      const bool id_open,
                                      const bool use_tab_but,
                                      int but_height)
{
  ID *idfrom = template_ui->ptr.owner_id;
  uiBut *but;
  const int w = id ? UI_UNIT_X : id_open ? UI_UNIT_X * 3 : UI_UNIT_X * 6;
  const int but_type = use_tab_but ? UI_BTYPE_TAB : UI_BTYPE_BUT;

  /* i18n markup, does nothing! */
  BLT_I18N_MSGID_MULTI_CTXT("New",
                            BLT_I18NCONTEXT_DEFAULT,
                            BLT_I18NCONTEXT_ID_SCENE,
                            BLT_I18NCONTEXT_ID_OBJECT,
                            BLT_I18NCONTEXT_ID_MESH,
                            BLT_I18NCONTEXT_ID_CURVE_LEGACY,
                            BLT_I18NCONTEXT_ID_METABALL,
                            BLT_I18NCONTEXT_ID_MATERIAL,
                            BLT_I18NCONTEXT_ID_TEXTURE,
                            BLT_I18NCONTEXT_ID_IMAGE,
                            BLT_I18NCONTEXT_ID_LATTICE,
                            BLT_I18NCONTEXT_ID_LIGHT,
                            BLT_I18NCONTEXT_ID_CAMERA,
                            BLT_I18NCONTEXT_ID_WORLD,
                            BLT_I18NCONTEXT_ID_SCREEN,
                            BLT_I18NCONTEXT_ID_TEXT, );
  BLT_I18N_MSGID_MULTI_CTXT("New",
                            BLT_I18NCONTEXT_ID_SPEAKER,
                            BLT_I18NCONTEXT_ID_SOUND,
                            BLT_I18NCONTEXT_ID_ARMATURE,
                            BLT_I18NCONTEXT_ID_ACTION,
                            BLT_I18NCONTEXT_ID_NODETREE,
                            BLT_I18NCONTEXT_ID_BRUSH,
                            BLT_I18NCONTEXT_ID_PARTICLESETTINGS,
                            BLT_I18NCONTEXT_ID_GPENCIL,
                            BLT_I18NCONTEXT_ID_FREESTYLELINESTYLE,
                            BLT_I18NCONTEXT_ID_WORKSPACE,
                            BLT_I18NCONTEXT_ID_LIGHTPROBE,
                            BLT_I18NCONTEXT_ID_CURVES,
                            BLT_I18NCONTEXT_ID_POINTCLOUD,
                            BLT_I18NCONTEXT_ID_VOLUME, );
  BLT_I18N_MSGID_MULTI_CTXT("New", BLT_I18NCONTEXT_ID_PAINTCURVE, );
  /* NOTE: BLT_I18N_MSGID_MULTI_CTXT takes a maximum number of parameters,
   * check the definition to see if a new call must be added when the limit
   * is exceeded. */

  if (newop) {
    /*bfa - changed ICON_DUPLICATE : ICON_ADD to ICON_ADD */
    but = uiDefIconTextButO(block,
                            but_type,
                            newop,
                            WM_OP_INVOKE_DEFAULT,
                            ICON_ADD,
                            (id) ? "" : CTX_IFACE_(template_id_context(type), "New"),
                            0,
                            0,
                            w,
                            but_height,
                            nullptr);
    UI_but_funcN_set(
        but, template_id_cb, MEM_dupallocN(template_ui), POINTER_FROM_INT(UI_ID_ADD_NEW));
  }
  else {
    /*bfa - changed ICON_DUPLICATE : ICON_ADD to ICON_ADD */
    but = uiDefIconTextBut(block,
                           but_type,
                           0,
                           ICON_ADD,
                           (id) ? "" : CTX_IFACE_(template_id_context(type), "New"),
                           0,
                           0,
                           w,
                           but_height,
                           nullptr,
                           0,
                           0,
                           0,
                           0,
                           nullptr);
    UI_but_funcN_set(
        but, template_id_cb, MEM_dupallocN(template_ui), POINTER_FROM_INT(UI_ID_ADD_NEW));
  }

  if ((idfrom && idfrom->lib) || !editable) {
    UI_but_flag_enable(but, UI_BUT_DISABLED);
  }

#ifndef WITH_INTERNATIONAL
  UNUSED_VARS(type);
#endif

  return but;
}

static void template_ID(const bContext *C,
                        uiLayout *layout,
                        TemplateID *template_ui,
                        StructRNA *type,
                        int flag,
                        const char *newop,
                        const char *openop,
                        const char *unlinkop,
                        const char *text,
                        const bool live_icon,
                        const bool hide_buttons)
{
  uiBut *but;
  const bool editable = RNA_property_editable(&template_ui->ptr, template_ui->prop);
  const bool use_previews = template_ui->preview = (flag & UI_ID_PREVIEWS) != 0;

  PointerRNA idptr = RNA_property_pointer_get(&template_ui->ptr, template_ui->prop);
  ID *id = static_cast<ID *>(idptr.data);
  ID *idfrom = template_ui->ptr.owner_id;
  // lb = template_ui->idlb;

  /* Allow operators to take the ID from context. */
  uiLayoutSetContextPointer(layout, "id", &idptr);

  uiBlock *block = uiLayoutGetBlock(layout);
  UI_block_align_begin(block);

  if (idptr.type) {
    type = idptr.type;
  }

  if (text && text[0]) {
    /* Add label respecting the separated layout property split state. */
    uiItemL_respect_property_split(layout, text, ICON_NONE);
  }

  if (flag & UI_ID_BROWSE) {
    template_add_button_search_menu(C,
                                    layout,
                                    block,
                                    &template_ui->ptr,
                                    template_ui->prop,
                                    id_search_menu,
                                    MEM_dupallocN(template_ui),
                                    TIP_(template_id_browse_tip(type)),
                                    use_previews,
                                    editable,
                                    live_icon);
  }

  /* text button with name */
  if (id) {
    char name[UI_MAX_NAME_STR];
    const bool user_alert = (id->us <= 0);

    const int width = template_search_textbut_width(&idptr,
                                                    RNA_struct_find_property(&idptr, "name"));
    const int height = template_search_textbut_height();

    // text_idbutton(id, name);
    name[0] = '\0';
    but = uiDefButR(block,
                    UI_BTYPE_TEXT,
                    0,
                    name,
                    0,
                    0,
                    width,
                    height,
                    &idptr,
                    "name",
                    -1,
                    0,
                    0,
                    -1,
                    -1,
                    RNA_struct_ui_description(type));
    UI_but_funcN_set(
        but, template_id_cb, MEM_dupallocN(template_ui), POINTER_FROM_INT(UI_ID_RENAME));
    if (user_alert) {
      UI_but_flag_enable(but, UI_BUT_REDALERT);
    }

    template_id_workspace_pin_extra_icon(template_ui, but);

    if (ID_IS_LINKED(id)) {
      const bool disabled = !BKE_idtype_idcode_is_localizable(GS(id->name));
      if (id->tag & LIB_TAG_INDIRECT) {
        but = uiDefIconBut(block,
                           UI_BTYPE_BUT,
                           0,
                           ICON_LIBRARY_DATA_INDIRECT,
                           0,
                           0,
                           UI_UNIT_X,
                           UI_UNIT_Y,
                           nullptr,
                           0,
                           0,
                           0,
                           0,
                           TIP_("Indirect library data-block, cannot be made local, "
                                "Shift + Click to create a library override hierarchy"));
      }
      else {
        but = uiDefIconBut(block,
                           UI_BTYPE_BUT,
                           0,
                           ICON_LIBRARY_DATA_DIRECT,
                           0,
                           0,
                           UI_UNIT_X,
                           UI_UNIT_Y,
                           nullptr,
                           0,
                           0,
                           0,
                           0,
                           TIP_("Direct linked library data-block, click to make local, "
                                "Shift + Click to create a library override"));
      }
      if (disabled) {
        UI_but_flag_enable(but, UI_BUT_DISABLED);
      }
      else {
        UI_but_funcN_set(
            but, template_id_cb, MEM_dupallocN(template_ui), POINTER_FROM_INT(UI_ID_LOCAL));
      }
    }
    else if (ID_IS_OVERRIDE_LIBRARY(id)) {
      but = uiDefIconBut(
          block,
          UI_BTYPE_BUT,
          0,
          ICON_LIBRARY_DATA_OVERRIDE,
          0,
          0,
          UI_UNIT_X,
          UI_UNIT_Y,
          nullptr,
          0,
          0,
          0,
          0,
          TIP_("Library override of linked data-block, click to make fully local, "
               "Shift + Click to clear the library override and toggle if it can be edited"));
      UI_but_funcN_set(
          but, template_id_cb, MEM_dupallocN(template_ui), POINTER_FROM_INT(UI_ID_OVERRIDE));
    }

    if ((ID_REAL_USERS(id) > 1) && (hide_buttons == false)) {
      char numstr[32];
      short numstr_len;

      numstr_len = SNPRINTF_RLEN(numstr, "%d", ID_REAL_USERS(id));

      but = uiDefBut(
          block,
          UI_BTYPE_BUT,
          0,
          numstr,
          0,
          0,
          numstr_len * 0.2f * UI_UNIT_X + UI_UNIT_X,
          UI_UNIT_Y,
          nullptr,
          0,
          0,
          0,
          0,
          TIP_("Display number of users of this data (click to make a single-user copy)"));
      but->flag |= UI_BUT_UNDO;

      UI_but_funcN_set(
          but, template_id_cb, MEM_dupallocN(template_ui), POINTER_FROM_INT(UI_ID_ALONE));
      if (!BKE_id_copy_is_allowed(id) || (idfrom && idfrom->lib) || (!editable) ||
          /* object in editmode - don't change data */
          (idfrom && GS(idfrom->name) == ID_OB && (((Object *)idfrom)->mode & OB_MODE_EDIT)))
      {
        UI_but_flag_enable(but, UI_BUT_DISABLED);
      }
    }

    if (user_alert) {
      UI_but_flag_enable(but, UI_BUT_REDALERT);
    }

    if (!ID_IS_LINKED(id)) {
      if (ID_IS_ASSET(id)) {
        uiDefIconButO(block,
                      /* Using `_N` version allows us to get the 'active' state by default. */
                      UI_BTYPE_ICON_TOGGLE_N,
                      "ASSET_OT_clear",
                      WM_OP_INVOKE_DEFAULT,
                      /* 'active' state of a toggle button uses icon + 1, so to get proper asset
                       * icon we need to pass its value - 1 here. */
                      ICON_ASSET_MANAGER - 1,
                      0,
                      0,
                      UI_UNIT_X,
                      UI_UNIT_Y,
                      nullptr);
      }
      else if (!ELEM(GS(id->name), ID_GR, ID_SCE, ID_SCR, ID_OB, ID_WS) && (hide_buttons == false))
      {
        uiDefIconButR(block,
                      UI_BTYPE_ICON_TOGGLE,
                      0,
                      ICON_FAKE_USER_OFF,
                      0,
                      0,
                      UI_UNIT_X,
                      UI_UNIT_Y,
                      &idptr,
                      "use_fake_user",
                      -1,
                      0,
                      0,
                      -1,
                      -1,
                      nullptr);
      }
    }
  }

  if ((flag & UI_ID_ADD_NEW) && (hide_buttons == false)) {
    template_id_def_new_but(
        block, id, template_ui, type, newop, editable, flag & UI_ID_OPEN, false, UI_UNIT_X);
  }

  /* Due to space limit in UI - skip the "open" icon for packed data, and allow to unpack.
   * Only for images, sound and fonts */
  if (id && BKE_packedfile_id_check(id)) {
    but = uiDefIconButO(block,
                        UI_BTYPE_BUT,
                        "FILE_OT_unpack_item",
                        WM_OP_INVOKE_REGION_WIN,
                        ICON_PACKAGE,
                        0,
                        0,
                        UI_UNIT_X,
                        UI_UNIT_Y,
                        TIP_("Packed File, click to unpack"));
    UI_but_operator_ptr_get(but);

    RNA_string_set(but->opptr, "id_name", id->name + 2);
    RNA_int_set(but->opptr, "id_type", GS(id->name));
  }
  else if (flag & UI_ID_OPEN) {
    const int w = id ? UI_UNIT_X : (flag & UI_ID_ADD_NEW) ? UI_UNIT_X * 3 : UI_UNIT_X * 6;

    if (openop) {
      but = uiDefIconTextButO(block,
                              UI_BTYPE_BUT,
                              openop,
                              WM_OP_INVOKE_DEFAULT,
                              ICON_FILEBROWSER,
                              (id) ? "" : IFACE_("Open"),
                              0,
                              0,
                              w,
                              UI_UNIT_Y,
                              nullptr);
      UI_but_funcN_set(
          but, template_id_cb, MEM_dupallocN(template_ui), POINTER_FROM_INT(UI_ID_OPEN));
    }
    else {
      but = uiDefIconTextBut(block,
                             UI_BTYPE_BUT,
                             0,
                             ICON_FILEBROWSER,
                             (id) ? "" : IFACE_("Open"),
                             0,
                             0,
                             w,
                             UI_UNIT_Y,
                             nullptr,
                             0,
                             0,
                             0,
                             0,
                             nullptr);
      UI_but_funcN_set(
          but, template_id_cb, MEM_dupallocN(template_ui), POINTER_FROM_INT(UI_ID_OPEN));
    }

    if ((idfrom && idfrom->lib) || !editable) {
      UI_but_flag_enable(but, UI_BUT_DISABLED);
    }
  }

  /* delete button */
  /* don't use RNA_property_is_unlink here */
  if (id && (flag & UI_ID_DELETE) && (hide_buttons == false)) {
    /* allow unlink if 'unlinkop' is passed, even when 'PROP_NEVER_UNLINK' is set */
    but = nullptr;

    if (unlinkop) {
      but = uiDefIconButO(block,
                          UI_BTYPE_BUT,
                          unlinkop,
                          WM_OP_INVOKE_DEFAULT,
                          ICON_X,
                          0,
                          0,
                          UI_UNIT_X,
                          UI_UNIT_Y,
                          nullptr);
      /* so we can access the template from operators, font unlinking needs this */
      UI_but_funcN_set(
          but, template_id_cb, MEM_dupallocN(template_ui), POINTER_FROM_INT(UI_ID_NOP));
    }
    else {
      if ((RNA_property_flag(template_ui->prop) & PROP_NEVER_UNLINK) == 0) {
        but = uiDefIconBut(
            block,
            UI_BTYPE_BUT,
            0,
            ICON_X,
            0,
            0,
            UI_UNIT_X,
            UI_UNIT_Y,
            nullptr,
            0,
            0,
            0,
            0,
            TIP_("Remove "
                 "\nShift + Click to set users to zero, data will then not be saved"
                 "\nTo delete the file completely make sure it has no Fake User assigned"
                 "\nThen either restart Bforartists, or Purge the file"));
        UI_but_funcN_set(
            but, template_id_cb, MEM_dupallocN(template_ui), POINTER_FROM_INT(UI_ID_DELETE));

        if (RNA_property_flag(template_ui->prop) & PROP_NEVER_NULL) {
          UI_but_flag_enable(but, UI_BUT_DISABLED);
        }
      }
    }

    if (but) {
      if ((idfrom && idfrom->lib) || !editable) {
        UI_but_flag_enable(but, UI_BUT_DISABLED);
      }
    }
  }

  if (template_ui->idcode == ID_TE) {
    uiTemplateTextureShow(layout, C, &template_ui->ptr, template_ui->prop);
  }
  UI_block_align_end(block);
}

ID *UI_context_active_but_get_tab_ID(bContext *C)
{
  uiBut *but = UI_context_active_but_get(C);

  if (but && but->type == UI_BTYPE_TAB) {
    return static_cast<ID *>(but->custom_data);
  }
  return nullptr;
}

static void template_ID_tabs(const bContext *C,
                             uiLayout *layout,
                             TemplateID *template_id,
                             StructRNA *type,
                             int flag,
                             const char *newop,
                             const char *menu)
{
  const ARegion *region = CTX_wm_region(C);
  const PointerRNA active_ptr = RNA_property_pointer_get(&template_id->ptr, template_id->prop);
  MenuType *mt = menu ? WM_menutype_find(menu, false) : nullptr;

  const int but_align = ui_but_align_opposite_to_area_align_get(region);
  const int but_height = UI_UNIT_Y * 1.1;

  uiBlock *block = uiLayoutGetBlock(layout);
  const uiStyle *style = UI_style_get_dpi();

  ListBase ordered;
  BKE_id_ordered_list(&ordered, template_id->idlb);

  LISTBASE_FOREACH (LinkData *, link, &ordered) {
    ID *id = static_cast<ID *>(link->data);
    const int name_width = UI_fontstyle_string_width(&style->widget, id->name + 2);
    const int but_width = name_width + UI_UNIT_X;

    uiButTab *tab = (uiButTab *)uiDefButR_prop(block,
                                               UI_BTYPE_TAB,
                                               0,
                                               id->name + 2,
                                               0,
                                               0,
                                               but_width,
                                               but_height,
                                               &template_id->ptr,
                                               template_id->prop,
                                               0,
                                               0.0f,
                                               sizeof(id->name) - 2,
                                               0.0f,
                                               0.0f,
                                               "");
    UI_but_funcN_set(tab, template_ID_set_property_exec_fn, MEM_dupallocN(template_id), id);
    UI_but_drag_set_id(tab, id);
    tab->custom_data = (void *)id;
    tab->menu = mt;

    UI_but_drawflag_enable(tab, but_align);
  }

  BLI_freelistN(&ordered);

  if (flag & UI_ID_ADD_NEW) {
    const bool editable = RNA_property_editable(&template_id->ptr, template_id->prop);
    uiBut *but;

    if (active_ptr.type) {
      type = active_ptr.type;
    }

    but = template_id_def_new_but(block,
                                  static_cast<const ID *>(active_ptr.data),
                                  template_id,
                                  type,
                                  newop,
                                  editable,
                                  flag & UI_ID_OPEN,
                                  true,
                                  but_height);
    UI_but_drawflag_enable(but, but_align);
  }
}

static void ui_template_id(uiLayout *layout,
                           const bContext *C,
                           PointerRNA *ptr,
                           const char *propname,
                           const char *newop,
                           const char *openop,
                           const char *unlinkop,
                           /* Only respected by tabs (use_tabs). */
                           const char *menu,
                           const char *text,
                           int flag,
                           int prv_rows,
                           int prv_cols,
                           int filter,
                           bool use_tabs,
                           float scale,
                           const bool live_icon,
                           const bool hide_buttons)
{
  PropertyRNA *prop = RNA_struct_find_property(ptr, propname);

  if (!prop || RNA_property_type(prop) != PROP_POINTER) {
    RNA_warning("pointer property not found: %s.%s", RNA_struct_identifier(ptr->type), propname);
    return;
  }

  TemplateID *template_ui = MEM_cnew<TemplateID>(__func__);
  template_ui->ptr = *ptr;
  template_ui->prop = prop;
  template_ui->prv_rows = prv_rows;
  template_ui->prv_cols = prv_cols;
  template_ui->scale = scale;

  if ((flag & UI_ID_PIN) == 0) {
    template_ui->filter = filter;
  }
  else {
    template_ui->filter = 0;
  }

  if (newop) {
    flag |= UI_ID_ADD_NEW;
  }
  if (openop) {
    flag |= UI_ID_OPEN;
  }

  StructRNA *type = RNA_property_pointer_type(ptr, prop);
  short idcode = RNA_type_to_ID_code(type);
  template_ui->idcode = idcode;
  template_ui->idlb = which_libbase(CTX_data_main(C), idcode);

  /* create UI elements for this template
   * - template_ID makes a copy of the template data and assigns it to the relevant buttons
   */
  if (template_ui->idlb) {
    if (use_tabs) {
      layout = uiLayoutRow(layout, true);
      template_ID_tabs(C, layout, template_ui, type, flag, newop, menu);
    }
    else {
      layout = uiLayoutRow(layout, true);
      template_ID(C,
                  layout,
                  template_ui,
                  type,
                  flag,
                  newop,
                  openop,
                  unlinkop,
                  text,
                  live_icon,
                  hide_buttons);
    }
  }

  MEM_freeN(template_ui);
}

void uiTemplateID(uiLayout *layout,
                  const bContext *C,
                  PointerRNA *ptr,
                  const char *propname,
                  const char *newop,
                  const char *openop,
                  const char *unlinkop,
                  int filter,
                  const bool live_icon,
                  const char *text)
{
  ui_template_id(layout,
                 C,
                 ptr,
                 propname,
                 newop,
                 openop,
                 unlinkop,
                 nullptr,
                 text,
                 UI_ID_BROWSE | UI_ID_RENAME | UI_ID_DELETE,
                 0,
                 0,
                 filter,
                 false,
                 1.0f,
                 live_icon,
                 false);
}

void uiTemplateIDBrowse(uiLayout *layout,
                        bContext *C,
                        PointerRNA *ptr,
                        const char *propname,
                        const char *newop,
                        const char *openop,
                        const char *unlinkop,
                        int filter,
                        const char *text)
{
  ui_template_id(layout,
                 C,
                 ptr,
                 propname,
                 newop,
                 openop,
                 unlinkop,
                 nullptr,
                 text,
                 UI_ID_BROWSE | UI_ID_RENAME,
                 0,
                 0,
                 filter,
                 false,
                 1.0f,
                 false,
                 false);
}

void uiTemplateIDPreview(uiLayout *layout,
                         bContext *C,
                         PointerRNA *ptr,
                         const char *propname,
                         const char *newop,
                         const char *openop,
                         const char *unlinkop,
                         int rows,
                         int cols,
                         int filter,
                         const bool hide_buttons)
{
  ui_template_id(layout,
                 C,
                 ptr,
                 propname,
                 newop,
                 openop,
                 unlinkop,
                 nullptr,
                 nullptr,
                 UI_ID_BROWSE | UI_ID_RENAME | UI_ID_DELETE | UI_ID_PREVIEWS,
                 rows,
                 cols,
                 filter,
                 false,
                 1.0f,
                 false,
                 hide_buttons);
}

void uiTemplateGpencilColorPreview(uiLayout *layout,
                                   bContext *C,
                                   PointerRNA *ptr,
                                   const char *propname,
                                   int rows,
                                   int cols,
                                   float scale,
                                   int filter)
{
  ui_template_id(layout,
                 C,
                 ptr,
                 propname,
                 nullptr,
                 nullptr,
                 nullptr,
                 nullptr,
                 nullptr,
                 UI_ID_BROWSE | UI_ID_PREVIEWS | UI_ID_DELETE,
                 rows,
                 cols,
                 filter,
                 false,
                 scale < 0.5f ? 0.5f : scale,
                 false,
                 false);
}

void uiTemplateIDTabs(uiLayout *layout,
                      bContext *C,
                      PointerRNA *ptr,
                      const char *propname,
                      const char *newop,
                      const char *menu,
                      int filter)
{
  ui_template_id(layout,
                 C,
                 ptr,
                 propname,
                 newop,
                 nullptr,
                 nullptr,
                 menu,
                 nullptr,
                 UI_ID_BROWSE | UI_ID_RENAME,
                 0,
                 0,
                 filter,
                 true,
                 1.0f,
                 false,
                 false);
}

/** \} */

/* -------------------------------------------------------------------- */
/** \name ID Chooser Template
 * \{ */

void uiTemplateAnyID(uiLayout *layout,
                     PointerRNA *ptr,
                     const char *propname,
                     const char *proptypename,
                     const char *text)
{
  /* get properties... */
  PropertyRNA *propID = RNA_struct_find_property(ptr, propname);
  PropertyRNA *propType = RNA_struct_find_property(ptr, proptypename);

  if (!propID || RNA_property_type(propID) != PROP_POINTER) {
    RNA_warning("pointer property not found: %s.%s", RNA_struct_identifier(ptr->type), propname);
    return;
  }
  if (!propType || RNA_property_type(propType) != PROP_ENUM) {
    RNA_warning(
        "pointer-type property not found: %s.%s", RNA_struct_identifier(ptr->type), proptypename);
    return;
  }

  /* Start drawing UI Elements using standard defines */

  /* NOTE: split amount here needs to be synced with normal labels */
  uiLayout *split = uiLayoutSplit(layout, 0.33f, false);

  /* FIRST PART ................................................ */
  uiLayout *row = uiLayoutRow(split, false);

  /* Label - either use the provided text, or will become "ID-Block:" */
  if (text) {
    if (text[0]) {
      uiItemL(row, text, ICON_NONE);
    }
  }
  else {
    uiItemL(row, IFACE_("ID-Block:"), ICON_NONE);
  }

  /* SECOND PART ................................................ */
  row = uiLayoutRow(split, true);

  /* ID-Type Selector - just have a menu of icons */

  /* HACK: special group just for the enum,
   * otherwise we get ugly layout with text included too... */
  uiLayout *sub = uiLayoutRow(row, true);
  uiLayoutSetAlignment(sub, UI_LAYOUT_ALIGN_LEFT);

  uiItemFullR(sub, ptr, propType, 0, 0, UI_ITEM_R_ICON_ONLY, "", ICON_NONE);

  /* ID-Block Selector - just use pointer widget... */

  /* HACK: special group to counteract the effects of the previous enum,
   * which now pushes everything too far right. */
  sub = uiLayoutRow(row, true);
  uiLayoutSetAlignment(sub, UI_LAYOUT_ALIGN_EXPAND);

  uiItemFullR(sub, ptr, propID, 0, 0, UI_ITEM_NONE, "", ICON_NONE);
}

/** \} */

/* -------------------------------------------------------------------- */
/** \name Search Template
 * \{ */

struct TemplateSearch {
  uiRNACollectionSearch search_data;

  bool use_previews;
  int preview_rows, preview_cols;
};

static void template_search_exec_fn(bContext *C, void *arg_template, void *item)
{
  TemplateSearch *template_search = static_cast<TemplateSearch *>(arg_template);
  uiRNACollectionSearch *coll_search = &template_search->search_data;
  StructRNA *type = RNA_property_pointer_type(&coll_search->target_ptr, coll_search->target_prop);

  PointerRNA item_ptr = RNA_pointer_create(nullptr, type, item);
  RNA_property_pointer_set(&coll_search->target_ptr, coll_search->target_prop, item_ptr, nullptr);
  RNA_property_update(C, &coll_search->target_ptr, coll_search->target_prop);
}

static uiBlock *template_search_menu(bContext *C, ARegion *region, void *arg_template)
{
  static TemplateSearch template_search;

  /* arg_template is malloced, can be freed by parent button */
  template_search = *((TemplateSearch *)arg_template);
  PointerRNA active_ptr = RNA_property_pointer_get(&template_search.search_data.target_ptr,
                                                   template_search.search_data.target_prop);

  return template_common_search_menu(C,
                                     region,
                                     ui_rna_collection_search_update_fn,
                                     &template_search,
                                     template_search_exec_fn,
                                     active_ptr.data,
                                     nullptr,
                                     template_search.preview_rows,
                                     template_search.preview_cols,
                                     1.0f);
}

static void template_search_add_button_searchmenu(const bContext *C,
                                                  uiLayout *layout,
                                                  uiBlock *block,
                                                  TemplateSearch *template_search,
                                                  const bool editable,
                                                  const bool live_icon)
{
  const char *ui_description = RNA_property_ui_description(
      template_search->search_data.target_prop);

  template_add_button_search_menu(C,
                                  layout,
                                  block,
                                  &template_search->search_data.target_ptr,
                                  template_search->search_data.target_prop,
                                  template_search_menu,
                                  MEM_dupallocN(template_search),
                                  ui_description,
                                  template_search->use_previews,
                                  editable,
                                  live_icon);
}

static void template_search_add_button_name(uiBlock *block,
                                            PointerRNA *active_ptr,
                                            const StructRNA *type)
{
  PropertyRNA *name_prop = RNA_struct_name_property(type);
  const int width = template_search_textbut_width(active_ptr, name_prop);
  const int height = template_search_textbut_height();
  uiDefAutoButR(block, active_ptr, name_prop, 0, "", ICON_NONE, 0, 0, width, height);
}

static void template_search_add_button_operator(uiBlock *block,
                                                const char *const operator_name,
                                                const wmOperatorCallContext opcontext,
                                                const int icon,
                                                const bool editable)
{
  if (!operator_name) {
    return;
  }

  uiBut *but = uiDefIconButO(
      block, UI_BTYPE_BUT, operator_name, opcontext, icon, 0, 0, UI_UNIT_X, UI_UNIT_Y, nullptr);

  if (!editable) {
    UI_but_drawflag_enable(but, UI_BUT_DISABLED);
  }
}

static void template_search_buttons(const bContext *C,
                                    uiLayout *layout,
                                    TemplateSearch *template_search,
                                    const char *newop,
                                    const char *unlinkop)
{
  uiBlock *block = uiLayoutGetBlock(layout);
  uiRNACollectionSearch *search_data = &template_search->search_data;
  StructRNA *type = RNA_property_pointer_type(&search_data->target_ptr, search_data->target_prop);
  const bool editable = RNA_property_editable(&search_data->target_ptr, search_data->target_prop);
  PointerRNA active_ptr = RNA_property_pointer_get(&search_data->target_ptr,
                                                   search_data->target_prop);

  if (active_ptr.type) {
    /* can only get correct type when there is an active item */
    type = active_ptr.type;
  }

  uiLayoutRow(layout, true);
  UI_block_align_begin(block);

  template_search_add_button_searchmenu(C, layout, block, template_search, editable, false);
  template_search_add_button_name(block, &active_ptr, type);
  template_search_add_button_operator(
      block, newop, WM_OP_INVOKE_DEFAULT, ICON_DUPLICATE, editable);
  template_search_add_button_operator(block, unlinkop, WM_OP_INVOKE_REGION_WIN, ICON_X, editable);

  UI_block_align_end(block);
}

static PropertyRNA *template_search_get_searchprop(PointerRNA *targetptr,
                                                   PropertyRNA *targetprop,
                                                   PointerRNA *searchptr,
                                                   const char *const searchpropname)
{
  PropertyRNA *searchprop;

  if (searchptr && !searchptr->data) {
    searchptr = nullptr;
  }

  if (!searchptr && !searchpropname) {
    /* both nullptr means we don't use a custom rna collection to search in */
  }
  else if (!searchptr && searchpropname) {
    RNA_warning("searchpropname defined (%s) but searchptr is missing", searchpropname);
  }
  else if (searchptr && !searchpropname) {
    RNA_warning("searchptr defined (%s) but searchpropname is missing",
                RNA_struct_identifier(searchptr->type));
  }
  else if (!(searchprop = RNA_struct_find_property(searchptr, searchpropname))) {
    RNA_warning("search collection property not found: %s.%s",
                RNA_struct_identifier(searchptr->type),
                searchpropname);
  }
  else if (RNA_property_type(searchprop) != PROP_COLLECTION) {
    RNA_warning("search collection property is not a collection type: %s.%s",
                RNA_struct_identifier(searchptr->type),
                searchpropname);
  }
  /* check if searchprop has same type as targetprop */
  else if (RNA_property_pointer_type(searchptr, searchprop) !=
           RNA_property_pointer_type(targetptr, targetprop))
  {
    RNA_warning("search collection items from %s.%s are not of type %s",
                RNA_struct_identifier(searchptr->type),
                searchpropname,
                RNA_struct_identifier(RNA_property_pointer_type(targetptr, targetprop)));
  }
  else {
    return searchprop;
  }

  return nullptr;
}

static TemplateSearch *template_search_setup(PointerRNA *ptr,
                                             const char *const propname,
                                             PointerRNA *searchptr,
                                             const char *const searchpropname)
{
  PropertyRNA *prop = RNA_struct_find_property(ptr, propname);

  if (!prop || RNA_property_type(prop) != PROP_POINTER) {
    RNA_warning("pointer property not found: %s.%s", RNA_struct_identifier(ptr->type), propname);
    return nullptr;
  }
  PropertyRNA *searchprop = template_search_get_searchprop(ptr, prop, searchptr, searchpropname);

  TemplateSearch *template_search = MEM_cnew<TemplateSearch>(__func__);
  template_search->search_data.target_ptr = *ptr;
  template_search->search_data.target_prop = prop;
  template_search->search_data.search_ptr = *searchptr;
  template_search->search_data.search_prop = searchprop;

  return template_search;
}

void uiTemplateSearch(uiLayout *layout,
                      bContext *C,
                      PointerRNA *ptr,
                      const char *propname,
                      PointerRNA *searchptr,
                      const char *searchpropname,
                      const char *newop,
                      const char *unlinkop)
{
  TemplateSearch *template_search = template_search_setup(
      ptr, propname, searchptr, searchpropname);
  if (template_search != nullptr) {
    template_search_buttons(C, layout, template_search, newop, unlinkop);
    MEM_freeN(template_search);
  }
}

void uiTemplateSearchPreview(uiLayout *layout,
                             bContext *C,
                             PointerRNA *ptr,
                             const char *propname,
                             PointerRNA *searchptr,
                             const char *searchpropname,
                             const char *newop,
                             const char *unlinkop,
                             const int rows,
                             const int cols)
{
  TemplateSearch *template_search = template_search_setup(
      ptr, propname, searchptr, searchpropname);

  if (template_search != nullptr) {
    template_search->use_previews = true;
    template_search->preview_rows = rows;
    template_search->preview_cols = cols;

    template_search_buttons(C, layout, template_search, newop, unlinkop);

    MEM_freeN(template_search);
  }
}

/** \} */

/* -------------------------------------------------------------------- */
/** \name RNA Path Builder Template
 * \{ */

/* ---------- */

void uiTemplatePathBuilder(uiLayout *layout,
                           PointerRNA *ptr,
                           const char *propname,
                           PointerRNA * /*root_ptr*/,
                           const char *text)
{
  /* check that properties are valid */
  PropertyRNA *propPath = RNA_struct_find_property(ptr, propname);
  if (!propPath || RNA_property_type(propPath) != PROP_STRING) {
    RNA_warning("path property not found: %s.%s", RNA_struct_identifier(ptr->type), propname);
    return;
  }

  /* Start drawing UI Elements using standard defines */
  uiLayout *row = uiLayoutRow(layout, true);

  /* Path (existing string) Widget */
  uiItemR(row, ptr, propname, UI_ITEM_NONE, text, ICON_RNA);

  /* TODO: attach something to this to make allow
   * searching of nested properties to 'build' the path */
}

/** \} */

/* -------------------------------------------------------------------- */
/** \name Modifiers Template
 *
 *  Template for building the panel layout for the active object's modifiers.
 * \{ */

static void modifier_panel_id(void *md_link, char *r_name)
{
  ModifierData *md = (ModifierData *)md_link;
  BKE_modifier_type_panel_id(ModifierType(md->type), r_name);
}

void uiTemplateModifiers(uiLayout * /*layout*/, bContext *C)
{
  ARegion *region = CTX_wm_region(C);

  Object *ob = ED_object_active_context(C);
  ListBase *modifiers = &ob->modifiers;

  const bool panels_match = UI_panel_list_matches_data(region, modifiers, modifier_panel_id);

  if (!panels_match) {
    UI_panels_free_instanced(C, region);
    LISTBASE_FOREACH (ModifierData *, md, modifiers) {
      const ModifierTypeInfo *mti = BKE_modifier_get_info(ModifierType(md->type));
      if (mti->panel_register == nullptr) {
        continue;
      }

      char panel_idname[MAX_NAME];
      modifier_panel_id(md, panel_idname);

      /* Create custom data RNA pointer. */
      PointerRNA *md_ptr = static_cast<PointerRNA *>(MEM_mallocN(sizeof(PointerRNA), __func__));
      *md_ptr = RNA_pointer_create(&ob->id, &RNA_Modifier, md);

      UI_panel_add_instanced(C, region, &region->panels, panel_idname, md_ptr);
    }
  }
  else {
    /* Assuming there's only one group of instanced panels, update the custom data pointers. */
    Panel *panel = static_cast<Panel *>(region->panels.first);
    LISTBASE_FOREACH (ModifierData *, md, modifiers) {
      const ModifierTypeInfo *mti = BKE_modifier_get_info(ModifierType(md->type));
      if (mti->panel_register == nullptr) {
        continue;
      }

      /* Move to the next instanced panel corresponding to the next modifier. */
      while ((panel->type == nullptr) || !(panel->type->flag & PANEL_TYPE_INSTANCED)) {
        panel = panel->next;
        BLI_assert(panel !=
                   nullptr); /* There shouldn't be fewer panels than modifiers with UIs. */
      }

      PointerRNA *md_ptr = static_cast<PointerRNA *>(MEM_mallocN(sizeof(PointerRNA), __func__));
      *md_ptr = RNA_pointer_create(&ob->id, &RNA_Modifier, md);
      UI_panel_custom_data_set(panel, md_ptr);

      panel = panel->next;
    }
  }
}

/** \} */

/* -------------------------------------------------------------------- */
/** \name Constraints Template
 *
 * Template for building the panel layout for the active object or bone's constraints.
 * \{ */

/** For building the panel UI for constraints. */
#define CONSTRAINT_TYPE_PANEL_PREFIX "OBJECT_PT_"
#define CONSTRAINT_BONE_TYPE_PANEL_PREFIX "BONE_PT_"

/**
 * Check if the panel's ID starts with 'BONE', meaning it is a bone constraint.
 */
static bool constraint_panel_is_bone(Panel *panel)
{
  return (panel->panelname[0] == 'B') && (panel->panelname[1] == 'O') &&
         (panel->panelname[2] == 'N') && (panel->panelname[3] == 'E');
}

/**
 * Move a constraint to the index it's moved to after a drag and drop.
 */
static void constraint_reorder(bContext *C, Panel *panel, int new_index)
{
  const bool constraint_from_bone = constraint_panel_is_bone(panel);

  PointerRNA *con_ptr = UI_panel_custom_data_get(panel);
  bConstraint *con = (bConstraint *)con_ptr->data;

  PointerRNA props_ptr;
  wmOperatorType *ot = WM_operatortype_find("CONSTRAINT_OT_move_to_index", false);
  WM_operator_properties_create_ptr(&props_ptr, ot);
  RNA_string_set(&props_ptr, "constraint", con->name);
  RNA_int_set(&props_ptr, "index", new_index);
  /* Set owner to #EDIT_CONSTRAINT_OWNER_OBJECT or #EDIT_CONSTRAINT_OWNER_BONE. */
  RNA_enum_set(&props_ptr, "owner", constraint_from_bone ? 1 : 0);
  WM_operator_name_call_ptr(C, ot, WM_OP_INVOKE_DEFAULT, &props_ptr, nullptr);
  WM_operator_properties_free(&props_ptr);
}

/**
 * Get the expand flag from the active constraint to use for the panel.
 */
static short get_constraint_expand_flag(const bContext * /*C*/, Panel *panel)
{
  PointerRNA *con_ptr = UI_panel_custom_data_get(panel);
  bConstraint *con = (bConstraint *)con_ptr->data;

  return con->ui_expand_flag;
}

/**
 * Save the expand flag for the panel and sub-panels to the constraint.
 */
static void set_constraint_expand_flag(const bContext * /*C*/, Panel *panel, short expand_flag)
{
  PointerRNA *con_ptr = UI_panel_custom_data_get(panel);
  bConstraint *con = (bConstraint *)con_ptr->data;
  con->ui_expand_flag = expand_flag;
}

/**
 * Function with void * argument for #uiListPanelIDFromDataFunc.
 *
 * \note Constraint panel types are assumed to be named with the struct name field
 * concatenated to the defined prefix.
 */
static void object_constraint_panel_id(void *md_link, char *r_idname)
{
  bConstraint *con = (bConstraint *)md_link;
  const bConstraintTypeInfo *cti = BKE_constraint_typeinfo_from_type(con->type);

  /* Cannot get TypeInfo for invalid/legacy constraints. */
  if (cti == nullptr) {
    return;
  }
  BLI_string_join(r_idname, BKE_ST_MAXNAME, CONSTRAINT_TYPE_PANEL_PREFIX, cti->struct_name);
}

static void bone_constraint_panel_id(void *md_link, char *r_idname)
{
  bConstraint *con = (bConstraint *)md_link;
  const bConstraintTypeInfo *cti = BKE_constraint_typeinfo_from_type(con->type);

  /* Cannot get TypeInfo for invalid/legacy constraints. */
  if (cti == nullptr) {
    return;
  }
  BLI_string_join(r_idname, BKE_ST_MAXNAME, CONSTRAINT_BONE_TYPE_PANEL_PREFIX, cti->struct_name);
}

void uiTemplateConstraints(uiLayout * /*layout*/, bContext *C, bool use_bone_constraints)
{
  ARegion *region = CTX_wm_region(C);

  Object *ob = ED_object_active_context(C);
  ListBase *constraints = {nullptr};
  if (use_bone_constraints) {
    constraints = ED_object_pose_constraint_list(C);
  }
  else if (ob != nullptr) {
    constraints = &ob->constraints;
  }

  /* Switch between the bone panel ID function and the object panel ID function. */
  uiListPanelIDFromDataFunc panel_id_func = use_bone_constraints ? bone_constraint_panel_id :
                                                                   object_constraint_panel_id;

  const bool panels_match = UI_panel_list_matches_data(region, constraints, panel_id_func);

  if (!panels_match) {
    UI_panels_free_instanced(C, region);
    for (bConstraint *con =
             (constraints == nullptr) ? nullptr : static_cast<bConstraint *>(constraints->first);
         con;
         con = con->next)
    {
      /* Don't show invalid/legacy constraints. */
      if (con->type == CONSTRAINT_TYPE_NULL) {
        continue;
      }
      /* Don't show temporary constraints (AutoIK and target-less IK constraints). */
      if (con->type == CONSTRAINT_TYPE_KINEMATIC) {
        bKinematicConstraint *data = static_cast<bKinematicConstraint *>(con->data);
        if (data->flag & CONSTRAINT_IK_TEMP) {
          continue;
        }
      }

      char panel_idname[MAX_NAME];
      panel_id_func(con, panel_idname);

      /* Create custom data RNA pointer. */
      PointerRNA *con_ptr = static_cast<PointerRNA *>(MEM_mallocN(sizeof(PointerRNA), __func__));
      *con_ptr = RNA_pointer_create(&ob->id, &RNA_Constraint, con);

      Panel *new_panel = UI_panel_add_instanced(C, region, &region->panels, panel_idname, con_ptr);

      if (new_panel) {
        /* Set the list panel functionality function pointers since we don't do it with python. */
        new_panel->type->set_list_data_expand_flag = set_constraint_expand_flag;
        new_panel->type->get_list_data_expand_flag = get_constraint_expand_flag;
        new_panel->type->reorder = constraint_reorder;
      }
    }
  }
  else {
    /* Assuming there's only one group of instanced panels, update the custom data pointers. */
    Panel *panel = static_cast<Panel *>(region->panels.first);
    LISTBASE_FOREACH (bConstraint *, con, constraints) {
      /* Don't show invalid/legacy constraints. */
      if (con->type == CONSTRAINT_TYPE_NULL) {
        continue;
      }
      /* Don't show temporary constraints (AutoIK and target-less IK constraints). */
      if (con->type == CONSTRAINT_TYPE_KINEMATIC) {
        bKinematicConstraint *data = static_cast<bKinematicConstraint *>(con->data);
        if (data->flag & CONSTRAINT_IK_TEMP) {
          continue;
        }
      }

      /* Move to the next instanced panel corresponding to the next constraint. */
      while ((panel->type == nullptr) || !(panel->type->flag & PANEL_TYPE_INSTANCED)) {
        panel = panel->next;
        BLI_assert(panel != nullptr); /* There shouldn't be fewer panels than constraint panels. */
      }

      PointerRNA *con_ptr = static_cast<PointerRNA *>(MEM_mallocN(sizeof(PointerRNA), __func__));
      *con_ptr = RNA_pointer_create(&ob->id, &RNA_Constraint, con);
      UI_panel_custom_data_set(panel, con_ptr);

      panel = panel->next;
    }
  }
}

#undef CONSTRAINT_TYPE_PANEL_PREFIX
#undef CONSTRAINT_BONE_TYPE_PANEL_PREFIX

/** \} */

/* -------------------------------------------------------------------- */
/** \name Grease Pencil Modifiers Template
 * \{ */

/**
 * Function with void * argument for #uiListPanelIDFromDataFunc.
 */
static void gpencil_modifier_panel_id(void *md_link, char *r_name)
{
  ModifierData *md = (ModifierData *)md_link;
  BKE_gpencil_modifierType_panel_id(GpencilModifierType(md->type), r_name);
}

void uiTemplateGpencilModifiers(uiLayout * /*layout*/, bContext *C)
{
  ARegion *region = CTX_wm_region(C);
  Object *ob = ED_object_active_context(C);
  ListBase *modifiers = &ob->greasepencil_modifiers;

  const bool panels_match = UI_panel_list_matches_data(
      region, modifiers, gpencil_modifier_panel_id);

  if (!panels_match) {
    UI_panels_free_instanced(C, region);
    LISTBASE_FOREACH (GpencilModifierData *, md, modifiers) {
      const GpencilModifierTypeInfo *mti = BKE_gpencil_modifier_get_info(
          GpencilModifierType(md->type));
      if (mti->panel_register == nullptr) {
        continue;
      }

      char panel_idname[MAX_NAME];
      gpencil_modifier_panel_id(md, panel_idname);

      /* Create custom data RNA pointer. */
      PointerRNA *md_ptr = static_cast<PointerRNA *>(MEM_mallocN(sizeof(PointerRNA), __func__));
      *md_ptr = RNA_pointer_create(&ob->id, &RNA_GpencilModifier, md);

      UI_panel_add_instanced(C, region, &region->panels, panel_idname, md_ptr);
    }
  }
  else {
    /* Assuming there's only one group of instanced panels, update the custom data pointers. */
    Panel *panel = static_cast<Panel *>(region->panels.first);
    LISTBASE_FOREACH (ModifierData *, md, modifiers) {
      const GpencilModifierTypeInfo *mti = BKE_gpencil_modifier_get_info(
          GpencilModifierType(md->type));
      if (mti->panel_register == nullptr) {
        continue;
      }

      /* Move to the next instanced panel corresponding to the next modifier. */
      while ((panel->type == nullptr) || !(panel->type->flag & PANEL_TYPE_INSTANCED)) {
        panel = panel->next;
        BLI_assert(panel !=
                   nullptr); /* There shouldn't be fewer panels than modifiers with UIs. */
      }

      PointerRNA *md_ptr = static_cast<PointerRNA *>(MEM_mallocN(sizeof(PointerRNA), __func__));
      *md_ptr = RNA_pointer_create(&ob->id, &RNA_GpencilModifier, md);
      UI_panel_custom_data_set(panel, md_ptr);

      panel = panel->next;
    }
  }
}

/** \} */

#define ERROR_LIBDATA_MESSAGE TIP_("Can't edit external library data")

/* -------------------------------------------------------------------- */
/** \name ShaderFx Template
 *
 *  Template for building the panel layout for the active object's grease pencil shader
 * effects.
 * \{ */

/**
 * Function with void * argument for #uiListPanelIDFromDataFunc.
 */
static void shaderfx_panel_id(void *fx_v, char *r_idname)
{
  ShaderFxData *fx = (ShaderFxData *)fx_v;
  BKE_shaderfxType_panel_id(ShaderFxType(fx->type), r_idname);
}

void uiTemplateShaderFx(uiLayout * /*layout*/, bContext *C)
{
  ARegion *region = CTX_wm_region(C);
  Object *ob = ED_object_active_context(C);
  ListBase *shaderfx = &ob->shader_fx;

  const bool panels_match = UI_panel_list_matches_data(region, shaderfx, shaderfx_panel_id);

  if (!panels_match) {
    UI_panels_free_instanced(C, region);
    LISTBASE_FOREACH (ShaderFxData *, fx, shaderfx) {
      char panel_idname[MAX_NAME];
      shaderfx_panel_id(fx, panel_idname);

      /* Create custom data RNA pointer. */
      PointerRNA *fx_ptr = static_cast<PointerRNA *>(MEM_mallocN(sizeof(PointerRNA), __func__));
      *fx_ptr = RNA_pointer_create(&ob->id, &RNA_ShaderFx, fx);

      UI_panel_add_instanced(C, region, &region->panels, panel_idname, fx_ptr);
    }
  }
  else {
    /* Assuming there's only one group of instanced panels, update the custom data pointers. */
    Panel *panel = static_cast<Panel *>(region->panels.first);
    LISTBASE_FOREACH (ShaderFxData *, fx, shaderfx) {
      const ShaderFxTypeInfo *fxi = BKE_shaderfx_get_info(ShaderFxType(fx->type));
      if (fxi->panel_register == nullptr) {
        continue;
      }

      /* Move to the next instanced panel corresponding to the next modifier. */
      while ((panel->type == nullptr) || !(panel->type->flag & PANEL_TYPE_INSTANCED)) {
        panel = panel->next;
        BLI_assert(panel !=
                   nullptr); /* There shouldn't be fewer panels than modifiers with UIs. */
      }

      PointerRNA *fx_ptr = static_cast<PointerRNA *>(MEM_mallocN(sizeof(PointerRNA), __func__));
      *fx_ptr = RNA_pointer_create(&ob->id, &RNA_ShaderFx, fx);
      UI_panel_custom_data_set(panel, fx_ptr);

      panel = panel->next;
    }
  }
}

/** \} */

/* -------------------------------------------------------------------- */
/** \name Operator Property Buttons Template
 * \{ */

struct uiTemplateOperatorPropertyPollParam {
  const bContext *C;
  wmOperator *op;
  short flag;
};

#ifdef USE_OP_RESET_BUT
static void ui_layout_operator_buts__reset_cb(bContext * /*C*/, void *op_pt, void * /*arg_dummy2*/)
{
  WM_operator_properties_reset((wmOperator *)op_pt);
}
#endif

static bool ui_layout_operator_buts_poll_property(PointerRNA * /*ptr*/,
                                                  PropertyRNA *prop,
                                                  void *user_data)
{
  uiTemplateOperatorPropertyPollParam *params = static_cast<uiTemplateOperatorPropertyPollParam *>(
      user_data);

  if ((params->flag & UI_TEMPLATE_OP_PROPS_HIDE_ADVANCED) &&
      (RNA_property_tags(prop) & OP_PROP_TAG_ADVANCED))
  {
    return false;
  }
  return params->op->type->poll_property(params->C, params->op, prop);
}

static eAutoPropButsReturn template_operator_property_buts_draw_single(
    const bContext *C,
    wmOperator *op,
    uiLayout *layout,
    const eButLabelAlign label_align,
    int layout_flags)
{
  uiBlock *block = uiLayoutGetBlock(layout);
  eAutoPropButsReturn return_info = eAutoPropButsReturn(0);

  if (!op->properties) {
    const IDPropertyTemplate val = {0};
    op->properties = IDP_New(IDP_GROUP, &val, "wmOperatorProperties");
  }

  /* poll() on this operator may still fail,
   * at the moment there is no nice feedback when this happens just fails silently. */
  if (!WM_operator_repeat_check(C, op)) {
    UI_block_lock_set(block, true, "Operator can't redo");
    return return_info;
  }

  /* useful for macros where only one of the steps can't be re-done */
  UI_block_lock_clear(block);

  if (layout_flags & UI_TEMPLATE_OP_PROPS_SHOW_TITLE) {
    uiItemL(layout, WM_operatortype_name(op->type, op->ptr).c_str(), ICON_NONE);
  }

  /* menu */
  if (op->type->flag & OPTYPE_PRESET) {
    /* XXX, no simple way to get WM_MT_operator_presets.bl_label
     * from python! Label remains the same always! */
    PointerRNA op_ptr;
    uiLayout *row;

    block->ui_operator = op;

    row = uiLayoutRow(layout, true);
    uiItemM(row, "WM_MT_operator_presets", nullptr, ICON_NONE);

    wmOperatorType *ot = WM_operatortype_find("WM_OT_operator_preset_add", false);
    uiItemFullO_ptr(row, ot, "", ICON_ADD, nullptr, WM_OP_INVOKE_DEFAULT, UI_ITEM_NONE, &op_ptr);
    RNA_string_set(&op_ptr, "operator", op->type->idname);

    uiItemFullO_ptr(
        row, ot, "", ICON_REMOVE, nullptr, WM_OP_INVOKE_DEFAULT, UI_ITEM_NONE, &op_ptr);
    RNA_string_set(&op_ptr, "operator", op->type->idname);
    RNA_boolean_set(&op_ptr, "remove_active", true);
  }

  if (op->type->ui) {
    op->layout = layout;
    op->type->ui((bContext *)C, op);
    op->layout = nullptr;

    /* #UI_LAYOUT_OP_SHOW_EMPTY ignored. retun_info is ignored too.
     * We could allow #wmOperatorType.ui callback to return this, but not needed right now. */
  }
  else {
    wmWindowManager *wm = CTX_wm_manager(C);
    uiTemplateOperatorPropertyPollParam user_data{};
    user_data.C = C;
    user_data.op = op;
    user_data.flag = layout_flags;
    const bool use_prop_split = (layout_flags & UI_TEMPLATE_OP_PROPS_NO_SPLIT_LAYOUT) == 0;

    PointerRNA ptr = RNA_pointer_create(&wm->id, op->type->srna, op->properties);

    uiLayoutSetPropSep(layout, use_prop_split);
    uiLayoutSetPropDecorate(layout, false);

    /* main draw call */
    return_info = uiDefAutoButsRNA(
        layout,
        &ptr,
        op->type->poll_property ? ui_layout_operator_buts_poll_property : nullptr,
        op->type->poll_property ? &user_data : nullptr,
        op->type->prop,
        label_align,
        (layout_flags & UI_TEMPLATE_OP_PROPS_COMPACT));

    if ((return_info & UI_PROP_BUTS_NONE_ADDED) &&
        (layout_flags & UI_TEMPLATE_OP_PROPS_SHOW_EMPTY)) {
      uiItemL(layout, IFACE_("No Properties"), ICON_NONE);
    }
  }

#ifdef USE_OP_RESET_BUT
  /* its possible that reset can do nothing if all have PROP_SKIP_SAVE enabled
   * but this is not so important if this button is drawn in those cases
   * (which isn't all that likely anyway) - campbell */
  if (op->properties->len) {
    uiBut *but;
    uiLayout *col; /* needed to avoid alignment errors with previous buttons */

    col = uiLayoutColumn(layout, false);
    block = uiLayoutGetBlock(col);
    but = uiDefIconTextBut(block,
                           UI_BTYPE_BUT,
                           0,
                           ICON_FILE_REFRESH,
                           IFACE_("Reset"),
                           0,
                           0,
                           UI_UNIT_X,
                           UI_UNIT_Y,
                           nullptr,
                           0.0,
                           0.0,
                           0.0,
                           0.0,
                           TIP_("Reset operator defaults"));
    UI_but_func_set(but, ui_layout_operator_buts__reset_cb, op, nullptr);
  }
#endif

  /* set various special settings for buttons */

  /* Only do this if we're not refreshing an existing UI. */
  if (block->oldblock == nullptr) {
    const bool is_popup = (block->flag & UI_BLOCK_KEEP_OPEN) != 0;

    LISTBASE_FOREACH (uiBut *, but, &block->buttons) {
      /* no undo for buttons for operator redo panels */
      UI_but_flag_disable(but, UI_BUT_UNDO);

      /* only for popups, see #36109. */

      /* if button is operator's default property, and a text-field, enable focus for it
       * - this is used for allowing operators with popups to rename stuff with fewer clicks
       */
      if (is_popup) {
        if ((but->rnaprop == op->type->prop) && (but->type == UI_BTYPE_TEXT)) {
          UI_but_focus_on_enter_event(CTX_wm_window(C), but);
        }
      }
    }
  }

  return return_info;
}

static void template_operator_property_buts_draw_recursive(const bContext *C,
                                                           wmOperator *op,
                                                           uiLayout *layout,
                                                           const eButLabelAlign label_align,
                                                           int layout_flags,
                                                           bool *r_has_advanced)
{
  if (op->type->flag & OPTYPE_MACRO) {
    LISTBASE_FOREACH (wmOperator *, macro_op, &op->macro) {
      template_operator_property_buts_draw_recursive(
          C, macro_op, layout, label_align, layout_flags, r_has_advanced);
    }
  }
  else {
    /* Might want to make label_align adjustable somehow. */
    eAutoPropButsReturn return_info = template_operator_property_buts_draw_single(
        C, op, layout, label_align, layout_flags);
    if (return_info & UI_PROP_BUTS_ANY_FAILED_CHECK) {
      if (r_has_advanced) {
        *r_has_advanced = true;
      }
    }
  }
}

static bool ui_layout_operator_properties_only_booleans(const bContext *C,
                                                        wmWindowManager *wm,
                                                        wmOperator *op,
                                                        int layout_flags)
{
  if (op->type->flag & OPTYPE_MACRO) {
    LISTBASE_FOREACH (wmOperator *, macro_op, &op->macro) {
      if (!ui_layout_operator_properties_only_booleans(C, wm, macro_op, layout_flags)) {
        return false;
      }
    }
  }
  else {
    uiTemplateOperatorPropertyPollParam user_data{};
    user_data.C = C;
    user_data.op = op;
    user_data.flag = layout_flags;

    PointerRNA ptr = RNA_pointer_create(&wm->id, op->type->srna, op->properties);

    bool all_booleans = true;
    RNA_STRUCT_BEGIN (&ptr, prop) {
      if (RNA_property_flag(prop) & PROP_HIDDEN) {
        continue;
      }
      if (op->type->poll_property &&
          !ui_layout_operator_buts_poll_property(&ptr, prop, &user_data)) {
        continue;
      }
      if (RNA_property_type(prop) != PROP_BOOLEAN) {
        all_booleans = false;
        break;
      }
    }
    RNA_STRUCT_END;
    if (all_booleans == false) {
      return false;
    }
  }

  return true;
}

void uiTemplateOperatorPropertyButs(
    const bContext *C, uiLayout *layout, wmOperator *op, eButLabelAlign label_align, short flag)
{
  wmWindowManager *wm = CTX_wm_manager(C);

  /* If there are only checkbox items, don't use split layout by default. It looks weird if the
   * check-boxes only use half the width. */
  if (ui_layout_operator_properties_only_booleans(C, wm, op, flag)) {
    flag |= UI_TEMPLATE_OP_PROPS_NO_SPLIT_LAYOUT;
  }

  template_operator_property_buts_draw_recursive(C, op, layout, label_align, flag, nullptr);
}

void uiTemplateOperatorRedoProperties(uiLayout *layout, const bContext *C)
{
  wmOperator *op = WM_operator_last_redo(C);
  uiBlock *block = uiLayoutGetBlock(layout);

  if (op == nullptr) {
    return;
  }

  /* Disable for now, doesn't fit well in popover. */
#if 0
  /* Repeat button with operator name as text. */
  uiItemFullO(layout,
              "SCREEN_OT_repeat_last",
              WM_operatortype_name(op->type, op->ptr),
              ICON_NONE,
              nullptr,
              WM_OP_INVOKE_DEFAULT,
              0,
              nullptr);
#endif

  if (WM_operator_repeat_check(C, op)) {
    int layout_flags = 0;
    if (block->panel == nullptr) {
      layout_flags = UI_TEMPLATE_OP_PROPS_SHOW_TITLE;
    }
#if 0
    bool has_advanced = false;
#endif

    UI_block_func_handle_set(block, ED_undo_operator_repeat_cb_evt, op);
    /* bfa - align left if boolean prop */
    template_operator_property_buts_draw_recursive(
        C, op, layout, UI_BUT_LABEL_ALIGN_SPLIT_COLUMN, layout_flags, nullptr /* &has_advanced */);
    /* Warning! this leaves the handle function for any other users of this block. */

#if 0
    if (has_advanced) {
      uiItemO(layout, IFACE_("More..."), ICON_NONE, "SCREEN_OT_redo_last");
    }
#endif
  }
}

/** \} */

/* -------------------------------------------------------------------- */
/** \name Constraint Header Template
 * \{ */

#define ERROR_LIBDATA_MESSAGE TIP_("Can't edit external library data")

static void constraint_active_func(bContext * /*C*/, void *ob_v, void *con_v)
{
  ED_object_constraint_active_set(static_cast<Object *>(ob_v), static_cast<bConstraint *>(con_v));
}

static void constraint_ops_extra_draw(bContext *C, uiLayout *layout, void *con_v)
{
  PointerRNA op_ptr;
  uiLayout *row;
  bConstraint *con = (bConstraint *)con_v;

  Object *ob = ED_object_active_context(C);

  PointerRNA ptr = RNA_pointer_create(&ob->id, &RNA_Constraint, con);
  uiLayoutSetContextPointer(layout, "constraint", &ptr);
  uiLayoutSetOperatorContext(layout, WM_OP_INVOKE_DEFAULT);

  uiLayoutSetUnitsX(layout, 4.0f);

  /* Apply. */
  /*bfa - we have the apply button in the header*/
  /*
    uiItemO(layout,
            CTX_IFACE_(BLT_I18NCONTEXT_OPERATOR_DEFAULT, "Apply"),
            ICON_CHECKMARK,
            "CONSTRAINT_OT_apply");
  */

  /* Duplicate. */
  uiItemO(layout,
          CTX_IFACE_(BLT_I18NCONTEXT_OPERATOR_DEFAULT, "Duplicate"),
          ICON_DUPLICATE,
          "CONSTRAINT_OT_copy");

  uiItemO(layout,
          CTX_IFACE_(BLT_I18NCONTEXT_OPERATOR_DEFAULT, "Copy to Selected"),
          ICON_COPYDOWN,
          "CONSTRAINT_OT_copy_to_selected");

  uiItemS(layout);

  /* Move to first. */
  row = uiLayoutColumn(layout, false);
  uiItemFullO(row,
              "CONSTRAINT_OT_move_to_index",
              IFACE_("Move to First"),
              ICON_TRIA_UP,
              nullptr,
              WM_OP_INVOKE_DEFAULT,
              UI_ITEM_NONE,
              &op_ptr);
  RNA_int_set(&op_ptr, "index", 0);
  if (!con->prev) {
    uiLayoutSetEnabled(row, false);
  }

  /* Move to last. */
  row = uiLayoutColumn(layout, false);
  uiItemFullO(row,
              "CONSTRAINT_OT_move_to_index",
              IFACE_("Move to Last"),
              ICON_TRIA_DOWN,
              nullptr,
              WM_OP_INVOKE_DEFAULT,
              UI_ITEM_NONE,
              &op_ptr);
  ListBase *constraint_list = ED_object_constraint_list_from_constraint(ob, con, nullptr);
  RNA_int_set(&op_ptr, "index", BLI_listbase_count(constraint_list) - 1);
  if (!con->next) {
    uiLayoutSetEnabled(row, false);
  }
}

static void draw_constraint_header(uiLayout *layout, Object *ob, bConstraint *con)
{
  /* unless button has own callback, it adds this callback to button */
  uiBlock *block = uiLayoutGetBlock(layout);
  UI_block_func_set(block, constraint_active_func, ob, con);

  PointerRNA ptr = RNA_pointer_create(&ob->id, &RNA_Constraint, con);

  if (block->panel) {
    UI_panel_context_pointer_set(block->panel, "constraint", &ptr);
  }
  else {
    uiLayoutSetContextPointer(layout, "constraint", &ptr);
  }

  /* Constraint type icon. */
  uiLayout *sub = uiLayoutRow(layout, false);
  uiLayoutSetEmboss(sub, UI_EMBOSS);
  uiLayoutSetRedAlert(sub, (con->flag & CONSTRAINT_DISABLE));
  uiItemL(sub, "", RNA_struct_ui_icon(ptr.type));

  UI_block_emboss_set(block, UI_EMBOSS);

  uiLayout *row = uiLayoutRow(layout, true);

  uiItemR(row, &ptr, "name", UI_ITEM_NONE, "", ICON_NONE);

  /* Enabled eye icon. */
  uiItemR(row, &ptr, "enabled", UI_ITEM_NONE, "", ICON_NONE);

  /* Extra operators menu. */
  uiItemMenuF(row, "", ICON_DOWNARROW_HLT, constraint_ops_extra_draw, con);

  /* Apply. */
  uiItemO(row, "", ICON_CHECKMARK, "CONSTRAINT_OT_apply"); /*bfa - apply*/

  /* Close 'button' - emboss calls here disable drawing of 'button' behind X */
  sub = uiLayoutRow(row, false);
  uiLayoutSetEmboss(sub, UI_EMBOSS_NONE);
  uiLayoutSetOperatorContext(sub, WM_OP_INVOKE_DEFAULT);
  uiItemO(sub, "", ICON_X, "CONSTRAINT_OT_delete");

  /* Some extra padding at the end, so the 'x' icon isn't too close to drag button. */
  uiItemS(layout);

  /* clear any locks set up for proxies/lib-linking */
  UI_block_lock_clear(block);
}

void uiTemplateConstraintHeader(uiLayout *layout, PointerRNA *ptr)
{
  /* verify we have valid data */
  if (!RNA_struct_is_a(ptr->type, &RNA_Constraint)) {
    RNA_warning("Expected constraint on object");
    return;
  }

  Object *ob = (Object *)ptr->owner_id;
  bConstraint *con = static_cast<bConstraint *>(ptr->data);

  if (!ob || !(GS(ob->id.name) == ID_OB)) {
    RNA_warning("Expected constraint on object");
    return;
  }

  UI_block_lock_set(uiLayoutGetBlock(layout), (ob && ID_IS_LINKED(ob)), ERROR_LIBDATA_MESSAGE);

  draw_constraint_header(layout, ob, con);
}

/** \} */

/* -------------------------------------------------------------------- */
/** \name Preview Template
 * \{ */

#include "DNA_light_types.h"
#include "DNA_material_types.h"
#include "DNA_world_types.h"

#define B_MATPRV 1

static void do_preview_buttons(bContext *C, void *arg, int event)
{
  switch (event) {
    case B_MATPRV:
      WM_event_add_notifier(C, NC_MATERIAL | ND_SHADING_PREVIEW, arg);
      break;
  }
}

void uiTemplatePreview(uiLayout *layout,
                       bContext *C,
                       ID *id,
                       bool show_buttons,
                       ID *parent,
                       MTex *slot,
                       const char *preview_id)
{
  Material *ma = nullptr;
  Tex *tex = (Tex *)id;
  short *pr_texture = nullptr;

  char _preview_id[UI_MAX_NAME_STR];

  if (id && !ELEM(GS(id->name), ID_MA, ID_TE, ID_WO, ID_LA, ID_LS)) {
    RNA_warning("Expected ID of type material, texture, light, world or line style");
    return;
  }

  /* decide what to render */
  ID *pid = id;
  ID *pparent = nullptr;

  if (id && (GS(id->name) == ID_TE)) {
    if (parent && (GS(parent->name) == ID_MA)) {
      pr_texture = &((Material *)parent)->pr_texture;
    }
    else if (parent && (GS(parent->name) == ID_WO)) {
      pr_texture = &((World *)parent)->pr_texture;
    }
    else if (parent && (GS(parent->name) == ID_LA)) {
      pr_texture = &((Light *)parent)->pr_texture;
    }
    else if (parent && (GS(parent->name) == ID_LS)) {
      pr_texture = &((FreestyleLineStyle *)parent)->pr_texture;
    }

    if (pr_texture) {
      if (*pr_texture == TEX_PR_OTHER) {
        pid = parent;
      }
      else if (*pr_texture == TEX_PR_BOTH) {
        pparent = parent;
      }
    }
  }

  if (!preview_id || (preview_id[0] == '\0')) {
    /* If no identifier given, generate one from ID type. */
    SNPRINTF(_preview_id, "uiPreview_%s", BKE_idtype_idcode_to_name(GS(id->name)));
    preview_id = _preview_id;
  }

  /* Find or add the uiPreview to the current Region. */
  ARegion *region = CTX_wm_region(C);
  uiPreview *ui_preview = static_cast<uiPreview *>(
      BLI_findstring(&region->ui_previews, preview_id, offsetof(uiPreview, preview_id)));

  if (!ui_preview) {
    ui_preview = MEM_cnew<uiPreview>(__func__);
    STRNCPY(ui_preview->preview_id, preview_id);
    ui_preview->height = short(UI_UNIT_Y * 7.6f);
    BLI_addtail(&region->ui_previews, ui_preview);
  }

  if (ui_preview->height < UI_UNIT_Y) {
    ui_preview->height = UI_UNIT_Y;
  }
  else if (ui_preview->height > UI_UNIT_Y * 50) { /* Rather high upper limit, yet not insane! */
    ui_preview->height = UI_UNIT_Y * 50;
  }

  /* layout */
  uiBlock *block = uiLayoutGetBlock(layout);
  uiLayout *row = uiLayoutRow(layout, false);
  uiLayout *col = uiLayoutColumn(row, false);
  uiLayoutSetKeepAspect(col, true);

  /* add preview */
  uiDefBut(block,
           UI_BTYPE_EXTRA,
           0,
           "",
           0,
           0,
           UI_UNIT_X * 10,
           ui_preview->height,
           pid,
           0.0,
           0.0,
           0,
           0,
           "");
  UI_but_func_drawextra_set(block, ED_preview_draw, pparent, slot);
  UI_block_func_handle_set(block, do_preview_buttons, nullptr);

  uiDefIconButS(block,
                UI_BTYPE_GRIP,
                0,
                ICON_GRIP,
                0,
                0,
                UI_UNIT_X * 10,
                short(UI_UNIT_Y * 0.3f),
                &ui_preview->height,
                UI_UNIT_Y,
                UI_UNIT_Y * 50.0f,
                0.0f,
                0.0f,
                "");

  /* add buttons */
  if (pid && show_buttons) {
    if (GS(pid->name) == ID_MA || (pparent && GS(pparent->name) == ID_MA)) {
      if (GS(pid->name) == ID_MA) {
        ma = (Material *)pid;
      }
      else {
        ma = (Material *)pparent;
      }

      /* Create RNA Pointer */
      PointerRNA material_ptr = RNA_pointer_create(&ma->id, &RNA_Material, ma);

      col = uiLayoutColumn(row, true);
      uiLayoutSetScaleX(col, 1.5);
      uiItemR(col, &material_ptr, "preview_render_type", UI_ITEM_R_EXPAND, "", ICON_NONE);

      /* EEVEE preview file has baked lighting so use_preview_world has no effect,
       * just hide the option until this feature is supported. */
      if (!BKE_scene_uses_blender_eevee(CTX_data_scene(C))) {
        uiItemS(col);
        uiItemR(col, &material_ptr, "use_preview_world", UI_ITEM_NONE, "", ICON_WORLD);
      }
    }

    if (pr_texture) {
      /* Create RNA Pointer */
      PointerRNA texture_ptr = RNA_pointer_create(id, &RNA_Texture, tex);

      uiLayoutRow(layout, true);
      uiDefButS(block,
                UI_BTYPE_ROW,
                B_MATPRV,
                IFACE_("Texture"),
                0,
                0,
                UI_UNIT_X * 10,
                UI_UNIT_Y,
                pr_texture,
                10,
                TEX_PR_TEXTURE,
                0,
                0,
                "");
      if (GS(parent->name) == ID_MA) {
        uiDefButS(block,
                  UI_BTYPE_ROW,
                  B_MATPRV,
                  IFACE_("Material"),
                  0,
                  0,
                  UI_UNIT_X * 10,
                  UI_UNIT_Y,
                  pr_texture,
                  10,
                  TEX_PR_OTHER,
                  0,
                  0,
                  "");
      }
      else if (GS(parent->name) == ID_LA) {
        uiDefButS(block,
                  UI_BTYPE_ROW,
                  B_MATPRV,
                  CTX_IFACE_(BLT_I18NCONTEXT_ID_LIGHT, "Light"),
                  0,
                  0,
                  UI_UNIT_X * 10,
                  UI_UNIT_Y,
                  pr_texture,
                  10,
                  TEX_PR_OTHER,
                  0,
                  0,
                  "");
      }
      else if (GS(parent->name) == ID_WO) {
        uiDefButS(block,
                  UI_BTYPE_ROW,
                  B_MATPRV,
                  CTX_IFACE_(BLT_I18NCONTEXT_ID_WORLD, "World"),
                  0,
                  0,
                  UI_UNIT_X * 10,
                  UI_UNIT_Y,
                  pr_texture,
                  10,
                  TEX_PR_OTHER,
                  0,
                  0,
                  "");
      }
      else if (GS(parent->name) == ID_LS) {
        uiDefButS(block,
                  UI_BTYPE_ROW,
                  B_MATPRV,
                  IFACE_("Line Style"),
                  0,
                  0,
                  UI_UNIT_X * 10,
                  UI_UNIT_Y,
                  pr_texture,
                  10,
                  TEX_PR_OTHER,
                  0,
                  0,
                  "");
      }
      uiDefButS(block,
                UI_BTYPE_ROW,
                B_MATPRV,
                IFACE_("Both"),
                0,
                0,
                UI_UNIT_X * 10,
                UI_UNIT_Y,
                pr_texture,
                10,
                TEX_PR_BOTH,
                0,
                0,
                "");

      /* Alpha button for texture preview */
      if (*pr_texture != TEX_PR_OTHER) {
        row = uiLayoutRow(layout, false);
        uiItemR(row, &texture_ptr, "use_preview_alpha", UI_ITEM_NONE, nullptr, ICON_NONE);
      }
    }
  }
}

/** \} */

/* -------------------------------------------------------------------- */
/** \name ColorRamp Template
 * \{ */

struct RNAUpdateCb {
  PointerRNA ptr;
  PropertyRNA *prop;
};

static void rna_update_cb(bContext *C, void *arg_cb, void * /*arg*/)
{
  RNAUpdateCb *cb = (RNAUpdateCb *)arg_cb;

  /* we call update here on the pointer property, this way the
   * owner of the curve mapping can still define its own update
   * and notifier, even if the CurveMapping struct is shared. */
  RNA_property_update(C, &cb->ptr, cb->prop);
}

enum {
  CB_FUNC_FLIP,
  CB_FUNC_DISTRIBUTE_LR,
  CB_FUNC_DISTRIBUTE_EVENLY,
  CB_FUNC_RESET,
};

static void colorband_flip_cb(bContext *C, ColorBand *coba)
{
  CBData data_tmp[MAXCOLORBAND];

  for (int a = 0; a < coba->tot; a++) {
    data_tmp[a] = coba->data[coba->tot - (a + 1)];
  }
  for (int a = 0; a < coba->tot; a++) {
    data_tmp[a].pos = 1.0f - data_tmp[a].pos;
    coba->data[a] = data_tmp[a];
  }

  /* May as well flip the `cur`. */
  coba->cur = coba->tot - (coba->cur + 1);

  ED_undo_push(C, "Flip Color Ramp");
}

static void colorband_distribute_cb(bContext *C, ColorBand *coba, bool evenly)
{
  if (coba->tot > 1) {
    const int tot = evenly ? coba->tot - 1 : coba->tot;
    const float gap = 1.0f / tot;
    float pos = 0.0f;
    for (int a = 0; a < coba->tot; a++) {
      coba->data[a].pos = pos;
      pos += gap;
    }
    ED_undo_push(C, evenly ? "Distribute Stops Evenly" : "Distribute Stops from Left");
  }
}

static void colorband_tools_dofunc(bContext *C, void *coba_v, int event)
{
  ColorBand *coba = static_cast<ColorBand *>(coba_v);

  switch (event) {
    case CB_FUNC_FLIP:
      colorband_flip_cb(C, coba);
      break;
    case CB_FUNC_DISTRIBUTE_LR:
      colorband_distribute_cb(C, coba, false);
      break;
    case CB_FUNC_DISTRIBUTE_EVENLY:
      colorband_distribute_cb(C, coba, true);
      break;
    case CB_FUNC_RESET:
      BKE_colorband_init(coba, true);
      ED_undo_push(C, "Reset Color Ramp");
      break;
  }
  ED_region_tag_redraw(CTX_wm_region(C));
}

static uiBlock *colorband_tools_func(bContext *C, ARegion *region, void *coba_v)
{
  const uiStyle *style = UI_style_get_dpi();
  ColorBand *coba = static_cast<ColorBand *>(coba_v);
  short yco = 0;
  const short menuwidth = 10 * UI_UNIT_X;

  uiBlock *block = UI_block_begin(C, region, __func__, UI_EMBOSS_PULLDOWN);
  UI_block_func_butmenu_set(block, colorband_tools_dofunc, coba);

  uiLayout *layout = UI_block_layout(block,
                                     UI_LAYOUT_VERTICAL,
                                     UI_LAYOUT_MENU,
                                     0,
                                     0,
                                     UI_MENU_WIDTH_MIN,
                                     0,
                                     UI_MENU_PADDING,
                                     style);
  UI_block_layout_set_current(block, layout);
  {
    PointerRNA coba_ptr = RNA_pointer_create(nullptr, &RNA_ColorRamp, coba);
    uiLayoutSetContextPointer(layout, "color_ramp", &coba_ptr);
  }

  /* We could move these to operators,
   * although this isn't important unless we want to assign key shortcuts to them. */
  {
    uiDefIconTextBut(block,
                     UI_BTYPE_BUT_MENU,
                     1,
<<<<<<< HEAD
                     ICON_FLIP,
=======
                     ICON_ARROW_LEFTRIGHT,
>>>>>>> 18f73097
                     IFACE_("Flip Color Ramp"),
                     0,
                     yco -= UI_UNIT_Y,
                     menuwidth,
                     UI_UNIT_Y,
                     nullptr,
                     0.0,
                     0.0,
                     0,
                     CB_FUNC_FLIP,
                     "");
    uiDefIconTextBut(block,
                     UI_BTYPE_BUT_MENU,
                     1,
                     ICON_ALIGNVERTICAL,
                     IFACE_("Distribute Stops from Left"),
                     0,
                     yco -= UI_UNIT_Y,
                     menuwidth,
                     UI_UNIT_Y,
                     nullptr,
                     0.0,
                     0.0,
                     0,
                     CB_FUNC_DISTRIBUTE_LR,
                     "");
    uiDefIconTextBut(block,
                     UI_BTYPE_BUT_MENU,
                     1,
                     ICON_STRAIGHTEN_X,
                     IFACE_("Distribute Stops Evenly"),
                     0,
                     yco -= UI_UNIT_Y,
                     menuwidth,
                     UI_UNIT_Y,
                     nullptr,
                     0.0,
                     0.0,
                     0,
                     CB_FUNC_DISTRIBUTE_EVENLY,
                     "");

    uiItemS(layout);

    uiItemO(layout, IFACE_("Eyedropper"), ICON_EYEDROPPER, "UI_OT_eyedropper_colorramp");

    uiItemS(layout);

    uiDefIconTextBut(block,
                     UI_BTYPE_BUT_MENU,
                     1,
<<<<<<< HEAD
                     ICON_RESET,
=======
                     ICON_LOOP_BACK,
>>>>>>> 18f73097
                     IFACE_("Reset Color Ramp"),
                     0,
                     yco -= UI_UNIT_Y,
                     menuwidth,
                     UI_UNIT_Y,
                     nullptr,
                     0.0,
                     0.0,
                     0,
                     CB_FUNC_RESET,
                     "");
  }

  UI_block_direction_set(block, UI_DIR_DOWN);
  UI_block_bounds_set_text(block, 3.0f * UI_UNIT_X);

  return block;
}

static void colorband_add_cb(bContext *C, void *cb_v, void *coba_v)
{
  ColorBand *coba = static_cast<ColorBand *>(coba_v);
  float pos = 0.5f;

  if (coba->tot > 1) {
    if (coba->cur > 0) {
      pos = (coba->data[coba->cur - 1].pos + coba->data[coba->cur].pos) * 0.5f;
    }
    else {
      pos = (coba->data[coba->cur + 1].pos + coba->data[coba->cur].pos) * 0.5f;
    }
  }

  if (BKE_colorband_element_add(coba, pos)) {
    rna_update_cb(C, cb_v, nullptr);
    ED_undo_push(C, "Add Color Ramp Stop");
  }
}

static void colorband_del_cb(bContext *C, void *cb_v, void *coba_v)
{
  ColorBand *coba = static_cast<ColorBand *>(coba_v);

  if (BKE_colorband_element_remove(coba, coba->cur)) {
    ED_undo_push(C, "Delete Color Ramp Stop");
    rna_update_cb(C, cb_v, nullptr);
  }
}

static void colorband_update_cb(bContext * /*C*/, void *bt_v, void *coba_v)
{
  uiBut *bt = static_cast<uiBut *>(bt_v);
  ColorBand *coba = static_cast<ColorBand *>(coba_v);

  /* Sneaky update here, we need to sort the color-band points to be in order,
   * however the RNA pointer then is wrong, so we update it */
  BKE_colorband_update_sort(coba);
  bt->rnapoin.data = coba->data + coba->cur;
}

static void colorband_buttons_layout(uiLayout *layout,
                                     uiBlock *block,
                                     ColorBand *coba,
                                     const rctf *butr,
                                     RNAUpdateCb *cb,
                                     int expand)
{
  uiBut *bt;
  const float unit = BLI_rctf_size_x(butr) / 14.0f;
  const float xs = butr->xmin;
  const float ys = butr->ymin;

  PointerRNA ptr = RNA_pointer_create(cb->ptr.owner_id, &RNA_ColorRamp, coba);

  uiLayout *split = uiLayoutSplit(layout, 0.4f, false);

  UI_block_emboss_set(block, UI_EMBOSS_NONE);
  UI_block_align_begin(block);
  uiLayout *row = uiLayoutRow(split, false);

  bt = uiDefIconTextBut(block,
                        UI_BTYPE_BUT,
                        0,
                        ICON_ADD,
                        "",
                        0,
                        0,
                        2.0f * unit,
                        UI_UNIT_Y,
                        nullptr,
                        0,
                        0,
                        0,
                        0,
                        TIP_("Add Stop\nAdd a new color stop to the color ramp"));
  UI_but_funcN_set(bt, colorband_add_cb, MEM_dupallocN(cb), coba);

  bt = uiDefIconTextBut(block,
                        UI_BTYPE_BUT,
                        0,
                        ICON_REMOVE,
                        "",
                        xs + 2.0f * unit,
                        ys + UI_UNIT_Y,
                        2.0f * unit,
                        UI_UNIT_Y,
                        nullptr,
                        0,
                        0,
                        0,
                        0,
                        TIP_("Delete Stop\nDelete the active position"));
  UI_but_funcN_set(bt, colorband_del_cb, MEM_dupallocN(cb), coba);

  bt = uiDefIconBlockBut(block,
                         colorband_tools_func,
                         coba,
                         0,
                         ICON_DOWNARROW_HLT,
                         xs + 4.0f * unit,
                         ys + UI_UNIT_Y,
                         2.0f * unit,
                         UI_UNIT_Y,
                         TIP_("Tools"));
  UI_but_funcN_set(bt, rna_update_cb, MEM_dupallocN(cb), coba);

  UI_block_align_end(block);
  UI_block_emboss_set(block, UI_EMBOSS);

  row = uiLayoutRow(split, false);

  UI_block_align_begin(block);
  uiItemR(row, &ptr, "color_mode", UI_ITEM_NONE, "", ICON_NONE);
  if (ELEM(coba->color_mode, COLBAND_BLEND_HSV, COLBAND_BLEND_HSL)) {
    uiItemR(row, &ptr, "hue_interpolation", UI_ITEM_NONE, "", ICON_NONE);
  }
  else { /* COLBAND_BLEND_RGB */
    uiItemR(row, &ptr, "interpolation", UI_ITEM_NONE, "", ICON_NONE);
  }
  UI_block_align_end(block);

  row = uiLayoutRow(layout, false);

  bt = uiDefBut(block,
                UI_BTYPE_COLORBAND,
                0,
                "",
                xs,
                ys,
                BLI_rctf_size_x(butr),
                UI_UNIT_Y,
                coba,
                0,
                0,
                0,
                0,
                "");
  UI_but_funcN_set(bt, rna_update_cb, MEM_dupallocN(cb), nullptr);

  row = uiLayoutRow(layout, false);

  if (coba->tot) {
    CBData *cbd = coba->data + coba->cur;

    ptr = RNA_pointer_create(cb->ptr.owner_id, &RNA_ColorRampElement, cbd);

    if (!expand) {
      split = uiLayoutSplit(layout, 0.3f, false);

      row = uiLayoutRow(split, false);
      bt = uiDefButS(block,
                     UI_BTYPE_NUM,
                     0,
                     "",
                     0,
                     0,
                     5.0f * UI_UNIT_X,
                     UI_UNIT_Y,
                     &coba->cur,
                     0.0,
                     float(MAX2(0, coba->tot - 1)),
                     0,
                     0,
                     TIP_("Choose active color stop"));
      UI_but_number_step_size_set(bt, 1);

      row = uiLayoutRow(split, false);
      uiItemR(row, &ptr, "position", UI_ITEM_NONE, IFACE_("Pos"), ICON_NONE);

      row = uiLayoutRow(layout, false);
      uiItemR(row, &ptr, "color", UI_ITEM_NONE, "", ICON_NONE);
    }
    else {
      split = uiLayoutSplit(layout, 0.5f, false);
      uiLayout *subsplit = uiLayoutSplit(split, 0.35f, false);

      row = uiLayoutRow(subsplit, false);
      bt = uiDefButS(block,
                     UI_BTYPE_NUM,
                     0,
                     "",
                     0,
                     0,
                     5.0f * UI_UNIT_X,
                     UI_UNIT_Y,
                     &coba->cur,
                     0.0,
                     float(MAX2(0, coba->tot - 1)),
                     0,
                     0,
                     TIP_("Choose active color stop"));
      UI_but_number_step_size_set(bt, 1);

      row = uiLayoutRow(subsplit, false);
      uiItemR(row, &ptr, "position", UI_ITEM_R_SLIDER, IFACE_("Pos"), ICON_NONE);

      row = uiLayoutRow(split, false);
      uiItemR(row, &ptr, "color", UI_ITEM_NONE, "", ICON_NONE);
    }

    /* Some special (rather awkward) treatment to update UI state on certain property changes. */
    LISTBASE_FOREACH_BACKWARD (uiBut *, but, &block->buttons) {
      if (but->rnapoin.data != ptr.data) {
        continue;
      }
      if (!but->rnaprop) {
        continue;
      }

      const char *prop_identifier = RNA_property_identifier(but->rnaprop);
      if (STREQ(prop_identifier, "position")) {
        UI_but_func_set(but, colorband_update_cb, but, coba);
      }

      if (STREQ(prop_identifier, "color")) {
        UI_but_funcN_set(but, rna_update_cb, MEM_dupallocN(cb), nullptr);
      }
    }
  }
}

void uiTemplateColorRamp(uiLayout *layout, PointerRNA *ptr, const char *propname, bool expand)
{
  PropertyRNA *prop = RNA_struct_find_property(ptr, propname);

  if (!prop || RNA_property_type(prop) != PROP_POINTER) {
    return;
  }

  const PointerRNA cptr = RNA_property_pointer_get(ptr, prop);
  if (!cptr.data || !RNA_struct_is_a(cptr.type, &RNA_ColorRamp)) {
    return;
  }

  RNAUpdateCb *cb = MEM_cnew<RNAUpdateCb>("RNAUpdateCb");
  cb->ptr = *ptr;
  cb->prop = prop;

  rctf rect;
  rect.xmin = 0;
  rect.xmax = 10.0f * UI_UNIT_X;
  rect.ymin = 0;
  rect.ymax = 19.5f * UI_UNIT_X;

  uiBlock *block = uiLayoutAbsoluteBlock(layout);

  ID *id = cptr.owner_id;
  UI_block_lock_set(block, (id && ID_IS_LINKED(id)), ERROR_LIBDATA_MESSAGE);

  colorband_buttons_layout(layout, block, static_cast<ColorBand *>(cptr.data), &rect, cb, expand);

  UI_block_lock_clear(block);

  MEM_freeN(cb);
}

/** \} */

/* -------------------------------------------------------------------- */
/** \name Icon Template
 * \{ */

void uiTemplateIcon(uiLayout *layout, int icon_value, float icon_scale)
{
  uiBlock *block = uiLayoutAbsoluteBlock(layout);
  uiBut *but = uiDefIconBut(block,
                            UI_BTYPE_LABEL,
                            0,
                            ICON_X,
                            0,
                            0,
                            UI_UNIT_X * icon_scale,
                            UI_UNIT_Y * icon_scale,
                            nullptr,
                            0.0,
                            0.0,
                            0.0,
                            0.0,
                            "");
  ui_def_but_icon(but, icon_value, UI_HAS_ICON | UI_BUT_ICON_PREVIEW);
}

/** \} */

/* -------------------------------------------------------------------- */
/** \name Icon viewer Template
 * \{ */

struct IconViewMenuArgs {
  PointerRNA ptr;
  PropertyRNA *prop;
  bool show_labels;
  float icon_scale;
};

/* ID Search browse menu, open */
static uiBlock *ui_icon_view_menu_cb(bContext *C, ARegion *region, void *arg_litem)
{
  static IconViewMenuArgs args;

  /* arg_litem is malloced, can be freed by parent button */
  args = *((IconViewMenuArgs *)arg_litem);
  const int w = UI_UNIT_X * (args.icon_scale);
  const int h = UI_UNIT_X * (args.icon_scale + args.show_labels);

  uiBlock *block = UI_block_begin(C, region, "_popup", UI_EMBOSS_PULLDOWN);
  UI_block_flag_enable(block, UI_BLOCK_LOOP);
  UI_block_theme_style_set(block, UI_BLOCK_THEME_STYLE_POPUP);

  bool free;
  const EnumPropertyItem *item;
  RNA_property_enum_items(C, &args.ptr, args.prop, &item, nullptr, &free);

  for (int a = 0; item[a].identifier; a++) {
    const int x = (a % 8) * w;
    const int y = -(a / 8) * h;

    const int icon = item[a].icon;
    const int value = item[a].value;
    uiBut *but;
    if (args.show_labels) {
      but = uiDefIconTextButR_prop(block,
                                   UI_BTYPE_ROW,
                                   0,
                                   icon,
                                   item[a].name,
                                   x,
                                   y,
                                   w,
                                   h,
                                   &args.ptr,
                                   args.prop,
                                   -1,
                                   0,
                                   value,
                                   -1,
                                   -1,
                                   nullptr);
    }
    else {
      but = uiDefIconButR_prop(block,
                               UI_BTYPE_ROW,
                               0,
                               icon,
                               x,
                               y,
                               w,
                               h,
                               &args.ptr,
                               args.prop,
                               -1,
                               0,
                               value,
                               -1,
                               -1,
                               nullptr);
    }
    ui_def_but_icon(but, icon, UI_HAS_ICON | UI_BUT_ICON_PREVIEW);
  }

  UI_block_bounds_set_normal(block, 0.3f * U.widget_unit);
  UI_block_direction_set(block, UI_DIR_DOWN);

  if (free) {
    MEM_freeN((void *)item);
  }

  return block;
}

void uiTemplateIconView(uiLayout *layout,
                        PointerRNA *ptr,
                        const char *propname,
                        bool show_labels,
                        float icon_scale,
                        float icon_scale_popup)
{
  PropertyRNA *prop = RNA_struct_find_property(ptr, propname);

  if (!prop || RNA_property_type(prop) != PROP_ENUM) {
    RNA_warning(
        "property of type Enum not found: %s.%s", RNA_struct_identifier(ptr->type), propname);
    return;
  }

  uiBlock *block = uiLayoutAbsoluteBlock(layout);

  int tot_items;
  bool free_items;
  const EnumPropertyItem *items;
  RNA_property_enum_items(
      static_cast<bContext *>(block->evil_C), ptr, prop, &items, &tot_items, &free_items);
  const int value = RNA_property_enum_get(ptr, prop);
  int icon = ICON_NONE;
  RNA_enum_icon_from_value(items, value, &icon);

  uiBut *but;
  if (RNA_property_editable(ptr, prop)) {
    IconViewMenuArgs *cb_args = MEM_cnew<IconViewMenuArgs>(__func__);
    cb_args->ptr = *ptr;
    cb_args->prop = prop;
    cb_args->show_labels = show_labels;
    cb_args->icon_scale = icon_scale_popup;

    but = uiDefBlockButN(block,
                         ui_icon_view_menu_cb,
                         cb_args,
                         "",
                         0,
                         0,
                         UI_UNIT_X * icon_scale,
                         UI_UNIT_Y * icon_scale,
                         "");
  }
  else {
    but = uiDefIconBut(block,
                       UI_BTYPE_LABEL,
                       0,
                       ICON_X,
                       0,
                       0,
                       UI_UNIT_X * icon_scale,
                       UI_UNIT_Y * icon_scale,
                       nullptr,
                       0.0,
                       0.0,
                       0.0,
                       0.0,
                       "");
  }

  ui_def_but_icon(but, icon, UI_HAS_ICON | UI_BUT_ICON_PREVIEW);

  if (free_items) {
    MEM_freeN((void *)items);
  }
}

/** \} */

/* -------------------------------------------------------------------- */
/** \name Histogram Template
 * \{ */

void uiTemplateHistogram(uiLayout *layout, PointerRNA *ptr, const char *propname)
{
  PropertyRNA *prop = RNA_struct_find_property(ptr, propname);

  if (!prop || RNA_property_type(prop) != PROP_POINTER) {
    return;
  }

  const PointerRNA cptr = RNA_property_pointer_get(ptr, prop);
  if (!cptr.data || !RNA_struct_is_a(cptr.type, &RNA_Histogram)) {
    return;
  }
  Histogram *hist = (Histogram *)cptr.data;

  if (hist->height < UI_UNIT_Y) {
    hist->height = UI_UNIT_Y;
  }
  else if (hist->height > UI_UNIT_Y * 20) {
    hist->height = UI_UNIT_Y * 20;
  }

  uiLayout *col = uiLayoutColumn(layout, true);
  uiBlock *block = uiLayoutGetBlock(col);

  uiDefBut(
      block, UI_BTYPE_HISTOGRAM, 0, "", 0, 0, UI_UNIT_X * 10, hist->height, hist, 0, 0, 0, 0, "");

  /* Resize grip. */
  uiDefIconButI(block,
                UI_BTYPE_GRIP,
                0,
                ICON_GRIP,
                0,
                0,
                UI_UNIT_X * 10,
                short(UI_UNIT_Y * 0.3f),
                &hist->height,
                UI_UNIT_Y,
                UI_UNIT_Y * 20.0f,
                0.0f,
                0.0f,
                "");
}

/** \} */

/* -------------------------------------------------------------------- */
/** \name Waveform Template
 * \{ */

void uiTemplateWaveform(uiLayout *layout, PointerRNA *ptr, const char *propname)
{
  PropertyRNA *prop = RNA_struct_find_property(ptr, propname);

  if (!prop || RNA_property_type(prop) != PROP_POINTER) {
    return;
  }

  const PointerRNA cptr = RNA_property_pointer_get(ptr, prop);
  if (!cptr.data || !RNA_struct_is_a(cptr.type, &RNA_Scopes)) {
    return;
  }
  Scopes *scopes = (Scopes *)cptr.data;

  uiLayout *col = uiLayoutColumn(layout, true);
  uiBlock *block = uiLayoutGetBlock(col);

  if (scopes->wavefrm_height < UI_UNIT_Y) {
    scopes->wavefrm_height = UI_UNIT_Y;
  }
  else if (scopes->wavefrm_height > UI_UNIT_Y * 20) {
    scopes->wavefrm_height = UI_UNIT_Y * 20;
  }

  uiDefBut(block,
           UI_BTYPE_WAVEFORM,
           0,
           "",
           0,
           0,
           UI_UNIT_X * 10,
           scopes->wavefrm_height,
           scopes,
           0,
           0,
           0,
           0,
           "");

  /* Resize grip. */
  uiDefIconButI(block,
                UI_BTYPE_GRIP,
                0,
                ICON_GRIP,
                0,
                0,
                UI_UNIT_X * 10,
                short(UI_UNIT_Y * 0.3f),
                &scopes->wavefrm_height,
                UI_UNIT_Y,
                UI_UNIT_Y * 20.0f,
                0.0f,
                0.0f,
                "");
}

/** \} */

/* -------------------------------------------------------------------- */
/** \name Vector-Scope Template
 * \{ */

void uiTemplateVectorscope(uiLayout *layout, PointerRNA *ptr, const char *propname)
{
  PropertyRNA *prop = RNA_struct_find_property(ptr, propname);

  if (!prop || RNA_property_type(prop) != PROP_POINTER) {
    return;
  }

  const PointerRNA cptr = RNA_property_pointer_get(ptr, prop);
  if (!cptr.data || !RNA_struct_is_a(cptr.type, &RNA_Scopes)) {
    return;
  }
  Scopes *scopes = (Scopes *)cptr.data;

  if (scopes->vecscope_height < UI_UNIT_Y) {
    scopes->vecscope_height = UI_UNIT_Y;
  }
  else if (scopes->vecscope_height > UI_UNIT_Y * 20) {
    scopes->vecscope_height = UI_UNIT_Y * 20;
  }

  uiLayout *col = uiLayoutColumn(layout, true);
  uiBlock *block = uiLayoutGetBlock(col);

  uiDefBut(block,
           UI_BTYPE_VECTORSCOPE,
           0,
           "",
           0,
           0,
           UI_UNIT_X * 10,
           scopes->vecscope_height,
           scopes,
           0,
           0,
           0,
           0,
           "");

  /* Resize grip. */
  uiDefIconButI(block,
                UI_BTYPE_GRIP,
                0,
                ICON_GRIP,
                0,
                0,
                UI_UNIT_X * 10,
                short(UI_UNIT_Y * 0.3f),
                &scopes->vecscope_height,
                UI_UNIT_Y,
                UI_UNIT_Y * 20.0f,
                0.0f,
                0.0f,
                "");
}

/** \} */

/* -------------------------------------------------------------------- */
/** \name CurveMapping Template
 * \{ */

#define CURVE_ZOOM_MAX (1.0f / 25.0f)

static bool curvemap_can_zoom_out(CurveMapping *cumap)
{
  return BLI_rctf_size_x(&cumap->curr) < BLI_rctf_size_x(&cumap->clipr);
}

static bool curvemap_can_zoom_in(CurveMapping *cumap)
{
  return BLI_rctf_size_x(&cumap->curr) > CURVE_ZOOM_MAX * BLI_rctf_size_x(&cumap->clipr);
}

static void curvemap_buttons_zoom_in(bContext *C, void *cumap_v, void * /*arg*/)
{
  CurveMapping *cumap = static_cast<CurveMapping *>(cumap_v);

  if (curvemap_can_zoom_in(cumap)) {
    const float dx = 0.1154f * BLI_rctf_size_x(&cumap->curr);
    cumap->curr.xmin += dx;
    cumap->curr.xmax -= dx;
    const float dy = 0.1154f * BLI_rctf_size_y(&cumap->curr);
    cumap->curr.ymin += dy;
    cumap->curr.ymax -= dy;
  }

  ED_region_tag_redraw(CTX_wm_region(C));
}

static void curvemap_buttons_zoom_out(bContext *C, void *cumap_v, void * /*unused*/)
{
  CurveMapping *cumap = static_cast<CurveMapping *>(cumap_v);
  float d, d1;

  if (curvemap_can_zoom_out(cumap)) {
    d = d1 = 0.15f * BLI_rctf_size_x(&cumap->curr);

    if (cumap->flag & CUMA_DO_CLIP) {
      if (cumap->curr.xmin - d < cumap->clipr.xmin) {
        d1 = cumap->curr.xmin - cumap->clipr.xmin;
      }
    }
    cumap->curr.xmin -= d1;

    d1 = d;
    if (cumap->flag & CUMA_DO_CLIP) {
      if (cumap->curr.xmax + d > cumap->clipr.xmax) {
        d1 = -cumap->curr.xmax + cumap->clipr.xmax;
      }
    }
    cumap->curr.xmax += d1;

    d = d1 = 0.15f * BLI_rctf_size_y(&cumap->curr);

    if (cumap->flag & CUMA_DO_CLIP) {
      if (cumap->curr.ymin - d < cumap->clipr.ymin) {
        d1 = cumap->curr.ymin - cumap->clipr.ymin;
      }
    }
    cumap->curr.ymin -= d1;

    d1 = d;
    if (cumap->flag & CUMA_DO_CLIP) {
      if (cumap->curr.ymax + d > cumap->clipr.ymax) {
        d1 = -cumap->curr.ymax + cumap->clipr.ymax;
      }
    }
    cumap->curr.ymax += d1;
  }

  ED_region_tag_redraw(CTX_wm_region(C));
}

static void curvemap_buttons_setclip(bContext * /*C*/, void *cumap_v, void * /*arg*/)
{
  CurveMapping *cumap = static_cast<CurveMapping *>(cumap_v);

  BKE_curvemapping_changed(cumap, false);
}

static void curvemap_buttons_delete(bContext *C, void *cb_v, void *cumap_v)
{
  CurveMapping *cumap = static_cast<CurveMapping *>(cumap_v);

  BKE_curvemap_remove(cumap->cm + cumap->cur, SELECT);
  BKE_curvemapping_changed(cumap, false);

  rna_update_cb(C, cb_v, nullptr);
}

/* NOTE: this is a block-menu, needs 0 events, otherwise the menu closes */
static uiBlock *curvemap_clipping_func(bContext *C, ARegion *region, void *cumap_v)
{
  CurveMapping *cumap = static_cast<CurveMapping *>(cumap_v);
  uiBut *bt;
  const float width = 8 * UI_UNIT_X;

  uiBlock *block = UI_block_begin(C, region, __func__, UI_EMBOSS);
  UI_block_flag_enable(block, UI_BLOCK_KEEP_OPEN | UI_BLOCK_MOVEMOUSE_QUIT);
  UI_block_theme_style_set(block, UI_BLOCK_THEME_STYLE_POPUP);

  bt = uiDefButBitI(block,
                    UI_BTYPE_CHECKBOX,
                    CUMA_DO_CLIP,
                    1,
                    IFACE_("Use Clipping"),
                    0,
                    5 * UI_UNIT_Y,
                    width,
                    UI_UNIT_Y,
                    &cumap->flag,
                    0.0,
                    0.0,
                    10,
                    0,
                    "");
  UI_but_func_set(bt, curvemap_buttons_setclip, cumap, nullptr);

  UI_block_align_begin(block);
  bt = uiDefButF(block,
                 UI_BTYPE_NUM,
                 0,
                 IFACE_("Min X:"),
                 0,
                 4 * UI_UNIT_Y,
                 width,
                 UI_UNIT_Y,
                 &cumap->clipr.xmin,
                 -100.0,
                 cumap->clipr.xmax,
                 0,
                 0,
                 "");
  UI_but_number_step_size_set(bt, 10);
  UI_but_number_precision_set(bt, 2);
  bt = uiDefButF(block,
                 UI_BTYPE_NUM,
                 0,
                 IFACE_("Min Y:"),
                 0,
                 3 * UI_UNIT_Y,
                 width,
                 UI_UNIT_Y,
                 &cumap->clipr.ymin,
                 -100.0,
                 cumap->clipr.ymax,
                 0,
                 0,
                 "");
  UI_but_number_step_size_set(bt, 10);
  UI_but_number_precision_set(bt, 2);
  bt = uiDefButF(block,
                 UI_BTYPE_NUM,
                 0,
                 IFACE_("Max X:"),
                 0,
                 2 * UI_UNIT_Y,
                 width,
                 UI_UNIT_Y,
                 &cumap->clipr.xmax,
                 cumap->clipr.xmin,
                 100.0,
                 0,
                 0,
                 "");
  UI_but_number_step_size_set(bt, 10);
  UI_but_number_precision_set(bt, 2);
  bt = uiDefButF(block,
                 UI_BTYPE_NUM,
                 0,
                 IFACE_("Max Y:"),
                 0,
                 UI_UNIT_Y,
                 width,
                 UI_UNIT_Y,
                 &cumap->clipr.ymax,
                 cumap->clipr.ymin,
                 100.0,
                 0,
                 0,
                 "");
  UI_but_number_step_size_set(bt, 10);
  UI_but_number_precision_set(bt, 2);

  UI_block_bounds_set_normal(block, 0.3f * U.widget_unit);
  UI_block_direction_set(block, UI_DIR_DOWN);

  return block;
}

/* only for BKE_curvemap_tools_dofunc */
enum {
  UICURVE_FUNC_RESET_NEG,
  UICURVE_FUNC_RESET_POS,
  UICURVE_FUNC_RESET_VIEW,
  UICURVE_FUNC_HANDLE_VECTOR,
  UICURVE_FUNC_HANDLE_AUTO,
  UICURVE_FUNC_HANDLE_AUTO_ANIM,
  UICURVE_FUNC_EXTEND_HOZ,
  UICURVE_FUNC_EXTEND_EXP,
};

static void curvemap_tools_dofunc(bContext *C, void *cumap_v, int event)
{
  CurveMapping *cumap = static_cast<CurveMapping *>(cumap_v);
  CurveMap *cuma = cumap->cm + cumap->cur;

  switch (event) {
    case UICURVE_FUNC_RESET_NEG:
    case UICURVE_FUNC_RESET_POS: /* reset */
      BKE_curvemap_reset(cuma,
                         &cumap->clipr,
                         cumap->preset,
                         (event == UICURVE_FUNC_RESET_NEG) ? CURVEMAP_SLOPE_NEGATIVE :
                                                             CURVEMAP_SLOPE_POSITIVE);
      BKE_curvemapping_changed(cumap, false);
      break;
    case UICURVE_FUNC_RESET_VIEW:
      BKE_curvemapping_reset_view(cumap);
      break;
    case UICURVE_FUNC_HANDLE_VECTOR: /* Set vector. */
      BKE_curvemap_handle_set(cuma, HD_VECT);
      BKE_curvemapping_changed(cumap, false);
      break;
    case UICURVE_FUNC_HANDLE_AUTO: /* Set auto. */
      BKE_curvemap_handle_set(cuma, HD_AUTO);
      BKE_curvemapping_changed(cumap, false);
      break;
    case UICURVE_FUNC_HANDLE_AUTO_ANIM: /* Set auto-clamped. */
      BKE_curvemap_handle_set(cuma, HD_AUTO_ANIM);
      BKE_curvemapping_changed(cumap, false);
      break;
    case UICURVE_FUNC_EXTEND_HOZ: /* Extend horizontal. */
      cumap->flag &= ~CUMA_EXTEND_EXTRAPOLATE;
      BKE_curvemapping_changed(cumap, false);
      break;
    case UICURVE_FUNC_EXTEND_EXP: /* Extend extrapolate. */
      cumap->flag |= CUMA_EXTEND_EXTRAPOLATE;
      BKE_curvemapping_changed(cumap, false);
      break;
  }
  ED_undo_push(C, "CurveMap tools");
  ED_region_tag_redraw(CTX_wm_region(C));
}

static uiBlock *curvemap_tools_func(
    bContext *C, ARegion *region, CurveMapping *cumap, bool show_extend, int reset_mode)
{
  short yco = 0;
  const short menuwidth = 10 * UI_UNIT_X;

  uiBlock *block = UI_block_begin(C, region, __func__, UI_EMBOSS);
  UI_block_func_butmenu_set(block, curvemap_tools_dofunc, cumap);

  {
    uiDefIconTextBut(block,
                     UI_BTYPE_BUT_MENU,
                     1,
                     ICON_VIEW_RESET,
                     IFACE_("Reset View"),
                     0,
                     yco -= UI_UNIT_Y,
                     menuwidth,
                     UI_UNIT_Y,
                     nullptr,
                     0.0,
                     0.0,
                     0,
                     UICURVE_FUNC_RESET_VIEW,
                     "");
  }

  if (show_extend) {
    uiDefIconTextBut(block,
                     UI_BTYPE_BUT_MENU,
                     1,
                     ICON_EXTRAPOLATION_CONSTANT,
                     IFACE_("Extend Horizontal"),
                     0,
                     yco -= UI_UNIT_Y,
                     menuwidth,
                     UI_UNIT_Y,
                     nullptr,
                     0.0,
                     0.0,
                     0,
                     UICURVE_FUNC_EXTEND_HOZ,
                     "");
    uiDefIconTextBut(block,
                     UI_BTYPE_BUT_MENU,
                     1,
                     ICON_EXTRAPOLATION_LINEAR,
                     IFACE_("Extend Extrapolated"),
                     0,
                     yco -= UI_UNIT_Y,
                     menuwidth,
                     UI_UNIT_Y,
                     nullptr,
                     0.0,
                     0.0,
                     0,
                     UICURVE_FUNC_EXTEND_EXP,
                     "");
  }

  {
    uiDefIconTextBut(block,
                     UI_BTYPE_BUT_MENU,
                     1,
                     ICON_RESET,
                     IFACE_("Reset Curve"),
                     0,
                     yco -= UI_UNIT_Y,
                     menuwidth,
                     UI_UNIT_Y,
                     nullptr,
                     0.0,
                     0.0,
                     0,
                     reset_mode,
                     "");
  }

  UI_block_direction_set(block, UI_DIR_DOWN);
  UI_block_bounds_set_text(block, 3.0f * UI_UNIT_X);

  return block;
}

static uiBlock *curvemap_tools_posslope_func(bContext *C, ARegion *region, void *cumap_v)
{
  return curvemap_tools_func(
      C, region, static_cast<CurveMapping *>(cumap_v), true, UICURVE_FUNC_RESET_POS);
}

static uiBlock *curvemap_tools_negslope_func(bContext *C, ARegion *region, void *cumap_v)
{
  return curvemap_tools_func(
      C, region, static_cast<CurveMapping *>(cumap_v), true, UICURVE_FUNC_RESET_NEG);
}

static uiBlock *curvemap_brush_tools_func(bContext *C, ARegion *region, void *cumap_v)
{
  return curvemap_tools_func(
      C, region, static_cast<CurveMapping *>(cumap_v), false, UICURVE_FUNC_RESET_NEG);
}

static uiBlock *curvemap_brush_tools_negslope_func(bContext *C, ARegion *region, void *cumap_v)
{
  return curvemap_tools_func(
      C, region, static_cast<CurveMapping *>(cumap_v), false, UICURVE_FUNC_RESET_POS);
}

static void curvemap_tools_handle_vector(bContext *C, void *cumap_v, void * /*arg*/)
{
  curvemap_tools_dofunc(C, cumap_v, UICURVE_FUNC_HANDLE_VECTOR);
}

static void curvemap_tools_handle_auto(bContext *C, void *cumap_v, void * /*arg*/)
{
  curvemap_tools_dofunc(C, cumap_v, UICURVE_FUNC_HANDLE_AUTO);
}

static void curvemap_tools_handle_auto_clamped(bContext *C, void *cumap_v, void * /*arg*/)
{
  curvemap_tools_dofunc(C, cumap_v, UICURVE_FUNC_HANDLE_AUTO_ANIM);
}

static void curvemap_buttons_redraw(bContext *C, void * /*arg1*/, void * /*arg2*/)
{
  ED_region_tag_redraw(CTX_wm_region(C));
}

static void curvemap_buttons_update(bContext *C, void *arg1_v, void *cumap_v)
{
  CurveMapping *cumap = static_cast<CurveMapping *>(cumap_v);
  BKE_curvemapping_changed(cumap, true);
  rna_update_cb(C, arg1_v, nullptr);
}

static void curvemap_buttons_reset(bContext *C, void *cb_v, void *cumap_v)
{
  CurveMapping *cumap = static_cast<CurveMapping *>(cumap_v);
  cumap->preset = CURVE_PRESET_LINE;
  for (int a = 0; a < CM_TOT; a++) {
    BKE_curvemap_reset(cumap->cm + a, &cumap->clipr, cumap->preset, CURVEMAP_SLOPE_POSITIVE);
  }

  cumap->black[0] = cumap->black[1] = cumap->black[2] = 0.0f;
  cumap->white[0] = cumap->white[1] = cumap->white[2] = 1.0f;
  BKE_curvemapping_set_black_white(cumap, nullptr, nullptr);

  BKE_curvemapping_changed(cumap, false);

  rna_update_cb(C, cb_v, nullptr);
}

/**
 * \note Still unsure how this call evolves.
 *
 * \param labeltype: Used for defining which curve-channels to show.
 */
static void curvemap_buttons_layout(uiLayout *layout,
                                    PointerRNA *ptr,
                                    char labeltype,
                                    bool levels,
                                    bool brush,
                                    bool neg_slope,
                                    bool tone,
                                    RNAUpdateCb *cb)
{
  CurveMapping *cumap = static_cast<CurveMapping *>(ptr->data);
  CurveMap *cm = &cumap->cm[cumap->cur];
  uiBut *bt;
  const float dx = UI_UNIT_X;
  int bg = -1;

  uiBlock *block = uiLayoutGetBlock(layout);

  UI_block_emboss_set(block, UI_EMBOSS);

  if (tone) {
    uiLayout *split = uiLayoutSplit(layout, 0.0f, false);
    uiItemR(uiLayoutRow(split, false), ptr, "tone", UI_ITEM_R_EXPAND, nullptr, ICON_NONE);
  }

  /* curve chooser */
  uiLayout *row = uiLayoutRow(layout, false);

  if (labeltype == 'v') {
    /* vector */
    uiLayout *sub = uiLayoutRow(row, true);
    uiLayoutSetAlignment(sub, UI_LAYOUT_ALIGN_LEFT);

    if (cumap->cm[0].curve) {
      bt = uiDefButI(
          block, UI_BTYPE_ROW, 0, "X", 0, 0, dx, dx, &cumap->cur, 0.0, 0.0, 0.0, 0.0, "");
      UI_but_func_set(bt, curvemap_buttons_redraw, nullptr, nullptr);
    }
    if (cumap->cm[1].curve) {
      bt = uiDefButI(
          block, UI_BTYPE_ROW, 0, "Y", 0, 0, dx, dx, &cumap->cur, 0.0, 1.0, 0.0, 0.0, "");
      UI_but_func_set(bt, curvemap_buttons_redraw, nullptr, nullptr);
    }
    if (cumap->cm[2].curve) {
      bt = uiDefButI(
          block, UI_BTYPE_ROW, 0, "Z", 0, 0, dx, dx, &cumap->cur, 0.0, 2.0, 0.0, 0.0, "");
      UI_but_func_set(bt, curvemap_buttons_redraw, nullptr, nullptr);
    }
  }
  else if (labeltype == 'c') {
    /* color */
    uiLayout *sub = uiLayoutRow(row, true);
    uiLayoutSetAlignment(sub, UI_LAYOUT_ALIGN_LEFT);

    if (cumap->cm[3].curve) {
      bt = uiDefButI(block,
                     UI_BTYPE_ROW,
                     0,
                     CTX_IFACE_(BLT_I18NCONTEXT_COLOR, "C"),
                     0,
                     0,
                     dx,
                     dx,
                     &cumap->cur,
                     0.0,
                     3.0,
                     0.0,
                     0.0,
                     "");
      UI_but_func_set(bt, curvemap_buttons_redraw, nullptr, nullptr);
    }
    if (cumap->cm[0].curve) {
      bt = uiDefButI(
          block, UI_BTYPE_ROW, 0, IFACE_("R"), 0, 0, dx, dx, &cumap->cur, 0.0, 0.0, 0.0, 0.0, "");
      UI_but_func_set(bt, curvemap_buttons_redraw, nullptr, nullptr);
    }
    if (cumap->cm[1].curve) {
      bt = uiDefButI(
          block, UI_BTYPE_ROW, 0, IFACE_("G"), 0, 0, dx, dx, &cumap->cur, 0.0, 1.0, 0.0, 0.0, "");
      UI_but_func_set(bt, curvemap_buttons_redraw, nullptr, nullptr);
    }
    if (cumap->cm[2].curve) {
      bt = uiDefButI(
          block, UI_BTYPE_ROW, 0, IFACE_("B"), 0, 0, dx, dx, &cumap->cur, 0.0, 2.0, 0.0, 0.0, "");
      UI_but_func_set(bt, curvemap_buttons_redraw, nullptr, nullptr);
    }
  }
  else if (labeltype == 'h') {
    /* HSV */
    uiLayout *sub = uiLayoutRow(row, true);
    uiLayoutSetAlignment(sub, UI_LAYOUT_ALIGN_LEFT);

    if (cumap->cm[0].curve) {
      bt = uiDefButI(
          block, UI_BTYPE_ROW, 0, IFACE_("H"), 0, 0, dx, dx, &cumap->cur, 0.0, 0.0, 0.0, 0.0, "");
      UI_but_func_set(bt, curvemap_buttons_redraw, nullptr, nullptr);
    }
    if (cumap->cm[1].curve) {
      bt = uiDefButI(
          block, UI_BTYPE_ROW, 0, IFACE_("S"), 0, 0, dx, dx, &cumap->cur, 0.0, 1.0, 0.0, 0.0, "");
      UI_but_func_set(bt, curvemap_buttons_redraw, nullptr, nullptr);
    }
    if (cumap->cm[2].curve) {
      bt = uiDefButI(
          block, UI_BTYPE_ROW, 0, IFACE_("V"), 0, 0, dx, dx, &cumap->cur, 0.0, 2.0, 0.0, 0.0, "");
      UI_but_func_set(bt, curvemap_buttons_redraw, nullptr, nullptr);
    }
  }
  else {
    uiLayoutSetAlignment(row, UI_LAYOUT_ALIGN_RIGHT);
  }

  if (labeltype == 'h') {
    bg = UI_GRAD_H;
  }

  /* operation buttons */
  /* (Right aligned) */
  uiLayout *sub = uiLayoutRow(row, true);
  uiLayoutSetAlignment(sub, UI_LAYOUT_ALIGN_RIGHT);

  /* Zoom in */
  bt = uiDefIconBut(block,
                    UI_BTYPE_BUT,
                    0,
                    ICON_ZOOM_IN,
                    0,
                    0,
                    dx,
                    dx,
                    nullptr,
                    0.0,
                    0.0,
                    0.0,
                    0.0,
                    TIP_("Zoom in"));
  UI_but_func_set(bt, curvemap_buttons_zoom_in, cumap, nullptr);
  if (!curvemap_can_zoom_in(cumap)) {
    UI_but_disable(bt, "");
  }

  /* Zoom out */
  bt = uiDefIconBut(block,
                    UI_BTYPE_BUT,
                    0,
                    ICON_ZOOM_OUT,
                    0,
                    0,
                    dx,
                    dx,
                    nullptr,
                    0.0,
                    0.0,
                    0.0,
                    0.0,
                    TIP_("Zoom out"));
  UI_but_func_set(bt, curvemap_buttons_zoom_out, cumap, nullptr);
  if (!curvemap_can_zoom_out(cumap)) {
    UI_but_disable(bt, "");
  }

  /* Clipping button. */
  const int icon = (cumap->flag & CUMA_DO_CLIP) ? ICON_CLIPUV_HLT : ICON_CLIPUV_DEHLT;
  bt = uiDefIconBlockBut(
      block, curvemap_clipping_func, cumap, 0, icon, 0, 0, dx, dx, TIP_("Clipping Options"));
  bt->drawflag &= ~UI_BUT_ICON_LEFT;
  UI_but_funcN_set(bt, rna_update_cb, MEM_dupallocN(cb), nullptr);

  if (brush && neg_slope) {
    bt = uiDefIconBlockBut(block,
                           curvemap_brush_tools_negslope_func,
                           cumap,
                           0,
                           ICON_NONE,
                           0,
                           0,
                           dx,
                           dx,
                           TIP_("Tools"));
  }
  else if (brush) {
    bt = uiDefIconBlockBut(
        block, curvemap_brush_tools_func, cumap, 0, ICON_NONE, 0, 0, dx, dx, TIP_("Tools"));
  }
  else if (neg_slope) {
    bt = uiDefIconBlockBut(
        block, curvemap_tools_negslope_func, cumap, 0, ICON_NONE, 0, 0, dx, dx, TIP_("Tools"));
  }
  else {
    bt = uiDefIconBlockBut(
        block, curvemap_tools_posslope_func, cumap, 0, ICON_NONE, 0, 0, dx, dx, TIP_("Tools"));
  }
  UI_but_funcN_set(bt, rna_update_cb, MEM_dupallocN(cb), nullptr);

  UI_block_funcN_set(block, rna_update_cb, MEM_dupallocN(cb), nullptr);

  /* Curve itself. */
  const int size = max_ii(uiLayoutGetWidth(layout), UI_UNIT_X);
  row = uiLayoutRow(layout, false);
  uiButCurveMapping *curve_but = (uiButCurveMapping *)uiDefBut(
      block, UI_BTYPE_CURVE, 0, "", 0, 0, size, 8.0f * UI_UNIT_X, cumap, 0.0f, 1.0f, -1, 0, "");
  curve_but->gradient_type = eButGradientType(bg);

  /* Sliders for selected curve point. */
  int i;
  CurveMapPoint *cmp = nullptr;
  bool point_last_or_first = false;
  for (i = 0; i < cm->totpoint; i++) {
    if (cm->curve[i].flag & CUMA_SELECT) {
      cmp = &cm->curve[i];
      break;
    }
  }
  if (ELEM(i, 0, cm->totpoint - 1)) {
    point_last_or_first = true;
  }

  if (cmp) {
    rctf bounds;
    if (cumap->flag & CUMA_DO_CLIP) {
      bounds = cumap->clipr;
    }
    else {
      bounds.xmin = bounds.ymin = -1000.0;
      bounds.xmax = bounds.ymax = 1000.0;
    }

    UI_block_emboss_set(block, UI_EMBOSS);

    uiLayoutRow(layout, true);

    /* Curve handle buttons. */
    bt = uiDefIconBut(block,
                      UI_BTYPE_BUT,
                      1,
                      ICON_HANDLE_AUTO,
                      0,
                      UI_UNIT_Y,
                      UI_UNIT_X,
                      UI_UNIT_Y,
                      nullptr,
                      0.0,
                      0.0,
                      0.0,
                      0.0,
                      TIP_("Auto Handle"));
    UI_but_func_set(bt, curvemap_tools_handle_auto, cumap, nullptr);
    if (((cmp->flag & CUMA_HANDLE_AUTO_ANIM) == false) &&
        ((cmp->flag & CUMA_HANDLE_VECTOR) == false)) {
      bt->flag |= UI_SELECT_DRAW;
    }

    bt = uiDefIconBut(block,
                      UI_BTYPE_BUT,
                      1,
                      ICON_HANDLE_VECTOR,
                      0,
                      UI_UNIT_Y,
                      UI_UNIT_X,
                      UI_UNIT_Y,
                      nullptr,
                      0.0,
                      0.0,
                      0.0,
                      0.0,
                      TIP_("Vector Handle"));
    UI_but_func_set(bt, curvemap_tools_handle_vector, cumap, nullptr);
    if (cmp->flag & CUMA_HANDLE_VECTOR) {
      bt->flag |= UI_SELECT_DRAW;
    }

    bt = uiDefIconBut(block,
                      UI_BTYPE_BUT,
                      1,
                      ICON_HANDLE_AUTOCLAMPED,
                      0,
                      UI_UNIT_Y,
                      UI_UNIT_X,
                      UI_UNIT_Y,
                      nullptr,
                      0.0,
                      0.0,
                      0.0,
                      0.0,
                      TIP_("Auto Clamped"));
    UI_but_func_set(bt, curvemap_tools_handle_auto_clamped, cumap, nullptr);
    if (cmp->flag & CUMA_HANDLE_AUTO_ANIM) {
      bt->flag |= UI_SELECT_DRAW;
    }

    /* Curve handle position */
    UI_block_funcN_set(block, curvemap_buttons_update, MEM_dupallocN(cb), cumap);
    bt = uiDefButF(block,
                   UI_BTYPE_NUM,
                   0,
                   "X:",
                   0,
                   2 * UI_UNIT_Y,
                   UI_UNIT_X * 10,
                   UI_UNIT_Y,
                   &cmp->x,
                   bounds.xmin,
                   bounds.xmax,
                   0,
                   0,
                   "");
    UI_but_number_step_size_set(bt, 1);
    UI_but_number_precision_set(bt, 5);
    bt = uiDefButF(block,
                   UI_BTYPE_NUM,
                   0,
                   "Y:",
                   0,
                   1 * UI_UNIT_Y,
                   UI_UNIT_X * 10,
                   UI_UNIT_Y,
                   &cmp->y,
                   bounds.ymin,
                   bounds.ymax,
                   0,
                   0,
                   "");
    UI_but_number_step_size_set(bt, 1);
    UI_but_number_precision_set(bt, 5);

    /* Curve handle delete point */
    bt = uiDefIconBut(block,
                      UI_BTYPE_BUT,
                      0,
                      ICON_X,
                      0,
                      0,
                      dx,
                      dx,
                      nullptr,
                      0.0,
                      0.0,
                      0.0,
                      0.0,
                      TIP_("Delete points"));
    UI_but_funcN_set(bt, curvemap_buttons_delete, MEM_dupallocN(cb), cumap);
    if (point_last_or_first) {
      UI_but_flag_enable(bt, UI_BUT_DISABLED);
    }
  }

  /* black/white levels */
  if (levels) {
    uiLayout *split = uiLayoutSplit(layout, 0.0f, false);
    uiItemR(
        uiLayoutColumn(split, false), ptr, "black_level", UI_ITEM_R_EXPAND, nullptr, ICON_NONE);
    uiItemR(
        uiLayoutColumn(split, false), ptr, "white_level", UI_ITEM_R_EXPAND, nullptr, ICON_NONE);

    uiLayoutRow(layout, false);
    bt = uiDefBut(block,
                  UI_BTYPE_BUT,
                  0,
                  IFACE_("Reset"),
                  0,
                  0,
                  UI_UNIT_X * 10,
                  UI_UNIT_Y,
                  nullptr,
                  0.0f,
                  0.0f,
                  0,
                  0,
                  TIP_("Reset Black/White point and curves"));
    UI_but_funcN_set(bt, curvemap_buttons_reset, MEM_dupallocN(cb), cumap);
  }

  UI_block_funcN_set(block, nullptr, nullptr, nullptr);
}

void uiTemplateCurveMapping(uiLayout *layout,
                            PointerRNA *ptr,
                            const char *propname,
                            int type,
                            bool levels,
                            bool brush,
                            bool neg_slope,
                            bool tone)
{
  PropertyRNA *prop = RNA_struct_find_property(ptr, propname);
  uiBlock *block = uiLayoutGetBlock(layout);

  if (!prop) {
    RNA_warning("curve property not found: %s.%s", RNA_struct_identifier(ptr->type), propname);
    return;
  }

  if (RNA_property_type(prop) != PROP_POINTER) {
    RNA_warning("curve is not a pointer: %s.%s", RNA_struct_identifier(ptr->type), propname);
    return;
  }

  PointerRNA cptr = RNA_property_pointer_get(ptr, prop);
  if (!cptr.data || !RNA_struct_is_a(cptr.type, &RNA_CurveMapping)) {
    return;
  }

  RNAUpdateCb *cb = MEM_cnew<RNAUpdateCb>("RNAUpdateCb");
  cb->ptr = *ptr;
  cb->prop = prop;

  ID *id = cptr.owner_id;
  UI_block_lock_set(block, (id && ID_IS_LINKED(id)), ERROR_LIBDATA_MESSAGE);

  curvemap_buttons_layout(layout, &cptr, type, levels, brush, neg_slope, tone, cb);

  UI_block_lock_clear(block);

  MEM_freeN(cb);
}

/** \} */

/* -------------------------------------------------------------------- */
/** \name Curve Profile Template
 * \{ */

static void CurveProfile_presets_dofunc(bContext *C, void *profile_v, int event)
{
  CurveProfile *profile = static_cast<CurveProfile *>(profile_v);

  profile->preset = event;
  BKE_curveprofile_reset(profile);
  BKE_curveprofile_update(profile, PROF_UPDATE_NONE);

  ED_undo_push(C, "CurveProfile tools");
  ED_region_tag_redraw(CTX_wm_region(C));
}

static uiBlock *CurveProfile_presets_func(bContext *C, ARegion *region, CurveProfile *profile)
{
  short yco = 0;

  uiBlock *block = UI_block_begin(C, region, __func__, UI_EMBOSS);
  UI_block_func_butmenu_set(block, CurveProfile_presets_dofunc, profile);

  uiDefIconTextBut(block,
                   UI_BTYPE_BUT_MENU,
                   1,
                   ICON_BLANK1,
                   IFACE_("Default"),
                   0,
                   yco -= UI_UNIT_Y,
                   0,
                   UI_UNIT_Y,
                   nullptr,
                   0.0,
                   0.0,
                   0,
                   PROF_PRESET_LINE,
                   "");
  uiDefIconTextBut(block,
                   UI_BTYPE_BUT_MENU,
                   1,
                   ICON_BLANK1,
                   IFACE_("Support Loops"),
                   0,
                   yco -= UI_UNIT_Y,
                   0,
                   UI_UNIT_Y,
                   nullptr,
                   0.0,
                   0.0,
                   0,
                   PROF_PRESET_SUPPORTS,
                   "");
  uiDefIconTextBut(block,
                   UI_BTYPE_BUT_MENU,
                   1,
                   ICON_BLANK1,
                   IFACE_("Cornice Molding"),
                   0,
                   yco -= UI_UNIT_Y,
                   0,
                   UI_UNIT_Y,
                   nullptr,
                   0.0,
                   0.0,
                   0,
                   PROF_PRESET_CORNICE,
                   "");
  uiDefIconTextBut(block,
                   UI_BTYPE_BUT_MENU,
                   1,
                   ICON_BLANK1,
                   IFACE_("Crown Molding"),
                   0,
                   yco -= UI_UNIT_Y,
                   0,
                   UI_UNIT_Y,
                   nullptr,
                   0.0,
                   0.0,
                   0,
                   PROF_PRESET_CROWN,
                   "");
  uiDefIconTextBut(block,
                   UI_BTYPE_BUT_MENU,
                   1,
                   ICON_BLANK1,
                   IFACE_("Steps"),
                   0,
                   yco -= UI_UNIT_Y,
                   0,
                   UI_UNIT_Y,
                   nullptr,
                   0.0,
                   0.0,
                   0,
                   PROF_PRESET_STEPS,
                   "");

  UI_block_direction_set(block, UI_DIR_DOWN);
  UI_block_bounds_set_text(block, int(3.0f * UI_UNIT_X));

  return block;
}

static uiBlock *CurveProfile_buttons_presets(bContext *C, ARegion *region, void *profile_v)
{
  return CurveProfile_presets_func(C, region, (CurveProfile *)profile_v);
}

/* Only for CurveProfile tools block */
enum {
  UIPROFILE_FUNC_RESET,
  UIPROFILE_FUNC_RESET_VIEW,
};

static void CurveProfile_tools_dofunc(bContext *C, void *profile_v, int event)
{
  CurveProfile *profile = static_cast<CurveProfile *>(profile_v);

  switch (event) {
    case UIPROFILE_FUNC_RESET: /* reset */
      BKE_curveprofile_reset(profile);
      BKE_curveprofile_update(profile, PROF_UPDATE_NONE);
      break;
    case UIPROFILE_FUNC_RESET_VIEW: /* reset view to clipping rect */
      BKE_curveprofile_reset_view(profile);
      break;
  }
  ED_undo_push(C, "CurveProfile tools");
  ED_region_tag_redraw(CTX_wm_region(C));
}

static uiBlock *CurveProfile_tools_func(bContext *C, ARegion *region, CurveProfile *profile)
{
  short yco = 0;

  uiBlock *block = UI_block_begin(C, region, __func__, UI_EMBOSS);
  UI_block_func_butmenu_set(block, CurveProfile_tools_dofunc, profile);

  uiDefIconTextBut(block,
                   UI_BTYPE_BUT_MENU,
                   1,
                   ICON_VIEW_RESET,
                   IFACE_("Reset View"),
                   0,
                   yco -= UI_UNIT_Y,
                   0,
                   UI_UNIT_Y,
                   nullptr,
                   0.0,
                   0.0,
                   0,
                   UIPROFILE_FUNC_RESET_VIEW,
                   "");
  uiDefIconTextBut(block,
                   UI_BTYPE_BUT_MENU,
                   1,
                   ICON_RESET,
                   IFACE_("Reset Curve"),
                   0,
                   yco -= UI_UNIT_Y,
                   0,
                   UI_UNIT_Y,
                   nullptr,
                   0.0,
                   0.0,
                   0,
                   UIPROFILE_FUNC_RESET,
                   "");

  UI_block_direction_set(block, UI_DIR_DOWN);
  UI_block_bounds_set_text(block, int(3.0f * UI_UNIT_X));

  return block;
}

static uiBlock *CurveProfile_buttons_tools(bContext *C, ARegion *region, void *profile_v)
{
  return CurveProfile_tools_func(C, region, (CurveProfile *)profile_v);
}

static bool CurveProfile_can_zoom_in(CurveProfile *profile)
{
  return BLI_rctf_size_x(&profile->view_rect) >
         CURVE_ZOOM_MAX * BLI_rctf_size_x(&profile->clip_rect);
}

static bool CurveProfile_can_zoom_out(CurveProfile *profile)
{
  return BLI_rctf_size_x(&profile->view_rect) < BLI_rctf_size_x(&profile->clip_rect);
}

static void CurveProfile_buttons_zoom_in(bContext *C, void *profile_v, void * /*arg*/)
{
  CurveProfile *profile = static_cast<CurveProfile *>(profile_v);

  if (CurveProfile_can_zoom_in(profile)) {
    const float dx = 0.1154f * BLI_rctf_size_x(&profile->view_rect);
    profile->view_rect.xmin += dx;
    profile->view_rect.xmax -= dx;
    const float dy = 0.1154f * BLI_rctf_size_y(&profile->view_rect);
    profile->view_rect.ymin += dy;
    profile->view_rect.ymax -= dy;
  }

  ED_region_tag_redraw(CTX_wm_region(C));
}

static void CurveProfile_buttons_zoom_out(bContext *C, void *profile_v, void * /*arg*/)
{
  CurveProfile *profile = static_cast<CurveProfile *>(profile_v);

  if (CurveProfile_can_zoom_out(profile)) {
    float d = 0.15f * BLI_rctf_size_x(&profile->view_rect);
    float d1 = d;

    if (profile->flag & PROF_USE_CLIP) {
      if (profile->view_rect.xmin - d < profile->clip_rect.xmin) {
        d1 = profile->view_rect.xmin - profile->clip_rect.xmin;
      }
    }
    profile->view_rect.xmin -= d1;

    d1 = d;
    if (profile->flag & PROF_USE_CLIP) {
      if (profile->view_rect.xmax + d > profile->clip_rect.xmax) {
        d1 = -profile->view_rect.xmax + profile->clip_rect.xmax;
      }
    }
    profile->view_rect.xmax += d1;

    d = d1 = 0.15f * BLI_rctf_size_y(&profile->view_rect);

    if (profile->flag & PROF_USE_CLIP) {
      if (profile->view_rect.ymin - d < profile->clip_rect.ymin) {
        d1 = profile->view_rect.ymin - profile->clip_rect.ymin;
      }
    }
    profile->view_rect.ymin -= d1;

    d1 = d;
    if (profile->flag & PROF_USE_CLIP) {
      if (profile->view_rect.ymax + d > profile->clip_rect.ymax) {
        d1 = -profile->view_rect.ymax + profile->clip_rect.ymax;
      }
    }
    profile->view_rect.ymax += d1;
  }

  ED_region_tag_redraw(CTX_wm_region(C));
}

static void CurveProfile_clipping_toggle(bContext *C, void *cb_v, void *profile_v)
{
  CurveProfile *profile = static_cast<CurveProfile *>(profile_v);

  profile->flag ^= PROF_USE_CLIP;

  BKE_curveprofile_update(profile, PROF_UPDATE_NONE);
  rna_update_cb(C, cb_v, nullptr);
}

static void CurveProfile_buttons_reverse(bContext *C, void *cb_v, void *profile_v)
{
  CurveProfile *profile = static_cast<CurveProfile *>(profile_v);

  BKE_curveprofile_reverse(profile);
  BKE_curveprofile_update(profile, PROF_UPDATE_NONE);
  rna_update_cb(C, cb_v, nullptr);
}

static void CurveProfile_buttons_delete(bContext *C, void *cb_v, void *profile_v)
{
  CurveProfile *profile = static_cast<CurveProfile *>(profile_v);

  BKE_curveprofile_remove_by_flag(profile, SELECT);
  BKE_curveprofile_update(profile, PROF_UPDATE_NONE);

  rna_update_cb(C, cb_v, nullptr);
}

static void CurveProfile_buttons_update(bContext *C, void *arg1_v, void *profile_v)
{
  CurveProfile *profile = static_cast<CurveProfile *>(profile_v);
  BKE_curveprofile_update(profile, PROF_UPDATE_REMOVE_DOUBLES | PROF_UPDATE_CLIP);
  rna_update_cb(C, arg1_v, nullptr);
}

static void CurveProfile_buttons_reset(bContext *C, void *arg1_v, void *profile_v)
{
  CurveProfile *profile = static_cast<CurveProfile *>(profile_v);
  BKE_curveprofile_reset(profile);
  BKE_curveprofile_update(profile, PROF_UPDATE_NONE);
  rna_update_cb(C, arg1_v, nullptr);
}

static void CurveProfile_buttons_layout(uiLayout *layout, PointerRNA *ptr, RNAUpdateCb *cb)
{
  CurveProfile *profile = static_cast<CurveProfile *>(ptr->data);
  uiBut *bt;

  uiBlock *block = uiLayoutGetBlock(layout);

  UI_block_emboss_set(block, UI_EMBOSS);

  uiLayoutSetPropSep(layout, false);

  /* Preset selector */
  /* There is probably potential to use simpler "uiItemR" functions here, but automatic updating
   * after a preset is selected would be more complicated. */
  uiLayout *row = uiLayoutRow(layout, true);
  bt = uiDefBlockBut(
      block, CurveProfile_buttons_presets, profile, "Preset", 0, 0, UI_UNIT_X, UI_UNIT_X, "");
  UI_but_funcN_set(bt, rna_update_cb, MEM_dupallocN(cb), nullptr);

  /* Show a "re-apply" preset button when it has been changed from the preset. */
  if (profile->flag & PROF_DIRTY_PRESET) {
    /* Only for dynamic presets. */
    if (ELEM(profile->preset, PROF_PRESET_STEPS, PROF_PRESET_SUPPORTS)) {
      bt = uiDefIconTextBut(block,
                            UI_BTYPE_BUT,
                            0,
                            ICON_NONE,
                            "Apply Preset",
                            0,
                            0,
                            UI_UNIT_X,
                            UI_UNIT_X,
                            nullptr,
                            0.0,
                            0.0,
                            0.0,
                            0.0,
                            TIP_("Reapply and update the preset, removing changes"));
      UI_but_funcN_set(bt, CurveProfile_buttons_reset, MEM_dupallocN(cb), profile);
    }
  }

  row = uiLayoutRow(layout, false);

  /* (Left aligned) */
  uiLayout *sub = uiLayoutRow(row, true);
  uiLayoutSetAlignment(sub, UI_LAYOUT_ALIGN_LEFT);

  /* Zoom in */
  bt = uiDefIconBut(block,
                    UI_BTYPE_BUT,
                    0,
                    ICON_ZOOM_IN,
                    0,
                    0,
                    UI_UNIT_X,
                    UI_UNIT_X,
                    nullptr,
                    0.0,
                    0.0,
                    0.0,
                    0.0,
                    TIP_("Zoom in"));
  UI_but_func_set(bt, CurveProfile_buttons_zoom_in, profile, nullptr);
  if (!CurveProfile_can_zoom_in(profile)) {
    UI_but_disable(bt, "");
  }

  /* Zoom out */
  bt = uiDefIconBut(block,
                    UI_BTYPE_BUT,
                    0,
                    ICON_ZOOM_OUT,
                    0,
                    0,
                    UI_UNIT_X,
                    UI_UNIT_X,
                    nullptr,
                    0.0,
                    0.0,
                    0.0,
                    0.0,
                    TIP_("Zoom out"));
  UI_but_func_set(bt, CurveProfile_buttons_zoom_out, profile, nullptr);
  if (!CurveProfile_can_zoom_out(profile)) {
    UI_but_disable(bt, "");
  }

  /* (Right aligned) */
  sub = uiLayoutRow(row, true);
  uiLayoutSetAlignment(sub, UI_LAYOUT_ALIGN_RIGHT);

  /* Flip path */
  bt = uiDefIconBut(block,
                    UI_BTYPE_BUT,
                    0,
                    ICON_ARROW_LEFTRIGHT,
                    0,
                    0,
                    UI_UNIT_X,
                    UI_UNIT_X,
                    nullptr,
                    0.0,
                    0.0,
                    0.0,
                    0.0,
                    TIP_("Reverse Path"));
  UI_but_funcN_set(bt, CurveProfile_buttons_reverse, MEM_dupallocN(cb), profile);

  /* Clipping toggle */
  const int icon = (profile->flag & PROF_USE_CLIP) ? ICON_CLIPUV_HLT : ICON_CLIPUV_DEHLT;
  bt = uiDefIconBut(block,
                    UI_BTYPE_BUT,
                    0,
                    icon,
                    0,
                    0,
                    UI_UNIT_X,
                    UI_UNIT_X,
                    nullptr,
                    0.0,
                    0.0,
                    0.0,
                    0.0,
                    TIP_("Toggle Profile Clipping"));
  UI_but_funcN_set(bt, CurveProfile_clipping_toggle, MEM_dupallocN(cb), profile);

  /* Reset view, reset curve */
  bt = uiDefIconBlockBut(block,
                         CurveProfile_buttons_tools,
                         profile,
                         0,
                         ICON_NONE,
                         0,
                         0,
                         UI_UNIT_X,
                         UI_UNIT_X,
                         TIP_("Tools"));
  UI_but_funcN_set(bt, rna_update_cb, MEM_dupallocN(cb), nullptr);

  UI_block_funcN_set(block, rna_update_cb, MEM_dupallocN(cb), nullptr);

  /* The path itself */
  int path_width = max_ii(uiLayoutGetWidth(layout), UI_UNIT_X);
  path_width = min_ii(path_width, int(16.0f * UI_UNIT_X));
  const int path_height = path_width;
  uiLayoutRow(layout, false);
  uiDefBut(block,
           UI_BTYPE_CURVEPROFILE,
           0,
           "",
           0,
           0,
           short(path_width),
           short(path_height),
           profile,
           0.0f,
           1.0f,
           -1,
           0,
           "");

  /* Position sliders for (first) selected point */
  int i;
  float *selection_x, *selection_y;
  bool point_last_or_first = false;
  CurveProfilePoint *point = nullptr;
  for (i = 0; i < profile->path_len; i++) {
    if (profile->path[i].flag & PROF_SELECT) {
      point = &profile->path[i];
      selection_x = &point->x;
      selection_y = &point->y;
      break;
    }
    if (profile->path[i].flag & PROF_H1_SELECT) {
      point = &profile->path[i];
      selection_x = &point->h1_loc[0];
      selection_y = &point->h1_loc[1];
    }
    else if (profile->path[i].flag & PROF_H2_SELECT) {
      point = &profile->path[i];
      selection_x = &point->h2_loc[0];
      selection_y = &point->h2_loc[1];
    }
  }
  if (ELEM(i, 0, profile->path_len - 1)) {
    point_last_or_first = true;
  }

  /* Selected point data */
  rctf bounds;
  if (point) {
    if (profile->flag & PROF_USE_CLIP) {
      bounds = profile->clip_rect;
    }
    else {
      bounds.xmin = bounds.ymin = -1000.0;
      bounds.xmax = bounds.ymax = 1000.0;
    }

    row = uiLayoutRow(layout, true);

    PointerRNA point_ptr = RNA_pointer_create(ptr->owner_id, &RNA_CurveProfilePoint, point);
    PropertyRNA *prop_handle_type = RNA_struct_find_property(&point_ptr, "handle_type_1");
    uiItemFullR(row,
                &point_ptr,
                prop_handle_type,
                RNA_NO_INDEX,
                0,
                UI_ITEM_R_EXPAND | UI_ITEM_R_ICON_ONLY,
                "",
                ICON_NONE);

    /* Position */
    bt = uiDefButF(block,
                   UI_BTYPE_NUM,
                   0,
                   "X:",
                   0,
                   2 * UI_UNIT_Y,
                   UI_UNIT_X * 10,
                   UI_UNIT_Y,
                   selection_x,
                   bounds.xmin,
                   bounds.xmax,
                   0,
                   0,
                   "");
    UI_but_number_step_size_set(bt, 1);
    UI_but_number_precision_set(bt, 5);
    UI_but_funcN_set(bt, CurveProfile_buttons_update, MEM_dupallocN(cb), profile);
    if (point_last_or_first) {
      UI_but_flag_enable(bt, UI_BUT_DISABLED);
    }
    bt = uiDefButF(block,
                   UI_BTYPE_NUM,
                   0,
                   "Y:",
                   0,
                   1 * UI_UNIT_Y,
                   UI_UNIT_X * 10,
                   UI_UNIT_Y,
                   selection_y,
                   bounds.ymin,
                   bounds.ymax,
                   0,
                   0,
                   "");
    UI_but_number_step_size_set(bt, 1);
    UI_but_number_precision_set(bt, 5);
    UI_but_funcN_set(bt, CurveProfile_buttons_update, MEM_dupallocN(cb), profile);
    if (point_last_or_first) {
      UI_but_flag_enable(bt, UI_BUT_DISABLED);
    }

    /* Delete points */
    bt = uiDefIconBut(block,
                      UI_BTYPE_BUT,
                      0,
                      ICON_X,
                      0,
                      0,
                      UI_UNIT_X,
                      UI_UNIT_X,
                      nullptr,
                      0.0,
                      0.0,
                      0.0,
                      0.0,
                      TIP_("Delete points"));
    UI_but_funcN_set(bt, CurveProfile_buttons_delete, MEM_dupallocN(cb), profile);
    if (point_last_or_first) {
      UI_but_flag_enable(bt, UI_BUT_DISABLED);
    }
  }

  uiItemR(layout, ptr, "use_sample_straight_edges", UI_ITEM_NONE, nullptr, ICON_NONE);
  uiItemR(layout, ptr, "use_sample_even_lengths", UI_ITEM_NONE, nullptr, ICON_NONE);

  UI_block_funcN_set(block, nullptr, nullptr, nullptr);
}

void uiTemplateCurveProfile(uiLayout *layout, PointerRNA *ptr, const char *propname)
{
  PropertyRNA *prop = RNA_struct_find_property(ptr, propname);

  uiBlock *block = uiLayoutGetBlock(layout);

  if (!prop) {
    RNA_warning(
        "Curve Profile property not found: %s.%s", RNA_struct_identifier(ptr->type), propname);
    return;
  }

  if (RNA_property_type(prop) != PROP_POINTER) {
    RNA_warning(
        "Curve Profile is not a pointer: %s.%s", RNA_struct_identifier(ptr->type), propname);
    return;
  }

  PointerRNA cptr = RNA_property_pointer_get(ptr, prop);
  if (!cptr.data || !RNA_struct_is_a(cptr.type, &RNA_CurveProfile)) {
    return;
  }

  /* Share update functionality with the CurveMapping widget template. */
  RNAUpdateCb *cb = MEM_cnew<RNAUpdateCb>("RNAUpdateCb");
  cb->ptr = *ptr;
  cb->prop = prop;

  ID *id = cptr.owner_id;
  UI_block_lock_set(block, (id && ID_IS_LINKED(id)), ERROR_LIBDATA_MESSAGE);

  CurveProfile_buttons_layout(layout, &cptr, cb);

  UI_block_lock_clear(block);

  MEM_freeN(cb);
}

/** \} */

/* -------------------------------------------------------------------- */
/** \name ColorPicker Template
 * \{ */

#define WHEEL_SIZE (5 * U.widget_unit)

void uiTemplateColorPicker(uiLayout *layout,
                           PointerRNA *ptr,
                           const char *propname,
                           bool value_slider,
                           bool lock,
                           bool lock_luminosity,
                           bool cubic)
{
  PropertyRNA *prop = RNA_struct_find_property(ptr, propname);
  uiBlock *block = uiLayoutGetBlock(layout);
  ColorPicker *cpicker = ui_block_colorpicker_create(block);

  if (!prop) {
    RNA_warning("property not found: %s.%s", RNA_struct_identifier(ptr->type), propname);
    return;
  }

  float softmin, softmax, step, precision;
  RNA_property_float_ui_range(ptr, prop, &softmin, &softmax, &step, &precision);

  uiLayout *col = uiLayoutColumn(layout, true);
  uiLayout *row = uiLayoutRow(col, true);

  uiBut *but = nullptr;
  uiButHSVCube *hsv_but;
  switch (U.color_picker_type) {
    case USER_CP_SQUARE_SV:
    case USER_CP_SQUARE_HS:
    case USER_CP_SQUARE_HV:
      hsv_but = (uiButHSVCube *)uiDefButR_prop(block,
                                               UI_BTYPE_HSVCUBE,
                                               0,
                                               "",
                                               0,
                                               0,
                                               WHEEL_SIZE,
                                               WHEEL_SIZE,
                                               ptr,
                                               prop,
                                               -1,
                                               0.0,
                                               0.0,
                                               0,
                                               0,
                                               "");
      switch (U.color_picker_type) {
        case USER_CP_SQUARE_SV:
          hsv_but->gradient_type = UI_GRAD_SV;
          break;
        case USER_CP_SQUARE_HS:
          hsv_but->gradient_type = UI_GRAD_HS;
          break;
        case USER_CP_SQUARE_HV:
          hsv_but->gradient_type = UI_GRAD_HV;
          break;
      }
      but = hsv_but;
      break;

    /* user default */
    case USER_CP_CIRCLE_HSV:
    case USER_CP_CIRCLE_HSL:
    default:
      but = uiDefButR_prop(block,
                           UI_BTYPE_HSVCIRCLE,
                           0,
                           "",
                           0,
                           0,
                           WHEEL_SIZE,
                           WHEEL_SIZE,
                           ptr,
                           prop,
                           -1,
                           0.0,
                           0.0,
                           0,
                           0,
                           "");
      break;
  }

  but->custom_data = cpicker;

  cpicker->use_color_lock = lock;
  cpicker->use_color_cubic = cubic;
  cpicker->use_luminosity_lock = lock_luminosity;

  if (lock_luminosity) {
    float color[4]; /* in case of alpha */
    RNA_property_float_get_array(ptr, prop, color);
    but->a2 = len_v3(color);
    cpicker->luminosity_lock_value = len_v3(color);
  }

  if (value_slider) {
    switch (U.color_picker_type) {
      case USER_CP_CIRCLE_HSL:
        uiItemS(row);
        hsv_but = (uiButHSVCube *)uiDefButR_prop(block,
                                                 UI_BTYPE_HSVCUBE,
                                                 0,
                                                 "",
                                                 WHEEL_SIZE + 6,
                                                 0,
                                                 14 * UI_SCALE_FAC,
                                                 WHEEL_SIZE,
                                                 ptr,
                                                 prop,
                                                 -1,
                                                 softmin,
                                                 softmax,
                                                 0,
                                                 0,
                                                 "");
        hsv_but->gradient_type = UI_GRAD_L_ALT;
        break;
      case USER_CP_SQUARE_SV:
        uiItemS(col);
        hsv_but = (uiButHSVCube *)uiDefButR_prop(block,
                                                 UI_BTYPE_HSVCUBE,
                                                 0,
                                                 "",
                                                 0,
                                                 4,
                                                 WHEEL_SIZE,
                                                 18 * UI_SCALE_FAC,
                                                 ptr,
                                                 prop,
                                                 -1,
                                                 softmin,
                                                 softmax,
                                                 0,
                                                 0,
                                                 "");
        hsv_but->gradient_type = eButGradientType(UI_GRAD_SV + 3);
        break;
      case USER_CP_SQUARE_HS:
        uiItemS(col);
        hsv_but = (uiButHSVCube *)uiDefButR_prop(block,
                                                 UI_BTYPE_HSVCUBE,
                                                 0,
                                                 "",
                                                 0,
                                                 4,
                                                 WHEEL_SIZE,
                                                 18 * UI_SCALE_FAC,
                                                 ptr,
                                                 prop,
                                                 -1,
                                                 softmin,
                                                 softmax,
                                                 0,
                                                 0,
                                                 "");
        hsv_but->gradient_type = eButGradientType(UI_GRAD_HS + 3);
        break;
      case USER_CP_SQUARE_HV:
        uiItemS(col);
        hsv_but = (uiButHSVCube *)uiDefButR_prop(block,
                                                 UI_BTYPE_HSVCUBE,
                                                 0,
                                                 "",
                                                 0,
                                                 4,
                                                 WHEEL_SIZE,
                                                 18 * UI_SCALE_FAC,
                                                 ptr,
                                                 prop,
                                                 -1,
                                                 softmin,
                                                 softmax,
                                                 0,
                                                 0,
                                                 "");
        hsv_but->gradient_type = eButGradientType(UI_GRAD_HV + 3);
        break;

      /* user default */
      case USER_CP_CIRCLE_HSV:
      default:
        uiItemS(row);
        hsv_but = (uiButHSVCube *)uiDefButR_prop(block,
                                                 UI_BTYPE_HSVCUBE,
                                                 0,
                                                 "",
                                                 WHEEL_SIZE + 6,
                                                 0,
                                                 14 * UI_SCALE_FAC,
                                                 WHEEL_SIZE,
                                                 ptr,
                                                 prop,
                                                 -1,
                                                 softmin,
                                                 softmax,
                                                 0,
                                                 0,
                                                 "");
        hsv_but->gradient_type = UI_GRAD_V_ALT;
        break;
    }

    hsv_but->custom_data = cpicker;
  }
}

static void ui_template_palette_menu(bContext * /*C*/, uiLayout *layout, void * /*but_p*/)
{
  uiLayout *row;

  uiItemL(layout, IFACE_("Sort By:"), ICON_NONE);
  row = uiLayoutRow(layout, false);
  uiItemEnumO_value(row, IFACE_("Hue"), ICON_HUE, "PALETTE_OT_sort", "type", 1);
  row = uiLayoutRow(layout, false);
  uiItemEnumO_value(row, IFACE_("Saturation"), ICON_SATURATION, "PALETTE_OT_sort", "type", 2);
  row = uiLayoutRow(layout, false);
  uiItemEnumO_value(row, IFACE_("Value"), ICON_NODE_VALUE, "PALETTE_OT_sort", "type", 3);
  row = uiLayoutRow(layout, false);
  uiItemEnumO_value(row, IFACE_("Luminance"), ICON_NODE_LUMINANCE, "PALETTE_OT_sort", "type", 4);
}

void uiTemplatePalette(uiLayout *layout, PointerRNA *ptr, const char *propname, bool /*colors*/)
{
  PropertyRNA *prop = RNA_struct_find_property(ptr, propname);
  uiBut *but = nullptr;

  const int cols_per_row = MAX2(uiLayoutGetWidth(layout) / UI_UNIT_X, 1);

  if (!prop) {
    RNA_warning("property not found: %s.%s", RNA_struct_identifier(ptr->type), propname);
    return;
  }

  const PointerRNA cptr = RNA_property_pointer_get(ptr, prop);
  if (!cptr.data || !RNA_struct_is_a(cptr.type, &RNA_Palette)) {
    return;
  }

  uiBlock *block = uiLayoutGetBlock(layout);

  Palette *palette = static_cast<Palette *>(cptr.data);

  uiLayout *col = uiLayoutColumn(layout, true);
  uiLayoutRow(col, true);
  uiDefIconButO(block,
                UI_BTYPE_BUT,
                "PALETTE_OT_color_add",
                WM_OP_INVOKE_DEFAULT,
                ICON_ADD,
                0,
                0,
                UI_UNIT_X,
                UI_UNIT_Y,
                nullptr);
  uiDefIconButO(block,
                UI_BTYPE_BUT,
                "PALETTE_OT_color_delete",
                WM_OP_INVOKE_DEFAULT,
                ICON_REMOVE,
                0,
                0,
                UI_UNIT_X,
                UI_UNIT_Y,
                nullptr);
  if (palette->colors.first != nullptr) {
    but = uiDefIconButO(block,
                        UI_BTYPE_BUT,
                        "PALETTE_OT_color_move",
                        WM_OP_INVOKE_DEFAULT,
                        ICON_TRIA_UP,
                        0,
                        0,
                        UI_UNIT_X,
                        UI_UNIT_Y,
                        nullptr);
    UI_but_operator_ptr_get(but);
    RNA_enum_set(but->opptr, "type", -1);

    but = uiDefIconButO(block,
                        UI_BTYPE_BUT,
                        "PALETTE_OT_color_move",
                        WM_OP_INVOKE_DEFAULT,
                        ICON_TRIA_DOWN,
                        0,
                        0,
                        UI_UNIT_X,
                        UI_UNIT_Y,
                        nullptr);
    UI_but_operator_ptr_get(but);
    RNA_enum_set(but->opptr, "type", 1);

    /* Menu. */
    uiDefIconMenuBut(
        block, ui_template_palette_menu, nullptr, ICON_SORTSIZE, 0, 0, UI_UNIT_X, UI_UNIT_Y, "");
  }

  col = uiLayoutColumn(layout, true);
  uiLayoutRow(col, true);

  int row_cols = 0, col_id = 0;
  LISTBASE_FOREACH (PaletteColor *, color, &palette->colors) {
    if (row_cols >= cols_per_row) {
      uiLayoutRow(col, true);
      row_cols = 0;
    }

    PointerRNA color_ptr = RNA_pointer_create(&palette->id, &RNA_PaletteColor, color);
    uiButColor *color_but = (uiButColor *)uiDefButR(block,
                                                    UI_BTYPE_COLOR,
                                                    0,
                                                    "",
                                                    0,
                                                    0,
                                                    UI_UNIT_X,
                                                    UI_UNIT_Y,
                                                    &color_ptr,
                                                    "color",
                                                    -1,
                                                    0.0,
                                                    1.0,
                                                    0.0,
                                                    0.0,
                                                    "");
    color_but->is_pallete_color = true;
    color_but->palette_color_index = col_id;
    row_cols++;
    col_id++;
  }
}

void uiTemplateCryptoPicker(uiLayout *layout, PointerRNA *ptr, const char *propname, int icon)
{
  PropertyRNA *prop = RNA_struct_find_property(ptr, propname);

  if (!prop) {
    RNA_warning("property not found: %s.%s", RNA_struct_identifier(ptr->type), propname);
    return;
  }

  uiBlock *block = uiLayoutGetBlock(layout);

  uiBut *but = uiDefIconTextButO(block,
                                 UI_BTYPE_BUT,
                                 "UI_OT_eyedropper_color",
                                 WM_OP_INVOKE_DEFAULT,
                                 icon,
                                 "",
                                 0,
                                 0,
                                 UI_UNIT_X,
                                 UI_UNIT_Y,
                                 RNA_property_ui_description(prop));
  but->rnapoin = *ptr;
  but->rnaprop = prop;
  but->rnaindex = -1;
}

/** \} */

/* -------------------------------------------------------------------- */
/** \name Layer Buttons Template
 * \{ */

static void handle_layer_buttons(bContext *C, void *arg1, void *arg2)
{
  uiBut *but = static_cast<uiBut *>(arg1);
  const int cur = POINTER_AS_INT(arg2);
  wmWindow *win = CTX_wm_window(C);
  const bool shift = win->eventstate->modifier & KM_SHIFT;

  if (!shift) {
    const int tot = RNA_property_array_length(&but->rnapoin, but->rnaprop);

    /* Normally clicking only selects one layer */
    RNA_property_boolean_set_index(&but->rnapoin, but->rnaprop, cur, true);
    for (int i = 0; i < tot; i++) {
      if (i != cur) {
        RNA_property_boolean_set_index(&but->rnapoin, but->rnaprop, i, false);
      }
    }
  }

  /* view3d layer change should update depsgraph (invisible object changed maybe) */
  /* see `view3d_header.cc` */
}

void uiTemplateLayers(uiLayout *layout,
                      PointerRNA *ptr,
                      const char *propname,
                      PointerRNA *used_ptr,
                      const char *used_propname,
                      int active_layer)
{
  const int cols_per_group = 5;

  PropertyRNA *prop = RNA_struct_find_property(ptr, propname);
  if (!prop) {
    RNA_warning("layers property not found: %s.%s", RNA_struct_identifier(ptr->type), propname);
    return;
  }

  /* the number of layers determines the way we group them
   * - we want 2 rows only (for now)
   * - The number of columns (cols) is the total number of buttons per row the 'remainder'
   *   is added to this, as it will be ok to have first row slightly wider if need be.
   * - For now, only split into groups if group will have at least 5 items.
   */
  const int layers = RNA_property_array_length(ptr, prop);
  const int cols = (layers / 2) + (layers % 2);
  const int groups = ((cols / 2) < cols_per_group) ? (1) : (cols / cols_per_group);

  PropertyRNA *used_prop = nullptr;
  if (used_ptr && used_propname) {
    used_prop = RNA_struct_find_property(used_ptr, used_propname);
    if (!used_prop) {
      RNA_warning("used layers property not found: %s.%s",
                  RNA_struct_identifier(ptr->type),
                  used_propname);
      return;
    }

    if (RNA_property_array_length(used_ptr, used_prop) < layers) {
      used_prop = nullptr;
    }
  }

  /* layers are laid out going across rows, with the columns being divided into groups */

  for (int group = 0; group < groups; group++) {
    uiLayout *uCol = uiLayoutColumn(layout, true);

    for (int row = 0; row < 2; row++) {
      uiLayout *uRow = uiLayoutRow(uCol, true);
      uiBlock *block = uiLayoutGetBlock(uRow);
      int layer = groups * cols_per_group * row + cols_per_group * group;

      /* add layers as toggle buts */
      for (int col = 0; (col < cols_per_group) && (layer < layers); col++, layer++) {
        int icon = 0;
        const int butlay = 1 << layer;

        if (active_layer & butlay) {
          icon = ICON_LAYER_ACTIVE;
        }
        else if (used_prop && RNA_property_boolean_get_index(used_ptr, used_prop, layer)) {
          icon = ICON_LAYER_USED;
        }

        uiBut *but = uiDefAutoButR(
            block, ptr, prop, layer, "", icon, 0, 0, UI_UNIT_X / 2, UI_UNIT_Y / 2);
        UI_but_func_set(but, handle_layer_buttons, but, POINTER_FROM_INT(layer));
        but->type = UI_BTYPE_TOGGLE;
      }
    }
  }
}

/** \} */

/* -------------------------------------------------------------------- */
/** \name Running Jobs Template
 * \{ */

#define B_STOPRENDER 1
#define B_STOPCAST 2
#define B_STOPANIM 3
#define B_STOPCOMPO 4
#define B_STOPSEQ 5
#define B_STOPCLIP 6
#define B_STOPFILE 7
#define B_STOPOTHER 8

static void do_running_jobs(bContext *C, void * /*arg*/, int event)
{
  switch (event) {
    case B_STOPRENDER:
      G.is_break = true;
      break;
    case B_STOPCAST:
      WM_jobs_stop(CTX_wm_manager(C), CTX_wm_screen(C), nullptr);
      break;
    case B_STOPANIM:
      WM_operator_name_call(C, "SCREEN_OT_animation_play", WM_OP_INVOKE_SCREEN, nullptr, nullptr);
      break;
    case B_STOPCOMPO:
      WM_jobs_stop(CTX_wm_manager(C), CTX_data_scene(C), nullptr);
      break;
    case B_STOPSEQ:
      WM_jobs_stop(CTX_wm_manager(C), CTX_data_scene(C), nullptr);
      break;
    case B_STOPCLIP:
      WM_jobs_stop(CTX_wm_manager(C), CTX_data_scene(C), nullptr);
      break;
    case B_STOPFILE:
      WM_jobs_stop(CTX_wm_manager(C), CTX_data_scene(C), nullptr);
      break;
    case B_STOPOTHER:
      G.is_break = true;
      break;
  }
}

struct ProgressTooltip_Store {
  wmWindowManager *wm;
  void *owner;
};

static char *progress_tooltip_func(bContext * /*C*/, void *argN, const char * /*tip*/)
{
  ProgressTooltip_Store *arg = static_cast<ProgressTooltip_Store *>(argN);
  wmWindowManager *wm = arg->wm;
  void *owner = arg->owner;

  const float progress = WM_jobs_progress(wm, owner);

  /* create tooltip text and associate it with the job */
  char elapsed_str[32];
  char remaining_str[32] = "Unknown";
  const double elapsed = PIL_check_seconds_timer() - WM_jobs_starttime(wm, owner);
  BLI_timecode_string_from_time_simple(elapsed_str, sizeof(elapsed_str), elapsed);

  if (progress) {
    const double remaining = (elapsed / double(progress)) - elapsed;
    BLI_timecode_string_from_time_simple(remaining_str, sizeof(remaining_str), remaining);
  }

  return BLI_sprintfN(
      "Time Remaining: %s\n"
      "Time Elapsed: %s",
      remaining_str,
      elapsed_str);
}

void uiTemplateRunningJobs(uiLayout *layout, bContext *C)
{
  Main *bmain = CTX_data_main(C);
  wmWindowManager *wm = CTX_wm_manager(C);
  ScrArea *area = CTX_wm_area(C);
  void *owner = nullptr;
  int handle_event, icon = 0;
  const char *op_name = nullptr;
  const char *op_description = nullptr;

  uiBlock *block = uiLayoutGetBlock(layout);
  UI_block_layout_set_current(block, layout);

  UI_block_func_handle_set(block, do_running_jobs, nullptr);

  /* another scene can be rendering too, for example via compositor */
  LISTBASE_FOREACH (Scene *, scene, &bmain->scenes) {
    if (WM_jobs_test(wm, scene, WM_JOB_TYPE_ANY)) {
      handle_event = B_STOPOTHER;
      icon = ICON_NONE;
      owner = scene;
    }
    else {
      continue;
    }

    if (WM_jobs_test(wm, scene, WM_JOB_TYPE_SEQ_BUILD_PROXY)) {
      handle_event = B_STOPSEQ;
      icon = ICON_SEQUENCE;
      owner = scene;
      break;
    }
    if (WM_jobs_test(wm, scene, WM_JOB_TYPE_SEQ_BUILD_PREVIEW)) {
      handle_event = B_STOPSEQ;
      icon = ICON_SEQUENCE;
      break;
    }
    if (WM_jobs_test(wm, scene, WM_JOB_TYPE_SEQ_DRAW_THUMBNAIL)) {
      handle_event = B_STOPSEQ;
      icon = ICON_SEQUENCE;
      break;
    }
    if (WM_jobs_test(wm, scene, WM_JOB_TYPE_CLIP_BUILD_PROXY)) {
      handle_event = B_STOPCLIP;
      icon = ICON_TRACKER;
      break;
    }
    if (WM_jobs_test(wm, scene, WM_JOB_TYPE_CLIP_PREFETCH)) {
      handle_event = B_STOPCLIP;
      icon = ICON_TRACKER;
      break;
    }
    if (WM_jobs_test(wm, scene, WM_JOB_TYPE_CLIP_TRACK_MARKERS)) {
      handle_event = B_STOPCLIP;
      icon = ICON_TRACKER;
      break;
    }
    if (WM_jobs_test(wm, scene, WM_JOB_TYPE_CLIP_SOLVE_CAMERA)) {
      handle_event = B_STOPCLIP;
      icon = ICON_TRACKER;
      break;
    }
    if (WM_jobs_test(wm, scene, WM_JOB_TYPE_FILESEL_READDIR)) {
      handle_event = B_STOPFILE;
      icon = ICON_FILEBROWSER;
      break;
    }
    if (WM_jobs_test(wm, scene, WM_JOB_TYPE_RENDER)) {
      handle_event = B_STOPRENDER;
      icon = ICON_SCENE;
      if (U.render_display_type != USER_RENDER_DISPLAY_NONE) {
        op_name = "RENDER_OT_view_show";
        op_description = "Show the render window";
      }
      break;
    }
    if (WM_jobs_test(wm, scene, WM_JOB_TYPE_COMPOSITE)) {
      handle_event = B_STOPCOMPO;
      icon = ICON_RENDERLAYERS;
      break;
    }
    if (WM_jobs_test(wm, scene, WM_JOB_TYPE_OBJECT_BAKE_TEXTURE) ||
        WM_jobs_test(wm, scene, WM_JOB_TYPE_OBJECT_BAKE))
    {
      /* Skip bake jobs in compositor to avoid compo header displaying
       * progress bar which is not being updated (bake jobs only need
       * to update NC_IMAGE context.
       */
      if (area->spacetype != SPACE_NODE) {
        handle_event = B_STOPOTHER;
        icon = ICON_IMAGE;
        break;
      }
      continue;
    }
    if (WM_jobs_test(wm, scene, WM_JOB_TYPE_DPAINT_BAKE)) {
      handle_event = B_STOPOTHER;
      icon = ICON_MOD_DYNAMICPAINT;
      break;
    }
    if (WM_jobs_test(wm, scene, WM_JOB_TYPE_POINTCACHE)) {
      handle_event = B_STOPOTHER;
      icon = ICON_PHYSICS;
      break;
    }
    if (WM_jobs_test(wm, scene, WM_JOB_TYPE_OBJECT_SIM_FLUID)) {
      handle_event = B_STOPOTHER;
      icon = ICON_MOD_FLUIDSIM;
      break;
    }
    if (WM_jobs_test(wm, scene, WM_JOB_TYPE_OBJECT_SIM_OCEAN)) {
      handle_event = B_STOPOTHER;
      icon = ICON_MOD_OCEAN;
      break;
    }
  }

  if (owner) {
    const uiFontStyle *fstyle = UI_FSTYLE_WIDGET;
    const bool active = !(G.is_break || WM_jobs_is_stopped(wm, owner));

    uiLayout *row = uiLayoutRow(layout, false);
    block = uiLayoutGetBlock(row);

    /* get percentage done and set it as the UI text */
    const float progress = WM_jobs_progress(wm, owner);
    char text[8];
    SNPRINTF(text, "%d%%", int(progress * 100));

    const char *name = active ? WM_jobs_name(wm, owner) : "Canceling...";

    /* job icon as a button */
    if (op_name) {
      uiDefIconButO(block,
                    UI_BTYPE_BUT,
                    op_name,
                    WM_OP_INVOKE_DEFAULT,
                    icon,
                    0,
                    0,
                    UI_UNIT_X,
                    UI_UNIT_Y,
                    TIP_(op_description));
    }

    /* job name and icon if not previously set */
    const int textwidth = UI_fontstyle_string_width(fstyle, name);
    uiDefIconTextBut(block,
                     UI_BTYPE_LABEL,
                     0,
                     op_name ? 0 : icon,
                     name,
                     0,
                     0,
                     textwidth + UI_UNIT_X * 1.5f,
                     UI_UNIT_Y,
                     nullptr,
                     0.0f,
                     0.0f,
                     0.0f,
                     0.0f,
                     "");

    /* stick progress bar and cancel button together */
    row = uiLayoutRow(layout, true);
    uiLayoutSetActive(row, active);
    block = uiLayoutGetBlock(row);

    {
      ProgressTooltip_Store *tip_arg = static_cast<ProgressTooltip_Store *>(
          MEM_mallocN(sizeof(*tip_arg), __func__));
      tip_arg->wm = wm;
      tip_arg->owner = owner;
      uiButProgress *but_progress = (uiButProgress *)uiDefIconTextBut(block,
                                                                      UI_BTYPE_PROGRESS,
                                                                      0,
                                                                      ICON_NONE,
                                                                      text,
                                                                      UI_UNIT_X,
                                                                      0,
                                                                      UI_UNIT_X * 6.0f,
                                                                      UI_UNIT_Y,
                                                                      nullptr,
                                                                      0.0f,
                                                                      0.0f,
                                                                      0.0f,
                                                                      0,
                                                                      nullptr);

      but_progress->progress_factor = progress;
      UI_but_func_tooltip_set(but_progress, progress_tooltip_func, tip_arg, MEM_freeN);
    }

    if (!wm->is_interface_locked) {
      uiDefIconTextBut(block,
                       UI_BTYPE_BUT,
                       handle_event,
                       ICON_PANEL_CLOSE,
                       "",
                       0,
                       0,
                       UI_UNIT_X,
                       UI_UNIT_Y,
                       nullptr,
                       0.0f,
                       0.0f,
                       0,
                       0,
                       TIP_("Stop this job"));
    }
  }

  if (ED_screen_animation_no_scrub(wm)) {
    uiDefIconTextBut(block,
                     UI_BTYPE_BUT,
                     B_STOPANIM,
                     ICON_CANCEL,
                     IFACE_("Anim Player"),
                     0,
                     0,
                     UI_UNIT_X * 5.0f,
                     UI_UNIT_Y,
                     nullptr,
                     0.0f,
                     0.0f,
                     0,
                     0,
                     TIP_("Stop animation playback"));
  }
}

/** \} */

/* -------------------------------------------------------------------- */
/** \name Reports for Last Operator Template
 * \{ */

void uiTemplateReportsBanner(uiLayout *layout, bContext *C)
{
  ReportList *reports = CTX_wm_reports(C);
  Report *report = BKE_reports_last_displayable(reports);
  const uiStyle *style = UI_style_get();

  uiBut *but;

  /* if the report display has timed out, don't show */
  if (!reports->reporttimer) {
    return;
  }

  ReportTimerInfo *rti = (ReportTimerInfo *)reports->reporttimer->customdata;

  if (!rti || rti->widthfac == 0.0f || !report) {
    return;
  }

  uiLayout *ui_abs = uiLayoutAbsolute(layout, false);
  uiBlock *block = uiLayoutGetBlock(ui_abs);
  eUIEmbossType previous_emboss = UI_block_emboss_get(block);

  uchar report_icon_color[4];
  uchar report_text_color[4];

  UI_GetThemeColorType4ubv(
      UI_icon_colorid_from_report_type(report->type), SPACE_INFO, report_icon_color);
  UI_GetThemeColorType4ubv(
      UI_text_colorid_from_report_type(report->type), SPACE_INFO, report_text_color);
  report_text_color[3] = 255; /* This theme color is RGB only, so have to set alpha here. */

  if (rti->flash_progress <= 1.0) {
    /* Flash report briefly according to progress through fade-out duration. */
    const int brighten_amount = int(32 * (1.0f - rti->flash_progress));
    add_v3_uchar_clamped(report_icon_color, brighten_amount);
  }

  UI_fontstyle_set(&style->widgetlabel);
  int width = BLF_width(style->widgetlabel.uifont_id, report->message, report->len);
  width = min_ii(int(rti->widthfac * width), width);
  width = max_ii(width, 10 * UI_SCALE_FAC);

  UI_block_align_begin(block);

  /* Background for icon. */
  but = uiDefBut(block,
                 UI_BTYPE_ROUNDBOX,
                 0,
                 "",
                 0,
                 0,
                 UI_UNIT_X + (6 * UI_SCALE_FAC),
                 UI_UNIT_Y,
                 nullptr,
                 0.0f,
                 0.0f,
                 0,
                 0,
                 "");
  /* UI_BTYPE_ROUNDBOX's bg color is set in but->col. */
  copy_v4_v4_uchar(but->col, report_icon_color);

  /* Background for the rest of the message. */
  but = uiDefBut(block,
                 UI_BTYPE_ROUNDBOX,
                 0,
                 "",
                 UI_UNIT_X + (6 * UI_SCALE_FAC),
                 0,
                 UI_UNIT_X + width,
                 UI_UNIT_Y,
                 nullptr,
                 0.0f,
                 0.0f,
                 0,
                 0,
                 "");
  /* Use icon background at low opacity to highlight, but still contrasting with area TH_TEXT. */
  copy_v3_v3_uchar(but->col, report_icon_color);
  but->col[3] = 64;

  UI_block_align_end(block);
  UI_block_emboss_set(block, UI_EMBOSS_NONE);

  /* The report icon itself. */
  but = uiDefIconButO(block,
                      UI_BTYPE_BUT,
                      "SCREEN_OT_info_log_show",
                      WM_OP_INVOKE_REGION_WIN,
                      UI_icon_from_report_type(report->type),
                      (3 * UI_SCALE_FAC),
                      0,
                      UI_UNIT_X,
                      UI_UNIT_Y,
                      TIP_("Click to open the info editor"));
  copy_v4_v4_uchar(but->col, report_text_color);

  /* The report message. */
  but = uiDefButO(block,
                  UI_BTYPE_BUT,
                  "SCREEN_OT_info_log_show",
                  WM_OP_INVOKE_REGION_WIN,
                  report->message,
                  UI_UNIT_X,
                  0,
                  width + UI_UNIT_X,
                  UI_UNIT_Y,
                  TIP_("Show in Info Log"));

  UI_block_emboss_set(block, previous_emboss);
}

void uiTemplateInputStatus(uiLayout *layout, bContext *C)
{
  wmWindow *win = CTX_wm_window(C);
  WorkSpace *workspace = CTX_wm_workspace(C);

  /* Workspace status text has priority. */
  if (workspace->status_text) {
    uiItemL(layout, workspace->status_text, ICON_NONE);
    return;
  }

  if (WM_window_modal_keymap_status_draw(C, win, layout)) {
    return;
  }

  /* Otherwise should cursor keymap status. */
  for (int i = 0; i < 3; i++) {
    uiLayout *box = uiLayoutRow(layout, false);
    uiLayout *col = uiLayoutColumn(box, false);
    uiLayout *row = uiLayoutRow(col, true);
    uiLayoutSetAlignment(row, UI_LAYOUT_ALIGN_LEFT);

    const char *msg = CTX_TIP_(BLT_I18NCONTEXT_OPERATOR_DEFAULT,
                               WM_window_cursor_keymap_status_get(win, i, 0));
    const char *msg_drag = CTX_TIP_(BLT_I18NCONTEXT_OPERATOR_DEFAULT,
                                    WM_window_cursor_keymap_status_get(win, i, 1));

    if (msg || (msg_drag == nullptr)) {
      uiItemL(row, msg ? msg : "", (ICON_MOUSE_LMB + i));
    }

    if (msg_drag) {
      uiItemL(row, msg_drag, (ICON_MOUSE_LMB_DRAG + i));
    }

    /* Use trick with empty string to keep icons in same position. */
    row = uiLayoutRow(col, false);
    uiItemL(row, "                                                                   ", ICON_NONE);
  }
}

void uiTemplateStatusInfo(uiLayout *layout, bContext *C)
{
  Main *bmain = CTX_data_main(C);
  Scene *scene = CTX_data_scene(C);
  ViewLayer *view_layer = CTX_data_view_layer(C);

  if (!bmain->has_forward_compatibility_issues) {
    const char *status_info_txt = ED_info_statusbar_string(bmain, scene, view_layer);
    uiItemL(layout, status_info_txt, ICON_NONE);
    return;
  }

  /* Blender version part is shown as warning area when there are forward compatibility issues with
   * currently loaded .blend file. */

  const char *status_info_txt = ED_info_statusbar_string_ex(
      bmain, scene, view_layer, (U.statusbar_flag & ~STATUSBAR_SHOW_VERSION));
  uiItemL(layout, status_info_txt, ICON_NONE);

  status_info_txt = ED_info_statusbar_string_ex(bmain, scene, view_layer, STATUSBAR_SHOW_VERSION);

  uiBut *but;

  const uiStyle *style = UI_style_get();
  uiLayout *ui_abs = uiLayoutAbsolute(layout, false);
  uiBlock *block = uiLayoutGetBlock(ui_abs);
  eUIEmbossType previous_emboss = UI_block_emboss_get(block);

  UI_fontstyle_set(&style->widgetlabel);
  int width = int(
      BLF_width(style->widgetlabel.uifont_id, status_info_txt, strlen(status_info_txt)));
  width = max_ii(width, int(10 * UI_SCALE_FAC));

  UI_block_align_begin(block);

  /* Background for icon. */
  but = uiDefBut(block,
                 UI_BTYPE_ROUNDBOX,
                 0,
                 "",
                 0,
                 0,
                 UI_UNIT_X + (6 * UI_SCALE_FAC),
                 UI_UNIT_Y,
                 nullptr,
                 0.0f,
                 0.0f,
                 0,
                 0,
                 "");
  /* UI_BTYPE_ROUNDBOX's bg color is set in but->col. */
  UI_GetThemeColorType4ubv(TH_INFO_WARNING, SPACE_INFO, but->col);

  /* Background for the rest of the message. */
  but = uiDefBut(block,
                 UI_BTYPE_ROUNDBOX,
                 0,
                 "",
                 UI_UNIT_X + (6 * UI_SCALE_FAC),
                 0,
                 UI_UNIT_X + width,
                 UI_UNIT_Y,
                 nullptr,
                 0.0f,
                 0.0f,
                 0,
                 0,
                 "");

  /* Use icon background at low opacity to highlight, but still contrasting with area TH_TEXT. */
  UI_GetThemeColorType4ubv(TH_INFO_WARNING, SPACE_INFO, but->col);
  but->col[3] = 64;

  UI_block_align_end(block);
  UI_block_emboss_set(block, UI_EMBOSS_NONE);

  /* The report icon itself. */
  static char compat_error_msg[256];
  char writer_ver_str[12];
  BKE_blender_version_blendfile_string_from_values(
      writer_ver_str, sizeof(writer_ver_str), bmain->versionfile, -1);
  SNPRINTF(compat_error_msg,
           TIP_("File saved by newer Blender\n(%s), expect loss of data"),
           writer_ver_str);
  but = uiDefIconBut(block,
                     UI_BTYPE_BUT,
                     0,
                     ICON_ERROR,
                     int(3 * UI_SCALE_FAC),
                     0,
                     UI_UNIT_X,
                     UI_UNIT_Y,
                     nullptr,
                     0.0f,
                     0.0f,
                     0.0f,
                     0.0f,
                     compat_error_msg);
  UI_GetThemeColorType4ubv(TH_INFO_WARNING_TEXT, SPACE_INFO, but->col);
  but->col[3] = 255; /* This theme color is RBG only, so have to set alpha here. */

  /* The report message. */
  but = uiDefBut(block,
                 UI_BTYPE_BUT,
                 0,
                 status_info_txt,
                 UI_UNIT_X,
                 0,
                 short(width + UI_UNIT_X),
                 UI_UNIT_Y,
                 nullptr,
                 0.0f,
                 0.0f,
                 0.0f,
                 0.0f,
                 compat_error_msg);

  UI_block_emboss_set(block, previous_emboss);
}

/** \} */

/* -------------------------------------------------------------------- */
/** \name Keymap Template
 * \{ */

static void keymap_item_modified(bContext * /*C*/, void *kmi_p, void * /*unused*/)
{
  wmKeyMapItem *kmi = (wmKeyMapItem *)kmi_p;
  WM_keyconfig_update_tag(nullptr, kmi);
}

static void template_keymap_item_properties(uiLayout *layout, const char *title, PointerRNA *ptr)
{
  uiItemS(layout);

  if (title) {
    uiItemL(layout, title, ICON_NONE);
  }

  uiLayout *flow = uiLayoutColumnFlow(layout, 2, false);

  RNA_STRUCT_BEGIN_SKIP_RNA_TYPE (ptr, prop) {
    const bool is_set = RNA_property_is_set(ptr, prop);
    uiBut *but;

    /* recurse for nested properties */
    if (RNA_property_type(prop) == PROP_POINTER) {
      PointerRNA propptr = RNA_property_pointer_get(ptr, prop);

      if (propptr.data && RNA_struct_is_a(propptr.type, &RNA_OperatorProperties)) {
        const char *name = RNA_property_ui_name(prop);
        template_keymap_item_properties(layout, name, &propptr);
        continue;
      }
    }

    uiLayout *box = uiLayoutBox(flow);
    uiLayoutSetActive(box, is_set);
    uiLayout *row = uiLayoutRow(box, false);

    /* property value */
    uiItemFullR(row, ptr, prop, -1, 0, UI_ITEM_NONE, nullptr, ICON_NONE);

    if (is_set) {
      /* unset operator */
      uiBlock *block = uiLayoutGetBlock(row);
      UI_block_emboss_set(block, UI_EMBOSS_NONE);
      but = uiDefIconButO(block,
                          UI_BTYPE_BUT,
                          "UI_OT_unset_property_button",
                          WM_OP_EXEC_DEFAULT,
                          ICON_X,
                          0,
                          0,
                          UI_UNIT_X,
                          UI_UNIT_Y,
                          nullptr);
      but->rnapoin = *ptr;
      but->rnaprop = prop;
      UI_block_emboss_set(block, UI_EMBOSS);
    }
  }
  RNA_STRUCT_END;
}

void uiTemplateKeymapItemProperties(uiLayout *layout, PointerRNA *ptr)
{
  PointerRNA propptr = RNA_pointer_get(ptr, "properties");

  if (propptr.data) {
    uiBut *but = static_cast<uiBut *>(uiLayoutGetBlock(layout)->buttons.last);

    WM_operator_properties_sanitize(&propptr, false);
    template_keymap_item_properties(layout, nullptr, &propptr);

    /* attach callbacks to compensate for missing properties update,
     * we don't know which keymap (item) is being modified there */
    for (; but; but = but->next) {
      /* operator buttons may store props for use (file selector, #36492) */
      if (but->rnaprop) {
        UI_but_func_set(but, keymap_item_modified, ptr->data, nullptr);

        /* Otherwise the keymap will be re-generated which we're trying to edit,
         * see: #47685 */
        UI_but_flag_enable(but, UI_BUT_UPDATE_DELAY);
      }
    }
  }
}

/** \} */

/* -------------------------------------------------------------------- */
/** \name Event Icon Template
 * \{ */

bool uiTemplateEventFromKeymapItem(uiLayout *layout,
                                   const char *text,
                                   const wmKeyMapItem *kmi,
                                   bool text_fallback)
{
  bool ok = false;

  int icon_mod[4];
#ifdef WITH_HEADLESS
  int icon = 0;
#else
  const int icon = UI_icon_from_keymap_item(kmi, icon_mod);
#endif
  if (icon != 0) {
    for (int j = 0; j < ARRAY_SIZE(icon_mod) && icon_mod[j]; j++) {
      uiItemL(layout, "", icon_mod[j]);
    }
    uiItemL(layout, CTX_TIP_(BLT_I18NCONTEXT_ID_WINDOWMANAGER, text), icon);
    ok = true;
  }
  else if (text_fallback) {
    const char *event_text = WM_key_event_string(kmi->type, true);
    uiItemL(layout, event_text, ICON_NONE);
    uiItemL(layout, CTX_TIP_(BLT_I18NCONTEXT_ID_WINDOWMANAGER, text), ICON_NONE);
    ok = true;
  }
  return ok;
}

/** \} */

/* -------------------------------------------------------------------- */
/** \name Color Management Template
 * \{ */

void uiTemplateColorspaceSettings(uiLayout *layout, PointerRNA *ptr, const char *propname)
{
  PropertyRNA *prop = RNA_struct_find_property(ptr, propname);

  if (!prop) {
    printf(
        "%s: property not found: %s.%s\n", __func__, RNA_struct_identifier(ptr->type), propname);
    return;
  }

  PointerRNA colorspace_settings_ptr = RNA_property_pointer_get(ptr, prop);

  uiItemR(
      layout, &colorspace_settings_ptr, "name", UI_ITEM_NONE, IFACE_("Color Space"), ICON_NONE);
}

void uiTemplateColormanagedViewSettings(uiLayout *layout,
                                        bContext * /*C*/,
                                        PointerRNA *ptr,
                                        const char *propname)
{
  PropertyRNA *prop = RNA_struct_find_property(ptr, propname);

  if (!prop) {
    printf(
        "%s: property not found: %s.%s\n", __func__, RNA_struct_identifier(ptr->type), propname);
    return;
  }

  PointerRNA view_transform_ptr = RNA_property_pointer_get(ptr, prop);
  ColorManagedViewSettings *view_settings = static_cast<ColorManagedViewSettings *>(
      view_transform_ptr.data);

  uiLayout *col = uiLayoutColumn(layout, false);
  uiItemR(col, &view_transform_ptr, "view_transform", UI_ITEM_NONE, IFACE_("View"), ICON_NONE);
  uiItemR(col, &view_transform_ptr, "look", UI_ITEM_NONE, IFACE_("Look"), ICON_NONE);

  col = uiLayoutColumn(layout, false);
  uiItemR(col, &view_transform_ptr, "exposure", UI_ITEM_NONE, nullptr, ICON_NONE);
  uiItemR(col, &view_transform_ptr, "gamma", UI_ITEM_NONE, nullptr, ICON_NONE);

  col = uiLayoutColumn(layout, false);
  uiLayoutSetPropSep(col, false); /* bfa - use_property_split = False */
  uiItemR(col, &view_transform_ptr, "use_curve_mapping", UI_ITEM_NONE, nullptr, ICON_NONE);
  if (view_settings->flag & COLORMANAGE_VIEW_USE_CURVES) {
    uiTemplateCurveMapping(
        col, &view_transform_ptr, "curve_mapping", 'c', true, false, false, false);
  }
}

/** \} */

/* -------------------------------------------------------------------- */
/** \name Component Menu
 * \{ */

struct ComponentMenuArgs {
  PointerRNA ptr;
  char propname[64]; /* XXX arbitrary */
};
/* NOTE: this is a block-menu, needs 0 events, otherwise the menu closes */
static uiBlock *component_menu(bContext *C, ARegion *region, void *args_v)
{
  ComponentMenuArgs *args = (ComponentMenuArgs *)args_v;

  uiBlock *block = UI_block_begin(C, region, __func__, UI_EMBOSS);
  UI_block_flag_enable(block, UI_BLOCK_KEEP_OPEN);

  uiLayout *layout = uiLayoutColumn(UI_block_layout(block,
                                                    UI_LAYOUT_VERTICAL,
                                                    UI_LAYOUT_PANEL,
                                                    0,
                                                    0,
                                                    UI_UNIT_X * 6,
                                                    UI_UNIT_Y,
                                                    0,
                                                    UI_style_get()),
                                    false);

  uiItemR(layout, &args->ptr, args->propname, UI_ITEM_R_EXPAND, "", ICON_NONE);

  UI_block_bounds_set_normal(block, 0.3f * U.widget_unit);
  UI_block_direction_set(block, UI_DIR_DOWN);

  return block;
}
void uiTemplateComponentMenu(uiLayout *layout,
                             PointerRNA *ptr,
                             const char *propname,
                             const char *name)
{
  ComponentMenuArgs *args = MEM_cnew<ComponentMenuArgs>(__func__);

  args->ptr = *ptr;
  STRNCPY(args->propname, propname);

  uiBlock *block = uiLayoutGetBlock(layout);
  UI_block_align_begin(block);

  uiBut *but = uiDefBlockButN(
      block, component_menu, args, name, 0, 0, UI_UNIT_X * 6, UI_UNIT_Y, "");
  /* set rna directly, uiDefBlockButN doesn't do this */
  but->rnapoin = *ptr;
  but->rnaprop = RNA_struct_find_property(ptr, propname);
  but->rnaindex = 0;

  UI_block_align_end(block);
}

/** \} */

/* -------------------------------------------------------------------- */
/** \name Node Socket Icon Template
 * \{ */

void uiTemplateNodeSocket(uiLayout *layout, bContext * /*C*/, const float color[4])
{
  uiBlock *block = uiLayoutGetBlock(layout);
  UI_block_align_begin(block);

  /* XXX using explicit socket colors is not quite ideal.
   * Eventually it should be possible to use theme colors for this purpose,
   * but this requires a better design for extendable color palettes in user preferences. */
  uiBut *but = uiDefBut(
      block, UI_BTYPE_NODE_SOCKET, 0, "", 0, 0, UI_UNIT_X, UI_UNIT_Y, nullptr, 0, 0, 0, 0, "");
  rgba_float_to_uchar(but->col, color);

  UI_block_align_end(block);
}

/** \} */

/* -------------------------------------------------------------------- */
/** \name Cache File Template
 * \{ */

void uiTemplateCacheFileVelocity(uiLayout *layout, PointerRNA *fileptr)
{
  if (RNA_pointer_is_null(fileptr)) {
    return;
  }

  /* Ensure that the context has a CacheFile as this may not be set inside of modifiers panels. */
  uiLayoutSetContextPointer(layout, "edit_cachefile", fileptr);

  uiItemR(layout, fileptr, "velocity_name", UI_ITEM_NONE, nullptr, ICON_NONE);
  uiItemR(layout, fileptr, "velocity_unit", UI_ITEM_NONE, nullptr, ICON_NONE);
}

void uiTemplateCacheFileProcedural(uiLayout *layout, const bContext *C, PointerRNA *fileptr)
{
  if (RNA_pointer_is_null(fileptr)) {
    return;
  }

  /* Ensure that the context has a CacheFile as this may not be set inside of modifiers panels. */
  uiLayoutSetContextPointer(layout, "edit_cachefile", fileptr);

  uiLayout *row, *sub;

  /* Only enable render procedural option if the active engine supports it. */
  const RenderEngineType *engine_type = CTX_data_engine_type(C);

  Scene *scene = CTX_data_scene(C);
  const bool engine_supports_procedural = RE_engine_supports_alembic_procedural(engine_type,
                                                                                scene);
  CacheFile *cache_file = static_cast<CacheFile *>(fileptr->data);
  CacheFile *cache_file_eval = reinterpret_cast<CacheFile *>(
      DEG_get_evaluated_id(CTX_data_depsgraph_pointer(C), &cache_file->id));
  bool is_alembic = cache_file_eval->type == CACHEFILE_TYPE_ALEMBIC;

  if (!is_alembic) {
    row = uiLayoutRow(layout, false);
    uiItemL(row, TIP_("Only Alembic Procedurals supported"), ICON_INFO);
  }
  else if (!engine_supports_procedural) {
    row = uiLayoutRow(layout, false);
    /* For Cycles, verify that experimental features are enabled. */
    if (BKE_scene_uses_cycles(scene) && !BKE_scene_uses_cycles_experimental_features(scene)) {
      uiItemL(
          row,
          TIP_(
              "The Cycles Alembic Procedural is only available with the experimental feature set"),
          ICON_INFO);
    }
    else {
      uiItemL(
          row, TIP_("The active render engine does not have an Alembic Procedural"), ICON_INFO);
    }
  }

  row = uiLayoutRow(layout, false);
  uiLayoutSetActive(row, is_alembic && engine_supports_procedural);
  uiLayoutSetPropSep(row, false); /* bfa - use_property_split = False */
  uiItemR(row, fileptr, "use_render_procedural", UI_ITEM_NONE, nullptr, ICON_NONE);
  uiItemDecoratorR(row, fileptr, "use_render_procedural", 0); /*bfa - decorator*/

  const bool use_render_procedural = RNA_boolean_get(fileptr, "use_render_procedural");
  const bool use_prefetch = RNA_boolean_get(fileptr, "use_prefetch");

  row = uiLayoutRow(layout, false);
  uiLayoutSetEnabled(row, use_render_procedural);
  uiLayoutSetPropSep(row, false); /* bfa - use_property_split = False */
  uiItemR(row, fileptr, "use_prefetch", UI_ITEM_NONE, nullptr, ICON_NONE);
  uiItemDecoratorR(row, fileptr, "use_prefetch", 0); /*bfa - decorator*/

  sub = uiLayoutRow(layout, false);
  uiLayoutSetEnabled(sub, use_prefetch && use_render_procedural);
  uiItemR(sub, fileptr, "prefetch_cache_size", UI_ITEM_NONE, nullptr, ICON_NONE);
}

void uiTemplateCacheFileTimeSettings(uiLayout *layout, PointerRNA *fileptr)
{
  if (RNA_pointer_is_null(fileptr)) {
    return;
  }

  /* Ensure that the context has a CacheFile as this may not be set inside of modifiers panels. */
  uiLayoutSetContextPointer(layout, "edit_cachefile", fileptr);

  uiLayout *row, *col; /*bfa, added *col, removed *sub, *subsub*/

  row = uiLayoutRow(layout, false);

  /*------------------- bfa - original props */
  // uiItemR(row, fileptr, "is_sequence", UI_ITEM_NONE, nullptr, ICON_NONE);

  col = uiLayoutColumn(layout, true);
  row = uiLayoutRow(col, true);
  uiLayoutSetPropSep(row, false); /* bfa - use_property_split = False */
  uiItemR(row, fileptr, "is_sequence", UI_ITEM_NONE, nullptr, ICON_NONE);
  uiItemDecoratorR(row, fileptr, "is_sequence", 0); /*bfa - decorator*/
  /* ------------ end bfa */

  /*------------------- bfa - original props */
  // row = uiLayoutRowWithHeading(layout, true, IFACE_("Override Frame"));
  // sub = uiLayoutRow(row, true);
  // uiLayoutSetPropDecorate(sub, false);
  // uiItemR(sub, fileptr, "override_frame", UI_ITEM_NONE, "", ICON_NONE);
  // subsub = uiLayoutRow(sub, true);
  // uiLayoutSetActive(subsub, RNA_boolean_get(fileptr, "override_frame"));
  // uiItemR(subsub, fileptr, "frame", UI_ITEM_NONE, "", ICON_NONE);
  // uiItemDecoratorR(row, fileptr, "frame", 0);

  // ------------------ bfa new left aligned prop with triangle button to hide the slider

  /* NOTE: split amount here needs to be synced with normal labels */
  uiLayout *split = uiLayoutSplit(layout, 0.385f, true);

  /* FIRST PART ................................................ */
  row = uiLayoutRow(split, false);
  uiLayoutSetPropDecorate(row, false);
  uiLayoutSetPropSep(row, false); /* bfa - use_property_split = False */
  uiItemR(row, fileptr, "override_frame", UI_ITEM_NONE, "Override Frame", ICON_NONE);

  /* SECOND PART ................................................ */
  row = uiLayoutRow(split, false);
  if (RNA_boolean_get(fileptr, "override_frame")) {
    uiItemR(row, fileptr, "frame", UI_ITEM_NONE, "", ICON_NONE);
  }
  else {
    uiItemL(row, TIP_(""), ICON_DISCLOSURE_TRI_RIGHT);
  }

  // ------------------------------- end bfa

  row = uiLayoutRow(layout, false);
  uiItemR(row, fileptr, "frame_offset", UI_ITEM_NONE, nullptr, ICON_NONE);
  uiLayoutSetActive(row, !RNA_boolean_get(fileptr, "is_sequence"));
}

static void cache_file_layer_item(uiList * /*ui_list*/,
                                  const bContext * /*C*/,
                                  uiLayout *layout,
                                  PointerRNA * /*dataptr*/,
                                  PointerRNA *itemptr,
                                  int /*icon*/,
                                  PointerRNA * /*active_dataptr*/,
                                  const char * /*active_propname*/,
                                  int /*index*/,
                                  int /*flt_flag*/)
{
  uiLayout *row = uiLayoutRow(layout, true);
  uiItemR(row, itemptr, "hide_layer", UI_ITEM_R_NO_BG, "", ICON_NONE);
  uiItemR(row, itemptr, "filepath", UI_ITEM_R_NO_BG, "", ICON_NONE);
}

uiListType *UI_UL_cache_file_layers()
{
  uiListType *list_type = (uiListType *)MEM_callocN(sizeof(*list_type), __func__);

  STRNCPY(list_type->idname, "UI_UL_cache_file_layers");
  list_type->draw_item = cache_file_layer_item;

  return list_type;
}

void uiTemplateCacheFileLayers(uiLayout *layout, const bContext *C, PointerRNA *fileptr)
{
  if (RNA_pointer_is_null(fileptr)) {
    return;
  }

  /* Ensure that the context has a CacheFile as this may not be set inside of modifiers panels. */
  uiLayoutSetContextPointer(layout, "edit_cachefile", fileptr);

  uiLayout *row = uiLayoutRow(layout, false);
  uiLayout *col = uiLayoutColumn(row, true);

  uiTemplateList(col,
                 (bContext *)C,
                 "UI_UL_cache_file_layers",
                 "cache_file_layers",
                 fileptr,
                 "layers",
                 fileptr,
                 "active_index",
                 "",
                 1,
                 5,
                 UILST_LAYOUT_DEFAULT,
                 1,
                 UI_TEMPLATE_LIST_FLAG_NONE);

  col = uiLayoutColumn(row, true);
  uiItemO(col, "", ICON_ADD, "cachefile.layer_add");
  uiItemO(col, "", ICON_REMOVE, "cachefile.layer_remove");

  CacheFile *file = static_cast<CacheFile *>(fileptr->data);
  if (BLI_listbase_count(&file->layers) > 1) {
    uiItemS_ex(col, 1.0f);
    uiItemO(col, "", ICON_TRIA_UP, "cachefile.layer_move");
    uiItemO(col, "", ICON_TRIA_DOWN, "cachefile.layer_move");
  }
}

bool uiTemplateCacheFilePointer(PointerRNA *ptr, const char *propname, PointerRNA *r_file_ptr)
{
  PropertyRNA *prop = RNA_struct_find_property(ptr, propname);

  if (!prop) {
    printf(
        "%s: property not found: %s.%s\n", __func__, RNA_struct_identifier(ptr->type), propname);
    return false;
  }

  if (RNA_property_type(prop) != PROP_POINTER) {
    printf("%s: expected pointer property for %s.%s\n",
           __func__,
           RNA_struct_identifier(ptr->type),
           propname);
    return false;
  }

  *r_file_ptr = RNA_property_pointer_get(ptr, prop);
  return true;
}

void uiTemplateCacheFile(uiLayout *layout,
                         const bContext *C,
                         PointerRNA *ptr,
                         const char *propname)
{
  if (!ptr->data) {
    return;
  }

  PointerRNA fileptr;
  if (!uiTemplateCacheFilePointer(ptr, propname, &fileptr)) {
    return;
  }

  CacheFile *file = static_cast<CacheFile *>(fileptr.data);

  uiLayoutSetContextPointer(layout, "edit_cachefile", &fileptr);

  uiTemplateID(layout,
               C,
               ptr,
               propname,
               nullptr,
               "CACHEFILE_OT_open",
               nullptr,
               UI_TEMPLATE_ID_FILTER_ALL,
               false,
               nullptr);

  if (!file) {
    return;
  }

  SpaceProperties *sbuts = CTX_wm_space_properties(C);

  uiLayout *row, *sub;

  uiLayoutSetPropSep(layout, true);

  row = uiLayoutRow(layout, true);
  uiItemR(row, &fileptr, "filepath", UI_ITEM_NONE, nullptr, ICON_NONE);
  sub = uiLayoutRow(row, true);
  uiItemO(sub, "", ICON_FILE_REFRESH, "cachefile.reload");

  if (sbuts->mainb == BCONTEXT_CONSTRAINT) {
    row = uiLayoutRow(layout, false);
    uiItemR(row, &fileptr, "scale", UI_ITEM_NONE, IFACE_("Manual Scale"), ICON_NONE);
  }

  /* TODO: unused for now, so no need to expose. */
#if 0
  row = uiLayoutRow(layout, false);
  uiItemR(row, &fileptr, "forward_axis", UI_ITEM_NONE, "Forward Axis", ICON_NONE);

  row = uiLayoutRow(layout, false);
  uiItemR(row, &fileptr, "up_axis", UI_ITEM_NONE, "Up Axis", ICON_NONE);
#endif
}

/** \} */

/* -------------------------------------------------------------------- */
/** \name Recent Files Template
 * \{ */

int uiTemplateRecentFiles(uiLayout *layout, int rows)
{
  int i;
  LISTBASE_FOREACH_INDEX (RecentFile *, recent, &G.recent_files, i) {
    if (i >= rows) {
      break;
    }

    const char *filename = BLI_path_basename(recent->filepath);
    PointerRNA ptr;
    uiItemFullO(layout,
                "WM_OT_open_mainfile",
                filename,
                BKE_blendfile_extension_check(filename) ? ICON_FILE_BLEND : ICON_FILE_BACKUP,
                nullptr,
                WM_OP_INVOKE_DEFAULT,
                UI_ITEM_NONE,
                &ptr);
    RNA_string_set(&ptr, "filepath", recent->filepath);
    RNA_boolean_set(&ptr, "display_file_selector", false);
  }

  return i;
}

/** \} */

/* -------------------------------------------------------------------- */
/** \name FileSelectParams Path Button Template
 * \{ */

void uiTemplateFileSelectPath(uiLayout *layout, bContext *C, FileSelectParams *params)
{
  bScreen *screen = CTX_wm_screen(C);
  SpaceFile *sfile = CTX_wm_space_file(C);

  ED_file_path_button(screen, sfile, params, uiLayoutGetBlock(layout));
}

/** \} */<|MERGE_RESOLUTION|>--- conflicted
+++ resolved
@@ -3490,11 +3490,7 @@
     uiDefIconTextBut(block,
                      UI_BTYPE_BUT_MENU,
                      1,
-<<<<<<< HEAD
                      ICON_FLIP,
-=======
-                     ICON_ARROW_LEFTRIGHT,
->>>>>>> 18f73097
                      IFACE_("Flip Color Ramp"),
                      0,
                      yco -= UI_UNIT_Y,
@@ -3546,11 +3542,7 @@
     uiDefIconTextBut(block,
                      UI_BTYPE_BUT_MENU,
                      1,
-<<<<<<< HEAD
                      ICON_RESET,
-=======
-                     ICON_LOOP_BACK,
->>>>>>> 18f73097
                      IFACE_("Reset Color Ramp"),
                      0,
                      yco -= UI_UNIT_Y,
