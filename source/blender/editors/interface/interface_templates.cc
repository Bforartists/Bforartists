--- conflicted
+++ resolved
@@ -1148,13 +1148,9 @@
       case ID_AR:
         return N_("Data Browser\nChoose Armature data to use");
       case ID_AC:
-<<<<<<< HEAD
         return N_("Data Browser\nChoose Action to use");
-=======
-        return N_("Browse Action to be linked");
       case ID_AN:
-        return N_("Browse Animation to be linked");
->>>>>>> 5c2d4193
+        return N_("Data Browser\nChoose Animation to be linked");
       case ID_NT:
         return N_("Data Browser\nChoose Node Tree to use");
       case ID_BR:
@@ -1286,7 +1282,7 @@
    * is exceeded. */
 
   const char *button_text = (id) ? "" : CTX_IFACE_(template_id_context(type), "New");
-  const int icon = (id && !use_tab_but) ? ICON_DUPLICATE : ICON_ADD;
+  const int icon = ICON_ADD; // BFA: always use ICON_ADD
   const uiFontStyle *fstyle = UI_FSTYLE_WIDGET;
   const int w = id ? UI_UNIT_X :
                      UI_fontstyle_string_width(fstyle, button_text) + (UI_UNIT_X * 1.5);
@@ -1297,13 +1293,8 @@
                             but_type,
                             newop,
                             WM_OP_INVOKE_DEFAULT,
-<<<<<<< HEAD
-                            ICON_ADD,
-                            (id) ? "" : CTX_IFACE_(template_id_context(type), "New"),
-=======
                             icon,
                             button_text,
->>>>>>> 5c2d4193
                             0,
                             0,
                             w,
@@ -1313,25 +1304,8 @@
         but, template_id_cb, MEM_dupallocN(template_ui), POINTER_FROM_INT(UI_ID_ADD_NEW));
   }
   else {
-<<<<<<< HEAD
-    /*bfa - always use ICON_ADD */
-    but = uiDefIconTextBut(block,
-                           but_type,
-                           0,
-                           ICON_ADD,
-                           (id) ? "" : CTX_IFACE_(template_id_context(type), "New"),
-                           0,
-                           0,
-                           w,
-                           but_height,
-                           nullptr,
-                           0,
-                           0,
-                           nullptr);
-=======
     but = uiDefIconTextBut(
         block, but_type, 0, icon, button_text, 0, 0, w, but_height, nullptr, 0, 0, nullptr);
->>>>>>> 5c2d4193
     UI_but_funcN_set(
         but, template_id_cb, MEM_dupallocN(template_ui), POINTER_FROM_INT(UI_ID_ADD_NEW));
   }
