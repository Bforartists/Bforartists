/* SPDX-FileCopyrightText: 2023 Blender Authors
 *
 * SPDX-License-Identifier: GPL-2.0-or-later */

/** \file
 * \ingroup edinterface
 */

#include "DNA_userdef_types.h"
#include "DNA_windowmanager_types.h"

#include "BKE_context.hh"

#include "BLT_translation.hh"

#include "GPU_immediate.h"

#include "interface_intern.hh"

#include "UI_interface.hh"

#include "WM_api.hh"
#include "WM_types.hh"

#include "UI_tree_view.hh"

namespace blender::ui {

#define UI_TREEVIEW_INDENT short(0.7f * UI_UNIT_X)

static int unpadded_item_height()
{
  return UI_UNIT_Y;
}
static int padded_item_height()
{
  const uiStyle *style = UI_style_get_dpi();
  return unpadded_item_height() + style->buttonspacey;
}

/* ---------------------------------------------------------------------- */

AbstractTreeViewItem &TreeViewItemContainer::add_tree_item(
    std::unique_ptr<AbstractTreeViewItem> item)
{
  children_.append(std::move(item));

  /* The first item that will be added to the root sets this. */
  if (root_ == nullptr) {
    root_ = this;
  }
  AbstractTreeView &tree_view = static_cast<AbstractTreeView &>(*root_);
  AbstractTreeViewItem &added_item = *children_.last();
  added_item.root_ = root_;
  tree_view.register_item(added_item);

  if (root_ != this) {
    /* Any item that isn't the root can be assumed to the a #AbstractTreeViewItem. Not entirely
     * nice to static_cast this, but well... */
    added_item.parent_ = static_cast<AbstractTreeViewItem *>(this);
  }

  return added_item;
}

void TreeViewItemContainer::foreach_item_recursive(ItemIterFn iter_fn, IterOptions options) const
{
  for (const auto &child : children_) {
    bool skip = false;
    if (bool(options & IterOptions::SkipFiltered) && !child->is_filtered_visible_cached()) {
      skip = true;
    }

    if (!skip) {
      iter_fn(*child);
    }

    if (bool(options & IterOptions::SkipCollapsed) && child->is_collapsed()) {
      continue;
    }

    child->foreach_item_recursive(iter_fn, options);
  }
}

/* ---------------------------------------------------------------------- */

/* Implementation for the base class virtual function. More specialized iterators below. */
void AbstractTreeView::foreach_view_item(FunctionRef<void(AbstractViewItem &)> iter_fn) const
{
  this->foreach_item_recursive(iter_fn);
}

void AbstractTreeView::foreach_item(ItemIterFn iter_fn, IterOptions options) const
{
  this->foreach_item_recursive(iter_fn, options);
}

AbstractTreeViewItem *AbstractTreeView::find_hovered(const ARegion &region, const int2 &xy)
{
  AbstractTreeViewItem *hovered_item = nullptr;
  this->foreach_item_recursive(
      [&](AbstractTreeViewItem &item) {
        if (hovered_item) {
          return;
        }

        std::optional<rctf> win_rect = item.get_win_rect(region);
        if (win_rect && BLI_rctf_isect_y(&*win_rect, xy[1])) {
          hovered_item = &item;
        }
      },
      IterOptions::SkipCollapsed | IterOptions::SkipFiltered);

  return hovered_item;
}

void AbstractTreeView::set_min_rows(int min_rows)
{
  min_rows_ = min_rows;
}

AbstractTreeViewItem *AbstractTreeView::find_last_visible_descendant(
    const AbstractTreeViewItem &parent) const
{
  if (parent.is_collapsed()) {
    return nullptr;
  }

  AbstractTreeViewItem *last_descendant = parent.children_.last().get();
  while (!last_descendant->children_.is_empty() && !last_descendant->is_collapsed()) {
    last_descendant = last_descendant->children_.last().get();
  }

  return last_descendant;
}

void AbstractTreeView::draw_hierarchy_lines_recursive(const ARegion &region,
                                                      const TreeViewOrItem &parent,
                                                      const uint pos,
                                                      const float aspect) const
{
  for (const auto &item : parent.children_) {
    if (!item->is_collapsible() || item->is_collapsed()) {
      continue;
    }

    this->draw_hierarchy_lines_recursive(region, *item, pos, aspect);

    const AbstractTreeViewItem *first_descendant = item->children_.first().get();
    const AbstractTreeViewItem *last_descendant = find_last_visible_descendant(*item);
    if (!first_descendant->view_item_but_ || !last_descendant || !last_descendant->view_item_but_)
    {
      return;
    }
    const uiButViewItem &first_child_but = *first_descendant->view_item_button();
    const uiButViewItem &last_child_but = *last_descendant->view_item_button();

    BLI_assert(first_child_but.block == last_child_but.block);
    const uiBlock *block = first_child_but.block;

    rcti first_child_rect;
    ui_but_to_pixelrect(&first_child_rect, &region, block, &first_child_but);
    rcti last_child_rect;
    ui_but_to_pixelrect(&last_child_rect, &region, block, &last_child_but);

    const float x = first_child_rect.xmin + ((first_descendant->indent_width() -
                                              (0.5f * UI_ICON_SIZE) + U.pixelsize + UI_SCALE_FAC) /
                                             aspect);
    const int first_child_top = first_child_rect.ymax - (2.0f * UI_SCALE_FAC / aspect);
    const int last_child_bottom = last_child_rect.ymin + (4.0f * UI_SCALE_FAC / aspect);
    immBegin(GPU_PRIM_LINES, 2);
    immVertex2f(pos, x, first_child_top);
    immVertex2f(pos, x, last_child_bottom);
    immEnd();
  }
}

void AbstractTreeView::draw_hierarchy_lines(const ARegion &region) const
{
  const float aspect = (region.v2d.flag & V2D_IS_INIT) ?
                           BLI_rctf_size_y(&region.v2d.cur) /
                               (BLI_rcti_size_y(&region.v2d.mask) + 1) :
                           1.0f;

  GPUVertFormat *format = immVertexFormat();
  uint pos = GPU_vertformat_attr_add(format, "pos", GPU_COMP_F32, 2, GPU_FETCH_FLOAT);
  immBindBuiltinProgram(GPU_SHADER_3D_UNIFORM_COLOR);
  immUniformThemeColorAlpha(TH_TEXT, 0.2f);

  GPU_line_width(1.0f / aspect);
  GPU_blend(GPU_BLEND_ALPHA);
  draw_hierarchy_lines_recursive(region, *this, pos, aspect);
  GPU_blend(GPU_BLEND_NONE);

  immUnbindProgram();
}

void AbstractTreeView::draw_overlays(const ARegion &region) const
{
  this->draw_hierarchy_lines(region);
}

void AbstractTreeView::update_children_from_old(const AbstractView &old_view)
{
  const AbstractTreeView &old_tree_view = dynamic_cast<const AbstractTreeView &>(old_view);

  this->update_children_from_old_recursive(*this, old_tree_view);
}

void AbstractTreeView::update_children_from_old_recursive(const TreeViewOrItem &new_items,
                                                          const TreeViewOrItem &old_items)
{
  for (const auto &new_item : new_items.children_) {
    AbstractTreeViewItem *matching_old_item = find_matching_child(*new_item, old_items);
    if (!matching_old_item) {
      continue;
    }

    new_item->update_from_old(*matching_old_item);

    /* Recurse into children of the matched item. */
    update_children_from_old_recursive(*new_item, *matching_old_item);
  }
}

AbstractTreeViewItem *AbstractTreeView::find_matching_child(
    const AbstractTreeViewItem &lookup_item, const TreeViewOrItem &items)
{
  for (const auto &iter_item : items.children_) {
    if (lookup_item.matches(*iter_item)) {
      /* We have a matching item! */
      return iter_item.get();
    }
  }

  return nullptr;
}

/* ---------------------------------------------------------------------- */

TreeViewItemDropTarget::TreeViewItemDropTarget(AbstractTreeViewItem &view_item,
                                               DropBehavior behavior)
    : view_item_(view_item), behavior_(behavior)
{
}

std::optional<DropLocation> TreeViewItemDropTarget::choose_drop_location(
    const ARegion &region, const wmEvent &event) const
{
  if (behavior_ == DropBehavior::Insert) {
    return DropLocation::Into;
  }

  std::optional<rctf> win_rect = view_item_.get_win_rect(region);
  if (!win_rect) {
    BLI_assert_unreachable();
    return std::nullopt;
  }
  const float item_height = BLI_rctf_size_y(&*win_rect);

  BLI_assert(ELEM(behavior_, DropBehavior::Reorder, DropBehavior::ReorderAndInsert));

  const int segment_count =
      (behavior_ == DropBehavior::Reorder) ?
          /* Divide into upper (insert before) and lower (insert after) half. */
          2 :
          /* Upper (insert before), middle (insert into) and lower (insert after) third. */
          3;
  const float segment_height = item_height / segment_count;

  if (event.xy[1] - win_rect->ymin > (item_height - segment_height)) {
    return DropLocation::Before;
  }
  if (event.xy[1] - win_rect->ymin <= segment_height) {
    if (behavior_ == DropBehavior::ReorderAndInsert && view_item_.is_collapsible() &&
        !view_item_.is_collapsed())
    {
      /* Special case: Dropping at the lower 3rd of an uncollapsed item should insert into it, not
       * after. */
      return DropLocation::Into;
    }
    return DropLocation::After;
  }

  BLI_assert(behavior_ == DropBehavior::ReorderAndInsert);
  return DropLocation::Into;
}

/* ---------------------------------------------------------------------- */

void AbstractTreeViewItem::tree_row_click_fn(bContext *C, void *but_arg1, void * /*arg2*/)
{
  uiButViewItem *item_but = (uiButViewItem *)but_arg1;
  AbstractTreeViewItem &tree_item = reinterpret_cast<AbstractTreeViewItem &>(*item_but->view_item);

  tree_item.activate(*C);
}

void AbstractTreeViewItem::add_treerow_button(uiBlock &block)
{
  /* For some reason a width > (UI_UNIT_X * 2) make the layout system use all available width. */
  view_item_but_ = reinterpret_cast<uiButViewItem *>(uiDefBut(
      &block, UI_BTYPE_VIEW_ITEM, 0, "", 0, 0, UI_UNIT_X * 10, UI_UNIT_Y, nullptr, 0, 0, ""));

  view_item_but_->view_item = this;
  view_item_but_->draw_height = unpadded_item_height();
  UI_but_func_set(view_item_but_, tree_row_click_fn, view_item_but_, nullptr);
}

int AbstractTreeViewItem::indent_width() const
{
  return this->count_parents() * UI_TREEVIEW_INDENT;
}

void AbstractTreeViewItem::add_indent(uiLayout &row) const
{
  uiBlock *block = uiLayoutGetBlock(&row);
  uiLayout *subrow = uiLayoutRow(&row, true);
  uiLayoutSetFixedSize(subrow, true);

  uiDefBut(block, UI_BTYPE_SEPR, 0, "", 0, 0, this->indent_width(), 0, nullptr, 0.0, 0.0, "");

  /* Indent items without collapsing icon some more within their parent. Makes it clear that they
   * are actually nested and not just a row at the same level without a chevron. */
  if (!this->is_collapsible()) {
    uiDefBut(block, UI_BTYPE_SEPR, 0, "", 0, 0, UI_TREEVIEW_INDENT, 0, nullptr, 0.0, 0.0, "");
  }

  /* Restore. */
  UI_block_layout_set_current(block, &row);
}

void AbstractTreeViewItem::collapse_chevron_click_fn(bContext *C,
                                                     void * /*but_arg1*/,
                                                     void * /*arg2*/)
{
  /* There's no data we could pass to this callback. It must be either the button itself or a
   * consistent address to match buttons over redraws. So instead of passing it somehow, just
   * lookup the hovered item via context here. */

  const wmWindow *win = CTX_wm_window(C);
  const ARegion *region = CTX_wm_menu(C) ? CTX_wm_menu(C) : CTX_wm_region(C);
  AbstractViewItem *hovered_abstract_item = UI_region_views_find_item_at(*region,
                                                                         win->eventstate->xy);

  auto *hovered_item = reinterpret_cast<AbstractTreeViewItem *>(hovered_abstract_item);
  BLI_assert(hovered_item != nullptr);

  hovered_item->toggle_collapsed_from_view(*C);
  /* When collapsing an item with an active child, make this collapsed item active instead so the
   * active item stays visible. */
  if (hovered_item->has_active_child()) {
    hovered_item->activate(*C);
  }
}

void AbstractTreeViewItem::add_collapse_chevron(uiBlock &block) const
{
  if (!this->is_collapsible()) {
    return;
  }

<<<<<<< HEAD
  const BIFIconID icon = is_collapsed() ? ICON_DISCLOSURE_TRI_RIGHT : ICON_DISCLOSURE_TRI_DOWN;
=======
  const BIFIconID icon = this->is_collapsed() ? ICON_RIGHTARROW : ICON_DOWNARROW_HLT;
>>>>>>> 5b904779
  uiBut *but = uiDefIconBut(&block,
                            UI_BTYPE_BUT_TOGGLE,
                            0,
                            icon,
                            0,
                            0,
                            UI_TREEVIEW_INDENT,
                            UI_UNIT_Y,
                            nullptr,
                            0,
                            0,
                            "");
  UI_but_func_set(but, collapse_chevron_click_fn, nullptr, nullptr);
  UI_but_flag_disable(but, UI_BUT_UNDO);
}

void AbstractTreeViewItem::add_rename_button(uiLayout &row)
{
  uiBlock *block = uiLayoutGetBlock(&row);
  eUIEmbossType previous_emboss = UI_block_emboss_get(block);

  uiLayoutRow(&row, false);
  /* Enable emboss for the text button. */
  UI_block_emboss_set(block, UI_EMBOSS);

  AbstractViewItem::add_rename_button(*block);

  UI_block_emboss_set(block, previous_emboss);
  UI_block_layout_set_current(block, &row);
}

bool AbstractTreeViewItem::has_active_child() const
{
  bool found = false;
  foreach_item_recursive([&found](const AbstractTreeViewItem &item) {
    if (item.is_active()) {
      found = true;
    }
  });

  return found;
}

bool AbstractTreeViewItem::supports_collapsing() const
{
  return true;
}

StringRef AbstractTreeViewItem::get_rename_string() const
{
  return label_;
}

bool AbstractTreeViewItem::rename(const bContext & /*C*/, StringRefNull new_name)
{
  /* It is important to update the label after renaming, so #AbstractTreeViewItem::matches_single()
   * recognizes the item. (It only compares labels by default.) */
  label_ = new_name;
  return true;
}

void AbstractTreeViewItem::update_from_old(const AbstractViewItem &old)
{
  AbstractViewItem::update_from_old(old);

  const AbstractTreeViewItem &old_tree_item = dynamic_cast<const AbstractTreeViewItem &>(old);
  is_open_ = old_tree_item.is_open_;
}

bool AbstractTreeViewItem::matches_single(const AbstractTreeViewItem &other) const
{
  return label_ == other.label_;
}

std::unique_ptr<DropTargetInterface> AbstractTreeViewItem::create_item_drop_target()
{
  return this->create_drop_target();
}

std::unique_ptr<TreeViewItemDropTarget> AbstractTreeViewItem::create_drop_target()
{
  return nullptr;
}

AbstractTreeView &AbstractTreeViewItem::get_tree_view() const
{
  return dynamic_cast<AbstractTreeView &>(get_view());
}

std::optional<rctf> AbstractTreeViewItem::get_win_rect(const ARegion &region) const
{
  uiButViewItem *item_but = view_item_button();
  if (!item_but) {
    return std::nullopt;
  }

  rctf win_rect;
  ui_block_to_window_rctf(&region, item_but->block, &win_rect, &item_but->rect);

  return win_rect;
}

int AbstractTreeViewItem::count_parents() const
{
  int i = 0;
  for (AbstractTreeViewItem *parent = parent_; parent; parent = parent->parent_) {
    i++;
  }
  return i;
}

bool AbstractTreeViewItem::set_state_active()
{
  if (AbstractViewItem::set_state_active()) {
    /* Make sure the active item is always visible. */
    ensure_parents_uncollapsed();
    return true;
  }

  return false;
}

bool AbstractTreeViewItem::is_hovered() const
{
  BLI_assert_msg(get_tree_view().is_reconstructed(),
                 "State can't be queried until reconstruction is completed");
  BLI_assert_msg(view_item_but_ != nullptr,
                 "Hovered state can't be queried before the tree row is being built");

  /* The new layout hasn't finished construction yet, so the final state of the button is unknown.
   * Get the matching button from the previous redraw instead. */
  uiButViewItem *old_item_but = ui_block_view_find_matching_view_item_but_in_old_block(
      *view_item_but_->block, *this);
  return old_item_but && (old_item_but->flag & UI_HOVER);
}

bool AbstractTreeViewItem::is_collapsed() const
{
  BLI_assert_msg(get_tree_view().is_reconstructed(),
                 "State can't be queried until reconstruction is completed");
  return this->is_collapsible() && !is_open_;
}

bool AbstractTreeViewItem::toggle_collapsed()
{
  return this->set_collapsed(is_open_);
}

bool AbstractTreeViewItem::set_collapsed(const bool collapsed)
{
  if (!this->is_collapsible()) {
    return false;
  }
  if (collapsed == !is_open_) {
    return false;
  }

  is_open_ = !collapsed;
  return true;
}

bool AbstractTreeViewItem::is_collapsible() const
{
  // BLI_assert_msg(get_tree_view().is_reconstructed(),
  //  "State can't be queried until reconstruction is completed");
  if (children_.is_empty()) {
    return false;
  }
  return this->supports_collapsing();
}

void AbstractTreeViewItem::on_collapse_change(bContext & /*C*/, const bool /*is_collapsed*/)
{
  /* Do nothing by default. */
}

std::optional<bool> AbstractTreeViewItem::should_be_collapsed() const
{
  return std::nullopt;
}

void AbstractTreeViewItem::toggle_collapsed_from_view(bContext &C)
{
  if (this->toggle_collapsed()) {
    this->on_collapse_change(C, this->is_collapsed());
  }
}

void AbstractTreeViewItem::change_state_delayed()
{
  AbstractViewItem::change_state_delayed();

  const std::optional<bool> should_be_collapsed = this->should_be_collapsed();
  if (should_be_collapsed.has_value()) {
    /* This reflects an external state change and therefore shouldn't call #on_collapse_change().
     */
    this->set_collapsed(*should_be_collapsed);
  }
}

void AbstractTreeViewItem::ensure_parents_uncollapsed()
{
  for (AbstractTreeViewItem *parent = parent_; parent; parent = parent->parent_) {
    parent->set_collapsed(false);
  }
}

bool AbstractTreeViewItem::matches(const AbstractViewItem &other) const
{
  const AbstractTreeViewItem &other_tree_item = dynamic_cast<const AbstractTreeViewItem &>(other);

  if (!this->matches_single(other_tree_item)) {
    return false;
  }
  if (this->count_parents() != other_tree_item.count_parents()) {
    return false;
  }

  for (AbstractTreeViewItem *parent = parent_, *other_parent = other_tree_item.parent_;
       parent && other_parent;
       parent = parent->parent_, other_parent = other_parent->parent_)
  {
    if (!parent->matches_single(*other_parent)) {
      return false;
    }
  }

  return true;
}

/* ---------------------------------------------------------------------- */

class TreeViewLayoutBuilder {
  uiBlock &block_;

  friend TreeViewBuilder;

 public:
  void build_from_tree(const AbstractTreeView &tree_view);
  void build_row(AbstractTreeViewItem &item) const;

  uiBlock &block() const;
  uiLayout &current_layout() const;

 private:
  /* Created through #TreeViewBuilder (friend class). */
  TreeViewLayoutBuilder(uiLayout &layout);
};

TreeViewLayoutBuilder::TreeViewLayoutBuilder(uiLayout &layout) : block_(*uiLayoutGetBlock(&layout))
{
}

void TreeViewLayoutBuilder::build_from_tree(const AbstractTreeView &tree_view)
{
  uiLayout &parent_layout = this->current_layout();

  uiLayout *box = uiLayoutBox(&parent_layout);
  uiLayoutColumn(box, true);

  tree_view.foreach_item([this](AbstractTreeViewItem &item) { build_row(item); },
                         AbstractTreeView::IterOptions::SkipCollapsed |
                             AbstractTreeView::IterOptions::SkipFiltered);

  UI_block_layout_set_current(&block(), &parent_layout);
}

void TreeViewLayoutBuilder::build_row(AbstractTreeViewItem &item) const
{
  uiBlock &block_ = block();

  uiLayout &prev_layout = current_layout();
  eUIEmbossType previous_emboss = UI_block_emboss_get(&block_);

  uiLayout *overlap = uiLayoutOverlap(&prev_layout);

  if (!item.is_interactive_) {
    uiLayoutSetActive(overlap, false);
  }
  /* Scale the layout for the padded height. Widgets will be vertically centered then. */
  uiLayoutSetScaleY(overlap, float(padded_item_height()) / UI_UNIT_Y);

  uiLayout *row = uiLayoutRow(overlap, false);
  /* Enable emboss for mouse hover highlight. */
  uiLayoutSetEmboss(row, UI_EMBOSS);
  /* Every item gets one! Other buttons can be overlapped on top. */
  item.add_treerow_button(block_);

  /* After adding tree-row button (would disable hover highlighting). */
  UI_block_emboss_set(&block_, UI_EMBOSS_NONE);

  row = uiLayoutRow(overlap, true);
  item.add_indent(*row);
  item.add_collapse_chevron(block_);

  if (item.is_renaming()) {
    item.add_rename_button(*row);
  }
  else {
    item.build_row(*row);
  }

  UI_block_emboss_set(&block_, previous_emboss);
  UI_block_layout_set_current(&block_, &prev_layout);
}

uiBlock &TreeViewLayoutBuilder::block() const
{
  return block_;
}

uiLayout &TreeViewLayoutBuilder::current_layout() const
{
  return *block().curlayout;
}

/* ---------------------------------------------------------------------- */

void TreeViewBuilder::ensure_min_rows_items(AbstractTreeView &tree_view)
{
  int tot_visible_items = 0;
  tree_view.foreach_item(
      [&tot_visible_items](AbstractTreeViewItem & /*item*/) { tot_visible_items++; },
      AbstractTreeView::IterOptions::SkipCollapsed | AbstractTreeView::IterOptions::SkipFiltered);

  if (tot_visible_items >= tree_view.min_rows_) {
    return;
  }

  for (int i = 0; i < (tree_view.min_rows_ - tot_visible_items); i++) {
    BasicTreeViewItem &new_item = tree_view.add_tree_item<BasicTreeViewItem>("");
    new_item.disable_interaction();
  }
}

void TreeViewBuilder::build_tree_view(AbstractTreeView &tree_view, uiLayout &layout)
{
  uiBlock &block = *uiLayoutGetBlock(&layout);

  tree_view.build_tree();
  tree_view.update_from_old(block);
  tree_view.change_state_delayed();

  ensure_min_rows_items(tree_view);

  /* Ensure the given layout is actually active. */
  UI_block_layout_set_current(&block, &layout);

  TreeViewLayoutBuilder builder(layout);
  builder.build_from_tree(tree_view);
}

/* ---------------------------------------------------------------------- */

BasicTreeViewItem::BasicTreeViewItem(StringRef label, BIFIconID icon_) : icon(icon_)
{
  label_ = label;
}

void BasicTreeViewItem::build_row(uiLayout &row)
{
  this->add_label(row);
}

void BasicTreeViewItem::add_label(uiLayout &layout, StringRefNull label_override)
{
  const StringRefNull label = label_override.is_empty() ? StringRefNull(label_) : label_override;
  uiItemL(&layout, IFACE_(label.c_str()), icon);
}

void BasicTreeViewItem::on_activate(bContext &C)
{
  if (activate_fn_) {
    activate_fn_(C, *this);
  }
}

void BasicTreeViewItem::set_on_activate_fn(ActivateFn fn)
{
  activate_fn_ = fn;
}

void BasicTreeViewItem::set_is_active_fn(IsActiveFn is_active_fn)
{
  is_active_fn_ = is_active_fn;
}

std::optional<bool> BasicTreeViewItem::should_be_active() const
{
  if (is_active_fn_) {
    return is_active_fn_();
  }
  return std::nullopt;
}

}  // namespace blender::ui<|MERGE_RESOLUTION|>--- conflicted
+++ resolved
@@ -361,11 +361,7 @@
     return;
   }
 
-<<<<<<< HEAD
-  const BIFIconID icon = is_collapsed() ? ICON_DISCLOSURE_TRI_RIGHT : ICON_DISCLOSURE_TRI_DOWN;
-=======
-  const BIFIconID icon = this->is_collapsed() ? ICON_RIGHTARROW : ICON_DOWNARROW_HLT;
->>>>>>> 5b904779
+  const BIFIconID icon = this->is_collapsed() ? ICON_DISCLOSURE_TRI_RIGHT : ICON_DISCLOSURE_TRI_DOWN;
   uiBut *but = uiDefIconBut(&block,
                             UI_BTYPE_BUT_TOGGLE,
                             0,
