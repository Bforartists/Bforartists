/* SPDX-FileCopyrightText: 2023 Blender Authors
 *
 * SPDX-License-Identifier: GPL-2.0-or-later */

/** \file
 * \ingroup edinterface
 */

#include "DNA_userdef_types.h"
#include "DNA_windowmanager_types.h"

#include "BKE_context.hh"

#include "BLT_translation.hh"

#include "GPU_immediate.hh"
#include "GPU_state.hh"

#include "interface_intern.hh"

#include "UI_interface_layout.hh"
#include "UI_view2d.hh"

#include "WM_api.hh"
#include "WM_types.hh"

#include "BLI_listbase.h"
#include "BLI_math_base.h"
#include "BLI_multi_value_map.hh"
#include "BLI_string.h"

#include "UI_tree_view.hh"

namespace blender::ui {

#define UI_TREEVIEW_INDENT short(0.7f * UI_UNIT_X)
#define MIN_ROWS 4

static int unpadded_item_height()
{
  return UI_UNIT_Y;
}
static int padded_item_height()
{
  const uiStyle *style = UI_style_get_dpi();
  return unpadded_item_height() + style->buttonspacey;
}

/* ---------------------------------------------------------------------- */

AbstractTreeViewItem &TreeViewItemContainer::add_tree_item(
    std::unique_ptr<AbstractTreeViewItem> item)
{
  children_.append(std::move(item));

  /* The first item that will be added to the root sets this. */
  if (root_ == nullptr) {
    root_ = this;
  }
  AbstractTreeView &tree_view = static_cast<AbstractTreeView &>(*root_);
  AbstractTreeViewItem &added_item = *children_.last();
  added_item.root_ = root_;
  tree_view.register_item(added_item);

  if (root_ != this) {
    /* Any item that isn't the root can be assumed to the a #AbstractTreeViewItem. Not entirely
     * nice to static_cast this, but well... */
    added_item.parent_ = static_cast<AbstractTreeViewItem *>(this);
  }

  return added_item;
}

void TreeViewItemContainer::foreach_item_recursive(ItemIterFn iter_fn, IterOptions options) const
{
  for (const auto &child : children_) {
    bool skip = false;
    if (flag_is_set(options, IterOptions::SkipFiltered) && !child->is_filtered_visible()) {
      skip = true;
    }

    if (!skip) {
      iter_fn(*child);
    }

    if (flag_is_set(options, IterOptions::SkipCollapsed) && child->is_collapsed()) {
      continue;
    }

    child->foreach_item_recursive(iter_fn, options);
  }
}

void TreeViewItemContainer::foreach_parent(ItemIterFn iter_fn) const
{
  for (ui::AbstractTreeViewItem *item = parent_; item; item = item->parent_) {
    iter_fn(*item);
  }
}

/* ---------------------------------------------------------------------- */

void AbstractTreeView::foreach_view_item(FunctionRef<void(AbstractViewItem &)> iter_fn) const
{
  /* Implementation for the base class virtual function. More specialized iterators below. */

  this->foreach_item_recursive(iter_fn);
}

void AbstractTreeView::foreach_item(ItemIterFn iter_fn, IterOptions options) const
{
  this->foreach_item_recursive(iter_fn, options);
}

void AbstractTreeView::foreach_root_item(ItemIterFn iter_fn) const
{
  for (const auto &child : children_) {
    iter_fn(*child);
  }
}

AbstractTreeViewItem *AbstractTreeView::find_hovered(const ARegion &region, const int2 &xy)
{
  AbstractTreeViewItem *hovered_item = nullptr;
  this->foreach_item_recursive(
      [&](AbstractTreeViewItem &item) {
        if (hovered_item) {
          return;
        }

        std::optional<rctf> win_rect = item.get_win_rect(region);
        if (win_rect && BLI_rctf_isect_y(&*win_rect, xy[1])) {
          hovered_item = &item;
        }
      },
      IterOptions::SkipCollapsed | IterOptions::SkipFiltered);

  return hovered_item;
}

void AbstractTreeView::set_default_rows(int default_rows)
{
  BLI_assert_msg(default_rows >= MIN_ROWS,
                 "Default value is smaller than the minimum rows. Limit is required to prevent "
                 "resizing below specific height.");
  custom_height_ = std::make_unique<int>(default_rows * padded_item_height());
}

std::optional<uiViewState> AbstractTreeView::persistent_state() const
{
  uiViewState state{};

  SET_FLAG_FROM_TEST(state.flag, *show_display_options_, UI_VIEW_SHOW_FILTER_OPTIONS);
  BLI_strncpy(state.search_string, search_string_.get(), sizeof(state.search_string));

  if (!custom_height_ && !scroll_value_) {
    return {};
  }

  if (custom_height_) {
    state.custom_height = *custom_height_ * UI_INV_SCALE_FAC;
  }
  if (scroll_value_) {
    state.scroll_offset = *scroll_value_;
  }

  return state;
}

void AbstractTreeView::persistent_state_apply(const uiViewState &state)
{
  if (state.custom_height) {
    set_default_rows(std::max(
        MIN_ROWS, round_fl_to_int(state.custom_height * UI_SCALE_FAC) / padded_item_height()));
  }
  if (state.scroll_offset) {
    scroll_value_ = std::make_shared<int>(state.scroll_offset);
  }

  *show_display_options_ = (state.flag & UI_VIEW_SHOW_FILTER_OPTIONS) != 0;
  BLI_strncpy(search_string_.get(), state.search_string, UI_MAX_NAME_STR);
}

int AbstractTreeView::count_visible_descendants(const AbstractTreeViewItem &parent) const
{
  if (parent.is_collapsed()) {
    return 0;
  }
  int count = 0;
  for (const auto &item : parent.children_) {
    if (!item->is_filtered_visible()) {
      continue;
    }
    count++;
    count += count_visible_descendants(*item);
  }

  return count;
}

void AbstractTreeView::get_hierarchy_lines(const ARegion &region,
                                           const TreeViewOrItem &parent,
                                           const float aspect,
                                           Vector<std::pair<int2, int2>> &lines,
                                           int &visible_item_index) const
{
  const int scroll_ofs = scroll_value_ ? *scroll_value_ : 0;
  const int max_visible_row_count = tot_visible_row_count().value_or(
      std::numeric_limits<int>::max());

  for (const auto &item : parent.children_) {
    if (!item->is_filtered_visible()) {
      continue;
    }

    const int item_index = visible_item_index;
    visible_item_index++;

    if (!item->is_collapsible() || item->is_collapsed()) {
      continue;
    }
    if (item->children_.is_empty()) {
      BLI_assert(item->is_always_collapsible_);
      continue;
    }

    /* Draw a hierarchy line for the descendants of this item. */

    const AbstractTreeViewItem *first_descendant = item->children_.first().get();
    const int descendant_count = count_visible_descendants(*item);

    const int first_descendant_index = item_index + 1;
    const int last_descendant_index = item_index + descendant_count;

    {
      const bool line_ends_above_visible = last_descendant_index < scroll_ofs;
      if (line_ends_above_visible) {
        /* We won't recurse into the child items even though they are present (just scrolled out of
         * view). Still update the index to be the first following item. */
        visible_item_index = last_descendant_index + 1;
        continue;
      }

      const bool line_starts_below_visible = first_descendant_index >
                                             (scroll_ofs + long(max_visible_row_count));
      /* Can return here even, following items won't be in view anymore. */
      if (line_starts_below_visible) {
        return;
      }
    }

    const int x = ((first_descendant->indent_width() + uiLayoutListItemPaddingWidth() -
                    (0.5f * UI_ICON_SIZE) + U.pixelsize + UI_SCALE_FAC) /
                   aspect);
    const int ymax = std::max(0, first_descendant_index - scroll_ofs) * padded_item_height() /
                     aspect;
    const int ymin = std::min(max_visible_row_count, last_descendant_index + 1 - scroll_ofs) *
                     padded_item_height() / aspect;
    lines.append(std::make_pair(int2(x, ymax), int2(x, ymin)));

    this->get_hierarchy_lines(region, *item, aspect, lines, visible_item_index);
  }
}

static uiButViewItem *find_first_view_item_but(const uiBlock &block, const AbstractTreeView &view)
{
  for (const std::unique_ptr<uiBut> &but : block.buttons) {
    if (but->type != ButType::ViewItem) {
      continue;
    }
    uiButViewItem *view_item_but = static_cast<uiButViewItem *>(but.get());
    if (&view_item_but->view_item->get_view() == &view) {
      return view_item_but;
    }
  }
  return nullptr;
}

void AbstractTreeView::draw_hierarchy_lines(const ARegion &region, const uiBlock &block) const
{
  const float aspect = (region.v2d.flag & V2D_IS_INIT) ?
                           BLI_rctf_size_y(&region.v2d.cur) /
                               (BLI_rcti_size_y(&region.v2d.mask) + 1) :
                           1.0f;

  uiButViewItem *first_item_but = find_first_view_item_but(block, *this);
  if (!first_item_but) {
    return;
  }

  Vector<std::pair<int2, int2>> lines;
  int index = 0;
  get_hierarchy_lines(region, *this, aspect, lines, index);
  if (lines.is_empty()) {
    return;
  }

  GPUVertFormat *format = immVertexFormat();
  uint pos = GPU_vertformat_attr_add(format, "pos", blender::gpu::VertAttrType::SFLOAT_32_32);
  immBindBuiltinProgram(GPU_SHADER_3D_UNIFORM_COLOR);
  immUniformThemeColorAlpha(TH_TEXT, 0.2f);

  GPU_line_width(1.0f / aspect);
  GPU_blend(GPU_BLEND_ALPHA);

  rcti first_item_but_pixel_rect;
  ui_but_to_pixelrect(&first_item_but_pixel_rect, &region, &block, first_item_but);
  int2 top_left{first_item_but_pixel_rect.xmin, first_item_but_pixel_rect.ymax};

  for (const auto &line : lines) {
    immBegin(GPU_PRIM_LINES, 2);
    immVertex2f(pos, top_left.x + line.first.x, top_left.y - line.first.y);
    immVertex2f(pos, top_left.x + line.second.x, top_left.y - line.second.y);
    immEnd();
  }
  GPU_blend(GPU_BLEND_NONE);

  immUnbindProgram();
}

void AbstractTreeView::draw_overlays(const ARegion &region, const uiBlock &block) const
{
  this->draw_hierarchy_lines(region, block);
}

void AbstractTreeView::update_children_from_old(const AbstractView &old_view)
{
  const AbstractTreeView &old_tree_view = dynamic_cast<const AbstractTreeView &>(old_view);

  custom_height_ = old_tree_view.custom_height_;
  scroll_value_ = old_tree_view.scroll_value_;
  search_string_ = old_tree_view.search_string_;
  show_display_options_ = old_tree_view.show_display_options_;
  update_children_from_old_recursive(*this, old_tree_view);
}

void AbstractTreeView::update_children_from_old_recursive(const TreeViewOrItem &new_items,
                                                          const TreeViewOrItem &old_items)
{
  /* This map can't find the exact old item for a new item. However, it can drastically reduce the
   * number of items that need to be checked. */
  MultiValueMap<StringRef, AbstractTreeViewItem *> old_children_by_label;
  for (const auto &old_item : old_items.children_) {
    old_children_by_label.add(old_item->label_, old_item.get());
  }

  for (const auto &new_item : new_items.children_) {
    const Span<AbstractTreeViewItem *> possible_old_children = old_children_by_label.lookup(
        new_item->label_);
    AbstractTreeViewItem *matching_old_item = find_matching_child(*new_item,
                                                                  possible_old_children);
    if (!matching_old_item) {
      continue;
    }

    new_item->update_from_old(*matching_old_item);

    /* Recurse into children of the matched item. */
    update_children_from_old_recursive(*new_item, *matching_old_item);
  }
}

AbstractTreeViewItem *AbstractTreeView::find_matching_child(
    const AbstractTreeViewItem &lookup_item, const Span<AbstractTreeViewItem *> possible_items)
{
  for (auto *iter_item : possible_items) {
    if (lookup_item.matches(*iter_item)) {
      /* We have a matching item! */
      return iter_item;
    }
  }

  return nullptr;
}

std::optional<int> AbstractTreeView::tot_visible_row_count() const
{
  if (!custom_height_) {
    return {};
  }
  const int calculate_rows = round_fl_to_int(float(*custom_height_) / padded_item_height());
  /* Clamp value to prevent resizing below minimum number of rows. */
  return math::max(MIN_ROWS, calculate_rows);
}

bool AbstractTreeView::supports_scrolling() const
{
  return custom_height_ && scroll_value_;
}

bool AbstractTreeView::is_fully_visible() const
{
  return this->tot_visible_row_count().value_or(0) >= last_tot_items_;
}

void AbstractTreeView::scroll(ViewScrollDirection direction)
{
  if (!supports_scrolling()) {
    return;
  }
  /* Scroll value will be sanitized/clamped when drawing. */
  *scroll_value_ += ((direction == ViewScrollDirection::UP) ? -1 : 1);
}

void AbstractTreeView::scroll_active_into_view()
{
  int index = 0;
  const std::optional<int> visible_row_count = tot_visible_row_count();

  if (!custom_height_) {
    return;
  }

  if (!visible_row_count.has_value()) {
    return;
  }

  if (scroll_active_into_view_on_draw_) {
    if (!scroll_value_) {
      scroll_value_ = std::make_unique<int>(0);
    }
    foreach_item(
        [&, this](AbstractTreeViewItem &item) {
          if (item.is_active_) {
            *scroll_value_ = std::max(0, index - *visible_row_count + 1);
            return;
          }
          index++;
        },
        AbstractTreeView::IterOptions::SkipCollapsed |
            AbstractTreeView::IterOptions::SkipFiltered);
  }
}

/* ---------------------------------------------------------------------- */

TreeViewItemDropTarget::TreeViewItemDropTarget(AbstractTreeViewItem &view_item,
                                               DropBehavior behavior)
    : view_item_(view_item), behavior_(behavior)
{
}

std::optional<DropLocation> TreeViewItemDropTarget::choose_drop_location(
    const ARegion &region, const wmEvent &event) const
{
  if (behavior_ == DropBehavior::Insert) {
    return DropLocation::Into;
  }

  std::optional<rctf> win_rect = view_item_.get_win_rect(region);
  if (!win_rect) {
    BLI_assert_unreachable();
    return std::nullopt;
  }
  const float item_height = BLI_rctf_size_y(&*win_rect);

  BLI_assert(ELEM(behavior_, DropBehavior::Reorder, DropBehavior::ReorderAndInsert));

  const int segment_count =
      (behavior_ == DropBehavior::Reorder) ?
          /* Divide into upper (insert before) and lower (insert after) half. */
          2 :
          /* Upper (insert before), middle (insert into) and lower (insert after) third. */
          3;
  const float segment_height = item_height / segment_count;

  if (event.xy[1] < win_rect->ymin) {
    return DropLocation::After;
  }
  if (event.xy[1] - win_rect->ymin > (item_height - segment_height)) {
    return DropLocation::Before;
  }
  if (event.xy[1] - win_rect->ymin <= segment_height) {
    if (behavior_ == DropBehavior::ReorderAndInsert && view_item_.is_collapsible() &&
        !view_item_.is_collapsed())
    {
      /* Special case: Dropping at the lower 3rd of an uncollapsed item should insert into it, not
       * after. */
      return DropLocation::Into;
    }
    return DropLocation::After;
  }

  BLI_assert(behavior_ == DropBehavior::ReorderAndInsert);
  return DropLocation::Into;
}

/* ---------------------------------------------------------------------- */

void AbstractTreeViewItem::add_treerow_button(uiBlock &block)
{
  /* For some reason a width > (UI_UNIT_X * 2) make the layout system use all available width. */
  view_item_but_ = reinterpret_cast<uiButViewItem *>(uiDefBut(&block,
                                                              ButType::ViewItem,
                                                              "",
                                                              0,
                                                              0,
                                                              UI_UNIT_X * 10,
                                                              padded_item_height(),
                                                              nullptr,
                                                              0,
                                                              0,
                                                              ""));

  view_item_but_->view_item = this;
  view_item_but_->draw_height = unpadded_item_height();
}

int AbstractTreeViewItem::indent_width() const
{
  return this->count_parents() * UI_TREEVIEW_INDENT;
}

void AbstractTreeViewItem::add_indent(uiLayout &row) const
{
  uiBlock *block = row.block();
  uiLayout *subrow = &row.row(true);
  subrow->fixed_size_set(true);

  uiDefBut(block, ButType::Sepr, "", 0, 0, this->indent_width(), 0, nullptr, 0.0, 0.0, "");

  const bool is_flat_list = root_ && root_->is_flat_;
  if (!is_flat_list && !this->is_collapsible()) {
    /* Indent items without collapsing icon some more within their parent. Makes it clear that they
     * are actually nested and not just a row at the same level without a chevron. */
    uiDefBut(block, ButType::Sepr, "", 0, 0, UI_TREEVIEW_INDENT, 0, nullptr, 0.0, 0.0, "");
  }

  /* Restore. */
  block_layout_set_current(block, &row);
}

void AbstractTreeViewItem::collapse_chevron_click_fn(bContext *C,
                                                     void * /*but_arg1*/,
                                                     void * /*arg2*/)
{
  /* There's no data we could pass to this callback. It must be either the button itself or a
   * consistent address to match buttons over redraws. So instead of passing it somehow, just
   * lookup the hovered item via context here. */

  const wmWindow *win = CTX_wm_window(C);
  const ARegion *region = CTX_wm_region_popup(C) ? CTX_wm_region_popup(C) : CTX_wm_region(C);
  AbstractViewItem *hovered_abstract_item = UI_region_views_find_item_at(*region,
                                                                         win->eventstate->xy);

  auto *hovered_item = reinterpret_cast<AbstractTreeViewItem *>(hovered_abstract_item);
  BLI_assert(hovered_item != nullptr);

  hovered_item->toggle_collapsed_from_view(*C);
  /* When collapsing an item with an active child, make this collapsed item active instead so the
   * active item stays visible. */
  if (hovered_item->has_active_child()) {
    hovered_item->activate(*C);
  }
}

void AbstractTreeViewItem::add_collapse_chevron(uiBlock &block) const
{
  if (!this->is_collapsible()) {
    return;
  }
<<<<<<< HEAD
/* BFA - changed the arrows*/
  const BIFIconID icon = this->is_collapsed() ? ICON_DISCLOSURE_TRI_RIGHT : ICON_DISCLOSURE_TRI_DOWN;
  uiBut *but = uiDefIconBut(&block, ButType::ButToggle, 0, icon, 0, 0, UI_TREEVIEW_INDENT, UI_UNIT_Y, nullptr, 0, 0, "");
=======

  const BIFIconID icon = this->is_collapsed() ? ICON_RIGHTARROW : ICON_DOWNARROW_HLT;
  uiBut *but = uiDefIconBut(
      &block, ButType::ButToggle, icon, 0, 0, UI_TREEVIEW_INDENT, UI_UNIT_Y, nullptr, 0, 0, "");
>>>>>>> c95e82fd
  UI_but_func_set(but, collapse_chevron_click_fn, nullptr, nullptr);
  UI_but_flag_disable(but, UI_BUT_UNDO);
}

void AbstractTreeViewItem::add_rename_button(uiLayout &row)
{
  uiBlock *block = row.block();
  EmbossType previous_emboss = UI_block_emboss_get(block);

  row.row(false);
  /* Enable emboss for the text button. */
  UI_block_emboss_set(block, EmbossType::Emboss);

  AbstractViewItem::add_rename_button(*block);

  UI_block_emboss_set(block, previous_emboss);
  block_layout_set_current(block, &row);
}

bool AbstractTreeViewItem::has_active_child() const
{
  bool found = false;
  foreach_item_recursive([&found](const AbstractTreeViewItem &item) {
    if (item.is_active()) {
      found = true;
    }
  });

  return found;
}

bool AbstractTreeViewItem::supports_collapsing() const
{
  return true;
}

StringRef AbstractTreeViewItem::get_rename_string() const
{
  return label_;
}

bool AbstractTreeViewItem::rename(const bContext & /*C*/, StringRefNull new_name)
{
  /* It is important to update the label after renaming, so #AbstractTreeViewItem::matches_single()
   * recognizes the item. (It only compares labels by default.) */
  label_ = new_name;
  return true;
}

void AbstractTreeViewItem::update_from_old(const AbstractViewItem &old)
{
  AbstractViewItem::update_from_old(old);

  const AbstractTreeViewItem &old_tree_item = dynamic_cast<const AbstractTreeViewItem &>(old);
  is_open_ = old_tree_item.is_open_;
}

bool AbstractTreeViewItem::matches_single(const AbstractTreeViewItem &other) const
{
  return label_ == other.label_;
}

std::unique_ptr<DropTargetInterface> AbstractTreeViewItem::create_item_drop_target()
{
  return this->create_drop_target();
}

std::unique_ptr<TreeViewItemDropTarget> AbstractTreeViewItem::create_drop_target()
{
  return nullptr;
}

std::optional<std::string> AbstractTreeViewItem::debug_name() const
{
  return label_;
}

AbstractTreeView &AbstractTreeViewItem::get_tree_view() const
{
  return dynamic_cast<AbstractTreeView &>(get_view());
}

std::optional<rctf> AbstractTreeViewItem::get_win_rect(const ARegion &region) const
{
  uiButViewItem *item_but = view_item_button();
  if (!item_but) {
    return std::nullopt;
  }

  rctf win_rect;
  ui_block_to_window_rctf(&region, item_but->block, &win_rect, &item_but->rect);

  return win_rect;
}

int AbstractTreeViewItem::count_parents() const
{
  int i = 0;
  for (AbstractTreeViewItem *parent = parent_; parent; parent = parent->parent_) {
    i++;
  }
  return i;
}

bool AbstractTreeViewItem::set_state_active()
{
  if (AbstractViewItem::set_state_active()) {
    /* Make sure the active item is always visible. */
    ensure_parents_uncollapsed();
    return true;
  }

  return false;
}

bool AbstractTreeViewItem::is_hovered() const
{
  BLI_assert_msg(get_tree_view().is_reconstructed(),
                 "State cannot be queried until reconstruction is completed");
  BLI_assert_msg(view_item_but_ != nullptr,
                 "Hovered state cannot be queried before the tree row is being built");

  /* The new layout hasn't finished construction yet, so the final state of the button is unknown.
   * Get the matching button from the previous redraw instead. */
  uiButViewItem *old_item_but = ui_block_view_find_matching_view_item_but_in_old_block(
      *view_item_but_->block, *this);
  return old_item_but && (old_item_but->flag & UI_HOVER);
}

bool AbstractTreeViewItem::is_collapsed() const
{
  BLI_assert_msg(get_tree_view().is_reconstructed(),
                 "State cannot be queried until reconstruction is completed");
  return this->is_collapsible() && !is_open_;
}

bool AbstractTreeViewItem::toggle_collapsed()
{
  return this->set_collapsed(is_open_);
}

void AbstractTreeViewItem::toggle_collapsed_from_view(bContext &C)
{
  if (this->toggle_collapsed()) {
    this->on_collapse_change(C, this->is_collapsed());
  }
}

bool AbstractTreeViewItem::set_collapsed(const bool collapsed)
{
  if (!this->is_collapsible()) {
    return false;
  }
  if (collapsed == !is_open_) {
    return false;
  }

  is_open_ = !collapsed;
  return true;
}

void AbstractTreeViewItem::on_collapse_change(bContext & /*C*/, const bool /*is_collapsed*/)
{
  /* Do nothing by default. */
}

std::optional<bool> AbstractTreeViewItem::should_be_collapsed() const
{
  return std::nullopt;
}

void AbstractTreeViewItem::uncollapse_by_default()
{
  BLI_assert_msg(this->get_tree_view().is_reconstructed() == false,
                 "Default state should only be set while building the tree");
  BLI_assert(this->supports_collapsing());
  /* Set the open state. Note that this may be overridden later by #should_be_collapsed(). */
  is_open_ = true;
}

bool AbstractTreeViewItem::is_collapsible() const
{
  BLI_assert_msg(get_tree_view().is_reconstructed(),
                 "State can't be queried until reconstruction is completed");
  if (is_always_collapsible_) {
    return true;
  }
  if (children_.is_empty()) {
    return false;
  }
  return this->supports_collapsing();
}

void AbstractTreeViewItem::change_state_delayed()
{
  const bool prev_active_state = is_active();
  AbstractViewItem::change_state_delayed();

  if (prev_active_state != is_active()) {
    this->get_tree_view().scroll_active_into_view_on_draw_ = true;
  }

  const std::optional<bool> should_be_collapsed = this->should_be_collapsed();
  if (should_be_collapsed.has_value()) {
    /* This reflects an external state change and therefore shouldn't call #on_collapse_change().
     */
    this->set_collapsed(*should_be_collapsed);
  }
}

void AbstractTreeViewItem::ensure_parents_uncollapsed()
{
  for (AbstractTreeViewItem *parent = parent_; parent; parent = parent->parent_) {
    parent->set_collapsed(false);
  }
}

bool AbstractTreeViewItem::matches(const AbstractViewItem &other) const
{
  const AbstractTreeViewItem &other_tree_item = dynamic_cast<const AbstractTreeViewItem &>(other);

  if (!this->matches_single(other_tree_item)) {
    return false;
  }
  if (this->count_parents() != other_tree_item.count_parents()) {
    return false;
  }

  for (AbstractTreeViewItem *parent = parent_, *other_parent = other_tree_item.parent_;
       parent && other_parent;
       parent = parent->parent_, other_parent = other_parent->parent_)
  {
    if (!parent->matches_single(*other_parent)) {
      return false;
    }
  }

  return true;
}

void AbstractTreeViewItem::on_filter()
{
  BLI_assert(this->get_tree_view().search_string_ && this->get_tree_view().search_string_[0]);

  if (is_filtered_visible_) {
    foreach_parent([&](AbstractTreeViewItem &item) {
      item.is_filtered_visible_ = true;
      item.set_collapsed(false);
    });
  }
}

/* ---------------------------------------------------------------------- */

class TreeViewLayoutBuilder {
  uiBlock &block_;
  bool add_box_ = true;

  friend TreeViewBuilder;

 public:
  void build_from_tree(AbstractTreeView &tree_view);
  void build_row(AbstractTreeViewItem &item) const;

  uiBlock &block() const;
  uiLayout &current_layout() const;

 private:
  /* Created through #TreeViewBuilder (friend class). */
  TreeViewLayoutBuilder(uiLayout &layout);
};

TreeViewLayoutBuilder::TreeViewLayoutBuilder(uiLayout &layout) : block_(*layout.block()) {}

static int count_visible_items(AbstractTreeView &tree_view)
{
  int item_count = 0;
  tree_view.foreach_item([&](AbstractTreeViewItem &) { item_count++; },
                         AbstractTreeView::IterOptions::SkipCollapsed |
                             AbstractTreeView::IterOptions::SkipFiltered);
  return item_count;
}

void TreeViewLayoutBuilder::build_from_tree(AbstractTreeView &tree_view)
{
  uiLayout &parent_layout = this->current_layout();
  uiBlock *block = parent_layout.block();

  uiLayout *col = nullptr;
  if (add_box_) {
    uiLayout *box = &parent_layout.box();
    col = &box->column(true);
  }
  else {
    col = &parent_layout.column(true);
  }
  /* Row for the tree-view and the scroll bar. */
  uiLayout *row = &col->row(false);

  const std::optional<int> visible_row_count = tree_view.tot_visible_row_count();
  const int tot_items = count_visible_items(tree_view);
  tree_view.last_tot_items_ = tot_items;

  /* Column for the tree view. */
  row->column(true);

  if (tree_view.scroll_active_into_view_on_draw_) {
    tree_view.scroll_active_into_view();
  }

  /* Clamp scroll-value to valid range. */
  if (tree_view.scroll_value_ && visible_row_count) {
    *tree_view.scroll_value_ = std::clamp(
        *tree_view.scroll_value_, 0, tot_items - *visible_row_count);
  }

  const int first_visible_index = tree_view.scroll_value_ ? *tree_view.scroll_value_ : 0;
  const int max_visible_index = visible_row_count ? first_visible_index + *visible_row_count - 1 :
                                                    std::numeric_limits<int>::max();
  int index = 0;
  tree_view.foreach_item(
      [&, this](AbstractTreeViewItem &item) {
        if ((index >= first_visible_index) && (index <= max_visible_index)) {
          if (item.is_filtered_visible()) {
            this->build_row(item);
          }
        }
        index++;
      },
      AbstractTreeView::IterOptions::SkipCollapsed | AbstractTreeView::IterOptions::SkipFiltered);

  if (tree_view.custom_height_) {

    *tree_view.custom_height_ = visible_row_count.value_or(1) * padded_item_height();
    if (!tree_view.scroll_value_) {
      tree_view.scroll_value_ = std::make_unique<int>(0);
    }

    if (visible_row_count && (tot_items > *visible_row_count)) {
      row->column(false);
      uiBut *but = uiDefButI(block,
                             ButType::Scroll,
                             "",
                             0,
                             0,
                             V2D_SCROLL_WIDTH,
                             *tree_view.custom_height_,
                             tree_view.scroll_value_.get(),
                             0,
                             tot_items - *visible_row_count,
                             "");
      uiButScrollBar *but_scroll = reinterpret_cast<uiButScrollBar *>(but);
      but_scroll->visual_height = *visible_row_count;
    }

    block_layout_set_current(block, col);

    /* Bottom */
    uiLayout *bottom = &col->row(false);
    UI_block_emboss_set(block, ui::EmbossType::None);
    int icon = *tree_view.show_display_options_ ? ICON_DISCLOSURE_TRI_DOWN :
                                                  ICON_DISCLOSURE_TRI_RIGHT;
    uiBut *but = uiDefIconButBitC(block,
                                  ButType::Toggle,
                                  1,
                                  icon,
                                  0,
                                  0,
                                  UI_UNIT_X,
                                  UI_UNIT_Y * 0.5,
                                  tree_view.show_display_options_.get(),
                                  0,
                                  0,
                                  TIP_(""));
    UI_but_flag_disable(but, UI_BUT_UNDO);
    UI_block_emboss_set(block, ui::EmbossType::Emboss);
    bottom->column(false);

    uiDefIconButI(block,
                  ButType::Grip,
                  ICON_GRIP,
                  0,
                  0,
                  UI_UNIT_X * 10,
                  UI_UNIT_Y * 0.5f,
                  tree_view.custom_height_.get(),
                  0,
                  0,
                  "");

    if (*tree_view.show_display_options_) {
      block_layout_set_current(block, col);
      uiBut *but = uiDefBut(block,
                            ButType::Text,
                            "",
                            0,
                            0,
                            UI_TREEVIEW_INDENT,
                            UI_UNIT_Y,
                            tree_view.search_string_.get(),
                            0,
                            UI_MAX_NAME_STR,
                            "");
      UI_but_retval_set(but, 1);
      UI_but_flag_enable(but, UI_BUT_TEXTEDIT_UPDATE | UI_BUT_VALUE_CLEAR);
      UI_but_flag_disable(but, UI_BUT_UNDO);
      ui_def_but_icon(but, ICON_VIEWZOOM, UI_HAS_ICON);
    }
  }

  block_layout_set_current(block, &parent_layout);
}

void TreeViewLayoutBuilder::build_row(AbstractTreeViewItem &item) const
{
  uiBlock &block_ = block();

  uiLayout &prev_layout = current_layout();

  const int width = prev_layout.width();
  if (width < int(40 * UI_SCALE_FAC)) {
    return;
  }

  EmbossType previous_emboss = UI_block_emboss_get(&block_);

  uiLayout *overlap = &prev_layout.overlap();

  if (!item.is_interactive_) {
    overlap->active_set(false);
  }

  uiLayout *row = &overlap->row(false);
  /* Enable emboss for mouse hover highlight. */
  row->emboss_set(EmbossType::Emboss);
  /* Every item gets one! Other buttons can be overlapped on top. */
  item.add_treerow_button(block_);

  /* After adding tree-row button (would disable hover highlighting). */
  UI_block_emboss_set(&block_, EmbossType::NoneOrStatus);

  /* Add little margin to align actual contents vertically. */
  uiLayout *content_col = &overlap->column(true);
  const int margin_top = (padded_item_height() - unpadded_item_height()) / 2;
  if (margin_top > 0) {
    uiDefBut(&block_, ButType::Label, "", 0, 0, UI_UNIT_X, margin_top, nullptr, 0, 0, "");
  }
  row = &content_col->row(true);

  uiLayoutListItemAddPadding(row);
  item.add_indent(*row);
  item.add_collapse_chevron(block_);

  if (item.is_renaming()) {
    item.add_rename_button(*row);
  }
  else {
    item.build_row(*row);
    if (item.is_active_) {
      ui_layout_list_set_labels_active(row);
    }
  }

  uiLayoutListItemAddPadding(row);

  UI_block_emboss_set(&block_, previous_emboss);
  block_layout_set_current(&block_, &prev_layout);
}

uiBlock &TreeViewLayoutBuilder::block() const
{
  return block_;
}

uiLayout &TreeViewLayoutBuilder::current_layout() const
{
  return *block().curlayout;
}

/* ---------------------------------------------------------------------- */

void TreeViewBuilder::ensure_min_rows_items(AbstractTreeView &tree_view)
{
  const std::optional<int> visible_rows = tree_view.tot_visible_row_count();
  if (!visible_rows) {
    return;
  }

  int tot_visible_items = 0;
  tree_view.foreach_item(
      [&tot_visible_items](AbstractTreeViewItem & /*item*/) { tot_visible_items++; },
      AbstractTreeView::IterOptions::SkipCollapsed | AbstractTreeView::IterOptions::SkipFiltered);

  if (tot_visible_items >= *visible_rows) {
    return;
  }

  for (int i = 0; i < (*visible_rows - tot_visible_items); i++) {
    BasicTreeViewItem &new_item = tree_view.add_tree_item<BasicTreeViewItem>("");
    new_item.disable_interaction();
  }
}

void TreeViewBuilder::build_tree_view(const bContext &C,
                                      AbstractTreeView &tree_view,
                                      uiLayout &layout,
                                      const bool add_box)
{
  uiBlock &block = *layout.block();

  const ARegion *region = CTX_wm_region_popup(&C) ? CTX_wm_region_popup(&C) : CTX_wm_region(&C);
  if (region) {
    ui_block_view_persistent_state_restore(*region, block, tree_view);
  }

  tree_view.build_tree();
  tree_view.update_from_old(block);
  tree_view.change_state_delayed();
  {
    /* Setup search string to filter out elements with matching characters. */
    char string[UI_MAX_NAME_STR];
    BLI_strncpy_ensure_pad(string, tree_view.search_string_.get(), '*', sizeof(string));
    tree_view.filter(tree_view.search_string_ ? std::optional{string} : std::nullopt);
  }
  ensure_min_rows_items(tree_view);

  /* Ensure the given layout is actually active. */
  block_layout_set_current(&block, &layout);

  TreeViewLayoutBuilder builder(layout);
  builder.add_box_ = add_box;
  UI_block_flag_enable(&block, UI_BLOCK_LIST_ITEM);
  builder.build_from_tree(tree_view);
  UI_block_flag_disable(&block, UI_BLOCK_LIST_ITEM);
}

/* ---------------------------------------------------------------------- */

BasicTreeViewItem::BasicTreeViewItem(StringRef label, BIFIconID icon_) : icon(icon_)
{
  label_ = label;
}

void BasicTreeViewItem::build_row(uiLayout &row)
{
  this->add_label(row);
}

void BasicTreeViewItem::add_label(uiLayout &layout, StringRefNull label_override)
{
  const StringRefNull label = label_override.is_empty() ? StringRefNull(label_) : label_override;
  layout.label(label, icon);
}

void BasicTreeViewItem::on_activate(bContext &C)
{
  if (activate_fn_) {
    activate_fn_(C, *this);
  }
}

void BasicTreeViewItem::set_on_activate_fn(ActivateFn fn)
{
  activate_fn_ = fn;
}

void BasicTreeViewItem::set_is_active_fn(IsActiveFn is_active_fn)
{
  is_active_fn_ = is_active_fn;
}

std::optional<bool> BasicTreeViewItem::should_be_active() const
{
  if (is_active_fn_) {
    return is_active_fn_();
  }
  return std::nullopt;
}

}  // namespace blender::ui<|MERGE_RESOLUTION|>--- conflicted
+++ resolved
@@ -559,16 +559,11 @@
   if (!this->is_collapsible()) {
     return;
   }
-<<<<<<< HEAD
-/* BFA - changed the arrows*/
-  const BIFIconID icon = this->is_collapsed() ? ICON_DISCLOSURE_TRI_RIGHT : ICON_DISCLOSURE_TRI_DOWN;
-  uiBut *but = uiDefIconBut(&block, ButType::ButToggle, 0, icon, 0, 0, UI_TREEVIEW_INDENT, UI_UNIT_Y, nullptr, 0, 0, "");
-=======
-
-  const BIFIconID icon = this->is_collapsed() ? ICON_RIGHTARROW : ICON_DOWNARROW_HLT;
+  /* BFA - changed the arrows*/
+  const BIFIconID icon = this->is_collapsed() ? ICON_DISCLOSURE_TRI_RIGHT :
+                                                ICON_DISCLOSURE_TRI_DOWN;
   uiBut *but = uiDefIconBut(
       &block, ButType::ButToggle, icon, 0, 0, UI_TREEVIEW_INDENT, UI_UNIT_Y, nullptr, 0, 0, "");
->>>>>>> c95e82fd
   UI_but_func_set(but, collapse_chevron_click_fn, nullptr, nullptr);
   UI_but_flag_disable(but, UI_BUT_UNDO);
 }
