--- conflicted
+++ resolved
@@ -653,11 +653,7 @@
   }
 }
 
-<<<<<<< HEAD
-ID *ui_template_id_liboverride_hierarchy_create(
-=======
 ID *ui_template_id_liboverride_hierarchy_make(
->>>>>>> 91b88d3d
     bContext *C, Main *bmain, ID *owner_id, ID *id, const char **r_undo_push_label)
 {
   const char *undo_push_label;
@@ -876,37 +872,15 @@
   return id_override;
 }
 
-<<<<<<< HEAD
-static void template_id_liboverride_hierarchy_create(bContext *C,
-                                                     Main *bmain,
-                                                     TemplateID *template_ui,
-                                                     PointerRNA *idptr,
-                                                     const char **r_undo_push_label)
-=======
 static void template_id_liboverride_hierarchy_make(bContext *C,
                                                    Main *bmain,
                                                    TemplateID *template_ui,
                                                    PointerRNA *idptr,
                                                    const char **r_undo_push_label)
->>>>>>> 91b88d3d
 {
   ID *id = idptr->data;
   ID *owner_id = template_ui->ptr.owner_id;
 
-<<<<<<< HEAD
-  ID *id_override = ui_template_id_liboverride_hierarchy_create(
-      C, bmain, owner_id, id, r_undo_push_label);
-
-  if (id_override != NULL) {
-    /* Given `idptr` is re-assigned to owner property by caller to ensure proper updates etc. Here
-     * we also use it to ensure remapping of the owner property from the linked data to the newly
-     * created liboverride (note that in theory this remapping has already been done by code
-     * above), but only in case owner ID was already an existing liboverride.
-     *
-     * Otherwise, owner ID will also have been overridden, and remapped already to use
-     * it's override of the data too. */
-    if (ID_IS_OVERRIDE_LIBRARY_REAL(owner_id)) {
-=======
   ID *id_override = ui_template_id_liboverride_hierarchy_make(
       C, bmain, owner_id, id, r_undo_push_label);
 
@@ -919,7 +893,6 @@
      * Otherwise, owner ID will also have been overridden, and remapped already to use it's
      * override of the data too. */
     if (!ID_IS_LINKED(owner_id)) {
->>>>>>> 91b88d3d
       RNA_id_pointer_create(id_override, idptr);
     }
   }
