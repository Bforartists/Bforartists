/*
 * This program is free software; you can redistribute it and/or
 * modify it under the terms of the GNU General Public License
 * as published by the Free Software Foundation; either version 2
 * of the License, or (at your option) any later version.
 *
 * This program is distributed in the hope that it will be useful,
 * but WITHOUT ANY WARRANTY; without even the implied warranty of
 * MERCHANTABILITY or FITNESS FOR A PARTICULAR PURPOSE.  See the
 * GNU General Public License for more details.
 *
 * You should have received a copy of the GNU General Public License
 * along with this program; if not, write to the Free Software Foundation,
 * Inc., 51 Franklin Street, Fifth Floor, Boston, MA 02110-1301, USA.
 */

/** \file
 * \ingroup edinterface
 */

#include <ctype.h>
#include <stddef.h>
#include <stdlib.h>
#include <string.h>

#include "MEM_guardedalloc.h"

#include "DNA_brush_types.h"
#include "DNA_cachefile_types.h"
#include "DNA_constraint_types.h"
#include "DNA_curveprofile_types.h"
#include "DNA_gpencil_modifier_types.h"
#include "DNA_node_types.h"
#include "DNA_object_force_types.h"
#include "DNA_object_types.h"
#include "DNA_scene_types.h"
#include "DNA_shader_fx_types.h"
#include "DNA_texture_types.h"

#include "BLI_alloca.h"
#include "BLI_fnmatch.h"
#include "BLI_listbase.h"
#include "BLI_math.h"
#include "BLI_path_util.h"
#include "BLI_rect.h"
#include "BLI_string.h"
#include "BLI_string_search.h"
#include "BLI_timecode.h"
#include "BLI_utildefines.h"

#include "BLF_api.h"
#include "BLT_translation.h"

#include "BKE_action.h"
#include "BKE_colorband.h"
#include "BKE_colortools.h"
#include "BKE_constraint.h"
#include "BKE_context.h"
#include "BKE_curveprofile.h"
#include "BKE_global.h"
#include "BKE_gpencil_modifier.h"
#include "BKE_idprop.h"
#include "BKE_idtype.h"
#include "BKE_layer.h"
#include "BKE_lib_id.h"
#include "BKE_lib_override.h"
#include "BKE_linestyle.h"
#include "BKE_main.h"
#include "BKE_modifier.h"
#include "BKE_object.h"
#include "BKE_packedFile.h"
#include "BKE_particle.h"
#include "BKE_report.h"
#include "BKE_scene.h"
#include "BKE_screen.h"
#include "BKE_shader_fx.h"

#include "DEG_depsgraph.h"
#include "DEG_depsgraph_build.h"

#include "ED_fileselect.h"
#include "ED_object.h"
#include "ED_render.h"
#include "ED_screen.h"
#include "ED_undo.h"

#include "RNA_access.h"

#include "WM_api.h"
#include "WM_types.h"

#include "BLO_readfile.h"

#include "UI_interface.h"
#include "UI_interface_icons.h"
#include "UI_view2d.h"
#include "interface_intern.h"

#include "PIL_time.h"

/* we may want to make this optional, disable for now. */
// #define USE_OP_RESET_BUT

/* defines for templateID/TemplateSearch */
#define TEMPLATE_SEARCH_TEXTBUT_WIDTH (UI_UNIT_X * 8)
#define TEMPLATE_SEARCH_TEXTBUT_HEIGHT UI_UNIT_Y

/* Add "Make Single User" button to templateID. Users can just manually duplicate an ID, it's
 * unclear what the use-case of this specific button is. So for now disabling it, we can bring it
 * back or remove it later.
 * - Julian
 */
//#define USE_TEMPLATE_ID_MAKE_SINGLE_USER

void UI_template_fix_linking(void)
{
}

/* -------------------------------------------------------------------- */
/** \name Header Template
 * \{ */

void uiTemplateHeader(uiLayout *layout, bContext *C)
{
  uiBlock *block = uiLayoutAbsoluteBlock(layout);
  ED_area_header_switchbutton(C, block, 0);
}

/** \} */

/* -------------------------------------------------------------------- */
/** \name Search Menu Helpers
 * \{ */

/**
 * Add a block button for the search menu for templateID and templateSearch.
 */
static void template_add_button_search_menu(const bContext *C,
                                            uiLayout *layout,
                                            uiBlock *block,
                                            PointerRNA *ptr,
                                            PropertyRNA *prop,
                                            uiBlockCreateFunc block_func,
                                            void *block_argN,
                                            const char *const tip,
                                            const bool use_previews,
                                            const bool editable,
                                            const bool live_icon)
{
  const PointerRNA active_ptr = RNA_property_pointer_get(ptr, prop);
  ID *id = (active_ptr.data && RNA_struct_is_ID(active_ptr.type)) ? active_ptr.data : NULL;
  const ID *idfrom = ptr->owner_id;
  const StructRNA *type = active_ptr.type ? active_ptr.type : RNA_property_pointer_type(ptr, prop);
  uiBut *but;

  if (use_previews) {
    ARegion *region = CTX_wm_region(C);
    /* Ugly tool header exception. */
    const bool use_big_size = (region->regiontype != RGN_TYPE_TOOL_HEADER);
    /* Ugly exception for screens here,
     * drawing their preview in icon size looks ugly/useless */
    const bool use_preview_icon = use_big_size || (id && (GS(id->name) != ID_SCR));
    const short width = UI_UNIT_X * (use_big_size ? 6 : 1.6f);
    const short height = UI_UNIT_Y * (use_big_size ? 6 : 1);
    uiLayout *col = NULL;

    if (use_big_size) {
      /* Assume column layout here. To be more correct, we should check if the layout passed to
       * template_id is a column one, but this should work well in practice. */
      col = uiLayoutColumn(layout, true);
    }

    but = uiDefBlockButN(block, block_func, block_argN, "", 0, 0, width, height, tip);
    if (use_preview_icon) {
      const int icon = id ? ui_id_icon_get(C, id, use_big_size) : RNA_struct_ui_icon(type);
      ui_def_but_icon(but, icon, UI_HAS_ICON | UI_BUT_ICON_PREVIEW);
    }
    else {
      ui_def_but_icon(but, RNA_struct_ui_icon(type), UI_HAS_ICON);
      UI_but_drawflag_enable(but, UI_BUT_ICON_LEFT);
    }

    if ((idfrom && idfrom->lib) || !editable) {
      UI_but_flag_enable(but, UI_BUT_DISABLED);
    }
    if (use_big_size) {
      uiLayoutRow(col ? col : layout, true);
    }
  }
  else {
    but = uiDefBlockButN(block, block_func, block_argN, "", 0, 0, UI_UNIT_X * 1.6, UI_UNIT_Y, tip);

    if (live_icon) {
      const int icon = id ? ui_id_icon_get(C, id, false) : RNA_struct_ui_icon(type);
      ui_def_but_icon(but, icon, UI_HAS_ICON | UI_BUT_ICON_PREVIEW);
    }
    else {
      ui_def_but_icon(but, RNA_struct_ui_icon(type), UI_HAS_ICON);
    }
    if (id) {
      /* default dragging of icon for id browse buttons */
      UI_but_drag_set_id(but, id);
    }
    UI_but_drawflag_enable(but, UI_BUT_ICON_LEFT);

    if ((idfrom && idfrom->lib) || !editable) {
      UI_but_flag_enable(but, UI_BUT_DISABLED);
    }
  }
}

static uiBlock *template_common_search_menu(const bContext *C,
                                            ARegion *region,
                                            uiButSearchUpdateFn search_update_fn,
                                            void *search_arg,
                                            uiButHandleFunc search_exec_fn,
                                            void *active_item,
                                            const int preview_rows,
                                            const int preview_cols,
                                            float scale)
{
  static char search[256];
  wmWindow *win = CTX_wm_window(C);
  uiBut *but;

  /* clear initial search string, then all items show */
  search[0] = 0;

  uiBlock *block = UI_block_begin(C, region, "_popup", UI_EMBOSS);
  UI_block_flag_enable(block, UI_BLOCK_LOOP | UI_BLOCK_SEARCH_MENU);
  UI_block_theme_style_set(block, UI_BLOCK_THEME_STYLE_POPUP);

  /* preview thumbnails */
  if (preview_rows > 0 && preview_cols > 0) {
    const int w = 4 * U.widget_unit * preview_cols * scale;
    const int h = 5 * U.widget_unit * preview_rows * scale;

    /* fake button, it holds space for search items */
    uiDefBut(block, UI_BTYPE_LABEL, 0, "", 10, 26, w, h, NULL, 0, 0, 0, 0, NULL);

    but = uiDefSearchBut(block,
                         search,
                         0,
                         ICON_VIEWZOOM,
                         sizeof(search),
                         10,
                         0,
                         w,
                         UI_UNIT_Y,
                         preview_rows,
                         preview_cols,
                         "");
  }
  /* list view */
  else {
    const int searchbox_width = UI_searchbox_size_x();
    const int searchbox_height = UI_searchbox_size_y();

    /* fake button, it holds space for search items */
    uiDefBut(block,
             UI_BTYPE_LABEL,
             0,
             "",
             10,
             15,
             searchbox_width,
             searchbox_height,
             NULL,
             0,
             0,
             0,
             0,
             NULL);
    but = uiDefSearchBut(block,
                         search,
                         0,
                         ICON_VIEWZOOM,
                         sizeof(search),
                         10,
                         0,
                         searchbox_width,
                         UI_UNIT_Y - 1,
                         0,
                         0,
                         "");
  }
  UI_but_func_search_set(but,
                         ui_searchbox_create_generic,
                         search_update_fn,
                         search_arg,
                         NULL,
                         search_exec_fn,
                         active_item);

  UI_block_bounds_set_normal(block, 0.3f * U.widget_unit);
  UI_block_direction_set(block, UI_DIR_DOWN);

  /* give search-field focus */
  UI_but_focus_on_enter_event(win, but);
  /* this type of search menu requires undo */
  but->flag |= UI_BUT_UNDO;

  return block;
}

/** \} */

/* -------------------------------------------------------------------- */
/** \name Search Callbacks
 * \{ */

typedef struct TemplateID {
  PointerRNA ptr;
  PropertyRNA *prop;

  ListBase *idlb;
  short idcode;

  const char *new_op;
  const char *duplicate_op;
  const char *unlink_op;
  const char *open_op;

  short filter;
  int prv_rows, prv_cols;
  bool preview;
  float scale;
} TemplateID;

/* Search browse menu, assign  */
static void template_ID_set_property_exec_fn(bContext *C, void *arg_template, void *item)
{
  TemplateID *template_ui = (TemplateID *)arg_template;

  /* ID */
  if (item) {
    PointerRNA idptr;

    RNA_id_pointer_create(item, &idptr);
    RNA_property_pointer_set(&template_ui->ptr, template_ui->prop, idptr, NULL);
    RNA_property_update(C, &template_ui->ptr, template_ui->prop);
  }
}

static bool id_search_allows_id(TemplateID *template_ui, const int flag, ID *id, const char *query)
{
  ID *id_from = template_ui->ptr.owner_id;

  /* Do self check. */
  if ((flag & PROP_ID_SELF_CHECK) && id == id_from) {
    return false;
  }

  /* Use filter. */
  if (RNA_property_type(template_ui->prop) == PROP_POINTER) {
    PointerRNA ptr;
    RNA_id_pointer_create(id, &ptr);
    if (RNA_property_pointer_poll(&template_ui->ptr, template_ui->prop, &ptr) == 0) {
      return false;
    }
  }

  /* Hide dot-datablocks, but only if filter does not force them visible. */
  if (U.uiflag & USER_HIDE_DOT) {
    if ((id->name[2] == '.') && (query[0] != '.')) {
      return false;
    }
  }

  return true;
}

static bool id_search_add(const bContext *C, TemplateID *template_ui, uiSearchItems *items, ID *id)
{
  /* +1 is needed because BKE_id_ui_prefix used 3 letter prefix
   * followed by ID_NAME-2 characters from id->name
   */
  char name_ui[MAX_ID_FULL_NAME_UI];
  int iconid = ui_id_icon_get(C, id, template_ui->preview);
  const bool use_lib_prefix = template_ui->preview || iconid;
  const bool has_sep_char = (id->lib != NULL);

  /* When using previews, the library hint (linked, overridden, missing) is added with a
   * character prefix, otherwise we can use a icon. */
  int name_prefix_offset;
  BKE_id_full_name_ui_prefix_get(name_ui, id, use_lib_prefix, UI_SEP_CHAR, &name_prefix_offset);
  if (!use_lib_prefix) {
    iconid = UI_icon_from_library(id);
  }

  if (!UI_search_item_add(items,
                          name_ui,
                          id,
                          iconid,
                          has_sep_char ? UI_BUT_HAS_SEP_CHAR : 0,
                          name_prefix_offset)) {
    return false;
  }

  return true;
}

/* ID Search browse menu, do the search */
static void id_search_cb(const bContext *C,
                         void *arg_template,
                         const char *str,
                         uiSearchItems *items)
{
  TemplateID *template_ui = (TemplateID *)arg_template;
  ListBase *lb = template_ui->idlb;
  const int flag = RNA_property_flag(template_ui->prop);

  StringSearch *search = BLI_string_search_new();

  /* ID listbase */
  LISTBASE_FOREACH (ID *, id, lb) {
    if (id_search_allows_id(template_ui, flag, id, str)) {
      BLI_string_search_add(search, id->name + 2, id);
    }
  }

  ID **filtered_ids;
  int filtered_amount = BLI_string_search_query(search, str, (void ***)&filtered_ids);

  for (int i = 0; i < filtered_amount; i++) {
    if (!id_search_add(C, template_ui, items, filtered_ids[i])) {
      break;
    }
  }

  MEM_freeN(filtered_ids);
  BLI_string_search_free(search);
}

/**
 * Use id tags for filtering.
 */
static void id_search_cb_tagged(const bContext *C,
                                void *arg_template,
                                const char *str,
                                uiSearchItems *items)
{
  TemplateID *template_ui = (TemplateID *)arg_template;
  ListBase *lb = template_ui->idlb;
  const int flag = RNA_property_flag(template_ui->prop);

  StringSearch *search = BLI_string_search_new();

  /* ID listbase */
  LISTBASE_FOREACH (ID *, id, lb) {
    if (id->tag & LIB_TAG_DOIT) {
      if (id_search_allows_id(template_ui, flag, id, str)) {
        BLI_string_search_add(search, id->name + 2, id);
      }
      id->tag &= ~LIB_TAG_DOIT;
    }
  }

  ID **filtered_ids;
  int filtered_amount = BLI_string_search_query(search, str, (void ***)&filtered_ids);

  for (int i = 0; i < filtered_amount; i++) {
    if (!id_search_add(C, template_ui, items, filtered_ids[i])) {
      break;
    }
  }

  MEM_freeN(filtered_ids);
  BLI_string_search_free(search);
}

/**
 * A version of 'id_search_cb' that lists scene objects.
 */
static void id_search_cb_objects_from_scene(const bContext *C,
                                            void *arg_template,
                                            const char *str,
                                            uiSearchItems *items)
{
  TemplateID *template_ui = (TemplateID *)arg_template;
  ListBase *lb = template_ui->idlb;
  Scene *scene = NULL;
  ID *id_from = template_ui->ptr.owner_id;

  if (id_from && GS(id_from->name) == ID_SCE) {
    scene = (Scene *)id_from;
  }
  else {
    scene = CTX_data_scene(C);
  }

  BKE_main_id_flag_listbase(lb, LIB_TAG_DOIT, false);

  FOREACH_SCENE_OBJECT_BEGIN (scene, ob_iter) {
    ob_iter->id.tag |= LIB_TAG_DOIT;
  }
  FOREACH_SCENE_OBJECT_END;
  id_search_cb_tagged(C, arg_template, str, items);
}

/* ID Search browse menu, open */
static uiBlock *id_search_menu(bContext *C, ARegion *region, void *arg_litem)
{
  static TemplateID template_ui;
  PointerRNA active_item_ptr;
  void (*id_search_update_fn)(
      const bContext *, void *, const char *, uiSearchItems *) = id_search_cb;

  /* arg_litem is malloced, can be freed by parent button */
  template_ui = *((TemplateID *)arg_litem);
  active_item_ptr = RNA_property_pointer_get(&template_ui.ptr, template_ui.prop);

  if (template_ui.filter) {
    /* Currently only used for objects. */
    if (template_ui.idcode == ID_OB) {
      if (template_ui.filter == UI_TEMPLATE_ID_FILTER_AVAILABLE) {
        id_search_update_fn = id_search_cb_objects_from_scene;
      }
    }
  }

  return template_common_search_menu(C,
                                     region,
                                     id_search_update_fn,
                                     &template_ui,
                                     template_ID_set_property_exec_fn,
                                     active_item_ptr.data,
                                     template_ui.prv_rows,
                                     template_ui.prv_cols,
                                     template_ui.scale);
}

/** \} */

/* -------------------------------------------------------------------- */
/** \name ID Template
 * \{ */

/* This is for browsing and editing the ID-blocks used */

/* for new/open operators */
void UI_context_active_but_prop_get_templateID(bContext *C,
                                               PointerRNA *r_ptr,
                                               PropertyRNA **r_prop)
{
  TemplateID *template_ui;
  uiBut *but = UI_context_active_but_get(C);

  memset(r_ptr, 0, sizeof(*r_ptr));
  *r_prop = NULL;

  if (but && but->func_argN) {
    template_ui = but->func_argN;
    *r_ptr = template_ui->ptr;
    *r_prop = template_ui->prop;
  }
}

static void template_id_cb(bContext *C, void *arg_litem, void *arg_event)
{
  TemplateID *template_ui = (TemplateID *)arg_litem;
  PointerRNA idptr = RNA_property_pointer_get(&template_ui->ptr, template_ui->prop);
  ID *id = idptr.data;
  const int event = POINTER_AS_INT(arg_event);
  const char *undo_push_label = NULL;

  switch (event) {
    case UI_ID_BROWSE:
    case UI_ID_PIN:
      RNA_warning("warning, id event %d shouldn't come here", event);
      break;
    case UI_ID_OPEN:
    case UI_ID_ADD_NEW:
      /* these call UI_context_active_but_prop_get_templateID */
      break;
    case UI_ID_DELETE:
      memset(&idptr, 0, sizeof(idptr));
      RNA_property_pointer_set(&template_ui->ptr, template_ui->prop, idptr, NULL);
      RNA_property_update(C, &template_ui->ptr, template_ui->prop);
<<<<<<< HEAD

      if (id && CTX_wm_window(C)->eventstate->shift) {
        /* only way to force-remove data (on save) */
        id_us_clear_real(id);
        id_fake_user_clear(id);
        id->us = 0;
        undo_push_label = "Delete Data";
      }

=======
>>>>>>> 69c17374
      break;
    case UI_ID_MAKE_LOCAL:
      if (id) {
        Main *bmain = CTX_data_main(C);
        if (BKE_lib_id_make_local(bmain, id, false, 0)) {
          BKE_main_id_clear_newpoins(bmain);

          /* reassign to get get proper updates/notifiers */
          idptr = RNA_property_pointer_get(&template_ui->ptr, template_ui->prop);
          RNA_property_pointer_set(&template_ui->ptr, template_ui->prop, idptr, NULL);
          RNA_property_update(C, &template_ui->ptr, template_ui->prop);
          undo_push_label = "Make Local";
        }
      }
      break;
    case UI_ID_LIB_OVERRIDE_ADD:
      if (id && ID_IS_OVERRIDABLE_LIBRARY(id)) {
        Main *bmain = CTX_data_main(C);
        /* Only remap that specific ID usage to overriding local data-block. */
        ID *override_id = BKE_lib_override_library_create_from_id(bmain, id, false);
        if (override_id != NULL) {
          BKE_main_id_clear_newpoins(bmain);

          if (GS(override_id->name) == ID_OB) {
            Scene *scene = CTX_data_scene(C);
            if (!BKE_collection_has_object_recursive(scene->master_collection,
                                                     (Object *)override_id)) {
              BKE_collection_object_add_from(bmain, scene, (Object *)id, (Object *)override_id);
            }
          }

          /* Assign new pointer, takes care of updates/notifiers */
          RNA_id_pointer_create(override_id, &idptr);
        }
        /* reassign to get get proper updates/notifiers */
        RNA_property_pointer_set(&template_ui->ptr, template_ui->prop, idptr, NULL);
        RNA_property_update(C, &template_ui->ptr, template_ui->prop);
        undo_push_label = "Make Library Override";
      }
      break;
    case UI_ID_LIB_OVERRIDE_RESET:
      if (id && ID_IS_OVERRIDE_LIBRARY_REAL(id)) {
        Main *bmain = CTX_data_main(C);
        BKE_lib_override_library_id_reset(bmain, id);
        undo_push_label = "Reset Library Override";
      }
      break;
    case UI_ID_LIB_OVERRIDE_REMOVE:
      if (id && ID_IS_OVERRIDE_LIBRARY(id)) {
        BKE_lib_override_library_free(&id->override_library, true);
        /* reassign to get get proper updates/notifiers */
        idptr = RNA_property_pointer_get(&template_ui->ptr, template_ui->prop);
        RNA_property_pointer_set(&template_ui->ptr, template_ui->prop, idptr, NULL);
        RNA_property_update(C, &template_ui->ptr, template_ui->prop);
<<<<<<< HEAD
        undo_push_label = "Override Data";
=======
        undo_push_label = "Remove Library Override";
>>>>>>> 69c17374
      }
      break;
#ifdef USE_TEMPLATE_ID_MAKE_SINGLE_USER
    case UI_ID_ALONE:
      if (id) {
        const bool do_scene_obj = ((GS(id->name) == ID_OB) &&
                                   (template_ui->ptr.type == &RNA_LayerObjects));

        /* make copy */
        if (do_scene_obj) {
          Main *bmain = CTX_data_main(C);
          Scene *scene = CTX_data_scene(C);
          ED_object_single_user(bmain, scene, (struct Object *)id);
          WM_event_add_notifier(C, NC_WINDOW, NULL);
          DEG_relations_tag_update(bmain);
        }
        else {
          Main *bmain = CTX_data_main(C);
          id_single_user(C, id, &template_ui->ptr, template_ui->prop);
          DEG_relations_tag_update(bmain);
        }
        undo_push_label = "Make Single User";
      }
      break;
#endif
#if 0
    case UI_ID_AUTO_NAME:
      break;
#endif
  }

  if (undo_push_label != NULL) {
    ED_undo_push(C, undo_push_label);
  }
}

static const char *template_id_browse_tip(const StructRNA *type)
{
  if (type) {
    switch ((ID_Type)RNA_type_to_ID_code(type)) {
      case ID_SCE:
        return N_("Scene Browser\nChoose Scene to use");
      case ID_OB:
        return N_("Object Browser\nChoose Object to use");
      case ID_ME:
        return N_("Data Browser\nChoose Mesh Data to use");
      case ID_CU:
        return N_("Data Browser\nChoose Curve Data to use");
      case ID_MB:
        return N_("Data Browser\nChoose Metaball Data to use");
      case ID_MA:
        return N_("Material Browser\nChoose Material to use");
      case ID_TE:
        return N_("Texture Browser\nChoose Texture to use");
      case ID_IM:
        return N_("Image Browser\nChoose Image to use");
      case ID_LS:
        return N_("Data Browser\nBrowse Line Style Data to use");
      case ID_LT:
        return N_("Data Browser\nChoose Lattice Data to use");
      case ID_LA:
        return N_("Data Browser\nChoose Light Data to use");
      case ID_CA:
        return N_("Data Browser\nChoose Camera Data to use");
      case ID_WO:
        return N_("Data Browser\nChoose World Settings to use");
      case ID_SCR:
        return N_("Layout Browser\nChoose Screen layout");
      case ID_TXT:
        return N_("Text file Browser\nChoose Text file to use");
      case ID_SPK:
        return N_("Data Browser\nChoose Speaker Data to use");
      case ID_SO:
        return N_("Data Browser\nChoose Sound to use");
      case ID_AR:
        return N_("Data Browser\nChoose Armature data to use");
      case ID_AC:
        return N_("Data Browser\nChoose Action to use");
      case ID_NT:
        return N_("Data Browser\nChoose Node Tree to use");
      case ID_BR:
        return N_("Brush Browser\nChoose Brush to use");
      case ID_PA:
        return N_("Particle Settings Browser\nChoose Particle Settings to use");
      case ID_GD:
        return N_("Data Browser\nChoose Grease Pencil Data to use");
      case ID_MC:
        return N_("Clip Browser\nChoose Movie Clip to use");
      case ID_MSK:
        return N_("Data Browser\nChoose Mask to use");
      case ID_PAL:
        return N_("Data Browser\nChoose Palette Data to use");
      case ID_PC:
        return N_("Data Browser\nChoose Paint Curve Data to use");
      case ID_CF:
        return N_("Data Browser\nChoose Cache Files to use");
      case ID_WS:
        return N_("Data Browser\nBrowse Workspace to be linked");
      case ID_LP:
        return N_("Data Browser\nBrowse LightProbe to be linked");
      case ID_HA:
        return N_("Data Browser\nBrowse Hair Data to be linked");
      case ID_PT:
        return N_("Data Browser\nBrowse Point Cloud Data to be linked");
      case ID_VO:
        return N_("Data Browser\nBrowse Volume Data to be linked");
      case ID_SIM:
        return N_("Data Browser\nBrowse Simulation to be linked");

      /* Use generic text. */
      case ID_LI:
      case ID_IP:
      case ID_KE:
      case ID_VF:
      case ID_GR:
      case ID_WM:
        break;
    }
  }
  return N_("Data Browser\nChoose a Font to use");
}

/**
 * \return a type-based i18n context, needed e.g. by "New" button.
 * In most languages, this adjective takes different form based on gender of type name...
 */
#ifdef WITH_INTERNATIONAL
static const char *template_id_context(StructRNA *type)
{
  if (type) {
    return BKE_idtype_idcode_to_translation_context(RNA_type_to_ID_code(type));
  }
  return BLT_I18NCONTEXT_DEFAULT;
}
#else
#  define template_id_context(type) 0
#endif

static void template_id_linked_operation_button(
    uiBlock *block, Main *bmain, ID *id, TemplateID *template_ui, int operation)
{
  BLI_assert(ELEM(operation, UI_ID_MAKE_LOCAL, UI_ID_LIB_OVERRIDE_ADD));

  const char *label = (operation == UI_ID_MAKE_LOCAL) ?
                          CTX_N_(BLT_I18NCONTEXT_OPERATOR_DEFAULT, "Make Local") :
                          CTX_N_(BLT_I18NCONTEXT_OPERATOR_DEFAULT, "Add Library Override");
  const char *tip = (operation == UI_ID_MAKE_LOCAL) ?
                        N_("Make library linked data-block local to this file") :
                        N_("Create a local override of this library linked data-block");
  BIFIconID icon = (operation == UI_ID_MAKE_LOCAL) ? ICON_BLANK1 : ICON_LIBRARY_DATA_OVERRIDE;

  uiBut *but = uiDefIconTextBut(block,
                                UI_BTYPE_BUT,
                                0,
                                icon,
                                CTX_IFACE_(BLT_I18NCONTEXT_OPERATOR_DEFAULT, label),
                                0,
                                0,
                                UI_UNIT_X,
                                UI_UNIT_Y,
                                NULL,
                                0,
                                0,
                                0,
                                0,
                                TIP_(tip));

  bool disabled = false;

  if (!ID_IS_LINKED(id)) {
    disabled = true;
    but->disabled_info = TIP_("Data-block is not linked");
  }
  else if (id->tag & LIB_TAG_INDIRECT) {
    disabled = true;
    but->disabled_info = TIP_("Indirect library data-block, cannot change");
  }
  else if (!BKE_lib_id_make_local(bmain, id, true /* test */, 0)) {
    disabled = true;
    but->disabled_info = TIP_("Data-blocks of this type cannot be made local");
  }
  else if (!RNA_property_editable_info(
               &template_ui->ptr, template_ui->prop, &but->disabled_info)) {
    disabled = true;
  }

  if (disabled) {
    UI_but_flag_enable(but, UI_BUT_DISABLED);
  }
  else {
    UI_but_funcN_set(but, template_id_cb, MEM_dupallocN(template_ui), POINTER_FROM_INT(operation));
  }
}

static void template_id_library_overridden_button(uiBlock *block,
                                                  ID *id,
                                                  TemplateID *template_ui,
                                                  int operation)
{
  BLI_assert(ELEM(operation, UI_ID_LIB_OVERRIDE_RESET, UI_ID_LIB_OVERRIDE_REMOVE) &&
             ID_IS_OVERRIDE_LIBRARY(id));

  if (operation == UI_ID_LIB_OVERRIDE_RESET && ID_IS_OVERRIDE_LIBRARY_REAL(id)) {
    uiBut *but = uiDefIconTextBut(
        block,
        UI_BTYPE_BUT,
        0,
        ICON_BLANK1,
        CTX_IFACE_(BLT_I18NCONTEXT_OPERATOR_DEFAULT, "Reset Library Override"),
        0,
        0,
        UI_UNIT_X,
        UI_UNIT_Y,
        NULL,
        0,
        0,
        0,
        0,
        TIP_("Reset the local override to the state of "
             "the overridden data-block"));
    if (!ID_IS_OVERRIDE_LIBRARY_REAL(id)) {
      but->disabled_info = TIP_("Data-block is a virtual, not a real override");
      UI_but_flag_enable(but, UI_BUT_DISABLED);
    }
    else {
      UI_but_funcN_set(but,
                       template_id_cb,
                       MEM_dupallocN(template_ui),
                       POINTER_FROM_INT(UI_ID_LIB_OVERRIDE_RESET));
    }
  }
  else if (operation == UI_ID_LIB_OVERRIDE_REMOVE) {
    uiBut *but = uiDefIconTextBut(
        block,
        UI_BTYPE_BUT,
        0,
        ICON_BLANK1,
        CTX_IFACE_(BLT_I18NCONTEXT_OPERATOR_DEFAULT, "Make Local"),
        0,
        0,
        UI_UNIT_X,
        UI_UNIT_Y,
        NULL,
        0,
        0,
        0,
        0,
        TIP_("Remove library override and make the library linked data-block "
             "fully local to this file"));
    UI_but_funcN_set(but,
                     template_id_cb,
                     MEM_dupallocN(template_ui),
                     POINTER_FROM_INT(UI_ID_LIB_OVERRIDE_REMOVE));
  }
}

#ifdef USE_TEMPLATE_ID_MAKE_SINGLE_USER
static uiBut *template_id_make_single_user_button(uiBlock *block, ID *id, TemplateID *template_ui)
{
  uiBut *but = uiDefIconTextBut(
      block,
      UI_BTYPE_BUT,
      0,
      ICON_BLANK1,
      CTX_IFACE_(BLT_I18NCONTEXT_OPERATOR_DEFAULT, "Make Single-User Copy"),
      0,
      0,
      UI_UNIT_X,
      UI_UNIT_Y,
      NULL,
      0,
      0,
      0,
      0,
      TIP_("Duplicate the data-block and assign the newly created copy"));

  if (ID_REAL_USERS(id) <= 1) {
    UI_but_flag_enable(but, UI_BUT_DISABLED);
    but->disabled_info = TIP_("Data-block already is a single-user");
    /* No need for further setup. */
    return but;
  }

  UI_but_funcN_set(but, template_id_cb, MEM_dupallocN(template_ui), POINTER_FROM_INT(UI_ID_ALONE));

  ID *idfrom = template_ui->ptr.owner_id;
  bool disabled = false;

  if (!RNA_property_editable_info(&template_ui->ptr, template_ui->prop, &but->disabled_info)) {
    disabled = true;
  }
  if (!BKE_id_copy_is_allowed(id)) {
    but->disabled_info = TIP_("Data-blocks of this type cannot be copied");
    disabled = true;
  }
  /* object in editmode - don't change data */
  if (idfrom && GS(idfrom->name) == ID_OB && (((Object *)idfrom)->mode & OB_MODE_EDIT)) {
    but->disabled_info = TIP_("Cannot change object data in Edit Mode");
    disabled = true;
  }

  if (disabled) {
    UI_but_flag_enable(but, UI_BUT_DISABLED);
  }

  return but;
}
#endif

static void template_id_use_fake_user_button(uiBlock *block, PointerRNA *idptr)
{
  const bool use_fake_user = ID_FAKE_USERS(idptr->data) > 0;
  uiBut *but = uiDefIconTextButR(
      block,
      UI_BTYPE_ICON_TOGGLE,
      0,
      ICON_FAKE_USER_OFF,
      use_fake_user ? CTX_IFACE_(BLT_I18NCONTEXT_OPERATOR_DEFAULT, "Remove Fake User") :
                      CTX_IFACE_(BLT_I18NCONTEXT_OPERATOR_DEFAULT, "Add Fake User"),
      0,
      0,
      UI_UNIT_X,
      UI_UNIT_Y,
      idptr,
      "use_fake_user",
      -1,
      0,
      0,
      -1,
      -1,
      TIP_("When set, ensures the data-block is kept when reloading the file, even if not used at "
           "all"));

  if ((ELEM(GS(((ID *)idptr->data)->name), ID_GR, ID_SCE, ID_SCR, ID_TXT, ID_OB, ID_WS))) {
    but->disabled_info = TIP_("Data-block type does not support fake user");
    UI_but_flag_enable(but, UI_BUT_DISABLED);
  }
}

enum TemplateIDCreateType {
  TEMPLATE_ID_CREATE_NEW,
  TEMPLATE_ID_CREATE_DUPLICATE,
};

static uiBut *template_id_new_button(uiBlock *block,
                                     const ID *id,
                                     TemplateID *template_ui,
                                     enum TemplateIDCreateType create_type,
                                     StructRNA *type,
                                     const bool id_open,
                                     const bool use_tab_but,
                                     int but_height)
{
  uiBut *but;
  const int w = id ? UI_UNIT_X : id_open ? UI_UNIT_X * 3 : UI_UNIT_X * 6;
  const int but_type = use_tab_but ? UI_BTYPE_TAB : UI_BTYPE_BUT;

  /* i18n markup, does nothing! */
  BLT_I18N_MSGID_MULTI_CTXT("New",
                            BLT_I18NCONTEXT_DEFAULT,
                            BLT_I18NCONTEXT_ID_SCENE,
                            BLT_I18NCONTEXT_ID_OBJECT,
                            BLT_I18NCONTEXT_ID_MESH,
                            BLT_I18NCONTEXT_ID_CURVE,
                            BLT_I18NCONTEXT_ID_METABALL,
                            BLT_I18NCONTEXT_ID_MATERIAL,
                            BLT_I18NCONTEXT_ID_TEXTURE,
                            BLT_I18NCONTEXT_ID_IMAGE,
                            BLT_I18NCONTEXT_ID_LATTICE,
                            BLT_I18NCONTEXT_ID_LIGHT,
                            BLT_I18NCONTEXT_ID_CAMERA,
                            BLT_I18NCONTEXT_ID_WORLD,
                            BLT_I18NCONTEXT_ID_SCREEN,
                            BLT_I18NCONTEXT_ID_TEXT, );
  BLT_I18N_MSGID_MULTI_CTXT("New",
                            BLT_I18NCONTEXT_ID_SPEAKER,
                            BLT_I18NCONTEXT_ID_SOUND,
                            BLT_I18NCONTEXT_ID_ARMATURE,
                            BLT_I18NCONTEXT_ID_ACTION,
                            BLT_I18NCONTEXT_ID_NODETREE,
                            BLT_I18NCONTEXT_ID_BRUSH,
                            BLT_I18NCONTEXT_ID_PARTICLESETTINGS,
                            BLT_I18NCONTEXT_ID_GPENCIL,
                            BLT_I18NCONTEXT_ID_FREESTYLELINESTYLE,
                            BLT_I18NCONTEXT_ID_WORKSPACE,
                            BLT_I18NCONTEXT_ID_LIGHTPROBE,
                            BLT_I18NCONTEXT_ID_HAIR,
                            BLT_I18NCONTEXT_ID_POINTCLOUD,
                            BLT_I18NCONTEXT_ID_VOLUME,
                            BLT_I18NCONTEXT_ID_SIMULATION, );
  BLT_I18N_MSGID_MULTI_CTXT("Duplicate",
                            BLT_I18NCONTEXT_DEFAULT,
                            BLT_I18NCONTEXT_ID_SCENE,
                            BLT_I18NCONTEXT_ID_OBJECT,
                            BLT_I18NCONTEXT_ID_MESH,
                            BLT_I18NCONTEXT_ID_CURVE,
                            BLT_I18NCONTEXT_ID_METABALL,
                            BLT_I18NCONTEXT_ID_MATERIAL,
                            BLT_I18NCONTEXT_ID_TEXTURE,
                            BLT_I18NCONTEXT_ID_IMAGE,
                            BLT_I18NCONTEXT_ID_LATTICE,
                            BLT_I18NCONTEXT_ID_LIGHT,
                            BLT_I18NCONTEXT_ID_CAMERA,
                            BLT_I18NCONTEXT_ID_WORLD,
                            BLT_I18NCONTEXT_ID_SCREEN,
                            BLT_I18NCONTEXT_ID_TEXT, );
  BLT_I18N_MSGID_MULTI_CTXT("Duplicate",
                            BLT_I18NCONTEXT_ID_SPEAKER,
                            BLT_I18NCONTEXT_ID_SOUND,
                            BLT_I18NCONTEXT_ID_ARMATURE,
                            BLT_I18NCONTEXT_ID_ACTION,
                            BLT_I18NCONTEXT_ID_NODETREE,
                            BLT_I18NCONTEXT_ID_BRUSH,
                            BLT_I18NCONTEXT_ID_PARTICLESETTINGS,
                            BLT_I18NCONTEXT_ID_GPENCIL,
                            BLT_I18NCONTEXT_ID_FREESTYLELINESTYLE,
                            BLT_I18NCONTEXT_ID_WORKSPACE,
                            BLT_I18NCONTEXT_ID_LIGHTPROBE,
                            BLT_I18NCONTEXT_ID_HAIR,
                            BLT_I18NCONTEXT_ID_POINTCLOUD,
                            BLT_I18NCONTEXT_ID_VOLUME,
                            BLT_I18NCONTEXT_ID_SIMULATION, );
  /* Note: BLT_I18N_MSGID_MULTI_CTXT takes a maximum number of parameters,
   * check the definition to see if a new call must be added when the limit
   * is exceeded. */

<<<<<<< HEAD
  if (newop) {
    /*bfa - changed ICON_DUPLICATE : ICON_ADD to ICON_ADD : ICON_ADD */
=======
  const char *text;
  const char *op;
  BIFIconID icon;

  switch (create_type) {
    case TEMPLATE_ID_CREATE_NEW:
      icon = ICON_ADD;
      text = CTX_IFACE_(template_id_context(type), "New");
      op = template_ui->new_op;
      break;
    case TEMPLATE_ID_CREATE_DUPLICATE:
      icon = ICON_DUPLICATE;
      text = CTX_IFACE_(template_id_context(type), "Duplicate");
      op = template_ui->duplicate_op;
      break;
  }

  const bool icon_only = use_tab_but;
  if (icon_only) {
    text = "";
  }

  if (op) {
    but = uiDefIconTextButO(
        block, but_type, op, WM_OP_INVOKE_DEFAULT, icon, text, 0, 0, w, but_height, NULL);
    UI_but_funcN_set(
        but, template_id_cb, MEM_dupallocN(template_ui), POINTER_FROM_INT(UI_ID_ADD_NEW));

    if (!RNA_property_editable_info(&template_ui->ptr, template_ui->prop, &but->disabled_info)) {
      UI_but_flag_enable(but, UI_BUT_DISABLED);
    }
  }
  else {
    but = uiDefIconTextBut(block,
                           but_type,
                           0,
                           icon,
                           text,
                           0,
                           0,
                           w,
                           but_height,
                           NULL,
                           0,
                           0,
                           0,
                           0,
                           TIP_("Create a new data-block"));
    but->disabled_info = TIP_("Creating a new data-block is not supported here");
    UI_but_flag_enable(but, UI_BUT_DISABLED);
  }
  if (icon_only) {
    UI_but_drawflag_disable(but, UI_BUT_ICON_LEFT);
  }

#ifndef WITH_INTERNATIONAL
  UNUSED_VARS(type);
#endif

  return but;
}

static void template_id_unlink_button(uiBlock *block,
                                      TemplateID *template_ui,
                                      bool hide_if_disabled)
{
  const char *disable_info;
  const bool is_menu = ui_block_is_menu(block);
  const bool editable = RNA_property_editable_info(
      &template_ui->ptr, template_ui->prop, &disable_info);
  /* allow unlink if 'unlinkop' is passed, even when 'PROP_NEVER_UNLINK' is set */
  uiBut *but = NULL;

  if (hide_if_disabled && !editable) {
    /* Add no button. */
  }
  else if (template_ui->unlink_op) {
    but = uiDefIconTextButO(block,
                            UI_BTYPE_BUT,
                            template_ui->unlink_op,
                            WM_OP_INVOKE_DEFAULT,
                            ICON_X,
                            is_menu ? NULL : "",
                            0,
                            0,
                            UI_UNIT_X,
                            UI_UNIT_Y,
                            NULL);
    /* so we can access the template from operators, font unlinking needs this */
    UI_but_funcN_set(but, NULL, MEM_dupallocN(template_ui), NULL);
  }
  else {
    const bool never_unlink = RNA_property_flag(template_ui->prop) &
                              (PROP_NEVER_UNLINK | PROP_NEVER_NULL);

    if (!never_unlink || !hide_if_disabled) {
      but = uiDefIconTextBut(block,
                             UI_BTYPE_BUT,
                             0,
                             ICON_X,
                             is_menu ? CTX_IFACE_(BLT_I18NCONTEXT_OPERATOR_DEFAULT, "Unlink") : "",
                             0,
                             0,
                             UI_UNIT_X,
                             UI_UNIT_Y,
                             NULL,
                             0,
                             0,
                             0,
                             0,
                             TIP_("Remove this usage of the data-block"));
      if (!never_unlink) {
        UI_but_funcN_set(
            but, template_id_cb, MEM_dupallocN(template_ui), POINTER_FROM_INT(UI_ID_DELETE));
      }
      if (!is_menu) {
        UI_but_drawflag_disable(but, UI_BUT_ICON_LEFT);
      }
    }

    if (but && never_unlink) {
      but->disabled_info = TIP_("Property must never be in an unlinked state");
      UI_but_flag_enable(but, UI_BUT_DISABLED);
    }
  }

  if (but) {
    if (!editable) {
      but->disabled_info = disable_info;
      UI_but_flag_enable(but, UI_BUT_DISABLED);
    }
  }
}

static void template_id_open_button(uiBlock *block,
                                    ID *id,
                                    TemplateID *template_ui,
                                    const bool compact)
{
  const bool is_menu = ui_block_is_menu(block);
  const int w = compact ? UI_UNIT_X * 3 : UI_UNIT_X * 6;
  char text[UI_MAX_NAME_STR] = "";
  const bool icon_only = !is_menu && id;
  uiBut *but;

  if (!icon_only) {
    BLI_snprintf(text,
                 sizeof(text),
                 "%s%s",
                 CTX_IFACE_(BLT_I18NCONTEXT_OPERATOR_DEFAULT, "Open"),
                 is_menu ? "..." : "");
  }

  if (template_ui->open_op) {
>>>>>>> 69c17374
    but = uiDefIconTextButO(block,
                            UI_BTYPE_BUT,
                            template_ui->open_op,
                            WM_OP_INVOKE_DEFAULT,
<<<<<<< HEAD
                            (id && !use_tab_but) ? ICON_ADD : ICON_ADD,
                            (id) ? "" : CTX_IFACE_(template_id_context(type), "New"),
=======
                            ICON_FILEBROWSER,
                            text,
>>>>>>> 69c17374
                            0,
                            0,
                            w,
                            UI_UNIT_Y,
                            NULL);
    UI_but_funcN_set(
        but, template_id_cb, MEM_dupallocN(template_ui), POINTER_FROM_INT(UI_ID_OPEN));
  }
  else {
    /*bfa - changed ICON_DUPLICATE : ICON_ADD to ICON_ADD : ICON_ADD */
    but = uiDefIconTextBut(block,
                           UI_BTYPE_BUT,
                           0,
<<<<<<< HEAD
                           (id && !use_tab_but) ? ICON_ADD : ICON_ADD,
                           (id) ? "" : CTX_IFACE_(template_id_context(type), "New"),
=======
                           ICON_FILEBROWSER,
                           text,
>>>>>>> 69c17374
                           0,
                           0,
                           w,
                           UI_UNIT_Y,
                           NULL,
                           0,
                           0,
                           0,
                           0,
                           NULL);
    but->disabled_info = TIP_("Browsing for a new data-block is not supported here");
    UI_but_flag_enable(but, UI_BUT_DISABLED);
  }

  if (!RNA_property_editable_info(&template_ui->ptr, template_ui->prop, &but->disabled_info)) {
    UI_but_flag_enable(but, UI_BUT_DISABLED);
  }
}

static void template_id_unpack_button(uiBlock *block, ID *id)
{
  wmOperatorType *optype = WM_operatortype_find("FILE_OT_unpack_item", false);
  uiBut *but;

  but = uiDefIconTextButO_ptr(block,
                              UI_BTYPE_BUT,
                              optype,
                              WM_OP_INVOKE_REGION_WIN,
                              ICON_PACKAGE,
                              NULL,
                              0,
                              0,
                              UI_UNIT_X,
                              UI_UNIT_Y,
                              NULL);

  if (!BKE_packedfile_id_check(id)) {
    but->disabled_info = TIP_("File is not packed");
    UI_but_flag_enable(but, UI_BUT_DISABLED);
  }
  UI_but_operator_ptr_get(but);

  RNA_string_set(but->opptr, "id_name", id->name + 2);
  RNA_int_set(but->opptr, "id_type", GS(id->name));
}

static void template_id_user_count_label(uiLayout *layout, const ID *id)
{
  char numstr[UI_MAX_NAME_STR];
  BLI_snprintf(numstr,
               sizeof(numstr),
               "%d %s",
               ID_REAL_USERS(id),
               ID_REAL_USERS(id) > 1 ? IFACE_("Users") : IFACE_("User"));
  uiItemL(layout, numstr, ICON_NONE);
}

static void template_id_menu(bContext *C, uiLayout *layout, void *arg)
{
  /* Button that spawned the menu. */
  const uiBut *menu_parent_but = arg;
  TemplateID *template_ui = menu_parent_but->func_argN;
  PointerRNA idptr = RNA_property_pointer_get(&template_ui->ptr, template_ui->prop);
  ID *id = idptr.data;
  uiBlock *block = uiLayoutGetBlock(layout);

  BLI_assert(id);

  template_id_new_button(
      block, id, template_ui, TEMPLATE_ID_CREATE_NEW, idptr.type, false, false, UI_UNIT_X);
  template_id_new_button(
      block, id, template_ui, TEMPLATE_ID_CREATE_DUPLICATE, idptr.type, false, false, UI_UNIT_X);
  template_id_unlink_button(block, template_ui, false);

#ifdef USE_TEMPLATE_ID_MAKE_SINGLE_USER
  template_id_make_single_user_button(block, id, template_ui);
#endif
  template_id_use_fake_user_button(block, &idptr);

  if (template_ui->open_op || BKE_packedfile_id_check(id)) {
    uiItemS(layout);

    template_id_open_button(block, id, template_ui, false);
    template_id_unpack_button(block, id);
  }

  /* Library operators. */
  if (ID_IS_OVERRIDE_LIBRARY(id)) {
    uiItemS(layout);

    template_id_library_overridden_button(block, id, template_ui, UI_ID_LIB_OVERRIDE_RESET);
    template_id_library_overridden_button(block, id, template_ui, UI_ID_LIB_OVERRIDE_REMOVE);
  }
  else if (ID_IS_LINKED(id)) {
    uiItemS(layout);

    Main *bmain = CTX_data_main(C);
    template_id_linked_operation_button(block, bmain, id, template_ui, UI_ID_MAKE_LOCAL);
    template_id_linked_operation_button(block, bmain, id, template_ui, UI_ID_LIB_OVERRIDE_ADD);
  }

  uiItemS(layout);
  template_id_user_count_label(layout, id);
}

static void template_id_name_button(
    uiBlock *block, StructRNA *type, TemplateID *template_ui, int flag, const bool hide_extras)
{
  PointerRNA idptr = RNA_property_pointer_get(&template_ui->ptr, template_ui->prop);
  ID *id = idptr.data;
  BIFIconID lib_icon = UI_icon_from_library(id);

  char name[UI_MAX_NAME_STR] = "";
  uiBut *but = uiDefIconTextButR(block,
                                 UI_BTYPE_TEXT,
                                 0,
                                 lib_icon,
                                 name,
                                 0,
                                 0,
                                 TEMPLATE_SEARCH_TEXTBUT_WIDTH,
                                 TEMPLATE_SEARCH_TEXTBUT_HEIGHT,
                                 &idptr,
                                 "name",
                                 -1,
                                 0,
                                 0,
                                 0,
                                 0,
                                 RNA_struct_ui_description(type));
  /* Note: Also needed for the extra icons below (their operators access the TemplateID). */
  UI_but_funcN_set(
      but, template_id_cb, MEM_dupallocN(template_ui), POINTER_FROM_INT(UI_ID_RENAME));

  const bool user_alert = (id->us <= 0);
  if (user_alert) {
    UI_but_flag_enable(but, UI_BUT_REDALERT);
  }

  if (hide_extras) {
    return;
  }

  if (template_ui->duplicate_op && (flag & UI_ID_ADD_NEW)) {
    UI_but_extra_operator_icon_add(
        but, template_ui->duplicate_op, WM_OP_INVOKE_DEFAULT, ICON_DUPLICATE);
  }

  if (id && (flag & UI_ID_DELETE)) {
    const bool never_unlink = RNA_property_flag(template_ui->prop) &
                              (PROP_NEVER_UNLINK | PROP_NEVER_NULL);
    if (template_ui->unlink_op) {
      UI_but_extra_operator_icon_add(but, template_ui->unlink_op, WM_OP_INVOKE_DEFAULT, ICON_X);
    }
    else if (!never_unlink) {
      UI_but_extra_operator_icon_add(but, "ED_OT_lib_unlink", WM_OP_INVOKE_DEFAULT, ICON_X);
    }
  }

  /* Disable fake user icon for now, only have it in the menu. */
  const bool add_extra_fake_user_icon = false;
  if (add_extra_fake_user_icon && id->lib == NULL &&
      !(ELEM(GS(id->name), ID_GR, ID_SCE, ID_SCR, ID_TXT, ID_OB, ID_WS))) {
    UI_but_extra_operator_icon_add(but,
                                   "ED_OT_lib_fake_user_toggle",
                                   WM_OP_INVOKE_DEFAULT,
                                   ID_FAKE_USERS(id) ? ICON_FAKE_USER_ON : ICON_FAKE_USER_OFF);
  }
}

static void template_ID(const bContext *C,
                        uiLayout *layout,
                        TemplateID *template_ui,
                        StructRNA *type,
                        int flag,
                        const char *text,
                        const bool live_icon,
                        const bool hide_buttons)
{
  uiBut *but;
  uiBlock *block;
  PointerRNA idptr;
  ID *id;
  const bool editable = RNA_property_editable(&template_ui->ptr, template_ui->prop);
  const bool use_previews = template_ui->preview = (flag & UI_ID_PREVIEWS) != 0;

  idptr = RNA_property_pointer_get(&template_ui->ptr, template_ui->prop);
  id = idptr.data;

  /* Allow opertators to take the ID from context. */
  uiLayoutSetContextPointer(layout, "id", &idptr);

  block = uiLayoutGetBlock(layout);
  UI_block_align_begin(block);

  if (idptr.type) {
    type = idptr.type;
  }

  if (text) {
    /* Add label resepecting the separated layout property split state. */
    uiItemL_respect_property_split(layout, text, ICON_NONE);
  }

  if (flag & UI_ID_BROWSE) {
    template_add_button_search_menu(C,
                                    layout,
                                    block,
                                    &template_ui->ptr,
                                    template_ui->prop,
                                    id_search_menu,
                                    MEM_dupallocN(template_ui),
                                    TIP_(template_id_browse_tip(type)),
                                    use_previews,
                                    editable,
                                    live_icon);
  }

  /* text button with name */
  if (id) {
<<<<<<< HEAD
    char name[UI_MAX_NAME_STR];
    const bool user_alert = (id->us <= 0);

    // text_idbutton(id, name);
    name[0] = '\0';
    but = uiDefButR(block,
                    UI_BTYPE_TEXT,
                    0,
                    name,
                    0,
                    0,
                    TEMPLATE_SEARCH_TEXTBUT_WIDTH,
                    TEMPLATE_SEARCH_TEXTBUT_HEIGHT,
                    &idptr,
                    "name",
                    -1,
                    0,
                    0,
                    -1,
                    -1,
                    RNA_struct_ui_description(type));
    UI_but_funcN_set(
        but, template_id_cb, MEM_dupallocN(template_ui), POINTER_FROM_INT(UI_ID_RENAME));
    if (user_alert) {
      UI_but_flag_enable(but, UI_BUT_REDALERT);
    }

    if (id->lib) {
      if (id->tag & LIB_TAG_INDIRECT) {
        but = uiDefIconBut(block,
                           UI_BTYPE_BUT,
                           0,
                           ICON_LIBRARY_DATA_INDIRECT,
                           0,
                           0,
                           UI_UNIT_X,
                           UI_UNIT_Y,
                           NULL,
                           0,
                           0,
                           0,
                           0,
                           TIP_("Indirect library data, cannot change"));
        UI_but_flag_enable(but, UI_BUT_DISABLED);
      }
      else {
        const bool disabled = (!BKE_lib_id_make_local(CTX_data_main(C), id, true /* test */, 0) ||
                               (idfrom && idfrom->lib));
        but = uiDefIconBut(block,
                           UI_BTYPE_BUT,
                           0,
                           ICON_LIBRARY_DATA_DIRECT,
                           0,
                           0,
                           UI_UNIT_X,
                           UI_UNIT_Y,
                           NULL,
                           0,
                           0,
                           0,
                           0,
                           TIP_("Direct linked library data, click to make local, "
                                "Shift + Click to create a library override"));
        if (disabled) {
          UI_but_flag_enable(but, UI_BUT_DISABLED);
        }
        else {
          UI_but_funcN_set(
              but, template_id_cb, MEM_dupallocN(template_ui), POINTER_FROM_INT(UI_ID_LOCAL));
        }
      }
    }
    else if (ID_IS_OVERRIDE_LIBRARY(id)) {
      but = uiDefIconBut(block,
                         UI_BTYPE_BUT,
                         0,
                         ICON_LIBRARY_DATA_OVERRIDE,
                         0,
                         0,
                         UI_UNIT_X,
                         UI_UNIT_Y,
                         NULL,
                         0,
                         0,
                         0,
                         0,
                         TIP_("Library override of linked data, click to make fully local"));
      UI_but_funcN_set(
          but, template_id_cb, MEM_dupallocN(template_ui), POINTER_FROM_INT(UI_ID_OVERRIDE));
    }

    if ((ID_REAL_USERS(id) > 1) && (hide_buttons == false)) {
      char numstr[32];
      short numstr_len;

      numstr_len = BLI_snprintf(numstr, sizeof(numstr), "%d", ID_REAL_USERS(id));

      but = uiDefBut(
          block,
          UI_BTYPE_BUT,
          0,
          numstr,
          0,
          0,
          numstr_len * 0.2f * UI_UNIT_X + UI_UNIT_X,
          UI_UNIT_Y,
          NULL,
          0,
          0,
          0,
          0,
          TIP_("Display number of users of this data (click to make a single-user copy)"));
      but->flag |= UI_BUT_UNDO;

      UI_but_funcN_set(
          but, template_id_cb, MEM_dupallocN(template_ui), POINTER_FROM_INT(UI_ID_ALONE));
      if ((!BKE_id_copy_is_allowed(id)) || (idfrom && idfrom->lib) || (!editable) ||
          /* object in editmode - don't change data */
          (idfrom && GS(idfrom->name) == ID_OB && (((Object *)idfrom)->mode & OB_MODE_EDIT))) {
        UI_but_flag_enable(but, UI_BUT_DISABLED);
      }
    }

    if (user_alert) {
      UI_but_flag_enable(but, UI_BUT_REDALERT);
    }

    if (id->lib == NULL && !(ELEM(GS(id->name), ID_GR, ID_SCE, ID_SCR, ID_TXT, ID_OB, ID_WS)) &&
        (hide_buttons == false)) {
      uiDefIconButR(block,
                    UI_BTYPE_ICON_TOGGLE,
                    0,
                    ICON_FAKE_USER_OFF,
                    0,
                    0,
                    UI_UNIT_X,
                    UI_UNIT_Y,
                    &idptr,
                    "use_fake_user",
                    -1,
                    0,
                    0,
                    -1,
                    -1,
                    NULL);
    }
=======
    template_id_name_button(block, type, template_ui, flag, hide_buttons);
>>>>>>> 69c17374
  }
  /* If no ID is set, show a "new" button instead of a text button. */
  else if ((flag & UI_ID_ADD_NEW) && (hide_buttons == false)) {
    template_id_new_button(
        block, id, template_ui, TEMPLATE_ID_CREATE_NEW, type, flag & UI_ID_OPEN, false, UI_UNIT_X);
  }

  if ((flag & UI_ID_OPEN) && !id) {
    template_id_open_button(block, id, template_ui, flag & UI_ID_ADD_NEW);
  }

  if (template_ui->idcode == ID_TE) {
    uiTemplateTextureShow(layout, C, &template_ui->ptr, template_ui->prop);
  }

<<<<<<< HEAD
  /* delete button */
  /* don't use RNA_property_is_unlink here */
  if (id && (flag & UI_ID_DELETE) && (hide_buttons == false)) {
    /* allow unlink if 'unlinkop' is passed, even when 'PROP_NEVER_UNLINK' is set */
    but = NULL;

    if (unlinkop) {
      but = uiDefIconButO(block,
                          UI_BTYPE_BUT,
                          unlinkop,
                          WM_OP_INVOKE_DEFAULT,
                          ICON_X,
                          0,
                          0,
                          UI_UNIT_X,
                          UI_UNIT_Y,
                          NULL);
      /* so we can access the template from operators, font unlinking needs this */
      UI_but_funcN_set(but, NULL, MEM_dupallocN(template_ui), NULL);
    }
    else {
      if ((RNA_property_flag(template_ui->prop) & PROP_NEVER_UNLINK) == 0) {
        but = uiDefIconBut(
            block,
            UI_BTYPE_BUT,
            0,
            ICON_X,
            0,
            0,
            UI_UNIT_X,
            UI_UNIT_Y,
            NULL,
            0,
            0,
            0,
            0,
            TIP_("Remove\n"
                 "(Shift + Click to set users to zero, data will then not be saved\n)"
                                "To delete the file completely make sure it has no Fake User\n Then either restart Bforartists or Purge the file"));
        UI_but_funcN_set(
            but, template_id_cb, MEM_dupallocN(template_ui), POINTER_FROM_INT(UI_ID_DELETE));

        if (RNA_property_flag(template_ui->prop) & PROP_NEVER_NULL) {
          UI_but_flag_enable(but, UI_BUT_DISABLED);
        }
      }
    }

    if (but) {
      if ((idfrom && idfrom->lib) || !editable) {
        UI_but_flag_enable(but, UI_BUT_DISABLED);
      }
    }
=======
  if (id && !hide_buttons) {
    /* Additional operations menu ("Make Local", overrides, etc). */
    but = uiDefIconMenuBut(block,
                           template_id_menu,
                           NULL,
                           ICON_DOWNARROW_HLT,
                           0,
                           0,
                           UI_UNIT_X,
                           UI_UNIT_Y,
                           TIP_("Show more operations for the selected data-block"));
    UI_but_type_set_menu_from_pulldown(but);
    /* Same hack as ui_item_menu() to allow allocated arg. */
    but->poin = (char *)but;
    but->func_argN = MEM_dupallocN(template_ui);
>>>>>>> 69c17374
  }

  UI_block_align_end(block);
}

ID *UI_context_active_but_get_tab_ID(bContext *C)
{
  uiBut *but = UI_context_active_but_get(C);

  if (but && but->type == UI_BTYPE_TAB) {
    return but->custom_data;
  }
  return NULL;
}

static void template_ID_tabs(const bContext *C,
                             uiLayout *layout,
                             TemplateID *template,
                             StructRNA *type,
                             int flag,
                             const char *menu)
{
  const ARegion *region = CTX_wm_region(C);
  const PointerRNA active_ptr = RNA_property_pointer_get(&template->ptr, template->prop);
  MenuType *mt = menu ? WM_menutype_find(menu, false) : NULL;

  const int but_align = ui_but_align_opposite_to_area_align_get(region);
  const int but_height = UI_UNIT_Y * 1.1;

  uiBlock *block = uiLayoutGetBlock(layout);
  const uiStyle *style = UI_style_get_dpi();

  ListBase ordered;
  BKE_id_ordered_list(&ordered, template->idlb);

  LISTBASE_FOREACH (LinkData *, link, &ordered) {
    ID *id = link->data;
    const int name_width = UI_fontstyle_string_width(&style->widget, id->name + 2);
    const int but_width = name_width + UI_UNIT_X;

    uiButTab *tab = (uiButTab *)uiDefButR_prop(block,
                                               UI_BTYPE_TAB,
                                               0,
                                               id->name + 2,
                                               0,
                                               0,
                                               but_width,
                                               but_height,
                                               &template->ptr,
                                               template->prop,
                                               0,
                                               0.0f,
                                               sizeof(id->name) - 2,
                                               0.0f,
                                               0.0f,
                                               "");
    UI_but_funcN_set(&tab->but, template_ID_set_property_exec_fn, MEM_dupallocN(template), id);
    tab->but.custom_data = (void *)id;
    tab->but.dragpoin = id;
    tab->menu = mt;

    UI_but_drawflag_enable(&tab->but, but_align);
  }

  BLI_freelistN(&ordered);

  if (flag & UI_ID_ADD_NEW) {
    uiBut *but;

    if (active_ptr.type) {
      type = active_ptr.type;
    }

    but = template_id_new_button(block,
                                 active_ptr.data,
                                 template,
                                 TEMPLATE_ID_CREATE_NEW,
                                 type,
                                 flag & UI_ID_OPEN,
                                 true,
                                 but_height);
    UI_but_drawflag_enable(but, but_align);
  }
}

static void ui_template_id(uiLayout *layout,
                           const bContext *C,
                           PointerRNA *ptr,
                           const char *propname,
                           const char *newop,
                           const char *duplicateop,
                           const char *openop,
                           const char *unlinkop,
                           /* Only respected by tabs (use_tabs). */
                           const char *menu,
                           const char *text,
                           int flag,
                           int prv_rows,
                           int prv_cols,
                           int filter,
                           bool use_tabs,
                           float scale,
                           const bool live_icon,
                           const bool hide_buttons)
{
  TemplateID *template_ui;
  PropertyRNA *prop;
  StructRNA *type;
  short idcode;

  prop = RNA_struct_find_property(ptr, propname);

  if (!prop || RNA_property_type(prop) != PROP_POINTER) {
    RNA_warning("pointer property not found: %s.%s", RNA_struct_identifier(ptr->type), propname);
    return;
  }

  template_ui = MEM_callocN(sizeof(TemplateID), "TemplateID");
  template_ui->ptr = *ptr;
  template_ui->prop = prop;
  template_ui->new_op = newop;
  template_ui->duplicate_op = duplicateop;
  template_ui->unlink_op = unlinkop;
  template_ui->open_op = openop;
  template_ui->prv_rows = prv_rows;
  template_ui->prv_cols = prv_cols;
  template_ui->scale = scale;

  if ((flag & UI_ID_PIN) == 0) {
    template_ui->filter = filter;
  }
  else {
    template_ui->filter = 0;
  }

  if (newop || duplicateop) {
    flag |= UI_ID_ADD_NEW;
  }
  if (openop) {
    flag |= UI_ID_OPEN;
  }

  type = RNA_property_pointer_type(ptr, prop);
  idcode = RNA_type_to_ID_code(type);
  template_ui->idcode = idcode;
  template_ui->idlb = which_libbase(CTX_data_main(C), idcode);

  /* create UI elements for this template
   * - template_ID makes a copy of the template data and assigns it to the relevant buttons
   */
  if (template_ui->idlb) {
    if (use_tabs) {
      layout = uiLayoutRow(layout, true);
      template_ID_tabs(C, layout, template_ui, type, flag, menu);
    }
    else {
      layout = uiLayoutRow(layout, true);
      template_ID(C, layout, template_ui, type, flag, text, live_icon, hide_buttons);
    }
  }

  MEM_freeN(template_ui);
}

void uiTemplateID(uiLayout *layout,
                  const bContext *C,
                  PointerRNA *ptr,
                  const char *propname,
                  const char *newop,
                  const char *duplicateop,
                  const char *openop,
                  const char *unlinkop,
                  int filter,
                  const bool live_icon,
                  const char *text)
{
  ui_template_id(layout,
                 C,
                 ptr,
                 propname,
                 newop,
                 duplicateop,
                 openop,
                 unlinkop,
                 NULL,
                 text,
                 UI_ID_BROWSE | UI_ID_RENAME | UI_ID_DELETE,
                 0,
                 0,
                 filter,
                 false,
                 1.0f,
                 live_icon,
                 false);
}

void uiTemplateIDBrowse(uiLayout *layout,
                        bContext *C,
                        PointerRNA *ptr,
                        const char *propname,
                        const char *newop,
                        const char *openop,
                        const char *unlinkop,
                        int filter,
                        const char *text)
{
  ui_template_id(layout,
                 C,
                 ptr,
                 propname,
                 newop,
                 NULL,
                 openop,
                 unlinkop,
                 NULL,
                 text,
                 UI_ID_BROWSE | UI_ID_RENAME,
                 0,
                 0,
                 filter,
                 false,
                 1.0f,
                 false,
                 false);
}

void uiTemplateIDPreview(uiLayout *layout,
                         bContext *C,
                         PointerRNA *ptr,
                         const char *propname,
                         const char *newop,
                         const char *openop,
                         const char *unlinkop,
                         int rows,
                         int cols,
                         int filter,
                         const bool hide_buttons)
{
  ui_template_id(layout,
                 C,
                 ptr,
                 propname,
                 newop,
                 NULL,
                 openop,
                 unlinkop,
                 NULL,
                 NULL,
                 UI_ID_BROWSE | UI_ID_RENAME | UI_ID_DELETE | UI_ID_PREVIEWS,
                 rows,
                 cols,
                 filter,
                 false,
                 1.0f,
                 false,
                 hide_buttons);
}

void uiTemplateGpencilColorPreview(uiLayout *layout,
                                   bContext *C,
                                   PointerRNA *ptr,
                                   const char *propname,
                                   int rows,
                                   int cols,
                                   float scale,
                                   int filter)
{
  ui_template_id(layout,
                 C,
                 ptr,
                 propname,
                 NULL,
                 NULL,
                 NULL,
                 NULL,
                 NULL,
                 NULL,
                 UI_ID_BROWSE | UI_ID_PREVIEWS | UI_ID_DELETE,
                 rows,
                 cols,
                 filter,
                 false,
                 scale < 0.5f ? 0.5f : scale,
                 false,
                 false);
}

/**
 * Version of #uiTemplateID using tabs.
 */
void uiTemplateIDTabs(uiLayout *layout,
                      bContext *C,
                      PointerRNA *ptr,
                      const char *propname,
                      const char *newop,
                      const char *menu,
                      int filter)
{
  ui_template_id(layout,
                 C,
                 ptr,
                 propname,
                 newop,
                 NULL,
                 NULL,
                 NULL,
                 menu,
                 NULL,
                 UI_ID_BROWSE | UI_ID_RENAME,
                 0,
                 0,
                 filter,
                 true,
                 1.0f,
                 false,
                 false);
}

/** \} */

/* -------------------------------------------------------------------- */
/** \name ID Chooser Template
 * \{ */

/**
 * This is for selecting the type of ID-block to use,
 * and then from the relevant type choosing the block to use.
 *
 * \param propname: property identifier for property that ID-pointer gets stored to.
 * \param proptypename: property identifier for property
 * used to determine the type of ID-pointer that can be used.
 */
void uiTemplateAnyID(uiLayout *layout,
                     PointerRNA *ptr,
                     const char *propname,
                     const char *proptypename,
                     const char *text)
{
  PropertyRNA *propID, *propType;
  uiLayout *split, *row, *sub;

  /* get properties... */
  propID = RNA_struct_find_property(ptr, propname);
  propType = RNA_struct_find_property(ptr, proptypename);

  if (!propID || RNA_property_type(propID) != PROP_POINTER) {
    RNA_warning("pointer property not found: %s.%s", RNA_struct_identifier(ptr->type), propname);
    return;
  }
  if (!propType || RNA_property_type(propType) != PROP_ENUM) {
    RNA_warning(
        "pointer-type property not found: %s.%s", RNA_struct_identifier(ptr->type), proptypename);
    return;
  }

  /* Start drawing UI Elements using standard defines */

  /* NOTE: split amount here needs to be synced with normal labels */
  split = uiLayoutSplit(layout, 0.33f, false);

  /* FIRST PART ................................................ */
  row = uiLayoutRow(split, false);

  /* Label - either use the provided text, or will become "ID-Block:" */
  if (text) {
    if (text[0]) {
      uiItemL(row, text, ICON_NONE);
    }
  }
  else {
    uiItemL(row, IFACE_("ID-Block:"), ICON_NONE);
  }

  /* SECOND PART ................................................ */
  row = uiLayoutRow(split, true);

  /* ID-Type Selector - just have a menu of icons */

  /* HACK: special group just for the enum,
   * otherwise we get ugly layout with text included too... */
  sub = uiLayoutRow(row, true);
  uiLayoutSetAlignment(sub, UI_LAYOUT_ALIGN_LEFT);

  uiItemFullR(sub, ptr, propType, 0, 0, UI_ITEM_R_ICON_ONLY, "", ICON_NONE);

  /* ID-Block Selector - just use pointer widget... */

  /* HACK: special group to counteract the effects of the previous enum,
   * which now pushes everything too far right. */
  sub = uiLayoutRow(row, true);
  uiLayoutSetAlignment(sub, UI_LAYOUT_ALIGN_EXPAND);

  uiItemFullR(sub, ptr, propID, 0, 0, 0, "", ICON_NONE);
}

/** \} */

/* -------------------------------------------------------------------- */
/** \name Search Template
 * \{ */

typedef struct TemplateSearch {
  uiRNACollectionSearch search_data;

  bool use_previews;
  int preview_rows, preview_cols;
} TemplateSearch;

static void template_search_exec_fn(bContext *C, void *arg_template, void *item)
{
  TemplateSearch *template_search = arg_template;
  uiRNACollectionSearch *coll_search = &template_search->search_data;
  StructRNA *type = RNA_property_pointer_type(&coll_search->target_ptr, coll_search->target_prop);
  PointerRNA item_ptr;

  RNA_pointer_create(NULL, type, item, &item_ptr);
  RNA_property_pointer_set(&coll_search->target_ptr, coll_search->target_prop, item_ptr, NULL);
  RNA_property_update(C, &coll_search->target_ptr, coll_search->target_prop);
}

static uiBlock *template_search_menu(bContext *C, ARegion *region, void *arg_template)
{
  static TemplateSearch template_search;

  /* arg_template is malloced, can be freed by parent button */
  template_search = *((TemplateSearch *)arg_template);
  PointerRNA active_ptr = RNA_property_pointer_get(&template_search.search_data.target_ptr,
                                                   template_search.search_data.target_prop);

  return template_common_search_menu(C,
                                     region,
                                     ui_rna_collection_search_update_fn,
                                     &template_search,
                                     template_search_exec_fn,
                                     active_ptr.data,
                                     template_search.preview_rows,
                                     template_search.preview_cols,
                                     1.0f);
}

static void template_search_add_button_searchmenu(const bContext *C,
                                                  uiLayout *layout,
                                                  uiBlock *block,
                                                  TemplateSearch *template_search,
                                                  const bool editable,
                                                  const bool live_icon)
{
  const char *ui_description = RNA_property_ui_description(
      template_search->search_data.target_prop);

  template_add_button_search_menu(C,
                                  layout,
                                  block,
                                  &template_search->search_data.target_ptr,
                                  template_search->search_data.target_prop,
                                  template_search_menu,
                                  MEM_dupallocN(template_search),
                                  ui_description,
                                  template_search->use_previews,
                                  editable,
                                  live_icon);
}

static void template_search_add_button_name(uiBlock *block,
                                            PointerRNA *active_ptr,
                                            const StructRNA *type,
                                            const char *newop,
                                            const char *unlinkop)
{
  uiBut *but = uiDefAutoButR(block,
                             active_ptr,
                             RNA_struct_name_property(type),
                             0,
                             "",
                             ICON_NONE,
                             0,
                             0,
                             TEMPLATE_SEARCH_TEXTBUT_WIDTH,
                             TEMPLATE_SEARCH_TEXTBUT_HEIGHT);
  if (newop) {
    UI_but_extra_operator_icon_add(but, newop, WM_OP_INVOKE_DEFAULT, ICON_DUPLICATE);
  }
  if (unlinkop) {
    UI_but_extra_operator_icon_add(but, unlinkop, WM_OP_INVOKE_REGION_WIN, ICON_X);
  }
}

static void template_search_buttons(const bContext *C,
                                    uiLayout *layout,
                                    TemplateSearch *template_search,
                                    const char *newop,
                                    const char *unlinkop)
{
  uiBlock *block = uiLayoutGetBlock(layout);
  uiRNACollectionSearch *search_data = &template_search->search_data;
  StructRNA *type = RNA_property_pointer_type(&search_data->target_ptr, search_data->target_prop);
  const bool editable = RNA_property_editable(&search_data->target_ptr, search_data->target_prop);
  PointerRNA active_ptr = RNA_property_pointer_get(&search_data->target_ptr,
                                                   search_data->target_prop);

  if (active_ptr.type) {
    /* can only get correct type when there is an active item */
    type = active_ptr.type;
  }

  uiLayoutRow(layout, true);
  UI_block_align_begin(block);

  template_search_add_button_searchmenu(C, layout, block, template_search, editable, false);
<<<<<<< HEAD
  template_search_add_button_name(block, &active_ptr, type);
  template_search_add_button_operator(
      block, newop, WM_OP_INVOKE_DEFAULT, ICON_ADD, editable);/*bfa - changed icon from icon duplicate to icon add*/
  template_search_add_button_operator(block, unlinkop, WM_OP_INVOKE_REGION_WIN, ICON_X, editable);
=======
  template_search_add_button_name(block, &active_ptr, type, newop, unlinkop);
>>>>>>> 69c17374

  UI_block_align_end(block);
}

static PropertyRNA *template_search_get_searchprop(PointerRNA *targetptr,
                                                   PropertyRNA *targetprop,
                                                   PointerRNA *searchptr,
                                                   const char *const searchpropname)
{
  PropertyRNA *searchprop;

  if (searchptr && !searchptr->data) {
    searchptr = NULL;
  }

  if (!searchptr && !searchpropname) {
    /* both NULL means we don't use a custom rna collection to search in */
  }
  else if (!searchptr && searchpropname) {
    RNA_warning("searchpropname defined (%s) but searchptr is missing", searchpropname);
  }
  else if (searchptr && !searchpropname) {
    RNA_warning("searchptr defined (%s) but searchpropname is missing",
                RNA_struct_identifier(searchptr->type));
  }
  else if (!(searchprop = RNA_struct_find_property(searchptr, searchpropname))) {
    RNA_warning("search collection property not found: %s.%s",
                RNA_struct_identifier(searchptr->type),
                searchpropname);
  }
  else if (RNA_property_type(searchprop) != PROP_COLLECTION) {
    RNA_warning("search collection property is not a collection type: %s.%s",
                RNA_struct_identifier(searchptr->type),
                searchpropname);
  }
  /* check if searchprop has same type as targetprop */
  else if (RNA_property_pointer_type(searchptr, searchprop) !=
           RNA_property_pointer_type(targetptr, targetprop)) {
    RNA_warning("search collection items from %s.%s are not of type %s",
                RNA_struct_identifier(searchptr->type),
                searchpropname,
                RNA_struct_identifier(RNA_property_pointer_type(targetptr, targetprop)));
  }
  else {
    return searchprop;
  }

  return NULL;
}

static TemplateSearch *template_search_setup(PointerRNA *ptr,
                                             const char *const propname,
                                             PointerRNA *searchptr,
                                             const char *const searchpropname)
{
  TemplateSearch *template_search;
  PropertyRNA *prop, *searchprop;

  prop = RNA_struct_find_property(ptr, propname);

  if (!prop || RNA_property_type(prop) != PROP_POINTER) {
    RNA_warning("pointer property not found: %s.%s", RNA_struct_identifier(ptr->type), propname);
    return NULL;
  }
  searchprop = template_search_get_searchprop(ptr, prop, searchptr, searchpropname);

  template_search = MEM_callocN(sizeof(*template_search), __func__);
  template_search->search_data.target_ptr = *ptr;
  template_search->search_data.target_prop = prop;
  template_search->search_data.search_ptr = *searchptr;
  template_search->search_data.search_prop = searchprop;

  return template_search;
}

/**
 * Search menu to pick an item from a collection.
 * A version of uiTemplateID that works for non-ID types.
 */
void uiTemplateSearch(uiLayout *layout,
                      bContext *C,
                      PointerRNA *ptr,
                      const char *propname,
                      PointerRNA *searchptr,
                      const char *searchpropname,
                      const char *newop,
                      const char *unlinkop)
{
  TemplateSearch *template_search = template_search_setup(
      ptr, propname, searchptr, searchpropname);
  if (template_search != NULL) {
    template_search_buttons(C, layout, template_search, newop, unlinkop);
    MEM_freeN(template_search);
  }
}

void uiTemplateSearchPreview(uiLayout *layout,
                             bContext *C,
                             PointerRNA *ptr,
                             const char *propname,
                             PointerRNA *searchptr,
                             const char *searchpropname,
                             const char *newop,
                             const char *unlinkop,
                             const int rows,
                             const int cols)
{
  TemplateSearch *template_search = template_search_setup(
      ptr, propname, searchptr, searchpropname);

  if (template_search != NULL) {
    template_search->use_previews = true;
    template_search->preview_rows = rows;
    template_search->preview_cols = cols;

    template_search_buttons(C, layout, template_search, newop, unlinkop);

    MEM_freeN(template_search);
  }
}

/** \} */

/* -------------------------------------------------------------------- */
/** \name RNA Path Builder Template
 * \{ */

/* ---------- */

/**
 * This is creating/editing RNA-Paths
 *
 * - ptr: struct which holds the path property
 * - propname: property identifier for property that path gets stored to
 * - root_ptr: struct that path gets built from
 */
void uiTemplatePathBuilder(uiLayout *layout,
                           PointerRNA *ptr,
                           const char *propname,
                           PointerRNA *UNUSED(root_ptr),
                           const char *text)
{
  PropertyRNA *propPath;
  uiLayout *row;

  /* check that properties are valid */
  propPath = RNA_struct_find_property(ptr, propname);
  if (!propPath || RNA_property_type(propPath) != PROP_STRING) {
    RNA_warning("path property not found: %s.%s", RNA_struct_identifier(ptr->type), propname);
    return;
  }

  /* Start drawing UI Elements using standard defines */
  row = uiLayoutRow(layout, true);

  /* Path (existing string) Widget */
  uiItemR(row, ptr, propname, 0, text, ICON_RNA);

  /* TODO: attach something to this to make allow
   * searching of nested properties to 'build' the path */
}

/** \} */

/* -------------------------------------------------------------------- */
/** \name Modifiers Template
 *
 *  Template for building the panel layout for the active object's modifiers.
 * \{ */

static void modifier_panel_id(void *md_link, char *r_name)
{
  ModifierData *md = (ModifierData *)md_link;
  BKE_modifier_type_panel_id(md->type, r_name);
}

void uiTemplateModifiers(uiLayout *UNUSED(layout), bContext *C)
{
  ARegion *region = CTX_wm_region(C);

  Object *ob = ED_object_active_context(C);
  ListBase *modifiers = &ob->modifiers;

  const bool panels_match = UI_panel_list_matches_data(region, modifiers, modifier_panel_id);

  if (!panels_match) {
    UI_panels_free_instanced(C, region);
    ModifierData *md = modifiers->first;
    for (int i = 0; md; i++, md = md->next) {
      const ModifierTypeInfo *mti = BKE_modifier_get_info(md->type);
      if (mti->panelRegister == NULL) {
        continue;
      }

      char panel_idname[MAX_NAME];
      modifier_panel_id(md, panel_idname);

      /* Create custom data RNA pointer. */
      PointerRNA *md_ptr = MEM_mallocN(sizeof(PointerRNA), "panel customdata");
      RNA_pointer_create(&ob->id, &RNA_Modifier, md, md_ptr);

      UI_panel_add_instanced(C, region, &region->panels, panel_idname, md_ptr);
    }
  }
  else {
    /* Assuming there's only one group of instanced panels, update the custom data pointers. */
    Panel *panel = region->panels.first;
    LISTBASE_FOREACH (ModifierData *, md, modifiers) {
      const ModifierTypeInfo *mti = BKE_modifier_get_info(md->type);
      if (mti->panelRegister == NULL) {
        continue;
      }

      /* Move to the next instanced panel corresponding to the next modifier. */
      while ((panel->type == NULL) || !(panel->type->flag & PANEL_TYPE_INSTANCED)) {
        panel = panel->next;
        BLI_assert(panel != NULL); /* There shouldn't be fewer panels than modifiers with UIs. */
      }

      PointerRNA *md_ptr = MEM_mallocN(sizeof(PointerRNA), "panel customdata");
      RNA_pointer_create(&ob->id, &RNA_Modifier, md, md_ptr);
      UI_panel_custom_data_set(panel, md_ptr);

      panel = panel->next;
    }
  }
}

/** \} */

/* -------------------------------------------------------------------- */
/** \name Constraints Template
 *
 *  Template for building the panel layout for the active object or bone's constraints.
 * \{ */

/** For building the panel UI for constraints. */
#define CONSTRAINT_TYPE_PANEL_PREFIX "OBJECT_PT_"
#define CONSTRAINT_BONE_TYPE_PANEL_PREFIX "BONE_PT_"

/**
 * Check if the panel's ID starts with 'BONE', meaning it is a bone constraint.
 */
static bool constraint_panel_is_bone(Panel *panel)
{
  return (panel->panelname[0] == 'B') && (panel->panelname[1] == 'O') &&
         (panel->panelname[2] == 'N') && (panel->panelname[3] == 'E');
}

/**
 * Move a constraint to the index it's moved to after a drag and drop.
 */
static void constraint_reorder(bContext *C, Panel *panel, int new_index)
{
  bool constraint_from_bone = constraint_panel_is_bone(panel);

  PointerRNA *con_ptr = UI_panel_custom_data_get(panel);
  bConstraint *con = (bConstraint *)con_ptr->data;

  PointerRNA props_ptr;
  wmOperatorType *ot = WM_operatortype_find("CONSTRAINT_OT_move_to_index", false);
  WM_operator_properties_create_ptr(&props_ptr, ot);
  RNA_string_set(&props_ptr, "constraint", con->name);
  RNA_int_set(&props_ptr, "index", new_index);
  /* Set owner to #EDIT_CONSTRAINT_OWNER_OBJECT or #EDIT_CONSTRAINT_OWNER_BONE. */
  RNA_enum_set(&props_ptr, "owner", constraint_from_bone ? 1 : 0);
  WM_operator_name_call_ptr(C, ot, WM_OP_INVOKE_DEFAULT, &props_ptr);
  WM_operator_properties_free(&props_ptr);
}

/**
 * Get the expand flag from the active constraint to use for the panel.
 */
static short get_constraint_expand_flag(const bContext *UNUSED(C), Panel *panel)
{
  PointerRNA *con_ptr = UI_panel_custom_data_get(panel);
  bConstraint *con = (bConstraint *)con_ptr->data;

  return con->ui_expand_flag;
}

/**
 * Save the expand flag for the panel and sub-panels to the constraint.
 */
static void set_constraint_expand_flag(const bContext *UNUSED(C), Panel *panel, short expand_flag)
{
  PointerRNA *con_ptr = UI_panel_custom_data_get(panel);
  bConstraint *con = (bConstraint *)con_ptr->data;
  con->ui_expand_flag = expand_flag;
}

/**
 * Function with void * argument for #uiListPanelIDFromDataFunc.
 *
 * \note Constraint panel types are assumed to be named with the struct name field
 * concatenated to the defined prefix.
 */
static void object_constraint_panel_id(void *md_link, char *r_name)
{
  bConstraint *con = (bConstraint *)md_link;
  const bConstraintTypeInfo *cti = BKE_constraint_typeinfo_from_type(con->type);

  strcpy(r_name, CONSTRAINT_TYPE_PANEL_PREFIX);
  strcat(r_name, cti->structName);
}

static void bone_constraint_panel_id(void *md_link, char *r_name)
{
  bConstraint *con = (bConstraint *)md_link;
  const bConstraintTypeInfo *cti = BKE_constraint_typeinfo_from_type(con->type);

  strcpy(r_name, CONSTRAINT_BONE_TYPE_PANEL_PREFIX);
  strcat(r_name, cti->structName);
}

/**
 * Check if the constraint panels don't match the data and rebuild the panels if so.
 */
void uiTemplateConstraints(uiLayout *UNUSED(layout), bContext *C, bool use_bone_constraints)
{
  ARegion *region = CTX_wm_region(C);

  Object *ob = ED_object_active_context(C);
  ListBase *constraints = {NULL};
  if (use_bone_constraints) {
    constraints = ED_object_pose_constraint_list(C);
  }
  else if (ob != NULL) {
    constraints = &ob->constraints;
  }

  /* Switch between the bone panel ID function and the object panel ID function. */
  uiListPanelIDFromDataFunc panel_id_func = use_bone_constraints ? bone_constraint_panel_id :
                                                                   object_constraint_panel_id;

  const bool panels_match = UI_panel_list_matches_data(region, constraints, panel_id_func);

  if (!panels_match) {
    UI_panels_free_instanced(C, region);
    bConstraint *con = (constraints == NULL) ? NULL : constraints->first;
    for (int i = 0; con; i++, con = con->next) {
      /* Dont show temporary constraints (AutoIK and targetless IK constraints). */
      if (con->type == CONSTRAINT_TYPE_KINEMATIC) {
        bKinematicConstraint *data = con->data;
        if (data->flag & CONSTRAINT_IK_TEMP) {
          continue;
        }
      }

      char panel_idname[MAX_NAME];
      panel_id_func(con, panel_idname);

      /* Create custom data RNA pointer. */
      PointerRNA *con_ptr = MEM_mallocN(sizeof(PointerRNA), "panel customdata");
      RNA_pointer_create(&ob->id, &RNA_Constraint, con, con_ptr);

      Panel *new_panel = UI_panel_add_instanced(C, region, &region->panels, panel_idname, con_ptr);

      if (new_panel) {
        /* Set the list panel functionality function pointers since we don't do it with python. */
        new_panel->type->set_list_data_expand_flag = set_constraint_expand_flag;
        new_panel->type->get_list_data_expand_flag = get_constraint_expand_flag;
        new_panel->type->reorder = constraint_reorder;
      }
    }
  }
  else {
    /* Assuming there's only one group of instanced panels, update the custom data pointers. */
    Panel *panel = region->panels.first;
    LISTBASE_FOREACH (bConstraint *, con, constraints) {
      /* Dont show temporary constraints (AutoIK and targetless IK constraints). */
      if (con->type == CONSTRAINT_TYPE_KINEMATIC) {
        bKinematicConstraint *data = con->data;
        if (data->flag & CONSTRAINT_IK_TEMP) {
          continue;
        }
      }

      /* Move to the next instanced panel corresponding to the next constraint. */
      while ((panel->type == NULL) || !(panel->type->flag & PANEL_TYPE_INSTANCED)) {
        panel = panel->next;
        BLI_assert(panel != NULL); /* There shouldn't be fewer panels than constraint panels. */
      }

      PointerRNA *con_ptr = MEM_mallocN(sizeof(PointerRNA), "constraint panel customdata");
      RNA_pointer_create(&ob->id, &RNA_Constraint, con, con_ptr);
      UI_panel_custom_data_set(panel, con_ptr);

      panel = panel->next;
    }
  }
}

#undef CONSTRAINT_TYPE_PANEL_PREFIX
#undef CONSTRAINT_BONE_TYPE_PANEL_PREFIX

/** \} */

/* -------------------------------------------------------------------- */
/** \name Grease Pencil Modifiers Template
 * \{ */

/**
 * Function with void * argument for #uiListPanelIDFromDataFunc.
 */
static void gpencil_modifier_panel_id(void *md_link, char *r_name)
{
  ModifierData *md = (ModifierData *)md_link;
  BKE_gpencil_modifierType_panel_id(md->type, r_name);
}

void uiTemplateGpencilModifiers(uiLayout *UNUSED(layout), bContext *C)
{
  ARegion *region = CTX_wm_region(C);
  Object *ob = ED_object_active_context(C);
  ListBase *modifiers = &ob->greasepencil_modifiers;

  const bool panels_match = UI_panel_list_matches_data(
      region, modifiers, gpencil_modifier_panel_id);

  if (!panels_match) {
    UI_panels_free_instanced(C, region);
    GpencilModifierData *md = modifiers->first;
    for (int i = 0; md; i++, md = md->next) {
      const GpencilModifierTypeInfo *mti = BKE_gpencil_modifier_get_info(md->type);
      if (mti->panelRegister == NULL) {
        continue;
      }

      char panel_idname[MAX_NAME];
      gpencil_modifier_panel_id(md, panel_idname);

      /* Create custom data RNA pointer. */
      PointerRNA *md_ptr = MEM_mallocN(sizeof(PointerRNA), "panel customdata");
      RNA_pointer_create(&ob->id, &RNA_GpencilModifier, md, md_ptr);

      UI_panel_add_instanced(C, region, &region->panels, panel_idname, md_ptr);
    }
  }
  else {
    /* Assuming there's only one group of instanced panels, update the custom data pointers. */
    Panel *panel = region->panels.first;
    LISTBASE_FOREACH (ModifierData *, md, modifiers) {
      const GpencilModifierTypeInfo *mti = BKE_gpencil_modifier_get_info(md->type);
      if (mti->panelRegister == NULL) {
        continue;
      }

      /* Move to the next instanced panel corresponding to the next modifier. */
      while ((panel->type == NULL) || !(panel->type->flag & PANEL_TYPE_INSTANCED)) {
        panel = panel->next;
        BLI_assert(panel != NULL); /* There shouldn't be fewer panels than modifiers with UIs. */
      }

      PointerRNA *md_ptr = MEM_mallocN(sizeof(PointerRNA), "panel customdata");
      RNA_pointer_create(&ob->id, &RNA_GpencilModifier, md, md_ptr);
      UI_panel_custom_data_set(panel, md_ptr);

      panel = panel->next;
    }
  }
}

/** \} */

/** \} */

#define ERROR_LIBDATA_MESSAGE TIP_("Can't edit external library data")

/* -------------------------------------------------------------------- */
/** \name ShaderFx Template
 *
 *  Template for building the panel layout for the active object's grease pencil shader
 * effects.
 * \{ */

/**
 * Function with void * argument for #uiListPanelIDFromDataFunc.
 */
static void shaderfx_panel_id(void *fx_v, char *r_idname)
{
  ShaderFxData *fx = (ShaderFxData *)fx_v;
  BKE_shaderfxType_panel_id(fx->type, r_idname);
}

/**
 * Check if the shader effect panels don't match the data and rebuild the panels if so.
 */
void uiTemplateShaderFx(uiLayout *UNUSED(layout), bContext *C)
{
  ARegion *region = CTX_wm_region(C);
  Object *ob = ED_object_active_context(C);
  ListBase *shaderfx = &ob->shader_fx;

  const bool panels_match = UI_panel_list_matches_data(region, shaderfx, shaderfx_panel_id);

  if (!panels_match) {
    UI_panels_free_instanced(C, region);
    ShaderFxData *fx = shaderfx->first;
    for (int i = 0; fx; i++, fx = fx->next) {
      char panel_idname[MAX_NAME];
      shaderfx_panel_id(fx, panel_idname);

      /* Create custom data RNA pointer. */
      PointerRNA *fx_ptr = MEM_mallocN(sizeof(PointerRNA), "panel customdata");
      RNA_pointer_create(&ob->id, &RNA_ShaderFx, fx, fx_ptr);

      UI_panel_add_instanced(C, region, &region->panels, panel_idname, fx_ptr);
    }
  }
  else {
    /* Assuming there's only one group of instanced panels, update the custom data pointers. */
    Panel *panel = region->panels.first;
    LISTBASE_FOREACH (ShaderFxData *, fx, shaderfx) {
      const ShaderFxTypeInfo *fxi = BKE_shaderfx_get_info(fx->type);
      if (fxi->panelRegister == NULL) {
        continue;
      }

      /* Move to the next instanced panel corresponding to the next modifier. */
      while ((panel->type == NULL) || !(panel->type->flag & PANEL_TYPE_INSTANCED)) {
        panel = panel->next;
        BLI_assert(panel != NULL); /* There shouldn't be fewer panels than modifiers with UIs. */
      }

      PointerRNA *fx_ptr = MEM_mallocN(sizeof(PointerRNA), "panel customdata");
      RNA_pointer_create(&ob->id, &RNA_ShaderFx, fx, fx_ptr);
      UI_panel_custom_data_set(panel, fx_ptr);

      panel = panel->next;
    }
  }
}

/** \} */

/* -------------------------------------------------------------------- */
/** \name Operator Property Buttons Template
 * \{ */

typedef struct uiTemplateOperatorPropertyPollParam {
  const bContext *C;
  wmOperator *op;
  short flag;
} uiTemplateOperatorPropertyPollParam;

#ifdef USE_OP_RESET_BUT
static void ui_layout_operator_buts__reset_cb(bContext *UNUSED(C),
                                              void *op_pt,
                                              void *UNUSED(arg_dummy2))
{
  WM_operator_properties_reset((wmOperator *)op_pt);
}
#endif

static bool ui_layout_operator_buts_poll_property(struct PointerRNA *UNUSED(ptr),
                                                  struct PropertyRNA *prop,
                                                  void *user_data)
{
  uiTemplateOperatorPropertyPollParam *params = user_data;

  if ((params->flag & UI_TEMPLATE_OP_PROPS_HIDE_ADVANCED) &&
      (RNA_property_tags(prop) & OP_PROP_TAG_ADVANCED)) {
    return false;
  }
  return params->op->type->poll_property(params->C, params->op, prop);
}

static eAutoPropButsReturn template_operator_property_buts_draw_single(
    const bContext *C,
    wmOperator *op,
    uiLayout *layout,
    const eButLabelAlign label_align,
    int layout_flags)
{
  uiBlock *block = uiLayoutGetBlock(layout);
  eAutoPropButsReturn return_info = 0;

  if (!op->properties) {
    const IDPropertyTemplate val = {0};
    op->properties = IDP_New(IDP_GROUP, &val, "wmOperatorProperties");
  }

  /* poll() on this operator may still fail,
   * at the moment there is no nice feedback when this happens just fails silently. */
  if (!WM_operator_repeat_check(C, op)) {
    UI_block_lock_set(block, true, "Operator can't' redo");
    return return_info;
  }

  /* useful for macros where only one of the steps can't be re-done */
  UI_block_lock_clear(block);

  if (layout_flags & UI_TEMPLATE_OP_PROPS_SHOW_TITLE) {
    uiItemL(layout, WM_operatortype_name(op->type, op->ptr), ICON_NONE);
  }

  /* menu */
  if (op->type->flag & OPTYPE_PRESET) {
    /* XXX, no simple way to get WM_MT_operator_presets.bl_label
     * from python! Label remains the same always! */
    PointerRNA op_ptr;
    uiLayout *row;

    block->ui_operator = op;

    row = uiLayoutRow(layout, true);
    uiItemM(row, "WM_MT_operator_presets", NULL, ICON_NONE);

    wmOperatorType *ot = WM_operatortype_find("WM_OT_operator_preset_add", false);
    uiItemFullO_ptr(row, ot, "", ICON_ADD, NULL, WM_OP_INVOKE_DEFAULT, 0, &op_ptr);
    RNA_string_set(&op_ptr, "operator", op->type->idname);

    uiItemFullO_ptr(row, ot, "", ICON_REMOVE, NULL, WM_OP_INVOKE_DEFAULT, 0, &op_ptr);
    RNA_string_set(&op_ptr, "operator", op->type->idname);
    RNA_boolean_set(&op_ptr, "remove_active", true);
  }

  if (op->type->ui) {
    op->layout = layout;
    op->type->ui((bContext *)C, op);
    op->layout = NULL;

    /* UI_LAYOUT_OP_SHOW_EMPTY ignored. retun_info is ignored too. We could
     * allow ot.ui callback to return this, but not needed right now. */
  }
  else {
    wmWindowManager *wm = CTX_wm_manager(C);
    uiTemplateOperatorPropertyPollParam user_data = {.C = C, .op = op, .flag = layout_flags};
    const bool use_prop_split = (layout_flags & UI_TEMPLATE_OP_PROPS_NO_SPLIT_LAYOUT) == 0;

    PointerRNA ptr;
    RNA_pointer_create(&wm->id, op->type->srna, op->properties, &ptr);

    uiLayoutSetPropSep(layout, use_prop_split);
    uiLayoutSetPropDecorate(layout, false);

    /* main draw call */
    return_info = uiDefAutoButsRNA(
        layout,
        &ptr,
        op->type->poll_property ? ui_layout_operator_buts_poll_property : NULL,
        op->type->poll_property ? &user_data : NULL,
        op->type->prop,
        label_align,
        (layout_flags & UI_TEMPLATE_OP_PROPS_COMPACT));

    if ((return_info & UI_PROP_BUTS_NONE_ADDED) &&
        (layout_flags & UI_TEMPLATE_OP_PROPS_SHOW_EMPTY)) {
      uiItemL(layout, IFACE_("No Properties"), ICON_NONE);
    }
  }

#ifdef USE_OP_RESET_BUT
  /* its possible that reset can do nothing if all have PROP_SKIP_SAVE enabled
   * but this is not so important if this button is drawn in those cases
   * (which isn't all that likely anyway) - campbell */
  if (op->properties->len) {
    uiBut *but;
    uiLayout *col; /* needed to avoid alignment errors with previous buttons */

    col = uiLayoutColumn(layout, false);
    block = uiLayoutGetBlock(col);
    but = uiDefIconTextBut(block,
                           UI_BTYPE_BUT,
                           0,
                           ICON_FILE_REFRESH,
                           IFACE_("Reset"),
                           0,
                           0,
                           UI_UNIT_X,
                           UI_UNIT_Y,
                           NULL,
                           0.0,
                           0.0,
                           0.0,
                           0.0,
                           TIP_("Reset operator defaults"));
    UI_but_func_set(but, ui_layout_operator_buts__reset_cb, op, NULL);
  }
#endif

  /* set various special settings for buttons */

  /* Only do this if we're not refreshing an existing UI. */
  if (block->oldblock == NULL) {
    const bool is_popup = (block->flag & UI_BLOCK_KEEP_OPEN) != 0;

    LISTBASE_FOREACH (uiBut *, but, &block->buttons) {
      /* no undo for buttons for operator redo panels */
      UI_but_flag_disable(but, UI_BUT_UNDO);

      /* only for popups, see T36109. */

      /* if button is operator's default property, and a text-field, enable focus for it
       * - this is used for allowing operators with popups to rename stuff with fewer clicks
       */
      if (is_popup) {
        if ((but->rnaprop == op->type->prop) && (but->type == UI_BTYPE_TEXT)) {
          UI_but_focus_on_enter_event(CTX_wm_window(C), but);
        }
      }
    }
  }

  return return_info;
}

static void template_operator_property_buts_draw_recursive(const bContext *C,
                                                           wmOperator *op,
                                                           uiLayout *layout,
                                                           const eButLabelAlign label_align,
                                                           int layout_flags,
                                                           bool *r_has_advanced)
{
  if (op->type->flag & OPTYPE_MACRO) {
    LISTBASE_FOREACH (wmOperator *, macro_op, &op->macro) {
      template_operator_property_buts_draw_recursive(
          C, macro_op, layout, label_align, layout_flags, r_has_advanced);
    }
  }
  else {
    /* Might want to make label_align adjustable somehow. */
    eAutoPropButsReturn return_info = template_operator_property_buts_draw_single(
        C, op, layout, label_align, layout_flags);
    if (return_info & UI_PROP_BUTS_ANY_FAILED_CHECK) {
      if (r_has_advanced) {
        *r_has_advanced = true;
      }
    }
  }
}

static bool ui_layout_operator_properties_only_booleans(const bContext *C,
                                                        wmWindowManager *wm,
                                                        wmOperator *op,
                                                        int layout_flags)
{
  if (op->type->flag & OPTYPE_MACRO) {
    LISTBASE_FOREACH (wmOperator *, macro_op, &op->macro) {
      if (!ui_layout_operator_properties_only_booleans(C, wm, macro_op, layout_flags)) {
        return false;
      }
    }
  }
  else {
    uiTemplateOperatorPropertyPollParam user_data = {.C = C, .op = op, .flag = layout_flags};
    PointerRNA ptr;

    RNA_pointer_create(&wm->id, op->type->srna, op->properties, &ptr);

    RNA_STRUCT_BEGIN (&ptr, prop) {
      if (RNA_property_flag(prop) & PROP_HIDDEN) {
        continue;
      }
      if (op->type->poll_property &&
          !ui_layout_operator_buts_poll_property(&ptr, prop, &user_data)) {
        continue;
      }
      if (RNA_property_type(prop) != PROP_BOOLEAN) {
        return false;
      }
    }
    RNA_STRUCT_END;
  }

  return true;
}

/**
 * Draw Operator property buttons for redoing execution with different settings.
 * This function does not initialize the layout,
 * functions can be called on the layout before and after.
 */
void uiTemplateOperatorPropertyButs(
    const bContext *C, uiLayout *layout, wmOperator *op, eButLabelAlign label_align, short flag)
{
  wmWindowManager *wm = CTX_wm_manager(C);

  /* If there are only checkbox items, don't use split layout by default. It looks weird if the
   * checkboxes only use half the width. */
  if (ui_layout_operator_properties_only_booleans(C, wm, op, flag)) {
    flag |= UI_TEMPLATE_OP_PROPS_NO_SPLIT_LAYOUT;
  }

  template_operator_property_buts_draw_recursive(C, op, layout, label_align, flag, NULL);
}

void uiTemplateOperatorRedoProperties(uiLayout *layout, const bContext *C)
{
  wmOperator *op = WM_operator_last_redo(C);
  uiBlock *block = uiLayoutGetBlock(layout);

  if (op == NULL) {
    return;
  }

  /* Disable for now, doesn't fit well in popover. */
#if 0
  /* Repeat button with operator name as text. */
  uiItemFullO(layout,
              "SCREEN_OT_repeat_last",
              WM_operatortype_name(op->type, op->ptr),
              ICON_NONE,
              NULL,
              WM_OP_INVOKE_DEFAULT,
              0,
              NULL);
#endif

  if (WM_operator_repeat_check(C, op)) {
    int layout_flags = 0;
    if (block->panel == NULL) {
      layout_flags = UI_TEMPLATE_OP_PROPS_SHOW_TITLE;
    }
#if 0
    bool has_advanced = false;
#endif

    UI_block_func_handle_set(block, ED_undo_operator_repeat_cb_evt, op);
    template_operator_property_buts_draw_recursive(
        C, op, layout, UI_BUT_LABEL_ALIGN_SPLIT_COLUMN, layout_flags, NULL /* &has_advanced */);
    /* bfa - align left if boolean prop */
    /* Warning! this leaves the handle function for any other users of this block. */

#if 0
    if (has_advanced) {
      uiItemO(layout, IFACE_("More..."), ICON_NONE, "SCREEN_OT_redo_last");
    }
#endif
  }
}

/** \} */

/* -------------------------------------------------------------------- */
/** \name Constraint Header Template
 * \{ */

#define ERROR_LIBDATA_MESSAGE TIP_("Can't edit external library data")

static void constraint_active_func(bContext *UNUSED(C), void *ob_v, void *con_v)
{
  ED_object_constraint_active_set(ob_v, con_v);
}

static void draw_constraint_header(uiLayout *layout, Object *ob, bConstraint *con)
{
  bPoseChannel *pchan = BKE_pose_channel_active(ob);
  short proxy_protected, xco = 0, yco = 0;
  // int rb_col; // UNUSED

  /* determine whether constraint is proxy protected or not */
  if (BKE_constraints_proxylocked_owner(ob, pchan)) {
    proxy_protected = (con->flag & CONSTRAINT_PROXY_LOCAL) == 0;
  }
  else {
    proxy_protected = 0;
  }

  /* unless button has own callback, it adds this callback to button */
  uiBlock *block = uiLayoutGetBlock(layout);
  UI_block_func_set(block, constraint_active_func, ob, con);

  PointerRNA ptr;
  RNA_pointer_create(&ob->id, &RNA_Constraint, con, &ptr);

  uiLayoutSetContextPointer(layout, "constraint", &ptr);

  /* Constraint type icon. */
  uiLayout *sub = uiLayoutRow(layout, false);
  uiLayoutSetEmboss(sub, false);
  uiLayoutSetRedAlert(sub, (con->flag & CONSTRAINT_DISABLE));
  uiItemL(sub, "", RNA_struct_ui_icon(ptr.type));

  UI_block_emboss_set(block, UI_EMBOSS);

  if (proxy_protected == 0) {
    uiItemR(layout, &ptr, "name", 0, "", ICON_NONE);
  }
  else {
    uiItemL(layout, con->name, ICON_NONE);
  }

  /* proxy-protected constraints cannot be edited, so hide up/down + close buttons */
  if (proxy_protected) {
    UI_block_emboss_set(block, UI_EMBOSS_NONE);

    /* draw a ghost icon (for proxy) and also a lock beside it,
     * to show that constraint is "proxy locked" */
    uiDefIconBut(block,
                 UI_BTYPE_BUT,
                 0,
                 ICON_GHOST_ENABLED,
                 xco + 12.2f * UI_UNIT_X,
                 yco,
                 0.95f * UI_UNIT_X,
                 0.95f * UI_UNIT_Y,
                 NULL,
                 0.0,
                 0.0,
                 0.0,
                 0.0,
                 TIP_("Proxy Protected"));
    uiDefIconBut(block,
                 UI_BTYPE_BUT,
                 0,
                 ICON_LOCKED,
                 xco + 13.1f * UI_UNIT_X,
                 yco,
                 0.95f * UI_UNIT_X,
                 0.95f * UI_UNIT_Y,
                 NULL,
                 0.0,
                 0.0,
                 0.0,
                 0.0,
                 TIP_("Proxy Protected"));

    UI_block_emboss_set(block, UI_EMBOSS);
  }
  else {
    /* enabled */
    UI_block_emboss_set(block, UI_EMBOSS_NONE_OR_STATUS);
    uiItemR(layout, &ptr, "mute", 0, "", 0);
    UI_block_emboss_set(block, UI_EMBOSS);

    uiLayoutSetOperatorContext(layout, WM_OP_INVOKE_DEFAULT);

    /* Close 'button' - emboss calls here disable drawing of 'button' behind X */
    UI_block_emboss_set(block, UI_EMBOSS_NONE);
    uiItemO(layout, "", ICON_X, "CONSTRAINT_OT_delete");
    UI_block_emboss_set(block, UI_EMBOSS);

    /* Some extra padding at the end, so the 'x' icon isn't too close to drag button. */
    uiItemS(layout);
  }

  /* Set but-locks for protected settings (magic numbers are used here!) */
  if (proxy_protected) {
    UI_block_lock_set(block, true, TIP_("Cannot edit Proxy-Protected Constraint"));
  }

  /* clear any locks set up for proxies/lib-linking */
  UI_block_lock_clear(block);
}

void uiTemplateConstraintHeader(uiLayout *layout, PointerRNA *ptr)
{
  /* verify we have valid data */
  if (!RNA_struct_is_a(ptr->type, &RNA_Constraint)) {
    RNA_warning("Expected constraint on object");
    return;
  }

  Object *ob = (Object *)ptr->owner_id;
  bConstraint *con = ptr->data;

  if (!ob || !(GS(ob->id.name) == ID_OB)) {
    RNA_warning("Expected constraint on object");
    return;
  }

  UI_block_lock_set(uiLayoutGetBlock(layout), (ob && ID_IS_LINKED(ob)), ERROR_LIBDATA_MESSAGE);

  draw_constraint_header(layout, ob, con);
}

/** \} */

/* -------------------------------------------------------------------- */
/** \name Preview Template
 * \{ */

#include "DNA_light_types.h"
#include "DNA_material_types.h"
#include "DNA_world_types.h"

#define B_MATPRV 1

static void do_preview_buttons(bContext *C, void *arg, int event)
{
  switch (event) {
    case B_MATPRV:
      WM_event_add_notifier(C, NC_MATERIAL | ND_SHADING_PREVIEW, arg);
      break;
  }
}

void uiTemplatePreview(uiLayout *layout,
                       bContext *C,
                       ID *id,
                       bool show_buttons,
                       ID *parent,
                       MTex *slot,
                       const char *preview_id)
{
  Material *ma = NULL;
  Tex *tex = (Tex *)id;
  short *pr_texture = NULL;
  PointerRNA material_ptr;
  PointerRNA texture_ptr;

  char _preview_id[UI_MAX_NAME_STR];

  if (id && !ELEM(GS(id->name), ID_MA, ID_TE, ID_WO, ID_LA, ID_LS)) {
    RNA_warning("Expected ID of type material, texture, light, world or line style");
    return;
  }

  /* decide what to render */
  ID *pid = id;
  ID *pparent = NULL;

  if (id && (GS(id->name) == ID_TE)) {
    if (parent && (GS(parent->name) == ID_MA)) {
      pr_texture = &((Material *)parent)->pr_texture;
    }
    else if (parent && (GS(parent->name) == ID_WO)) {
      pr_texture = &((World *)parent)->pr_texture;
    }
    else if (parent && (GS(parent->name) == ID_LA)) {
      pr_texture = &((Light *)parent)->pr_texture;
    }
    else if (parent && (GS(parent->name) == ID_LS)) {
      pr_texture = &((FreestyleLineStyle *)parent)->pr_texture;
    }

    if (pr_texture) {
      if (*pr_texture == TEX_PR_OTHER) {
        pid = parent;
      }
      else if (*pr_texture == TEX_PR_BOTH) {
        pparent = parent;
      }
    }
  }

  if (!preview_id || (preview_id[0] == '\0')) {
    /* If no identifier given, generate one from ID type. */
    BLI_snprintf(
        _preview_id, UI_MAX_NAME_STR, "uiPreview_%s", BKE_idtype_idcode_to_name(GS(id->name)));
    preview_id = _preview_id;
  }

  /* Find or add the uiPreview to the current Region. */
  ARegion *region = CTX_wm_region(C);
  uiPreview *ui_preview = BLI_findstring(
      &region->ui_previews, preview_id, offsetof(uiPreview, preview_id));

  if (!ui_preview) {
    ui_preview = MEM_callocN(sizeof(uiPreview), "uiPreview");
    BLI_strncpy(ui_preview->preview_id, preview_id, sizeof(ui_preview->preview_id));
    ui_preview->height = (short)(UI_UNIT_Y * 7.6f);
    BLI_addtail(&region->ui_previews, ui_preview);
  }

  if (ui_preview->height < UI_UNIT_Y) {
    ui_preview->height = UI_UNIT_Y;
  }
  else if (ui_preview->height > UI_UNIT_Y * 50) { /* Rather high upper limit, yet not insane! */
    ui_preview->height = UI_UNIT_Y * 50;
  }

  /* layout */
  uiBlock *block = uiLayoutGetBlock(layout);
  uiLayout *row = uiLayoutRow(layout, false);
  uiLayout *col = uiLayoutColumn(row, false);
  uiLayoutSetKeepAspect(col, true);

  /* add preview */
  uiDefBut(block,
           UI_BTYPE_EXTRA,
           0,
           "",
           0,
           0,
           UI_UNIT_X * 10,
           ui_preview->height,
           pid,
           0.0,
           0.0,
           0,
           0,
           "");
  UI_but_func_drawextra_set(block, ED_preview_draw, pparent, slot);
  UI_block_func_handle_set(block, do_preview_buttons, NULL);

  uiDefIconButS(block,
                UI_BTYPE_GRIP,
                0,
                ICON_GRIP,
                0,
                0,
                UI_UNIT_X * 10,
                (short)(UI_UNIT_Y * 0.3f),
                &ui_preview->height,
                UI_UNIT_Y,
                UI_UNIT_Y * 50.0f,
                0.0f,
                0.0f,
                "");

  /* add buttons */
  if (pid && show_buttons) {
    if (GS(pid->name) == ID_MA || (pparent && GS(pparent->name) == ID_MA)) {
      if (GS(pid->name) == ID_MA) {
        ma = (Material *)pid;
      }
      else {
        ma = (Material *)pparent;
      }

      /* Create RNA Pointer */
      RNA_pointer_create(&ma->id, &RNA_Material, ma, &material_ptr);

      col = uiLayoutColumn(row, true);
      uiLayoutSetScaleX(col, 1.5);
      uiItemR(col, &material_ptr, "preview_render_type", UI_ITEM_R_EXPAND, "", ICON_NONE);

      /* EEVEE preview file has baked lighting so use_preview_world has no effect,
       * just hide the option until this feature is supported. */
      if (!BKE_scene_uses_blender_eevee(CTX_data_scene(C))) {
        uiItemS(col);
        uiItemR(col, &material_ptr, "use_preview_world", 0, "", ICON_WORLD);
      }
    }

    if (pr_texture) {
      /* Create RNA Pointer */
      RNA_pointer_create(id, &RNA_Texture, tex, &texture_ptr);

      uiLayoutRow(layout, true);
      uiDefButS(block,
                UI_BTYPE_ROW,
                B_MATPRV,
                IFACE_("Texture"),
                0,
                0,
                UI_UNIT_X * 10,
                UI_UNIT_Y,
                pr_texture,
                10,
                TEX_PR_TEXTURE,
                0,
                0,
                "");
      if (GS(parent->name) == ID_MA) {
        uiDefButS(block,
                  UI_BTYPE_ROW,
                  B_MATPRV,
                  IFACE_("Material"),
                  0,
                  0,
                  UI_UNIT_X * 10,
                  UI_UNIT_Y,
                  pr_texture,
                  10,
                  TEX_PR_OTHER,
                  0,
                  0,
                  "");
      }
      else if (GS(parent->name) == ID_LA) {
        uiDefButS(block,
                  UI_BTYPE_ROW,
                  B_MATPRV,
                  CTX_IFACE_(BLT_I18NCONTEXT_ID_LIGHT, "Light"),
                  0,
                  0,
                  UI_UNIT_X * 10,
                  UI_UNIT_Y,
                  pr_texture,
                  10,
                  TEX_PR_OTHER,
                  0,
                  0,
                  "");
      }
      else if (GS(parent->name) == ID_WO) {
        uiDefButS(block,
                  UI_BTYPE_ROW,
                  B_MATPRV,
                  IFACE_("World"),
                  0,
                  0,
                  UI_UNIT_X * 10,
                  UI_UNIT_Y,
                  pr_texture,
                  10,
                  TEX_PR_OTHER,
                  0,
                  0,
                  "");
      }
      else if (GS(parent->name) == ID_LS) {
        uiDefButS(block,
                  UI_BTYPE_ROW,
                  B_MATPRV,
                  IFACE_("Line Style"),
                  0,
                  0,
                  UI_UNIT_X * 10,
                  UI_UNIT_Y,
                  pr_texture,
                  10,
                  TEX_PR_OTHER,
                  0,
                  0,
                  "");
      }
      uiDefButS(block,
                UI_BTYPE_ROW,
                B_MATPRV,
                IFACE_("Both"),
                0,
                0,
                UI_UNIT_X * 10,
                UI_UNIT_Y,
                pr_texture,
                10,
                TEX_PR_BOTH,
                0,
                0,
                "");

      /* Alpha button for texture preview */
      if (*pr_texture != TEX_PR_OTHER) {
        row = uiLayoutRow(layout, false);
        uiItemR(row, &texture_ptr, "use_preview_alpha", 0, NULL, ICON_NONE);
      }
    }
  }
}

/** \} */

/* -------------------------------------------------------------------- */
/** \name ColorRamp Template
 * \{ */

typedef struct RNAUpdateCb {
  PointerRNA ptr;
  PropertyRNA *prop;
} RNAUpdateCb;

static void rna_update_cb(bContext *C, void *arg_cb, void *UNUSED(arg))
{
  RNAUpdateCb *cb = (RNAUpdateCb *)arg_cb;

  /* we call update here on the pointer property, this way the
   * owner of the curve mapping can still define its own update
   * and notifier, even if the CurveMapping struct is shared. */
  RNA_property_update(C, &cb->ptr, cb->prop);
}

enum {
  CB_FUNC_FLIP,
  CB_FUNC_DISTRIBUTE_LR,
  CB_FUNC_DISTRIBUTE_EVENLY,
  CB_FUNC_RESET,
};

static void colorband_flip_cb(bContext *C, ColorBand *coba)
{
  CBData data_tmp[MAXCOLORBAND];

  for (int a = 0; a < coba->tot; a++) {
    data_tmp[a] = coba->data[coba->tot - (a + 1)];
  }
  for (int a = 0; a < coba->tot; a++) {
    data_tmp[a].pos = 1.0f - data_tmp[a].pos;
    coba->data[a] = data_tmp[a];
  }

  /* may as well flip the cur*/
  coba->cur = coba->tot - (coba->cur + 1);

  ED_undo_push(C, "Flip Color Ramp");
}

static void colorband_distribute_cb(bContext *C, ColorBand *coba, bool evenly)
{
  if (coba->tot > 1) {
    const int tot = evenly ? coba->tot - 1 : coba->tot;
    const float gap = 1.0f / tot;
    float pos = 0.0f;
    for (int a = 0; a < coba->tot; a++) {
      coba->data[a].pos = pos;
      pos += gap;
    }
    ED_undo_push(C, evenly ? "Distribute Stops Evenly" : "Distribute Stops from Left");
  }
}

static void colorband_tools_dofunc(bContext *C, void *coba_v, int event)
{
  ColorBand *coba = coba_v;

  switch (event) {
    case CB_FUNC_FLIP:
      colorband_flip_cb(C, coba);
      break;
    case CB_FUNC_DISTRIBUTE_LR:
      colorband_distribute_cb(C, coba, false);
      break;
    case CB_FUNC_DISTRIBUTE_EVENLY:
      colorband_distribute_cb(C, coba, true);
      break;
    case CB_FUNC_RESET:
      BKE_colorband_init(coba, true);
      ED_undo_push(C, "Reset Color Ramp");
      break;
  }
  ED_region_tag_redraw(CTX_wm_region(C));
}

static uiBlock *colorband_tools_func(bContext *C, ARegion *region, void *coba_v)
{
  const uiStyle *style = UI_style_get_dpi();
  ColorBand *coba = coba_v;
  short yco = 0;
  short menuwidth = 10 * UI_UNIT_X;

  uiBlock *block = UI_block_begin(C, region, __func__, UI_EMBOSS_PULLDOWN);
  UI_block_func_butmenu_set(block, colorband_tools_dofunc, coba);

  uiLayout *layout = UI_block_layout(block,
                                     UI_LAYOUT_VERTICAL,
                                     UI_LAYOUT_MENU,
                                     0,
                                     0,
                                     UI_MENU_WIDTH_MIN,
                                     0,
                                     UI_MENU_PADDING,
                                     style);
  UI_block_layout_set_current(block, layout);
  {
    PointerRNA coba_ptr;
    RNA_pointer_create(NULL, &RNA_ColorRamp, coba, &coba_ptr);
    uiLayoutSetContextPointer(layout, "color_ramp", &coba_ptr);
  }

  /* We could move these to operators,
   * although this isn't important unless we want to assign key shortcuts to them. */
  {
    uiDefIconTextBut(block,
                     UI_BTYPE_BUT_MENU,
                     1,
                     ICON_FLIP,
                     IFACE_("Flip Color Ramp"),
                     0,
                     yco -= UI_UNIT_Y,
                     menuwidth,
                     UI_UNIT_Y,
                     NULL,
                     0.0,
                     0.0,
                     0,
                     CB_FUNC_FLIP,
                     "");
    uiDefIconTextBut(block,
                     UI_BTYPE_BUT_MENU,
                     1,
                     ICON_ALIGNVERTICAL,
                     IFACE_("Distribute Stops from Left"),
                     0,
                     yco -= UI_UNIT_Y,
                     menuwidth,
                     UI_UNIT_Y,
                     NULL,
                     0.0,
                     0.0,
                     0,
                     CB_FUNC_DISTRIBUTE_LR,
                     "");
    uiDefIconTextBut(block,
                     UI_BTYPE_BUT_MENU,
                     1,
                     ICON_STRAIGHTEN_X,
                     IFACE_("Distribute Stops Evenly"),
                     0,
                     yco -= UI_UNIT_Y,
                     menuwidth,
                     UI_UNIT_Y,
                     NULL,
                     0.0,
                     0.0,
                     0,
                     CB_FUNC_DISTRIBUTE_EVENLY,
                     "");

    uiItemO(layout, IFACE_("Eyedropper"), ICON_EYEDROPPER, "UI_OT_eyedropper_colorramp");

    uiDefIconTextBut(block,
                     UI_BTYPE_BUT_MENU,
                     1,
                     ICON_RESET,
                     IFACE_("Reset Color Ramp"),
                     0,
                     yco -= UI_UNIT_Y,
                     menuwidth,
                     UI_UNIT_Y,
                     NULL,
                     0.0,
                     0.0,
                     0,
                     CB_FUNC_RESET,
                     "");
  }

  UI_block_direction_set(block, UI_DIR_DOWN);
  UI_block_bounds_set_text(block, 3.0f * UI_UNIT_X);

  return block;
}

static void colorband_add_cb(bContext *C, void *cb_v, void *coba_v)
{
  ColorBand *coba = coba_v;
  float pos = 0.5f;

  if (coba->tot > 1) {
    if (coba->cur > 0) {
      pos = (coba->data[coba->cur - 1].pos + coba->data[coba->cur].pos) * 0.5f;
    }
    else {
      pos = (coba->data[coba->cur + 1].pos + coba->data[coba->cur].pos) * 0.5f;
    }
  }

  if (BKE_colorband_element_add(coba, pos)) {
    rna_update_cb(C, cb_v, NULL);
    ED_undo_push(C, "Add Color Ramp Stop");
  }
}

static void colorband_del_cb(bContext *C, void *cb_v, void *coba_v)
{
  ColorBand *coba = coba_v;

  if (BKE_colorband_element_remove(coba, coba->cur)) {
    ED_undo_push(C, "Delete Color Ramp Stop");
    rna_update_cb(C, cb_v, NULL);
  }
}

static void colorband_update_cb(bContext *UNUSED(C), void *bt_v, void *coba_v)
{
  uiBut *bt = bt_v;
  ColorBand *coba = coba_v;

  /* Sneaky update here, we need to sort the color-band points to be in order,
   * however the RNA pointer then is wrong, so we update it */
  BKE_colorband_update_sort(coba);
  bt->rnapoin.data = coba->data + coba->cur;
}

static void colorband_buttons_layout(uiLayout *layout,
                                     uiBlock *block,
                                     ColorBand *coba,
                                     const rctf *butr,
                                     RNAUpdateCb *cb,
                                     int expand)
{
  uiBut *bt;
  const float unit = BLI_rctf_size_x(butr) / 14.0f;
  const float xs = butr->xmin;
  const float ys = butr->ymin;

  PointerRNA ptr;
  RNA_pointer_create(cb->ptr.owner_id, &RNA_ColorRamp, coba, &ptr);

  uiLayout *split = uiLayoutSplit(layout, 0.4f, false);

  UI_block_emboss_set(block, UI_EMBOSS_NONE);
  UI_block_align_begin(block);
  uiLayout *row = uiLayoutRow(split, false);

  bt = uiDefIconTextBut(block,
                        UI_BTYPE_BUT,
                        0,
                        ICON_ADD,
                        "",
                        0,
                        0,
                        2.0f * unit,
                        UI_UNIT_Y,
                        NULL,
                        0,
                        0,
                        0,
                        0,
                        TIP_("Add Stop\nAdd a new color stop to the color ramp"));
  UI_but_funcN_set(bt, colorband_add_cb, MEM_dupallocN(cb), coba);

  bt = uiDefIconTextBut(block,
                        UI_BTYPE_BUT,
                        0,
                        ICON_REMOVE,
                        "",
                        xs + 2.0f * unit,
                        ys + UI_UNIT_Y,
                        2.0f * unit,
                        UI_UNIT_Y,
                        NULL,
                        0,
                        0,
                        0,
                        0,
                        TIP_("Delete Stop\nDelete the active position"));
  UI_but_funcN_set(bt, colorband_del_cb, MEM_dupallocN(cb), coba);

  bt = uiDefIconBlockBut(block,
                         colorband_tools_func,
                         coba,
                         0,
                         ICON_DOWNARROW_HLT,
                         xs + 4.0f * unit,
                         ys + UI_UNIT_Y,
                         2.0f * unit,
                         UI_UNIT_Y,
                         TIP_("Tools"));
  UI_but_funcN_set(bt, rna_update_cb, MEM_dupallocN(cb), coba);

  UI_block_align_end(block);
  UI_block_emboss_set(block, UI_EMBOSS);

  row = uiLayoutRow(split, false);

  UI_block_align_begin(block);
  uiItemR(row, &ptr, "color_mode", 0, "", ICON_NONE);
  if (ELEM(coba->color_mode, COLBAND_BLEND_HSV, COLBAND_BLEND_HSL)) {
    uiItemR(row, &ptr, "hue_interpolation", 0, "", ICON_NONE);
  }
  else { /* COLBAND_BLEND_RGB */
    uiItemR(row, &ptr, "interpolation", 0, "", ICON_NONE);
  }
  UI_block_align_end(block);

  row = uiLayoutRow(layout, false);

  bt = uiDefBut(block,
                UI_BTYPE_COLORBAND,
                0,
                "",
                xs,
                ys,
                BLI_rctf_size_x(butr),
                UI_UNIT_Y,
                coba,
                0,
                0,
                0,
                0,
                "");
  UI_but_funcN_set(bt, rna_update_cb, MEM_dupallocN(cb), NULL);

  row = uiLayoutRow(layout, false);

  if (coba->tot) {
    CBData *cbd = coba->data + coba->cur;

    RNA_pointer_create(cb->ptr.owner_id, &RNA_ColorRampElement, cbd, &ptr);

    if (!expand) {
      split = uiLayoutSplit(layout, 0.3f, false);

      row = uiLayoutRow(split, false);
      bt = uiDefButS(block,
                     UI_BTYPE_NUM,
                     0,
                     "",
                     0,
                     0,
                     5.0f * UI_UNIT_X,
                     UI_UNIT_Y,
                     &coba->cur,
                     0.0,
                     (float)(MAX2(0, coba->tot - 1)),
                     0,
                     0,
                     TIP_("Choose active color stop"));
      UI_but_number_step_size_set(bt, 1);

      row = uiLayoutRow(split, false);
      uiItemR(row, &ptr, "position", 0, IFACE_("Pos"), ICON_NONE);
      bt = block->buttons.last;
      UI_but_func_set(bt, colorband_update_cb, bt, coba);

      row = uiLayoutRow(layout, false);
      uiItemR(row, &ptr, "color", 0, "", ICON_NONE);
      bt = block->buttons.last;
      UI_but_funcN_set(bt, rna_update_cb, MEM_dupallocN(cb), NULL);
    }
    else {
      split = uiLayoutSplit(layout, 0.5f, false);
      uiLayout *subsplit = uiLayoutSplit(split, 0.35f, false);

      row = uiLayoutRow(subsplit, false);
      bt = uiDefButS(block,
                     UI_BTYPE_NUM,
                     0,
                     "",
                     0,
                     0,
                     5.0f * UI_UNIT_X,
                     UI_UNIT_Y,
                     &coba->cur,
                     0.0,
                     (float)(MAX2(0, coba->tot - 1)),
                     0,
                     0,
                     TIP_("Choose active color stop"));
      UI_but_number_step_size_set(bt, 1);

      row = uiLayoutRow(subsplit, false);
      uiItemR(row, &ptr, "position", UI_ITEM_R_SLIDER, IFACE_("Pos"), ICON_NONE);
      bt = block->buttons.last;
      UI_but_func_set(bt, colorband_update_cb, bt, coba);

      row = uiLayoutRow(split, false);
      uiItemR(row, &ptr, "color", 0, "", ICON_NONE);
      bt = block->buttons.last;
      UI_but_funcN_set(bt, rna_update_cb, MEM_dupallocN(cb), NULL);
    }
  }
}

void uiTemplateColorRamp(uiLayout *layout, PointerRNA *ptr, const char *propname, bool expand)
{
  PropertyRNA *prop = RNA_struct_find_property(ptr, propname);

  if (!prop || RNA_property_type(prop) != PROP_POINTER) {
    return;
  }

  PointerRNA cptr = RNA_property_pointer_get(ptr, prop);
  if (!cptr.data || !RNA_struct_is_a(cptr.type, &RNA_ColorRamp)) {
    return;
  }

  RNAUpdateCb *cb = MEM_callocN(sizeof(RNAUpdateCb), "RNAUpdateCb");
  cb->ptr = *ptr;
  cb->prop = prop;

  rctf rect;
  rect.xmin = 0;
  rect.xmax = 10.0f * UI_UNIT_X;
  rect.ymin = 0;
  rect.ymax = 19.5f * UI_UNIT_X;

  uiBlock *block = uiLayoutAbsoluteBlock(layout);

  ID *id = cptr.owner_id;
  UI_block_lock_set(block, (id && ID_IS_LINKED(id)), ERROR_LIBDATA_MESSAGE);

  colorband_buttons_layout(layout, block, cptr.data, &rect, cb, expand);

  UI_block_lock_clear(block);

  MEM_freeN(cb);
}

/** \} */

/* -------------------------------------------------------------------- */
/** \name Icon Template
 * \{ */

/**
 * \param icon_scale: Scale of the icon, 1x == button height.
 */
void uiTemplateIcon(uiLayout *layout, int icon_value, float icon_scale)
{
  uiBlock *block = uiLayoutAbsoluteBlock(layout);
  uiBut *but = uiDefIconBut(block,
                            UI_BTYPE_LABEL,
                            0,
                            ICON_X,
                            0,
                            0,
                            UI_UNIT_X * icon_scale,
                            UI_UNIT_Y * icon_scale,
                            NULL,
                            0.0,
                            0.0,
                            0.0,
                            0.0,
                            "");
  ui_def_but_icon(but, icon_value, UI_HAS_ICON | UI_BUT_ICON_PREVIEW);
}

/** \} */

/* -------------------------------------------------------------------- */
/** \name Icon viewer Template
 * \{ */

typedef struct IconViewMenuArgs {
  PointerRNA ptr;
  PropertyRNA *prop;
  bool show_labels;
  float icon_scale;
} IconViewMenuArgs;

/* ID Search browse menu, open */
static uiBlock *ui_icon_view_menu_cb(bContext *C, ARegion *region, void *arg_litem)
{
  static IconViewMenuArgs args;

  /* arg_litem is malloced, can be freed by parent button */
  args = *((IconViewMenuArgs *)arg_litem);
  int w = UI_UNIT_X * (args.icon_scale);
  int h = UI_UNIT_X * (args.icon_scale + args.show_labels);

  uiBlock *block = UI_block_begin(C, region, "_popup", UI_EMBOSS_PULLDOWN);
  UI_block_flag_enable(block, UI_BLOCK_LOOP | UI_BLOCK_NO_FLIP);
  UI_block_theme_style_set(block, UI_BLOCK_THEME_STYLE_POPUP);

  bool free;
  const EnumPropertyItem *item;
  RNA_property_enum_items(C, &args.ptr, args.prop, &item, NULL, &free);

  for (int a = 0; item[a].identifier; a++) {
    int x = (a % 8) * w;
    int y = -(a / 8) * h;

    int icon = item[a].icon;
    int value = item[a].value;
    uiBut *but;
    if (args.show_labels) {
      but = uiDefIconTextButR_prop(block,
                                   UI_BTYPE_ROW,
                                   0,
                                   icon,
                                   item[a].name,
                                   x,
                                   y,
                                   w,
                                   h,
                                   &args.ptr,
                                   args.prop,
                                   -1,
                                   0,
                                   value,
                                   -1,
                                   -1,
                                   NULL);
    }
    else {
      but = uiDefIconButR_prop(block,
                               UI_BTYPE_ROW,
                               0,
                               icon,
                               x,
                               y,
                               w,
                               h,
                               &args.ptr,
                               args.prop,
                               -1,
                               0,
                               value,
                               -1,
                               -1,
                               NULL);
    }
    ui_def_but_icon(but, icon, UI_HAS_ICON | UI_BUT_ICON_PREVIEW);
  }

  UI_block_bounds_set_normal(block, 0.3f * U.widget_unit);
  UI_block_direction_set(block, UI_DIR_DOWN);

  if (free) {
    MEM_freeN((void *)item);
  }

  return block;
}

/**
 * \param icon_scale: Scale of the icon, 1x == button height.
 */
void uiTemplateIconView(uiLayout *layout,
                        PointerRNA *ptr,
                        const char *propname,
                        bool show_labels,
                        float icon_scale,
                        float icon_scale_popup)
{
  PropertyRNA *prop = RNA_struct_find_property(ptr, propname);

  if (!prop || RNA_property_type(prop) != PROP_ENUM) {
    RNA_warning(
        "property of type Enum not found: %s.%s", RNA_struct_identifier(ptr->type), propname);
    return;
  }

  uiBlock *block = uiLayoutAbsoluteBlock(layout);

  int tot_items;
  bool free_items;
  const EnumPropertyItem *items;
  RNA_property_enum_items(block->evil_C, ptr, prop, &items, &tot_items, &free_items);
  int value = RNA_property_enum_get(ptr, prop);
  int icon = ICON_NONE;
  RNA_enum_icon_from_value(items, value, &icon);

  uiBut *but;
  if (RNA_property_editable(ptr, prop)) {
    IconViewMenuArgs *cb_args = MEM_callocN(sizeof(IconViewMenuArgs), __func__);
    cb_args->ptr = *ptr;
    cb_args->prop = prop;
    cb_args->show_labels = show_labels;
    cb_args->icon_scale = icon_scale_popup;

    but = uiDefBlockButN(block,
                         ui_icon_view_menu_cb,
                         cb_args,
                         "",
                         0,
                         0,
                         UI_UNIT_X * icon_scale,
                         UI_UNIT_Y * icon_scale,
                         "");
  }
  else {
    but = uiDefIconBut(block,
                       UI_BTYPE_LABEL,
                       0,
                       ICON_X,
                       0,
                       0,
                       UI_UNIT_X * icon_scale,
                       UI_UNIT_Y * icon_scale,
                       NULL,
                       0.0,
                       0.0,
                       0.0,
                       0.0,
                       "");
  }

  ui_def_but_icon(but, icon, UI_HAS_ICON | UI_BUT_ICON_PREVIEW);

  if (free_items) {
    MEM_freeN((void *)items);
  }
}

/** \} */

/* -------------------------------------------------------------------- */
/** \name Histogram Template
 * \{ */

void uiTemplateHistogram(uiLayout *layout, PointerRNA *ptr, const char *propname)
{
  PropertyRNA *prop = RNA_struct_find_property(ptr, propname);

  if (!prop || RNA_property_type(prop) != PROP_POINTER) {
    return;
  }

  PointerRNA cptr = RNA_property_pointer_get(ptr, prop);
  if (!cptr.data || !RNA_struct_is_a(cptr.type, &RNA_Histogram)) {
    return;
  }
  Histogram *hist = (Histogram *)cptr.data;

  if (hist->height < UI_UNIT_Y) {
    hist->height = UI_UNIT_Y;
  }
  else if (hist->height > UI_UNIT_Y * 20) {
    hist->height = UI_UNIT_Y * 20;
  }

  uiLayout *col = uiLayoutColumn(layout, true);
  uiBlock *block = uiLayoutGetBlock(col);

  uiDefBut(
      block, UI_BTYPE_HISTOGRAM, 0, "", 0, 0, UI_UNIT_X * 10, hist->height, hist, 0, 0, 0, 0, "");

  /* Resize grip. */
  uiDefIconButI(block,
                UI_BTYPE_GRIP,
                0,
                ICON_GRIP,
                0,
                0,
                UI_UNIT_X * 10,
                (short)(UI_UNIT_Y * 0.3f),
                &hist->height,
                UI_UNIT_Y,
                UI_UNIT_Y * 20.0f,
                0.0f,
                0.0f,
                "");
}

/** \} */

/* -------------------------------------------------------------------- */
/** \name Waveform Template
 * \{ */

void uiTemplateWaveform(uiLayout *layout, PointerRNA *ptr, const char *propname)
{
  PropertyRNA *prop = RNA_struct_find_property(ptr, propname);

  if (!prop || RNA_property_type(prop) != PROP_POINTER) {
    return;
  }

  PointerRNA cptr = RNA_property_pointer_get(ptr, prop);
  if (!cptr.data || !RNA_struct_is_a(cptr.type, &RNA_Scopes)) {
    return;
  }
  Scopes *scopes = (Scopes *)cptr.data;

  uiLayout *col = uiLayoutColumn(layout, true);
  uiBlock *block = uiLayoutGetBlock(col);

  if (scopes->wavefrm_height < UI_UNIT_Y) {
    scopes->wavefrm_height = UI_UNIT_Y;
  }
  else if (scopes->wavefrm_height > UI_UNIT_Y * 20) {
    scopes->wavefrm_height = UI_UNIT_Y * 20;
  }

  uiDefBut(block,
           UI_BTYPE_WAVEFORM,
           0,
           "",
           0,
           0,
           UI_UNIT_X * 10,
           scopes->wavefrm_height,
           scopes,
           0,
           0,
           0,
           0,
           "");

  /* Resize grip. */
  uiDefIconButI(block,
                UI_BTYPE_GRIP,
                0,
                ICON_GRIP,
                0,
                0,
                UI_UNIT_X * 10,
                (short)(UI_UNIT_Y * 0.3f),
                &scopes->wavefrm_height,
                UI_UNIT_Y,
                UI_UNIT_Y * 20.0f,
                0.0f,
                0.0f,
                "");
}

/** \} */

/* -------------------------------------------------------------------- */
/** \name Vector-Scope Template
 * \{ */

void uiTemplateVectorscope(uiLayout *layout, PointerRNA *ptr, const char *propname)
{
  PropertyRNA *prop = RNA_struct_find_property(ptr, propname);

  if (!prop || RNA_property_type(prop) != PROP_POINTER) {
    return;
  }

  PointerRNA cptr = RNA_property_pointer_get(ptr, prop);
  if (!cptr.data || !RNA_struct_is_a(cptr.type, &RNA_Scopes)) {
    return;
  }
  Scopes *scopes = (Scopes *)cptr.data;

  if (scopes->vecscope_height < UI_UNIT_Y) {
    scopes->vecscope_height = UI_UNIT_Y;
  }
  else if (scopes->vecscope_height > UI_UNIT_Y * 20) {
    scopes->vecscope_height = UI_UNIT_Y * 20;
  }

  uiLayout *col = uiLayoutColumn(layout, true);
  uiBlock *block = uiLayoutGetBlock(col);

  uiDefBut(block,
           UI_BTYPE_VECTORSCOPE,
           0,
           "",
           0,
           0,
           UI_UNIT_X * 10,
           scopes->vecscope_height,
           scopes,
           0,
           0,
           0,
           0,
           "");

  /* Resize grip. */
  uiDefIconButI(block,
                UI_BTYPE_GRIP,
                0,
                ICON_GRIP,
                0,
                0,
                UI_UNIT_X * 10,
                (short)(UI_UNIT_Y * 0.3f),
                &scopes->vecscope_height,
                UI_UNIT_Y,
                UI_UNIT_Y * 20.0f,
                0.0f,
                0.0f,
                "");
}

/** \} */

/* -------------------------------------------------------------------- */
/** \name CurveMapping Template
 * \{ */

static void curvemap_buttons_zoom_in(bContext *C, void *cumap_v, void *UNUSED(arg))
{
  CurveMapping *cumap = cumap_v;

  /* we allow 20 times zoom */
  if (BLI_rctf_size_x(&cumap->curr) > 0.04f * BLI_rctf_size_x(&cumap->clipr)) {
    const float dx = 0.1154f * BLI_rctf_size_x(&cumap->curr);
    cumap->curr.xmin += dx;
    cumap->curr.xmax -= dx;
    const float dy = 0.1154f * BLI_rctf_size_y(&cumap->curr);
    cumap->curr.ymin += dy;
    cumap->curr.ymax -= dy;
  }

  ED_region_tag_redraw(CTX_wm_region(C));
}

static void curvemap_buttons_zoom_out(bContext *C, void *cumap_v, void *UNUSED(unused))
{
  CurveMapping *cumap = cumap_v;
  float d, d1;

  /* we allow 20 times zoom, but don't view outside clip */
  if (BLI_rctf_size_x(&cumap->curr) < 20.0f * BLI_rctf_size_x(&cumap->clipr)) {
    d = d1 = 0.15f * BLI_rctf_size_x(&cumap->curr);

    if (cumap->flag & CUMA_DO_CLIP) {
      if (cumap->curr.xmin - d < cumap->clipr.xmin) {
        d1 = cumap->curr.xmin - cumap->clipr.xmin;
      }
    }
    cumap->curr.xmin -= d1;

    d1 = d;
    if (cumap->flag & CUMA_DO_CLIP) {
      if (cumap->curr.xmax + d > cumap->clipr.xmax) {
        d1 = -cumap->curr.xmax + cumap->clipr.xmax;
      }
    }
    cumap->curr.xmax += d1;

    d = d1 = 0.15f * BLI_rctf_size_y(&cumap->curr);

    if (cumap->flag & CUMA_DO_CLIP) {
      if (cumap->curr.ymin - d < cumap->clipr.ymin) {
        d1 = cumap->curr.ymin - cumap->clipr.ymin;
      }
    }
    cumap->curr.ymin -= d1;

    d1 = d;
    if (cumap->flag & CUMA_DO_CLIP) {
      if (cumap->curr.ymax + d > cumap->clipr.ymax) {
        d1 = -cumap->curr.ymax + cumap->clipr.ymax;
      }
    }
    cumap->curr.ymax += d1;
  }

  ED_region_tag_redraw(CTX_wm_region(C));
}

static void curvemap_buttons_setclip(bContext *UNUSED(C), void *cumap_v, void *UNUSED(arg))
{
  CurveMapping *cumap = cumap_v;

  BKE_curvemapping_changed(cumap, false);
}

static void curvemap_buttons_delete(bContext *C, void *cb_v, void *cumap_v)
{
  CurveMapping *cumap = cumap_v;

  BKE_curvemap_remove(cumap->cm + cumap->cur, SELECT);
  BKE_curvemapping_changed(cumap, false);

  rna_update_cb(C, cb_v, NULL);
}

/* NOTE: this is a block-menu, needs 0 events, otherwise the menu closes */
static uiBlock *curvemap_clipping_func(bContext *C, ARegion *region, void *cumap_v)
{
  CurveMapping *cumap = cumap_v;
  uiBut *bt;
  const float width = 8 * UI_UNIT_X;

  uiBlock *block = UI_block_begin(C, region, __func__, UI_EMBOSS);
  UI_block_flag_enable(block, UI_BLOCK_KEEP_OPEN | UI_BLOCK_MOVEMOUSE_QUIT);
  UI_block_theme_style_set(block, UI_BLOCK_THEME_STYLE_POPUP);

  bt = uiDefButBitI(block,
                    UI_BTYPE_CHECKBOX,
                    CUMA_DO_CLIP,
                    1,
                    IFACE_("Use Clipping"),
                    0,
                    5 * UI_UNIT_Y,
                    width,
                    UI_UNIT_Y,
                    &cumap->flag,
                    0.0,
                    0.0,
                    10,
                    0,
                    "");
  UI_but_func_set(bt, curvemap_buttons_setclip, cumap, NULL);

  UI_block_align_begin(block);
  bt = uiDefButF(block,
                 UI_BTYPE_NUM,
                 0,
                 IFACE_("Min X:"),
                 0,
                 4 * UI_UNIT_Y,
                 width,
                 UI_UNIT_Y,
                 &cumap->clipr.xmin,
                 -100.0,
                 cumap->clipr.xmax,
                 0,
                 0,
                 "");
  UI_but_number_step_size_set(bt, 10);
  UI_but_number_precision_set(bt, 2);
  bt = uiDefButF(block,
                 UI_BTYPE_NUM,
                 0,
                 IFACE_("Min Y:"),
                 0,
                 3 * UI_UNIT_Y,
                 width,
                 UI_UNIT_Y,
                 &cumap->clipr.ymin,
                 -100.0,
                 cumap->clipr.ymax,
                 0,
                 0,
                 "");
  UI_but_number_step_size_set(bt, 10);
  UI_but_number_precision_set(bt, 2);
  bt = uiDefButF(block,
                 UI_BTYPE_NUM,
                 0,
                 IFACE_("Max X:"),
                 0,
                 2 * UI_UNIT_Y,
                 width,
                 UI_UNIT_Y,
                 &cumap->clipr.xmax,
                 cumap->clipr.xmin,
                 100.0,
                 0,
                 0,
                 "");
  UI_but_number_step_size_set(bt, 10);
  UI_but_number_precision_set(bt, 2);
  bt = uiDefButF(block,
                 UI_BTYPE_NUM,
                 0,
                 IFACE_("Max Y:"),
                 0,
                 UI_UNIT_Y,
                 width,
                 UI_UNIT_Y,
                 &cumap->clipr.ymax,
                 cumap->clipr.ymin,
                 100.0,
                 0,
                 0,
                 "");
  UI_but_number_step_size_set(bt, 10);
  UI_but_number_precision_set(bt, 2);

  UI_block_bounds_set_normal(block, 0.3f * U.widget_unit);
  UI_block_direction_set(block, UI_DIR_DOWN);

  return block;
}

/* only for BKE_curvemap_tools_dofunc */
enum {
  UICURVE_FUNC_RESET_NEG,
  UICURVE_FUNC_RESET_POS,
  UICURVE_FUNC_RESET_VIEW,
  UICURVE_FUNC_HANDLE_VECTOR,
  UICURVE_FUNC_HANDLE_AUTO,
  UICURVE_FUNC_HANDLE_AUTO_ANIM,
  UICURVE_FUNC_EXTEND_HOZ,
  UICURVE_FUNC_EXTEND_EXP,
};

static void curvemap_tools_dofunc(bContext *C, void *cumap_v, int event)
{
  CurveMapping *cumap = cumap_v;
  CurveMap *cuma = cumap->cm + cumap->cur;

  switch (event) {
    case UICURVE_FUNC_RESET_NEG:
    case UICURVE_FUNC_RESET_POS: /* reset */
      BKE_curvemap_reset(cuma,
                         &cumap->clipr,
                         cumap->preset,
                         (event == UICURVE_FUNC_RESET_NEG) ? CURVEMAP_SLOPE_NEGATIVE :
                                                             CURVEMAP_SLOPE_POSITIVE);
      BKE_curvemapping_changed(cumap, false);
      break;
    case UICURVE_FUNC_RESET_VIEW:
      cumap->curr = cumap->clipr;
      break;
    case UICURVE_FUNC_HANDLE_VECTOR: /* set vector */
      BKE_curvemap_handle_set(cuma, HD_VECT);
      BKE_curvemapping_changed(cumap, false);
      break;
    case UICURVE_FUNC_HANDLE_AUTO: /* set auto */
      BKE_curvemap_handle_set(cuma, HD_AUTO);
      BKE_curvemapping_changed(cumap, false);
      break;
    case UICURVE_FUNC_HANDLE_AUTO_ANIM: /* set auto-clamped */
      BKE_curvemap_handle_set(cuma, HD_AUTO_ANIM);
      BKE_curvemapping_changed(cumap, false);
      break;
    case UICURVE_FUNC_EXTEND_HOZ: /* extend horiz */
      cumap->flag &= ~CUMA_EXTEND_EXTRAPOLATE;
      BKE_curvemapping_changed(cumap, false);
      break;
    case UICURVE_FUNC_EXTEND_EXP: /* extend extrapolate */
      cumap->flag |= CUMA_EXTEND_EXTRAPOLATE;
      BKE_curvemapping_changed(cumap, false);
      break;
  }
  ED_undo_push(C, "CurveMap tools");
  ED_region_tag_redraw(CTX_wm_region(C));
}

static uiBlock *curvemap_tools_func(
    bContext *C, ARegion *region, CurveMapping *cumap, bool show_extend, int reset_mode)
{
  short yco = 0;
  const short menuwidth = 10 * UI_UNIT_X;

  uiBlock *block = UI_block_begin(C, region, __func__, UI_EMBOSS);
  UI_block_func_butmenu_set(block, curvemap_tools_dofunc, cumap);

  {
    uiDefIconTextBut(block,
                     UI_BTYPE_BUT_MENU,
                     1,
                     ICON_VIEW_RESET,
                     IFACE_("Reset View"),
                     0,
                     yco -= UI_UNIT_Y,
                     menuwidth,
                     UI_UNIT_Y,
                     NULL,
                     0.0,
                     0.0,
                     0,
                     UICURVE_FUNC_RESET_VIEW,
                     "");
    uiDefIconTextBut(block,
                     UI_BTYPE_BUT_MENU,
                     1,
                     ICON_HANDLE_VECTOR,
                     IFACE_("Vector Handle"),
                     0,
                     yco -= UI_UNIT_Y,
                     menuwidth,
                     UI_UNIT_Y,
                     NULL,
                     0.0,
                     0.0,
                     0,
                     UICURVE_FUNC_HANDLE_VECTOR,
                     "");
    uiDefIconTextBut(block,
                     UI_BTYPE_BUT_MENU,
                     1,
                     ICON_HANDLE_AUTO,
                     IFACE_("Auto Handle"),
                     0,
                     yco -= UI_UNIT_Y,
                     menuwidth,
                     UI_UNIT_Y,
                     NULL,
                     0.0,
                     0.0,
                     0,
                     UICURVE_FUNC_HANDLE_AUTO,
                     "");
    uiDefIconTextBut(block,
                     UI_BTYPE_BUT_MENU,
                     1,
                     ICON_HANDLE_AUTOCLAMPED,
                     IFACE_("Auto Clamped Handle"),
                     0,
                     yco -= UI_UNIT_Y,
                     menuwidth,
                     UI_UNIT_Y,
                     NULL,
                     0.0,
                     0.0,
                     0,
                     UICURVE_FUNC_HANDLE_AUTO_ANIM,
                     "");
  }

  if (show_extend) {
    uiDefIconTextBut(block,
                     UI_BTYPE_BUT_MENU,
                     1,
                     ICON_EXTRAPOLATION_CONSTANT,
                     IFACE_("Extend Horizontal"),
                     0,
                     yco -= UI_UNIT_Y,
                     menuwidth,
                     UI_UNIT_Y,
                     NULL,
                     0.0,
                     0.0,
                     0,
                     UICURVE_FUNC_EXTEND_HOZ,
                     "");
    uiDefIconTextBut(block,
                     UI_BTYPE_BUT_MENU,
                     1,
                     ICON_EXTRAPOLATION_LINEAR,
                     IFACE_("Extend Extrapolated"),
                     0,
                     yco -= UI_UNIT_Y,
                     menuwidth,
                     UI_UNIT_Y,
                     NULL,
                     0.0,
                     0.0,
                     0,
                     UICURVE_FUNC_EXTEND_EXP,
                     "");
  }

  {
    uiDefIconTextBut(block,
                     UI_BTYPE_BUT_MENU,
                     1,
                     ICON_RESET,
                     IFACE_("Reset Curve"),
                     0,
                     yco -= UI_UNIT_Y,
                     menuwidth,
                     UI_UNIT_Y,
                     NULL,
                     0.0,
                     0.0,
                     0,
                     reset_mode,
                     "");
  }

  UI_block_direction_set(block, UI_DIR_DOWN);
  UI_block_bounds_set_text(block, 3.0f * UI_UNIT_X);

  return block;
}

static uiBlock *curvemap_tools_posslope_func(bContext *C, ARegion *region, void *cumap_v)
{
  return curvemap_tools_func(C, region, cumap_v, true, UICURVE_FUNC_RESET_POS);
}

static uiBlock *curvemap_tools_negslope_func(bContext *C, ARegion *region, void *cumap_v)
{
  return curvemap_tools_func(C, region, cumap_v, true, UICURVE_FUNC_RESET_NEG);
}

static uiBlock *curvemap_brush_tools_func(bContext *C, ARegion *region, void *cumap_v)
{
  return curvemap_tools_func(C, region, cumap_v, false, UICURVE_FUNC_RESET_NEG);
}

static uiBlock *curvemap_brush_tools_negslope_func(bContext *C, ARegion *region, void *cumap_v)
{
  return curvemap_tools_func(C, region, cumap_v, false, UICURVE_FUNC_RESET_POS);
}

static void curvemap_buttons_redraw(bContext *C, void *UNUSED(arg1), void *UNUSED(arg2))
{
  ED_region_tag_redraw(CTX_wm_region(C));
}

static void curvemap_buttons_update(bContext *C, void *arg1_v, void *cumap_v)
{
  CurveMapping *cumap = cumap_v;
  BKE_curvemapping_changed(cumap, true);
  rna_update_cb(C, arg1_v, NULL);
}

static void curvemap_buttons_reset(bContext *C, void *cb_v, void *cumap_v)
{
  CurveMapping *cumap = cumap_v;
  cumap->preset = CURVE_PRESET_LINE;
  for (int a = 0; a < CM_TOT; a++) {
    BKE_curvemap_reset(cumap->cm + a, &cumap->clipr, cumap->preset, CURVEMAP_SLOPE_POSITIVE);
  }

  cumap->black[0] = cumap->black[1] = cumap->black[2] = 0.0f;
  cumap->white[0] = cumap->white[1] = cumap->white[2] = 1.0f;
  BKE_curvemapping_set_black_white(cumap, NULL, NULL);

  BKE_curvemapping_changed(cumap, false);

  rna_update_cb(C, cb_v, NULL);
}

/**
 * \note Still unsure how this call evolves.
 *
 * \param labeltype: Used for defining which curve-channels to show.
 */
static void curvemap_buttons_layout(uiLayout *layout,
                                    PointerRNA *ptr,
                                    char labeltype,
                                    bool levels,
                                    bool brush,
                                    bool neg_slope,
                                    bool tone,
                                    RNAUpdateCb *cb)
{
  CurveMapping *cumap = ptr->data;
  CurveMap *cm = &cumap->cm[cumap->cur];
  uiBut *bt;
  const float dx = UI_UNIT_X;
  int bg = -1;

  uiBlock *block = uiLayoutGetBlock(layout);

  if (tone) {
    uiLayout *split = uiLayoutSplit(layout, 0.0f, false);
    uiItemR(uiLayoutRow(split, false), ptr, "tone", UI_ITEM_R_EXPAND, NULL, ICON_NONE);
  }

  /* curve chooser */
  uiLayout *row = uiLayoutRow(layout, false);

  if (labeltype == 'v') {
    /* vector */
    uiLayout *sub = uiLayoutRow(row, true);
    uiLayoutSetAlignment(sub, UI_LAYOUT_ALIGN_LEFT);

    if (cumap->cm[0].curve) {
      bt = uiDefButI(
          block, UI_BTYPE_ROW, 0, "X", 0, 0, dx, dx, &cumap->cur, 0.0, 0.0, 0.0, 0.0, "");
      UI_but_func_set(bt, curvemap_buttons_redraw, NULL, NULL);
    }
    if (cumap->cm[1].curve) {
      bt = uiDefButI(
          block, UI_BTYPE_ROW, 0, "Y", 0, 0, dx, dx, &cumap->cur, 0.0, 1.0, 0.0, 0.0, "");
      UI_but_func_set(bt, curvemap_buttons_redraw, NULL, NULL);
    }
    if (cumap->cm[2].curve) {
      bt = uiDefButI(
          block, UI_BTYPE_ROW, 0, "Z", 0, 0, dx, dx, &cumap->cur, 0.0, 2.0, 0.0, 0.0, "");
      UI_but_func_set(bt, curvemap_buttons_redraw, NULL, NULL);
    }
  }
  else if (labeltype == 'c') {
    /* color */
    uiLayout *sub = uiLayoutRow(row, true);
    uiLayoutSetAlignment(sub, UI_LAYOUT_ALIGN_LEFT);

    if (cumap->cm[3].curve) {
      bt = uiDefButI(
          block, UI_BTYPE_ROW, 0, "C", 0, 0, dx, dx, &cumap->cur, 0.0, 3.0, 0.0, 0.0, "");
      UI_but_func_set(bt, curvemap_buttons_redraw, NULL, NULL);
    }
    if (cumap->cm[0].curve) {
      bt = uiDefButI(
          block, UI_BTYPE_ROW, 0, "R", 0, 0, dx, dx, &cumap->cur, 0.0, 0.0, 0.0, 0.0, "");
      UI_but_func_set(bt, curvemap_buttons_redraw, NULL, NULL);
    }
    if (cumap->cm[1].curve) {
      bt = uiDefButI(
          block, UI_BTYPE_ROW, 0, "G", 0, 0, dx, dx, &cumap->cur, 0.0, 1.0, 0.0, 0.0, "");
      UI_but_func_set(bt, curvemap_buttons_redraw, NULL, NULL);
    }
    if (cumap->cm[2].curve) {
      bt = uiDefButI(
          block, UI_BTYPE_ROW, 0, "B", 0, 0, dx, dx, &cumap->cur, 0.0, 2.0, 0.0, 0.0, "");
      UI_but_func_set(bt, curvemap_buttons_redraw, NULL, NULL);
    }
  }
  else if (labeltype == 'h') {
    /* HSV */
    uiLayout *sub = uiLayoutRow(row, true);
    uiLayoutSetAlignment(sub, UI_LAYOUT_ALIGN_LEFT);

    if (cumap->cm[0].curve) {
      bt = uiDefButI(
          block, UI_BTYPE_ROW, 0, "H", 0, 0, dx, dx, &cumap->cur, 0.0, 0.0, 0.0, 0.0, "");
      UI_but_func_set(bt, curvemap_buttons_redraw, NULL, NULL);
    }
    if (cumap->cm[1].curve) {
      bt = uiDefButI(
          block, UI_BTYPE_ROW, 0, "S", 0, 0, dx, dx, &cumap->cur, 0.0, 1.0, 0.0, 0.0, "");
      UI_but_func_set(bt, curvemap_buttons_redraw, NULL, NULL);
    }
    if (cumap->cm[2].curve) {
      bt = uiDefButI(
          block, UI_BTYPE_ROW, 0, "V", 0, 0, dx, dx, &cumap->cur, 0.0, 2.0, 0.0, 0.0, "");
      UI_but_func_set(bt, curvemap_buttons_redraw, NULL, NULL);
    }
  }
  else {
    uiLayoutSetAlignment(row, UI_LAYOUT_ALIGN_RIGHT);
  }

  if (labeltype == 'h') {
    bg = UI_GRAD_H;
  }

  /* operation buttons */
  uiLayoutRow(row, true);

  UI_block_emboss_set(block, UI_EMBOSS_NONE);

  bt = uiDefIconBut(block,
                    UI_BTYPE_BUT,
                    0,
                    ICON_ZOOM_IN,
                    0,
                    0,
                    dx,
                    dx,
                    NULL,
                    0.0,
                    0.0,
                    0.0,
                    0.0,
                    TIP_("Zoom in"));
  UI_but_func_set(bt, curvemap_buttons_zoom_in, cumap, NULL);

  bt = uiDefIconBut(block,
                    UI_BTYPE_BUT,
                    0,
                    ICON_ZOOM_OUT,
                    0,
                    0,
                    dx,
                    dx,
                    NULL,
                    0.0,
                    0.0,
                    0.0,
                    0.0,
                    TIP_("Zoom out"));
  UI_but_func_set(bt, curvemap_buttons_zoom_out, cumap, NULL);

  if (brush && neg_slope) {
    bt = uiDefIconBlockBut(block,
                           curvemap_brush_tools_negslope_func,
                           cumap,
                           0,
                           ICON_DOWNARROW_HLT,
                           0,
                           0,
                           dx,
                           dx,
                           TIP_("Tools"));
  }
  else if (brush) {
    bt = uiDefIconBlockBut(block,
                           curvemap_brush_tools_func,
                           cumap,
                           0,
                           ICON_DOWNARROW_HLT,
                           0,
                           0,
                           dx,
                           dx,
                           TIP_("Tools"));
  }
  else if (neg_slope) {
    bt = uiDefIconBlockBut(block,
                           curvemap_tools_negslope_func,
                           cumap,
                           0,
                           ICON_DOWNARROW_HLT,
                           0,
                           0,
                           dx,
                           dx,
                           TIP_("Tools"));
  }
  else {
    bt = uiDefIconBlockBut(block,
                           curvemap_tools_posslope_func,
                           cumap,
                           0,
                           ICON_DOWNARROW_HLT,
                           0,
                           0,
                           dx,
                           dx,
                           TIP_("Tools"));
  }

  UI_but_funcN_set(bt, rna_update_cb, MEM_dupallocN(cb), NULL);

  int icon = (cumap->flag & CUMA_DO_CLIP) ? ICON_CLIPUV_HLT : ICON_CLIPUV_DEHLT;
  bt = uiDefIconBlockBut(
      block, curvemap_clipping_func, cumap, 0, icon, 0, 0, dx, dx, TIP_("Clipping Options"));
  UI_but_funcN_set(bt, rna_update_cb, MEM_dupallocN(cb), NULL);

  bt = uiDefIconBut(block,
                    UI_BTYPE_BUT,
                    0,
                    ICON_X,
                    0,
                    0,
                    dx,
                    dx,
                    NULL,
                    0.0,
                    0.0,
                    0.0,
                    0.0,
                    TIP_("Delete points"));
  UI_but_funcN_set(bt, curvemap_buttons_delete, MEM_dupallocN(cb), cumap);

  UI_block_emboss_set(block, UI_EMBOSS);

  UI_block_funcN_set(block, rna_update_cb, MEM_dupallocN(cb), NULL);

  /* curve itself */
  int size = max_ii(uiLayoutGetWidth(layout), UI_UNIT_X);
  row = uiLayoutRow(layout, false);
  uiButCurveMapping *curve_but = (uiButCurveMapping *)uiDefBut(
      block, UI_BTYPE_CURVE, 0, "", 0, 0, size, 8.0f * UI_UNIT_X, cumap, 0.0f, 1.0f, 0, 0, "");
  curve_but->gradient_type = bg;

  /* sliders for selected point */
  CurveMapPoint *cmp = NULL;
  for (int i = 0; i < cm->totpoint; i++) {
    if (cm->curve[i].flag & CUMA_SELECT) {
      cmp = &cm->curve[i];
      break;
    }
  }

  if (cmp) {
    rctf bounds;
    if (cumap->flag & CUMA_DO_CLIP) {
      bounds = cumap->clipr;
    }
    else {
      bounds.xmin = bounds.ymin = -1000.0;
      bounds.xmax = bounds.ymax = 1000.0;
    }

    uiLayoutRow(layout, true);
    UI_block_funcN_set(block, curvemap_buttons_update, MEM_dupallocN(cb), cumap);
    bt = uiDefButF(block,
                   UI_BTYPE_NUM,
                   0,
                   "X",
                   0,
                   2 * UI_UNIT_Y,
                   UI_UNIT_X * 10,
                   UI_UNIT_Y,
                   &cmp->x,
                   bounds.xmin,
                   bounds.xmax,
                   0,
                   0,
                   "");
    UI_but_number_step_size_set(bt, 1);
    UI_but_number_precision_set(bt, 5);
    bt = uiDefButF(block,
                   UI_BTYPE_NUM,
                   0,
                   "Y",
                   0,
                   1 * UI_UNIT_Y,
                   UI_UNIT_X * 10,
                   UI_UNIT_Y,
                   &cmp->y,
                   bounds.ymin,
                   bounds.ymax,
                   0,
                   0,
                   "");
    UI_but_number_step_size_set(bt, 1);
    UI_but_number_precision_set(bt, 5);
  }

  /* black/white levels */
  if (levels) {
    uiLayout *split = uiLayoutSplit(layout, 0.0f, false);
    uiItemR(uiLayoutColumn(split, false), ptr, "black_level", UI_ITEM_R_EXPAND, NULL, ICON_NONE);
    uiItemR(uiLayoutColumn(split, false), ptr, "white_level", UI_ITEM_R_EXPAND, NULL, ICON_NONE);

    uiLayoutRow(layout, false);
    bt = uiDefBut(block,
                  UI_BTYPE_BUT,
                  0,
                  IFACE_("Reset"),
                  0,
                  0,
                  UI_UNIT_X * 10,
                  UI_UNIT_Y,
                  NULL,
                  0.0f,
                  0.0f,
                  0,
                  0,
                  TIP_("Reset Black/White point and curves"));
    UI_but_funcN_set(bt, curvemap_buttons_reset, MEM_dupallocN(cb), cumap);
  }

  UI_block_funcN_set(block, NULL, NULL, NULL);
}

void uiTemplateCurveMapping(uiLayout *layout,
                            PointerRNA *ptr,
                            const char *propname,
                            int type,
                            bool levels,
                            bool brush,
                            bool neg_slope,
                            bool tone)
{
  PropertyRNA *prop = RNA_struct_find_property(ptr, propname);
  uiBlock *block = uiLayoutGetBlock(layout);

  if (!prop) {
    RNA_warning("curve property not found: %s.%s", RNA_struct_identifier(ptr->type), propname);
    return;
  }

  if (RNA_property_type(prop) != PROP_POINTER) {
    RNA_warning("curve is not a pointer: %s.%s", RNA_struct_identifier(ptr->type), propname);
    return;
  }

  PointerRNA cptr = RNA_property_pointer_get(ptr, prop);
  if (!cptr.data || !RNA_struct_is_a(cptr.type, &RNA_CurveMapping)) {
    return;
  }

  RNAUpdateCb *cb = MEM_callocN(sizeof(RNAUpdateCb), "RNAUpdateCb");
  cb->ptr = *ptr;
  cb->prop = prop;

  ID *id = cptr.owner_id;
  UI_block_lock_set(block, (id && ID_IS_LINKED(id)), ERROR_LIBDATA_MESSAGE);

  curvemap_buttons_layout(layout, &cptr, type, levels, brush, neg_slope, tone, cb);

  UI_block_lock_clear(block);

  MEM_freeN(cb);
}

/** \} */

/* -------------------------------------------------------------------- */
/** \name Curve Profile Template
 * \{ */

static void CurveProfile_presets_dofunc(bContext *C, void *profile_v, int event)
{
  CurveProfile *profile = profile_v;

  profile->preset = event;
  BKE_curveprofile_reset(profile);
  BKE_curveprofile_update(profile, PROF_UPDATE_NONE);

  ED_undo_push(C, "CurveProfile tools");
  ED_region_tag_redraw(CTX_wm_region(C));
}

static uiBlock *CurveProfile_presets_func(bContext *C, ARegion *region, CurveProfile *profile)
{
  short yco = 0;

  uiBlock *block = UI_block_begin(C, region, __func__, UI_EMBOSS);
  UI_block_func_butmenu_set(block, CurveProfile_presets_dofunc, profile);

  uiDefIconTextBut(block,
                   UI_BTYPE_BUT_MENU,
                   1,
                   ICON_BLANK1,
                   IFACE_("Default"),
                   0,
                   yco -= UI_UNIT_Y,
                   0,
                   UI_UNIT_Y,
                   NULL,
                   0.0,
                   0.0,
                   0,
                   PROF_PRESET_LINE,
                   "");
  uiDefIconTextBut(block,
                   UI_BTYPE_BUT_MENU,
                   1,
                   ICON_BLANK1,
                   IFACE_("Support Loops"),
                   0,
                   yco -= UI_UNIT_Y,
                   0,
                   UI_UNIT_Y,
                   NULL,
                   0.0,
                   0.0,
                   0,
                   PROF_PRESET_SUPPORTS,
                   "");
  uiDefIconTextBut(block,
                   UI_BTYPE_BUT_MENU,
                   1,
                   ICON_BLANK1,
                   IFACE_("Cornice Molding"),
                   0,
                   yco -= UI_UNIT_Y,
                   0,
                   UI_UNIT_Y,
                   NULL,
                   0.0,
                   0.0,
                   0,
                   PROF_PRESET_CORNICE,
                   "");
  uiDefIconTextBut(block,
                   UI_BTYPE_BUT_MENU,
                   1,
                   ICON_BLANK1,
                   IFACE_("Crown Molding"),
                   0,
                   yco -= UI_UNIT_Y,
                   0,
                   UI_UNIT_Y,
                   NULL,
                   0.0,
                   0.0,
                   0,
                   PROF_PRESET_CROWN,
                   "");
  uiDefIconTextBut(block,
                   UI_BTYPE_BUT_MENU,
                   1,
                   ICON_BLANK1,
                   IFACE_("Steps"),
                   0,
                   yco -= UI_UNIT_Y,
                   0,
                   UI_UNIT_Y,
                   NULL,
                   0.0,
                   0.0,
                   0,
                   PROF_PRESET_STEPS,
                   "");

  UI_block_direction_set(block, UI_DIR_DOWN);
  UI_block_bounds_set_text(block, (int)(3.0f * UI_UNIT_X));

  return block;
}

static uiBlock *CurveProfile_buttons_presets(bContext *C, ARegion *region, void *profile_v)
{
  return CurveProfile_presets_func(C, region, (CurveProfile *)profile_v);
}

/* Only for CurveProfile tools block */
enum {
  UIPROFILE_FUNC_RESET,
  UIPROFILE_FUNC_RESET_VIEW,
};

static void CurveProfile_tools_dofunc(bContext *C, void *profile_v, int event)
{
  CurveProfile *profile = profile_v;

  switch (event) {
    case UIPROFILE_FUNC_RESET: /* reset */
      BKE_curveprofile_reset(profile);
      BKE_curveprofile_update(profile, PROF_UPDATE_NONE);
      break;
    case UIPROFILE_FUNC_RESET_VIEW: /* reset view to clipping rect */
      profile->view_rect = profile->clip_rect;
      break;
  }
  ED_undo_push(C, "CurveProfile tools");
  ED_region_tag_redraw(CTX_wm_region(C));
}

static uiBlock *CurveProfile_tools_func(bContext *C, ARegion *region, CurveProfile *profile)
{
  short yco = 0;

  uiBlock *block = UI_block_begin(C, region, __func__, UI_EMBOSS);
  UI_block_func_butmenu_set(block, CurveProfile_tools_dofunc, profile);

  uiDefIconTextBut(block,
                   UI_BTYPE_BUT_MENU,
                   1,
                   ICON_VIEW_RESET,
                   IFACE_("Reset View"),
                   0,
                   yco -= UI_UNIT_Y,
                   0,
                   UI_UNIT_Y,
                   NULL,
                   0.0,
                   0.0,
                   0,
                   UIPROFILE_FUNC_RESET_VIEW,
                   "");
  uiDefIconTextBut(block,
                   UI_BTYPE_BUT_MENU,
                   1,
                   ICON_RESET,
                   IFACE_("Reset Curve"),
                   0,
                   yco -= UI_UNIT_Y,
                   0,
                   UI_UNIT_Y,
                   NULL,
                   0.0,
                   0.0,
                   0,
                   UIPROFILE_FUNC_RESET,
                   "");

  UI_block_direction_set(block, UI_DIR_DOWN);
  UI_block_bounds_set_text(block, (int)(3.0f * UI_UNIT_X));

  return block;
}

static uiBlock *CurveProfile_buttons_tools(bContext *C, ARegion *region, void *profile_v)
{
  return CurveProfile_tools_func(C, region, (CurveProfile *)profile_v);
}

static void CurveProfile_buttons_zoom_in(bContext *C, void *profile_v, void *UNUSED(arg))
{
  CurveProfile *profile = profile_v;

  /* Allow a 20x zoom. */
  if (BLI_rctf_size_x(&profile->view_rect) > 0.04f * BLI_rctf_size_x(&profile->clip_rect)) {
    const float dx = 0.1154f * BLI_rctf_size_x(&profile->view_rect);
    profile->view_rect.xmin += dx;
    profile->view_rect.xmax -= dx;
    const float dy = 0.1154f * BLI_rctf_size_y(&profile->view_rect);
    profile->view_rect.ymin += dy;
    profile->view_rect.ymax -= dy;
  }

  ED_region_tag_redraw(CTX_wm_region(C));
}

static void CurveProfile_buttons_zoom_out(bContext *C, void *profile_v, void *UNUSED(arg))
{
  CurveProfile *profile = profile_v;

  /* Allow 20 times zoom, but don't view outside clip */
  if (BLI_rctf_size_x(&profile->view_rect) < 20.0f * BLI_rctf_size_x(&profile->clip_rect)) {
    float d = 0.15f * BLI_rctf_size_x(&profile->view_rect);
    float d1 = d;

    if (profile->flag & PROF_USE_CLIP) {
      if (profile->view_rect.xmin - d < profile->clip_rect.xmin) {
        d1 = profile->view_rect.xmin - profile->clip_rect.xmin;
      }
    }
    profile->view_rect.xmin -= d1;

    d1 = d;
    if (profile->flag & PROF_USE_CLIP) {
      if (profile->view_rect.xmax + d > profile->clip_rect.xmax) {
        d1 = -profile->view_rect.xmax + profile->clip_rect.xmax;
      }
    }
    profile->view_rect.xmax += d1;

    d = d1 = 0.15f * BLI_rctf_size_y(&profile->view_rect);

    if (profile->flag & PROF_USE_CLIP) {
      if (profile->view_rect.ymin - d < profile->clip_rect.ymin) {
        d1 = profile->view_rect.ymin - profile->clip_rect.ymin;
      }
    }
    profile->view_rect.ymin -= d1;

    d1 = d;
    if (profile->flag & PROF_USE_CLIP) {
      if (profile->view_rect.ymax + d > profile->clip_rect.ymax) {
        d1 = -profile->view_rect.ymax + profile->clip_rect.ymax;
      }
    }
    profile->view_rect.ymax += d1;
  }

  ED_region_tag_redraw(CTX_wm_region(C));
}

static void CurveProfile_clipping_toggle(bContext *C, void *cb_v, void *profile_v)
{
  CurveProfile *profile = profile_v;

  profile->flag ^= PROF_USE_CLIP;

  BKE_curveprofile_update(profile, PROF_UPDATE_NONE);
  rna_update_cb(C, cb_v, NULL);
}

static void CurveProfile_buttons_reverse(bContext *C, void *cb_v, void *profile_v)
{
  CurveProfile *profile = profile_v;

  BKE_curveprofile_reverse(profile);
  BKE_curveprofile_update(profile, PROF_UPDATE_NONE);
  rna_update_cb(C, cb_v, NULL);
}

static void CurveProfile_buttons_delete(bContext *C, void *cb_v, void *profile_v)
{
  CurveProfile *profile = profile_v;

  BKE_curveprofile_remove_by_flag(profile, SELECT);
  BKE_curveprofile_update(profile, PROF_UPDATE_NONE);

  rna_update_cb(C, cb_v, NULL);
}

static void CurveProfile_buttons_update(bContext *C, void *arg1_v, void *profile_v)
{
  CurveProfile *profile = profile_v;
  BKE_curveprofile_update(profile, PROF_UPDATE_REMOVE_DOUBLES | PROF_UPDATE_CLIP);
  rna_update_cb(C, arg1_v, NULL);
}

static void CurveProfile_buttons_reset(bContext *C, void *arg1_v, void *profile_v)
{
  CurveProfile *profile = profile_v;
  BKE_curveprofile_reset(profile);
  BKE_curveprofile_update(profile, PROF_UPDATE_NONE);
  rna_update_cb(C, arg1_v, NULL);
}

static void CurveProfile_buttons_layout(uiLayout *layout, PointerRNA *ptr, RNAUpdateCb *cb)
{
  CurveProfile *profile = ptr->data;
  uiBut *bt;

  uiBlock *block = uiLayoutGetBlock(layout);

  UI_block_emboss_set(block, UI_EMBOSS);

  uiLayoutSetPropSep(layout, false);

  /* Preset selector */
  /* There is probably potential to use simpler "uiItemR" functions here, but automatic updating
   * after a preset is selected would be more complicated. */
  uiLayout *row = uiLayoutRow(layout, true);
  bt = uiDefBlockBut(
      block, CurveProfile_buttons_presets, profile, "Preset", 0, 0, UI_UNIT_X, UI_UNIT_X, "");
  UI_but_funcN_set(bt, rna_update_cb, MEM_dupallocN(cb), NULL);

  /* Show a "re-apply" preset button when it has been changed from the preset. */
  if (profile->flag & PROF_DIRTY_PRESET) {
    /* Only for dynamic presets. */
    if (ELEM(profile->preset, PROF_PRESET_STEPS, PROF_PRESET_SUPPORTS)) {
      bt = uiDefIconTextBut(block,
                            UI_BTYPE_BUT,
                            0,
                            ICON_NONE,
                            "Apply Preset",
                            0,
                            0,
                            UI_UNIT_X,
                            UI_UNIT_X,
                            NULL,
                            0.0,
                            0.0,
                            0.0,
                            0.0,
                            "Reapply and update the preset, removing changes");
      UI_but_funcN_set(bt, CurveProfile_buttons_reset, MEM_dupallocN(cb), profile);
    }
  }

  row = uiLayoutRow(layout, false);

  /* (Left aligned) */
  uiLayout *sub = uiLayoutRow(row, true);
  uiLayoutSetAlignment(sub, UI_LAYOUT_ALIGN_LEFT);

  /* Zoom in */
  bt = uiDefIconBut(block,
                    UI_BTYPE_BUT,
                    0,
                    ICON_ZOOM_IN,
                    0,
                    0,
                    UI_UNIT_X,
                    UI_UNIT_X,
                    NULL,
                    0.0,
                    0.0,
                    0.0,
                    0.0,
                    TIP_("Zoom in"));
  UI_but_func_set(bt, CurveProfile_buttons_zoom_in, profile, NULL);

  /* Zoom out */
  bt = uiDefIconBut(block,
                    UI_BTYPE_BUT,
                    0,
                    ICON_ZOOM_OUT,
                    0,
                    0,
                    UI_UNIT_X,
                    UI_UNIT_X,
                    NULL,
                    0.0,
                    0.0,
                    0.0,
                    0.0,
                    TIP_("Zoom out"));
  UI_but_func_set(bt, CurveProfile_buttons_zoom_out, profile, NULL);

  /* (Right aligned) */
  sub = uiLayoutRow(row, true);
  uiLayoutSetAlignment(sub, UI_LAYOUT_ALIGN_RIGHT);

  /* Reset view, reset curve */
  bt = uiDefIconBlockBut(
      block, CurveProfile_buttons_tools, profile, 0, 0, 0, 0, UI_UNIT_X, UI_UNIT_X, TIP_("Tools"));
  UI_but_funcN_set(bt, rna_update_cb, MEM_dupallocN(cb), NULL);

  /* Flip path */
  bt = uiDefIconBut(block,
                    UI_BTYPE_BUT,
                    0,
                    ICON_ARROW_LEFTRIGHT,
                    0,
                    0,
                    UI_UNIT_X,
                    UI_UNIT_X,
                    NULL,
                    0.0,
                    0.0,
                    0.0,
                    0.0,
                    TIP_("Reverse Path"));
  UI_but_funcN_set(bt, CurveProfile_buttons_reverse, MEM_dupallocN(cb), profile);

  /* Clipping toggle */
  int icon = (profile->flag & PROF_USE_CLIP) ? ICON_CLIPUV_HLT : ICON_CLIPUV_DEHLT;
  bt = uiDefIconBut(block,
                    UI_BTYPE_BUT,
                    0,
                    icon,
                    0,
                    0,
                    UI_UNIT_X,
                    UI_UNIT_X,
                    NULL,
                    0.0,
                    0.0,
                    0.0,
                    0.0,
                    TIP_("Toggle Profile Clipping"));
  UI_but_funcN_set(bt, CurveProfile_clipping_toggle, MEM_dupallocN(cb), profile);

  UI_block_funcN_set(block, rna_update_cb, MEM_dupallocN(cb), NULL);

  /* The path itself */
  int path_width = max_ii(uiLayoutGetWidth(layout), UI_UNIT_X);
  path_width = min_ii(path_width, (int)(16.0f * UI_UNIT_X));
  int path_height = path_width;
  uiLayoutRow(layout, false);
  uiDefBut(block,
           UI_BTYPE_CURVEPROFILE,
           0,
           "",
           0,
           0,
           (short)path_width,
           (short)path_height,
           profile,
           0.0f,
           1.0f,
           -1,
           0,
           "");

  /* Position sliders for (first) selected point */
  int i;
  float *selection_x, *selection_y;
  bool point_last_or_first = false;
  CurveProfilePoint *point = NULL;
  for (i = 0; i < profile->path_len; i++) {
    if (profile->path[i].flag & PROF_SELECT) {
      point = &profile->path[i];
      selection_x = &point->x;
      selection_y = &point->y;
      break;
    }
    if (profile->path[i].flag & PROF_H1_SELECT) {
      point = &profile->path[i];
      selection_x = &point->h1_loc[0];
      selection_y = &point->h1_loc[1];
    }
    else if (profile->path[i].flag & PROF_H2_SELECT) {
      point = &profile->path[i];
      selection_x = &point->h2_loc[0];
      selection_y = &point->h2_loc[1];
    }
  }
  if (ELEM(i, 0, profile->path_len - 1)) {
    point_last_or_first = true;
  }

  /* Selected point data */
  rctf bounds;
  if (point) {
    if (profile->flag & PROF_USE_CLIP) {
      bounds = profile->clip_rect;
    }
    else {
      bounds.xmin = bounds.ymin = -1000.0;
      bounds.xmax = bounds.ymax = 1000.0;
    }

    row = uiLayoutRow(layout, true);

    PointerRNA point_ptr;
    RNA_pointer_create(ptr->owner_id, &RNA_CurveProfilePoint, point, &point_ptr);
    PropertyRNA *prop_handle_type = RNA_struct_find_property(&point_ptr, "handle_type_1");
    uiItemFullR(row,
                &point_ptr,
                prop_handle_type,
                RNA_NO_INDEX,
                0,
                UI_ITEM_R_EXPAND | UI_ITEM_R_ICON_ONLY,
                "",
                ICON_NONE);

    /* Position */
    bt = uiDefButF(block,
                   UI_BTYPE_NUM,
                   0,
                   "X:",
                   0,
                   2 * UI_UNIT_Y,
                   UI_UNIT_X * 10,
                   UI_UNIT_Y,
                   selection_x,
                   bounds.xmin,
                   bounds.xmax,
                   0,
                   0,
                   "");
    UI_but_number_step_size_set(bt, 1);
    UI_but_number_precision_set(bt, 5);
    UI_but_funcN_set(bt, CurveProfile_buttons_update, MEM_dupallocN(cb), profile);
    if (point_last_or_first) {
      UI_but_flag_enable(bt, UI_BUT_DISABLED);
    }
    bt = uiDefButF(block,
                   UI_BTYPE_NUM,
                   0,
                   "Y:",
                   0,
                   1 * UI_UNIT_Y,
                   UI_UNIT_X * 10,
                   UI_UNIT_Y,
                   selection_y,
                   bounds.ymin,
                   bounds.ymax,
                   0,
                   0,
                   "");
    UI_but_number_step_size_set(bt, 1);
    UI_but_number_precision_set(bt, 5);
    UI_but_funcN_set(bt, CurveProfile_buttons_update, MEM_dupallocN(cb), profile);
    if (point_last_or_first) {
      UI_but_flag_enable(bt, UI_BUT_DISABLED);
    }

    /* Delete points */
    bt = uiDefIconBut(block,
                      UI_BTYPE_BUT,
                      0,
                      ICON_X,
                      0,
                      0,
                      UI_UNIT_X,
                      UI_UNIT_X,
                      NULL,
                      0.0,
                      0.0,
                      0.0,
                      0.0,
                      TIP_("Delete points"));
    UI_but_funcN_set(bt, CurveProfile_buttons_delete, MEM_dupallocN(cb), profile);
    if (point_last_or_first) {
      UI_but_flag_enable(bt, UI_BUT_DISABLED);
    }
  }

  uiItemR(layout, ptr, "use_sample_straight_edges", 0, NULL, ICON_NONE);
  uiItemR(layout, ptr, "use_sample_even_lengths", 0, NULL, ICON_NONE);

  UI_block_funcN_set(block, NULL, NULL, NULL);
}

/**
 * Template for a path creation widget intended for custom bevel profiles.
 * This section is quite similar to #uiTemplateCurveMapping, but with reduced complexity.
 */
void uiTemplateCurveProfile(uiLayout *layout, PointerRNA *ptr, const char *propname)
{
  PropertyRNA *prop = RNA_struct_find_property(ptr, propname);

  uiBlock *block = uiLayoutGetBlock(layout);

  if (!prop) {
    RNA_warning(
        "Curve Profile property not found: %s.%s", RNA_struct_identifier(ptr->type), propname);
    return;
  }

  if (RNA_property_type(prop) != PROP_POINTER) {
    RNA_warning(
        "Curve Profile is not a pointer: %s.%s", RNA_struct_identifier(ptr->type), propname);
    return;
  }

  PointerRNA cptr = RNA_property_pointer_get(ptr, prop);
  if (!cptr.data || !RNA_struct_is_a(cptr.type, &RNA_CurveProfile)) {
    return;
  }

  /* Share update functionality with the CurveMapping widget template. */
  RNAUpdateCb *cb = MEM_callocN(sizeof(RNAUpdateCb), "RNAUpdateCb");
  cb->ptr = *ptr;
  cb->prop = prop;

  ID *id = cptr.owner_id;
  UI_block_lock_set(block, (id && ID_IS_LINKED(id)), ERROR_LIBDATA_MESSAGE);

  CurveProfile_buttons_layout(layout, &cptr, cb);

  UI_block_lock_clear(block);

  MEM_freeN(cb);
}

/** \} */

/* -------------------------------------------------------------------- */
/** \name ColorPicker Template
 * \{ */

#define WHEEL_SIZE (5 * U.widget_unit)

/* This template now follows User Preference for type - name is not correct anymore... */
void uiTemplateColorPicker(uiLayout *layout,
                           PointerRNA *ptr,
                           const char *propname,
                           bool value_slider,
                           bool lock,
                           bool lock_luminosity,
                           bool cubic)
{
  PropertyRNA *prop = RNA_struct_find_property(ptr, propname);
  uiBlock *block = uiLayoutGetBlock(layout);
  ColorPicker *cpicker = ui_block_colorpicker_create(block);

  if (!prop) {
    RNA_warning("property not found: %s.%s", RNA_struct_identifier(ptr->type), propname);
    return;
  }

  float softmin, softmax, step, precision;
  RNA_property_float_ui_range(ptr, prop, &softmin, &softmax, &step, &precision);

  uiLayout *col = uiLayoutColumn(layout, true);
  uiLayout *row = uiLayoutRow(col, true);

  uiBut *but = NULL;
  uiButHSVCube *hsv_but;
  switch (U.color_picker_type) {
    case USER_CP_SQUARE_SV:
    case USER_CP_SQUARE_HS:
    case USER_CP_SQUARE_HV:
      hsv_but = (uiButHSVCube *)uiDefButR_prop(block,
                                               UI_BTYPE_HSVCUBE,
                                               0,
                                               "",
                                               0,
                                               0,
                                               WHEEL_SIZE,
                                               WHEEL_SIZE,
                                               ptr,
                                               prop,
                                               -1,
                                               0.0,
                                               0.0,
                                               0,
                                               0,
                                               "");
      switch (U.color_picker_type) {
        case USER_CP_SQUARE_SV:
          hsv_but->gradient_type = UI_GRAD_SV;
          break;
        case USER_CP_SQUARE_HS:
          hsv_but->gradient_type = UI_GRAD_HS;
          break;
        case USER_CP_SQUARE_HV:
          hsv_but->gradient_type = UI_GRAD_HV;
          break;
      }
      but = &hsv_but->but;
      break;

    /* user default */
    case USER_CP_CIRCLE_HSV:
    case USER_CP_CIRCLE_HSL:
    default:
      but = uiDefButR_prop(block,
                           UI_BTYPE_HSVCIRCLE,
                           0,
                           "",
                           0,
                           0,
                           WHEEL_SIZE,
                           WHEEL_SIZE,
                           ptr,
                           prop,
                           -1,
                           0.0,
                           0.0,
                           0,
                           0,
                           "");
      break;
  }

  but->custom_data = cpicker;

  cpicker->use_color_lock = lock;
  cpicker->use_color_cubic = cubic;
  cpicker->use_luminosity_lock = lock_luminosity;

  if (lock_luminosity) {
    float color[4]; /* in case of alpha */
    RNA_property_float_get_array(ptr, prop, color);
    but->a2 = len_v3(color);
    cpicker->luminosity_lock_value = len_v3(color);
  }

  if (value_slider) {
    switch (U.color_picker_type) {
      case USER_CP_CIRCLE_HSL:
        uiItemS(row);
        hsv_but = (uiButHSVCube *)uiDefButR_prop(block,
                                                 UI_BTYPE_HSVCUBE,
                                                 0,
                                                 "",
                                                 WHEEL_SIZE + 6,
                                                 0,
                                                 14 * UI_DPI_FAC,
                                                 WHEEL_SIZE,
                                                 ptr,
                                                 prop,
                                                 -1,
                                                 softmin,
                                                 softmax,
                                                 0,
                                                 0,
                                                 "");
        hsv_but->gradient_type = UI_GRAD_L_ALT;
        break;
      case USER_CP_SQUARE_SV:
        uiItemS(col);
        hsv_but = (uiButHSVCube *)uiDefButR_prop(block,
                                                 UI_BTYPE_HSVCUBE,
                                                 0,
                                                 "",
                                                 0,
                                                 4,
                                                 WHEEL_SIZE,
                                                 18 * UI_DPI_FAC,
                                                 ptr,
                                                 prop,
                                                 -1,
                                                 softmin,
                                                 softmax,
                                                 0,
                                                 0,
                                                 "");
        hsv_but->gradient_type = UI_GRAD_SV + 3;
        break;
      case USER_CP_SQUARE_HS:
        uiItemS(col);
        hsv_but = (uiButHSVCube *)uiDefButR_prop(block,
                                                 UI_BTYPE_HSVCUBE,
                                                 0,
                                                 "",
                                                 0,
                                                 4,
                                                 WHEEL_SIZE,
                                                 18 * UI_DPI_FAC,
                                                 ptr,
                                                 prop,
                                                 -1,
                                                 softmin,
                                                 softmax,
                                                 0,
                                                 0,
                                                 "");
        hsv_but->gradient_type = UI_GRAD_HS + 3;
        break;
      case USER_CP_SQUARE_HV:
        uiItemS(col);
        hsv_but = (uiButHSVCube *)uiDefButR_prop(block,
                                                 UI_BTYPE_HSVCUBE,
                                                 0,
                                                 "",
                                                 0,
                                                 4,
                                                 WHEEL_SIZE,
                                                 18 * UI_DPI_FAC,
                                                 ptr,
                                                 prop,
                                                 -1,
                                                 softmin,
                                                 softmax,
                                                 0,
                                                 0,
                                                 "");
        hsv_but->gradient_type = UI_GRAD_HV + 3;
        break;

      /* user default */
      case USER_CP_CIRCLE_HSV:
      default:
        uiItemS(row);
        hsv_but = (uiButHSVCube *)uiDefButR_prop(block,
                                                 UI_BTYPE_HSVCUBE,
                                                 0,
                                                 "",
                                                 WHEEL_SIZE + 6,
                                                 0,
                                                 14 * UI_DPI_FAC,
                                                 WHEEL_SIZE,
                                                 ptr,
                                                 prop,
                                                 -1,
                                                 softmin,
                                                 softmax,
                                                 0,
                                                 0,
                                                 "");
        hsv_but->gradient_type = UI_GRAD_V_ALT;
        break;
    }

    hsv_but->but.custom_data = cpicker;
  }
}

static void ui_template_palette_menu(bContext *UNUSED(C), uiLayout *layout, void *UNUSED(but_p))
{
  uiLayout *row;

  uiItemL(layout, IFACE_("Sort By:"), ICON_NONE);
  row = uiLayoutRow(layout, false);
  uiItemEnumO_value(row, IFACE_("Hue"), ICON_HUE, "PALETTE_OT_sort", "type", 1);
  row = uiLayoutRow(layout, false);
  uiItemEnumO_value(row, IFACE_("Saturation"), ICON_SATURATION, "PALETTE_OT_sort", "type", 2);
  row = uiLayoutRow(layout, false);
  uiItemEnumO_value(row, IFACE_("Value"), ICON_NODE_VALUE, "PALETTE_OT_sort", "type", 3);
  row = uiLayoutRow(layout, false);
  uiItemEnumO_value(row, IFACE_("Luminance"), ICON_NODE_LUMINANCE, "PALETTE_OT_sort", "type", 4);
}

void uiTemplatePalette(uiLayout *layout,
                       PointerRNA *ptr,
                       const char *propname,
                       bool UNUSED(colors))
{
  PropertyRNA *prop = RNA_struct_find_property(ptr, propname);
  uiBut *but = NULL;

  const int cols_per_row = MAX2(uiLayoutGetWidth(layout) / UI_UNIT_X, 1);

  if (!prop) {
    RNA_warning("property not found: %s.%s", RNA_struct_identifier(ptr->type), propname);
    return;
  }

  PointerRNA cptr = RNA_property_pointer_get(ptr, prop);
  if (!cptr.data || !RNA_struct_is_a(cptr.type, &RNA_Palette)) {
    return;
  }

  uiBlock *block = uiLayoutGetBlock(layout);

  Palette *palette = cptr.data;

  uiLayout *col = uiLayoutColumn(layout, true);
  uiLayoutRow(col, true);
  uiDefIconButO(block,
                UI_BTYPE_BUT,
                "PALETTE_OT_color_add",
                WM_OP_INVOKE_DEFAULT,
                ICON_ADD,
                0,
                0,
                UI_UNIT_X,
                UI_UNIT_Y,
                NULL);
  uiDefIconButO(block,
                UI_BTYPE_BUT,
                "PALETTE_OT_color_delete",
                WM_OP_INVOKE_DEFAULT,
                ICON_REMOVE,
                0,
                0,
                UI_UNIT_X,
                UI_UNIT_Y,
                NULL);
  if (palette->colors.first != NULL) {
    but = uiDefIconButO(block,
                        UI_BTYPE_BUT,
                        "PALETTE_OT_color_move",
                        WM_OP_INVOKE_DEFAULT,
                        ICON_TRIA_UP,
                        0,
                        0,
                        UI_UNIT_X,
                        UI_UNIT_Y,
                        NULL);
    UI_but_operator_ptr_get(but);
    RNA_enum_set(but->opptr, "type", -1);

    but = uiDefIconButO(block,
                        UI_BTYPE_BUT,
                        "PALETTE_OT_color_move",
                        WM_OP_INVOKE_DEFAULT,
                        ICON_TRIA_DOWN,
                        0,
                        0,
                        UI_UNIT_X,
                        UI_UNIT_Y,
                        NULL);
    UI_but_operator_ptr_get(but);
    RNA_enum_set(but->opptr, "type", 1);

    /* Menu. */
    uiDefIconMenuBut(
        block, ui_template_palette_menu, NULL, ICON_SORTSIZE, 0, 0, UI_UNIT_X, UI_UNIT_Y, "Sort By");
  }

  col = uiLayoutColumn(layout, true);
  uiLayoutRow(col, true);

  int row_cols = 0, col_id = 0;
  LISTBASE_FOREACH (PaletteColor *, color, &palette->colors) {
    if (row_cols >= cols_per_row) {
      uiLayoutRow(col, true);
      row_cols = 0;
    }

    PointerRNA color_ptr;
    RNA_pointer_create(&palette->id, &RNA_PaletteColor, color, &color_ptr);
    uiButColor *color_but = (uiButColor *)uiDefButR(block,
                                                    UI_BTYPE_COLOR,
                                                    0,
                                                    "",
                                                    0,
                                                    0,
                                                    UI_UNIT_X,
                                                    UI_UNIT_Y,
                                                    &color_ptr,
                                                    "color",
                                                    -1,
                                                    0.0,
                                                    1.0,
                                                    0.0,
                                                    0.0,
                                                    "");
    color_but->is_pallete_color = true;
    color_but->palette_color_index = col_id;
    row_cols++;
    col_id++;
  }
}

void uiTemplateCryptoPicker(uiLayout *layout, PointerRNA *ptr, const char *propname)
{
  PropertyRNA *prop = RNA_struct_find_property(ptr, propname);

  if (!prop) {
    RNA_warning("property not found: %s.%s", RNA_struct_identifier(ptr->type), propname);
    return;
  }

  uiBlock *block = uiLayoutGetBlock(layout);

  uiBut *but = uiDefIconTextButO(block,
                                 UI_BTYPE_BUT,
                                 "UI_OT_eyedropper_color",
                                 WM_OP_INVOKE_DEFAULT,
                                 ICON_EYEDROPPER,
                                 RNA_property_ui_name(prop),
                                 0,
                                 0,
                                 UI_UNIT_X,
                                 UI_UNIT_Y,
                                 RNA_property_ui_description(prop));
  but->rnapoin = *ptr;
  but->rnaprop = prop;
  but->rnaindex = -1;

  PointerRNA *opptr = UI_but_operator_ptr_get(but);
  /* Important for crypto-matte operation. */
  RNA_boolean_set(opptr, "use_accumulate", false);
}

/** \} */

/* -------------------------------------------------------------------- */
/** \name Layer Buttons Template
 * \{ */

static void handle_layer_buttons(bContext *C, void *arg1, void *arg2)
{
  uiBut *but = arg1;
  const int cur = POINTER_AS_INT(arg2);
  wmWindow *win = CTX_wm_window(C);
  int shift = win->eventstate->shift;

  if (!shift) {
    int tot = RNA_property_array_length(&but->rnapoin, but->rnaprop);

    /* Normally clicking only selects one layer */
    RNA_property_boolean_set_index(&but->rnapoin, but->rnaprop, cur, true);
    for (int i = 0; i < tot; i++) {
      if (i != cur) {
        RNA_property_boolean_set_index(&but->rnapoin, but->rnaprop, i, false);
      }
    }
  }

  /* view3d layer change should update depsgraph (invisible object changed maybe) */
  /* see view3d_header.c */
}

/**
 * \todo for now, grouping of layers is determined by dividing up the length of
 * the array of layer bitflags
 */
void uiTemplateLayers(uiLayout *layout,
                      PointerRNA *ptr,
                      const char *propname,
                      PointerRNA *used_ptr,
                      const char *used_propname,
                      int active_layer)
{
  const int cols_per_group = 5;

  PropertyRNA *prop = RNA_struct_find_property(ptr, propname);
  if (!prop) {
    RNA_warning("layers property not found: %s.%s", RNA_struct_identifier(ptr->type), propname);
    return;
  }

  /* the number of layers determines the way we group them
   * - we want 2 rows only (for now)
   * - The number of columns (cols) is the total number of buttons per row the 'remainder'
   *   is added to this, as it will be ok to have first row slightly wider if need be.
   * - For now, only split into groups if group will have at least 5 items.
   */
  const int layers = RNA_property_array_length(ptr, prop);
  const int cols = (layers / 2) + (layers % 2);
  const int groups = ((cols / 2) < cols_per_group) ? (1) : (cols / cols_per_group);

  PropertyRNA *used_prop = NULL;
  if (used_ptr && used_propname) {
    used_prop = RNA_struct_find_property(used_ptr, used_propname);
    if (!used_prop) {
      RNA_warning("used layers property not found: %s.%s",
                  RNA_struct_identifier(ptr->type),
                  used_propname);
      return;
    }

    if (RNA_property_array_length(used_ptr, used_prop) < layers) {
      used_prop = NULL;
    }
  }

  /* layers are laid out going across rows, with the columns being divided into groups */

  for (int group = 0; group < groups; group++) {
    uiLayout *uCol = uiLayoutColumn(layout, true);

    for (int row = 0; row < 2; row++) {
      uiLayout *uRow = uiLayoutRow(uCol, true);
      uiBlock *block = uiLayoutGetBlock(uRow);
      int layer = groups * cols_per_group * row + cols_per_group * group;

      /* add layers as toggle buts */
      for (int col = 0; (col < cols_per_group) && (layer < layers); col++, layer++) {
        int icon = 0;
        const int butlay = 1 << layer;

        if (active_layer & butlay) {
          icon = ICON_LAYER_ACTIVE;
        }
        else if (used_prop && RNA_property_boolean_get_index(used_ptr, used_prop, layer)) {
          icon = ICON_LAYER_USED;
        }

        uiBut *but = uiDefAutoButR(
            block, ptr, prop, layer, "", icon, 0, 0, UI_UNIT_X / 2, UI_UNIT_Y / 2);
        UI_but_func_set(but, handle_layer_buttons, but, POINTER_FROM_INT(layer));
        but->type = UI_BTYPE_TOGGLE;
      }
    }
  }
}

/** \} */

/* -------------------------------------------------------------------- */
/** \name List Template
 * \{ */

static void uilist_draw_item_default(struct uiList *ui_list,
                                     struct bContext *UNUSED(C),
                                     struct uiLayout *layout,
                                     struct PointerRNA *UNUSED(dataptr),
                                     struct PointerRNA *itemptr,
                                     int icon,
                                     struct PointerRNA *UNUSED(active_dataptr),
                                     const char *UNUSED(active_propname),
                                     int UNUSED(index),
                                     int UNUSED(flt_flag))
{
  PropertyRNA *nameprop = RNA_struct_name_property(itemptr->type);

  /* Simplest one! */
  switch (ui_list->layout_type) {
    case UILST_LAYOUT_GRID:
      uiItemL(layout, "", icon);
      break;
    case UILST_LAYOUT_DEFAULT:
    case UILST_LAYOUT_COMPACT:
    default:
      if (nameprop) {
        uiItemFullR(layout, itemptr, nameprop, RNA_NO_INDEX, 0, UI_ITEM_R_NO_BG, "", icon);
      }
      else {
        uiItemL(layout, "", icon);
      }
      break;
  }
}

static void uilist_draw_filter_default(struct uiList *ui_list,
                                       struct bContext *UNUSED(C),
                                       struct uiLayout *layout)
{
  PointerRNA listptr;
  RNA_pointer_create(NULL, &RNA_UIList, ui_list, &listptr);

  uiLayout *row = uiLayoutRow(layout, false);

  uiLayout *subrow = uiLayoutRow(row, true);
  uiItemR(subrow, &listptr, "filter_name", 0, "", ICON_NONE);
  uiItemR(subrow,
          &listptr,
          "use_filter_invert",
          UI_ITEM_R_TOGGLE | UI_ITEM_R_ICON_ONLY,
          "",
          ICON_ARROW_LEFTRIGHT);

  if ((ui_list->filter_sort_flag & UILST_FLT_SORT_LOCK) == 0) {
    subrow = uiLayoutRow(row, true);
    uiItemR(subrow,
            &listptr,
            "use_filter_sort_alpha",
            UI_ITEM_R_TOGGLE | UI_ITEM_R_ICON_ONLY,
            "",
            ICON_NONE);
    uiItemR(subrow,
            &listptr,
            "use_filter_sort_reverse",
            UI_ITEM_R_TOGGLE | UI_ITEM_R_ICON_ONLY,
            "",
            (ui_list->filter_sort_flag & UILST_FLT_SORT_REVERSE) ? ICON_SORT_DESC : ICON_SORT_ASC);
  }
}

typedef struct {
  char name[MAX_IDPROP_NAME];
  int org_idx;
} StringCmp;

static int cmpstringp(const void *p1, const void *p2)
{
  /* Case-insensitive comparison. */
  return BLI_strcasecmp(((StringCmp *)p1)->name, ((StringCmp *)p2)->name);
}

static void uilist_filter_items_default(struct uiList *ui_list,
                                        struct bContext *UNUSED(C),
                                        struct PointerRNA *dataptr,
                                        const char *propname)
{
  uiListDyn *dyn_data = ui_list->dyn_data;
  PropertyRNA *prop = RNA_struct_find_property(dataptr, propname);

  const char *filter_raw = ui_list->filter_byname;
  char *filter = (char *)filter_raw, filter_buff[32], *filter_dyn = NULL;
  const bool filter_exclude = (ui_list->filter_flag & UILST_FLT_EXCLUDE) != 0;
  const bool order_by_name = (ui_list->filter_sort_flag & UILST_FLT_SORT_MASK) ==
                             UILST_FLT_SORT_ALPHA;
  const int len = RNA_property_collection_length(dataptr, prop);

  dyn_data->items_shown = dyn_data->items_len = len;

  if (len && (order_by_name || filter_raw[0])) {
    StringCmp *names = NULL;
    int order_idx = 0, i = 0;

    if (order_by_name) {
      names = MEM_callocN(sizeof(StringCmp) * len, "StringCmp");
    }
    if (filter_raw[0]) {
      const size_t slen = strlen(filter_raw);

      dyn_data->items_filter_flags = MEM_callocN(sizeof(int) * len, "items_filter_flags");
      dyn_data->items_shown = 0;

      /* Implicitly add heading/trailing wildcards if needed. */
      if (slen + 3 <= sizeof(filter_buff)) {
        filter = filter_buff;
      }
      else {
        filter = filter_dyn = MEM_mallocN((slen + 3) * sizeof(char), "filter_dyn");
      }
      BLI_strncpy_ensure_pad(filter, filter_raw, '*', slen + 3);
    }

    RNA_PROP_BEGIN (dataptr, itemptr, prop) {
      bool do_order = false;

      char *namebuf = RNA_struct_name_get_alloc(&itemptr, NULL, 0, NULL);
      const char *name = namebuf ? namebuf : "";

      if (filter[0]) {
        /* Case-insensitive! */
        if (fnmatch(filter, name, FNM_CASEFOLD) == 0) {
          dyn_data->items_filter_flags[i] = UILST_FLT_ITEM;
          if (!filter_exclude) {
            dyn_data->items_shown++;
            do_order = order_by_name;
          }
          // printf("%s: '%s' matches '%s'\n", __func__, name, filter);
        }
        else if (filter_exclude) {
          dyn_data->items_shown++;
          do_order = order_by_name;
        }
      }
      else {
        do_order = order_by_name;
      }

      if (do_order) {
        names[order_idx].org_idx = order_idx;
        BLI_strncpy(names[order_idx++].name, name, MAX_IDPROP_NAME);
      }

      /* free name */
      if (namebuf) {
        MEM_freeN(namebuf);
      }
      i++;
    }
    RNA_PROP_END;

    if (order_by_name) {
      int new_idx;
      /* note: order_idx equals either to ui_list->items_len if no filtering done,
       *       or to ui_list->items_shown if filter is enabled,
       *       or to (ui_list->items_len - ui_list->items_shown) if filtered items are excluded.
       *       This way, we only sort items we actually intend to draw!
       */
      qsort(names, order_idx, sizeof(StringCmp), cmpstringp);

      dyn_data->items_filter_neworder = MEM_mallocN(sizeof(int) * order_idx,
                                                    "items_filter_neworder");
      for (new_idx = 0; new_idx < order_idx; new_idx++) {
        dyn_data->items_filter_neworder[names[new_idx].org_idx] = new_idx;
      }
    }

    if (filter_dyn) {
      MEM_freeN(filter_dyn);
    }
    if (names) {
      MEM_freeN(names);
    }
  }
}

typedef struct {
  PointerRNA item;
  int org_idx;
  int flt_flag;
} _uilist_item;

typedef struct {
  int visual_items; /* Visual number of items (i.e. number of items we have room to display). */
  int start_idx;    /* Index of first item to display. */
  int end_idx;      /* Index of last item to display + 1. */
} uiListLayoutdata;

static void uilist_prepare(uiList *ui_list,
                           int len,
                           int activei,
                           int rows,
                           int maxrows,
                           int columns,
                           uiListLayoutdata *layoutdata)
{
  uiListDyn *dyn_data = ui_list->dyn_data;
  const bool use_auto_size = (ui_list->list_grip < (rows - UI_LIST_AUTO_SIZE_THRESHOLD));

  /* default rows */
  if (rows <= 0) {
    rows = 5;
  }
  dyn_data->visual_height_min = rows;
  if (maxrows < rows) {
    maxrows = max_ii(rows, 5);
  }
  if (columns <= 0) {
    columns = 9;
  }

  int activei_row;
  if (columns > 1) {
    dyn_data->height = (int)ceil((double)len / (double)columns);
    activei_row = (int)floor((double)activei / (double)columns);
  }
  else {
    dyn_data->height = len;
    activei_row = activei;
  }

  if (!use_auto_size) {
    /* No auto-size, yet we clamp at min size! */
    maxrows = rows = max_ii(ui_list->list_grip, rows);
  }
  else if ((rows != maxrows) && (dyn_data->height > rows)) {
    /* Expand size if needed and possible. */
    rows = min_ii(dyn_data->height, maxrows);
  }

  /* If list length changes or list is tagged to check this,
   * and active is out of view, scroll to it .*/
  if (ui_list->list_last_len != len || ui_list->flag & UILST_SCROLL_TO_ACTIVE_ITEM) {
    if (activei_row < ui_list->list_scroll) {
      ui_list->list_scroll = activei_row;
    }
    else if (activei_row >= ui_list->list_scroll + rows) {
      ui_list->list_scroll = activei_row - rows + 1;
    }
    ui_list->flag &= ~UILST_SCROLL_TO_ACTIVE_ITEM;
  }

  int max_scroll = max_ii(0, dyn_data->height - rows);
  CLAMP(ui_list->list_scroll, 0, max_scroll);
  ui_list->list_last_len = len;
  dyn_data->visual_height = rows;
  layoutdata->visual_items = rows * columns;
  layoutdata->start_idx = ui_list->list_scroll * columns;
  layoutdata->end_idx = min_ii(layoutdata->start_idx + rows * columns, len);
}

static void uilist_resize_update_cb(bContext *C, void *arg1, void *UNUSED(arg2))
{
  uiList *ui_list = arg1;
  uiListDyn *dyn_data = ui_list->dyn_data;

  /* This way we get diff in number of additional items to show (positive) or hide (negative). */
  const int diff = round_fl_to_int((float)(dyn_data->resize - dyn_data->resize_prev) /
                                   (float)UI_UNIT_Y);

  if (diff != 0) {
    ui_list->list_grip += diff;
    dyn_data->resize_prev += diff * UI_UNIT_Y;
    ui_list->flag |= UILST_SCROLL_TO_ACTIVE_ITEM;
  }

  /* In case uilist is in popup, we need special refreshing */
  ED_region_tag_refresh_ui(CTX_wm_menu(C));
}

static void *uilist_item_use_dynamic_tooltip(PointerRNA *itemptr, const char *propname)
{
  if (propname && propname[0] && itemptr && itemptr->data) {
    PropertyRNA *prop = RNA_struct_find_property(itemptr, propname);

    if (prop && (RNA_property_type(prop) == PROP_STRING)) {
      return RNA_property_string_get_alloc(itemptr, prop, NULL, 0, NULL);
    }
  }
  return NULL;
}

static char *uilist_item_tooltip_func(bContext *UNUSED(C), void *argN, const char *tip)
{
  char *dyn_tooltip = argN;
  return BLI_sprintfN("%s - %s", tip, dyn_tooltip);
}

void uiTemplateList(uiLayout *layout,
                    bContext *C,
                    const char *listtype_name,
                    const char *list_id,
                    PointerRNA *dataptr,
                    const char *propname,
                    PointerRNA *active_dataptr,
                    const char *active_propname,
                    const char *item_dyntip_propname,
                    int rows,
                    int maxrows,
                    int layout_type,
                    int columns,
                    bool sort_reverse,
                    bool sort_lock)
{
  PropertyRNA *prop = NULL, *activeprop;
  _uilist_item *items_ptr = NULL;
  uiLayout *glob = NULL, *box, *row, *col, *subrow, *sub, *overlap;
  uiBut *but;

  uiListLayoutdata layoutdata;
  char ui_list_id[UI_MAX_NAME_STR];
  char numstr[32];
  int rnaicon = ICON_NONE, icon = ICON_NONE;
  int i = 0, activei = 0;
  int len = 0;

  /* validate arguments */
  /* Forbid default UI_UL_DEFAULT_CLASS_NAME list class without a custom list_id! */
  if (STREQ(UI_UL_DEFAULT_CLASS_NAME, listtype_name) && !(list_id && list_id[0])) {
    RNA_warning("template_list using default '%s' UIList class must provide a custom list_id",
                UI_UL_DEFAULT_CLASS_NAME);
    return;
  }

  uiBlock *block = uiLayoutGetBlock(layout);

  if (!active_dataptr->data) {
    RNA_warning("No active data");
    return;
  }

  if (dataptr->data) {
    prop = RNA_struct_find_property(dataptr, propname);
    if (!prop) {
      RNA_warning("Property not found: %s.%s", RNA_struct_identifier(dataptr->type), propname);
      return;
    }
  }

  activeprop = RNA_struct_find_property(active_dataptr, active_propname);
  if (!activeprop) {
    RNA_warning(
        "Property not found: %s.%s", RNA_struct_identifier(active_dataptr->type), active_propname);
    return;
  }

  if (prop) {
    PropertyType type = RNA_property_type(prop);
    if (type != PROP_COLLECTION) {
      RNA_warning("Expected a collection data property");
      return;
    }
  }

  PropertyType activetype = RNA_property_type(activeprop);
  if (activetype != PROP_INT) {
    RNA_warning("Expected an integer active data property");
    return;
  }

  /* get icon */
  if (dataptr->data && prop) {
    StructRNA *ptype = RNA_property_pointer_type(dataptr, prop);
    rnaicon = RNA_struct_ui_icon(ptype);
  }

  /* get active data */
  activei = RNA_property_int_get(active_dataptr, activeprop);

  /* Find the uiList type. */
  uiListType *ui_list_type = WM_uilisttype_find(listtype_name, false);

  if (ui_list_type == NULL) {
    RNA_warning("List type %s not found", listtype_name);
    return;
  }

  uiListDrawItemFunc draw_item = ui_list_type->draw_item ? ui_list_type->draw_item :
                                                           uilist_draw_item_default;
  uiListDrawFilterFunc draw_filter = ui_list_type->draw_filter ? ui_list_type->draw_filter :
                                                                 uilist_draw_filter_default;
  uiListFilterItemsFunc filter_items = ui_list_type->filter_items ? ui_list_type->filter_items :
                                                                    uilist_filter_items_default;

  /* Find or add the uiList to the current Region. */
  /* We tag the list id with the list type... */
  BLI_snprintf(
      ui_list_id, sizeof(ui_list_id), "%s_%s", ui_list_type->idname, list_id ? list_id : "");

  /* Allows to work in popups. */
  ARegion *region = CTX_wm_menu(C);
  if (region == NULL) {
    region = CTX_wm_region(C);
  }
  uiList *ui_list = BLI_findstring(&region->ui_lists, ui_list_id, offsetof(uiList, list_id));

  if (!ui_list) {
    ui_list = MEM_callocN(sizeof(uiList), "uiList");
    BLI_strncpy(ui_list->list_id, ui_list_id, sizeof(ui_list->list_id));
    BLI_addtail(&region->ui_lists, ui_list);
    ui_list->list_grip = -UI_LIST_AUTO_SIZE_THRESHOLD; /* Force auto size by default. */
    if (sort_reverse) {
      ui_list->filter_sort_flag |= UILST_FLT_SORT_REVERSE;
    }
    if (sort_lock) {
      ui_list->filter_sort_flag |= UILST_FLT_SORT_LOCK;
    }
  }

  if (!ui_list->dyn_data) {
    ui_list->dyn_data = MEM_callocN(sizeof(uiListDyn), "uiList.dyn_data");
  }
  uiListDyn *dyn_data = ui_list->dyn_data;

  /* Because we can't actually pass type across save&load... */
  ui_list->type = ui_list_type;
  ui_list->layout_type = layout_type;

  /* Reset filtering data. */
  MEM_SAFE_FREE(dyn_data->items_filter_flags);
  MEM_SAFE_FREE(dyn_data->items_filter_neworder);
  dyn_data->items_len = dyn_data->items_shown = -1;

  /* When active item changed since last draw, scroll to it. */
  if (activei != ui_list->list_last_activei) {
    ui_list->flag |= UILST_SCROLL_TO_ACTIVE_ITEM;
    ui_list->list_last_activei = activei;
  }

  /* Filter list items! (not for compact layout, though) */
  if (dataptr->data && prop) {
    const int filter_exclude = ui_list->filter_flag & UILST_FLT_EXCLUDE;
    const bool order_reverse = (ui_list->filter_sort_flag & UILST_FLT_SORT_REVERSE) != 0;
    int items_shown, idx = 0;
#if 0
    int prev_ii = -1, prev_i;
#endif

    if (layout_type == UILST_LAYOUT_COMPACT) {
      dyn_data->items_len = dyn_data->items_shown = RNA_property_collection_length(dataptr, prop);
    }
    else {
      // printf("%s: filtering...\n", __func__);
      filter_items(ui_list, C, dataptr, propname);
      // printf("%s: filtering done.\n", __func__);
    }

    items_shown = dyn_data->items_shown;
    if (items_shown >= 0) {
      bool activei_mapping_pending = true;
      items_ptr = MEM_mallocN(sizeof(_uilist_item) * items_shown, __func__);
      // printf("%s: items shown: %d.\n", __func__, items_shown);
      RNA_PROP_BEGIN (dataptr, itemptr, prop) {
        if (!dyn_data->items_filter_flags ||
            ((dyn_data->items_filter_flags[i] & UILST_FLT_ITEM) ^ filter_exclude)) {
          int ii;
          if (dyn_data->items_filter_neworder) {
            ii = dyn_data->items_filter_neworder[idx++];
            ii = order_reverse ? items_shown - ii - 1 : ii;
          }
          else {
            ii = order_reverse ? items_shown - ++idx : idx++;
          }
          // printf("%s: ii: %d\n", __func__, ii);
          items_ptr[ii].item = itemptr;
          items_ptr[ii].org_idx = i;
          items_ptr[ii].flt_flag = dyn_data->items_filter_flags ? dyn_data->items_filter_flags[i] :
                                                                  0;

          if (activei_mapping_pending && activei == i) {
            activei = ii;
            /* So that we do not map again activei! */
            activei_mapping_pending = false;
          }
#if 0 /* For now, do not alter active element, even if it will be hidden... */
          else if (activei < i) {
            /* We do not want an active but invisible item!
             * Only exception is when all items are filtered out...
             */
            if (prev_ii >= 0) {
              activei = prev_ii;
              RNA_property_int_set(active_dataptr, activeprop, prev_i);
            }
            else {
              activei = ii;
              RNA_property_int_set(active_dataptr, activeprop, i);
            }
          }
          prev_i = i;
          prev_ii = ii;
#endif
        }
        i++;
      }
      RNA_PROP_END;

      if (activei_mapping_pending) {
        /* No active item found, set to 'invalid' -1 value... */
        activei = -1;
      }
    }
    if (dyn_data->items_shown >= 0) {
      len = dyn_data->items_shown;
    }
    else {
      len = dyn_data->items_len;
    }
  }

  switch (layout_type) {
    case UILST_LAYOUT_DEFAULT:
      /* layout */
      box = uiLayoutListBox(layout, ui_list, active_dataptr, activeprop);
      glob = uiLayoutColumn(box, true);
      row = uiLayoutRow(glob, false);
      col = uiLayoutColumn(row, true);

      /* init numbers */
      uilist_prepare(ui_list, len, activei, rows, maxrows, 1, &layoutdata);

      if (dataptr->data && prop) {
        /* create list items */
        for (i = layoutdata.start_idx; i < layoutdata.end_idx; i++) {
          PointerRNA *itemptr = &items_ptr[i].item;
          void *dyntip_data;
          const int org_i = items_ptr[i].org_idx;
          const int flt_flag = items_ptr[i].flt_flag;
          uiBlock *subblock = uiLayoutGetBlock(col);

          overlap = uiLayoutOverlap(col);

          UI_block_flag_enable(subblock, UI_BLOCK_LIST_ITEM);

          /* list item behind label & other buttons */
          sub = uiLayoutRow(overlap, false);

          but = uiDefButR_prop(subblock,
                               UI_BTYPE_LISTROW,
                               0,
                               "",
                               0,
                               0,
                               UI_UNIT_X * 10,
                               UI_UNIT_Y,
                               active_dataptr,
                               activeprop,
                               0,
                               0,
                               org_i,
                               0,
                               0,
                               TIP_("Double click to rename"));
          if ((dyntip_data = uilist_item_use_dynamic_tooltip(itemptr, item_dyntip_propname))) {
            UI_but_func_tooltip_set(but, uilist_item_tooltip_func, dyntip_data);
          }

          sub = uiLayoutRow(overlap, false);

          icon = UI_icon_from_rnaptr(C, itemptr, rnaicon, false);
          if (icon == ICON_DOT) {
            icon = ICON_NONE;
          }
          draw_item(ui_list,
                    C,
                    sub,
                    dataptr,
                    itemptr,
                    icon,
                    active_dataptr,
                    active_propname,
                    org_i,
                    flt_flag);

          /* Items should be able to set context pointers for the layout. But the list-row button
           * swallows events, so it needs the context storage too for handlers to see it. */
          but->context = uiLayoutGetContextStore(sub);

          /* If we are "drawing" active item, set all labels as active. */
          if (i == activei) {
            ui_layout_list_set_labels_active(sub);
          }

          UI_block_flag_disable(subblock, UI_BLOCK_LIST_ITEM);
        }
      }

      /* add dummy buttons to fill space */
      for (; i < layoutdata.start_idx + layoutdata.visual_items; i++) {
        uiItemL(col, "", ICON_NONE);
      }

      /* add scrollbar */
      if (len > layoutdata.visual_items) {
        col = uiLayoutColumn(row, false);
        uiDefButI(block,
                  UI_BTYPE_SCROLL,
                  0,
                  "",
                  0,
                  0,
                  V2D_SCROLL_WIDTH,
                  UI_UNIT_Y * dyn_data->visual_height,
                  &ui_list->list_scroll,
                  0,
                  dyn_data->height - dyn_data->visual_height,
                  dyn_data->visual_height,
                  0,
                  "");
      }
      break;
    case UILST_LAYOUT_COMPACT:
      row = uiLayoutRow(layout, true);

      if ((dataptr->data && prop) && (dyn_data->items_shown > 0) && (activei >= 0) &&
          (activei < dyn_data->items_shown)) {
        PointerRNA *itemptr = &items_ptr[activei].item;
        const int org_i = items_ptr[activei].org_idx;

        icon = UI_icon_from_rnaptr(C, itemptr, rnaicon, false);
        if (icon == ICON_DOT) {
          icon = ICON_NONE;
        }
        draw_item(
            ui_list, C, row, dataptr, itemptr, icon, active_dataptr, active_propname, org_i, 0);
      }
      /* if list is empty, add in dummy button */
      else {
        uiItemL(row, "", ICON_NONE);
      }

      /* next/prev button */
      BLI_snprintf(numstr, sizeof(numstr), "%d :", dyn_data->items_shown);
      but = uiDefIconTextButR_prop(block,
                                   UI_BTYPE_NUM,
                                   0,
                                   0,
                                   numstr,
                                   0,
                                   0,
                                   UI_UNIT_X * 5,
                                   UI_UNIT_Y,
                                   active_dataptr,
                                   activeprop,
                                   0,
                                   0,
                                   0,
                                   0,
                                   0,
                                   "");
      if (dyn_data->items_shown == 0) {
        UI_but_flag_enable(but, UI_BUT_DISABLED);
      }
      break;
    case UILST_LAYOUT_GRID:
      box = uiLayoutListBox(layout, ui_list, active_dataptr, activeprop);
      glob = uiLayoutColumn(box, true);
      row = uiLayoutRow(glob, false);
      col = uiLayoutColumn(row, true);
      subrow = NULL; /* Quite gcc warning! */

      uilist_prepare(ui_list, len, activei, rows, maxrows, columns, &layoutdata);

      if (dataptr->data && prop) {
        /* create list items */
        for (i = layoutdata.start_idx; i < layoutdata.end_idx; i++) {
          PointerRNA *itemptr = &items_ptr[i].item;
          const int org_i = items_ptr[i].org_idx;
          const int flt_flag = items_ptr[i].flt_flag;

          /* create button */
          if (!(i % columns)) {
            subrow = uiLayoutRow(col, false);
          }

          uiBlock *subblock = uiLayoutGetBlock(subrow);
          overlap = uiLayoutOverlap(subrow);

          UI_block_flag_enable(subblock, UI_BLOCK_LIST_ITEM);

          /* list item behind label & other buttons */
          sub = uiLayoutRow(overlap, false);

          but = uiDefButR_prop(subblock,
                               UI_BTYPE_LISTROW,
                               0,
                               "",
                               0,
                               0,
                               UI_UNIT_X * 10,
                               UI_UNIT_Y,
                               active_dataptr,
                               activeprop,
                               0,
                               0,
                               org_i,
                               0,
                               0,
                               NULL);
          UI_but_drawflag_enable(but, UI_BUT_NO_TOOLTIP);

          sub = uiLayoutRow(overlap, false);

          icon = UI_icon_from_rnaptr(C, itemptr, rnaicon, false);
          draw_item(ui_list,
                    C,
                    sub,
                    dataptr,
                    itemptr,
                    icon,
                    active_dataptr,
                    active_propname,
                    org_i,
                    flt_flag);

          /* If we are "drawing" active item, set all labels as active. */
          if (i == activei) {
            ui_layout_list_set_labels_active(sub);
          }

          UI_block_flag_disable(subblock, UI_BLOCK_LIST_ITEM);
        }
      }

      /* add dummy buttons to fill space */
      for (; i < layoutdata.start_idx + layoutdata.visual_items; i++) {
        if (!(i % columns)) {
          subrow = uiLayoutRow(col, false);
        }
        uiItemL(subrow, "", ICON_NONE);
      }

      /* add scrollbar */
      if (len > layoutdata.visual_items) {
        /* col = */ uiLayoutColumn(row, false);
        uiDefButI(block,
                  UI_BTYPE_SCROLL,
                  0,
                  "",
                  0,
                  0,
                  V2D_SCROLL_WIDTH,
                  UI_UNIT_Y * dyn_data->visual_height,
                  &ui_list->list_scroll,
                  0,
                  dyn_data->height - dyn_data->visual_height,
                  dyn_data->visual_height,
                  0,
                  "");
      }
      break;
  }

  if (glob) {
    /* About UI_BTYPE_GRIP drag-resize:
     * We can't directly use results from a grip button, since we have a
     * rather complex behavior here (sizing by discrete steps and, overall, autosize feature).
     * Since we *never* know whether we are grip-resizing or not
     * (because there is no callback for when a button enters/leaves its "edit mode"),
     * we use the fact that grip-controlled value (dyn_data->resize) is completely handled
     * by the grip during the grab resize, so settings its value here has no effect at all.
     *
     * It is only meaningful when we are not resizing,
     * in which case this gives us the correct "init drag" value.
     * Note we cannot affect dyn_data->resize_prev here,
     * since this value is not controlled by the grip!
     */
    dyn_data->resize = dyn_data->resize_prev +
                       (dyn_data->visual_height - ui_list->list_grip) * UI_UNIT_Y;

    row = uiLayoutRow(glob, true);
    uiBlock *subblock = uiLayoutGetBlock(row);
    UI_block_emboss_set(subblock, UI_EMBOSS_NONE);

    if (ui_list->filter_flag & UILST_FLT_SHOW) {
      but = uiDefIconButBitI(subblock,
                             UI_BTYPE_TOGGLE,
                             UILST_FLT_SHOW,
                             0,
                             ICON_DISCLOSURE_TRI_DOWN,
                             0,
                             0,
                             UI_UNIT_X,
                             UI_UNIT_Y * 0.5f,
                             &(ui_list->filter_flag),
                             0,
                             0,
                             0,
                             0,
                             TIP_("Hide filtering options"));
      UI_but_flag_disable(but, UI_BUT_UNDO); /* skip undo on screen buttons */

      but = uiDefIconButI(subblock,
                          UI_BTYPE_GRIP,
                          0,
                          ICON_GRIP,
                          0,
                          0,
                          UI_UNIT_X * 10.0f,
                          UI_UNIT_Y * 0.5f,
                          &dyn_data->resize,
                          0.0,
                          0.0,
                          0,
                          0,
                          "");
      UI_but_func_set(but, uilist_resize_update_cb, ui_list, NULL);

      UI_block_emboss_set(subblock, UI_EMBOSS);

      col = uiLayoutColumn(glob, false);
      subblock = uiLayoutGetBlock(col);
      uiDefBut(subblock,
               UI_BTYPE_SEPR,
               0,
               "",
               0,
               0,
               UI_UNIT_X,
               UI_UNIT_Y * 0.05f,
               NULL,
               0.0,
               0.0,
               0,
               0,
               "");

      draw_filter(ui_list, C, col);
    }
    else {
      but = uiDefIconButBitI(subblock,
                             UI_BTYPE_TOGGLE,
                             UILST_FLT_SHOW,
                             0,
                             ICON_DISCLOSURE_TRI_RIGHT,
                             0,
                             0,
                             UI_UNIT_X,
                             UI_UNIT_Y * 0.5f,
                             &(ui_list->filter_flag),
                             0,
                             0,
                             0,
                             0,
                             TIP_("Show filtering options"));
      UI_but_flag_disable(but, UI_BUT_UNDO); /* skip undo on screen buttons */

      but = uiDefIconButI(subblock,
                          UI_BTYPE_GRIP,
                          0,
                          ICON_GRIP,
                          0,
                          0,
                          UI_UNIT_X * 10.0f,
                          UI_UNIT_Y * 0.5f,
                          &dyn_data->resize,
                          0.0,
                          0.0,
                          0,
                          0,
                          "");
      UI_but_func_set(but, uilist_resize_update_cb, ui_list, NULL);

      UI_block_emboss_set(subblock, UI_EMBOSS);
    }
  }

  if (items_ptr) {
    MEM_freeN(items_ptr);
  }
}

/** \} */

/* -------------------------------------------------------------------- */
/** \name Running Jobs Template
 * \{ */

#define B_STOPRENDER 1
#define B_STOPCAST 2
#define B_STOPANIM 3
#define B_STOPCOMPO 4
#define B_STOPSEQ 5
#define B_STOPCLIP 6
#define B_STOPFILE 7
#define B_STOPOTHER 8

static void do_running_jobs(bContext *C, void *UNUSED(arg), int event)
{
  switch (event) {
    case B_STOPRENDER:
      G.is_break = true;
      break;
    case B_STOPCAST:
      WM_jobs_stop(CTX_wm_manager(C), CTX_wm_screen(C), NULL);
      break;
    case B_STOPANIM:
      WM_operator_name_call(C, "SCREEN_OT_animation_play", WM_OP_INVOKE_SCREEN, NULL);
      break;
    case B_STOPCOMPO:
      WM_jobs_stop(CTX_wm_manager(C), CTX_data_scene(C), NULL);
      break;
    case B_STOPSEQ:
      WM_jobs_stop(CTX_wm_manager(C), CTX_data_scene(C), NULL);
      break;
    case B_STOPCLIP:
      WM_jobs_stop(CTX_wm_manager(C), CTX_data_scene(C), NULL);
      break;
    case B_STOPFILE:
      WM_jobs_stop(CTX_wm_manager(C), CTX_data_scene(C), NULL);
      break;
    case B_STOPOTHER:
      G.is_break = true;
      break;
  }
}

struct ProgressTooltip_Store {
  wmWindowManager *wm;
  void *owner;
};

static char *progress_tooltip_func(bContext *UNUSED(C), void *argN, const char *UNUSED(tip))
{
  struct ProgressTooltip_Store *arg = argN;
  wmWindowManager *wm = arg->wm;
  void *owner = arg->owner;

  const float progress = WM_jobs_progress(wm, owner);

  /* create tooltip text and associate it with the job */
  char elapsed_str[32];
  char remaining_str[32] = "Unknown";
  const double elapsed = PIL_check_seconds_timer() - WM_jobs_starttime(wm, owner);
  BLI_timecode_string_from_time_simple(elapsed_str, sizeof(elapsed_str), elapsed);

  if (progress) {
    const double remaining = (elapsed / (double)progress) - elapsed;
    BLI_timecode_string_from_time_simple(remaining_str, sizeof(remaining_str), remaining);
  }

  return BLI_sprintfN(
      "Time Remaining: %s\n"
      "Time Elapsed: %s",
      remaining_str,
      elapsed_str);
}

void uiTemplateRunningJobs(uiLayout *layout, bContext *C)
{
  Main *bmain = CTX_data_main(C);
  wmWindowManager *wm = CTX_wm_manager(C);
  ScrArea *area = CTX_wm_area(C);
  void *owner = NULL;
  int handle_event, icon = 0;

  uiBlock *block = uiLayoutGetBlock(layout);
  UI_block_layout_set_current(block, layout);

  UI_block_func_handle_set(block, do_running_jobs, NULL);

  /* another scene can be rendering too, for example via compositor */
  LISTBASE_FOREACH (Scene *, scene, &bmain->scenes) {
    if (WM_jobs_test(wm, scene, WM_JOB_TYPE_ANY)) {
      handle_event = B_STOPOTHER;
      icon = ICON_NONE;
      owner = scene;
    }
    else {
      continue;
    }

    if (WM_jobs_test(wm, scene, WM_JOB_TYPE_SEQ_BUILD_PROXY)) {
      handle_event = B_STOPSEQ;
      icon = ICON_SEQUENCE;
      owner = scene;
      break;
    }
    if (WM_jobs_test(wm, scene, WM_JOB_TYPE_SEQ_BUILD_PREVIEW)) {
      handle_event = B_STOPSEQ;
      icon = ICON_SEQUENCE;
      break;
    }
    if (WM_jobs_test(wm, scene, WM_JOB_TYPE_CLIP_BUILD_PROXY)) {
      handle_event = B_STOPCLIP;
      icon = ICON_TRACKER;
      break;
    }
    if (WM_jobs_test(wm, scene, WM_JOB_TYPE_CLIP_PREFETCH)) {
      handle_event = B_STOPCLIP;
      icon = ICON_TRACKER;
      break;
    }
    if (WM_jobs_test(wm, scene, WM_JOB_TYPE_CLIP_TRACK_MARKERS)) {
      handle_event = B_STOPCLIP;
      icon = ICON_TRACKER;
      break;
    }
    if (WM_jobs_test(wm, scene, WM_JOB_TYPE_CLIP_SOLVE_CAMERA)) {
      handle_event = B_STOPCLIP;
      icon = ICON_TRACKER;
      break;
    }
    if (WM_jobs_test(wm, scene, WM_JOB_TYPE_FILESEL_READDIR)) {
      handle_event = B_STOPFILE;
      icon = ICON_FILEBROWSER;
      break;
    }
    if (WM_jobs_test(wm, scene, WM_JOB_TYPE_RENDER)) {
      handle_event = B_STOPRENDER;
      icon = ICON_SCENE;
      break;
    }
    if (WM_jobs_test(wm, scene, WM_JOB_TYPE_COMPOSITE)) {
      handle_event = B_STOPCOMPO;
      icon = ICON_RENDERLAYERS;
      break;
    }
    if (WM_jobs_test(wm, scene, WM_JOB_TYPE_OBJECT_BAKE_TEXTURE) ||
        WM_jobs_test(wm, scene, WM_JOB_TYPE_OBJECT_BAKE)) {
      /* Skip bake jobs in compositor to avoid compo header displaying
       * progress bar which is not being updated (bake jobs only need
       * to update NC_IMAGE context.
       */
      if (area->spacetype != SPACE_NODE) {
        handle_event = B_STOPOTHER;
        icon = ICON_IMAGE;
        break;
      }
      continue;
    }
    if (WM_jobs_test(wm, scene, WM_JOB_TYPE_DPAINT_BAKE)) {
      handle_event = B_STOPOTHER;
      icon = ICON_MOD_DYNAMICPAINT;
      break;
    }
    if (WM_jobs_test(wm, scene, WM_JOB_TYPE_POINTCACHE)) {
      handle_event = B_STOPOTHER;
      icon = ICON_PHYSICS;
      break;
    }
    if (WM_jobs_test(wm, scene, WM_JOB_TYPE_OBJECT_SIM_FLUID)) {
      handle_event = B_STOPOTHER;
      icon = ICON_MOD_FLUIDSIM;
      break;
    }
    if (WM_jobs_test(wm, scene, WM_JOB_TYPE_OBJECT_SIM_OCEAN)) {
      handle_event = B_STOPOTHER;
      icon = ICON_MOD_OCEAN;
      break;
    }
  }

  if (owner) {
    const uiFontStyle *fstyle = UI_FSTYLE_WIDGET;
    const bool active = !(G.is_break || WM_jobs_is_stopped(wm, owner));

    uiLayout *row = uiLayoutRow(layout, false);
    block = uiLayoutGetBlock(row);

    /* get percentage done and set it as the UI text */
    const float progress = WM_jobs_progress(wm, owner);
    char text[8];
    BLI_snprintf(text, 8, "%d%%", (int)(progress * 100));

    const char *name = active ? WM_jobs_name(wm, owner) : "Canceling...";

    /* job name and icon */
    const int textwidth = UI_fontstyle_string_width(fstyle, name);
    uiDefIconTextBut(block,
                     UI_BTYPE_LABEL,
                     0,
                     icon,
                     name,
                     0,
                     0,
                     textwidth + UI_UNIT_X * 1.5f,
                     UI_UNIT_Y,
                     NULL,
                     0.0f,
                     0.0f,
                     0.0f,
                     0.0f,
                     "");

    /* stick progress bar and cancel button together */
    row = uiLayoutRow(layout, true);
    uiLayoutSetActive(row, active);
    block = uiLayoutGetBlock(row);

    {
      struct ProgressTooltip_Store *tip_arg = MEM_mallocN(sizeof(*tip_arg), __func__);
      tip_arg->wm = wm;
      tip_arg->owner = owner;
      uiButProgressbar *but_progress = (uiButProgressbar *)uiDefIconTextBut(block,
                                                                            UI_BTYPE_PROGRESS_BAR,
                                                                            0,
                                                                            0,
                                                                            text,
                                                                            UI_UNIT_X,
                                                                            0,
                                                                            UI_UNIT_X * 6.0f,
                                                                            UI_UNIT_Y,
                                                                            NULL,
                                                                            0.0f,
                                                                            0.0f,
                                                                            0.0f,
                                                                            0,
                                                                            NULL);

      but_progress->progress = progress;
      UI_but_func_tooltip_set(&but_progress->but, progress_tooltip_func, tip_arg);
    }

    if (!wm->is_interface_locked) {
      uiDefIconTextBut(block,
                       UI_BTYPE_BUT,
                       handle_event,
                       ICON_PANEL_CLOSE,
                       "",
                       0,
                       0,
                       UI_UNIT_X,
                       UI_UNIT_Y,
                       NULL,
                       0.0f,
                       0.0f,
                       0,
                       0,
                       TIP_("Stop this job"));
    }
  }

  if (ED_screen_animation_no_scrub(wm)) {
    uiDefIconTextBut(block,
                     UI_BTYPE_BUT,
                     B_STOPANIM,
                     ICON_CANCEL,
                     IFACE_("Anim Player"),
                     0,
                     0,
                     UI_UNIT_X * 5.0f,
                     UI_UNIT_Y,
                     NULL,
                     0.0f,
                     0.0f,
                     0,
                     0,
                     TIP_("Stop animation playback"));
  }
}

/** \} */

/* -------------------------------------------------------------------- */
/** \name Reports for Last Operator Template
 * \{ */

void uiTemplateReportsBanner(uiLayout *layout, bContext *C)
{
  ReportList *reports = CTX_wm_reports(C);
  Report *report = BKE_reports_last_displayable(reports);
  const uiStyle *style = UI_style_get();

  uiBut *but;

  /* if the report display has timed out, don't show */
  if (!reports->reporttimer) {
    return;
  }

  ReportTimerInfo *rti = (ReportTimerInfo *)reports->reporttimer->customdata;

  if (!rti || rti->widthfac == 0.0f || !report) {
    return;
  }

  uiLayout *ui_abs = uiLayoutAbsolute(layout, false);
  uiBlock *block = uiLayoutGetBlock(ui_abs);

  UI_fontstyle_set(&style->widgetlabel);
  int width = BLF_width(style->widgetlabel.uifont_id, report->message, report->len);
  width = min_ii((int)(rti->widthfac * width), width);
  width = max_ii(width, 10 * UI_DPI_FAC);

  /* make a box around the report to make it stand out */
  UI_block_align_begin(block);
  but = uiDefBut(
      block, UI_BTYPE_ROUNDBOX, 0, "", 0, 0, UI_UNIT_X + 5, UI_UNIT_Y, NULL, 0.0f, 0.0f, 0, 0, "");
  /* set the report's bg color in but->col - UI_BTYPE_ROUNDBOX feature */
  rgba_float_to_uchar(but->col, rti->col);

  but = uiDefBut(block,
                 UI_BTYPE_ROUNDBOX,
                 0,
                 "",
                 UI_UNIT_X + 5,
                 0,
                 UI_UNIT_X + width,
                 UI_UNIT_Y,
                 NULL,
                 0.0f,
                 0.0f,
                 0,
                 0,
                 "");
  rgba_float_to_uchar(but->col, rti->col);

  UI_block_align_end(block);

  /* icon and report message on top */
  const int icon = UI_icon_from_report_type(report->type);

  /* XXX: temporary operator to dump all reports to a text block, but only if more than 1 report
   * to be shown instead of icon when appropriate...
   */
  UI_block_emboss_set(block, UI_EMBOSS_NONE);

  if (reports->list.first != reports->list.last) {
    uiDefIconButO(block,
                  UI_BTYPE_BUT,
                  "SCREEN_OT_info_log_show",
                  WM_OP_INVOKE_REGION_WIN,
                  icon,
                  2,
                  0,
                  UI_UNIT_X,
                  UI_UNIT_Y,
                  TIP_("Click to see the remaining reports in text block: 'Recent Reports'"));
  }
  else {
    uiDefIconBut(
        block, UI_BTYPE_LABEL, 0, icon, 2, 0, UI_UNIT_X, UI_UNIT_Y, NULL, 0.0f, 0.0f, 0, 0, "");
  }

  but = uiDefButO(block,
                  UI_BTYPE_BUT,
                  "SCREEN_OT_info_log_show",
                  WM_OP_INVOKE_REGION_WIN,
                  report->message,
                  UI_UNIT_X + 5,
                  0,
                  UI_UNIT_X + width,
                  UI_UNIT_Y,
                  "Show in Info Log");
  rgba_float_to_uchar(but->col, rti->col);
}

void uiTemplateInputStatus(uiLayout *layout, struct bContext *C)
{
  wmWindow *win = CTX_wm_window(C);
  WorkSpace *workspace = CTX_wm_workspace(C);

  /* Workspace status text has priority. */
  if (workspace->status_text) {
    uiItemL(layout, workspace->status_text, ICON_NONE);
    return;
  }

  if (WM_window_modal_keymap_status_draw(C, win, layout)) {
    return;
  }

  /* Otherwise should cursor keymap status. */
  for (int i = 0; i < 3; i++) {
    uiLayout *box = uiLayoutRow(layout, false);
    uiLayout *col = uiLayoutColumn(box, false);
    uiLayout *row = uiLayoutRow(col, true);
    uiLayoutSetAlignment(row, UI_LAYOUT_ALIGN_LEFT);

    const char *msg = WM_window_cursor_keymap_status_get(win, i, 0);
    const char *msg_drag = WM_window_cursor_keymap_status_get(win, i, 1);

    if (msg || (msg_drag == NULL)) {
      uiItemL(row, msg ? msg : "", (ICON_MOUSE_LMB + i));
    }

    if (msg_drag) {
      uiItemL(row, msg_drag, (ICON_MOUSE_LMB_DRAG + i));
    }

    /* Use trick with empty string to keep icons in same position. */
    row = uiLayoutRow(col, false);
    uiItemL(row, "                                                                   ", ICON_NONE);
  }
}

/** \} */

/* -------------------------------------------------------------------- */
/** \name Keymap Template
 * \{ */

static void keymap_item_modified(bContext *UNUSED(C), void *kmi_p, void *UNUSED(unused))
{
  wmKeyMapItem *kmi = (wmKeyMapItem *)kmi_p;
  WM_keyconfig_update_tag(NULL, kmi);
}

static void template_keymap_item_properties(uiLayout *layout, const char *title, PointerRNA *ptr)
{
  uiItemS(layout);

  if (title) {
    uiItemL(layout, title, ICON_NONE);
  }

  uiLayout *flow = uiLayoutColumnFlow(layout, 2, false);

  RNA_STRUCT_BEGIN_SKIP_RNA_TYPE (ptr, prop) {
    const bool is_set = RNA_property_is_set(ptr, prop);
    uiBut *but;

    /* recurse for nested properties */
    if (RNA_property_type(prop) == PROP_POINTER) {
      PointerRNA propptr = RNA_property_pointer_get(ptr, prop);

      if (propptr.data && RNA_struct_is_a(propptr.type, &RNA_OperatorProperties)) {
        const char *name = RNA_property_ui_name(prop);
        template_keymap_item_properties(layout, name, &propptr);
        continue;
      }
    }

    uiLayout *box = uiLayoutBox(flow);
    uiLayoutSetActive(box, is_set);
    uiLayout *row = uiLayoutRow(box, false);

    /* property value */
    uiItemFullR(row, ptr, prop, -1, 0, 0, NULL, ICON_NONE);

    if (is_set) {
      /* unset operator */
      uiBlock *block = uiLayoutGetBlock(row);
      UI_block_emboss_set(block, UI_EMBOSS_NONE);
      but = uiDefIconButO(block,
                          UI_BTYPE_BUT,
                          "UI_OT_unset_property_button",
                          WM_OP_EXEC_DEFAULT,
                          ICON_X,
                          0,
                          0,
                          UI_UNIT_X,
                          UI_UNIT_Y,
                          NULL);
      but->rnapoin = *ptr;
      but->rnaprop = prop;
      UI_block_emboss_set(block, UI_EMBOSS);
    }
  }
  RNA_STRUCT_END;
}

void uiTemplateKeymapItemProperties(uiLayout *layout, PointerRNA *ptr)
{
  PointerRNA propptr = RNA_pointer_get(ptr, "properties");

  if (propptr.data) {
    uiBut *but = uiLayoutGetBlock(layout)->buttons.last;

    WM_operator_properties_sanitize(&propptr, false);
    template_keymap_item_properties(layout, NULL, &propptr);

    /* attach callbacks to compensate for missing properties update,
     * we don't know which keymap (item) is being modified there */
    for (; but; but = but->next) {
      /* operator buttons may store props for use (file selector, T36492) */
      if (but->rnaprop) {
        UI_but_func_set(but, keymap_item_modified, ptr->data, NULL);

        /* Otherwise the keymap will be re-generated which we're trying to edit,
         * see: T47685 */
        UI_but_flag_enable(but, UI_BUT_UPDATE_DELAY);
      }
    }
  }
}

/** \} */

/* -------------------------------------------------------------------- */
/** \name Event Icon Template
 *
 * \{ */

bool uiTemplateEventFromKeymapItem(struct uiLayout *layout,
                                   const char *text,
                                   const struct wmKeyMapItem *kmi,
                                   bool text_fallback)
{
  bool ok = false;

  int icon_mod[4];
#ifdef WITH_HEADLESS
  int icon = 0;
#else
  const int icon = UI_icon_from_keymap_item(kmi, icon_mod);
#endif
  if (icon != 0) {
    for (int j = 0; j < ARRAY_SIZE(icon_mod) && icon_mod[j]; j++) {
      uiItemL(layout, "", icon_mod[j]);
    }
    uiItemL(layout, text, icon);
    ok = true;
  }
  else if (text_fallback) {
    const char *event_text = WM_key_event_string(kmi->type, true);
    uiItemL(layout, event_text, ICON_NONE);
    uiItemL(layout, text, ICON_NONE);
    ok = true;
  }
  return ok;
}

/** \} */

/* -------------------------------------------------------------------- */
/** \name Color Management Template
 * \{ */

void uiTemplateColorspaceSettings(uiLayout *layout, PointerRNA *ptr, const char *propname)
{
  PropertyRNA *prop = RNA_struct_find_property(ptr, propname);

  if (!prop) {
    printf(
        "%s: property not found: %s.%s\n", __func__, RNA_struct_identifier(ptr->type), propname);
    return;
  }

  PointerRNA colorspace_settings_ptr = RNA_property_pointer_get(ptr, prop);

  uiItemR(layout, &colorspace_settings_ptr, "name", 0, IFACE_("Color Space"), ICON_NONE);
}

void uiTemplateColormanagedViewSettings(uiLayout *layout,
                                        bContext *UNUSED(C),
                                        PointerRNA *ptr,
                                        const char *propname)
{
  PropertyRNA *prop = RNA_struct_find_property(ptr, propname);

  if (!prop) {
    printf(
        "%s: property not found: %s.%s\n", __func__, RNA_struct_identifier(ptr->type), propname);
    return;
  }

  PointerRNA view_transform_ptr = RNA_property_pointer_get(ptr, prop);
  ColorManagedViewSettings *view_settings = view_transform_ptr.data;

  uiLayout *col = uiLayoutColumn(layout, false);

  uiLayout *row = uiLayoutRow(col, false);
  uiItemR(row, &view_transform_ptr, "view_transform", 0, IFACE_("View"), ICON_NONE);

  col = uiLayoutColumn(layout, false);
  uiItemR(col, &view_transform_ptr, "exposure", 0, NULL, ICON_NONE);
  uiItemR(col, &view_transform_ptr, "gamma", 0, NULL, ICON_NONE);

  uiItemR(col, &view_transform_ptr, "look", 0, IFACE_("Look"), ICON_NONE);

  col = uiLayoutColumn(layout, false);
  uiItemR(col, &view_transform_ptr, "use_curve_mapping", 0, NULL, ICON_NONE);
  if (view_settings->flag & COLORMANAGE_VIEW_USE_CURVES) {
    uiTemplateCurveMapping(
        col, &view_transform_ptr, "curve_mapping", 'c', true, false, false, false);
  }
}

/** \} */

/* -------------------------------------------------------------------- */
/** \name Component Menu
 * \{ */

typedef struct ComponentMenuArgs {
  PointerRNA ptr;
  char propname[64]; /* XXX arbitrary */
} ComponentMenuArgs;
/* NOTE: this is a block-menu, needs 0 events, otherwise the menu closes */
static uiBlock *component_menu(bContext *C, ARegion *region, void *args_v)
{
  ComponentMenuArgs *args = (ComponentMenuArgs *)args_v;

  uiBlock *block = UI_block_begin(C, region, __func__, UI_EMBOSS);
  UI_block_flag_enable(block, UI_BLOCK_KEEP_OPEN);

  uiLayout *layout = uiLayoutColumn(UI_block_layout(block,
                                                    UI_LAYOUT_VERTICAL,
                                                    UI_LAYOUT_PANEL,
                                                    0,
                                                    0,
                                                    UI_UNIT_X * 6,
                                                    UI_UNIT_Y,
                                                    0,
                                                    UI_style_get()),
                                    0);

  uiItemR(layout, &args->ptr, args->propname, UI_ITEM_R_EXPAND, "", ICON_NONE);

  UI_block_bounds_set_normal(block, 0.3f * U.widget_unit);
  UI_block_direction_set(block, UI_DIR_DOWN);

  return block;
}
void uiTemplateComponentMenu(uiLayout *layout,
                             PointerRNA *ptr,
                             const char *propname,
                             const char *name)
{
  ComponentMenuArgs *args = MEM_callocN(sizeof(ComponentMenuArgs), "component menu template args");

  args->ptr = *ptr;
  BLI_strncpy(args->propname, propname, sizeof(args->propname));

  uiBlock *block = uiLayoutGetBlock(layout);
  UI_block_align_begin(block);

  uiBut *but = uiDefBlockButN(
      block, component_menu, args, name, 0, 0, UI_UNIT_X * 6, UI_UNIT_Y, "");
  /* set rna directly, uiDefBlockButN doesn't do this */
  but->rnapoin = *ptr;
  but->rnaprop = RNA_struct_find_property(ptr, propname);
  but->rnaindex = 0;

  UI_block_align_end(block);
}

/** \} */

/* -------------------------------------------------------------------- */
/** \name Node Socket Icon Template
 * \{ */

void uiTemplateNodeSocket(uiLayout *layout, bContext *UNUSED(C), float *color)
{
  uiBlock *block = uiLayoutGetBlock(layout);
  UI_block_align_begin(block);

  /* XXX using explicit socket colors is not quite ideal.
   * Eventually it should be possible to use theme colors for this purpose,
   * but this requires a better design for extendable color palettes in user prefs.
   */
  uiBut *but = uiDefBut(
      block, UI_BTYPE_NODE_SOCKET, 0, "", 0, 0, UI_UNIT_X, UI_UNIT_Y, NULL, 0, 0, 0, 0, "");
  rgba_float_to_uchar(but->col, color);

  UI_block_align_end(block);
}

/** \} */

/* -------------------------------------------------------------------- */
/** \name Cache File Template
 * \{ */

void uiTemplateCacheFile(uiLayout *layout,
                         const bContext *C,
                         PointerRNA *ptr,
                         const char *propname)
{
  if (!ptr->data) {
    return;
  }

  PropertyRNA *prop = RNA_struct_find_property(ptr, propname);

  if (!prop) {
    printf(
        "%s: property not found: %s.%s\n", __func__, RNA_struct_identifier(ptr->type), propname);
    return;
  }

  if (RNA_property_type(prop) != PROP_POINTER) {
    printf("%s: expected pointer property for %s.%s\n",
           __func__,
           RNA_struct_identifier(ptr->type),
           propname);
    return;
  }

  PointerRNA fileptr = RNA_property_pointer_get(ptr, prop);
  CacheFile *file = fileptr.data;

  uiLayoutSetContextPointer(layout, "edit_cachefile", &fileptr);

  uiTemplateID(layout,
               C,
               ptr,
               propname,
               NULL,
               NULL,
               "CACHEFILE_OT_open",
               NULL,
               UI_TEMPLATE_ID_FILTER_ALL,
               false,
               NULL);

  if (!file) {
    return;
  }

  SpaceProperties *sbuts = CTX_wm_space_properties(C);

  uiLayout *row, *sub, *subsub;

  uiLayoutSetPropSep(layout, true);

  row = uiLayoutRow(layout, true);
  uiItemR(row, &fileptr, "filepath", 0, NULL, ICON_NONE);
  sub = uiLayoutRow(row, true);
  uiItemO(sub, "", ICON_FILE_REFRESH, "cachefile.reload");

  row = uiLayoutRow(layout, false);
  uiItemR(row, &fileptr, "is_sequence", 0, NULL, ICON_NONE);

  row = uiLayoutRowWithHeading(layout, true, IFACE_("Override Frame"));
  sub = uiLayoutRow(row, true);
  uiLayoutSetPropDecorate(sub, false);
  uiItemR(sub, &fileptr, "override_frame", 0, "", ICON_NONE);
  subsub = uiLayoutRow(sub, true);
  uiLayoutSetActive(subsub, RNA_boolean_get(&fileptr, "override_frame"));
  uiItemR(subsub, &fileptr, "frame", 0, "", ICON_NONE);
  uiItemDecoratorR(row, &fileptr, "frame", 0);

  row = uiLayoutRow(layout, false);
  uiItemR(row, &fileptr, "frame_offset", 0, NULL, ICON_NONE);
  uiLayoutSetActive(row, !RNA_boolean_get(&fileptr, "is_sequence"));

  if (sbuts->mainb == BCONTEXT_CONSTRAINT) {
    row = uiLayoutRow(layout, false);
    uiItemR(row, &fileptr, "scale", 0, IFACE_("Manual Scale"), ICON_NONE);
  }

  uiItemR(layout, &fileptr, "velocity_name", 0, NULL, ICON_NONE);
  uiItemR(layout, &fileptr, "velocity_unit", 0, NULL, ICON_NONE);

  /* TODO: unused for now, so no need to expose. */
#if 0
  row = uiLayoutRow(layout, false);
  uiItemR(row, &fileptr, "forward_axis", 0, "Forward Axis", ICON_NONE);

  row = uiLayoutRow(layout, false);
  uiItemR(row, &fileptr, "up_axis", 0, "Up Axis", ICON_NONE);
#endif
}

/** \} */

/* -------------------------------------------------------------------- */
/** \name Recent Files Template
 * \{ */

int uiTemplateRecentFiles(uiLayout *layout, int rows)
{
  int i;
  LISTBASE_FOREACH_INDEX (RecentFile *, recent, &G.recent_files, i) {
    if (i >= rows) {
      break;
    }

    const char *filename = BLI_path_basename(recent->filepath);
    PointerRNA ptr;
    uiItemFullO(layout,
                "WM_OT_open_mainfile",
                filename,
                BLO_has_bfile_extension(filename) ? ICON_FILE_BLEND : ICON_FILE_BACKUP,
                NULL,
                WM_OP_INVOKE_DEFAULT,
                0,
                &ptr);
    RNA_string_set(&ptr, "filepath", recent->filepath);
    RNA_boolean_set(&ptr, "display_file_selector", false);
  }

  return i;
}

/** \} */

/* -------------------------------------------------------------------- */
/** \name FileSelectParams Path Button Template
 * \{ */

void uiTemplateFileSelectPath(uiLayout *layout, bContext *C, FileSelectParams *params)
{
  bScreen *screen = CTX_wm_screen(C);
  SpaceFile *sfile = CTX_wm_space_file(C);

  ED_file_path_button(screen, sfile, params, uiLayoutGetBlock(layout));
}

/** \} */<|MERGE_RESOLUTION|>--- conflicted
+++ resolved
@@ -577,18 +577,6 @@
       memset(&idptr, 0, sizeof(idptr));
       RNA_property_pointer_set(&template_ui->ptr, template_ui->prop, idptr, NULL);
       RNA_property_update(C, &template_ui->ptr, template_ui->prop);
-<<<<<<< HEAD
-
-      if (id && CTX_wm_window(C)->eventstate->shift) {
-        /* only way to force-remove data (on save) */
-        id_us_clear_real(id);
-        id_fake_user_clear(id);
-        id->us = 0;
-        undo_push_label = "Delete Data";
-      }
-
-=======
->>>>>>> 69c17374
       break;
     case UI_ID_MAKE_LOCAL:
       if (id) {
@@ -643,11 +631,7 @@
         idptr = RNA_property_pointer_get(&template_ui->ptr, template_ui->prop);
         RNA_property_pointer_set(&template_ui->ptr, template_ui->prop, idptr, NULL);
         RNA_property_update(C, &template_ui->ptr, template_ui->prop);
-<<<<<<< HEAD
-        undo_push_label = "Override Data";
-=======
         undo_push_label = "Remove Library Override";
->>>>>>> 69c17374
       }
       break;
 #ifdef USE_TEMPLATE_ID_MAKE_SINGLE_USER
@@ -795,8 +779,8 @@
                           CTX_N_(BLT_I18NCONTEXT_OPERATOR_DEFAULT, "Make Local") :
                           CTX_N_(BLT_I18NCONTEXT_OPERATOR_DEFAULT, "Add Library Override");
   const char *tip = (operation == UI_ID_MAKE_LOCAL) ?
-                        N_("Make library linked data-block local to this file") :
-                        N_("Create a local override of this library linked data-block");
+                        N_("Make library linked data local to this file") :
+                        N_("Create a local override of this library linked data");
   BIFIconID icon = (operation == UI_ID_MAKE_LOCAL) ? ICON_BLANK1 : ICON_LIBRARY_DATA_OVERRIDE;
 
   uiBut *but = uiDefIconTextBut(block,
@@ -940,7 +924,7 @@
     disabled = true;
   }
   if (!BKE_id_copy_is_allowed(id)) {
-    but->disabled_info = TIP_("Data-blocks of this type cannot be copied");
+    but->disabled_info = TIP_("Data of this type cannot be copied");
     disabled = true;
   }
   /* object in editmode - don't change data */
@@ -1074,10 +1058,6 @@
    * check the definition to see if a new call must be added when the limit
    * is exceeded. */
 
-<<<<<<< HEAD
-  if (newop) {
-    /*bfa - changed ICON_DUPLICATE : ICON_ADD to ICON_ADD : ICON_ADD */
-=======
   const char *text;
   const char *op;
   BIFIconID icon;
@@ -1232,18 +1212,12 @@
   }
 
   if (template_ui->open_op) {
->>>>>>> 69c17374
     but = uiDefIconTextButO(block,
                             UI_BTYPE_BUT,
                             template_ui->open_op,
                             WM_OP_INVOKE_DEFAULT,
-<<<<<<< HEAD
-                            (id && !use_tab_but) ? ICON_ADD : ICON_ADD,
-                            (id) ? "" : CTX_IFACE_(template_id_context(type), "New"),
-=======
                             ICON_FILEBROWSER,
                             text,
->>>>>>> 69c17374
                             0,
                             0,
                             w,
@@ -1253,17 +1227,11 @@
         but, template_id_cb, MEM_dupallocN(template_ui), POINTER_FROM_INT(UI_ID_OPEN));
   }
   else {
-    /*bfa - changed ICON_DUPLICATE : ICON_ADD to ICON_ADD : ICON_ADD */
     but = uiDefIconTextBut(block,
                            UI_BTYPE_BUT,
                            0,
-<<<<<<< HEAD
-                           (id && !use_tab_but) ? ICON_ADD : ICON_ADD,
-                           (id) ? "" : CTX_IFACE_(template_id_context(type), "New"),
-=======
                            ICON_FILEBROWSER,
                            text,
->>>>>>> 69c17374
                            0,
                            0,
                            w,
@@ -1274,7 +1242,7 @@
                            0,
                            0,
                            NULL);
-    but->disabled_info = TIP_("Browsing for a new data-block is not supported here");
+    but->disabled_info = TIP_("Browsing for a new data is not supported here");
     UI_but_flag_enable(but, UI_BUT_DISABLED);
   }
 
@@ -1484,156 +1452,7 @@
 
   /* text button with name */
   if (id) {
-<<<<<<< HEAD
-    char name[UI_MAX_NAME_STR];
-    const bool user_alert = (id->us <= 0);
-
-    // text_idbutton(id, name);
-    name[0] = '\0';
-    but = uiDefButR(block,
-                    UI_BTYPE_TEXT,
-                    0,
-                    name,
-                    0,
-                    0,
-                    TEMPLATE_SEARCH_TEXTBUT_WIDTH,
-                    TEMPLATE_SEARCH_TEXTBUT_HEIGHT,
-                    &idptr,
-                    "name",
-                    -1,
-                    0,
-                    0,
-                    -1,
-                    -1,
-                    RNA_struct_ui_description(type));
-    UI_but_funcN_set(
-        but, template_id_cb, MEM_dupallocN(template_ui), POINTER_FROM_INT(UI_ID_RENAME));
-    if (user_alert) {
-      UI_but_flag_enable(but, UI_BUT_REDALERT);
-    }
-
-    if (id->lib) {
-      if (id->tag & LIB_TAG_INDIRECT) {
-        but = uiDefIconBut(block,
-                           UI_BTYPE_BUT,
-                           0,
-                           ICON_LIBRARY_DATA_INDIRECT,
-                           0,
-                           0,
-                           UI_UNIT_X,
-                           UI_UNIT_Y,
-                           NULL,
-                           0,
-                           0,
-                           0,
-                           0,
-                           TIP_("Indirect library data, cannot change"));
-        UI_but_flag_enable(but, UI_BUT_DISABLED);
-      }
-      else {
-        const bool disabled = (!BKE_lib_id_make_local(CTX_data_main(C), id, true /* test */, 0) ||
-                               (idfrom && idfrom->lib));
-        but = uiDefIconBut(block,
-                           UI_BTYPE_BUT,
-                           0,
-                           ICON_LIBRARY_DATA_DIRECT,
-                           0,
-                           0,
-                           UI_UNIT_X,
-                           UI_UNIT_Y,
-                           NULL,
-                           0,
-                           0,
-                           0,
-                           0,
-                           TIP_("Direct linked library data, click to make local, "
-                                "Shift + Click to create a library override"));
-        if (disabled) {
-          UI_but_flag_enable(but, UI_BUT_DISABLED);
-        }
-        else {
-          UI_but_funcN_set(
-              but, template_id_cb, MEM_dupallocN(template_ui), POINTER_FROM_INT(UI_ID_LOCAL));
-        }
-      }
-    }
-    else if (ID_IS_OVERRIDE_LIBRARY(id)) {
-      but = uiDefIconBut(block,
-                         UI_BTYPE_BUT,
-                         0,
-                         ICON_LIBRARY_DATA_OVERRIDE,
-                         0,
-                         0,
-                         UI_UNIT_X,
-                         UI_UNIT_Y,
-                         NULL,
-                         0,
-                         0,
-                         0,
-                         0,
-                         TIP_("Library override of linked data, click to make fully local"));
-      UI_but_funcN_set(
-          but, template_id_cb, MEM_dupallocN(template_ui), POINTER_FROM_INT(UI_ID_OVERRIDE));
-    }
-
-    if ((ID_REAL_USERS(id) > 1) && (hide_buttons == false)) {
-      char numstr[32];
-      short numstr_len;
-
-      numstr_len = BLI_snprintf(numstr, sizeof(numstr), "%d", ID_REAL_USERS(id));
-
-      but = uiDefBut(
-          block,
-          UI_BTYPE_BUT,
-          0,
-          numstr,
-          0,
-          0,
-          numstr_len * 0.2f * UI_UNIT_X + UI_UNIT_X,
-          UI_UNIT_Y,
-          NULL,
-          0,
-          0,
-          0,
-          0,
-          TIP_("Display number of users of this data (click to make a single-user copy)"));
-      but->flag |= UI_BUT_UNDO;
-
-      UI_but_funcN_set(
-          but, template_id_cb, MEM_dupallocN(template_ui), POINTER_FROM_INT(UI_ID_ALONE));
-      if ((!BKE_id_copy_is_allowed(id)) || (idfrom && idfrom->lib) || (!editable) ||
-          /* object in editmode - don't change data */
-          (idfrom && GS(idfrom->name) == ID_OB && (((Object *)idfrom)->mode & OB_MODE_EDIT))) {
-        UI_but_flag_enable(but, UI_BUT_DISABLED);
-      }
-    }
-
-    if (user_alert) {
-      UI_but_flag_enable(but, UI_BUT_REDALERT);
-    }
-
-    if (id->lib == NULL && !(ELEM(GS(id->name), ID_GR, ID_SCE, ID_SCR, ID_TXT, ID_OB, ID_WS)) &&
-        (hide_buttons == false)) {
-      uiDefIconButR(block,
-                    UI_BTYPE_ICON_TOGGLE,
-                    0,
-                    ICON_FAKE_USER_OFF,
-                    0,
-                    0,
-                    UI_UNIT_X,
-                    UI_UNIT_Y,
-                    &idptr,
-                    "use_fake_user",
-                    -1,
-                    0,
-                    0,
-                    -1,
-                    -1,
-                    NULL);
-    }
-=======
     template_id_name_button(block, type, template_ui, flag, hide_buttons);
->>>>>>> 69c17374
   }
   /* If no ID is set, show a "new" button instead of a text button. */
   else if ((flag & UI_ID_ADD_NEW) && (hide_buttons == false)) {
@@ -1649,61 +1468,6 @@
     uiTemplateTextureShow(layout, C, &template_ui->ptr, template_ui->prop);
   }
 
-<<<<<<< HEAD
-  /* delete button */
-  /* don't use RNA_property_is_unlink here */
-  if (id && (flag & UI_ID_DELETE) && (hide_buttons == false)) {
-    /* allow unlink if 'unlinkop' is passed, even when 'PROP_NEVER_UNLINK' is set */
-    but = NULL;
-
-    if (unlinkop) {
-      but = uiDefIconButO(block,
-                          UI_BTYPE_BUT,
-                          unlinkop,
-                          WM_OP_INVOKE_DEFAULT,
-                          ICON_X,
-                          0,
-                          0,
-                          UI_UNIT_X,
-                          UI_UNIT_Y,
-                          NULL);
-      /* so we can access the template from operators, font unlinking needs this */
-      UI_but_funcN_set(but, NULL, MEM_dupallocN(template_ui), NULL);
-    }
-    else {
-      if ((RNA_property_flag(template_ui->prop) & PROP_NEVER_UNLINK) == 0) {
-        but = uiDefIconBut(
-            block,
-            UI_BTYPE_BUT,
-            0,
-            ICON_X,
-            0,
-            0,
-            UI_UNIT_X,
-            UI_UNIT_Y,
-            NULL,
-            0,
-            0,
-            0,
-            0,
-            TIP_("Remove\n"
-                 "(Shift + Click to set users to zero, data will then not be saved\n)"
-                                "To delete the file completely make sure it has no Fake User\n Then either restart Bforartists or Purge the file"));
-        UI_but_funcN_set(
-            but, template_id_cb, MEM_dupallocN(template_ui), POINTER_FROM_INT(UI_ID_DELETE));
-
-        if (RNA_property_flag(template_ui->prop) & PROP_NEVER_NULL) {
-          UI_but_flag_enable(but, UI_BUT_DISABLED);
-        }
-      }
-    }
-
-    if (but) {
-      if ((idfrom && idfrom->lib) || !editable) {
-        UI_but_flag_enable(but, UI_BUT_DISABLED);
-      }
-    }
-=======
   if (id && !hide_buttons) {
     /* Additional operations menu ("Make Local", overrides, etc). */
     but = uiDefIconMenuBut(block,
@@ -1719,7 +1483,6 @@
     /* Same hack as ui_item_menu() to allow allocated arg. */
     but->poin = (char *)but;
     but->func_argN = MEM_dupallocN(template_ui);
->>>>>>> 69c17374
   }
 
   UI_block_align_end(block);
@@ -2229,14 +1992,7 @@
   UI_block_align_begin(block);
 
   template_search_add_button_searchmenu(C, layout, block, template_search, editable, false);
-<<<<<<< HEAD
-  template_search_add_button_name(block, &active_ptr, type);
-  template_search_add_button_operator(
-      block, newop, WM_OP_INVOKE_DEFAULT, ICON_ADD, editable);/*bfa - changed icon from icon duplicate to icon add*/
-  template_search_add_button_operator(block, unlinkop, WM_OP_INVOKE_REGION_WIN, ICON_X, editable);
-=======
   template_search_add_button_name(block, &active_ptr, type, newop, unlinkop);
->>>>>>> 69c17374
 
   UI_block_align_end(block);
 }
@@ -3058,8 +2814,7 @@
 
     UI_block_func_handle_set(block, ED_undo_operator_repeat_cb_evt, op);
     template_operator_property_buts_draw_recursive(
-        C, op, layout, UI_BUT_LABEL_ALIGN_SPLIT_COLUMN, layout_flags, NULL /* &has_advanced */);
-    /* bfa - align left if boolean prop */
+        C, op, layout, UI_BUT_LABEL_ALIGN_NONE, layout_flags, NULL /* &has_advanced */);
     /* Warning! this leaves the handle function for any other users of this block. */
 
 #if 0
