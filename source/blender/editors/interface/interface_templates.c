/*
 * This program is free software; you can redistribute it and/or
 * modify it under the terms of the GNU General Public License
 * as published by the Free Software Foundation; either version 2
 * of the License, or (at your option) any later version.
 *
 * This program is distributed in the hope that it will be useful,
 * but WITHOUT ANY WARRANTY; without even the implied warranty of
 * MERCHANTABILITY or FITNESS FOR A PARTICULAR PURPOSE.  See the
 * GNU General Public License for more details.
 *
 * You should have received a copy of the GNU General Public License
 * along with this program; if not, write to the Free Software Foundation,
 * Inc., 51 Franklin Street, Fifth Floor, Boston, MA 02110-1301, USA.
 */

/** \file
 * \ingroup edinterface
 */

#include <ctype.h>
#include <stddef.h>
#include <stdlib.h>
#include <string.h>

#include "MEM_guardedalloc.h"

#include "DNA_brush_types.h"
#include "DNA_cachefile_types.h"
#include "DNA_constraint_types.h"
#include "DNA_curveprofile_types.h"
#include "DNA_gpencil_modifier_types.h"
#include "DNA_node_types.h"
#include "DNA_object_force_types.h"
#include "DNA_object_types.h"
#include "DNA_scene_types.h"
#include "DNA_shader_fx_types.h"
#include "DNA_texture_types.h"

#include "BLI_alloca.h"
#include "BLI_fnmatch.h"
#include "BLI_listbase.h"
#include "BLI_math.h"
#include "BLI_path_util.h"
#include "BLI_rect.h"
#include "BLI_string.h"
#include "BLI_string_search.h"
#include "BLI_timecode.h"
#include "BLI_utildefines.h"

#include "BLF_api.h"
#include "BLT_translation.h"

#include "BKE_action.h"
#include "BKE_colorband.h"
#include "BKE_colortools.h"
#include "BKE_constraint.h"
#include "BKE_context.h"
#include "BKE_curveprofile.h"
#include "BKE_global.h"
#include "BKE_gpencil_modifier.h"
#include "BKE_idprop.h"
#include "BKE_idtype.h"
#include "BKE_layer.h"
#include "BKE_lib_id.h"
#include "BKE_lib_override.h"
#include "BKE_linestyle.h"
#include "BKE_main.h"
#include "BKE_modifier.h"
#include "BKE_object.h"
#include "BKE_packedFile.h"
#include "BKE_particle.h"
#include "BKE_report.h"
#include "BKE_scene.h"
#include "BKE_screen.h"
#include "BKE_shader_fx.h"

#include "DEG_depsgraph.h"
#include "DEG_depsgraph_build.h"

#include "ED_fileselect.h"
#include "ED_object.h"
#include "ED_render.h"
#include "ED_screen.h"
#include "ED_undo.h"

#include "RE_engine.h"

#include "RNA_access.h"

#include "WM_api.h"
#include "WM_types.h"

#include "BLO_readfile.h"

#include "UI_interface.h"
#include "UI_interface_icons.h"
#include "UI_view2d.h"
#include "interface_intern.h"

#include "PIL_time.h"

/* we may want to make this optional, disable for now. */
// #define USE_OP_RESET_BUT

/* defines for templateID/TemplateSearch */
#define TEMPLATE_SEARCH_TEXTBUT_MIN_WIDTH (UI_UNIT_X * 6)
#define TEMPLATE_SEARCH_TEXTBUT_HEIGHT UI_UNIT_Y

void UI_template_fix_linking(void)
{
}

/* -------------------------------------------------------------------- */
/** \name Header Template
 * \{ */

void uiTemplateHeader(uiLayout *layout, bContext *C)
{
  uiBlock *block = uiLayoutAbsoluteBlock(layout);
  ED_area_header_switchbutton(C, block, 0);
}

/** \} */

/* -------------------------------------------------------------------- */
/** \name Search Menu Helpers
 * \{ */

static int template_search_textbut_width(PointerRNA *ptr, PropertyRNA *name_prop)
{
  char str[UI_MAX_DRAW_STR];
  int buf_len = 0;

  BLI_assert(RNA_property_type(name_prop) == PROP_STRING);

  const char *name = RNA_property_string_get_alloc(ptr, name_prop, str, sizeof(str), &buf_len);

  const uiFontStyle *fstyle = UI_FSTYLE_WIDGET;
  const int margin = UI_UNIT_X * 0.75f;
  const int estimated_width = UI_fontstyle_string_width(fstyle, name) + margin;

  if (name != str) {
    MEM_freeN((void *)name);
  }

  /* Clamp to some min/max width. */
  return CLAMPIS(
      estimated_width, TEMPLATE_SEARCH_TEXTBUT_MIN_WIDTH, TEMPLATE_SEARCH_TEXTBUT_MIN_WIDTH * 3);
}

static int template_search_textbut_height(void)
{
  return TEMPLATE_SEARCH_TEXTBUT_HEIGHT;
}

/**
 * Add a block button for the search menu for templateID and templateSearch.
 */
static void template_add_button_search_menu(const bContext *C,
                                            uiLayout *layout,
                                            uiBlock *block,
                                            PointerRNA *ptr,
                                            PropertyRNA *prop,
                                            uiBlockCreateFunc block_func,
                                            void *block_argN,
                                            const char *const tip,
                                            const bool use_previews,
                                            const bool editable,
                                            const bool live_icon)
{
  const PointerRNA active_ptr = RNA_property_pointer_get(ptr, prop);
  ID *id = (active_ptr.data && RNA_struct_is_ID(active_ptr.type)) ? active_ptr.data : NULL;
  const ID *idfrom = ptr->owner_id;
  const StructRNA *type = active_ptr.type ? active_ptr.type : RNA_property_pointer_type(ptr, prop);
  uiBut *but;

  if (use_previews) {
    ARegion *region = CTX_wm_region(C);
    /* Ugly tool header exception. */
    const bool use_big_size = (region->regiontype != RGN_TYPE_TOOL_HEADER);
    /* Ugly exception for screens here,
     * drawing their preview in icon size looks ugly/useless */
    const bool use_preview_icon = use_big_size || (id && (GS(id->name) != ID_SCR));
    const short width = UI_UNIT_X * (use_big_size ? 6 : 1.6f);
    const short height = UI_UNIT_Y * (use_big_size ? 6 : 1);
    uiLayout *col = NULL;

    if (use_big_size) {
      /* Assume column layout here. To be more correct, we should check if the layout passed to
       * template_id is a column one, but this should work well in practice. */
      col = uiLayoutColumn(layout, true);
    }

    but = uiDefBlockButN(block, block_func, block_argN, "", 0, 0, width, height, tip);
    if (use_preview_icon) {
      const int icon = id ? ui_id_icon_get(C, id, use_big_size) : RNA_struct_ui_icon(type);
      ui_def_but_icon(but, icon, UI_HAS_ICON | UI_BUT_ICON_PREVIEW);
    }
    else {
      ui_def_but_icon(but, RNA_struct_ui_icon(type), UI_HAS_ICON);
      UI_but_drawflag_enable(but, UI_BUT_ICON_LEFT);
    }

    if ((idfrom && idfrom->lib) || !editable) {
      UI_but_flag_enable(but, UI_BUT_DISABLED);
    }
    if (use_big_size) {
      uiLayoutRow(col ? col : layout, true);
    }
  }
  else {
    but = uiDefBlockButN(block, block_func, block_argN, "", 0, 0, UI_UNIT_X * 1.6, UI_UNIT_Y, tip);

    if (live_icon) {
      const int icon = id ? ui_id_icon_get(C, id, false) : RNA_struct_ui_icon(type);
      ui_def_but_icon(but, icon, UI_HAS_ICON | UI_BUT_ICON_PREVIEW);
    }
    else {
      ui_def_but_icon(but, RNA_struct_ui_icon(type), UI_HAS_ICON);
    }
    if (id) {
      /* default dragging of icon for id browse buttons */
      UI_but_drag_set_id(but, id);
    }
    UI_but_drawflag_enable(but, UI_BUT_ICON_LEFT);

    if ((idfrom && idfrom->lib) || !editable) {
      UI_but_flag_enable(but, UI_BUT_DISABLED);
    }
  }
}

static uiBlock *template_common_search_menu(const bContext *C,
                                            ARegion *region,
                                            uiButSearchUpdateFn search_update_fn,
                                            void *search_arg,
                                            uiButHandleFunc search_exec_fn,
                                            void *active_item,
                                            uiButSearchTooltipFn item_tooltip_fn,
                                            const int preview_rows,
                                            const int preview_cols,
                                            float scale)
{
  static char search[256];
  wmWindow *win = CTX_wm_window(C);
  uiBut *but;

  /* clear initial search string, then all items show */
  search[0] = 0;

  uiBlock *block = UI_block_begin(C, region, "_popup", UI_EMBOSS);
  UI_block_flag_enable(block, UI_BLOCK_LOOP | UI_BLOCK_SEARCH_MENU);
  UI_block_theme_style_set(block, UI_BLOCK_THEME_STYLE_POPUP);

  /* preview thumbnails */
  if (preview_rows > 0 && preview_cols > 0) {
    const int w = 4 * U.widget_unit * preview_cols * scale;
    const int h = 5 * U.widget_unit * preview_rows * scale;

    /* fake button, it holds space for search items */
    uiDefBut(block, UI_BTYPE_LABEL, 0, "", 10, 26, w, h, NULL, 0, 0, 0, 0, NULL);

    but = uiDefSearchBut(block,
                         search,
                         0,
                         ICON_VIEWZOOM,
                         sizeof(search),
                         10,
                         0,
                         w,
                         UI_UNIT_Y,
                         preview_rows,
                         preview_cols,
                         "");
  }
  /* list view */
  else {
    const int searchbox_width = UI_searchbox_size_x();
    const int searchbox_height = UI_searchbox_size_y();

    /* fake button, it holds space for search items */
    uiDefBut(block,
             UI_BTYPE_LABEL,
             0,
             "",
             10,
             15,
             searchbox_width,
             searchbox_height,
             NULL,
             0,
             0,
             0,
             0,
             NULL);
    but = uiDefSearchBut(block,
                         search,
                         0,
                         ICON_VIEWZOOM,
                         sizeof(search),
                         10,
                         0,
                         searchbox_width,
                         UI_UNIT_Y - 1,
                         0,
                         0,
                         "");
  }
  UI_but_func_search_set(but,
                         ui_searchbox_create_generic,
                         search_update_fn,
                         search_arg,
                         false,
                         NULL,
                         search_exec_fn,
                         active_item);
  UI_but_func_search_set_tooltip(but, item_tooltip_fn);

  UI_block_bounds_set_normal(block, 0.3f * U.widget_unit);
  UI_block_direction_set(block, UI_DIR_DOWN);

  /* give search-field focus */
  UI_but_focus_on_enter_event(win, but);
  /* this type of search menu requires undo */
  but->flag |= UI_BUT_UNDO;

  return block;
}

/** \} */

/* -------------------------------------------------------------------- */
/** \name Search Callbacks
 * \{ */

typedef struct TemplateID {
  PointerRNA ptr;
  PropertyRNA *prop;

  ListBase *idlb;
  short idcode;
  short filter;
  int prv_rows, prv_cols;
  bool preview;
  float scale;
} TemplateID;

/* Search browse menu, assign. */
static void template_ID_set_property_exec_fn(bContext *C, void *arg_template, void *item)
{
  TemplateID *template_ui = (TemplateID *)arg_template;

  /* ID */
  if (item) {
    PointerRNA idptr;

    RNA_id_pointer_create(item, &idptr);
    RNA_property_pointer_set(&template_ui->ptr, template_ui->prop, idptr, NULL);
    RNA_property_update(C, &template_ui->ptr, template_ui->prop);
  }
}

static bool id_search_allows_id(TemplateID *template_ui, const int flag, ID *id, const char *query)
{
  ID *id_from = template_ui->ptr.owner_id;

  /* Do self check. */
  if ((flag & PROP_ID_SELF_CHECK) && id == id_from) {
    return false;
  }

  /* Use filter. */
  if (RNA_property_type(template_ui->prop) == PROP_POINTER) {
    PointerRNA ptr;
    RNA_id_pointer_create(id, &ptr);
    if (RNA_property_pointer_poll(&template_ui->ptr, template_ui->prop, &ptr) == 0) {
      return false;
    }
  }

  /* Hide dot prefixed data-blocks, but only if filter does not force them visible. */
  if (U.uiflag & USER_HIDE_DOT) {
    if ((id->name[2] == '.') && (query[0] != '.')) {
      return false;
    }
  }

  return true;
}

static bool id_search_add(const bContext *C, TemplateID *template_ui, uiSearchItems *items, ID *id)
{
  /* +1 is needed because BKE_id_ui_prefix used 3 letter prefix
   * followed by ID_NAME-2 characters from id->name
   */
  char name_ui[MAX_ID_FULL_NAME_UI];
  int iconid = ui_id_icon_get(C, id, template_ui->preview);
  const bool use_lib_prefix = template_ui->preview || iconid;
  const bool has_sep_char = ID_IS_LINKED(id);

  /* When using previews, the library hint (linked, overridden, missing) is added with a
   * character prefix, otherwise we can use a icon. */
  int name_prefix_offset;
  BKE_id_full_name_ui_prefix_get(name_ui, id, use_lib_prefix, UI_SEP_CHAR, &name_prefix_offset);
  if (!use_lib_prefix) {
    iconid = UI_icon_from_library(id);
  }

  if (!UI_search_item_add(items,
                          name_ui,
                          id,
                          iconid,
                          has_sep_char ? UI_BUT_HAS_SEP_CHAR : 0,
                          name_prefix_offset)) {
    return false;
  }

  return true;
}

/* ID Search browse menu, do the search */
static void id_search_cb(const bContext *C,
                         void *arg_template,
                         const char *str,
                         uiSearchItems *items,
                         const bool UNUSED(is_first))
{
  TemplateID *template_ui = (TemplateID *)arg_template;
  ListBase *lb = template_ui->idlb;
  const int flag = RNA_property_flag(template_ui->prop);

  StringSearch *search = BLI_string_search_new();

  /* ID listbase */
  LISTBASE_FOREACH (ID *, id, lb) {
    if (id_search_allows_id(template_ui, flag, id, str)) {
      BLI_string_search_add(search, id->name + 2, id, 0);
    }
  }

  ID **filtered_ids;
  const int filtered_amount = BLI_string_search_query(search, str, (void ***)&filtered_ids);

  for (int i = 0; i < filtered_amount; i++) {
    if (!id_search_add(C, template_ui, items, filtered_ids[i])) {
      break;
    }
  }

  MEM_freeN(filtered_ids);
  BLI_string_search_free(search);
}

/**
 * Use id tags for filtering.
 */
static void id_search_cb_tagged(const bContext *C,
                                void *arg_template,
                                const char *str,
                                uiSearchItems *items)
{
  TemplateID *template_ui = (TemplateID *)arg_template;
  ListBase *lb = template_ui->idlb;
  const int flag = RNA_property_flag(template_ui->prop);

  StringSearch *search = BLI_string_search_new();

  /* ID listbase */
  LISTBASE_FOREACH (ID *, id, lb) {
    if (id->tag & LIB_TAG_DOIT) {
      if (id_search_allows_id(template_ui, flag, id, str)) {
        BLI_string_search_add(search, id->name + 2, id, 0);
      }
      id->tag &= ~LIB_TAG_DOIT;
    }
  }

  ID **filtered_ids;
  const int filtered_amount = BLI_string_search_query(search, str, (void ***)&filtered_ids);

  for (int i = 0; i < filtered_amount; i++) {
    if (!id_search_add(C, template_ui, items, filtered_ids[i])) {
      break;
    }
  }

  MEM_freeN(filtered_ids);
  BLI_string_search_free(search);
}

/**
 * A version of 'id_search_cb' that lists scene objects.
 */
static void id_search_cb_objects_from_scene(const bContext *C,
                                            void *arg_template,
                                            const char *str,
                                            uiSearchItems *items,
                                            const bool UNUSED(is_first))
{
  TemplateID *template_ui = (TemplateID *)arg_template;
  ListBase *lb = template_ui->idlb;
  Scene *scene = NULL;
  ID *id_from = template_ui->ptr.owner_id;

  if (id_from && GS(id_from->name) == ID_SCE) {
    scene = (Scene *)id_from;
  }
  else {
    scene = CTX_data_scene(C);
  }

  BKE_main_id_flag_listbase(lb, LIB_TAG_DOIT, false);

  FOREACH_SCENE_OBJECT_BEGIN (scene, ob_iter) {
    ob_iter->id.tag |= LIB_TAG_DOIT;
  }
  FOREACH_SCENE_OBJECT_END;
  id_search_cb_tagged(C, arg_template, str, items);
}

static ARegion *template_ID_search_menu_item_tooltip(
    bContext *C, ARegion *region, const rcti *item_rect, void *arg, void *active)
{
  TemplateID *template_ui = arg;
  ID *active_id = active;
  StructRNA *type = RNA_property_pointer_type(&template_ui->ptr, template_ui->prop);

  uiSearchItemTooltipData tooltip_data = {0};

  tooltip_data.name = active_id->name + 2;
  BLI_snprintf(tooltip_data.description,
               sizeof(tooltip_data.description),
               TIP_("Choose %s data-block to be assigned to this user"),
               RNA_struct_ui_name(type));
  if (ID_IS_LINKED(active_id)) {
    BLI_snprintf(tooltip_data.hint,
                 sizeof(tooltip_data.hint),
                 TIP_("Source library: %s\n%s"),
                 active_id->lib->id.name + 2,
                 active_id->lib->filepath);
  }

  return UI_tooltip_create_from_search_item_generic(C, region, item_rect, &tooltip_data);
}

/* ID Search browse menu, open */
static uiBlock *id_search_menu(bContext *C, ARegion *region, void *arg_litem)
{
  static TemplateID template_ui;
  PointerRNA active_item_ptr;
  void (*id_search_update_fn)(
      const bContext *, void *, const char *, uiSearchItems *, const bool) = id_search_cb;

  /* arg_litem is malloced, can be freed by parent button */
  template_ui = *((TemplateID *)arg_litem);
  active_item_ptr = RNA_property_pointer_get(&template_ui.ptr, template_ui.prop);

  if (template_ui.filter) {
    /* Currently only used for objects. */
    if (template_ui.idcode == ID_OB) {
      if (template_ui.filter == UI_TEMPLATE_ID_FILTER_AVAILABLE) {
        id_search_update_fn = id_search_cb_objects_from_scene;
      }
    }
  }

  return template_common_search_menu(C,
                                     region,
                                     id_search_update_fn,
                                     &template_ui,
                                     template_ID_set_property_exec_fn,
                                     active_item_ptr.data,
                                     template_ID_search_menu_item_tooltip,
                                     template_ui.prv_rows,
                                     template_ui.prv_cols,
                                     template_ui.scale);
}

/** \} */

/* -------------------------------------------------------------------- */
/** \name ID Template
 * \{ */

/* This is for browsing and editing the ID-blocks used */

void UI_context_active_but_prop_get_templateID(bContext *C,
                                               PointerRNA *r_ptr,
                                               PropertyRNA **r_prop)
{
  uiBut *but = UI_context_active_but_get(C);

  memset(r_ptr, 0, sizeof(*r_ptr));
  *r_prop = NULL;

  if (but && but->func_argN) {
    TemplateID *template_ui = but->func_argN;
    *r_ptr = template_ui->ptr;
    *r_prop = template_ui->prop;
  }
}

static void template_id_cb(bContext *C, void *arg_litem, void *arg_event)
{
  TemplateID *template_ui = (TemplateID *)arg_litem;
  PointerRNA idptr = RNA_property_pointer_get(&template_ui->ptr, template_ui->prop);
  ID *id = idptr.data;
  const int event = POINTER_AS_INT(arg_event);
  const char *undo_push_label = NULL;

  switch (event) {
    case UI_ID_BROWSE:
    case UI_ID_PIN:
      RNA_warning("warning, id event %d shouldn't come here", event);
      break;
    case UI_ID_OPEN:
    case UI_ID_ADD_NEW:
      /* these call UI_context_active_but_prop_get_templateID */
      break;
    case UI_ID_DELETE:
      memset(&idptr, 0, sizeof(idptr));
      RNA_property_pointer_set(&template_ui->ptr, template_ui->prop, idptr, NULL);
      RNA_property_update(C, &template_ui->ptr, template_ui->prop);

      if (id && CTX_wm_window(C)->eventstate->shift) {
        /* only way to force-remove data (on save) */
        id_us_clear_real(id);
        id_fake_user_clear(id);
        id->us = 0;
        undo_push_label = "Delete Data-Block";
      }

      break;
    case UI_ID_FAKE_USER:
      if (id) {
        if (id->flag & LIB_FAKEUSER) {
          id_us_plus(id);
        }
        else {
          id_us_min(id);
        }
        undo_push_label = "Fake User";
      }
      else {
        return;
      }
      break;
    case UI_ID_LOCAL:
      if (id) {
        Main *bmain = CTX_data_main(C);
        if (CTX_wm_window(C)->eventstate->shift) {
          if (ID_IS_OVERRIDABLE_LIBRARY(id)) {
            /* Only remap that specific ID usage to overriding local data-block. */
            ID *override_id = BKE_lib_override_library_create_from_id(bmain, id, false);
            if (override_id != NULL) {
              BKE_main_id_newptr_and_tag_clear(bmain);

              if (GS(override_id->name) == ID_OB) {
                Scene *scene = CTX_data_scene(C);
                if (!BKE_collection_has_object_recursive(scene->master_collection,
                                                         (Object *)override_id)) {
                  BKE_collection_object_add_from(
                      bmain, scene, (Object *)id, (Object *)override_id);
                }
              }

              /* Assign new pointer, takes care of updates/notifiers */
              RNA_id_pointer_create(override_id, &idptr);
            }
            undo_push_label = "Make Library Override";
          }
        }
        else {
          if (BKE_lib_id_make_local(bmain, id, 0)) {
            BKE_id_newptr_and_tag_clear(id);

            /* Reassign to get proper updates/notifiers. */
            idptr = RNA_property_pointer_get(&template_ui->ptr, template_ui->prop);
            undo_push_label = "Make Local";
          }
        }
        if (undo_push_label != NULL) {
          RNA_property_pointer_set(&template_ui->ptr, template_ui->prop, idptr, NULL);
          RNA_property_update(C, &template_ui->ptr, template_ui->prop);
        }
      }
      break;
    case UI_ID_OVERRIDE:
      if (id && ID_IS_OVERRIDE_LIBRARY(id)) {
        BKE_lib_override_library_make_local(id);
        /* Reassign to get proper updates/notifiers. */
        idptr = RNA_property_pointer_get(&template_ui->ptr, template_ui->prop);
        RNA_property_pointer_set(&template_ui->ptr, template_ui->prop, idptr, NULL);
        RNA_property_update(C, &template_ui->ptr, template_ui->prop);
        undo_push_label = "Override Data";
      }
      break;
    case UI_ID_ALONE:
      if (id) {
        const bool do_scene_obj = ((GS(id->name) == ID_OB) &&
                                   (template_ui->ptr.type == &RNA_LayerObjects));

        /* make copy */
        if (do_scene_obj) {
          Main *bmain = CTX_data_main(C);
          Scene *scene = CTX_data_scene(C);
          ED_object_single_user(bmain, scene, (struct Object *)id);
          WM_event_add_notifier(C, NC_WINDOW, NULL);
          DEG_relations_tag_update(bmain);
        }
        else {
          Main *bmain = CTX_data_main(C);
          id_single_user(C, id, &template_ui->ptr, template_ui->prop);
          DEG_relations_tag_update(bmain);
        }
        undo_push_label = "Make Single User";
      }
      break;
#if 0
    case UI_ID_AUTO_NAME:
      break;
#endif
  }

  if (undo_push_label != NULL) {
    ED_undo_push(C, undo_push_label);
  }
}

static const char *template_id_browse_tip(const StructRNA *type)
{
  if (type) {
    switch ((ID_Type)RNA_type_to_ID_code(type)) {
      case ID_SCE:
        return N_("Scene Browser\nChoose Scene to use");
      case ID_OB:
        return N_("Object Browser\nChoose Object to use");
      case ID_ME:
        return N_("Data Browser\nChoose Mesh Data to use");
      case ID_CU:
        return N_("Data Browser\nChoose Curve Data to use");
      case ID_MB:
        return N_("Data Browser\nChoose Metaball Data to use");
      case ID_MA:
        return N_("Material Browser\nChoose Material to use");
      case ID_TE:
        return N_("Texture Browser\nChoose Texture to use");
      case ID_IM:
        return N_("Image Browser\nChoose Image to use");
      case ID_LS:
        return N_("Data Browser\nBrowse Line Style Data to use");
      case ID_LT:
        return N_("Data Browser\nChoose Lattice Data to use");
      case ID_LA:
        return N_("Data Browser\nChoose Light Data to use");
      case ID_CA:
        return N_("Data Browser\nChoose Camera Data to use");
      case ID_WO:
        return N_("Data Browser\nChoose World Settings to use");
      case ID_SCR:
        return N_("Layout Browser\nChoose Screen layout");
      case ID_TXT:
        return N_("Text file Browser\nChoose Text file to use");
      case ID_SPK:
        return N_("Data Browser\nChoose Speaker Data to use");
      case ID_SO:
        return N_("Data Browser\nChoose Sound to use");
      case ID_AR:
        return N_("Data Browser\nChoose Armature data to use");
      case ID_AC:
        return N_("Data Browser\nChoose Action to use");
      case ID_NT:
        return N_("Data Browser\nChoose Node Tree to use");
      case ID_BR:
        return N_("Brush Browser\nChoose Brush to use");
      case ID_PA:
        return N_("Particle Settings Browser\nChoose Particle Settings to use");
      case ID_GD:
        return N_("Data Browser\nChoose Grease Pencil Data to use");
      case ID_MC:
        return N_("Clip Browser\nChoose Movie Clip to use");
      case ID_MSK:
        return N_("Data Browser\nChoose Mask to use");
      case ID_PAL:
        return N_("Data Browser\nChoose Palette Data to use");
      case ID_PC:
        return N_("Data Browser\nChoose Paint Curve Data to use");
      case ID_CF:
        return N_("Data Browser\nChoose Cache Files to use");
      case ID_WS:
        return N_("Data Browser\nBrowse Workspace to be linked");
      case ID_LP:
        return N_("Data Browser\nBrowse LightProbe to be linked");
      case ID_HA:
        return N_("Data Browser\nBrowse Hair Data to be linked");
      case ID_PT:
        return N_("Data Browser\nBrowse Point Cloud Data to be linked");
      case ID_VO:
        return N_("Data Browser\nBrowse Volume Data to be linked");
      case ID_SIM:
        return N_("Data Browser\nBrowse Simulation to be linked");

      /* Use generic text. */
      case ID_LI:
      case ID_IP:
      case ID_KE:
      case ID_VF:
      case ID_GR:
      case ID_WM:
        break;
    }
  }
  return N_("Data Browser\nChoose a Font to use");
}

/**
 * \return a type-based i18n context, needed e.g. by "New" button.
 * In most languages, this adjective takes different form based on gender of type name...
 */
#ifdef WITH_INTERNATIONAL
static const char *template_id_context(StructRNA *type)
{
  if (type) {
    return BKE_idtype_idcode_to_translation_context(RNA_type_to_ID_code(type));
  }
  return BLT_I18NCONTEXT_DEFAULT;
}
#else
#  define template_id_context(type) 0
#endif

static uiBut *template_id_def_new_but(uiBlock *block,
                                      const ID *id,
                                      const TemplateID *template_ui,
                                      StructRNA *type,
                                      const char *const newop,
                                      const bool editable,
                                      const bool id_open,
                                      const bool use_tab_but,
                                      int but_height)
{
  ID *idfrom = template_ui->ptr.owner_id;
  uiBut *but;
  const int w = id ? UI_UNIT_X : id_open ? UI_UNIT_X * 3 : UI_UNIT_X * 6;
  const int but_type = use_tab_but ? UI_BTYPE_TAB : UI_BTYPE_BUT;

  /* i18n markup, does nothing! */
  BLT_I18N_MSGID_MULTI_CTXT("New",
                            BLT_I18NCONTEXT_DEFAULT,
                            BLT_I18NCONTEXT_ID_SCENE,
                            BLT_I18NCONTEXT_ID_OBJECT,
                            BLT_I18NCONTEXT_ID_MESH,
                            BLT_I18NCONTEXT_ID_CURVE,
                            BLT_I18NCONTEXT_ID_METABALL,
                            BLT_I18NCONTEXT_ID_MATERIAL,
                            BLT_I18NCONTEXT_ID_TEXTURE,
                            BLT_I18NCONTEXT_ID_IMAGE,
                            BLT_I18NCONTEXT_ID_LATTICE,
                            BLT_I18NCONTEXT_ID_LIGHT,
                            BLT_I18NCONTEXT_ID_CAMERA,
                            BLT_I18NCONTEXT_ID_WORLD,
                            BLT_I18NCONTEXT_ID_SCREEN,
                            BLT_I18NCONTEXT_ID_TEXT, );
  BLT_I18N_MSGID_MULTI_CTXT("New",
                            BLT_I18NCONTEXT_ID_SPEAKER,
                            BLT_I18NCONTEXT_ID_SOUND,
                            BLT_I18NCONTEXT_ID_ARMATURE,
                            BLT_I18NCONTEXT_ID_ACTION,
                            BLT_I18NCONTEXT_ID_NODETREE,
                            BLT_I18NCONTEXT_ID_BRUSH,
                            BLT_I18NCONTEXT_ID_PARTICLESETTINGS,
                            BLT_I18NCONTEXT_ID_GPENCIL,
                            BLT_I18NCONTEXT_ID_FREESTYLELINESTYLE,
                            BLT_I18NCONTEXT_ID_WORKSPACE,
                            BLT_I18NCONTEXT_ID_LIGHTPROBE,
                            BLT_I18NCONTEXT_ID_HAIR,
                            BLT_I18NCONTEXT_ID_POINTCLOUD,
                            BLT_I18NCONTEXT_ID_VOLUME,
                            BLT_I18NCONTEXT_ID_SIMULATION, );
  /* NOTE: BLT_I18N_MSGID_MULTI_CTXT takes a maximum number of parameters,
   * check the definition to see if a new call must be added when the limit
   * is exceeded. */

  if (newop) {
    /*bfa - changed ICON_DUPLICATE : ICON_ADD to ICON_ADD : ICON_ADD */
    but = uiDefIconTextButO(block,
                            but_type,
                            newop,
                            WM_OP_INVOKE_DEFAULT,
                            (id && !use_tab_but) ? ICON_ADD : ICON_ADD,
                            (id) ? "" : CTX_IFACE_(template_id_context(type), "New"),
                            0,
                            0,
                            w,
                            but_height,
                            NULL);
    UI_but_funcN_set(
        but, template_id_cb, MEM_dupallocN(template_ui), POINTER_FROM_INT(UI_ID_ADD_NEW));
  }
  else {
    /*bfa - changed ICON_DUPLICATE : ICON_ADD to ICON_ADD : ICON_ADD */
    but = uiDefIconTextBut(block,
                           but_type,
                           0,
                           (id && !use_tab_but) ? ICON_ADD : ICON_ADD,
                           (id) ? "" : CTX_IFACE_(template_id_context(type), "New"),
                           0,
                           0,
                           w,
                           but_height,
                           NULL,
                           0,
                           0,
                           0,
                           0,
                           NULL);
    UI_but_funcN_set(
        but, template_id_cb, MEM_dupallocN(template_ui), POINTER_FROM_INT(UI_ID_ADD_NEW));
  }

  if ((idfrom && idfrom->lib) || !editable) {
    UI_but_flag_enable(but, UI_BUT_DISABLED);
  }

#ifndef WITH_INTERNATIONAL
  UNUSED_VARS(type);
#endif

  return but;
}

static void template_ID(const bContext *C,
                        uiLayout *layout,
                        TemplateID *template_ui,
                        StructRNA *type,
                        int flag,
                        const char *newop,
                        const char *openop,
                        const char *unlinkop,
                        const char *text,
                        const bool live_icon,
                        const bool hide_buttons)
{
  uiBut *but;
  const bool editable = RNA_property_editable(&template_ui->ptr, template_ui->prop);
  const bool use_previews = template_ui->preview = (flag & UI_ID_PREVIEWS) != 0;

  PointerRNA idptr = RNA_property_pointer_get(&template_ui->ptr, template_ui->prop);
  ID *id = idptr.data;
  ID *idfrom = template_ui->ptr.owner_id;
  // lb = template_ui->idlb;

  /* Allow operators to take the ID from context. */
  uiLayoutSetContextPointer(layout, "id", &idptr);

  uiBlock *block = uiLayoutGetBlock(layout);
  UI_block_align_begin(block);

  if (idptr.type) {
    type = idptr.type;
  }

  if (text) {
    /* Add label respecting the separated layout property split state. */
    uiItemL_respect_property_split(layout, text, ICON_NONE);
  }

  if (flag & UI_ID_BROWSE) {
    template_add_button_search_menu(C,
                                    layout,
                                    block,
                                    &template_ui->ptr,
                                    template_ui->prop,
                                    id_search_menu,
                                    MEM_dupallocN(template_ui),
                                    TIP_(template_id_browse_tip(type)),
                                    use_previews,
                                    editable,
                                    live_icon);
  }

  /* text button with name */
  if (id) {
    char name[UI_MAX_NAME_STR];
    const bool user_alert = (id->us <= 0);

    const int width = template_search_textbut_width(&idptr,
                                                    RNA_struct_find_property(&idptr, "name"));
    const int height = template_search_textbut_height();

    // text_idbutton(id, name);
    name[0] = '\0';
    but = uiDefButR(block,
                    UI_BTYPE_TEXT,
                    0,
                    name,
                    0,
                    0,
                    width,
                    height,
                    &idptr,
                    "name",
                    -1,
                    0,
                    0,
                    -1,
                    -1,
                    RNA_struct_ui_description(type));
    UI_but_funcN_set(
        but, template_id_cb, MEM_dupallocN(template_ui), POINTER_FROM_INT(UI_ID_RENAME));
    if (user_alert) {
      UI_but_flag_enable(but, UI_BUT_REDALERT);
    }

    if (id->lib) {
      if (id->tag & LIB_TAG_INDIRECT) {
        but = uiDefIconBut(block,
                           UI_BTYPE_BUT,
                           0,
                           ICON_LIBRARY_DATA_INDIRECT,
                           0,
                           0,
                           UI_UNIT_X,
                           UI_UNIT_Y,
                           NULL,
                           0,
                           0,
                           0,
                           0,
                           TIP_("Indirect library data-block, cannot change"));
        UI_but_flag_enable(but, UI_BUT_DISABLED);
      }
      else {
        const bool disabled = (!BKE_idtype_idcode_is_localizable(GS(id->name)) ||
                               (idfrom && idfrom->lib));
        but = uiDefIconBut(block,
                           UI_BTYPE_BUT,
                           0,
                           ICON_LIBRARY_DATA_DIRECT,
                           0,
                           0,
                           UI_UNIT_X,
                           UI_UNIT_Y,
                           NULL,
                           0,
                           0,
                           0,
                           0,
                           TIP_("Direct linked library data-block, click to make local, "
                                "Shift + Click to create a library override"));
        if (disabled) {
          UI_but_flag_enable(but, UI_BUT_DISABLED);
        }
        else {
          UI_but_funcN_set(
              but, template_id_cb, MEM_dupallocN(template_ui), POINTER_FROM_INT(UI_ID_LOCAL));
        }
      }
    }
    else if (ID_IS_OVERRIDE_LIBRARY(id)) {
      but = uiDefIconBut(block,
                         UI_BTYPE_BUT,
                         0,
                         ICON_LIBRARY_DATA_OVERRIDE,
                         0,
                         0,
                         UI_UNIT_X,
                         UI_UNIT_Y,
                         NULL,
                         0,
                         0,
                         0,
                         0,
                         TIP_("Library override of linked data-block, click to make fully local"));
      UI_but_funcN_set(
          but, template_id_cb, MEM_dupallocN(template_ui), POINTER_FROM_INT(UI_ID_OVERRIDE));
    }

    if ((ID_REAL_USERS(id) > 1) && (hide_buttons == false)) {
      char numstr[32];
      short numstr_len;

      numstr_len = BLI_snprintf_rlen(numstr, sizeof(numstr), "%d", ID_REAL_USERS(id));

      but = uiDefBut(
          block,
          UI_BTYPE_BUT,
          0,
          numstr,
          0,
          0,
          numstr_len * 0.2f * UI_UNIT_X + UI_UNIT_X,
          UI_UNIT_Y,
          NULL,
          0,
          0,
          0,
          0,
          TIP_("Display number of users of this data (click to make a single-user copy)"));
      but->flag |= UI_BUT_UNDO;

      UI_but_funcN_set(
          but, template_id_cb, MEM_dupallocN(template_ui), POINTER_FROM_INT(UI_ID_ALONE));
      if ((!BKE_id_copy_is_allowed(id)) || (idfrom && idfrom->lib) || (!editable) ||
          /* object in editmode - don't change data */
          (idfrom && GS(idfrom->name) == ID_OB && (((Object *)idfrom)->mode & OB_MODE_EDIT))) {
        UI_but_flag_enable(but, UI_BUT_DISABLED);
      }
    }

    if (user_alert) {
      UI_but_flag_enable(but, UI_BUT_REDALERT);
    }

    if (!ID_IS_LINKED(id)) {
      if (ID_IS_ASSET(id)) {
        uiDefIconButO(block,
                      /* Using `_N` version allows us to get the 'active' state by default. */
                      UI_BTYPE_ICON_TOGGLE_N,
                      "ASSET_OT_clear",
                      WM_OP_INVOKE_DEFAULT,
                      /* 'active' state of a toggle button uses icon + 1, so to get proper asset
                       * icon we need to pass its value - 1 here. */
                      ICON_ASSET_MANAGER - 1,
                      0,
                      0,
                      UI_UNIT_X,
                      UI_UNIT_Y,
                      NULL);
      }
      else if (!(ELEM(GS(id->name), ID_GR, ID_SCE, ID_SCR, ID_OB, ID_WS)) &&
               (hide_buttons == false)) {
        uiDefIconButR(block,
                      UI_BTYPE_ICON_TOGGLE,
                      0,
                      ICON_FAKE_USER_OFF,
                      0,
                      0,
                      UI_UNIT_X,
                      UI_UNIT_Y,
                      &idptr,
                      "use_fake_user",
                      -1,
                      0,
                      0,
                      -1,
                      -1,
                      NULL);
      }
    }
  }

  if ((flag & UI_ID_ADD_NEW) && (hide_buttons == false)) {
    template_id_def_new_but(
        block, id, template_ui, type, newop, editable, flag & UI_ID_OPEN, false, UI_UNIT_X);
  }

  /* Due to space limit in UI - skip the "open" icon for packed data, and allow to unpack.
   * Only for images, sound and fonts */
  if (id && BKE_packedfile_id_check(id)) {
    but = uiDefIconButO(block,
                        UI_BTYPE_BUT,
                        "FILE_OT_unpack_item",
                        WM_OP_INVOKE_REGION_WIN,
                        ICON_PACKAGE,
                        0,
                        0,
                        UI_UNIT_X,
                        UI_UNIT_Y,
                        TIP_("Packed File, click to unpack"));
    UI_but_operator_ptr_get(but);

    RNA_string_set(but->opptr, "id_name", id->name + 2);
    RNA_int_set(but->opptr, "id_type", GS(id->name));
  }
  else if (flag & UI_ID_OPEN) {
    const int w = id ? UI_UNIT_X : (flag & UI_ID_ADD_NEW) ? UI_UNIT_X * 3 : UI_UNIT_X * 6;

    if (openop) {
      but = uiDefIconTextButO(block,
                              UI_BTYPE_BUT,
                              openop,
                              WM_OP_INVOKE_DEFAULT,
                              ICON_FILEBROWSER,
                              (id) ? "" : IFACE_("Open"),
                              0,
                              0,
                              w,
                              UI_UNIT_Y,
                              NULL);
      UI_but_funcN_set(
          but, template_id_cb, MEM_dupallocN(template_ui), POINTER_FROM_INT(UI_ID_OPEN));
    }
    else {
      but = uiDefIconTextBut(block,
                             UI_BTYPE_BUT,
                             0,
                             ICON_FILEBROWSER,
                             (id) ? "" : IFACE_("Open"),
                             0,
                             0,
                             w,
                             UI_UNIT_Y,
                             NULL,
                             0,
                             0,
                             0,
                             0,
                             NULL);
      UI_but_funcN_set(
          but, template_id_cb, MEM_dupallocN(template_ui), POINTER_FROM_INT(UI_ID_OPEN));
    }

    if ((idfrom && idfrom->lib) || !editable) {
      UI_but_flag_enable(but, UI_BUT_DISABLED);
    }
  }

  /* delete button */
  /* don't use RNA_property_is_unlink here */
  if (id && (flag & UI_ID_DELETE) && (hide_buttons == false)) {
    /* allow unlink if 'unlinkop' is passed, even when 'PROP_NEVER_UNLINK' is set */
    but = NULL;

    if (unlinkop) {
      but = uiDefIconButO(block,
                          UI_BTYPE_BUT,
                          unlinkop,
                          WM_OP_INVOKE_DEFAULT,
                          ICON_X,
                          0,
                          0,
                          UI_UNIT_X,
                          UI_UNIT_Y,
                          NULL);
      /* so we can access the template from operators, font unlinking needs this */
      UI_but_funcN_set(but, NULL, MEM_dupallocN(template_ui), NULL);
    }
    else {
      if ((RNA_property_flag(template_ui->prop) & PROP_NEVER_UNLINK) == 0) {
        but = uiDefIconBut(
            block,
            UI_BTYPE_BUT,
            0,
            ICON_X,
            0,
            0,
            UI_UNIT_X,
            UI_UNIT_Y,
            NULL,
            0,
            0,
            0,
            0,
            TIP_("Remove "
                 "\nShift + Click to set users to zero, data will then not be saved"
                 "\nTo delete the file completely make sure it has no Fake User assigned"
                 "\nThen either restart Bforartists, or Purge the file"));
        UI_but_funcN_set(
            but, template_id_cb, MEM_dupallocN(template_ui), POINTER_FROM_INT(UI_ID_DELETE));

        if (RNA_property_flag(template_ui->prop) & PROP_NEVER_NULL) {
          UI_but_flag_enable(but, UI_BUT_DISABLED);
        }
      }
    }

    if (but) {
      if ((idfrom && idfrom->lib) || !editable) {
        UI_but_flag_enable(but, UI_BUT_DISABLED);
      }
    }
  }

  if (template_ui->idcode == ID_TE) {
    uiTemplateTextureShow(layout, C, &template_ui->ptr, template_ui->prop);
  }
  UI_block_align_end(block);
}

ID *UI_context_active_but_get_tab_ID(bContext *C)
{
  uiBut *but = UI_context_active_but_get(C);

  if (but && but->type == UI_BTYPE_TAB) {
    return but->custom_data;
  }
  return NULL;
}

static void template_ID_tabs(const bContext *C,
                             uiLayout *layout,
                             TemplateID *template,
                             StructRNA *type,
                             int flag,
                             const char *newop,
                             const char *menu)
{
  const ARegion *region = CTX_wm_region(C);
  const PointerRNA active_ptr = RNA_property_pointer_get(&template->ptr, template->prop);
  MenuType *mt = menu ? WM_menutype_find(menu, false) : NULL;

  const int but_align = ui_but_align_opposite_to_area_align_get(region);
  const int but_height = UI_UNIT_Y * 1.1;

  uiBlock *block = uiLayoutGetBlock(layout);
  const uiStyle *style = UI_style_get_dpi();

  ListBase ordered;
  BKE_id_ordered_list(&ordered, template->idlb);

  LISTBASE_FOREACH (LinkData *, link, &ordered) {
    ID *id = link->data;
    const int name_width = UI_fontstyle_string_width(&style->widget, id->name + 2);
    const int but_width = name_width + UI_UNIT_X;

    uiButTab *tab = (uiButTab *)uiDefButR_prop(block,
                                               UI_BTYPE_TAB,
                                               0,
                                               id->name + 2,
                                               0,
                                               0,
                                               but_width,
                                               but_height,
                                               &template->ptr,
                                               template->prop,
                                               0,
                                               0.0f,
                                               sizeof(id->name) - 2,
                                               0.0f,
                                               0.0f,
                                               "");
    UI_but_funcN_set(&tab->but, template_ID_set_property_exec_fn, MEM_dupallocN(template), id);
    tab->but.custom_data = (void *)id;
    tab->but.dragpoin = id;
    tab->menu = mt;

    UI_but_drawflag_enable(&tab->but, but_align);
  }

  BLI_freelistN(&ordered);

  if (flag & UI_ID_ADD_NEW) {
    const bool editable = RNA_property_editable(&template->ptr, template->prop);
    uiBut *but;

    if (active_ptr.type) {
      type = active_ptr.type;
    }

    but = template_id_def_new_but(block,
                                  active_ptr.data,
                                  template,
                                  type,
                                  newop,
                                  editable,
                                  flag & UI_ID_OPEN,
                                  true,
                                  but_height);
    UI_but_drawflag_enable(but, but_align);
  }
}

static void ui_template_id(uiLayout *layout,
                           const bContext *C,
                           PointerRNA *ptr,
                           const char *propname,
                           const char *newop,
                           const char *openop,
                           const char *unlinkop,
                           /* Only respected by tabs (use_tabs). */
                           const char *menu,
                           const char *text,
                           int flag,
                           int prv_rows,
                           int prv_cols,
                           int filter,
                           bool use_tabs,
                           float scale,
                           const bool live_icon,
                           const bool hide_buttons)
{
  PropertyRNA *prop = RNA_struct_find_property(ptr, propname);

  if (!prop || RNA_property_type(prop) != PROP_POINTER) {
    RNA_warning("pointer property not found: %s.%s", RNA_struct_identifier(ptr->type), propname);
    return;
  }

  TemplateID *template_ui = MEM_callocN(sizeof(TemplateID), "TemplateID");
  template_ui->ptr = *ptr;
  template_ui->prop = prop;
  template_ui->prv_rows = prv_rows;
  template_ui->prv_cols = prv_cols;
  template_ui->scale = scale;

  if ((flag & UI_ID_PIN) == 0) {
    template_ui->filter = filter;
  }
  else {
    template_ui->filter = 0;
  }

  if (newop) {
    flag |= UI_ID_ADD_NEW;
  }
  if (openop) {
    flag |= UI_ID_OPEN;
  }

  StructRNA *type = RNA_property_pointer_type(ptr, prop);
  short idcode = RNA_type_to_ID_code(type);
  template_ui->idcode = idcode;
  template_ui->idlb = which_libbase(CTX_data_main(C), idcode);

  /* create UI elements for this template
   * - template_ID makes a copy of the template data and assigns it to the relevant buttons
   */
  if (template_ui->idlb) {
    if (use_tabs) {
      layout = uiLayoutRow(layout, true);
      template_ID_tabs(C, layout, template_ui, type, flag, newop, menu);
    }
    else {
      layout = uiLayoutRow(layout, true);
      template_ID(C,
                  layout,
                  template_ui,
                  type,
                  flag,
                  newop,
                  openop,
                  unlinkop,
                  text,
                  live_icon,
                  hide_buttons);
    }
  }

  MEM_freeN(template_ui);
}

void uiTemplateID(uiLayout *layout,
                  const bContext *C,
                  PointerRNA *ptr,
                  const char *propname,
                  const char *newop,
                  const char *openop,
                  const char *unlinkop,
                  int filter,
                  const bool live_icon,
                  const char *text)
{
  ui_template_id(layout,
                 C,
                 ptr,
                 propname,
                 newop,
                 openop,
                 unlinkop,
                 NULL,
                 text,
                 UI_ID_BROWSE | UI_ID_RENAME | UI_ID_DELETE,
                 0,
                 0,
                 filter,
                 false,
                 1.0f,
                 live_icon,
                 false);
}

void uiTemplateIDBrowse(uiLayout *layout,
                        bContext *C,
                        PointerRNA *ptr,
                        const char *propname,
                        const char *newop,
                        const char *openop,
                        const char *unlinkop,
                        int filter,
                        const char *text)
{
  ui_template_id(layout,
                 C,
                 ptr,
                 propname,
                 newop,
                 openop,
                 unlinkop,
                 NULL,
                 text,
                 UI_ID_BROWSE | UI_ID_RENAME,
                 0,
                 0,
                 filter,
                 false,
                 1.0f,
                 false,
                 false);
}

void uiTemplateIDPreview(uiLayout *layout,
                         bContext *C,
                         PointerRNA *ptr,
                         const char *propname,
                         const char *newop,
                         const char *openop,
                         const char *unlinkop,
                         int rows,
                         int cols,
                         int filter,
                         const bool hide_buttons)
{
  ui_template_id(layout,
                 C,
                 ptr,
                 propname,
                 newop,
                 openop,
                 unlinkop,
                 NULL,
                 NULL,
                 UI_ID_BROWSE | UI_ID_RENAME | UI_ID_DELETE | UI_ID_PREVIEWS,
                 rows,
                 cols,
                 filter,
                 false,
                 1.0f,
                 false,
                 hide_buttons);
}

void uiTemplateGpencilColorPreview(uiLayout *layout,
                                   bContext *C,
                                   PointerRNA *ptr,
                                   const char *propname,
                                   int rows,
                                   int cols,
                                   float scale,
                                   int filter)
{
  ui_template_id(layout,
                 C,
                 ptr,
                 propname,
                 NULL,
                 NULL,
                 NULL,
                 NULL,
                 NULL,
                 UI_ID_BROWSE | UI_ID_PREVIEWS | UI_ID_DELETE,
                 rows,
                 cols,
                 filter,
                 false,
                 scale < 0.5f ? 0.5f : scale,
                 false,
                 false);
}

void uiTemplateIDTabs(uiLayout *layout,
                      bContext *C,
                      PointerRNA *ptr,
                      const char *propname,
                      const char *newop,
                      const char *menu,
                      int filter)
{
  ui_template_id(layout,
                 C,
                 ptr,
                 propname,
                 newop,
                 NULL,
                 NULL,
                 menu,
                 NULL,
                 UI_ID_BROWSE | UI_ID_RENAME,
                 0,
                 0,
                 filter,
                 true,
                 1.0f,
                 false,
                 false);
}

/** \} */

/* -------------------------------------------------------------------- */
/** \name ID Chooser Template
 * \{ */

void uiTemplateAnyID(uiLayout *layout,
                     PointerRNA *ptr,
                     const char *propname,
                     const char *proptypename,
                     const char *text)
{
  /* get properties... */
  PropertyRNA *propID = RNA_struct_find_property(ptr, propname);
  PropertyRNA *propType = RNA_struct_find_property(ptr, proptypename);

  if (!propID || RNA_property_type(propID) != PROP_POINTER) {
    RNA_warning("pointer property not found: %s.%s", RNA_struct_identifier(ptr->type), propname);
    return;
  }
  if (!propType || RNA_property_type(propType) != PROP_ENUM) {
    RNA_warning(
        "pointer-type property not found: %s.%s", RNA_struct_identifier(ptr->type), proptypename);
    return;
  }

  /* Start drawing UI Elements using standard defines */

  /* NOTE: split amount here needs to be synced with normal labels */
  uiLayout *split = uiLayoutSplit(layout, 0.33f, false);

  /* FIRST PART ................................................ */
  uiLayout *row = uiLayoutRow(split, false);

  /* Label - either use the provided text, or will become "ID-Block:" */
  if (text) {
    if (text[0]) {
      uiItemL(row, text, ICON_NONE);
    }
  }
  else {
    uiItemL(row, IFACE_("ID-Block:"), ICON_NONE);
  }

  /* SECOND PART ................................................ */
  row = uiLayoutRow(split, true);

  /* ID-Type Selector - just have a menu of icons */

  /* HACK: special group just for the enum,
   * otherwise we get ugly layout with text included too... */
  uiLayout *sub = uiLayoutRow(row, true);
  uiLayoutSetAlignment(sub, UI_LAYOUT_ALIGN_LEFT);

  uiItemFullR(sub, ptr, propType, 0, 0, UI_ITEM_R_ICON_ONLY, "", ICON_NONE);

  /* ID-Block Selector - just use pointer widget... */

  /* HACK: special group to counteract the effects of the previous enum,
   * which now pushes everything too far right. */
  sub = uiLayoutRow(row, true);
  uiLayoutSetAlignment(sub, UI_LAYOUT_ALIGN_EXPAND);

  uiItemFullR(sub, ptr, propID, 0, 0, 0, "", ICON_NONE);
}

/** \} */

/* -------------------------------------------------------------------- */
/** \name Search Template
 * \{ */

typedef struct TemplateSearch {
  uiRNACollectionSearch search_data;

  bool use_previews;
  int preview_rows, preview_cols;
} TemplateSearch;

static void template_search_exec_fn(bContext *C, void *arg_template, void *item)
{
  TemplateSearch *template_search = arg_template;
  uiRNACollectionSearch *coll_search = &template_search->search_data;
  StructRNA *type = RNA_property_pointer_type(&coll_search->target_ptr, coll_search->target_prop);
  PointerRNA item_ptr;

  RNA_pointer_create(NULL, type, item, &item_ptr);
  RNA_property_pointer_set(&coll_search->target_ptr, coll_search->target_prop, item_ptr, NULL);
  RNA_property_update(C, &coll_search->target_ptr, coll_search->target_prop);
}

static uiBlock *template_search_menu(bContext *C, ARegion *region, void *arg_template)
{
  static TemplateSearch template_search;

  /* arg_template is malloced, can be freed by parent button */
  template_search = *((TemplateSearch *)arg_template);
  PointerRNA active_ptr = RNA_property_pointer_get(&template_search.search_data.target_ptr,
                                                   template_search.search_data.target_prop);

  return template_common_search_menu(C,
                                     region,
                                     ui_rna_collection_search_update_fn,
                                     &template_search,
                                     template_search_exec_fn,
                                     active_ptr.data,
                                     NULL,
                                     template_search.preview_rows,
                                     template_search.preview_cols,
                                     1.0f);
}

static void template_search_add_button_searchmenu(const bContext *C,
                                                  uiLayout *layout,
                                                  uiBlock *block,
                                                  TemplateSearch *template_search,
                                                  const bool editable,
                                                  const bool live_icon)
{
  const char *ui_description = RNA_property_ui_description(
      template_search->search_data.target_prop);

  template_add_button_search_menu(C,
                                  layout,
                                  block,
                                  &template_search->search_data.target_ptr,
                                  template_search->search_data.target_prop,
                                  template_search_menu,
                                  MEM_dupallocN(template_search),
                                  ui_description,
                                  template_search->use_previews,
                                  editable,
                                  live_icon);
}

static void template_search_add_button_name(uiBlock *block,
                                            PointerRNA *active_ptr,
                                            const StructRNA *type)
{
  PropertyRNA *name_prop = RNA_struct_name_property(type);
  const int width = template_search_textbut_width(active_ptr, name_prop);
  const int height = template_search_textbut_height();
  uiDefAutoButR(block, active_ptr, name_prop, 0, "", ICON_NONE, 0, 0, width, height);
}

static void template_search_add_button_operator(uiBlock *block,
                                                const char *const operator_name,
                                                const wmOperatorCallContext opcontext,
                                                const int icon,
                                                const bool editable)
{
  if (!operator_name) {
    return;
  }

  uiBut *but = uiDefIconButO(
      block, UI_BTYPE_BUT, operator_name, opcontext, icon, 0, 0, UI_UNIT_X, UI_UNIT_Y, NULL);

  if (!editable) {
    UI_but_drawflag_enable(but, UI_BUT_DISABLED);
  }
}

static void template_search_buttons(const bContext *C,
                                    uiLayout *layout,
                                    TemplateSearch *template_search,
                                    const char *newop,
                                    const char *unlinkop)
{
  uiBlock *block = uiLayoutGetBlock(layout);
  uiRNACollectionSearch *search_data = &template_search->search_data;
  StructRNA *type = RNA_property_pointer_type(&search_data->target_ptr, search_data->target_prop);
  const bool editable = RNA_property_editable(&search_data->target_ptr, search_data->target_prop);
  PointerRNA active_ptr = RNA_property_pointer_get(&search_data->target_ptr,
                                                   search_data->target_prop);

  if (active_ptr.type) {
    /* can only get correct type when there is an active item */
    type = active_ptr.type;
  }

  uiLayoutRow(layout, true);
  UI_block_align_begin(block);

  template_search_add_button_searchmenu(C, layout, block, template_search, editable, false);
  template_search_add_button_name(block, &active_ptr, type);
  template_search_add_button_operator(
      block, newop, WM_OP_INVOKE_DEFAULT, ICON_DUPLICATE, editable);
  template_search_add_button_operator(block, unlinkop, WM_OP_INVOKE_REGION_WIN, ICON_X, editable);

  UI_block_align_end(block);
}

static PropertyRNA *template_search_get_searchprop(PointerRNA *targetptr,
                                                   PropertyRNA *targetprop,
                                                   PointerRNA *searchptr,
                                                   const char *const searchpropname)
{
  PropertyRNA *searchprop;

  if (searchptr && !searchptr->data) {
    searchptr = NULL;
  }

  if (!searchptr && !searchpropname) {
    /* both NULL means we don't use a custom rna collection to search in */
  }
  else if (!searchptr && searchpropname) {
    RNA_warning("searchpropname defined (%s) but searchptr is missing", searchpropname);
  }
  else if (searchptr && !searchpropname) {
    RNA_warning("searchptr defined (%s) but searchpropname is missing",
                RNA_struct_identifier(searchptr->type));
  }
  else if (!(searchprop = RNA_struct_find_property(searchptr, searchpropname))) {
    RNA_warning("search collection property not found: %s.%s",
                RNA_struct_identifier(searchptr->type),
                searchpropname);
  }
  else if (RNA_property_type(searchprop) != PROP_COLLECTION) {
    RNA_warning("search collection property is not a collection type: %s.%s",
                RNA_struct_identifier(searchptr->type),
                searchpropname);
  }
  /* check if searchprop has same type as targetprop */
  else if (RNA_property_pointer_type(searchptr, searchprop) !=
           RNA_property_pointer_type(targetptr, targetprop)) {
    RNA_warning("search collection items from %s.%s are not of type %s",
                RNA_struct_identifier(searchptr->type),
                searchpropname,
                RNA_struct_identifier(RNA_property_pointer_type(targetptr, targetprop)));
  }
  else {
    return searchprop;
  }

  return NULL;
}

static TemplateSearch *template_search_setup(PointerRNA *ptr,
                                             const char *const propname,
                                             PointerRNA *searchptr,
                                             const char *const searchpropname)
{
  PropertyRNA *prop = RNA_struct_find_property(ptr, propname);

  if (!prop || RNA_property_type(prop) != PROP_POINTER) {
    RNA_warning("pointer property not found: %s.%s", RNA_struct_identifier(ptr->type), propname);
    return NULL;
  }
  PropertyRNA *searchprop = template_search_get_searchprop(ptr, prop, searchptr, searchpropname);

  TemplateSearch *template_search = MEM_callocN(sizeof(*template_search), __func__);
  template_search->search_data.target_ptr = *ptr;
  template_search->search_data.target_prop = prop;
  template_search->search_data.search_ptr = *searchptr;
  template_search->search_data.search_prop = searchprop;

  return template_search;
}

void uiTemplateSearch(uiLayout *layout,
                      bContext *C,
                      PointerRNA *ptr,
                      const char *propname,
                      PointerRNA *searchptr,
                      const char *searchpropname,
                      const char *newop,
                      const char *unlinkop)
{
  TemplateSearch *template_search = template_search_setup(
      ptr, propname, searchptr, searchpropname);
  if (template_search != NULL) {
    template_search_buttons(C, layout, template_search, newop, unlinkop);
    MEM_freeN(template_search);
  }
}

void uiTemplateSearchPreview(uiLayout *layout,
                             bContext *C,
                             PointerRNA *ptr,
                             const char *propname,
                             PointerRNA *searchptr,
                             const char *searchpropname,
                             const char *newop,
                             const char *unlinkop,
                             const int rows,
                             const int cols)
{
  TemplateSearch *template_search = template_search_setup(
      ptr, propname, searchptr, searchpropname);

  if (template_search != NULL) {
    template_search->use_previews = true;
    template_search->preview_rows = rows;
    template_search->preview_cols = cols;

    template_search_buttons(C, layout, template_search, newop, unlinkop);

    MEM_freeN(template_search);
  }
}

/** \} */

/* -------------------------------------------------------------------- */
/** \name RNA Path Builder Template
 * \{ */

/* ---------- */

void uiTemplatePathBuilder(uiLayout *layout,
                           PointerRNA *ptr,
                           const char *propname,
                           PointerRNA *UNUSED(root_ptr),
                           const char *text)
{
  /* check that properties are valid */
  PropertyRNA *propPath = RNA_struct_find_property(ptr, propname);
  if (!propPath || RNA_property_type(propPath) != PROP_STRING) {
    RNA_warning("path property not found: %s.%s", RNA_struct_identifier(ptr->type), propname);
    return;
  }

  /* Start drawing UI Elements using standard defines */
  uiLayout *row = uiLayoutRow(layout, true);

  /* Path (existing string) Widget */
  uiItemR(row, ptr, propname, 0, text, ICON_RNA);

  /* TODO: attach something to this to make allow
   * searching of nested properties to 'build' the path */
}

/** \} */

/* -------------------------------------------------------------------- */
/** \name Modifiers Template
 *
 *  Template for building the panel layout for the active object's modifiers.
 * \{ */

static void modifier_panel_id(void *md_link, char *r_name)
{
  ModifierData *md = (ModifierData *)md_link;
  BKE_modifier_type_panel_id(md->type, r_name);
}

void uiTemplateModifiers(uiLayout *UNUSED(layout), bContext *C)
{
  ARegion *region = CTX_wm_region(C);

  Object *ob = ED_object_active_context(C);
  ListBase *modifiers = &ob->modifiers;

  const bool panels_match = UI_panel_list_matches_data(region, modifiers, modifier_panel_id);

  if (!panels_match) {
    UI_panels_free_instanced(C, region);
    ModifierData *md = modifiers->first;
    for (int i = 0; md; i++, md = md->next) {
      const ModifierTypeInfo *mti = BKE_modifier_get_info(md->type);
      if (mti->panelRegister == NULL) {
        continue;
      }

      char panel_idname[MAX_NAME];
      modifier_panel_id(md, panel_idname);

      /* Create custom data RNA pointer. */
      PointerRNA *md_ptr = MEM_mallocN(sizeof(PointerRNA), "panel customdata");
      RNA_pointer_create(&ob->id, &RNA_Modifier, md, md_ptr);

      UI_panel_add_instanced(C, region, &region->panels, panel_idname, md_ptr);
    }
  }
  else {
    /* Assuming there's only one group of instanced panels, update the custom data pointers. */
    Panel *panel = region->panels.first;
    LISTBASE_FOREACH (ModifierData *, md, modifiers) {
      const ModifierTypeInfo *mti = BKE_modifier_get_info(md->type);
      if (mti->panelRegister == NULL) {
        continue;
      }

      /* Move to the next instanced panel corresponding to the next modifier. */
      while ((panel->type == NULL) || !(panel->type->flag & PANEL_TYPE_INSTANCED)) {
        panel = panel->next;
        BLI_assert(panel != NULL); /* There shouldn't be fewer panels than modifiers with UIs. */
      }

      PointerRNA *md_ptr = MEM_mallocN(sizeof(PointerRNA), "panel customdata");
      RNA_pointer_create(&ob->id, &RNA_Modifier, md, md_ptr);
      UI_panel_custom_data_set(panel, md_ptr);

      panel = panel->next;
    }
  }
}

/** \} */

/* -------------------------------------------------------------------- */
/** \name Constraints Template
 *
 *  Template for building the panel layout for the active object or bone's constraints.
 * \{ */

/** For building the panel UI for constraints. */
#define CONSTRAINT_TYPE_PANEL_PREFIX "OBJECT_PT_"
#define CONSTRAINT_BONE_TYPE_PANEL_PREFIX "BONE_PT_"

/**
 * Check if the panel's ID starts with 'BONE', meaning it is a bone constraint.
 */
static bool constraint_panel_is_bone(Panel *panel)
{
  return (panel->panelname[0] == 'B') && (panel->panelname[1] == 'O') &&
         (panel->panelname[2] == 'N') && (panel->panelname[3] == 'E');
}

/**
 * Move a constraint to the index it's moved to after a drag and drop.
 */
static void constraint_reorder(bContext *C, Panel *panel, int new_index)
{
  const bool constraint_from_bone = constraint_panel_is_bone(panel);

  PointerRNA *con_ptr = UI_panel_custom_data_get(panel);
  bConstraint *con = (bConstraint *)con_ptr->data;

  PointerRNA props_ptr;
  wmOperatorType *ot = WM_operatortype_find("CONSTRAINT_OT_move_to_index", false);
  WM_operator_properties_create_ptr(&props_ptr, ot);
  RNA_string_set(&props_ptr, "constraint", con->name);
  RNA_int_set(&props_ptr, "index", new_index);
  /* Set owner to #EDIT_CONSTRAINT_OWNER_OBJECT or #EDIT_CONSTRAINT_OWNER_BONE. */
  RNA_enum_set(&props_ptr, "owner", constraint_from_bone ? 1 : 0);
  WM_operator_name_call_ptr(C, ot, WM_OP_INVOKE_DEFAULT, &props_ptr);
  WM_operator_properties_free(&props_ptr);
}

/**
 * Get the expand flag from the active constraint to use for the panel.
 */
static short get_constraint_expand_flag(const bContext *UNUSED(C), Panel *panel)
{
  PointerRNA *con_ptr = UI_panel_custom_data_get(panel);
  bConstraint *con = (bConstraint *)con_ptr->data;

  return con->ui_expand_flag;
}

/**
 * Save the expand flag for the panel and sub-panels to the constraint.
 */
static void set_constraint_expand_flag(const bContext *UNUSED(C), Panel *panel, short expand_flag)
{
  PointerRNA *con_ptr = UI_panel_custom_data_get(panel);
  bConstraint *con = (bConstraint *)con_ptr->data;
  con->ui_expand_flag = expand_flag;
}

/**
 * Function with void * argument for #uiListPanelIDFromDataFunc.
 *
 * \note Constraint panel types are assumed to be named with the struct name field
 * concatenated to the defined prefix.
 */
static void object_constraint_panel_id(void *md_link, char *r_name)
{
  bConstraint *con = (bConstraint *)md_link;
  const bConstraintTypeInfo *cti = BKE_constraint_typeinfo_from_type(con->type);

  /* Cannot get TypeInfo for invalid/legacy constraints. */
  if (cti == NULL) {
    return;
  }

  strcpy(r_name, CONSTRAINT_TYPE_PANEL_PREFIX);
  strcat(r_name, cti->structName);
}

static void bone_constraint_panel_id(void *md_link, char *r_name)
{
  bConstraint *con = (bConstraint *)md_link;
  const bConstraintTypeInfo *cti = BKE_constraint_typeinfo_from_type(con->type);

  /* Cannot get TypeInfo for invalid/legacy constraints. */
  if (cti == NULL) {
    return;
  }

  strcpy(r_name, CONSTRAINT_BONE_TYPE_PANEL_PREFIX);
  strcat(r_name, cti->structName);
}

void uiTemplateConstraints(uiLayout *UNUSED(layout), bContext *C, bool use_bone_constraints)
{
  ARegion *region = CTX_wm_region(C);

  Object *ob = ED_object_active_context(C);
  ListBase *constraints = {NULL};
  if (use_bone_constraints) {
    constraints = ED_object_pose_constraint_list(C);
  }
  else if (ob != NULL) {
    constraints = &ob->constraints;
  }

  /* Switch between the bone panel ID function and the object panel ID function. */
  uiListPanelIDFromDataFunc panel_id_func = use_bone_constraints ? bone_constraint_panel_id :
                                                                   object_constraint_panel_id;

  const bool panels_match = UI_panel_list_matches_data(region, constraints, panel_id_func);

  if (!panels_match) {
    UI_panels_free_instanced(C, region);
    bConstraint *con = (constraints == NULL) ? NULL : constraints->first;
    for (int i = 0; con; i++, con = con->next) {
      /* Don't show invalid/legacy constraints. */
      if (con->type == CONSTRAINT_TYPE_NULL) {
        continue;
      }
      /* Don't show temporary constraints (AutoIK and target-less IK constraints). */
      if (con->type == CONSTRAINT_TYPE_KINEMATIC) {
        bKinematicConstraint *data = con->data;
        if (data->flag & CONSTRAINT_IK_TEMP) {
          continue;
        }
      }

      char panel_idname[MAX_NAME];
      panel_id_func(con, panel_idname);

      /* Create custom data RNA pointer. */
      PointerRNA *con_ptr = MEM_mallocN(sizeof(PointerRNA), "panel customdata");
      RNA_pointer_create(&ob->id, &RNA_Constraint, con, con_ptr);

      Panel *new_panel = UI_panel_add_instanced(C, region, &region->panels, panel_idname, con_ptr);

      if (new_panel) {
        /* Set the list panel functionality function pointers since we don't do it with python. */
        new_panel->type->set_list_data_expand_flag = set_constraint_expand_flag;
        new_panel->type->get_list_data_expand_flag = get_constraint_expand_flag;
        new_panel->type->reorder = constraint_reorder;
      }
    }
  }
  else {
    /* Assuming there's only one group of instanced panels, update the custom data pointers. */
    Panel *panel = region->panels.first;
    LISTBASE_FOREACH (bConstraint *, con, constraints) {
      /* Don't show invalid/legacy constraints. */
      if (con->type == CONSTRAINT_TYPE_NULL) {
        continue;
      }
      /* Don't show temporary constraints (AutoIK and target-less IK constraints). */
      if (con->type == CONSTRAINT_TYPE_KINEMATIC) {
        bKinematicConstraint *data = con->data;
        if (data->flag & CONSTRAINT_IK_TEMP) {
          continue;
        }
      }

      /* Move to the next instanced panel corresponding to the next constraint. */
      while ((panel->type == NULL) || !(panel->type->flag & PANEL_TYPE_INSTANCED)) {
        panel = panel->next;
        BLI_assert(panel != NULL); /* There shouldn't be fewer panels than constraint panels. */
      }

      PointerRNA *con_ptr = MEM_mallocN(sizeof(PointerRNA), "constraint panel customdata");
      RNA_pointer_create(&ob->id, &RNA_Constraint, con, con_ptr);
      UI_panel_custom_data_set(panel, con_ptr);

      panel = panel->next;
    }
  }
}

#undef CONSTRAINT_TYPE_PANEL_PREFIX
#undef CONSTRAINT_BONE_TYPE_PANEL_PREFIX

/** \} */

/* -------------------------------------------------------------------- */
/** \name Grease Pencil Modifiers Template
 * \{ */

/**
 * Function with void * argument for #uiListPanelIDFromDataFunc.
 */
static void gpencil_modifier_panel_id(void *md_link, char *r_name)
{
  ModifierData *md = (ModifierData *)md_link;
  BKE_gpencil_modifierType_panel_id(md->type, r_name);
}

void uiTemplateGpencilModifiers(uiLayout *UNUSED(layout), bContext *C)
{
  ARegion *region = CTX_wm_region(C);
  Object *ob = ED_object_active_context(C);
  ListBase *modifiers = &ob->greasepencil_modifiers;

  const bool panels_match = UI_panel_list_matches_data(
      region, modifiers, gpencil_modifier_panel_id);

  if (!panels_match) {
    UI_panels_free_instanced(C, region);
    GpencilModifierData *md = modifiers->first;
    for (int i = 0; md; i++, md = md->next) {
      const GpencilModifierTypeInfo *mti = BKE_gpencil_modifier_get_info(md->type);
      if (mti->panelRegister == NULL) {
        continue;
      }

      char panel_idname[MAX_NAME];
      gpencil_modifier_panel_id(md, panel_idname);

      /* Create custom data RNA pointer. */
      PointerRNA *md_ptr = MEM_mallocN(sizeof(PointerRNA), "panel customdata");
      RNA_pointer_create(&ob->id, &RNA_GpencilModifier, md, md_ptr);

      UI_panel_add_instanced(C, region, &region->panels, panel_idname, md_ptr);
    }
  }
  else {
    /* Assuming there's only one group of instanced panels, update the custom data pointers. */
    Panel *panel = region->panels.first;
    LISTBASE_FOREACH (ModifierData *, md, modifiers) {
      const GpencilModifierTypeInfo *mti = BKE_gpencil_modifier_get_info(md->type);
      if (mti->panelRegister == NULL) {
        continue;
      }

      /* Move to the next instanced panel corresponding to the next modifier. */
      while ((panel->type == NULL) || !(panel->type->flag & PANEL_TYPE_INSTANCED)) {
        panel = panel->next;
        BLI_assert(panel != NULL); /* There shouldn't be fewer panels than modifiers with UIs. */
      }

      PointerRNA *md_ptr = MEM_mallocN(sizeof(PointerRNA), "panel customdata");
      RNA_pointer_create(&ob->id, &RNA_GpencilModifier, md, md_ptr);
      UI_panel_custom_data_set(panel, md_ptr);

      panel = panel->next;
    }
  }
}

/** \} */

#define ERROR_LIBDATA_MESSAGE TIP_("Can't edit external library data")

/* -------------------------------------------------------------------- */
/** \name ShaderFx Template
 *
 *  Template for building the panel layout for the active object's grease pencil shader
 * effects.
 * \{ */

/**
 * Function with void * argument for #uiListPanelIDFromDataFunc.
 */
static void shaderfx_panel_id(void *fx_v, char *r_idname)
{
  ShaderFxData *fx = (ShaderFxData *)fx_v;
  BKE_shaderfxType_panel_id(fx->type, r_idname);
}

void uiTemplateShaderFx(uiLayout *UNUSED(layout), bContext *C)
{
  ARegion *region = CTX_wm_region(C);
  Object *ob = ED_object_active_context(C);
  ListBase *shaderfx = &ob->shader_fx;

  const bool panels_match = UI_panel_list_matches_data(region, shaderfx, shaderfx_panel_id);

  if (!panels_match) {
    UI_panels_free_instanced(C, region);
    ShaderFxData *fx = shaderfx->first;
    for (int i = 0; fx; i++, fx = fx->next) {
      char panel_idname[MAX_NAME];
      shaderfx_panel_id(fx, panel_idname);

      /* Create custom data RNA pointer. */
      PointerRNA *fx_ptr = MEM_mallocN(sizeof(PointerRNA), "panel customdata");
      RNA_pointer_create(&ob->id, &RNA_ShaderFx, fx, fx_ptr);

      UI_panel_add_instanced(C, region, &region->panels, panel_idname, fx_ptr);
    }
  }
  else {
    /* Assuming there's only one group of instanced panels, update the custom data pointers. */
    Panel *panel = region->panels.first;
    LISTBASE_FOREACH (ShaderFxData *, fx, shaderfx) {
      const ShaderFxTypeInfo *fxi = BKE_shaderfx_get_info(fx->type);
      if (fxi->panelRegister == NULL) {
        continue;
      }

      /* Move to the next instanced panel corresponding to the next modifier. */
      while ((panel->type == NULL) || !(panel->type->flag & PANEL_TYPE_INSTANCED)) {
        panel = panel->next;
        BLI_assert(panel != NULL); /* There shouldn't be fewer panels than modifiers with UIs. */
      }

      PointerRNA *fx_ptr = MEM_mallocN(sizeof(PointerRNA), "panel customdata");
      RNA_pointer_create(&ob->id, &RNA_ShaderFx, fx, fx_ptr);
      UI_panel_custom_data_set(panel, fx_ptr);

      panel = panel->next;
    }
  }
}

/** \} */

/* -------------------------------------------------------------------- */
/** \name Operator Property Buttons Template
 * \{ */

typedef struct uiTemplateOperatorPropertyPollParam {
  const bContext *C;
  wmOperator *op;
  short flag;
} uiTemplateOperatorPropertyPollParam;

#ifdef USE_OP_RESET_BUT
static void ui_layout_operator_buts__reset_cb(bContext *UNUSED(C),
                                              void *op_pt,
                                              void *UNUSED(arg_dummy2))
{
  WM_operator_properties_reset((wmOperator *)op_pt);
}
#endif

static bool ui_layout_operator_buts_poll_property(struct PointerRNA *UNUSED(ptr),
                                                  struct PropertyRNA *prop,
                                                  void *user_data)
{
  uiTemplateOperatorPropertyPollParam *params = user_data;

  if ((params->flag & UI_TEMPLATE_OP_PROPS_HIDE_ADVANCED) &&
      (RNA_property_tags(prop) & OP_PROP_TAG_ADVANCED)) {
    return false;
  }
  return params->op->type->poll_property(params->C, params->op, prop);
}

static eAutoPropButsReturn template_operator_property_buts_draw_single(
    const bContext *C,
    wmOperator *op,
    uiLayout *layout,
    const eButLabelAlign label_align,
    int layout_flags)
{
  uiBlock *block = uiLayoutGetBlock(layout);
  eAutoPropButsReturn return_info = 0;

  if (!op->properties) {
    const IDPropertyTemplate val = {0};
    op->properties = IDP_New(IDP_GROUP, &val, "wmOperatorProperties");
  }

  /* poll() on this operator may still fail,
   * at the moment there is no nice feedback when this happens just fails silently. */
  if (!WM_operator_repeat_check(C, op)) {
    UI_block_lock_set(block, true, "Operator can't redo");
    return return_info;
  }

  /* useful for macros where only one of the steps can't be re-done */
  UI_block_lock_clear(block);

  if (layout_flags & UI_TEMPLATE_OP_PROPS_SHOW_TITLE) {
    uiItemL(layout, WM_operatortype_name(op->type, op->ptr), ICON_NONE);
  }

  /* menu */
  if (op->type->flag & OPTYPE_PRESET) {
    /* XXX, no simple way to get WM_MT_operator_presets.bl_label
     * from python! Label remains the same always! */
    PointerRNA op_ptr;
    uiLayout *row;

    block->ui_operator = op;

    row = uiLayoutRow(layout, true);
    uiItemM(row, "WM_MT_operator_presets", NULL, ICON_NONE);

    wmOperatorType *ot = WM_operatortype_find("WM_OT_operator_preset_add", false);
    uiItemFullO_ptr(row, ot, "", ICON_ADD, NULL, WM_OP_INVOKE_DEFAULT, 0, &op_ptr);
    RNA_string_set(&op_ptr, "operator", op->type->idname);

    uiItemFullO_ptr(row, ot, "", ICON_REMOVE, NULL, WM_OP_INVOKE_DEFAULT, 0, &op_ptr);
    RNA_string_set(&op_ptr, "operator", op->type->idname);
    RNA_boolean_set(&op_ptr, "remove_active", true);
  }

  if (op->type->ui) {
    op->layout = layout;
    op->type->ui((bContext *)C, op);
    op->layout = NULL;

    /* #UI_LAYOUT_OP_SHOW_EMPTY ignored. retun_info is ignored too.
     * We could allow #wmOperatorType.ui callback to return this, but not needed right now. */
  }
  else {
    wmWindowManager *wm = CTX_wm_manager(C);
    uiTemplateOperatorPropertyPollParam user_data = {.C = C, .op = op, .flag = layout_flags};
    const bool use_prop_split = (layout_flags & UI_TEMPLATE_OP_PROPS_NO_SPLIT_LAYOUT) == 0;

    PointerRNA ptr;
    RNA_pointer_create(&wm->id, op->type->srna, op->properties, &ptr);

    uiLayoutSetPropSep(layout, use_prop_split);
    uiLayoutSetPropDecorate(layout, false);

    /* main draw call */
    return_info = uiDefAutoButsRNA(
        layout,
        &ptr,
        op->type->poll_property ? ui_layout_operator_buts_poll_property : NULL,
        op->type->poll_property ? &user_data : NULL,
        op->type->prop,
        label_align,
        (layout_flags & UI_TEMPLATE_OP_PROPS_COMPACT));

    if ((return_info & UI_PROP_BUTS_NONE_ADDED) &&
        (layout_flags & UI_TEMPLATE_OP_PROPS_SHOW_EMPTY)) {
      uiItemL(layout, IFACE_("No Properties"), ICON_NONE);
    }
  }

#ifdef USE_OP_RESET_BUT
  /* its possible that reset can do nothing if all have PROP_SKIP_SAVE enabled
   * but this is not so important if this button is drawn in those cases
   * (which isn't all that likely anyway) - campbell */
  if (op->properties->len) {
    uiBut *but;
    uiLayout *col; /* needed to avoid alignment errors with previous buttons */

    col = uiLayoutColumn(layout, false);
    block = uiLayoutGetBlock(col);
    but = uiDefIconTextBut(block,
                           UI_BTYPE_BUT,
                           0,
                           ICON_FILE_REFRESH,
                           IFACE_("Reset"),
                           0,
                           0,
                           UI_UNIT_X,
                           UI_UNIT_Y,
                           NULL,
                           0.0,
                           0.0,
                           0.0,
                           0.0,
                           TIP_("Reset operator defaults"));
    UI_but_func_set(but, ui_layout_operator_buts__reset_cb, op, NULL);
  }
#endif

  /* set various special settings for buttons */

  /* Only do this if we're not refreshing an existing UI. */
  if (block->oldblock == NULL) {
    const bool is_popup = (block->flag & UI_BLOCK_KEEP_OPEN) != 0;

    LISTBASE_FOREACH (uiBut *, but, &block->buttons) {
      /* no undo for buttons for operator redo panels */
      UI_but_flag_disable(but, UI_BUT_UNDO);

      /* only for popups, see T36109. */

      /* if button is operator's default property, and a text-field, enable focus for it
       * - this is used for allowing operators with popups to rename stuff with fewer clicks
       */
      if (is_popup) {
        if ((but->rnaprop == op->type->prop) && (but->type == UI_BTYPE_TEXT)) {
          UI_but_focus_on_enter_event(CTX_wm_window(C), but);
        }
      }
    }
  }

  return return_info;
}

static void template_operator_property_buts_draw_recursive(const bContext *C,
                                                           wmOperator *op,
                                                           uiLayout *layout,
                                                           const eButLabelAlign label_align,
                                                           int layout_flags,
                                                           bool *r_has_advanced)
{
  if (op->type->flag & OPTYPE_MACRO) {
    LISTBASE_FOREACH (wmOperator *, macro_op, &op->macro) {
      template_operator_property_buts_draw_recursive(
          C, macro_op, layout, label_align, layout_flags, r_has_advanced);
    }
  }
  else {
    /* Might want to make label_align adjustable somehow. */
    eAutoPropButsReturn return_info = template_operator_property_buts_draw_single(
        C, op, layout, label_align, layout_flags);
    if (return_info & UI_PROP_BUTS_ANY_FAILED_CHECK) {
      if (r_has_advanced) {
        *r_has_advanced = true;
      }
    }
  }
}

static bool ui_layout_operator_properties_only_booleans(const bContext *C,
                                                        wmWindowManager *wm,
                                                        wmOperator *op,
                                                        int layout_flags)
{
  if (op->type->flag & OPTYPE_MACRO) {
    LISTBASE_FOREACH (wmOperator *, macro_op, &op->macro) {
      if (!ui_layout_operator_properties_only_booleans(C, wm, macro_op, layout_flags)) {
        return false;
      }
    }
  }
  else {
    uiTemplateOperatorPropertyPollParam user_data = {.C = C, .op = op, .flag = layout_flags};
    PointerRNA ptr;

    RNA_pointer_create(&wm->id, op->type->srna, op->properties, &ptr);

    RNA_STRUCT_BEGIN (&ptr, prop) {
      if (RNA_property_flag(prop) & PROP_HIDDEN) {
        continue;
      }
      if (op->type->poll_property &&
          !ui_layout_operator_buts_poll_property(&ptr, prop, &user_data)) {
        continue;
      }
      if (RNA_property_type(prop) != PROP_BOOLEAN) {
        return false;
      }
    }
    RNA_STRUCT_END;
  }

  return true;
}

void uiTemplateOperatorPropertyButs(
    const bContext *C, uiLayout *layout, wmOperator *op, eButLabelAlign label_align, short flag)
{
  wmWindowManager *wm = CTX_wm_manager(C);

  /* If there are only checkbox items, don't use split layout by default. It looks weird if the
   * check-boxes only use half the width. */
  if (ui_layout_operator_properties_only_booleans(C, wm, op, flag)) {
    flag |= UI_TEMPLATE_OP_PROPS_NO_SPLIT_LAYOUT;
  }

  template_operator_property_buts_draw_recursive(C, op, layout, label_align, flag, NULL);
}

void uiTemplateOperatorRedoProperties(uiLayout *layout, const bContext *C)
{
  wmOperator *op = WM_operator_last_redo(C);
  uiBlock *block = uiLayoutGetBlock(layout);

  if (op == NULL) {
    return;
  }

  /* Disable for now, doesn't fit well in popover. */
#if 0
  /* Repeat button with operator name as text. */
  uiItemFullO(layout,
              "SCREEN_OT_repeat_last",
              WM_operatortype_name(op->type, op->ptr),
              ICON_NONE,
              NULL,
              WM_OP_INVOKE_DEFAULT,
              0,
              NULL);
#endif

  if (WM_operator_repeat_check(C, op)) {
    int layout_flags = 0;
    if (block->panel == NULL) {
      layout_flags = UI_TEMPLATE_OP_PROPS_SHOW_TITLE;
    }
#if 0
    bool has_advanced = false;
#endif

    UI_block_func_handle_set(block, ED_undo_operator_repeat_cb_evt, op);
    template_operator_property_buts_draw_recursive(
        C,
        op,
        layout,
        UI_BUT_LABEL_ALIGN_SPLIT_COLUMN,
        layout_flags,
        NULL /* &has_advanced */); /* bfa - align left if boolean prop */
    /* Warning! this leaves the handle function for any other users of this block. */

#if 0
    if (has_advanced) {
      uiItemO(layout, IFACE_("More..."), ICON_NONE, "SCREEN_OT_redo_last");
    }
#endif
  }
}

/** \} */

/* -------------------------------------------------------------------- */
/** \name Constraint Header Template
 * \{ */

#define ERROR_LIBDATA_MESSAGE TIP_("Can't edit external library data")

static void constraint_active_func(bContext *UNUSED(C), void *ob_v, void *con_v)
{
  ED_object_constraint_active_set(ob_v, con_v);
}

static void constraint_ops_extra_draw(bContext *C, uiLayout *layout, void *con_v)
{
  PointerRNA op_ptr;
  uiLayout *row;
  bConstraint *con = (bConstraint *)con_v;

  PointerRNA ptr;
  Object *ob = ED_object_active_context(C);

  RNA_pointer_create(&ob->id, &RNA_Constraint, con, &ptr);
  uiLayoutSetContextPointer(layout, "constraint", &ptr);
  uiLayoutSetOperatorContext(layout, WM_OP_INVOKE_DEFAULT);

  uiLayoutSetUnitsX(layout, 4.0f);

  /* Apply. */
/*bfa - we have the apply button in the header*/
/*
  uiItemO(layout,
          CTX_IFACE_(BLT_I18NCONTEXT_OPERATOR_DEFAULT, "Apply"),
          ICON_CHECKMARK,
          "CONSTRAINT_OT_apply");
*/

  /* Duplicate. */
  uiItemO(layout,
          CTX_IFACE_(BLT_I18NCONTEXT_OPERATOR_DEFAULT, "Duplicate"),
          ICON_DUPLICATE,
          "CONSTRAINT_OT_copy");

  uiItemO(layout,
          CTX_IFACE_(BLT_I18NCONTEXT_OPERATOR_DEFAULT, "Copy to Selected"),
          ICON_COPYDOWN,
          "CONSTRAINT_OT_copy_to_selected");

  uiItemS(layout);

  /* Move to first. */
  row = uiLayoutColumn(layout, false);
  uiItemFullO(row,
              "CONSTRAINT_OT_move_to_index",
              IFACE_("Move to First"),
              ICON_TRIA_UP,
              NULL,
              WM_OP_INVOKE_DEFAULT,
              0,
              &op_ptr);
  RNA_int_set(&op_ptr, "index", 0);
  if (!con->prev) {
    uiLayoutSetEnabled(row, false);
  }

  /* Move to last. */
  row = uiLayoutColumn(layout, false);
  uiItemFullO(row,
              "CONSTRAINT_OT_move_to_index",
              IFACE_("Move to Last"),
              ICON_TRIA_DOWN,
              NULL,
              WM_OP_INVOKE_DEFAULT,
              0,
              &op_ptr);
  ListBase *constraint_list = ED_object_constraint_list_from_constraint(ob, con, NULL);
  RNA_int_set(&op_ptr, "index", BLI_listbase_count(constraint_list) - 1);
  if (!con->next) {
    uiLayoutSetEnabled(row, false);
  }
}

static void draw_constraint_header(uiLayout *layout, Object *ob, bConstraint *con)
{
  bPoseChannel *pchan = BKE_pose_channel_active_if_layer_visible(ob);
  short proxy_protected, xco = 0, yco = 0;
  // int rb_col; // UNUSED

  /* determine whether constraint is proxy protected or not */
  if (BKE_constraints_proxylocked_owner(ob, pchan)) {
    proxy_protected = (con->flag & CONSTRAINT_PROXY_LOCAL) == 0;
  }
  else {
    proxy_protected = 0;
  }

  /* unless button has own callback, it adds this callback to button */
  uiBlock *block = uiLayoutGetBlock(layout);
  UI_block_func_set(block, constraint_active_func, ob, con);

  PointerRNA ptr;
  RNA_pointer_create(&ob->id, &RNA_Constraint, con, &ptr);

  if (block->panel) {
    UI_panel_context_pointer_set(block->panel, "constraint", &ptr);
  }
  else {
    uiLayoutSetContextPointer(layout, "constraint", &ptr);
  }

  /* Constraint type icon. */
  uiLayout *sub = uiLayoutRow(layout, false);
  uiLayoutSetEmboss(sub, false);
  uiLayoutSetRedAlert(sub, (con->flag & CONSTRAINT_DISABLE));
  uiItemL(sub, "", RNA_struct_ui_icon(ptr.type));

  UI_block_emboss_set(block, UI_EMBOSS);

  uiLayout *row = uiLayoutRow(layout, true);

  if (proxy_protected == 0) {
    uiItemR(row, &ptr, "name", 0, "", ICON_NONE);
  }
  else {
    uiItemL(row, IFACE_(con->name), ICON_NONE);
  }

  /* proxy-protected constraints cannot be edited, so hide up/down + close buttons */
  if (proxy_protected) {
    UI_block_emboss_set(block, UI_EMBOSS_NONE);

    /* draw a ghost icon (for proxy) and also a lock beside it,
     * to show that constraint is "proxy locked" */
    uiDefIconBut(block,
                 UI_BTYPE_BUT,
                 0,
                 ICON_GHOST_ENABLED,
                 xco + 12.2f * UI_UNIT_X,
                 yco,
                 0.95f * UI_UNIT_X,
                 0.95f * UI_UNIT_Y,
                 NULL,
                 0.0,
                 0.0,
                 0.0,
                 0.0,
                 TIP_("Proxy Protected"));
    uiDefIconBut(block,
                 UI_BTYPE_BUT,
                 0,
                 ICON_LOCKED,
                 xco + 13.1f * UI_UNIT_X,
                 yco,
                 0.95f * UI_UNIT_X,
                 0.95f * UI_UNIT_Y,
                 NULL,
                 0.0,
                 0.0,
                 0.0,
                 0.0,
                 TIP_("Proxy Protected"));

    UI_block_emboss_set(block, UI_EMBOSS);
  }
  else {
    /* Enabled eye icon. */
    uiItemR(row, &ptr, "enabled", 0, "", ICON_NONE);

  /* Apply. */
  uiItemO(row, "", ICON_CHECKMARK, "CONSTRAINT_OT_apply"); /*bfa - apply*/

    /* Extra operators menu. */
    uiItemMenuF(row, "", ICON_DOWNARROW_HLT, constraint_ops_extra_draw, con);

    /* Close 'button' - emboss calls here disable drawing of 'button' behind X */
    sub = uiLayoutRow(row, false);
    uiLayoutSetEmboss(sub, UI_EMBOSS_NONE);
    uiLayoutSetOperatorContext(sub, WM_OP_INVOKE_DEFAULT);
    uiItemO(sub, "", ICON_X, "CONSTRAINT_OT_delete");
  }

  /* Some extra padding at the end, so the 'x' icon isn't too close to drag button. */
  uiItemS(layout);

  /* Set but-locks for protected settings (magic numbers are used here!) */
  if (proxy_protected) {
    UI_block_lock_set(block, true, TIP_("Cannot edit Proxy-Protected Constraint"));
  }

  /* clear any locks set up for proxies/lib-linking */
  UI_block_lock_clear(block);
}

void uiTemplateConstraintHeader(uiLayout *layout, PointerRNA *ptr)
{
  /* verify we have valid data */
  if (!RNA_struct_is_a(ptr->type, &RNA_Constraint)) {
    RNA_warning("Expected constraint on object");
    return;
  }

  Object *ob = (Object *)ptr->owner_id;
  bConstraint *con = ptr->data;

  if (!ob || !(GS(ob->id.name) == ID_OB)) {
    RNA_warning("Expected constraint on object");
    return;
  }

  UI_block_lock_set(uiLayoutGetBlock(layout), (ob && ID_IS_LINKED(ob)), ERROR_LIBDATA_MESSAGE);

  draw_constraint_header(layout, ob, con);
}

/** \} */

/* -------------------------------------------------------------------- */
/** \name Preview Template
 * \{ */

#include "DNA_light_types.h"
#include "DNA_material_types.h"
#include "DNA_world_types.h"

#define B_MATPRV 1

static void do_preview_buttons(bContext *C, void *arg, int event)
{
  switch (event) {
    case B_MATPRV:
      WM_event_add_notifier(C, NC_MATERIAL | ND_SHADING_PREVIEW, arg);
      break;
  }
}

void uiTemplatePreview(uiLayout *layout,
                       bContext *C,
                       ID *id,
                       bool show_buttons,
                       ID *parent,
                       MTex *slot,
                       const char *preview_id)
{
  Material *ma = NULL;
  Tex *tex = (Tex *)id;
  short *pr_texture = NULL;
  PointerRNA material_ptr;
  PointerRNA texture_ptr;

  char _preview_id[UI_MAX_NAME_STR];

  if (id && !ELEM(GS(id->name), ID_MA, ID_TE, ID_WO, ID_LA, ID_LS)) {
    RNA_warning("Expected ID of type material, texture, light, world or line style");
    return;
  }

  /* decide what to render */
  ID *pid = id;
  ID *pparent = NULL;

  if (id && (GS(id->name) == ID_TE)) {
    if (parent && (GS(parent->name) == ID_MA)) {
      pr_texture = &((Material *)parent)->pr_texture;
    }
    else if (parent && (GS(parent->name) == ID_WO)) {
      pr_texture = &((World *)parent)->pr_texture;
    }
    else if (parent && (GS(parent->name) == ID_LA)) {
      pr_texture = &((Light *)parent)->pr_texture;
    }
    else if (parent && (GS(parent->name) == ID_LS)) {
      pr_texture = &((FreestyleLineStyle *)parent)->pr_texture;
    }

    if (pr_texture) {
      if (*pr_texture == TEX_PR_OTHER) {
        pid = parent;
      }
      else if (*pr_texture == TEX_PR_BOTH) {
        pparent = parent;
      }
    }
  }

  if (!preview_id || (preview_id[0] == '\0')) {
    /* If no identifier given, generate one from ID type. */
    BLI_snprintf(
        _preview_id, UI_MAX_NAME_STR, "uiPreview_%s", BKE_idtype_idcode_to_name(GS(id->name)));
    preview_id = _preview_id;
  }

  /* Find or add the uiPreview to the current Region. */
  ARegion *region = CTX_wm_region(C);
  uiPreview *ui_preview = BLI_findstring(
      &region->ui_previews, preview_id, offsetof(uiPreview, preview_id));

  if (!ui_preview) {
    ui_preview = MEM_callocN(sizeof(uiPreview), "uiPreview");
    BLI_strncpy(ui_preview->preview_id, preview_id, sizeof(ui_preview->preview_id));
    ui_preview->height = (short)(UI_UNIT_Y * 7.6f);
    BLI_addtail(&region->ui_previews, ui_preview);
  }

  if (ui_preview->height < UI_UNIT_Y) {
    ui_preview->height = UI_UNIT_Y;
  }
  else if (ui_preview->height > UI_UNIT_Y * 50) { /* Rather high upper limit, yet not insane! */
    ui_preview->height = UI_UNIT_Y * 50;
  }

  /* layout */
  uiBlock *block = uiLayoutGetBlock(layout);
  uiLayout *row = uiLayoutRow(layout, false);
  uiLayout *col = uiLayoutColumn(row, false);
  uiLayoutSetKeepAspect(col, true);

  /* add preview */
  uiDefBut(block,
           UI_BTYPE_EXTRA,
           0,
           "",
           0,
           0,
           UI_UNIT_X * 10,
           ui_preview->height,
           pid,
           0.0,
           0.0,
           0,
           0,
           "");
  UI_but_func_drawextra_set(block, ED_preview_draw, pparent, slot);
  UI_block_func_handle_set(block, do_preview_buttons, NULL);

  uiDefIconButS(block,
                UI_BTYPE_GRIP,
                0,
                ICON_GRIP,
                0,
                0,
                UI_UNIT_X * 10,
                (short)(UI_UNIT_Y * 0.3f),
                &ui_preview->height,
                UI_UNIT_Y,
                UI_UNIT_Y * 50.0f,
                0.0f,
                0.0f,
                "");

  /* add buttons */
  if (pid && show_buttons) {
    if (GS(pid->name) == ID_MA || (pparent && GS(pparent->name) == ID_MA)) {
      if (GS(pid->name) == ID_MA) {
        ma = (Material *)pid;
      }
      else {
        ma = (Material *)pparent;
      }

      /* Create RNA Pointer */
      RNA_pointer_create(&ma->id, &RNA_Material, ma, &material_ptr);

      col = uiLayoutColumn(row, true);
      uiLayoutSetScaleX(col, 1.5);
      uiItemR(col, &material_ptr, "preview_render_type", UI_ITEM_R_EXPAND, "", ICON_NONE);

      /* EEVEE preview file has baked lighting so use_preview_world has no effect,
       * just hide the option until this feature is supported. */
      if (!BKE_scene_uses_blender_eevee(CTX_data_scene(C))) {
        uiItemS(col);
        uiItemR(col, &material_ptr, "use_preview_world", 0, "", ICON_WORLD);
      }
    }

    if (pr_texture) {
      /* Create RNA Pointer */
      RNA_pointer_create(id, &RNA_Texture, tex, &texture_ptr);

      uiLayoutRow(layout, true);
      uiDefButS(block,
                UI_BTYPE_ROW,
                B_MATPRV,
                IFACE_("Texture"),
                0,
                0,
                UI_UNIT_X * 10,
                UI_UNIT_Y,
                pr_texture,
                10,
                TEX_PR_TEXTURE,
                0,
                0,
                "");
      if (GS(parent->name) == ID_MA) {
        uiDefButS(block,
                  UI_BTYPE_ROW,
                  B_MATPRV,
                  IFACE_("Material"),
                  0,
                  0,
                  UI_UNIT_X * 10,
                  UI_UNIT_Y,
                  pr_texture,
                  10,
                  TEX_PR_OTHER,
                  0,
                  0,
                  "");
      }
      else if (GS(parent->name) == ID_LA) {
        uiDefButS(block,
                  UI_BTYPE_ROW,
                  B_MATPRV,
                  CTX_IFACE_(BLT_I18NCONTEXT_ID_LIGHT, "Light"),
                  0,
                  0,
                  UI_UNIT_X * 10,
                  UI_UNIT_Y,
                  pr_texture,
                  10,
                  TEX_PR_OTHER,
                  0,
                  0,
                  "");
      }
      else if (GS(parent->name) == ID_WO) {
        uiDefButS(block,
                  UI_BTYPE_ROW,
                  B_MATPRV,
                  IFACE_("World"),
                  0,
                  0,
                  UI_UNIT_X * 10,
                  UI_UNIT_Y,
                  pr_texture,
                  10,
                  TEX_PR_OTHER,
                  0,
                  0,
                  "");
      }
      else if (GS(parent->name) == ID_LS) {
        uiDefButS(block,
                  UI_BTYPE_ROW,
                  B_MATPRV,
                  IFACE_("Line Style"),
                  0,
                  0,
                  UI_UNIT_X * 10,
                  UI_UNIT_Y,
                  pr_texture,
                  10,
                  TEX_PR_OTHER,
                  0,
                  0,
                  "");
      }
      uiDefButS(block,
                UI_BTYPE_ROW,
                B_MATPRV,
                IFACE_("Both"),
                0,
                0,
                UI_UNIT_X * 10,
                UI_UNIT_Y,
                pr_texture,
                10,
                TEX_PR_BOTH,
                0,
                0,
                "");

      /* Alpha button for texture preview */
      if (*pr_texture != TEX_PR_OTHER) {
        row = uiLayoutRow(layout, false);
        uiItemR(row, &texture_ptr, "use_preview_alpha", 0, NULL, ICON_NONE);
      }
    }
  }
}

/** \} */

/* -------------------------------------------------------------------- */
/** \name ColorRamp Template
 * \{ */

typedef struct RNAUpdateCb {
  PointerRNA ptr;
  PropertyRNA *prop;
} RNAUpdateCb;

static void rna_update_cb(bContext *C, void *arg_cb, void *UNUSED(arg))
{
  RNAUpdateCb *cb = (RNAUpdateCb *)arg_cb;

  /* we call update here on the pointer property, this way the
   * owner of the curve mapping can still define its own update
   * and notifier, even if the CurveMapping struct is shared. */
  RNA_property_update(C, &cb->ptr, cb->prop);
}

enum {
  CB_FUNC_FLIP,
  CB_FUNC_DISTRIBUTE_LR,
  CB_FUNC_DISTRIBUTE_EVENLY,
  CB_FUNC_RESET,
};

static void colorband_flip_cb(bContext *C, ColorBand *coba)
{
  CBData data_tmp[MAXCOLORBAND];

  for (int a = 0; a < coba->tot; a++) {
    data_tmp[a] = coba->data[coba->tot - (a + 1)];
  }
  for (int a = 0; a < coba->tot; a++) {
    data_tmp[a].pos = 1.0f - data_tmp[a].pos;
    coba->data[a] = data_tmp[a];
  }

  /* May as well flip the `cur`. */
  coba->cur = coba->tot - (coba->cur + 1);

  ED_undo_push(C, "Flip Color Ramp");
}

static void colorband_distribute_cb(bContext *C, ColorBand *coba, bool evenly)
{
  if (coba->tot > 1) {
    const int tot = evenly ? coba->tot - 1 : coba->tot;
    const float gap = 1.0f / tot;
    float pos = 0.0f;
    for (int a = 0; a < coba->tot; a++) {
      coba->data[a].pos = pos;
      pos += gap;
    }
    ED_undo_push(C, evenly ? "Distribute Stops Evenly" : "Distribute Stops from Left");
  }
}

static void colorband_tools_dofunc(bContext *C, void *coba_v, int event)
{
  ColorBand *coba = coba_v;

  switch (event) {
    case CB_FUNC_FLIP:
      colorband_flip_cb(C, coba);
      break;
    case CB_FUNC_DISTRIBUTE_LR:
      colorband_distribute_cb(C, coba, false);
      break;
    case CB_FUNC_DISTRIBUTE_EVENLY:
      colorband_distribute_cb(C, coba, true);
      break;
    case CB_FUNC_RESET:
      BKE_colorband_init(coba, true);
      ED_undo_push(C, "Reset Color Ramp");
      break;
  }
  ED_region_tag_redraw(CTX_wm_region(C));
}

static uiBlock *colorband_tools_func(bContext *C, ARegion *region, void *coba_v)
{
  const uiStyle *style = UI_style_get_dpi();
  ColorBand *coba = coba_v;
  short yco = 0;
  const short menuwidth = 10 * UI_UNIT_X;

  uiBlock *block = UI_block_begin(C, region, __func__, UI_EMBOSS_PULLDOWN);
  UI_block_func_butmenu_set(block, colorband_tools_dofunc, coba);

  uiLayout *layout = UI_block_layout(block,
                                     UI_LAYOUT_VERTICAL,
                                     UI_LAYOUT_MENU,
                                     0,
                                     0,
                                     UI_MENU_WIDTH_MIN,
                                     0,
                                     UI_MENU_PADDING,
                                     style);
  UI_block_layout_set_current(block, layout);
  {
    PointerRNA coba_ptr;
    RNA_pointer_create(NULL, &RNA_ColorRamp, coba, &coba_ptr);
    uiLayoutSetContextPointer(layout, "color_ramp", &coba_ptr);
  }

  /* We could move these to operators,
   * although this isn't important unless we want to assign key shortcuts to them. */
  {
    uiDefIconTextBut(block,
                     UI_BTYPE_BUT_MENU,
                     1,
                     ICON_FLIP,
                     IFACE_("Flip Color Ramp"),
                     0,
                     yco -= UI_UNIT_Y,
                     menuwidth,
                     UI_UNIT_Y,
                     NULL,
                     0.0,
                     0.0,
                     0,
                     CB_FUNC_FLIP,
                     "");
    uiDefIconTextBut(block,
                     UI_BTYPE_BUT_MENU,
                     1,
                     ICON_ALIGNVERTICAL,
                     IFACE_("Distribute Stops from Left"),
                     0,
                     yco -= UI_UNIT_Y,
                     menuwidth,
                     UI_UNIT_Y,
                     NULL,
                     0.0,
                     0.0,
                     0,
                     CB_FUNC_DISTRIBUTE_LR,
                     "");
    uiDefIconTextBut(block,
                     UI_BTYPE_BUT_MENU,
                     1,
                     ICON_STRAIGHTEN_X,
                     IFACE_("Distribute Stops Evenly"),
                     0,
                     yco -= UI_UNIT_Y,
                     menuwidth,
                     UI_UNIT_Y,
                     NULL,
                     0.0,
                     0.0,
                     0,
                     CB_FUNC_DISTRIBUTE_EVENLY,
                     "");

    uiItemO(layout, IFACE_("Eyedropper"), ICON_EYEDROPPER, "UI_OT_eyedropper_colorramp");

    uiDefIconTextBut(block,
                     UI_BTYPE_BUT_MENU,
                     1,
                     ICON_RESET,
                     IFACE_("Reset Color Ramp"),
                     0,
                     yco -= UI_UNIT_Y,
                     menuwidth,
                     UI_UNIT_Y,
                     NULL,
                     0.0,
                     0.0,
                     0,
                     CB_FUNC_RESET,
                     "");
  }

  UI_block_direction_set(block, UI_DIR_DOWN);
  UI_block_bounds_set_text(block, 3.0f * UI_UNIT_X);

  return block;
}

static void colorband_add_cb(bContext *C, void *cb_v, void *coba_v)
{
  ColorBand *coba = coba_v;
  float pos = 0.5f;

  if (coba->tot > 1) {
    if (coba->cur > 0) {
      pos = (coba->data[coba->cur - 1].pos + coba->data[coba->cur].pos) * 0.5f;
    }
    else {
      pos = (coba->data[coba->cur + 1].pos + coba->data[coba->cur].pos) * 0.5f;
    }
  }

  if (BKE_colorband_element_add(coba, pos)) {
    rna_update_cb(C, cb_v, NULL);
    ED_undo_push(C, "Add Color Ramp Stop");
  }
}

static void colorband_del_cb(bContext *C, void *cb_v, void *coba_v)
{
  ColorBand *coba = coba_v;

  if (BKE_colorband_element_remove(coba, coba->cur)) {
    ED_undo_push(C, "Delete Color Ramp Stop");
    rna_update_cb(C, cb_v, NULL);
  }
}

static void colorband_update_cb(bContext *UNUSED(C), void *bt_v, void *coba_v)
{
  uiBut *bt = bt_v;
  ColorBand *coba = coba_v;

  /* Sneaky update here, we need to sort the color-band points to be in order,
   * however the RNA pointer then is wrong, so we update it */
  BKE_colorband_update_sort(coba);
  bt->rnapoin.data = coba->data + coba->cur;
}

static void colorband_buttons_layout(uiLayout *layout,
                                     uiBlock *block,
                                     ColorBand *coba,
                                     const rctf *butr,
                                     RNAUpdateCb *cb,
                                     int expand)
{
  uiBut *bt;
  const float unit = BLI_rctf_size_x(butr) / 14.0f;
  const float xs = butr->xmin;
  const float ys = butr->ymin;

  PointerRNA ptr;
  RNA_pointer_create(cb->ptr.owner_id, &RNA_ColorRamp, coba, &ptr);

  uiLayout *split = uiLayoutSplit(layout, 0.4f, false);

  UI_block_emboss_set(block, UI_EMBOSS_NONE);
  UI_block_align_begin(block);
  uiLayout *row = uiLayoutRow(split, false);

  bt = uiDefIconTextBut(block,
                        UI_BTYPE_BUT,
                        0,
                        ICON_ADD,
                        "",
                        0,
                        0,
                        2.0f * unit,
                        UI_UNIT_Y,
                        NULL,
                        0,
                        0,
                        0,
                        0,
                        TIP_("Add Stop\nAdd a new color stop to the color ramp"));
  UI_but_funcN_set(bt, colorband_add_cb, MEM_dupallocN(cb), coba);

  bt = uiDefIconTextBut(block,
                        UI_BTYPE_BUT,
                        0,
                        ICON_REMOVE,
                        "",
                        xs + 2.0f * unit,
                        ys + UI_UNIT_Y,
                        2.0f * unit,
                        UI_UNIT_Y,
                        NULL,
                        0,
                        0,
                        0,
                        0,
                        TIP_("Delete Stop\nDelete the active position"));
  UI_but_funcN_set(bt, colorband_del_cb, MEM_dupallocN(cb), coba);

  bt = uiDefIconBlockBut(block,
                         colorband_tools_func,
                         coba,
                         0,
                         ICON_DOWNARROW_HLT,
                         xs + 4.0f * unit,
                         ys + UI_UNIT_Y,
                         2.0f * unit,
                         UI_UNIT_Y,
                         TIP_("Tools"));
  UI_but_funcN_set(bt, rna_update_cb, MEM_dupallocN(cb), coba);

  UI_block_align_end(block);
  UI_block_emboss_set(block, UI_EMBOSS);

  row = uiLayoutRow(split, false);

  UI_block_align_begin(block);
  uiItemR(row, &ptr, "color_mode", 0, "", ICON_NONE);
  if (ELEM(coba->color_mode, COLBAND_BLEND_HSV, COLBAND_BLEND_HSL)) {
    uiItemR(row, &ptr, "hue_interpolation", 0, "", ICON_NONE);
  }
  else { /* COLBAND_BLEND_RGB */
    uiItemR(row, &ptr, "interpolation", 0, "", ICON_NONE);
  }
  UI_block_align_end(block);

  row = uiLayoutRow(layout, false);

  bt = uiDefBut(block,
                UI_BTYPE_COLORBAND,
                0,
                "",
                xs,
                ys,
                BLI_rctf_size_x(butr),
                UI_UNIT_Y,
                coba,
                0,
                0,
                0,
                0,
                "");
  UI_but_funcN_set(bt, rna_update_cb, MEM_dupallocN(cb), NULL);

  row = uiLayoutRow(layout, false);

  if (coba->tot) {
    CBData *cbd = coba->data + coba->cur;

    RNA_pointer_create(cb->ptr.owner_id, &RNA_ColorRampElement, cbd, &ptr);

    if (!expand) {
      split = uiLayoutSplit(layout, 0.3f, false);

      row = uiLayoutRow(split, false);
      bt = uiDefButS(block,
                     UI_BTYPE_NUM,
                     0,
                     "",
                     0,
                     0,
                     5.0f * UI_UNIT_X,
                     UI_UNIT_Y,
                     &coba->cur,
                     0.0,
                     (float)(MAX2(0, coba->tot - 1)),
                     0,
                     0,
                     TIP_("Choose active color stop"));
      UI_but_number_step_size_set(bt, 1);

      row = uiLayoutRow(split, false);
      uiItemR(row, &ptr, "position", 0, IFACE_("Pos"), ICON_NONE);
      bt = block->buttons.last;
      UI_but_func_set(bt, colorband_update_cb, bt, coba);

      row = uiLayoutRow(layout, false);
      uiItemR(row, &ptr, "color", 0, "", ICON_NONE);
      bt = block->buttons.last;
      UI_but_funcN_set(bt, rna_update_cb, MEM_dupallocN(cb), NULL);
    }
    else {
      split = uiLayoutSplit(layout, 0.5f, false);
      uiLayout *subsplit = uiLayoutSplit(split, 0.35f, false);

      row = uiLayoutRow(subsplit, false);
      bt = uiDefButS(block,
                     UI_BTYPE_NUM,
                     0,
                     "",
                     0,
                     0,
                     5.0f * UI_UNIT_X,
                     UI_UNIT_Y,
                     &coba->cur,
                     0.0,
                     (float)(MAX2(0, coba->tot - 1)),
                     0,
                     0,
                     TIP_("Choose active color stop"));
      UI_but_number_step_size_set(bt, 1);

      row = uiLayoutRow(subsplit, false);
      uiItemR(row, &ptr, "position", UI_ITEM_R_SLIDER, IFACE_("Pos"), ICON_NONE);
      bt = block->buttons.last;
      UI_but_func_set(bt, colorband_update_cb, bt, coba);

      row = uiLayoutRow(split, false);
      uiItemR(row, &ptr, "color", 0, "", ICON_NONE);
      bt = block->buttons.last;
      UI_but_funcN_set(bt, rna_update_cb, MEM_dupallocN(cb), NULL);
    }
  }
}

void uiTemplateColorRamp(uiLayout *layout, PointerRNA *ptr, const char *propname, bool expand)
{
  PropertyRNA *prop = RNA_struct_find_property(ptr, propname);

  if (!prop || RNA_property_type(prop) != PROP_POINTER) {
    return;
  }

  const PointerRNA cptr = RNA_property_pointer_get(ptr, prop);
  if (!cptr.data || !RNA_struct_is_a(cptr.type, &RNA_ColorRamp)) {
    return;
  }

  RNAUpdateCb *cb = MEM_callocN(sizeof(RNAUpdateCb), "RNAUpdateCb");
  cb->ptr = *ptr;
  cb->prop = prop;

  rctf rect;
  rect.xmin = 0;
  rect.xmax = 10.0f * UI_UNIT_X;
  rect.ymin = 0;
  rect.ymax = 19.5f * UI_UNIT_X;

  uiBlock *block = uiLayoutAbsoluteBlock(layout);

  ID *id = cptr.owner_id;
  UI_block_lock_set(block, (id && ID_IS_LINKED(id)), ERROR_LIBDATA_MESSAGE);

  colorband_buttons_layout(layout, block, cptr.data, &rect, cb, expand);

  UI_block_lock_clear(block);

  MEM_freeN(cb);
}

/** \} */

/* -------------------------------------------------------------------- */
/** \name Icon Template
 * \{ */

void uiTemplateIcon(uiLayout *layout, int icon_value, float icon_scale)
{
  uiBlock *block = uiLayoutAbsoluteBlock(layout);
  uiBut *but = uiDefIconBut(block,
                            UI_BTYPE_LABEL,
                            0,
                            ICON_X,
                            0,
                            0,
                            UI_UNIT_X * icon_scale,
                            UI_UNIT_Y * icon_scale,
                            NULL,
                            0.0,
                            0.0,
                            0.0,
                            0.0,
                            "");
  ui_def_but_icon(but, icon_value, UI_HAS_ICON | UI_BUT_ICON_PREVIEW);
}

/** \} */

/* -------------------------------------------------------------------- */
/** \name Icon viewer Template
 * \{ */

typedef struct IconViewMenuArgs {
  PointerRNA ptr;
  PropertyRNA *prop;
  bool show_labels;
  float icon_scale;
} IconViewMenuArgs;

/* ID Search browse menu, open */
static uiBlock *ui_icon_view_menu_cb(bContext *C, ARegion *region, void *arg_litem)
{
  static IconViewMenuArgs args;

  /* arg_litem is malloced, can be freed by parent button */
  args = *((IconViewMenuArgs *)arg_litem);
  const int w = UI_UNIT_X * (args.icon_scale);
  const int h = UI_UNIT_X * (args.icon_scale + args.show_labels);

  uiBlock *block = UI_block_begin(C, region, "_popup", UI_EMBOSS_PULLDOWN);
  UI_block_flag_enable(block, UI_BLOCK_LOOP | UI_BLOCK_NO_FLIP);
  UI_block_theme_style_set(block, UI_BLOCK_THEME_STYLE_POPUP);

  bool free;
  const EnumPropertyItem *item;
  RNA_property_enum_items(C, &args.ptr, args.prop, &item, NULL, &free);

  for (int a = 0; item[a].identifier; a++) {
    const int x = (a % 8) * w;
    const int y = -(a / 8) * h;

    const int icon = item[a].icon;
    const int value = item[a].value;
    uiBut *but;
    if (args.show_labels) {
      but = uiDefIconTextButR_prop(block,
                                   UI_BTYPE_ROW,
                                   0,
                                   icon,
                                   item[a].name,
                                   x,
                                   y,
                                   w,
                                   h,
                                   &args.ptr,
                                   args.prop,
                                   -1,
                                   0,
                                   value,
                                   -1,
                                   -1,
                                   NULL);
    }
    else {
      but = uiDefIconButR_prop(block,
                               UI_BTYPE_ROW,
                               0,
                               icon,
                               x,
                               y,
                               w,
                               h,
                               &args.ptr,
                               args.prop,
                               -1,
                               0,
                               value,
                               -1,
                               -1,
                               NULL);
    }
    ui_def_but_icon(but, icon, UI_HAS_ICON | UI_BUT_ICON_PREVIEW);
  }

  UI_block_bounds_set_normal(block, 0.3f * U.widget_unit);
  UI_block_direction_set(block, UI_DIR_DOWN);

  if (free) {
    MEM_freeN((void *)item);
  }

  return block;
}

void uiTemplateIconView(uiLayout *layout,
                        PointerRNA *ptr,
                        const char *propname,
                        bool show_labels,
                        float icon_scale,
                        float icon_scale_popup)
{
  PropertyRNA *prop = RNA_struct_find_property(ptr, propname);

  if (!prop || RNA_property_type(prop) != PROP_ENUM) {
    RNA_warning(
        "property of type Enum not found: %s.%s", RNA_struct_identifier(ptr->type), propname);
    return;
  }

  uiBlock *block = uiLayoutAbsoluteBlock(layout);

  int tot_items;
  bool free_items;
  const EnumPropertyItem *items;
  RNA_property_enum_items(block->evil_C, ptr, prop, &items, &tot_items, &free_items);
  const int value = RNA_property_enum_get(ptr, prop);
  int icon = ICON_NONE;
  RNA_enum_icon_from_value(items, value, &icon);

  uiBut *but;
  if (RNA_property_editable(ptr, prop)) {
    IconViewMenuArgs *cb_args = MEM_callocN(sizeof(IconViewMenuArgs), __func__);
    cb_args->ptr = *ptr;
    cb_args->prop = prop;
    cb_args->show_labels = show_labels;
    cb_args->icon_scale = icon_scale_popup;

    but = uiDefBlockButN(block,
                         ui_icon_view_menu_cb,
                         cb_args,
                         "",
                         0,
                         0,
                         UI_UNIT_X * icon_scale,
                         UI_UNIT_Y * icon_scale,
                         "");
  }
  else {
    but = uiDefIconBut(block,
                       UI_BTYPE_LABEL,
                       0,
                       ICON_X,
                       0,
                       0,
                       UI_UNIT_X * icon_scale,
                       UI_UNIT_Y * icon_scale,
                       NULL,
                       0.0,
                       0.0,
                       0.0,
                       0.0,
                       "");
  }

  ui_def_but_icon(but, icon, UI_HAS_ICON | UI_BUT_ICON_PREVIEW);

  if (free_items) {
    MEM_freeN((void *)items);
  }
}

/** \} */

/* -------------------------------------------------------------------- */
/** \name Histogram Template
 * \{ */

void uiTemplateHistogram(uiLayout *layout, PointerRNA *ptr, const char *propname)
{
  PropertyRNA *prop = RNA_struct_find_property(ptr, propname);

  if (!prop || RNA_property_type(prop) != PROP_POINTER) {
    return;
  }

  const PointerRNA cptr = RNA_property_pointer_get(ptr, prop);
  if (!cptr.data || !RNA_struct_is_a(cptr.type, &RNA_Histogram)) {
    return;
  }
  Histogram *hist = (Histogram *)cptr.data;

  if (hist->height < UI_UNIT_Y) {
    hist->height = UI_UNIT_Y;
  }
  else if (hist->height > UI_UNIT_Y * 20) {
    hist->height = UI_UNIT_Y * 20;
  }

  uiLayout *col = uiLayoutColumn(layout, true);
  uiBlock *block = uiLayoutGetBlock(col);

  uiDefBut(
      block, UI_BTYPE_HISTOGRAM, 0, "", 0, 0, UI_UNIT_X * 10, hist->height, hist, 0, 0, 0, 0, "");

  /* Resize grip. */
  uiDefIconButI(block,
                UI_BTYPE_GRIP,
                0,
                ICON_GRIP,
                0,
                0,
                UI_UNIT_X * 10,
                (short)(UI_UNIT_Y * 0.3f),
                &hist->height,
                UI_UNIT_Y,
                UI_UNIT_Y * 20.0f,
                0.0f,
                0.0f,
                "");
}

/** \} */

/* -------------------------------------------------------------------- */
/** \name Waveform Template
 * \{ */

void uiTemplateWaveform(uiLayout *layout, PointerRNA *ptr, const char *propname)
{
  PropertyRNA *prop = RNA_struct_find_property(ptr, propname);

  if (!prop || RNA_property_type(prop) != PROP_POINTER) {
    return;
  }

  const PointerRNA cptr = RNA_property_pointer_get(ptr, prop);
  if (!cptr.data || !RNA_struct_is_a(cptr.type, &RNA_Scopes)) {
    return;
  }
  Scopes *scopes = (Scopes *)cptr.data;

  uiLayout *col = uiLayoutColumn(layout, true);
  uiBlock *block = uiLayoutGetBlock(col);

  if (scopes->wavefrm_height < UI_UNIT_Y) {
    scopes->wavefrm_height = UI_UNIT_Y;
  }
  else if (scopes->wavefrm_height > UI_UNIT_Y * 20) {
    scopes->wavefrm_height = UI_UNIT_Y * 20;
  }

  uiDefBut(block,
           UI_BTYPE_WAVEFORM,
           0,
           "",
           0,
           0,
           UI_UNIT_X * 10,
           scopes->wavefrm_height,
           scopes,
           0,
           0,
           0,
           0,
           "");

  /* Resize grip. */
  uiDefIconButI(block,
                UI_BTYPE_GRIP,
                0,
                ICON_GRIP,
                0,
                0,
                UI_UNIT_X * 10,
                (short)(UI_UNIT_Y * 0.3f),
                &scopes->wavefrm_height,
                UI_UNIT_Y,
                UI_UNIT_Y * 20.0f,
                0.0f,
                0.0f,
                "");
}

/** \} */

/* -------------------------------------------------------------------- */
/** \name Vector-Scope Template
 * \{ */

void uiTemplateVectorscope(uiLayout *layout, PointerRNA *ptr, const char *propname)
{
  PropertyRNA *prop = RNA_struct_find_property(ptr, propname);

  if (!prop || RNA_property_type(prop) != PROP_POINTER) {
    return;
  }

  const PointerRNA cptr = RNA_property_pointer_get(ptr, prop);
  if (!cptr.data || !RNA_struct_is_a(cptr.type, &RNA_Scopes)) {
    return;
  }
  Scopes *scopes = (Scopes *)cptr.data;

  if (scopes->vecscope_height < UI_UNIT_Y) {
    scopes->vecscope_height = UI_UNIT_Y;
  }
  else if (scopes->vecscope_height > UI_UNIT_Y * 20) {
    scopes->vecscope_height = UI_UNIT_Y * 20;
  }

  uiLayout *col = uiLayoutColumn(layout, true);
  uiBlock *block = uiLayoutGetBlock(col);

  uiDefBut(block,
           UI_BTYPE_VECTORSCOPE,
           0,
           "",
           0,
           0,
           UI_UNIT_X * 10,
           scopes->vecscope_height,
           scopes,
           0,
           0,
           0,
           0,
           "");

  /* Resize grip. */
  uiDefIconButI(block,
                UI_BTYPE_GRIP,
                0,
                ICON_GRIP,
                0,
                0,
                UI_UNIT_X * 10,
                (short)(UI_UNIT_Y * 0.3f),
                &scopes->vecscope_height,
                UI_UNIT_Y,
                UI_UNIT_Y * 20.0f,
                0.0f,
                0.0f,
                "");
}

/** \} */

/* -------------------------------------------------------------------- */
/** \name CurveMapping Template
 * \{ */

static void curvemap_buttons_zoom_in(bContext *C, void *cumap_v, void *UNUSED(arg))
{
  CurveMapping *cumap = cumap_v;

  /* we allow 20 times zoom */
  if (BLI_rctf_size_x(&cumap->curr) > 0.04f * BLI_rctf_size_x(&cumap->clipr)) {
    const float dx = 0.1154f * BLI_rctf_size_x(&cumap->curr);
    cumap->curr.xmin += dx;
    cumap->curr.xmax -= dx;
    const float dy = 0.1154f * BLI_rctf_size_y(&cumap->curr);
    cumap->curr.ymin += dy;
    cumap->curr.ymax -= dy;
  }

  ED_region_tag_redraw(CTX_wm_region(C));
}

static void curvemap_buttons_zoom_out(bContext *C, void *cumap_v, void *UNUSED(unused))
{
  CurveMapping *cumap = cumap_v;
  float d, d1;

  /* we allow 20 times zoom, but don't view outside clip */
  if (BLI_rctf_size_x(&cumap->curr) < 20.0f * BLI_rctf_size_x(&cumap->clipr)) {
    d = d1 = 0.15f * BLI_rctf_size_x(&cumap->curr);

    if (cumap->flag & CUMA_DO_CLIP) {
      if (cumap->curr.xmin - d < cumap->clipr.xmin) {
        d1 = cumap->curr.xmin - cumap->clipr.xmin;
      }
    }
    cumap->curr.xmin -= d1;

    d1 = d;
    if (cumap->flag & CUMA_DO_CLIP) {
      if (cumap->curr.xmax + d > cumap->clipr.xmax) {
        d1 = -cumap->curr.xmax + cumap->clipr.xmax;
      }
    }
    cumap->curr.xmax += d1;

    d = d1 = 0.15f * BLI_rctf_size_y(&cumap->curr);

    if (cumap->flag & CUMA_DO_CLIP) {
      if (cumap->curr.ymin - d < cumap->clipr.ymin) {
        d1 = cumap->curr.ymin - cumap->clipr.ymin;
      }
    }
    cumap->curr.ymin -= d1;

    d1 = d;
    if (cumap->flag & CUMA_DO_CLIP) {
      if (cumap->curr.ymax + d > cumap->clipr.ymax) {
        d1 = -cumap->curr.ymax + cumap->clipr.ymax;
      }
    }
    cumap->curr.ymax += d1;
  }

  ED_region_tag_redraw(CTX_wm_region(C));
}

static void curvemap_buttons_setclip(bContext *UNUSED(C), void *cumap_v, void *UNUSED(arg))
{
  CurveMapping *cumap = cumap_v;

  BKE_curvemapping_changed(cumap, false);
}

static void curvemap_buttons_delete(bContext *C, void *cb_v, void *cumap_v)
{
  CurveMapping *cumap = cumap_v;

  BKE_curvemap_remove(cumap->cm + cumap->cur, SELECT);
  BKE_curvemapping_changed(cumap, false);

  rna_update_cb(C, cb_v, NULL);
}

/* NOTE: this is a block-menu, needs 0 events, otherwise the menu closes */
static uiBlock *curvemap_clipping_func(bContext *C, ARegion *region, void *cumap_v)
{
  CurveMapping *cumap = cumap_v;
  uiBut *bt;
  const float width = 8 * UI_UNIT_X;

  uiBlock *block = UI_block_begin(C, region, __func__, UI_EMBOSS);
  UI_block_flag_enable(block, UI_BLOCK_KEEP_OPEN | UI_BLOCK_MOVEMOUSE_QUIT);
  UI_block_theme_style_set(block, UI_BLOCK_THEME_STYLE_POPUP);

  bt = uiDefButBitI(block,
                    UI_BTYPE_CHECKBOX,
                    CUMA_DO_CLIP,
                    1,
                    IFACE_("Use Clipping"),
                    0,
                    5 * UI_UNIT_Y,
                    width,
                    UI_UNIT_Y,
                    &cumap->flag,
                    0.0,
                    0.0,
                    10,
                    0,
                    "");
  UI_but_func_set(bt, curvemap_buttons_setclip, cumap, NULL);

  UI_block_align_begin(block);
  bt = uiDefButF(block,
                 UI_BTYPE_NUM,
                 0,
                 IFACE_("Min X:"),
                 0,
                 4 * UI_UNIT_Y,
                 width,
                 UI_UNIT_Y,
                 &cumap->clipr.xmin,
                 -100.0,
                 cumap->clipr.xmax,
                 0,
                 0,
                 "");
  UI_but_number_step_size_set(bt, 10);
  UI_but_number_precision_set(bt, 2);
  bt = uiDefButF(block,
                 UI_BTYPE_NUM,
                 0,
                 IFACE_("Min Y:"),
                 0,
                 3 * UI_UNIT_Y,
                 width,
                 UI_UNIT_Y,
                 &cumap->clipr.ymin,
                 -100.0,
                 cumap->clipr.ymax,
                 0,
                 0,
                 "");
  UI_but_number_step_size_set(bt, 10);
  UI_but_number_precision_set(bt, 2);
  bt = uiDefButF(block,
                 UI_BTYPE_NUM,
                 0,
                 IFACE_("Max X:"),
                 0,
                 2 * UI_UNIT_Y,
                 width,
                 UI_UNIT_Y,
                 &cumap->clipr.xmax,
                 cumap->clipr.xmin,
                 100.0,
                 0,
                 0,
                 "");
  UI_but_number_step_size_set(bt, 10);
  UI_but_number_precision_set(bt, 2);
  bt = uiDefButF(block,
                 UI_BTYPE_NUM,
                 0,
                 IFACE_("Max Y:"),
                 0,
                 UI_UNIT_Y,
                 width,
                 UI_UNIT_Y,
                 &cumap->clipr.ymax,
                 cumap->clipr.ymin,
                 100.0,
                 0,
                 0,
                 "");
  UI_but_number_step_size_set(bt, 10);
  UI_but_number_precision_set(bt, 2);

  UI_block_bounds_set_normal(block, 0.3f * U.widget_unit);
  UI_block_direction_set(block, UI_DIR_DOWN);

  return block;
}

/* only for BKE_curvemap_tools_dofunc */
enum {
  UICURVE_FUNC_RESET_NEG,
  UICURVE_FUNC_RESET_POS,
  UICURVE_FUNC_RESET_VIEW,
  UICURVE_FUNC_HANDLE_VECTOR,
  UICURVE_FUNC_HANDLE_AUTO,
  UICURVE_FUNC_HANDLE_AUTO_ANIM,
  UICURVE_FUNC_EXTEND_HOZ,
  UICURVE_FUNC_EXTEND_EXP,
};

static void curvemap_tools_dofunc(bContext *C, void *cumap_v, int event)
{
  CurveMapping *cumap = cumap_v;
  CurveMap *cuma = cumap->cm + cumap->cur;

  switch (event) {
    case UICURVE_FUNC_RESET_NEG:
    case UICURVE_FUNC_RESET_POS: /* reset */
      BKE_curvemap_reset(cuma,
                         &cumap->clipr,
                         cumap->preset,
                         (event == UICURVE_FUNC_RESET_NEG) ? CURVEMAP_SLOPE_NEGATIVE :
                                                             CURVEMAP_SLOPE_POSITIVE);
      BKE_curvemapping_changed(cumap, false);
      break;
    case UICURVE_FUNC_RESET_VIEW:
      BKE_curvemapping_reset_view(cumap);
      break;
    case UICURVE_FUNC_HANDLE_VECTOR: /* Set vector. */
      BKE_curvemap_handle_set(cuma, HD_VECT);
      BKE_curvemapping_changed(cumap, false);
      break;
    case UICURVE_FUNC_HANDLE_AUTO: /* Set auto. */
      BKE_curvemap_handle_set(cuma, HD_AUTO);
      BKE_curvemapping_changed(cumap, false);
      break;
    case UICURVE_FUNC_HANDLE_AUTO_ANIM: /* Set auto-clamped. */
      BKE_curvemap_handle_set(cuma, HD_AUTO_ANIM);
      BKE_curvemapping_changed(cumap, false);
      break;
    case UICURVE_FUNC_EXTEND_HOZ: /* Extend horizontal. */
      cumap->flag &= ~CUMA_EXTEND_EXTRAPOLATE;
      BKE_curvemapping_changed(cumap, false);
      break;
    case UICURVE_FUNC_EXTEND_EXP: /* Extend extrapolate. */
      cumap->flag |= CUMA_EXTEND_EXTRAPOLATE;
      BKE_curvemapping_changed(cumap, false);
      break;
  }
  ED_undo_push(C, "CurveMap tools");
  ED_region_tag_redraw(CTX_wm_region(C));
}

static uiBlock *curvemap_tools_func(
    bContext *C, ARegion *region, CurveMapping *cumap, bool show_extend, int reset_mode)
{
  short yco = 0;
  const short menuwidth = 10 * UI_UNIT_X;

  uiBlock *block = UI_block_begin(C, region, __func__, UI_EMBOSS);
  UI_block_func_butmenu_set(block, curvemap_tools_dofunc, cumap);

  {
    uiDefIconTextBut(block,
                     UI_BTYPE_BUT_MENU,
                     1,
                     ICON_VIEW_RESET,
                     IFACE_("Reset View"),
                     0,
                     yco -= UI_UNIT_Y,
                     menuwidth,
                     UI_UNIT_Y,
                     NULL,
                     0.0,
                     0.0,
                     0,
                     UICURVE_FUNC_RESET_VIEW,
                     "");
  }

  if (show_extend) {
    uiDefIconTextBut(block,
                     UI_BTYPE_BUT_MENU,
                     1,
                     ICON_EXTRAPOLATION_CONSTANT,
                     IFACE_("Extend Horizontal"),
                     0,
                     yco -= UI_UNIT_Y,
                     menuwidth,
                     UI_UNIT_Y,
                     NULL,
                     0.0,
                     0.0,
                     0,
                     UICURVE_FUNC_EXTEND_HOZ,
                     "");
    uiDefIconTextBut(block,
                     UI_BTYPE_BUT_MENU,
                     1,
                     ICON_EXTRAPOLATION_LINEAR,
                     IFACE_("Extend Extrapolated"),
                     0,
                     yco -= UI_UNIT_Y,
                     menuwidth,
                     UI_UNIT_Y,
                     NULL,
                     0.0,
                     0.0,
                     0,
                     UICURVE_FUNC_EXTEND_EXP,
                     "");
  }

  {
    uiDefIconTextBut(block,
                     UI_BTYPE_BUT_MENU,
                     1,
                     ICON_RESET,
                     IFACE_("Reset Curve"),
                     0,
                     yco -= UI_UNIT_Y,
                     menuwidth,
                     UI_UNIT_Y,
                     NULL,
                     0.0,
                     0.0,
                     0,
                     reset_mode,
                     "");
  }

  UI_block_direction_set(block, UI_DIR_DOWN);
  UI_block_bounds_set_text(block, 3.0f * UI_UNIT_X);

  return block;
}

static uiBlock *curvemap_tools_posslope_func(bContext *C, ARegion *region, void *cumap_v)
{
  return curvemap_tools_func(C, region, cumap_v, true, UICURVE_FUNC_RESET_POS);
}

static uiBlock *curvemap_tools_negslope_func(bContext *C, ARegion *region, void *cumap_v)
{
  return curvemap_tools_func(C, region, cumap_v, true, UICURVE_FUNC_RESET_NEG);
}

static uiBlock *curvemap_brush_tools_func(bContext *C, ARegion *region, void *cumap_v)
{
  return curvemap_tools_func(C, region, cumap_v, false, UICURVE_FUNC_RESET_NEG);
}

static uiBlock *curvemap_brush_tools_negslope_func(bContext *C, ARegion *region, void *cumap_v)
{
  return curvemap_tools_func(C, region, cumap_v, false, UICURVE_FUNC_RESET_POS);
}

static void curvemap_tools_handle_vector(bContext *C, void *cumap_v, void *UNUSED(arg))
{
  curvemap_tools_dofunc(C, cumap_v, UICURVE_FUNC_HANDLE_VECTOR);
}

static void curvemap_tools_handle_auto(bContext *C, void *cumap_v, void *UNUSED(arg))
{
  curvemap_tools_dofunc(C, cumap_v, UICURVE_FUNC_HANDLE_AUTO);
}

static void curvemap_tools_handle_auto_clamped(bContext *C, void *cumap_v, void *UNUSED(arg))
{
  curvemap_tools_dofunc(C, cumap_v, UICURVE_FUNC_HANDLE_AUTO_ANIM);
}

static void curvemap_buttons_redraw(bContext *C, void *UNUSED(arg1), void *UNUSED(arg2))
{
  ED_region_tag_redraw(CTX_wm_region(C));
}

static void curvemap_buttons_update(bContext *C, void *arg1_v, void *cumap_v)
{
  CurveMapping *cumap = cumap_v;
  BKE_curvemapping_changed(cumap, true);
  rna_update_cb(C, arg1_v, NULL);
}

static void curvemap_buttons_reset(bContext *C, void *cb_v, void *cumap_v)
{
  CurveMapping *cumap = cumap_v;
  cumap->preset = CURVE_PRESET_LINE;
  for (int a = 0; a < CM_TOT; a++) {
    BKE_curvemap_reset(cumap->cm + a, &cumap->clipr, cumap->preset, CURVEMAP_SLOPE_POSITIVE);
  }

  cumap->black[0] = cumap->black[1] = cumap->black[2] = 0.0f;
  cumap->white[0] = cumap->white[1] = cumap->white[2] = 1.0f;
  BKE_curvemapping_set_black_white(cumap, NULL, NULL);

  BKE_curvemapping_changed(cumap, false);

  rna_update_cb(C, cb_v, NULL);
}

/**
 * \note Still unsure how this call evolves.
 *
 * \param labeltype: Used for defining which curve-channels to show.
 */
static void curvemap_buttons_layout(uiLayout *layout,
                                    PointerRNA *ptr,
                                    char labeltype,
                                    bool levels,
                                    bool brush,
                                    bool neg_slope,
                                    bool tone,
                                    RNAUpdateCb *cb)
{
  CurveMapping *cumap = ptr->data;
  CurveMap *cm = &cumap->cm[cumap->cur];
  uiBut *bt;
  const float dx = UI_UNIT_X;
  int bg = -1;

  uiBlock *block = uiLayoutGetBlock(layout);

  UI_block_emboss_set(block, UI_EMBOSS);

  if (tone) {
    uiLayout *split = uiLayoutSplit(layout, 0.0f, false);
    uiItemR(uiLayoutRow(split, false), ptr, "tone", UI_ITEM_R_EXPAND, NULL, ICON_NONE);
  }

  /* curve chooser */
  uiLayout *row = uiLayoutRow(layout, false);

  if (labeltype == 'v') {
    /* vector */
    uiLayout *sub = uiLayoutRow(row, true);
    uiLayoutSetAlignment(sub, UI_LAYOUT_ALIGN_LEFT);

    if (cumap->cm[0].curve) {
      bt = uiDefButI(
          block, UI_BTYPE_ROW, 0, "X", 0, 0, dx, dx, &cumap->cur, 0.0, 0.0, 0.0, 0.0, "");
      UI_but_func_set(bt, curvemap_buttons_redraw, NULL, NULL);
    }
    if (cumap->cm[1].curve) {
      bt = uiDefButI(
          block, UI_BTYPE_ROW, 0, "Y", 0, 0, dx, dx, &cumap->cur, 0.0, 1.0, 0.0, 0.0, "");
      UI_but_func_set(bt, curvemap_buttons_redraw, NULL, NULL);
    }
    if (cumap->cm[2].curve) {
      bt = uiDefButI(
          block, UI_BTYPE_ROW, 0, "Z", 0, 0, dx, dx, &cumap->cur, 0.0, 2.0, 0.0, 0.0, "");
      UI_but_func_set(bt, curvemap_buttons_redraw, NULL, NULL);
    }
  }
  else if (labeltype == 'c') {
    /* color */
    uiLayout *sub = uiLayoutRow(row, true);
    uiLayoutSetAlignment(sub, UI_LAYOUT_ALIGN_LEFT);

    if (cumap->cm[3].curve) {
      bt = uiDefButI(
          block, UI_BTYPE_ROW, 0, "C", 0, 0, dx, dx, &cumap->cur, 0.0, 3.0, 0.0, 0.0, "");
      UI_but_func_set(bt, curvemap_buttons_redraw, NULL, NULL);
    }
    if (cumap->cm[0].curve) {
      bt = uiDefButI(
          block, UI_BTYPE_ROW, 0, "R", 0, 0, dx, dx, &cumap->cur, 0.0, 0.0, 0.0, 0.0, "");
      UI_but_func_set(bt, curvemap_buttons_redraw, NULL, NULL);
    }
    if (cumap->cm[1].curve) {
      bt = uiDefButI(
          block, UI_BTYPE_ROW, 0, "G", 0, 0, dx, dx, &cumap->cur, 0.0, 1.0, 0.0, 0.0, "");
      UI_but_func_set(bt, curvemap_buttons_redraw, NULL, NULL);
    }
    if (cumap->cm[2].curve) {
      bt = uiDefButI(
          block, UI_BTYPE_ROW, 0, "B", 0, 0, dx, dx, &cumap->cur, 0.0, 2.0, 0.0, 0.0, "");
      UI_but_func_set(bt, curvemap_buttons_redraw, NULL, NULL);
    }
  }
  else if (labeltype == 'h') {
    /* HSV */
    uiLayout *sub = uiLayoutRow(row, true);
    uiLayoutSetAlignment(sub, UI_LAYOUT_ALIGN_LEFT);

    if (cumap->cm[0].curve) {
      bt = uiDefButI(
          block, UI_BTYPE_ROW, 0, "H", 0, 0, dx, dx, &cumap->cur, 0.0, 0.0, 0.0, 0.0, "");
      UI_but_func_set(bt, curvemap_buttons_redraw, NULL, NULL);
    }
    if (cumap->cm[1].curve) {
      bt = uiDefButI(
          block, UI_BTYPE_ROW, 0, "S", 0, 0, dx, dx, &cumap->cur, 0.0, 1.0, 0.0, 0.0, "");
      UI_but_func_set(bt, curvemap_buttons_redraw, NULL, NULL);
    }
    if (cumap->cm[2].curve) {
      bt = uiDefButI(
          block, UI_BTYPE_ROW, 0, "V", 0, 0, dx, dx, &cumap->cur, 0.0, 2.0, 0.0, 0.0, "");
      UI_but_func_set(bt, curvemap_buttons_redraw, NULL, NULL);
    }
  }
  else {
    uiLayoutSetAlignment(row, UI_LAYOUT_ALIGN_RIGHT);
  }

  if (labeltype == 'h') {
    bg = UI_GRAD_H;
  }

  /* operation buttons */
  /* (Right aligned) */
  uiLayout *sub = uiLayoutRow(row, true);
  uiLayoutSetAlignment(sub, UI_LAYOUT_ALIGN_RIGHT);

  /* Zoom in */
  bt = uiDefIconBut(block,
                    UI_BTYPE_BUT,
                    0,
                    ICON_ZOOM_IN,
                    0,
                    0,
                    dx,
                    dx,
                    NULL,
                    0.0,
                    0.0,
                    0.0,
                    0.0,
                    TIP_("Zoom in"));
  UI_but_func_set(bt, curvemap_buttons_zoom_in, cumap, NULL);

  /* Zoom out */
  bt = uiDefIconBut(block,
                    UI_BTYPE_BUT,
                    0,
                    ICON_ZOOM_OUT,
                    0,
                    0,
                    dx,
                    dx,
                    NULL,
                    0.0,
                    0.0,
                    0.0,
                    0.0,
                    TIP_("Zoom out"));
  UI_but_func_set(bt, curvemap_buttons_zoom_out, cumap, NULL);

  /* Clippoing button. */
  const int icon = (cumap->flag & CUMA_DO_CLIP) ? ICON_CLIPUV_HLT : ICON_CLIPUV_DEHLT;
  bt = uiDefIconBlockBut(
      block, curvemap_clipping_func, cumap, 0, icon, 0, 0, dx, dx, TIP_("Clipping Options"));
  bt->drawflag &= ~UI_BUT_ICON_LEFT;
  UI_but_funcN_set(bt, rna_update_cb, MEM_dupallocN(cb), NULL);

  if (brush && neg_slope) {
    bt = uiDefIconBlockBut(
        block, curvemap_brush_tools_negslope_func, cumap, 0, 0, 0, 0, dx, dx, TIP_("Tools"));
  }
  else if (brush) {
    bt = uiDefIconBlockBut(
        block, curvemap_brush_tools_func, cumap, 0, 0, 0, 0, dx, dx, TIP_("Tools"));
  }
  else if (neg_slope) {
    bt = uiDefIconBlockBut(
        block, curvemap_tools_negslope_func, cumap, 0, 0, 0, 0, dx, dx, TIP_("Tools"));
  }
  else {
    bt = uiDefIconBlockBut(
        block, curvemap_tools_posslope_func, cumap, 0, 0, 0, 0, dx, dx, TIP_("Tools"));
  }
  UI_but_funcN_set(bt, rna_update_cb, MEM_dupallocN(cb), NULL);

  UI_block_funcN_set(block, rna_update_cb, MEM_dupallocN(cb), NULL);

  /* Curve itself. */
  const int size = max_ii(uiLayoutGetWidth(layout), UI_UNIT_X);
  row = uiLayoutRow(layout, false);
  uiButCurveMapping *curve_but = (uiButCurveMapping *)uiDefBut(
      block, UI_BTYPE_CURVE, 0, "", 0, 0, size, 8.0f * UI_UNIT_X, cumap, 0.0f, 1.0f, -1, 0, "");
  curve_but->gradient_type = bg;

  /* Sliders for selected curve point. */
  int i;
  CurveMapPoint *cmp = NULL;
  bool point_last_or_first = false;
  for (i = 0; i < cm->totpoint; i++) {
    if (cm->curve[i].flag & CUMA_SELECT) {
      cmp = &cm->curve[i];
      break;
    }
  }
  if (ELEM(i, 0, cm->totpoint - 1)) {
    point_last_or_first = true;
  }

  if (cmp) {
    rctf bounds;
    if (cumap->flag & CUMA_DO_CLIP) {
      bounds = cumap->clipr;
    }
    else {
      bounds.xmin = bounds.ymin = -1000.0;
      bounds.xmax = bounds.ymax = 1000.0;
    }

    UI_block_emboss_set(block, UI_EMBOSS);

    uiLayoutRow(layout, true);

    /* Curve handle buttons. */
    bt = uiDefIconBut(block,
                      UI_BTYPE_BUT,
                      1,
                      ICON_HANDLE_AUTO,
                      0,
                      UI_UNIT_Y,
                      UI_UNIT_X,
                      UI_UNIT_Y,
                      NULL,
                      0.0,
                      0.0,
                      0.0,
                      0.0,
                      TIP_("Auto Handle"));
    UI_but_func_set(bt, curvemap_tools_handle_auto, cumap, NULL);
    if (((cmp->flag & CUMA_HANDLE_AUTO_ANIM) == false) &&
        ((cmp->flag & CUMA_HANDLE_VECTOR) == false)) {
      bt->flag |= UI_SELECT_DRAW;
    }

    bt = uiDefIconBut(block,
                      UI_BTYPE_BUT,
                      1,
                      ICON_HANDLE_VECTOR,
                      0,
                      UI_UNIT_Y,
                      UI_UNIT_X,
                      UI_UNIT_Y,
                      NULL,
                      0.0,
                      0.0,
                      0.0,
                      0.0,
                      TIP_("Vector Handle"));
    UI_but_func_set(bt, curvemap_tools_handle_vector, cumap, NULL);
    if (cmp->flag & CUMA_HANDLE_VECTOR) {
      bt->flag |= UI_SELECT_DRAW;
    }

    bt = uiDefIconBut(block,
                      UI_BTYPE_BUT,
                      1,
                      ICON_HANDLE_AUTOCLAMPED,
                      0,
                      UI_UNIT_Y,
                      UI_UNIT_X,
                      UI_UNIT_Y,
                      NULL,
                      0.0,
                      0.0,
                      0.0,
                      0.0,
                      TIP_("Auto Clamped"));
    UI_but_func_set(bt, curvemap_tools_handle_auto_clamped, cumap, NULL);
    if (cmp->flag & CUMA_HANDLE_AUTO_ANIM) {
      bt->flag |= UI_SELECT_DRAW;
    }

    /* Curve handle position */
    UI_block_funcN_set(block, curvemap_buttons_update, MEM_dupallocN(cb), cumap);
    bt = uiDefButF(block,
                   UI_BTYPE_NUM,
                   0,
                   "X:",
                   0,
                   2 * UI_UNIT_Y,
                   UI_UNIT_X * 10,
                   UI_UNIT_Y,
                   &cmp->x,
                   bounds.xmin,
                   bounds.xmax,
                   0,
                   0,
                   "");
    UI_but_number_step_size_set(bt, 1);
    UI_but_number_precision_set(bt, 5);
    bt = uiDefButF(block,
                   UI_BTYPE_NUM,
                   0,
                   "Y:",
                   0,
                   1 * UI_UNIT_Y,
                   UI_UNIT_X * 10,
                   UI_UNIT_Y,
                   &cmp->y,
                   bounds.ymin,
                   bounds.ymax,
                   0,
                   0,
                   "");
    UI_but_number_step_size_set(bt, 1);
    UI_but_number_precision_set(bt, 5);

    /* Curve handle delete point */
    bt = uiDefIconBut(block,
                      UI_BTYPE_BUT,
                      0,
                      ICON_X,
                      0,
                      0,
                      dx,
                      dx,
                      NULL,
                      0.0,
                      0.0,
                      0.0,
                      0.0,
                      TIP_("Delete points"));
    UI_but_funcN_set(bt, curvemap_buttons_delete, MEM_dupallocN(cb), cumap);
    if (point_last_or_first) {
      UI_but_flag_enable(bt, UI_BUT_DISABLED);
    }
  }

  /* black/white levels */
  if (levels) {
    uiLayout *split = uiLayoutSplit(layout, 0.0f, false);
    uiItemR(uiLayoutColumn(split, false), ptr, "black_level", UI_ITEM_R_EXPAND, NULL, ICON_NONE);
    uiItemR(uiLayoutColumn(split, false), ptr, "white_level", UI_ITEM_R_EXPAND, NULL, ICON_NONE);

    uiLayoutRow(layout, false);
    bt = uiDefBut(block,
                  UI_BTYPE_BUT,
                  0,
                  IFACE_("Reset"),
                  0,
                  0,
                  UI_UNIT_X * 10,
                  UI_UNIT_Y,
                  NULL,
                  0.0f,
                  0.0f,
                  0,
                  0,
                  TIP_("Reset Black/White point and curves"));
    UI_but_funcN_set(bt, curvemap_buttons_reset, MEM_dupallocN(cb), cumap);
  }

  UI_block_funcN_set(block, NULL, NULL, NULL);
}

void uiTemplateCurveMapping(uiLayout *layout,
                            PointerRNA *ptr,
                            const char *propname,
                            int type,
                            bool levels,
                            bool brush,
                            bool neg_slope,
                            bool tone)
{
  PropertyRNA *prop = RNA_struct_find_property(ptr, propname);
  uiBlock *block = uiLayoutGetBlock(layout);

  if (!prop) {
    RNA_warning("curve property not found: %s.%s", RNA_struct_identifier(ptr->type), propname);
    return;
  }

  if (RNA_property_type(prop) != PROP_POINTER) {
    RNA_warning("curve is not a pointer: %s.%s", RNA_struct_identifier(ptr->type), propname);
    return;
  }

  PointerRNA cptr = RNA_property_pointer_get(ptr, prop);
  if (!cptr.data || !RNA_struct_is_a(cptr.type, &RNA_CurveMapping)) {
    return;
  }

  RNAUpdateCb *cb = MEM_callocN(sizeof(RNAUpdateCb), "RNAUpdateCb");
  cb->ptr = *ptr;
  cb->prop = prop;

  ID *id = cptr.owner_id;
  UI_block_lock_set(block, (id && ID_IS_LINKED(id)), ERROR_LIBDATA_MESSAGE);

  curvemap_buttons_layout(layout, &cptr, type, levels, brush, neg_slope, tone, cb);

  UI_block_lock_clear(block);

  MEM_freeN(cb);
}

/** \} */

/* -------------------------------------------------------------------- */
/** \name Curve Profile Template
 * \{ */

static void CurveProfile_presets_dofunc(bContext *C, void *profile_v, int event)
{
  CurveProfile *profile = profile_v;

  profile->preset = event;
  BKE_curveprofile_reset(profile);
  BKE_curveprofile_update(profile, PROF_UPDATE_NONE);

  ED_undo_push(C, "CurveProfile tools");
  ED_region_tag_redraw(CTX_wm_region(C));
}

static uiBlock *CurveProfile_presets_func(bContext *C, ARegion *region, CurveProfile *profile)
{
  short yco = 0;

  uiBlock *block = UI_block_begin(C, region, __func__, UI_EMBOSS);
  UI_block_func_butmenu_set(block, CurveProfile_presets_dofunc, profile);

  uiDefIconTextBut(block,
                   UI_BTYPE_BUT_MENU,
                   1,
                   ICON_BLANK1,
                   IFACE_("Default"),
                   0,
                   yco -= UI_UNIT_Y,
                   0,
                   UI_UNIT_Y,
                   NULL,
                   0.0,
                   0.0,
                   0,
                   PROF_PRESET_LINE,
                   "");
  uiDefIconTextBut(block,
                   UI_BTYPE_BUT_MENU,
                   1,
                   ICON_BLANK1,
                   IFACE_("Support Loops"),
                   0,
                   yco -= UI_UNIT_Y,
                   0,
                   UI_UNIT_Y,
                   NULL,
                   0.0,
                   0.0,
                   0,
                   PROF_PRESET_SUPPORTS,
                   "");
  uiDefIconTextBut(block,
                   UI_BTYPE_BUT_MENU,
                   1,
                   ICON_BLANK1,
                   IFACE_("Cornice Molding"),
                   0,
                   yco -= UI_UNIT_Y,
                   0,
                   UI_UNIT_Y,
                   NULL,
                   0.0,
                   0.0,
                   0,
                   PROF_PRESET_CORNICE,
                   "");
  uiDefIconTextBut(block,
                   UI_BTYPE_BUT_MENU,
                   1,
                   ICON_BLANK1,
                   IFACE_("Crown Molding"),
                   0,
                   yco -= UI_UNIT_Y,
                   0,
                   UI_UNIT_Y,
                   NULL,
                   0.0,
                   0.0,
                   0,
                   PROF_PRESET_CROWN,
                   "");
  uiDefIconTextBut(block,
                   UI_BTYPE_BUT_MENU,
                   1,
                   ICON_BLANK1,
                   IFACE_("Steps"),
                   0,
                   yco -= UI_UNIT_Y,
                   0,
                   UI_UNIT_Y,
                   NULL,
                   0.0,
                   0.0,
                   0,
                   PROF_PRESET_STEPS,
                   "");

  UI_block_direction_set(block, UI_DIR_DOWN);
  UI_block_bounds_set_text(block, (int)(3.0f * UI_UNIT_X));

  return block;
}

static uiBlock *CurveProfile_buttons_presets(bContext *C, ARegion *region, void *profile_v)
{
  return CurveProfile_presets_func(C, region, (CurveProfile *)profile_v);
}

/* Only for CurveProfile tools block */
enum {
  UIPROFILE_FUNC_RESET,
  UIPROFILE_FUNC_RESET_VIEW,
};

static void CurveProfile_tools_dofunc(bContext *C, void *profile_v, int event)
{
  CurveProfile *profile = profile_v;

  switch (event) {
    case UIPROFILE_FUNC_RESET: /* reset */
      BKE_curveprofile_reset(profile);
      BKE_curveprofile_update(profile, PROF_UPDATE_NONE);
      break;
    case UIPROFILE_FUNC_RESET_VIEW: /* reset view to clipping rect */
      BKE_curveprofile_reset_view(profile);
      break;
  }
  ED_undo_push(C, "CurveProfile tools");
  ED_region_tag_redraw(CTX_wm_region(C));
}

static uiBlock *CurveProfile_tools_func(bContext *C, ARegion *region, CurveProfile *profile)
{
  short yco = 0;

  uiBlock *block = UI_block_begin(C, region, __func__, UI_EMBOSS);
  UI_block_func_butmenu_set(block, CurveProfile_tools_dofunc, profile);

  uiDefIconTextBut(block,
                   UI_BTYPE_BUT_MENU,
                   1,
                   ICON_VIEW_RESET,
                   IFACE_("Reset View"),
                   0,
                   yco -= UI_UNIT_Y,
                   0,
                   UI_UNIT_Y,
                   NULL,
                   0.0,
                   0.0,
                   0,
                   UIPROFILE_FUNC_RESET_VIEW,
                   "");
  uiDefIconTextBut(block,
                   UI_BTYPE_BUT_MENU,
                   1,
                   ICON_RESET,
                   IFACE_("Reset Curve"),
                   0,
                   yco -= UI_UNIT_Y,
                   0,
                   UI_UNIT_Y,
                   NULL,
                   0.0,
                   0.0,
                   0,
                   UIPROFILE_FUNC_RESET,
                   "");

  UI_block_direction_set(block, UI_DIR_DOWN);
  UI_block_bounds_set_text(block, (int)(3.0f * UI_UNIT_X));

  return block;
}

static uiBlock *CurveProfile_buttons_tools(bContext *C, ARegion *region, void *profile_v)
{
  return CurveProfile_tools_func(C, region, (CurveProfile *)profile_v);
}

static void CurveProfile_buttons_zoom_in(bContext *C, void *profile_v, void *UNUSED(arg))
{
  CurveProfile *profile = profile_v;

  /* Allow a 20x zoom. */
  if (BLI_rctf_size_x(&profile->view_rect) > 0.04f * BLI_rctf_size_x(&profile->clip_rect)) {
    const float dx = 0.1154f * BLI_rctf_size_x(&profile->view_rect);
    profile->view_rect.xmin += dx;
    profile->view_rect.xmax -= dx;
    const float dy = 0.1154f * BLI_rctf_size_y(&profile->view_rect);
    profile->view_rect.ymin += dy;
    profile->view_rect.ymax -= dy;
  }

  ED_region_tag_redraw(CTX_wm_region(C));
}

static void CurveProfile_buttons_zoom_out(bContext *C, void *profile_v, void *UNUSED(arg))
{
  CurveProfile *profile = profile_v;

  /* Allow 20 times zoom, but don't view outside clip */
  if (BLI_rctf_size_x(&profile->view_rect) < 20.0f * BLI_rctf_size_x(&profile->clip_rect)) {
    float d = 0.15f * BLI_rctf_size_x(&profile->view_rect);
    float d1 = d;

    if (profile->flag & PROF_USE_CLIP) {
      if (profile->view_rect.xmin - d < profile->clip_rect.xmin) {
        d1 = profile->view_rect.xmin - profile->clip_rect.xmin;
      }
    }
    profile->view_rect.xmin -= d1;

    d1 = d;
    if (profile->flag & PROF_USE_CLIP) {
      if (profile->view_rect.xmax + d > profile->clip_rect.xmax) {
        d1 = -profile->view_rect.xmax + profile->clip_rect.xmax;
      }
    }
    profile->view_rect.xmax += d1;

    d = d1 = 0.15f * BLI_rctf_size_y(&profile->view_rect);

    if (profile->flag & PROF_USE_CLIP) {
      if (profile->view_rect.ymin - d < profile->clip_rect.ymin) {
        d1 = profile->view_rect.ymin - profile->clip_rect.ymin;
      }
    }
    profile->view_rect.ymin -= d1;

    d1 = d;
    if (profile->flag & PROF_USE_CLIP) {
      if (profile->view_rect.ymax + d > profile->clip_rect.ymax) {
        d1 = -profile->view_rect.ymax + profile->clip_rect.ymax;
      }
    }
    profile->view_rect.ymax += d1;
  }

  ED_region_tag_redraw(CTX_wm_region(C));
}

static void CurveProfile_clipping_toggle(bContext *C, void *cb_v, void *profile_v)
{
  CurveProfile *profile = profile_v;

  profile->flag ^= PROF_USE_CLIP;

  BKE_curveprofile_update(profile, PROF_UPDATE_NONE);
  rna_update_cb(C, cb_v, NULL);
}

static void CurveProfile_buttons_reverse(bContext *C, void *cb_v, void *profile_v)
{
  CurveProfile *profile = profile_v;

  BKE_curveprofile_reverse(profile);
  BKE_curveprofile_update(profile, PROF_UPDATE_NONE);
  rna_update_cb(C, cb_v, NULL);
}

static void CurveProfile_buttons_delete(bContext *C, void *cb_v, void *profile_v)
{
  CurveProfile *profile = profile_v;

  BKE_curveprofile_remove_by_flag(profile, SELECT);
  BKE_curveprofile_update(profile, PROF_UPDATE_NONE);

  rna_update_cb(C, cb_v, NULL);
}

static void CurveProfile_buttons_update(bContext *C, void *arg1_v, void *profile_v)
{
  CurveProfile *profile = profile_v;
  BKE_curveprofile_update(profile, PROF_UPDATE_REMOVE_DOUBLES | PROF_UPDATE_CLIP);
  rna_update_cb(C, arg1_v, NULL);
}

static void CurveProfile_buttons_reset(bContext *C, void *arg1_v, void *profile_v)
{
  CurveProfile *profile = profile_v;
  BKE_curveprofile_reset(profile);
  BKE_curveprofile_update(profile, PROF_UPDATE_NONE);
  rna_update_cb(C, arg1_v, NULL);
}

static void CurveProfile_buttons_layout(uiLayout *layout, PointerRNA *ptr, RNAUpdateCb *cb)
{
  CurveProfile *profile = ptr->data;
  uiBut *bt;

  uiBlock *block = uiLayoutGetBlock(layout);

  UI_block_emboss_set(block, UI_EMBOSS);

  uiLayoutSetPropSep(layout, false);

  /* Preset selector */
  /* There is probably potential to use simpler "uiItemR" functions here, but automatic updating
   * after a preset is selected would be more complicated. */
  uiLayout *row = uiLayoutRow(layout, true);
  bt = uiDefBlockBut(
      block, CurveProfile_buttons_presets, profile, "Preset", 0, 0, UI_UNIT_X, UI_UNIT_X, "");
  UI_but_funcN_set(bt, rna_update_cb, MEM_dupallocN(cb), NULL);

  /* Show a "re-apply" preset button when it has been changed from the preset. */
  if (profile->flag & PROF_DIRTY_PRESET) {
    /* Only for dynamic presets. */
    if (ELEM(profile->preset, PROF_PRESET_STEPS, PROF_PRESET_SUPPORTS)) {
      bt = uiDefIconTextBut(block,
                            UI_BTYPE_BUT,
                            0,
                            ICON_NONE,
                            "Apply Preset",
                            0,
                            0,
                            UI_UNIT_X,
                            UI_UNIT_X,
                            NULL,
                            0.0,
                            0.0,
                            0.0,
                            0.0,
                            "Reapply and update the preset, removing changes");
      UI_but_funcN_set(bt, CurveProfile_buttons_reset, MEM_dupallocN(cb), profile);
    }
  }

  row = uiLayoutRow(layout, false);

  /* (Left aligned) */
  uiLayout *sub = uiLayoutRow(row, true);
  uiLayoutSetAlignment(sub, UI_LAYOUT_ALIGN_LEFT);

  /* Zoom in */
  bt = uiDefIconBut(block,
                    UI_BTYPE_BUT,
                    0,
                    ICON_ZOOM_IN,
                    0,
                    0,
                    UI_UNIT_X,
                    UI_UNIT_X,
                    NULL,
                    0.0,
                    0.0,
                    0.0,
                    0.0,
                    TIP_("Zoom in"));
  UI_but_func_set(bt, CurveProfile_buttons_zoom_in, profile, NULL);

  /* Zoom out */
  bt = uiDefIconBut(block,
                    UI_BTYPE_BUT,
                    0,
                    ICON_ZOOM_OUT,
                    0,
                    0,
                    UI_UNIT_X,
                    UI_UNIT_X,
                    NULL,
                    0.0,
                    0.0,
                    0.0,
                    0.0,
                    TIP_("Zoom out"));
  UI_but_func_set(bt, CurveProfile_buttons_zoom_out, profile, NULL);

  /* (Right aligned) */
  sub = uiLayoutRow(row, true);
  uiLayoutSetAlignment(sub, UI_LAYOUT_ALIGN_RIGHT);

  /* Flip path */
  bt = uiDefIconBut(block,
                    UI_BTYPE_BUT,
                    0,
                    ICON_ARROW_LEFTRIGHT,
                    0,
                    0,
                    UI_UNIT_X,
                    UI_UNIT_X,
                    NULL,
                    0.0,
                    0.0,
                    0.0,
                    0.0,
                    TIP_("Reverse Path"));
  UI_but_funcN_set(bt, CurveProfile_buttons_reverse, MEM_dupallocN(cb), profile);

  /* Clipping toggle */
  const int icon = (profile->flag & PROF_USE_CLIP) ? ICON_CLIPUV_HLT : ICON_CLIPUV_DEHLT;
  bt = uiDefIconBut(block,
                    UI_BTYPE_BUT,
                    0,
                    icon,
                    0,
                    0,
                    UI_UNIT_X,
                    UI_UNIT_X,
                    NULL,
                    0.0,
                    0.0,
                    0.0,
                    0.0,
                    TIP_("Toggle Profile Clipping"));
  UI_but_funcN_set(bt, CurveProfile_clipping_toggle, MEM_dupallocN(cb), profile);

  /* Reset view, reset curve */
  bt = uiDefIconBlockBut(
      block, CurveProfile_buttons_tools, profile, 0, 0, 0, 0, UI_UNIT_X, UI_UNIT_X, TIP_("Tools"));
  UI_but_funcN_set(bt, rna_update_cb, MEM_dupallocN(cb), NULL);

  UI_block_funcN_set(block, rna_update_cb, MEM_dupallocN(cb), NULL);

  /* The path itself */
  int path_width = max_ii(uiLayoutGetWidth(layout), UI_UNIT_X);
  path_width = min_ii(path_width, (int)(16.0f * UI_UNIT_X));
  const int path_height = path_width;
  uiLayoutRow(layout, false);
  uiDefBut(block,
           UI_BTYPE_CURVEPROFILE,
           0,
           "",
           0,
           0,
           (short)path_width,
           (short)path_height,
           profile,
           0.0f,
           1.0f,
           -1,
           0,
           "");

  /* Position sliders for (first) selected point */
  int i;
  float *selection_x, *selection_y;
  bool point_last_or_first = false;
  CurveProfilePoint *point = NULL;
  for (i = 0; i < profile->path_len; i++) {
    if (profile->path[i].flag & PROF_SELECT) {
      point = &profile->path[i];
      selection_x = &point->x;
      selection_y = &point->y;
      break;
    }
    if (profile->path[i].flag & PROF_H1_SELECT) {
      point = &profile->path[i];
      selection_x = &point->h1_loc[0];
      selection_y = &point->h1_loc[1];
    }
    else if (profile->path[i].flag & PROF_H2_SELECT) {
      point = &profile->path[i];
      selection_x = &point->h2_loc[0];
      selection_y = &point->h2_loc[1];
    }
  }
  if (ELEM(i, 0, profile->path_len - 1)) {
    point_last_or_first = true;
  }

  /* Selected point data */
  rctf bounds;
  if (point) {
    if (profile->flag & PROF_USE_CLIP) {
      bounds = profile->clip_rect;
    }
    else {
      bounds.xmin = bounds.ymin = -1000.0;
      bounds.xmax = bounds.ymax = 1000.0;
    }

    row = uiLayoutRow(layout, true);

    PointerRNA point_ptr;
    RNA_pointer_create(ptr->owner_id, &RNA_CurveProfilePoint, point, &point_ptr);
    PropertyRNA *prop_handle_type = RNA_struct_find_property(&point_ptr, "handle_type_1");
    uiItemFullR(row,
                &point_ptr,
                prop_handle_type,
                RNA_NO_INDEX,
                0,
                UI_ITEM_R_EXPAND | UI_ITEM_R_ICON_ONLY,
                "",
                ICON_NONE);

    /* Position */
    bt = uiDefButF(block,
                   UI_BTYPE_NUM,
                   0,
                   "X:",
                   0,
                   2 * UI_UNIT_Y,
                   UI_UNIT_X * 10,
                   UI_UNIT_Y,
                   selection_x,
                   bounds.xmin,
                   bounds.xmax,
                   0,
                   0,
                   "");
    UI_but_number_step_size_set(bt, 1);
    UI_but_number_precision_set(bt, 5);
    UI_but_funcN_set(bt, CurveProfile_buttons_update, MEM_dupallocN(cb), profile);
    if (point_last_or_first) {
      UI_but_flag_enable(bt, UI_BUT_DISABLED);
    }
    bt = uiDefButF(block,
                   UI_BTYPE_NUM,
                   0,
                   "Y:",
                   0,
                   1 * UI_UNIT_Y,
                   UI_UNIT_X * 10,
                   UI_UNIT_Y,
                   selection_y,
                   bounds.ymin,
                   bounds.ymax,
                   0,
                   0,
                   "");
    UI_but_number_step_size_set(bt, 1);
    UI_but_number_precision_set(bt, 5);
    UI_but_funcN_set(bt, CurveProfile_buttons_update, MEM_dupallocN(cb), profile);
    if (point_last_or_first) {
      UI_but_flag_enable(bt, UI_BUT_DISABLED);
    }

    /* Delete points */
    bt = uiDefIconBut(block,
                      UI_BTYPE_BUT,
                      0,
                      ICON_X,
                      0,
                      0,
                      UI_UNIT_X,
                      UI_UNIT_X,
                      NULL,
                      0.0,
                      0.0,
                      0.0,
                      0.0,
                      TIP_("Delete points"));
    UI_but_funcN_set(bt, CurveProfile_buttons_delete, MEM_dupallocN(cb), profile);
    if (point_last_or_first) {
      UI_but_flag_enable(bt, UI_BUT_DISABLED);
    }
  }

  uiItemR(layout, ptr, "use_sample_straight_edges", 0, NULL, ICON_NONE);
  uiItemR(layout, ptr, "use_sample_even_lengths", 0, NULL, ICON_NONE);

  UI_block_funcN_set(block, NULL, NULL, NULL);
}

void uiTemplateCurveProfile(uiLayout *layout, PointerRNA *ptr, const char *propname)
{
  PropertyRNA *prop = RNA_struct_find_property(ptr, propname);

  uiBlock *block = uiLayoutGetBlock(layout);

  if (!prop) {
    RNA_warning(
        "Curve Profile property not found: %s.%s", RNA_struct_identifier(ptr->type), propname);
    return;
  }

  if (RNA_property_type(prop) != PROP_POINTER) {
    RNA_warning(
        "Curve Profile is not a pointer: %s.%s", RNA_struct_identifier(ptr->type), propname);
    return;
  }

  PointerRNA cptr = RNA_property_pointer_get(ptr, prop);
  if (!cptr.data || !RNA_struct_is_a(cptr.type, &RNA_CurveProfile)) {
    return;
  }

  /* Share update functionality with the CurveMapping widget template. */
  RNAUpdateCb *cb = MEM_callocN(sizeof(RNAUpdateCb), "RNAUpdateCb");
  cb->ptr = *ptr;
  cb->prop = prop;

  ID *id = cptr.owner_id;
  UI_block_lock_set(block, (id && ID_IS_LINKED(id)), ERROR_LIBDATA_MESSAGE);

  CurveProfile_buttons_layout(layout, &cptr, cb);

  UI_block_lock_clear(block);

  MEM_freeN(cb);
}

/** \} */

/* -------------------------------------------------------------------- */
/** \name ColorPicker Template
 * \{ */

#define WHEEL_SIZE (5 * U.widget_unit)

void uiTemplateColorPicker(uiLayout *layout,
                           PointerRNA *ptr,
                           const char *propname,
                           bool value_slider,
                           bool lock,
                           bool lock_luminosity,
                           bool cubic)
{
  PropertyRNA *prop = RNA_struct_find_property(ptr, propname);
  uiBlock *block = uiLayoutGetBlock(layout);
  ColorPicker *cpicker = ui_block_colorpicker_create(block);

  if (!prop) {
    RNA_warning("property not found: %s.%s", RNA_struct_identifier(ptr->type), propname);
    return;
  }

  float softmin, softmax, step, precision;
  RNA_property_float_ui_range(ptr, prop, &softmin, &softmax, &step, &precision);

  uiLayout *col = uiLayoutColumn(layout, true);
  uiLayout *row = uiLayoutRow(col, true);

  uiBut *but = NULL;
  uiButHSVCube *hsv_but;
  switch (U.color_picker_type) {
    case USER_CP_SQUARE_SV:
    case USER_CP_SQUARE_HS:
    case USER_CP_SQUARE_HV:
      hsv_but = (uiButHSVCube *)uiDefButR_prop(block,
                                               UI_BTYPE_HSVCUBE,
                                               0,
                                               "",
                                               0,
                                               0,
                                               WHEEL_SIZE,
                                               WHEEL_SIZE,
                                               ptr,
                                               prop,
                                               -1,
                                               0.0,
                                               0.0,
                                               0,
                                               0,
                                               "");
      switch (U.color_picker_type) {
        case USER_CP_SQUARE_SV:
          hsv_but->gradient_type = UI_GRAD_SV;
          break;
        case USER_CP_SQUARE_HS:
          hsv_but->gradient_type = UI_GRAD_HS;
          break;
        case USER_CP_SQUARE_HV:
          hsv_but->gradient_type = UI_GRAD_HV;
          break;
      }
      but = &hsv_but->but;
      break;

    /* user default */
    case USER_CP_CIRCLE_HSV:
    case USER_CP_CIRCLE_HSL:
    default:
      but = uiDefButR_prop(block,
                           UI_BTYPE_HSVCIRCLE,
                           0,
                           "",
                           0,
                           0,
                           WHEEL_SIZE,
                           WHEEL_SIZE,
                           ptr,
                           prop,
                           -1,
                           0.0,
                           0.0,
                           0,
                           0,
                           "");
      break;
  }

  but->custom_data = cpicker;

  cpicker->use_color_lock = lock;
  cpicker->use_color_cubic = cubic;
  cpicker->use_luminosity_lock = lock_luminosity;

  if (lock_luminosity) {
    float color[4]; /* in case of alpha */
    RNA_property_float_get_array(ptr, prop, color);
    but->a2 = len_v3(color);
    cpicker->luminosity_lock_value = len_v3(color);
  }

  if (value_slider) {
    switch (U.color_picker_type) {
      case USER_CP_CIRCLE_HSL:
        uiItemS(row);
        hsv_but = (uiButHSVCube *)uiDefButR_prop(block,
                                                 UI_BTYPE_HSVCUBE,
                                                 0,
                                                 "",
                                                 WHEEL_SIZE + 6,
                                                 0,
                                                 14 * UI_DPI_FAC,
                                                 WHEEL_SIZE,
                                                 ptr,
                                                 prop,
                                                 -1,
                                                 softmin,
                                                 softmax,
                                                 0,
                                                 0,
                                                 "");
        hsv_but->gradient_type = UI_GRAD_L_ALT;
        break;
      case USER_CP_SQUARE_SV:
        uiItemS(col);
        hsv_but = (uiButHSVCube *)uiDefButR_prop(block,
                                                 UI_BTYPE_HSVCUBE,
                                                 0,
                                                 "",
                                                 0,
                                                 4,
                                                 WHEEL_SIZE,
                                                 18 * UI_DPI_FAC,
                                                 ptr,
                                                 prop,
                                                 -1,
                                                 softmin,
                                                 softmax,
                                                 0,
                                                 0,
                                                 "");
        hsv_but->gradient_type = UI_GRAD_SV + 3;
        break;
      case USER_CP_SQUARE_HS:
        uiItemS(col);
        hsv_but = (uiButHSVCube *)uiDefButR_prop(block,
                                                 UI_BTYPE_HSVCUBE,
                                                 0,
                                                 "",
                                                 0,
                                                 4,
                                                 WHEEL_SIZE,
                                                 18 * UI_DPI_FAC,
                                                 ptr,
                                                 prop,
                                                 -1,
                                                 softmin,
                                                 softmax,
                                                 0,
                                                 0,
                                                 "");
        hsv_but->gradient_type = UI_GRAD_HS + 3;
        break;
      case USER_CP_SQUARE_HV:
        uiItemS(col);
        hsv_but = (uiButHSVCube *)uiDefButR_prop(block,
                                                 UI_BTYPE_HSVCUBE,
                                                 0,
                                                 "",
                                                 0,
                                                 4,
                                                 WHEEL_SIZE,
                                                 18 * UI_DPI_FAC,
                                                 ptr,
                                                 prop,
                                                 -1,
                                                 softmin,
                                                 softmax,
                                                 0,
                                                 0,
                                                 "");
        hsv_but->gradient_type = UI_GRAD_HV + 3;
        break;

      /* user default */
      case USER_CP_CIRCLE_HSV:
      default:
        uiItemS(row);
        hsv_but = (uiButHSVCube *)uiDefButR_prop(block,
                                                 UI_BTYPE_HSVCUBE,
                                                 0,
                                                 "",
                                                 WHEEL_SIZE + 6,
                                                 0,
                                                 14 * UI_DPI_FAC,
                                                 WHEEL_SIZE,
                                                 ptr,
                                                 prop,
                                                 -1,
                                                 softmin,
                                                 softmax,
                                                 0,
                                                 0,
                                                 "");
        hsv_but->gradient_type = UI_GRAD_V_ALT;
        break;
    }

    hsv_but->but.custom_data = cpicker;
  }
}

static void ui_template_palette_menu(bContext *UNUSED(C), uiLayout *layout, void *UNUSED(but_p))
{
  uiLayout *row;

  uiItemL(layout, IFACE_("Sort By:"), ICON_NONE);
  row = uiLayoutRow(layout, false);
  uiItemEnumO_value(row, IFACE_("Hue"), ICON_HUE, "PALETTE_OT_sort", "type", 1);
  row = uiLayoutRow(layout, false);
  uiItemEnumO_value(row, IFACE_("Saturation"), ICON_SATURATION, "PALETTE_OT_sort", "type", 2);
  row = uiLayoutRow(layout, false);
  uiItemEnumO_value(row, IFACE_("Value"), ICON_NODE_VALUE, "PALETTE_OT_sort", "type", 3);
  row = uiLayoutRow(layout, false);
  uiItemEnumO_value(row, IFACE_("Luminance"), ICON_NODE_LUMINANCE, "PALETTE_OT_sort", "type", 4);
}

void uiTemplatePalette(uiLayout *layout,
                       PointerRNA *ptr,
                       const char *propname,
                       bool UNUSED(colors))
{
  PropertyRNA *prop = RNA_struct_find_property(ptr, propname);
  uiBut *but = NULL;

  const int cols_per_row = MAX2(uiLayoutGetWidth(layout) / UI_UNIT_X, 1);

  if (!prop) {
    RNA_warning("property not found: %s.%s", RNA_struct_identifier(ptr->type), propname);
    return;
  }

  const PointerRNA cptr = RNA_property_pointer_get(ptr, prop);
  if (!cptr.data || !RNA_struct_is_a(cptr.type, &RNA_Palette)) {
    return;
  }

  uiBlock *block = uiLayoutGetBlock(layout);

  Palette *palette = cptr.data;

  uiLayout *col = uiLayoutColumn(layout, true);
  uiLayoutRow(col, true);
  uiDefIconButO(block,
                UI_BTYPE_BUT,
                "PALETTE_OT_color_add",
                WM_OP_INVOKE_DEFAULT,
                ICON_ADD,
                0,
                0,
                UI_UNIT_X,
                UI_UNIT_Y,
                NULL);
  uiDefIconButO(block,
                UI_BTYPE_BUT,
                "PALETTE_OT_color_delete",
                WM_OP_INVOKE_DEFAULT,
                ICON_REMOVE,
                0,
                0,
                UI_UNIT_X,
                UI_UNIT_Y,
                NULL);
  if (palette->colors.first != NULL) {
    but = uiDefIconButO(block,
                        UI_BTYPE_BUT,
                        "PALETTE_OT_color_move",
                        WM_OP_INVOKE_DEFAULT,
                        ICON_TRIA_UP,
                        0,
                        0,
                        UI_UNIT_X,
                        UI_UNIT_Y,
                        NULL);
    UI_but_operator_ptr_get(but);
    RNA_enum_set(but->opptr, "type", -1);

    but = uiDefIconButO(block,
                        UI_BTYPE_BUT,
                        "PALETTE_OT_color_move",
                        WM_OP_INVOKE_DEFAULT,
                        ICON_TRIA_DOWN,
                        0,
                        0,
                        UI_UNIT_X,
                        UI_UNIT_Y,
                        NULL);
    UI_but_operator_ptr_get(but);
    RNA_enum_set(but->opptr, "type", 1);

    /* Menu. */
    uiDefIconMenuBut(
        block, ui_template_palette_menu, NULL, ICON_SORTSIZE, 0, 0, UI_UNIT_X, UI_UNIT_Y, "");
  }

  col = uiLayoutColumn(layout, true);
  uiLayoutRow(col, true);

  int row_cols = 0, col_id = 0;
  LISTBASE_FOREACH (PaletteColor *, color, &palette->colors) {
    if (row_cols >= cols_per_row) {
      uiLayoutRow(col, true);
      row_cols = 0;
    }

    PointerRNA color_ptr;
    RNA_pointer_create(&palette->id, &RNA_PaletteColor, color, &color_ptr);
    uiButColor *color_but = (uiButColor *)uiDefButR(block,
                                                    UI_BTYPE_COLOR,
                                                    0,
                                                    "",
                                                    0,
                                                    0,
                                                    UI_UNIT_X,
                                                    UI_UNIT_Y,
                                                    &color_ptr,
                                                    "color",
                                                    -1,
                                                    0.0,
                                                    1.0,
                                                    0.0,
                                                    0.0,
                                                    "");
    color_but->is_pallete_color = true;
    color_but->palette_color_index = col_id;
    row_cols++;
    col_id++;
  }
}

void uiTemplateCryptoPicker(uiLayout *layout, PointerRNA *ptr, const char *propname, int icon)
{
  PropertyRNA *prop = RNA_struct_find_property(ptr, propname);

  if (!prop) {
    RNA_warning("property not found: %s.%s", RNA_struct_identifier(ptr->type), propname);
    return;
  }

  uiBlock *block = uiLayoutGetBlock(layout);

  uiBut *but = uiDefIconTextButO(block,
                                 UI_BTYPE_BUT,
                                 "UI_OT_eyedropper_color",
                                 WM_OP_INVOKE_DEFAULT,
                                 icon,
                                 "",
                                 0,
                                 0,
                                 UI_UNIT_X,
                                 UI_UNIT_Y,
                                 RNA_property_ui_description(prop));
  but->rnapoin = *ptr;
  but->rnaprop = prop;
  but->rnaindex = -1;
}

/** \} */

/* -------------------------------------------------------------------- */
/** \name Layer Buttons Template
 * \{ */

static void handle_layer_buttons(bContext *C, void *arg1, void *arg2)
{
  uiBut *but = arg1;
  const int cur = POINTER_AS_INT(arg2);
  wmWindow *win = CTX_wm_window(C);
  const int shift = win->eventstate->shift;

  if (!shift) {
    const int tot = RNA_property_array_length(&but->rnapoin, but->rnaprop);

    /* Normally clicking only selects one layer */
    RNA_property_boolean_set_index(&but->rnapoin, but->rnaprop, cur, true);
    for (int i = 0; i < tot; i++) {
      if (i != cur) {
        RNA_property_boolean_set_index(&but->rnapoin, but->rnaprop, i, false);
      }
    }
  }

  /* view3d layer change should update depsgraph (invisible object changed maybe) */
  /* see view3d_header.c */
}

void uiTemplateLayers(uiLayout *layout,
                      PointerRNA *ptr,
                      const char *propname,
                      PointerRNA *used_ptr,
                      const char *used_propname,
                      int active_layer)
{
  const int cols_per_group = 5;

  PropertyRNA *prop = RNA_struct_find_property(ptr, propname);
  if (!prop) {
    RNA_warning("layers property not found: %s.%s", RNA_struct_identifier(ptr->type), propname);
    return;
  }

  /* the number of layers determines the way we group them
   * - we want 2 rows only (for now)
   * - The number of columns (cols) is the total number of buttons per row the 'remainder'
   *   is added to this, as it will be ok to have first row slightly wider if need be.
   * - For now, only split into groups if group will have at least 5 items.
   */
  const int layers = RNA_property_array_length(ptr, prop);
  const int cols = (layers / 2) + (layers % 2);
  const int groups = ((cols / 2) < cols_per_group) ? (1) : (cols / cols_per_group);

  PropertyRNA *used_prop = NULL;
  if (used_ptr && used_propname) {
    used_prop = RNA_struct_find_property(used_ptr, used_propname);
    if (!used_prop) {
      RNA_warning("used layers property not found: %s.%s",
                  RNA_struct_identifier(ptr->type),
                  used_propname);
      return;
    }

    if (RNA_property_array_length(used_ptr, used_prop) < layers) {
      used_prop = NULL;
    }
  }

  /* layers are laid out going across rows, with the columns being divided into groups */

  for (int group = 0; group < groups; group++) {
    uiLayout *uCol = uiLayoutColumn(layout, true);

    for (int row = 0; row < 2; row++) {
      uiLayout *uRow = uiLayoutRow(uCol, true);
      uiBlock *block = uiLayoutGetBlock(uRow);
      int layer = groups * cols_per_group * row + cols_per_group * group;

      /* add layers as toggle buts */
      for (int col = 0; (col < cols_per_group) && (layer < layers); col++, layer++) {
        int icon = 0;
        const int butlay = 1 << layer;

        if (active_layer & butlay) {
          icon = ICON_LAYER_ACTIVE;
        }
        else if (used_prop && RNA_property_boolean_get_index(used_ptr, used_prop, layer)) {
          icon = ICON_LAYER_USED;
        }

        uiBut *but = uiDefAutoButR(
            block, ptr, prop, layer, "", icon, 0, 0, UI_UNIT_X / 2, UI_UNIT_Y / 2);
        UI_but_func_set(but, handle_layer_buttons, but, POINTER_FROM_INT(layer));
        but->type = UI_BTYPE_TOGGLE;
      }
    }
  }
}

/** \} */

/* -------------------------------------------------------------------- */
/** \name Running Jobs Template
 * \{ */

#define B_STOPRENDER 1
#define B_STOPCAST 2
#define B_STOPANIM 3
#define B_STOPCOMPO 4
#define B_STOPSEQ 5
#define B_STOPCLIP 6
#define B_STOPFILE 7
#define B_STOPOTHER 8

static void do_running_jobs(bContext *C, void *UNUSED(arg), int event)
{
  switch (event) {
    case B_STOPRENDER:
      G.is_break = true;
      break;
    case B_STOPCAST:
      WM_jobs_stop(CTX_wm_manager(C), CTX_wm_screen(C), NULL);
      break;
    case B_STOPANIM:
      WM_operator_name_call(C, "SCREEN_OT_animation_play", WM_OP_INVOKE_SCREEN, NULL);
      break;
    case B_STOPCOMPO:
      WM_jobs_stop(CTX_wm_manager(C), CTX_data_scene(C), NULL);
      break;
    case B_STOPSEQ:
      WM_jobs_stop(CTX_wm_manager(C), CTX_data_scene(C), NULL);
      break;
    case B_STOPCLIP:
      WM_jobs_stop(CTX_wm_manager(C), CTX_data_scene(C), NULL);
      break;
    case B_STOPFILE:
      WM_jobs_stop(CTX_wm_manager(C), CTX_data_scene(C), NULL);
      break;
    case B_STOPOTHER:
      G.is_break = true;
      break;
  }
}

struct ProgressTooltip_Store {
  wmWindowManager *wm;
  void *owner;
};

static char *progress_tooltip_func(bContext *UNUSED(C), void *argN, const char *UNUSED(tip))
{
  struct ProgressTooltip_Store *arg = argN;
  wmWindowManager *wm = arg->wm;
  void *owner = arg->owner;

  const float progress = WM_jobs_progress(wm, owner);

  /* create tooltip text and associate it with the job */
  char elapsed_str[32];
  char remaining_str[32] = "Unknown";
  const double elapsed = PIL_check_seconds_timer() - WM_jobs_starttime(wm, owner);
  BLI_timecode_string_from_time_simple(elapsed_str, sizeof(elapsed_str), elapsed);

  if (progress) {
    const double remaining = (elapsed / (double)progress) - elapsed;
    BLI_timecode_string_from_time_simple(remaining_str, sizeof(remaining_str), remaining);
  }

  return BLI_sprintfN(
      "Time Remaining: %s\n"
      "Time Elapsed: %s",
      remaining_str,
      elapsed_str);
}

void uiTemplateRunningJobs(uiLayout *layout, bContext *C)
{
  Main *bmain = CTX_data_main(C);
  wmWindowManager *wm = CTX_wm_manager(C);
  ScrArea *area = CTX_wm_area(C);
  void *owner = NULL;
  int handle_event, icon = 0;

  uiBlock *block = uiLayoutGetBlock(layout);
  UI_block_layout_set_current(block, layout);

  UI_block_func_handle_set(block, do_running_jobs, NULL);

  /* another scene can be rendering too, for example via compositor */
  LISTBASE_FOREACH (Scene *, scene, &bmain->scenes) {
    if (WM_jobs_test(wm, scene, WM_JOB_TYPE_ANY)) {
      handle_event = B_STOPOTHER;
      icon = ICON_NONE;
      owner = scene;
    }
    else {
      continue;
    }

    if (WM_jobs_test(wm, scene, WM_JOB_TYPE_SEQ_BUILD_PROXY)) {
      handle_event = B_STOPSEQ;
      icon = ICON_SEQUENCE;
      owner = scene;
      break;
    }
    if (WM_jobs_test(wm, scene, WM_JOB_TYPE_SEQ_BUILD_PREVIEW)) {
      handle_event = B_STOPSEQ;
      icon = ICON_SEQUENCE;
      break;
    }
    if (WM_jobs_test(wm, scene, WM_JOB_TYPE_SEQ_DRAW_THUMBNAIL)) {
      handle_event = B_STOPSEQ;
      icon = ICON_SEQUENCE;
      break;
    }
    if (WM_jobs_test(wm, scene, WM_JOB_TYPE_CLIP_BUILD_PROXY)) {
      handle_event = B_STOPCLIP;
      icon = ICON_TRACKER;
      break;
    }
    if (WM_jobs_test(wm, scene, WM_JOB_TYPE_CLIP_PREFETCH)) {
      handle_event = B_STOPCLIP;
      icon = ICON_TRACKER;
      break;
    }
    if (WM_jobs_test(wm, scene, WM_JOB_TYPE_CLIP_TRACK_MARKERS)) {
      handle_event = B_STOPCLIP;
      icon = ICON_TRACKER;
      break;
    }
    if (WM_jobs_test(wm, scene, WM_JOB_TYPE_CLIP_SOLVE_CAMERA)) {
      handle_event = B_STOPCLIP;
      icon = ICON_TRACKER;
      break;
    }
    if (WM_jobs_test(wm, scene, WM_JOB_TYPE_FILESEL_READDIR)) {
      handle_event = B_STOPFILE;
      icon = ICON_FILEBROWSER;
      break;
    }
    if (WM_jobs_test(wm, scene, WM_JOB_TYPE_RENDER)) {
      handle_event = B_STOPRENDER;
      icon = ICON_SCENE;
      break;
    }
    if (WM_jobs_test(wm, scene, WM_JOB_TYPE_COMPOSITE)) {
      handle_event = B_STOPCOMPO;
      icon = ICON_RENDERLAYERS;
      break;
    }
    if (WM_jobs_test(wm, scene, WM_JOB_TYPE_OBJECT_BAKE_TEXTURE) ||
        WM_jobs_test(wm, scene, WM_JOB_TYPE_OBJECT_BAKE)) {
      /* Skip bake jobs in compositor to avoid compo header displaying
       * progress bar which is not being updated (bake jobs only need
       * to update NC_IMAGE context.
       */
      if (area->spacetype != SPACE_NODE) {
        handle_event = B_STOPOTHER;
        icon = ICON_IMAGE;
        break;
      }
      continue;
    }
    if (WM_jobs_test(wm, scene, WM_JOB_TYPE_DPAINT_BAKE)) {
      handle_event = B_STOPOTHER;
      icon = ICON_MOD_DYNAMICPAINT;
      break;
    }
    if (WM_jobs_test(wm, scene, WM_JOB_TYPE_POINTCACHE)) {
      handle_event = B_STOPOTHER;
      icon = ICON_PHYSICS;
      break;
    }
    if (WM_jobs_test(wm, scene, WM_JOB_TYPE_OBJECT_SIM_FLUID)) {
      handle_event = B_STOPOTHER;
      icon = ICON_MOD_FLUIDSIM;
      break;
    }
    if (WM_jobs_test(wm, scene, WM_JOB_TYPE_OBJECT_SIM_OCEAN)) {
      handle_event = B_STOPOTHER;
      icon = ICON_MOD_OCEAN;
      break;
    }
  }

  if (owner) {
    const uiFontStyle *fstyle = UI_FSTYLE_WIDGET;
    const bool active = !(G.is_break || WM_jobs_is_stopped(wm, owner));

    uiLayout *row = uiLayoutRow(layout, false);
    block = uiLayoutGetBlock(row);

    /* get percentage done and set it as the UI text */
    const float progress = WM_jobs_progress(wm, owner);
    char text[8];
    BLI_snprintf(text, 8, "%d%%", (int)(progress * 100));

    const char *name = active ? WM_jobs_name(wm, owner) : "Canceling...";

    /* job name and icon */
    const int textwidth = UI_fontstyle_string_width(fstyle, name);
    uiDefIconTextBut(block,
                     UI_BTYPE_LABEL,
                     0,
                     icon,
                     name,
                     0,
                     0,
                     textwidth + UI_UNIT_X * 1.5f,
                     UI_UNIT_Y,
                     NULL,
                     0.0f,
                     0.0f,
                     0.0f,
                     0.0f,
                     "");

    /* stick progress bar and cancel button together */
    row = uiLayoutRow(layout, true);
    uiLayoutSetActive(row, active);
    block = uiLayoutGetBlock(row);

    {
      struct ProgressTooltip_Store *tip_arg = MEM_mallocN(sizeof(*tip_arg), __func__);
      tip_arg->wm = wm;
      tip_arg->owner = owner;
      uiButProgressbar *but_progress = (uiButProgressbar *)uiDefIconTextBut(block,
                                                                            UI_BTYPE_PROGRESS_BAR,
                                                                            0,
                                                                            0,
                                                                            text,
                                                                            UI_UNIT_X,
                                                                            0,
                                                                            UI_UNIT_X * 6.0f,
                                                                            UI_UNIT_Y,
                                                                            NULL,
                                                                            0.0f,
                                                                            0.0f,
                                                                            0.0f,
                                                                            0,
                                                                            NULL);

      but_progress->progress = progress;
      UI_but_func_tooltip_set(&but_progress->but, progress_tooltip_func, tip_arg, MEM_freeN);
    }

    if (!wm->is_interface_locked) {
      uiDefIconTextBut(block,
                       UI_BTYPE_BUT,
                       handle_event,
                       ICON_PANEL_CLOSE,
                       "",
                       0,
                       0,
                       UI_UNIT_X,
                       UI_UNIT_Y,
                       NULL,
                       0.0f,
                       0.0f,
                       0,
                       0,
                       TIP_("Stop this job"));
    }
  }

  if (ED_screen_animation_no_scrub(wm)) {
    uiDefIconTextBut(block,
                     UI_BTYPE_BUT,
                     B_STOPANIM,
                     ICON_CANCEL,
                     IFACE_("Anim Player"),
                     0,
                     0,
                     UI_UNIT_X * 5.0f,
                     UI_UNIT_Y,
                     NULL,
                     0.0f,
                     0.0f,
                     0,
                     0,
                     TIP_("Stop animation playback"));
  }
}

/** \} */

/* -------------------------------------------------------------------- */
/** \name Reports for Last Operator Template
 * \{ */

void uiTemplateReportsBanner(uiLayout *layout, bContext *C)
{
  ReportList *reports = CTX_wm_reports(C);
  Report *report = BKE_reports_last_displayable(reports);
  const uiStyle *style = UI_style_get();

  uiBut *but;

  /* if the report display has timed out, don't show */
  if (!reports->reporttimer) {
    return;
  }

  ReportTimerInfo *rti = (ReportTimerInfo *)reports->reporttimer->customdata;

  if (!rti || rti->widthfac == 0.0f || !report) {
    return;
  }

  uiLayout *ui_abs = uiLayoutAbsolute(layout, false);
  uiBlock *block = uiLayoutGetBlock(ui_abs);
  eUIEmbossType previous_emboss = UI_block_emboss_get(block);

  UI_fontstyle_set(&style->widgetlabel);
  int width = BLF_width(style->widgetlabel.uifont_id, report->message, report->len);
  width = min_ii((int)(rti->widthfac * width), width);
  width = max_ii(width, 10 * UI_DPI_FAC);

  UI_block_align_begin(block);

  /* Background for icon. */
  but = uiDefBut(block,
                 UI_BTYPE_ROUNDBOX,
                 0,
                 "",
                 0,
                 0,
                 UI_UNIT_X + (6 * UI_DPI_FAC),
                 UI_UNIT_Y,
                 NULL,
                 0.0f,
                 0.0f,
                 0,
                 0,
                 "");
  /* UI_BTYPE_ROUNDBOX's bg color is set in but->col. */
  UI_GetThemeColorType4ubv(UI_icon_colorid_from_report_type(report->type), SPACE_INFO, but->col);

  /* Background for the rest of the message. */
  but = uiDefBut(block,
                 UI_BTYPE_ROUNDBOX,
                 0,
                 "",
                 UI_UNIT_X + (6 * UI_DPI_FAC),
                 0,
                 UI_UNIT_X + width,
                 UI_UNIT_Y,
                 NULL,
                 0.0f,
                 0.0f,
                 0,
                 0,
                 "");

  /* Use icon background at low opacity to highlight, but still contrasting with area TH_TEXT. */
  UI_GetThemeColorType4ubv(UI_icon_colorid_from_report_type(report->type), SPACE_INFO, but->col);
  but->col[3] = 64;

  UI_block_align_end(block);
  UI_block_emboss_set(block, UI_EMBOSS_NONE);

  /* The report icon itself. */
  but = uiDefIconButO(block,
                      UI_BTYPE_BUT,
                      "SCREEN_OT_info_log_show",
                      WM_OP_INVOKE_REGION_WIN,
                      UI_icon_from_report_type(report->type),
                      (3 * UI_DPI_FAC),
                      0,
                      UI_UNIT_X,
                      UI_UNIT_Y,
                      TIP_("Click to see the remaining reports in text block: 'Recent Reports'"));
  UI_GetThemeColorType4ubv(UI_text_colorid_from_report_type(report->type), SPACE_INFO, but->col);
  but->col[3] = 255; /* This theme color is RBG only, so have to set alpha here. */

  /* The report message. */
  but = uiDefButO(block,
                  UI_BTYPE_BUT,
                  "SCREEN_OT_info_log_show",
                  WM_OP_INVOKE_REGION_WIN,
                  report->message,
                  UI_UNIT_X,
                  0,
                  width + UI_UNIT_X,
                  UI_UNIT_Y,
                  "Show in Info Log");

  UI_block_emboss_set(block, previous_emboss);
}

void uiTemplateInputStatus(uiLayout *layout, struct bContext *C)
{
  wmWindow *win = CTX_wm_window(C);
  WorkSpace *workspace = CTX_wm_workspace(C);

  /* Workspace status text has priority. */
  if (workspace->status_text) {
    uiItemL(layout, workspace->status_text, ICON_NONE);
    return;
  }

  if (WM_window_modal_keymap_status_draw(C, win, layout)) {
    return;
  }

  /* Otherwise should cursor keymap status. */
  for (int i = 0; i < 3; i++) {
    uiLayout *box = uiLayoutRow(layout, false);
    uiLayout *col = uiLayoutColumn(box, false);
    uiLayout *row = uiLayoutRow(col, true);
    uiLayoutSetAlignment(row, UI_LAYOUT_ALIGN_LEFT);

    const char *msg = TIP_(WM_window_cursor_keymap_status_get(win, i, 0));
    const char *msg_drag = TIP_(WM_window_cursor_keymap_status_get(win, i, 1));

    if (msg || (msg_drag == NULL)) {
      uiItemL(row, msg ? msg : "", (ICON_MOUSE_LMB + i));
    }

    if (msg_drag) {
      uiItemL(row, msg_drag, (ICON_MOUSE_LMB_DRAG + i));
    }

    /* Use trick with empty string to keep icons in same position. */
    row = uiLayoutRow(col, false);
    uiItemL(row, "                                                                   ", ICON_NONE);
  }
}

/** \} */

/* -------------------------------------------------------------------- */
/** \name Keymap Template
 * \{ */

static void keymap_item_modified(bContext *UNUSED(C), void *kmi_p, void *UNUSED(unused))
{
  wmKeyMapItem *kmi = (wmKeyMapItem *)kmi_p;
  WM_keyconfig_update_tag(NULL, kmi);
}

static void template_keymap_item_properties(uiLayout *layout, const char *title, PointerRNA *ptr)
{
  uiItemS(layout);

  if (title) {
    uiItemL(layout, title, ICON_NONE);
  }

  uiLayout *flow = uiLayoutColumnFlow(layout, 2, false);

  RNA_STRUCT_BEGIN_SKIP_RNA_TYPE (ptr, prop) {
    const bool is_set = RNA_property_is_set(ptr, prop);
    uiBut *but;

    /* recurse for nested properties */
    if (RNA_property_type(prop) == PROP_POINTER) {
      PointerRNA propptr = RNA_property_pointer_get(ptr, prop);

      if (propptr.data && RNA_struct_is_a(propptr.type, &RNA_OperatorProperties)) {
        const char *name = RNA_property_ui_name(prop);
        template_keymap_item_properties(layout, name, &propptr);
        continue;
      }
    }

    uiLayout *box = uiLayoutBox(flow);
    uiLayoutSetActive(box, is_set);
    uiLayout *row = uiLayoutRow(box, false);

    /* property value */
    uiItemFullR(row, ptr, prop, -1, 0, 0, NULL, ICON_NONE);

    if (is_set) {
      /* unset operator */
      uiBlock *block = uiLayoutGetBlock(row);
      UI_block_emboss_set(block, UI_EMBOSS_NONE);
      but = uiDefIconButO(block,
                          UI_BTYPE_BUT,
                          "UI_OT_unset_property_button",
                          WM_OP_EXEC_DEFAULT,
                          ICON_X,
                          0,
                          0,
                          UI_UNIT_X,
                          UI_UNIT_Y,
                          NULL);
      but->rnapoin = *ptr;
      but->rnaprop = prop;
      UI_block_emboss_set(block, UI_EMBOSS);
    }
  }
  RNA_STRUCT_END;
}

void uiTemplateKeymapItemProperties(uiLayout *layout, PointerRNA *ptr)
{
  PointerRNA propptr = RNA_pointer_get(ptr, "properties");

  if (propptr.data) {
    uiBut *but = uiLayoutGetBlock(layout)->buttons.last;

    WM_operator_properties_sanitize(&propptr, false);
    template_keymap_item_properties(layout, NULL, &propptr);

    /* attach callbacks to compensate for missing properties update,
     * we don't know which keymap (item) is being modified there */
    for (; but; but = but->next) {
      /* operator buttons may store props for use (file selector, T36492) */
      if (but->rnaprop) {
        UI_but_func_set(but, keymap_item_modified, ptr->data, NULL);

        /* Otherwise the keymap will be re-generated which we're trying to edit,
         * see: T47685 */
        UI_but_flag_enable(but, UI_BUT_UPDATE_DELAY);
      }
    }
  }
}

/** \} */

/* -------------------------------------------------------------------- */
/** \name Event Icon Template
 * \{ */

bool uiTemplateEventFromKeymapItem(struct uiLayout *layout,
                                   const char *text,
                                   const struct wmKeyMapItem *kmi,
                                   bool text_fallback)
{
  bool ok = false;

  int icon_mod[4];
#ifdef WITH_HEADLESS
  int icon = 0;
#else
  const int icon = UI_icon_from_keymap_item(kmi, icon_mod);
#endif
  if (icon != 0) {
    for (int j = 0; j < ARRAY_SIZE(icon_mod) && icon_mod[j]; j++) {
      uiItemL(layout, "", icon_mod[j]);
    }
    uiItemL(layout, text, icon);
    ok = true;
  }
  else if (text_fallback) {
    const char *event_text = WM_key_event_string(kmi->type, true);
    uiItemL(layout, event_text, ICON_NONE);
    uiItemL(layout, text, ICON_NONE);
    ok = true;
  }
  return ok;
}

/** \} */

/* -------------------------------------------------------------------- */
/** \name Color Management Template
 * \{ */

void uiTemplateColorspaceSettings(uiLayout *layout, PointerRNA *ptr, const char *propname)
{
  PropertyRNA *prop = RNA_struct_find_property(ptr, propname);

  if (!prop) {
    printf(
        "%s: property not found: %s.%s\n", __func__, RNA_struct_identifier(ptr->type), propname);
    return;
  }

  PointerRNA colorspace_settings_ptr = RNA_property_pointer_get(ptr, prop);

  uiItemR(layout, &colorspace_settings_ptr, "name", 0, IFACE_("Color Space"), ICON_NONE);
}

void uiTemplateColormanagedViewSettings(uiLayout *layout,
                                        bContext *UNUSED(C),
                                        PointerRNA *ptr,
                                        const char *propname)
{
  PropertyRNA *prop = RNA_struct_find_property(ptr, propname);

  if (!prop) {
    printf(
        "%s: property not found: %s.%s\n", __func__, RNA_struct_identifier(ptr->type), propname);
    return;
  }

  PointerRNA view_transform_ptr = RNA_property_pointer_get(ptr, prop);
  ColorManagedViewSettings *view_settings = view_transform_ptr.data;

  uiLayout *col = uiLayoutColumn(layout, false);

  uiLayout *row = uiLayoutRow(col, false);
  uiItemR(row, &view_transform_ptr, "view_transform", 0, IFACE_("View"), ICON_NONE);

  col = uiLayoutColumn(layout, false);
  uiItemR(col, &view_transform_ptr, "exposure", 0, NULL, ICON_NONE);
  uiItemR(col, &view_transform_ptr, "gamma", 0, NULL, ICON_NONE);

  uiItemR(col, &view_transform_ptr, "look", 0, IFACE_("Look"), ICON_NONE);

  col = uiLayoutColumn(layout, false);
  uiItemR(col, &view_transform_ptr, "use_curve_mapping", 0, NULL, ICON_NONE);
  if (view_settings->flag & COLORMANAGE_VIEW_USE_CURVES) {
    uiTemplateCurveMapping(
        col, &view_transform_ptr, "curve_mapping", 'c', true, false, false, false);
  }
}

/** \} */

/* -------------------------------------------------------------------- */
/** \name Component Menu
 * \{ */

typedef struct ComponentMenuArgs {
  PointerRNA ptr;
  char propname[64]; /* XXX arbitrary */
} ComponentMenuArgs;
/* NOTE: this is a block-menu, needs 0 events, otherwise the menu closes */
static uiBlock *component_menu(bContext *C, ARegion *region, void *args_v)
{
  ComponentMenuArgs *args = (ComponentMenuArgs *)args_v;

  uiBlock *block = UI_block_begin(C, region, __func__, UI_EMBOSS);
  UI_block_flag_enable(block, UI_BLOCK_KEEP_OPEN);

  uiLayout *layout = uiLayoutColumn(UI_block_layout(block,
                                                    UI_LAYOUT_VERTICAL,
                                                    UI_LAYOUT_PANEL,
                                                    0,
                                                    0,
                                                    UI_UNIT_X * 6,
                                                    UI_UNIT_Y,
                                                    0,
                                                    UI_style_get()),
                                    0);

  uiItemR(layout, &args->ptr, args->propname, UI_ITEM_R_EXPAND, "", ICON_NONE);

  UI_block_bounds_set_normal(block, 0.3f * U.widget_unit);
  UI_block_direction_set(block, UI_DIR_DOWN);

  return block;
}
void uiTemplateComponentMenu(uiLayout *layout,
                             PointerRNA *ptr,
                             const char *propname,
                             const char *name)
{
  ComponentMenuArgs *args = MEM_callocN(sizeof(ComponentMenuArgs), "component menu template args");

  args->ptr = *ptr;
  BLI_strncpy(args->propname, propname, sizeof(args->propname));

  uiBlock *block = uiLayoutGetBlock(layout);
  UI_block_align_begin(block);

  uiBut *but = uiDefBlockButN(
      block, component_menu, args, name, 0, 0, UI_UNIT_X * 6, UI_UNIT_Y, "");
  /* set rna directly, uiDefBlockButN doesn't do this */
  but->rnapoin = *ptr;
  but->rnaprop = RNA_struct_find_property(ptr, propname);
  but->rnaindex = 0;

  UI_block_align_end(block);
}

/** \} */

/* -------------------------------------------------------------------- */
/** \name Node Socket Icon Template
 * \{ */

void uiTemplateNodeSocket(uiLayout *layout, bContext *UNUSED(C), float color[4])
{
  uiBlock *block = uiLayoutGetBlock(layout);
  UI_block_align_begin(block);

  /* XXX using explicit socket colors is not quite ideal.
   * Eventually it should be possible to use theme colors for this purpose,
   * but this requires a better design for extendable color palettes in user prefs.
   */
  uiBut *but = uiDefBut(
      block, UI_BTYPE_NODE_SOCKET, 0, "", 0, 0, UI_UNIT_X, UI_UNIT_Y, NULL, 0, 0, 0, 0, "");
  rgba_float_to_uchar(but->col, color);

  UI_block_align_end(block);
}

/** \} */

/* -------------------------------------------------------------------- */
/** \name Cache File Template
 * \{ */

void uiTemplateCacheFileVelocity(uiLayout *layout, PointerRNA *fileptr)
{
  /* Ensure that the context has a CacheFile as this may not be set inside of modifiers panels. */
  uiLayoutSetContextPointer(layout, "edit_cachefile", fileptr);

  uiItemR(layout, fileptr, "velocity_name", 0, NULL, ICON_NONE);
  uiItemR(layout, fileptr, "velocity_unit", 0, NULL, ICON_NONE);
}

void uiTemplateCacheFileProcedural(uiLayout *layout, const bContext *C, PointerRNA *fileptr)
{
  /* Ensure that the context has a CacheFile as this may not be set inside of modifiers panels. */
  uiLayoutSetContextPointer(layout, "edit_cachefile", fileptr);

  uiLayout *row, *sub;

  /* Only enable render procedural option if the active engine supports it. */
  const struct RenderEngineType *engine_type = CTX_data_engine_type(C);

  Scene *scene = CTX_data_scene(C);
  const bool engine_supports_procedural = RE_engine_supports_alembic_procedural(engine_type,
                                                                                scene);

  if (!engine_supports_procedural) {
    row = uiLayoutRow(layout, false);
    /* For Cycles, verify that experimental features are enabled. */
    if (BKE_scene_uses_cycles(scene) && !BKE_scene_uses_cycles_experimental_features(scene)) {
      uiItemL(
          row,
          TIP_(
              "The Cycles Alembic Procedural is only available with the experimental feature set"),
          ICON_INFO);
    }
    else {
      uiItemL(
          row, TIP_("The active render engine does not have an Alembic Procedural"), ICON_INFO);
    }
  }

  row = uiLayoutRow(layout, false);
  uiLayoutSetActive(row, engine_supports_procedural);
  uiItemR(row, fileptr, "use_render_procedural", 0, NULL, ICON_NONE);

  const bool use_render_procedural = RNA_boolean_get(fileptr, "use_render_procedural");
  const bool use_prefetch = RNA_boolean_get(fileptr, "use_prefetch");

  row = uiLayoutRow(layout, false);
  uiLayoutSetEnabled(row, use_render_procedural);
  uiItemR(row, fileptr, "use_prefetch", 0, NULL, ICON_NONE);

  sub = uiLayoutRow(layout, false);
  uiLayoutSetEnabled(sub, use_prefetch && use_render_procedural);
  uiItemR(sub, fileptr, "prefetch_cache_size", 0, NULL, ICON_NONE);
}

void uiTemplateCacheFileTimeSettings(uiLayout *layout, PointerRNA *fileptr)
{
  /* Ensure that the context has a CacheFile as this may not be set inside of modifiers panels. */
  uiLayoutSetContextPointer(layout, "edit_cachefile", fileptr);

  uiLayout *row, *sub, *subsub;

  row = uiLayoutRow(layout, false);
  uiItemR(row, fileptr, "is_sequence", 0, NULL, ICON_NONE);

  row = uiLayoutRowWithHeading(layout, true, IFACE_("Override Frame"));
  sub = uiLayoutRow(row, true);
  uiLayoutSetPropDecorate(sub, false);
  uiItemR(sub, fileptr, "override_frame", 0, "", ICON_NONE);
  subsub = uiLayoutRow(sub, true);
  uiLayoutSetActive(subsub, RNA_boolean_get(fileptr, "override_frame"));
  uiItemR(subsub, fileptr, "frame", 0, "", ICON_NONE);
  uiItemDecoratorR(row, fileptr, "frame", 0);

  row = uiLayoutRow(layout, false);
  uiItemR(row, fileptr, "frame_offset", 0, NULL, ICON_NONE);
  uiLayoutSetActive(row, !RNA_boolean_get(fileptr, "is_sequence"));
}

bool uiTemplateCacheFilePointer(PointerRNA *ptr, const char *propname, PointerRNA *r_file_ptr)
{
  PropertyRNA *prop = RNA_struct_find_property(ptr, propname);

  if (!prop) {
    printf(
        "%s: property not found: %s.%s\n", __func__, RNA_struct_identifier(ptr->type), propname);
    return false;
  }

  if (RNA_property_type(prop) != PROP_POINTER) {
    printf("%s: expected pointer property for %s.%s\n",
           __func__,
           RNA_struct_identifier(ptr->type),
           propname);
    return false;
  }

  *r_file_ptr = RNA_property_pointer_get(ptr, prop);
  return true;
}

void uiTemplateCacheFile(uiLayout *layout,
                         const bContext *C,
                         PointerRNA *ptr,
                         const char *propname)
{
  if (!ptr->data) {
    return;
  }

  PointerRNA fileptr;
  if (!uiTemplateCacheFilePointer(ptr, propname, &fileptr)) {
    return;
  }

  CacheFile *file = fileptr.data;

  uiLayoutSetContextPointer(layout, "edit_cachefile", &fileptr);

  uiTemplateID(layout,
               C,
               ptr,
               propname,
               NULL,
               "CACHEFILE_OT_open",
               NULL,
               UI_TEMPLATE_ID_FILTER_ALL,
               false,
               NULL);

  if (!file) {
    return;
  }

  SpaceProperties *sbuts = CTX_wm_space_properties(C);

<<<<<<< HEAD
  //uiLayout *row, *sub, *subsub;/*bfa - no subsub*/
=======
>>>>>>> 747bce4c
  uiLayout *row, *sub;

  uiLayoutSetPropSep(layout, true);

  row = uiLayoutRow(layout, true);
  uiItemR(row, &fileptr, "filepath", 0, NULL, ICON_NONE);
  sub = uiLayoutRow(row, true);
  uiItemO(sub, "", ICON_FILE_REFRESH, "cachefile.reload");

<<<<<<< HEAD
  row = uiLayoutRow(layout, false);
  uiLayoutSetPropSep(row, false); /* bfa - use_property_split = False */
  uiItemR(row, &fileptr, "is_sequence", 0, NULL, ICON_NONE);
  uiItemDecoratorR(row, &fileptr, "is_sequence", 0); /*bfa - decorator*/

  /* Only enable render procedural option if the active engine supports it. */
  const struct RenderEngineType *engine_type = CTX_data_engine_type(C);

  Scene *scene = CTX_data_scene(C);
  const bool engine_supports_procedural = RE_engine_supports_alembic_procedural(engine_type,
                                                                                scene);

  if (!engine_supports_procedural) {
    row = uiLayoutRow(layout, false);
    /* For Cycles, verify that experimental features are enabled. */
    if (BKE_scene_uses_cycles(scene) && !BKE_scene_uses_cycles_experimental_features(scene)) {
      uiItemL(
          row,
          TIP_(
              "The Cycles Alembic Procedural is only available with the experimental feature set"),
          ICON_INFO);
    }
    else {
      uiItemL(
          row, TIP_("The active render engine does not have an Alembic Procedural"), ICON_INFO);
    }
  }

  row = uiLayoutRow(layout, false);
  uiLayoutSetActive(row, engine_supports_procedural);
  uiLayoutSetPropSep(row, false); /* bfa - use_property_split = False */
  uiItemR(row, &fileptr, "use_render_procedural", 0, NULL, ICON_NONE);
  uiItemDecoratorR(row, &fileptr, "use_render_procedural", 0); /*bfa - decorator*/

  const bool use_render_procedural = RNA_boolean_get(&fileptr, "use_render_procedural");
  const bool use_prefetch = RNA_boolean_get(&fileptr, "use_prefetch");

  row = uiLayoutRow(layout, false);
  uiLayoutSetEnabled(row, use_render_procedural);
  uiLayoutSetPropSep(row, false); /* bfa - use_property_split = False */
  uiItemR(row, &fileptr, "use_prefetch", 0, NULL, ICON_NONE);
  uiItemDecoratorR(row, &fileptr, "use_prefetch", 0); /*bfa - decorator*/

  sub = uiLayoutRow(layout, false);
  uiLayoutSetEnabled(sub, use_prefetch && use_render_procedural);
  uiItemR(sub, &fileptr, "prefetch_cache_size", 0, NULL, ICON_NONE);

   // ---------- bfa - old middle aligned blender prop -----------------------

  //row = uiLayoutRowWithHeading(layout, true, IFACE_("Override Frame"));
  //sub = uiLayoutRow(row, true);
  //uiLayoutSetPropDecorate(sub, false);
  //uiItemR(sub, &fileptr, "override_frame", 0, "", ICON_NONE);
  //subsub = uiLayoutRow(sub, true);
  //uiLayoutSetActive(subsub, RNA_boolean_get(&fileptr, "override_frame"));
  //uiItemR(subsub, &fileptr, "frame", 0, "", ICON_NONE);
  //uiItemDecoratorR(row, &fileptr, "frame", 0);

  // ------------------ bfa new left aligned prop with triangle button to hide the slider

  /* NOTE: split amount here needs to be synced with normal labels */
  uiLayout *split = uiLayoutSplit(layout, 0.385f, true);

  /* FIRST PART ................................................ */
  row = uiLayoutRow(split, false);
  uiLayoutSetPropDecorate(row, false);
  uiLayoutSetPropSep(row, false); /* bfa - use_property_split = False */
  uiItemR(row, &fileptr, "override_frame", 0, "Override Frame", ICON_NONE);

  /* SECOND PART ................................................ */
  row = uiLayoutRow(split, false);
  if (RNA_boolean_get(&fileptr, "override_frame")) {
    uiItemR(row, &fileptr, "frame", 0, "", ICON_NONE);
  }
  else {
    uiItemL(row, TIP_(""), ICON_DISCLOSURE_TRI_RIGHT);
  }

  // ------------------------------- end bfa

  row = uiLayoutRow(layout, false);
  uiItemR(row, &fileptr, "frame_offset", 0, NULL, ICON_NONE);
  uiLayoutSetActive(row, !RNA_boolean_get(&fileptr, "is_sequence"));

=======
>>>>>>> 747bce4c
  if (sbuts->mainb == BCONTEXT_CONSTRAINT) {
    row = uiLayoutRow(layout, false);
    uiItemR(row, &fileptr, "scale", 0, IFACE_("Manual Scale"), ICON_NONE);
  }

  /* TODO: unused for now, so no need to expose. */
#if 0
  row = uiLayoutRow(layout, false);
  uiItemR(row, &fileptr, "forward_axis", 0, "Forward Axis", ICON_NONE);

  row = uiLayoutRow(layout, false);
  uiItemR(row, &fileptr, "up_axis", 0, "Up Axis", ICON_NONE);
#endif
}

/** \} */

/* -------------------------------------------------------------------- */
/** \name Recent Files Template
 * \{ */

int uiTemplateRecentFiles(uiLayout *layout, int rows)
{
  int i;
  LISTBASE_FOREACH_INDEX (RecentFile *, recent, &G.recent_files, i) {
    if (i >= rows) {
      break;
    }

    const char *filename = BLI_path_basename(recent->filepath);
    PointerRNA ptr;
    uiItemFullO(layout,
                "WM_OT_open_mainfile",
                filename,
                BLO_has_bfile_extension(filename) ? ICON_FILE_BLEND : ICON_FILE_BACKUP,
                NULL,
                WM_OP_INVOKE_DEFAULT,
                0,
                &ptr);
    RNA_string_set(&ptr, "filepath", recent->filepath);
    RNA_boolean_set(&ptr, "display_file_selector", false);
  }

  return i;
}

/** \} */

/* -------------------------------------------------------------------- */
/** \name FileSelectParams Path Button Template
 * \{ */

void uiTemplateFileSelectPath(uiLayout *layout, bContext *C, FileSelectParams *params)
{
  bScreen *screen = CTX_wm_screen(C);
  SpaceFile *sfile = CTX_wm_space_file(C);

  ED_file_path_button(screen, sfile, params, uiLayoutGetBlock(layout));
}

/** \} */<|MERGE_RESOLUTION|>--- conflicted
+++ resolved
@@ -2583,13 +2583,9 @@
 #endif
 
     UI_block_func_handle_set(block, ED_undo_operator_repeat_cb_evt, op);
+    /* bfa - align left if boolean prop */
     template_operator_property_buts_draw_recursive(
-        C,
-        op,
-        layout,
-        UI_BUT_LABEL_ALIGN_SPLIT_COLUMN,
-        layout_flags,
-        NULL /* &has_advanced */); /* bfa - align left if boolean prop */
+        C, op, layout, UI_BUT_LABEL_ALIGN_SPLIT_COLUMN, layout_flags, NULL /* &has_advanced */);
     /* Warning! this leaves the handle function for any other users of this block. */
 
 #if 0
@@ -6451,14 +6447,18 @@
 
   row = uiLayoutRow(layout, false);
   uiLayoutSetActive(row, engine_supports_procedural);
+  uiLayoutSetPropSep(row, false); /* bfa - use_property_split = False */
   uiItemR(row, fileptr, "use_render_procedural", 0, NULL, ICON_NONE);
+  uiItemDecoratorR(row, &fileptr, "use_render_procedural", 0); /*bfa - decorator*/
 
   const bool use_render_procedural = RNA_boolean_get(fileptr, "use_render_procedural");
   const bool use_prefetch = RNA_boolean_get(fileptr, "use_prefetch");
 
   row = uiLayoutRow(layout, false);
   uiLayoutSetEnabled(row, use_render_procedural);
+  uiLayoutSetPropSep(row, false); /* bfa - use_property_split = False */
   uiItemR(row, fileptr, "use_prefetch", 0, NULL, ICON_NONE);
+  uiItemDecoratorR(row, &fileptr, "use_prefetch", 0); /*bfa - decorator*/
 
   sub = uiLayoutRow(layout, false);
   uiLayoutSetEnabled(sub, use_prefetch && use_render_procedural);
@@ -6546,10 +6546,6 @@
 
   SpaceProperties *sbuts = CTX_wm_space_properties(C);
 
-<<<<<<< HEAD
-  //uiLayout *row, *sub, *subsub;/*bfa - no subsub*/
-=======
->>>>>>> 747bce4c
   uiLayout *row, *sub;
 
   uiLayoutSetPropSep(layout, true);
@@ -6559,93 +6555,6 @@
   sub = uiLayoutRow(row, true);
   uiItemO(sub, "", ICON_FILE_REFRESH, "cachefile.reload");
 
-<<<<<<< HEAD
-  row = uiLayoutRow(layout, false);
-  uiLayoutSetPropSep(row, false); /* bfa - use_property_split = False */
-  uiItemR(row, &fileptr, "is_sequence", 0, NULL, ICON_NONE);
-  uiItemDecoratorR(row, &fileptr, "is_sequence", 0); /*bfa - decorator*/
-
-  /* Only enable render procedural option if the active engine supports it. */
-  const struct RenderEngineType *engine_type = CTX_data_engine_type(C);
-
-  Scene *scene = CTX_data_scene(C);
-  const bool engine_supports_procedural = RE_engine_supports_alembic_procedural(engine_type,
-                                                                                scene);
-
-  if (!engine_supports_procedural) {
-    row = uiLayoutRow(layout, false);
-    /* For Cycles, verify that experimental features are enabled. */
-    if (BKE_scene_uses_cycles(scene) && !BKE_scene_uses_cycles_experimental_features(scene)) {
-      uiItemL(
-          row,
-          TIP_(
-              "The Cycles Alembic Procedural is only available with the experimental feature set"),
-          ICON_INFO);
-    }
-    else {
-      uiItemL(
-          row, TIP_("The active render engine does not have an Alembic Procedural"), ICON_INFO);
-    }
-  }
-
-  row = uiLayoutRow(layout, false);
-  uiLayoutSetActive(row, engine_supports_procedural);
-  uiLayoutSetPropSep(row, false); /* bfa - use_property_split = False */
-  uiItemR(row, &fileptr, "use_render_procedural", 0, NULL, ICON_NONE);
-  uiItemDecoratorR(row, &fileptr, "use_render_procedural", 0); /*bfa - decorator*/
-
-  const bool use_render_procedural = RNA_boolean_get(&fileptr, "use_render_procedural");
-  const bool use_prefetch = RNA_boolean_get(&fileptr, "use_prefetch");
-
-  row = uiLayoutRow(layout, false);
-  uiLayoutSetEnabled(row, use_render_procedural);
-  uiLayoutSetPropSep(row, false); /* bfa - use_property_split = False */
-  uiItemR(row, &fileptr, "use_prefetch", 0, NULL, ICON_NONE);
-  uiItemDecoratorR(row, &fileptr, "use_prefetch", 0); /*bfa - decorator*/
-
-  sub = uiLayoutRow(layout, false);
-  uiLayoutSetEnabled(sub, use_prefetch && use_render_procedural);
-  uiItemR(sub, &fileptr, "prefetch_cache_size", 0, NULL, ICON_NONE);
-
-   // ---------- bfa - old middle aligned blender prop -----------------------
-
-  //row = uiLayoutRowWithHeading(layout, true, IFACE_("Override Frame"));
-  //sub = uiLayoutRow(row, true);
-  //uiLayoutSetPropDecorate(sub, false);
-  //uiItemR(sub, &fileptr, "override_frame", 0, "", ICON_NONE);
-  //subsub = uiLayoutRow(sub, true);
-  //uiLayoutSetActive(subsub, RNA_boolean_get(&fileptr, "override_frame"));
-  //uiItemR(subsub, &fileptr, "frame", 0, "", ICON_NONE);
-  //uiItemDecoratorR(row, &fileptr, "frame", 0);
-
-  // ------------------ bfa new left aligned prop with triangle button to hide the slider
-
-  /* NOTE: split amount here needs to be synced with normal labels */
-  uiLayout *split = uiLayoutSplit(layout, 0.385f, true);
-
-  /* FIRST PART ................................................ */
-  row = uiLayoutRow(split, false);
-  uiLayoutSetPropDecorate(row, false);
-  uiLayoutSetPropSep(row, false); /* bfa - use_property_split = False */
-  uiItemR(row, &fileptr, "override_frame", 0, "Override Frame", ICON_NONE);
-
-  /* SECOND PART ................................................ */
-  row = uiLayoutRow(split, false);
-  if (RNA_boolean_get(&fileptr, "override_frame")) {
-    uiItemR(row, &fileptr, "frame", 0, "", ICON_NONE);
-  }
-  else {
-    uiItemL(row, TIP_(""), ICON_DISCLOSURE_TRI_RIGHT);
-  }
-
-  // ------------------------------- end bfa
-
-  row = uiLayoutRow(layout, false);
-  uiItemR(row, &fileptr, "frame_offset", 0, NULL, ICON_NONE);
-  uiLayoutSetActive(row, !RNA_boolean_get(&fileptr, "is_sequence"));
-
-=======
->>>>>>> 747bce4c
   if (sbuts->mainb == BCONTEXT_CONSTRAINT) {
     row = uiLayoutRow(layout, false);
     uiItemR(row, &fileptr, "scale", 0, IFACE_("Manual Scale"), ICON_NONE);
