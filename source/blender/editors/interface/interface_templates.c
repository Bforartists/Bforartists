--- conflicted
+++ resolved
@@ -483,12 +483,8 @@
 	PointerRNA idptr;
 	// ListBase *lb; // UNUSED
 	ID *id, *idfrom;
-<<<<<<< HEAD
-	const bool editable = RNA_property_editable(&template->ptr, template->prop);
-	const bool use_previews = template->preview = (flag & UI_ID_PREVIEWS) != 0;
-=======
 	const bool editable = RNA_property_editable(&template_ui->ptr, template_ui->prop);
->>>>>>> 1250a7f7
+	const bool use_previews = template_ui->preview = (flag & UI_ID_PREVIEWS) != 0;
 
 	idptr = RNA_property_pointer_get(&template_ui->ptr, template_ui->prop);
 	id = idptr.data;
@@ -501,37 +497,11 @@
 	if (idptr.type)
 		type = idptr.type;
 
-<<<<<<< HEAD
 	if (flag & UI_ID_BROWSE) {
 		template_add_button_search_menu(
-		        C, layout, block, &template->ptr, template->prop,
-		        id_search_menu, MEM_dupallocN(template), TIP_(template_id_browse_tip(type)),
+		        C, layout, block, &template_ui->ptr, template_ui->prop,
+		        id_search_menu, MEM_dupallocN(template_ui), TIP_(template_id_browse_tip(type)),
 		        use_previews, editable);
-=======
-	if (flag & UI_ID_PREVIEWS) {
-		template_ui->preview = true;
-
-		but = uiDefBlockButN(block, id_search_menu, MEM_dupallocN(template_ui), "", 0, 0, UI_UNIT_X * 6, UI_UNIT_Y * 6,
-		                     TIP_(template_id_browse_tip(type)));
-		ui_def_but_icon(but, id ? ui_id_icon_get(C, id, true) : RNA_struct_ui_icon(type),
-		                UI_HAS_ICON | UI_BUT_ICON_PREVIEW);
-
-		if ((idfrom && idfrom->lib) || !editable)
-			UI_but_flag_enable(but, UI_BUT_DISABLED);
-		
-		uiLayoutRow(layout, true);
-	}
-	else if (flag & UI_ID_BROWSE) {
-		but = uiDefBlockButN(block, id_search_menu, MEM_dupallocN(template_ui), "", 0, 0, UI_UNIT_X * 1.6, UI_UNIT_Y,
-		                     TIP_(template_id_browse_tip(type)));
-		ui_def_but_icon(but, RNA_struct_ui_icon(type), UI_HAS_ICON);
-		/* default dragging of icon for id browse buttons */
-		UI_but_drag_set_id(but, id);
-		UI_but_drawflag_enable(but, UI_BUT_ICON_LEFT);
-
-		if ((idfrom && idfrom->lib) || !editable)
-			UI_but_flag_enable(but, UI_BUT_DISABLED);
->>>>>>> 1250a7f7
 	}
 
 	/* text button with name */
@@ -541,16 +511,10 @@
 
 		//text_idbutton(id, name);
 		name[0] = '\0';
-<<<<<<< HEAD
 		but = uiDefButR(
 		        block, UI_BTYPE_TEXT, 0, name, 0, 0, TEMPLATE_SEARCH_TEXTBUT_WIDTH, TEMPLATE_SEARCH_TEXTBUT_HEIGHT,
 		        &idptr, "name", -1, 0, 0, -1, -1, RNA_struct_ui_description(type));
-		UI_but_funcN_set(but, template_id_cb, MEM_dupallocN(template), SET_INT_IN_POINTER(UI_ID_RENAME));
-=======
-		but = uiDefButR(block, UI_BTYPE_TEXT, 0, name, 0, 0, UI_UNIT_X * 6, UI_UNIT_Y,
-		                &idptr, "name", -1, 0, 0, -1, -1, RNA_struct_ui_description(type));
 		UI_but_funcN_set(but, template_id_cb, MEM_dupallocN(template_ui), SET_INT_IN_POINTER(UI_ID_RENAME));
->>>>>>> 1250a7f7
 		if (user_alert) UI_but_flag_enable(but, UI_BUT_REDALERT);
 
 		if (id->lib) {
