/*
 * This program is free software; you can redistribute it and/or
 * modify it under the terms of the GNU General Public License
 * as published by the Free Software Foundation; either version 2
 * of the License, or (at your option) any later version.
 *
 * This program is distributed in the hope that it will be useful,
 * but WITHOUT ANY WARRANTY; without even the implied warranty of
 * MERCHANTABILITY or FITNESS FOR A PARTICULAR PURPOSE.  See the
 * GNU General Public License for more details.
 *
 * You should have received a copy of the GNU General Public License
 * along with this program; if not, write to the Free Software Foundation,
 * Inc., 51 Franklin Street, Fifth Floor, Boston, MA 02110-1301, USA.
 */

/** \file
 * \ingroup edinterface
 */

#include <ctype.h>
#include <stdlib.h>
#include <stddef.h>
#include <string.h>

#include "MEM_guardedalloc.h"

#include "DNA_cachefile_types.h"
#include "DNA_constraint_types.h"
#include "DNA_node_types.h"
#include "DNA_scene_types.h"
#include "DNA_object_types.h"
#include "DNA_object_force_types.h"
#include "DNA_brush_types.h"
#include "DNA_texture_types.h"
#include "DNA_gpencil_modifier_types.h"
#include "DNA_shader_fx_types.h"

#include "BLI_utildefines.h"
#include "BLI_alloca.h"
#include "BLI_string.h"
#include "BLI_ghash.h"
#include "BLI_rect.h"
#include "BLI_math.h"
#include "BLI_listbase.h"
#include "BLI_fnmatch.h"
#include "BLI_path_util.h"
#include "BLI_timecode.h"

#include "BLF_api.h"
#include "BLT_translation.h"

#include "BKE_action.h"
#include "BKE_colorband.h"
#include "BKE_colortools.h"
#include "BKE_constraint.h"
#include "BKE_context.h"
#include "BKE_global.h"
#include "BKE_gpencil_modifier.h"
#include "BKE_idcode.h"
#include "BKE_idprop.h"
#include "BKE_layer.h"
#include "BKE_library.h"
#include "BKE_library_override.h"
#include "BKE_linestyle.h"
#include "BKE_main.h"
#include "BKE_modifier.h"
#include "BKE_object.h"
#include "BKE_packedFile.h"
#include "BKE_paint.h"
#include "BKE_particle.h"
#include "BKE_report.h"
#include "BKE_screen.h"
#include "BKE_shader_fx.h"

#include "DEG_depsgraph.h"
#include "DEG_depsgraph_build.h"

#include "ED_screen.h"
#include "ED_object.h"
#include "ED_render.h"
#include "ED_undo.h"

#include "RNA_access.h"

#include "WM_api.h"
#include "WM_types.h"

#include "BLO_readfile.h"

#include "UI_interface.h"
#include "UI_interface_icons.h"
#include "interface_intern.h"

#include "PIL_time.h"

// #define USE_OP_RESET_BUT  // we may want to make this optional, disable for now.

/* defines for templateID/TemplateSearch */
#define TEMPLATE_SEARCH_TEXTBUT_WIDTH (UI_UNIT_X * 6)
#define TEMPLATE_SEARCH_TEXTBUT_HEIGHT UI_UNIT_Y

void UI_template_fix_linking(void)
{
}

/**
 * Add a block button for the search menu for templateID and templateSearch.
 */
static void template_add_button_search_menu(const bContext *C,
                                            uiLayout *layout,
                                            uiBlock *block,
                                            PointerRNA *ptr,
                                            PropertyRNA *prop,
                                            uiBlockCreateFunc block_func,
                                            void *block_argN,
                                            const char *const tip,
                                            const bool use_previews,
                                            const bool editable,
                                            const bool live_icon)
{
  PointerRNA active_ptr = RNA_property_pointer_get(ptr, prop);
  ID *id = (active_ptr.data && RNA_struct_is_ID(active_ptr.type)) ? active_ptr.data : NULL;
  const ID *idfrom = ptr->id.data;
  const StructRNA *type = active_ptr.type ? active_ptr.type : RNA_property_pointer_type(ptr, prop);
  uiBut *but;

  if (use_previews) {
    ARegion *region = CTX_wm_region(C);
    /* Ugly tool header exception. */
    const bool use_big_size = (region->regiontype != RGN_TYPE_TOOL_HEADER);
    /* Ugly exception for screens here,
     * drawing their preview in icon size looks ugly/useless */
    const bool use_preview_icon = use_big_size || (id && (GS(id->name) != ID_SCR));
    const short width = UI_UNIT_X * (use_big_size ? 6 : 1.6f);
    const short height = UI_UNIT_Y * (use_big_size ? 6 : 1);

    but = uiDefBlockButN(block, block_func, block_argN, "", 0, 0, width, height, tip);
    if (use_preview_icon) {
      int icon = id ? ui_id_icon_get(C, id, use_big_size) : RNA_struct_ui_icon(type);
      ui_def_but_icon(but, icon, UI_HAS_ICON | UI_BUT_ICON_PREVIEW);
    }
    else {
      ui_def_but_icon(but, RNA_struct_ui_icon(type), UI_HAS_ICON);
      UI_but_drawflag_enable(but, UI_BUT_ICON_LEFT);
    }

    if ((idfrom && idfrom->lib) || !editable) {
      UI_but_flag_enable(but, UI_BUT_DISABLED);
    }
    if (use_big_size) {
      uiLayoutRow(layout, true);
    }
  }
  else {
    but = uiDefBlockButN(block, block_func, block_argN, "", 0, 0, UI_UNIT_X * 1.6, UI_UNIT_Y, tip);

    if (live_icon) {
      int icon = id ? ui_id_icon_get(C, id, false) : RNA_struct_ui_icon(type);
      ui_def_but_icon(but, icon, UI_HAS_ICON | UI_BUT_ICON_PREVIEW);
    }
    else {
      ui_def_but_icon(but, RNA_struct_ui_icon(type), UI_HAS_ICON);
    }
    if (id) {
      /* default dragging of icon for id browse buttons */
      UI_but_drag_set_id(but, id);
    }
    UI_but_drawflag_enable(but, UI_BUT_ICON_LEFT);

    if ((idfrom && idfrom->lib) || !editable) {
      UI_but_flag_enable(but, UI_BUT_DISABLED);
    }
  }
}

static uiBlock *template_common_search_menu(const bContext *C,
                                            ARegion *region,
                                            uiButSearchFunc search_func,
                                            void *search_arg,
                                            uiButHandleFunc handle_func,
                                            void *active_item,
                                            const int preview_rows,
                                            const int preview_cols,
                                            float scale)
{
  static char search[256];
  wmWindow *win = CTX_wm_window(C);
  uiBlock *block;
  uiBut *but;

  /* clear initial search string, then all items show */
  search[0] = 0;

  block = UI_block_begin(C, region, "_popup", UI_EMBOSS);
  UI_block_flag_enable(block, UI_BLOCK_LOOP | UI_BLOCK_SEARCH_MENU);
  UI_block_theme_style_set(block, UI_BLOCK_THEME_STYLE_POPUP);

  /* preview thumbnails */
  if (preview_rows > 0 && preview_cols > 0) {
    const int w = 4 * U.widget_unit * preview_cols * scale;
    const int h = 5 * U.widget_unit * preview_rows * scale;

    /* fake button, it holds space for search items */
    uiDefBut(block, UI_BTYPE_LABEL, 0, "", 10, 26, w, h, NULL, 0, 0, 0, 0, NULL);

    but = uiDefSearchBut(block,
                         search,
                         0,
                         ICON_VIEWZOOM,
                         sizeof(search),
                         10,
                         0,
                         w,
                         UI_UNIT_Y,
                         preview_rows,
                         preview_cols,
                         "");
  }
  /* list view */
  else {
    const int searchbox_width = UI_searchbox_size_x();
    const int searchbox_height = UI_searchbox_size_y();

    /* fake button, it holds space for search items */
    uiDefBut(block,
             UI_BTYPE_LABEL,
             0,
             "",
             10,
             15,
             searchbox_width,
             searchbox_height,
             NULL,
             0,
             0,
             0,
             0,
             NULL);
    but = uiDefSearchBut(block,
                         search,
                         0,
                         ICON_VIEWZOOM,
                         sizeof(search),
                         10,
                         0,
                         searchbox_width,
                         UI_UNIT_Y - 1,
                         0,
                         0,
                         "");
  }
  UI_but_func_search_set(
      but, ui_searchbox_create_generic, search_func, search_arg, false, handle_func, active_item);

  UI_block_bounds_set_normal(block, 0.3f * U.widget_unit);
  UI_block_direction_set(block, UI_DIR_DOWN);

  /* give search-field focus */
  UI_but_focus_on_enter_event(win, but);
  /* this type of search menu requires undo */
  but->flag |= UI_BUT_UNDO;

  return block;
}

/********************** Header Template *************************/

void uiTemplateHeader(uiLayout *layout, bContext *C)
{
  uiBlock *block;

  block = uiLayoutAbsoluteBlock(layout);
  ED_area_header_switchbutton(C, block, 0);
}

/********************** Search Callbacks *************************/

typedef struct TemplateID {
  PointerRNA ptr;
  PropertyRNA *prop;

  ListBase *idlb;
  short idcode;
  short filter;
  int prv_rows, prv_cols;
  bool preview;
  float scale;
} TemplateID;

/* Search browse menu, assign  */
static void template_ID_set_property_cb(bContext *C, void *arg_template, void *item)
{
  TemplateID *template_ui = (TemplateID *)arg_template;

  /* ID */
  if (item) {
    PointerRNA idptr;

    RNA_id_pointer_create(item, &idptr);
    RNA_property_pointer_set(&template_ui->ptr, template_ui->prop, idptr, NULL);
    RNA_property_update(C, &template_ui->ptr, template_ui->prop);
  }
}

static bool id_search_add(const bContext *C,
                          TemplateID *template_ui,
                          const int flag,
                          const char *str,
                          uiSearchItems *items,
                          ID *id)
{
  ID *id_from = template_ui->ptr.id.data;

  if (!((flag & PROP_ID_SELF_CHECK) && id == id_from)) {

    /* use filter */
    if (RNA_property_type(template_ui->prop) == PROP_POINTER) {
      PointerRNA ptr;
      RNA_id_pointer_create(id, &ptr);
      if (RNA_property_pointer_poll(&template_ui->ptr, template_ui->prop, &ptr) == 0) {
        return true;
      }
    }

    /* hide dot-datablocks, but only if filter does not force it visible */
    if (U.uiflag & USER_HIDE_DOT) {
      if ((id->name[2] == '.') && (str[0] != '.')) {
        return true;
      }
    }

    if (*str == '\0' || BLI_strcasestr(id->name + 2, str)) {
      /* +1 is needed because BKE_id_ui_prefix used 3 letter prefix
       * followed by ID_NAME-2 characters from id->name
       */
      char name_ui[MAX_ID_FULL_NAME_UI];
      BKE_id_full_name_ui_prefix_get(name_ui, id);

      int iconid = ui_id_icon_get(C, id, template_ui->preview);

      if (false == UI_search_item_add(items, name_ui, id, iconid)) {
        return false;
      }
    }
  }
  return true;
}

/* ID Search browse menu, do the search */
static void id_search_cb(const bContext *C,
                         void *arg_template,
                         const char *str,
                         uiSearchItems *items)
{
  TemplateID *template_ui = (TemplateID *)arg_template;
  ListBase *lb = template_ui->idlb;
  ID *id;
  int flag = RNA_property_flag(template_ui->prop);

  /* ID listbase */
  for (id = lb->first; id; id = id->next) {
    if (!id_search_add(C, template_ui, flag, str, items, id)) {
      break;
    }
  }
}

/**
 * Use id tags for filtering.
 */
static void id_search_cb_tagged(const bContext *C,
                                void *arg_template,
                                const char *str,
                                uiSearchItems *items)
{
  TemplateID *template_ui = (TemplateID *)arg_template;
  ListBase *lb = template_ui->idlb;
  ID *id;
  int flag = RNA_property_flag(template_ui->prop);

  /* ID listbase */
  for (id = lb->first; id; id = id->next) {
    if (id->tag & LIB_TAG_DOIT) {
      if (!id_search_add(C, template_ui, flag, str, items, id)) {
        break;
      }
      id->tag &= ~LIB_TAG_DOIT;
    }
  }
}

/**
 * A version of 'id_search_cb' that lists scene objects.
 */
static void id_search_cb_objects_from_scene(const bContext *C,
                                            void *arg_template,
                                            const char *str,
                                            uiSearchItems *items)
{
  TemplateID *template_ui = (TemplateID *)arg_template;
  ListBase *lb = template_ui->idlb;
  Scene *scene = NULL;
  ID *id_from = template_ui->ptr.id.data;

  if (id_from && GS(id_from->name) == ID_SCE) {
    scene = (Scene *)id_from;
  }
  else {
    scene = CTX_data_scene(C);
  }

  BKE_main_id_flag_listbase(lb, LIB_TAG_DOIT, false);

  FOREACH_SCENE_OBJECT_BEGIN (scene, ob_iter) {
    ob_iter->id.tag |= LIB_TAG_DOIT;
  }
  FOREACH_SCENE_OBJECT_END;
  id_search_cb_tagged(C, arg_template, str, items);
}

/* ID Search browse menu, open */
static uiBlock *id_search_menu(bContext *C, ARegion *ar, void *arg_litem)
{
  static TemplateID template_ui;
  PointerRNA active_item_ptr;
  void (*id_search_cb_p)(const bContext *, void *, const char *, uiSearchItems *) = id_search_cb;

  /* arg_litem is malloced, can be freed by parent button */
  template_ui = *((TemplateID *)arg_litem);
  active_item_ptr = RNA_property_pointer_get(&template_ui.ptr, template_ui.prop);

  if (template_ui.filter) {
    /* Currently only used for objects. */
    if (template_ui.idcode == ID_OB) {
      if (template_ui.filter == UI_TEMPLATE_ID_FILTER_AVAILABLE) {
        id_search_cb_p = id_search_cb_objects_from_scene;
      }
    }
  }

  return template_common_search_menu(C,
                                     ar,
                                     id_search_cb_p,
                                     &template_ui,
                                     template_ID_set_property_cb,
                                     active_item_ptr.data,
                                     template_ui.prv_rows,
                                     template_ui.prv_cols,
                                     template_ui.scale);
}

/************************ ID Template ***************************/
/* This is for browsing and editing the ID-blocks used */

/* for new/open operators */
void UI_context_active_but_prop_get_templateID(bContext *C,
                                               PointerRNA *r_ptr,
                                               PropertyRNA **r_prop)
{
  TemplateID *template_ui;
  uiBut *but = UI_context_active_but_get(C);

  memset(r_ptr, 0, sizeof(*r_ptr));
  *r_prop = NULL;

  if (but && but->func_argN) {
    template_ui = but->func_argN;
    *r_ptr = template_ui->ptr;
    *r_prop = template_ui->prop;
  }
}

static void template_id_cb(bContext *C, void *arg_litem, void *arg_event)
{
  TemplateID *template_ui = (TemplateID *)arg_litem;
  PointerRNA idptr = RNA_property_pointer_get(&template_ui->ptr, template_ui->prop);
  ID *id = idptr.data;
  int event = POINTER_AS_INT(arg_event);

  switch (event) {
    case UI_ID_BROWSE:
    case UI_ID_PIN:
      RNA_warning("warning, id event %d shouldnt come here", event);
      break;
    case UI_ID_OPEN:
    case UI_ID_ADD_NEW:
      /* these call UI_context_active_but_prop_get_templateID */
      break;
    case UI_ID_DELETE:
      memset(&idptr, 0, sizeof(idptr));
      RNA_property_pointer_set(&template_ui->ptr, template_ui->prop, idptr, NULL);
      RNA_property_update(C, &template_ui->ptr, template_ui->prop);

      if (id && CTX_wm_window(C)->eventstate->shift) {
        /* only way to force-remove data (on save) */
        id_fake_user_clear(id);
        id->us = 0;
      }

      break;
    case UI_ID_FAKE_USER:
      if (id) {
        if (id->flag & LIB_FAKEUSER) {
          id_us_plus(id);
        }
        else {
          id_us_min(id);
        }
      }
      else {
        return;
      }
      break;
    case UI_ID_LOCAL:
      if (id) {
        Main *bmain = CTX_data_main(C);
        if (BKE_override_library_is_enabled() && CTX_wm_window(C)->eventstate->shift) {
          ID *override_id = BKE_override_library_create_from_id(bmain, id);
          if (override_id != NULL) {
            BKE_main_id_clear_newpoins(bmain);

            /* Assign new pointer, takes care of updates/notifiers */
            RNA_id_pointer_create(override_id, &idptr);
          }
        }
        else {
          if (id_make_local(bmain, id, false, false)) {
            BKE_main_id_clear_newpoins(bmain);

            /* reassign to get get proper updates/notifiers */
            idptr = RNA_property_pointer_get(&template_ui->ptr, template_ui->prop);
          }
        }
        RNA_property_pointer_set(&template_ui->ptr, template_ui->prop, idptr, NULL);
        RNA_property_update(C, &template_ui->ptr, template_ui->prop);
      }
      break;
    case UI_ID_OVERRIDE:
      if (id && id->override_library) {
        BKE_override_library_free(&id->override_library);
        /* reassign to get get proper updates/notifiers */
        idptr = RNA_property_pointer_get(&template_ui->ptr, template_ui->prop);
        RNA_property_pointer_set(&template_ui->ptr, template_ui->prop, idptr, NULL);
        RNA_property_update(C, &template_ui->ptr, template_ui->prop);
      }
      break;
    case UI_ID_ALONE:
      if (id) {
        const bool do_scene_obj = ((GS(id->name) == ID_OB) &&
                                   (template_ui->ptr.type == &RNA_LayerObjects));

        /* make copy */
        if (do_scene_obj) {
          Main *bmain = CTX_data_main(C);
          Scene *scene = CTX_data_scene(C);
          ED_object_single_user(bmain, scene, (struct Object *)id);
          WM_event_add_notifier(C, NC_WINDOW, NULL);
          DEG_relations_tag_update(bmain);
        }
        else {
          if (id) {
            Main *bmain = CTX_data_main(C);
            id_single_user(C, id, &template_ui->ptr, template_ui->prop);
            DEG_relations_tag_update(bmain);
          }
        }
      }
      break;
#if 0
    case UI_ID_AUTO_NAME:
      break;
#endif
  }
}

static const char *template_id_browse_tip(const StructRNA *type)
{
  if (type) {
    switch (RNA_type_to_ID_code(type)) {
      case ID_SCE:
        return N_("Scene Browser\nChoose Scene to use");
      case ID_OB:
        return N_("Object Browser\nChoose Object to use");
      case ID_ME:
        return N_("Data Browser\nChoose Mesh Data to use");
      case ID_CU:
        return N_("Data Browser\nChoose Curve Data to use");
      case ID_MB:
        return N_("Data Browser\nChoose Metaball Data to use");
      case ID_MA:
        return N_("Material Browser\nChoose Material to use");
      case ID_TE:
        return N_("Texture Browser\nChoose Texture to use");
      case ID_IM:
        return N_("Image Browser\nChoose Image to use");
      case ID_LS:
        return N_("Data Browser\nBrowse Line Style Data to use");
      case ID_LT:
        return N_("Data Browser\nChoose Lattice Data to use");
      case ID_LA:
        return N_("Data Browser\nChoose Light Data to use");
      case ID_CA:
        return N_("Data Browser\nChoose Camera Data to use");
      case ID_WO:
        return N_("Data Browser\nChoose World Settings to use");
      case ID_SCR:
        return N_("Layout Browser\nChoose Screen layout");
      case ID_TXT:
        return N_("Text file Browser\nChoose Text file to use");
      case ID_SPK:
        return N_("Data Browser\nChoose Speaker Data to use");
      case ID_SO:
        return N_("Data Browser\nChoose Sound to use");
      case ID_AR:
        return N_("Data Browser\nChoose Armature data to use");
      case ID_AC:
        return N_("Data Browser\nChoose Action to use");
      case ID_NT:
        return N_("Data Browser\nChoose Node Tree to use");
      case ID_BR:
        return N_("Brush Browser\nChoose Brush to use");
      case ID_PA:
        return N_("Particle Settings Browser\nChoose Particle Settings to use");
      case ID_GD:
        return N_("Data Browser\nChoose Grease Pencil Data to use");
      case ID_MC:
        return N_("Clip Browser\nChoose Movie Clip to use");
      case ID_MSK:
        return N_("Data Browser\nChoose Mask to use");
      case ID_PAL:
        return N_("Data Browser\nChoose Palette Data to use");
      case ID_PC:
        return N_("Data Browser\nChoose Paint Curve Data to use");
      case ID_CF:
        return N_("Data Browser\nChoose Cache Files to use");
      case ID_WS:
        return N_("Data Browser\nBrowse Workspace to be linked");
      case ID_LP:
        return N_("Data Browser\nBrowse LightProbe to be linked");
    }
  }
  return N_("Browse ID data to be linked");
}

/**
 * \return a type-based i18n context, needed e.g. by "New" button.
 * In most languages, this adjective takes different form based on gender of type name...
 */
#ifdef WITH_INTERNATIONAL
static const char *template_id_context(StructRNA *type)
{
  if (type) {
    return BKE_idcode_to_translation_context(RNA_type_to_ID_code(type));
  }
  return BLT_I18NCONTEXT_DEFAULT;
}
#endif

static uiBut *template_id_def_new_but(uiBlock *block,
                                      const ID *id,
                                      const TemplateID *template_ui,
                                      StructRNA *type,
                                      const char *const newop,
                                      const bool editable,
                                      const bool id_open,
                                      const bool use_tab_but,
                                      int but_height)
{
  ID *idfrom = template_ui->ptr.id.data;
  uiBut *but;
  const int w = id ? UI_UNIT_X : id_open ? UI_UNIT_X * 3 : UI_UNIT_X * 6;
  const int but_type = use_tab_but ? UI_BTYPE_TAB : UI_BTYPE_BUT;

  /* i18n markup, does nothing! */
  BLT_I18N_MSGID_MULTI_CTXT("New",
                            BLT_I18NCONTEXT_DEFAULT,
                            BLT_I18NCONTEXT_ID_SCENE,
                            BLT_I18NCONTEXT_ID_OBJECT,
                            BLT_I18NCONTEXT_ID_MESH,
                            BLT_I18NCONTEXT_ID_CURVE,
                            BLT_I18NCONTEXT_ID_METABALL,
                            BLT_I18NCONTEXT_ID_MATERIAL,
                            BLT_I18NCONTEXT_ID_TEXTURE,
                            BLT_I18NCONTEXT_ID_IMAGE,
                            BLT_I18NCONTEXT_ID_LATTICE,
                            BLT_I18NCONTEXT_ID_LIGHT,
                            BLT_I18NCONTEXT_ID_CAMERA,
                            BLT_I18NCONTEXT_ID_WORLD,
                            BLT_I18NCONTEXT_ID_SCREEN,
                            BLT_I18NCONTEXT_ID_TEXT, );
  BLT_I18N_MSGID_MULTI_CTXT("New",
                            BLT_I18NCONTEXT_ID_SPEAKER,
                            BLT_I18NCONTEXT_ID_SOUND,
                            BLT_I18NCONTEXT_ID_ARMATURE,
                            BLT_I18NCONTEXT_ID_ACTION,
                            BLT_I18NCONTEXT_ID_NODETREE,
                            BLT_I18NCONTEXT_ID_BRUSH,
                            BLT_I18NCONTEXT_ID_PARTICLESETTINGS,
                            BLT_I18NCONTEXT_ID_GPENCIL,
                            BLT_I18NCONTEXT_ID_FREESTYLELINESTYLE,
                            BLT_I18NCONTEXT_ID_WORKSPACE,
                            BLT_I18NCONTEXT_ID_LIGHTPROBE, );

  if (newop) {
    /*bfa - changed ICON_DUPLICATE : ICON_ADD to ICON_ADD : ICON_ADD */
    but = uiDefIconTextButO(block,
                            but_type,
                            newop,
                            WM_OP_INVOKE_DEFAULT,
                            (id && !use_tab_but) ? ICON_ADD : ICON_ADD,
                            (id) ? "" : CTX_IFACE_(template_id_context(type), "New"),
                            0,
                            0,
                            w,
                            but_height,
                            NULL);
    UI_but_funcN_set(
        but, template_id_cb, MEM_dupallocN(template_ui), POINTER_FROM_INT(UI_ID_ADD_NEW));
  }
  else {
    /*bfa - changed ICON_DUPLICATE : ICON_ADD to ICON_ADD : ICON_ADD */
    but = uiDefIconTextBut(block,
                           but_type,
                           0,
                           (id && !use_tab_but) ? ICON_ADD : ICON_ADD,
                           (id) ? "" : CTX_IFACE_(template_id_context(type), "New"),
                           0,
                           0,
                           w,
                           but_height,
                           NULL,
                           0,
                           0,
                           0,
                           0,
                           NULL);
    UI_but_funcN_set(
        but, template_id_cb, MEM_dupallocN(template_ui), POINTER_FROM_INT(UI_ID_ADD_NEW));
  }

  if ((idfrom && idfrom->lib) || !editable) {
    UI_but_flag_enable(but, UI_BUT_DISABLED);
  }

#ifndef WITH_INTERNATIONAL
  UNUSED_VARS(type);
#endif

  return but;
}

static void template_ID(bContext *C,
                        uiLayout *layout,
                        TemplateID *template_ui,
                        StructRNA *type,
                        int flag,
                        const char *newop,
                        const char *openop,
                        const char *unlinkop,
                        const bool live_icon,
                        const bool hide_buttons)
{
  uiBut *but;
  uiBlock *block;
  PointerRNA idptr;
  // ListBase *lb; // UNUSED
  ID *id, *idfrom;
  const bool editable = RNA_property_editable(&template_ui->ptr, template_ui->prop);
  const bool use_previews = template_ui->preview = (flag & UI_ID_PREVIEWS) != 0;

  idptr = RNA_property_pointer_get(&template_ui->ptr, template_ui->prop);
  id = idptr.data;
  idfrom = template_ui->ptr.id.data;
  // lb = template_ui->idlb;

  block = uiLayoutGetBlock(layout);
  UI_block_align_begin(block);

  if (idptr.type) {
    type = idptr.type;
  }

  if (flag & UI_ID_BROWSE) {
    template_add_button_search_menu(C,
                                    layout,
                                    block,
                                    &template_ui->ptr,
                                    template_ui->prop,
                                    id_search_menu,
                                    MEM_dupallocN(template_ui),
                                    TIP_(template_id_browse_tip(type)),
                                    use_previews,
                                    editable,
                                    live_icon);
  }

  /* text button with name */
  if (id) {
    char name[UI_MAX_NAME_STR];
    const bool user_alert = (id->us <= 0);

    // text_idbutton(id, name);
    name[0] = '\0';
    but = uiDefButR(block,
                    UI_BTYPE_TEXT,
                    0,
                    name,
                    0,
                    0,
                    TEMPLATE_SEARCH_TEXTBUT_WIDTH,
                    TEMPLATE_SEARCH_TEXTBUT_HEIGHT,
                    &idptr,
                    "name",
                    -1,
                    0,
                    0,
                    -1,
                    -1,
                    RNA_struct_ui_description(type));
    UI_but_funcN_set(
        but, template_id_cb, MEM_dupallocN(template_ui), POINTER_FROM_INT(UI_ID_RENAME));
    if (user_alert) {
      UI_but_flag_enable(but, UI_BUT_REDALERT);
    }

    if (id->lib) {
      if (id->tag & LIB_TAG_INDIRECT) {
        but = uiDefIconBut(block,
                           UI_BTYPE_BUT,
                           0,
                           ICON_LIBRARY_DATA_INDIRECT,
                           0,
                           0,
                           UI_UNIT_X,
                           UI_UNIT_Y,
                           NULL,
                           0,
                           0,
                           0,
                           0,
                           TIP_("Indirect data-block\nIndirect library data-block, cannot change"));
        UI_but_flag_enable(but, UI_BUT_DISABLED);
      }
      else {
        const bool disabled = (!id_make_local(CTX_data_main(C), id, true /* test */, false) ||
                               (idfrom && idfrom->lib));
        but = uiDefIconBut(block,
                           UI_BTYPE_BUT,
                           0,
                           ICON_LIBRARY_DATA_DIRECT,
                           0,
                           0,
                           UI_UNIT_X,
                           UI_UNIT_Y,
                           NULL,
                           0,
                           0,
                           0,
                           0,
<<<<<<< HEAD
                           BKE_override_static_is_enabled() ?
                               TIP_("Direct data-block\nDirect linked library data-block, click to make local, "
                                    "Shift + Click to create a static override") :
                               TIP_("Direct data-block\nDirect linked library data-block, click to make local"));
=======
                           BKE_override_library_is_enabled() ?
                               TIP_("Direct linked library data-block, click to make local, "
                                    "Shift + Click to create a library override") :
                               TIP_("Direct linked library data-block, click to make local"));
>>>>>>> 7fb8086c
        if (disabled) {
          UI_but_flag_enable(but, UI_BUT_DISABLED);
        }
        else {
          UI_but_funcN_set(
              but, template_id_cb, MEM_dupallocN(template_ui), POINTER_FROM_INT(UI_ID_LOCAL));
        }
      }
    }
<<<<<<< HEAD
    else if (ID_IS_STATIC_OVERRIDE(id)) {
      but = uiDefIconBut(
          block,
          UI_BTYPE_BUT,
          0,
          ICON_LIBRARY_DATA_OVERRIDE,
          0,
          0,
          UI_UNIT_X,
          UI_UNIT_Y,
          NULL,
          0,
          0,
          0,
          0,
          TIP_("Static override\nStatic override of linked library data-block, click to make fully local"));
=======
    else if (ID_IS_OVERRIDE_LIBRARY(id)) {
      but = uiDefIconBut(block,
                         UI_BTYPE_BUT,
                         0,
                         ICON_LIBRARY_DATA_OVERRIDE,
                         0,
                         0,
                         UI_UNIT_X,
                         UI_UNIT_Y,
                         NULL,
                         0,
                         0,
                         0,
                         0,
                         TIP_("Library override of linked data-block, click to make fully local"));
>>>>>>> 7fb8086c
      UI_but_funcN_set(
          but, template_id_cb, MEM_dupallocN(template_ui), POINTER_FROM_INT(UI_ID_OVERRIDE));
    }

    if ((ID_REAL_USERS(id) > 1) && (hide_buttons == false)) {
      char numstr[32];
      short numstr_len;

      numstr_len = BLI_snprintf(numstr, sizeof(numstr), "%d", ID_REAL_USERS(id));

      but = uiDefBut(
          block,
          UI_BTYPE_BUT,
          0,
          numstr,
          0,
          0,
          numstr_len * 0.2f * UI_UNIT_X + UI_UNIT_X,
          UI_UNIT_Y,
          NULL,
          0,
          0,
          0,
          0,
          TIP_("Number of Users\nDisplay number of users of this data (click to make a single-user copy)"));
      but->flag |= UI_BUT_UNDO;

      UI_but_funcN_set(
          but, template_id_cb, MEM_dupallocN(template_ui), POINTER_FROM_INT(UI_ID_ALONE));
      if ((!BKE_id_copy_is_allowed(id)) || (idfrom && idfrom->lib) || (!editable) ||
          /* object in editmode - don't change data */
          (idfrom && GS(idfrom->name) == ID_OB && (((Object *)idfrom)->mode & OB_MODE_EDIT))) {
        UI_but_flag_enable(but, UI_BUT_DISABLED);
      }
    }

    if (user_alert) {
      UI_but_flag_enable(but, UI_BUT_REDALERT);
    }

    if (id->lib == NULL && !(ELEM(GS(id->name), ID_GR, ID_SCE, ID_SCR, ID_TXT, ID_OB, ID_WS)) &&
        (hide_buttons == false)) {
      uiDefIconButR(block,
                    UI_BTYPE_ICON_TOGGLE,
                    0,
                    ICON_FAKE_USER_OFF,
                    0,
                    0,
                    UI_UNIT_X,
                    UI_UNIT_Y,
                    &idptr,
                    "use_fake_user",
                    -1,
                    0,
                    0,
                    -1,
                    -1,
                    NULL);
    }
  }

  if ((flag & UI_ID_ADD_NEW) && (hide_buttons == false)) {
    template_id_def_new_but(
        block, id, template_ui, type, newop, editable, flag & UI_ID_OPEN, false, UI_UNIT_X);
  }

  /* Due to space limit in UI - skip the "open" icon for packed data, and allow to unpack.
   * Only for images, sound and fonts */
  if (id && BKE_pack_check(id)) {
    but = uiDefIconButO(block,
                        UI_BTYPE_BUT,
                        "FILE_OT_unpack_item",
                        WM_OP_INVOKE_REGION_WIN,
                        ICON_PACKAGE,
                        0,
                        0,
                        UI_UNIT_X,
                        UI_UNIT_Y,
                        TIP_("Packed File\nPacked File, click to unpack"));
    UI_but_operator_ptr_get(but);

    RNA_string_set(but->opptr, "id_name", id->name + 2);
    RNA_int_set(but->opptr, "id_type", GS(id->name));
  }
  else if (flag & UI_ID_OPEN) {
    int w = id ? UI_UNIT_X : (flag & UI_ID_ADD_NEW) ? UI_UNIT_X * 3 : UI_UNIT_X * 6;

    if (openop) {
      but = uiDefIconTextButO(block,
                              UI_BTYPE_BUT,
                              openop,
                              WM_OP_INVOKE_DEFAULT,
                              ICON_FILEBROWSER,
                              (id) ? "" : IFACE_("Open"),
                              0,
                              0,
                              w,
                              UI_UNIT_Y,
                              NULL);
      UI_but_funcN_set(
          but, template_id_cb, MEM_dupallocN(template_ui), POINTER_FROM_INT(UI_ID_OPEN));
    }
    else {
      but = uiDefIconTextBut(block,
                             UI_BTYPE_BUT,
                             0,
                             ICON_FILEBROWSER,
                             (id) ? "" : IFACE_("Open"),
                             0,
                             0,
                             w,
                             UI_UNIT_Y,
                             NULL,
                             0,
                             0,
                             0,
                             0,
                             NULL);
      UI_but_funcN_set(
          but, template_id_cb, MEM_dupallocN(template_ui), POINTER_FROM_INT(UI_ID_OPEN));
    }

    if ((idfrom && idfrom->lib) || !editable) {
      UI_but_flag_enable(but, UI_BUT_DISABLED);
    }
  }

  /* delete button */
  /* don't use RNA_property_is_unlink here */
  if (id && (flag & UI_ID_DELETE) && (hide_buttons == false)) {
    /* allow unlink if 'unlinkop' is passed, even when 'PROP_NEVER_UNLINK' is set */
    but = NULL;

    if (unlinkop) {
      but = uiDefIconButO(block,
                          UI_BTYPE_BUT,
                          unlinkop,
                          WM_OP_INVOKE_DEFAULT,
                          ICON_X,
                          0,
                          0,
                          UI_UNIT_X,
                          UI_UNIT_Y,
                          NULL);
      /* so we can access the template from operators, font unlinking needs this */
      UI_but_funcN_set(but, NULL, MEM_dupallocN(template_ui), NULL);
    }
    else {
      if ((RNA_property_flag(template_ui->prop) & PROP_NEVER_UNLINK) == 0) {
        but = uiDefIconBut(
            block,
            UI_BTYPE_BUT,
            0,
            ICON_X,
            0,
            0,
            UI_UNIT_X,
            UI_UNIT_Y,
            NULL,
            0,
            0,
            0,
            0,
            TIP_("Unlink data-block\nUnlink data-block "
                 "(Shift + Click to set users to zero, data will then not be saved)"));
        UI_but_funcN_set(
            but, template_id_cb, MEM_dupallocN(template_ui), POINTER_FROM_INT(UI_ID_DELETE));

        if (RNA_property_flag(template_ui->prop) & PROP_NEVER_NULL) {
          UI_but_flag_enable(but, UI_BUT_DISABLED);
        }
      }
    }

    if (but) {
      if ((idfrom && idfrom->lib) || !editable) {
        UI_but_flag_enable(but, UI_BUT_DISABLED);
      }
    }
  }

  if (template_ui->idcode == ID_TE) {
    uiTemplateTextureShow(layout, C, &template_ui->ptr, template_ui->prop);
  }
  UI_block_align_end(block);
}

ID *UI_context_active_but_get_tab_ID(bContext *C)
{
  uiBut *but = UI_context_active_but_get(C);

  if (but && but->type == UI_BTYPE_TAB) {
    return but->custom_data;
  }
  else {
    return NULL;
  }
}

static void template_ID_tabs(bContext *C,
                             uiLayout *layout,
                             TemplateID *template,
                             StructRNA *type,
                             int flag,
                             const char *newop,
                             const char *menu)
{
  const ARegion *region = CTX_wm_region(C);
  const PointerRNA active_ptr = RNA_property_pointer_get(&template->ptr, template->prop);
  MenuType *mt = WM_menutype_find(menu, false);

  const int but_align = ui_but_align_opposite_to_area_align_get(region);
  const int but_height = UI_UNIT_Y * 1.1;

  uiBlock *block = uiLayoutGetBlock(layout);
  uiStyle *style = UI_style_get_dpi();

  ListBase ordered;
  BKE_id_ordered_list(&ordered, template->idlb);

  for (LinkData *link = ordered.first; link; link = link->next) {
    ID *id = link->data;
    const int name_width = UI_fontstyle_string_width(&style->widgetlabel, id->name + 2);
    const int but_width = name_width + UI_UNIT_X;

    uiButTab *tab = (uiButTab *)uiDefButR_prop(block,
                                               UI_BTYPE_TAB,
                                               0,
                                               id->name + 2,
                                               0,
                                               0,
                                               but_width,
                                               but_height,
                                               &template->ptr,
                                               template->prop,
                                               0,
                                               0.0f,
                                               sizeof(id->name) - 2,
                                               0.0f,
                                               0.0f,
                                               "");
    UI_but_funcN_set(&tab->but, template_ID_set_property_cb, MEM_dupallocN(template), id);
    tab->but.custom_data = (void *)id;
    tab->but.dragpoin = id;
    tab->menu = mt;

    UI_but_drawflag_enable(&tab->but, but_align);
  }

  BLI_freelistN(&ordered);

  if (flag & UI_ID_ADD_NEW) {
    const bool editable = RNA_property_editable(&template->ptr, template->prop);
    uiBut *but;

    if (active_ptr.type) {
      type = active_ptr.type;
    }

    but = template_id_def_new_but(block,
                                  active_ptr.data,
                                  template,
                                  type,
                                  newop,
                                  editable,
                                  flag & UI_ID_OPEN,
                                  true,
                                  but_height);
    UI_but_drawflag_enable(but, but_align);
  }
}

static void ui_template_id(uiLayout *layout,
                           bContext *C,
                           PointerRNA *ptr,
                           const char *propname,
                           const char *newop,
                           const char *openop,
                           const char *unlinkop,
                           int flag,
                           int prv_rows,
                           int prv_cols,
                           int filter,
                           bool use_tabs,
                           float scale,
                           const bool live_icon,
                           const bool hide_buttons)
{
  TemplateID *template_ui;
  PropertyRNA *prop;
  StructRNA *type;
  short idcode;

  prop = RNA_struct_find_property(ptr, propname);

  if (!prop || RNA_property_type(prop) != PROP_POINTER) {
    RNA_warning("pointer property not found: %s.%s", RNA_struct_identifier(ptr->type), propname);
    return;
  }

  template_ui = MEM_callocN(sizeof(TemplateID), "TemplateID");
  template_ui->ptr = *ptr;
  template_ui->prop = prop;
  template_ui->prv_rows = prv_rows;
  template_ui->prv_cols = prv_cols;
  template_ui->scale = scale;

  if ((flag & UI_ID_PIN) == 0) {
    template_ui->filter = filter;
  }
  else {
    template_ui->filter = 0;
  }

  if (newop) {
    flag |= UI_ID_ADD_NEW;
  }
  if (openop) {
    flag |= UI_ID_OPEN;
  }

  type = RNA_property_pointer_type(ptr, prop);
  idcode = RNA_type_to_ID_code(type);
  template_ui->idcode = idcode;
  template_ui->idlb = which_libbase(CTX_data_main(C), idcode);

  /* create UI elements for this template
   * - template_ID makes a copy of the template data and assigns it to the relevant buttons
   */
  if (template_ui->idlb) {
    if (use_tabs) {
      uiLayoutRow(layout, true);
      template_ID_tabs(C, layout, template_ui, type, flag, newop, unlinkop);
    }
    else {
      uiLayoutRow(layout, true);
      template_ID(
          C, layout, template_ui, type, flag, newop, openop, unlinkop, live_icon, hide_buttons);
    }
  }

  MEM_freeN(template_ui);
}

void uiTemplateID(uiLayout *layout,
                  bContext *C,
                  PointerRNA *ptr,
                  const char *propname,
                  const char *newop,
                  const char *openop,
                  const char *unlinkop,
                  int filter,
                  const bool live_icon)
{
  ui_template_id(layout,
                 C,
                 ptr,
                 propname,
                 newop,
                 openop,
                 unlinkop,
                 UI_ID_BROWSE | UI_ID_RENAME | UI_ID_DELETE,
                 0,
                 0,
                 filter,
                 false,
                 1.0f,
                 live_icon,
                 false);
}

void uiTemplateIDBrowse(uiLayout *layout,
                        bContext *C,
                        PointerRNA *ptr,
                        const char *propname,
                        const char *newop,
                        const char *openop,
                        const char *unlinkop,
                        int filter)
{
  ui_template_id(layout,
                 C,
                 ptr,
                 propname,
                 newop,
                 openop,
                 unlinkop,
                 UI_ID_BROWSE | UI_ID_RENAME,
                 0,
                 0,
                 filter,
                 false,
                 1.0f,
                 false,
                 false);
}

void uiTemplateIDPreview(uiLayout *layout,
                         bContext *C,
                         PointerRNA *ptr,
                         const char *propname,
                         const char *newop,
                         const char *openop,
                         const char *unlinkop,
                         int rows,
                         int cols,
                         int filter,
                         const bool hide_buttons)
{
  ui_template_id(layout,
                 C,
                 ptr,
                 propname,
                 newop,
                 openop,
                 unlinkop,
                 UI_ID_BROWSE | UI_ID_RENAME | UI_ID_DELETE | UI_ID_PREVIEWS,
                 rows,
                 cols,
                 filter,
                 false,
                 1.0f,
                 false,
                 hide_buttons);
}

void uiTemplateGpencilColorPreview(uiLayout *layout,
                                   bContext *C,
                                   PointerRNA *ptr,
                                   const char *propname,
                                   int rows,
                                   int cols,
                                   float scale,
                                   int filter)
{
  ui_template_id(layout,
                 C,
                 ptr,
                 propname,
                 NULL,
                 NULL,
                 NULL,
                 UI_ID_BROWSE | UI_ID_PREVIEWS | UI_ID_DELETE,
                 rows,
                 cols,
                 filter,
                 false,
                 scale < 0.5f ? 0.5f : scale,
                 false,
                 false);
}

/**
 * Version of #uiTemplateID using tabs.
 */
void uiTemplateIDTabs(uiLayout *layout,
                      bContext *C,
                      PointerRNA *ptr,
                      const char *propname,
                      const char *newop,
                      const char *unlinkop,
                      int filter)
{
  ui_template_id(layout,
                 C,
                 ptr,
                 propname,
                 newop,
                 NULL,
                 unlinkop,
                 UI_ID_BROWSE | UI_ID_RENAME,
                 0,
                 0,
                 filter,
                 true,
                 1.0f,
                 false,
                 false);
}

/************************ ID Chooser Template ***************************/

/**
 * This is for selecting the type of ID-block to use,
 * and then from the relevant type choosing the block to use.
 *
 * \param propname: property identifier for property that ID-pointer gets stored to.
 * \param proptypename: property identifier for property
 * used to determine the type of ID-pointer that can be used.
 */
void uiTemplateAnyID(uiLayout *layout,
                     PointerRNA *ptr,
                     const char *propname,
                     const char *proptypename,
                     const char *text)
{
  PropertyRNA *propID, *propType;
  uiLayout *split, *row, *sub;

  /* get properties... */
  propID = RNA_struct_find_property(ptr, propname);
  propType = RNA_struct_find_property(ptr, proptypename);

  if (!propID || RNA_property_type(propID) != PROP_POINTER) {
    RNA_warning("pointer property not found: %s.%s", RNA_struct_identifier(ptr->type), propname);
    return;
  }
  if (!propType || RNA_property_type(propType) != PROP_ENUM) {
    RNA_warning(
        "pointer-type property not found: %s.%s", RNA_struct_identifier(ptr->type), proptypename);
    return;
  }

  /* Start drawing UI Elements using standard defines */

  /* NOTE: split amount here needs to be synced with normal labels */
  split = uiLayoutSplit(layout, 0.33f, false);

  /* FIRST PART ................................................ */
  row = uiLayoutRow(split, false);

  /* Label - either use the provided text, or will become "ID-Block:" */
  if (text) {
    if (text[0]) {
      uiItemL(row, text, ICON_NONE);
    }
  }
  else {
    uiItemL(row, IFACE_("ID-Block:"), ICON_NONE);
  }

  /* SECOND PART ................................................ */
  row = uiLayoutRow(split, true);

  /* ID-Type Selector - just have a menu of icons */

  /* HACK: special group just for the enum,
   * otherwise we get ugly layout with text included too... */
  sub = uiLayoutRow(row, true);
  uiLayoutSetAlignment(sub, UI_LAYOUT_ALIGN_LEFT);

  uiItemFullR(sub, ptr, propType, 0, 0, UI_ITEM_R_ICON_ONLY, "", ICON_NONE);

  /* ID-Block Selector - just use pointer widget... */

  /* HACK: special group to counteract the effects of the previous enum,
   * which now pushes everything too far right. */
  sub = uiLayoutRow(row, true);
  uiLayoutSetAlignment(sub, UI_LAYOUT_ALIGN_EXPAND);

  uiItemFullR(sub, ptr, propID, 0, 0, 0, "", ICON_NONE);
}

/********************* Search Template ********************/

typedef struct TemplateSearch {
  uiRNACollectionSearch search_data;

  bool use_previews;
  int preview_rows, preview_cols;
} TemplateSearch;

static void template_search_handle_cb(bContext *C, void *arg_template, void *item)
{
  TemplateSearch *template_search = arg_template;
  uiRNACollectionSearch *coll_search = &template_search->search_data;
  StructRNA *type = RNA_property_pointer_type(&coll_search->target_ptr, coll_search->target_prop);
  PointerRNA item_ptr;

  RNA_pointer_create(NULL, type, item, &item_ptr);
  RNA_property_pointer_set(&coll_search->target_ptr, coll_search->target_prop, item_ptr, NULL);
  RNA_property_update(C, &coll_search->target_ptr, coll_search->target_prop);
}

static uiBlock *template_search_menu(bContext *C, ARegion *region, void *arg_template)
{
  static TemplateSearch template_search;
  PointerRNA active_ptr;

  /* arg_template is malloced, can be freed by parent button */
  template_search = *((TemplateSearch *)arg_template);
  active_ptr = RNA_property_pointer_get(&template_search.search_data.target_ptr,
                                        template_search.search_data.target_prop);

  return template_common_search_menu(C,
                                     region,
                                     ui_rna_collection_search_cb,
                                     &template_search,
                                     template_search_handle_cb,
                                     active_ptr.data,
                                     template_search.preview_rows,
                                     template_search.preview_cols,
                                     1.0f);
}

static void template_search_add_button_searchmenu(const bContext *C,
                                                  uiLayout *layout,
                                                  uiBlock *block,
                                                  TemplateSearch *template_search,
                                                  const bool editable,
                                                  const bool live_icon)
{
  const char *ui_description = RNA_property_ui_description(
      template_search->search_data.target_prop);

  template_add_button_search_menu(C,
                                  layout,
                                  block,
                                  &template_search->search_data.target_ptr,
                                  template_search->search_data.target_prop,
                                  template_search_menu,
                                  MEM_dupallocN(template_search),
                                  ui_description,
                                  template_search->use_previews,
                                  editable,
                                  live_icon);
}

static void template_search_add_button_name(uiBlock *block,
                                            PointerRNA *active_ptr,
                                            const StructRNA *type)
{
  uiDefAutoButR(block,
                active_ptr,
                RNA_struct_name_property(type),
                0,
                "",
                ICON_NONE,
                0,
                0,
                TEMPLATE_SEARCH_TEXTBUT_WIDTH,
                TEMPLATE_SEARCH_TEXTBUT_HEIGHT);
}

static void template_search_add_button_operator(uiBlock *block,
                                                const char *const operator_name,
                                                const int opcontext,
                                                const int icon,
                                                const bool editable)
{
  if (!operator_name) {
    return;
  }

  uiBut *but = uiDefIconButO(
      block, UI_BTYPE_BUT, operator_name, opcontext, icon, 0, 0, UI_UNIT_X, UI_UNIT_Y, NULL);

  if (!editable) {
    UI_but_drawflag_enable(but, UI_BUT_DISABLED);
  }
}

static void template_search_buttons(const bContext *C,
                                    uiLayout *layout,
                                    TemplateSearch *template_search,
                                    const char *newop,
                                    const char *unlinkop)
{
  uiBlock *block = uiLayoutGetBlock(layout);
  uiRNACollectionSearch *search_data = &template_search->search_data;
  StructRNA *type = RNA_property_pointer_type(&search_data->target_ptr, search_data->target_prop);
  const bool editable = RNA_property_editable(&search_data->target_ptr, search_data->target_prop);
  PointerRNA active_ptr = RNA_property_pointer_get(&search_data->target_ptr,
                                                   search_data->target_prop);

  if (active_ptr.type) {
    /* can only get correct type when there is an active item */
    type = active_ptr.type;
  }

  uiLayoutRow(layout, true);
  UI_block_align_begin(block);

  template_search_add_button_searchmenu(C, layout, block, template_search, editable, false);
  template_search_add_button_name(block, &active_ptr, type);
  template_search_add_button_operator(
      block,
      newop,
      WM_OP_INVOKE_DEFAULT,
      ICON_ADD,
      editable); /*bfa - changed icon from icon duplicate to icon add*/
  template_search_add_button_operator(block, unlinkop, WM_OP_INVOKE_REGION_WIN, ICON_X, editable);

  UI_block_align_end(block);
}

static PropertyRNA *template_search_get_searchprop(PointerRNA *targetptr,
                                                   PropertyRNA *targetprop,
                                                   PointerRNA *searchptr,
                                                   const char *const searchpropname)
{
  PropertyRNA *searchprop;

  if (searchptr && !searchptr->data) {
    searchptr = NULL;
  }

  if (!searchptr && !searchpropname) {
    /* both NULL means we don't use a custom rna collection to search in */
  }
  else if (!searchptr && searchpropname) {
    RNA_warning("searchpropname defined (%s) but searchptr is missing", searchpropname);
  }
  else if (searchptr && !searchpropname) {
    RNA_warning("searchptr defined (%s) but searchpropname is missing",
                RNA_struct_identifier(searchptr->type));
  }
  else if (!(searchprop = RNA_struct_find_property(searchptr, searchpropname))) {
    RNA_warning("search collection property not found: %s.%s",
                RNA_struct_identifier(searchptr->type),
                searchpropname);
  }
  else if (RNA_property_type(searchprop) != PROP_COLLECTION) {
    RNA_warning("search collection property is not a collection type: %s.%s",
                RNA_struct_identifier(searchptr->type),
                searchpropname);
  }
  /* check if searchprop has same type as targetprop */
  else if (RNA_property_pointer_type(searchptr, searchprop) !=
           RNA_property_pointer_type(targetptr, targetprop)) {
    RNA_warning("search collection items from %s.%s are not of type %s",
                RNA_struct_identifier(searchptr->type),
                searchpropname,
                RNA_struct_identifier(RNA_property_pointer_type(targetptr, targetprop)));
  }
  else {
    return searchprop;
  }

  return NULL;
}

static TemplateSearch *template_search_setup(PointerRNA *ptr,
                                             const char *const propname,
                                             PointerRNA *searchptr,
                                             const char *const searchpropname)
{
  TemplateSearch *template_search;
  PropertyRNA *prop, *searchprop;

  prop = RNA_struct_find_property(ptr, propname);

  if (!prop || RNA_property_type(prop) != PROP_POINTER) {
    RNA_warning("pointer property not found: %s.%s", RNA_struct_identifier(ptr->type), propname);
    return NULL;
  }
  searchprop = template_search_get_searchprop(ptr, prop, searchptr, searchpropname);

  template_search = MEM_callocN(sizeof(*template_search), __func__);
  template_search->search_data.target_ptr = *ptr;
  template_search->search_data.target_prop = prop;
  template_search->search_data.search_ptr = *searchptr;
  template_search->search_data.search_prop = searchprop;

  return template_search;
}

/**
 * Search menu to pick an item from a collection.
 * A version of uiTemplateID that works for non-ID types.
 */
void uiTemplateSearch(uiLayout *layout,
                      bContext *C,
                      PointerRNA *ptr,
                      const char *propname,
                      PointerRNA *searchptr,
                      const char *searchpropname,
                      const char *newop,
                      const char *unlinkop)
{
  TemplateSearch *template_search = template_search_setup(
      ptr, propname, searchptr, searchpropname);
  if (template_search != NULL) {
    template_search_buttons(C, layout, template_search, newop, unlinkop);
    MEM_freeN(template_search);
  }
}

void uiTemplateSearchPreview(uiLayout *layout,
                             bContext *C,
                             PointerRNA *ptr,
                             const char *propname,
                             PointerRNA *searchptr,
                             const char *searchpropname,
                             const char *newop,
                             const char *unlinkop,
                             const int rows,
                             const int cols)
{
  TemplateSearch *template_search = template_search_setup(
      ptr, propname, searchptr, searchpropname);

  if (template_search != NULL) {
    template_search->use_previews = true;
    template_search->preview_rows = rows;
    template_search->preview_cols = cols;

    template_search_buttons(C, layout, template_search, newop, unlinkop);

    MEM_freeN(template_search);
  }
}

/********************* RNA Path Builder Template ********************/

/* ---------- */

/**
 * This is creating/editing RNA-Paths
 *
 * - ptr: struct which holds the path property
 * - propname: property identifier for property that path gets stored to
 * - root_ptr: struct that path gets built from
 */
void uiTemplatePathBuilder(uiLayout *layout,
                           PointerRNA *ptr,
                           const char *propname,
                           PointerRNA *UNUSED(root_ptr),
                           const char *text)
{
  PropertyRNA *propPath;
  uiLayout *row;

  /* check that properties are valid */
  propPath = RNA_struct_find_property(ptr, propname);
  if (!propPath || RNA_property_type(propPath) != PROP_STRING) {
    RNA_warning("path property not found: %s.%s", RNA_struct_identifier(ptr->type), propname);
    return;
  }

  /* Start drawing UI Elements using standard defines */
  row = uiLayoutRow(layout, true);

  /* Path (existing string) Widget */
  uiItemR(row, ptr, propname, 0, text, ICON_RNA);

  /* TODO: attach something to this to make allow
   * searching of nested properties to 'build' the path */
}

/************************ Modifier Template *************************/

#define ERROR_LIBDATA_MESSAGE TIP_("Can't edit external library data")

static void modifiers_convertToReal(bContext *C, void *ob_v, void *md_v)
{
  Object *ob = ob_v;
  ModifierData *md = md_v;
  ModifierData *nmd = modifier_new(md->type);

  modifier_copyData(md, nmd);
  nmd->mode &= ~eModifierMode_Virtual;

  BLI_addhead(&ob->modifiers, nmd);

  modifier_unique_name(&ob->modifiers, nmd);

  ob->partype = PAROBJECT;

  WM_event_add_notifier(C, NC_OBJECT | ND_MODIFIER, ob);
  DEG_id_tag_update(&ob->id, ID_RECALC_GEOMETRY);

  ED_undo_push(C, "Modifier convert to real");
}

static int modifier_can_delete(ModifierData *md)
{
  /* fluid particle modifier can't be deleted here */
  if (md->type == eModifierType_ParticleSystem) {
    if (((ParticleSystemModifierData *)md)->psys->part->type == PART_FLUID) {
      return 0;
    }
  }

  return 1;
}

/* Check whether Modifier is a simulation or not,
 * this is used for switching to the physics/particles context tab */
static int modifier_is_simulation(ModifierData *md)
{
  /* Physic Tab */
  if (ELEM(md->type,
           eModifierType_Cloth,
           eModifierType_Collision,
           eModifierType_Fluidsim,
           eModifierType_Smoke,
           eModifierType_Softbody,
           eModifierType_Surface,
           eModifierType_DynamicPaint)) {
    return 1;
  }
  /* Particle Tab */
  else if (md->type == eModifierType_ParticleSystem) {
    return 2;
  }
  else {
    return 0;
  }
}

static uiLayout *draw_modifier(uiLayout *layout,
                               Scene *scene,
                               Object *ob,
                               ModifierData *md,
                               int index,
                               int cageIndex,
                               int lastCageIndex)
{
  const ModifierTypeInfo *mti = modifierType_getInfo(md->type);
  PointerRNA ptr;
  uiBut *but;
  uiBlock *block;
  uiLayout *box, *column, *row, *sub;
  uiLayout *result = NULL;
  int isVirtual = (md->mode & eModifierMode_Virtual);
  char str[128];

  /* create RNA pointer */
  RNA_pointer_create(&ob->id, &RNA_Modifier, md, &ptr);

  column = uiLayoutColumn(layout, true);
  uiLayoutSetContextPointer(column, "modifier", &ptr);

  /* rounded header ------------------------------------------------------------------- */
  box = uiLayoutBox(column);

  if (isVirtual) {
    row = uiLayoutRow(box, false);
    uiLayoutSetAlignment(row, UI_LAYOUT_ALIGN_EXPAND);
    block = uiLayoutGetBlock(row);
    /* VIRTUAL MODIFIER */
    /* XXX this is not used now, since these cannot be accessed via RNA */
    BLI_snprintf(str, sizeof(str), IFACE_("%s parent deform"), md->name);
    uiDefBut(block,
             UI_BTYPE_LABEL,
             0,
             str,
             0,
             0,
             185,
             UI_UNIT_Y,
             NULL,
             0.0,
             0.0,
             0.0,
             0.0,
             TIP_("Modifier name"));

    but = uiDefBut(block,
                   UI_BTYPE_BUT,
                   0,
                   IFACE_("Make Real"),
                   0,
                   0,
                   80,
                   16,
                   NULL,
                   0.0,
                   0.0,
                   0.0,
                   0.0,
                   TIP_("Make Real\nConvert virtual modifier to a real modifier"));
    UI_but_func_set(but, modifiers_convertToReal, ob, md);
  }
  else {
    /* REAL MODIFIER */
    row = uiLayoutRow(box, false);
    block = uiLayoutGetBlock(row);

    UI_block_emboss_set(block, UI_EMBOSS_NONE);
    /* Open/Close .................................  */
    uiItemR(row, &ptr, "show_expanded", 0, "", ICON_NONE);

    /* modifier-type icon */
    uiItemL(row, "", RNA_struct_ui_icon(ptr.type));
    UI_block_emboss_set(block, UI_EMBOSS);

    /* modifier name */
    if (mti->isDisabled && mti->isDisabled(scene, md, 0)) {
      uiLayoutSetRedAlert(row, true);
    }
    uiItemR(row, &ptr, "name", 0, "", ICON_NONE);
    uiLayoutSetRedAlert(row, false);

    /* mode enabling buttons */
    UI_block_align_begin(block);
    /* Collision and Surface are always enabled, hide buttons! */
    if (((md->type != eModifierType_Collision) || !(ob->pd && ob->pd->deflect)) &&
        (md->type != eModifierType_Surface)) {
      uiItemR(row, &ptr, "show_render", 0, "", ICON_NONE);
      uiItemR(row, &ptr, "show_viewport", 0, "", ICON_NONE);

      if (mti->flags & eModifierTypeFlag_SupportsEditmode) {
        sub = uiLayoutRow(row, true);
        if (!(md->mode & eModifierMode_Realtime)) {
          uiLayoutSetActive(sub, false);
        }
        uiItemR(sub, &ptr, "show_in_editmode", 0, "", ICON_NONE);
      }
    }

    if (ob->type == OB_MESH) {
      if (modifier_supportsCage(scene, md) && (index <= lastCageIndex)) {
        sub = uiLayoutRow(row, true);
        if (index < cageIndex || !modifier_couldBeCage(scene, md)) {
          uiLayoutSetActive(sub, false);
        }
        uiItemR(sub, &ptr, "show_on_cage", 0, "", ICON_NONE);
      }
    } /* tessellation point for curve-typed objects */
    else if (ELEM(ob->type, OB_CURVE, OB_SURF, OB_FONT)) {
      /* some modifiers could work with pre-tessellated curves only */
      if (ELEM(md->type, eModifierType_Hook, eModifierType_Softbody, eModifierType_MeshDeform)) {
        /* add disabled pre-tessellated button, so users could have
         * message for this modifiers */
        but = uiDefIconButBitI(block,
                               UI_BTYPE_TOGGLE,
                               eModifierMode_ApplyOnSpline,
                               0,
                               ICON_SURFACE_DATA,
                               0,
                               0,
                               UI_UNIT_X - 2,
                               UI_UNIT_Y,
                               &md->mode,
                               0.0,
                               0.0,
                               0.0,
                               0.0,
                               TIP_("This modifier can only be applied on splines' points"));
        UI_but_flag_enable(but, UI_BUT_DISABLED);
      }
      else if (mti->type != eModifierTypeType_Constructive) {
        /* constructive modifiers tessellates curve before applying */
        uiItemR(row, &ptr, "use_apply_on_spline", 0, "", ICON_NONE);
      }
    }

    UI_block_align_end(block);

    /* Up/Down + Delete ........................... */
    UI_block_align_begin(block);
    uiItemO(row, "", ICON_TRIA_UP, "OBJECT_OT_modifier_move_up");
    uiItemO(row, "", ICON_TRIA_DOWN, "OBJECT_OT_modifier_move_down");
    UI_block_align_end(block);

    UI_block_emboss_set(block, UI_EMBOSS_NONE);
    /* When Modifier is a simulation,
     * show button to switch to context rather than the delete button. */
    if (modifier_can_delete(md) && !modifier_is_simulation(md)) {
      uiItemO(row, "", ICON_X, "OBJECT_OT_modifier_remove");
    }
    else if (modifier_is_simulation(md) == 1) {
      uiItemStringO(
          row, "", ICON_PROPERTIES, "WM_OT_properties_context_change", "context", "PHYSICS");
    }
    else if (modifier_is_simulation(md) == 2) {
      uiItemStringO(
          row, "", ICON_PROPERTIES, "WM_OT_properties_context_change", "context", "PARTICLES");
    }
    UI_block_emboss_set(block, UI_EMBOSS);
  }

  /* modifier settings (under the header) --------------------------------------------------- */
  if (!isVirtual && (md->mode & eModifierMode_Expanded)) {
    /* apply/convert/copy */
    box = uiLayoutBox(column);
    row = uiLayoutRow(box, false);

    if (!ELEM(md->type, eModifierType_Collision, eModifierType_Surface)) {
      /* only here obdata, the rest of modifiers is ob level */
      UI_block_lock_set(block, BKE_object_obdata_is_libdata(ob), ERROR_LIBDATA_MESSAGE);

      if (md->type == eModifierType_ParticleSystem) {
        ParticleSystem *psys = ((ParticleSystemModifierData *)md)->psys;

        if (!(ob->mode & OB_MODE_PARTICLE_EDIT)) {
          if (ELEM(psys->part->ren_as, PART_DRAW_GR, PART_DRAW_OB)) {
            uiItemO(row,
                    CTX_IFACE_(BLT_I18NCONTEXT_OPERATOR_DEFAULT, "Convert"),
                    ICON_NONE,
                    "OBJECT_OT_duplicates_make_real");
          }
          else if (psys->part->ren_as == PART_DRAW_PATH) {
            uiItemO(row,
                    CTX_IFACE_(BLT_I18NCONTEXT_OPERATOR_DEFAULT, "Convert"),
                    ICON_NONE,
                    "OBJECT_OT_modifier_convert");
          }
        }
      }
      else {
        uiLayoutSetOperatorContext(row, WM_OP_INVOKE_DEFAULT);
        uiItemEnumO(row,
                    "OBJECT_OT_modifier_apply",
                    CTX_IFACE_(BLT_I18NCONTEXT_OPERATOR_DEFAULT, "Apply"),
                    0,
                    "apply_as",
                    MODIFIER_APPLY_DATA);

        if (modifier_isSameTopology(md) && !modifier_isNonGeometrical(md)) {
          uiItemEnumO(row,
                      "OBJECT_OT_modifier_apply",
                      CTX_IFACE_(BLT_I18NCONTEXT_OPERATOR_DEFAULT, "Apply as Shape Key"),
                      0,
                      "apply_as",
                      MODIFIER_APPLY_SHAPE);
        }
      }

      UI_block_lock_clear(block);
      UI_block_lock_set(block, ob && ID_IS_LINKED(ob), ERROR_LIBDATA_MESSAGE);

      if (!ELEM(md->type,
                eModifierType_Fluidsim,
                eModifierType_Softbody,
                eModifierType_ParticleSystem,
                eModifierType_Cloth,
                eModifierType_Smoke)) {
        uiItemO(row,
                CTX_IFACE_(BLT_I18NCONTEXT_OPERATOR_DEFAULT, "Copy"),
                ICON_NONE,
                "OBJECT_OT_modifier_copy");
      }
    }

    /* result is the layout block inside the box,
     * that we return so that modifier settings can be drawn */
    result = uiLayoutColumn(box, false);
    block = uiLayoutAbsoluteBlock(box);
  }

  /* error messages */
  if (md->error) {
    box = uiLayoutBox(column);
    row = uiLayoutRow(box, false);
    uiItemL(row, md->error, ICON_ERROR);
  }

  return result;
}

uiLayout *uiTemplateModifier(uiLayout *layout, bContext *C, PointerRNA *ptr)
{
  Scene *scene = CTX_data_scene(C);
  Object *ob;
  ModifierData *md, *vmd;
  VirtualModifierData virtualModifierData;
  int i, lastCageIndex, cageIndex;

  /* verify we have valid data */
  if (!RNA_struct_is_a(ptr->type, &RNA_Modifier)) {
    RNA_warning("Expected modifier on object");
    return NULL;
  }

  ob = ptr->id.data;
  md = ptr->data;

  if (!ob || !(GS(ob->id.name) == ID_OB)) {
    RNA_warning("Expected modifier on object");
    return NULL;
  }

  UI_block_lock_set(uiLayoutGetBlock(layout), (ob && ID_IS_LINKED(ob)), ERROR_LIBDATA_MESSAGE);

  /* find modifier and draw it */
  cageIndex = modifiers_getCageIndex(scene, ob, &lastCageIndex, 0);

  /* XXX virtual modifiers are not accessible for python */
  vmd = modifiers_getVirtualModifierList(ob, &virtualModifierData);

  for (i = 0; vmd; i++, vmd = vmd->next) {
    if (md == vmd) {
      return draw_modifier(layout, scene, ob, md, i, cageIndex, lastCageIndex);
    }
    else if (vmd->mode & eModifierMode_Virtual) {
      i--;
    }
  }

  return NULL;
}

/************************ Grease Pencil Modifier Template *************************/

static uiLayout *gpencil_draw_modifier(uiLayout *layout, Object *ob, GpencilModifierData *md)
{
  const GpencilModifierTypeInfo *mti = BKE_gpencil_modifierType_getInfo(md->type);
  PointerRNA ptr;
  uiBlock *block;
  uiLayout *box, *column, *row, *sub;
  uiLayout *result = NULL;

  /* create RNA pointer */
  RNA_pointer_create(&ob->id, &RNA_GpencilModifier, md, &ptr);

  column = uiLayoutColumn(layout, true);
  uiLayoutSetContextPointer(column, "modifier", &ptr);

  /* rounded header ------------------------------------------------------------------- */
  box = uiLayoutBox(column);

  row = uiLayoutRow(box, false);
  block = uiLayoutGetBlock(row);

  UI_block_emboss_set(block, UI_EMBOSS_NONE);
  /* Open/Close .................................  */
  uiItemR(row, &ptr, "show_expanded", 0, "", ICON_NONE);

  /* modifier-type icon */
  uiItemL(row, "", RNA_struct_ui_icon(ptr.type));
  UI_block_emboss_set(block, UI_EMBOSS);

  /* modifier name */
  if (mti->isDisabled && mti->isDisabled(md, 0)) {
    uiLayoutSetRedAlert(row, true);
  }
  uiItemR(row, &ptr, "name", 0, "", ICON_NONE);
  uiLayoutSetRedAlert(row, false);

  /* mode enabling buttons */
  UI_block_align_begin(block);
  uiItemR(row, &ptr, "show_render", 0, "", ICON_NONE);
  uiItemR(row, &ptr, "show_viewport", 0, "", ICON_NONE);

  if (mti->flags & eGpencilModifierTypeFlag_SupportsEditmode) {
    sub = uiLayoutRow(row, true);
    uiLayoutSetActive(sub, false);
    uiItemR(sub, &ptr, "show_in_editmode", 0, "", ICON_NONE);
  }

  UI_block_align_end(block);

  /* Up/Down + Delete ........................... */
  UI_block_align_begin(block);
  uiItemO(row, "", ICON_TRIA_UP, "OBJECT_OT_gpencil_modifier_move_up");
  uiItemO(row, "", ICON_TRIA_DOWN, "OBJECT_OT_gpencil_modifier_move_down");
  UI_block_align_end(block);

  UI_block_emboss_set(block, UI_EMBOSS_NONE);
  uiItemO(row, "", ICON_X, "OBJECT_OT_gpencil_modifier_remove");
  UI_block_emboss_set(block, UI_EMBOSS);

  /* modifier settings (under the header) --------------------------------------------------- */
  if (md->mode & eGpencilModifierMode_Expanded) {
    /* apply/convert/copy */
    box = uiLayoutBox(column);
    row = uiLayoutRow(box, false);

    /* only here obdata, the rest of modifiers is ob level */
    UI_block_lock_set(block, BKE_object_obdata_is_libdata(ob), ERROR_LIBDATA_MESSAGE);

    uiLayoutSetOperatorContext(row, WM_OP_INVOKE_DEFAULT);

    sub = uiLayoutRow(row, false);
    if (mti->flags & eGpencilModifierTypeFlag_NoApply) {
      uiLayoutSetEnabled(sub, false);
    }
    uiItemEnumO(sub,
                "OBJECT_OT_gpencil_modifier_apply",
                CTX_IFACE_(BLT_I18NCONTEXT_OPERATOR_DEFAULT, "Apply"),
                0,
                "apply_as",
                MODIFIER_APPLY_DATA);
    uiItemO(row,
            CTX_IFACE_(BLT_I18NCONTEXT_OPERATOR_DEFAULT, "Copy"),
            ICON_NONE,
            "OBJECT_OT_gpencil_modifier_copy");

    /* result is the layout block inside the box,
     * that we return so that modifier settings can be drawn */
    result = uiLayoutColumn(box, false);
    block = uiLayoutAbsoluteBlock(box);
  }

  /* error messages */
  if (md->error) {
    box = uiLayoutBox(column);
    row = uiLayoutRow(box, false);
    uiItemL(row, md->error, ICON_ERROR);
  }

  return result;
}

uiLayout *uiTemplateGpencilModifier(uiLayout *layout, bContext *UNUSED(C), PointerRNA *ptr)
{
  Object *ob;
  GpencilModifierData *md, *vmd;
  int i;

  /* verify we have valid data */
  if (!RNA_struct_is_a(ptr->type, &RNA_GpencilModifier)) {
    RNA_warning("Expected modifier on object");
    return NULL;
  }

  ob = ptr->id.data;
  md = ptr->data;

  if (!ob || !(GS(ob->id.name) == ID_OB)) {
    RNA_warning("Expected modifier on object");
    return NULL;
  }

  UI_block_lock_set(uiLayoutGetBlock(layout), (ob && ID_IS_LINKED(ob)), ERROR_LIBDATA_MESSAGE);

  /* find modifier and draw it */
  vmd = ob->greasepencil_modifiers.first;
  for (i = 0; vmd; i++, vmd = vmd->next) {
    if (md == vmd) {
      return gpencil_draw_modifier(layout, ob, md);
    }
  }

  return NULL;
}

/************************ Shader FX Template *************************/

static uiLayout *gpencil_draw_shaderfx(uiLayout *layout, Object *ob, ShaderFxData *md)
{
  const ShaderFxTypeInfo *mti = BKE_shaderfxType_getInfo(md->type);
  PointerRNA ptr;
  uiBlock *block;
  uiLayout *box, *column, *row, *sub;
  uiLayout *result = NULL;

  /* create RNA pointer */
  RNA_pointer_create(&ob->id, &RNA_ShaderFx, md, &ptr);

  column = uiLayoutColumn(layout, true);
  uiLayoutSetContextPointer(column, "shaderfx", &ptr);

  /* rounded header ------------------------------------------------------------------- */
  box = uiLayoutBox(column);

  row = uiLayoutRow(box, false);
  block = uiLayoutGetBlock(row);

  UI_block_emboss_set(block, UI_EMBOSS_NONE);
  /* Open/Close .................................  */
  uiItemR(row, &ptr, "show_expanded", 0, "", ICON_NONE);

  /* shader-type icon */
  uiItemL(row, "", RNA_struct_ui_icon(ptr.type));
  UI_block_emboss_set(block, UI_EMBOSS);

  /* effect name */
  if (mti->isDisabled && mti->isDisabled(md, 0)) {
    uiLayoutSetRedAlert(row, true);
  }
  uiItemR(row, &ptr, "name", 0, "", ICON_NONE);
  uiLayoutSetRedAlert(row, false);

  /* mode enabling buttons */
  UI_block_align_begin(block);
  uiItemR(row, &ptr, "show_render", 0, "", ICON_NONE);
  uiItemR(row, &ptr, "show_viewport", 0, "", ICON_NONE);

  if (mti->flags & eShaderFxTypeFlag_SupportsEditmode) {
    sub = uiLayoutRow(row, true);
    uiLayoutSetActive(sub, false);
    uiItemR(sub, &ptr, "show_in_editmode", 0, "", ICON_NONE);
  }

  UI_block_align_end(block);

  /* Up/Down + Delete ........................... */
  UI_block_align_begin(block);
  uiItemO(row, "", ICON_TRIA_UP, "OBJECT_OT_shaderfx_move_up");
  uiItemO(row, "", ICON_TRIA_DOWN, "OBJECT_OT_shaderfx_move_down");
  UI_block_align_end(block);

  UI_block_emboss_set(block, UI_EMBOSS_NONE);
  uiItemO(row, "", ICON_X, "OBJECT_OT_shaderfx_remove");
  UI_block_emboss_set(block, UI_EMBOSS);

  /* effect settings (under the header) --------------------------------------------------- */
  if (md->mode & eShaderFxMode_Expanded) {
    /* apply/convert/copy */
    box = uiLayoutBox(column);
    row = uiLayoutRow(box, false);

    /* only here obdata, the rest of effect is ob level */
    UI_block_lock_set(block, BKE_object_obdata_is_libdata(ob), ERROR_LIBDATA_MESSAGE);

    /* result is the layout block inside the box,
     * that we return so that effect settings can be drawn */
    result = uiLayoutColumn(box, false);
    block = uiLayoutAbsoluteBlock(box);
  }

  /* error messages */
  if (md->error) {
    box = uiLayoutBox(column);
    row = uiLayoutRow(box, false);
    uiItemL(row, md->error, ICON_ERROR);
  }

  return result;
}

uiLayout *uiTemplateShaderFx(uiLayout *layout, bContext *UNUSED(C), PointerRNA *ptr)
{
  Object *ob;
  ShaderFxData *fx, *vfx;
  int i;

  /* verify we have valid data */
  if (!RNA_struct_is_a(ptr->type, &RNA_ShaderFx)) {
    RNA_warning("Expected shader fx on object");
    return NULL;
  }

  ob = ptr->id.data;
  fx = ptr->data;

  if (!ob || !(GS(ob->id.name) == ID_OB)) {
    RNA_warning("Expected shader fx on object");
    return NULL;
  }

  UI_block_lock_set(uiLayoutGetBlock(layout), (ob && ID_IS_LINKED(ob)), ERROR_LIBDATA_MESSAGE);

  /* find modifier and draw it */
  vfx = ob->shader_fx.first;
  for (i = 0; vfx; i++, vfx = vfx->next) {
    if (fx == vfx) {
      return gpencil_draw_shaderfx(layout, ob, fx);
    }
  }

  return NULL;
}

/************************ Redo Buttons Template *************************/

static void template_operator_redo_property_buts_draw(
    const bContext *C, wmOperator *op, uiLayout *layout, int layout_flags, bool *r_has_advanced)
{
  if (op->type->flag & OPTYPE_MACRO) {
    for (wmOperator *macro_op = op->macro.first; macro_op; macro_op = macro_op->next) {
      template_operator_redo_property_buts_draw(C, macro_op, layout, layout_flags, r_has_advanced);
    }
  }
  else {
    /* Might want to make label_align adjustable somehow. */
    eAutoPropButsReturn return_info = uiTemplateOperatorPropertyButs(
        C, layout, op, UI_BUT_LABEL_ALIGN_NONE, layout_flags);
    if (return_info & UI_PROP_BUTS_ANY_FAILED_CHECK) {
      if (r_has_advanced) {
        *r_has_advanced = true;
      }
    }
  }
}

void uiTemplateOperatorRedoProperties(uiLayout *layout, const bContext *C)
{
  wmOperator *op = WM_operator_last_redo(C);
  uiBlock *block = uiLayoutGetBlock(layout);

  if (op == NULL) {
    return;
  }

  /* Disable for now, doesn't fit well in popover. */
#if 0
  /* Repeat button with operator name as text. */
  uiItemFullO(layout,
              "SCREEN_OT_repeat_last",
              WM_operatortype_name(op->type, op->ptr),
              ICON_NONE,
              NULL,
              WM_OP_INVOKE_DEFAULT,
              0,
              NULL);
#endif

  if (WM_operator_repeat_check(C, op)) {
    int layout_flags = 0;
    if (block->panel == NULL) {
      layout_flags = UI_TEMPLATE_OP_PROPS_SHOW_TITLE;
    }
#if 0
    bool has_advanced = false;
#endif

    UI_block_func_handle_set(block, ED_undo_operator_repeat_cb_evt, op);
    template_operator_redo_property_buts_draw(
        C, op, layout, layout_flags, NULL /* &has_advanced */);
    /* Warning! this leaves the handle function for any other users of this block. */

#if 0
    if (has_advanced) {
      uiItemO(layout, IFACE_("More..."), ICON_NONE, "SCREEN_OT_redo_last");
    }
#endif
  }
}

/************************ Constraint Template *************************/

static void constraint_active_func(bContext *UNUSED(C), void *ob_v, void *con_v)
{
  ED_object_constraint_set_active(ob_v, con_v);
}

/* draw panel showing settings for a constraint */
static uiLayout *draw_constraint(uiLayout *layout, Object *ob, bConstraint *con)
{
  bPoseChannel *pchan = BKE_pose_channel_active(ob);
  const bConstraintTypeInfo *cti;
  uiBlock *block;
  uiLayout *result = NULL, *col, *box, *row;
  PointerRNA ptr;
  char typestr[32];
  short proxy_protected, xco = 0, yco = 0;
  // int rb_col; // UNUSED

  /* get constraint typeinfo */
  cti = BKE_constraint_typeinfo_get(con);
  if (cti == NULL) {
    /* exception for 'Null' constraint - it doesn't have constraint typeinfo! */
    BLI_strncpy(typestr,
                (con->type == CONSTRAINT_TYPE_NULL) ? IFACE_("Null") : IFACE_("Unknown"),
                sizeof(typestr));
  }
  else {
    BLI_strncpy(typestr, IFACE_(cti->name), sizeof(typestr));
  }

  /* determine whether constraint is proxy protected or not */
  if (BKE_constraints_proxylocked_owner(ob, pchan)) {
    proxy_protected = (con->flag & CONSTRAINT_PROXY_LOCAL) == 0;
  }
  else {
    proxy_protected = 0;
  }

  /* unless button has own callback, it adds this callback to button */
  block = uiLayoutGetBlock(layout);
  UI_block_func_set(block, constraint_active_func, ob, con);

  RNA_pointer_create(&ob->id, &RNA_Constraint, con, &ptr);

  col = uiLayoutColumn(layout, true);
  uiLayoutSetContextPointer(col, "constraint", &ptr);

  box = uiLayoutBox(col);
  row = uiLayoutRow(box, false);
  block = uiLayoutGetBlock(box);

  /* Draw constraint header */

  /* open/close */
  UI_block_emboss_set(block, UI_EMBOSS_NONE);
  uiItemR(row, &ptr, "show_expanded", 0, "", ICON_NONE);

  /* constraint-type icon */
  uiItemL(row, "", RNA_struct_ui_icon(ptr.type));
  UI_block_emboss_set(block, UI_EMBOSS);

  if (con->flag & CONSTRAINT_DISABLE) {
    uiLayoutSetRedAlert(row, true);
  }

  if (proxy_protected == 0) {
    uiItemR(row, &ptr, "name", 0, "", ICON_NONE);
  }
  else {
    uiItemL(row, con->name, ICON_NONE);
  }

  uiLayoutSetRedAlert(row, false);

  /* proxy-protected constraints cannot be edited, so hide up/down + close buttons */
  if (proxy_protected) {
    UI_block_emboss_set(block, UI_EMBOSS_NONE);

    /* draw a ghost icon (for proxy) and also a lock beside it,
     * to show that constraint is "proxy locked" */
    uiDefIconBut(block,
                 UI_BTYPE_BUT,
                 0,
                 ICON_GHOST_ENABLED,
                 xco + 12.2f * UI_UNIT_X,
                 yco,
                 0.95f * UI_UNIT_X,
                 0.95f * UI_UNIT_Y,
                 NULL,
                 0.0,
                 0.0,
                 0.0,
                 0.0,
                 TIP_("Proxy Protected"));
    uiDefIconBut(block,
                 UI_BTYPE_BUT,
                 0,
                 ICON_LOCKED,
                 xco + 13.1f * UI_UNIT_X,
                 yco,
                 0.95f * UI_UNIT_X,
                 0.95f * UI_UNIT_Y,
                 NULL,
                 0.0,
                 0.0,
                 0.0,
                 0.0,
                 TIP_("Proxy Protected"));

    UI_block_emboss_set(block, UI_EMBOSS);
  }
  else {
    short prev_proxylock, show_upbut, show_downbut;

    /* Up/Down buttons:
     * Proxy-constraints are not allowed to occur after local (non-proxy) constraints
     * as that poses problems when restoring them, so disable the "up" button where
     * it may cause this situation.
     *
     * Up/Down buttons should only be shown (or not grayed - todo) if they serve some purpose.
     */
    if (BKE_constraints_proxylocked_owner(ob, pchan)) {
      if (con->prev) {
        prev_proxylock = (con->prev->flag & CONSTRAINT_PROXY_LOCAL) ? 0 : 1;
      }
      else {
        prev_proxylock = 0;
      }
    }
    else {
      prev_proxylock = 0;
    }

    show_upbut = ((prev_proxylock == 0) && (con->prev));
    show_downbut = (con->next) ? 1 : 0;

    /* enabled */
    UI_block_emboss_set(block, UI_EMBOSS_NONE);
    uiItemR(row, &ptr, "mute", 0, "", (con->flag & CONSTRAINT_OFF) ? ICON_HIDE_ON : ICON_HIDE_OFF);
    UI_block_emboss_set(block, UI_EMBOSS);

    uiLayoutSetOperatorContext(row, WM_OP_INVOKE_DEFAULT);

    /* up/down */
    if (show_upbut || show_downbut) {
      UI_block_align_begin(block);
      if (show_upbut) {
        uiItemO(row, "", ICON_TRIA_UP, "CONSTRAINT_OT_move_up");
      }

      if (show_downbut) {
        uiItemO(row, "", ICON_TRIA_DOWN, "CONSTRAINT_OT_move_down");
      }
      UI_block_align_end(block);
    }

    /* Close 'button' - emboss calls here disable drawing of 'button' behind X */
    UI_block_emboss_set(block, UI_EMBOSS_NONE);
    uiItemO(row, "", ICON_X, "CONSTRAINT_OT_delete");
    UI_block_emboss_set(block, UI_EMBOSS);
  }

  /* Set but-locks for protected settings (magic numbers are used here!) */
  if (proxy_protected) {
    UI_block_lock_set(block, true, TIP_("Cannot edit Proxy-Protected Constraint"));
  }

  /* Draw constraint data */
  if ((con->flag & CONSTRAINT_EXPAND) == 0) {
    (yco) -= 10.5f * UI_UNIT_Y;
  }
  else {
    box = uiLayoutBox(col);
    block = uiLayoutAbsoluteBlock(box);
    result = box;
  }

  /* clear any locks set up for proxies/lib-linking */
  UI_block_lock_clear(block);

  return result;
}

uiLayout *uiTemplateConstraint(uiLayout *layout, PointerRNA *ptr)
{
  Object *ob;
  bConstraint *con;

  /* verify we have valid data */
  if (!RNA_struct_is_a(ptr->type, &RNA_Constraint)) {
    RNA_warning("Expected constraint on object");
    return NULL;
  }

  ob = ptr->id.data;
  con = ptr->data;

  if (!ob || !(GS(ob->id.name) == ID_OB)) {
    RNA_warning("Expected constraint on object");
    return NULL;
  }

  UI_block_lock_set(uiLayoutGetBlock(layout), (ob && ID_IS_LINKED(ob)), ERROR_LIBDATA_MESSAGE);

  /* hrms, the temporal constraint should not draw! */
  if (con->type == CONSTRAINT_TYPE_KINEMATIC) {
    bKinematicConstraint *data = con->data;
    if (data->flag & CONSTRAINT_IK_TEMP) {
      return NULL;
    }
  }

  return draw_constraint(layout, ob, con);
}

/************************* Preview Template ***************************/

#include "DNA_light_types.h"
#include "DNA_material_types.h"
#include "DNA_world_types.h"

#define B_MATPRV 1

static void do_preview_buttons(bContext *C, void *arg, int event)
{
  switch (event) {
    case B_MATPRV:
      WM_event_add_notifier(C, NC_MATERIAL | ND_SHADING_PREVIEW, arg);
      break;
  }
}

void uiTemplatePreview(uiLayout *layout,
                       bContext *C,
                       ID *id,
                       bool show_buttons,
                       ID *parent,
                       MTex *slot,
                       const char *preview_id)
{
  uiLayout *row, *col;
  uiBlock *block;
  uiPreview *ui_preview = NULL;
  ARegion *ar;

  Material *ma = NULL;
  Tex *tex = (Tex *)id;
  ID *pid, *pparent;
  short *pr_texture = NULL;
  PointerRNA material_ptr;
  PointerRNA texture_ptr;

  char _preview_id[UI_MAX_NAME_STR];

  if (id && !ELEM(GS(id->name), ID_MA, ID_TE, ID_WO, ID_LA, ID_LS)) {
    RNA_warning("Expected ID of type material, texture, light, world or line style");
    return;
  }

  /* decide what to render */
  pid = id;
  pparent = NULL;

  if (id && (GS(id->name) == ID_TE)) {
    if (parent && (GS(parent->name) == ID_MA)) {
      pr_texture = &((Material *)parent)->pr_texture;
    }
    else if (parent && (GS(parent->name) == ID_WO)) {
      pr_texture = &((World *)parent)->pr_texture;
    }
    else if (parent && (GS(parent->name) == ID_LA)) {
      pr_texture = &((Light *)parent)->pr_texture;
    }
    else if (parent && (GS(parent->name) == ID_LS)) {
      pr_texture = &((FreestyleLineStyle *)parent)->pr_texture;
    }

    if (pr_texture) {
      if (*pr_texture == TEX_PR_OTHER) {
        pid = parent;
      }
      else if (*pr_texture == TEX_PR_BOTH) {
        pparent = parent;
      }
    }
  }

  if (!preview_id || (preview_id[0] == '\0')) {
    /* If no identifier given, generate one from ID type. */
    BLI_snprintf(_preview_id, UI_MAX_NAME_STR, "uiPreview_%s", BKE_idcode_to_name(GS(id->name)));
    preview_id = _preview_id;
  }

  /* Find or add the uiPreview to the current Region. */
  ar = CTX_wm_region(C);
  ui_preview = BLI_findstring(&ar->ui_previews, preview_id, offsetof(uiPreview, preview_id));

  if (!ui_preview) {
    ui_preview = MEM_callocN(sizeof(uiPreview), "uiPreview");
    BLI_strncpy(ui_preview->preview_id, preview_id, sizeof(ui_preview->preview_id));
    ui_preview->height = (short)(UI_UNIT_Y * 7.6f);
    BLI_addtail(&ar->ui_previews, ui_preview);
  }

  if (ui_preview->height < UI_UNIT_Y) {
    ui_preview->height = UI_UNIT_Y;
  }
  else if (ui_preview->height > UI_UNIT_Y * 50) { /* Rather high upper limit, yet not insane! */
    ui_preview->height = UI_UNIT_Y * 50;
  }

  /* layout */
  block = uiLayoutGetBlock(layout);
  row = uiLayoutRow(layout, false);
  col = uiLayoutColumn(row, false);
  uiLayoutSetKeepAspect(col, true);

  /* add preview */
  uiDefBut(block,
           UI_BTYPE_EXTRA,
           0,
           "",
           0,
           0,
           UI_UNIT_X * 10,
           ui_preview->height,
           pid,
           0.0,
           0.0,
           0,
           0,
           "");
  UI_but_func_drawextra_set(block, ED_preview_draw, pparent, slot);
  UI_block_func_handle_set(block, do_preview_buttons, NULL);

  uiDefIconButS(block,
                UI_BTYPE_GRIP,
                0,
                ICON_GRIP,
                0,
                0,
                UI_UNIT_X * 10,
                (short)(UI_UNIT_Y * 0.3f),
                &ui_preview->height,
                UI_UNIT_Y,
                UI_UNIT_Y * 50.0f,
                0.0f,
                0.0f,
                "");

  /* add buttons */
  if (pid && show_buttons) {
    if (GS(pid->name) == ID_MA || (pparent && GS(pparent->name) == ID_MA)) {
      if (GS(pid->name) == ID_MA) {
        ma = (Material *)pid;
      }
      else {
        ma = (Material *)pparent;
      }

      /* Create RNA Pointer */
      RNA_pointer_create(&ma->id, &RNA_Material, ma, &material_ptr);

      col = uiLayoutColumn(row, true);
      uiLayoutSetScaleX(col, 1.5);
      uiItemR(col, &material_ptr, "preview_render_type", UI_ITEM_R_EXPAND, "", ICON_NONE);
      uiItemS(col);
      uiItemR(col, &material_ptr, "use_preview_world", 0, "", ICON_WORLD);
    }

    if (pr_texture) {
      /* Create RNA Pointer */
      RNA_pointer_create(id, &RNA_Texture, tex, &texture_ptr);

      uiLayoutRow(layout, true);
      uiDefButS(block,
                UI_BTYPE_ROW,
                B_MATPRV,
                IFACE_("Texture"),
                0,
                0,
                UI_UNIT_X * 10,
                UI_UNIT_Y,
                pr_texture,
                10,
                TEX_PR_TEXTURE,
                0,
                0,
                "");
      if (GS(parent->name) == ID_MA) {
        uiDefButS(block,
                  UI_BTYPE_ROW,
                  B_MATPRV,
                  IFACE_("Material"),
                  0,
                  0,
                  UI_UNIT_X * 10,
                  UI_UNIT_Y,
                  pr_texture,
                  10,
                  TEX_PR_OTHER,
                  0,
                  0,
                  "");
      }
      else if (GS(parent->name) == ID_LA) {
        uiDefButS(block,
                  UI_BTYPE_ROW,
                  B_MATPRV,
                  CTX_IFACE_(BLT_I18NCONTEXT_ID_LIGHT, "Light"),
                  0,
                  0,
                  UI_UNIT_X * 10,
                  UI_UNIT_Y,
                  pr_texture,
                  10,
                  TEX_PR_OTHER,
                  0,
                  0,
                  "");
      }
      else if (GS(parent->name) == ID_WO) {
        uiDefButS(block,
                  UI_BTYPE_ROW,
                  B_MATPRV,
                  IFACE_("World"),
                  0,
                  0,
                  UI_UNIT_X * 10,
                  UI_UNIT_Y,
                  pr_texture,
                  10,
                  TEX_PR_OTHER,
                  0,
                  0,
                  "");
      }
      else if (GS(parent->name) == ID_LS) {
        uiDefButS(block,
                  UI_BTYPE_ROW,
                  B_MATPRV,
                  IFACE_("Line Style"),
                  0,
                  0,
                  UI_UNIT_X * 10,
                  UI_UNIT_Y,
                  pr_texture,
                  10,
                  TEX_PR_OTHER,
                  0,
                  0,
                  "");
      }
      uiDefButS(block,
                UI_BTYPE_ROW,
                B_MATPRV,
                IFACE_("Both"),
                0,
                0,
                UI_UNIT_X * 10,
                UI_UNIT_Y,
                pr_texture,
                10,
                TEX_PR_BOTH,
                0,
                0,
                "");

      /* Alpha button for texture preview */
      if (*pr_texture != TEX_PR_OTHER) {
        row = uiLayoutRow(layout, false);
        uiItemR(row, &texture_ptr, "use_preview_alpha", 0, NULL, ICON_NONE);
      }
    }
  }
}

/********************** ColorRamp Template **************************/

typedef struct RNAUpdateCb {
  PointerRNA ptr;
  PropertyRNA *prop;
} RNAUpdateCb;

static void rna_update_cb(bContext *C, void *arg_cb, void *UNUSED(arg))
{
  RNAUpdateCb *cb = (RNAUpdateCb *)arg_cb;

  /* we call update here on the pointer property, this way the
   * owner of the curve mapping can still define it's own update
   * and notifier, even if the CurveMapping struct is shared. */
  RNA_property_update(C, &cb->ptr, cb->prop);
}

enum {
  CB_FUNC_FLIP,
  CB_FUNC_DISTRIBUTE_LR,
  CB_FUNC_DISTRIBUTE_EVENLY,
  CB_FUNC_RESET,
};

static void colorband_flip_cb(bContext *C, ColorBand *coba)
{
  CBData data_tmp[MAXCOLORBAND];

  int a;

  for (a = 0; a < coba->tot; a++) {
    data_tmp[a] = coba->data[coba->tot - (a + 1)];
  }
  for (a = 0; a < coba->tot; a++) {
    data_tmp[a].pos = 1.0f - data_tmp[a].pos;
    coba->data[a] = data_tmp[a];
  }

  /* may as well flip the cur*/
  coba->cur = coba->tot - (coba->cur + 1);

  ED_undo_push(C, "Flip Color Ramp");
}

static void colorband_distribute_cb(bContext *C, ColorBand *coba, bool evenly)
{
  if (coba->tot > 1) {
    int a;
    int tot = evenly ? coba->tot - 1 : coba->tot;
    float gap = 1.0f / tot;
    float pos = 0.0f;
    for (a = 0; a < coba->tot; a++) {
      coba->data[a].pos = pos;
      pos += gap;
    }
    ED_undo_push(C, evenly ? "Distribute Stops Evenly" : "Distribute Stops from Left");
  }
}

static void colorband_tools_dofunc(bContext *C, void *coba_v, int event)
{
  ColorBand *coba = coba_v;

  switch (event) {
    case CB_FUNC_FLIP:
      colorband_flip_cb(C, coba);
      break;
    case CB_FUNC_DISTRIBUTE_LR:
      colorband_distribute_cb(C, coba, false);
      break;
    case CB_FUNC_DISTRIBUTE_EVENLY:
      colorband_distribute_cb(C, coba, true);
      break;
    case CB_FUNC_RESET:
      BKE_colorband_init(coba, true);
      ED_undo_push(C, "Reset Color Ramp");
      break;
  }
  ED_region_tag_redraw(CTX_wm_region(C));
}

static uiBlock *colorband_tools_func(bContext *C, ARegion *ar, void *coba_v)
{
  uiStyle *style = UI_style_get_dpi();
  ColorBand *coba = coba_v;
  uiBlock *block;
  short yco = 0, menuwidth = 10 * UI_UNIT_X;

  block = UI_block_begin(C, ar, __func__, UI_EMBOSS_PULLDOWN);
  UI_block_func_butmenu_set(block, colorband_tools_dofunc, coba);

  uiLayout *layout = UI_block_layout(block,
                                     UI_LAYOUT_VERTICAL,
                                     UI_LAYOUT_MENU,
                                     0,
                                     0,
                                     UI_MENU_WIDTH_MIN,
                                     0,
                                     UI_MENU_PADDING,
                                     style);
  UI_block_layout_set_current(block, layout);
  {
    PointerRNA coba_ptr;
    RNA_pointer_create(NULL, &RNA_ColorRamp, coba, &coba_ptr);
    uiLayoutSetContextPointer(layout, "color_ramp", &coba_ptr);
  }

  /* We could move these to operators,
   * although this isn't important unless we want to assign key shortcuts to them. */
  {
    uiDefIconTextBut(block,
                     UI_BTYPE_BUT_MENU,
                     1,
                     ICON_BLANK1,
                     IFACE_("Flip Color Ramp"),
                     0,
                     yco -= UI_UNIT_Y,
                     menuwidth,
                     UI_UNIT_Y,
                     NULL,
                     0.0,
                     0.0,
                     0,
                     CB_FUNC_FLIP,
                     "");
    uiDefIconTextBut(block,
                     UI_BTYPE_BUT_MENU,
                     1,
                     ICON_BLANK1,
                     IFACE_("Distribute Stops from Left"),
                     0,
                     yco -= UI_UNIT_Y,
                     menuwidth,
                     UI_UNIT_Y,
                     NULL,
                     0.0,
                     0.0,
                     0,
                     CB_FUNC_DISTRIBUTE_LR,
                     "");
    uiDefIconTextBut(block,
                     UI_BTYPE_BUT_MENU,
                     1,
                     ICON_BLANK1,
                     IFACE_("Distribute Stops Evenly"),
                     0,
                     yco -= UI_UNIT_Y,
                     menuwidth,
                     UI_UNIT_Y,
                     NULL,
                     0.0,
                     0.0,
                     0,
                     CB_FUNC_DISTRIBUTE_EVENLY,
                     "");

    uiItemO(layout, IFACE_("Eyedropper"), ICON_EYEDROPPER, "UI_OT_eyedropper_colorramp");

    uiDefIconTextBut(block,
                     UI_BTYPE_BUT_MENU,
                     1,
                     ICON_BLANK1,
                     IFACE_("Reset Color Ramp"),
                     0,
                     yco -= UI_UNIT_Y,
                     menuwidth,
                     UI_UNIT_Y,
                     NULL,
                     0.0,
                     0.0,
                     0,
                     CB_FUNC_RESET,
                     "");
  }

  UI_block_direction_set(block, UI_DIR_DOWN);
  UI_block_bounds_set_text(block, 3.0f * UI_UNIT_X);

  return block;
}

static void colorband_add_cb(bContext *C, void *cb_v, void *coba_v)
{
  ColorBand *coba = coba_v;
  float pos = 0.5f;

  if (coba->tot > 1) {
    if (coba->cur > 0) {
      pos = (coba->data[coba->cur - 1].pos + coba->data[coba->cur].pos) * 0.5f;
    }
    else {
      pos = (coba->data[coba->cur + 1].pos + coba->data[coba->cur].pos) * 0.5f;
    }
  }

  if (BKE_colorband_element_add(coba, pos)) {
    rna_update_cb(C, cb_v, NULL);
    ED_undo_push(C, "Add Color Ramp Stop");
  }
}

static void colorband_del_cb(bContext *C, void *cb_v, void *coba_v)
{
  ColorBand *coba = coba_v;

  if (BKE_colorband_element_remove(coba, coba->cur)) {
    ED_undo_push(C, "Delete Color Ramp Stop");
    rna_update_cb(C, cb_v, NULL);
  }
}

static void colorband_update_cb(bContext *UNUSED(C), void *bt_v, void *coba_v)
{
  uiBut *bt = bt_v;
  ColorBand *coba = coba_v;

  /* Sneaky update here, we need to sort the color-band points to be in order,
   * however the RNA pointer then is wrong, so we update it */
  BKE_colorband_update_sort(coba);
  bt->rnapoin.data = coba->data + coba->cur;
}

static void colorband_buttons_layout(uiLayout *layout,
                                     uiBlock *block,
                                     ColorBand *coba,
                                     const rctf *butr,
                                     RNAUpdateCb *cb,
                                     int expand)
{
  uiLayout *row, *split, *subsplit;
  uiBut *bt;
  float unit = BLI_rctf_size_x(butr) / 14.0f;
  float xs = butr->xmin;
  float ys = butr->ymin;
  PointerRNA ptr;

  RNA_pointer_create(cb->ptr.id.data, &RNA_ColorRamp, coba, &ptr);

  split = uiLayoutSplit(layout, 0.4f, false);

  UI_block_emboss_set(block, UI_EMBOSS_NONE);
  UI_block_align_begin(block);
  row = uiLayoutRow(split, false);

  bt = uiDefIconTextBut(block,
                        UI_BTYPE_BUT,
                        0,
                        ICON_ADD,
                        "",
                        0,
                        0,
                        2.0f * unit,
                        UI_UNIT_Y,
                        NULL,
                        0,
                        0,
                        0,
                        0,
                        TIP_("Add Color Stop\nAdd a new color stop to the color ramp"));
  UI_but_funcN_set(bt, colorband_add_cb, MEM_dupallocN(cb), coba);

  bt = uiDefIconTextBut(block,
                        UI_BTYPE_BUT,
                        0,
                        ICON_REMOVE,
                        "",
                        xs + 2.0f * unit,
                        ys + UI_UNIT_Y,
                        2.0f * unit,
                        UI_UNIT_Y,
                        NULL,
                        0,
                        0,
                        0,
                        0,
                        TIP_("Delete Color Stop\nDelete the active position"));
  UI_but_funcN_set(bt, colorband_del_cb, MEM_dupallocN(cb), coba);

  bt = uiDefIconBlockBut(block,
                         colorband_tools_func,
                         coba,
                         0,
                         ICON_DOWNARROW_HLT,
                         xs + 4.0f * unit,
                         ys + UI_UNIT_Y,
                         2.0f * unit,
                         UI_UNIT_Y,
                         TIP_("Tools"));
  UI_but_funcN_set(bt, rna_update_cb, MEM_dupallocN(cb), coba);

  UI_block_align_end(block);
  UI_block_emboss_set(block, UI_EMBOSS);

  row = uiLayoutRow(split, false);

  UI_block_align_begin(block);
  uiItemR(row, &ptr, "color_mode", 0, "", ICON_NONE);
  if (ELEM(coba->color_mode, COLBAND_BLEND_HSV, COLBAND_BLEND_HSL)) {
    uiItemR(row, &ptr, "hue_interpolation", 0, "", ICON_NONE);
  }
  else { /* COLBAND_BLEND_RGB */
    uiItemR(row, &ptr, "interpolation", 0, "", ICON_NONE);
  }
  UI_block_align_end(block);

  row = uiLayoutRow(layout, false);

  bt = uiDefBut(block,
                UI_BTYPE_COLORBAND,
                0,
                "",
                xs,
                ys,
                BLI_rctf_size_x(butr),
                UI_UNIT_Y,
                coba,
                0,
                0,
                0,
                0,
                "");
  UI_but_funcN_set(bt, rna_update_cb, MEM_dupallocN(cb), NULL);

  row = uiLayoutRow(layout, false);

  if (coba->tot) {
    CBData *cbd = coba->data + coba->cur;

    RNA_pointer_create(cb->ptr.id.data, &RNA_ColorRampElement, cbd, &ptr);

    if (!expand) {
      split = uiLayoutSplit(layout, 0.3f, false);

      row = uiLayoutRow(split, false);
      uiDefButS(block,
                UI_BTYPE_NUM,
                0,
                "",
                0,
                0,
                5.0f * UI_UNIT_X,
                UI_UNIT_Y,
                &coba->cur,
                0.0,
                (float)(MAX2(0, coba->tot - 1)),
                0,
                0,
                TIP_("Choose Color Stop\nChoose active color stop"));
      row = uiLayoutRow(split, false);
      uiItemR(row, &ptr, "position", 0, IFACE_("Pos"), ICON_NONE);
      bt = block->buttons.last;
      bt->a1 = 1.0f; /* gives a bit more precision for modifying position */
      UI_but_func_set(bt, colorband_update_cb, bt, coba);

      row = uiLayoutRow(layout, false);
      uiItemR(row, &ptr, "color", 0, "", ICON_NONE);
      bt = block->buttons.last;
      UI_but_funcN_set(bt, rna_update_cb, MEM_dupallocN(cb), NULL);
    }
    else {
      split = uiLayoutSplit(layout, 0.5f, false);
      subsplit = uiLayoutSplit(split, 0.35f, false);

      row = uiLayoutRow(subsplit, false);
      uiDefButS(block,
                UI_BTYPE_NUM,
                0,
                "",
                0,
                0,
                5.0f * UI_UNIT_X,
                UI_UNIT_Y,
                &coba->cur,
                0.0,
                (float)(MAX2(0, coba->tot - 1)),
                0,
                0,
                TIP_("Choose Color Stop\nChoose active color stop"));
      row = uiLayoutRow(subsplit, false);
      uiItemR(row, &ptr, "position", UI_ITEM_R_SLIDER, IFACE_("Pos"), ICON_NONE);
      bt = block->buttons.last;
      bt->a1 = 1.0f; /* gives a bit more precision for modifying position */
      UI_but_func_set(bt, colorband_update_cb, bt, coba);

      row = uiLayoutRow(split, false);
      uiItemR(row, &ptr, "color", 0, "", ICON_NONE);
      bt = block->buttons.last;
      UI_but_funcN_set(bt, rna_update_cb, MEM_dupallocN(cb), NULL);
    }
  }
}

void uiTemplateColorRamp(uiLayout *layout, PointerRNA *ptr, const char *propname, bool expand)
{
  PropertyRNA *prop = RNA_struct_find_property(ptr, propname);
  PointerRNA cptr;
  RNAUpdateCb *cb;
  uiBlock *block;
  ID *id;
  rctf rect;

  if (!prop || RNA_property_type(prop) != PROP_POINTER) {
    return;
  }

  cptr = RNA_property_pointer_get(ptr, prop);
  if (!cptr.data || !RNA_struct_is_a(cptr.type, &RNA_ColorRamp)) {
    return;
  }

  cb = MEM_callocN(sizeof(RNAUpdateCb), "RNAUpdateCb");
  cb->ptr = *ptr;
  cb->prop = prop;

  rect.xmin = 0;
  rect.xmax = 10.0f * UI_UNIT_X;
  rect.ymin = 0;
  rect.ymax = 19.5f * UI_UNIT_X;

  block = uiLayoutAbsoluteBlock(layout);

  id = cptr.id.data;
  UI_block_lock_set(block, (id && ID_IS_LINKED(id)), ERROR_LIBDATA_MESSAGE);

  colorband_buttons_layout(layout, block, cptr.data, &rect, cb, expand);

  UI_block_lock_clear(block);

  MEM_freeN(cb);
}

/********************* Icon Template ************************/
/**
 * \param icon_scale: Scale of the icon, 1x == button height.
 */
void uiTemplateIcon(uiLayout *layout, int icon_value, float icon_scale)
{
  uiBlock *block;
  uiBut *but;

  block = uiLayoutAbsoluteBlock(layout);
  but = uiDefIconBut(block,
                     UI_BTYPE_LABEL,
                     0,
                     ICON_X,
                     0,
                     0,
                     UI_UNIT_X * icon_scale,
                     UI_UNIT_Y * icon_scale,
                     NULL,
                     0.0,
                     0.0,
                     0.0,
                     0.0,
                     "");
  ui_def_but_icon(but, icon_value, UI_HAS_ICON | UI_BUT_ICON_PREVIEW);
}

/********************* Icon viewer Template ************************/
typedef struct IconViewMenuArgs {
  PointerRNA ptr;
  PropertyRNA *prop;
  bool show_labels;
  float icon_scale;
} IconViewMenuArgs;

/* ID Search browse menu, open */
static uiBlock *ui_icon_view_menu_cb(bContext *C, ARegion *ar, void *arg_litem)
{
  static IconViewMenuArgs args;
  uiBlock *block;
  uiBut *but;
  int icon, value;
  const EnumPropertyItem *item;
  int a;
  bool free;
  int w, h;

  /* arg_litem is malloced, can be freed by parent button */
  args = *((IconViewMenuArgs *)arg_litem);
  w = UI_UNIT_X * (args.icon_scale);
  h = UI_UNIT_X * (args.icon_scale + args.show_labels);

  block = UI_block_begin(C, ar, "_popup", UI_EMBOSS_PULLDOWN);
  UI_block_flag_enable(block, UI_BLOCK_LOOP | UI_BLOCK_NO_FLIP);
  UI_block_theme_style_set(block, UI_BLOCK_THEME_STYLE_POPUP);

  RNA_property_enum_items(C, &args.ptr, args.prop, &item, NULL, &free);

  for (a = 0; item[a].identifier; a++) {
    int x, y;

    x = (a % 8) * w;
    y = -(a / 8) * h;

    icon = item[a].icon;
    value = item[a].value;
    if (args.show_labels) {
      but = uiDefIconTextButR_prop(block,
                                   UI_BTYPE_ROW,
                                   0,
                                   icon,
                                   item[a].name,
                                   x,
                                   y,
                                   w,
                                   h,
                                   &args.ptr,
                                   args.prop,
                                   -1,
                                   0,
                                   value,
                                   -1,
                                   -1,
                                   NULL);
    }
    else {
      but = uiDefIconButR_prop(block,
                               UI_BTYPE_ROW,
                               0,
                               icon,
                               x,
                               y,
                               w,
                               h,
                               &args.ptr,
                               args.prop,
                               -1,
                               0,
                               value,
                               -1,
                               -1,
                               NULL);
    }
    ui_def_but_icon(but, icon, UI_HAS_ICON | UI_BUT_ICON_PREVIEW);
  }

  UI_block_bounds_set_normal(block, 0.3f * U.widget_unit);
  UI_block_direction_set(block, UI_DIR_DOWN);

  if (free) {
    MEM_freeN((void *)item);
  }

  return block;
}

/**
 * \param icon_scale: Scale of the icon, 1x == button height.
 */
void uiTemplateIconView(uiLayout *layout,
                        PointerRNA *ptr,
                        const char *propname,
                        bool show_labels,
                        float icon_scale,
                        float icon_scale_popup)
{
  PropertyRNA *prop = RNA_struct_find_property(ptr, propname);
  IconViewMenuArgs *cb_args;
  const EnumPropertyItem *items;
  uiBlock *block;
  uiBut *but;
  int value, icon = ICON_NONE, tot_items;
  bool free_items;

  if (!prop || RNA_property_type(prop) != PROP_ENUM) {
    RNA_warning(
        "property of type Enum not found: %s.%s", RNA_struct_identifier(ptr->type), propname);
    return;
  }

  block = uiLayoutAbsoluteBlock(layout);

  RNA_property_enum_items(block->evil_C, ptr, prop, &items, &tot_items, &free_items);
  value = RNA_property_enum_get(ptr, prop);
  RNA_enum_icon_from_value(items, value, &icon);

  if (RNA_property_editable(ptr, prop)) {
    cb_args = MEM_callocN(sizeof(IconViewMenuArgs), __func__);
    cb_args->ptr = *ptr;
    cb_args->prop = prop;
    cb_args->show_labels = show_labels;
    cb_args->icon_scale = icon_scale_popup;

    but = uiDefBlockButN(block,
                         ui_icon_view_menu_cb,
                         cb_args,
                         "",
                         0,
                         0,
                         UI_UNIT_X * icon_scale,
                         UI_UNIT_Y * icon_scale,
                         "");
  }
  else {
    but = uiDefIconBut(block,
                       UI_BTYPE_LABEL,
                       0,
                       ICON_X,
                       0,
                       0,
                       UI_UNIT_X * icon_scale,
                       UI_UNIT_Y * icon_scale,
                       NULL,
                       0.0,
                       0.0,
                       0.0,
                       0.0,
                       "");
  }

  ui_def_but_icon(but, icon, UI_HAS_ICON | UI_BUT_ICON_PREVIEW);

  if (free_items) {
    MEM_freeN((void *)items);
  }
}

/********************* Histogram Template ************************/

void uiTemplateHistogram(uiLayout *layout, PointerRNA *ptr, const char *propname)
{
  PropertyRNA *prop = RNA_struct_find_property(ptr, propname);
  PointerRNA cptr;
  uiBlock *block;
  uiLayout *col;
  Histogram *hist;

  if (!prop || RNA_property_type(prop) != PROP_POINTER) {
    return;
  }

  cptr = RNA_property_pointer_get(ptr, prop);
  if (!cptr.data || !RNA_struct_is_a(cptr.type, &RNA_Histogram)) {
    return;
  }
  hist = (Histogram *)cptr.data;

  if (hist->height < UI_UNIT_Y) {
    hist->height = UI_UNIT_Y;
  }
  else if (hist->height > UI_UNIT_Y * 20) {
    hist->height = UI_UNIT_Y * 20;
  }

  col = uiLayoutColumn(layout, true);
  block = uiLayoutGetBlock(col);

  uiDefBut(
      block, UI_BTYPE_HISTOGRAM, 0, "", 0, 0, UI_UNIT_X * 10, hist->height, hist, 0, 0, 0, 0, "");

  /* Resize grip. */
  uiDefIconButI(block,
                UI_BTYPE_GRIP,
                0,
                ICON_GRIP,
                0,
                0,
                UI_UNIT_X * 10,
                (short)(UI_UNIT_Y * 0.3f),
                &hist->height,
                UI_UNIT_Y,
                UI_UNIT_Y * 20.0f,
                0.0f,
                0.0f,
                "");
}

/********************* Waveform Template ************************/

void uiTemplateWaveform(uiLayout *layout, PointerRNA *ptr, const char *propname)
{
  PropertyRNA *prop = RNA_struct_find_property(ptr, propname);
  PointerRNA cptr;
  uiBlock *block;
  uiLayout *col;
  Scopes *scopes;

  if (!prop || RNA_property_type(prop) != PROP_POINTER) {
    return;
  }

  cptr = RNA_property_pointer_get(ptr, prop);
  if (!cptr.data || !RNA_struct_is_a(cptr.type, &RNA_Scopes)) {
    return;
  }
  scopes = (Scopes *)cptr.data;

  col = uiLayoutColumn(layout, true);
  block = uiLayoutGetBlock(col);

  if (scopes->wavefrm_height < UI_UNIT_Y) {
    scopes->wavefrm_height = UI_UNIT_Y;
  }
  else if (scopes->wavefrm_height > UI_UNIT_Y * 20) {
    scopes->wavefrm_height = UI_UNIT_Y * 20;
  }

  uiDefBut(block,
           UI_BTYPE_WAVEFORM,
           0,
           "",
           0,
           0,
           UI_UNIT_X * 10,
           scopes->wavefrm_height,
           scopes,
           0,
           0,
           0,
           0,
           "");

  /* Resize grip. */
  uiDefIconButI(block,
                UI_BTYPE_GRIP,
                0,
                ICON_GRIP,
                0,
                0,
                UI_UNIT_X * 10,
                (short)(UI_UNIT_Y * 0.3f),
                &scopes->wavefrm_height,
                UI_UNIT_Y,
                UI_UNIT_Y * 20.0f,
                0.0f,
                0.0f,
                "");
}

/********************* Vectorscope Template ************************/

void uiTemplateVectorscope(uiLayout *layout, PointerRNA *ptr, const char *propname)
{
  PropertyRNA *prop = RNA_struct_find_property(ptr, propname);
  PointerRNA cptr;
  uiBlock *block;
  uiLayout *col;
  Scopes *scopes;

  if (!prop || RNA_property_type(prop) != PROP_POINTER) {
    return;
  }

  cptr = RNA_property_pointer_get(ptr, prop);
  if (!cptr.data || !RNA_struct_is_a(cptr.type, &RNA_Scopes)) {
    return;
  }
  scopes = (Scopes *)cptr.data;

  if (scopes->vecscope_height < UI_UNIT_Y) {
    scopes->vecscope_height = UI_UNIT_Y;
  }
  else if (scopes->vecscope_height > UI_UNIT_Y * 20) {
    scopes->vecscope_height = UI_UNIT_Y * 20;
  }

  col = uiLayoutColumn(layout, true);
  block = uiLayoutGetBlock(col);

  uiDefBut(block,
           UI_BTYPE_VECTORSCOPE,
           0,
           "",
           0,
           0,
           UI_UNIT_X * 10,
           scopes->vecscope_height,
           scopes,
           0,
           0,
           0,
           0,
           "");

  /* Resize grip. */
  uiDefIconButI(block,
                UI_BTYPE_GRIP,
                0,
                ICON_GRIP,
                0,
                0,
                UI_UNIT_X * 10,
                (short)(UI_UNIT_Y * 0.3f),
                &scopes->vecscope_height,
                UI_UNIT_Y,
                UI_UNIT_Y * 20.0f,
                0.0f,
                0.0f,
                "");
}

/********************* CurveMapping Template ************************/

static void curvemap_buttons_zoom_in(bContext *C, void *cumap_v, void *UNUSED(arg))
{
  CurveMapping *cumap = cumap_v;
  float d;

  /* we allow 20 times zoom */
  if (BLI_rctf_size_x(&cumap->curr) > 0.04f * BLI_rctf_size_x(&cumap->clipr)) {
    d = 0.1154f * BLI_rctf_size_x(&cumap->curr);
    cumap->curr.xmin += d;
    cumap->curr.xmax -= d;
    d = 0.1154f * BLI_rctf_size_y(&cumap->curr);
    cumap->curr.ymin += d;
    cumap->curr.ymax -= d;
  }

  ED_region_tag_redraw(CTX_wm_region(C));
}

static void curvemap_buttons_zoom_out(bContext *C, void *cumap_v, void *UNUSED(unused))
{
  CurveMapping *cumap = cumap_v;
  float d, d1;

  /* we allow 20 times zoom, but don't view outside clip */
  if (BLI_rctf_size_x(&cumap->curr) < 20.0f * BLI_rctf_size_x(&cumap->clipr)) {
    d = d1 = 0.15f * BLI_rctf_size_x(&cumap->curr);

    if (cumap->flag & CUMA_DO_CLIP) {
      if (cumap->curr.xmin - d < cumap->clipr.xmin) {
        d1 = cumap->curr.xmin - cumap->clipr.xmin;
      }
    }
    cumap->curr.xmin -= d1;

    d1 = d;
    if (cumap->flag & CUMA_DO_CLIP) {
      if (cumap->curr.xmax + d > cumap->clipr.xmax) {
        d1 = -cumap->curr.xmax + cumap->clipr.xmax;
      }
    }
    cumap->curr.xmax += d1;

    d = d1 = 0.15f * BLI_rctf_size_y(&cumap->curr);

    if (cumap->flag & CUMA_DO_CLIP) {
      if (cumap->curr.ymin - d < cumap->clipr.ymin) {
        d1 = cumap->curr.ymin - cumap->clipr.ymin;
      }
    }
    cumap->curr.ymin -= d1;

    d1 = d;
    if (cumap->flag & CUMA_DO_CLIP) {
      if (cumap->curr.ymax + d > cumap->clipr.ymax) {
        d1 = -cumap->curr.ymax + cumap->clipr.ymax;
      }
    }
    cumap->curr.ymax += d1;
  }

  ED_region_tag_redraw(CTX_wm_region(C));
}

static void curvemap_buttons_setclip(bContext *UNUSED(C), void *cumap_v, void *UNUSED(arg))
{
  CurveMapping *cumap = cumap_v;

  curvemapping_changed(cumap, false);
}

static void curvemap_buttons_delete(bContext *C, void *cb_v, void *cumap_v)
{
  CurveMapping *cumap = cumap_v;

  curvemap_remove(cumap->cm + cumap->cur, SELECT);
  curvemapping_changed(cumap, false);

  rna_update_cb(C, cb_v, NULL);
}

/* NOTE: this is a block-menu, needs 0 events, otherwise the menu closes */
static uiBlock *curvemap_clipping_func(bContext *C, ARegion *ar, void *cumap_v)
{
  CurveMapping *cumap = cumap_v;
  uiBlock *block;
  uiBut *bt;
  float width = 8 * UI_UNIT_X;

  block = UI_block_begin(C, ar, __func__, UI_EMBOSS);

  /* use this for a fake extra empty space around the buttons */
  uiDefBut(block, UI_BTYPE_LABEL, 0, "", -4, 16, width + 8, 6 * UI_UNIT_Y, NULL, 0, 0, 0, 0, "");

  bt = uiDefButBitI(block,
                    UI_BTYPE_TOGGLE,
                    CUMA_DO_CLIP,
                    1,
                    IFACE_("Use Clipping"),
                    0,
                    5 * UI_UNIT_Y,
                    width,
                    UI_UNIT_Y,
                    &cumap->flag,
                    0.0,
                    0.0,
                    10,
                    0,
                    "");
  UI_but_func_set(bt, curvemap_buttons_setclip, cumap, NULL);

  UI_block_align_begin(block);
  uiDefButF(block,
            UI_BTYPE_NUM,
            0,
            IFACE_("Min X "),
            0,
            4 * UI_UNIT_Y,
            width,
            UI_UNIT_Y,
            &cumap->clipr.xmin,
            -100.0,
            cumap->clipr.xmax,
            10,
            2,
            "");
  uiDefButF(block,
            UI_BTYPE_NUM,
            0,
            IFACE_("Min Y "),
            0,
            3 * UI_UNIT_Y,
            width,
            UI_UNIT_Y,
            &cumap->clipr.ymin,
            -100.0,
            cumap->clipr.ymax,
            10,
            2,
            "");
  uiDefButF(block,
            UI_BTYPE_NUM,
            0,
            IFACE_("Max X "),
            0,
            2 * UI_UNIT_Y,
            width,
            UI_UNIT_Y,
            &cumap->clipr.xmax,
            cumap->clipr.xmin,
            100.0,
            10,
            2,
            "");
  uiDefButF(block,
            UI_BTYPE_NUM,
            0,
            IFACE_("Max Y "),
            0,
            UI_UNIT_Y,
            width,
            UI_UNIT_Y,
            &cumap->clipr.ymax,
            cumap->clipr.ymin,
            100.0,
            10,
            2,
            "");

  UI_block_direction_set(block, UI_DIR_RIGHT);

  return block;
}

/* only for curvemap_tools_dofunc */
enum {
  UICURVE_FUNC_RESET_NEG,
  UICURVE_FUNC_RESET_POS,
  UICURVE_FUNC_RESET_VIEW,
  UICURVE_FUNC_HANDLE_VECTOR,
  UICURVE_FUNC_HANDLE_AUTO,
  UICURVE_FUNC_HANDLE_AUTO_ANIM,
  UICURVE_FUNC_EXTEND_HOZ,
  UICURVE_FUNC_EXTEND_EXP,
};

static void curvemap_tools_dofunc(bContext *C, void *cumap_v, int event)
{
  CurveMapping *cumap = cumap_v;
  CurveMap *cuma = cumap->cm + cumap->cur;

  switch (event) {
    case UICURVE_FUNC_RESET_NEG:
    case UICURVE_FUNC_RESET_POS: /* reset */
      curvemap_reset(cuma,
                     &cumap->clipr,
                     cumap->preset,
                     (event == UICURVE_FUNC_RESET_NEG) ? CURVEMAP_SLOPE_NEGATIVE :
                                                         CURVEMAP_SLOPE_POSITIVE);
      curvemapping_changed(cumap, false);
      break;
    case UICURVE_FUNC_RESET_VIEW:
      cumap->curr = cumap->clipr;
      break;
    case UICURVE_FUNC_HANDLE_VECTOR: /* set vector */
      curvemap_handle_set(cuma, HD_VECT);
      curvemapping_changed(cumap, false);
      break;
    case UICURVE_FUNC_HANDLE_AUTO: /* set auto */
      curvemap_handle_set(cuma, HD_AUTO);
      curvemapping_changed(cumap, false);
      break;
    case UICURVE_FUNC_HANDLE_AUTO_ANIM: /* set auto-clamped */
      curvemap_handle_set(cuma, HD_AUTO_ANIM);
      curvemapping_changed(cumap, false);
      break;
    case UICURVE_FUNC_EXTEND_HOZ: /* extend horiz */
      cuma->flag &= ~CUMA_EXTEND_EXTRAPOLATE;
      curvemapping_changed(cumap, false);
      break;
    case UICURVE_FUNC_EXTEND_EXP: /* extend extrapolate */
      cuma->flag |= CUMA_EXTEND_EXTRAPOLATE;
      curvemapping_changed(cumap, false);
      break;
  }
  ED_undo_push(C, "CurveMap tools");
  ED_region_tag_redraw(CTX_wm_region(C));
}

static uiBlock *curvemap_tools_func(
    bContext *C, ARegion *ar, CurveMapping *cumap, bool show_extend, int reset_mode)
{
  uiBlock *block;
  short yco = 0, menuwidth = 10 * UI_UNIT_X;

  block = UI_block_begin(C, ar, __func__, UI_EMBOSS);
  UI_block_func_butmenu_set(block, curvemap_tools_dofunc, cumap);

  {
    uiDefIconTextBut(block,
                     UI_BTYPE_BUT_MENU,
                     1,
                     ICON_BLANK1,
                     IFACE_("Reset View"),
                     0,
                     yco -= UI_UNIT_Y,
                     menuwidth,
                     UI_UNIT_Y,
                     NULL,
                     0.0,
                     0.0,
                     0,
                     UICURVE_FUNC_RESET_VIEW,
                     "");
    uiDefIconTextBut(block,
                     UI_BTYPE_BUT_MENU,
                     1,
                     ICON_BLANK1,
                     IFACE_("Vector Handle"),
                     0,
                     yco -= UI_UNIT_Y,
                     menuwidth,
                     UI_UNIT_Y,
                     NULL,
                     0.0,
                     0.0,
                     0,
                     UICURVE_FUNC_HANDLE_VECTOR,
                     "");
    uiDefIconTextBut(block,
                     UI_BTYPE_BUT_MENU,
                     1,
                     ICON_BLANK1,
                     IFACE_("Auto Handle"),
                     0,
                     yco -= UI_UNIT_Y,
                     menuwidth,
                     UI_UNIT_Y,
                     NULL,
                     0.0,
                     0.0,
                     0,
                     UICURVE_FUNC_HANDLE_AUTO,
                     "");
    uiDefIconTextBut(block,
                     UI_BTYPE_BUT_MENU,
                     1,
                     ICON_BLANK1,
                     IFACE_("Auto Clamped Handle"),
                     0,
                     yco -= UI_UNIT_Y,
                     menuwidth,
                     UI_UNIT_Y,
                     NULL,
                     0.0,
                     0.0,
                     0,
                     UICURVE_FUNC_HANDLE_AUTO_ANIM,
                     "");
  }

  if (show_extend) {
    uiDefIconTextBut(block,
                     UI_BTYPE_BUT_MENU,
                     1,
                     ICON_BLANK1,
                     IFACE_("Extend Horizontal"),
                     0,
                     yco -= UI_UNIT_Y,
                     menuwidth,
                     UI_UNIT_Y,
                     NULL,
                     0.0,
                     0.0,
                     0,
                     UICURVE_FUNC_EXTEND_HOZ,
                     "");
    uiDefIconTextBut(block,
                     UI_BTYPE_BUT_MENU,
                     1,
                     ICON_BLANK1,
                     IFACE_("Extend Extrapolated"),
                     0,
                     yco -= UI_UNIT_Y,
                     menuwidth,
                     UI_UNIT_Y,
                     NULL,
                     0.0,
                     0.0,
                     0,
                     UICURVE_FUNC_EXTEND_EXP,
                     "");
  }

  {
    uiDefIconTextBut(block,
                     UI_BTYPE_BUT_MENU,
                     1,
                     ICON_BLANK1,
                     IFACE_("Reset Curve"),
                     0,
                     yco -= UI_UNIT_Y,
                     menuwidth,
                     UI_UNIT_Y,
                     NULL,
                     0.0,
                     0.0,
                     0,
                     reset_mode,
                     "");
  }

  UI_block_direction_set(block, UI_DIR_DOWN);
  UI_block_bounds_set_text(block, 3.0f * UI_UNIT_X);

  return block;
}

static uiBlock *curvemap_tools_posslope_func(bContext *C, ARegion *ar, void *cumap_v)
{
  return curvemap_tools_func(C, ar, cumap_v, true, UICURVE_FUNC_RESET_POS);
}

static uiBlock *curvemap_tools_negslope_func(bContext *C, ARegion *ar, void *cumap_v)
{
  return curvemap_tools_func(C, ar, cumap_v, true, UICURVE_FUNC_RESET_NEG);
}

static uiBlock *curvemap_brush_tools_func(bContext *C, ARegion *ar, void *cumap_v)
{
  return curvemap_tools_func(C, ar, cumap_v, false, UICURVE_FUNC_RESET_NEG);
}

static uiBlock *curvemap_brush_tools_negslope_func(bContext *C, ARegion *ar, void *cumap_v)
{
  return curvemap_tools_func(C, ar, cumap_v, false, UICURVE_FUNC_RESET_POS);
}

static void curvemap_buttons_redraw(bContext *C, void *UNUSED(arg1), void *UNUSED(arg2))
{
  ED_region_tag_redraw(CTX_wm_region(C));
}

static void curvemap_buttons_update(bContext *C, void *arg1_v, void *cumap_v)
{
  CurveMapping *cumap = cumap_v;
  curvemapping_changed(cumap, true);
  rna_update_cb(C, arg1_v, NULL);
}

static void curvemap_buttons_reset(bContext *C, void *cb_v, void *cumap_v)
{
  CurveMapping *cumap = cumap_v;
  int a;

  cumap->preset = CURVE_PRESET_LINE;
  for (a = 0; a < CM_TOT; a++) {
    curvemap_reset(cumap->cm + a, &cumap->clipr, cumap->preset, CURVEMAP_SLOPE_POSITIVE);
  }

  cumap->black[0] = cumap->black[1] = cumap->black[2] = 0.0f;
  cumap->white[0] = cumap->white[1] = cumap->white[2] = 1.0f;
  curvemapping_set_black_white(cumap, NULL, NULL);

  curvemapping_changed(cumap, false);

  rna_update_cb(C, cb_v, NULL);
}

/* still unsure how this call evolves...
 * we use labeltype for defining what curve-channels to show */
static void curvemap_buttons_layout(uiLayout *layout,
                                    PointerRNA *ptr,
                                    char labeltype,
                                    bool levels,
                                    bool brush,
                                    bool neg_slope,
                                    bool tone,
                                    RNAUpdateCb *cb)
{
  CurveMapping *cumap = ptr->data;
  CurveMap *cm = &cumap->cm[cumap->cur];
  CurveMapPoint *cmp = NULL;
  uiLayout *row, *sub, *split;
  uiBlock *block;
  uiBut *bt;
  float dx = UI_UNIT_X;
  int icon, size;
  int bg = -1, i;

  block = uiLayoutGetBlock(layout);

  if (tone) {
    split = uiLayoutSplit(layout, 0.0f, false);
    uiItemR(uiLayoutRow(split, false), ptr, "tone", UI_ITEM_R_EXPAND, NULL, ICON_NONE);
  }

  /* curve chooser */
  row = uiLayoutRow(layout, false);

  if (labeltype == 'v') {
    /* vector */
    sub = uiLayoutRow(row, true);
    uiLayoutSetAlignment(sub, UI_LAYOUT_ALIGN_LEFT);

    if (cumap->cm[0].curve) {
      bt = uiDefButI(
          block, UI_BTYPE_ROW, 0, "X", 0, 0, dx, dx, &cumap->cur, 0.0, 0.0, 0.0, 0.0, "");
      UI_but_func_set(bt, curvemap_buttons_redraw, NULL, NULL);
    }
    if (cumap->cm[1].curve) {
      bt = uiDefButI(
          block, UI_BTYPE_ROW, 0, "Y", 0, 0, dx, dx, &cumap->cur, 0.0, 1.0, 0.0, 0.0, "");
      UI_but_func_set(bt, curvemap_buttons_redraw, NULL, NULL);
    }
    if (cumap->cm[2].curve) {
      bt = uiDefButI(
          block, UI_BTYPE_ROW, 0, "Z", 0, 0, dx, dx, &cumap->cur, 0.0, 2.0, 0.0, 0.0, "");
      UI_but_func_set(bt, curvemap_buttons_redraw, NULL, NULL);
    }
  }
  else if (labeltype == 'c') {
    /* color */
    sub = uiLayoutRow(row, true);
    uiLayoutSetAlignment(sub, UI_LAYOUT_ALIGN_LEFT);

    if (cumap->cm[3].curve) {
      bt = uiDefButI(
          block, UI_BTYPE_ROW, 0, "C", 0, 0, dx, dx, &cumap->cur, 0.0, 3.0, 0.0, 0.0, "");
      UI_but_func_set(bt, curvemap_buttons_redraw, NULL, NULL);
    }
    if (cumap->cm[0].curve) {
      bt = uiDefButI(
          block, UI_BTYPE_ROW, 0, "R", 0, 0, dx, dx, &cumap->cur, 0.0, 0.0, 0.0, 0.0, "");
      UI_but_func_set(bt, curvemap_buttons_redraw, NULL, NULL);
    }
    if (cumap->cm[1].curve) {
      bt = uiDefButI(
          block, UI_BTYPE_ROW, 0, "G", 0, 0, dx, dx, &cumap->cur, 0.0, 1.0, 0.0, 0.0, "");
      UI_but_func_set(bt, curvemap_buttons_redraw, NULL, NULL);
    }
    if (cumap->cm[2].curve) {
      bt = uiDefButI(
          block, UI_BTYPE_ROW, 0, "B", 0, 0, dx, dx, &cumap->cur, 0.0, 2.0, 0.0, 0.0, "");
      UI_but_func_set(bt, curvemap_buttons_redraw, NULL, NULL);
    }
  }
  else if (labeltype == 'h') {
    /* HSV */
    sub = uiLayoutRow(row, true);
    uiLayoutSetAlignment(sub, UI_LAYOUT_ALIGN_LEFT);

    if (cumap->cm[0].curve) {
      bt = uiDefButI(
          block, UI_BTYPE_ROW, 0, "H", 0, 0, dx, dx, &cumap->cur, 0.0, 0.0, 0.0, 0.0, "");
      UI_but_func_set(bt, curvemap_buttons_redraw, NULL, NULL);
    }
    if (cumap->cm[1].curve) {
      bt = uiDefButI(
          block, UI_BTYPE_ROW, 0, "S", 0, 0, dx, dx, &cumap->cur, 0.0, 1.0, 0.0, 0.0, "");
      UI_but_func_set(bt, curvemap_buttons_redraw, NULL, NULL);
    }
    if (cumap->cm[2].curve) {
      bt = uiDefButI(
          block, UI_BTYPE_ROW, 0, "V", 0, 0, dx, dx, &cumap->cur, 0.0, 2.0, 0.0, 0.0, "");
      UI_but_func_set(bt, curvemap_buttons_redraw, NULL, NULL);
    }
  }
  else {
    uiLayoutSetAlignment(row, UI_LAYOUT_ALIGN_RIGHT);
  }

  if (labeltype == 'h') {
    bg = UI_GRAD_H;
  }

  /* operation buttons */
  sub = uiLayoutRow(row, true);

  UI_block_emboss_set(block, UI_EMBOSS_NONE);

  bt = uiDefIconBut(block,
                    UI_BTYPE_BUT,
                    0,
                    ICON_ZOOM_IN,
                    0,
                    0,
                    dx,
                    dx,
                    NULL,
                    0.0,
                    0.0,
                    0.0,
                    0.0,
                    TIP_("Zoom in"));
  UI_but_func_set(bt, curvemap_buttons_zoom_in, cumap, NULL);

  bt = uiDefIconBut(block,
                    UI_BTYPE_BUT,
                    0,
                    ICON_ZOOM_OUT,
                    0,
                    0,
                    dx,
                    dx,
                    NULL,
                    0.0,
                    0.0,
                    0.0,
                    0.0,
                    TIP_("Zoom out"));
  UI_but_func_set(bt, curvemap_buttons_zoom_out, cumap, NULL);

  if (brush && neg_slope) {
    bt = uiDefIconBlockBut(block,
                           curvemap_brush_tools_negslope_func,
                           cumap,
                           0,
                           ICON_DOWNARROW_HLT,
                           0,
                           0,
                           dx,
                           dx,
                           TIP_("Tools"));
  }
  else if (brush) {
    bt = uiDefIconBlockBut(block,
                           curvemap_brush_tools_func,
                           cumap,
                           0,
                           ICON_DOWNARROW_HLT,
                           0,
                           0,
                           dx,
                           dx,
                           TIP_("Tools"));
  }
  else if (neg_slope) {
    bt = uiDefIconBlockBut(block,
                           curvemap_tools_negslope_func,
                           cumap,
                           0,
                           ICON_DOWNARROW_HLT,
                           0,
                           0,
                           dx,
                           dx,
                           TIP_("Tools"));
  }
  else {
    bt = uiDefIconBlockBut(block,
                           curvemap_tools_posslope_func,
                           cumap,
                           0,
                           ICON_DOWNARROW_HLT,
                           0,
                           0,
                           dx,
                           dx,
                           TIP_("Tools"));
  }

  UI_but_funcN_set(bt, rna_update_cb, MEM_dupallocN(cb), NULL);

  icon = (cumap->flag & CUMA_DO_CLIP) ? ICON_CLIPUV_HLT : ICON_CLIPUV_DEHLT;
  bt = uiDefIconBlockBut(
      block, curvemap_clipping_func, cumap, 0, icon, 0, 0, dx, dx, TIP_("Clipping Options"));
  UI_but_funcN_set(bt, rna_update_cb, MEM_dupallocN(cb), NULL);

  bt = uiDefIconBut(block,
                    UI_BTYPE_BUT,
                    0,
                    ICON_X,
                    0,
                    0,
                    dx,
                    dx,
                    NULL,
                    0.0,
                    0.0,
                    0.0,
                    0.0,
                    TIP_("Delete points"));
  UI_but_funcN_set(bt, curvemap_buttons_delete, MEM_dupallocN(cb), cumap);

  UI_block_emboss_set(block, UI_EMBOSS);

  UI_block_funcN_set(block, rna_update_cb, MEM_dupallocN(cb), NULL);

  /* curve itself */
  size = max_ii(uiLayoutGetWidth(layout), UI_UNIT_X);
  row = uiLayoutRow(layout, false);
  uiDefBut(
      block, UI_BTYPE_CURVE, 0, "", 0, 0, size, 8.0f * UI_UNIT_X, cumap, 0.0f, 1.0f, bg, 0, "");

  /* sliders for selected point */
  for (i = 0; i < cm->totpoint; i++) {
    if (cm->curve[i].flag & CUMA_SELECT) {
      cmp = &cm->curve[i];
      break;
    }
  }

  if (cmp) {
    rctf bounds;

    if (cumap->flag & CUMA_DO_CLIP) {
      bounds = cumap->clipr;
    }
    else {
      bounds.xmin = bounds.ymin = -1000.0;
      bounds.xmax = bounds.ymax = 1000.0;
    }

    uiLayoutRow(layout, true);
    UI_block_funcN_set(block, curvemap_buttons_update, MEM_dupallocN(cb), cumap);
    uiDefButF(block,
              UI_BTYPE_NUM,
              0,
              "X",
              0,
              2 * UI_UNIT_Y,
              UI_UNIT_X * 10,
              UI_UNIT_Y,
              &cmp->x,
              bounds.xmin,
              bounds.xmax,
              1,
              5,
              "");
    uiDefButF(block,
              UI_BTYPE_NUM,
              0,
              "Y",
              0,
              1 * UI_UNIT_Y,
              UI_UNIT_X * 10,
              UI_UNIT_Y,
              &cmp->y,
              bounds.ymin,
              bounds.ymax,
              1,
              5,
              "");
  }

  /* black/white levels */
  if (levels) {
    split = uiLayoutSplit(layout, 0.0f, false);
    uiItemR(uiLayoutColumn(split, false), ptr, "black_level", UI_ITEM_R_EXPAND, NULL, ICON_NONE);
    uiItemR(uiLayoutColumn(split, false), ptr, "white_level", UI_ITEM_R_EXPAND, NULL, ICON_NONE);

    uiLayoutRow(layout, false);
    bt = uiDefBut(block,
                  UI_BTYPE_BUT,
                  0,
                  IFACE_("Reset"),
                  0,
                  0,
                  UI_UNIT_X * 10,
                  UI_UNIT_Y,
                  NULL,
                  0.0f,
                  0.0f,
                  0,
                  0,
                  TIP_("Reset\nReset Black/White point and curves"));
    UI_but_funcN_set(bt, curvemap_buttons_reset, MEM_dupallocN(cb), cumap);
  }

  UI_block_funcN_set(block, NULL, NULL, NULL);
}

void uiTemplateCurveMapping(uiLayout *layout,
                            PointerRNA *ptr,
                            const char *propname,
                            int type,
                            bool levels,
                            bool brush,
                            bool neg_slope,
                            bool tone)
{
  RNAUpdateCb *cb;
  PropertyRNA *prop = RNA_struct_find_property(ptr, propname);
  PointerRNA cptr;
  ID *id;
  uiBlock *block = uiLayoutGetBlock(layout);

  if (!prop) {
    RNA_warning("curve property not found: %s.%s", RNA_struct_identifier(ptr->type), propname);
    return;
  }

  if (RNA_property_type(prop) != PROP_POINTER) {
    RNA_warning("curve is not a pointer: %s.%s", RNA_struct_identifier(ptr->type), propname);
    return;
  }

  cptr = RNA_property_pointer_get(ptr, prop);
  if (!cptr.data || !RNA_struct_is_a(cptr.type, &RNA_CurveMapping)) {
    return;
  }

  cb = MEM_callocN(sizeof(RNAUpdateCb), "RNAUpdateCb");
  cb->ptr = *ptr;
  cb->prop = prop;

  id = cptr.id.data;
  UI_block_lock_set(block, (id && ID_IS_LINKED(id)), ERROR_LIBDATA_MESSAGE);

  curvemap_buttons_layout(layout, &cptr, type, levels, brush, neg_slope, tone, cb);

  UI_block_lock_clear(block);

  MEM_freeN(cb);
}

/********************* ColorPicker Template ************************/

#define WHEEL_SIZE (5 * U.widget_unit)

/* This template now follows User Preference for type - name is not correct anymore... */
void uiTemplateColorPicker(uiLayout *layout,
                           PointerRNA *ptr,
                           const char *propname,
                           bool value_slider,
                           bool lock,
                           bool lock_luminosity,
                           bool cubic)
{
  PropertyRNA *prop = RNA_struct_find_property(ptr, propname);
  uiBlock *block = uiLayoutGetBlock(layout);
  uiLayout *col, *row;
  uiBut *but = NULL;
  ColorPicker *cpicker = ui_block_colorpicker_create(block);
  float softmin, softmax, step, precision;

  if (!prop) {
    RNA_warning("property not found: %s.%s", RNA_struct_identifier(ptr->type), propname);
    return;
  }

  RNA_property_float_ui_range(ptr, prop, &softmin, &softmax, &step, &precision);

  col = uiLayoutColumn(layout, true);
  row = uiLayoutRow(col, true);

  switch (U.color_picker_type) {
    case USER_CP_SQUARE_SV:
      but = uiDefButR_prop(block,
                           UI_BTYPE_HSVCUBE,
                           0,
                           "",
                           0,
                           0,
                           WHEEL_SIZE,
                           WHEEL_SIZE,
                           ptr,
                           prop,
                           -1,
                           0.0,
                           0.0,
                           UI_GRAD_SV,
                           0,
                           "");
      break;
    case USER_CP_SQUARE_HS:
      but = uiDefButR_prop(block,
                           UI_BTYPE_HSVCUBE,
                           0,
                           "",
                           0,
                           0,
                           WHEEL_SIZE,
                           WHEEL_SIZE,
                           ptr,
                           prop,
                           -1,
                           0.0,
                           0.0,
                           UI_GRAD_HS,
                           0,
                           "");
      break;
    case USER_CP_SQUARE_HV:
      but = uiDefButR_prop(block,
                           UI_BTYPE_HSVCUBE,
                           0,
                           "",
                           0,
                           0,
                           WHEEL_SIZE,
                           WHEEL_SIZE,
                           ptr,
                           prop,
                           -1,
                           0.0,
                           0.0,
                           UI_GRAD_HV,
                           0,
                           "");
      break;

    /* user default */
    case USER_CP_CIRCLE_HSV:
    case USER_CP_CIRCLE_HSL:
    default:
      but = uiDefButR_prop(block,
                           UI_BTYPE_HSVCIRCLE,
                           0,
                           "",
                           0,
                           0,
                           WHEEL_SIZE,
                           WHEEL_SIZE,
                           ptr,
                           prop,
                           -1,
                           0.0,
                           0.0,
                           0,
                           0,
                           "");
      break;
  }

  but->custom_data = cpicker;

  cpicker->use_color_lock = lock;
  cpicker->use_color_cubic = cubic;
  cpicker->use_luminosity_lock = lock_luminosity;

  if (lock_luminosity) {
    float color[4]; /* in case of alpha */
    RNA_property_float_get_array(ptr, prop, color);
    but->a2 = len_v3(color);
    cpicker->luminosity_lock_value = len_v3(color);
  }

  if (value_slider) {
    switch (U.color_picker_type) {
      case USER_CP_CIRCLE_HSL:
        uiItemS(row);
        but = uiDefButR_prop(block,
                             UI_BTYPE_HSVCUBE,
                             0,
                             "",
                             WHEEL_SIZE + 6,
                             0,
                             14 * UI_DPI_FAC,
                             WHEEL_SIZE,
                             ptr,
                             prop,
                             -1,
                             softmin,
                             softmax,
                             UI_GRAD_L_ALT,
                             0,
                             "");
        break;
      case USER_CP_SQUARE_SV:
        uiItemS(col);
        but = uiDefButR_prop(block,
                             UI_BTYPE_HSVCUBE,
                             0,
                             "",
                             0,
                             4,
                             WHEEL_SIZE,
                             18 * UI_DPI_FAC,
                             ptr,
                             prop,
                             -1,
                             softmin,
                             softmax,
                             UI_GRAD_SV + 3,
                             0,
                             "");
        break;
      case USER_CP_SQUARE_HS:
        uiItemS(col);
        but = uiDefButR_prop(block,
                             UI_BTYPE_HSVCUBE,
                             0,
                             "",
                             0,
                             4,
                             WHEEL_SIZE,
                             18 * UI_DPI_FAC,
                             ptr,
                             prop,
                             -1,
                             softmin,
                             softmax,
                             UI_GRAD_HS + 3,
                             0,
                             "");
        break;
      case USER_CP_SQUARE_HV:
        uiItemS(col);
        but = uiDefButR_prop(block,
                             UI_BTYPE_HSVCUBE,
                             0,
                             "",
                             0,
                             4,
                             WHEEL_SIZE,
                             18 * UI_DPI_FAC,
                             ptr,
                             prop,
                             -1,
                             softmin,
                             softmax,
                             UI_GRAD_HV + 3,
                             0,
                             "");
        break;

      /* user default */
      case USER_CP_CIRCLE_HSV:
      default:
        uiItemS(row);
        but = uiDefButR_prop(block,
                             UI_BTYPE_HSVCUBE,
                             0,
                             "",
                             WHEEL_SIZE + 6,
                             0,
                             14 * UI_DPI_FAC,
                             WHEEL_SIZE,
                             ptr,
                             prop,
                             -1,
                             softmin,
                             softmax,
                             UI_GRAD_V_ALT,
                             0,
                             "");
        break;
    }

    but->custom_data = cpicker;
  }
}

void uiTemplatePalette(uiLayout *layout,
                       PointerRNA *ptr,
                       const char *propname,
                       bool UNUSED(colors))
{
  PropertyRNA *prop = RNA_struct_find_property(ptr, propname);
  PointerRNA cptr;
  Palette *palette;
  PaletteColor *color;
  uiBlock *block;
  uiLayout *col;
  int row_cols = 0, col_id = 0;
  int cols_per_row = MAX2(uiLayoutGetWidth(layout) / UI_UNIT_X, 1);

  if (!prop) {
    RNA_warning("property not found: %s.%s", RNA_struct_identifier(ptr->type), propname);
    return;
  }

  cptr = RNA_property_pointer_get(ptr, prop);
  if (!cptr.data || !RNA_struct_is_a(cptr.type, &RNA_Palette)) {
    return;
  }

  block = uiLayoutGetBlock(layout);

  palette = cptr.data;

  color = palette->colors.first;

  col = uiLayoutColumn(layout, true);
  uiLayoutRow(col, true);
  uiDefIconButO(block,
                UI_BTYPE_BUT,
                "PALETTE_OT_color_add",
                WM_OP_INVOKE_DEFAULT,
                ICON_ADD,
                0,
                0,
                UI_UNIT_X,
                UI_UNIT_Y,
                NULL);
  uiDefIconButO(block,
                UI_BTYPE_BUT,
                "PALETTE_OT_color_delete",
                WM_OP_INVOKE_DEFAULT,
                ICON_REMOVE,
                0,
                0,
                UI_UNIT_X,
                UI_UNIT_Y,
                NULL);

  col = uiLayoutColumn(layout, true);
  uiLayoutRow(col, true);

  for (; color; color = color->next) {
    PointerRNA color_ptr;

    if (row_cols >= cols_per_row) {
      uiLayoutRow(col, true);
      row_cols = 0;
    }

    RNA_pointer_create(&palette->id, &RNA_PaletteColor, color, &color_ptr);
    uiDefButR(block,
              UI_BTYPE_COLOR,
              0,
              "",
              0,
              0,
              UI_UNIT_X,
              UI_UNIT_Y,
              &color_ptr,
              "color",
              -1,
              0.0,
              1.0,
              UI_PALETTE_COLOR,
              col_id,
              "");
    row_cols++;
    col_id++;
  }
}

void uiTemplateCryptoPicker(uiLayout *layout, PointerRNA *ptr, const char *propname)
{
  PropertyRNA *prop = RNA_struct_find_property(ptr, propname);
  uiBlock *block;
  uiBut *but;

  if (!prop) {
    RNA_warning("property not found: %s.%s", RNA_struct_identifier(ptr->type), propname);
    return;
  }

  block = uiLayoutGetBlock(layout);

  but = uiDefIconTextButO(block,
                          UI_BTYPE_BUT,
                          "UI_OT_eyedropper_color",
                          WM_OP_INVOKE_DEFAULT,
                          ICON_EYEDROPPER,
                          RNA_property_ui_name(prop),
                          0,
                          0,
                          UI_UNIT_X,
                          UI_UNIT_Y,
                          RNA_property_ui_description(prop));
  but->rnapoin = *ptr;
  but->rnaprop = prop;
  but->rnaindex = -1;

  PointerRNA *opptr = UI_but_operator_ptr_get(but);
  /* Important for crypto-matte operation. */
  RNA_boolean_set(opptr, "use_accumulate", false);
}

/********************* Layer Buttons Template ************************/

static void handle_layer_buttons(bContext *C, void *arg1, void *arg2)
{
  uiBut *but = arg1;
  int cur = POINTER_AS_INT(arg2);
  wmWindow *win = CTX_wm_window(C);
  int i, tot, shift = win->eventstate->shift;

  if (!shift) {
    tot = RNA_property_array_length(&but->rnapoin, but->rnaprop);

    /* Normally clicking only selects one layer */
    RNA_property_boolean_set_index(&but->rnapoin, but->rnaprop, cur, true);
    for (i = 0; i < tot; ++i) {
      if (i != cur) {
        RNA_property_boolean_set_index(&but->rnapoin, but->rnaprop, i, false);
      }
    }
  }

  /* view3d layer change should update depsgraph (invisible object changed maybe) */
  /* see view3d_header.c */
}

/**
 * \todo for now, grouping of layers is determined by dividing up the length of
 * the array of layer bitflags
 */
void uiTemplateLayers(uiLayout *layout,
                      PointerRNA *ptr,
                      const char *propname,
                      PointerRNA *used_ptr,
                      const char *used_propname,
                      int active_layer)
{
  uiLayout *uRow, *uCol;
  PropertyRNA *prop, *used_prop = NULL;
  int groups, cols, layers;
  int group, col, layer, row;
  int cols_per_group = 5;

  prop = RNA_struct_find_property(ptr, propname);
  if (!prop) {
    RNA_warning("layers property not found: %s.%s", RNA_struct_identifier(ptr->type), propname);
    return;
  }

  /* the number of layers determines the way we group them
   * - we want 2 rows only (for now)
   * - The number of columns (cols) is the total number of buttons per row the 'remainder'
   *   is added to this, as it will be ok to have first row slightly wider if need be.
   * - For now, only split into groups if group will have at least 5 items.
   */
  layers = RNA_property_array_length(ptr, prop);
  cols = (layers / 2) + (layers % 2);
  groups = ((cols / 2) < cols_per_group) ? (1) : (cols / cols_per_group);

  if (used_ptr && used_propname) {
    used_prop = RNA_struct_find_property(used_ptr, used_propname);
    if (!used_prop) {
      RNA_warning("used layers property not found: %s.%s",
                  RNA_struct_identifier(ptr->type),
                  used_propname);
      return;
    }

    if (RNA_property_array_length(used_ptr, used_prop) < layers) {
      used_prop = NULL;
    }
  }

  /* layers are laid out going across rows, with the columns being divided into groups */

  for (group = 0; group < groups; group++) {
    uCol = uiLayoutColumn(layout, true);

    for (row = 0; row < 2; row++) {
      uiBlock *block;
      uiBut *but;

      uRow = uiLayoutRow(uCol, true);
      block = uiLayoutGetBlock(uRow);
      layer = groups * cols_per_group * row + cols_per_group * group;

      /* add layers as toggle buts */
      for (col = 0; (col < cols_per_group) && (layer < layers); col++, layer++) {
        int icon = 0;
        int butlay = 1 << layer;

        if (active_layer & butlay) {
          icon = ICON_LAYER_ACTIVE;
        }
        else if (used_prop && RNA_property_boolean_get_index(used_ptr, used_prop, layer)) {
          icon = ICON_LAYER_USED;
        }

        but = uiDefAutoButR(block, ptr, prop, layer, "", icon, 0, 0, UI_UNIT_X / 2, UI_UNIT_Y / 2);
        UI_but_func_set(but, handle_layer_buttons, but, POINTER_FROM_INT(layer));
        but->type = UI_BTYPE_TOGGLE;
      }
    }
  }
}

/************************* List Template **************************/
static void uilist_draw_item_default(struct uiList *ui_list,
                                     struct bContext *UNUSED(C),
                                     struct uiLayout *layout,
                                     struct PointerRNA *UNUSED(dataptr),
                                     struct PointerRNA *itemptr,
                                     int icon,
                                     struct PointerRNA *UNUSED(active_dataptr),
                                     const char *UNUSED(active_propname),
                                     int UNUSED(index),
                                     int UNUSED(flt_flag))
{
  PropertyRNA *nameprop = RNA_struct_name_property(itemptr->type);

  /* Simplest one! */
  switch (ui_list->layout_type) {
    case UILST_LAYOUT_GRID:
      uiItemL(layout, "", icon);
      break;
    case UILST_LAYOUT_DEFAULT:
    case UILST_LAYOUT_COMPACT:
    default:
      if (nameprop) {
        uiItemFullR(layout, itemptr, nameprop, RNA_NO_INDEX, 0, UI_ITEM_R_NO_BG, "", icon);
      }
      else {
        uiItemL(layout, "", icon);
      }
      break;
  }
}

static void uilist_draw_filter_default(struct uiList *ui_list,
                                       struct bContext *UNUSED(C),
                                       struct uiLayout *layout)
{
  PointerRNA listptr;
  uiLayout *row, *subrow;

  RNA_pointer_create(NULL, &RNA_UIList, ui_list, &listptr);

  row = uiLayoutRow(layout, false);

  subrow = uiLayoutRow(row, true);
  uiItemR(subrow, &listptr, "filter_name", 0, "", ICON_NONE);
  uiItemR(subrow,
          &listptr,
          "use_filter_invert",
          UI_ITEM_R_TOGGLE | UI_ITEM_R_ICON_ONLY,
          "",
          (ui_list->filter_flag & UILST_FLT_EXCLUDE) ? ICON_ZOOM_OUT : ICON_ZOOM_IN);

  if ((ui_list->filter_sort_flag & UILST_FLT_SORT_LOCK) == 0) {
    subrow = uiLayoutRow(row, true);
    uiItemR(subrow,
            &listptr,
            "use_filter_sort_alpha",
            UI_ITEM_R_TOGGLE | UI_ITEM_R_ICON_ONLY,
            "",
            ICON_NONE);
    uiItemR(subrow,
            &listptr,
            "use_filter_sort_reverse",
            UI_ITEM_R_TOGGLE | UI_ITEM_R_ICON_ONLY,
            "",
            (ui_list->filter_sort_flag & UILST_FLT_SORT_REVERSE) ? ICON_SORT_DESC : ICON_SORT_ASC);
  }
}

typedef struct {
  char name[MAX_IDPROP_NAME];
  int org_idx;
} StringCmp;

static int cmpstringp(const void *p1, const void *p2)
{
  /* Case-insensitive comparison. */
  return BLI_strcasecmp(((StringCmp *)p1)->name, ((StringCmp *)p2)->name);
}

static void uilist_filter_items_default(struct uiList *ui_list,
                                        struct bContext *UNUSED(C),
                                        struct PointerRNA *dataptr,
                                        const char *propname)
{
  uiListDyn *dyn_data = ui_list->dyn_data;
  PropertyRNA *prop = RNA_struct_find_property(dataptr, propname);

  const char *filter_raw = ui_list->filter_byname;
  char *filter = (char *)filter_raw, filter_buff[32], *filter_dyn = NULL;
  const bool filter_exclude = (ui_list->filter_flag & UILST_FLT_EXCLUDE) != 0;
  const bool order_by_name = (ui_list->filter_sort_flag & UILST_FLT_SORT_MASK) ==
                             UILST_FLT_SORT_ALPHA;
  int len = RNA_property_collection_length(dataptr, prop);

  dyn_data->items_shown = dyn_data->items_len = len;

  if (len && (order_by_name || filter_raw[0])) {
    StringCmp *names = NULL;
    int order_idx = 0, i = 0;

    if (order_by_name) {
      names = MEM_callocN(sizeof(StringCmp) * len, "StringCmp");
    }
    if (filter_raw[0]) {
      size_t slen = strlen(filter_raw);

      dyn_data->items_filter_flags = MEM_callocN(sizeof(int) * len, "items_filter_flags");
      dyn_data->items_shown = 0;

      /* Implicitly add heading/trailing wildcards if needed. */
      if (slen + 3 <= sizeof(filter_buff)) {
        filter = filter_buff;
      }
      else {
        filter = filter_dyn = MEM_mallocN((slen + 3) * sizeof(char), "filter_dyn");
      }
      BLI_strncpy_ensure_pad(filter, filter_raw, '*', slen + 3);
    }

    RNA_PROP_BEGIN (dataptr, itemptr, prop) {
      char *namebuf;
      const char *name;
      bool do_order = false;

      namebuf = RNA_struct_name_get_alloc(&itemptr, NULL, 0, NULL);
      name = namebuf ? namebuf : "";

      if (filter[0]) {
        /* Case-insensitive! */
        if (fnmatch(filter, name, FNM_CASEFOLD) == 0) {
          dyn_data->items_filter_flags[i] = UILST_FLT_ITEM;
          if (!filter_exclude) {
            dyn_data->items_shown++;
            do_order = order_by_name;
          }
          // printf("%s: '%s' matches '%s'\n", __func__, name, filter);
        }
        else if (filter_exclude) {
          dyn_data->items_shown++;
          do_order = order_by_name;
        }
      }
      else {
        do_order = order_by_name;
      }

      if (do_order) {
        names[order_idx].org_idx = order_idx;
        BLI_strncpy(names[order_idx++].name, name, MAX_IDPROP_NAME);
      }

      /* free name */
      if (namebuf) {
        MEM_freeN(namebuf);
      }
      i++;
    }
    RNA_PROP_END;

    if (order_by_name) {
      int new_idx;
      /* note: order_idx equals either to ui_list->items_len if no filtering done,
       *       or to ui_list->items_shown if filter is enabled,
       *       or to (ui_list->items_len - ui_list->items_shown) if filtered items are excluded.
       *       This way, we only sort items we actually intend to draw!
       */
      qsort(names, order_idx, sizeof(StringCmp), cmpstringp);

      dyn_data->items_filter_neworder = MEM_mallocN(sizeof(int) * order_idx,
                                                    "items_filter_neworder");
      for (new_idx = 0; new_idx < order_idx; new_idx++) {
        dyn_data->items_filter_neworder[names[new_idx].org_idx] = new_idx;
      }
    }

    if (filter_dyn) {
      MEM_freeN(filter_dyn);
    }
    if (names) {
      MEM_freeN(names);
    }
  }
}

typedef struct {
  PointerRNA item;
  int org_idx;
  int flt_flag;
} _uilist_item;

typedef struct {
  int visual_items; /* Visual number of items (i.e. number of items we have room to display). */
  int start_idx;    /* Index of first item to display. */
  int end_idx;      /* Index of last item to display + 1. */
} uiListLayoutdata;

static void uilist_prepare(uiList *ui_list,
                           int len,
                           int activei,
                           int rows,
                           int maxrows,
                           int columns,
                           uiListLayoutdata *layoutdata)
{
  uiListDyn *dyn_data = ui_list->dyn_data;
  int activei_row, max_scroll;
  const bool use_auto_size = (ui_list->list_grip < (rows - UI_LIST_AUTO_SIZE_THRESHOLD));

  /* default rows */
  if (rows <= 0) {
    rows = 5;
  }
  dyn_data->visual_height_min = rows;
  if (maxrows < rows) {
    maxrows = max_ii(rows, 5);
  }
  if (columns <= 0) {
    columns = 9;
  }

  if (columns > 1) {
    dyn_data->height = (int)ceil((double)len / (double)columns);
    activei_row = (int)floor((double)activei / (double)columns);
  }
  else {
    dyn_data->height = len;
    activei_row = activei;
  }

  if (!use_auto_size) {
    /* No auto-size, yet we clamp at min size! */
    maxrows = rows = max_ii(ui_list->list_grip, rows);
  }
  else if ((rows != maxrows) && (dyn_data->height > rows)) {
    /* Expand size if needed and possible. */
    rows = min_ii(dyn_data->height, maxrows);
  }

  /* If list length changes or list is tagged to check this,
   * and active is out of view, scroll to it .*/
  if (ui_list->list_last_len != len || ui_list->flag & UILST_SCROLL_TO_ACTIVE_ITEM) {
    if (activei_row < ui_list->list_scroll) {
      ui_list->list_scroll = activei_row;
    }
    else if (activei_row >= ui_list->list_scroll + rows) {
      ui_list->list_scroll = activei_row - rows + 1;
    }
    ui_list->flag &= ~UILST_SCROLL_TO_ACTIVE_ITEM;
  }

  max_scroll = max_ii(0, dyn_data->height - rows);
  CLAMP(ui_list->list_scroll, 0, max_scroll);
  ui_list->list_last_len = len;
  dyn_data->visual_height = rows;
  layoutdata->visual_items = rows * columns;
  layoutdata->start_idx = ui_list->list_scroll * columns;
  layoutdata->end_idx = min_ii(layoutdata->start_idx + rows * columns, len);
}

static void uilist_resize_update_cb(bContext *C, void *arg1, void *UNUSED(arg2))
{
  uiList *ui_list = arg1;
  uiListDyn *dyn_data = ui_list->dyn_data;

  /* This way we get diff in number of additional items to show (positive) or hide (negative). */
  const int diff = round_fl_to_int((float)(dyn_data->resize - dyn_data->resize_prev) /
                                   (float)UI_UNIT_Y);

  if (diff != 0) {
    ui_list->list_grip += diff;
    dyn_data->resize_prev += diff * UI_UNIT_Y;
    ui_list->flag |= UILST_SCROLL_TO_ACTIVE_ITEM;
  }

  /* In case uilist is in popup, we need special refreshing */
  ED_region_tag_refresh_ui(CTX_wm_menu(C));
}

static void *uilist_item_use_dynamic_tooltip(PointerRNA *itemptr, const char *propname)
{
  if (propname && propname[0] && itemptr && itemptr->data) {
    PropertyRNA *prop = RNA_struct_find_property(itemptr, propname);

    if (prop && (RNA_property_type(prop) == PROP_STRING)) {
      return RNA_property_string_get_alloc(itemptr, prop, NULL, 0, NULL);
    }
  }
  return NULL;
}

static char *uilist_item_tooltip_func(bContext *UNUSED(C), void *argN, const char *tip)
{
  char *dyn_tooltip = argN;
  return BLI_sprintfN("%s - %s", tip, dyn_tooltip);
}

void uiTemplateList(uiLayout *layout,
                    bContext *C,
                    const char *listtype_name,
                    const char *list_id,
                    PointerRNA *dataptr,
                    const char *propname,
                    PointerRNA *active_dataptr,
                    const char *active_propname,
                    const char *item_dyntip_propname,
                    int rows,
                    int maxrows,
                    int layout_type,
                    int columns,
                    bool sort_reverse,
                    bool sort_lock)
{
  uiListType *ui_list_type;
  uiList *ui_list = NULL;
  uiListDyn *dyn_data;
  ARegion *ar;
  uiListDrawItemFunc draw_item;
  uiListDrawFilterFunc draw_filter;
  uiListFilterItemsFunc filter_items;

  PropertyRNA *prop = NULL, *activeprop;
  PropertyType type, activetype;
  _uilist_item *items_ptr = NULL;
  StructRNA *ptype;
  uiLayout *glob = NULL, *box, *row, *col, *subrow, *sub, *overlap;
  uiBlock *block, *subblock;
  uiBut *but;

  uiListLayoutdata layoutdata;
  char ui_list_id[UI_MAX_NAME_STR];
  char numstr[32];
  int rnaicon = ICON_NONE, icon = ICON_NONE;
  int i = 0, activei = 0;
  int len = 0;

  /* validate arguments */
  /* Forbid default UI_UL_DEFAULT_CLASS_NAME list class without a custom list_id! */
  if (STREQ(UI_UL_DEFAULT_CLASS_NAME, listtype_name) && !(list_id && list_id[0])) {
    RNA_warning("template_list using default '%s' UIList class must provide a custom list_id",
                UI_UL_DEFAULT_CLASS_NAME);
    return;
  }

  block = uiLayoutGetBlock(layout);

  if (!active_dataptr->data) {
    RNA_warning("No active data");
    return;
  }

  if (dataptr->data) {
    prop = RNA_struct_find_property(dataptr, propname);
    if (!prop) {
      RNA_warning("Property not found: %s.%s", RNA_struct_identifier(dataptr->type), propname);
      return;
    }
  }

  activeprop = RNA_struct_find_property(active_dataptr, active_propname);
  if (!activeprop) {
    RNA_warning(
        "Property not found: %s.%s", RNA_struct_identifier(active_dataptr->type), active_propname);
    return;
  }

  if (prop) {
    type = RNA_property_type(prop);
    if (type != PROP_COLLECTION) {
      RNA_warning("Expected a collection data property");
      return;
    }
  }

  activetype = RNA_property_type(activeprop);
  if (activetype != PROP_INT) {
    RNA_warning("Expected an integer active data property");
    return;
  }

  /* get icon */
  if (dataptr->data && prop) {
    ptype = RNA_property_pointer_type(dataptr, prop);
    rnaicon = RNA_struct_ui_icon(ptype);
  }

  /* get active data */
  activei = RNA_property_int_get(active_dataptr, activeprop);

  /* Find the uiList type. */
  ui_list_type = WM_uilisttype_find(listtype_name, false);

  if (ui_list_type == NULL) {
    RNA_warning("List type %s not found", listtype_name);
    return;
  }

  draw_item = ui_list_type->draw_item ? ui_list_type->draw_item : uilist_draw_item_default;
  draw_filter = ui_list_type->draw_filter ? ui_list_type->draw_filter : uilist_draw_filter_default;
  filter_items = ui_list_type->filter_items ? ui_list_type->filter_items :
                                              uilist_filter_items_default;

  /* Find or add the uiList to the current Region. */
  /* We tag the list id with the list type... */
  BLI_snprintf(
      ui_list_id, sizeof(ui_list_id), "%s_%s", ui_list_type->idname, list_id ? list_id : "");

  /* Allows to work in popups. */
  ar = CTX_wm_menu(C);
  if (ar == NULL) {
    ar = CTX_wm_region(C);
  }
  ui_list = BLI_findstring(&ar->ui_lists, ui_list_id, offsetof(uiList, list_id));

  if (!ui_list) {
    ui_list = MEM_callocN(sizeof(uiList), "uiList");
    BLI_strncpy(ui_list->list_id, ui_list_id, sizeof(ui_list->list_id));
    BLI_addtail(&ar->ui_lists, ui_list);
    ui_list->list_grip = -UI_LIST_AUTO_SIZE_THRESHOLD; /* Force auto size by default. */
    if (sort_reverse) {
      ui_list->filter_sort_flag |= UILST_FLT_SORT_REVERSE;
    }
    if (sort_lock) {
      ui_list->filter_sort_flag |= UILST_FLT_SORT_LOCK;
    }
  }

  if (!ui_list->dyn_data) {
    ui_list->dyn_data = MEM_callocN(sizeof(uiListDyn), "uiList.dyn_data");
  }
  dyn_data = ui_list->dyn_data;

  /* Because we can't actually pass type across save&load... */
  ui_list->type = ui_list_type;
  ui_list->layout_type = layout_type;

  /* Reset filtering data. */
  MEM_SAFE_FREE(dyn_data->items_filter_flags);
  MEM_SAFE_FREE(dyn_data->items_filter_neworder);
  dyn_data->items_len = dyn_data->items_shown = -1;

  /* When active item changed since last draw, scroll to it. */
  if (activei != ui_list->list_last_activei) {
    ui_list->flag |= UILST_SCROLL_TO_ACTIVE_ITEM;
    ui_list->list_last_activei = activei;
  }

  /* Filter list items! (not for compact layout, though) */
  if (dataptr->data && prop) {
    const int filter_exclude = ui_list->filter_flag & UILST_FLT_EXCLUDE;
    const bool order_reverse = (ui_list->filter_sort_flag & UILST_FLT_SORT_REVERSE) != 0;
    int items_shown, idx = 0;
#if 0
    int prev_ii = -1, prev_i;
#endif

    if (layout_type == UILST_LAYOUT_COMPACT) {
      dyn_data->items_len = dyn_data->items_shown = RNA_property_collection_length(dataptr, prop);
    }
    else {
      // printf("%s: filtering...\n", __func__);
      filter_items(ui_list, C, dataptr, propname);
      // printf("%s: filtering done.\n", __func__);
    }

    items_shown = dyn_data->items_shown;
    if (items_shown >= 0) {
      bool activei_mapping_pending = true;
      items_ptr = MEM_mallocN(sizeof(_uilist_item) * items_shown, __func__);
      // printf("%s: items shown: %d.\n", __func__, items_shown);
      RNA_PROP_BEGIN (dataptr, itemptr, prop) {
        if (!dyn_data->items_filter_flags ||
            ((dyn_data->items_filter_flags[i] & UILST_FLT_ITEM) ^ filter_exclude)) {
          int ii;
          if (dyn_data->items_filter_neworder) {
            ii = dyn_data->items_filter_neworder[idx++];
            ii = order_reverse ? items_shown - ii - 1 : ii;
          }
          else {
            ii = order_reverse ? items_shown - ++idx : idx++;
          }
          // printf("%s: ii: %d\n", __func__, ii);
          items_ptr[ii].item = itemptr;
          items_ptr[ii].org_idx = i;
          items_ptr[ii].flt_flag = dyn_data->items_filter_flags ? dyn_data->items_filter_flags[i] :
                                                                  0;

          if (activei_mapping_pending && activei == i) {
            activei = ii;
            /* So that we do not map again activei! */
            activei_mapping_pending = false;
          }
#if 0 /* For now, do not alter active element, even if it will be hidden... */
          else if (activei < i) {
            /* We do not want an active but invisible item!
             * Only exception is when all items are filtered out...
             */
            if (prev_ii >= 0) {
              activei = prev_ii;
              RNA_property_int_set(active_dataptr, activeprop, prev_i);
            }
            else {
              activei = ii;
              RNA_property_int_set(active_dataptr, activeprop, i);
            }
          }
          prev_i = i;
          prev_ii = ii;
#endif
        }
        i++;
      }
      RNA_PROP_END;

      if (activei_mapping_pending) {
        /* No active item found, set to 'invalid' -1 value... */
        activei = -1;
      }
    }
    if (dyn_data->items_shown >= 0) {
      len = dyn_data->items_shown;
    }
    else {
      len = dyn_data->items_len;
    }
  }

  switch (layout_type) {
    case UILST_LAYOUT_DEFAULT:
      /* layout */
      box = uiLayoutListBox(layout, ui_list, dataptr, prop, active_dataptr, activeprop);
      glob = uiLayoutColumn(box, true);
      row = uiLayoutRow(glob, false);
      col = uiLayoutColumn(row, true);

      /* init numbers */
      uilist_prepare(ui_list, len, activei, rows, maxrows, 1, &layoutdata);

      if (dataptr->data && prop) {
        /* create list items */
        for (i = layoutdata.start_idx; i < layoutdata.end_idx; i++) {
          PointerRNA *itemptr = &items_ptr[i].item;
          void *dyntip_data;
          int org_i = items_ptr[i].org_idx;
          int flt_flag = items_ptr[i].flt_flag;
          subblock = uiLayoutGetBlock(col);

          overlap = uiLayoutOverlap(col);

          UI_block_flag_enable(subblock, UI_BLOCK_LIST_ITEM);

          /* list item behind label & other buttons */
          sub = uiLayoutRow(overlap, false);

          but = uiDefButR_prop(subblock,
                               UI_BTYPE_LISTROW,
                               0,
                               "",
                               0,
                               0,
                               UI_UNIT_X * 10,
                               UI_UNIT_Y,
                               active_dataptr,
                               activeprop,
                               0,
                               0,
                               org_i,
                               0,
                               0,
                               TIP_("Rename\nDouble click to rename"));
          if ((dyntip_data = uilist_item_use_dynamic_tooltip(itemptr, item_dyntip_propname))) {
            UI_but_func_tooltip_set(but, uilist_item_tooltip_func, dyntip_data);
          }

          sub = uiLayoutRow(overlap, false);

          icon = UI_rnaptr_icon_get(C, itemptr, rnaicon, false);
          if (icon == ICON_DOT) {
            icon = ICON_NONE;
          }
          draw_item(ui_list,
                    C,
                    sub,
                    dataptr,
                    itemptr,
                    icon,
                    active_dataptr,
                    active_propname,
                    org_i,
                    flt_flag);

          /* If we are "drawing" active item, set all labels as active. */
          if (i == activei) {
            ui_layout_list_set_labels_active(sub);
          }

          UI_block_flag_disable(subblock, UI_BLOCK_LIST_ITEM);
        }
      }

      /* add dummy buttons to fill space */
      for (; i < layoutdata.start_idx + layoutdata.visual_items; i++) {
        uiItemL(col, "", ICON_NONE);
      }

      /* add scrollbar */
      if (len > layoutdata.visual_items) {
        col = uiLayoutColumn(row, false);
        uiDefButI(block,
                  UI_BTYPE_SCROLL,
                  0,
                  "",
                  0,
                  0,
                  UI_UNIT_X * 0.75,
                  UI_UNIT_Y * dyn_data->visual_height,
                  &ui_list->list_scroll,
                  0,
                  dyn_data->height - dyn_data->visual_height,
                  dyn_data->visual_height,
                  0,
                  "");
      }
      break;
    case UILST_LAYOUT_COMPACT:
      row = uiLayoutRow(layout, true);

      if ((dataptr->data && prop) && (dyn_data->items_shown > 0) && (activei >= 0) &&
          (activei < dyn_data->items_shown)) {
        PointerRNA *itemptr = &items_ptr[activei].item;
        int org_i = items_ptr[activei].org_idx;

        icon = UI_rnaptr_icon_get(C, itemptr, rnaicon, false);
        if (icon == ICON_DOT) {
          icon = ICON_NONE;
        }
        draw_item(
            ui_list, C, row, dataptr, itemptr, icon, active_dataptr, active_propname, org_i, 0);
      }
      /* if list is empty, add in dummy button */
      else {
        uiItemL(row, "", ICON_NONE);
      }

      /* next/prev button */
      BLI_snprintf(numstr, sizeof(numstr), "%d :", dyn_data->items_shown);
      but = uiDefIconTextButR_prop(block,
                                   UI_BTYPE_NUM,
                                   0,
                                   0,
                                   numstr,
                                   0,
                                   0,
                                   UI_UNIT_X * 5,
                                   UI_UNIT_Y,
                                   active_dataptr,
                                   activeprop,
                                   0,
                                   0,
                                   0,
                                   0,
                                   0,
                                   "");
      if (dyn_data->items_shown == 0) {
        UI_but_flag_enable(but, UI_BUT_DISABLED);
      }
      break;
    case UILST_LAYOUT_GRID:
      box = uiLayoutListBox(layout, ui_list, dataptr, prop, active_dataptr, activeprop);
      glob = uiLayoutColumn(box, true);
      row = uiLayoutRow(glob, false);
      col = uiLayoutColumn(row, true);
      subrow = NULL; /* Quite gcc warning! */

      uilist_prepare(ui_list, len, activei, rows, maxrows, columns, &layoutdata);

      if (dataptr->data && prop) {
        /* create list items */
        for (i = layoutdata.start_idx; i < layoutdata.end_idx; i++) {
          PointerRNA *itemptr = &items_ptr[i].item;
          int org_i = items_ptr[i].org_idx;
          int flt_flag = items_ptr[i].flt_flag;

          /* create button */
          if (!(i % columns)) {
            subrow = uiLayoutRow(col, false);
          }

          subblock = uiLayoutGetBlock(subrow);
          overlap = uiLayoutOverlap(subrow);

          UI_block_flag_enable(subblock, UI_BLOCK_LIST_ITEM);

          /* list item behind label & other buttons */
          sub = uiLayoutRow(overlap, false);

          but = uiDefButR_prop(subblock,
                               UI_BTYPE_LISTROW,
                               0,
                               "",
                               0,
                               0,
                               UI_UNIT_X * 10,
                               UI_UNIT_Y,
                               active_dataptr,
                               activeprop,
                               0,
                               0,
                               org_i,
                               0,
                               0,
                               NULL);
          UI_but_drawflag_enable(but, UI_BUT_NO_TOOLTIP);

          sub = uiLayoutRow(overlap, false);

          icon = UI_rnaptr_icon_get(C, itemptr, rnaicon, false);
          draw_item(ui_list,
                    C,
                    sub,
                    dataptr,
                    itemptr,
                    icon,
                    active_dataptr,
                    active_propname,
                    org_i,
                    flt_flag);

          /* If we are "drawing" active item, set all labels as active. */
          if (i == activei) {
            ui_layout_list_set_labels_active(sub);
          }

          UI_block_flag_disable(subblock, UI_BLOCK_LIST_ITEM);
        }
      }

      /* add dummy buttons to fill space */
      for (; i < layoutdata.start_idx + layoutdata.visual_items; i++) {
        if (!(i % columns)) {
          subrow = uiLayoutRow(col, false);
        }
        uiItemL(subrow, "", ICON_NONE);
      }

      /* add scrollbar */
      if (len > layoutdata.visual_items) {
        /* col = */ uiLayoutColumn(row, false);
        uiDefButI(block,
                  UI_BTYPE_SCROLL,
                  0,
                  "",
                  0,
                  0,
                  UI_UNIT_X * 0.75,
                  UI_UNIT_Y * dyn_data->visual_height,
                  &ui_list->list_scroll,
                  0,
                  dyn_data->height - dyn_data->visual_height,
                  dyn_data->visual_height,
                  0,
                  "");
      }
      break;
  }

  if (glob) {
    /* About UI_BTYPE_GRIP drag-resize:
     * We can't directly use results from a grip button, since we have a
     * rather complex behavior here (sizing by discrete steps and, overall, autosize feature).
     * Since we *never* know whether we are grip-resizing or not
     * (because there is no callback for when a button enters/leaves its "edit mode"),
     * we use the fact that grip-controlled value (dyn_data->resize) is completely handled
     * by the grip during the grab resize, so settings its value here has no effect at all.
     *
     * It is only meaningful when we are not resizing,
     * in which case this gives us the correct "init drag" value.
     * Note we cannot affect dyn_data->resize_prev here,
     * since this value is not controlled by the grip!
     */
    dyn_data->resize = dyn_data->resize_prev +
                       (dyn_data->visual_height - ui_list->list_grip) * UI_UNIT_Y;

    row = uiLayoutRow(glob, true);
    subblock = uiLayoutGetBlock(row);
    UI_block_emboss_set(subblock, UI_EMBOSS_NONE);

    if (ui_list->filter_flag & UILST_FLT_SHOW) {
      but = uiDefIconButBitI(subblock,
                             UI_BTYPE_TOGGLE,
                             UILST_FLT_SHOW,
                             0,
                             ICON_DISCLOSURE_TRI_DOWN,
                             0,
                             0,
                             UI_UNIT_X,
                             UI_UNIT_Y * 0.5f,
                             &(ui_list->filter_flag),
                             0,
                             0,
                             0,
                             0,
                             TIP_("Hide\nHide filtering options"));
      UI_but_flag_disable(but, UI_BUT_UNDO); /* skip undo on screen buttons */

      but = uiDefIconButI(subblock,
                          UI_BTYPE_GRIP,
                          0,
                          ICON_GRIP,
                          0,
                          0,
                          UI_UNIT_X * 10.0f,
                          UI_UNIT_Y * 0.5f,
                          &dyn_data->resize,
                          0.0,
                          0.0,
                          0,
                          0,
                          "");
      UI_but_func_set(but, uilist_resize_update_cb, ui_list, NULL);

      UI_block_emboss_set(subblock, UI_EMBOSS);

      col = uiLayoutColumn(glob, false);
      subblock = uiLayoutGetBlock(col);
      uiDefBut(subblock,
               UI_BTYPE_SEPR,
               0,
               "",
               0,
               0,
               UI_UNIT_X,
               UI_UNIT_Y * 0.05f,
               NULL,
               0.0,
               0.0,
               0,
               0,
               "");

      draw_filter(ui_list, C, col);
    }
    else {
      but = uiDefIconButBitI(subblock,
                             UI_BTYPE_TOGGLE,
                             UILST_FLT_SHOW,
                             0,
                             ICON_DISCLOSURE_TRI_RIGHT,
                             0,
                             0,
                             UI_UNIT_X,
                             UI_UNIT_Y * 0.5f,
                             &(ui_list->filter_flag),
                             0,
                             0,
                             0,
                             0,
                             TIP_("Show\nShow filtering options"));
      UI_but_flag_disable(but, UI_BUT_UNDO); /* skip undo on screen buttons */

      but = uiDefIconButI(subblock,
                          UI_BTYPE_GRIP,
                          0,
                          ICON_GRIP,
                          0,
                          0,
                          UI_UNIT_X * 10.0f,
                          UI_UNIT_Y * 0.5f,
                          &dyn_data->resize,
                          0.0,
                          0.0,
                          0,
                          0,
                          "");
      UI_but_func_set(but, uilist_resize_update_cb, ui_list, NULL);

      UI_block_emboss_set(subblock, UI_EMBOSS);
    }
  }

  if (items_ptr) {
    MEM_freeN(items_ptr);
  }
}

/************************* Operator Search Template **************************/

static void operator_call_cb(bContext *C, void *UNUSED(arg1), void *arg2)
{
  wmOperatorType *ot = arg2;

  if (ot) {
    WM_operator_name_call_ptr(C, ot, WM_OP_INVOKE_DEFAULT, NULL);
  }
}

static bool has_word_prefix(const char *haystack, const char *needle, size_t needle_len)
{
  const char *match = BLI_strncasestr(haystack, needle, needle_len);
  if (match) {
    if ((match == haystack) || (*(match - 1) == ' ') || ispunct(*(match - 1))) {
      return true;
    }
    else {
      return has_word_prefix(match + 1, needle, needle_len);
    }
  }
  else {
    return false;
  }
}

static void operator_search_cb(const bContext *C,
                               void *UNUSED(arg),
                               const char *str,
                               uiSearchItems *items)
{
  GHashIterator iter;
  const size_t str_len = strlen(str);
  const int words_max = (str_len / 2) + 1;
  int(*words)[2] = BLI_array_alloca(words, words_max);

  const int words_len = BLI_string_find_split_words(str, str_len, ' ', words, words_max);

  for (WM_operatortype_iter(&iter); !BLI_ghashIterator_done(&iter);
       BLI_ghashIterator_step(&iter)) {
    wmOperatorType *ot = BLI_ghashIterator_getValue(&iter);
    const char *ot_ui_name = CTX_IFACE_(ot->translation_context, ot->name);
    int index;

    if ((ot->flag & OPTYPE_INTERNAL) && (G.debug & G_DEBUG_WM) == 0) {
      continue;
    }

    /* match name against all search words */
    for (index = 0; index < words_len; index++) {
      if (!has_word_prefix(ot_ui_name, str + words[index][0], words[index][1])) {
        break;
      }
    }

    if (index == words_len) {
      if (WM_operator_poll((bContext *)C, ot)) {
        char name[256];
        int len = strlen(ot_ui_name);

        /* display name for menu, can hold hotkey */
        BLI_strncpy(name, ot_ui_name, sizeof(name));

        /* check for hotkey */
        if (len < sizeof(name) - 6) {
          if (WM_key_event_operator_string(C,
                                           ot->idname,
                                           WM_OP_EXEC_DEFAULT,
                                           NULL,
                                           true,
                                           &name[len + 1],
                                           sizeof(name) - len - 1)) {
            name[len] = UI_SEP_CHAR;
          }
        }

        if (false == UI_search_item_add(items, name, ot, 0)) {
          break;
        }
      }
    }
  }
}

void UI_but_func_operator_search(uiBut *but)
{
  UI_but_func_search_set(
      but, ui_searchbox_create_operator, operator_search_cb, NULL, false, operator_call_cb, NULL);
}

void uiTemplateOperatorSearch(uiLayout *layout)
{
  uiBlock *block;
  uiBut *but;
  static char search[256] = "";

  block = uiLayoutGetBlock(layout);
  UI_block_layout_set_current(block, layout);

  but = uiDefSearchBut(
      block, search, 0, ICON_VIEWZOOM, sizeof(search), 0, 0, UI_UNIT_X * 6, UI_UNIT_Y, 0, 0, "");
  UI_but_func_operator_search(but);
}

/************************* Operator Redo Properties Template **************************/

#ifdef USE_OP_RESET_BUT
static void ui_layout_operator_buts__reset_cb(bContext *UNUSED(C),
                                              void *op_pt,
                                              void *UNUSED(arg_dummy2))
{
  WM_operator_properties_reset((wmOperator *)op_pt);
}
#endif

struct uiTemplateOperatorPropertyPollParam {
  const bContext *C;
  wmOperator *op;
  short flag;
};

static bool ui_layout_operator_buts_poll_property(struct PointerRNA *UNUSED(ptr),
                                                  struct PropertyRNA *prop,
                                                  void *user_data)
{
  struct uiTemplateOperatorPropertyPollParam *params = user_data;
  if ((params->flag & UI_TEMPLATE_OP_PROPS_HIDE_ADVANCED) &&
      (RNA_property_tags(prop) & OP_PROP_TAG_ADVANCED)) {
    return false;
  }
  return params->op->type->poll_property(params->C, params->op, prop);
}

/**
 * Draw Operator property buttons for redoing execution with different settings.
 * This function does not initialize the layout,
 * functions can be called on the layout before and after.
 */
eAutoPropButsReturn uiTemplateOperatorPropertyButs(const bContext *C,
                                                   uiLayout *layout,
                                                   wmOperator *op,
                                                   const eButLabelAlign label_align,
                                                   const short flag)
{
  uiBlock *block = uiLayoutGetBlock(layout);
  eAutoPropButsReturn return_info = 0;

  if (!op->properties) {
    IDPropertyTemplate val = {0};
    op->properties = IDP_New(IDP_GROUP, &val, "wmOperatorProperties");
  }

  /* poll() on this operator may still fail,
   * at the moment there is no nice feedback when this happens just fails silently. */
  if (!WM_operator_repeat_check(C, op)) {
    UI_block_lock_set(block, true, "Operator can't' redo");
    return return_info;
  }
  else {
    /* useful for macros where only one of the steps can't be re-done */
    UI_block_lock_clear(block);
  }

  if (flag & UI_TEMPLATE_OP_PROPS_SHOW_TITLE) {
    uiItemL(layout, WM_operatortype_name(op->type, op->ptr), ICON_NONE);
  }

  /* menu */
  if (op->type->flag & OPTYPE_PRESET) {
    /* XXX, no simple way to get WM_MT_operator_presets.bl_label
     * from python! Label remains the same always! */
    PointerRNA op_ptr;
    uiLayout *row;

    block->ui_operator = op;

    row = uiLayoutRow(layout, true);
    uiItemM(row, "WM_MT_operator_presets", NULL, ICON_NONE);

    wmOperatorType *ot = WM_operatortype_find("WM_OT_operator_preset_add", false);
    uiItemFullO_ptr(row, ot, "", ICON_ADD, NULL, WM_OP_INVOKE_DEFAULT, 0, &op_ptr);
    RNA_string_set(&op_ptr, "operator", op->type->idname);

    uiItemFullO_ptr(row, ot, "", ICON_REMOVE, NULL, WM_OP_INVOKE_DEFAULT, 0, &op_ptr);
    RNA_string_set(&op_ptr, "operator", op->type->idname);
    RNA_boolean_set(&op_ptr, "remove_active", true);
  }

  if (op->type->ui) {
    op->layout = layout;
    op->type->ui((bContext *)C, op);
    op->layout = NULL;

    /* UI_LAYOUT_OP_SHOW_EMPTY ignored. return_info is ignored too. We could
     * allow ot.ui callback to return this, but not needed right now. */
  }
  else {
    wmWindowManager *wm = CTX_wm_manager(C);
    PointerRNA ptr;
    struct uiTemplateOperatorPropertyPollParam user_data = {
        .C = C,
        .op = op,
        .flag = flag,
    };

    RNA_pointer_create(&wm->id, op->type->srna, op->properties, &ptr);

    uiLayoutSetPropSep(layout, true);

    /* main draw call */
    return_info = uiDefAutoButsRNA(
        layout,
        &ptr,
        op->type->poll_property ? ui_layout_operator_buts_poll_property : NULL,
        op->type->poll_property ? &user_data : NULL,
        op->type->prop,
        label_align,
        (flag & UI_TEMPLATE_OP_PROPS_COMPACT));

    if ((return_info & UI_PROP_BUTS_NONE_ADDED) && (flag & UI_TEMPLATE_OP_PROPS_SHOW_EMPTY)) {
      uiItemL(layout, IFACE_("No Properties"), ICON_NONE);
    }
  }

#ifdef USE_OP_RESET_BUT
  /* its possible that reset can do nothing if all have PROP_SKIP_SAVE enabled
   * but this is not so important if this button is drawn in those cases
   * (which isn't all that likely anyway) - campbell */
  if (op->properties->len) {
    uiBut *but;
    uiLayout *col; /* needed to avoid alignment errors with previous buttons */

    col = uiLayoutColumn(layout, false);
    block = uiLayoutGetBlock(col);
    but = uiDefIconTextBut(block,
                           UI_BTYPE_BUT,
                           0,
                           ICON_FILE_REFRESH,
                           IFACE_("Reset"),
                           0,
                           0,
                           UI_UNIT_X,
                           UI_UNIT_Y,
                           NULL,
                           0.0,
                           0.0,
                           0.0,
                           0.0,
                           TIP_("Reset\nReset operator defaults"));
    UI_but_func_set(but, ui_layout_operator_buts__reset_cb, op, NULL);
  }
#endif

  /* set various special settings for buttons */

  /* Only do this if we're not refreshing an existing UI. */
  if (block->oldblock == NULL) {
    const bool is_popup = (block->flag & UI_BLOCK_KEEP_OPEN) != 0;
    uiBut *but;

    for (but = block->buttons.first; but; but = but->next) {
      /* no undo for buttons for operator redo panels */
      UI_but_flag_disable(but, UI_BUT_UNDO);

      /* only for popups, see [#36109] */

      /* if button is operator's default property, and a text-field, enable focus for it
       * - this is used for allowing operators with popups to rename stuff with fewer clicks
       */
      if (is_popup) {
        if ((but->rnaprop == op->type->prop) && (but->type == UI_BTYPE_TEXT)) {
          UI_but_focus_on_enter_event(CTX_wm_window(C), but);
        }
      }
    }
  }

  return return_info;
}

/************************* Running Jobs Template **************************/

#define B_STOPRENDER 1
#define B_STOPCAST 2
#define B_STOPANIM 3
#define B_STOPCOMPO 4
#define B_STOPSEQ 5
#define B_STOPCLIP 6
#define B_STOPFILE 7
#define B_STOPOTHER 8

static void do_running_jobs(bContext *C, void *UNUSED(arg), int event)
{
  switch (event) {
    case B_STOPRENDER:
      G.is_break = true;
      break;
    case B_STOPCAST:
      WM_jobs_stop(CTX_wm_manager(C), CTX_wm_screen(C), NULL);
      break;
    case B_STOPANIM:
      WM_operator_name_call(C, "SCREEN_OT_animation_play", WM_OP_INVOKE_SCREEN, NULL);
      break;
    case B_STOPCOMPO:
      WM_jobs_stop(CTX_wm_manager(C), CTX_data_scene(C), NULL);
      break;
    case B_STOPSEQ:
      WM_jobs_stop(CTX_wm_manager(C), CTX_wm_area(C), NULL);
      break;
    case B_STOPCLIP:
      WM_jobs_stop(CTX_wm_manager(C), CTX_wm_area(C), NULL);
      break;
    case B_STOPFILE:
      WM_jobs_stop(CTX_wm_manager(C), CTX_wm_area(C), NULL);
      break;
    case B_STOPOTHER:
      G.is_break = true;
      break;
  }
}

struct ProgressTooltip_Store {
  wmWindowManager *wm;
  void *owner;
};

static char *progress_tooltip_func(bContext *UNUSED(C), void *argN, const char *UNUSED(tip))
{
  struct ProgressTooltip_Store *arg = argN;
  wmWindowManager *wm = arg->wm;
  void *owner = arg->owner;

  const float progress = WM_jobs_progress(wm, owner);

  /* create tooltip text and associate it with the job */
  char elapsed_str[32];
  char remaining_str[32] = "Unknown";
  const double elapsed = PIL_check_seconds_timer() - WM_jobs_starttime(wm, owner);
  BLI_timecode_string_from_time_simple(elapsed_str, sizeof(elapsed_str), elapsed);

  if (progress) {
    const double remaining = (elapsed / (double)progress) - elapsed;
    BLI_timecode_string_from_time_simple(remaining_str, sizeof(remaining_str), remaining);
  }

  return BLI_sprintfN(
      "Time Remaining: %s\n"
      "Time Elapsed: %s",
      remaining_str,
      elapsed_str);
}

void uiTemplateRunningJobs(uiLayout *layout, bContext *C)
{
  bScreen *screen = CTX_wm_screen(C);
  wmWindowManager *wm = CTX_wm_manager(C);
  ScrArea *sa = CTX_wm_area(C);
  uiBlock *block;
  void *owner = NULL;
  int handle_event, icon = 0;

  block = uiLayoutGetBlock(layout);
  UI_block_layout_set_current(block, layout);

  UI_block_func_handle_set(block, do_running_jobs, NULL);

  if (sa->spacetype == SPACE_SEQ) {
    if (WM_jobs_test(wm, sa, WM_JOB_TYPE_ANY)) {
      owner = sa;
    }
    handle_event = B_STOPSEQ;
    icon = ICON_SEQUENCE;
  }
  else if (sa->spacetype == SPACE_CLIP) {
    if (WM_jobs_test(wm, sa, WM_JOB_TYPE_ANY)) {
      owner = sa;
    }
    handle_event = B_STOPCLIP;
    icon = ICON_TRACKER;
  }
  else if (sa->spacetype == SPACE_FILE) {
    if (WM_jobs_test(wm, sa, WM_JOB_TYPE_FILESEL_READDIR)) {
      owner = sa;
    }
    handle_event = B_STOPFILE;
    icon = ICON_FILEBROWSER;
  }
  else {
    Scene *scene;
    /* another scene can be rendering too, for example via compositor */
    for (scene = CTX_data_main(C)->scenes.first; scene; scene = scene->id.next) {
      if (WM_jobs_test(wm, scene, WM_JOB_TYPE_RENDER)) {
        handle_event = B_STOPRENDER;
        icon = ICON_SCENE;
        break;
      }
      else if (WM_jobs_test(wm, scene, WM_JOB_TYPE_COMPOSITE)) {
        handle_event = B_STOPCOMPO;
        icon = ICON_RENDERLAYERS;
        break;
      }
      else if (WM_jobs_test(wm, scene, WM_JOB_TYPE_OBJECT_BAKE_TEXTURE) ||
               WM_jobs_test(wm, scene, WM_JOB_TYPE_OBJECT_BAKE)) {
        /* Skip bake jobs in compositor to avoid compo header displaying
         * progress bar which is not being updated (bake jobs only need
         * to update NC_IMAGE context.
         */
        if (sa->spacetype != SPACE_NODE) {
          handle_event = B_STOPOTHER;
          icon = ICON_IMAGE;
          break;
        }
      }
      else if (WM_jobs_test(wm, scene, WM_JOB_TYPE_DPAINT_BAKE)) {
        handle_event = B_STOPOTHER;
        icon = ICON_MOD_DYNAMICPAINT;
        break;
      }
      else if (WM_jobs_test(wm, scene, WM_JOB_TYPE_POINTCACHE)) {
        handle_event = B_STOPOTHER;
        icon = ICON_PHYSICS;
        break;
      }
      else if (WM_jobs_test(wm, scene, WM_JOB_TYPE_OBJECT_SIM_FLUID)) {
        handle_event = B_STOPOTHER;
        icon = ICON_MOD_FLUIDSIM;
        break;
      }
      else if (WM_jobs_test(wm, scene, WM_JOB_TYPE_OBJECT_SIM_OCEAN)) {
        handle_event = B_STOPOTHER;
        icon = ICON_MOD_OCEAN;
        break;
      }
      else if (WM_jobs_test(wm, scene, WM_JOB_TYPE_ANY)) {
        handle_event = B_STOPOTHER;
        icon = ICON_NONE;
        break;
      }
    }
    owner = scene;
  }

  if (owner) {
    const uiFontStyle *fstyle = UI_FSTYLE_WIDGET;
    bool active = !(G.is_break || WM_jobs_is_stopped(wm, owner));

    uiLayout *row = uiLayoutRow(layout, false);
    block = uiLayoutGetBlock(row);

    /* get percentage done and set it as the UI text */
    const float progress = WM_jobs_progress(wm, owner);
    char text[8];
    BLI_snprintf(text, 8, "%d%%", (int)(progress * 100));

    const char *name = active ? WM_jobs_name(wm, owner) : "Canceling...";

    /* job name and icon */
    const int textwidth = UI_fontstyle_string_width(fstyle, name);
    uiDefIconTextBut(block,
                     UI_BTYPE_LABEL,
                     0,
                     icon,
                     name,
                     0,
                     0,
                     textwidth + UI_UNIT_X * 1.5f,
                     UI_UNIT_Y,
                     NULL,
                     0.0f,
                     0.0f,
                     0.0f,
                     0.0f,
                     "");

    /* stick progress bar and cancel button together */
    row = uiLayoutRow(layout, true);
    uiLayoutSetActive(row, active);
    block = uiLayoutGetBlock(row);

    {
      struct ProgressTooltip_Store *tip_arg = MEM_mallocN(sizeof(*tip_arg), __func__);
      tip_arg->wm = wm;
      tip_arg->owner = owner;
      uiBut *but_progress = uiDefIconTextBut(block,
                                             UI_BTYPE_PROGRESS_BAR,
                                             0,
                                             0,
                                             text,
                                             UI_UNIT_X,
                                             0,
                                             UI_UNIT_X * 6.0f,
                                             UI_UNIT_Y,
                                             NULL,
                                             0.0f,
                                             0.0f,
                                             progress,
                                             0,
                                             NULL);
      UI_but_func_tooltip_set(but_progress, progress_tooltip_func, tip_arg);
    }

    if (!wm->is_interface_locked) {
      uiDefIconTextBut(block,
                       UI_BTYPE_BUT,
                       handle_event,
                       ICON_PANEL_CLOSE,
                       "",
                       0,
                       0,
                       UI_UNIT_X,
                       UI_UNIT_Y,
                       NULL,
                       0.0f,
                       0.0f,
                       0,
                       0,
                       TIP_("Stop\nStop this job"));
    }
  }

  if (screen->animtimer) {
    uiDefIconTextBut(block,
                     UI_BTYPE_BUT,
                     B_STOPANIM,
                     ICON_CANCEL,
                     IFACE_("Anim Player"),
                     0,
                     0,
                     UI_UNIT_X * 5.0f,
                     UI_UNIT_Y,
                     NULL,
                     0.0f,
                     0.0f,
                     0,
                     0,
                     TIP_("Stop\nStop animation playback"));
  }
}

/************************* Reports for Last Operator Template **************************/

void uiTemplateReportsBanner(uiLayout *layout, bContext *C)
{
  ReportList *reports = CTX_wm_reports(C);
  Report *report = BKE_reports_last_displayable(reports);
  ReportTimerInfo *rti;

  uiLayout *ui_abs;
  uiBlock *block;
  uiBut *but;
  uiStyle *style = UI_style_get();
  int width;
  int icon;

  /* if the report display has timed out, don't show */
  if (!reports->reporttimer) {
    return;
  }

  rti = (ReportTimerInfo *)reports->reporttimer->customdata;

  if (!rti || rti->widthfac == 0.0f || !report) {
    return;
  }

  ui_abs = uiLayoutAbsolute(layout, false);
  block = uiLayoutGetBlock(ui_abs);

  UI_fontstyle_set(&style->widgetlabel);
  width = BLF_width(style->widgetlabel.uifont_id, report->message, report->len);
  width = min_ii((int)(rti->widthfac * width), width);
  width = max_ii(width, 10 * UI_DPI_FAC);

  /* make a box around the report to make it stand out */
  UI_block_align_begin(block);
  but = uiDefBut(
      block, UI_BTYPE_ROUNDBOX, 0, "", 0, 0, UI_UNIT_X + 5, UI_UNIT_Y, NULL, 0.0f, 0.0f, 0, 0, "");
  /* set the report's bg color in but->col - UI_BTYPE_ROUNDBOX feature */
  rgba_float_to_uchar(but->col, rti->col);

  but = uiDefBut(block,
                 UI_BTYPE_ROUNDBOX,
                 0,
                 "",
                 UI_UNIT_X + 5,
                 0,
                 UI_UNIT_X + width,
                 UI_UNIT_Y,
                 NULL,
                 0.0f,
                 0.0f,
                 0,
                 0,
                 "");
  rgba_float_to_uchar(but->col, rti->col);

  UI_block_align_end(block);

  /* icon and report message on top */
  icon = UI_icon_from_report_type(report->type);

  /* XXX: temporary operator to dump all reports to a text block, but only if more than 1 report
   * to be shown instead of icon when appropriate...
   */
  UI_block_emboss_set(block, UI_EMBOSS_NONE);

  if (reports->list.first != reports->list.last) {
    uiDefIconButO(block,
                  UI_BTYPE_BUT,
                  "UI_OT_reports_to_textblock",
                  WM_OP_INVOKE_REGION_WIN,
                  icon,
                  2,
                  0,
                  UI_UNIT_X,
                  UI_UNIT_Y,
                  TIP_("Recent Reports\nClick to see the remaining reports in text block: 'Recent Reports'"));
  }
  else {
    uiDefIconBut(
        block, UI_BTYPE_LABEL, 0, icon, 2, 0, UI_UNIT_X, UI_UNIT_Y, NULL, 0.0f, 0.0f, 0, 0, "");
  }

  UI_block_emboss_set(block, UI_EMBOSS);

  uiDefBut(block,
           UI_BTYPE_LABEL,
           0,
           report->message,
           UI_UNIT_X + 5,
           0,
           UI_UNIT_X + width,
           UI_UNIT_Y,
           NULL,
           0.0f,
           0.0f,
           0,
           0,
           "");
}

void uiTemplateInputStatus(uiLayout *layout, struct bContext *C)
{
  wmWindow *win = CTX_wm_window(C);
  WorkSpace *workspace = CTX_wm_workspace(C);

  /* Workspace status text has priority. */
  if (workspace->status_text) {
    uiItemL(layout, workspace->status_text, ICON_NONE);
    return;
  }

  if (WM_window_modal_keymap_status_draw(C, win, layout)) {
    return;
  }

  /* Otherwise should cursor keymap status. */
  for (int i = 0; i < 3; i++) {
    uiLayout *box = uiLayoutRow(layout, false);
    uiLayout *col = uiLayoutColumn(box, false);
    uiLayout *row = uiLayoutRow(col, true);
    uiLayoutSetAlignment(row, UI_LAYOUT_ALIGN_LEFT);

    const char *msg = WM_window_cursor_keymap_status_get(win, i, 0);
    const char *msg_drag = WM_window_cursor_keymap_status_get(win, i, 1);

    if (msg || (msg_drag == NULL)) {
      uiItemL(row, msg ? msg : "", (ICON_MOUSE_LMB + i));
    }

    if (msg_drag) {
      uiItemL(row, msg_drag, (ICON_MOUSE_LMB_DRAG + i));
    }

    /* Use trick with empty string to keep icons in same position. */
    row = uiLayoutRow(col, false);
    uiItemL(row, "                                                                   ", ICON_NONE);
  }
}

/********************************* Keymap *************************************/

static void keymap_item_modified(bContext *UNUSED(C), void *kmi_p, void *UNUSED(unused))
{
  wmKeyMapItem *kmi = (wmKeyMapItem *)kmi_p;
  WM_keyconfig_update_tag(NULL, kmi);
}

static void template_keymap_item_properties(uiLayout *layout, const char *title, PointerRNA *ptr)
{
  uiLayout *flow, *box, *row;

  uiItemS(layout);

  if (title) {
    uiItemL(layout, title, ICON_NONE);
  }

  flow = uiLayoutColumnFlow(layout, 2, false);

  RNA_STRUCT_BEGIN (ptr, prop) {
    const bool is_set = RNA_property_is_set(ptr, prop);
    uiBut *but;

    /* recurse for nested properties */
    if (RNA_property_type(prop) == PROP_POINTER) {
      PointerRNA propptr = RNA_property_pointer_get(ptr, prop);

      if (propptr.data && RNA_struct_is_a(propptr.type, &RNA_OperatorProperties)) {
        const char *name = RNA_property_ui_name(prop);
        template_keymap_item_properties(layout, name, &propptr);
        continue;
      }
    }

    box = uiLayoutBox(flow);
    uiLayoutSetActive(box, is_set);
    row = uiLayoutRow(box, false);

    /* property value */
    uiItemFullR(row, ptr, prop, -1, 0, 0, NULL, ICON_NONE);

    if (is_set) {
      /* unset operator */
      uiBlock *block = uiLayoutGetBlock(row);
      UI_block_emboss_set(block, UI_EMBOSS_NONE);
      but = uiDefIconButO(block,
                          UI_BTYPE_BUT,
                          "UI_OT_unset_property_button",
                          WM_OP_EXEC_DEFAULT,
                          ICON_X,
                          0,
                          0,
                          UI_UNIT_X,
                          UI_UNIT_Y,
                          NULL);
      but->rnapoin = *ptr;
      but->rnaprop = prop;
      UI_block_emboss_set(block, UI_EMBOSS);
    }
  }
  RNA_STRUCT_END;
}

void uiTemplateKeymapItemProperties(uiLayout *layout, PointerRNA *ptr)
{
  PointerRNA propptr = RNA_pointer_get(ptr, "properties");

  if (propptr.data) {
    uiBut *but = uiLayoutGetBlock(layout)->buttons.last;

    WM_operator_properties_sanitize(&propptr, false);
    template_keymap_item_properties(layout, NULL, &propptr);

    /* attach callbacks to compensate for missing properties update,
     * we don't know which keymap (item) is being modified there */
    for (; but; but = but->next) {
      /* operator buttons may store props for use (file selector, [#36492]) */
      if (but->rnaprop) {
        UI_but_func_set(but, keymap_item_modified, ptr->data, NULL);

        /* Otherwise the keymap will be re-generated which we're trying to edit,
         * see: T47685 */
        UI_but_flag_enable(but, UI_BUT_UPDATE_DELAY);
      }
    }
  }
}

/********************************* Color management *************************************/

void uiTemplateColorspaceSettings(uiLayout *layout, PointerRNA *ptr, const char *propname)
{
  PropertyRNA *prop;
  PointerRNA colorspace_settings_ptr;

  prop = RNA_struct_find_property(ptr, propname);

  if (!prop) {
    printf(
        "%s: property not found: %s.%s\n", __func__, RNA_struct_identifier(ptr->type), propname);
    return;
  }

  colorspace_settings_ptr = RNA_property_pointer_get(ptr, prop);

  uiItemR(layout, &colorspace_settings_ptr, "name", 0, IFACE_("Color Space"), ICON_NONE);
}

void uiTemplateColormanagedViewSettings(uiLayout *layout,
                                        bContext *UNUSED(C),
                                        PointerRNA *ptr,
                                        const char *propname)
{
  PropertyRNA *prop;
  PointerRNA view_transform_ptr;
  uiLayout *col, *row;
  ColorManagedViewSettings *view_settings;

  prop = RNA_struct_find_property(ptr, propname);

  if (!prop) {
    printf(
        "%s: property not found: %s.%s\n", __func__, RNA_struct_identifier(ptr->type), propname);
    return;
  }

  view_transform_ptr = RNA_property_pointer_get(ptr, prop);
  view_settings = view_transform_ptr.data;

  col = uiLayoutColumn(layout, false);

  row = uiLayoutRow(col, false);
  uiItemR(row, &view_transform_ptr, "view_transform", 0, IFACE_("View"), ICON_NONE);

  col = uiLayoutColumn(layout, false);
  uiItemR(col, &view_transform_ptr, "exposure", 0, NULL, ICON_NONE);
  uiItemR(col, &view_transform_ptr, "gamma", 0, NULL, ICON_NONE);

  uiItemR(col, &view_transform_ptr, "look", 0, IFACE_("Look"), ICON_NONE);

  col = uiLayoutColumn(layout, false);
  uiItemR(col, &view_transform_ptr, "use_curve_mapping", 0, NULL, ICON_NONE);
  if (view_settings->flag & COLORMANAGE_VIEW_USE_CURVES) {
    uiTemplateCurveMapping(
        col, &view_transform_ptr, "curve_mapping", 'c', true, false, false, false);
  }
}

/********************************* Component Menu *************************************/

typedef struct ComponentMenuArgs {
  PointerRNA ptr;
  char propname[64]; /* XXX arbitrary */
} ComponentMenuArgs;
/* NOTE: this is a block-menu, needs 0 events, otherwise the menu closes */
static uiBlock *component_menu(bContext *C, ARegion *ar, void *args_v)
{
  ComponentMenuArgs *args = (ComponentMenuArgs *)args_v;
  uiBlock *block;
  uiLayout *layout;

  block = UI_block_begin(C, ar, __func__, UI_EMBOSS);
  UI_block_flag_enable(block, UI_BLOCK_KEEP_OPEN);

  layout = uiLayoutColumn(UI_block_layout(block,
                                          UI_LAYOUT_VERTICAL,
                                          UI_LAYOUT_PANEL,
                                          0,
                                          0,
                                          UI_UNIT_X * 6,
                                          UI_UNIT_Y,
                                          0,
                                          UI_style_get()),
                          0);

  uiItemR(layout, &args->ptr, args->propname, UI_ITEM_R_EXPAND, "", ICON_NONE);

  UI_block_bounds_set_normal(block, 6);
  UI_block_direction_set(block, UI_DIR_DOWN);

  return block;
}
void uiTemplateComponentMenu(uiLayout *layout,
                             PointerRNA *ptr,
                             const char *propname,
                             const char *name)
{
  ComponentMenuArgs *args = MEM_callocN(sizeof(ComponentMenuArgs), "component menu template args");
  uiBlock *block;
  uiBut *but;

  args->ptr = *ptr;
  BLI_strncpy(args->propname, propname, sizeof(args->propname));

  block = uiLayoutGetBlock(layout);
  UI_block_align_begin(block);

  but = uiDefBlockButN(block, component_menu, args, name, 0, 0, UI_UNIT_X * 6, UI_UNIT_Y, "");
  /* set rna directly, uiDefBlockButN doesn't do this */
  but->rnapoin = *ptr;
  but->rnaprop = RNA_struct_find_property(ptr, propname);
  but->rnaindex = 0;

  UI_block_align_end(block);
}

/************************* Node Socket Icon **************************/

void uiTemplateNodeSocket(uiLayout *layout, bContext *UNUSED(C), float *color)
{
  uiBlock *block;
  uiBut *but;

  block = uiLayoutGetBlock(layout);
  UI_block_align_begin(block);

  /* XXX using explicit socket colors is not quite ideal.
   * Eventually it should be possible to use theme colors for this purpose,
   * but this requires a better design for extendable color palettes in user prefs.
   */
  but = uiDefBut(
      block, UI_BTYPE_NODE_SOCKET, 0, "", 0, 0, UI_UNIT_X, UI_UNIT_Y, NULL, 0, 0, 0, 0, "");
  rgba_float_to_uchar(but->col, color);

  UI_block_align_end(block);
}

/********************************* Cache File *********************************/

void uiTemplateCacheFile(uiLayout *layout, bContext *C, PointerRNA *ptr, const char *propname)
{
  if (!ptr->data) {
    return;
  }

  PropertyRNA *prop = RNA_struct_find_property(ptr, propname);

  if (!prop) {
    printf(
        "%s: property not found: %s.%s\n", __func__, RNA_struct_identifier(ptr->type), propname);
    return;
  }

  if (RNA_property_type(prop) != PROP_POINTER) {
    printf("%s: expected pointer property for %s.%s\n",
           __func__,
           RNA_struct_identifier(ptr->type),
           propname);
    return;
  }

  PointerRNA fileptr = RNA_property_pointer_get(ptr, prop);
  CacheFile *file = fileptr.data;

  uiLayoutSetContextPointer(layout, "edit_cachefile", &fileptr);

  uiTemplateID(
      layout, C, ptr, propname, NULL, "CACHEFILE_OT_open", NULL, UI_TEMPLATE_ID_FILTER_ALL, false);

  if (!file) {
    return;
  }

  SpaceProperties *sbuts = CTX_wm_space_properties(C);

  uiLayout *row = uiLayoutRow(layout, false);
  uiBlock *block = uiLayoutGetBlock(row);
  uiDefBut(block, UI_BTYPE_LABEL, 0, IFACE_("File Path:"), 0, 19, 145, 19, NULL, 0, 0, 0, 0, "");

  row = uiLayoutRow(layout, false);
  uiLayout *split = uiLayoutSplit(row, 0.0f, false);
  row = uiLayoutRow(split, true);

  uiItemR(row, &fileptr, "filepath", 0, "", ICON_NONE);
  uiItemO(row, "", ICON_FILE_REFRESH, "cachefile.reload");

  row = uiLayoutRow(layout, false);
  uiItemR(row, &fileptr, "is_sequence", 0, "Is Sequence", ICON_NONE);

  row = uiLayoutRow(layout, false);
  uiItemR(row, &fileptr, "override_frame", 0, "Override Frame", ICON_NONE);

  row = uiLayoutRow(layout, false);
  uiLayoutSetActive(row, RNA_boolean_get(&fileptr, "override_frame"));
  uiItemR(row, &fileptr, "frame", 0, "Frame", ICON_NONE);

  row = uiLayoutRow(layout, false);
  uiItemR(row, &fileptr, "frame_offset", 0, "Frame Offset", ICON_NONE);
  uiLayoutSetActive(row, !RNA_boolean_get(&fileptr, "is_sequence"));

  row = uiLayoutRow(layout, false);
  uiItemL(row, IFACE_("Manual Transform:"), ICON_NONE);

  row = uiLayoutRow(layout, false);
  uiLayoutSetActive(row, (sbuts->mainb == BCONTEXT_CONSTRAINT));
  uiItemR(row, &fileptr, "scale", 0, "Scale", ICON_NONE);

  /* TODO: unused for now, so no need to expose. */
#if 0
  row = uiLayoutRow(layout, false);
  uiItemR(row, &fileptr, "forward_axis", 0, "Forward Axis", ICON_NONE);

  row = uiLayoutRow(layout, false);
  uiItemR(row, &fileptr, "up_axis", 0, "Up Axis", ICON_NONE);
#endif
}

/******************************* Recent Files *******************************/

int uiTemplateRecentFiles(uiLayout *layout, int rows)
{
  const RecentFile *recent;
  int i;

  for (recent = G.recent_files.first, i = 0; (i < rows) && (recent); recent = recent->next, i++) {
    const char *filename = BLI_path_basename(recent->filepath);
    PointerRNA ptr;
    uiItemFullO(layout,
                "WM_OT_open_mainfile",
                filename,
                BLO_has_bfile_extension(filename) ? ICON_FILE_BLEND : ICON_FILE_BACKUP,
                NULL,
                WM_OP_INVOKE_DEFAULT,
                0,
                &ptr);
    RNA_string_set(&ptr, "filepath", recent->filepath);
    RNA_boolean_set(&ptr, "display_file_selector", false);
  }

  return i;
}<|MERGE_RESOLUTION|>--- conflicted
+++ resolved
@@ -858,17 +858,10 @@
                            0,
                            0,
                            0,
-<<<<<<< HEAD
-                           BKE_override_static_is_enabled() ?
+                           BKE_override_library_is_enabled() ?
                                TIP_("Direct data-block\nDirect linked library data-block, click to make local, "
-                                    "Shift + Click to create a static override") :
+                                    "Shift + Click to create a library override") :
                                TIP_("Direct data-block\nDirect linked library data-block, click to make local"));
-=======
-                           BKE_override_library_is_enabled() ?
-                               TIP_("Direct linked library data-block, click to make local, "
-                                    "Shift + Click to create a library override") :
-                               TIP_("Direct linked library data-block, click to make local"));
->>>>>>> 7fb8086c
         if (disabled) {
           UI_but_flag_enable(but, UI_BUT_DISABLED);
         }
@@ -878,24 +871,6 @@
         }
       }
     }
-<<<<<<< HEAD
-    else if (ID_IS_STATIC_OVERRIDE(id)) {
-      but = uiDefIconBut(
-          block,
-          UI_BTYPE_BUT,
-          0,
-          ICON_LIBRARY_DATA_OVERRIDE,
-          0,
-          0,
-          UI_UNIT_X,
-          UI_UNIT_Y,
-          NULL,
-          0,
-          0,
-          0,
-          0,
-          TIP_("Static override\nStatic override of linked library data-block, click to make fully local"));
-=======
     else if (ID_IS_OVERRIDE_LIBRARY(id)) {
       but = uiDefIconBut(block,
                          UI_BTYPE_BUT,
@@ -910,8 +885,7 @@
                          0,
                          0,
                          0,
-                         TIP_("Library override of linked data-block, click to make fully local"));
->>>>>>> 7fb8086c
+                         TIP_("Static override\nLibrary override of linked data-block, click to make fully local"));
       UI_but_funcN_set(
           but, template_id_cb, MEM_dupallocN(template_ui), POINTER_FROM_INT(UI_ID_OVERRIDE));
     }
@@ -1588,11 +1562,7 @@
   template_search_add_button_searchmenu(C, layout, block, template_search, editable, false);
   template_search_add_button_name(block, &active_ptr, type);
   template_search_add_button_operator(
-      block,
-      newop,
-      WM_OP_INVOKE_DEFAULT,
-      ICON_ADD,
-      editable); /*bfa - changed icon from icon duplicate to icon add*/
+      block, newop, WM_OP_INVOKE_DEFAULT, ICON_ADD, editable);/*bfa - changed icon from icon duplicate to icon add*/
   template_search_add_button_operator(block, unlinkop, WM_OP_INVOKE_REGION_WIN, ICON_X, editable);
 
   UI_block_align_end(block);
