--- conflicted
+++ resolved
@@ -635,7 +635,7 @@
         idptr = RNA_property_pointer_get(&template_ui->ptr, template_ui->prop);
         RNA_property_pointer_set(&template_ui->ptr, template_ui->prop, idptr, NULL);
         RNA_property_update(C, &template_ui->ptr, template_ui->prop);
-        undo_push_label = "Override Data-Block";
+        undo_push_label = "Override Data";
       }
       break;
     case UI_ID_ALONE:
@@ -772,223 +772,6 @@
 #  define template_id_context(type) 0
 #endif
 
-<<<<<<< HEAD
-static void template_id_linked_operation_button(
-    uiBlock *block, Main *bmain, ID *id, TemplateID *template_ui, int operation)
-{
-  BLI_assert(ELEM(operation, UI_ID_MAKE_LOCAL, UI_ID_LIB_OVERRIDE_ADD));
-
-  const char *label = (operation == UI_ID_MAKE_LOCAL) ?
-                          CTX_N_(BLT_I18NCONTEXT_OPERATOR_DEFAULT, "Make Local") :
-                          CTX_N_(BLT_I18NCONTEXT_OPERATOR_DEFAULT, "Add Library Override");
-  const char *tip = (operation == UI_ID_MAKE_LOCAL) ?
-                        N_("Make library linked data local to this file") :
-                        N_("Create a local override of this library linked data");
-  const BIFIconID icon = (operation == UI_ID_MAKE_LOCAL) ? ICON_BLANK1 :
-                                                           ICON_LIBRARY_DATA_OVERRIDE;
-
-  uiBut *but = uiDefIconTextBut(block,
-                                UI_BTYPE_BUT,
-                                0,
-                                icon,
-                                CTX_IFACE_(BLT_I18NCONTEXT_OPERATOR_DEFAULT, label),
-                                0,
-                                0,
-                                UI_UNIT_X,
-                                UI_UNIT_Y,
-                                NULL,
-                                0,
-                                0,
-                                0,
-                                0,
-                                TIP_(tip));
-
-  bool disabled = false;
-
-  if (!ID_IS_LINKED(id)) {
-    disabled = true;
-    but->disabled_info = TIP_("Data-block is not linked");
-  }
-  else if (id->tag & LIB_TAG_INDIRECT) {
-    disabled = true;
-    but->disabled_info = TIP_("Indirect library data-block, cannot change");
-  }
-  else if (!BKE_lib_id_make_local(bmain, id, true /* test */, 0)) {
-    disabled = true;
-    but->disabled_info = TIP_("Data-blocks of this type cannot be made local");
-  }
-  else if (!RNA_property_editable_info(
-               &template_ui->ptr, template_ui->prop, &but->disabled_info)) {
-    disabled = true;
-  }
-
-  if (disabled) {
-    UI_but_flag_enable(but, UI_BUT_DISABLED);
-  }
-  else {
-    UI_but_funcN_set(but, template_id_cb, MEM_dupallocN(template_ui), POINTER_FROM_INT(operation));
-  }
-}
-
-static void template_id_library_overridden_button(uiBlock *block,
-                                                  ID *id,
-                                                  TemplateID *template_ui,
-                                                  int operation)
-{
-  BLI_assert(ELEM(operation, UI_ID_LIB_OVERRIDE_RESET, UI_ID_LIB_OVERRIDE_REMOVE) &&
-             ID_IS_OVERRIDE_LIBRARY(id));
-
-  if (operation == UI_ID_LIB_OVERRIDE_RESET && ID_IS_OVERRIDE_LIBRARY_REAL(id)) {
-    uiBut *but = uiDefIconTextBut(
-        block,
-        UI_BTYPE_BUT,
-        0,
-        ICON_BLANK1,
-        CTX_IFACE_(BLT_I18NCONTEXT_OPERATOR_DEFAULT, "Reset Library Override"),
-        0,
-        0,
-        UI_UNIT_X,
-        UI_UNIT_Y,
-        NULL,
-        0,
-        0,
-        0,
-        0,
-        TIP_("Reset the local override to the state of "
-             "the overridden data-block"));
-    if (!ID_IS_OVERRIDE_LIBRARY_REAL(id)) {
-      but->disabled_info = TIP_("Data-block is a virtual, not a real override");
-      UI_but_flag_enable(but, UI_BUT_DISABLED);
-    }
-    else {
-      UI_but_funcN_set(but,
-                       template_id_cb,
-                       MEM_dupallocN(template_ui),
-                       POINTER_FROM_INT(UI_ID_LIB_OVERRIDE_RESET));
-    }
-  }
-  else if (operation == UI_ID_LIB_OVERRIDE_REMOVE) {
-    uiBut *but = uiDefIconTextBut(
-        block,
-        UI_BTYPE_BUT,
-        0,
-        ICON_BLANK1,
-        CTX_IFACE_(BLT_I18NCONTEXT_OPERATOR_DEFAULT, "Make Local"),
-        0,
-        0,
-        UI_UNIT_X,
-        UI_UNIT_Y,
-        NULL,
-        0,
-        0,
-        0,
-        0,
-        TIP_("Remove library override and make the library linked data-block "
-             "fully local to this file"));
-    UI_but_funcN_set(but,
-                     template_id_cb,
-                     MEM_dupallocN(template_ui),
-                     POINTER_FROM_INT(UI_ID_LIB_OVERRIDE_REMOVE));
-  }
-}
-
-#ifdef USE_TEMPLATE_ID_MAKE_SINGLE_USER
-static uiBut *template_id_make_single_user_button(uiBlock *block, ID *id, TemplateID *template_ui)
-{
-  uiBut *but = uiDefIconTextBut(
-      block,
-      UI_BTYPE_BUT,
-      0,
-      ICON_BLANK1,
-      CTX_IFACE_(BLT_I18NCONTEXT_OPERATOR_DEFAULT, "Make Single-User Copy"),
-      0,
-      0,
-      UI_UNIT_X,
-      UI_UNIT_Y,
-      NULL,
-      0,
-      0,
-      0,
-      0,
-      TIP_("Duplicate the data-block and assign the newly created copy"));
-
-  if (ID_REAL_USERS(id) <= 1) {
-    UI_but_flag_enable(but, UI_BUT_DISABLED);
-    but->disabled_info = TIP_("Data-block already is a single-user");
-    /* No need for further setup. */
-    return but;
-  }
-
-  UI_but_funcN_set(but, template_id_cb, MEM_dupallocN(template_ui), POINTER_FROM_INT(UI_ID_ALONE));
-
-  ID *idfrom = template_ui->ptr.owner_id;
-  bool disabled = false;
-
-  if (!RNA_property_editable_info(&template_ui->ptr, template_ui->prop, &but->disabled_info)) {
-    disabled = true;
-  }
-  if (!BKE_id_copy_is_allowed(id)) {
-    but->disabled_info = TIP_("Data of this type cannot be copied");
-    disabled = true;
-  }
-  /* object in editmode - don't change data */
-  if (idfrom && GS(idfrom->name) == ID_OB && (((Object *)idfrom)->mode & OB_MODE_EDIT)) {
-    but->disabled_info = TIP_("Cannot change object data in Edit Mode");
-    disabled = true;
-  }
-
-  if (disabled) {
-    UI_but_flag_enable(but, UI_BUT_DISABLED);
-  }
-
-  return but;
-}
-#endif
-
-static void template_id_use_fake_user_button(uiBlock *block, PointerRNA *idptr)
-{
-  const bool use_fake_user = ID_FAKE_USERS(idptr->data) > 0;
-  uiBut *but = uiDefIconTextButR(
-      block,
-      UI_BTYPE_ICON_TOGGLE,
-      0,
-      ICON_FAKE_USER_OFF,
-      use_fake_user ? CTX_IFACE_(BLT_I18NCONTEXT_OPERATOR_DEFAULT, "Remove Fake User") :
-                      CTX_IFACE_(BLT_I18NCONTEXT_OPERATOR_DEFAULT, "Add Fake User"),
-      0,
-      0,
-      UI_UNIT_X,
-      UI_UNIT_Y,
-      idptr,
-      "use_fake_user",
-      -1,
-      0,
-      0,
-      -1,
-      -1,
-      TIP_("When set, ensures the data-block is kept when reloading the file, even if not used at "
-           "all"));
-
-  if ((ELEM(GS(((ID *)idptr->data)->name), ID_GR, ID_SCE, ID_SCR, ID_TXT, ID_OB, ID_WS))) {
-    but->disabled_info = TIP_("Data-block type does not support fake user");
-    UI_but_flag_enable(but, UI_BUT_DISABLED);
-  }
-}
-
-enum TemplateIDCreateType {
-  TEMPLATE_ID_CREATE_NEW,
-  TEMPLATE_ID_CREATE_DUPLICATE,
-};
-
-static uiBut *template_id_new_button(uiBlock *block,
-                                     const ID *id,
-                                     TemplateID *template_ui,
-                                     enum TemplateIDCreateType create_type,
-                                     StructRNA *type,
-                                     const bool id_open,
-                                     const bool use_tab_but,
-                                     int but_height)
-=======
 static uiBut *template_id_def_new_but(uiBlock *block,
                                       const ID *id,
                                       const TemplateID *template_ui,
@@ -998,7 +781,6 @@
                                       const bool id_open,
                                       const bool use_tab_but,
                                       int but_height)
->>>>>>> a07a0328
 {
   ID *idfrom = template_ui->ptr.owner_id;
   uiBut *but;
@@ -1073,13 +855,8 @@
                            0,
                            0,
                            NULL);
-<<<<<<< HEAD
-    but->disabled_info = TIP_("Browsing for a new data is not supported here");
-    UI_but_flag_enable(but, UI_BUT_DISABLED);
-=======
     UI_but_funcN_set(
         but, template_id_cb, MEM_dupallocN(template_ui), POINTER_FROM_INT(UI_ID_ADD_NEW));
->>>>>>> a07a0328
   }
 
   if ((idfrom && idfrom->lib) || !editable) {
