--- conflicted
+++ resolved
@@ -784,15 +784,9 @@
       case ID_WS:
         return N_("Data Browser\nBrowse Workspace to be linked");
       case ID_LP:
-<<<<<<< HEAD
         return N_("Data Browser\nBrowse LightProbe to be linked");
-      case ID_HA:
-        return N_("Data Browser\nBrowse Hair Data to be linked");
-=======
-        return N_("Browse LightProbe to be linked");
       case ID_CV:
-        return N_("Browse Hair Curves Data to be linked");
->>>>>>> 7413c2fe
+        return N_("Data Browser\nBrowse Hair Curves Data to be linked");
       case ID_PT:
         return N_("Data Browser\nBrowse Point Cloud Data to be linked");
       case ID_VO:
