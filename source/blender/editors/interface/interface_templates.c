/*
 * This program is free software; you can redistribute it and/or
 * modify it under the terms of the GNU General Public License
 * as published by the Free Software Foundation; either version 2
 * of the License, or (at your option) any later version.
 *
 * This program is distributed in the hope that it will be useful,
 * but WITHOUT ANY WARRANTY; without even the implied warranty of
 * MERCHANTABILITY or FITNESS FOR A PARTICULAR PURPOSE.  See the
 * GNU General Public License for more details.
 *
 * You should have received a copy of the GNU General Public License
 * along with this program; if not, write to the Free Software Foundation,
 * Inc., 51 Franklin Street, Fifth Floor, Boston, MA 02110-1301, USA.
 */

/** \file
 * \ingroup edinterface
 */

#include <ctype.h>
#include <stddef.h>
#include <stdlib.h>
#include <string.h>

#include "MEM_guardedalloc.h"

#include "DNA_brush_types.h"
#include "DNA_cachefile_types.h"
#include "DNA_constraint_types.h"
#include "DNA_curveprofile_types.h"
#include "DNA_gpencil_modifier_types.h"
#include "DNA_node_types.h"
#include "DNA_object_force_types.h"
#include "DNA_object_types.h"
#include "DNA_scene_types.h"
#include "DNA_shader_fx_types.h"
#include "DNA_texture_types.h"

#include "BLI_alloca.h"
#include "BLI_fnmatch.h"
#include "BLI_listbase.h"
#include "BLI_math.h"
#include "BLI_path_util.h"
#include "BLI_rect.h"
#include "BLI_string.h"
#include "BLI_string_search.h"
#include "BLI_timecode.h"
#include "BLI_utildefines.h"

#include "BLF_api.h"
#include "BLT_translation.h"

#include "BKE_action.h"
#include "BKE_colorband.h"
#include "BKE_colortools.h"
#include "BKE_constraint.h"
#include "BKE_context.h"
#include "BKE_curveprofile.h"
#include "BKE_global.h"
#include "BKE_gpencil_modifier.h"
#include "BKE_idprop.h"
#include "BKE_idtype.h"
#include "BKE_layer.h"
#include "BKE_lib_id.h"
#include "BKE_lib_override.h"
#include "BKE_linestyle.h"
#include "BKE_main.h"
#include "BKE_modifier.h"
#include "BKE_object.h"
#include "BKE_packedFile.h"
#include "BKE_particle.h"
#include "BKE_report.h"
#include "BKE_scene.h"
#include "BKE_screen.h"
#include "BKE_shader_fx.h"

#include "DEG_depsgraph.h"
#include "DEG_depsgraph_build.h"

#include "ED_fileselect.h"
#include "ED_object.h"
#include "ED_render.h"
#include "ED_screen.h"
#include "ED_undo.h"

#include "RNA_access.h"

#include "WM_api.h"
#include "WM_types.h"

#include "BLO_readfile.h"

#include "UI_interface.h"
#include "UI_interface_icons.h"
#include "UI_view2d.h"
#include "interface_intern.h"

#include "PIL_time.h"

/* we may want to make this optional, disable for now. */
// #define USE_OP_RESET_BUT

/* defines for templateID/TemplateSearch */
#define TEMPLATE_SEARCH_TEXTBUT_WIDTH (UI_UNIT_X * 8)
#define TEMPLATE_SEARCH_TEXTBUT_HEIGHT UI_UNIT_Y

/* Add "Make Single User" button to templateID. Users can just manually duplicate an ID, it's
 * unclear what the use-case of this specific button is. So for now disabling it, we can bring it
 * back or remove it later.
 * - Julian
 */
//#define USE_TEMPLATE_ID_MAKE_SINGLE_USER

void UI_template_fix_linking(void)
{
}

/* -------------------------------------------------------------------- */
/** \name Header Template
 * \{ */

void uiTemplateHeader(uiLayout *layout, bContext *C)
{
  uiBlock *block = uiLayoutAbsoluteBlock(layout);
  ED_area_header_switchbutton(C, block, 0);
}

/** \} */

/* -------------------------------------------------------------------- */
/** \name Search Menu Helpers
 * \{ */

/**
 * Add a block button for the search menu for templateID and templateSearch.
 */
static void template_add_button_search_menu(const bContext *C,
                                            uiLayout *layout,
                                            uiBlock *block,
                                            PointerRNA *ptr,
                                            PropertyRNA *prop,
                                            uiBlockCreateFunc block_func,
                                            void *block_argN,
                                            const char *const tip,
                                            const bool use_previews,
                                            const bool editable,
                                            const bool live_icon)
{
  const PointerRNA active_ptr = RNA_property_pointer_get(ptr, prop);
  ID *id = (active_ptr.data && RNA_struct_is_ID(active_ptr.type)) ? active_ptr.data : NULL;
  const ID *idfrom = ptr->owner_id;
  const StructRNA *type = active_ptr.type ? active_ptr.type : RNA_property_pointer_type(ptr, prop);
  uiBut *but;

  if (use_previews) {
    ARegion *region = CTX_wm_region(C);
    /* Ugly tool header exception. */
    const bool use_big_size = (region->regiontype != RGN_TYPE_TOOL_HEADER);
    /* Ugly exception for screens here,
     * drawing their preview in icon size looks ugly/useless */
    const bool use_preview_icon = use_big_size || (id && (GS(id->name) != ID_SCR));
    const short width = UI_UNIT_X * (use_big_size ? 6 : 1.6f);
    const short height = UI_UNIT_Y * (use_big_size ? 6 : 1);
    uiLayout *col = NULL;

    if (use_big_size) {
      /* Assume column layout here. To be more correct, we should check if the layout passed to
       * template_id is a column one, but this should work well in practice. */
      col = uiLayoutColumn(layout, true);
    }

    but = uiDefBlockButN(block, block_func, block_argN, "", 0, 0, width, height, tip);
    if (use_preview_icon) {
      const int icon = id ? ui_id_icon_get(C, id, use_big_size) : RNA_struct_ui_icon(type);
      ui_def_but_icon(but, icon, UI_HAS_ICON | UI_BUT_ICON_PREVIEW);
    }
    else {
      ui_def_but_icon(but, RNA_struct_ui_icon(type), UI_HAS_ICON);
      UI_but_drawflag_enable(but, UI_BUT_ICON_LEFT);
    }

    if ((idfrom && idfrom->lib) || !editable) {
      UI_but_flag_enable(but, UI_BUT_DISABLED);
    }
    if (use_big_size) {
      uiLayoutRow(col ? col : layout, true);
    }
  }
  else {
    but = uiDefBlockButN(block, block_func, block_argN, "", 0, 0, UI_UNIT_X * 1.6, UI_UNIT_Y, tip);

    if (live_icon) {
      const int icon = id ? ui_id_icon_get(C, id, false) : RNA_struct_ui_icon(type);
      ui_def_but_icon(but, icon, UI_HAS_ICON | UI_BUT_ICON_PREVIEW);
    }
    else {
      ui_def_but_icon(but, RNA_struct_ui_icon(type), UI_HAS_ICON);
    }
    if (id) {
      /* default dragging of icon for id browse buttons */
      UI_but_drag_set_id(but, id);
    }
    UI_but_drawflag_enable(but, UI_BUT_ICON_LEFT);

    if ((idfrom && idfrom->lib) || !editable) {
      UI_but_flag_enable(but, UI_BUT_DISABLED);
    }
  }
}

static uiBlock *template_common_search_menu(const bContext *C,
                                            ARegion *region,
                                            uiButSearchUpdateFn search_update_fn,
                                            void *search_arg,
                                            uiButHandleFunc search_exec_fn,
                                            void *active_item,
                                            const int preview_rows,
                                            const int preview_cols,
                                            float scale)
{
  static char search[256];
  wmWindow *win = CTX_wm_window(C);
  uiBut *but;

  /* clear initial search string, then all items show */
  search[0] = 0;

  uiBlock *block = UI_block_begin(C, region, "_popup", UI_EMBOSS);
  UI_block_flag_enable(block, UI_BLOCK_LOOP | UI_BLOCK_SEARCH_MENU);
  UI_block_theme_style_set(block, UI_BLOCK_THEME_STYLE_POPUP);

  /* preview thumbnails */
  if (preview_rows > 0 && preview_cols > 0) {
    const int w = 4 * U.widget_unit * preview_cols * scale;
    const int h = 5 * U.widget_unit * preview_rows * scale;

    /* fake button, it holds space for search items */
    uiDefBut(block, UI_BTYPE_LABEL, 0, "", 10, 26, w, h, NULL, 0, 0, 0, 0, NULL);

    but = uiDefSearchBut(block,
                         search,
                         0,
                         ICON_VIEWZOOM,
                         sizeof(search),
                         10,
                         0,
                         w,
                         UI_UNIT_Y,
                         preview_rows,
                         preview_cols,
                         "");
  }
  /* list view */
  else {
    const int searchbox_width = UI_searchbox_size_x();
    const int searchbox_height = UI_searchbox_size_y();

    /* fake button, it holds space for search items */
    uiDefBut(block,
             UI_BTYPE_LABEL,
             0,
             "",
             10,
             15,
             searchbox_width,
             searchbox_height,
             NULL,
             0,
             0,
             0,
             0,
             NULL);
    but = uiDefSearchBut(block,
                         search,
                         0,
                         ICON_VIEWZOOM,
                         sizeof(search),
                         10,
                         0,
                         searchbox_width,
                         UI_UNIT_Y - 1,
                         0,
                         0,
                         "");
  }
  UI_but_func_search_set(but,
                         ui_searchbox_create_generic,
                         search_update_fn,
                         search_arg,
                         NULL,
                         search_exec_fn,
                         active_item);

  UI_block_bounds_set_normal(block, 0.3f * U.widget_unit);
  UI_block_direction_set(block, UI_DIR_DOWN);

  /* give search-field focus */
  UI_but_focus_on_enter_event(win, but);
  /* this type of search menu requires undo */
  but->flag |= UI_BUT_UNDO;

  return block;
}

/** \} */

/* -------------------------------------------------------------------- */
/** \name Search Callbacks
 * \{ */

typedef struct TemplateID {
  PointerRNA ptr;
  PropertyRNA *prop;

  ListBase *idlb;
  short idcode;

  const char *new_op;
  const char *duplicate_op;
  const char *unlink_op;
  const char *open_op;

  short filter;
  int prv_rows, prv_cols;
  bool preview;
  float scale;
} TemplateID;

/* Search browse menu, assign  */
static void template_ID_set_property_exec_fn(bContext *C, void *arg_template, void *item)
{
  TemplateID *template_ui = (TemplateID *)arg_template;

  /* ID */
  if (item) {
    PointerRNA idptr;

    RNA_id_pointer_create(item, &idptr);
    RNA_property_pointer_set(&template_ui->ptr, template_ui->prop, idptr, NULL);
    RNA_property_update(C, &template_ui->ptr, template_ui->prop);
  }
}

static bool id_search_allows_id(TemplateID *template_ui, const int flag, ID *id, const char *query)
{
  ID *id_from = template_ui->ptr.owner_id;

  /* Do self check. */
  if ((flag & PROP_ID_SELF_CHECK) && id == id_from) {
    return false;
  }

  /* Use filter. */
  if (RNA_property_type(template_ui->prop) == PROP_POINTER) {
    PointerRNA ptr;
    RNA_id_pointer_create(id, &ptr);
    if (RNA_property_pointer_poll(&template_ui->ptr, template_ui->prop, &ptr) == 0) {
      return false;
    }
  }

  /* Hide dot-datablocks, but only if filter does not force them visible. */
  if (U.uiflag & USER_HIDE_DOT) {
    if ((id->name[2] == '.') && (query[0] != '.')) {
      return false;
    }
  }

  return true;
}

static bool id_search_add(const bContext *C, TemplateID *template_ui, uiSearchItems *items, ID *id)
{
  /* +1 is needed because BKE_id_ui_prefix used 3 letter prefix
   * followed by ID_NAME-2 characters from id->name
   */
  char name_ui[MAX_ID_FULL_NAME_UI];
  int iconid = ui_id_icon_get(C, id, template_ui->preview);
  const bool use_lib_prefix = template_ui->preview || iconid;
  const bool has_sep_char = (id->lib != NULL);

  /* When using previews, the library hint (linked, overridden, missing) is added with a
   * character prefix, otherwise we can use a icon. */
  int name_prefix_offset;
  BKE_id_full_name_ui_prefix_get(name_ui, id, use_lib_prefix, UI_SEP_CHAR, &name_prefix_offset);
  if (!use_lib_prefix) {
    iconid = UI_icon_from_library(id);
  }

  if (!UI_search_item_add(items,
                          name_ui,
                          id,
                          iconid,
                          has_sep_char ? UI_BUT_HAS_SEP_CHAR : 0,
                          name_prefix_offset)) {
    return false;
  }

  return true;
}

/* ID Search browse menu, do the search */
static void id_search_cb(const bContext *C,
                         void *arg_template,
                         const char *str,
                         uiSearchItems *items)
{
  TemplateID *template_ui = (TemplateID *)arg_template;
  ListBase *lb = template_ui->idlb;
  const int flag = RNA_property_flag(template_ui->prop);

  StringSearch *search = BLI_string_search_new();

  /* ID listbase */
  LISTBASE_FOREACH (ID *, id, lb) {
    if (id_search_allows_id(template_ui, flag, id, str)) {
      BLI_string_search_add(search, id->name + 2, id);
    }
  }

  ID **filtered_ids;
  const int filtered_amount = BLI_string_search_query(search, str, (void ***)&filtered_ids);

  for (int i = 0; i < filtered_amount; i++) {
    if (!id_search_add(C, template_ui, items, filtered_ids[i])) {
      break;
    }
  }

  MEM_freeN(filtered_ids);
  BLI_string_search_free(search);
}

/**
 * Use id tags for filtering.
 */
static void id_search_cb_tagged(const bContext *C,
                                void *arg_template,
                                const char *str,
                                uiSearchItems *items)
{
  TemplateID *template_ui = (TemplateID *)arg_template;
  ListBase *lb = template_ui->idlb;
  const int flag = RNA_property_flag(template_ui->prop);

  StringSearch *search = BLI_string_search_new();

  /* ID listbase */
  LISTBASE_FOREACH (ID *, id, lb) {
    if (id->tag & LIB_TAG_DOIT) {
      if (id_search_allows_id(template_ui, flag, id, str)) {
        BLI_string_search_add(search, id->name + 2, id);
      }
      id->tag &= ~LIB_TAG_DOIT;
    }
  }

  ID **filtered_ids;
  const int filtered_amount = BLI_string_search_query(search, str, (void ***)&filtered_ids);

  for (int i = 0; i < filtered_amount; i++) {
    if (!id_search_add(C, template_ui, items, filtered_ids[i])) {
      break;
    }
  }

  MEM_freeN(filtered_ids);
  BLI_string_search_free(search);
}

/**
 * A version of 'id_search_cb' that lists scene objects.
 */
static void id_search_cb_objects_from_scene(const bContext *C,
                                            void *arg_template,
                                            const char *str,
                                            uiSearchItems *items)
{
  TemplateID *template_ui = (TemplateID *)arg_template;
  ListBase *lb = template_ui->idlb;
  Scene *scene = NULL;
  ID *id_from = template_ui->ptr.owner_id;

  if (id_from && GS(id_from->name) == ID_SCE) {
    scene = (Scene *)id_from;
  }
  else {
    scene = CTX_data_scene(C);
  }

  BKE_main_id_flag_listbase(lb, LIB_TAG_DOIT, false);

  FOREACH_SCENE_OBJECT_BEGIN (scene, ob_iter) {
    ob_iter->id.tag |= LIB_TAG_DOIT;
  }
  FOREACH_SCENE_OBJECT_END;
  id_search_cb_tagged(C, arg_template, str, items);
}

/* ID Search browse menu, open */
static uiBlock *id_search_menu(bContext *C, ARegion *region, void *arg_litem)
{
  static TemplateID template_ui;
  PointerRNA active_item_ptr;
  void (*id_search_update_fn)(
      const bContext *, void *, const char *, uiSearchItems *) = id_search_cb;

  /* arg_litem is malloced, can be freed by parent button */
  template_ui = *((TemplateID *)arg_litem);
  active_item_ptr = RNA_property_pointer_get(&template_ui.ptr, template_ui.prop);

  if (template_ui.filter) {
    /* Currently only used for objects. */
    if (template_ui.idcode == ID_OB) {
      if (template_ui.filter == UI_TEMPLATE_ID_FILTER_AVAILABLE) {
        id_search_update_fn = id_search_cb_objects_from_scene;
      }
    }
  }

  return template_common_search_menu(C,
                                     region,
                                     id_search_update_fn,
                                     &template_ui,
                                     template_ID_set_property_exec_fn,
                                     active_item_ptr.data,
                                     template_ui.prv_rows,
                                     template_ui.prv_cols,
                                     template_ui.scale);
}

/** \} */

/* -------------------------------------------------------------------- */
/** \name ID Template
 * \{ */

/* This is for browsing and editing the ID-blocks used */

/* for new/open operators */
void UI_context_active_but_prop_get_templateID(bContext *C,
                                               PointerRNA *r_ptr,
                                               PropertyRNA **r_prop)
{
  TemplateID *template_ui;
  uiBut *but = UI_context_active_but_get(C);

  memset(r_ptr, 0, sizeof(*r_ptr));
  *r_prop = NULL;

  if (but && but->func_argN) {
    template_ui = but->func_argN;
    *r_ptr = template_ui->ptr;
    *r_prop = template_ui->prop;
  }
}

static void template_id_cb(bContext *C, void *arg_litem, void *arg_event)
{
  TemplateID *template_ui = (TemplateID *)arg_litem;
  PointerRNA idptr = RNA_property_pointer_get(&template_ui->ptr, template_ui->prop);
  ID *id = idptr.data;
  const int event = POINTER_AS_INT(arg_event);
  const char *undo_push_label = NULL;

  switch (event) {
    case UI_ID_BROWSE:
    case UI_ID_PIN:
      RNA_warning("warning, id event %d shouldn't come here", event);
      break;
    case UI_ID_OPEN:
    case UI_ID_ADD_NEW:
      /* these call UI_context_active_but_prop_get_templateID */
      break;
    case UI_ID_DELETE:
      memset(&idptr, 0, sizeof(idptr));
      RNA_property_pointer_set(&template_ui->ptr, template_ui->prop, idptr, NULL);
      RNA_property_update(C, &template_ui->ptr, template_ui->prop);
      break;
    case UI_ID_MAKE_LOCAL:
      if (id) {
        Main *bmain = CTX_data_main(C);
        if (BKE_lib_id_make_local(bmain, id, false, 0)) {
          BKE_main_id_clear_newpoins(bmain);

          /* reassign to get get proper updates/notifiers */
          idptr = RNA_property_pointer_get(&template_ui->ptr, template_ui->prop);
          RNA_property_pointer_set(&template_ui->ptr, template_ui->prop, idptr, NULL);
          RNA_property_update(C, &template_ui->ptr, template_ui->prop);
          undo_push_label = "Make Local";
        }
      }
      break;
    case UI_ID_LIB_OVERRIDE_ADD:
      if (id && ID_IS_OVERRIDABLE_LIBRARY(id)) {
        Main *bmain = CTX_data_main(C);
        /* Only remap that specific ID usage to overriding local data-block. */
        ID *override_id = BKE_lib_override_library_create_from_id(bmain, id, false);
        if (override_id != NULL) {
          BKE_main_id_clear_newpoins(bmain);

          if (GS(override_id->name) == ID_OB) {
            Scene *scene = CTX_data_scene(C);
            if (!BKE_collection_has_object_recursive(scene->master_collection,
                                                     (Object *)override_id)) {
              BKE_collection_object_add_from(bmain, scene, (Object *)id, (Object *)override_id);
            }
          }

          /* Assign new pointer, takes care of updates/notifiers */
          RNA_id_pointer_create(override_id, &idptr);
        }
        /* reassign to get get proper updates/notifiers */
        RNA_property_pointer_set(&template_ui->ptr, template_ui->prop, idptr, NULL);
        RNA_property_update(C, &template_ui->ptr, template_ui->prop);
        undo_push_label = "Make Library Override";
      }
      break;
    case UI_ID_LIB_OVERRIDE_RESET:
      if (id && ID_IS_OVERRIDE_LIBRARY_REAL(id)) {
        Main *bmain = CTX_data_main(C);
        BKE_lib_override_library_id_reset(bmain, id);
        undo_push_label = "Reset Library Override";
      }
      break;
    case UI_ID_LIB_OVERRIDE_REMOVE:
      if (id && ID_IS_OVERRIDE_LIBRARY(id)) {
        BKE_lib_override_library_free(&id->override_library, true);
        /* reassign to get get proper updates/notifiers */
        idptr = RNA_property_pointer_get(&template_ui->ptr, template_ui->prop);
        RNA_property_pointer_set(&template_ui->ptr, template_ui->prop, idptr, NULL);
        RNA_property_update(C, &template_ui->ptr, template_ui->prop);
        undo_push_label = "Remove Library Override";
      }
      break;
#ifdef USE_TEMPLATE_ID_MAKE_SINGLE_USER
    case UI_ID_ALONE:
      if (id) {
        const bool do_scene_obj = ((GS(id->name) == ID_OB) &&
                                   (template_ui->ptr.type == &RNA_LayerObjects));

        /* make copy */
        if (do_scene_obj) {
          Main *bmain = CTX_data_main(C);
          Scene *scene = CTX_data_scene(C);
          ED_object_single_user(bmain, scene, (struct Object *)id);
          WM_event_add_notifier(C, NC_WINDOW, NULL);
          DEG_relations_tag_update(bmain);
        }
        else {
          Main *bmain = CTX_data_main(C);
          id_single_user(C, id, &template_ui->ptr, template_ui->prop);
          DEG_relations_tag_update(bmain);
        }
        undo_push_label = "Make Single User";
      }
      break;
#endif
#if 0
    case UI_ID_AUTO_NAME:
      break;
#endif
  }

  if (undo_push_label != NULL) {
    ED_undo_push(C, undo_push_label);
  }
}

static const char *template_id_browse_tip(const StructRNA *type)
{
  if (type) {
    switch ((ID_Type)RNA_type_to_ID_code(type)) {
      case ID_SCE:
        return N_("Scene Browser\nChoose Scene to use");
      case ID_OB:
        return N_("Object Browser\nChoose Object to use");
      case ID_ME:
        return N_("Data Browser\nChoose Mesh Data to use");
      case ID_CU:
        return N_("Data Browser\nChoose Curve Data to use");
      case ID_MB:
        return N_("Data Browser\nChoose Metaball Data to use");
      case ID_MA:
        return N_("Material Browser\nChoose Material to use");
      case ID_TE:
        return N_("Texture Browser\nChoose Texture to use");
      case ID_IM:
        return N_("Image Browser\nChoose Image to use");
      case ID_LS:
        return N_("Data Browser\nBrowse Line Style Data to use");
      case ID_LT:
        return N_("Data Browser\nChoose Lattice Data to use");
      case ID_LA:
        return N_("Data Browser\nChoose Light Data to use");
      case ID_CA:
        return N_("Data Browser\nChoose Camera Data to use");
      case ID_WO:
        return N_("Data Browser\nChoose World Settings to use");
      case ID_SCR:
        return N_("Layout Browser\nChoose Screen layout");
      case ID_TXT:
        return N_("Text file Browser\nChoose Text file to use");
      case ID_SPK:
        return N_("Data Browser\nChoose Speaker Data to use");
      case ID_SO:
        return N_("Data Browser\nChoose Sound to use");
      case ID_AR:
        return N_("Data Browser\nChoose Armature data to use");
      case ID_AC:
        return N_("Data Browser\nChoose Action to use");
      case ID_NT:
        return N_("Data Browser\nChoose Node Tree to use");
      case ID_BR:
        return N_("Brush Browser\nChoose Brush to use");
      case ID_PA:
        return N_("Particle Settings Browser\nChoose Particle Settings to use");
      case ID_GD:
        return N_("Data Browser\nChoose Grease Pencil Data to use");
      case ID_MC:
        return N_("Clip Browser\nChoose Movie Clip to use");
      case ID_MSK:
        return N_("Data Browser\nChoose Mask to use");
      case ID_PAL:
        return N_("Data Browser\nChoose Palette Data to use");
      case ID_PC:
        return N_("Data Browser\nChoose Paint Curve Data to use");
      case ID_CF:
        return N_("Data Browser\nChoose Cache Files to use");
      case ID_WS:
        return N_("Data Browser\nBrowse Workspace to be linked");
      case ID_LP:
        return N_("Data Browser\nBrowse LightProbe to be linked");
      case ID_HA:
        return N_("Data Browser\nBrowse Hair Data to be linked");
      case ID_PT:
        return N_("Data Browser\nBrowse Point Cloud Data to be linked");
      case ID_VO:
        return N_("Data Browser\nBrowse Volume Data to be linked");
      case ID_SIM:
        return N_("Data Browser\nBrowse Simulation to be linked");

      /* Use generic text. */
      case ID_LI:
      case ID_IP:
      case ID_KE:
      case ID_VF:
      case ID_GR:
      case ID_WM:
        break;
    }
  }
  return N_("Data Browser\nChoose a Font to use");
}

/**
 * \return a type-based i18n context, needed e.g. by "New" button.
 * In most languages, this adjective takes different form based on gender of type name...
 */
#ifdef WITH_INTERNATIONAL
static const char *template_id_context(StructRNA *type)
{
  if (type) {
    return BKE_idtype_idcode_to_translation_context(RNA_type_to_ID_code(type));
  }
  return BLT_I18NCONTEXT_DEFAULT;
}
#else
#  define template_id_context(type) 0
#endif

static void template_id_linked_operation_button(
    uiBlock *block, Main *bmain, ID *id, TemplateID *template_ui, int operation)
{
  BLI_assert(ELEM(operation, UI_ID_MAKE_LOCAL, UI_ID_LIB_OVERRIDE_ADD));

  const char *label = (operation == UI_ID_MAKE_LOCAL) ?
                          CTX_N_(BLT_I18NCONTEXT_OPERATOR_DEFAULT, "Make Local") :
                          CTX_N_(BLT_I18NCONTEXT_OPERATOR_DEFAULT, "Add Library Override");
  const char *tip = (operation == UI_ID_MAKE_LOCAL) ?
<<<<<<< HEAD
                        N_("Make library linked data local to this file") :
                        N_("Create a local override of this library linked data");
  BIFIconID icon = (operation == UI_ID_MAKE_LOCAL) ? ICON_BLANK1 : ICON_LIBRARY_DATA_OVERRIDE;
=======
                        N_("Make library linked data-block local to this file") :
                        N_("Create a local override of this library linked data-block");
  const BIFIconID icon = (operation == UI_ID_MAKE_LOCAL) ? ICON_BLANK1 :
                                                           ICON_LIBRARY_DATA_OVERRIDE;
>>>>>>> 6154aa15

  uiBut *but = uiDefIconTextBut(block,
                                UI_BTYPE_BUT,
                                0,
                                icon,
                                CTX_IFACE_(BLT_I18NCONTEXT_OPERATOR_DEFAULT, label),
                                0,
                                0,
                                UI_UNIT_X,
                                UI_UNIT_Y,
                                NULL,
                                0,
                                0,
                                0,
                                0,
                                TIP_(tip));

  bool disabled = false;

  if (!ID_IS_LINKED(id)) {
    disabled = true;
    but->disabled_info = TIP_("Data-block is not linked");
  }
  else if (id->tag & LIB_TAG_INDIRECT) {
    disabled = true;
    but->disabled_info = TIP_("Indirect library data-block, cannot change");
  }
  else if (!BKE_lib_id_make_local(bmain, id, true /* test */, 0)) {
    disabled = true;
    but->disabled_info = TIP_("Data-blocks of this type cannot be made local");
  }
  else if (!RNA_property_editable_info(
               &template_ui->ptr, template_ui->prop, &but->disabled_info)) {
    disabled = true;
  }

  if (disabled) {
    UI_but_flag_enable(but, UI_BUT_DISABLED);
  }
  else {
    UI_but_funcN_set(but, template_id_cb, MEM_dupallocN(template_ui), POINTER_FROM_INT(operation));
  }
}

static void template_id_library_overridden_button(uiBlock *block,
                                                  ID *id,
                                                  TemplateID *template_ui,
                                                  int operation)
{
  BLI_assert(ELEM(operation, UI_ID_LIB_OVERRIDE_RESET, UI_ID_LIB_OVERRIDE_REMOVE) &&
             ID_IS_OVERRIDE_LIBRARY(id));

  if (operation == UI_ID_LIB_OVERRIDE_RESET && ID_IS_OVERRIDE_LIBRARY_REAL(id)) {
    uiBut *but = uiDefIconTextBut(
        block,
        UI_BTYPE_BUT,
        0,
        ICON_BLANK1,
        CTX_IFACE_(BLT_I18NCONTEXT_OPERATOR_DEFAULT, "Reset Library Override"),
        0,
        0,
        UI_UNIT_X,
        UI_UNIT_Y,
        NULL,
        0,
        0,
        0,
        0,
        TIP_("Reset the local override to the state of "
             "the overridden data-block"));
    if (!ID_IS_OVERRIDE_LIBRARY_REAL(id)) {
      but->disabled_info = TIP_("Data-block is a virtual, not a real override");
      UI_but_flag_enable(but, UI_BUT_DISABLED);
    }
    else {
      UI_but_funcN_set(but,
                       template_id_cb,
                       MEM_dupallocN(template_ui),
                       POINTER_FROM_INT(UI_ID_LIB_OVERRIDE_RESET));
    }
  }
  else if (operation == UI_ID_LIB_OVERRIDE_REMOVE) {
    uiBut *but = uiDefIconTextBut(
        block,
        UI_BTYPE_BUT,
        0,
        ICON_BLANK1,
        CTX_IFACE_(BLT_I18NCONTEXT_OPERATOR_DEFAULT, "Make Local"),
        0,
        0,
        UI_UNIT_X,
        UI_UNIT_Y,
        NULL,
        0,
        0,
        0,
        0,
        TIP_("Remove library override and make the library linked data-block "
             "fully local to this file"));
    UI_but_funcN_set(but,
                     template_id_cb,
                     MEM_dupallocN(template_ui),
                     POINTER_FROM_INT(UI_ID_LIB_OVERRIDE_REMOVE));
  }
}

#ifdef USE_TEMPLATE_ID_MAKE_SINGLE_USER
static uiBut *template_id_make_single_user_button(uiBlock *block, ID *id, TemplateID *template_ui)
{
  uiBut *but = uiDefIconTextBut(
      block,
      UI_BTYPE_BUT,
      0,
      ICON_BLANK1,
      CTX_IFACE_(BLT_I18NCONTEXT_OPERATOR_DEFAULT, "Make Single-User Copy"),
      0,
      0,
      UI_UNIT_X,
      UI_UNIT_Y,
      NULL,
      0,
      0,
      0,
      0,
      TIP_("Duplicate the data-block and assign the newly created copy"));

  if (ID_REAL_USERS(id) <= 1) {
    UI_but_flag_enable(but, UI_BUT_DISABLED);
    but->disabled_info = TIP_("Data-block already is a single-user");
    /* No need for further setup. */
    return but;
  }

  UI_but_funcN_set(but, template_id_cb, MEM_dupallocN(template_ui), POINTER_FROM_INT(UI_ID_ALONE));

  ID *idfrom = template_ui->ptr.owner_id;
  bool disabled = false;

  if (!RNA_property_editable_info(&template_ui->ptr, template_ui->prop, &but->disabled_info)) {
    disabled = true;
  }
  if (!BKE_id_copy_is_allowed(id)) {
    but->disabled_info = TIP_("Data of this type cannot be copied");
    disabled = true;
  }
  /* object in editmode - don't change data */
  if (idfrom && GS(idfrom->name) == ID_OB && (((Object *)idfrom)->mode & OB_MODE_EDIT)) {
    but->disabled_info = TIP_("Cannot change object data in Edit Mode");
    disabled = true;
  }

  if (disabled) {
    UI_but_flag_enable(but, UI_BUT_DISABLED);
  }

  return but;
}
#endif

static void template_id_use_fake_user_button(uiBlock *block, PointerRNA *idptr)
{
  const bool use_fake_user = ID_FAKE_USERS(idptr->data) > 0;
  uiBut *but = uiDefIconTextButR(
      block,
      UI_BTYPE_ICON_TOGGLE,
      0,
      ICON_FAKE_USER_OFF,
      use_fake_user ? CTX_IFACE_(BLT_I18NCONTEXT_OPERATOR_DEFAULT, "Remove Fake User") :
                      CTX_IFACE_(BLT_I18NCONTEXT_OPERATOR_DEFAULT, "Add Fake User"),
      0,
      0,
      UI_UNIT_X,
      UI_UNIT_Y,
      idptr,
      "use_fake_user",
      -1,
      0,
      0,
      -1,
      -1,
      TIP_("When set, ensures the data-block is kept when reloading the file, even if not used at "
           "all"));

  if ((ELEM(GS(((ID *)idptr->data)->name), ID_GR, ID_SCE, ID_SCR, ID_TXT, ID_OB, ID_WS))) {
    but->disabled_info = TIP_("Data-block type does not support fake user");
    UI_but_flag_enable(but, UI_BUT_DISABLED);
  }
}

enum TemplateIDCreateType {
  TEMPLATE_ID_CREATE_NEW,
  TEMPLATE_ID_CREATE_DUPLICATE,
};

static uiBut *template_id_new_button(uiBlock *block,
                                     const ID *id,
                                     TemplateID *template_ui,
                                     enum TemplateIDCreateType create_type,
                                     StructRNA *type,
                                     const bool id_open,
                                     const bool use_tab_but,
                                     int but_height)
{
  uiBut *but;
  const int w = id ? UI_UNIT_X : id_open ? UI_UNIT_X * 3 : UI_UNIT_X * 6;
  const int but_type = use_tab_but ? UI_BTYPE_TAB : UI_BTYPE_BUT;

  /* i18n markup, does nothing! */
  BLT_I18N_MSGID_MULTI_CTXT("New",
                            BLT_I18NCONTEXT_DEFAULT,
                            BLT_I18NCONTEXT_ID_SCENE,
                            BLT_I18NCONTEXT_ID_OBJECT,
                            BLT_I18NCONTEXT_ID_MESH,
                            BLT_I18NCONTEXT_ID_CURVE,
                            BLT_I18NCONTEXT_ID_METABALL,
                            BLT_I18NCONTEXT_ID_MATERIAL,
                            BLT_I18NCONTEXT_ID_TEXTURE,
                            BLT_I18NCONTEXT_ID_IMAGE,
                            BLT_I18NCONTEXT_ID_LATTICE,
                            BLT_I18NCONTEXT_ID_LIGHT,
                            BLT_I18NCONTEXT_ID_CAMERA,
                            BLT_I18NCONTEXT_ID_WORLD,
                            BLT_I18NCONTEXT_ID_SCREEN,
                            BLT_I18NCONTEXT_ID_TEXT, );
  BLT_I18N_MSGID_MULTI_CTXT("New",
                            BLT_I18NCONTEXT_ID_SPEAKER,
                            BLT_I18NCONTEXT_ID_SOUND,
                            BLT_I18NCONTEXT_ID_ARMATURE,
                            BLT_I18NCONTEXT_ID_ACTION,
                            BLT_I18NCONTEXT_ID_NODETREE,
                            BLT_I18NCONTEXT_ID_BRUSH,
                            BLT_I18NCONTEXT_ID_PARTICLESETTINGS,
                            BLT_I18NCONTEXT_ID_GPENCIL,
                            BLT_I18NCONTEXT_ID_FREESTYLELINESTYLE,
                            BLT_I18NCONTEXT_ID_WORKSPACE,
                            BLT_I18NCONTEXT_ID_LIGHTPROBE,
                            BLT_I18NCONTEXT_ID_HAIR,
                            BLT_I18NCONTEXT_ID_POINTCLOUD,
                            BLT_I18NCONTEXT_ID_VOLUME,
                            BLT_I18NCONTEXT_ID_SIMULATION, );
  BLT_I18N_MSGID_MULTI_CTXT("Duplicate",
                            BLT_I18NCONTEXT_DEFAULT,
                            BLT_I18NCONTEXT_ID_SCENE,
                            BLT_I18NCONTEXT_ID_OBJECT,
                            BLT_I18NCONTEXT_ID_MESH,
                            BLT_I18NCONTEXT_ID_CURVE,
                            BLT_I18NCONTEXT_ID_METABALL,
                            BLT_I18NCONTEXT_ID_MATERIAL,
                            BLT_I18NCONTEXT_ID_TEXTURE,
                            BLT_I18NCONTEXT_ID_IMAGE,
                            BLT_I18NCONTEXT_ID_LATTICE,
                            BLT_I18NCONTEXT_ID_LIGHT,
                            BLT_I18NCONTEXT_ID_CAMERA,
                            BLT_I18NCONTEXT_ID_WORLD,
                            BLT_I18NCONTEXT_ID_SCREEN,
                            BLT_I18NCONTEXT_ID_TEXT, );
  BLT_I18N_MSGID_MULTI_CTXT("Duplicate",
                            BLT_I18NCONTEXT_ID_SPEAKER,
                            BLT_I18NCONTEXT_ID_SOUND,
                            BLT_I18NCONTEXT_ID_ARMATURE,
                            BLT_I18NCONTEXT_ID_ACTION,
                            BLT_I18NCONTEXT_ID_NODETREE,
                            BLT_I18NCONTEXT_ID_BRUSH,
                            BLT_I18NCONTEXT_ID_PARTICLESETTINGS,
                            BLT_I18NCONTEXT_ID_GPENCIL,
                            BLT_I18NCONTEXT_ID_FREESTYLELINESTYLE,
                            BLT_I18NCONTEXT_ID_WORKSPACE,
                            BLT_I18NCONTEXT_ID_LIGHTPROBE,
                            BLT_I18NCONTEXT_ID_HAIR,
                            BLT_I18NCONTEXT_ID_POINTCLOUD,
                            BLT_I18NCONTEXT_ID_VOLUME,
                            BLT_I18NCONTEXT_ID_SIMULATION, );
  /* Note: BLT_I18N_MSGID_MULTI_CTXT takes a maximum number of parameters,
   * check the definition to see if a new call must be added when the limit
   * is exceeded. */

  const char *text;
  const char *op;
  BIFIconID icon;

  switch (create_type) {
    case TEMPLATE_ID_CREATE_NEW:
      icon = ICON_ADD;
      text = CTX_IFACE_(template_id_context(type), "New");
      op = template_ui->new_op;
      break;
    case TEMPLATE_ID_CREATE_DUPLICATE:
      icon = ICON_DUPLICATE;
      text = CTX_IFACE_(template_id_context(type), "Duplicate");
      op = template_ui->duplicate_op;
      break;
  }

  const bool icon_only = use_tab_but;
  if (icon_only) {
    text = "";
  }

  if (op) {
    but = uiDefIconTextButO(
        block, but_type, op, WM_OP_INVOKE_DEFAULT, icon, text, 0, 0, w, but_height, NULL);
    UI_but_funcN_set(
        but, template_id_cb, MEM_dupallocN(template_ui), POINTER_FROM_INT(UI_ID_ADD_NEW));

    if (!RNA_property_editable_info(&template_ui->ptr, template_ui->prop, &but->disabled_info)) {
      UI_but_flag_enable(but, UI_BUT_DISABLED);
    }
  }
  else {
    but = uiDefIconTextBut(block,
                           but_type,
                           0,
                           icon,
                           text,
                           0,
                           0,
                           w,
                           but_height,
                           NULL,
                           0,
                           0,
                           0,
                           0,
                           TIP_("Create a new data-block"));
    but->disabled_info = TIP_("Creating a new data-block is not supported here");
    UI_but_flag_enable(but, UI_BUT_DISABLED);
  }
  if (icon_only) {
    UI_but_drawflag_disable(but, UI_BUT_ICON_LEFT);
  }

#ifndef WITH_INTERNATIONAL
  UNUSED_VARS(type);
#endif

  return but;
}

static void template_id_unlink_button(uiBlock *block,
                                      TemplateID *template_ui,
                                      bool hide_if_disabled)
{
  const char *disable_info;
  const bool is_menu = ui_block_is_menu(block);
  const bool editable = RNA_property_editable_info(
      &template_ui->ptr, template_ui->prop, &disable_info);
  /* allow unlink if 'unlinkop' is passed, even when 'PROP_NEVER_UNLINK' is set */
  uiBut *but = NULL;

  if (hide_if_disabled && !editable) {
    /* Add no button. */
  }
  else if (template_ui->unlink_op) {
    but = uiDefIconTextButO(block,
                            UI_BTYPE_BUT,
                            template_ui->unlink_op,
                            WM_OP_INVOKE_DEFAULT,
                            ICON_X,
                            is_menu ? NULL : "",
                            0,
                            0,
                            UI_UNIT_X,
                            UI_UNIT_Y,
                            NULL);
    /* so we can access the template from operators, font unlinking needs this */
    UI_but_funcN_set(but, NULL, MEM_dupallocN(template_ui), NULL);
  }
  else {
    const bool never_unlink = RNA_property_flag(template_ui->prop) &
                              (PROP_NEVER_UNLINK | PROP_NEVER_NULL);

    if (!never_unlink || !hide_if_disabled) {
      but = uiDefIconTextBut(block,
                             UI_BTYPE_BUT,
                             0,
                             ICON_X,
                             is_menu ? CTX_IFACE_(BLT_I18NCONTEXT_OPERATOR_DEFAULT, "Unlink") : "",
                             0,
                             0,
                             UI_UNIT_X,
                             UI_UNIT_Y,
                             NULL,
                             0,
                             0,
                             0,
                             0,
                             TIP_("Remove this usage of the data-block"));
      if (!never_unlink) {
        UI_but_funcN_set(
            but, template_id_cb, MEM_dupallocN(template_ui), POINTER_FROM_INT(UI_ID_DELETE));
      }
      if (!is_menu) {
        UI_but_drawflag_disable(but, UI_BUT_ICON_LEFT);
      }
    }

    if (but && never_unlink) {
      but->disabled_info = TIP_("Property must never be in an unlinked state");
      UI_but_flag_enable(but, UI_BUT_DISABLED);
    }
  }

  if (but) {
    if (!editable) {
      but->disabled_info = disable_info;
      UI_but_flag_enable(but, UI_BUT_DISABLED);
    }
  }
}

static void template_id_open_button(uiBlock *block,
                                    ID *id,
                                    TemplateID *template_ui,
                                    const bool compact)
{
  const bool is_menu = ui_block_is_menu(block);
  const int w = compact ? UI_UNIT_X * 3 : UI_UNIT_X * 6;
  char text[UI_MAX_NAME_STR] = "";
  const bool icon_only = !is_menu && id;
  uiBut *but;

  if (!icon_only) {
    BLI_snprintf(text,
                 sizeof(text),
                 "%s%s",
                 CTX_IFACE_(BLT_I18NCONTEXT_OPERATOR_DEFAULT, "Open"),
                 is_menu ? "..." : "");
  }

  if (template_ui->open_op) {
    but = uiDefIconTextButO(block,
                            UI_BTYPE_BUT,
                            template_ui->open_op,
                            WM_OP_INVOKE_DEFAULT,
                            ICON_FILEBROWSER,
                            text,
                            0,
                            0,
                            w,
                            UI_UNIT_Y,
                            NULL);
    UI_but_funcN_set(
        but, template_id_cb, MEM_dupallocN(template_ui), POINTER_FROM_INT(UI_ID_OPEN));
  }
  else {
    but = uiDefIconTextBut(block,
                           UI_BTYPE_BUT,
                           0,
                           ICON_FILEBROWSER,
                           text,
                           0,
                           0,
                           w,
                           UI_UNIT_Y,
                           NULL,
                           0,
                           0,
                           0,
                           0,
                           NULL);
    but->disabled_info = TIP_("Browsing for a new data is not supported here");
    UI_but_flag_enable(but, UI_BUT_DISABLED);
  }

  if (!RNA_property_editable_info(&template_ui->ptr, template_ui->prop, &but->disabled_info)) {
    UI_but_flag_enable(but, UI_BUT_DISABLED);
  }
}

static void template_id_unpack_button(uiBlock *block, ID *id)
{
  wmOperatorType *optype = WM_operatortype_find("FILE_OT_unpack_item", false);
  uiBut *but;

  but = uiDefIconTextButO_ptr(block,
                              UI_BTYPE_BUT,
                              optype,
                              WM_OP_INVOKE_REGION_WIN,
                              ICON_PACKAGE,
                              NULL,
                              0,
                              0,
                              UI_UNIT_X,
                              UI_UNIT_Y,
                              NULL);

  if (!BKE_packedfile_id_check(id)) {
    but->disabled_info = TIP_("File is not packed");
    UI_but_flag_enable(but, UI_BUT_DISABLED);
  }
  UI_but_operator_ptr_get(but);

  RNA_string_set(but->opptr, "id_name", id->name + 2);
  RNA_int_set(but->opptr, "id_type", GS(id->name));
}

static void template_id_user_count_label(uiLayout *layout, const ID *id)
{
  char numstr[UI_MAX_NAME_STR];
  BLI_snprintf(numstr,
               sizeof(numstr),
               "%d %s",
               ID_REAL_USERS(id),
               ID_REAL_USERS(id) > 1 ? IFACE_("Users") : IFACE_("User"));
  uiItemL(layout, numstr, ICON_NONE);
}

static void template_id_menu(bContext *C, uiLayout *layout, void *arg)
{
  /* Button that spawned the menu. */
  const uiBut *menu_parent_but = arg;
  TemplateID *template_ui = menu_parent_but->func_argN;
  PointerRNA idptr = RNA_property_pointer_get(&template_ui->ptr, template_ui->prop);
  ID *id = idptr.data;
  uiBlock *block = uiLayoutGetBlock(layout);

  BLI_assert(id);

  template_id_new_button(
      block, id, template_ui, TEMPLATE_ID_CREATE_NEW, idptr.type, false, false, UI_UNIT_X);
  template_id_new_button(
      block, id, template_ui, TEMPLATE_ID_CREATE_DUPLICATE, idptr.type, false, false, UI_UNIT_X);
  template_id_unlink_button(block, template_ui, false);

#ifdef USE_TEMPLATE_ID_MAKE_SINGLE_USER
  template_id_make_single_user_button(block, id, template_ui);
#endif
  template_id_use_fake_user_button(block, &idptr);

  if (template_ui->open_op || BKE_packedfile_id_check(id)) {
    uiItemS(layout);

    template_id_open_button(block, id, template_ui, false);
    template_id_unpack_button(block, id);
  }

  /* Library operators. */
  if (ID_IS_OVERRIDE_LIBRARY(id)) {
    uiItemS(layout);

    template_id_library_overridden_button(block, id, template_ui, UI_ID_LIB_OVERRIDE_RESET);
    template_id_library_overridden_button(block, id, template_ui, UI_ID_LIB_OVERRIDE_REMOVE);
  }
  else if (ID_IS_LINKED(id)) {
    uiItemS(layout);

    Main *bmain = CTX_data_main(C);
    template_id_linked_operation_button(block, bmain, id, template_ui, UI_ID_MAKE_LOCAL);
    template_id_linked_operation_button(block, bmain, id, template_ui, UI_ID_LIB_OVERRIDE_ADD);
  }

  uiItemS(layout);
  template_id_user_count_label(layout, id);
}

static void template_id_name_button(
    uiBlock *block, StructRNA *type, TemplateID *template_ui, int flag, const bool hide_extras)
{
  PointerRNA idptr = RNA_property_pointer_get(&template_ui->ptr, template_ui->prop);
  ID *id = idptr.data;
  const BIFIconID lib_icon = UI_icon_from_library(id);

  char name[UI_MAX_NAME_STR] = "";
  uiBut *but = uiDefIconTextButR(block,
                                 UI_BTYPE_TEXT,
                                 0,
                                 lib_icon,
                                 name,
                                 0,
                                 0,
                                 TEMPLATE_SEARCH_TEXTBUT_WIDTH,
                                 TEMPLATE_SEARCH_TEXTBUT_HEIGHT,
                                 &idptr,
                                 "name",
                                 -1,
                                 0,
                                 0,
                                 0,
                                 0,
                                 RNA_struct_ui_description(type));
  /* Note: Also needed for the extra icons below (their operators access the TemplateID). */
  UI_but_funcN_set(
      but, template_id_cb, MEM_dupallocN(template_ui), POINTER_FROM_INT(UI_ID_RENAME));

  const bool user_alert = (id->us <= 0);
  if (user_alert) {
    UI_but_flag_enable(but, UI_BUT_REDALERT);
  }

  if (hide_extras) {
    return;
  }

  if (template_ui->duplicate_op && (flag & UI_ID_ADD_NEW)) {
    UI_but_extra_operator_icon_add(
        but, template_ui->duplicate_op, WM_OP_INVOKE_DEFAULT, ICON_DUPLICATE);
  }

  if (template_ui->open_op && (flag & UI_ID_OPEN)) {
    UI_but_extra_operator_icon_add(
        but, template_ui->open_op, WM_OP_INVOKE_DEFAULT, ICON_FILEBROWSER);
  }

  if (id && (flag & UI_ID_DELETE)) {
    const bool never_unlink = RNA_property_flag(template_ui->prop) &
                              (PROP_NEVER_UNLINK | PROP_NEVER_NULL);
    if (template_ui->unlink_op) {
      UI_but_extra_operator_icon_add(but, template_ui->unlink_op, WM_OP_INVOKE_DEFAULT, ICON_X);
    }
    else if (!never_unlink) {
      UI_but_extra_operator_icon_add(but, "ED_OT_lib_id_unlink", WM_OP_INVOKE_DEFAULT, ICON_X);
    }
  }

  /* Disable fake user icon for now, only have it in the menu. */
  const bool add_extra_fake_user_icon = false;
  if (add_extra_fake_user_icon && id->lib == NULL &&
      !(ELEM(GS(id->name), ID_GR, ID_SCE, ID_SCR, ID_TXT, ID_OB, ID_WS))) {
    UI_but_extra_operator_icon_add(but,
                                   "ED_OT_lib_id_fake_user_toggle",
                                   WM_OP_INVOKE_DEFAULT,
                                   ID_FAKE_USERS(id) ? ICON_FAKE_USER_ON : ICON_FAKE_USER_OFF);
  }
}

static void template_ID(const bContext *C,
                        uiLayout *layout,
                        TemplateID *template_ui,
                        StructRNA *type,
                        int flag,
                        const char *text,
                        const bool live_icon,
                        const bool hide_buttons)
{
  uiBut *but;
  uiBlock *block;
  PointerRNA idptr;
  ID *id;
  const bool editable = RNA_property_editable(&template_ui->ptr, template_ui->prop);
  const bool use_previews = template_ui->preview = (flag & UI_ID_PREVIEWS) != 0;

  idptr = RNA_property_pointer_get(&template_ui->ptr, template_ui->prop);
  id = idptr.data;

  /* Allow opertators to take the ID from context. */
  uiLayoutSetContextPointer(layout, "id", &idptr);

  block = uiLayoutGetBlock(layout);
  UI_block_align_begin(block);

  if (idptr.type) {
    type = idptr.type;
  }

  if (text) {
    /* Add label resepecting the separated layout property split state. */
    uiItemL_respect_property_split(layout, text, ICON_NONE);
  }

  if (flag & UI_ID_BROWSE) {
    template_add_button_search_menu(C,
                                    layout,
                                    block,
                                    &template_ui->ptr,
                                    template_ui->prop,
                                    id_search_menu,
                                    MEM_dupallocN(template_ui),
                                    TIP_(template_id_browse_tip(type)),
                                    use_previews,
                                    editable,
                                    live_icon);
  }

  /* text button with name */
  if (id) {
    template_id_name_button(block, type, template_ui, flag, hide_buttons);
  }
  /* If no ID is set, show a "new" button instead of a text button. */
  else if ((flag & UI_ID_ADD_NEW) && (hide_buttons == false)) {
    template_id_new_button(
        block, id, template_ui, TEMPLATE_ID_CREATE_NEW, type, flag & UI_ID_OPEN, false, UI_UNIT_X);
  }

  if ((flag & UI_ID_OPEN) && !id) {
    template_id_open_button(block, id, template_ui, flag & UI_ID_ADD_NEW);
  }

  if (template_ui->idcode == ID_TE) {
    uiTemplateTextureShow(layout, C, &template_ui->ptr, template_ui->prop);
  }

  if (id && !hide_buttons) {
    /* Additional operations menu ("Make Local", overrides, etc). */
    but = uiDefIconMenuBut(block,
                           template_id_menu,
                           NULL,
                           ICON_DOWNARROW_HLT,
                           0,
                           0,
                           UI_UNIT_X,
                           UI_UNIT_Y,
                           TIP_("Show more operations for the selected data-block"));
    UI_but_type_set_menu_from_pulldown(but);
    /* Same hack as ui_item_menu() to allow allocated arg. */
    but->poin = (char *)but;
    but->func_argN = MEM_dupallocN(template_ui);
  }

  UI_block_align_end(block);
}

ID *UI_context_active_but_get_tab_ID(bContext *C)
{
  uiBut *but = UI_context_active_but_get(C);

  if (but && but->type == UI_BTYPE_TAB) {
    return but->custom_data;
  }
  return NULL;
}

static void template_ID_tabs(const bContext *C,
                             uiLayout *layout,
                             TemplateID *template,
                             StructRNA *type,
                             int flag,
                             const char *menu)
{
  const ARegion *region = CTX_wm_region(C);
  const PointerRNA active_ptr = RNA_property_pointer_get(&template->ptr, template->prop);
  MenuType *mt = menu ? WM_menutype_find(menu, false) : NULL;

  const int but_align = ui_but_align_opposite_to_area_align_get(region);
  const int but_height = UI_UNIT_Y * 1.1;

  uiBlock *block = uiLayoutGetBlock(layout);
  const uiStyle *style = UI_style_get_dpi();

  ListBase ordered;
  BKE_id_ordered_list(&ordered, template->idlb);

  LISTBASE_FOREACH (LinkData *, link, &ordered) {
    ID *id = link->data;
    const int name_width = UI_fontstyle_string_width(&style->widget, id->name + 2);
    const int but_width = name_width + UI_UNIT_X;

    uiButTab *tab = (uiButTab *)uiDefButR_prop(block,
                                               UI_BTYPE_TAB,
                                               0,
                                               id->name + 2,
                                               0,
                                               0,
                                               but_width,
                                               but_height,
                                               &template->ptr,
                                               template->prop,
                                               0,
                                               0.0f,
                                               sizeof(id->name) - 2,
                                               0.0f,
                                               0.0f,
                                               "");
    UI_but_funcN_set(&tab->but, template_ID_set_property_exec_fn, MEM_dupallocN(template), id);
    tab->but.custom_data = (void *)id;
    tab->but.dragpoin = id;
    tab->menu = mt;

    UI_but_drawflag_enable(&tab->but, but_align);
  }

  BLI_freelistN(&ordered);

  if (flag & UI_ID_ADD_NEW) {
    uiBut *but;

    if (active_ptr.type) {
      type = active_ptr.type;
    }

    but = template_id_new_button(block,
                                 active_ptr.data,
                                 template,
                                 TEMPLATE_ID_CREATE_NEW,
                                 type,
                                 flag & UI_ID_OPEN,
                                 true,
                                 but_height);
    UI_but_drawflag_enable(but, but_align);
  }
}

static void ui_template_id(uiLayout *layout,
                           const bContext *C,
                           PointerRNA *ptr,
                           const char *propname,
                           const char *newop,
                           const char *duplicateop,
                           const char *openop,
                           const char *unlinkop,
                           /* Only respected by tabs (use_tabs). */
                           const char *menu,
                           const char *text,
                           int flag,
                           int prv_rows,
                           int prv_cols,
                           int filter,
                           bool use_tabs,
                           float scale,
                           const bool live_icon,
                           const bool hide_buttons)
{
  TemplateID *template_ui;
  PropertyRNA *prop;
  StructRNA *type;
  short idcode;

  prop = RNA_struct_find_property(ptr, propname);

  if (!prop || RNA_property_type(prop) != PROP_POINTER) {
    RNA_warning("pointer property not found: %s.%s", RNA_struct_identifier(ptr->type), propname);
    return;
  }

  template_ui = MEM_callocN(sizeof(TemplateID), "TemplateID");
  template_ui->ptr = *ptr;
  template_ui->prop = prop;
  template_ui->new_op = newop;
  template_ui->duplicate_op = duplicateop;
  template_ui->unlink_op = unlinkop;
  template_ui->open_op = openop;
  template_ui->prv_rows = prv_rows;
  template_ui->prv_cols = prv_cols;
  template_ui->scale = scale;

  if ((flag & UI_ID_PIN) == 0) {
    template_ui->filter = filter;
  }
  else {
    template_ui->filter = 0;
  }

  if (newop || duplicateop) {
    flag |= UI_ID_ADD_NEW;
  }
  if (openop) {
    flag |= UI_ID_OPEN;
  }

  type = RNA_property_pointer_type(ptr, prop);
  idcode = RNA_type_to_ID_code(type);
  template_ui->idcode = idcode;
  template_ui->idlb = which_libbase(CTX_data_main(C), idcode);

  /* create UI elements for this template
   * - template_ID makes a copy of the template data and assigns it to the relevant buttons
   */
  if (template_ui->idlb) {
    if (use_tabs) {
      layout = uiLayoutRow(layout, true);
      template_ID_tabs(C, layout, template_ui, type, flag, menu);
    }
    else {
      layout = uiLayoutRow(layout, true);
      template_ID(C, layout, template_ui, type, flag, text, live_icon, hide_buttons);
    }
  }

  MEM_freeN(template_ui);
}

void uiTemplateID(uiLayout *layout,
                  const bContext *C,
                  PointerRNA *ptr,
                  const char *propname,
                  const char *newop,
                  const char *duplicateop,
                  const char *openop,
                  const char *unlinkop,
                  int filter,
                  const bool live_icon,
                  const char *text)
{
  ui_template_id(layout,
                 C,
                 ptr,
                 propname,
                 newop,
                 duplicateop,
                 openop,
                 unlinkop,
                 NULL,
                 text,
                 UI_ID_BROWSE | UI_ID_RENAME | UI_ID_DELETE,
                 0,
                 0,
                 filter,
                 false,
                 1.0f,
                 live_icon,
                 false);
}

void uiTemplateIDBrowse(uiLayout *layout,
                        bContext *C,
                        PointerRNA *ptr,
                        const char *propname,
                        const char *newop,
                        const char *openop,
                        const char *unlinkop,
                        int filter,
                        const char *text)
{
  ui_template_id(layout,
                 C,
                 ptr,
                 propname,
                 newop,
                 NULL,
                 openop,
                 unlinkop,
                 NULL,
                 text,
                 UI_ID_BROWSE | UI_ID_RENAME,
                 0,
                 0,
                 filter,
                 false,
                 1.0f,
                 false,
                 false);
}

void uiTemplateIDPreview(uiLayout *layout,
                         bContext *C,
                         PointerRNA *ptr,
                         const char *propname,
                         const char *newop,
                         const char *openop,
                         const char *unlinkop,
                         int rows,
                         int cols,
                         int filter,
                         const bool hide_buttons)
{
  ui_template_id(layout,
                 C,
                 ptr,
                 propname,
                 newop,
                 NULL,
                 openop,
                 unlinkop,
                 NULL,
                 NULL,
                 UI_ID_BROWSE | UI_ID_RENAME | UI_ID_DELETE | UI_ID_PREVIEWS,
                 rows,
                 cols,
                 filter,
                 false,
                 1.0f,
                 false,
                 hide_buttons);
}

void uiTemplateGpencilColorPreview(uiLayout *layout,
                                   bContext *C,
                                   PointerRNA *ptr,
                                   const char *propname,
                                   int rows,
                                   int cols,
                                   float scale,
                                   int filter)
{
  ui_template_id(layout,
                 C,
                 ptr,
                 propname,
                 NULL,
                 NULL,
                 NULL,
                 NULL,
                 NULL,
                 NULL,
                 UI_ID_BROWSE | UI_ID_PREVIEWS | UI_ID_DELETE,
                 rows,
                 cols,
                 filter,
                 false,
                 scale < 0.5f ? 0.5f : scale,
                 false,
                 false);
}

/**
 * Version of #uiTemplateID using tabs.
 */
void uiTemplateIDTabs(uiLayout *layout,
                      bContext *C,
                      PointerRNA *ptr,
                      const char *propname,
                      const char *newop,
                      const char *menu,
                      int filter)
{
  ui_template_id(layout,
                 C,
                 ptr,
                 propname,
                 newop,
                 NULL,
                 NULL,
                 NULL,
                 menu,
                 NULL,
                 UI_ID_BROWSE | UI_ID_RENAME,
                 0,
                 0,
                 filter,
                 true,
                 1.0f,
                 false,
                 false);
}

/** \} */

/* -------------------------------------------------------------------- */
/** \name ID Chooser Template
 * \{ */

/**
 * This is for selecting the type of ID-block to use,
 * and then from the relevant type choosing the block to use.
 *
 * \param propname: property identifier for property that ID-pointer gets stored to.
 * \param proptypename: property identifier for property
 * used to determine the type of ID-pointer that can be used.
 */
void uiTemplateAnyID(uiLayout *layout,
                     PointerRNA *ptr,
                     const char *propname,
                     const char *proptypename,
                     const char *text)
{
  PropertyRNA *propID, *propType;
  uiLayout *split, *row, *sub;

  /* get properties... */
  propID = RNA_struct_find_property(ptr, propname);
  propType = RNA_struct_find_property(ptr, proptypename);

  if (!propID || RNA_property_type(propID) != PROP_POINTER) {
    RNA_warning("pointer property not found: %s.%s", RNA_struct_identifier(ptr->type), propname);
    return;
  }
  if (!propType || RNA_property_type(propType) != PROP_ENUM) {
    RNA_warning(
        "pointer-type property not found: %s.%s", RNA_struct_identifier(ptr->type), proptypename);
    return;
  }

  /* Start drawing UI Elements using standard defines */

  /* NOTE: split amount here needs to be synced with normal labels */
  split = uiLayoutSplit(layout, 0.33f, false);

  /* FIRST PART ................................................ */
  row = uiLayoutRow(split, false);

  /* Label - either use the provided text, or will become "ID-Block:" */
  if (text) {
    if (text[0]) {
      uiItemL(row, text, ICON_NONE);
    }
  }
  else {
    uiItemL(row, IFACE_("ID-Block:"), ICON_NONE);
  }

  /* SECOND PART ................................................ */
  row = uiLayoutRow(split, true);

  /* ID-Type Selector - just have a menu of icons */

  /* HACK: special group just for the enum,
   * otherwise we get ugly layout with text included too... */
  sub = uiLayoutRow(row, true);
  uiLayoutSetAlignment(sub, UI_LAYOUT_ALIGN_LEFT);

  uiItemFullR(sub, ptr, propType, 0, 0, UI_ITEM_R_ICON_ONLY, "", ICON_NONE);

  /* ID-Block Selector - just use pointer widget... */

  /* HACK: special group to counteract the effects of the previous enum,
   * which now pushes everything too far right. */
  sub = uiLayoutRow(row, true);
  uiLayoutSetAlignment(sub, UI_LAYOUT_ALIGN_EXPAND);

  uiItemFullR(sub, ptr, propID, 0, 0, 0, "", ICON_NONE);
}

/** \} */

/* -------------------------------------------------------------------- */
/** \name Search Template
 * \{ */

typedef struct TemplateSearch {
  uiRNACollectionSearch search_data;

  bool use_previews;
  int preview_rows, preview_cols;
} TemplateSearch;

static void template_search_exec_fn(bContext *C, void *arg_template, void *item)
{
  TemplateSearch *template_search = arg_template;
  uiRNACollectionSearch *coll_search = &template_search->search_data;
  StructRNA *type = RNA_property_pointer_type(&coll_search->target_ptr, coll_search->target_prop);
  PointerRNA item_ptr;

  RNA_pointer_create(NULL, type, item, &item_ptr);
  RNA_property_pointer_set(&coll_search->target_ptr, coll_search->target_prop, item_ptr, NULL);
  RNA_property_update(C, &coll_search->target_ptr, coll_search->target_prop);
}

static uiBlock *template_search_menu(bContext *C, ARegion *region, void *arg_template)
{
  static TemplateSearch template_search;

  /* arg_template is malloced, can be freed by parent button */
  template_search = *((TemplateSearch *)arg_template);
  PointerRNA active_ptr = RNA_property_pointer_get(&template_search.search_data.target_ptr,
                                                   template_search.search_data.target_prop);

  return template_common_search_menu(C,
                                     region,
                                     ui_rna_collection_search_update_fn,
                                     &template_search,
                                     template_search_exec_fn,
                                     active_ptr.data,
                                     template_search.preview_rows,
                                     template_search.preview_cols,
                                     1.0f);
}

static void template_search_add_button_searchmenu(const bContext *C,
                                                  uiLayout *layout,
                                                  uiBlock *block,
                                                  TemplateSearch *template_search,
                                                  const bool editable,
                                                  const bool live_icon)
{
  const char *ui_description = RNA_property_ui_description(
      template_search->search_data.target_prop);

  template_add_button_search_menu(C,
                                  layout,
                                  block,
                                  &template_search->search_data.target_ptr,
                                  template_search->search_data.target_prop,
                                  template_search_menu,
                                  MEM_dupallocN(template_search),
                                  ui_description,
                                  template_search->use_previews,
                                  editable,
                                  live_icon);
}

static void template_search_add_button_name(uiBlock *block,
                                            PointerRNA *active_ptr,
                                            const StructRNA *type,
                                            const char *newop,
                                            const char *unlinkop)
{
  uiBut *but = uiDefAutoButR(block,
                             active_ptr,
                             RNA_struct_name_property(type),
                             0,
                             "",
                             ICON_NONE,
                             0,
                             0,
                             TEMPLATE_SEARCH_TEXTBUT_WIDTH,
                             TEMPLATE_SEARCH_TEXTBUT_HEIGHT);
  if (newop) {
    UI_but_extra_operator_icon_add(but, newop, WM_OP_INVOKE_DEFAULT, ICON_DUPLICATE);
  }
  if (unlinkop) {
    UI_but_extra_operator_icon_add(but, unlinkop, WM_OP_INVOKE_REGION_WIN, ICON_X);
  }
}

static void template_search_buttons(const bContext *C,
                                    uiLayout *layout,
                                    TemplateSearch *template_search,
                                    const char *newop,
                                    const char *unlinkop)
{
  uiBlock *block = uiLayoutGetBlock(layout);
  uiRNACollectionSearch *search_data = &template_search->search_data;
  StructRNA *type = RNA_property_pointer_type(&search_data->target_ptr, search_data->target_prop);
  const bool editable = RNA_property_editable(&search_data->target_ptr, search_data->target_prop);
  PointerRNA active_ptr = RNA_property_pointer_get(&search_data->target_ptr,
                                                   search_data->target_prop);

  if (active_ptr.type) {
    /* can only get correct type when there is an active item */
    type = active_ptr.type;
  }

  uiLayoutRow(layout, true);
  UI_block_align_begin(block);

  template_search_add_button_searchmenu(C, layout, block, template_search, editable, false);
  template_search_add_button_name(block, &active_ptr, type, newop, unlinkop);

  UI_block_align_end(block);
}

static PropertyRNA *template_search_get_searchprop(PointerRNA *targetptr,
                                                   PropertyRNA *targetprop,
                                                   PointerRNA *searchptr,
                                                   const char *const searchpropname)
{
  PropertyRNA *searchprop;

  if (searchptr && !searchptr->data) {
    searchptr = NULL;
  }

  if (!searchptr && !searchpropname) {
    /* both NULL means we don't use a custom rna collection to search in */
  }
  else if (!searchptr && searchpropname) {
    RNA_warning("searchpropname defined (%s) but searchptr is missing", searchpropname);
  }
  else if (searchptr && !searchpropname) {
    RNA_warning("searchptr defined (%s) but searchpropname is missing",
                RNA_struct_identifier(searchptr->type));
  }
  else if (!(searchprop = RNA_struct_find_property(searchptr, searchpropname))) {
    RNA_warning("search collection property not found: %s.%s",
                RNA_struct_identifier(searchptr->type),
                searchpropname);
  }
  else if (RNA_property_type(searchprop) != PROP_COLLECTION) {
    RNA_warning("search collection property is not a collection type: %s.%s",
                RNA_struct_identifier(searchptr->type),
                searchpropname);
  }
  /* check if searchprop has same type as targetprop */
  else if (RNA_property_pointer_type(searchptr, searchprop) !=
           RNA_property_pointer_type(targetptr, targetprop)) {
    RNA_warning("search collection items from %s.%s are not of type %s",
                RNA_struct_identifier(searchptr->type),
                searchpropname,
                RNA_struct_identifier(RNA_property_pointer_type(targetptr, targetprop)));
  }
  else {
    return searchprop;
  }

  return NULL;
}

static TemplateSearch *template_search_setup(PointerRNA *ptr,
                                             const char *const propname,
                                             PointerRNA *searchptr,
                                             const char *const searchpropname)
{
  TemplateSearch *template_search;
  PropertyRNA *prop, *searchprop;

  prop = RNA_struct_find_property(ptr, propname);

  if (!prop || RNA_property_type(prop) != PROP_POINTER) {
    RNA_warning("pointer property not found: %s.%s", RNA_struct_identifier(ptr->type), propname);
    return NULL;
  }
  searchprop = template_search_get_searchprop(ptr, prop, searchptr, searchpropname);

  template_search = MEM_callocN(sizeof(*template_search), __func__);
  template_search->search_data.target_ptr = *ptr;
  template_search->search_data.target_prop = prop;
  template_search->search_data.search_ptr = *searchptr;
  template_search->search_data.search_prop = searchprop;

  return template_search;
}

/**
 * Search menu to pick an item from a collection.
 * A version of uiTemplateID that works for non-ID types.
 */
void uiTemplateSearch(uiLayout *layout,
                      bContext *C,
                      PointerRNA *ptr,
                      const char *propname,
                      PointerRNA *searchptr,
                      const char *searchpropname,
                      const char *newop,
                      const char *unlinkop)
{
  TemplateSearch *template_search = template_search_setup(
      ptr, propname, searchptr, searchpropname);
  if (template_search != NULL) {
    template_search_buttons(C, layout, template_search, newop, unlinkop);
    MEM_freeN(template_search);
  }
}

void uiTemplateSearchPreview(uiLayout *layout,
                             bContext *C,
                             PointerRNA *ptr,
                             const char *propname,
                             PointerRNA *searchptr,
                             const char *searchpropname,
                             const char *newop,
                             const char *unlinkop,
                             const int rows,
                             const int cols)
{
  TemplateSearch *template_search = template_search_setup(
      ptr, propname, searchptr, searchpropname);

  if (template_search != NULL) {
    template_search->use_previews = true;
    template_search->preview_rows = rows;
    template_search->preview_cols = cols;

    template_search_buttons(C, layout, template_search, newop, unlinkop);

    MEM_freeN(template_search);
  }
}

/** \} */

/* -------------------------------------------------------------------- */
/** \name RNA Path Builder Template
 * \{ */

/* ---------- */

/**
 * This is creating/editing RNA-Paths
 *
 * - ptr: struct which holds the path property
 * - propname: property identifier for property that path gets stored to
 * - root_ptr: struct that path gets built from
 */
void uiTemplatePathBuilder(uiLayout *layout,
                           PointerRNA *ptr,
                           const char *propname,
                           PointerRNA *UNUSED(root_ptr),
                           const char *text)
{
  PropertyRNA *propPath;
  uiLayout *row;

  /* check that properties are valid */
  propPath = RNA_struct_find_property(ptr, propname);
  if (!propPath || RNA_property_type(propPath) != PROP_STRING) {
    RNA_warning("path property not found: %s.%s", RNA_struct_identifier(ptr->type), propname);
    return;
  }

  /* Start drawing UI Elements using standard defines */
  row = uiLayoutRow(layout, true);

  /* Path (existing string) Widget */
  uiItemR(row, ptr, propname, 0, text, ICON_RNA);

  /* TODO: attach something to this to make allow
   * searching of nested properties to 'build' the path */
}

/** \} */

/* -------------------------------------------------------------------- */
/** \name Modifiers Template
 *
 *  Template for building the panel layout for the active object's modifiers.
 * \{ */

static void modifier_panel_id(void *md_link, char *r_name)
{
  ModifierData *md = (ModifierData *)md_link;
  BKE_modifier_type_panel_id(md->type, r_name);
}

void uiTemplateModifiers(uiLayout *UNUSED(layout), bContext *C)
{
  ARegion *region = CTX_wm_region(C);

  Object *ob = ED_object_active_context(C);
  ListBase *modifiers = &ob->modifiers;

  const bool panels_match = UI_panel_list_matches_data(region, modifiers, modifier_panel_id);

  if (!panels_match) {
    UI_panels_free_instanced(C, region);
    ModifierData *md = modifiers->first;
    for (int i = 0; md; i++, md = md->next) {
      const ModifierTypeInfo *mti = BKE_modifier_get_info(md->type);
      if (mti->panelRegister == NULL) {
        continue;
      }

      char panel_idname[MAX_NAME];
      modifier_panel_id(md, panel_idname);

      /* Create custom data RNA pointer. */
      PointerRNA *md_ptr = MEM_mallocN(sizeof(PointerRNA), "panel customdata");
      RNA_pointer_create(&ob->id, &RNA_Modifier, md, md_ptr);

      UI_panel_add_instanced(C, region, &region->panels, panel_idname, md_ptr);
    }
  }
  else {
    /* Assuming there's only one group of instanced panels, update the custom data pointers. */
    Panel *panel = region->panels.first;
    LISTBASE_FOREACH (ModifierData *, md, modifiers) {
      const ModifierTypeInfo *mti = BKE_modifier_get_info(md->type);
      if (mti->panelRegister == NULL) {
        continue;
      }

      /* Move to the next instanced panel corresponding to the next modifier. */
      while ((panel->type == NULL) || !(panel->type->flag & PANEL_TYPE_INSTANCED)) {
        panel = panel->next;
        BLI_assert(panel != NULL); /* There shouldn't be fewer panels than modifiers with UIs. */
      }

      PointerRNA *md_ptr = MEM_mallocN(sizeof(PointerRNA), "panel customdata");
      RNA_pointer_create(&ob->id, &RNA_Modifier, md, md_ptr);
      UI_panel_custom_data_set(panel, md_ptr);

      panel = panel->next;
    }
  }
}

/** \} */

/* -------------------------------------------------------------------- */
/** \name Constraints Template
 *
 *  Template for building the panel layout for the active object or bone's constraints.
 * \{ */

/** For building the panel UI for constraints. */
#define CONSTRAINT_TYPE_PANEL_PREFIX "OBJECT_PT_"
#define CONSTRAINT_BONE_TYPE_PANEL_PREFIX "BONE_PT_"

/**
 * Check if the panel's ID starts with 'BONE', meaning it is a bone constraint.
 */
static bool constraint_panel_is_bone(Panel *panel)
{
  return (panel->panelname[0] == 'B') && (panel->panelname[1] == 'O') &&
         (panel->panelname[2] == 'N') && (panel->panelname[3] == 'E');
}

/**
 * Move a constraint to the index it's moved to after a drag and drop.
 */
static void constraint_reorder(bContext *C, Panel *panel, int new_index)
{
  const bool constraint_from_bone = constraint_panel_is_bone(panel);

  PointerRNA *con_ptr = UI_panel_custom_data_get(panel);
  bConstraint *con = (bConstraint *)con_ptr->data;

  PointerRNA props_ptr;
  wmOperatorType *ot = WM_operatortype_find("CONSTRAINT_OT_move_to_index", false);
  WM_operator_properties_create_ptr(&props_ptr, ot);
  RNA_string_set(&props_ptr, "constraint", con->name);
  RNA_int_set(&props_ptr, "index", new_index);
  /* Set owner to #EDIT_CONSTRAINT_OWNER_OBJECT or #EDIT_CONSTRAINT_OWNER_BONE. */
  RNA_enum_set(&props_ptr, "owner", constraint_from_bone ? 1 : 0);
  WM_operator_name_call_ptr(C, ot, WM_OP_INVOKE_DEFAULT, &props_ptr);
  WM_operator_properties_free(&props_ptr);
}

/**
 * Get the expand flag from the active constraint to use for the panel.
 */
static short get_constraint_expand_flag(const bContext *UNUSED(C), Panel *panel)
{
  PointerRNA *con_ptr = UI_panel_custom_data_get(panel);
  bConstraint *con = (bConstraint *)con_ptr->data;

  return con->ui_expand_flag;
}

/**
 * Save the expand flag for the panel and sub-panels to the constraint.
 */
static void set_constraint_expand_flag(const bContext *UNUSED(C), Panel *panel, short expand_flag)
{
  PointerRNA *con_ptr = UI_panel_custom_data_get(panel);
  bConstraint *con = (bConstraint *)con_ptr->data;
  con->ui_expand_flag = expand_flag;
}

/**
 * Function with void * argument for #uiListPanelIDFromDataFunc.
 *
 * \note Constraint panel types are assumed to be named with the struct name field
 * concatenated to the defined prefix.
 */
static void object_constraint_panel_id(void *md_link, char *r_name)
{
  bConstraint *con = (bConstraint *)md_link;
  const bConstraintTypeInfo *cti = BKE_constraint_typeinfo_from_type(con->type);

  /* Cannot get TypeInfo for invalid/legacy constraints. */
  if (cti == NULL) {
    return;
  }

  strcpy(r_name, CONSTRAINT_TYPE_PANEL_PREFIX);
  strcat(r_name, cti->structName);
}

static void bone_constraint_panel_id(void *md_link, char *r_name)
{
  bConstraint *con = (bConstraint *)md_link;
  const bConstraintTypeInfo *cti = BKE_constraint_typeinfo_from_type(con->type);

  /* Cannot get TypeInfo for invalid/legacy constraints. */
  if (cti == NULL) {
    return;
  }

  strcpy(r_name, CONSTRAINT_BONE_TYPE_PANEL_PREFIX);
  strcat(r_name, cti->structName);
}

/**
 * Check if the constraint panels don't match the data and rebuild the panels if so.
 */
void uiTemplateConstraints(uiLayout *UNUSED(layout), bContext *C, bool use_bone_constraints)
{
  ARegion *region = CTX_wm_region(C);

  Object *ob = ED_object_active_context(C);
  ListBase *constraints = {NULL};
  if (use_bone_constraints) {
    constraints = ED_object_pose_constraint_list(C);
  }
  else if (ob != NULL) {
    constraints = &ob->constraints;
  }

  /* Switch between the bone panel ID function and the object panel ID function. */
  uiListPanelIDFromDataFunc panel_id_func = use_bone_constraints ? bone_constraint_panel_id :
                                                                   object_constraint_panel_id;

  const bool panels_match = UI_panel_list_matches_data(region, constraints, panel_id_func);

  if (!panels_match) {
    UI_panels_free_instanced(C, region);
    bConstraint *con = (constraints == NULL) ? NULL : constraints->first;
    for (int i = 0; con; i++, con = con->next) {
      /* Dont show invalid/legacy constraints. */
      if (con->type == CONSTRAINT_TYPE_NULL) {
        continue;
      }
      /* Dont show temporary constraints (AutoIK and targetless IK constraints). */
      if (con->type == CONSTRAINT_TYPE_KINEMATIC) {
        bKinematicConstraint *data = con->data;
        if (data->flag & CONSTRAINT_IK_TEMP) {
          continue;
        }
      }

      char panel_idname[MAX_NAME];
      panel_id_func(con, panel_idname);

      /* Create custom data RNA pointer. */
      PointerRNA *con_ptr = MEM_mallocN(sizeof(PointerRNA), "panel customdata");
      RNA_pointer_create(&ob->id, &RNA_Constraint, con, con_ptr);

      Panel *new_panel = UI_panel_add_instanced(C, region, &region->panels, panel_idname, con_ptr);

      if (new_panel) {
        /* Set the list panel functionality function pointers since we don't do it with python. */
        new_panel->type->set_list_data_expand_flag = set_constraint_expand_flag;
        new_panel->type->get_list_data_expand_flag = get_constraint_expand_flag;
        new_panel->type->reorder = constraint_reorder;
      }
    }
  }
  else {
    /* Assuming there's only one group of instanced panels, update the custom data pointers. */
    Panel *panel = region->panels.first;
    LISTBASE_FOREACH (bConstraint *, con, constraints) {
      /* Dont show invalid/legacy constraints. */
      if (con->type == CONSTRAINT_TYPE_NULL) {
        continue;
      }
      /* Dont show temporary constraints (AutoIK and targetless IK constraints). */
      if (con->type == CONSTRAINT_TYPE_KINEMATIC) {
        bKinematicConstraint *data = con->data;
        if (data->flag & CONSTRAINT_IK_TEMP) {
          continue;
        }
      }

      /* Move to the next instanced panel corresponding to the next constraint. */
      while ((panel->type == NULL) || !(panel->type->flag & PANEL_TYPE_INSTANCED)) {
        panel = panel->next;
        BLI_assert(panel != NULL); /* There shouldn't be fewer panels than constraint panels. */
      }

      PointerRNA *con_ptr = MEM_mallocN(sizeof(PointerRNA), "constraint panel customdata");
      RNA_pointer_create(&ob->id, &RNA_Constraint, con, con_ptr);
      UI_panel_custom_data_set(panel, con_ptr);

      panel = panel->next;
    }
  }
}

#undef CONSTRAINT_TYPE_PANEL_PREFIX
#undef CONSTRAINT_BONE_TYPE_PANEL_PREFIX

/** \} */

/* -------------------------------------------------------------------- */
/** \name Grease Pencil Modifiers Template
 * \{ */

/**
 * Function with void * argument for #uiListPanelIDFromDataFunc.
 */
static void gpencil_modifier_panel_id(void *md_link, char *r_name)
{
  ModifierData *md = (ModifierData *)md_link;
  BKE_gpencil_modifierType_panel_id(md->type, r_name);
}

void uiTemplateGpencilModifiers(uiLayout *UNUSED(layout), bContext *C)
{
  ARegion *region = CTX_wm_region(C);
  Object *ob = ED_object_active_context(C);
  ListBase *modifiers = &ob->greasepencil_modifiers;

  const bool panels_match = UI_panel_list_matches_data(
      region, modifiers, gpencil_modifier_panel_id);

  if (!panels_match) {
    UI_panels_free_instanced(C, region);
    GpencilModifierData *md = modifiers->first;
    for (int i = 0; md; i++, md = md->next) {
      const GpencilModifierTypeInfo *mti = BKE_gpencil_modifier_get_info(md->type);
      if (mti->panelRegister == NULL) {
        continue;
      }

      char panel_idname[MAX_NAME];
      gpencil_modifier_panel_id(md, panel_idname);

      /* Create custom data RNA pointer. */
      PointerRNA *md_ptr = MEM_mallocN(sizeof(PointerRNA), "panel customdata");
      RNA_pointer_create(&ob->id, &RNA_GpencilModifier, md, md_ptr);

      UI_panel_add_instanced(C, region, &region->panels, panel_idname, md_ptr);
    }
  }
  else {
    /* Assuming there's only one group of instanced panels, update the custom data pointers. */
    Panel *panel = region->panels.first;
    LISTBASE_FOREACH (ModifierData *, md, modifiers) {
      const GpencilModifierTypeInfo *mti = BKE_gpencil_modifier_get_info(md->type);
      if (mti->panelRegister == NULL) {
        continue;
      }

      /* Move to the next instanced panel corresponding to the next modifier. */
      while ((panel->type == NULL) || !(panel->type->flag & PANEL_TYPE_INSTANCED)) {
        panel = panel->next;
        BLI_assert(panel != NULL); /* There shouldn't be fewer panels than modifiers with UIs. */
      }

      PointerRNA *md_ptr = MEM_mallocN(sizeof(PointerRNA), "panel customdata");
      RNA_pointer_create(&ob->id, &RNA_GpencilModifier, md, md_ptr);
      UI_panel_custom_data_set(panel, md_ptr);

      panel = panel->next;
    }
  }
}

/** \} */

/** \} */

#define ERROR_LIBDATA_MESSAGE TIP_("Can't edit external library data")

/* -------------------------------------------------------------------- */
/** \name ShaderFx Template
 *
 *  Template for building the panel layout for the active object's grease pencil shader
 * effects.
 * \{ */

/**
 * Function with void * argument for #uiListPanelIDFromDataFunc.
 */
static void shaderfx_panel_id(void *fx_v, char *r_idname)
{
  ShaderFxData *fx = (ShaderFxData *)fx_v;
  BKE_shaderfxType_panel_id(fx->type, r_idname);
}

/**
 * Check if the shader effect panels don't match the data and rebuild the panels if so.
 */
void uiTemplateShaderFx(uiLayout *UNUSED(layout), bContext *C)
{
  ARegion *region = CTX_wm_region(C);
  Object *ob = ED_object_active_context(C);
  ListBase *shaderfx = &ob->shader_fx;

  const bool panels_match = UI_panel_list_matches_data(region, shaderfx, shaderfx_panel_id);

  if (!panels_match) {
    UI_panels_free_instanced(C, region);
    ShaderFxData *fx = shaderfx->first;
    for (int i = 0; fx; i++, fx = fx->next) {
      char panel_idname[MAX_NAME];
      shaderfx_panel_id(fx, panel_idname);

      /* Create custom data RNA pointer. */
      PointerRNA *fx_ptr = MEM_mallocN(sizeof(PointerRNA), "panel customdata");
      RNA_pointer_create(&ob->id, &RNA_ShaderFx, fx, fx_ptr);

      UI_panel_add_instanced(C, region, &region->panels, panel_idname, fx_ptr);
    }
  }
  else {
    /* Assuming there's only one group of instanced panels, update the custom data pointers. */
    Panel *panel = region->panels.first;
    LISTBASE_FOREACH (ShaderFxData *, fx, shaderfx) {
      const ShaderFxTypeInfo *fxi = BKE_shaderfx_get_info(fx->type);
      if (fxi->panelRegister == NULL) {
        continue;
      }

      /* Move to the next instanced panel corresponding to the next modifier. */
      while ((panel->type == NULL) || !(panel->type->flag & PANEL_TYPE_INSTANCED)) {
        panel = panel->next;
        BLI_assert(panel != NULL); /* There shouldn't be fewer panels than modifiers with UIs. */
      }

      PointerRNA *fx_ptr = MEM_mallocN(sizeof(PointerRNA), "panel customdata");
      RNA_pointer_create(&ob->id, &RNA_ShaderFx, fx, fx_ptr);
      UI_panel_custom_data_set(panel, fx_ptr);

      panel = panel->next;
    }
  }
}

/** \} */

/* -------------------------------------------------------------------- */
/** \name Operator Property Buttons Template
 * \{ */

typedef struct uiTemplateOperatorPropertyPollParam {
  const bContext *C;
  wmOperator *op;
  short flag;
} uiTemplateOperatorPropertyPollParam;

#ifdef USE_OP_RESET_BUT
static void ui_layout_operator_buts__reset_cb(bContext *UNUSED(C),
                                              void *op_pt,
                                              void *UNUSED(arg_dummy2))
{
  WM_operator_properties_reset((wmOperator *)op_pt);
}
#endif

static bool ui_layout_operator_buts_poll_property(struct PointerRNA *UNUSED(ptr),
                                                  struct PropertyRNA *prop,
                                                  void *user_data)
{
  uiTemplateOperatorPropertyPollParam *params = user_data;

  if ((params->flag & UI_TEMPLATE_OP_PROPS_HIDE_ADVANCED) &&
      (RNA_property_tags(prop) & OP_PROP_TAG_ADVANCED)) {
    return false;
  }
  return params->op->type->poll_property(params->C, params->op, prop);
}

static eAutoPropButsReturn template_operator_property_buts_draw_single(
    const bContext *C,
    wmOperator *op,
    uiLayout *layout,
    const eButLabelAlign label_align,
    int layout_flags)
{
  uiBlock *block = uiLayoutGetBlock(layout);
  eAutoPropButsReturn return_info = 0;

  if (!op->properties) {
    const IDPropertyTemplate val = {0};
    op->properties = IDP_New(IDP_GROUP, &val, "wmOperatorProperties");
  }

  /* poll() on this operator may still fail,
   * at the moment there is no nice feedback when this happens just fails silently. */
  if (!WM_operator_repeat_check(C, op)) {
    UI_block_lock_set(block, true, "Operator can't' redo");
    return return_info;
  }

  /* useful for macros where only one of the steps can't be re-done */
  UI_block_lock_clear(block);

  if (layout_flags & UI_TEMPLATE_OP_PROPS_SHOW_TITLE) {
    uiItemL(layout, WM_operatortype_name(op->type, op->ptr), ICON_NONE);
  }

  /* menu */
  if (op->type->flag & OPTYPE_PRESET) {
    /* XXX, no simple way to get WM_MT_operator_presets.bl_label
     * from python! Label remains the same always! */
    PointerRNA op_ptr;
    uiLayout *row;

    block->ui_operator = op;

    row = uiLayoutRow(layout, true);
    uiItemM(row, "WM_MT_operator_presets", NULL, ICON_NONE);

    wmOperatorType *ot = WM_operatortype_find("WM_OT_operator_preset_add", false);
    uiItemFullO_ptr(row, ot, "", ICON_ADD, NULL, WM_OP_INVOKE_DEFAULT, 0, &op_ptr);
    RNA_string_set(&op_ptr, "operator", op->type->idname);

    uiItemFullO_ptr(row, ot, "", ICON_REMOVE, NULL, WM_OP_INVOKE_DEFAULT, 0, &op_ptr);
    RNA_string_set(&op_ptr, "operator", op->type->idname);
    RNA_boolean_set(&op_ptr, "remove_active", true);
  }

  if (op->type->ui) {
    op->layout = layout;
    op->type->ui((bContext *)C, op);
    op->layout = NULL;

    /* UI_LAYOUT_OP_SHOW_EMPTY ignored. retun_info is ignored too. We could
     * allow ot.ui callback to return this, but not needed right now. */
  }
  else {
    wmWindowManager *wm = CTX_wm_manager(C);
    uiTemplateOperatorPropertyPollParam user_data = {.C = C, .op = op, .flag = layout_flags};
    const bool use_prop_split = (layout_flags & UI_TEMPLATE_OP_PROPS_NO_SPLIT_LAYOUT) == 0;

    PointerRNA ptr;
    RNA_pointer_create(&wm->id, op->type->srna, op->properties, &ptr);

    uiLayoutSetPropSep(layout, use_prop_split);
    uiLayoutSetPropDecorate(layout, false);

    /* main draw call */
    return_info = uiDefAutoButsRNA(
        layout,
        &ptr,
        op->type->poll_property ? ui_layout_operator_buts_poll_property : NULL,
        op->type->poll_property ? &user_data : NULL,
        op->type->prop,
        label_align,
        (layout_flags & UI_TEMPLATE_OP_PROPS_COMPACT));

    if ((return_info & UI_PROP_BUTS_NONE_ADDED) &&
        (layout_flags & UI_TEMPLATE_OP_PROPS_SHOW_EMPTY)) {
      uiItemL(layout, IFACE_("No Properties"), ICON_NONE);
    }
  }

#ifdef USE_OP_RESET_BUT
  /* its possible that reset can do nothing if all have PROP_SKIP_SAVE enabled
   * but this is not so important if this button is drawn in those cases
   * (which isn't all that likely anyway) - campbell */
  if (op->properties->len) {
    uiBut *but;
    uiLayout *col; /* needed to avoid alignment errors with previous buttons */

    col = uiLayoutColumn(layout, false);
    block = uiLayoutGetBlock(col);
    but = uiDefIconTextBut(block,
                           UI_BTYPE_BUT,
                           0,
                           ICON_FILE_REFRESH,
                           IFACE_("Reset"),
                           0,
                           0,
                           UI_UNIT_X,
                           UI_UNIT_Y,
                           NULL,
                           0.0,
                           0.0,
                           0.0,
                           0.0,
                           TIP_("Reset operator defaults"));
    UI_but_func_set(but, ui_layout_operator_buts__reset_cb, op, NULL);
  }
#endif

  /* set various special settings for buttons */

  /* Only do this if we're not refreshing an existing UI. */
  if (block->oldblock == NULL) {
    const bool is_popup = (block->flag & UI_BLOCK_KEEP_OPEN) != 0;

    LISTBASE_FOREACH (uiBut *, but, &block->buttons) {
      /* no undo for buttons for operator redo panels */
      UI_but_flag_disable(but, UI_BUT_UNDO);

      /* only for popups, see T36109. */

      /* if button is operator's default property, and a text-field, enable focus for it
       * - this is used for allowing operators with popups to rename stuff with fewer clicks
       */
      if (is_popup) {
        if ((but->rnaprop == op->type->prop) && (but->type == UI_BTYPE_TEXT)) {
          UI_but_focus_on_enter_event(CTX_wm_window(C), but);
        }
      }
    }
  }

  return return_info;
}

static void template_operator_property_buts_draw_recursive(const bContext *C,
                                                           wmOperator *op,
                                                           uiLayout *layout,
                                                           const eButLabelAlign label_align,
                                                           int layout_flags,
                                                           bool *r_has_advanced)
{
  if (op->type->flag & OPTYPE_MACRO) {
    LISTBASE_FOREACH (wmOperator *, macro_op, &op->macro) {
      template_operator_property_buts_draw_recursive(
          C, macro_op, layout, label_align, layout_flags, r_has_advanced);
    }
  }
  else {
    /* Might want to make label_align adjustable somehow. */
    eAutoPropButsReturn return_info = template_operator_property_buts_draw_single(
        C, op, layout, label_align, layout_flags);
    if (return_info & UI_PROP_BUTS_ANY_FAILED_CHECK) {
      if (r_has_advanced) {
        *r_has_advanced = true;
      }
    }
  }
}

static bool ui_layout_operator_properties_only_booleans(const bContext *C,
                                                        wmWindowManager *wm,
                                                        wmOperator *op,
                                                        int layout_flags)
{
  if (op->type->flag & OPTYPE_MACRO) {
    LISTBASE_FOREACH (wmOperator *, macro_op, &op->macro) {
      if (!ui_layout_operator_properties_only_booleans(C, wm, macro_op, layout_flags)) {
        return false;
      }
    }
  }
  else {
    uiTemplateOperatorPropertyPollParam user_data = {.C = C, .op = op, .flag = layout_flags};
    PointerRNA ptr;

    RNA_pointer_create(&wm->id, op->type->srna, op->properties, &ptr);

    RNA_STRUCT_BEGIN (&ptr, prop) {
      if (RNA_property_flag(prop) & PROP_HIDDEN) {
        continue;
      }
      if (op->type->poll_property &&
          !ui_layout_operator_buts_poll_property(&ptr, prop, &user_data)) {
        continue;
      }
      if (RNA_property_type(prop) != PROP_BOOLEAN) {
        return false;
      }
    }
    RNA_STRUCT_END;
  }

  return true;
}

/**
 * Draw Operator property buttons for redoing execution with different settings.
 * This function does not initialize the layout,
 * functions can be called on the layout before and after.
 */
void uiTemplateOperatorPropertyButs(
    const bContext *C, uiLayout *layout, wmOperator *op, eButLabelAlign label_align, short flag)
{
  wmWindowManager *wm = CTX_wm_manager(C);

  /* If there are only checkbox items, don't use split layout by default. It looks weird if the
   * checkboxes only use half the width. */
  if (ui_layout_operator_properties_only_booleans(C, wm, op, flag)) {
    flag |= UI_TEMPLATE_OP_PROPS_NO_SPLIT_LAYOUT;
  }

  template_operator_property_buts_draw_recursive(C, op, layout, label_align, flag, NULL);
}

void uiTemplateOperatorRedoProperties(uiLayout *layout, const bContext *C)
{
  wmOperator *op = WM_operator_last_redo(C);
  uiBlock *block = uiLayoutGetBlock(layout);

  if (op == NULL) {
    return;
  }

  /* Disable for now, doesn't fit well in popover. */
#if 0
  /* Repeat button with operator name as text. */
  uiItemFullO(layout,
              "SCREEN_OT_repeat_last",
              WM_operatortype_name(op->type, op->ptr),
              ICON_NONE,
              NULL,
              WM_OP_INVOKE_DEFAULT,
              0,
              NULL);
#endif

  if (WM_operator_repeat_check(C, op)) {
    int layout_flags = 0;
    if (block->panel == NULL) {
      layout_flags = UI_TEMPLATE_OP_PROPS_SHOW_TITLE;
    }
#if 0
    bool has_advanced = false;
#endif

    UI_block_func_handle_set(block, ED_undo_operator_repeat_cb_evt, op);
    template_operator_property_buts_draw_recursive(
        C, op, layout, UI_BUT_LABEL_ALIGN_SPLIT_COLUMN, layout_flags, NULL /* &has_advanced */);/* bfa - align left if boolean prop */
    /* Warning! this leaves the handle function for any other users of this block. */

#if 0
    if (has_advanced) {
      uiItemO(layout, IFACE_("More..."), ICON_NONE, "SCREEN_OT_redo_last");
    }
#endif
  }
}

/** \} */

/* -------------------------------------------------------------------- */
/** \name Constraint Header Template
 * \{ */

#define ERROR_LIBDATA_MESSAGE TIP_("Can't edit external library data")

static void constraint_active_func(bContext *UNUSED(C), void *ob_v, void *con_v)
{
  ED_object_constraint_active_set(ob_v, con_v);
}

static void draw_constraint_header(uiLayout *layout, Object *ob, bConstraint *con)
{
  bPoseChannel *pchan = BKE_pose_channel_active(ob);
  short proxy_protected, xco = 0, yco = 0;
  // int rb_col; // UNUSED

  /* determine whether constraint is proxy protected or not */
  if (BKE_constraints_proxylocked_owner(ob, pchan)) {
    proxy_protected = (con->flag & CONSTRAINT_PROXY_LOCAL) == 0;
  }
  else {
    proxy_protected = 0;
  }

  /* unless button has own callback, it adds this callback to button */
  uiBlock *block = uiLayoutGetBlock(layout);
  UI_block_func_set(block, constraint_active_func, ob, con);

  PointerRNA ptr;
  RNA_pointer_create(&ob->id, &RNA_Constraint, con, &ptr);

  uiLayoutSetContextPointer(layout, "constraint", &ptr);

  /* Constraint type icon. */
  uiLayout *sub = uiLayoutRow(layout, false);
  uiLayoutSetEmboss(sub, false);
  uiLayoutSetRedAlert(sub, (con->flag & CONSTRAINT_DISABLE));
  uiItemL(sub, "", RNA_struct_ui_icon(ptr.type));

  UI_block_emboss_set(block, UI_EMBOSS);

  if (proxy_protected == 0) {
    uiItemR(layout, &ptr, "name", 0, "", ICON_NONE);
  }
  else {
    uiItemL(layout, con->name, ICON_NONE);
  }

  /* proxy-protected constraints cannot be edited, so hide up/down + close buttons */
  if (proxy_protected) {
    UI_block_emboss_set(block, UI_EMBOSS_NONE);

    /* draw a ghost icon (for proxy) and also a lock beside it,
     * to show that constraint is "proxy locked" */
    uiDefIconBut(block,
                 UI_BTYPE_BUT,
                 0,
                 ICON_GHOST_ENABLED,
                 xco + 12.2f * UI_UNIT_X,
                 yco,
                 0.95f * UI_UNIT_X,
                 0.95f * UI_UNIT_Y,
                 NULL,
                 0.0,
                 0.0,
                 0.0,
                 0.0,
                 TIP_("Proxy Protected"));
    uiDefIconBut(block,
                 UI_BTYPE_BUT,
                 0,
                 ICON_LOCKED,
                 xco + 13.1f * UI_UNIT_X,
                 yco,
                 0.95f * UI_UNIT_X,
                 0.95f * UI_UNIT_Y,
                 NULL,
                 0.0,
                 0.0,
                 0.0,
                 0.0,
                 TIP_("Proxy Protected"));

    UI_block_emboss_set(block, UI_EMBOSS);
  }
  else {
    /* enabled */
    UI_block_emboss_set(block, UI_EMBOSS_NONE_OR_STATUS);
    uiItemR(layout, &ptr, "mute", 0, "", 0);
    UI_block_emboss_set(block, UI_EMBOSS);

    uiLayoutSetOperatorContext(layout, WM_OP_INVOKE_DEFAULT);

    /* Close 'button' - emboss calls here disable drawing of 'button' behind X */
    UI_block_emboss_set(block, UI_EMBOSS_NONE);
    uiItemO(layout, "", ICON_X, "CONSTRAINT_OT_delete");
    UI_block_emboss_set(block, UI_EMBOSS);

    /* Some extra padding at the end, so the 'x' icon isn't too close to drag button. */
    uiItemS(layout);
  }

  /* Set but-locks for protected settings (magic numbers are used here!) */
  if (proxy_protected) {
    UI_block_lock_set(block, true, TIP_("Cannot edit Proxy-Protected Constraint"));
  }

  /* clear any locks set up for proxies/lib-linking */
  UI_block_lock_clear(block);
}

void uiTemplateConstraintHeader(uiLayout *layout, PointerRNA *ptr)
{
  /* verify we have valid data */
  if (!RNA_struct_is_a(ptr->type, &RNA_Constraint)) {
    RNA_warning("Expected constraint on object");
    return;
  }

  Object *ob = (Object *)ptr->owner_id;
  bConstraint *con = ptr->data;

  if (!ob || !(GS(ob->id.name) == ID_OB)) {
    RNA_warning("Expected constraint on object");
    return;
  }

  UI_block_lock_set(uiLayoutGetBlock(layout), (ob && ID_IS_LINKED(ob)), ERROR_LIBDATA_MESSAGE);

  draw_constraint_header(layout, ob, con);
}

/** \} */

/* -------------------------------------------------------------------- */
/** \name Preview Template
 * \{ */

#include "DNA_light_types.h"
#include "DNA_material_types.h"
#include "DNA_world_types.h"

#define B_MATPRV 1

static void do_preview_buttons(bContext *C, void *arg, int event)
{
  switch (event) {
    case B_MATPRV:
      WM_event_add_notifier(C, NC_MATERIAL | ND_SHADING_PREVIEW, arg);
      break;
  }
}

void uiTemplatePreview(uiLayout *layout,
                       bContext *C,
                       ID *id,
                       bool show_buttons,
                       ID *parent,
                       MTex *slot,
                       const char *preview_id)
{
  Material *ma = NULL;
  Tex *tex = (Tex *)id;
  short *pr_texture = NULL;
  PointerRNA material_ptr;
  PointerRNA texture_ptr;

  char _preview_id[UI_MAX_NAME_STR];

  if (id && !ELEM(GS(id->name), ID_MA, ID_TE, ID_WO, ID_LA, ID_LS)) {
    RNA_warning("Expected ID of type material, texture, light, world or line style");
    return;
  }

  /* decide what to render */
  ID *pid = id;
  ID *pparent = NULL;

  if (id && (GS(id->name) == ID_TE)) {
    if (parent && (GS(parent->name) == ID_MA)) {
      pr_texture = &((Material *)parent)->pr_texture;
    }
    else if (parent && (GS(parent->name) == ID_WO)) {
      pr_texture = &((World *)parent)->pr_texture;
    }
    else if (parent && (GS(parent->name) == ID_LA)) {
      pr_texture = &((Light *)parent)->pr_texture;
    }
    else if (parent && (GS(parent->name) == ID_LS)) {
      pr_texture = &((FreestyleLineStyle *)parent)->pr_texture;
    }

    if (pr_texture) {
      if (*pr_texture == TEX_PR_OTHER) {
        pid = parent;
      }
      else if (*pr_texture == TEX_PR_BOTH) {
        pparent = parent;
      }
    }
  }

  if (!preview_id || (preview_id[0] == '\0')) {
    /* If no identifier given, generate one from ID type. */
    BLI_snprintf(
        _preview_id, UI_MAX_NAME_STR, "uiPreview_%s", BKE_idtype_idcode_to_name(GS(id->name)));
    preview_id = _preview_id;
  }

  /* Find or add the uiPreview to the current Region. */
  ARegion *region = CTX_wm_region(C);
  uiPreview *ui_preview = BLI_findstring(
      &region->ui_previews, preview_id, offsetof(uiPreview, preview_id));

  if (!ui_preview) {
    ui_preview = MEM_callocN(sizeof(uiPreview), "uiPreview");
    BLI_strncpy(ui_preview->preview_id, preview_id, sizeof(ui_preview->preview_id));
    ui_preview->height = (short)(UI_UNIT_Y * 7.6f);
    BLI_addtail(&region->ui_previews, ui_preview);
  }

  if (ui_preview->height < UI_UNIT_Y) {
    ui_preview->height = UI_UNIT_Y;
  }
  else if (ui_preview->height > UI_UNIT_Y * 50) { /* Rather high upper limit, yet not insane! */
    ui_preview->height = UI_UNIT_Y * 50;
  }

  /* layout */
  uiBlock *block = uiLayoutGetBlock(layout);
  uiLayout *row = uiLayoutRow(layout, false);
  uiLayout *col = uiLayoutColumn(row, false);
  uiLayoutSetKeepAspect(col, true);

  /* add preview */
  uiDefBut(block,
           UI_BTYPE_EXTRA,
           0,
           "",
           0,
           0,
           UI_UNIT_X * 10,
           ui_preview->height,
           pid,
           0.0,
           0.0,
           0,
           0,
           "");
  UI_but_func_drawextra_set(block, ED_preview_draw, pparent, slot);
  UI_block_func_handle_set(block, do_preview_buttons, NULL);

  uiDefIconButS(block,
                UI_BTYPE_GRIP,
                0,
                ICON_GRIP,
                0,
                0,
                UI_UNIT_X * 10,
                (short)(UI_UNIT_Y * 0.3f),
                &ui_preview->height,
                UI_UNIT_Y,
                UI_UNIT_Y * 50.0f,
                0.0f,
                0.0f,
                "");

  /* add buttons */
  if (pid && show_buttons) {
    if (GS(pid->name) == ID_MA || (pparent && GS(pparent->name) == ID_MA)) {
      if (GS(pid->name) == ID_MA) {
        ma = (Material *)pid;
      }
      else {
        ma = (Material *)pparent;
      }

      /* Create RNA Pointer */
      RNA_pointer_create(&ma->id, &RNA_Material, ma, &material_ptr);

      col = uiLayoutColumn(row, true);
      uiLayoutSetScaleX(col, 1.5);
      uiItemR(col, &material_ptr, "preview_render_type", UI_ITEM_R_EXPAND, "", ICON_NONE);

      /* EEVEE preview file has baked lighting so use_preview_world has no effect,
       * just hide the option until this feature is supported. */
      if (!BKE_scene_uses_blender_eevee(CTX_data_scene(C))) {
        uiItemS(col);
        uiItemR(col, &material_ptr, "use_preview_world", 0, "", ICON_WORLD);
      }
    }

    if (pr_texture) {
      /* Create RNA Pointer */
      RNA_pointer_create(id, &RNA_Texture, tex, &texture_ptr);

      uiLayoutRow(layout, true);
      uiDefButS(block,
                UI_BTYPE_ROW,
                B_MATPRV,
                IFACE_("Texture"),
                0,
                0,
                UI_UNIT_X * 10,
                UI_UNIT_Y,
                pr_texture,
                10,
                TEX_PR_TEXTURE,
                0,
                0,
                "");
      if (GS(parent->name) == ID_MA) {
        uiDefButS(block,
                  UI_BTYPE_ROW,
                  B_MATPRV,
                  IFACE_("Material"),
                  0,
                  0,
                  UI_UNIT_X * 10,
                  UI_UNIT_Y,
                  pr_texture,
                  10,
                  TEX_PR_OTHER,
                  0,
                  0,
                  "");
      }
      else if (GS(parent->name) == ID_LA) {
        uiDefButS(block,
                  UI_BTYPE_ROW,
                  B_MATPRV,
                  CTX_IFACE_(BLT_I18NCONTEXT_ID_LIGHT, "Light"),
                  0,
                  0,
                  UI_UNIT_X * 10,
                  UI_UNIT_Y,
                  pr_texture,
                  10,
                  TEX_PR_OTHER,
                  0,
                  0,
                  "");
      }
      else if (GS(parent->name) == ID_WO) {
        uiDefButS(block,
                  UI_BTYPE_ROW,
                  B_MATPRV,
                  IFACE_("World"),
                  0,
                  0,
                  UI_UNIT_X * 10,
                  UI_UNIT_Y,
                  pr_texture,
                  10,
                  TEX_PR_OTHER,
                  0,
                  0,
                  "");
      }
      else if (GS(parent->name) == ID_LS) {
        uiDefButS(block,
                  UI_BTYPE_ROW,
                  B_MATPRV,
                  IFACE_("Line Style"),
                  0,
                  0,
                  UI_UNIT_X * 10,
                  UI_UNIT_Y,
                  pr_texture,
                  10,
                  TEX_PR_OTHER,
                  0,
                  0,
                  "");
      }
      uiDefButS(block,
                UI_BTYPE_ROW,
                B_MATPRV,
                IFACE_("Both"),
                0,
                0,
                UI_UNIT_X * 10,
                UI_UNIT_Y,
                pr_texture,
                10,
                TEX_PR_BOTH,
                0,
                0,
                "");

      /* Alpha button for texture preview */
      if (*pr_texture != TEX_PR_OTHER) {
        row = uiLayoutRow(layout, false);
        uiItemR(row, &texture_ptr, "use_preview_alpha", 0, NULL, ICON_NONE);
      }
    }
  }
}

/** \} */

/* -------------------------------------------------------------------- */
/** \name ColorRamp Template
 * \{ */

typedef struct RNAUpdateCb {
  PointerRNA ptr;
  PropertyRNA *prop;
} RNAUpdateCb;

static void rna_update_cb(bContext *C, void *arg_cb, void *UNUSED(arg))
{
  RNAUpdateCb *cb = (RNAUpdateCb *)arg_cb;

  /* we call update here on the pointer property, this way the
   * owner of the curve mapping can still define its own update
   * and notifier, even if the CurveMapping struct is shared. */
  RNA_property_update(C, &cb->ptr, cb->prop);
}

enum {
  CB_FUNC_FLIP,
  CB_FUNC_DISTRIBUTE_LR,
  CB_FUNC_DISTRIBUTE_EVENLY,
  CB_FUNC_RESET,
};

static void colorband_flip_cb(bContext *C, ColorBand *coba)
{
  CBData data_tmp[MAXCOLORBAND];

  for (int a = 0; a < coba->tot; a++) {
    data_tmp[a] = coba->data[coba->tot - (a + 1)];
  }
  for (int a = 0; a < coba->tot; a++) {
    data_tmp[a].pos = 1.0f - data_tmp[a].pos;
    coba->data[a] = data_tmp[a];
  }

  /* may as well flip the cur*/
  coba->cur = coba->tot - (coba->cur + 1);

  ED_undo_push(C, "Flip Color Ramp");
}

static void colorband_distribute_cb(bContext *C, ColorBand *coba, bool evenly)
{
  if (coba->tot > 1) {
    const int tot = evenly ? coba->tot - 1 : coba->tot;
    const float gap = 1.0f / tot;
    float pos = 0.0f;
    for (int a = 0; a < coba->tot; a++) {
      coba->data[a].pos = pos;
      pos += gap;
    }
    ED_undo_push(C, evenly ? "Distribute Stops Evenly" : "Distribute Stops from Left");
  }
}

static void colorband_tools_dofunc(bContext *C, void *coba_v, int event)
{
  ColorBand *coba = coba_v;

  switch (event) {
    case CB_FUNC_FLIP:
      colorband_flip_cb(C, coba);
      break;
    case CB_FUNC_DISTRIBUTE_LR:
      colorband_distribute_cb(C, coba, false);
      break;
    case CB_FUNC_DISTRIBUTE_EVENLY:
      colorband_distribute_cb(C, coba, true);
      break;
    case CB_FUNC_RESET:
      BKE_colorband_init(coba, true);
      ED_undo_push(C, "Reset Color Ramp");
      break;
  }
  ED_region_tag_redraw(CTX_wm_region(C));
}

static uiBlock *colorband_tools_func(bContext *C, ARegion *region, void *coba_v)
{
  const uiStyle *style = UI_style_get_dpi();
  ColorBand *coba = coba_v;
  short yco = 0;
  const short menuwidth = 10 * UI_UNIT_X;

  uiBlock *block = UI_block_begin(C, region, __func__, UI_EMBOSS_PULLDOWN);
  UI_block_func_butmenu_set(block, colorband_tools_dofunc, coba);

  uiLayout *layout = UI_block_layout(block,
                                     UI_LAYOUT_VERTICAL,
                                     UI_LAYOUT_MENU,
                                     0,
                                     0,
                                     UI_MENU_WIDTH_MIN,
                                     0,
                                     UI_MENU_PADDING,
                                     style);
  UI_block_layout_set_current(block, layout);
  {
    PointerRNA coba_ptr;
    RNA_pointer_create(NULL, &RNA_ColorRamp, coba, &coba_ptr);
    uiLayoutSetContextPointer(layout, "color_ramp", &coba_ptr);
  }

  /* We could move these to operators,
   * although this isn't important unless we want to assign key shortcuts to them. */
  {
    uiDefIconTextBut(block,
                     UI_BTYPE_BUT_MENU,
                     1,
                     ICON_FLIP,
                     IFACE_("Flip Color Ramp"),
                     0,
                     yco -= UI_UNIT_Y,
                     menuwidth,
                     UI_UNIT_Y,
                     NULL,
                     0.0,
                     0.0,
                     0,
                     CB_FUNC_FLIP,
                     "");
    uiDefIconTextBut(block,
                     UI_BTYPE_BUT_MENU,
                     1,
                     ICON_ALIGNVERTICAL,
                     IFACE_("Distribute Stops from Left"),
                     0,
                     yco -= UI_UNIT_Y,
                     menuwidth,
                     UI_UNIT_Y,
                     NULL,
                     0.0,
                     0.0,
                     0,
                     CB_FUNC_DISTRIBUTE_LR,
                     "");
    uiDefIconTextBut(block,
                     UI_BTYPE_BUT_MENU,
                     1,
                     ICON_STRAIGHTEN_X,
                     IFACE_("Distribute Stops Evenly"),
                     0,
                     yco -= UI_UNIT_Y,
                     menuwidth,
                     UI_UNIT_Y,
                     NULL,
                     0.0,
                     0.0,
                     0,
                     CB_FUNC_DISTRIBUTE_EVENLY,
                     "");

    uiItemO(layout, IFACE_("Eyedropper"), ICON_EYEDROPPER, "UI_OT_eyedropper_colorramp");

    uiDefIconTextBut(block,
                     UI_BTYPE_BUT_MENU,
                     1,
                     ICON_RESET,
                     IFACE_("Reset Color Ramp"),
                     0,
                     yco -= UI_UNIT_Y,
                     menuwidth,
                     UI_UNIT_Y,
                     NULL,
                     0.0,
                     0.0,
                     0,
                     CB_FUNC_RESET,
                     "");
  }

  UI_block_direction_set(block, UI_DIR_DOWN);
  UI_block_bounds_set_text(block, 3.0f * UI_UNIT_X);

  return block;
}

static void colorband_add_cb(bContext *C, void *cb_v, void *coba_v)
{
  ColorBand *coba = coba_v;
  float pos = 0.5f;

  if (coba->tot > 1) {
    if (coba->cur > 0) {
      pos = (coba->data[coba->cur - 1].pos + coba->data[coba->cur].pos) * 0.5f;
    }
    else {
      pos = (coba->data[coba->cur + 1].pos + coba->data[coba->cur].pos) * 0.5f;
    }
  }

  if (BKE_colorband_element_add(coba, pos)) {
    rna_update_cb(C, cb_v, NULL);
    ED_undo_push(C, "Add Color Ramp Stop");
  }
}

static void colorband_del_cb(bContext *C, void *cb_v, void *coba_v)
{
  ColorBand *coba = coba_v;

  if (BKE_colorband_element_remove(coba, coba->cur)) {
    ED_undo_push(C, "Delete Color Ramp Stop");
    rna_update_cb(C, cb_v, NULL);
  }
}

static void colorband_update_cb(bContext *UNUSED(C), void *bt_v, void *coba_v)
{
  uiBut *bt = bt_v;
  ColorBand *coba = coba_v;

  /* Sneaky update here, we need to sort the color-band points to be in order,
   * however the RNA pointer then is wrong, so we update it */
  BKE_colorband_update_sort(coba);
  bt->rnapoin.data = coba->data + coba->cur;
}

static void colorband_buttons_layout(uiLayout *layout,
                                     uiBlock *block,
                                     ColorBand *coba,
                                     const rctf *butr,
                                     RNAUpdateCb *cb,
                                     int expand)
{
  uiBut *bt;
  const float unit = BLI_rctf_size_x(butr) / 14.0f;
  const float xs = butr->xmin;
  const float ys = butr->ymin;

  PointerRNA ptr;
  RNA_pointer_create(cb->ptr.owner_id, &RNA_ColorRamp, coba, &ptr);

  uiLayout *split = uiLayoutSplit(layout, 0.4f, false);

  UI_block_emboss_set(block, UI_EMBOSS_NONE);
  UI_block_align_begin(block);
  uiLayout *row = uiLayoutRow(split, false);

  bt = uiDefIconTextBut(block,
                        UI_BTYPE_BUT,
                        0,
                        ICON_ADD,
                        "",
                        0,
                        0,
                        2.0f * unit,
                        UI_UNIT_Y,
                        NULL,
                        0,
                        0,
                        0,
                        0,
                        TIP_("Add Stop\nAdd a new color stop to the color ramp"));
  UI_but_funcN_set(bt, colorband_add_cb, MEM_dupallocN(cb), coba);

  bt = uiDefIconTextBut(block,
                        UI_BTYPE_BUT,
                        0,
                        ICON_REMOVE,
                        "",
                        xs + 2.0f * unit,
                        ys + UI_UNIT_Y,
                        2.0f * unit,
                        UI_UNIT_Y,
                        NULL,
                        0,
                        0,
                        0,
                        0,
                        TIP_("Delete Stop\nDelete the active position"));
  UI_but_funcN_set(bt, colorband_del_cb, MEM_dupallocN(cb), coba);

  bt = uiDefIconBlockBut(block,
                         colorband_tools_func,
                         coba,
                         0,
                         ICON_DOWNARROW_HLT,
                         xs + 4.0f * unit,
                         ys + UI_UNIT_Y,
                         2.0f * unit,
                         UI_UNIT_Y,
                         TIP_("Tools"));
  UI_but_funcN_set(bt, rna_update_cb, MEM_dupallocN(cb), coba);

  UI_block_align_end(block);
  UI_block_emboss_set(block, UI_EMBOSS);

  row = uiLayoutRow(split, false);

  UI_block_align_begin(block);
  uiItemR(row, &ptr, "color_mode", 0, "", ICON_NONE);
  if (ELEM(coba->color_mode, COLBAND_BLEND_HSV, COLBAND_BLEND_HSL)) {
    uiItemR(row, &ptr, "hue_interpolation", 0, "", ICON_NONE);
  }
  else { /* COLBAND_BLEND_RGB */
    uiItemR(row, &ptr, "interpolation", 0, "", ICON_NONE);
  }
  UI_block_align_end(block);

  row = uiLayoutRow(layout, false);

  bt = uiDefBut(block,
                UI_BTYPE_COLORBAND,
                0,
                "",
                xs,
                ys,
                BLI_rctf_size_x(butr),
                UI_UNIT_Y,
                coba,
                0,
                0,
                0,
                0,
                "");
  UI_but_funcN_set(bt, rna_update_cb, MEM_dupallocN(cb), NULL);

  row = uiLayoutRow(layout, false);

  if (coba->tot) {
    CBData *cbd = coba->data + coba->cur;

    RNA_pointer_create(cb->ptr.owner_id, &RNA_ColorRampElement, cbd, &ptr);

    if (!expand) {
      split = uiLayoutSplit(layout, 0.3f, false);

      row = uiLayoutRow(split, false);
      bt = uiDefButS(block,
                     UI_BTYPE_NUM,
                     0,
                     "",
                     0,
                     0,
                     5.0f * UI_UNIT_X,
                     UI_UNIT_Y,
                     &coba->cur,
                     0.0,
                     (float)(MAX2(0, coba->tot - 1)),
                     0,
                     0,
                     TIP_("Choose active color stop"));
      UI_but_number_step_size_set(bt, 1);

      row = uiLayoutRow(split, false);
      uiItemR(row, &ptr, "position", 0, IFACE_("Pos"), ICON_NONE);
      bt = block->buttons.last;
      UI_but_func_set(bt, colorband_update_cb, bt, coba);

      row = uiLayoutRow(layout, false);
      uiItemR(row, &ptr, "color", 0, "", ICON_NONE);
      bt = block->buttons.last;
      UI_but_funcN_set(bt, rna_update_cb, MEM_dupallocN(cb), NULL);
    }
    else {
      split = uiLayoutSplit(layout, 0.5f, false);
      uiLayout *subsplit = uiLayoutSplit(split, 0.35f, false);

      row = uiLayoutRow(subsplit, false);
      bt = uiDefButS(block,
                     UI_BTYPE_NUM,
                     0,
                     "",
                     0,
                     0,
                     5.0f * UI_UNIT_X,
                     UI_UNIT_Y,
                     &coba->cur,
                     0.0,
                     (float)(MAX2(0, coba->tot - 1)),
                     0,
                     0,
                     TIP_("Choose active color stop"));
      UI_but_number_step_size_set(bt, 1);

      row = uiLayoutRow(subsplit, false);
      uiItemR(row, &ptr, "position", UI_ITEM_R_SLIDER, IFACE_("Pos"), ICON_NONE);
      bt = block->buttons.last;
      UI_but_func_set(bt, colorband_update_cb, bt, coba);

      row = uiLayoutRow(split, false);
      uiItemR(row, &ptr, "color", 0, "", ICON_NONE);
      bt = block->buttons.last;
      UI_but_funcN_set(bt, rna_update_cb, MEM_dupallocN(cb), NULL);
    }
  }
}

void uiTemplateColorRamp(uiLayout *layout, PointerRNA *ptr, const char *propname, bool expand)
{
  PropertyRNA *prop = RNA_struct_find_property(ptr, propname);

  if (!prop || RNA_property_type(prop) != PROP_POINTER) {
    return;
  }

  const PointerRNA cptr = RNA_property_pointer_get(ptr, prop);
  if (!cptr.data || !RNA_struct_is_a(cptr.type, &RNA_ColorRamp)) {
    return;
  }

  RNAUpdateCb *cb = MEM_callocN(sizeof(RNAUpdateCb), "RNAUpdateCb");
  cb->ptr = *ptr;
  cb->prop = prop;

  rctf rect;
  rect.xmin = 0;
  rect.xmax = 10.0f * UI_UNIT_X;
  rect.ymin = 0;
  rect.ymax = 19.5f * UI_UNIT_X;

  uiBlock *block = uiLayoutAbsoluteBlock(layout);

  ID *id = cptr.owner_id;
  UI_block_lock_set(block, (id && ID_IS_LINKED(id)), ERROR_LIBDATA_MESSAGE);

  colorband_buttons_layout(layout, block, cptr.data, &rect, cb, expand);

  UI_block_lock_clear(block);

  MEM_freeN(cb);
}

/** \} */

/* -------------------------------------------------------------------- */
/** \name Icon Template
 * \{ */

/**
 * \param icon_scale: Scale of the icon, 1x == button height.
 */
void uiTemplateIcon(uiLayout *layout, int icon_value, float icon_scale)
{
  uiBlock *block = uiLayoutAbsoluteBlock(layout);
  uiBut *but = uiDefIconBut(block,
                            UI_BTYPE_LABEL,
                            0,
                            ICON_X,
                            0,
                            0,
                            UI_UNIT_X * icon_scale,
                            UI_UNIT_Y * icon_scale,
                            NULL,
                            0.0,
                            0.0,
                            0.0,
                            0.0,
                            "");
  ui_def_but_icon(but, icon_value, UI_HAS_ICON | UI_BUT_ICON_PREVIEW);
}

/** \} */

/* -------------------------------------------------------------------- */
/** \name Icon viewer Template
 * \{ */

typedef struct IconViewMenuArgs {
  PointerRNA ptr;
  PropertyRNA *prop;
  bool show_labels;
  float icon_scale;
} IconViewMenuArgs;

/* ID Search browse menu, open */
static uiBlock *ui_icon_view_menu_cb(bContext *C, ARegion *region, void *arg_litem)
{
  static IconViewMenuArgs args;

  /* arg_litem is malloced, can be freed by parent button */
  args = *((IconViewMenuArgs *)arg_litem);
  const int w = UI_UNIT_X * (args.icon_scale);
  const int h = UI_UNIT_X * (args.icon_scale + args.show_labels);

  uiBlock *block = UI_block_begin(C, region, "_popup", UI_EMBOSS_PULLDOWN);
  UI_block_flag_enable(block, UI_BLOCK_LOOP | UI_BLOCK_NO_FLIP);
  UI_block_theme_style_set(block, UI_BLOCK_THEME_STYLE_POPUP);

  bool free;
  const EnumPropertyItem *item;
  RNA_property_enum_items(C, &args.ptr, args.prop, &item, NULL, &free);

  for (int a = 0; item[a].identifier; a++) {
    const int x = (a % 8) * w;
    const int y = -(a / 8) * h;

    const int icon = item[a].icon;
    const int value = item[a].value;
    uiBut *but;
    if (args.show_labels) {
      but = uiDefIconTextButR_prop(block,
                                   UI_BTYPE_ROW,
                                   0,
                                   icon,
                                   item[a].name,
                                   x,
                                   y,
                                   w,
                                   h,
                                   &args.ptr,
                                   args.prop,
                                   -1,
                                   0,
                                   value,
                                   -1,
                                   -1,
                                   NULL);
    }
    else {
      but = uiDefIconButR_prop(block,
                               UI_BTYPE_ROW,
                               0,
                               icon,
                               x,
                               y,
                               w,
                               h,
                               &args.ptr,
                               args.prop,
                               -1,
                               0,
                               value,
                               -1,
                               -1,
                               NULL);
    }
    ui_def_but_icon(but, icon, UI_HAS_ICON | UI_BUT_ICON_PREVIEW);
  }

  UI_block_bounds_set_normal(block, 0.3f * U.widget_unit);
  UI_block_direction_set(block, UI_DIR_DOWN);

  if (free) {
    MEM_freeN((void *)item);
  }

  return block;
}

/**
 * \param icon_scale: Scale of the icon, 1x == button height.
 */
void uiTemplateIconView(uiLayout *layout,
                        PointerRNA *ptr,
                        const char *propname,
                        bool show_labels,
                        float icon_scale,
                        float icon_scale_popup)
{
  PropertyRNA *prop = RNA_struct_find_property(ptr, propname);

  if (!prop || RNA_property_type(prop) != PROP_ENUM) {
    RNA_warning(
        "property of type Enum not found: %s.%s", RNA_struct_identifier(ptr->type), propname);
    return;
  }

  uiBlock *block = uiLayoutAbsoluteBlock(layout);

  int tot_items;
  bool free_items;
  const EnumPropertyItem *items;
  RNA_property_enum_items(block->evil_C, ptr, prop, &items, &tot_items, &free_items);
  const int value = RNA_property_enum_get(ptr, prop);
  int icon = ICON_NONE;
  RNA_enum_icon_from_value(items, value, &icon);

  uiBut *but;
  if (RNA_property_editable(ptr, prop)) {
    IconViewMenuArgs *cb_args = MEM_callocN(sizeof(IconViewMenuArgs), __func__);
    cb_args->ptr = *ptr;
    cb_args->prop = prop;
    cb_args->show_labels = show_labels;
    cb_args->icon_scale = icon_scale_popup;

    but = uiDefBlockButN(block,
                         ui_icon_view_menu_cb,
                         cb_args,
                         "",
                         0,
                         0,
                         UI_UNIT_X * icon_scale,
                         UI_UNIT_Y * icon_scale,
                         "");
  }
  else {
    but = uiDefIconBut(block,
                       UI_BTYPE_LABEL,
                       0,
                       ICON_X,
                       0,
                       0,
                       UI_UNIT_X * icon_scale,
                       UI_UNIT_Y * icon_scale,
                       NULL,
                       0.0,
                       0.0,
                       0.0,
                       0.0,
                       "");
  }

  ui_def_but_icon(but, icon, UI_HAS_ICON | UI_BUT_ICON_PREVIEW);

  if (free_items) {
    MEM_freeN((void *)items);
  }
}

/** \} */

/* -------------------------------------------------------------------- */
/** \name Histogram Template
 * \{ */

void uiTemplateHistogram(uiLayout *layout, PointerRNA *ptr, const char *propname)
{
  PropertyRNA *prop = RNA_struct_find_property(ptr, propname);

  if (!prop || RNA_property_type(prop) != PROP_POINTER) {
    return;
  }

  const PointerRNA cptr = RNA_property_pointer_get(ptr, prop);
  if (!cptr.data || !RNA_struct_is_a(cptr.type, &RNA_Histogram)) {
    return;
  }
  Histogram *hist = (Histogram *)cptr.data;

  if (hist->height < UI_UNIT_Y) {
    hist->height = UI_UNIT_Y;
  }
  else if (hist->height > UI_UNIT_Y * 20) {
    hist->height = UI_UNIT_Y * 20;
  }

  uiLayout *col = uiLayoutColumn(layout, true);
  uiBlock *block = uiLayoutGetBlock(col);

  uiDefBut(
      block, UI_BTYPE_HISTOGRAM, 0, "", 0, 0, UI_UNIT_X * 10, hist->height, hist, 0, 0, 0, 0, "");

  /* Resize grip. */
  uiDefIconButI(block,
                UI_BTYPE_GRIP,
                0,
                ICON_GRIP,
                0,
                0,
                UI_UNIT_X * 10,
                (short)(UI_UNIT_Y * 0.3f),
                &hist->height,
                UI_UNIT_Y,
                UI_UNIT_Y * 20.0f,
                0.0f,
                0.0f,
                "");
}

/** \} */

/* -------------------------------------------------------------------- */
/** \name Waveform Template
 * \{ */

void uiTemplateWaveform(uiLayout *layout, PointerRNA *ptr, const char *propname)
{
  PropertyRNA *prop = RNA_struct_find_property(ptr, propname);

  if (!prop || RNA_property_type(prop) != PROP_POINTER) {
    return;
  }

  const PointerRNA cptr = RNA_property_pointer_get(ptr, prop);
  if (!cptr.data || !RNA_struct_is_a(cptr.type, &RNA_Scopes)) {
    return;
  }
  Scopes *scopes = (Scopes *)cptr.data;

  uiLayout *col = uiLayoutColumn(layout, true);
  uiBlock *block = uiLayoutGetBlock(col);

  if (scopes->wavefrm_height < UI_UNIT_Y) {
    scopes->wavefrm_height = UI_UNIT_Y;
  }
  else if (scopes->wavefrm_height > UI_UNIT_Y * 20) {
    scopes->wavefrm_height = UI_UNIT_Y * 20;
  }

  uiDefBut(block,
           UI_BTYPE_WAVEFORM,
           0,
           "",
           0,
           0,
           UI_UNIT_X * 10,
           scopes->wavefrm_height,
           scopes,
           0,
           0,
           0,
           0,
           "");

  /* Resize grip. */
  uiDefIconButI(block,
                UI_BTYPE_GRIP,
                0,
                ICON_GRIP,
                0,
                0,
                UI_UNIT_X * 10,
                (short)(UI_UNIT_Y * 0.3f),
                &scopes->wavefrm_height,
                UI_UNIT_Y,
                UI_UNIT_Y * 20.0f,
                0.0f,
                0.0f,
                "");
}

/** \} */

/* -------------------------------------------------------------------- */
/** \name Vector-Scope Template
 * \{ */

void uiTemplateVectorscope(uiLayout *layout, PointerRNA *ptr, const char *propname)
{
  PropertyRNA *prop = RNA_struct_find_property(ptr, propname);

  if (!prop || RNA_property_type(prop) != PROP_POINTER) {
    return;
  }

  const PointerRNA cptr = RNA_property_pointer_get(ptr, prop);
  if (!cptr.data || !RNA_struct_is_a(cptr.type, &RNA_Scopes)) {
    return;
  }
  Scopes *scopes = (Scopes *)cptr.data;

  if (scopes->vecscope_height < UI_UNIT_Y) {
    scopes->vecscope_height = UI_UNIT_Y;
  }
  else if (scopes->vecscope_height > UI_UNIT_Y * 20) {
    scopes->vecscope_height = UI_UNIT_Y * 20;
  }

  uiLayout *col = uiLayoutColumn(layout, true);
  uiBlock *block = uiLayoutGetBlock(col);

  uiDefBut(block,
           UI_BTYPE_VECTORSCOPE,
           0,
           "",
           0,
           0,
           UI_UNIT_X * 10,
           scopes->vecscope_height,
           scopes,
           0,
           0,
           0,
           0,
           "");

  /* Resize grip. */
  uiDefIconButI(block,
                UI_BTYPE_GRIP,
                0,
                ICON_GRIP,
                0,
                0,
                UI_UNIT_X * 10,
                (short)(UI_UNIT_Y * 0.3f),
                &scopes->vecscope_height,
                UI_UNIT_Y,
                UI_UNIT_Y * 20.0f,
                0.0f,
                0.0f,
                "");
}

/** \} */

/* -------------------------------------------------------------------- */
/** \name CurveMapping Template
 * \{ */

static void curvemap_buttons_zoom_in(bContext *C, void *cumap_v, void *UNUSED(arg))
{
  CurveMapping *cumap = cumap_v;

  /* we allow 20 times zoom */
  if (BLI_rctf_size_x(&cumap->curr) > 0.04f * BLI_rctf_size_x(&cumap->clipr)) {
    const float dx = 0.1154f * BLI_rctf_size_x(&cumap->curr);
    cumap->curr.xmin += dx;
    cumap->curr.xmax -= dx;
    const float dy = 0.1154f * BLI_rctf_size_y(&cumap->curr);
    cumap->curr.ymin += dy;
    cumap->curr.ymax -= dy;
  }

  ED_region_tag_redraw(CTX_wm_region(C));
}

static void curvemap_buttons_zoom_out(bContext *C, void *cumap_v, void *UNUSED(unused))
{
  CurveMapping *cumap = cumap_v;
  float d, d1;

  /* we allow 20 times zoom, but don't view outside clip */
  if (BLI_rctf_size_x(&cumap->curr) < 20.0f * BLI_rctf_size_x(&cumap->clipr)) {
    d = d1 = 0.15f * BLI_rctf_size_x(&cumap->curr);

    if (cumap->flag & CUMA_DO_CLIP) {
      if (cumap->curr.xmin - d < cumap->clipr.xmin) {
        d1 = cumap->curr.xmin - cumap->clipr.xmin;
      }
    }
    cumap->curr.xmin -= d1;

    d1 = d;
    if (cumap->flag & CUMA_DO_CLIP) {
      if (cumap->curr.xmax + d > cumap->clipr.xmax) {
        d1 = -cumap->curr.xmax + cumap->clipr.xmax;
      }
    }
    cumap->curr.xmax += d1;

    d = d1 = 0.15f * BLI_rctf_size_y(&cumap->curr);

    if (cumap->flag & CUMA_DO_CLIP) {
      if (cumap->curr.ymin - d < cumap->clipr.ymin) {
        d1 = cumap->curr.ymin - cumap->clipr.ymin;
      }
    }
    cumap->curr.ymin -= d1;

    d1 = d;
    if (cumap->flag & CUMA_DO_CLIP) {
      if (cumap->curr.ymax + d > cumap->clipr.ymax) {
        d1 = -cumap->curr.ymax + cumap->clipr.ymax;
      }
    }
    cumap->curr.ymax += d1;
  }

  ED_region_tag_redraw(CTX_wm_region(C));
}

static void curvemap_buttons_setclip(bContext *UNUSED(C), void *cumap_v, void *UNUSED(arg))
{
  CurveMapping *cumap = cumap_v;

  BKE_curvemapping_changed(cumap, false);
}

static void curvemap_buttons_delete(bContext *C, void *cb_v, void *cumap_v)
{
  CurveMapping *cumap = cumap_v;

  BKE_curvemap_remove(cumap->cm + cumap->cur, SELECT);
  BKE_curvemapping_changed(cumap, false);

  rna_update_cb(C, cb_v, NULL);
}

/* NOTE: this is a block-menu, needs 0 events, otherwise the menu closes */
static uiBlock *curvemap_clipping_func(bContext *C, ARegion *region, void *cumap_v)
{
  CurveMapping *cumap = cumap_v;
  uiBut *bt;
  const float width = 8 * UI_UNIT_X;

  uiBlock *block = UI_block_begin(C, region, __func__, UI_EMBOSS);
  UI_block_flag_enable(block, UI_BLOCK_KEEP_OPEN | UI_BLOCK_MOVEMOUSE_QUIT);
  UI_block_theme_style_set(block, UI_BLOCK_THEME_STYLE_POPUP);

  bt = uiDefButBitI(block,
                    UI_BTYPE_CHECKBOX,
                    CUMA_DO_CLIP,
                    1,
                    IFACE_("Use Clipping"),
                    0,
                    5 * UI_UNIT_Y,
                    width,
                    UI_UNIT_Y,
                    &cumap->flag,
                    0.0,
                    0.0,
                    10,
                    0,
                    "");
  UI_but_func_set(bt, curvemap_buttons_setclip, cumap, NULL);

  UI_block_align_begin(block);
  bt = uiDefButF(block,
                 UI_BTYPE_NUM,
                 0,
                 IFACE_("Min X:"),
                 0,
                 4 * UI_UNIT_Y,
                 width,
                 UI_UNIT_Y,
                 &cumap->clipr.xmin,
                 -100.0,
                 cumap->clipr.xmax,
                 0,
                 0,
                 "");
  UI_but_number_step_size_set(bt, 10);
  UI_but_number_precision_set(bt, 2);
  bt = uiDefButF(block,
                 UI_BTYPE_NUM,
                 0,
                 IFACE_("Min Y:"),
                 0,
                 3 * UI_UNIT_Y,
                 width,
                 UI_UNIT_Y,
                 &cumap->clipr.ymin,
                 -100.0,
                 cumap->clipr.ymax,
                 0,
                 0,
                 "");
  UI_but_number_step_size_set(bt, 10);
  UI_but_number_precision_set(bt, 2);
  bt = uiDefButF(block,
                 UI_BTYPE_NUM,
                 0,
                 IFACE_("Max X:"),
                 0,
                 2 * UI_UNIT_Y,
                 width,
                 UI_UNIT_Y,
                 &cumap->clipr.xmax,
                 cumap->clipr.xmin,
                 100.0,
                 0,
                 0,
                 "");
  UI_but_number_step_size_set(bt, 10);
  UI_but_number_precision_set(bt, 2);
  bt = uiDefButF(block,
                 UI_BTYPE_NUM,
                 0,
                 IFACE_("Max Y:"),
                 0,
                 UI_UNIT_Y,
                 width,
                 UI_UNIT_Y,
                 &cumap->clipr.ymax,
                 cumap->clipr.ymin,
                 100.0,
                 0,
                 0,
                 "");
  UI_but_number_step_size_set(bt, 10);
  UI_but_number_precision_set(bt, 2);

  UI_block_bounds_set_normal(block, 0.3f * U.widget_unit);
  UI_block_direction_set(block, UI_DIR_DOWN);

  return block;
}

/* only for BKE_curvemap_tools_dofunc */
enum {
  UICURVE_FUNC_RESET_NEG,
  UICURVE_FUNC_RESET_POS,
  UICURVE_FUNC_RESET_VIEW,
  UICURVE_FUNC_HANDLE_VECTOR,
  UICURVE_FUNC_HANDLE_AUTO,
  UICURVE_FUNC_HANDLE_AUTO_ANIM,
  UICURVE_FUNC_EXTEND_HOZ,
  UICURVE_FUNC_EXTEND_EXP,
};

static void curvemap_tools_dofunc(bContext *C, void *cumap_v, int event)
{
  CurveMapping *cumap = cumap_v;
  CurveMap *cuma = cumap->cm + cumap->cur;

  switch (event) {
    case UICURVE_FUNC_RESET_NEG:
    case UICURVE_FUNC_RESET_POS: /* reset */
      BKE_curvemap_reset(cuma,
                         &cumap->clipr,
                         cumap->preset,
                         (event == UICURVE_FUNC_RESET_NEG) ? CURVEMAP_SLOPE_NEGATIVE :
                                                             CURVEMAP_SLOPE_POSITIVE);
      BKE_curvemapping_changed(cumap, false);
      break;
    case UICURVE_FUNC_RESET_VIEW:
      cumap->curr = cumap->clipr;
      break;
    case UICURVE_FUNC_HANDLE_VECTOR: /* set vector */
      BKE_curvemap_handle_set(cuma, HD_VECT);
      BKE_curvemapping_changed(cumap, false);
      break;
    case UICURVE_FUNC_HANDLE_AUTO: /* set auto */
      BKE_curvemap_handle_set(cuma, HD_AUTO);
      BKE_curvemapping_changed(cumap, false);
      break;
    case UICURVE_FUNC_HANDLE_AUTO_ANIM: /* set auto-clamped */
      BKE_curvemap_handle_set(cuma, HD_AUTO_ANIM);
      BKE_curvemapping_changed(cumap, false);
      break;
    case UICURVE_FUNC_EXTEND_HOZ: /* extend horiz */
      cumap->flag &= ~CUMA_EXTEND_EXTRAPOLATE;
      BKE_curvemapping_changed(cumap, false);
      break;
    case UICURVE_FUNC_EXTEND_EXP: /* extend extrapolate */
      cumap->flag |= CUMA_EXTEND_EXTRAPOLATE;
      BKE_curvemapping_changed(cumap, false);
      break;
  }
  ED_undo_push(C, "CurveMap tools");
  ED_region_tag_redraw(CTX_wm_region(C));
}

static uiBlock *curvemap_tools_func(
    bContext *C, ARegion *region, CurveMapping *cumap, bool show_extend, int reset_mode)
{
  short yco = 0;
  const short menuwidth = 10 * UI_UNIT_X;

  uiBlock *block = UI_block_begin(C, region, __func__, UI_EMBOSS);
  UI_block_func_butmenu_set(block, curvemap_tools_dofunc, cumap);

  {
    uiDefIconTextBut(block,
                     UI_BTYPE_BUT_MENU,
                     1,
                     ICON_VIEW_RESET,
                     IFACE_("Reset View"),
                     0,
                     yco -= UI_UNIT_Y,
                     menuwidth,
                     UI_UNIT_Y,
                     NULL,
                     0.0,
                     0.0,
                     0,
                     UICURVE_FUNC_RESET_VIEW,
                     "");
    uiDefIconTextBut(block,
                     UI_BTYPE_BUT_MENU,
                     1,
                     ICON_HANDLE_VECTOR,
                     IFACE_("Vector Handle"),
                     0,
                     yco -= UI_UNIT_Y,
                     menuwidth,
                     UI_UNIT_Y,
                     NULL,
                     0.0,
                     0.0,
                     0,
                     UICURVE_FUNC_HANDLE_VECTOR,
                     "");
    uiDefIconTextBut(block,
                     UI_BTYPE_BUT_MENU,
                     1,
                     ICON_HANDLE_AUTO,
                     IFACE_("Auto Handle"),
                     0,
                     yco -= UI_UNIT_Y,
                     menuwidth,
                     UI_UNIT_Y,
                     NULL,
                     0.0,
                     0.0,
                     0,
                     UICURVE_FUNC_HANDLE_AUTO,
                     "");
    uiDefIconTextBut(block,
                     UI_BTYPE_BUT_MENU,
                     1,
                     ICON_HANDLE_AUTOCLAMPED,
                     IFACE_("Auto Clamped Handle"),
                     0,
                     yco -= UI_UNIT_Y,
                     menuwidth,
                     UI_UNIT_Y,
                     NULL,
                     0.0,
                     0.0,
                     0,
                     UICURVE_FUNC_HANDLE_AUTO_ANIM,
                     "");
  }

  if (show_extend) {
    uiDefIconTextBut(block,
                     UI_BTYPE_BUT_MENU,
                     1,
                     ICON_EXTRAPOLATION_CONSTANT,
                     IFACE_("Extend Horizontal"),
                     0,
                     yco -= UI_UNIT_Y,
                     menuwidth,
                     UI_UNIT_Y,
                     NULL,
                     0.0,
                     0.0,
                     0,
                     UICURVE_FUNC_EXTEND_HOZ,
                     "");
    uiDefIconTextBut(block,
                     UI_BTYPE_BUT_MENU,
                     1,
                     ICON_EXTRAPOLATION_LINEAR,
                     IFACE_("Extend Extrapolated"),
                     0,
                     yco -= UI_UNIT_Y,
                     menuwidth,
                     UI_UNIT_Y,
                     NULL,
                     0.0,
                     0.0,
                     0,
                     UICURVE_FUNC_EXTEND_EXP,
                     "");
  }

  {
    uiDefIconTextBut(block,
                     UI_BTYPE_BUT_MENU,
                     1,
                     ICON_RESET,
                     IFACE_("Reset Curve"),
                     0,
                     yco -= UI_UNIT_Y,
                     menuwidth,
                     UI_UNIT_Y,
                     NULL,
                     0.0,
                     0.0,
                     0,
                     reset_mode,
                     "");
  }

  UI_block_direction_set(block, UI_DIR_DOWN);
  UI_block_bounds_set_text(block, 3.0f * UI_UNIT_X);

  return block;
}

static uiBlock *curvemap_tools_posslope_func(bContext *C, ARegion *region, void *cumap_v)
{
  return curvemap_tools_func(C, region, cumap_v, true, UICURVE_FUNC_RESET_POS);
}

static uiBlock *curvemap_tools_negslope_func(bContext *C, ARegion *region, void *cumap_v)
{
  return curvemap_tools_func(C, region, cumap_v, true, UICURVE_FUNC_RESET_NEG);
}

static uiBlock *curvemap_brush_tools_func(bContext *C, ARegion *region, void *cumap_v)
{
  return curvemap_tools_func(C, region, cumap_v, false, UICURVE_FUNC_RESET_NEG);
}

static uiBlock *curvemap_brush_tools_negslope_func(bContext *C, ARegion *region, void *cumap_v)
{
  return curvemap_tools_func(C, region, cumap_v, false, UICURVE_FUNC_RESET_POS);
}

static void curvemap_buttons_redraw(bContext *C, void *UNUSED(arg1), void *UNUSED(arg2))
{
  ED_region_tag_redraw(CTX_wm_region(C));
}

static void curvemap_buttons_update(bContext *C, void *arg1_v, void *cumap_v)
{
  CurveMapping *cumap = cumap_v;
  BKE_curvemapping_changed(cumap, true);
  rna_update_cb(C, arg1_v, NULL);
}

static void curvemap_buttons_reset(bContext *C, void *cb_v, void *cumap_v)
{
  CurveMapping *cumap = cumap_v;
  cumap->preset = CURVE_PRESET_LINE;
  for (int a = 0; a < CM_TOT; a++) {
    BKE_curvemap_reset(cumap->cm + a, &cumap->clipr, cumap->preset, CURVEMAP_SLOPE_POSITIVE);
  }

  cumap->black[0] = cumap->black[1] = cumap->black[2] = 0.0f;
  cumap->white[0] = cumap->white[1] = cumap->white[2] = 1.0f;
  BKE_curvemapping_set_black_white(cumap, NULL, NULL);

  BKE_curvemapping_changed(cumap, false);

  rna_update_cb(C, cb_v, NULL);
}

/**
 * \note Still unsure how this call evolves.
 *
 * \param labeltype: Used for defining which curve-channels to show.
 */
static void curvemap_buttons_layout(uiLayout *layout,
                                    PointerRNA *ptr,
                                    char labeltype,
                                    bool levels,
                                    bool brush,
                                    bool neg_slope,
                                    bool tone,
                                    RNAUpdateCb *cb)
{
  CurveMapping *cumap = ptr->data;
  CurveMap *cm = &cumap->cm[cumap->cur];
  uiBut *bt;
  const float dx = UI_UNIT_X;
  int bg = -1;

  uiBlock *block = uiLayoutGetBlock(layout);

  if (tone) {
    uiLayout *split = uiLayoutSplit(layout, 0.0f, false);
    uiItemR(uiLayoutRow(split, false), ptr, "tone", UI_ITEM_R_EXPAND, NULL, ICON_NONE);
  }

  /* curve chooser */
  uiLayout *row = uiLayoutRow(layout, false);

  if (labeltype == 'v') {
    /* vector */
    uiLayout *sub = uiLayoutRow(row, true);
    uiLayoutSetAlignment(sub, UI_LAYOUT_ALIGN_LEFT);

    if (cumap->cm[0].curve) {
      bt = uiDefButI(
          block, UI_BTYPE_ROW, 0, "X", 0, 0, dx, dx, &cumap->cur, 0.0, 0.0, 0.0, 0.0, "");
      UI_but_func_set(bt, curvemap_buttons_redraw, NULL, NULL);
    }
    if (cumap->cm[1].curve) {
      bt = uiDefButI(
          block, UI_BTYPE_ROW, 0, "Y", 0, 0, dx, dx, &cumap->cur, 0.0, 1.0, 0.0, 0.0, "");
      UI_but_func_set(bt, curvemap_buttons_redraw, NULL, NULL);
    }
    if (cumap->cm[2].curve) {
      bt = uiDefButI(
          block, UI_BTYPE_ROW, 0, "Z", 0, 0, dx, dx, &cumap->cur, 0.0, 2.0, 0.0, 0.0, "");
      UI_but_func_set(bt, curvemap_buttons_redraw, NULL, NULL);
    }
  }
  else if (labeltype == 'c') {
    /* color */
    uiLayout *sub = uiLayoutRow(row, true);
    uiLayoutSetAlignment(sub, UI_LAYOUT_ALIGN_LEFT);

    if (cumap->cm[3].curve) {
      bt = uiDefButI(
          block, UI_BTYPE_ROW, 0, "C", 0, 0, dx, dx, &cumap->cur, 0.0, 3.0, 0.0, 0.0, "");
      UI_but_func_set(bt, curvemap_buttons_redraw, NULL, NULL);
    }
    if (cumap->cm[0].curve) {
      bt = uiDefButI(
          block, UI_BTYPE_ROW, 0, "R", 0, 0, dx, dx, &cumap->cur, 0.0, 0.0, 0.0, 0.0, "");
      UI_but_func_set(bt, curvemap_buttons_redraw, NULL, NULL);
    }
    if (cumap->cm[1].curve) {
      bt = uiDefButI(
          block, UI_BTYPE_ROW, 0, "G", 0, 0, dx, dx, &cumap->cur, 0.0, 1.0, 0.0, 0.0, "");
      UI_but_func_set(bt, curvemap_buttons_redraw, NULL, NULL);
    }
    if (cumap->cm[2].curve) {
      bt = uiDefButI(
          block, UI_BTYPE_ROW, 0, "B", 0, 0, dx, dx, &cumap->cur, 0.0, 2.0, 0.0, 0.0, "");
      UI_but_func_set(bt, curvemap_buttons_redraw, NULL, NULL);
    }
  }
  else if (labeltype == 'h') {
    /* HSV */
    uiLayout *sub = uiLayoutRow(row, true);
    uiLayoutSetAlignment(sub, UI_LAYOUT_ALIGN_LEFT);

    if (cumap->cm[0].curve) {
      bt = uiDefButI(
          block, UI_BTYPE_ROW, 0, "H", 0, 0, dx, dx, &cumap->cur, 0.0, 0.0, 0.0, 0.0, "");
      UI_but_func_set(bt, curvemap_buttons_redraw, NULL, NULL);
    }
    if (cumap->cm[1].curve) {
      bt = uiDefButI(
          block, UI_BTYPE_ROW, 0, "S", 0, 0, dx, dx, &cumap->cur, 0.0, 1.0, 0.0, 0.0, "");
      UI_but_func_set(bt, curvemap_buttons_redraw, NULL, NULL);
    }
    if (cumap->cm[2].curve) {
      bt = uiDefButI(
          block, UI_BTYPE_ROW, 0, "V", 0, 0, dx, dx, &cumap->cur, 0.0, 2.0, 0.0, 0.0, "");
      UI_but_func_set(bt, curvemap_buttons_redraw, NULL, NULL);
    }
  }
  else {
    uiLayoutSetAlignment(row, UI_LAYOUT_ALIGN_RIGHT);
  }

  if (labeltype == 'h') {
    bg = UI_GRAD_H;
  }

  /* operation buttons */
  uiLayoutRow(row, true);

  UI_block_emboss_set(block, UI_EMBOSS_NONE);

  bt = uiDefIconBut(block,
                    UI_BTYPE_BUT,
                    0,
                    ICON_ZOOM_IN,
                    0,
                    0,
                    dx,
                    dx,
                    NULL,
                    0.0,
                    0.0,
                    0.0,
                    0.0,
                    TIP_("Zoom in"));
  UI_but_func_set(bt, curvemap_buttons_zoom_in, cumap, NULL);

  bt = uiDefIconBut(block,
                    UI_BTYPE_BUT,
                    0,
                    ICON_ZOOM_OUT,
                    0,
                    0,
                    dx,
                    dx,
                    NULL,
                    0.0,
                    0.0,
                    0.0,
                    0.0,
                    TIP_("Zoom out"));
  UI_but_func_set(bt, curvemap_buttons_zoom_out, cumap, NULL);

  if (brush && neg_slope) {
    bt = uiDefIconBlockBut(block,
                           curvemap_brush_tools_negslope_func,
                           cumap,
                           0,
                           ICON_DOWNARROW_HLT,
                           0,
                           0,
                           dx,
                           dx,
                           TIP_("Tools"));
  }
  else if (brush) {
    bt = uiDefIconBlockBut(block,
                           curvemap_brush_tools_func,
                           cumap,
                           0,
                           ICON_DOWNARROW_HLT,
                           0,
                           0,
                           dx,
                           dx,
                           TIP_("Tools"));
  }
  else if (neg_slope) {
    bt = uiDefIconBlockBut(block,
                           curvemap_tools_negslope_func,
                           cumap,
                           0,
                           ICON_DOWNARROW_HLT,
                           0,
                           0,
                           dx,
                           dx,
                           TIP_("Tools"));
  }
  else {
    bt = uiDefIconBlockBut(block,
                           curvemap_tools_posslope_func,
                           cumap,
                           0,
                           ICON_DOWNARROW_HLT,
                           0,
                           0,
                           dx,
                           dx,
                           TIP_("Tools"));
  }

  UI_but_funcN_set(bt, rna_update_cb, MEM_dupallocN(cb), NULL);

  const int icon = (cumap->flag & CUMA_DO_CLIP) ? ICON_CLIPUV_HLT : ICON_CLIPUV_DEHLT;
  bt = uiDefIconBlockBut(
      block, curvemap_clipping_func, cumap, 0, icon, 0, 0, dx, dx, TIP_("Clipping Options"));
  UI_but_funcN_set(bt, rna_update_cb, MEM_dupallocN(cb), NULL);

  bt = uiDefIconBut(block,
                    UI_BTYPE_BUT,
                    0,
                    ICON_X,
                    0,
                    0,
                    dx,
                    dx,
                    NULL,
                    0.0,
                    0.0,
                    0.0,
                    0.0,
                    TIP_("Delete points"));
  UI_but_funcN_set(bt, curvemap_buttons_delete, MEM_dupallocN(cb), cumap);

  UI_block_emboss_set(block, UI_EMBOSS);

  UI_block_funcN_set(block, rna_update_cb, MEM_dupallocN(cb), NULL);

  /* curve itself */
  const int size = max_ii(uiLayoutGetWidth(layout), UI_UNIT_X);
  row = uiLayoutRow(layout, false);
  uiButCurveMapping *curve_but = (uiButCurveMapping *)uiDefBut(
      block, UI_BTYPE_CURVE, 0, "", 0, 0, size, 8.0f * UI_UNIT_X, cumap, 0.0f, 1.0f, 0, 0, "");
  curve_but->gradient_type = bg;

  /* sliders for selected point */
  CurveMapPoint *cmp = NULL;
  for (int i = 0; i < cm->totpoint; i++) {
    if (cm->curve[i].flag & CUMA_SELECT) {
      cmp = &cm->curve[i];
      break;
    }
  }

  if (cmp) {
    rctf bounds;
    if (cumap->flag & CUMA_DO_CLIP) {
      bounds = cumap->clipr;
    }
    else {
      bounds.xmin = bounds.ymin = -1000.0;
      bounds.xmax = bounds.ymax = 1000.0;
    }

    uiLayoutRow(layout, true);
    UI_block_funcN_set(block, curvemap_buttons_update, MEM_dupallocN(cb), cumap);
    bt = uiDefButF(block,
                   UI_BTYPE_NUM,
                   0,
                   "X",
                   0,
                   2 * UI_UNIT_Y,
                   UI_UNIT_X * 10,
                   UI_UNIT_Y,
                   &cmp->x,
                   bounds.xmin,
                   bounds.xmax,
                   0,
                   0,
                   "");
    UI_but_number_step_size_set(bt, 1);
    UI_but_number_precision_set(bt, 5);
    bt = uiDefButF(block,
                   UI_BTYPE_NUM,
                   0,
                   "Y",
                   0,
                   1 * UI_UNIT_Y,
                   UI_UNIT_X * 10,
                   UI_UNIT_Y,
                   &cmp->y,
                   bounds.ymin,
                   bounds.ymax,
                   0,
                   0,
                   "");
    UI_but_number_step_size_set(bt, 1);
    UI_but_number_precision_set(bt, 5);
  }

  /* black/white levels */
  if (levels) {
    uiLayout *split = uiLayoutSplit(layout, 0.0f, false);
    uiItemR(uiLayoutColumn(split, false), ptr, "black_level", UI_ITEM_R_EXPAND, NULL, ICON_NONE);
    uiItemR(uiLayoutColumn(split, false), ptr, "white_level", UI_ITEM_R_EXPAND, NULL, ICON_NONE);

    uiLayoutRow(layout, false);
    bt = uiDefBut(block,
                  UI_BTYPE_BUT,
                  0,
                  IFACE_("Reset"),
                  0,
                  0,
                  UI_UNIT_X * 10,
                  UI_UNIT_Y,
                  NULL,
                  0.0f,
                  0.0f,
                  0,
                  0,
                  TIP_("Reset Black/White point and curves"));
    UI_but_funcN_set(bt, curvemap_buttons_reset, MEM_dupallocN(cb), cumap);
  }

  UI_block_funcN_set(block, NULL, NULL, NULL);
}

void uiTemplateCurveMapping(uiLayout *layout,
                            PointerRNA *ptr,
                            const char *propname,
                            int type,
                            bool levels,
                            bool brush,
                            bool neg_slope,
                            bool tone)
{
  PropertyRNA *prop = RNA_struct_find_property(ptr, propname);
  uiBlock *block = uiLayoutGetBlock(layout);

  if (!prop) {
    RNA_warning("curve property not found: %s.%s", RNA_struct_identifier(ptr->type), propname);
    return;
  }

  if (RNA_property_type(prop) != PROP_POINTER) {
    RNA_warning("curve is not a pointer: %s.%s", RNA_struct_identifier(ptr->type), propname);
    return;
  }

  PointerRNA cptr = RNA_property_pointer_get(ptr, prop);
  if (!cptr.data || !RNA_struct_is_a(cptr.type, &RNA_CurveMapping)) {
    return;
  }

  RNAUpdateCb *cb = MEM_callocN(sizeof(RNAUpdateCb), "RNAUpdateCb");
  cb->ptr = *ptr;
  cb->prop = prop;

  ID *id = cptr.owner_id;
  UI_block_lock_set(block, (id && ID_IS_LINKED(id)), ERROR_LIBDATA_MESSAGE);

  curvemap_buttons_layout(layout, &cptr, type, levels, brush, neg_slope, tone, cb);

  UI_block_lock_clear(block);

  MEM_freeN(cb);
}

/** \} */

/* -------------------------------------------------------------------- */
/** \name Curve Profile Template
 * \{ */

static void CurveProfile_presets_dofunc(bContext *C, void *profile_v, int event)
{
  CurveProfile *profile = profile_v;

  profile->preset = event;
  BKE_curveprofile_reset(profile);
  BKE_curveprofile_update(profile, PROF_UPDATE_NONE);

  ED_undo_push(C, "CurveProfile tools");
  ED_region_tag_redraw(CTX_wm_region(C));
}

static uiBlock *CurveProfile_presets_func(bContext *C, ARegion *region, CurveProfile *profile)
{
  short yco = 0;

  uiBlock *block = UI_block_begin(C, region, __func__, UI_EMBOSS);
  UI_block_func_butmenu_set(block, CurveProfile_presets_dofunc, profile);

  uiDefIconTextBut(block,
                   UI_BTYPE_BUT_MENU,
                   1,
                   ICON_BLANK1,
                   IFACE_("Default"),
                   0,
                   yco -= UI_UNIT_Y,
                   0,
                   UI_UNIT_Y,
                   NULL,
                   0.0,
                   0.0,
                   0,
                   PROF_PRESET_LINE,
                   "");
  uiDefIconTextBut(block,
                   UI_BTYPE_BUT_MENU,
                   1,
                   ICON_BLANK1,
                   IFACE_("Support Loops"),
                   0,
                   yco -= UI_UNIT_Y,
                   0,
                   UI_UNIT_Y,
                   NULL,
                   0.0,
                   0.0,
                   0,
                   PROF_PRESET_SUPPORTS,
                   "");
  uiDefIconTextBut(block,
                   UI_BTYPE_BUT_MENU,
                   1,
                   ICON_BLANK1,
                   IFACE_("Cornice Molding"),
                   0,
                   yco -= UI_UNIT_Y,
                   0,
                   UI_UNIT_Y,
                   NULL,
                   0.0,
                   0.0,
                   0,
                   PROF_PRESET_CORNICE,
                   "");
  uiDefIconTextBut(block,
                   UI_BTYPE_BUT_MENU,
                   1,
                   ICON_BLANK1,
                   IFACE_("Crown Molding"),
                   0,
                   yco -= UI_UNIT_Y,
                   0,
                   UI_UNIT_Y,
                   NULL,
                   0.0,
                   0.0,
                   0,
                   PROF_PRESET_CROWN,
                   "");
  uiDefIconTextBut(block,
                   UI_BTYPE_BUT_MENU,
                   1,
                   ICON_BLANK1,
                   IFACE_("Steps"),
                   0,
                   yco -= UI_UNIT_Y,
                   0,
                   UI_UNIT_Y,
                   NULL,
                   0.0,
                   0.0,
                   0,
                   PROF_PRESET_STEPS,
                   "");

  UI_block_direction_set(block, UI_DIR_DOWN);
  UI_block_bounds_set_text(block, (int)(3.0f * UI_UNIT_X));

  return block;
}

static uiBlock *CurveProfile_buttons_presets(bContext *C, ARegion *region, void *profile_v)
{
  return CurveProfile_presets_func(C, region, (CurveProfile *)profile_v);
}

/* Only for CurveProfile tools block */
enum {
  UIPROFILE_FUNC_RESET,
  UIPROFILE_FUNC_RESET_VIEW,
};

static void CurveProfile_tools_dofunc(bContext *C, void *profile_v, int event)
{
  CurveProfile *profile = profile_v;

  switch (event) {
    case UIPROFILE_FUNC_RESET: /* reset */
      BKE_curveprofile_reset(profile);
      BKE_curveprofile_update(profile, PROF_UPDATE_NONE);
      break;
    case UIPROFILE_FUNC_RESET_VIEW: /* reset view to clipping rect */
      profile->view_rect = profile->clip_rect;
      break;
  }
  ED_undo_push(C, "CurveProfile tools");
  ED_region_tag_redraw(CTX_wm_region(C));
}

static uiBlock *CurveProfile_tools_func(bContext *C, ARegion *region, CurveProfile *profile)
{
  short yco = 0;

  uiBlock *block = UI_block_begin(C, region, __func__, UI_EMBOSS);
  UI_block_func_butmenu_set(block, CurveProfile_tools_dofunc, profile);

  uiDefIconTextBut(block,
                   UI_BTYPE_BUT_MENU,
                   1,
                   ICON_VIEW_RESET,
                   IFACE_("Reset View"),
                   0,
                   yco -= UI_UNIT_Y,
                   0,
                   UI_UNIT_Y,
                   NULL,
                   0.0,
                   0.0,
                   0,
                   UIPROFILE_FUNC_RESET_VIEW,
                   "");
  uiDefIconTextBut(block,
                   UI_BTYPE_BUT_MENU,
                   1,
                   ICON_RESET,
                   IFACE_("Reset Curve"),
                   0,
                   yco -= UI_UNIT_Y,
                   0,
                   UI_UNIT_Y,
                   NULL,
                   0.0,
                   0.0,
                   0,
                   UIPROFILE_FUNC_RESET,
                   "");

  UI_block_direction_set(block, UI_DIR_DOWN);
  UI_block_bounds_set_text(block, (int)(3.0f * UI_UNIT_X));

  return block;
}

static uiBlock *CurveProfile_buttons_tools(bContext *C, ARegion *region, void *profile_v)
{
  return CurveProfile_tools_func(C, region, (CurveProfile *)profile_v);
}

static void CurveProfile_buttons_zoom_in(bContext *C, void *profile_v, void *UNUSED(arg))
{
  CurveProfile *profile = profile_v;

  /* Allow a 20x zoom. */
  if (BLI_rctf_size_x(&profile->view_rect) > 0.04f * BLI_rctf_size_x(&profile->clip_rect)) {
    const float dx = 0.1154f * BLI_rctf_size_x(&profile->view_rect);
    profile->view_rect.xmin += dx;
    profile->view_rect.xmax -= dx;
    const float dy = 0.1154f * BLI_rctf_size_y(&profile->view_rect);
    profile->view_rect.ymin += dy;
    profile->view_rect.ymax -= dy;
  }

  ED_region_tag_redraw(CTX_wm_region(C));
}

static void CurveProfile_buttons_zoom_out(bContext *C, void *profile_v, void *UNUSED(arg))
{
  CurveProfile *profile = profile_v;

  /* Allow 20 times zoom, but don't view outside clip */
  if (BLI_rctf_size_x(&profile->view_rect) < 20.0f * BLI_rctf_size_x(&profile->clip_rect)) {
    float d = 0.15f * BLI_rctf_size_x(&profile->view_rect);
    float d1 = d;

    if (profile->flag & PROF_USE_CLIP) {
      if (profile->view_rect.xmin - d < profile->clip_rect.xmin) {
        d1 = profile->view_rect.xmin - profile->clip_rect.xmin;
      }
    }
    profile->view_rect.xmin -= d1;

    d1 = d;
    if (profile->flag & PROF_USE_CLIP) {
      if (profile->view_rect.xmax + d > profile->clip_rect.xmax) {
        d1 = -profile->view_rect.xmax + profile->clip_rect.xmax;
      }
    }
    profile->view_rect.xmax += d1;

    d = d1 = 0.15f * BLI_rctf_size_y(&profile->view_rect);

    if (profile->flag & PROF_USE_CLIP) {
      if (profile->view_rect.ymin - d < profile->clip_rect.ymin) {
        d1 = profile->view_rect.ymin - profile->clip_rect.ymin;
      }
    }
    profile->view_rect.ymin -= d1;

    d1 = d;
    if (profile->flag & PROF_USE_CLIP) {
      if (profile->view_rect.ymax + d > profile->clip_rect.ymax) {
        d1 = -profile->view_rect.ymax + profile->clip_rect.ymax;
      }
    }
    profile->view_rect.ymax += d1;
  }

  ED_region_tag_redraw(CTX_wm_region(C));
}

static void CurveProfile_clipping_toggle(bContext *C, void *cb_v, void *profile_v)
{
  CurveProfile *profile = profile_v;

  profile->flag ^= PROF_USE_CLIP;

  BKE_curveprofile_update(profile, PROF_UPDATE_NONE);
  rna_update_cb(C, cb_v, NULL);
}

static void CurveProfile_buttons_reverse(bContext *C, void *cb_v, void *profile_v)
{
  CurveProfile *profile = profile_v;

  BKE_curveprofile_reverse(profile);
  BKE_curveprofile_update(profile, PROF_UPDATE_NONE);
  rna_update_cb(C, cb_v, NULL);
}

static void CurveProfile_buttons_delete(bContext *C, void *cb_v, void *profile_v)
{
  CurveProfile *profile = profile_v;

  BKE_curveprofile_remove_by_flag(profile, SELECT);
  BKE_curveprofile_update(profile, PROF_UPDATE_NONE);

  rna_update_cb(C, cb_v, NULL);
}

static void CurveProfile_buttons_update(bContext *C, void *arg1_v, void *profile_v)
{
  CurveProfile *profile = profile_v;
  BKE_curveprofile_update(profile, PROF_UPDATE_REMOVE_DOUBLES | PROF_UPDATE_CLIP);
  rna_update_cb(C, arg1_v, NULL);
}

static void CurveProfile_buttons_reset(bContext *C, void *arg1_v, void *profile_v)
{
  CurveProfile *profile = profile_v;
  BKE_curveprofile_reset(profile);
  BKE_curveprofile_update(profile, PROF_UPDATE_NONE);
  rna_update_cb(C, arg1_v, NULL);
}

static void CurveProfile_buttons_layout(uiLayout *layout, PointerRNA *ptr, RNAUpdateCb *cb)
{
  CurveProfile *profile = ptr->data;
  uiBut *bt;

  uiBlock *block = uiLayoutGetBlock(layout);

  UI_block_emboss_set(block, UI_EMBOSS);

  uiLayoutSetPropSep(layout, false);

  /* Preset selector */
  /* There is probably potential to use simpler "uiItemR" functions here, but automatic updating
   * after a preset is selected would be more complicated. */
  uiLayout *row = uiLayoutRow(layout, true);
  bt = uiDefBlockBut(
      block, CurveProfile_buttons_presets, profile, "Preset", 0, 0, UI_UNIT_X, UI_UNIT_X, "");
  UI_but_funcN_set(bt, rna_update_cb, MEM_dupallocN(cb), NULL);

  /* Show a "re-apply" preset button when it has been changed from the preset. */
  if (profile->flag & PROF_DIRTY_PRESET) {
    /* Only for dynamic presets. */
    if (ELEM(profile->preset, PROF_PRESET_STEPS, PROF_PRESET_SUPPORTS)) {
      bt = uiDefIconTextBut(block,
                            UI_BTYPE_BUT,
                            0,
                            ICON_NONE,
                            "Apply Preset",
                            0,
                            0,
                            UI_UNIT_X,
                            UI_UNIT_X,
                            NULL,
                            0.0,
                            0.0,
                            0.0,
                            0.0,
                            "Reapply and update the preset, removing changes");
      UI_but_funcN_set(bt, CurveProfile_buttons_reset, MEM_dupallocN(cb), profile);
    }
  }

  row = uiLayoutRow(layout, false);

  /* (Left aligned) */
  uiLayout *sub = uiLayoutRow(row, true);
  uiLayoutSetAlignment(sub, UI_LAYOUT_ALIGN_LEFT);

  /* Zoom in */
  bt = uiDefIconBut(block,
                    UI_BTYPE_BUT,
                    0,
                    ICON_ZOOM_IN,
                    0,
                    0,
                    UI_UNIT_X,
                    UI_UNIT_X,
                    NULL,
                    0.0,
                    0.0,
                    0.0,
                    0.0,
                    TIP_("Zoom in"));
  UI_but_func_set(bt, CurveProfile_buttons_zoom_in, profile, NULL);

  /* Zoom out */
  bt = uiDefIconBut(block,
                    UI_BTYPE_BUT,
                    0,
                    ICON_ZOOM_OUT,
                    0,
                    0,
                    UI_UNIT_X,
                    UI_UNIT_X,
                    NULL,
                    0.0,
                    0.0,
                    0.0,
                    0.0,
                    TIP_("Zoom out"));
  UI_but_func_set(bt, CurveProfile_buttons_zoom_out, profile, NULL);

  /* (Right aligned) */
  sub = uiLayoutRow(row, true);
  uiLayoutSetAlignment(sub, UI_LAYOUT_ALIGN_RIGHT);

  /* Reset view, reset curve */
  bt = uiDefIconBlockBut(
      block, CurveProfile_buttons_tools, profile, 0, 0, 0, 0, UI_UNIT_X, UI_UNIT_X, TIP_("Tools"));
  UI_but_funcN_set(bt, rna_update_cb, MEM_dupallocN(cb), NULL);

  /* Flip path */
  bt = uiDefIconBut(block,
                    UI_BTYPE_BUT,
                    0,
                    ICON_ARROW_LEFTRIGHT,
                    0,
                    0,
                    UI_UNIT_X,
                    UI_UNIT_X,
                    NULL,
                    0.0,
                    0.0,
                    0.0,
                    0.0,
                    TIP_("Reverse Path"));
  UI_but_funcN_set(bt, CurveProfile_buttons_reverse, MEM_dupallocN(cb), profile);

  /* Clipping toggle */
  const int icon = (profile->flag & PROF_USE_CLIP) ? ICON_CLIPUV_HLT : ICON_CLIPUV_DEHLT;
  bt = uiDefIconBut(block,
                    UI_BTYPE_BUT,
                    0,
                    icon,
                    0,
                    0,
                    UI_UNIT_X,
                    UI_UNIT_X,
                    NULL,
                    0.0,
                    0.0,
                    0.0,
                    0.0,
                    TIP_("Toggle Profile Clipping"));
  UI_but_funcN_set(bt, CurveProfile_clipping_toggle, MEM_dupallocN(cb), profile);

  UI_block_funcN_set(block, rna_update_cb, MEM_dupallocN(cb), NULL);

  /* The path itself */
  int path_width = max_ii(uiLayoutGetWidth(layout), UI_UNIT_X);
  path_width = min_ii(path_width, (int)(16.0f * UI_UNIT_X));
  const int path_height = path_width;
  uiLayoutRow(layout, false);
  uiDefBut(block,
           UI_BTYPE_CURVEPROFILE,
           0,
           "",
           0,
           0,
           (short)path_width,
           (short)path_height,
           profile,
           0.0f,
           1.0f,
           -1,
           0,
           "");

  /* Position sliders for (first) selected point */
  int i;
  float *selection_x, *selection_y;
  bool point_last_or_first = false;
  CurveProfilePoint *point = NULL;
  for (i = 0; i < profile->path_len; i++) {
    if (profile->path[i].flag & PROF_SELECT) {
      point = &profile->path[i];
      selection_x = &point->x;
      selection_y = &point->y;
      break;
    }
    if (profile->path[i].flag & PROF_H1_SELECT) {
      point = &profile->path[i];
      selection_x = &point->h1_loc[0];
      selection_y = &point->h1_loc[1];
    }
    else if (profile->path[i].flag & PROF_H2_SELECT) {
      point = &profile->path[i];
      selection_x = &point->h2_loc[0];
      selection_y = &point->h2_loc[1];
    }
  }
  if (ELEM(i, 0, profile->path_len - 1)) {
    point_last_or_first = true;
  }

  /* Selected point data */
  rctf bounds;
  if (point) {
    if (profile->flag & PROF_USE_CLIP) {
      bounds = profile->clip_rect;
    }
    else {
      bounds.xmin = bounds.ymin = -1000.0;
      bounds.xmax = bounds.ymax = 1000.0;
    }

    row = uiLayoutRow(layout, true);

    PointerRNA point_ptr;
    RNA_pointer_create(ptr->owner_id, &RNA_CurveProfilePoint, point, &point_ptr);
    PropertyRNA *prop_handle_type = RNA_struct_find_property(&point_ptr, "handle_type_1");
    uiItemFullR(row,
                &point_ptr,
                prop_handle_type,
                RNA_NO_INDEX,
                0,
                UI_ITEM_R_EXPAND | UI_ITEM_R_ICON_ONLY,
                "",
                ICON_NONE);

    /* Position */
    bt = uiDefButF(block,
                   UI_BTYPE_NUM,
                   0,
                   "X:",
                   0,
                   2 * UI_UNIT_Y,
                   UI_UNIT_X * 10,
                   UI_UNIT_Y,
                   selection_x,
                   bounds.xmin,
                   bounds.xmax,
                   0,
                   0,
                   "");
    UI_but_number_step_size_set(bt, 1);
    UI_but_number_precision_set(bt, 5);
    UI_but_funcN_set(bt, CurveProfile_buttons_update, MEM_dupallocN(cb), profile);
    if (point_last_or_first) {
      UI_but_flag_enable(bt, UI_BUT_DISABLED);
    }
    bt = uiDefButF(block,
                   UI_BTYPE_NUM,
                   0,
                   "Y:",
                   0,
                   1 * UI_UNIT_Y,
                   UI_UNIT_X * 10,
                   UI_UNIT_Y,
                   selection_y,
                   bounds.ymin,
                   bounds.ymax,
                   0,
                   0,
                   "");
    UI_but_number_step_size_set(bt, 1);
    UI_but_number_precision_set(bt, 5);
    UI_but_funcN_set(bt, CurveProfile_buttons_update, MEM_dupallocN(cb), profile);
    if (point_last_or_first) {
      UI_but_flag_enable(bt, UI_BUT_DISABLED);
    }

    /* Delete points */
    bt = uiDefIconBut(block,
                      UI_BTYPE_BUT,
                      0,
                      ICON_X,
                      0,
                      0,
                      UI_UNIT_X,
                      UI_UNIT_X,
                      NULL,
                      0.0,
                      0.0,
                      0.0,
                      0.0,
                      TIP_("Delete points"));
    UI_but_funcN_set(bt, CurveProfile_buttons_delete, MEM_dupallocN(cb), profile);
    if (point_last_or_first) {
      UI_but_flag_enable(bt, UI_BUT_DISABLED);
    }
  }

  uiItemR(layout, ptr, "use_sample_straight_edges", 0, NULL, ICON_NONE);
  uiItemR(layout, ptr, "use_sample_even_lengths", 0, NULL, ICON_NONE);

  UI_block_funcN_set(block, NULL, NULL, NULL);
}

/**
 * Template for a path creation widget intended for custom bevel profiles.
 * This section is quite similar to #uiTemplateCurveMapping, but with reduced complexity.
 */
void uiTemplateCurveProfile(uiLayout *layout, PointerRNA *ptr, const char *propname)
{
  PropertyRNA *prop = RNA_struct_find_property(ptr, propname);

  uiBlock *block = uiLayoutGetBlock(layout);

  if (!prop) {
    RNA_warning(
        "Curve Profile property not found: %s.%s", RNA_struct_identifier(ptr->type), propname);
    return;
  }

  if (RNA_property_type(prop) != PROP_POINTER) {
    RNA_warning(
        "Curve Profile is not a pointer: %s.%s", RNA_struct_identifier(ptr->type), propname);
    return;
  }

  PointerRNA cptr = RNA_property_pointer_get(ptr, prop);
  if (!cptr.data || !RNA_struct_is_a(cptr.type, &RNA_CurveProfile)) {
    return;
  }

  /* Share update functionality with the CurveMapping widget template. */
  RNAUpdateCb *cb = MEM_callocN(sizeof(RNAUpdateCb), "RNAUpdateCb");
  cb->ptr = *ptr;
  cb->prop = prop;

  ID *id = cptr.owner_id;
  UI_block_lock_set(block, (id && ID_IS_LINKED(id)), ERROR_LIBDATA_MESSAGE);

  CurveProfile_buttons_layout(layout, &cptr, cb);

  UI_block_lock_clear(block);

  MEM_freeN(cb);
}

/** \} */

/* -------------------------------------------------------------------- */
/** \name ColorPicker Template
 * \{ */

#define WHEEL_SIZE (5 * U.widget_unit)

/* This template now follows User Preference for type - name is not correct anymore... */
void uiTemplateColorPicker(uiLayout *layout,
                           PointerRNA *ptr,
                           const char *propname,
                           bool value_slider,
                           bool lock,
                           bool lock_luminosity,
                           bool cubic)
{
  PropertyRNA *prop = RNA_struct_find_property(ptr, propname);
  uiBlock *block = uiLayoutGetBlock(layout);
  ColorPicker *cpicker = ui_block_colorpicker_create(block);

  if (!prop) {
    RNA_warning("property not found: %s.%s", RNA_struct_identifier(ptr->type), propname);
    return;
  }

  float softmin, softmax, step, precision;
  RNA_property_float_ui_range(ptr, prop, &softmin, &softmax, &step, &precision);

  uiLayout *col = uiLayoutColumn(layout, true);
  uiLayout *row = uiLayoutRow(col, true);

  uiBut *but = NULL;
  uiButHSVCube *hsv_but;
  switch (U.color_picker_type) {
    case USER_CP_SQUARE_SV:
    case USER_CP_SQUARE_HS:
    case USER_CP_SQUARE_HV:
      hsv_but = (uiButHSVCube *)uiDefButR_prop(block,
                                               UI_BTYPE_HSVCUBE,
                                               0,
                                               "",
                                               0,
                                               0,
                                               WHEEL_SIZE,
                                               WHEEL_SIZE,
                                               ptr,
                                               prop,
                                               -1,
                                               0.0,
                                               0.0,
                                               0,
                                               0,
                                               "");
      switch (U.color_picker_type) {
        case USER_CP_SQUARE_SV:
          hsv_but->gradient_type = UI_GRAD_SV;
          break;
        case USER_CP_SQUARE_HS:
          hsv_but->gradient_type = UI_GRAD_HS;
          break;
        case USER_CP_SQUARE_HV:
          hsv_but->gradient_type = UI_GRAD_HV;
          break;
      }
      but = &hsv_but->but;
      break;

    /* user default */
    case USER_CP_CIRCLE_HSV:
    case USER_CP_CIRCLE_HSL:
    default:
      but = uiDefButR_prop(block,
                           UI_BTYPE_HSVCIRCLE,
                           0,
                           "",
                           0,
                           0,
                           WHEEL_SIZE,
                           WHEEL_SIZE,
                           ptr,
                           prop,
                           -1,
                           0.0,
                           0.0,
                           0,
                           0,
                           "");
      break;
  }

  but->custom_data = cpicker;

  cpicker->use_color_lock = lock;
  cpicker->use_color_cubic = cubic;
  cpicker->use_luminosity_lock = lock_luminosity;

  if (lock_luminosity) {
    float color[4]; /* in case of alpha */
    RNA_property_float_get_array(ptr, prop, color);
    but->a2 = len_v3(color);
    cpicker->luminosity_lock_value = len_v3(color);
  }

  if (value_slider) {
    switch (U.color_picker_type) {
      case USER_CP_CIRCLE_HSL:
        uiItemS(row);
        hsv_but = (uiButHSVCube *)uiDefButR_prop(block,
                                                 UI_BTYPE_HSVCUBE,
                                                 0,
                                                 "",
                                                 WHEEL_SIZE + 6,
                                                 0,
                                                 14 * UI_DPI_FAC,
                                                 WHEEL_SIZE,
                                                 ptr,
                                                 prop,
                                                 -1,
                                                 softmin,
                                                 softmax,
                                                 0,
                                                 0,
                                                 "");
        hsv_but->gradient_type = UI_GRAD_L_ALT;
        break;
      case USER_CP_SQUARE_SV:
        uiItemS(col);
        hsv_but = (uiButHSVCube *)uiDefButR_prop(block,
                                                 UI_BTYPE_HSVCUBE,
                                                 0,
                                                 "",
                                                 0,
                                                 4,
                                                 WHEEL_SIZE,
                                                 18 * UI_DPI_FAC,
                                                 ptr,
                                                 prop,
                                                 -1,
                                                 softmin,
                                                 softmax,
                                                 0,
                                                 0,
                                                 "");
        hsv_but->gradient_type = UI_GRAD_SV + 3;
        break;
      case USER_CP_SQUARE_HS:
        uiItemS(col);
        hsv_but = (uiButHSVCube *)uiDefButR_prop(block,
                                                 UI_BTYPE_HSVCUBE,
                                                 0,
                                                 "",
                                                 0,
                                                 4,
                                                 WHEEL_SIZE,
                                                 18 * UI_DPI_FAC,
                                                 ptr,
                                                 prop,
                                                 -1,
                                                 softmin,
                                                 softmax,
                                                 0,
                                                 0,
                                                 "");
        hsv_but->gradient_type = UI_GRAD_HS + 3;
        break;
      case USER_CP_SQUARE_HV:
        uiItemS(col);
        hsv_but = (uiButHSVCube *)uiDefButR_prop(block,
                                                 UI_BTYPE_HSVCUBE,
                                                 0,
                                                 "",
                                                 0,
                                                 4,
                                                 WHEEL_SIZE,
                                                 18 * UI_DPI_FAC,
                                                 ptr,
                                                 prop,
                                                 -1,
                                                 softmin,
                                                 softmax,
                                                 0,
                                                 0,
                                                 "");
        hsv_but->gradient_type = UI_GRAD_HV + 3;
        break;

      /* user default */
      case USER_CP_CIRCLE_HSV:
      default:
        uiItemS(row);
        hsv_but = (uiButHSVCube *)uiDefButR_prop(block,
                                                 UI_BTYPE_HSVCUBE,
                                                 0,
                                                 "",
                                                 WHEEL_SIZE + 6,
                                                 0,
                                                 14 * UI_DPI_FAC,
                                                 WHEEL_SIZE,
                                                 ptr,
                                                 prop,
                                                 -1,
                                                 softmin,
                                                 softmax,
                                                 0,
                                                 0,
                                                 "");
        hsv_but->gradient_type = UI_GRAD_V_ALT;
        break;
    }

    hsv_but->but.custom_data = cpicker;
  }
}

static void ui_template_palette_menu(bContext *UNUSED(C), uiLayout *layout, void *UNUSED(but_p))
{
  uiLayout *row;

  uiItemL(layout, IFACE_("Sort By:"), ICON_NONE);
  row = uiLayoutRow(layout, false);
  uiItemEnumO_value(row, IFACE_("Hue"), ICON_HUE, "PALETTE_OT_sort", "type", 1);
  row = uiLayoutRow(layout, false);
  uiItemEnumO_value(row, IFACE_("Saturation"), ICON_SATURATION, "PALETTE_OT_sort", "type", 2);
  row = uiLayoutRow(layout, false);
  uiItemEnumO_value(row, IFACE_("Value"), ICON_NODE_VALUE, "PALETTE_OT_sort", "type", 3);
  row = uiLayoutRow(layout, false);
  uiItemEnumO_value(row, IFACE_("Luminance"), ICON_NODE_LUMINANCE, "PALETTE_OT_sort", "type", 4);
}

void uiTemplatePalette(uiLayout *layout,
                       PointerRNA *ptr,
                       const char *propname,
                       bool UNUSED(colors))
{
  PropertyRNA *prop = RNA_struct_find_property(ptr, propname);
  uiBut *but = NULL;

  const int cols_per_row = MAX2(uiLayoutGetWidth(layout) / UI_UNIT_X, 1);

  if (!prop) {
    RNA_warning("property not found: %s.%s", RNA_struct_identifier(ptr->type), propname);
    return;
  }

  const PointerRNA cptr = RNA_property_pointer_get(ptr, prop);
  if (!cptr.data || !RNA_struct_is_a(cptr.type, &RNA_Palette)) {
    return;
  }

  uiBlock *block = uiLayoutGetBlock(layout);

  Palette *palette = cptr.data;

  uiLayout *col = uiLayoutColumn(layout, true);
  uiLayoutRow(col, true);
  uiDefIconButO(block,
                UI_BTYPE_BUT,
                "PALETTE_OT_color_add",
                WM_OP_INVOKE_DEFAULT,
                ICON_ADD,
                0,
                0,
                UI_UNIT_X,
                UI_UNIT_Y,
                NULL);
  uiDefIconButO(block,
                UI_BTYPE_BUT,
                "PALETTE_OT_color_delete",
                WM_OP_INVOKE_DEFAULT,
                ICON_REMOVE,
                0,
                0,
                UI_UNIT_X,
                UI_UNIT_Y,
                NULL);
  if (palette->colors.first != NULL) {
    but = uiDefIconButO(block,
                        UI_BTYPE_BUT,
                        "PALETTE_OT_color_move",
                        WM_OP_INVOKE_DEFAULT,
                        ICON_TRIA_UP,
                        0,
                        0,
                        UI_UNIT_X,
                        UI_UNIT_Y,
                        NULL);
    UI_but_operator_ptr_get(but);
    RNA_enum_set(but->opptr, "type", -1);

    but = uiDefIconButO(block,
                        UI_BTYPE_BUT,
                        "PALETTE_OT_color_move",
                        WM_OP_INVOKE_DEFAULT,
                        ICON_TRIA_DOWN,
                        0,
                        0,
                        UI_UNIT_X,
                        UI_UNIT_Y,
                        NULL);
    UI_but_operator_ptr_get(but);
    RNA_enum_set(but->opptr, "type", 1);

    /* Menu. */
    uiDefIconMenuBut(
        block, ui_template_palette_menu, NULL, ICON_SORTSIZE, 0, 0, UI_UNIT_X, UI_UNIT_Y, "Sort By");
  }

  col = uiLayoutColumn(layout, true);
  uiLayoutRow(col, true);

  int row_cols = 0, col_id = 0;
  LISTBASE_FOREACH (PaletteColor *, color, &palette->colors) {
    if (row_cols >= cols_per_row) {
      uiLayoutRow(col, true);
      row_cols = 0;
    }

    PointerRNA color_ptr;
    RNA_pointer_create(&palette->id, &RNA_PaletteColor, color, &color_ptr);
    uiButColor *color_but = (uiButColor *)uiDefButR(block,
                                                    UI_BTYPE_COLOR,
                                                    0,
                                                    "",
                                                    0,
                                                    0,
                                                    UI_UNIT_X,
                                                    UI_UNIT_Y,
                                                    &color_ptr,
                                                    "color",
                                                    -1,
                                                    0.0,
                                                    1.0,
                                                    0.0,
                                                    0.0,
                                                    "");
    color_but->is_pallete_color = true;
    color_but->palette_color_index = col_id;
    row_cols++;
    col_id++;
  }
}

void uiTemplateCryptoPicker(uiLayout *layout, PointerRNA *ptr, const char *propname)
{
  PropertyRNA *prop = RNA_struct_find_property(ptr, propname);

  if (!prop) {
    RNA_warning("property not found: %s.%s", RNA_struct_identifier(ptr->type), propname);
    return;
  }

  uiBlock *block = uiLayoutGetBlock(layout);

  uiBut *but = uiDefIconTextButO(block,
                                 UI_BTYPE_BUT,
                                 "UI_OT_eyedropper_color",
                                 WM_OP_INVOKE_DEFAULT,
                                 ICON_EYEDROPPER,
                                 RNA_property_ui_name(prop),
                                 0,
                                 0,
                                 UI_UNIT_X,
                                 UI_UNIT_Y,
                                 RNA_property_ui_description(prop));
  but->rnapoin = *ptr;
  but->rnaprop = prop;
  but->rnaindex = -1;

  PointerRNA *opptr = UI_but_operator_ptr_get(but);
  /* Important for crypto-matte operation. */
  RNA_boolean_set(opptr, "use_accumulate", false);
}

/** \} */

/* -------------------------------------------------------------------- */
/** \name Layer Buttons Template
 * \{ */

static void handle_layer_buttons(bContext *C, void *arg1, void *arg2)
{
  uiBut *but = arg1;
  const int cur = POINTER_AS_INT(arg2);
  wmWindow *win = CTX_wm_window(C);
  const int shift = win->eventstate->shift;

  if (!shift) {
    const int tot = RNA_property_array_length(&but->rnapoin, but->rnaprop);

    /* Normally clicking only selects one layer */
    RNA_property_boolean_set_index(&but->rnapoin, but->rnaprop, cur, true);
    for (int i = 0; i < tot; i++) {
      if (i != cur) {
        RNA_property_boolean_set_index(&but->rnapoin, but->rnaprop, i, false);
      }
    }
  }

  /* view3d layer change should update depsgraph (invisible object changed maybe) */
  /* see view3d_header.c */
}

/**
 * \todo for now, grouping of layers is determined by dividing up the length of
 * the array of layer bitflags
 */
void uiTemplateLayers(uiLayout *layout,
                      PointerRNA *ptr,
                      const char *propname,
                      PointerRNA *used_ptr,
                      const char *used_propname,
                      int active_layer)
{
  const int cols_per_group = 5;

  PropertyRNA *prop = RNA_struct_find_property(ptr, propname);
  if (!prop) {
    RNA_warning("layers property not found: %s.%s", RNA_struct_identifier(ptr->type), propname);
    return;
  }

  /* the number of layers determines the way we group them
   * - we want 2 rows only (for now)
   * - The number of columns (cols) is the total number of buttons per row the 'remainder'
   *   is added to this, as it will be ok to have first row slightly wider if need be.
   * - For now, only split into groups if group will have at least 5 items.
   */
  const int layers = RNA_property_array_length(ptr, prop);
  const int cols = (layers / 2) + (layers % 2);
  const int groups = ((cols / 2) < cols_per_group) ? (1) : (cols / cols_per_group);

  PropertyRNA *used_prop = NULL;
  if (used_ptr && used_propname) {
    used_prop = RNA_struct_find_property(used_ptr, used_propname);
    if (!used_prop) {
      RNA_warning("used layers property not found: %s.%s",
                  RNA_struct_identifier(ptr->type),
                  used_propname);
      return;
    }

    if (RNA_property_array_length(used_ptr, used_prop) < layers) {
      used_prop = NULL;
    }
  }

  /* layers are laid out going across rows, with the columns being divided into groups */

  for (int group = 0; group < groups; group++) {
    uiLayout *uCol = uiLayoutColumn(layout, true);

    for (int row = 0; row < 2; row++) {
      uiLayout *uRow = uiLayoutRow(uCol, true);
      uiBlock *block = uiLayoutGetBlock(uRow);
      int layer = groups * cols_per_group * row + cols_per_group * group;

      /* add layers as toggle buts */
      for (int col = 0; (col < cols_per_group) && (layer < layers); col++, layer++) {
        int icon = 0;
        const int butlay = 1 << layer;

        if (active_layer & butlay) {
          icon = ICON_LAYER_ACTIVE;
        }
        else if (used_prop && RNA_property_boolean_get_index(used_ptr, used_prop, layer)) {
          icon = ICON_LAYER_USED;
        }

        uiBut *but = uiDefAutoButR(
            block, ptr, prop, layer, "", icon, 0, 0, UI_UNIT_X / 2, UI_UNIT_Y / 2);
        UI_but_func_set(but, handle_layer_buttons, but, POINTER_FROM_INT(layer));
        but->type = UI_BTYPE_TOGGLE;
      }
    }
  }
}

/** \} */

/* -------------------------------------------------------------------- */
/** \name List Template
 * \{ */

static void uilist_draw_item_default(struct uiList *ui_list,
                                     struct bContext *UNUSED(C),
                                     struct uiLayout *layout,
                                     struct PointerRNA *UNUSED(dataptr),
                                     struct PointerRNA *itemptr,
                                     int icon,
                                     struct PointerRNA *UNUSED(active_dataptr),
                                     const char *UNUSED(active_propname),
                                     int UNUSED(index),
                                     int UNUSED(flt_flag))
{
  PropertyRNA *nameprop = RNA_struct_name_property(itemptr->type);

  /* Simplest one! */
  switch (ui_list->layout_type) {
    case UILST_LAYOUT_GRID:
      uiItemL(layout, "", icon);
      break;
    case UILST_LAYOUT_DEFAULT:
    case UILST_LAYOUT_COMPACT:
    default:
      if (nameprop) {
        uiItemFullR(layout, itemptr, nameprop, RNA_NO_INDEX, 0, UI_ITEM_R_NO_BG, "", icon);
      }
      else {
        uiItemL(layout, "", icon);
      }
      break;
  }
}

static void uilist_draw_filter_default(struct uiList *ui_list,
                                       struct bContext *UNUSED(C),
                                       struct uiLayout *layout)
{
  PointerRNA listptr;
  RNA_pointer_create(NULL, &RNA_UIList, ui_list, &listptr);

  uiLayout *row = uiLayoutRow(layout, false);

  uiLayout *subrow = uiLayoutRow(row, true);
  uiItemR(subrow, &listptr, "filter_name", 0, "", ICON_NONE);
  uiItemR(subrow,
          &listptr,
          "use_filter_invert",
          UI_ITEM_R_TOGGLE | UI_ITEM_R_ICON_ONLY,
          "",
          ICON_ARROW_LEFTRIGHT);

  if ((ui_list->filter_sort_flag & UILST_FLT_SORT_LOCK) == 0) {
    subrow = uiLayoutRow(row, true);
    uiItemR(subrow,
            &listptr,
            "use_filter_sort_alpha",
            UI_ITEM_R_TOGGLE | UI_ITEM_R_ICON_ONLY,
            "",
            ICON_NONE);
    uiItemR(subrow,
            &listptr,
            "use_filter_sort_reverse",
            UI_ITEM_R_TOGGLE | UI_ITEM_R_ICON_ONLY,
            "",
            (ui_list->filter_sort_flag & UILST_FLT_SORT_REVERSE) ? ICON_SORT_DESC : ICON_SORT_ASC);
  }
}

typedef struct {
  char name[MAX_IDPROP_NAME];
  int org_idx;
} StringCmp;

static int cmpstringp(const void *p1, const void *p2)
{
  /* Case-insensitive comparison. */
  return BLI_strcasecmp(((StringCmp *)p1)->name, ((StringCmp *)p2)->name);
}

static void uilist_filter_items_default(struct uiList *ui_list,
                                        struct bContext *UNUSED(C),
                                        struct PointerRNA *dataptr,
                                        const char *propname)
{
  uiListDyn *dyn_data = ui_list->dyn_data;
  PropertyRNA *prop = RNA_struct_find_property(dataptr, propname);

  const char *filter_raw = ui_list->filter_byname;
  char *filter = (char *)filter_raw, filter_buff[32], *filter_dyn = NULL;
  const bool filter_exclude = (ui_list->filter_flag & UILST_FLT_EXCLUDE) != 0;
  const bool order_by_name = (ui_list->filter_sort_flag & UILST_FLT_SORT_MASK) ==
                             UILST_FLT_SORT_ALPHA;
  const int len = RNA_property_collection_length(dataptr, prop);

  dyn_data->items_shown = dyn_data->items_len = len;

  if (len && (order_by_name || filter_raw[0])) {
    StringCmp *names = NULL;
    int order_idx = 0, i = 0;

    if (order_by_name) {
      names = MEM_callocN(sizeof(StringCmp) * len, "StringCmp");
    }
    if (filter_raw[0]) {
      const size_t slen = strlen(filter_raw);

      dyn_data->items_filter_flags = MEM_callocN(sizeof(int) * len, "items_filter_flags");
      dyn_data->items_shown = 0;

      /* Implicitly add heading/trailing wildcards if needed. */
      if (slen + 3 <= sizeof(filter_buff)) {
        filter = filter_buff;
      }
      else {
        filter = filter_dyn = MEM_mallocN((slen + 3) * sizeof(char), "filter_dyn");
      }
      BLI_strncpy_ensure_pad(filter, filter_raw, '*', slen + 3);
    }

    RNA_PROP_BEGIN (dataptr, itemptr, prop) {
      bool do_order = false;

      char *namebuf = RNA_struct_name_get_alloc(&itemptr, NULL, 0, NULL);
      const char *name = namebuf ? namebuf : "";

      if (filter[0]) {
        /* Case-insensitive! */
        if (fnmatch(filter, name, FNM_CASEFOLD) == 0) {
          dyn_data->items_filter_flags[i] = UILST_FLT_ITEM;
          if (!filter_exclude) {
            dyn_data->items_shown++;
            do_order = order_by_name;
          }
          // printf("%s: '%s' matches '%s'\n", __func__, name, filter);
        }
        else if (filter_exclude) {
          dyn_data->items_shown++;
          do_order = order_by_name;
        }
      }
      else {
        do_order = order_by_name;
      }

      if (do_order) {
        names[order_idx].org_idx = order_idx;
        BLI_strncpy(names[order_idx++].name, name, MAX_IDPROP_NAME);
      }

      /* free name */
      if (namebuf) {
        MEM_freeN(namebuf);
      }
      i++;
    }
    RNA_PROP_END;

    if (order_by_name) {
      int new_idx;
      /* note: order_idx equals either to ui_list->items_len if no filtering done,
       *       or to ui_list->items_shown if filter is enabled,
       *       or to (ui_list->items_len - ui_list->items_shown) if filtered items are excluded.
       *       This way, we only sort items we actually intend to draw!
       */
      qsort(names, order_idx, sizeof(StringCmp), cmpstringp);

      dyn_data->items_filter_neworder = MEM_mallocN(sizeof(int) * order_idx,
                                                    "items_filter_neworder");
      for (new_idx = 0; new_idx < order_idx; new_idx++) {
        dyn_data->items_filter_neworder[names[new_idx].org_idx] = new_idx;
      }
    }

    if (filter_dyn) {
      MEM_freeN(filter_dyn);
    }
    if (names) {
      MEM_freeN(names);
    }
  }
}

typedef struct {
  PointerRNA item;
  int org_idx;
  int flt_flag;
} _uilist_item;

typedef struct {
  int visual_items; /* Visual number of items (i.e. number of items we have room to display). */
  int start_idx;    /* Index of first item to display. */
  int end_idx;      /* Index of last item to display + 1. */
} uiListLayoutdata;

static void uilist_prepare(uiList *ui_list,
                           int len,
                           int activei,
                           int rows,
                           int maxrows,
                           int columns,
                           uiListLayoutdata *layoutdata)
{
  uiListDyn *dyn_data = ui_list->dyn_data;
  const bool use_auto_size = (ui_list->list_grip < (rows - UI_LIST_AUTO_SIZE_THRESHOLD));

  /* default rows */
  if (rows <= 0) {
    rows = 5;
  }
  dyn_data->visual_height_min = rows;
  if (maxrows < rows) {
    maxrows = max_ii(rows, 5);
  }
  if (columns <= 0) {
    columns = 9;
  }

  int activei_row;
  if (columns > 1) {
    dyn_data->height = (int)ceil((double)len / (double)columns);
    activei_row = (int)floor((double)activei / (double)columns);
  }
  else {
    dyn_data->height = len;
    activei_row = activei;
  }

  if (!use_auto_size) {
    /* No auto-size, yet we clamp at min size! */
    maxrows = rows = max_ii(ui_list->list_grip, rows);
  }
  else if ((rows != maxrows) && (dyn_data->height > rows)) {
    /* Expand size if needed and possible. */
    rows = min_ii(dyn_data->height, maxrows);
  }

  /* If list length changes or list is tagged to check this,
   * and active is out of view, scroll to it .*/
  if (ui_list->list_last_len != len || ui_list->flag & UILST_SCROLL_TO_ACTIVE_ITEM) {
    if (activei_row < ui_list->list_scroll) {
      ui_list->list_scroll = activei_row;
    }
    else if (activei_row >= ui_list->list_scroll + rows) {
      ui_list->list_scroll = activei_row - rows + 1;
    }
    ui_list->flag &= ~UILST_SCROLL_TO_ACTIVE_ITEM;
  }

  const int max_scroll = max_ii(0, dyn_data->height - rows);
  CLAMP(ui_list->list_scroll, 0, max_scroll);
  ui_list->list_last_len = len;
  dyn_data->visual_height = rows;
  layoutdata->visual_items = rows * columns;
  layoutdata->start_idx = ui_list->list_scroll * columns;
  layoutdata->end_idx = min_ii(layoutdata->start_idx + rows * columns, len);
}

static void uilist_resize_update_cb(bContext *C, void *arg1, void *UNUSED(arg2))
{
  uiList *ui_list = arg1;
  uiListDyn *dyn_data = ui_list->dyn_data;

  /* This way we get diff in number of additional items to show (positive) or hide (negative). */
  const int diff = round_fl_to_int((float)(dyn_data->resize - dyn_data->resize_prev) /
                                   (float)UI_UNIT_Y);

  if (diff != 0) {
    ui_list->list_grip += diff;
    dyn_data->resize_prev += diff * UI_UNIT_Y;
    ui_list->flag |= UILST_SCROLL_TO_ACTIVE_ITEM;
  }

  /* In case uilist is in popup, we need special refreshing */
  ED_region_tag_refresh_ui(CTX_wm_menu(C));
}

static void *uilist_item_use_dynamic_tooltip(PointerRNA *itemptr, const char *propname)
{
  if (propname && propname[0] && itemptr && itemptr->data) {
    PropertyRNA *prop = RNA_struct_find_property(itemptr, propname);

    if (prop && (RNA_property_type(prop) == PROP_STRING)) {
      return RNA_property_string_get_alloc(itemptr, prop, NULL, 0, NULL);
    }
  }
  return NULL;
}

static char *uilist_item_tooltip_func(bContext *UNUSED(C), void *argN, const char *tip)
{
  char *dyn_tooltip = argN;
  return BLI_sprintfN("%s - %s", tip, dyn_tooltip);
}

void uiTemplateList(uiLayout *layout,
                    bContext *C,
                    const char *listtype_name,
                    const char *list_id,
                    PointerRNA *dataptr,
                    const char *propname,
                    PointerRNA *active_dataptr,
                    const char *active_propname,
                    const char *item_dyntip_propname,
                    int rows,
                    int maxrows,
                    int layout_type,
                    int columns,
                    bool sort_reverse,
                    bool sort_lock)
{
  PropertyRNA *prop = NULL, *activeprop;
  _uilist_item *items_ptr = NULL;
  uiLayout *glob = NULL, *box, *row, *col, *subrow, *sub, *overlap;
  uiBut *but;

  uiListLayoutdata layoutdata;
  char ui_list_id[UI_MAX_NAME_STR];
  char numstr[32];
  int rnaicon = ICON_NONE, icon = ICON_NONE;
  int i = 0, activei = 0;
  int len = 0;

  /* validate arguments */
  /* Forbid default UI_UL_DEFAULT_CLASS_NAME list class without a custom list_id! */
  if (STREQ(UI_UL_DEFAULT_CLASS_NAME, listtype_name) && !(list_id && list_id[0])) {
    RNA_warning("template_list using default '%s' UIList class must provide a custom list_id",
                UI_UL_DEFAULT_CLASS_NAME);
    return;
  }

  uiBlock *block = uiLayoutGetBlock(layout);

  if (!active_dataptr->data) {
    RNA_warning("No active data");
    return;
  }

  if (dataptr->data) {
    prop = RNA_struct_find_property(dataptr, propname);
    if (!prop) {
      RNA_warning("Property not found: %s.%s", RNA_struct_identifier(dataptr->type), propname);
      return;
    }
  }

  activeprop = RNA_struct_find_property(active_dataptr, active_propname);
  if (!activeprop) {
    RNA_warning(
        "Property not found: %s.%s", RNA_struct_identifier(active_dataptr->type), active_propname);
    return;
  }

  if (prop) {
    const PropertyType type = RNA_property_type(prop);
    if (type != PROP_COLLECTION) {
      RNA_warning("Expected a collection data property");
      return;
    }
  }

  const PropertyType activetype = RNA_property_type(activeprop);
  if (activetype != PROP_INT) {
    RNA_warning("Expected an integer active data property");
    return;
  }

  /* get icon */
  if (dataptr->data && prop) {
    StructRNA *ptype = RNA_property_pointer_type(dataptr, prop);
    rnaicon = RNA_struct_ui_icon(ptype);
  }

  /* get active data */
  activei = RNA_property_int_get(active_dataptr, activeprop);

  /* Find the uiList type. */
  uiListType *ui_list_type = WM_uilisttype_find(listtype_name, false);

  if (ui_list_type == NULL) {
    RNA_warning("List type %s not found", listtype_name);
    return;
  }

  uiListDrawItemFunc draw_item = ui_list_type->draw_item ? ui_list_type->draw_item :
                                                           uilist_draw_item_default;
  uiListDrawFilterFunc draw_filter = ui_list_type->draw_filter ? ui_list_type->draw_filter :
                                                                 uilist_draw_filter_default;
  uiListFilterItemsFunc filter_items = ui_list_type->filter_items ? ui_list_type->filter_items :
                                                                    uilist_filter_items_default;

  /* Find or add the uiList to the current Region. */
  /* We tag the list id with the list type... */
  BLI_snprintf(
      ui_list_id, sizeof(ui_list_id), "%s_%s", ui_list_type->idname, list_id ? list_id : "");

  /* Allows to work in popups. */
  ARegion *region = CTX_wm_menu(C);
  if (region == NULL) {
    region = CTX_wm_region(C);
  }
  uiList *ui_list = BLI_findstring(&region->ui_lists, ui_list_id, offsetof(uiList, list_id));

  if (!ui_list) {
    ui_list = MEM_callocN(sizeof(uiList), "uiList");
    BLI_strncpy(ui_list->list_id, ui_list_id, sizeof(ui_list->list_id));
    BLI_addtail(&region->ui_lists, ui_list);
    ui_list->list_grip = -UI_LIST_AUTO_SIZE_THRESHOLD; /* Force auto size by default. */
    if (sort_reverse) {
      ui_list->filter_sort_flag |= UILST_FLT_SORT_REVERSE;
    }
    if (sort_lock) {
      ui_list->filter_sort_flag |= UILST_FLT_SORT_LOCK;
    }
  }

  if (!ui_list->dyn_data) {
    ui_list->dyn_data = MEM_callocN(sizeof(uiListDyn), "uiList.dyn_data");
  }
  uiListDyn *dyn_data = ui_list->dyn_data;

  /* Because we can't actually pass type across save&load... */
  ui_list->type = ui_list_type;
  ui_list->layout_type = layout_type;

  /* Reset filtering data. */
  MEM_SAFE_FREE(dyn_data->items_filter_flags);
  MEM_SAFE_FREE(dyn_data->items_filter_neworder);
  dyn_data->items_len = dyn_data->items_shown = -1;

  /* When active item changed since last draw, scroll to it. */
  if (activei != ui_list->list_last_activei) {
    ui_list->flag |= UILST_SCROLL_TO_ACTIVE_ITEM;
    ui_list->list_last_activei = activei;
  }

  /* Filter list items! (not for compact layout, though) */
  if (dataptr->data && prop) {
    const int filter_exclude = ui_list->filter_flag & UILST_FLT_EXCLUDE;
    const bool order_reverse = (ui_list->filter_sort_flag & UILST_FLT_SORT_REVERSE) != 0;
    int items_shown, idx = 0;
#if 0
    int prev_ii = -1, prev_i;
#endif

    if (layout_type == UILST_LAYOUT_COMPACT) {
      dyn_data->items_len = dyn_data->items_shown = RNA_property_collection_length(dataptr, prop);
    }
    else {
      // printf("%s: filtering...\n", __func__);
      filter_items(ui_list, C, dataptr, propname);
      // printf("%s: filtering done.\n", __func__);
    }

    items_shown = dyn_data->items_shown;
    if (items_shown >= 0) {
      bool activei_mapping_pending = true;
      items_ptr = MEM_mallocN(sizeof(_uilist_item) * items_shown, __func__);
      // printf("%s: items shown: %d.\n", __func__, items_shown);
      RNA_PROP_BEGIN (dataptr, itemptr, prop) {
        if (!dyn_data->items_filter_flags ||
            ((dyn_data->items_filter_flags[i] & UILST_FLT_ITEM) ^ filter_exclude)) {
          int ii;
          if (dyn_data->items_filter_neworder) {
            ii = dyn_data->items_filter_neworder[idx++];
            ii = order_reverse ? items_shown - ii - 1 : ii;
          }
          else {
            ii = order_reverse ? items_shown - ++idx : idx++;
          }
          // printf("%s: ii: %d\n", __func__, ii);
          items_ptr[ii].item = itemptr;
          items_ptr[ii].org_idx = i;
          items_ptr[ii].flt_flag = dyn_data->items_filter_flags ? dyn_data->items_filter_flags[i] :
                                                                  0;

          if (activei_mapping_pending && activei == i) {
            activei = ii;
            /* So that we do not map again activei! */
            activei_mapping_pending = false;
          }
#if 0 /* For now, do not alter active element, even if it will be hidden... */
          else if (activei < i) {
            /* We do not want an active but invisible item!
             * Only exception is when all items are filtered out...
             */
            if (prev_ii >= 0) {
              activei = prev_ii;
              RNA_property_int_set(active_dataptr, activeprop, prev_i);
            }
            else {
              activei = ii;
              RNA_property_int_set(active_dataptr, activeprop, i);
            }
          }
          prev_i = i;
          prev_ii = ii;
#endif
        }
        i++;
      }
      RNA_PROP_END;

      if (activei_mapping_pending) {
        /* No active item found, set to 'invalid' -1 value... */
        activei = -1;
      }
    }
    if (dyn_data->items_shown >= 0) {
      len = dyn_data->items_shown;
    }
    else {
      len = dyn_data->items_len;
    }
  }

  switch (layout_type) {
    case UILST_LAYOUT_DEFAULT:
      /* layout */
      box = uiLayoutListBox(layout, ui_list, active_dataptr, activeprop);
      glob = uiLayoutColumn(box, true);
      row = uiLayoutRow(glob, false);
      col = uiLayoutColumn(row, true);

      /* init numbers */
      uilist_prepare(ui_list, len, activei, rows, maxrows, 1, &layoutdata);

      if (dataptr->data && prop) {
        /* create list items */
        for (i = layoutdata.start_idx; i < layoutdata.end_idx; i++) {
          PointerRNA *itemptr = &items_ptr[i].item;
          void *dyntip_data;
          const int org_i = items_ptr[i].org_idx;
          const int flt_flag = items_ptr[i].flt_flag;
          uiBlock *subblock = uiLayoutGetBlock(col);

          overlap = uiLayoutOverlap(col);

          UI_block_flag_enable(subblock, UI_BLOCK_LIST_ITEM);

          /* list item behind label & other buttons */
          sub = uiLayoutRow(overlap, false);

          but = uiDefButR_prop(subblock,
                               UI_BTYPE_LISTROW,
                               0,
                               "",
                               0,
                               0,
                               UI_UNIT_X * 10,
                               UI_UNIT_Y,
                               active_dataptr,
                               activeprop,
                               0,
                               0,
                               org_i,
                               0,
                               0,
                               TIP_("Double click to rename"));
          if ((dyntip_data = uilist_item_use_dynamic_tooltip(itemptr, item_dyntip_propname))) {
            UI_but_func_tooltip_set(but, uilist_item_tooltip_func, dyntip_data);
          }

          sub = uiLayoutRow(overlap, false);

          icon = UI_icon_from_rnaptr(C, itemptr, rnaicon, false);
          if (icon == ICON_DOT) {
            icon = ICON_NONE;
          }
          draw_item(ui_list,
                    C,
                    sub,
                    dataptr,
                    itemptr,
                    icon,
                    active_dataptr,
                    active_propname,
                    org_i,
                    flt_flag);

          /* Items should be able to set context pointers for the layout. But the list-row button
           * swallows events, so it needs the context storage too for handlers to see it. */
          but->context = uiLayoutGetContextStore(sub);

          /* If we are "drawing" active item, set all labels as active. */
          if (i == activei) {
            ui_layout_list_set_labels_active(sub);
          }

          UI_block_flag_disable(subblock, UI_BLOCK_LIST_ITEM);
        }
      }

      /* add dummy buttons to fill space */
      for (; i < layoutdata.start_idx + layoutdata.visual_items; i++) {
        uiItemL(col, "", ICON_NONE);
      }

      /* add scrollbar */
      if (len > layoutdata.visual_items) {
        col = uiLayoutColumn(row, false);
        uiDefButI(block,
                  UI_BTYPE_SCROLL,
                  0,
                  "",
                  0,
                  0,
                  V2D_SCROLL_WIDTH,
                  UI_UNIT_Y * dyn_data->visual_height,
                  &ui_list->list_scroll,
                  0,
                  dyn_data->height - dyn_data->visual_height,
                  dyn_data->visual_height,
                  0,
                  "");
      }
      break;
    case UILST_LAYOUT_COMPACT:
      row = uiLayoutRow(layout, true);

      if ((dataptr->data && prop) && (dyn_data->items_shown > 0) && (activei >= 0) &&
          (activei < dyn_data->items_shown)) {
        PointerRNA *itemptr = &items_ptr[activei].item;
        const int org_i = items_ptr[activei].org_idx;

        icon = UI_icon_from_rnaptr(C, itemptr, rnaicon, false);
        if (icon == ICON_DOT) {
          icon = ICON_NONE;
        }
        draw_item(
            ui_list, C, row, dataptr, itemptr, icon, active_dataptr, active_propname, org_i, 0);
      }
      /* if list is empty, add in dummy button */
      else {
        uiItemL(row, "", ICON_NONE);
      }

      /* next/prev button */
      BLI_snprintf(numstr, sizeof(numstr), "%d :", dyn_data->items_shown);
      but = uiDefIconTextButR_prop(block,
                                   UI_BTYPE_NUM,
                                   0,
                                   0,
                                   numstr,
                                   0,
                                   0,
                                   UI_UNIT_X * 5,
                                   UI_UNIT_Y,
                                   active_dataptr,
                                   activeprop,
                                   0,
                                   0,
                                   0,
                                   0,
                                   0,
                                   "");
      if (dyn_data->items_shown == 0) {
        UI_but_flag_enable(but, UI_BUT_DISABLED);
      }
      break;
    case UILST_LAYOUT_GRID:
      box = uiLayoutListBox(layout, ui_list, active_dataptr, activeprop);
      glob = uiLayoutColumn(box, true);
      row = uiLayoutRow(glob, false);
      col = uiLayoutColumn(row, true);
      subrow = NULL; /* Quite gcc warning! */

      uilist_prepare(ui_list, len, activei, rows, maxrows, columns, &layoutdata);

      if (dataptr->data && prop) {
        /* create list items */
        for (i = layoutdata.start_idx; i < layoutdata.end_idx; i++) {
          PointerRNA *itemptr = &items_ptr[i].item;
          const int org_i = items_ptr[i].org_idx;
          const int flt_flag = items_ptr[i].flt_flag;

          /* create button */
          if (!(i % columns)) {
            subrow = uiLayoutRow(col, false);
          }

          uiBlock *subblock = uiLayoutGetBlock(subrow);
          overlap = uiLayoutOverlap(subrow);

          UI_block_flag_enable(subblock, UI_BLOCK_LIST_ITEM);

          /* list item behind label & other buttons */
          sub = uiLayoutRow(overlap, false);

          but = uiDefButR_prop(subblock,
                               UI_BTYPE_LISTROW,
                               0,
                               "",
                               0,
                               0,
                               UI_UNIT_X * 10,
                               UI_UNIT_Y,
                               active_dataptr,
                               activeprop,
                               0,
                               0,
                               org_i,
                               0,
                               0,
                               NULL);
          UI_but_drawflag_enable(but, UI_BUT_NO_TOOLTIP);

          sub = uiLayoutRow(overlap, false);

          icon = UI_icon_from_rnaptr(C, itemptr, rnaicon, false);
          draw_item(ui_list,
                    C,
                    sub,
                    dataptr,
                    itemptr,
                    icon,
                    active_dataptr,
                    active_propname,
                    org_i,
                    flt_flag);

          /* If we are "drawing" active item, set all labels as active. */
          if (i == activei) {
            ui_layout_list_set_labels_active(sub);
          }

          UI_block_flag_disable(subblock, UI_BLOCK_LIST_ITEM);
        }
      }

      /* add dummy buttons to fill space */
      for (; i < layoutdata.start_idx + layoutdata.visual_items; i++) {
        if (!(i % columns)) {
          subrow = uiLayoutRow(col, false);
        }
        uiItemL(subrow, "", ICON_NONE);
      }

      /* add scrollbar */
      if (len > layoutdata.visual_items) {
        /* col = */ uiLayoutColumn(row, false);
        uiDefButI(block,
                  UI_BTYPE_SCROLL,
                  0,
                  "",
                  0,
                  0,
                  V2D_SCROLL_WIDTH,
                  UI_UNIT_Y * dyn_data->visual_height,
                  &ui_list->list_scroll,
                  0,
                  dyn_data->height - dyn_data->visual_height,
                  dyn_data->visual_height,
                  0,
                  "");
      }
      break;
  }

  if (glob) {
    /* About UI_BTYPE_GRIP drag-resize:
     * We can't directly use results from a grip button, since we have a
     * rather complex behavior here (sizing by discrete steps and, overall, autosize feature).
     * Since we *never* know whether we are grip-resizing or not
     * (because there is no callback for when a button enters/leaves its "edit mode"),
     * we use the fact that grip-controlled value (dyn_data->resize) is completely handled
     * by the grip during the grab resize, so settings its value here has no effect at all.
     *
     * It is only meaningful when we are not resizing,
     * in which case this gives us the correct "init drag" value.
     * Note we cannot affect dyn_data->resize_prev here,
     * since this value is not controlled by the grip!
     */
    dyn_data->resize = dyn_data->resize_prev +
                       (dyn_data->visual_height - ui_list->list_grip) * UI_UNIT_Y;

    row = uiLayoutRow(glob, true);
    uiBlock *subblock = uiLayoutGetBlock(row);
    UI_block_emboss_set(subblock, UI_EMBOSS_NONE);

    if (ui_list->filter_flag & UILST_FLT_SHOW) {
      but = uiDefIconButBitI(subblock,
                             UI_BTYPE_TOGGLE,
                             UILST_FLT_SHOW,
                             0,
                             ICON_DISCLOSURE_TRI_DOWN,
                             0,
                             0,
                             UI_UNIT_X,
                             UI_UNIT_Y * 0.5f,
                             &(ui_list->filter_flag),
                             0,
                             0,
                             0,
                             0,
                             TIP_("Hide filtering options"));
      UI_but_flag_disable(but, UI_BUT_UNDO); /* skip undo on screen buttons */

      but = uiDefIconButI(subblock,
                          UI_BTYPE_GRIP,
                          0,
                          ICON_GRIP,
                          0,
                          0,
                          UI_UNIT_X * 10.0f,
                          UI_UNIT_Y * 0.5f,
                          &dyn_data->resize,
                          0.0,
                          0.0,
                          0,
                          0,
                          "");
      UI_but_func_set(but, uilist_resize_update_cb, ui_list, NULL);

      UI_block_emboss_set(subblock, UI_EMBOSS);

      col = uiLayoutColumn(glob, false);
      subblock = uiLayoutGetBlock(col);
      uiDefBut(subblock,
               UI_BTYPE_SEPR,
               0,
               "",
               0,
               0,
               UI_UNIT_X,
               UI_UNIT_Y * 0.05f,
               NULL,
               0.0,
               0.0,
               0,
               0,
               "");

      draw_filter(ui_list, C, col);
    }
    else {
      but = uiDefIconButBitI(subblock,
                             UI_BTYPE_TOGGLE,
                             UILST_FLT_SHOW,
                             0,
                             ICON_DISCLOSURE_TRI_RIGHT,
                             0,
                             0,
                             UI_UNIT_X,
                             UI_UNIT_Y * 0.5f,
                             &(ui_list->filter_flag),
                             0,
                             0,
                             0,
                             0,
                             TIP_("Show filtering options"));
      UI_but_flag_disable(but, UI_BUT_UNDO); /* skip undo on screen buttons */

      but = uiDefIconButI(subblock,
                          UI_BTYPE_GRIP,
                          0,
                          ICON_GRIP,
                          0,
                          0,
                          UI_UNIT_X * 10.0f,
                          UI_UNIT_Y * 0.5f,
                          &dyn_data->resize,
                          0.0,
                          0.0,
                          0,
                          0,
                          "");
      UI_but_func_set(but, uilist_resize_update_cb, ui_list, NULL);

      UI_block_emboss_set(subblock, UI_EMBOSS);
    }
  }

  if (items_ptr) {
    MEM_freeN(items_ptr);
  }
}

/** \} */

/* -------------------------------------------------------------------- */
/** \name Running Jobs Template
 * \{ */

#define B_STOPRENDER 1
#define B_STOPCAST 2
#define B_STOPANIM 3
#define B_STOPCOMPO 4
#define B_STOPSEQ 5
#define B_STOPCLIP 6
#define B_STOPFILE 7
#define B_STOPOTHER 8

static void do_running_jobs(bContext *C, void *UNUSED(arg), int event)
{
  switch (event) {
    case B_STOPRENDER:
      G.is_break = true;
      break;
    case B_STOPCAST:
      WM_jobs_stop(CTX_wm_manager(C), CTX_wm_screen(C), NULL);
      break;
    case B_STOPANIM:
      WM_operator_name_call(C, "SCREEN_OT_animation_play", WM_OP_INVOKE_SCREEN, NULL);
      break;
    case B_STOPCOMPO:
      WM_jobs_stop(CTX_wm_manager(C), CTX_data_scene(C), NULL);
      break;
    case B_STOPSEQ:
      WM_jobs_stop(CTX_wm_manager(C), CTX_data_scene(C), NULL);
      break;
    case B_STOPCLIP:
      WM_jobs_stop(CTX_wm_manager(C), CTX_data_scene(C), NULL);
      break;
    case B_STOPFILE:
      WM_jobs_stop(CTX_wm_manager(C), CTX_data_scene(C), NULL);
      break;
    case B_STOPOTHER:
      G.is_break = true;
      break;
  }
}

struct ProgressTooltip_Store {
  wmWindowManager *wm;
  void *owner;
};

static char *progress_tooltip_func(bContext *UNUSED(C), void *argN, const char *UNUSED(tip))
{
  struct ProgressTooltip_Store *arg = argN;
  wmWindowManager *wm = arg->wm;
  void *owner = arg->owner;

  const float progress = WM_jobs_progress(wm, owner);

  /* create tooltip text and associate it with the job */
  char elapsed_str[32];
  char remaining_str[32] = "Unknown";
  const double elapsed = PIL_check_seconds_timer() - WM_jobs_starttime(wm, owner);
  BLI_timecode_string_from_time_simple(elapsed_str, sizeof(elapsed_str), elapsed);

  if (progress) {
    const double remaining = (elapsed / (double)progress) - elapsed;
    BLI_timecode_string_from_time_simple(remaining_str, sizeof(remaining_str), remaining);
  }

  return BLI_sprintfN(
      "Time Remaining: %s\n"
      "Time Elapsed: %s",
      remaining_str,
      elapsed_str);
}

void uiTemplateRunningJobs(uiLayout *layout, bContext *C)
{
  Main *bmain = CTX_data_main(C);
  wmWindowManager *wm = CTX_wm_manager(C);
  ScrArea *area = CTX_wm_area(C);
  void *owner = NULL;
  int handle_event, icon = 0;

  uiBlock *block = uiLayoutGetBlock(layout);
  UI_block_layout_set_current(block, layout);

  UI_block_func_handle_set(block, do_running_jobs, NULL);

  /* another scene can be rendering too, for example via compositor */
  LISTBASE_FOREACH (Scene *, scene, &bmain->scenes) {
    if (WM_jobs_test(wm, scene, WM_JOB_TYPE_ANY)) {
      handle_event = B_STOPOTHER;
      icon = ICON_NONE;
      owner = scene;
    }
    else {
      continue;
    }

    if (WM_jobs_test(wm, scene, WM_JOB_TYPE_SEQ_BUILD_PROXY)) {
      handle_event = B_STOPSEQ;
      icon = ICON_SEQUENCE;
      owner = scene;
      break;
    }
    if (WM_jobs_test(wm, scene, WM_JOB_TYPE_SEQ_BUILD_PREVIEW)) {
      handle_event = B_STOPSEQ;
      icon = ICON_SEQUENCE;
      break;
    }
    if (WM_jobs_test(wm, scene, WM_JOB_TYPE_CLIP_BUILD_PROXY)) {
      handle_event = B_STOPCLIP;
      icon = ICON_TRACKER;
      break;
    }
    if (WM_jobs_test(wm, scene, WM_JOB_TYPE_CLIP_PREFETCH)) {
      handle_event = B_STOPCLIP;
      icon = ICON_TRACKER;
      break;
    }
    if (WM_jobs_test(wm, scene, WM_JOB_TYPE_CLIP_TRACK_MARKERS)) {
      handle_event = B_STOPCLIP;
      icon = ICON_TRACKER;
      break;
    }
    if (WM_jobs_test(wm, scene, WM_JOB_TYPE_CLIP_SOLVE_CAMERA)) {
      handle_event = B_STOPCLIP;
      icon = ICON_TRACKER;
      break;
    }
    if (WM_jobs_test(wm, scene, WM_JOB_TYPE_FILESEL_READDIR)) {
      handle_event = B_STOPFILE;
      icon = ICON_FILEBROWSER;
      break;
    }
    if (WM_jobs_test(wm, scene, WM_JOB_TYPE_RENDER)) {
      handle_event = B_STOPRENDER;
      icon = ICON_SCENE;
      break;
    }
    if (WM_jobs_test(wm, scene, WM_JOB_TYPE_COMPOSITE)) {
      handle_event = B_STOPCOMPO;
      icon = ICON_RENDERLAYERS;
      break;
    }
    if (WM_jobs_test(wm, scene, WM_JOB_TYPE_OBJECT_BAKE_TEXTURE) ||
        WM_jobs_test(wm, scene, WM_JOB_TYPE_OBJECT_BAKE)) {
      /* Skip bake jobs in compositor to avoid compo header displaying
       * progress bar which is not being updated (bake jobs only need
       * to update NC_IMAGE context.
       */
      if (area->spacetype != SPACE_NODE) {
        handle_event = B_STOPOTHER;
        icon = ICON_IMAGE;
        break;
      }
      continue;
    }
    if (WM_jobs_test(wm, scene, WM_JOB_TYPE_DPAINT_BAKE)) {
      handle_event = B_STOPOTHER;
      icon = ICON_MOD_DYNAMICPAINT;
      break;
    }
    if (WM_jobs_test(wm, scene, WM_JOB_TYPE_POINTCACHE)) {
      handle_event = B_STOPOTHER;
      icon = ICON_PHYSICS;
      break;
    }
    if (WM_jobs_test(wm, scene, WM_JOB_TYPE_OBJECT_SIM_FLUID)) {
      handle_event = B_STOPOTHER;
      icon = ICON_MOD_FLUIDSIM;
      break;
    }
    if (WM_jobs_test(wm, scene, WM_JOB_TYPE_OBJECT_SIM_OCEAN)) {
      handle_event = B_STOPOTHER;
      icon = ICON_MOD_OCEAN;
      break;
    }
  }

  if (owner) {
    const uiFontStyle *fstyle = UI_FSTYLE_WIDGET;
    const bool active = !(G.is_break || WM_jobs_is_stopped(wm, owner));

    uiLayout *row = uiLayoutRow(layout, false);
    block = uiLayoutGetBlock(row);

    /* get percentage done and set it as the UI text */
    const float progress = WM_jobs_progress(wm, owner);
    char text[8];
    BLI_snprintf(text, 8, "%d%%", (int)(progress * 100));

    const char *name = active ? WM_jobs_name(wm, owner) : "Canceling...";

    /* job name and icon */
    const int textwidth = UI_fontstyle_string_width(fstyle, name);
    uiDefIconTextBut(block,
                     UI_BTYPE_LABEL,
                     0,
                     icon,
                     name,
                     0,
                     0,
                     textwidth + UI_UNIT_X * 1.5f,
                     UI_UNIT_Y,
                     NULL,
                     0.0f,
                     0.0f,
                     0.0f,
                     0.0f,
                     "");

    /* stick progress bar and cancel button together */
    row = uiLayoutRow(layout, true);
    uiLayoutSetActive(row, active);
    block = uiLayoutGetBlock(row);

    {
      struct ProgressTooltip_Store *tip_arg = MEM_mallocN(sizeof(*tip_arg), __func__);
      tip_arg->wm = wm;
      tip_arg->owner = owner;
      uiButProgressbar *but_progress = (uiButProgressbar *)uiDefIconTextBut(block,
                                                                            UI_BTYPE_PROGRESS_BAR,
                                                                            0,
                                                                            0,
                                                                            text,
                                                                            UI_UNIT_X,
                                                                            0,
                                                                            UI_UNIT_X * 6.0f,
                                                                            UI_UNIT_Y,
                                                                            NULL,
                                                                            0.0f,
                                                                            0.0f,
                                                                            0.0f,
                                                                            0,
                                                                            NULL);

      but_progress->progress = progress;
      UI_but_func_tooltip_set(&but_progress->but, progress_tooltip_func, tip_arg);
    }

    if (!wm->is_interface_locked) {
      uiDefIconTextBut(block,
                       UI_BTYPE_BUT,
                       handle_event,
                       ICON_PANEL_CLOSE,
                       "",
                       0,
                       0,
                       UI_UNIT_X,
                       UI_UNIT_Y,
                       NULL,
                       0.0f,
                       0.0f,
                       0,
                       0,
                       TIP_("Stop this job"));
    }
  }

  if (ED_screen_animation_no_scrub(wm)) {
    uiDefIconTextBut(block,
                     UI_BTYPE_BUT,
                     B_STOPANIM,
                     ICON_CANCEL,
                     IFACE_("Anim Player"),
                     0,
                     0,
                     UI_UNIT_X * 5.0f,
                     UI_UNIT_Y,
                     NULL,
                     0.0f,
                     0.0f,
                     0,
                     0,
                     TIP_("Stop animation playback"));
  }
}

/** \} */

/* -------------------------------------------------------------------- */
/** \name Reports for Last Operator Template
 * \{ */

void uiTemplateReportsBanner(uiLayout *layout, bContext *C)
{
  ReportList *reports = CTX_wm_reports(C);
  Report *report = BKE_reports_last_displayable(reports);
  const uiStyle *style = UI_style_get();

  uiBut *but;

  /* if the report display has timed out, don't show */
  if (!reports->reporttimer) {
    return;
  }

  ReportTimerInfo *rti = (ReportTimerInfo *)reports->reporttimer->customdata;

  if (!rti || rti->widthfac == 0.0f || !report) {
    return;
  }

  uiLayout *ui_abs = uiLayoutAbsolute(layout, false);
  uiBlock *block = uiLayoutGetBlock(ui_abs);

  UI_fontstyle_set(&style->widgetlabel);
  int width = BLF_width(style->widgetlabel.uifont_id, report->message, report->len);
  width = min_ii((int)(rti->widthfac * width), width);
  width = max_ii(width, 10 * UI_DPI_FAC);

  /* make a box around the report to make it stand out */
  UI_block_align_begin(block);
  but = uiDefBut(
      block, UI_BTYPE_ROUNDBOX, 0, "", 0, 0, UI_UNIT_X + 5, UI_UNIT_Y, NULL, 0.0f, 0.0f, 0, 0, "");
  /* set the report's bg color in but->col - UI_BTYPE_ROUNDBOX feature */
  rgba_float_to_uchar(but->col, rti->col);

  but = uiDefBut(block,
                 UI_BTYPE_ROUNDBOX,
                 0,
                 "",
                 UI_UNIT_X + 5,
                 0,
                 UI_UNIT_X + width,
                 UI_UNIT_Y,
                 NULL,
                 0.0f,
                 0.0f,
                 0,
                 0,
                 "");
  rgba_float_to_uchar(but->col, rti->col);

  UI_block_align_end(block);

  /* icon and report message on top */
  const int icon = UI_icon_from_report_type(report->type);

  /* XXX: temporary operator to dump all reports to a text block, but only if more than 1 report
   * to be shown instead of icon when appropriate...
   */
  UI_block_emboss_set(block, UI_EMBOSS_NONE);

  if (reports->list.first != reports->list.last) {
    uiDefIconButO(block,
                  UI_BTYPE_BUT,
                  "SCREEN_OT_info_log_show",
                  WM_OP_INVOKE_REGION_WIN,
                  icon,
                  2,
                  0,
                  UI_UNIT_X,
                  UI_UNIT_Y,
                  TIP_("Click to see the remaining reports in text block: 'Recent Reports'"));
  }
  else {
    uiDefIconBut(
        block, UI_BTYPE_LABEL, 0, icon, 2, 0, UI_UNIT_X, UI_UNIT_Y, NULL, 0.0f, 0.0f, 0, 0, "");
  }

  but = uiDefButO(block,
                  UI_BTYPE_BUT,
                  "SCREEN_OT_info_log_show",
                  WM_OP_INVOKE_REGION_WIN,
                  report->message,
                  UI_UNIT_X + 5,
                  0,
                  UI_UNIT_X + width,
                  UI_UNIT_Y,
                  "Show in Info Log");
  rgba_float_to_uchar(but->col, rti->col);
}

void uiTemplateInputStatus(uiLayout *layout, struct bContext *C)
{
  wmWindow *win = CTX_wm_window(C);
  WorkSpace *workspace = CTX_wm_workspace(C);

  /* Workspace status text has priority. */
  if (workspace->status_text) {
    uiItemL(layout, workspace->status_text, ICON_NONE);
    return;
  }

  if (WM_window_modal_keymap_status_draw(C, win, layout)) {
    return;
  }

  /* Otherwise should cursor keymap status. */
  for (int i = 0; i < 3; i++) {
    uiLayout *box = uiLayoutRow(layout, false);
    uiLayout *col = uiLayoutColumn(box, false);
    uiLayout *row = uiLayoutRow(col, true);
    uiLayoutSetAlignment(row, UI_LAYOUT_ALIGN_LEFT);

    const char *msg = WM_window_cursor_keymap_status_get(win, i, 0);
    const char *msg_drag = WM_window_cursor_keymap_status_get(win, i, 1);

    if (msg || (msg_drag == NULL)) {
      uiItemL(row, msg ? msg : "", (ICON_MOUSE_LMB + i));
    }

    if (msg_drag) {
      uiItemL(row, msg_drag, (ICON_MOUSE_LMB_DRAG + i));
    }

    /* Use trick with empty string to keep icons in same position. */
    row = uiLayoutRow(col, false);
    uiItemL(row, "                                                                   ", ICON_NONE);
  }
}

/** \} */

/* -------------------------------------------------------------------- */
/** \name Keymap Template
 * \{ */

static void keymap_item_modified(bContext *UNUSED(C), void *kmi_p, void *UNUSED(unused))
{
  wmKeyMapItem *kmi = (wmKeyMapItem *)kmi_p;
  WM_keyconfig_update_tag(NULL, kmi);
}

static void template_keymap_item_properties(uiLayout *layout, const char *title, PointerRNA *ptr)
{
  uiItemS(layout);

  if (title) {
    uiItemL(layout, title, ICON_NONE);
  }

  uiLayout *flow = uiLayoutColumnFlow(layout, 2, false);

  RNA_STRUCT_BEGIN_SKIP_RNA_TYPE (ptr, prop) {
    const bool is_set = RNA_property_is_set(ptr, prop);
    uiBut *but;

    /* recurse for nested properties */
    if (RNA_property_type(prop) == PROP_POINTER) {
      PointerRNA propptr = RNA_property_pointer_get(ptr, prop);

      if (propptr.data && RNA_struct_is_a(propptr.type, &RNA_OperatorProperties)) {
        const char *name = RNA_property_ui_name(prop);
        template_keymap_item_properties(layout, name, &propptr);
        continue;
      }
    }

    uiLayout *box = uiLayoutBox(flow);
    uiLayoutSetActive(box, is_set);
    uiLayout *row = uiLayoutRow(box, false);

    /* property value */
    uiItemFullR(row, ptr, prop, -1, 0, 0, NULL, ICON_NONE);

    if (is_set) {
      /* unset operator */
      uiBlock *block = uiLayoutGetBlock(row);
      UI_block_emboss_set(block, UI_EMBOSS_NONE);
      but = uiDefIconButO(block,
                          UI_BTYPE_BUT,
                          "UI_OT_unset_property_button",
                          WM_OP_EXEC_DEFAULT,
                          ICON_X,
                          0,
                          0,
                          UI_UNIT_X,
                          UI_UNIT_Y,
                          NULL);
      but->rnapoin = *ptr;
      but->rnaprop = prop;
      UI_block_emboss_set(block, UI_EMBOSS);
    }
  }
  RNA_STRUCT_END;
}

void uiTemplateKeymapItemProperties(uiLayout *layout, PointerRNA *ptr)
{
  PointerRNA propptr = RNA_pointer_get(ptr, "properties");

  if (propptr.data) {
    uiBut *but = uiLayoutGetBlock(layout)->buttons.last;

    WM_operator_properties_sanitize(&propptr, false);
    template_keymap_item_properties(layout, NULL, &propptr);

    /* attach callbacks to compensate for missing properties update,
     * we don't know which keymap (item) is being modified there */
    for (; but; but = but->next) {
      /* operator buttons may store props for use (file selector, T36492) */
      if (but->rnaprop) {
        UI_but_func_set(but, keymap_item_modified, ptr->data, NULL);

        /* Otherwise the keymap will be re-generated which we're trying to edit,
         * see: T47685 */
        UI_but_flag_enable(but, UI_BUT_UPDATE_DELAY);
      }
    }
  }
}

/** \} */

/* -------------------------------------------------------------------- */
/** \name Event Icon Template
 *
 * \{ */

bool uiTemplateEventFromKeymapItem(struct uiLayout *layout,
                                   const char *text,
                                   const struct wmKeyMapItem *kmi,
                                   bool text_fallback)
{
  bool ok = false;

  int icon_mod[4];
#ifdef WITH_HEADLESS
  int icon = 0;
#else
  const int icon = UI_icon_from_keymap_item(kmi, icon_mod);
#endif
  if (icon != 0) {
    for (int j = 0; j < ARRAY_SIZE(icon_mod) && icon_mod[j]; j++) {
      uiItemL(layout, "", icon_mod[j]);
    }
    uiItemL(layout, text, icon);
    ok = true;
  }
  else if (text_fallback) {
    const char *event_text = WM_key_event_string(kmi->type, true);
    uiItemL(layout, event_text, ICON_NONE);
    uiItemL(layout, text, ICON_NONE);
    ok = true;
  }
  return ok;
}

/** \} */

/* -------------------------------------------------------------------- */
/** \name Color Management Template
 * \{ */

void uiTemplateColorspaceSettings(uiLayout *layout, PointerRNA *ptr, const char *propname)
{
  PropertyRNA *prop = RNA_struct_find_property(ptr, propname);

  if (!prop) {
    printf(
        "%s: property not found: %s.%s\n", __func__, RNA_struct_identifier(ptr->type), propname);
    return;
  }

  PointerRNA colorspace_settings_ptr = RNA_property_pointer_get(ptr, prop);

  uiItemR(layout, &colorspace_settings_ptr, "name", 0, IFACE_("Color Space"), ICON_NONE);
}

void uiTemplateColormanagedViewSettings(uiLayout *layout,
                                        bContext *UNUSED(C),
                                        PointerRNA *ptr,
                                        const char *propname)
{
  PropertyRNA *prop = RNA_struct_find_property(ptr, propname);

  if (!prop) {
    printf(
        "%s: property not found: %s.%s\n", __func__, RNA_struct_identifier(ptr->type), propname);
    return;
  }

  PointerRNA view_transform_ptr = RNA_property_pointer_get(ptr, prop);
  ColorManagedViewSettings *view_settings = view_transform_ptr.data;

  uiLayout *col = uiLayoutColumn(layout, false);

  uiLayout *row = uiLayoutRow(col, false);
  uiItemR(row, &view_transform_ptr, "view_transform", 0, IFACE_("View"), ICON_NONE);

  col = uiLayoutColumn(layout, false);
  uiItemR(col, &view_transform_ptr, "exposure", 0, NULL, ICON_NONE);
  uiItemR(col, &view_transform_ptr, "gamma", 0, NULL, ICON_NONE);

  uiItemR(col, &view_transform_ptr, "look", 0, IFACE_("Look"), ICON_NONE);

  col = uiLayoutColumn(layout, false);
  uiItemR(col, &view_transform_ptr, "use_curve_mapping", 0, NULL, ICON_NONE);
  if (view_settings->flag & COLORMANAGE_VIEW_USE_CURVES) {
    uiTemplateCurveMapping(
        col, &view_transform_ptr, "curve_mapping", 'c', true, false, false, false);
  }
}

/** \} */

/* -------------------------------------------------------------------- */
/** \name Component Menu
 * \{ */

typedef struct ComponentMenuArgs {
  PointerRNA ptr;
  char propname[64]; /* XXX arbitrary */
} ComponentMenuArgs;
/* NOTE: this is a block-menu, needs 0 events, otherwise the menu closes */
static uiBlock *component_menu(bContext *C, ARegion *region, void *args_v)
{
  ComponentMenuArgs *args = (ComponentMenuArgs *)args_v;

  uiBlock *block = UI_block_begin(C, region, __func__, UI_EMBOSS);
  UI_block_flag_enable(block, UI_BLOCK_KEEP_OPEN);

  uiLayout *layout = uiLayoutColumn(UI_block_layout(block,
                                                    UI_LAYOUT_VERTICAL,
                                                    UI_LAYOUT_PANEL,
                                                    0,
                                                    0,
                                                    UI_UNIT_X * 6,
                                                    UI_UNIT_Y,
                                                    0,
                                                    UI_style_get()),
                                    0);

  uiItemR(layout, &args->ptr, args->propname, UI_ITEM_R_EXPAND, "", ICON_NONE);

  UI_block_bounds_set_normal(block, 0.3f * U.widget_unit);
  UI_block_direction_set(block, UI_DIR_DOWN);

  return block;
}
void uiTemplateComponentMenu(uiLayout *layout,
                             PointerRNA *ptr,
                             const char *propname,
                             const char *name)
{
  ComponentMenuArgs *args = MEM_callocN(sizeof(ComponentMenuArgs), "component menu template args");

  args->ptr = *ptr;
  BLI_strncpy(args->propname, propname, sizeof(args->propname));

  uiBlock *block = uiLayoutGetBlock(layout);
  UI_block_align_begin(block);

  uiBut *but = uiDefBlockButN(
      block, component_menu, args, name, 0, 0, UI_UNIT_X * 6, UI_UNIT_Y, "");
  /* set rna directly, uiDefBlockButN doesn't do this */
  but->rnapoin = *ptr;
  but->rnaprop = RNA_struct_find_property(ptr, propname);
  but->rnaindex = 0;

  UI_block_align_end(block);
}

/** \} */

/* -------------------------------------------------------------------- */
/** \name Node Socket Icon Template
 * \{ */

void uiTemplateNodeSocket(uiLayout *layout, bContext *UNUSED(C), float *color)
{
  uiBlock *block = uiLayoutGetBlock(layout);
  UI_block_align_begin(block);

  /* XXX using explicit socket colors is not quite ideal.
   * Eventually it should be possible to use theme colors for this purpose,
   * but this requires a better design for extendable color palettes in user prefs.
   */
  uiBut *but = uiDefBut(
      block, UI_BTYPE_NODE_SOCKET, 0, "", 0, 0, UI_UNIT_X, UI_UNIT_Y, NULL, 0, 0, 0, 0, "");
  rgba_float_to_uchar(but->col, color);

  UI_block_align_end(block);
}

/** \} */

/* -------------------------------------------------------------------- */
/** \name Cache File Template
 * \{ */

void uiTemplateCacheFile(uiLayout *layout,
                         const bContext *C,
                         PointerRNA *ptr,
                         const char *propname)
{
  if (!ptr->data) {
    return;
  }

  PropertyRNA *prop = RNA_struct_find_property(ptr, propname);

  if (!prop) {
    printf(
        "%s: property not found: %s.%s\n", __func__, RNA_struct_identifier(ptr->type), propname);
    return;
  }

  if (RNA_property_type(prop) != PROP_POINTER) {
    printf("%s: expected pointer property for %s.%s\n",
           __func__,
           RNA_struct_identifier(ptr->type),
           propname);
    return;
  }

  PointerRNA fileptr = RNA_property_pointer_get(ptr, prop);
  CacheFile *file = fileptr.data;

  uiLayoutSetContextPointer(layout, "edit_cachefile", &fileptr);

  uiTemplateID(layout,
               C,
               ptr,
               propname,
               NULL,
               NULL,
               "CACHEFILE_OT_open",
               NULL,
               UI_TEMPLATE_ID_FILTER_ALL,
               false,
               NULL);

  if (!file) {
    return;
  }

  SpaceProperties *sbuts = CTX_wm_space_properties(C);

  uiLayout *row, *sub, *subsub;

  uiLayoutSetPropSep(layout, true);

  row = uiLayoutRow(layout, true);
  uiItemR(row, &fileptr, "filepath", 0, NULL, ICON_NONE);
  sub = uiLayoutRow(row, true);
  uiItemO(sub, "", ICON_FILE_REFRESH, "cachefile.reload");

  row = uiLayoutRow(layout, false);
  uiItemR(row, &fileptr, "is_sequence", 0, NULL, ICON_NONE);

  row = uiLayoutRowWithHeading(layout, true, IFACE_("Override Frame"));
  sub = uiLayoutRow(row, true);
  uiLayoutSetPropDecorate(sub, false);
  uiItemR(sub, &fileptr, "override_frame", 0, "", ICON_NONE);
  subsub = uiLayoutRow(sub, true);
  uiLayoutSetActive(subsub, RNA_boolean_get(&fileptr, "override_frame"));
  uiItemR(subsub, &fileptr, "frame", 0, "", ICON_NONE);
  uiItemDecoratorR(row, &fileptr, "frame", 0);

  row = uiLayoutRow(layout, false);
  uiItemR(row, &fileptr, "frame_offset", 0, NULL, ICON_NONE);
  uiLayoutSetActive(row, !RNA_boolean_get(&fileptr, "is_sequence"));

  if (sbuts->mainb == BCONTEXT_CONSTRAINT) {
    row = uiLayoutRow(layout, false);
    uiItemR(row, &fileptr, "scale", 0, IFACE_("Manual Scale"), ICON_NONE);
  }

  uiItemR(layout, &fileptr, "velocity_name", 0, NULL, ICON_NONE);
  uiItemR(layout, &fileptr, "velocity_unit", 0, NULL, ICON_NONE);

  /* TODO: unused for now, so no need to expose. */
#if 0
  row = uiLayoutRow(layout, false);
  uiItemR(row, &fileptr, "forward_axis", 0, "Forward Axis", ICON_NONE);

  row = uiLayoutRow(layout, false);
  uiItemR(row, &fileptr, "up_axis", 0, "Up Axis", ICON_NONE);
#endif
}

/** \} */

/* -------------------------------------------------------------------- */
/** \name Recent Files Template
 * \{ */

int uiTemplateRecentFiles(uiLayout *layout, int rows)
{
  int i;
  LISTBASE_FOREACH_INDEX (RecentFile *, recent, &G.recent_files, i) {
    if (i >= rows) {
      break;
    }

    const char *filename = BLI_path_basename(recent->filepath);
    PointerRNA ptr;
    uiItemFullO(layout,
                "WM_OT_open_mainfile",
                filename,
                BLO_has_bfile_extension(filename) ? ICON_FILE_BLEND : ICON_FILE_BACKUP,
                NULL,
                WM_OP_INVOKE_DEFAULT,
                0,
                &ptr);
    RNA_string_set(&ptr, "filepath", recent->filepath);
    RNA_boolean_set(&ptr, "display_file_selector", false);
  }

  return i;
}

/** \} */

/* -------------------------------------------------------------------- */
/** \name FileSelectParams Path Button Template
 * \{ */

void uiTemplateFileSelectPath(uiLayout *layout, bContext *C, FileSelectParams *params)
{
  bScreen *screen = CTX_wm_screen(C);
  SpaceFile *sfile = CTX_wm_space_file(C);

  ED_file_path_button(screen, sfile, params, uiLayoutGetBlock(layout));
}

/** \} */<|MERGE_RESOLUTION|>--- conflicted
+++ resolved
@@ -779,16 +779,10 @@
                           CTX_N_(BLT_I18NCONTEXT_OPERATOR_DEFAULT, "Make Local") :
                           CTX_N_(BLT_I18NCONTEXT_OPERATOR_DEFAULT, "Add Library Override");
   const char *tip = (operation == UI_ID_MAKE_LOCAL) ?
-<<<<<<< HEAD
                         N_("Make library linked data local to this file") :
                         N_("Create a local override of this library linked data");
-  BIFIconID icon = (operation == UI_ID_MAKE_LOCAL) ? ICON_BLANK1 : ICON_LIBRARY_DATA_OVERRIDE;
-=======
-                        N_("Make library linked data-block local to this file") :
-                        N_("Create a local override of this library linked data-block");
   const BIFIconID icon = (operation == UI_ID_MAKE_LOCAL) ? ICON_BLANK1 :
                                                            ICON_LIBRARY_DATA_OVERRIDE;
->>>>>>> 6154aa15
 
   uiBut *but = uiDefIconTextBut(block,
                                 UI_BTYPE_BUT,
