/*
 * ***** BEGIN GPL LICENSE BLOCK *****
 *
 * This program is free software; you can redistribute it and/or
 * modify it under the terms of the GNU General Public License
 * as published by the Free Software Foundation; either version 2
 * of the License, or (at your option) any later version.
 *
 * This program is distributed in the hope that it will be useful,
 * but WITHOUT ANY WARRANTY; without even the implied warranty of
 * MERCHANTABILITY or FITNESS FOR A PARTICULAR PURPOSE.  See the
 * GNU General Public License for more details.
 *
 * You should have received a copy of the GNU General Public License
 * along with this program; if not, write to the Free Software Foundation,
 * Inc., 51 Franklin Street, Fifth Floor, Boston, MA 02110-1301, USA.
 *
 * Contributor(s): Blender Foundation 2009.
 *
 * ***** END GPL LICENSE BLOCK *****
 */

/** \file blender/editors/interface/interface_templates.c
 *  \ingroup edinterface
 */


#include <ctype.h>
#include <stdlib.h>
#include <stddef.h>
#include <string.h>

#include "MEM_guardedalloc.h"

#include "DNA_cachefile_types.h"
#include "DNA_node_types.h"
#include "DNA_scene_types.h"
#include "DNA_object_types.h"
#include "DNA_object_force_types.h"
#include "DNA_brush_types.h"
#include "DNA_texture_types.h"
#include "DNA_gpencil_modifier_types.h"
#include "DNA_shader_fx_types.h"

#include "BLI_utildefines.h"
#include "BLI_alloca.h"
#include "BLI_string.h"
#include "BLI_ghash.h"
#include "BLI_rect.h"
#include "BLI_math.h"
#include "BLI_listbase.h"
#include "BLI_fnmatch.h"
#include "BLI_path_util.h"
#include "BLI_timecode.h"

#include "BLF_api.h"
#include "BLT_translation.h"

#include "BKE_colorband.h"
#include "BKE_colortools.h"
#include "BKE_context.h"
#include "BKE_global.h"
#include "BKE_gpencil_modifier.h"
#include "BKE_idcode.h"
#include "BKE_idprop.h"
#include "BKE_layer.h"
#include "BKE_library.h"
#include "BKE_library_override.h"
#include "BKE_linestyle.h"
#include "BKE_main.h"
#include "BKE_modifier.h"
#include "BKE_object.h"
#include "BKE_packedFile.h"
#include "BKE_paint.h"
#include "BKE_particle.h"
#include "BKE_report.h"
#include "BKE_screen.h"
#include "BKE_shader_fx.h"

#include "DEG_depsgraph.h"
#include "DEG_depsgraph_build.h"

#include "ED_screen.h"
#include "ED_object.h"
#include "ED_render.h"
#include "ED_undo.h"

#include "RNA_access.h"

#include "WM_api.h"
#include "WM_types.h"

#include "BLO_readfile.h"

#include "UI_interface.h"
#include "UI_interface_icons.h"
#include "interface_intern.h"

#include "PIL_time.h"


// #define USE_OP_RESET_BUT  // we may want to make this optional, disable for now.

/* defines for templateID/TemplateSearch */
#define TEMPLATE_SEARCH_TEXTBUT_WIDTH  (UI_UNIT_X * 6)
#define TEMPLATE_SEARCH_TEXTBUT_HEIGHT  UI_UNIT_Y


void UI_template_fix_linking(void)
{
}

/**
 * Add a block button for the search menu for templateID and templateSearch.
 */
static void template_add_button_search_menu(
        const bContext *C, uiLayout *layout, uiBlock *block,
        PointerRNA *ptr, PropertyRNA *prop,
        uiBlockCreateFunc block_func, void *block_argN, const char * const tip,
        const bool use_previews, const bool editable, const bool live_icon)
{
	PointerRNA active_ptr = RNA_property_pointer_get(ptr, prop);
	ID *id = (active_ptr.data && RNA_struct_is_ID(active_ptr.type)) ? active_ptr.data : NULL;
	const ID *idfrom = ptr->id.data;
	const StructRNA *type = active_ptr.type ? active_ptr.type : RNA_property_pointer_type(ptr, prop);
	uiBut *but;

	if (use_previews) {
		ARegion *region = CTX_wm_region(C);
		ScrArea *area = CTX_wm_area(C);
		/* XXX ugly top-bar exception */
		const bool use_big_size = (region->regiontype != RGN_TYPE_HEADER) && (area->spacetype != SPACE_TOPBAR); /* silly check, could be more generic */
		/* Ugly exception for screens here, drawing their preview in icon size looks ugly/useless */
		const bool use_preview_icon = use_big_size || (id && (GS(id->name) != ID_SCR));
		const short width = UI_UNIT_X * (use_big_size ? 6 : 1.6f);
		const short height = UI_UNIT_Y * (use_big_size ? 6 : 1);

		but = uiDefBlockButN(block, block_func, block_argN, "", 0, 0, width, height, tip);
		if (use_preview_icon) {
			int icon = id ? ui_id_icon_get(C, id, use_big_size) : RNA_struct_ui_icon(type);
			ui_def_but_icon(but, icon, UI_HAS_ICON | UI_BUT_ICON_PREVIEW);
		}
		else {
			ui_def_but_icon(but, RNA_struct_ui_icon(type), UI_HAS_ICON);
			UI_but_drawflag_enable(but, UI_BUT_ICON_LEFT);
		}

		if ((idfrom && idfrom->lib) || !editable)
			UI_but_flag_enable(but, UI_BUT_DISABLED);
		if (use_big_size) {
			uiLayoutRow(layout, true);
		}
	}
	else {
		but = uiDefBlockButN(block, block_func, block_argN, "", 0, 0, UI_UNIT_X * 1.6, UI_UNIT_Y, tip);

		if (live_icon) {
			int icon = id ? ui_id_icon_get(C, id, false) : RNA_struct_ui_icon(type);
			ui_def_but_icon(but, icon, UI_HAS_ICON | UI_BUT_ICON_PREVIEW);
		}
		else {
			ui_def_but_icon(but, RNA_struct_ui_icon(type), UI_HAS_ICON);
		}
		if (id) {
			/* default dragging of icon for id browse buttons */
			UI_but_drag_set_id(but, id);
		}
		UI_but_drawflag_enable(but, UI_BUT_ICON_LEFT);

		if ((idfrom && idfrom->lib) || !editable)
			UI_but_flag_enable(but, UI_BUT_DISABLED);
	}
}

static uiBlock *template_common_search_menu(
        const bContext *C, ARegion *region,
        uiButSearchFunc search_func, void *search_arg,
        uiButHandleFunc handle_func, void *active_item,
        const int preview_rows, const int preview_cols,
        float scale)
{
	static char search[256];
	wmWindow *win = CTX_wm_window(C);
	uiBlock *block;
	uiBut *but;

	/* clear initial search string, then all items show */
	search[0] = 0;

	block = UI_block_begin(C, region, "_popup", UI_EMBOSS);
	UI_block_flag_enable(block, UI_BLOCK_LOOP | UI_BLOCK_SEARCH_MENU);
	UI_block_theme_style_set(block, UI_BLOCK_THEME_STYLE_POPUP);

	/* preview thumbnails */
	if (preview_rows > 0 && preview_cols > 0) {
		const int w = 4 * U.widget_unit * preview_cols * scale;
		const int h = 5 * U.widget_unit * preview_rows * scale;

		/* fake button, it holds space for search items */
		uiDefBut(block, UI_BTYPE_LABEL, 0, "", 10, 26, w, h, NULL, 0, 0, 0, 0, NULL);

		but = uiDefSearchBut(
		        block, search, 0, ICON_VIEWZOOM, sizeof(search), 10, 0, w, UI_UNIT_Y,
		        preview_rows, preview_cols, "");
	}
	/* list view */
	else {
		const int searchbox_width  = UI_searchbox_size_x();
		const int searchbox_height = UI_searchbox_size_y();

		/* fake button, it holds space for search items */
		uiDefBut(
		        block, UI_BTYPE_LABEL, 0, "", 10, 15, searchbox_width, searchbox_height,
		        NULL, 0, 0, 0, 0, NULL);
		but = uiDefSearchBut(
		        block, search, 0, ICON_VIEWZOOM, sizeof(search), 10, 0,
		        searchbox_width, UI_UNIT_Y - 1, 0, 0, "");
	}
	UI_but_func_search_set(
	        but, ui_searchbox_create_generic, search_func,
	        search_arg, handle_func, active_item);


	UI_block_bounds_set_normal(block, 0.3f * U.widget_unit);
	UI_block_direction_set(block, UI_DIR_DOWN);

	/* give search-field focus */
	UI_but_focus_on_enter_event(win, but);
	/* this type of search menu requires undo */
	but->flag |= UI_BUT_UNDO;

	return block;
}

/********************** Header Template *************************/

void uiTemplateHeader(uiLayout *layout, bContext *C)
{
	uiBlock *block;

	block = uiLayoutAbsoluteBlock(layout);
	ED_area_header_switchbutton(C, block, 0);
}

/********************** Search Callbacks *************************/

typedef struct TemplateID {
	PointerRNA ptr;
	PropertyRNA *prop;

	ListBase *idlb;
	short idcode;
	short filter;
	int prv_rows, prv_cols;
	bool preview;
	float scale;
} TemplateID;

/* Search browse menu, assign  */
static void template_ID_set_property_cb(bContext *C, void *arg_template, void *item)
{
	TemplateID *template_ui = (TemplateID *)arg_template;

	/* ID */
	if (item) {
		PointerRNA idptr;

		RNA_id_pointer_create(item, &idptr);
		RNA_property_pointer_set(&template_ui->ptr, template_ui->prop, idptr);
		RNA_property_update(C, &template_ui->ptr, template_ui->prop);
	}
}

static bool id_search_add(
        const bContext *C, TemplateID *template_ui,
        const int flag, const char *str, uiSearchItems *items,
        ID *id)
{
	ID *id_from = template_ui->ptr.id.data;

	if (!((flag & PROP_ID_SELF_CHECK) && id == id_from)) {

		/* use filter */
		if (RNA_property_type(template_ui->prop) == PROP_POINTER) {
			PointerRNA ptr;
			RNA_id_pointer_create(id, &ptr);
			if (RNA_property_pointer_poll(&template_ui->ptr, template_ui->prop, &ptr) == 0) {
				return true;
			}
		}

		/* hide dot-datablocks, but only if filter does not force it visible */
		if (U.uiflag & USER_HIDE_DOT) {
			if ((id->name[2] == '.') && (str[0] != '.')) {
				return true;
			}
		}

		if (*str == '\0' || BLI_strcasestr(id->name + 2, str)) {
			/* +1 is needed because BKE_id_ui_prefix uses 3 letter prefix
			 * followed by ID_NAME-2 characters from id->name.
			 */
			char name_ui[MAX_ID_FULL_NAME];
			BKE_id_full_name_ui_prefix_get(name_ui, id);

			int iconid = ui_id_icon_get(C, id, template_ui->preview);

			if (false == UI_search_item_add(items, name_ui, id, iconid)) {
				return false;
			}
		}
	}
	return true;
}

/* ID Search browse menu, do the search */
static void id_search_cb(const bContext *C, void *arg_template, const char *str, uiSearchItems *items)
{
	TemplateID *template_ui = (TemplateID *)arg_template;
	ListBase *lb = template_ui->idlb;
	ID *id;
	int flag = RNA_property_flag(template_ui->prop);

	/* ID listbase */
	for (id = lb->first; id; id = id->next) {
		if (!id_search_add(C, template_ui, flag, str, items, id)) {
			break;
		}
	}
}

/**
 * Use id tags for filtering.
 */
static void id_search_cb_tagged(const bContext *C, void *arg_template, const char *str, uiSearchItems *items)
{
	TemplateID *template_ui = (TemplateID *)arg_template;
	ListBase *lb = template_ui->idlb;
	ID *id;
	int flag = RNA_property_flag(template_ui->prop);

	/* ID listbase */
	for (id = lb->first; id; id = id->next) {
		if (id->tag & LIB_TAG_DOIT) {
			if (!id_search_add(C, template_ui, flag, str, items, id)) {
				break;
			}
			id->tag &= ~LIB_TAG_DOIT;
		}
	}
}

/**
 * A version of 'id_search_cb' that lists scene objects.
 */
static void id_search_cb_objects_from_scene(const bContext *C, void *arg_template, const char *str, uiSearchItems *items)
{
	TemplateID *template_ui = (TemplateID *)arg_template;
	ListBase *lb = template_ui->idlb;
	Scene *scene = NULL;
	ID *id_from = template_ui->ptr.id.data;

	if (id_from && GS(id_from->name) == ID_SCE) {
		scene = (Scene *)id_from;
	}
	else {
		scene = CTX_data_scene(C);
	}

	BKE_main_id_flag_listbase(lb, LIB_TAG_DOIT, false);

	FOREACH_SCENE_OBJECT_BEGIN(scene, ob_iter)
	{
		ob_iter->id.tag |= LIB_TAG_DOIT;
	}
	FOREACH_SCENE_OBJECT_END;
	id_search_cb_tagged(C, arg_template, str, items);
}

/* ID Search browse menu, open */
static uiBlock *id_search_menu(bContext *C, ARegion *ar, void *arg_litem)
{
	static TemplateID template_ui;
	PointerRNA active_item_ptr;
	void (*id_search_cb_p)(const bContext *, void *, const char *, uiSearchItems *) = id_search_cb;

	/* arg_litem is malloced, can be freed by parent button */
	template_ui = *((TemplateID *)arg_litem);
	active_item_ptr = RNA_property_pointer_get(&template_ui.ptr, template_ui.prop);

	if (template_ui.filter) {
		/* Currently only used for objects. */
		if (template_ui.idcode == ID_OB) {
			if (template_ui.filter == UI_TEMPLATE_ID_FILTER_AVAILABLE) {
				id_search_cb_p = id_search_cb_objects_from_scene;
			}
		}
	}

	return template_common_search_menu(
	        C, ar, id_search_cb_p, &template_ui, template_ID_set_property_cb, active_item_ptr.data,
	        template_ui.prv_rows, template_ui.prv_cols, template_ui.scale);
}

/************************ ID Template ***************************/
/* This is for browsing and editing the ID-blocks used */

/* for new/open operators */
void UI_context_active_but_prop_get_templateID(
        bContext *C,
        PointerRNA *r_ptr, PropertyRNA **r_prop)
{
	TemplateID *template_ui;
	uiBut *but = UI_context_active_but_get(C);

	memset(r_ptr, 0, sizeof(*r_ptr));
	*r_prop = NULL;

	if (but && but->func_argN) {
		template_ui = but->func_argN;
		*r_ptr = template_ui->ptr;
		*r_prop = template_ui->prop;
	}
}

static void template_id_cb(bContext *C, void *arg_litem, void *arg_event)
{
	TemplateID *template_ui = (TemplateID *)arg_litem;
	PointerRNA idptr = RNA_property_pointer_get(&template_ui->ptr, template_ui->prop);
	ID *id = idptr.data;
	int event = POINTER_AS_INT(arg_event);

	switch (event) {
		case UI_ID_BROWSE:
		case UI_ID_PIN:
			RNA_warning("warning, id event %d shouldnt come here", event);
			break;
		case UI_ID_OPEN:
		case UI_ID_ADD_NEW:
			/* these call UI_context_active_but_prop_get_templateID */
			break;
		case UI_ID_DELETE:
			memset(&idptr, 0, sizeof(idptr));
			RNA_property_pointer_set(&template_ui->ptr, template_ui->prop, idptr);
			RNA_property_update(C, &template_ui->ptr, template_ui->prop);

			if (id && CTX_wm_window(C)->eventstate->shift) {
				/* only way to force-remove data (on save) */
				id_fake_user_clear(id);
				id->us = 0;
			}

			break;
		case UI_ID_FAKE_USER:
			if (id) {
				if (id->flag & LIB_FAKEUSER) id_us_plus(id);
				else id_us_min(id);
			}
			else {
				return;
			}
			break;
		case UI_ID_LOCAL:
			if (id) {
				Main *bmain = CTX_data_main(C);
				if (BKE_override_static_is_enabled() && CTX_wm_window(C)->eventstate->shift) {
					ID *override_id = BKE_override_static_create_from_id(bmain, id);
					if (override_id != NULL) {
						BKE_main_id_clear_newpoins(bmain);

						/* Assign new pointer, takes care of updates/notifiers */
						RNA_id_pointer_create(override_id, &idptr);
					}
				}
				else {
					if (id_make_local(bmain, id, false, false)) {
						BKE_main_id_clear_newpoins(bmain);

						/* reassign to get get proper updates/notifiers */
						idptr = RNA_property_pointer_get(&template_ui->ptr, template_ui->prop);
					}
				}
				RNA_property_pointer_set(&template_ui->ptr, template_ui->prop, idptr);
				RNA_property_update(C, &template_ui->ptr, template_ui->prop);
			}
			break;
		case UI_ID_OVERRIDE:
			if (id && id->override_static) {
				BKE_override_static_free(&id->override_static);
				/* reassign to get get proper updates/notifiers */
				idptr = RNA_property_pointer_get(&template_ui->ptr, template_ui->prop);
				RNA_property_pointer_set(&template_ui->ptr, template_ui->prop, idptr);
				RNA_property_update(C, &template_ui->ptr, template_ui->prop);
			}
			break;
		case UI_ID_ALONE:
			if (id) {
				const bool do_scene_obj = (
				        (GS(id->name) == ID_OB) &&
				        (template_ui->ptr.type == &RNA_SceneObjects));

				/* make copy */
				if (do_scene_obj) {
					Main *bmain = CTX_data_main(C);
					Scene *scene = CTX_data_scene(C);
					ED_object_single_user(bmain, scene, (struct Object *)id);
					DEG_id_tag_update(&scene->id, DEG_TAG_SELECT_UPDATE);
					WM_event_add_notifier(C, NC_SCENE | ND_OB_ACTIVE, scene);
					DEG_relations_tag_update(bmain);
				}
				else {
					if (id) {
						Main *bmain = CTX_data_main(C);
						id_single_user(C, id, &template_ui->ptr, template_ui->prop);
						DEG_relations_tag_update(bmain);
					}
				}
			}
			break;
#if 0
		case UI_ID_AUTO_NAME:
			break;
#endif
	}
}

static const char *template_id_browse_tip(const StructRNA *type)
{
	if (type) {
		switch (RNA_type_to_ID_code(type)) {
<<<<<<< HEAD
			case ID_SCE: return N_("Scene Browser\nChoose Scene to use");
			case ID_OB:  return N_("Object Browser\nChoose Object to use");
			case ID_ME:  return N_("Data Browser\nChoose Mesh Data to use");
			case ID_CU:  return N_("Data Browser\nChoose Curve Data to use");
			case ID_MB:  return N_("Data Browser\nChoose Metaball Data to use");
			case ID_MA:  return N_("Material Browser\nChoose Material to use");
			case ID_TE:  return N_("Texture Browser\nChoose Texture to use");
			case ID_IM:  return N_("Image Browser\nChoose Image to use");
			case ID_LS:  return N_("Data Browser\nBrowse Line Style Data to use");
			case ID_LT:  return N_("Data Browser\nChoose Lattice Data to use");
			case ID_LA:  return N_("Data Browser\nChoose Lamp Data to use");
			case ID_CA:  return N_("Data Browser\nChoose Camera Data to use");
			case ID_WO:  return N_("Data Browser\nChoose World Settings to use");
			case ID_SCR: return N_("Layout Browser\nChoose Screen layout");
			case ID_TXT: return N_("Text file Browser\nChoose Text file to use");
			case ID_SPK: return N_("Data Browser\nChoose Speaker Data to use");
			case ID_SO:  return N_("Data Browser\nChoose Sound to use");
			case ID_AR:  return N_("Data Browser\nChoose Armature data to use");
			case ID_AC:  return N_("Data Browser\nChoose Action to use");
			case ID_NT:  return N_("Data Browser\nChoose Node Tree to use");
			case ID_BR:  return N_("Brush Browser\nChoose Brush to use");
			case ID_PA:  return N_("Particle Settings Browser\nChoose Particle Settings to use");
			case ID_GD:  return N_("Data Browser\nChoose Grease Pencil Data to use");
			case ID_MC:  return N_("Clip Browser\nChoose Movie Clip to use");
			case ID_MSK: return N_("Data Browser\nChoose Mask to use");
			case ID_PAL: return N_("Data Browser\nChoose Palette Data to use");
			case ID_PC:  return N_("Data Browser\nChoose Paint Curve Data to use");
			case ID_CF:  return N_("Data Browser\nChoose Cache Files to use");
=======
			case ID_SCE: return N_("Browse Scene to be linked");
			case ID_OB:  return N_("Browse Object to be linked");
			case ID_ME:  return N_("Browse Mesh Data to be linked");
			case ID_CU:  return N_("Browse Curve Data to be linked");
			case ID_MB:  return N_("Browse Metaball Data to be linked");
			case ID_MA:  return N_("Browse Material to be linked");
			case ID_TE:  return N_("Browse Texture to be linked");
			case ID_IM:  return N_("Browse Image to be linked");
			case ID_LS:  return N_("Browse Line Style Data to be linked");
			case ID_LT:  return N_("Browse Lattice Data to be linked");
			case ID_LA:  return N_("Browse Light Data to be linked");
			case ID_CA:  return N_("Browse Camera Data to be linked");
			case ID_WO:  return N_("Browse World Settings to be linked");
			case ID_SCR: return N_("Choose Screen layout");
			case ID_TXT: return N_("Browse Text to be linked");
			case ID_SPK: return N_("Browse Speaker Data to be linked");
			case ID_SO:  return N_("Browse Sound to be linked");
			case ID_AR:  return N_("Browse Armature data to be linked");
			case ID_AC:  return N_("Browse Action to be linked");
			case ID_NT:  return N_("Browse Node Tree to be linked");
			case ID_BR:  return N_("Browse Brush to be linked");
			case ID_PA:  return N_("Browse Particle Settings to be linked");
			case ID_GD:  return N_("Browse Grease Pencil Data to be linked");
			case ID_MC:  return N_("Browse Movie Clip to be linked");
			case ID_MSK: return N_("Browse Mask to be linked");
			case ID_PAL: return N_("Browse Palette Data to be linked");
			case ID_PC:  return N_("Browse Paint Curve Data to be linked");
			case ID_CF:  return N_("Browse Cache Files to be linked");
			case ID_WS:  return N_("Browse Workspace to be linked");
			case ID_LP:  return N_("Browse LightProbe to be linked");
>>>>>>> c4777d31
		}
	}
	return N_("Browse ID data to be linked");
}

/**
 * \return a type-based i18n context, needed e.g. by "New" button.
 * In most languages, this adjective takes different form based on gender of type name...
 */
#ifdef WITH_INTERNATIONAL
static const char *template_id_context(StructRNA *type)
{
	if (type) {
		return BKE_idcode_to_translation_context(RNA_type_to_ID_code(type));
	}
	return BLT_I18NCONTEXT_DEFAULT;
}
#endif

static uiBut *template_id_def_new_but(
        uiBlock *block, const ID *id, const TemplateID *template_ui, StructRNA *type,
        const char * const newop, const bool editable, const bool id_open, const bool use_tab_but,
        int but_height)
{
	ID *idfrom = template_ui->ptr.id.data;
	uiBut *but;
	const int w = id ? UI_UNIT_X : id_open ? UI_UNIT_X * 3 : UI_UNIT_X * 6;
	const int but_type = use_tab_but ? UI_BTYPE_TAB : UI_BTYPE_BUT;

	/* i18n markup, does nothing! */
	BLT_I18N_MSGID_MULTI_CTXT(
	        "New",
	        BLT_I18NCONTEXT_DEFAULT,
	        BLT_I18NCONTEXT_ID_SCENE,
	        BLT_I18NCONTEXT_ID_OBJECT,
	        BLT_I18NCONTEXT_ID_MESH,
	        BLT_I18NCONTEXT_ID_CURVE,
	        BLT_I18NCONTEXT_ID_METABALL,
	        BLT_I18NCONTEXT_ID_MATERIAL,
	        BLT_I18NCONTEXT_ID_TEXTURE,
	        BLT_I18NCONTEXT_ID_IMAGE,
	        BLT_I18NCONTEXT_ID_LATTICE,
	        BLT_I18NCONTEXT_ID_LAMP,
	        BLT_I18NCONTEXT_ID_CAMERA,
	        BLT_I18NCONTEXT_ID_WORLD,
	        BLT_I18NCONTEXT_ID_SCREEN,
	        BLT_I18NCONTEXT_ID_TEXT,
	);
	BLT_I18N_MSGID_MULTI_CTXT(
	        "New",
	        BLT_I18NCONTEXT_ID_SPEAKER,
	        BLT_I18NCONTEXT_ID_SOUND,
	        BLT_I18NCONTEXT_ID_ARMATURE,
	        BLT_I18NCONTEXT_ID_ACTION,
	        BLT_I18NCONTEXT_ID_NODETREE,
	        BLT_I18NCONTEXT_ID_BRUSH,
	        BLT_I18NCONTEXT_ID_PARTICLESETTINGS,
	        BLT_I18NCONTEXT_ID_GPENCIL,
	        BLT_I18NCONTEXT_ID_FREESTYLELINESTYLE,
	        BLT_I18NCONTEXT_ID_WORKSPACE,
	        BLT_I18NCONTEXT_ID_LIGHTPROBE,
	);

	if (newop) {
		but = uiDefIconTextButO(
		        block, but_type, newop, WM_OP_INVOKE_DEFAULT, (id && !use_tab_but) ? ICON_DUPLICATE : ICON_ADD,
		        (id) ? "" : CTX_IFACE_(template_id_context(type), "New"), 0, 0, w, but_height, NULL);
		UI_but_funcN_set(but, template_id_cb, MEM_dupallocN(template_ui), POINTER_FROM_INT(UI_ID_ADD_NEW));
	}
	else {
		but = uiDefIconTextBut(
		        block, but_type, 0, (id && !use_tab_but) ? ICON_DUPLICATE : ICON_ADD,
		        (id) ? "" : CTX_IFACE_(template_id_context(type), "New"),
		        0, 0, w, but_height, NULL, 0, 0, 0, 0, NULL);
		UI_but_funcN_set(but, template_id_cb, MEM_dupallocN(template_ui), POINTER_FROM_INT(UI_ID_ADD_NEW));
	}

	if ((idfrom && idfrom->lib) || !editable) {
		UI_but_flag_enable(but, UI_BUT_DISABLED);
	}

#ifndef WITH_INTERNATIONAL
	UNUSED_VARS(type);
#endif

	return but;
}

static void template_ID(
        bContext *C, uiLayout *layout, TemplateID *template_ui, StructRNA *type, int flag,
        const char *newop, const char *openop, const char *unlinkop,
        const bool live_icon, const bool hide_buttons)
{
	uiBut *but;
	uiBlock *block;
	PointerRNA idptr;
	// ListBase *lb; // UNUSED
	ID *id, *idfrom;
	const bool editable = RNA_property_editable(&template_ui->ptr, template_ui->prop);
	const bool use_previews = template_ui->preview = (flag & UI_ID_PREVIEWS) != 0;

	idptr = RNA_property_pointer_get(&template_ui->ptr, template_ui->prop);
	id = idptr.data;
	idfrom = template_ui->ptr.id.data;
	// lb = template_ui->idlb;

	block = uiLayoutGetBlock(layout);
	UI_block_align_begin(block);

	if (idptr.type)
		type = idptr.type;

	if (flag & UI_ID_BROWSE) {
		template_add_button_search_menu(
		        C, layout, block, &template_ui->ptr, template_ui->prop,
		        id_search_menu, MEM_dupallocN(template_ui), TIP_(template_id_browse_tip(type)),
		        use_previews, editable, live_icon);
	}

	/* text button with name */
	if (id) {
		char name[UI_MAX_NAME_STR];
		const bool user_alert = (id->us <= 0);

		//text_idbutton(id, name);
		name[0] = '\0';
		but = uiDefButR(
		        block, UI_BTYPE_TEXT, 0, name, 0, 0, TEMPLATE_SEARCH_TEXTBUT_WIDTH, TEMPLATE_SEARCH_TEXTBUT_HEIGHT,
		        &idptr, "name", -1, 0, 0, -1, -1, RNA_struct_ui_description(type));
		UI_but_funcN_set(but, template_id_cb, MEM_dupallocN(template_ui), POINTER_FROM_INT(UI_ID_RENAME));
		if (user_alert) UI_but_flag_enable(but, UI_BUT_REDALERT);

		if (id->lib) {
			if (id->tag & LIB_TAG_INDIRECT) {
				but = uiDefIconBut(
				        block, UI_BTYPE_BUT, 0, ICON_LIBRARY_DATA_INDIRECT, 0, 0, UI_UNIT_X, UI_UNIT_Y,
				        NULL, 0, 0, 0, 0, TIP_("Indirect library data-block, cannot change"));
				UI_but_flag_enable(but, UI_BUT_DISABLED);
			}
			else {
				const bool disabled = (
				        !id_make_local(CTX_data_main(C), id, true /* test */, false) ||
				        (idfrom && idfrom->lib));
				but = uiDefIconBut(
				        block, UI_BTYPE_BUT, 0, ICON_LIBRARY_DATA_DIRECT, 0, 0, UI_UNIT_X, UI_UNIT_Y,
				        NULL, 0, 0, 0, 0,
				        TIP_("Direct linked library data-block, click to make local, "
				             "Shift + Click to create a static override"));
				if (disabled) {
					UI_but_flag_enable(but, UI_BUT_DISABLED);
				}
				else {
					UI_but_funcN_set(but, template_id_cb, MEM_dupallocN(template_ui), POINTER_FROM_INT(UI_ID_LOCAL));
				}
			}
		}
		else if (ID_IS_STATIC_OVERRIDE(id)) {
			but = uiDefIconBut(
			        block, UI_BTYPE_BUT, 0, ICON_LIBRARY_DATA_OVERRIDE, 0, 0, UI_UNIT_X, UI_UNIT_Y,
			        NULL, 0, 0, 0, 0,
			        TIP_("Static override of linked library data-block, click to make fully local"));
			UI_but_funcN_set(but, template_id_cb, MEM_dupallocN(template_ui), POINTER_FROM_INT(UI_ID_OVERRIDE));
		}

		if ((ID_REAL_USERS(id) > 1) && (hide_buttons == false)) {
			char numstr[32];
			short numstr_len;

			numstr_len = BLI_snprintf(numstr, sizeof(numstr), "%d", ID_REAL_USERS(id));

			but = uiDefBut(
			        block, UI_BTYPE_BUT, 0, numstr, 0, 0,
			        numstr_len * 0.2f * UI_UNIT_X + UI_UNIT_X, UI_UNIT_Y, NULL, 0, 0, 0, 0,
			        TIP_("Display number of users of this data (click to make a single-user copy)"));
			but->flag |= UI_BUT_UNDO;

			UI_but_funcN_set(but, template_id_cb, MEM_dupallocN(template_ui), POINTER_FROM_INT(UI_ID_ALONE));
			if (/* test only */
			    (id_copy(CTX_data_main(C), id, NULL, true) == false) ||
			    (idfrom && idfrom->lib) ||
			    (!editable) ||
			    /* object in editmode - don't change data */
			    (idfrom && GS(idfrom->name) == ID_OB && (((Object *)idfrom)->mode & OB_MODE_EDIT)))
			{
				UI_but_flag_enable(but, UI_BUT_DISABLED);
			}
		}

		if (user_alert) {
			UI_but_flag_enable(but, UI_BUT_REDALERT);
		}

		if (id->lib == NULL && !(ELEM(GS(id->name), ID_GR, ID_SCE, ID_SCR, ID_TXT, ID_OB, ID_WS)) &&
		    (hide_buttons == false))
		{
			uiDefIconButR(
			        block, UI_BTYPE_ICON_TOGGLE, 0, ICON_FAKE_USER_OFF, 0, 0, UI_UNIT_X, UI_UNIT_Y,
			        &idptr, "use_fake_user", -1, 0, 0, -1, -1, NULL);
		}
	}

	if ((flag & UI_ID_ADD_NEW) && (hide_buttons == false)) {
		template_id_def_new_but(block, id, template_ui, type, newop, editable, flag & UI_ID_OPEN, false, UI_UNIT_X);
	}

	/* Due to space limit in UI - skip the "open" icon for packed data, and allow to unpack.
	 * Only for images, sound and fonts */
	if (id && BKE_pack_check(id)) {
		but = uiDefIconButO(
		        block, UI_BTYPE_BUT, "FILE_OT_unpack_item", WM_OP_INVOKE_REGION_WIN, ICON_PACKAGE, 0, 0,
		        UI_UNIT_X, UI_UNIT_Y, TIP_("Packed File, click to unpack"));
		UI_but_operator_ptr_get(but);

		RNA_string_set(but->opptr, "id_name", id->name + 2);
		RNA_int_set(but->opptr, "id_type", GS(id->name));

	}
	else if (flag & UI_ID_OPEN) {
		int w = id ? UI_UNIT_X : (flag & UI_ID_ADD_NEW) ? UI_UNIT_X * 3 : UI_UNIT_X * 6;

		if (openop) {
			but = uiDefIconTextButO(
			        block, UI_BTYPE_BUT, openop, WM_OP_INVOKE_DEFAULT, ICON_FILEBROWSER, (id) ? "" : IFACE_("Open"),
			        0, 0, w, UI_UNIT_Y, NULL);
			UI_but_funcN_set(but, template_id_cb, MEM_dupallocN(template_ui), POINTER_FROM_INT(UI_ID_OPEN));
		}
		else {
			but = uiDefIconTextBut(
			        block, UI_BTYPE_BUT, 0, ICON_FILEBROWSER, (id) ? "" : IFACE_("Open"), 0, 0, w, UI_UNIT_Y,
			        NULL, 0, 0, 0, 0, NULL);
			UI_but_funcN_set(but, template_id_cb, MEM_dupallocN(template_ui), POINTER_FROM_INT(UI_ID_OPEN));
		}

		if ((idfrom && idfrom->lib) || !editable)
			UI_but_flag_enable(but, UI_BUT_DISABLED);
	}

	/* delete button */
	/* don't use RNA_property_is_unlink here */
	if (id && (flag & UI_ID_DELETE) && (hide_buttons == false)) {
		/* allow unlink if 'unlinkop' is passed, even when 'PROP_NEVER_UNLINK' is set */
		but = NULL;

		if (unlinkop) {
			but = uiDefIconButO(block, UI_BTYPE_BUT, unlinkop, WM_OP_INVOKE_REGION_WIN, ICON_X, 0, 0, UI_UNIT_X, UI_UNIT_Y, NULL);
			/* so we can access the template from operators, font unlinking needs this */
			UI_but_funcN_set(but, NULL, MEM_dupallocN(template_ui), NULL);
		}
		else {
			if ((RNA_property_flag(template_ui->prop) & PROP_NEVER_UNLINK) == 0) {
				but = uiDefIconBut(
				        block, UI_BTYPE_BUT, 0, ICON_X, 0, 0, UI_UNIT_X, UI_UNIT_Y, NULL, 0, 0, 0, 0,
				        TIP_("Unlink data-block "
				             "(Shift + Click to set users to zero, data will then not be saved)"));
				UI_but_funcN_set(but, template_id_cb, MEM_dupallocN(template_ui), POINTER_FROM_INT(UI_ID_DELETE));

				if (RNA_property_flag(template_ui->prop) & PROP_NEVER_NULL) {
					UI_but_flag_enable(but, UI_BUT_DISABLED);
				}
			}
		}

		if (but) {
			if ((idfrom && idfrom->lib) || !editable) {
				UI_but_flag_enable(but, UI_BUT_DISABLED);
			}
		}
	}

	if (template_ui->idcode == ID_TE) {
		uiTemplateTextureShow(layout, C, &template_ui->ptr, template_ui->prop);
	}
	UI_block_align_end(block);
}


ID *UI_context_active_but_get_tab_ID(bContext *C)
{
	uiBut *but = UI_context_active_but_get(C);

	if (but && but->type == UI_BTYPE_TAB) {
		return but->custom_data;
	}
	else {
		return NULL;
	}
}

static void template_ID_tabs(
        bContext *C, uiLayout *layout, TemplateID *template, StructRNA *type, int flag,
        const char *newop, const char *menu)
{
	const ARegion *region = CTX_wm_region(C);
	const PointerRNA active_ptr = RNA_property_pointer_get(&template->ptr, template->prop);
	MenuType *mt = WM_menutype_find(menu, false);

	const int but_align = ui_but_align_opposite_to_area_align_get(region);
	const int but_height = UI_UNIT_Y * 1.1;

	uiBlock *block = uiLayoutGetBlock(layout);
	uiStyle *style = UI_style_get_dpi();

	ListBase ordered;
	BKE_id_ordered_list(&ordered, template->idlb);

	for (LinkData *link = ordered.first; link; link = link->next) {
		ID *id = link->data;
		const int name_width = UI_fontstyle_string_width(&style->widgetlabel, id->name + 2);
		const int but_width = name_width + UI_UNIT_X;

		uiButTab *tab = (uiButTab *)uiDefButR_prop(
		        block, UI_BTYPE_TAB, 0, id->name + 2, 0, 0, but_width, but_height,
		        &template->ptr, template->prop, 0, 0.0f,
		        sizeof(id->name) - 2, 0.0f, 0.0f, "");
		UI_but_funcN_set(&tab->but, template_ID_set_property_cb, MEM_dupallocN(template), id);
		tab->but.custom_data = (void *)id;
		tab->but.dragpoin = id;
		tab->menu = mt;

		UI_but_drawflag_enable(&tab->but, but_align);
	}

	BLI_freelistN(&ordered);

	if (flag & UI_ID_ADD_NEW) {
		const bool editable = RNA_property_editable(&template->ptr, template->prop);
		uiBut *but;

		if (active_ptr.type) {
			type = active_ptr.type;
		}

		but = template_id_def_new_but(block, active_ptr.data, template, type, newop, editable, flag & UI_ID_OPEN, true, but_height);
		UI_but_drawflag_enable(but, but_align);
	}
}

static void ui_template_id(
        uiLayout *layout, bContext *C,
        PointerRNA *ptr, const char *propname,
        const char *newop, const char *openop, const char *unlinkop,
        int flag, int prv_rows, int prv_cols, int filter, bool use_tabs,
        float scale, const bool live_icon, const bool hide_buttons)
{
	TemplateID *template_ui;
	PropertyRNA *prop;
	StructRNA *type;
	short idcode;

	prop = RNA_struct_find_property(ptr, propname);

	if (!prop || RNA_property_type(prop) != PROP_POINTER) {
		RNA_warning("pointer property not found: %s.%s", RNA_struct_identifier(ptr->type), propname);
		return;
	}

	template_ui = MEM_callocN(sizeof(TemplateID), "TemplateID");
	template_ui->ptr = *ptr;
	template_ui->prop = prop;
	template_ui->prv_rows = prv_rows;
	template_ui->prv_cols = prv_cols;
	template_ui->scale = scale;

	if ((flag & UI_ID_PIN) == 0) {
		template_ui->filter = filter;
	}
	else {
		template_ui->filter = 0;
	}

	if (newop)
		flag |= UI_ID_ADD_NEW;
	if (openop)
		flag |= UI_ID_OPEN;

	type = RNA_property_pointer_type(ptr, prop);
	idcode = RNA_type_to_ID_code(type);
	template_ui->idcode = idcode;
	template_ui->idlb = which_libbase(CTX_data_main(C), idcode);

	/* create UI elements for this template
	 * - template_ID makes a copy of the template data and assigns it to the relevant buttons
	 */
	if (template_ui->idlb) {
		if (use_tabs) {
			uiLayoutRow(layout, true);
			template_ID_tabs(C, layout, template_ui, type, flag, newop, unlinkop);
		}
		else {
			uiLayoutRow(layout, true);
			template_ID(
			        C, layout, template_ui, type, flag, newop, openop,
			        unlinkop, live_icon, hide_buttons);
		}
	}

	MEM_freeN(template_ui);
}

void uiTemplateID(
        uiLayout *layout, bContext *C, PointerRNA *ptr, const char *propname, const char *newop,
        const char *openop, const char *unlinkop,
        int filter, const bool live_icon)
{
	ui_template_id(
	        layout, C, ptr, propname,
	        newop, openop, unlinkop,
	        UI_ID_BROWSE | UI_ID_RENAME | UI_ID_DELETE,
	        0, 0, filter, false, 1.0f, live_icon, false);
}

void uiTemplateIDBrowse(
        uiLayout *layout, bContext *C, PointerRNA *ptr, const char *propname, const char *newop,
        const char *openop, const char *unlinkop, int filter)
{
	ui_template_id(
	        layout, C, ptr, propname,
	        newop, openop, unlinkop,
	        UI_ID_BROWSE | UI_ID_RENAME,
	        0, 0, filter, false, 1.0f, false, false);
}

void uiTemplateIDPreview(
        uiLayout *layout, bContext *C, PointerRNA *ptr, const char *propname, const char *newop,
        const char *openop, const char *unlinkop, int rows, int cols, int filter,
        const bool hide_buttons)
{
	ui_template_id(
	        layout, C, ptr, propname,
	        newop, openop, unlinkop,
	        UI_ID_BROWSE | UI_ID_RENAME | UI_ID_DELETE | UI_ID_PREVIEWS,
	        rows, cols, filter, false, 1.0f, false, hide_buttons);
}

void uiTemplateGpencilColorPreview(
        uiLayout *layout, bContext *C, PointerRNA *ptr, const char *propname,
        int rows, int cols, float scale, int filter)
{
	ui_template_id(
	        layout, C, ptr, propname,
	        NULL, NULL, NULL,
	        UI_ID_BROWSE | UI_ID_PREVIEWS | UI_ID_DELETE,
	        rows, cols, filter, false, scale < 0.5f ? 0.5f : scale, false, false);
}

/**
 * Version of #uiTemplateID using tabs.
 */
void uiTemplateIDTabs(
        uiLayout *layout, bContext *C,
        PointerRNA *ptr, const char *propname,
        const char *newop, const char *unlinkop,
        int filter)
{
	ui_template_id(
	        layout, C, ptr, propname,
	        newop, NULL, unlinkop,
	        UI_ID_BROWSE | UI_ID_RENAME,
	        0, 0, filter, true, 1.0f, false, false);
}

/************************ ID Chooser Template ***************************/

/**
 * This is for selecting the type of ID-block to use, and then from the relevant type choosing the block to use
 *
 * - propname: property identifier for property that ID-pointer gets stored to
 * - proptypename: property identifier for property used to determine the type of ID-pointer that can be used
 */
void uiTemplateAnyID(
        uiLayout *layout, PointerRNA *ptr, const char *propname, const char *proptypename,
        const char *text)
{
	PropertyRNA *propID, *propType;
	uiLayout *split, *row, *sub;

	/* get properties... */
	propID = RNA_struct_find_property(ptr, propname);
	propType = RNA_struct_find_property(ptr, proptypename);

	if (!propID || RNA_property_type(propID) != PROP_POINTER) {
		RNA_warning("pointer property not found: %s.%s", RNA_struct_identifier(ptr->type), propname);
		return;
	}
	if (!propType || RNA_property_type(propType) != PROP_ENUM) {
		RNA_warning("pointer-type property not found: %s.%s", RNA_struct_identifier(ptr->type), proptypename);
		return;
	}

	/* Start drawing UI Elements using standard defines */
	split = uiLayoutSplit(layout, 0.33f, false);  /* NOTE: split amount here needs to be synced with normal labels */

	/* FIRST PART ................................................ */
	row = uiLayoutRow(split, false);

	/* Label - either use the provided text, or will become "ID-Block:" */
	if (text) {
		if (text[0])
			uiItemL(row, text, ICON_NONE);
	}
	else {
		uiItemL(row, IFACE_("ID-Block:"), ICON_NONE);
	}

	/* SECOND PART ................................................ */
	row = uiLayoutRow(split, true);

	/* ID-Type Selector - just have a menu of icons */
	sub = uiLayoutRow(row, true);                     /* HACK: special group just for the enum, otherwise we */
	uiLayoutSetAlignment(sub, UI_LAYOUT_ALIGN_LEFT);  /*       we get ugly layout with text included too...  */

	uiItemFullR(sub, ptr, propType, 0, 0, UI_ITEM_R_ICON_ONLY, "", ICON_NONE);

	/* ID-Block Selector - just use pointer widget... */
	sub = uiLayoutRow(row, true);                       /* HACK: special group to counteract the effects of the previous */
	uiLayoutSetAlignment(sub, UI_LAYOUT_ALIGN_EXPAND);  /*       enum, which now pushes everything too far right         */

	uiItemFullR(sub, ptr, propID, 0, 0, 0, "", ICON_NONE);
}

/********************* Search Template ********************/

typedef struct TemplateSearch {
	uiRNACollectionSearch search_data;

	bool use_previews;
	int preview_rows, preview_cols;
} TemplateSearch;

static void template_search_handle_cb(bContext *C, void *arg_template, void *item)
{
	TemplateSearch *template_search = arg_template;
	uiRNACollectionSearch *coll_search = &template_search->search_data;
	StructRNA *type = RNA_property_pointer_type(&coll_search->target_ptr, coll_search->target_prop);
	PointerRNA item_ptr;

	RNA_pointer_create(NULL, type, item, &item_ptr);
	RNA_property_pointer_set(&coll_search->target_ptr, coll_search->target_prop, item_ptr);
	RNA_property_update(C, &coll_search->target_ptr, coll_search->target_prop);
}

static uiBlock *template_search_menu(bContext *C, ARegion *region, void *arg_template)
{
	static TemplateSearch template_search;
	PointerRNA active_ptr;

	/* arg_template is malloced, can be freed by parent button */
	template_search = *((TemplateSearch *)arg_template);
	active_ptr = RNA_property_pointer_get(
	        &template_search.search_data.target_ptr,
	        template_search.search_data.target_prop);

	return template_common_search_menu(
	        C, region, ui_rna_collection_search_cb, &template_search,
	        template_search_handle_cb, active_ptr.data,
	        template_search.preview_rows, template_search.preview_cols, 1.0f);
}

static void template_search_add_button_searchmenu(
        const bContext *C, uiLayout *layout, uiBlock *block,
        TemplateSearch *template_search, const bool editable, const bool live_icon)
{
	const char *ui_description = RNA_property_ui_description(template_search->search_data.target_prop);

	template_add_button_search_menu(
	        C, layout, block,
	        &template_search->search_data.target_ptr, template_search->search_data.target_prop,
	        template_search_menu, MEM_dupallocN(template_search), ui_description,
	        template_search->use_previews, editable, live_icon);
}

static void template_search_add_button_name(
        uiBlock *block, PointerRNA *active_ptr, const StructRNA *type)
{
	uiDefAutoButR(
	        block, active_ptr, RNA_struct_name_property(type), 0, "", ICON_NONE,
	        0, 0, TEMPLATE_SEARCH_TEXTBUT_WIDTH, TEMPLATE_SEARCH_TEXTBUT_HEIGHT);
}

static void template_search_add_button_operator(
        uiBlock *block, const char * const operator_name,
        const int opcontext, const int icon, const bool editable)
{
	if (!operator_name) {
		return;
	}

	uiBut *but = uiDefIconButO(
	        block, UI_BTYPE_BUT, operator_name, opcontext, icon,
	        0, 0, UI_UNIT_X, UI_UNIT_Y, NULL);

	if (!editable) {
		UI_but_drawflag_enable(but, UI_BUT_DISABLED);
	}
}

static void template_search_buttons(
        const bContext *C, uiLayout *layout, TemplateSearch *template_search,
        const char *newop, const char *unlinkop)
{
	uiBlock *block = uiLayoutGetBlock(layout);
	uiRNACollectionSearch *search_data = &template_search->search_data;
	StructRNA *type = RNA_property_pointer_type(&search_data->target_ptr, search_data->target_prop);
	const bool editable = RNA_property_editable(&search_data->target_ptr, search_data->target_prop);
	PointerRNA active_ptr = RNA_property_pointer_get(&search_data->target_ptr, search_data->target_prop);

	if (active_ptr.type) {
		/* can only get correct type when there is an active item */
		type = active_ptr.type;
	}

	uiLayoutRow(layout, true);
	UI_block_align_begin(block);

	template_search_add_button_searchmenu(C, layout, block, template_search, editable, false);
	template_search_add_button_name(block, &active_ptr, type);
	template_search_add_button_operator(block, newop, WM_OP_INVOKE_DEFAULT, ICON_DUPLICATE, editable);
	template_search_add_button_operator(block, unlinkop, WM_OP_INVOKE_REGION_WIN, ICON_X, editable);

	UI_block_align_end(block);
}

static PropertyRNA *template_search_get_searchprop(
        PointerRNA *targetptr, PropertyRNA *targetprop,
        PointerRNA *searchptr, const char * const searchpropname)
{
	PropertyRNA *searchprop;

	if (searchptr && !searchptr->data) {
		searchptr = NULL;
	}

	if (!searchptr && !searchpropname) {
		/* both NULL means we don't use a custom rna collection to search in */
	}
	else if (!searchptr && searchpropname) {
		RNA_warning("searchpropname defined (%s) but searchptr is missing", searchpropname);
	}
	else if (searchptr && !searchpropname) {
		RNA_warning("searchptr defined (%s) but searchpropname is missing", RNA_struct_identifier(searchptr->type));
	}
	else if (!(searchprop = RNA_struct_find_property(searchptr, searchpropname))) {
		RNA_warning("search collection property not found: %s.%s",
		            RNA_struct_identifier(searchptr->type), searchpropname);
	}
	else if (RNA_property_type(searchprop) != PROP_COLLECTION) {
		RNA_warning("search collection property is not a collection type: %s.%s",
		            RNA_struct_identifier(searchptr->type), searchpropname);
	}
	/* check if searchprop has same type as targetprop */
	else if (RNA_property_pointer_type(searchptr, searchprop) != RNA_property_pointer_type(targetptr, targetprop)) {
		RNA_warning("search collection items from %s.%s are not of type %s",
		            RNA_struct_identifier(searchptr->type), searchpropname,
		            RNA_struct_identifier(RNA_property_pointer_type(targetptr, targetprop)));
	}
	else {
		return searchprop;
	}

	return NULL;
}

static TemplateSearch *template_search_setup(
        PointerRNA *ptr, const char * const propname,
        PointerRNA *searchptr, const char * const searchpropname)
{
	TemplateSearch *template_search;
	PropertyRNA *prop, *searchprop;

	prop = RNA_struct_find_property(ptr, propname);

	if (!prop || RNA_property_type(prop) != PROP_POINTER) {
		RNA_warning("pointer property not found: %s.%s", RNA_struct_identifier(ptr->type), propname);
		return NULL;
	}
	searchprop = template_search_get_searchprop(ptr, prop, searchptr, searchpropname);

	template_search = MEM_callocN(sizeof(*template_search), __func__);
	template_search->search_data.target_ptr = *ptr;
	template_search->search_data.target_prop = prop;
	template_search->search_data.search_ptr = *searchptr;
	template_search->search_data.search_prop = searchprop;

	return template_search;
}

/**
 * Search menu to pick an item from a collection.
 * A version of uiTemplateID that works for non-ID types.
 */
void uiTemplateSearch(
        uiLayout *layout, bContext *C,
        PointerRNA *ptr, const char *propname,
        PointerRNA *searchptr, const char *searchpropname,
        const char *newop, const char *unlinkop)
{
	TemplateSearch *template_search = template_search_setup(ptr, propname, searchptr, searchpropname);
	if (template_search != NULL) {
		template_search_buttons(C, layout, template_search, newop, unlinkop);
		MEM_freeN(template_search);
	}
}

void uiTemplateSearchPreview(
        uiLayout *layout, bContext *C,
        PointerRNA *ptr, const char *propname,
        PointerRNA *searchptr, const char *searchpropname,
        const char *newop, const char *unlinkop,
        const int rows, const int cols)
{
	TemplateSearch *template_search = template_search_setup(ptr, propname, searchptr, searchpropname);

	if (template_search != NULL) {
		template_search->use_previews = true;
		template_search->preview_rows = rows;
		template_search->preview_cols = cols;

		template_search_buttons(C, layout, template_search, newop, unlinkop);

		MEM_freeN(template_search);
	}
}

/********************* RNA Path Builder Template ********************/

/* ---------- */

/**
 * This is creating/editing RNA-Paths
 *
 * - ptr: struct which holds the path property
 * - propname: property identifier for property that path gets stored to
 * - root_ptr: struct that path gets built from
 */
void uiTemplatePathBuilder(
        uiLayout *layout, PointerRNA *ptr, const char *propname, PointerRNA *UNUSED(root_ptr),
        const char *text)
{
	PropertyRNA *propPath;
	uiLayout *row;

	/* check that properties are valid */
	propPath = RNA_struct_find_property(ptr, propname);
	if (!propPath || RNA_property_type(propPath) != PROP_STRING) {
		RNA_warning("path property not found: %s.%s", RNA_struct_identifier(ptr->type), propname);
		return;
	}

	/* Start drawing UI Elements using standard defines */
	row = uiLayoutRow(layout, true);

	/* Path (existing string) Widget */
	uiItemR(row, ptr, propname, 0, text, ICON_RNA);

	/* TODO: attach something to this to make allow searching of nested properties to 'build' the path */
}

/************************ Modifier Template *************************/

#define ERROR_LIBDATA_MESSAGE IFACE_("Can't edit external libdata")

static void modifiers_convertToReal(bContext *C, void *ob_v, void *md_v)
{
	Object *ob = ob_v;
	ModifierData *md = md_v;
	ModifierData *nmd = modifier_new(md->type);

	modifier_copyData(md, nmd);
	nmd->mode &= ~eModifierMode_Virtual;

	BLI_addhead(&ob->modifiers, nmd);

	modifier_unique_name(&ob->modifiers, nmd);

	ob->partype = PAROBJECT;

	WM_event_add_notifier(C, NC_OBJECT | ND_MODIFIER, ob);
	DEG_id_tag_update(&ob->id, OB_RECALC_DATA);

	ED_undo_push(C, "Modifier convert to real");
}

static int modifier_can_delete(ModifierData *md)
{
	/* fluid particle modifier can't be deleted here */
	if (md->type == eModifierType_ParticleSystem)
		if (((ParticleSystemModifierData *)md)->psys->part->type == PART_FLUID)
			return 0;

	return 1;
}

/* Check whether Modifier is a simulation or not, this is used for switching to the physics/particles context tab */
static int modifier_is_simulation(ModifierData *md)
{
	/* Physic Tab */
	if (ELEM(md->type, eModifierType_Cloth, eModifierType_Collision, eModifierType_Fluidsim, eModifierType_Smoke,
	         eModifierType_Softbody, eModifierType_Surface, eModifierType_DynamicPaint))
	{
		return 1;
	}
	/* Particle Tab */
	else if (md->type == eModifierType_ParticleSystem) {
		return 2;
	}
	else {
		return 0;
	}
}

static uiLayout *draw_modifier(
        uiLayout *layout, Scene *scene, Object *ob,
        ModifierData *md, int index, int cageIndex, int lastCageIndex)
{
	const ModifierTypeInfo *mti = modifierType_getInfo(md->type);
	PointerRNA ptr;
	uiBut *but;
	uiBlock *block;
	uiLayout *box, *column, *row, *sub;
	uiLayout *result = NULL;
	int isVirtual = (md->mode & eModifierMode_Virtual);
	char str[128];

	/* create RNA pointer */
	RNA_pointer_create(&ob->id, &RNA_Modifier, md, &ptr);

	column = uiLayoutColumn(layout, true);
	uiLayoutSetContextPointer(column, "modifier", &ptr);

	/* rounded header ------------------------------------------------------------------- */
	box = uiLayoutBox(column);

	if (isVirtual) {
		row = uiLayoutRow(box, false);
		uiLayoutSetAlignment(row, UI_LAYOUT_ALIGN_EXPAND);
		block = uiLayoutGetBlock(row);
		/* VIRTUAL MODIFIER */
		/* XXX this is not used now, since these cannot be accessed via RNA */
		BLI_snprintf(str, sizeof(str), IFACE_("%s parent deform"), md->name);
		uiDefBut(block, UI_BTYPE_LABEL, 0, str, 0, 0, 185, UI_UNIT_Y, NULL, 0.0, 0.0, 0.0, 0.0, TIP_("Modifier name"));

		but = uiDefBut(
		        block, UI_BTYPE_BUT, 0, IFACE_("Make Real"), 0, 0, 80, 16, NULL, 0.0, 0.0, 0.0, 0.0,
		        TIP_("Convert virtual modifier to a real modifier"));
		UI_but_func_set(but, modifiers_convertToReal, ob, md);
	}
	else {
		/* REAL MODIFIER */
		row = uiLayoutRow(box, false);
		block = uiLayoutGetBlock(row);

		UI_block_emboss_set(block, UI_EMBOSS_NONE);
		/* Open/Close .................................  */
		uiItemR(row, &ptr, "show_expanded", 0, "", ICON_NONE);

		/* modifier-type icon */
		uiItemL(row, "", RNA_struct_ui_icon(ptr.type));
		UI_block_emboss_set(block, UI_EMBOSS);

		/* modifier name */
		if (mti->isDisabled && mti->isDisabled(scene, md, 0)) {
			uiLayoutSetRedAlert(row, true);
		}
		uiItemR(row, &ptr, "name", 0, "", ICON_NONE);
		uiLayoutSetRedAlert(row, false);

		/* mode enabling buttons */
		UI_block_align_begin(block);
		/* Collision and Surface are always enabled, hide buttons! */
		if (((md->type != eModifierType_Collision) || !(ob->pd && ob->pd->deflect)) &&
		    (md->type != eModifierType_Surface) )
		{
			uiItemR(row, &ptr, "show_render", 0, "", ICON_NONE);
			uiItemR(row, &ptr, "show_viewport", 0, "", ICON_NONE);

			if (mti->flags & eModifierTypeFlag_SupportsEditmode) {
				sub = uiLayoutRow(row, true);
				if (!(md->mode & eModifierMode_Realtime)) {
					uiLayoutSetActive(sub, false);
				}
				uiItemR(sub, &ptr, "show_in_editmode", 0, "", ICON_NONE);
			}
		}

		if (ob->type == OB_MESH) {
			if (modifier_supportsCage(scene, md) && (index <= lastCageIndex)) {
				sub = uiLayoutRow(row, true);
				if (index < cageIndex || !modifier_couldBeCage(scene, md)) {
					uiLayoutSetActive(sub, false);
				}
				uiItemR(sub, &ptr, "show_on_cage", 0, "", ICON_NONE);
			}
		} /* tessellation point for curve-typed objects */
		else if (ELEM(ob->type, OB_CURVE, OB_SURF, OB_FONT)) {
			/* some modifiers could work with pre-tessellated curves only */
			if (ELEM(md->type, eModifierType_Hook, eModifierType_Softbody, eModifierType_MeshDeform)) {
				/* add disabled pre-tessellated button, so users could have
				 * message for this modifiers */
				but = uiDefIconButBitI(
				        block, UI_BTYPE_TOGGLE, eModifierMode_ApplyOnSpline, 0, ICON_SURFACE_DATA, 0, 0,
				        UI_UNIT_X - 2, UI_UNIT_Y, &md->mode, 0.0, 0.0, 0.0, 0.0,
				        TIP_("This modifier can only be applied on splines' points"));
				UI_but_flag_enable(but, UI_BUT_DISABLED);
			}
			else if (mti->type != eModifierTypeType_Constructive) {
				/* constructive modifiers tessellates curve before applying */
				uiItemR(row, &ptr, "use_apply_on_spline", 0, "", ICON_NONE);
			}
		}

		UI_block_align_end(block);

		/* Up/Down + Delete ........................... */
		UI_block_align_begin(block);
		uiItemO(row, "", ICON_TRIA_UP, "OBJECT_OT_modifier_move_up");
		uiItemO(row, "", ICON_TRIA_DOWN, "OBJECT_OT_modifier_move_down");
		UI_block_align_end(block);

		UI_block_emboss_set(block, UI_EMBOSS_NONE);
		/* When Modifier is a simulation, show button to switch to context rather than the delete button. */
		if (modifier_can_delete(md) &&
		    !modifier_is_simulation(md))
		{
			uiItemO(row, "", ICON_X, "OBJECT_OT_modifier_remove");
		}
		else if (modifier_is_simulation(md) == 1) {
			uiItemStringO(row, "", ICON_PROPERTIES, "WM_OT_properties_context_change", "context", "PHYSICS");
		}
		else if (modifier_is_simulation(md) == 2) {
			uiItemStringO(row, "", ICON_PROPERTIES, "WM_OT_properties_context_change", "context", "PARTICLES");
		}
		UI_block_emboss_set(block, UI_EMBOSS);
	}


	/* modifier settings (under the header) --------------------------------------------------- */
	if (!isVirtual && (md->mode & eModifierMode_Expanded)) {
		/* apply/convert/copy */
		box = uiLayoutBox(column);
		row = uiLayoutRow(box, false);

		if (!ELEM(md->type, eModifierType_Collision, eModifierType_Surface)) {
			/* only here obdata, the rest of modifiers is ob level */
			UI_block_lock_set(block, BKE_object_obdata_is_libdata(ob), ERROR_LIBDATA_MESSAGE);

			if (md->type == eModifierType_ParticleSystem) {
				ParticleSystem *psys = ((ParticleSystemModifierData *)md)->psys;

				if (!(ob->mode & OB_MODE_PARTICLE_EDIT)) {
					if (ELEM(psys->part->ren_as, PART_DRAW_GR, PART_DRAW_OB))
						uiItemO(row, CTX_IFACE_(BLT_I18NCONTEXT_OPERATOR_DEFAULT, "Convert"), ICON_NONE,
						        "OBJECT_OT_duplicates_make_real");
					else if (psys->part->ren_as == PART_DRAW_PATH && psys->pathcache)
						uiItemO(row, CTX_IFACE_(BLT_I18NCONTEXT_OPERATOR_DEFAULT, "Convert"), ICON_NONE,
						        "OBJECT_OT_modifier_convert");
				}
			}
			else {
				uiLayoutSetOperatorContext(row, WM_OP_INVOKE_DEFAULT);
				uiItemEnumO(
				        row, "OBJECT_OT_modifier_apply", CTX_IFACE_(BLT_I18NCONTEXT_OPERATOR_DEFAULT, "Apply"),
				        0, "apply_as", MODIFIER_APPLY_DATA);

				if (modifier_isSameTopology(md) && !modifier_isNonGeometrical(md)) {
					uiItemEnumO(
					        row, "OBJECT_OT_modifier_apply",
					        CTX_IFACE_(BLT_I18NCONTEXT_OPERATOR_DEFAULT, "Apply as Shape Key"),
					        0, "apply_as", MODIFIER_APPLY_SHAPE);
				}
			}

			UI_block_lock_clear(block);
			UI_block_lock_set(block, ob && ID_IS_LINKED(ob), ERROR_LIBDATA_MESSAGE);

			if (!ELEM(md->type, eModifierType_Fluidsim, eModifierType_Softbody, eModifierType_ParticleSystem,
			          eModifierType_Cloth, eModifierType_Smoke))
			{
				uiItemO(row, CTX_IFACE_(BLT_I18NCONTEXT_OPERATOR_DEFAULT, "Copy"), ICON_NONE,
				        "OBJECT_OT_modifier_copy");
			}
		}

		/* result is the layout block inside the box, that we return so that modifier settings can be drawn */
		result = uiLayoutColumn(box, false);
		block = uiLayoutAbsoluteBlock(box);
	}

	/* error messages */
	if (md->error) {
		box = uiLayoutBox(column);
		row = uiLayoutRow(box, false);
		uiItemL(row, md->error, ICON_ERROR);
	}

	return result;
}

uiLayout *uiTemplateModifier(uiLayout *layout, bContext *C, PointerRNA *ptr)
{
	Scene *scene = CTX_data_scene(C);
	Object *ob;
	ModifierData *md, *vmd;
	VirtualModifierData virtualModifierData;
	int i, lastCageIndex, cageIndex;

	/* verify we have valid data */
	if (!RNA_struct_is_a(ptr->type, &RNA_Modifier)) {
		RNA_warning("Expected modifier on object");
		return NULL;
	}

	ob = ptr->id.data;
	md = ptr->data;

	if (!ob || !(GS(ob->id.name) == ID_OB)) {
		RNA_warning("Expected modifier on object");
		return NULL;
	}

	UI_block_lock_set(uiLayoutGetBlock(layout), (ob && ID_IS_LINKED(ob)), ERROR_LIBDATA_MESSAGE);

	/* find modifier and draw it */
	cageIndex = modifiers_getCageIndex(scene, ob, &lastCageIndex, 0);

	/* XXX virtual modifiers are not accessible for python */
	vmd = modifiers_getVirtualModifierList(ob, &virtualModifierData);

	for (i = 0; vmd; i++, vmd = vmd->next) {
		if (md == vmd)
			return draw_modifier(layout, scene, ob, md, i, cageIndex, lastCageIndex);
		else if (vmd->mode & eModifierMode_Virtual)
			i--;
	}

	return NULL;
}

/************************ Grease Pencil Modifier Template *************************/

static uiLayout *gpencil_draw_modifier(
        uiLayout *layout, Object *ob,
        GpencilModifierData *md)
{
	const GpencilModifierTypeInfo *mti = BKE_gpencil_modifierType_getInfo(md->type);
	PointerRNA ptr;
	uiBlock *block;
	uiLayout *box, *column, *row, *sub;
	uiLayout *result = NULL;

	/* create RNA pointer */
	RNA_pointer_create(&ob->id, &RNA_GpencilModifier, md, &ptr);

	column = uiLayoutColumn(layout, true);
	uiLayoutSetContextPointer(column, "modifier", &ptr);

	/* rounded header ------------------------------------------------------------------- */
	box = uiLayoutBox(column);

	row = uiLayoutRow(box, false);
	block = uiLayoutGetBlock(row);

	UI_block_emboss_set(block, UI_EMBOSS_NONE);
	/* Open/Close .................................  */
	uiItemR(row, &ptr, "show_expanded", 0, "", ICON_NONE);

	/* modifier-type icon */
	uiItemL(row, "", RNA_struct_ui_icon(ptr.type));
	UI_block_emboss_set(block, UI_EMBOSS);

	/* modifier name */
	if (mti->isDisabled && mti->isDisabled(md, 0)) {
		uiLayoutSetRedAlert(row, true);
	}
	uiItemR(row, &ptr, "name", 0, "", ICON_NONE);
	uiLayoutSetRedAlert(row, false);

	/* mode enabling buttons */
	UI_block_align_begin(block);
	uiItemR(row, &ptr, "show_render", 0, "", ICON_NONE);
	uiItemR(row, &ptr, "show_viewport", 0, "", ICON_NONE);

	if (mti->flags & eGpencilModifierTypeFlag_SupportsEditmode) {
		sub = uiLayoutRow(row, true);
		uiLayoutSetActive(sub, false);
		uiItemR(sub, &ptr, "show_in_editmode", 0, "", ICON_NONE);
	}

	UI_block_align_end(block);

	/* Up/Down + Delete ........................... */
	UI_block_align_begin(block);
	uiItemO(row, "", ICON_TRIA_UP, "OBJECT_OT_gpencil_modifier_move_up");
	uiItemO(row, "", ICON_TRIA_DOWN, "OBJECT_OT_gpencil_modifier_move_down");
	UI_block_align_end(block);

	UI_block_emboss_set(block, UI_EMBOSS_NONE);
	uiItemO(row, "", ICON_X, "OBJECT_OT_gpencil_modifier_remove");
	UI_block_emboss_set(block, UI_EMBOSS);

	/* modifier settings (under the header) --------------------------------------------------- */
	if (md->mode & eGpencilModifierMode_Expanded) {
		/* apply/convert/copy */
		box = uiLayoutBox(column);
		row = uiLayoutRow(box, false);

		/* only here obdata, the rest of modifiers is ob level */
		UI_block_lock_set(block, BKE_object_obdata_is_libdata(ob), ERROR_LIBDATA_MESSAGE);

		uiLayoutSetOperatorContext(row, WM_OP_INVOKE_DEFAULT);

		sub = uiLayoutRow(row, false);
		if (mti->flags & eGpencilModifierTypeFlag_NoApply) {
			uiLayoutSetEnabled(sub, false);
		}
		uiItemEnumO(sub, "OBJECT_OT_gpencil_modifier_apply", CTX_IFACE_(BLT_I18NCONTEXT_OPERATOR_DEFAULT, "Apply"),
		            0, "apply_as", MODIFIER_APPLY_DATA);
		uiItemO(row, CTX_IFACE_(BLT_I18NCONTEXT_OPERATOR_DEFAULT, "Copy"), ICON_NONE,
		        "OBJECT_OT_gpencil_modifier_copy");

		/* result is the layout block inside the box, that we return so that modifier settings can be drawn */
		result = uiLayoutColumn(box, false);
		block = uiLayoutAbsoluteBlock(box);
	}

	/* error messages */
	if (md->error) {
		box = uiLayoutBox(column);
		row = uiLayoutRow(box, false);
		uiItemL(row, md->error, ICON_ERROR);
	}

	return result;
}

uiLayout *uiTemplateGpencilModifier(uiLayout *layout, bContext *UNUSED(C), PointerRNA *ptr)
{
	Object *ob;
	GpencilModifierData *md, *vmd;
	int i;

	/* verify we have valid data */
	if (!RNA_struct_is_a(ptr->type, &RNA_GpencilModifier)) {
		RNA_warning("Expected modifier on object");
		return NULL;
	}

	ob = ptr->id.data;
	md = ptr->data;

	if (!ob || !(GS(ob->id.name) == ID_OB)) {
		RNA_warning("Expected modifier on object");
		return NULL;
	}

	UI_block_lock_set(uiLayoutGetBlock(layout), (ob && ID_IS_LINKED(ob)), ERROR_LIBDATA_MESSAGE);

	/* find modifier and draw it */
	vmd = ob->greasepencil_modifiers.first;
	for (i = 0; vmd; i++, vmd = vmd->next) {
		if (md == vmd)
			return gpencil_draw_modifier(layout, ob, md);
	}

	return NULL;
}

/************************ Shader FX Template *************************/

static uiLayout *gpencil_draw_shaderfx(
        uiLayout *layout, Object *ob,
        ShaderFxData *md)
{
	const ShaderFxTypeInfo *mti = BKE_shaderfxType_getInfo(md->type);
	PointerRNA ptr;
	uiBlock *block;
	uiLayout *box, *column, *row, *sub;
	uiLayout *result = NULL;

	/* create RNA pointer */
	RNA_pointer_create(&ob->id, &RNA_ShaderFx, md, &ptr);

	column = uiLayoutColumn(layout, true);
	uiLayoutSetContextPointer(column, "shaderfx", &ptr);

	/* rounded header ------------------------------------------------------------------- */
	box = uiLayoutBox(column);

	row = uiLayoutRow(box, false);
	block = uiLayoutGetBlock(row);

	UI_block_emboss_set(block, UI_EMBOSS_NONE);
	/* Open/Close .................................  */
	uiItemR(row, &ptr, "show_expanded", 0, "", ICON_NONE);

	/* shader-type icon */
	uiItemL(row, "", RNA_struct_ui_icon(ptr.type));
	UI_block_emboss_set(block, UI_EMBOSS);

	/* effect name */
	if (mti->isDisabled && mti->isDisabled(md, 0)) {
		uiLayoutSetRedAlert(row, true);
	}
	uiItemR(row, &ptr, "name", 0, "", ICON_NONE);
	uiLayoutSetRedAlert(row, false);

	/* mode enabling buttons */
	UI_block_align_begin(block);
	uiItemR(row, &ptr, "show_render", 0, "", ICON_NONE);
	uiItemR(row, &ptr, "show_viewport", 0, "", ICON_NONE);

	if (mti->flags & eShaderFxTypeFlag_SupportsEditmode) {
		sub = uiLayoutRow(row, true);
		uiLayoutSetActive(sub, false);
		uiItemR(sub, &ptr, "show_in_editmode", 0, "", ICON_NONE);
	}

	UI_block_align_end(block);

	/* Up/Down + Delete ........................... */
	UI_block_align_begin(block);
	uiItemO(row, "", ICON_TRIA_UP, "OBJECT_OT_shaderfx_move_up");
	uiItemO(row, "", ICON_TRIA_DOWN, "OBJECT_OT_shaderfx_move_down");
	UI_block_align_end(block);

	UI_block_emboss_set(block, UI_EMBOSS_NONE);
	uiItemO(row, "", ICON_X, "OBJECT_OT_shaderfx_remove");
	UI_block_emboss_set(block, UI_EMBOSS);

	/* effect settings (under the header) --------------------------------------------------- */
	if (md->mode & eShaderFxMode_Expanded) {
		/* apply/convert/copy */
		box = uiLayoutBox(column);
		row = uiLayoutRow(box, false);

		/* only here obdata, the rest of effect is ob level */
		UI_block_lock_set(block, BKE_object_obdata_is_libdata(ob), ERROR_LIBDATA_MESSAGE);

		/* result is the layout block inside the box, that we return so that effect settings can be drawn */
		result = uiLayoutColumn(box, false);
		block = uiLayoutAbsoluteBlock(box);
	}

	/* error messages */
	if (md->error) {
		box = uiLayoutBox(column);
		row = uiLayoutRow(box, false);
		uiItemL(row, md->error, ICON_ERROR);
	}

	return result;
}

uiLayout *uiTemplateShaderFx(uiLayout *layout, bContext *UNUSED(C), PointerRNA *ptr)
{
	Object *ob;
	ShaderFxData *fx, *vfx;
	int i;

	/* verify we have valid data */
	if (!RNA_struct_is_a(ptr->type, &RNA_ShaderFx)) {
		RNA_warning("Expected shader fx on object");
		return NULL;
	}

	ob = ptr->id.data;
	fx = ptr->data;

	if (!ob || !(GS(ob->id.name) == ID_OB)) {
		RNA_warning("Expected shader fx on object");
		return NULL;
	}

	UI_block_lock_set(uiLayoutGetBlock(layout), (ob && ID_IS_LINKED(ob)), ERROR_LIBDATA_MESSAGE);

	/* find modifier and draw it */
	vfx = ob->shader_fx.first;
	for (i = 0; vfx; i++, vfx = vfx->next) {
		if (fx == vfx)
			return gpencil_draw_shaderfx(layout, ob, fx);
	}

	return NULL;
}

/************************ Redo Buttons Template *************************/

static void template_operator_redo_property_buts_draw(
        const bContext *C, wmOperator *op,
        uiLayout *layout, int layout_flags,
        bool *r_has_advanced)
{
	if (op->type->flag & OPTYPE_MACRO) {
		for (wmOperator *macro_op = op->macro.first; macro_op; macro_op = macro_op->next) {
			template_operator_redo_property_buts_draw(C, macro_op, layout, layout_flags, r_has_advanced);
		}
	}
	else {
		/* Might want to make label_align adjustable somehow. */
		eAutoPropButsReturn return_info = uiTemplateOperatorPropertyButs(
		        C, layout, op,
		        UI_BUT_LABEL_ALIGN_NONE,
		        layout_flags);
		if (return_info & UI_PROP_BUTS_ANY_FAILED_CHECK) {
			if (r_has_advanced) {
				*r_has_advanced = true;
			}
		}
	}
}

void uiTemplateOperatorRedoProperties(uiLayout *layout, const bContext *C)
{
	wmOperator *op = WM_operator_last_redo(C);
	uiBlock *block = uiLayoutGetBlock(layout);

	if (op == NULL) {
		return;
	}

	/* Disable for now, doesn't fit well in popover. */
#if 0
	/* Repeat button with operator name as text. */
	uiItemFullO(layout, "SCREEN_OT_repeat_last", RNA_struct_ui_name(op->type->srna),
	            ICON_NONE, NULL, WM_OP_INVOKE_DEFAULT, 0, NULL);
#endif

	if (WM_operator_repeat_check(C, op)) {
		int layout_flags = 0;
		if (block->panel == NULL) {
			layout_flags = UI_TEMPLATE_OP_PROPS_SHOW_TITLE;
		}
#if 0
		bool has_advanced = false;
#endif

		UI_block_func_set(block, ED_undo_operator_repeat_cb, op, NULL);
		template_operator_redo_property_buts_draw(C, op, layout, layout_flags, NULL /* &has_advanced */ );
		UI_block_func_set(block, NULL, NULL, NULL); /* may want to reset to old state instead of NULLing all */

#if 0
		if (has_advanced) {
			uiItemO(layout, IFACE_("More..."), ICON_NONE, "SCREEN_OT_redo_last");
		}
#endif
	}
}

/************************ Constraint Template *************************/

#include "DNA_constraint_types.h"

#include "BKE_action.h"
#include "BKE_constraint.h"

#define B_CONSTRAINT_TEST           5
// #define B_CONSTRAINT_CHANGETARGET   6

static void do_constraint_panels(bContext *C, void *ob_pt, int event)
{
	Object *ob = (Object *)ob_pt;

	switch (event) {
		case B_CONSTRAINT_TEST:
			break; /* no handling */
#if 0	/* UNUSED */
		case B_CONSTRAINT_CHANGETARGET:
		{
			Main *bmain = CTX_data_main(C);
			if (ob->pose)
				BKE_pose_tag_recalc(bmain, ob->pose); /* checks & sorts pose channels */
			DEG_relations_tag_update(bmain);
			break;
		}
#endif
		default:
			break;
	}

	/* note: RNA updates now call this, commenting else it gets called twice.
	 * if there are problems because of this, then rna needs changed update functions.
	 *
	 * object_test_constraints(ob);
	 * if (ob->pose) BKE_pose_update_constraint_flags(ob->pose); */

	if (ob->type == OB_ARMATURE) DEG_id_tag_update(&ob->id, OB_RECALC_DATA | OB_RECALC_OB);
	else DEG_id_tag_update(&ob->id, OB_RECALC_OB);

	WM_event_add_notifier(C, NC_OBJECT | ND_CONSTRAINT, ob);
}

static void constraint_active_func(bContext *UNUSED(C), void *ob_v, void *con_v)
{
	ED_object_constraint_set_active(ob_v, con_v);
}

/* draw panel showing settings for a constraint */
static uiLayout *draw_constraint(uiLayout *layout, Object *ob, bConstraint *con)
{
	bPoseChannel *pchan = BKE_pose_channel_active(ob);
	const bConstraintTypeInfo *cti;
	uiBlock *block;
	uiLayout *result = NULL, *col, *box, *row;
	PointerRNA ptr;
	char typestr[32];
	short proxy_protected, xco = 0, yco = 0;
	// int rb_col; // UNUSED

	/* get constraint typeinfo */
	cti = BKE_constraint_typeinfo_get(con);
	if (cti == NULL) {
		/* exception for 'Null' constraint - it doesn't have constraint typeinfo! */
		BLI_strncpy(typestr, (con->type == CONSTRAINT_TYPE_NULL) ? IFACE_("Null") : IFACE_("Unknown"), sizeof(typestr));
	}
	else
		BLI_strncpy(typestr, IFACE_(cti->name), sizeof(typestr));

	/* determine whether constraint is proxy protected or not */
	if (BKE_constraints_proxylocked_owner(ob, pchan))
		proxy_protected = (con->flag & CONSTRAINT_PROXY_LOCAL) == 0;
	else
		proxy_protected = 0;

	/* unless button has own callback, it adds this callback to button */
	block = uiLayoutGetBlock(layout);
	UI_block_func_handle_set(block, do_constraint_panels, ob);
	UI_block_func_set(block, constraint_active_func, ob, con);

	RNA_pointer_create(&ob->id, &RNA_Constraint, con, &ptr);

	col = uiLayoutColumn(layout, true);
	uiLayoutSetContextPointer(col, "constraint", &ptr);

	box = uiLayoutBox(col);
	row = uiLayoutRow(box, false);
	block = uiLayoutGetBlock(box);

	/* Draw constraint header */

	/* open/close */
	UI_block_emboss_set(block, UI_EMBOSS_NONE);
	uiItemR(row, &ptr, "show_expanded", UI_ITEM_R_ICON_ONLY, "", ICON_NONE);
	UI_block_emboss_set(block, UI_EMBOSS);

	/* name */
	uiDefBut(block, UI_BTYPE_LABEL, B_CONSTRAINT_TEST, typestr,
	         xco + 0.5f * UI_UNIT_X, yco, 5 * UI_UNIT_X, 0.9f * UI_UNIT_Y, NULL, 0.0, 0.0, 0.0, 0.0, "");

	if (con->flag & CONSTRAINT_DISABLE)
		uiLayoutSetRedAlert(row, true);

	if (proxy_protected == 0) {
		uiItemR(row, &ptr, "name", 0, "", ICON_NONE);
	}
	else
		uiItemL(row, con->name, ICON_NONE);

	uiLayoutSetRedAlert(row, false);

	/* proxy-protected constraints cannot be edited, so hide up/down + close buttons */
	if (proxy_protected) {
		UI_block_emboss_set(block, UI_EMBOSS_NONE);

		/* draw a ghost icon (for proxy) and also a lock beside it, to show that constraint is "proxy locked" */
		uiDefIconBut(block, UI_BTYPE_BUT, B_CONSTRAINT_TEST, ICON_GHOST_ENABLED, xco + 12.2f * UI_UNIT_X, yco, 0.95f * UI_UNIT_X, 0.95f * UI_UNIT_Y,
		             NULL, 0.0, 0.0, 0.0, 0.0, TIP_("Proxy Protected"));
		uiDefIconBut(block, UI_BTYPE_BUT, B_CONSTRAINT_TEST, ICON_LOCKED, xco + 13.1f * UI_UNIT_X, yco, 0.95f * UI_UNIT_X, 0.95f * UI_UNIT_Y,
		             NULL, 0.0, 0.0, 0.0, 0.0, TIP_("Proxy Protected"));

		UI_block_emboss_set(block, UI_EMBOSS);
	}
	else {
		short prev_proxylock, show_upbut, show_downbut;

		/* Up/Down buttons:
		 * Proxy-constraints are not allowed to occur after local (non-proxy) constraints
		 * as that poses problems when restoring them, so disable the "up" button where
		 * it may cause this situation.
		 *
		 * Up/Down buttons should only be shown (or not grayed - todo) if they serve some purpose.
		 */
		if (BKE_constraints_proxylocked_owner(ob, pchan)) {
			if (con->prev) {
				prev_proxylock = (con->prev->flag & CONSTRAINT_PROXY_LOCAL) ? 0 : 1;
			}
			else
				prev_proxylock = 0;
		}
		else
			prev_proxylock = 0;

		show_upbut = ((prev_proxylock == 0) && (con->prev));
		show_downbut = (con->next) ? 1 : 0;

		/* enabled */
		UI_block_emboss_set(block, UI_EMBOSS_NONE);
		uiItemR(row, &ptr, "mute", 0, "",
		        (con->flag & CONSTRAINT_OFF) ? ICON_HIDE_ON : ICON_HIDE_OFF);
		UI_block_emboss_set(block, UI_EMBOSS);

		uiLayoutSetOperatorContext(row, WM_OP_INVOKE_DEFAULT);

		/* up/down */
		if (show_upbut || show_downbut) {
			UI_block_align_begin(block);
			if (show_upbut)
				uiItemO(row, "", ICON_TRIA_UP, "CONSTRAINT_OT_move_up");

			if (show_downbut)
				uiItemO(row, "", ICON_TRIA_DOWN, "CONSTRAINT_OT_move_down");
			UI_block_align_end(block);
		}

		/* Close 'button' - emboss calls here disable drawing of 'button' behind X */
		UI_block_emboss_set(block, UI_EMBOSS_NONE);
		uiItemO(row, "", ICON_X, "CONSTRAINT_OT_delete");
		UI_block_emboss_set(block, UI_EMBOSS);
	}

	/* Set but-locks for protected settings (magic numbers are used here!) */
	if (proxy_protected)
		UI_block_lock_set(block, true, IFACE_("Cannot edit Proxy-Protected Constraint"));

	/* Draw constraint data */
	if ((con->flag & CONSTRAINT_EXPAND) == 0) {
		(yco) -= 10.5f * UI_UNIT_Y;
	}
	else {
		box = uiLayoutBox(col);
		block = uiLayoutAbsoluteBlock(box);
		result = box;
	}

	/* clear any locks set up for proxies/lib-linking */
	UI_block_lock_clear(block);

	return result;
}

uiLayout *uiTemplateConstraint(uiLayout *layout, PointerRNA *ptr)
{
	Object *ob;
	bConstraint *con;

	/* verify we have valid data */
	if (!RNA_struct_is_a(ptr->type, &RNA_Constraint)) {
		RNA_warning("Expected constraint on object");
		return NULL;
	}

	ob = ptr->id.data;
	con = ptr->data;

	if (!ob || !(GS(ob->id.name) == ID_OB)) {
		RNA_warning("Expected constraint on object");
		return NULL;
	}

	UI_block_lock_set(uiLayoutGetBlock(layout), (ob && ID_IS_LINKED(ob)), ERROR_LIBDATA_MESSAGE);

	/* hrms, the temporal constraint should not draw! */
	if (con->type == CONSTRAINT_TYPE_KINEMATIC) {
		bKinematicConstraint *data = con->data;
		if (data->flag & CONSTRAINT_IK_TEMP)
			return NULL;
	}

	return draw_constraint(layout, ob, con);
}


/************************* Preview Template ***************************/

#include "DNA_lamp_types.h"
#include "DNA_material_types.h"
#include "DNA_world_types.h"

#define B_MATPRV 1

static void do_preview_buttons(bContext *C, void *arg, int event)
{
	switch (event) {
		case B_MATPRV:
			WM_event_add_notifier(C, NC_MATERIAL | ND_SHADING_PREVIEW, arg);
			break;
	}
}

void uiTemplatePreview(
        uiLayout *layout, bContext *C, ID *id, bool show_buttons, ID *parent, MTex *slot,
        const char *preview_id)
{
	uiLayout *row, *col;
	uiBlock *block;
	uiPreview *ui_preview = NULL;
	ARegion *ar;

	Material *ma = NULL;
	Tex *tex = (Tex *)id;
	ID *pid, *pparent;
	short *pr_texture = NULL;
	PointerRNA material_ptr;
	PointerRNA texture_ptr;

	char _preview_id[UI_MAX_NAME_STR];

	if (id && !ELEM(GS(id->name), ID_MA, ID_TE, ID_WO, ID_LA, ID_LS)) {
		RNA_warning("Expected ID of type material, texture, light, world or line style");
		return;
	}

	/* decide what to render */
	pid = id;
	pparent = NULL;

	if (id && (GS(id->name) == ID_TE)) {
		if (parent && (GS(parent->name) == ID_MA))
			pr_texture = &((Material *)parent)->pr_texture;
		else if (parent && (GS(parent->name) == ID_WO))
			pr_texture = &((World *)parent)->pr_texture;
		else if (parent && (GS(parent->name) == ID_LA))
			pr_texture = &((Lamp *)parent)->pr_texture;
		else if (parent && (GS(parent->name) == ID_LS))
			pr_texture = &((FreestyleLineStyle *)parent)->pr_texture;

		if (pr_texture) {
			if (*pr_texture == TEX_PR_OTHER)
				pid = parent;
			else if (*pr_texture == TEX_PR_BOTH)
				pparent = parent;
		}
	}

	if (!preview_id || (preview_id[0] == '\0')) {
		/* If no identifier given, generate one from ID type. */
		BLI_snprintf(_preview_id, UI_MAX_NAME_STR, "uiPreview_%s", BKE_idcode_to_name(GS(id->name)));
		preview_id = _preview_id;
	}

	/* Find or add the uiPreview to the current Region. */
	ar = CTX_wm_region(C);
	ui_preview = BLI_findstring(&ar->ui_previews, preview_id, offsetof(uiPreview, preview_id));

	if (!ui_preview) {
		ui_preview = MEM_callocN(sizeof(uiPreview), "uiPreview");
		BLI_strncpy(ui_preview->preview_id, preview_id, sizeof(ui_preview->preview_id));
		ui_preview->height = (short)(UI_UNIT_Y * 5.6f);
		BLI_addtail(&ar->ui_previews, ui_preview);
	}

	if (ui_preview->height < UI_UNIT_Y) {
		ui_preview->height = UI_UNIT_Y;
	}
	else if (ui_preview->height > UI_UNIT_Y * 50) {  /* Rather high upper limit, yet not insane! */
		ui_preview->height = UI_UNIT_Y * 50;
	}

	/* layout */
	block = uiLayoutGetBlock(layout);
	row = uiLayoutRow(layout, false);
	col = uiLayoutColumn(row, false);
	uiLayoutSetKeepAspect(col, true);

	/* add preview */
	uiDefBut(block, UI_BTYPE_EXTRA, 0, "", 0, 0, UI_UNIT_X * 10, ui_preview->height, pid, 0.0, 0.0, 0, 0, "");
	UI_but_func_drawextra_set(block, ED_preview_draw, pparent, slot);
	UI_block_func_handle_set(block, do_preview_buttons, NULL);

	uiDefIconButS(
	        block, UI_BTYPE_GRIP, 0, ICON_GRIP, 0, 0, UI_UNIT_X * 10, (short)(UI_UNIT_Y * 0.3f), &ui_preview->height,
	        UI_UNIT_Y, UI_UNIT_Y * 50.0f, 0.0f, 0.0f, "");

	/* add buttons */
	if (pid && show_buttons) {
		if (GS(pid->name) == ID_MA || (pparent && GS(pparent->name) == ID_MA)) {
			if (GS(pid->name) == ID_MA) ma = (Material *)pid;
			else ma = (Material *)pparent;

			/* Create RNA Pointer */
			RNA_pointer_create(&ma->id, &RNA_Material, ma, &material_ptr);

			col = uiLayoutColumn(row, true);
			uiLayoutSetScaleX(col, 1.5);
			uiItemR(col, &material_ptr, "preview_render_type", UI_ITEM_R_EXPAND, "", ICON_NONE);
		}

		if (pr_texture) {
			/* Create RNA Pointer */
			RNA_pointer_create(id, &RNA_Texture, tex, &texture_ptr);

			uiLayoutRow(layout, true);
			uiDefButS(block, UI_BTYPE_ROW, B_MATPRV, IFACE_("Texture"),  0, 0, UI_UNIT_X * 10, UI_UNIT_Y,
			          pr_texture, 10, TEX_PR_TEXTURE, 0, 0, "");
			if (GS(parent->name) == ID_MA) {
				uiDefButS(block, UI_BTYPE_ROW, B_MATPRV, IFACE_("Material"),  0, 0, UI_UNIT_X * 10, UI_UNIT_Y,
				          pr_texture, 10, TEX_PR_OTHER, 0, 0, "");
			}
			else if (GS(parent->name) == ID_LA) {
				uiDefButS(block, UI_BTYPE_ROW, B_MATPRV, IFACE_("Light"),  0, 0, UI_UNIT_X * 10, UI_UNIT_Y,
				          pr_texture, 10, TEX_PR_OTHER, 0, 0, "");
			}
			else if (GS(parent->name) == ID_WO) {
				uiDefButS(block, UI_BTYPE_ROW, B_MATPRV, IFACE_("World"),  0, 0, UI_UNIT_X * 10, UI_UNIT_Y,
				          pr_texture, 10, TEX_PR_OTHER, 0, 0, "");
			}
			else if (GS(parent->name) == ID_LS) {
				uiDefButS(block, UI_BTYPE_ROW, B_MATPRV, IFACE_("Line Style"),  0, 0, UI_UNIT_X * 10, UI_UNIT_Y,
				          pr_texture, 10, TEX_PR_OTHER, 0, 0, "");
			}
			uiDefButS(block, UI_BTYPE_ROW, B_MATPRV, IFACE_("Both"),  0, 0, UI_UNIT_X * 10, UI_UNIT_Y,
			          pr_texture, 10, TEX_PR_BOTH, 0, 0, "");

			/* Alpha button for texture preview */
			if (*pr_texture != TEX_PR_OTHER) {
				row = uiLayoutRow(layout, false);
				uiItemR(row, &texture_ptr, "use_preview_alpha", 0, NULL, ICON_NONE);
			}
		}
	}
}

/********************** ColorRamp Template **************************/


typedef struct RNAUpdateCb {
	PointerRNA ptr;
	PropertyRNA *prop;
} RNAUpdateCb;

static void rna_update_cb(bContext *C, void *arg_cb, void *UNUSED(arg))
{
	RNAUpdateCb *cb = (RNAUpdateCb *)arg_cb;

	/* we call update here on the pointer property, this way the
	 * owner of the curve mapping can still define it's own update
	 * and notifier, even if the CurveMapping struct is shared. */
	RNA_property_update(C, &cb->ptr, cb->prop);
}

enum {
	CB_FUNC_FLIP,
	CB_FUNC_DISTRIBUTE_LR,
	CB_FUNC_DISTRIBUTE_EVENLY,
	CB_FUNC_RESET,
};

static void colorband_flip_cb(bContext *C, ColorBand *coba)
{
	CBData data_tmp[MAXCOLORBAND];

	int a;

	for (a = 0; a < coba->tot; a++) {
		data_tmp[a] = coba->data[coba->tot - (a + 1)];
	}
	for (a = 0; a < coba->tot; a++) {
		data_tmp[a].pos = 1.0f - data_tmp[a].pos;
		coba->data[a] = data_tmp[a];
	}

	/* may as well flip the cur*/
	coba->cur = coba->tot - (coba->cur + 1);

	ED_undo_push(C, "Flip Color Ramp");
}

static void colorband_distribute_cb(bContext *C, ColorBand *coba, bool evenly)
{
	if (coba->tot > 1) {
		int a;
		int tot = evenly ? coba->tot - 1 : coba->tot;
		float gap = 1.0f / tot;
		float pos = 0.0f;
		for (a = 0; a < coba->tot; a++) {
			coba->data[a].pos = pos;
			pos += gap;
		}
		ED_undo_push(C, evenly ? "Distribute Stops Evenly" : "Distribute Stops from Left");
	}
}

static void colorband_tools_dofunc(bContext *C, void *coba_v, int event)
{
	ColorBand *coba = coba_v;

	switch (event) {
		case CB_FUNC_FLIP:
			colorband_flip_cb(C, coba);
			break;
		case CB_FUNC_DISTRIBUTE_LR:
			colorband_distribute_cb(C, coba, false);
			break;
		case CB_FUNC_DISTRIBUTE_EVENLY:
			colorband_distribute_cb(C, coba, true);
			break;
		case CB_FUNC_RESET:
			BKE_colorband_init(coba, true);
			ED_undo_push(C, "Reset Color Ramp");
			break;
	}
	ED_region_tag_redraw(CTX_wm_region(C));
}

static uiBlock *colorband_tools_func(
        bContext *C, ARegion *ar, void *coba_v)
{
	ColorBand *coba = coba_v;
	uiBlock *block;
	short yco = 0, menuwidth = 10 * UI_UNIT_X;

	block = UI_block_begin(C, ar, __func__, UI_EMBOSS);
	UI_block_func_butmenu_set(block, colorband_tools_dofunc, coba);

	{
		uiBut *but;
		uiDefIconTextBut(
		        block, UI_BTYPE_BUT_MENU, 1, ICON_BLANK1,
		        IFACE_("Flip Color Ramp"), 0, yco -= UI_UNIT_Y, menuwidth, UI_UNIT_Y,
		        NULL, 0.0, 0.0, 0, CB_FUNC_FLIP, "");
		uiDefIconTextBut(
		        block, UI_BTYPE_BUT_MENU, 1, ICON_BLANK1,
		        IFACE_("Distribute Stops from Left"), 0, yco -= UI_UNIT_Y, menuwidth, UI_UNIT_Y,
		        NULL, 0.0, 0.0, 0, CB_FUNC_DISTRIBUTE_LR, "");
		uiDefIconTextBut(
		        block, UI_BTYPE_BUT_MENU, 1, ICON_BLANK1,
		        IFACE_("Distribute Stops Evenly"), 0, yco -= UI_UNIT_Y, menuwidth, UI_UNIT_Y,
		        NULL, 0.0, 0.0, 0, CB_FUNC_DISTRIBUTE_EVENLY, "");
		but = uiDefIconTextButO(
		        block, UI_BTYPE_BUT_MENU, "UI_OT_eyedropper_colorband", WM_OP_INVOKE_DEFAULT, ICON_EYEDROPPER,
		        IFACE_("Eyedropper"), 0, yco -= UI_UNIT_Y, menuwidth, UI_UNIT_Y,
		        "");
		but->custom_data = coba;
		uiDefIconTextBut(
		        block, UI_BTYPE_BUT_MENU, 1, ICON_BLANK1, IFACE_("Reset Color Ramp"),
		        0, yco -= UI_UNIT_Y, menuwidth, UI_UNIT_Y, NULL, 0.0, 0.0, 0, CB_FUNC_RESET, "");
	}

	UI_block_direction_set(block, UI_DIR_DOWN);
	UI_block_bounds_set_text(block, 3.0f * UI_UNIT_X);

	return block;
}

static void colorband_add_cb(bContext *C, void *cb_v, void *coba_v)
{
	ColorBand *coba = coba_v;
	float pos = 0.5f;

	if (coba->tot > 1) {
		if (coba->cur > 0) pos = (coba->data[coba->cur - 1].pos + coba->data[coba->cur].pos) * 0.5f;
		else pos = (coba->data[coba->cur + 1].pos + coba->data[coba->cur].pos) * 0.5f;
	}

	if (BKE_colorband_element_add(coba, pos)) {
		rna_update_cb(C, cb_v, NULL);
		ED_undo_push(C, "Add Color Ramp Stop");
	}
}

static void colorband_del_cb(bContext *C, void *cb_v, void *coba_v)
{
	ColorBand *coba = coba_v;

	if (BKE_colorband_element_remove(coba, coba->cur)) {
		ED_undo_push(C, "Delete Color Ramp Stop");
		rna_update_cb(C, cb_v, NULL);
	}
}

static void colorband_update_cb(bContext *UNUSED(C), void *bt_v, void *coba_v)
{
	uiBut *bt = bt_v;
	ColorBand *coba = coba_v;

	/* sneaky update here, we need to sort the colorband points to be in order,
	 * however the RNA pointer then is wrong, so we update it */
	BKE_colorband_update_sort(coba);
	bt->rnapoin.data = coba->data + coba->cur;
}

static void colorband_buttons_layout(
        uiLayout *layout, uiBlock *block, ColorBand *coba, const rctf *butr,
        RNAUpdateCb *cb, int expand)
{
	uiLayout *row, *split, *subsplit;
	uiBut *bt;
	float unit = BLI_rctf_size_x(butr) / 14.0f;
	float xs = butr->xmin;
	float ys = butr->ymin;
	PointerRNA ptr;

	RNA_pointer_create(cb->ptr.id.data, &RNA_ColorRamp, coba, &ptr);

	split = uiLayoutSplit(layout, 0.4f, false);

	UI_block_emboss_set(block, UI_EMBOSS_NONE);
	UI_block_align_begin(block);
	row = uiLayoutRow(split, false);

	bt = uiDefIconTextBut(
	        block, UI_BTYPE_BUT, 0, ICON_ADD, "", 0, 0, 2.0f * unit, UI_UNIT_Y, NULL,
	        0, 0, 0, 0, TIP_("Add a new color stop to the color ramp"));
	UI_but_funcN_set(bt, colorband_add_cb, MEM_dupallocN(cb), coba);

	bt = uiDefIconTextBut(
	        block, UI_BTYPE_BUT, 0, ICON_REMOVE, "", xs +  2.0f * unit, ys + UI_UNIT_Y, 2.0f * unit, UI_UNIT_Y,
	        NULL, 0, 0, 0, 0, TIP_("Delete the active position"));
	UI_but_funcN_set(bt, colorband_del_cb, MEM_dupallocN(cb), coba);

	bt = uiDefIconBlockBut(
	        block, colorband_tools_func, coba, 0, ICON_DOWNARROW_HLT,
	        xs + 4.0f * unit, ys + UI_UNIT_Y, 2.0f * unit, UI_UNIT_Y, TIP_("Tools"));
	UI_but_funcN_set(bt, rna_update_cb, MEM_dupallocN(cb), coba);

	UI_block_align_end(block);
	UI_block_emboss_set(block, UI_EMBOSS);

	row = uiLayoutRow(split, false);

	UI_block_align_begin(block);
	uiItemR(row, &ptr, "color_mode", 0, "", ICON_NONE);
	if (ELEM(coba->color_mode, COLBAND_BLEND_HSV, COLBAND_BLEND_HSL)) {
		uiItemR(row, &ptr, "hue_interpolation", 0, "", ICON_NONE);
	}
	else {  /* COLBAND_BLEND_RGB */
		uiItemR(row, &ptr, "interpolation", 0, "", ICON_NONE);
	}
	UI_block_align_end(block);

	row = uiLayoutRow(layout, false);

	bt = uiDefBut(block, UI_BTYPE_COLORBAND, 0, "", xs, ys, BLI_rctf_size_x(butr), UI_UNIT_Y, coba, 0, 0, 0, 0, "");
	UI_but_funcN_set(bt, rna_update_cb, MEM_dupallocN(cb), NULL);

	row = uiLayoutRow(layout, false);

	if (coba->tot) {
		CBData *cbd = coba->data + coba->cur;

		RNA_pointer_create(cb->ptr.id.data, &RNA_ColorRampElement, cbd, &ptr);

		if (!expand) {
			split = uiLayoutSplit(layout, 0.3f, false);

			row = uiLayoutRow(split, false);
			uiDefButS(block, UI_BTYPE_NUM, 0, "", 0, 0, 5.0f * UI_UNIT_X, UI_UNIT_Y, &coba->cur, 0.0, (float)(MAX2(0, coba->tot - 1)),
			          0, 0, TIP_("Choose active color stop"));
			row = uiLayoutRow(split, false);
			uiItemR(row, &ptr, "position", 0, IFACE_("Pos"), ICON_NONE);
			bt = block->buttons.last;
			bt->a1 = 1.0f; /* gives a bit more precision for modifying position */
			UI_but_func_set(bt, colorband_update_cb, bt, coba);

			row = uiLayoutRow(layout, false);
			uiItemR(row, &ptr, "color", 0, "", ICON_NONE);
			bt = block->buttons.last;
			UI_but_funcN_set(bt, rna_update_cb, MEM_dupallocN(cb), NULL);
		}
		else {
			split = uiLayoutSplit(layout, 0.5f, false);
			subsplit = uiLayoutSplit(split, 0.35f, false);

			row = uiLayoutRow(subsplit, false);
			uiDefButS(block, UI_BTYPE_NUM, 0, "", 0, 0, 5.0f * UI_UNIT_X, UI_UNIT_Y, &coba->cur, 0.0, (float)(MAX2(0, coba->tot - 1)),
			          0, 0, TIP_("Choose active color stop"));
			row = uiLayoutRow(subsplit, false);
			uiItemR(row, &ptr, "position", UI_ITEM_R_SLIDER, IFACE_("Pos"), ICON_NONE);
			bt = block->buttons.last;
			bt->a1 = 1.0f; /* gives a bit more precision for modifying position */
			UI_but_func_set(bt, colorband_update_cb, bt, coba);

			row = uiLayoutRow(split, false);
			uiItemR(row, &ptr, "color", 0, "", ICON_NONE);
			bt = block->buttons.last;
			UI_but_funcN_set(bt, rna_update_cb, MEM_dupallocN(cb), NULL);
		}
	}
}

void uiTemplateColorRamp(uiLayout *layout, PointerRNA *ptr, const char *propname, bool expand)
{
	PropertyRNA *prop = RNA_struct_find_property(ptr, propname);
	PointerRNA cptr;
	RNAUpdateCb *cb;
	uiBlock *block;
	ID *id;
	rctf rect;

	if (!prop || RNA_property_type(prop) != PROP_POINTER)
		return;

	cptr = RNA_property_pointer_get(ptr, prop);
	if (!cptr.data || !RNA_struct_is_a(cptr.type, &RNA_ColorRamp))
		return;

	cb = MEM_callocN(sizeof(RNAUpdateCb), "RNAUpdateCb");
	cb->ptr = *ptr;
	cb->prop = prop;

	rect.xmin = 0; rect.xmax = 10.0f * UI_UNIT_X;
	rect.ymin = 0; rect.ymax = 19.5f * UI_UNIT_X;

	block = uiLayoutAbsoluteBlock(layout);

	id = cptr.id.data;
	UI_block_lock_set(block, (id && ID_IS_LINKED(id)), ERROR_LIBDATA_MESSAGE);

	colorband_buttons_layout(layout, block, cptr.data, &rect, cb, expand);

	UI_block_lock_clear(block);

	MEM_freeN(cb);
}

/********************* Icon Template ************************/
/**
 * \param icon_scale: Scale of the icon, 1x == button height.
 */
void uiTemplateIcon(uiLayout *layout, int icon_value, float icon_scale)
{
	uiBlock *block;
	uiBut *but;

	block = uiLayoutAbsoluteBlock(layout);
	but = uiDefIconBut(block, UI_BTYPE_LABEL, 0, ICON_X, 0, 0, UI_UNIT_X * icon_scale, UI_UNIT_Y * icon_scale, NULL, 0.0, 0.0, 0.0, 0.0, "");
	ui_def_but_icon(but, icon_value, UI_HAS_ICON | UI_BUT_ICON_PREVIEW);
}

/********************* Icon viewer Template ************************/
typedef struct IconViewMenuArgs {
	PointerRNA ptr;
	PropertyRNA *prop;
	bool show_labels;
	float icon_scale;
} IconViewMenuArgs;

/* ID Search browse menu, open */
static uiBlock *ui_icon_view_menu_cb(bContext *C, ARegion *ar, void *arg_litem)
{
	static IconViewMenuArgs args;
	uiBlock *block;
	uiBut *but;
	int icon, value;
	const EnumPropertyItem *item;
	int a;
	bool free;
	int w, h;

	/* arg_litem is malloced, can be freed by parent button */
	args = *((IconViewMenuArgs *) arg_litem);
	w = UI_UNIT_X * (args.icon_scale);
	h = UI_UNIT_X * (args.icon_scale + args.show_labels);

	block = UI_block_begin(C, ar, "_popup", UI_EMBOSS_PULLDOWN);
	UI_block_flag_enable(block, UI_BLOCK_LOOP | UI_BLOCK_NO_FLIP);
	UI_block_theme_style_set(block, UI_BLOCK_THEME_STYLE_POPUP);

	RNA_property_enum_items(C, &args.ptr, args.prop, &item, NULL, &free);

	for (a = 0; item[a].identifier; a++) {
		int x, y;

		x = (a % 8) * w;
		y = -(a / 8) * h;

		icon = item[a].icon;
		value = item[a].value;
		if (args.show_labels) {
			but = uiDefIconTextButR_prop(
			        block, UI_BTYPE_ROW, 0, icon, item[a].name, x, y, w, h,
			        &args.ptr, args.prop, -1, 0, value, -1, -1, NULL);
		}
		else {
			but = uiDefIconButR_prop(
			        block, UI_BTYPE_ROW, 0, icon, x, y, w, h,
			        &args.ptr, args.prop, -1, 0, value, -1, -1, NULL);
		}
		ui_def_but_icon(but, icon, UI_HAS_ICON | UI_BUT_ICON_PREVIEW);
	}

	UI_block_bounds_set_normal(block, 0.3f * U.widget_unit);
	UI_block_direction_set(block, UI_DIR_DOWN);

	if (free) {
		MEM_freeN((void *)item);
	}

	return block;
}

/**
 * \param icon_scale: Scale of the icon, 1x == button height.
 */
void uiTemplateIconView(uiLayout *layout, PointerRNA *ptr, const char *propname, bool show_labels, float icon_scale)
{
	PropertyRNA *prop = RNA_struct_find_property(ptr, propname);
	IconViewMenuArgs *cb_args;
	const EnumPropertyItem *items;
	uiBlock *block;
	uiBut *but;
	int value, icon = ICON_NONE, tot_items;
	bool free_items;

	if (!prop || RNA_property_type(prop) != PROP_ENUM) {
		RNA_warning("property of type Enum not found: %s.%s", RNA_struct_identifier(ptr->type), propname);
		return;
	}

	block = uiLayoutAbsoluteBlock(layout);

	RNA_property_enum_items(block->evil_C, ptr, prop, &items, &tot_items, &free_items);
	value = RNA_property_enum_get(ptr, prop);
	RNA_enum_icon_from_value(items, value, &icon);


	if (RNA_property_editable(ptr, prop)) {
		cb_args = MEM_callocN(sizeof(IconViewMenuArgs), __func__);
		cb_args->ptr = *ptr;
		cb_args->prop = prop;
		cb_args->show_labels = show_labels;
		cb_args->icon_scale = icon_scale;

		but = uiDefBlockButN(block, ui_icon_view_menu_cb, cb_args, "", 0, 0, UI_UNIT_X * 6, UI_UNIT_Y * 6, "");
	}
	else {
		but = uiDefIconBut(block, UI_BTYPE_LABEL, 0, ICON_X, 0, 0, UI_UNIT_X * 6, UI_UNIT_Y * 6, NULL, 0.0, 0.0, 0.0, 0.0, "");
	}


	ui_def_but_icon(but, icon, UI_HAS_ICON | UI_BUT_ICON_PREVIEW);

	if (free_items) {
		MEM_freeN((void *)items);
	}
}

/********************* Histogram Template ************************/

void uiTemplateHistogram(uiLayout *layout, PointerRNA *ptr, const char *propname)
{
	PropertyRNA *prop = RNA_struct_find_property(ptr, propname);
	PointerRNA cptr;
	uiBlock *block;
	uiLayout *col;
	Histogram *hist;

	if (!prop || RNA_property_type(prop) != PROP_POINTER)
		return;

	cptr = RNA_property_pointer_get(ptr, prop);
	if (!cptr.data || !RNA_struct_is_a(cptr.type, &RNA_Histogram))
		return;
	hist = (Histogram *)cptr.data;

	if (hist->height < UI_UNIT_Y) {
		hist->height = UI_UNIT_Y;
	}
	else if (hist->height > UI_UNIT_Y * 20) {
		hist->height = UI_UNIT_Y * 20;
	}

	col = uiLayoutColumn(layout, true);
	block = uiLayoutGetBlock(col);

	uiDefBut(block, UI_BTYPE_HISTOGRAM, 0, "", 0, 0, UI_UNIT_X * 10, hist->height, hist, 0, 0, 0, 0, "");

	/* Resize grip. */
	uiDefIconButI(block, UI_BTYPE_GRIP, 0, ICON_GRIP, 0, 0, UI_UNIT_X * 10, (short)(UI_UNIT_Y * 0.3f), &hist->height,
	              UI_UNIT_Y, UI_UNIT_Y * 20.0f, 0.0f, 0.0f, "");
}

/********************* Waveform Template ************************/

void uiTemplateWaveform(uiLayout *layout, PointerRNA *ptr, const char *propname)
{
	PropertyRNA *prop = RNA_struct_find_property(ptr, propname);
	PointerRNA cptr;
	uiBlock *block;
	uiLayout *col;
	Scopes *scopes;

	if (!prop || RNA_property_type(prop) != PROP_POINTER)
		return;

	cptr = RNA_property_pointer_get(ptr, prop);
	if (!cptr.data || !RNA_struct_is_a(cptr.type, &RNA_Scopes))
		return;
	scopes = (Scopes *)cptr.data;

	col = uiLayoutColumn(layout, true);
	block = uiLayoutGetBlock(col);

	if (scopes->wavefrm_height < UI_UNIT_Y) {
		scopes->wavefrm_height = UI_UNIT_Y;
	}
	else if (scopes->wavefrm_height > UI_UNIT_Y * 20) {
		scopes->wavefrm_height = UI_UNIT_Y * 20;
	}

	uiDefBut(block, UI_BTYPE_WAVEFORM, 0, "", 0, 0, UI_UNIT_X * 10, scopes->wavefrm_height, scopes, 0, 0, 0, 0, "");

	/* Resize grip. */
	uiDefIconButI(block, UI_BTYPE_GRIP, 0, ICON_GRIP, 0, 0, UI_UNIT_X * 10, (short)(UI_UNIT_Y * 0.3f), &scopes->wavefrm_height,
	              UI_UNIT_Y, UI_UNIT_Y * 20.0f, 0.0f, 0.0f, "");
}

/********************* Vectorscope Template ************************/

void uiTemplateVectorscope(uiLayout *layout, PointerRNA *ptr, const char *propname)
{
	PropertyRNA *prop = RNA_struct_find_property(ptr, propname);
	PointerRNA cptr;
	uiBlock *block;
	uiLayout *col;
	Scopes *scopes;

	if (!prop || RNA_property_type(prop) != PROP_POINTER)
		return;

	cptr = RNA_property_pointer_get(ptr, prop);
	if (!cptr.data || !RNA_struct_is_a(cptr.type, &RNA_Scopes))
		return;
	scopes = (Scopes *)cptr.data;

	if (scopes->vecscope_height < UI_UNIT_Y) {
		scopes->vecscope_height = UI_UNIT_Y;
	}
	else if (scopes->vecscope_height > UI_UNIT_Y * 20) {
		scopes->vecscope_height = UI_UNIT_Y * 20;
	}

	col = uiLayoutColumn(layout, true);
	block = uiLayoutGetBlock(col);

	uiDefBut(block, UI_BTYPE_VECTORSCOPE, 0, "", 0, 0, UI_UNIT_X * 10, scopes->vecscope_height, scopes, 0, 0, 0, 0, "");

	/* Resize grip. */
	uiDefIconButI(block, UI_BTYPE_GRIP, 0, ICON_GRIP, 0, 0, UI_UNIT_X * 10, (short)(UI_UNIT_Y * 0.3f), &scopes->vecscope_height,
	              UI_UNIT_Y, UI_UNIT_Y * 20.0f, 0.0f, 0.0f, "");
}

/********************* CurveMapping Template ************************/


static void curvemap_buttons_zoom_in(bContext *C, void *cumap_v, void *UNUSED(arg))
{
	CurveMapping *cumap = cumap_v;
	float d;

	/* we allow 20 times zoom */
	if (BLI_rctf_size_x(&cumap->curr) > 0.04f * BLI_rctf_size_x(&cumap->clipr)) {
		d = 0.1154f * BLI_rctf_size_x(&cumap->curr);
		cumap->curr.xmin += d;
		cumap->curr.xmax -= d;
		d = 0.1154f * BLI_rctf_size_y(&cumap->curr);
		cumap->curr.ymin += d;
		cumap->curr.ymax -= d;
	}

	ED_region_tag_redraw(CTX_wm_region(C));
}

static void curvemap_buttons_zoom_out(bContext *C, void *cumap_v, void *UNUSED(unused))
{
	CurveMapping *cumap = cumap_v;
	float d, d1;

	/* we allow 20 times zoom, but don't view outside clip */
	if (BLI_rctf_size_x(&cumap->curr) < 20.0f * BLI_rctf_size_x(&cumap->clipr)) {
		d = d1 = 0.15f * BLI_rctf_size_x(&cumap->curr);

		if (cumap->flag & CUMA_DO_CLIP)
			if (cumap->curr.xmin - d < cumap->clipr.xmin)
				d1 = cumap->curr.xmin - cumap->clipr.xmin;
		cumap->curr.xmin -= d1;

		d1 = d;
		if (cumap->flag & CUMA_DO_CLIP)
			if (cumap->curr.xmax + d > cumap->clipr.xmax)
				d1 = -cumap->curr.xmax + cumap->clipr.xmax;
		cumap->curr.xmax += d1;

		d = d1 = 0.15f * BLI_rctf_size_y(&cumap->curr);

		if (cumap->flag & CUMA_DO_CLIP)
			if (cumap->curr.ymin - d < cumap->clipr.ymin)
				d1 = cumap->curr.ymin - cumap->clipr.ymin;
		cumap->curr.ymin -= d1;

		d1 = d;
		if (cumap->flag & CUMA_DO_CLIP)
			if (cumap->curr.ymax + d > cumap->clipr.ymax)
				d1 = -cumap->curr.ymax + cumap->clipr.ymax;
		cumap->curr.ymax += d1;
	}

	ED_region_tag_redraw(CTX_wm_region(C));
}

static void curvemap_buttons_setclip(bContext *UNUSED(C), void *cumap_v, void *UNUSED(arg))
{
	CurveMapping *cumap = cumap_v;

	curvemapping_changed(cumap, false);
}

static void curvemap_buttons_delete(bContext *C, void *cb_v, void *cumap_v)
{
	CurveMapping *cumap = cumap_v;

	curvemap_remove(cumap->cm + cumap->cur, SELECT);
	curvemapping_changed(cumap, false);

	rna_update_cb(C, cb_v, NULL);
}

/* NOTE: this is a block-menu, needs 0 events, otherwise the menu closes */
static uiBlock *curvemap_clipping_func(bContext *C, ARegion *ar, void *cumap_v)
{
	CurveMapping *cumap = cumap_v;
	uiBlock *block;
	uiBut *bt;
	float width = 8 * UI_UNIT_X;

	block = UI_block_begin(C, ar, __func__, UI_EMBOSS);

	/* use this for a fake extra empty space around the buttons */
	uiDefBut(block, UI_BTYPE_LABEL, 0, "",           -4, 16, width + 8, 6 * UI_UNIT_Y, NULL, 0, 0, 0, 0, "");

	bt = uiDefButBitI(
	        block, UI_BTYPE_TOGGLE, CUMA_DO_CLIP, 1, IFACE_("Use Clipping"),
	        0, 5 * UI_UNIT_Y, width, UI_UNIT_Y, &cumap->flag, 0.0, 0.0, 10, 0, "");
	UI_but_func_set(bt, curvemap_buttons_setclip, cumap, NULL);

	UI_block_align_begin(block);
	uiDefButF(block, UI_BTYPE_NUM, 0, IFACE_("Min X "),   0, 4 * UI_UNIT_Y, width, UI_UNIT_Y,
	          &cumap->clipr.xmin, -100.0, cumap->clipr.xmax, 10, 2, "");
	uiDefButF(block, UI_BTYPE_NUM, 0, IFACE_("Min Y "),   0, 3 * UI_UNIT_Y, width, UI_UNIT_Y,
	          &cumap->clipr.ymin, -100.0, cumap->clipr.ymax, 10, 2, "");
	uiDefButF(block, UI_BTYPE_NUM, 0, IFACE_("Max X "),   0, 2 * UI_UNIT_Y, width, UI_UNIT_Y,
	          &cumap->clipr.xmax, cumap->clipr.xmin, 100.0, 10, 2, "");
	uiDefButF(block, UI_BTYPE_NUM, 0, IFACE_("Max Y "),   0, UI_UNIT_Y, width, UI_UNIT_Y,
	          &cumap->clipr.ymax, cumap->clipr.ymin, 100.0, 10, 2, "");

	UI_block_direction_set(block, UI_DIR_RIGHT);

	return block;
}

/* only for curvemap_tools_dofunc */
enum {
	UICURVE_FUNC_RESET_NEG,
	UICURVE_FUNC_RESET_POS,
	UICURVE_FUNC_RESET_VIEW,
	UICURVE_FUNC_HANDLE_VECTOR,
	UICURVE_FUNC_HANDLE_AUTO,
	UICURVE_FUNC_HANDLE_AUTO_ANIM,
	UICURVE_FUNC_EXTEND_HOZ,
	UICURVE_FUNC_EXTEND_EXP,
};

static void curvemap_tools_dofunc(bContext *C, void *cumap_v, int event)
{
	CurveMapping *cumap = cumap_v;
	CurveMap *cuma = cumap->cm + cumap->cur;

	switch (event) {
		case UICURVE_FUNC_RESET_NEG:
		case UICURVE_FUNC_RESET_POS: /* reset */
			curvemap_reset(cuma, &cumap->clipr, cumap->preset,
			               (event == UICURVE_FUNC_RESET_NEG) ? CURVEMAP_SLOPE_NEGATIVE : CURVEMAP_SLOPE_POSITIVE);
			curvemapping_changed(cumap, false);
			break;
		case UICURVE_FUNC_RESET_VIEW:
			cumap->curr = cumap->clipr;
			break;
		case UICURVE_FUNC_HANDLE_VECTOR: /* set vector */
			curvemap_handle_set(cuma, HD_VECT);
			curvemapping_changed(cumap, false);
			break;
		case UICURVE_FUNC_HANDLE_AUTO: /* set auto */
			curvemap_handle_set(cuma, HD_AUTO);
			curvemapping_changed(cumap, false);
			break;
		case UICURVE_FUNC_HANDLE_AUTO_ANIM: /* set auto-clamped */
			curvemap_handle_set(cuma, HD_AUTO_ANIM);
			curvemapping_changed(cumap, false);
			break;
		case UICURVE_FUNC_EXTEND_HOZ: /* extend horiz */
			cuma->flag &= ~CUMA_EXTEND_EXTRAPOLATE;
			curvemapping_changed(cumap, false);
			break;
		case UICURVE_FUNC_EXTEND_EXP: /* extend extrapolate */
			cuma->flag |= CUMA_EXTEND_EXTRAPOLATE;
			curvemapping_changed(cumap, false);
			break;
	}
	ED_undo_push(C, "CurveMap tools");
	ED_region_tag_redraw(CTX_wm_region(C));
}

static uiBlock *curvemap_tools_func(
        bContext *C, ARegion *ar, CurveMapping *cumap,
        bool show_extend, int reset_mode)
{
	uiBlock *block;
	short yco = 0, menuwidth = 10 * UI_UNIT_X;

	block = UI_block_begin(C, ar, __func__, UI_EMBOSS);
	UI_block_func_butmenu_set(block, curvemap_tools_dofunc, cumap);

	{
		uiDefIconTextBut(
		        block, UI_BTYPE_BUT_MENU, 1, ICON_BLANK1, IFACE_("Reset View"),
		        0, yco -= UI_UNIT_Y, menuwidth, UI_UNIT_Y, NULL, 0.0, 0.0, 0, UICURVE_FUNC_RESET_VIEW, "");
		uiDefIconTextBut(
		        block, UI_BTYPE_BUT_MENU, 1, ICON_BLANK1, IFACE_("Vector Handle"),
		        0, yco -= UI_UNIT_Y, menuwidth, UI_UNIT_Y, NULL, 0.0, 0.0, 0, UICURVE_FUNC_HANDLE_VECTOR, "");
		uiDefIconTextBut(
		        block, UI_BTYPE_BUT_MENU, 1, ICON_BLANK1, IFACE_("Auto Handle"),
		        0, yco -= UI_UNIT_Y, menuwidth, UI_UNIT_Y, NULL, 0.0, 0.0, 0, UICURVE_FUNC_HANDLE_AUTO, "");
		uiDefIconTextBut(
		        block, UI_BTYPE_BUT_MENU, 1, ICON_BLANK1, IFACE_("Auto Clamped Handle"),
		        0, yco -= UI_UNIT_Y, menuwidth, UI_UNIT_Y, NULL, 0.0, 0.0, 0, UICURVE_FUNC_HANDLE_AUTO_ANIM, "");
	}

	if (show_extend) {
		uiDefIconTextBut(
		        block, UI_BTYPE_BUT_MENU, 1, ICON_BLANK1, IFACE_("Extend Horizontal"),
		        0, yco -= UI_UNIT_Y, menuwidth, UI_UNIT_Y, NULL, 0.0, 0.0, 0, UICURVE_FUNC_EXTEND_HOZ, "");
		uiDefIconTextBut(
		        block, UI_BTYPE_BUT_MENU, 1, ICON_BLANK1, IFACE_("Extend Extrapolated"),
		        0, yco -= UI_UNIT_Y, menuwidth, UI_UNIT_Y, NULL, 0.0, 0.0, 0, UICURVE_FUNC_EXTEND_EXP, "");
	}

	{
		uiDefIconTextBut(
		        block, UI_BTYPE_BUT_MENU, 1, ICON_BLANK1, IFACE_("Reset Curve"),
		        0, yco -= UI_UNIT_Y, menuwidth, UI_UNIT_Y, NULL, 0.0, 0.0, 0, reset_mode, "");
	}

	UI_block_direction_set(block, UI_DIR_DOWN);
	UI_block_bounds_set_text(block, 3.0f * UI_UNIT_X);

	return block;
}

static uiBlock *curvemap_tools_posslope_func(bContext *C, ARegion *ar, void *cumap_v)
{
	return curvemap_tools_func(C, ar, cumap_v, true, UICURVE_FUNC_RESET_POS);
}

static uiBlock *curvemap_tools_negslope_func(bContext *C, ARegion *ar, void *cumap_v)
{
	return curvemap_tools_func(C, ar, cumap_v, true, UICURVE_FUNC_RESET_NEG);
}

static uiBlock *curvemap_brush_tools_func(bContext *C, ARegion *ar, void *cumap_v)
{
	return curvemap_tools_func(C, ar, cumap_v, false, UICURVE_FUNC_RESET_NEG);
}

static void curvemap_buttons_redraw(bContext *C, void *UNUSED(arg1), void *UNUSED(arg2))
{
	ED_region_tag_redraw(CTX_wm_region(C));
}

static void curvemap_buttons_update(bContext *C, void *arg1_v, void *cumap_v)
{
	CurveMapping *cumap = cumap_v;
	curvemapping_changed(cumap, true);
	rna_update_cb(C, arg1_v, NULL);
}

static void curvemap_buttons_reset(bContext *C, void *cb_v, void *cumap_v)
{
	CurveMapping *cumap = cumap_v;
	int a;

	cumap->preset = CURVE_PRESET_LINE;
	for (a = 0; a < CM_TOT; a++)
		curvemap_reset(cumap->cm + a, &cumap->clipr, cumap->preset, CURVEMAP_SLOPE_POSITIVE);

	cumap->black[0] = cumap->black[1] = cumap->black[2] = 0.0f;
	cumap->white[0] = cumap->white[1] = cumap->white[2] = 1.0f;
	curvemapping_set_black_white(cumap, NULL, NULL);

	curvemapping_changed(cumap, false);

	rna_update_cb(C, cb_v, NULL);
}

/* still unsure how this call evolves... we use labeltype for defining what curve-channels to show */
static void curvemap_buttons_layout(
        uiLayout *layout, PointerRNA *ptr, char labeltype, bool levels,
        bool brush, bool neg_slope, bool tone, RNAUpdateCb *cb)
{
	CurveMapping *cumap = ptr->data;
	CurveMap *cm = &cumap->cm[cumap->cur];
	CurveMapPoint *cmp = NULL;
	uiLayout *row, *sub, *split;
	uiBlock *block;
	uiBut *bt;
	float dx = UI_UNIT_X;
	int icon, size;
	int bg = -1, i;

	block = uiLayoutGetBlock(layout);

	if (tone) {
		split = uiLayoutSplit(layout, 0.0f, false);
		uiItemR(uiLayoutRow(split, false), ptr, "tone", UI_ITEM_R_EXPAND, NULL, ICON_NONE);
	}

	/* curve chooser */
	row = uiLayoutRow(layout, false);

	if (labeltype == 'v') {
		/* vector */
		sub = uiLayoutRow(row, true);
		uiLayoutSetAlignment(sub, UI_LAYOUT_ALIGN_LEFT);

		if (cumap->cm[0].curve) {
			bt = uiDefButI(block, UI_BTYPE_ROW, 0, "X", 0, 0, dx, dx, &cumap->cur, 0.0, 0.0, 0.0, 0.0, "");
			UI_but_func_set(bt, curvemap_buttons_redraw, NULL, NULL);
		}
		if (cumap->cm[1].curve) {
			bt = uiDefButI(block, UI_BTYPE_ROW, 0, "Y", 0, 0, dx, dx, &cumap->cur, 0.0, 1.0, 0.0, 0.0, "");
			UI_but_func_set(bt, curvemap_buttons_redraw, NULL, NULL);
		}
		if (cumap->cm[2].curve) {
			bt = uiDefButI(block, UI_BTYPE_ROW, 0, "Z", 0, 0, dx, dx, &cumap->cur, 0.0, 2.0, 0.0, 0.0, "");
			UI_but_func_set(bt, curvemap_buttons_redraw, NULL, NULL);
		}
	}
	else if (labeltype == 'c') {
		/* color */
		sub = uiLayoutRow(row, true);
		uiLayoutSetAlignment(sub, UI_LAYOUT_ALIGN_LEFT);

		if (cumap->cm[3].curve) {
			bt = uiDefButI(block, UI_BTYPE_ROW, 0, "C", 0, 0, dx, dx, &cumap->cur, 0.0, 3.0, 0.0, 0.0, "");
			UI_but_func_set(bt, curvemap_buttons_redraw, NULL, NULL);
		}
		if (cumap->cm[0].curve) {
			bt = uiDefButI(block, UI_BTYPE_ROW, 0, "R", 0, 0, dx, dx, &cumap->cur, 0.0, 0.0, 0.0, 0.0, "");
			UI_but_func_set(bt, curvemap_buttons_redraw, NULL, NULL);
		}
		if (cumap->cm[1].curve) {
			bt = uiDefButI(block, UI_BTYPE_ROW, 0, "G", 0, 0, dx, dx, &cumap->cur, 0.0, 1.0, 0.0, 0.0, "");
			UI_but_func_set(bt, curvemap_buttons_redraw, NULL, NULL);
		}
		if (cumap->cm[2].curve) {
			bt = uiDefButI(block, UI_BTYPE_ROW, 0, "B", 0, 0, dx, dx, &cumap->cur, 0.0, 2.0, 0.0, 0.0, "");
			UI_but_func_set(bt, curvemap_buttons_redraw, NULL, NULL);
		}
	}
	else if (labeltype == 'h') {
		/* HSV */
		sub = uiLayoutRow(row, true);
		uiLayoutSetAlignment(sub, UI_LAYOUT_ALIGN_LEFT);

		if (cumap->cm[0].curve) {
			bt = uiDefButI(block, UI_BTYPE_ROW, 0, "H", 0, 0, dx, dx, &cumap->cur, 0.0, 0.0, 0.0, 0.0, "");
			UI_but_func_set(bt, curvemap_buttons_redraw, NULL, NULL);
		}
		if (cumap->cm[1].curve) {
			bt = uiDefButI(block, UI_BTYPE_ROW, 0, "S", 0, 0, dx, dx, &cumap->cur, 0.0, 1.0, 0.0, 0.0, "");
			UI_but_func_set(bt, curvemap_buttons_redraw, NULL, NULL);
		}
		if (cumap->cm[2].curve) {
			bt = uiDefButI(block, UI_BTYPE_ROW, 0, "V", 0, 0, dx, dx, &cumap->cur, 0.0, 2.0, 0.0, 0.0, "");
			UI_but_func_set(bt, curvemap_buttons_redraw, NULL, NULL);
		}
	}
	else
		uiLayoutSetAlignment(row, UI_LAYOUT_ALIGN_RIGHT);

	if (labeltype == 'h')
		bg = UI_GRAD_H;

	/* operation buttons */
	sub = uiLayoutRow(row, true);

	UI_block_emboss_set(block, UI_EMBOSS_NONE);

	bt = uiDefIconBut(block, UI_BTYPE_BUT, 0, ICON_ZOOM_IN, 0, 0, dx, dx, NULL, 0.0, 0.0, 0.0, 0.0, TIP_("Zoom in"));
	UI_but_func_set(bt, curvemap_buttons_zoom_in, cumap, NULL);

	bt = uiDefIconBut(block, UI_BTYPE_BUT, 0, ICON_ZOOM_OUT, 0, 0, dx, dx, NULL, 0.0, 0.0, 0.0, 0.0, TIP_("Zoom out"));
	UI_but_func_set(bt, curvemap_buttons_zoom_out, cumap, NULL);

	if (brush)
		bt = uiDefIconBlockBut(block, curvemap_brush_tools_func, cumap, 0, ICON_DOWNARROW_HLT, 0, 0, dx, dx, TIP_("Tools"));
	else if (neg_slope)
		bt = uiDefIconBlockBut(
		        block, curvemap_tools_negslope_func, cumap, 0, ICON_DOWNARROW_HLT,
		        0, 0, dx, dx, TIP_("Tools"));
	else
		bt = uiDefIconBlockBut(
		        block, curvemap_tools_posslope_func, cumap, 0, ICON_DOWNARROW_HLT,
		        0, 0, dx, dx, TIP_("Tools"));

	UI_but_funcN_set(bt, rna_update_cb, MEM_dupallocN(cb), NULL);

	icon = (cumap->flag & CUMA_DO_CLIP) ? ICON_CLIPUV_HLT : ICON_CLIPUV_DEHLT;
	bt = uiDefIconBlockBut(block, curvemap_clipping_func, cumap, 0, icon, 0, 0, dx, dx, TIP_("Clipping Options"));
	UI_but_funcN_set(bt, rna_update_cb, MEM_dupallocN(cb), NULL);

	bt = uiDefIconBut(block, UI_BTYPE_BUT, 0, ICON_X, 0, 0, dx, dx, NULL, 0.0, 0.0, 0.0, 0.0, TIP_("Delete points"));
	UI_but_funcN_set(bt, curvemap_buttons_delete, MEM_dupallocN(cb), cumap);

	UI_block_emboss_set(block, UI_EMBOSS);

	UI_block_funcN_set(block, rna_update_cb, MEM_dupallocN(cb), NULL);

	/* curve itself */
	size = uiLayoutGetWidth(layout);
	row = uiLayoutRow(layout, false);
	uiDefBut(block, UI_BTYPE_CURVE, 0, "", 0, 0, size, 8.0f * UI_UNIT_X, cumap, 0.0f, 1.0f, bg, 0, "");

	/* sliders for selected point */
	for (i = 0; i < cm->totpoint; i++) {
		if (cm->curve[i].flag & CUMA_SELECT) {
			cmp = &cm->curve[i];
			break;
		}
	}

	if (cmp) {
		rctf bounds;

		if (cumap->flag & CUMA_DO_CLIP) {
			bounds = cumap->clipr;
		}
		else {
			bounds.xmin = bounds.ymin = -1000.0;
			bounds.xmax = bounds.ymax =  1000.0;
		}

		uiLayoutRow(layout, true);
		UI_block_funcN_set(block, curvemap_buttons_update, MEM_dupallocN(cb), cumap);
		uiDefButF(block, UI_BTYPE_NUM, 0, "X", 0, 2 * UI_UNIT_Y, UI_UNIT_X * 10, UI_UNIT_Y,
		          &cmp->x, bounds.xmin, bounds.xmax, 1, 5, "");
		uiDefButF(block, UI_BTYPE_NUM, 0, "Y", 0, 1 * UI_UNIT_Y, UI_UNIT_X * 10, UI_UNIT_Y,
		          &cmp->y, bounds.ymin, bounds.ymax, 1, 5, "");
	}

	/* black/white levels */
	if (levels) {
		split = uiLayoutSplit(layout, 0.0f, false);
		uiItemR(uiLayoutColumn(split, false), ptr, "black_level", UI_ITEM_R_EXPAND, NULL, ICON_NONE);
		uiItemR(uiLayoutColumn(split, false), ptr, "white_level", UI_ITEM_R_EXPAND, NULL, ICON_NONE);

		uiLayoutRow(layout, false);
		bt = uiDefBut(block, UI_BTYPE_BUT, 0, IFACE_("Reset"), 0, 0, UI_UNIT_X * 10, UI_UNIT_Y, NULL, 0.0f, 0.0f, 0, 0,
		              TIP_("Reset Black/White point and curves"));
		UI_but_funcN_set(bt, curvemap_buttons_reset, MEM_dupallocN(cb), cumap);
	}

	UI_block_funcN_set(block, NULL, NULL, NULL);
}

void uiTemplateCurveMapping(
        uiLayout *layout, PointerRNA *ptr, const char *propname, int type,
        bool levels, bool brush, bool neg_slope, bool tone)
{
	RNAUpdateCb *cb;
	PropertyRNA *prop = RNA_struct_find_property(ptr, propname);
	PointerRNA cptr;
	ID *id;
	uiBlock *block = uiLayoutGetBlock(layout);

	if (!prop) {
		RNA_warning("curve property not found: %s.%s",
		            RNA_struct_identifier(ptr->type), propname);
		return;
	}

	if (RNA_property_type(prop) != PROP_POINTER) {
		RNA_warning("curve is not a pointer: %s.%s",
		            RNA_struct_identifier(ptr->type), propname);
		return;
	}

	cptr = RNA_property_pointer_get(ptr, prop);
	if (!cptr.data || !RNA_struct_is_a(cptr.type, &RNA_CurveMapping))
		return;

	cb = MEM_callocN(sizeof(RNAUpdateCb), "RNAUpdateCb");
	cb->ptr = *ptr;
	cb->prop = prop;

	id = cptr.id.data;
	UI_block_lock_set(block, (id && ID_IS_LINKED(id)), ERROR_LIBDATA_MESSAGE);

	curvemap_buttons_layout(layout, &cptr, type, levels, brush, neg_slope, tone, cb);

	UI_block_lock_clear(block);

	MEM_freeN(cb);
}

/********************* ColorPicker Template ************************/

#define WHEEL_SIZE  (5 * U.widget_unit)

/* This template now follows User Preference for type - name is not correct anymore... */
void uiTemplateColorPicker(
        uiLayout *layout, PointerRNA *ptr, const char *propname, bool value_slider,
        bool lock, bool lock_luminosity, bool cubic)
{
	PropertyRNA *prop = RNA_struct_find_property(ptr, propname);
	uiBlock *block = uiLayoutGetBlock(layout);
	uiLayout *col, *row;
	uiBut *but = NULL;
	ColorPicker *cpicker = ui_block_colorpicker_create(block);
	float softmin, softmax, step, precision;

	if (!prop) {
		RNA_warning("property not found: %s.%s", RNA_struct_identifier(ptr->type), propname);
		return;
	}

	RNA_property_float_ui_range(ptr, prop, &softmin, &softmax, &step, &precision);

	col = uiLayoutColumn(layout, true);
	row = uiLayoutRow(col, true);

	switch (U.color_picker_type) {
		case USER_CP_SQUARE_SV:
			but = uiDefButR_prop(
			        block, UI_BTYPE_HSVCUBE, 0, "", 0, 0, WHEEL_SIZE, WHEEL_SIZE, ptr, prop,
			        -1, 0.0, 0.0, UI_GRAD_SV, 0, "");
			break;
		case USER_CP_SQUARE_HS:
			but = uiDefButR_prop(
			        block, UI_BTYPE_HSVCUBE, 0, "", 0, 0, WHEEL_SIZE, WHEEL_SIZE, ptr, prop,
			        -1, 0.0, 0.0, UI_GRAD_HS, 0, "");
			break;
		case USER_CP_SQUARE_HV:
			but = uiDefButR_prop(
			        block, UI_BTYPE_HSVCUBE, 0, "", 0, 0, WHEEL_SIZE, WHEEL_SIZE, ptr, prop,
			        -1, 0.0, 0.0, UI_GRAD_HV, 0, "");
			break;

		/* user default */
		case USER_CP_CIRCLE_HSV:
		case USER_CP_CIRCLE_HSL:
		default:
			but = uiDefButR_prop(
			        block, UI_BTYPE_HSVCIRCLE, 0, "", 0, 0, WHEEL_SIZE, WHEEL_SIZE, ptr, prop,
			        -1, 0.0, 0.0, 0, 0, "");
			break;

	}

	but->custom_data = cpicker;

	if (lock) {
		but->flag |= UI_BUT_COLOR_LOCK;
	}

	if (lock_luminosity) {
		float color[4]; /* in case of alpha */
		but->flag |= UI_BUT_VEC_SIZE_LOCK;
		RNA_property_float_get_array(ptr, prop, color);
		but->a2 = len_v3(color);
	}

	if (cubic)
		but->flag |= UI_BUT_COLOR_CUBIC;


	if (value_slider) {
		switch (U.color_picker_type) {
			case USER_CP_CIRCLE_HSL:
				uiItemS(row);
				but = uiDefButR_prop(
				        block, UI_BTYPE_HSVCUBE, 0, "", WHEEL_SIZE + 6, 0, 14, WHEEL_SIZE, ptr, prop,
				        -1, softmin, softmax, UI_GRAD_L_ALT, 0, "");
				break;
			case USER_CP_SQUARE_SV:
				uiItemS(col);
				but = uiDefButR_prop(
				        block, UI_BTYPE_HSVCUBE, 0, "", 0, 4, WHEEL_SIZE, 18, ptr, prop,
				        -1, softmin, softmax, UI_GRAD_SV + 3, 0, "");
				break;
			case USER_CP_SQUARE_HS:
				uiItemS(col);
				but = uiDefButR_prop(
				        block, UI_BTYPE_HSVCUBE, 0, "", 0, 4, WHEEL_SIZE, 18, ptr, prop,
				        -1, softmin, softmax, UI_GRAD_HS + 3, 0, "");
				break;
			case USER_CP_SQUARE_HV:
				uiItemS(col);
				but = uiDefButR_prop(
				        block, UI_BTYPE_HSVCUBE, 0, "", 0, 4, WHEEL_SIZE, 18, ptr, prop,
				        -1, softmin, softmax, UI_GRAD_HV + 3, 0, "");
				break;

			/* user default */
			case USER_CP_CIRCLE_HSV:
			default:
				uiItemS(row);
				but = uiDefButR_prop(
				        block, UI_BTYPE_HSVCUBE, 0, "", WHEEL_SIZE + 6, 0, 14, WHEEL_SIZE, ptr, prop,
				        -1, softmin, softmax, UI_GRAD_V_ALT, 0, "");
				break;
		}

		but->custom_data = cpicker;
	}
}

void uiTemplatePalette(uiLayout *layout, PointerRNA *ptr, const char *propname, bool UNUSED(colors))
{
	PropertyRNA *prop = RNA_struct_find_property(ptr, propname);
	PointerRNA cptr;
	Palette *palette;
	PaletteColor *color;
	uiBlock *block;
	uiLayout *col;
	int row_cols = 0, col_id = 0;
	int cols_per_row = MAX2(uiLayoutGetWidth(layout) / UI_UNIT_X, 1);

	if (!prop) {
		RNA_warning("property not found: %s.%s", RNA_struct_identifier(ptr->type), propname);
		return;
	}

	cptr = RNA_property_pointer_get(ptr, prop);
	if (!cptr.data || !RNA_struct_is_a(cptr.type, &RNA_Palette))
		return;

	block = uiLayoutGetBlock(layout);

	palette = cptr.data;

	color = palette->colors.first;

	col = uiLayoutColumn(layout, true);
	uiLayoutRow(col, true);
	uiDefIconButO(block, UI_BTYPE_BUT, "PALETTE_OT_color_add", WM_OP_INVOKE_DEFAULT, ICON_ADD, 0, 0, UI_UNIT_X, UI_UNIT_Y, NULL);
	uiDefIconButO(block, UI_BTYPE_BUT, "PALETTE_OT_color_delete", WM_OP_INVOKE_DEFAULT, ICON_REMOVE, 0, 0, UI_UNIT_X, UI_UNIT_Y, NULL);

	col = uiLayoutColumn(layout, true);
	uiLayoutRow(col, true);

	for (; color; color = color->next) {
		PointerRNA color_ptr;

		if (row_cols >= cols_per_row) {
			uiLayoutRow(col, true);
			row_cols = 0;
		}

		RNA_pointer_create(&palette->id, &RNA_PaletteColor, color, &color_ptr);
		uiDefButR(
		        block, UI_BTYPE_COLOR, 0, "", 0, 0, UI_UNIT_X, UI_UNIT_Y, &color_ptr, "color", -1, 0.0, 1.0,
		        UI_PALETTE_COLOR, col_id, "");
		row_cols++;
		col_id++;
	}
}

void uiTemplateCryptoPicker(uiLayout *layout, PointerRNA *ptr, const char *propname)
{
	PropertyRNA *prop = RNA_struct_find_property(ptr, propname);
	uiBlock *block;
	uiBut *but;

	if (!prop) {
		RNA_warning("property not found: %s.%s", RNA_struct_identifier(ptr->type), propname);
		return;
	}

	block = uiLayoutGetBlock(layout);

	but = uiDefIconTextButO(block, UI_BTYPE_BUT, "UI_OT_eyedropper_color_crypto", WM_OP_INVOKE_DEFAULT, ICON_EYEDROPPER, RNA_property_ui_name(prop), 0, 0, UI_UNIT_X, UI_UNIT_Y, RNA_property_ui_description(prop));
	but->rnapoin = *ptr;
	but->rnaprop = prop;
	but->rnaindex = -1;
}

/********************* Layer Buttons Template ************************/

static void handle_layer_buttons(bContext *C, void *arg1, void *arg2)
{
	uiBut *but = arg1;
	int cur = POINTER_AS_INT(arg2);
	wmWindow *win = CTX_wm_window(C);
	int i, tot, shift = win->eventstate->shift;

	if (!shift) {
		tot = RNA_property_array_length(&but->rnapoin, but->rnaprop);

		/* Normally clicking only selects one layer */
		RNA_property_boolean_set_index(&but->rnapoin, but->rnaprop, cur, true);
		for (i = 0; i < tot; ++i) {
			if (i != cur)
				RNA_property_boolean_set_index(&but->rnapoin, but->rnaprop, i, false);
		}
	}

	/* view3d layer change should update depsgraph (invisible object changed maybe) */
	/* see view3d_header.c */
}

/**
 * \todo for now, grouping of layers is determined by dividing up the length of
 * the array of layer bitflags
 */
void uiTemplateLayers(
        uiLayout *layout, PointerRNA *ptr, const char *propname,
        PointerRNA *used_ptr, const char *used_propname, int active_layer)
{
	uiLayout *uRow, *uCol;
	PropertyRNA *prop, *used_prop = NULL;
	int groups, cols, layers;
	int group, col, layer, row;
	int cols_per_group = 5;

	prop = RNA_struct_find_property(ptr, propname);
	if (!prop) {
		RNA_warning("layers property not found: %s.%s", RNA_struct_identifier(ptr->type), propname);
		return;
	}

	/* the number of layers determines the way we group them
	 * - we want 2 rows only (for now)
	 * - the number of columns (cols) is the total number of buttons per row
	 *   the 'remainder' is added to this, as it will be ok to have first row slightly wider if need be
	 * - for now, only split into groups if group will have at least 5 items
	 */
	layers = RNA_property_array_length(ptr, prop);
	cols = (layers / 2) + (layers % 2);
	groups = ((cols / 2) < cols_per_group) ? (1) : (cols / cols_per_group);

	if (used_ptr && used_propname) {
		used_prop = RNA_struct_find_property(used_ptr, used_propname);
		if (!used_prop) {
			RNA_warning("used layers property not found: %s.%s", RNA_struct_identifier(ptr->type), used_propname);
			return;
		}

		if (RNA_property_array_length(used_ptr, used_prop) < layers)
			used_prop = NULL;
	}

	/* layers are laid out going across rows, with the columns being divided into groups */

	for (group = 0; group < groups; group++) {
		uCol = uiLayoutColumn(layout, true);

		for (row = 0; row < 2; row++) {
			uiBlock *block;
			uiBut *but;

			uRow = uiLayoutRow(uCol, true);
			block = uiLayoutGetBlock(uRow);
			layer = groups * cols_per_group * row + cols_per_group * group;

			/* add layers as toggle buts */
			for (col = 0; (col < cols_per_group) && (layer < layers); col++, layer++) {
				int icon = 0;
				int butlay = 1 << layer;

				if (active_layer & butlay)
					icon = ICON_LAYER_ACTIVE;
				else if (used_prop && RNA_property_boolean_get_index(used_ptr, used_prop, layer))
					icon = ICON_LAYER_USED;

				but = uiDefAutoButR(block, ptr, prop, layer, "", icon, 0, 0, UI_UNIT_X / 2, UI_UNIT_Y / 2);
				UI_but_func_set(but, handle_layer_buttons, but, POINTER_FROM_INT(layer));
				but->type = UI_BTYPE_TOGGLE;
			}
		}
	}
}

/************************* List Template **************************/
static void uilist_draw_item_default(
        struct uiList *ui_list, struct bContext *UNUSED(C), struct uiLayout *layout,
        struct PointerRNA *UNUSED(dataptr), struct PointerRNA *itemptr, int icon,
        struct PointerRNA *UNUSED(active_dataptr), const char *UNUSED(active_propname),
        int UNUSED(index), int UNUSED(flt_flag))
{
	PropertyRNA *nameprop = RNA_struct_name_property(itemptr->type);

	/* Simplest one! */
	switch (ui_list->layout_type) {
		case UILST_LAYOUT_GRID:
			uiItemL(layout, "", icon);
			break;
		case UILST_LAYOUT_DEFAULT:
		case UILST_LAYOUT_COMPACT:
		default:
			if (nameprop) {
				uiItemFullR(layout, itemptr, nameprop, RNA_NO_INDEX, 0, UI_ITEM_R_NO_BG, "", icon);
			}
			else {
				uiItemL(layout, "", icon);
			}
			break;
	}
}

static void uilist_draw_filter_default(struct uiList *ui_list, struct bContext *UNUSED(C), struct uiLayout *layout, bool reverse)
{
	PointerRNA listptr;
	uiLayout *row, *subrow;

	RNA_pointer_create(NULL, &RNA_UIList, ui_list, &listptr);

	row = uiLayoutRow(layout, false);

	subrow = uiLayoutRow(row, true);
	uiItemR(subrow, &listptr, "filter_name", 0, "", ICON_NONE);
	uiItemR(subrow, &listptr, "use_filter_invert", UI_ITEM_R_TOGGLE | UI_ITEM_R_ICON_ONLY, "",
	        (ui_list->filter_flag & UILST_FLT_EXCLUDE) ? ICON_ZOOM_OUT : ICON_ZOOM_IN);

	/* a reverse list, cannot sort or invert order in filter */
	if (!reverse) {
		subrow = uiLayoutRow(row, true);
		uiItemR(subrow, &listptr, "use_filter_sort_alpha", UI_ITEM_R_TOGGLE | UI_ITEM_R_ICON_ONLY, "", ICON_NONE);
		uiItemR(subrow, &listptr, "use_filter_sort_reverse", UI_ITEM_R_TOGGLE | UI_ITEM_R_ICON_ONLY, "",
		        (ui_list->filter_sort_flag & UILST_FLT_SORT_REVERSE) ? ICON_SORT_DESC : ICON_SORT_ASC);
	}
}

typedef struct {
	char name[MAX_IDPROP_NAME];
	int org_idx;
} StringCmp;

static int cmpstringp(const void *p1, const void *p2)
{
	/* Case-insensitive comparison. */
	return BLI_strcasecmp(((StringCmp *) p1)->name, ((StringCmp *) p2)->name);
}

static void uilist_filter_items_default(
        struct uiList *ui_list, struct bContext *UNUSED(C), struct PointerRNA *dataptr,
        const char *propname)
{
	uiListDyn *dyn_data = ui_list->dyn_data;
	PropertyRNA *prop = RNA_struct_find_property(dataptr, propname);

	const char *filter_raw = ui_list->filter_byname;
	char *filter = (char *)filter_raw, filter_buff[32], *filter_dyn = NULL;
	const bool filter_exclude = (ui_list->filter_flag & UILST_FLT_EXCLUDE) != 0;
	const bool order_by_name = (ui_list->filter_sort_flag & UILST_FLT_SORT_ALPHA) != 0;
	int len = RNA_property_collection_length(dataptr, prop);

	dyn_data->items_shown = dyn_data->items_len = len;

	if (len && (order_by_name || filter_raw[0])) {
		StringCmp *names = NULL;
		int order_idx = 0, i = 0;

		if (order_by_name) {
			names = MEM_callocN(sizeof(StringCmp) * len, "StringCmp");
		}
		if (filter_raw[0]) {
			size_t slen = strlen(filter_raw);

			dyn_data->items_filter_flags = MEM_callocN(sizeof(int) * len, "items_filter_flags");
			dyn_data->items_shown = 0;

			/* Implicitly add heading/trailing wildcards if needed. */
			if (slen + 3 <= sizeof(filter_buff)) {
				filter = filter_buff;
			}
			else {
				filter = filter_dyn = MEM_mallocN((slen + 3) * sizeof(char), "filter_dyn");
			}
			BLI_strncpy_ensure_pad(filter, filter_raw, '*', slen + 3);
		}

		RNA_PROP_BEGIN (dataptr, itemptr, prop)
		{
			char *namebuf;
			const char *name;
			bool do_order = false;

			namebuf = RNA_struct_name_get_alloc(&itemptr, NULL, 0, NULL);
			name = namebuf ? namebuf : "";

			if (filter[0]) {
				/* Case-insensitive! */
				if (fnmatch(filter, name, FNM_CASEFOLD) == 0) {
					dyn_data->items_filter_flags[i] = UILST_FLT_ITEM;
					if (!filter_exclude) {
						dyn_data->items_shown++;
						do_order = order_by_name;
					}
					//printf("%s: '%s' matches '%s'\n", __func__, name, filter);
				}
				else if (filter_exclude) {
					dyn_data->items_shown++;
					do_order = order_by_name;
				}
			}
			else {
				do_order = order_by_name;
			}

			if (do_order) {
				names[order_idx].org_idx = order_idx;
				BLI_strncpy(names[order_idx++].name, name, MAX_IDPROP_NAME);
			}

			/* free name */
			if (namebuf) {
				MEM_freeN(namebuf);
			}
			i++;
		}
		RNA_PROP_END;

		if (order_by_name) {
			int new_idx;
			/* note: order_idx equals either to ui_list->items_len if no filtering done,
			 *       or to ui_list->items_shown if filter is enabled,
			 *       or to (ui_list->items_len - ui_list->items_shown) if filtered items are excluded.
			 *       This way, we only sort items we actually intend to draw!
			 */
			qsort(names, order_idx, sizeof(StringCmp), cmpstringp);

			dyn_data->items_filter_neworder = MEM_mallocN(sizeof(int) * order_idx, "items_filter_neworder");
			for (new_idx = 0; new_idx < order_idx; new_idx++) {
				dyn_data->items_filter_neworder[names[new_idx].org_idx] = new_idx;
			}
		}

		if (filter_dyn) {
			MEM_freeN(filter_dyn);
		}
		if (names) {
			MEM_freeN(names);
		}
	}
}

typedef struct {
	PointerRNA item;
	int org_idx;
	int flt_flag;
} _uilist_item;

typedef struct {
	int visual_items;  /* Visual number of items (i.e. number of items we have room to display). */
	int start_idx;     /* Index of first item to display. */
	int end_idx;       /* Index of last item to display + 1. */
} uiListLayoutdata;

static void uilist_prepare(
        uiList *ui_list, int len, int activei, int rows, int maxrows, int columns,
        uiListLayoutdata *layoutdata)
{
	uiListDyn *dyn_data = ui_list->dyn_data;
	int activei_row, max_scroll;
	const bool use_auto_size = (ui_list->list_grip < (rows - UI_LIST_AUTO_SIZE_THRESHOLD));

	/* default rows */
	if (rows <= 0)
		rows = 5;
	dyn_data->visual_height_min = rows;
	if (maxrows < rows)
		maxrows = max_ii(rows, 5);
	if (columns <= 0)
		columns = 9;

	if (columns > 1) {
		dyn_data->height = (int)ceil((double)len / (double)columns);
		activei_row = (int)floor((double)activei / (double)columns);
	}
	else {
		dyn_data->height = len;
		activei_row = activei;
	}

	if (!use_auto_size) {
		/* No auto-size, yet we clamp at min size! */
		maxrows = rows = max_ii(ui_list->list_grip, rows);
	}
	else if ((rows != maxrows) && (dyn_data->height > rows)) {
		/* Expand size if needed and possible. */
		rows = min_ii(dyn_data->height, maxrows);
	}

	/* If list length changes or list is tagged to check this, and active is out of view, scroll to it .*/
	if (ui_list->list_last_len != len || ui_list->flag & UILST_SCROLL_TO_ACTIVE_ITEM) {
		if (activei_row < ui_list->list_scroll) {
			ui_list->list_scroll = activei_row;
		}
		else if (activei_row >= ui_list->list_scroll + rows) {
			ui_list->list_scroll = activei_row - rows + 1;
		}
		ui_list->flag &= ~UILST_SCROLL_TO_ACTIVE_ITEM;
	}

	max_scroll = max_ii(0, dyn_data->height - rows);
	CLAMP(ui_list->list_scroll, 0, max_scroll);
	ui_list->list_last_len = len;
	dyn_data->visual_height = rows;
	layoutdata->visual_items = rows * columns;
	layoutdata->start_idx = ui_list->list_scroll * columns;
	layoutdata->end_idx = min_ii(layoutdata->start_idx + rows * columns, len);
}

static void uilist_resize_update_cb(bContext *C, void *arg1, void *UNUSED(arg2))
{
	uiList *ui_list = arg1;
	uiListDyn *dyn_data = ui_list->dyn_data;

	/* This way we get diff in number of additional items to show (positive) or hide (negative). */
	const int diff = round_fl_to_int((float)(dyn_data->resize - dyn_data->resize_prev) / (float)UI_UNIT_Y);

	if (diff != 0) {
		ui_list->list_grip += diff;
		dyn_data->resize_prev += diff * UI_UNIT_Y;
		ui_list->flag |= UILST_SCROLL_TO_ACTIVE_ITEM;
	}

	/* In case uilist is in popup, we need special refreshing */
	ED_region_tag_refresh_ui(CTX_wm_menu(C));
}

static void *uilist_item_use_dynamic_tooltip(PointerRNA *itemptr, const char *propname)
{
	if (propname && propname[0] && itemptr && itemptr->data) {
		PropertyRNA *prop = RNA_struct_find_property(itemptr, propname);

		if (prop && (RNA_property_type(prop) == PROP_STRING)) {
			return RNA_property_string_get_alloc(itemptr, prop, NULL, 0, NULL);
		}
	}
	return NULL;
}

static char *uilist_item_tooltip_func(bContext *UNUSED(C), void *argN, const char *tip)
{
	char *dyn_tooltip = argN;
	return BLI_sprintfN("%s - %s", tip, dyn_tooltip);
}

void uiTemplateList(
        uiLayout *layout, bContext *C, const char *listtype_name, const char *list_id,
        PointerRNA *dataptr, const char *propname, PointerRNA *active_dataptr, const char *active_propname,
        const char *item_dyntip_propname, int rows, int maxrows, int layout_type, int columns, bool reverse)
{
	uiListType *ui_list_type;
	uiList *ui_list = NULL;
	uiListDyn *dyn_data;
	ARegion *ar;
	uiListDrawItemFunc draw_item;
	uiListDrawFilterFunc draw_filter;
	uiListFilterItemsFunc filter_items;

	PropertyRNA *prop = NULL, *activeprop;
	PropertyType type, activetype;
	_uilist_item *items_ptr = NULL;
	StructRNA *ptype;
	uiLayout *glob = NULL, *box, *row, *col, *subrow, *sub, *overlap;
	uiBlock *block, *subblock;
	uiBut *but;

	uiListLayoutdata layoutdata;
	char ui_list_id[UI_MAX_NAME_STR];
	char numstr[32];
	int rnaicon = ICON_NONE, icon = ICON_NONE;
	int i = 0, activei = 0;
	int len = 0;

	/* validate arguments */
	/* Forbid default UI_UL_DEFAULT_CLASS_NAME list class without a custom list_id! */
	if (STREQ(UI_UL_DEFAULT_CLASS_NAME, listtype_name) && !(list_id && list_id[0])) {
		RNA_warning("template_list using default '%s' UIList class must provide a custom list_id",
		            UI_UL_DEFAULT_CLASS_NAME);
		return;
	}

	block = uiLayoutGetBlock(layout);

	if (!active_dataptr->data) {
		RNA_warning("No active data");
		return;
	}

	if (dataptr->data) {
		prop = RNA_struct_find_property(dataptr, propname);
		if (!prop) {
			RNA_warning("Property not found: %s.%s", RNA_struct_identifier(dataptr->type), propname);
			return;
		}
	}

	activeprop = RNA_struct_find_property(active_dataptr, active_propname);
	if (!activeprop) {
		RNA_warning("Property not found: %s.%s", RNA_struct_identifier(active_dataptr->type), active_propname);
		return;
	}

	if (prop) {
		type = RNA_property_type(prop);
		if (type != PROP_COLLECTION) {
			RNA_warning("Expected a collection data property");
			return;
		}
	}

	activetype = RNA_property_type(activeprop);
	if (activetype != PROP_INT) {
		RNA_warning("Expected an integer active data property");
		return;
	}

	/* get icon */
	if (dataptr->data && prop) {
		ptype = RNA_property_pointer_type(dataptr, prop);
		rnaicon = RNA_struct_ui_icon(ptype);
	}

	/* get active data */
	activei = RNA_property_int_get(active_dataptr, activeprop);

	/* Find the uiList type. */
	ui_list_type = WM_uilisttype_find(listtype_name, false);

	if (ui_list_type == NULL) {
		RNA_warning("List type %s not found", listtype_name);
		return;
	}

	draw_item = ui_list_type->draw_item ? ui_list_type->draw_item : uilist_draw_item_default;
	draw_filter = ui_list_type->draw_filter ? ui_list_type->draw_filter : uilist_draw_filter_default;
	filter_items = ui_list_type->filter_items ? ui_list_type->filter_items : uilist_filter_items_default;

	/* Find or add the uiList to the current Region. */
	/* We tag the list id with the list type... */
	BLI_snprintf(ui_list_id, sizeof(ui_list_id), "%s_%s", ui_list_type->idname, list_id ? list_id : "");

	/* Allows to work in popups. */
	ar = CTX_wm_menu(C);
	if (ar == NULL) {
		ar = CTX_wm_region(C);
	}
	ui_list = BLI_findstring(&ar->ui_lists, ui_list_id, offsetof(uiList, list_id));

	if (!ui_list) {
		ui_list = MEM_callocN(sizeof(uiList), "uiList");
		BLI_strncpy(ui_list->list_id, ui_list_id, sizeof(ui_list->list_id));
		BLI_addtail(&ar->ui_lists, ui_list);
		ui_list->list_grip = -UI_LIST_AUTO_SIZE_THRESHOLD;  /* Force auto size by default. */
	}

	if (!ui_list->dyn_data) {
		ui_list->dyn_data = MEM_callocN(sizeof(uiListDyn), "uiList.dyn_data");
	}
	dyn_data = ui_list->dyn_data;

	/* Because we can't actually pass type across save&load... */
	ui_list->type = ui_list_type;
	ui_list->layout_type = layout_type;

	/* Reset filtering data. */
	MEM_SAFE_FREE(dyn_data->items_filter_flags);
	MEM_SAFE_FREE(dyn_data->items_filter_neworder);
	dyn_data->items_len = dyn_data->items_shown = -1;

	/* if reverse, enable reverse and forced flag */
	if (reverse) {
		ui_list->filter_sort_flag |= UILST_FLT_SORT_REVERSE;
		ui_list->filter_sort_flag |= UILST_FLT_FORCED_REVERSE;
	}
	else {
		/* if it was forced, disable forced flag to restore all normal behavior */
		if (ui_list->filter_sort_flag & UILST_FLT_FORCED_REVERSE) {
			ui_list->filter_sort_flag &= ~UILST_FLT_SORT_REVERSE;
			ui_list->filter_sort_flag &= ~UILST_FLT_FORCED_REVERSE;
		}
	}

	/* When active item changed since last draw, scroll to it. */
	if (activei != ui_list->list_last_activei) {
		ui_list->flag |= UILST_SCROLL_TO_ACTIVE_ITEM;
		ui_list->list_last_activei = activei;
	}

	/* Filter list items! (not for compact layout, though) */
	if (dataptr->data && prop) {
		const int filter_exclude = ui_list->filter_flag & UILST_FLT_EXCLUDE;
		const bool order_reverse = (ui_list->filter_sort_flag & UILST_FLT_SORT_REVERSE) != 0;
		int items_shown, idx = 0;
#if 0
		int prev_ii = -1, prev_i;
#endif

		if (layout_type == UILST_LAYOUT_COMPACT) {
			dyn_data->items_len = dyn_data->items_shown = RNA_property_collection_length(dataptr, prop);
		}
		else {
			//printf("%s: filtering...\n", __func__);
			filter_items(ui_list, C, dataptr, propname);
			//printf("%s: filtering done.\n", __func__);
		}

		items_shown = dyn_data->items_shown;
		if (items_shown >= 0) {
			bool activei_mapping_pending = true;
			items_ptr = MEM_mallocN(sizeof(_uilist_item) * items_shown, __func__);
			//printf("%s: items shown: %d.\n", __func__, items_shown);
			RNA_PROP_BEGIN (dataptr, itemptr, prop)
			{
				if (!dyn_data->items_filter_flags ||
				    ((dyn_data->items_filter_flags[i] & UILST_FLT_ITEM) ^ filter_exclude))
				{
					int ii;
					if (dyn_data->items_filter_neworder) {
						ii = dyn_data->items_filter_neworder[idx++];
						ii = order_reverse ? items_shown - ii - 1 : ii;
					}
					else {
						ii = order_reverse ? items_shown - ++idx : idx++;
					}
					//printf("%s: ii: %d\n", __func__, ii);
					items_ptr[ii].item = itemptr;
					items_ptr[ii].org_idx = i;
					items_ptr[ii].flt_flag = dyn_data->items_filter_flags ? dyn_data->items_filter_flags[i] : 0;

					if (activei_mapping_pending && activei == i) {
						activei = ii;
						/* So that we do not map again activei! */
						activei_mapping_pending = false;
					}
#if 0 /* For now, do not alter active element, even if it will be hidden... */
					else if (activei < i) {
						/* We do not want an active but invisible item!
						 * Only exception is when all items are filtered out...
						 */
						if (prev_ii >= 0) {
							activei = prev_ii;
							RNA_property_int_set(active_dataptr, activeprop, prev_i);
						}
						else {
							activei = ii;
							RNA_property_int_set(active_dataptr, activeprop, i);
						}
					}
					prev_i = i;
					prev_ii = ii;
#endif
				}
				i++;
			}
			RNA_PROP_END;

			if (activei_mapping_pending) {
				/* No active item found, set to 'invalid' -1 value... */
				activei = -1;
			}
		}
		if (dyn_data->items_shown >= 0) {
			len = dyn_data->items_shown;
		}
		else {
			len = dyn_data->items_len;
		}
	}

	switch (layout_type) {
		case UILST_LAYOUT_DEFAULT:
			/* layout */
			box = uiLayoutListBox(layout, ui_list, dataptr, prop, active_dataptr, activeprop);
			glob = uiLayoutColumn(box, true);
			row = uiLayoutRow(glob, false);
			col = uiLayoutColumn(row, true);

			/* init numbers */
			uilist_prepare(ui_list, len, activei, rows, maxrows, 1, &layoutdata);

			if (dataptr->data && prop) {
				/* create list items */
				for (i = layoutdata.start_idx; i < layoutdata.end_idx; i++) {
					PointerRNA *itemptr = &items_ptr[i].item;
					void *dyntip_data;
					int org_i = items_ptr[i].org_idx;
					int flt_flag = items_ptr[i].flt_flag;
					subblock = uiLayoutGetBlock(col);

					overlap = uiLayoutOverlap(col);

					UI_block_flag_enable(subblock, UI_BLOCK_LIST_ITEM);

					/* list item behind label & other buttons */
					sub = uiLayoutRow(overlap, false);

					but = uiDefButR_prop(
					        subblock, UI_BTYPE_LISTROW, 0, "", 0, 0, UI_UNIT_X * 10, UI_UNIT_Y,
					        active_dataptr, activeprop, 0, 0, org_i, 0, 0,
					        TIP_("Double click to rename"));
					if ((dyntip_data = uilist_item_use_dynamic_tooltip(itemptr, item_dyntip_propname))) {
						UI_but_func_tooltip_set(but, uilist_item_tooltip_func, dyntip_data);
					}

					sub = uiLayoutRow(overlap, false);

					icon = UI_rnaptr_icon_get(C, itemptr, rnaicon, false);
					if (icon == ICON_DOT)
						icon = ICON_NONE;
					draw_item(ui_list, C, sub, dataptr, itemptr, icon, active_dataptr, active_propname,
					          org_i, flt_flag);

					/* If we are "drawing" active item, set all labels as active. */
					if (i == activei) {
						ui_layout_list_set_labels_active(sub);
					}

					UI_block_flag_disable(subblock, UI_BLOCK_LIST_ITEM);
				}
			}

			/* add dummy buttons to fill space */
			for (; i < layoutdata.start_idx + layoutdata.visual_items; i++) {
				uiItemL(col, "", ICON_NONE);
			}

			/* add scrollbar */
			if (len > layoutdata.visual_items) {
				col = uiLayoutColumn(row, false);
				uiDefButI(block, UI_BTYPE_SCROLL, 0, "", 0, 0, UI_UNIT_X * 0.75, UI_UNIT_Y * dyn_data->visual_height,
				          &ui_list->list_scroll, 0, dyn_data->height - dyn_data->visual_height,
				          dyn_data->visual_height, 0, "");
			}
			break;
		case UILST_LAYOUT_COMPACT:
			row = uiLayoutRow(layout, true);

			if ((dataptr->data && prop) && (dyn_data->items_shown > 0) &&
			    (activei >= 0) && (activei < dyn_data->items_shown))
			{
				PointerRNA *itemptr = &items_ptr[activei].item;
				int org_i = items_ptr[activei].org_idx;

				icon = UI_rnaptr_icon_get(C, itemptr, rnaicon, false);
				if (icon == ICON_DOT)
					icon = ICON_NONE;
				draw_item(ui_list, C, row, dataptr, itemptr, icon, active_dataptr, active_propname, org_i, 0);
			}
			/* if list is empty, add in dummy button */
			else {
				uiItemL(row, "", ICON_NONE);
			}

			/* next/prev button */
			BLI_snprintf(numstr, sizeof(numstr), "%d :", dyn_data->items_shown);
			but = uiDefIconTextButR_prop(
			        block, UI_BTYPE_NUM, 0, 0, numstr, 0, 0, UI_UNIT_X * 5, UI_UNIT_Y,
			        active_dataptr, activeprop, 0, 0, 0, 0, 0, "");
			if (dyn_data->items_shown == 0)
				UI_but_flag_enable(but, UI_BUT_DISABLED);
			break;
		case UILST_LAYOUT_GRID:
			box = uiLayoutListBox(layout, ui_list, dataptr, prop, active_dataptr, activeprop);
			glob = uiLayoutColumn(box, true);
			row = uiLayoutRow(glob, false);
			col = uiLayoutColumn(row, true);
			subrow = NULL;  /* Quite gcc warning! */

			uilist_prepare(ui_list, len, activei, rows, maxrows, columns, &layoutdata);

			if (dataptr->data && prop) {
				/* create list items */
				for (i = layoutdata.start_idx; i < layoutdata.end_idx; i++) {
					PointerRNA *itemptr = &items_ptr[i].item;
					int org_i = items_ptr[i].org_idx;
					int flt_flag = items_ptr[i].flt_flag;

					/* create button */
					if (!(i % columns))
						subrow = uiLayoutRow(col, false);

					subblock = uiLayoutGetBlock(subrow);
					overlap = uiLayoutOverlap(subrow);

					UI_block_flag_enable(subblock, UI_BLOCK_LIST_ITEM);

					/* list item behind label & other buttons */
					sub = uiLayoutRow(overlap, false);

					but = uiDefButR_prop(subblock, UI_BTYPE_LISTROW, 0, "", 0, 0, UI_UNIT_X * 10, UI_UNIT_Y,
					                     active_dataptr, activeprop, 0, 0, org_i, 0, 0, NULL);
					UI_but_drawflag_enable(but, UI_BUT_NO_TOOLTIP);

					sub = uiLayoutRow(overlap, false);

					icon = UI_rnaptr_icon_get(C, itemptr, rnaicon, false);
					draw_item(ui_list, C, sub, dataptr, itemptr, icon, active_dataptr, active_propname,
					          org_i, flt_flag);

					/* If we are "drawing" active item, set all labels as active. */
					if (i == activei) {
						ui_layout_list_set_labels_active(sub);
					}

					UI_block_flag_disable(subblock, UI_BLOCK_LIST_ITEM);
				}
			}

			/* add dummy buttons to fill space */
			for (; i < layoutdata.start_idx + layoutdata.visual_items; i++) {
				if (!(i % columns)) {
					subrow = uiLayoutRow(col, false);
				}
				uiItemL(subrow, "", ICON_NONE);
			}

			/* add scrollbar */
			if (len > layoutdata.visual_items) {
				/* col = */ uiLayoutColumn(row, false);
				uiDefButI(block, UI_BTYPE_SCROLL, 0, "", 0, 0, UI_UNIT_X * 0.75, UI_UNIT_Y * dyn_data->visual_height,
				          &ui_list->list_scroll, 0, dyn_data->height - dyn_data->visual_height,
				          dyn_data->visual_height, 0, "");
			}
			break;
	}

	if (glob) {
		/* About UI_BTYPE_GRIP drag-resize:
		 * We can't directly use results from a grip button, since we have a rather complex behavior here
		 * (sizing by discrete steps and, overall, autosize feature).
		 * Since we *never* know whether we are grip-resizing or not (because there is no callback for when a
		 * button enters/leaves its "edit mode"), we use the fact that grip-controlled value (dyn_data->resize)
		 * is completely handled by the grip during the grab resize, so settings its value here has no effect
		 * at all.
		 * It is only meaningful when we are not resizing, in which case this gives us the correct "init drag" value.
		 * Note we cannot affect dyn_data->resize_prev here, since this value is not controlled by the grip!
		 */
		dyn_data->resize = dyn_data->resize_prev + (dyn_data->visual_height - ui_list->list_grip) * UI_UNIT_Y;

		row = uiLayoutRow(glob, true);
		subblock = uiLayoutGetBlock(row);
		UI_block_emboss_set(subblock, UI_EMBOSS_NONE);

		if (ui_list->filter_flag & UILST_FLT_SHOW) {
			but = uiDefIconButBitI(subblock, UI_BTYPE_TOGGLE, UILST_FLT_SHOW, 0, ICON_DISCLOSURE_TRI_DOWN, 0, 0,
			                       UI_UNIT_X, UI_UNIT_Y * 0.5f, &(ui_list->filter_flag), 0, 0, 0, 0,
			                       TIP_("Hide filtering options"));
			UI_but_flag_disable(but, UI_BUT_UNDO); /* skip undo on screen buttons */

			but = uiDefIconButI(subblock, UI_BTYPE_GRIP, 0, ICON_GRIP, 0, 0, UI_UNIT_X * 10.0f, UI_UNIT_Y * 0.5f,
			                    &dyn_data->resize, 0.0, 0.0, 0, 0, "");
			UI_but_func_set(but, uilist_resize_update_cb, ui_list, NULL);

			UI_block_emboss_set(subblock, UI_EMBOSS);

			col = uiLayoutColumn(glob, false);
			subblock = uiLayoutGetBlock(col);
			uiDefBut(subblock, UI_BTYPE_SEPR, 0, "", 0, 0, UI_UNIT_X, UI_UNIT_Y * 0.05f, NULL, 0.0, 0.0, 0, 0, "");

			draw_filter(ui_list, C, col, reverse);
		}
		else {
			but = uiDefIconButBitI(subblock, UI_BTYPE_TOGGLE, UILST_FLT_SHOW, 0, ICON_DISCLOSURE_TRI_RIGHT, 0, 0,
			                       UI_UNIT_X, UI_UNIT_Y * 0.5f, &(ui_list->filter_flag), 0, 0, 0, 0,
			                       TIP_("Show filtering options"));
			UI_but_flag_disable(but, UI_BUT_UNDO); /* skip undo on screen buttons */

			but = uiDefIconButI(subblock, UI_BTYPE_GRIP, 0, ICON_GRIP, 0, 0, UI_UNIT_X * 10.0f, UI_UNIT_Y * 0.5f,
			                    &dyn_data->resize, 0.0, 0.0, 0, 0, "");
			UI_but_func_set(but, uilist_resize_update_cb, ui_list, NULL);

			UI_block_emboss_set(subblock, UI_EMBOSS);
		}
	}

	if (items_ptr) {
		MEM_freeN(items_ptr);
	}
}

/************************* Operator Search Template **************************/

static void operator_call_cb(bContext *C, void *UNUSED(arg1), void *arg2)
{
	wmOperatorType *ot = arg2;

	if (ot)
		WM_operator_name_call_ptr(C, ot, WM_OP_INVOKE_DEFAULT, NULL);
}

static bool has_word_prefix(const char *haystack, const char *needle, size_t needle_len)
{
	const char *match = BLI_strncasestr(haystack, needle, needle_len);
	if (match) {
		if ((match == haystack) || (*(match - 1) == ' ') || ispunct(*(match - 1))) {
			return true;
		}
		else {
			return has_word_prefix(match + 1, needle, needle_len);
		}
	}
	else {
		return false;
	}
}

static void operator_search_cb(const bContext *C, void *UNUSED(arg), const char *str, uiSearchItems *items)
{
	GHashIterator iter;
	const size_t str_len = strlen(str);
	const int words_max = (str_len / 2) + 1;
	int (*words)[2] = BLI_array_alloca(words, words_max);

	const int words_len = BLI_string_find_split_words(str, str_len, ' ', words, words_max);

	for (WM_operatortype_iter(&iter); !BLI_ghashIterator_done(&iter); BLI_ghashIterator_step(&iter)) {
		wmOperatorType *ot = BLI_ghashIterator_getValue(&iter);
		const char *ot_ui_name = CTX_IFACE_(ot->translation_context, ot->name);
		int index;

		if ((ot->flag & OPTYPE_INTERNAL) && (G.debug & G_DEBUG_WM) == 0)
			continue;

		/* match name against all search words */
		for (index = 0; index < words_len; index++) {
			if (!has_word_prefix(ot_ui_name, str + words[index][0], words[index][1])) {
				break;
			}
		}

		if (index == words_len) {
			if (WM_operator_poll((bContext *)C, ot)) {
				char name[256];
				int len = strlen(ot_ui_name);

				/* display name for menu, can hold hotkey */
				BLI_strncpy(name, ot_ui_name, sizeof(name));

				/* check for hotkey */
				if (len < sizeof(name) - 6) {
					if (WM_key_event_operator_string(
					            C, ot->idname, WM_OP_EXEC_DEFAULT, NULL, true,
					            &name[len + 1], sizeof(name) - len - 1))
					{
						name[len] = UI_SEP_CHAR;
					}
				}

				if (false == UI_search_item_add(items, name, ot, 0))
					break;
			}
		}
	}
}

void UI_but_func_operator_search(uiBut *but)
{
	UI_but_func_search_set(
	        but, ui_searchbox_create_operator, operator_search_cb,
	        NULL, operator_call_cb, NULL);
}

void uiTemplateOperatorSearch(uiLayout *layout)
{
	uiBlock *block;
	uiBut *but;
	static char search[256] = "";

	block = uiLayoutGetBlock(layout);
	UI_block_layout_set_current(block, layout);

	but = uiDefSearchBut(block, search, 0, ICON_VIEWZOOM, sizeof(search), 0, 0, UI_UNIT_X * 6, UI_UNIT_Y, 0, 0, "");
	UI_but_func_operator_search(but);
}

/************************* Operator Redo Properties Template **************************/

#ifdef USE_OP_RESET_BUT
static void ui_layout_operator_buts__reset_cb(bContext *UNUSED(C), void *op_pt, void *UNUSED(arg_dummy2))
{
	WM_operator_properties_reset((wmOperator *)op_pt);
}
#endif

struct uiTemplateOperatorPropertyPollParam {
	const bContext *C;
	wmOperator *op;
	short flag;
};

static bool ui_layout_operator_buts_poll_property(
        struct PointerRNA *UNUSED(ptr), struct PropertyRNA *prop, void *user_data)
{
	struct uiTemplateOperatorPropertyPollParam *params = user_data;
	if ((params->flag & UI_TEMPLATE_OP_PROPS_HIDE_ADVANCED) &&
	    (RNA_property_tags(prop) & OP_PROP_TAG_ADVANCED))
	{
		return false;
	}
	return params->op->type->poll_property(params->C, params->op, prop);
}

/**
 * Draw Operator property buttons for redoing execution with different settings.
 * This function does not initialize the layout, functions can be called on the layout before and after.
 */
eAutoPropButsReturn uiTemplateOperatorPropertyButs(
        const bContext *C, uiLayout *layout, wmOperator *op,
        const eButLabelAlign label_align, const short flag)
{
	uiBlock *block = uiLayoutGetBlock(layout);
	eAutoPropButsReturn return_info = 0;

	if (!op->properties) {
		IDPropertyTemplate val = {0};
		op->properties = IDP_New(IDP_GROUP, &val, "wmOperatorProperties");
	}

	/* poll() on this operator may still fail, at the moment there is no nice feedback when this happens
	 * just fails silently */
	if (!WM_operator_repeat_check(C, op)) {
		UI_block_lock_set(block, true, "Operator can't' redo");
		return return_info;
	}
	else {
		/* useful for macros where only one of the steps can't be re-done */
		UI_block_lock_clear(block);
	}

	if (flag & UI_TEMPLATE_OP_PROPS_SHOW_TITLE) {
		uiItemL(layout, RNA_struct_ui_name(op->type->srna), ICON_NONE);
	}


	/* menu */
	if (op->type->flag & OPTYPE_PRESET) {
		/* XXX, no simple way to get WM_MT_operator_presets.bl_label from python! Label remains the same always! */
		PointerRNA op_ptr;
		uiLayout *row;

		block->ui_operator = op;

		row = uiLayoutRow(layout, true);
		uiItemM(row, "WM_MT_operator_presets", NULL, ICON_NONE);

		wmOperatorType *ot = WM_operatortype_find("WM_OT_operator_preset_add", false);
		uiItemFullO_ptr(row, ot, "", ICON_ADD, NULL, WM_OP_INVOKE_DEFAULT, 0, &op_ptr);
		RNA_string_set(&op_ptr, "operator", op->type->idname);

		uiItemFullO_ptr(row, ot, "", ICON_REMOVE, NULL, WM_OP_INVOKE_DEFAULT, 0, &op_ptr);
		RNA_string_set(&op_ptr, "operator", op->type->idname);
		RNA_boolean_set(&op_ptr, "remove_active", true);
	}

	if (op->type->ui) {
		op->layout = layout;
		op->type->ui((bContext *)C, op);
		op->layout = NULL;

		/* UI_LAYOUT_OP_SHOW_EMPTY ignored. return_info is ignored too. We could
		 * allow ot.ui callback to return this, but not needed right now. */
	}
	else {
		wmWindowManager *wm = CTX_wm_manager(C);
		PointerRNA ptr;
		struct uiTemplateOperatorPropertyPollParam user_data = {.C = C, .op = op, .flag = flag};

		RNA_pointer_create(&wm->id, op->type->srna, op->properties, &ptr);

		uiLayoutSetPropSep(layout, true);

		/* main draw call */
		return_info = uiDefAutoButsRNA(
		        layout, &ptr,
		        op->type->poll_property ? ui_layout_operator_buts_poll_property : NULL,
		        op->type->poll_property ? &user_data : NULL,
		        label_align, (flag & UI_TEMPLATE_OP_PROPS_COMPACT));

		if ((return_info & UI_PROP_BUTS_NONE_ADDED) && (flag & UI_TEMPLATE_OP_PROPS_SHOW_EMPTY)) {
			uiItemL(layout, IFACE_("No Properties"), ICON_NONE);
		}
	}

#ifdef USE_OP_RESET_BUT
	/* its possible that reset can do nothing if all have PROP_SKIP_SAVE enabled
	 * but this is not so important if this button is drawn in those cases
	 * (which isn't all that likely anyway) - campbell */
	if (op->properties->len) {
		uiBut *but;
		uiLayout *col; /* needed to avoid alignment errors with previous buttons */

		col = uiLayoutColumn(layout, false);
		block = uiLayoutGetBlock(col);
		but = uiDefIconTextBut(block, UI_BTYPE_BUT, 0, ICON_FILE_REFRESH, IFACE_("Reset"), 0, 0, UI_UNIT_X, UI_UNIT_Y,
		                       NULL, 0.0, 0.0, 0.0, 0.0, TIP_("Reset operator defaults"));
		UI_but_func_set(but, ui_layout_operator_buts__reset_cb, op, NULL);
	}
#endif

	/* set various special settings for buttons */

	/* Only do this if we're not refreshing an existing UI. */
	if (block->oldblock == NULL) {
		const bool is_popup = (block->flag & UI_BLOCK_KEEP_OPEN) != 0;
		uiBut *but;

		for (but = block->buttons.first; but; but = but->next) {
			/* no undo for buttons for operator redo panels */
			UI_but_flag_disable(but, UI_BUT_UNDO);

			/* only for popups, see [#36109] */

			/* if button is operator's default property, and a text-field, enable focus for it
			 * - this is used for allowing operators with popups to rename stuff with fewer clicks
			 */
			if (is_popup) {
				if ((but->rnaprop == op->type->prop) && (but->type == UI_BTYPE_TEXT)) {
					UI_but_focus_on_enter_event(CTX_wm_window(C), but);
				}
			}
		}
	}

	return return_info;
}

/************************* Running Jobs Template **************************/

#define B_STOPRENDER    1
#define B_STOPCAST      2
#define B_STOPANIM      3
#define B_STOPCOMPO     4
#define B_STOPSEQ       5
#define B_STOPCLIP      6
#define B_STOPFILE      7
#define B_STOPOTHER     8

static void do_running_jobs(bContext *C, void *UNUSED(arg), int event)
{
	switch (event) {
		case B_STOPRENDER:
			G.is_break = true;
			break;
		case B_STOPCAST:
			WM_jobs_stop(CTX_wm_manager(C), CTX_wm_screen(C), NULL);
			break;
		case B_STOPANIM:
			WM_operator_name_call(C, "SCREEN_OT_animation_play", WM_OP_INVOKE_SCREEN, NULL);
			break;
		case B_STOPCOMPO:
			WM_jobs_stop(CTX_wm_manager(C), CTX_data_scene(C), NULL);
			break;
		case B_STOPSEQ:
			WM_jobs_stop(CTX_wm_manager(C), CTX_wm_area(C), NULL);
			break;
		case B_STOPCLIP:
			WM_jobs_stop(CTX_wm_manager(C), CTX_wm_area(C), NULL);
			break;
		case B_STOPFILE:
			WM_jobs_stop(CTX_wm_manager(C), CTX_wm_area(C), NULL);
			break;
		case B_STOPOTHER:
			G.is_break = true;
			break;
	}
}

struct ProgressTooltip_Store {
	wmWindowManager *wm;
	void *owner;
};

static char *progress_tooltip_func(bContext *UNUSED(C), void *argN, const char *UNUSED(tip))
{
	struct ProgressTooltip_Store *arg = argN;
	wmWindowManager *wm = arg->wm;
	void *owner = arg->owner;

	const float progress = WM_jobs_progress(wm, owner);

	/* create tooltip text and associate it with the job */
	char elapsed_str[32];
	char remaining_str[32] = "Unknown";
	const double elapsed = PIL_check_seconds_timer() - WM_jobs_starttime(wm, owner);
	BLI_timecode_string_from_time_simple(elapsed_str, sizeof(elapsed_str), elapsed);

	if (progress) {
		const double remaining = (elapsed / (double)progress) - elapsed;
		BLI_timecode_string_from_time_simple(remaining_str, sizeof(remaining_str), remaining);
	}

	return BLI_sprintfN(
	        "Time Remaining: %s\n"
	        "Time Elapsed: %s",
	        remaining_str, elapsed_str);
}

void uiTemplateRunningJobs(uiLayout *layout, bContext *C)
{
	bScreen *screen = CTX_wm_screen(C);
	wmWindowManager *wm = CTX_wm_manager(C);
	ScrArea *sa = CTX_wm_area(C);
	uiBlock *block;
	void *owner = NULL;
	int handle_event, icon = 0;

	block = uiLayoutGetBlock(layout);
	UI_block_layout_set_current(block, layout);

	UI_block_func_handle_set(block, do_running_jobs, NULL);

	if (sa->spacetype == SPACE_SEQ) {
		if (WM_jobs_test(wm, sa, WM_JOB_TYPE_ANY))
			owner = sa;
		handle_event = B_STOPSEQ;
		icon = ICON_SEQUENCE;
	}
	else if (sa->spacetype == SPACE_CLIP) {
		if (WM_jobs_test(wm, sa, WM_JOB_TYPE_ANY))
			owner = sa;
		handle_event = B_STOPCLIP;
		icon = ICON_CLIP;
	}
	else if (sa->spacetype == SPACE_FILE) {
		if (WM_jobs_test(wm, sa, WM_JOB_TYPE_FILESEL_READDIR)) {
			owner = sa;
		}
		handle_event = B_STOPFILE;
		icon = ICON_FILEBROWSER;
	}
	else {
		Scene *scene;
		/* another scene can be rendering too, for example via compositor */
		for (scene = CTX_data_main(C)->scene.first; scene; scene = scene->id.next) {
			if (WM_jobs_test(wm, scene, WM_JOB_TYPE_RENDER)) {
				handle_event = B_STOPRENDER;
				icon = ICON_SCENE;
				break;
			}
			else if (WM_jobs_test(wm, scene, WM_JOB_TYPE_COMPOSITE)) {
				handle_event = B_STOPCOMPO;
				icon = ICON_RENDERLAYERS;
				break;
			}
			else if (WM_jobs_test(wm, scene, WM_JOB_TYPE_OBJECT_BAKE_TEXTURE) ||
			         WM_jobs_test(wm, scene, WM_JOB_TYPE_OBJECT_BAKE))
			{
				/* Skip bake jobs in compositor to avoid compo header displaying
				 * progress bar which is not being updated (bake jobs only need
				 * to update NC_IMAGE context.
				 */
				if (sa->spacetype != SPACE_NODE) {
					handle_event = B_STOPOTHER;
					icon = ICON_IMAGE;
					break;
				}
			}
			else if (WM_jobs_test(wm, scene, WM_JOB_TYPE_DPAINT_BAKE)) {
				handle_event = B_STOPOTHER;
				icon = ICON_MOD_DYNAMICPAINT;
				break;
			}
			else if (WM_jobs_test(wm, scene, WM_JOB_TYPE_POINTCACHE)) {
				handle_event = B_STOPOTHER;
				icon = ICON_PHYSICS;
				break;
			}
			else if (WM_jobs_test(wm, scene, WM_JOB_TYPE_OBJECT_SIM_FLUID)) {
				handle_event = B_STOPOTHER;
				icon = ICON_MOD_FLUIDSIM;
				break;
			}
			else if (WM_jobs_test(wm, scene, WM_JOB_TYPE_OBJECT_SIM_OCEAN)) {
				handle_event = B_STOPOTHER;
				icon = ICON_MOD_OCEAN;
				break;
			}
			else if (WM_jobs_test(wm, scene, WM_JOB_TYPE_ANY)) {
				handle_event = B_STOPOTHER;
				icon = ICON_NONE;
				break;
			}
		}
		owner = scene;
	}

	if (owner) {
		const uiFontStyle *fstyle = UI_FSTYLE_WIDGET;
		bool active = !(G.is_break || WM_jobs_is_stopped(wm, owner));

		uiLayout *row = uiLayoutRow(layout, false);
		block = uiLayoutGetBlock(row);

		/* get percentage done and set it as the UI text */
		const float progress = WM_jobs_progress(wm, owner);
		char text[8];
		BLI_snprintf(text, 8, "%d%%", (int)(progress * 100));

		const char *name = active ? WM_jobs_name(wm, owner) : "Canceling...";

		/* job name and icon */
		const int textwidth = UI_fontstyle_string_width(fstyle, name);
		uiDefIconTextBut(block, UI_BTYPE_LABEL, 0, icon, name, 0, 0,
		                 textwidth + UI_UNIT_X * 1.5f, UI_UNIT_Y, NULL, 0.0f, 0.0f, 0.0f, 0.0f, "");

		/* stick progress bar and cancel button together */
		row = uiLayoutRow(layout, true);
		uiLayoutSetActive(row, active);
		block = uiLayoutGetBlock(row);

		{
			struct ProgressTooltip_Store *tip_arg = MEM_mallocN(sizeof(*tip_arg), __func__);
			tip_arg->wm = wm;
			tip_arg->owner = owner;
			uiBut *but_progress = uiDefIconTextBut(
			        block, UI_BTYPE_PROGRESS_BAR, 0, 0, text,
			        UI_UNIT_X, 0, UI_UNIT_X * 6.0f, UI_UNIT_Y, NULL, 0.0f, 0.0f,
			        progress, 0, NULL);
			UI_but_func_tooltip_set(but_progress, progress_tooltip_func, tip_arg);
		}

		if (!wm->is_interface_locked) {
			uiDefIconTextBut(block, UI_BTYPE_BUT, handle_event, ICON_PANEL_CLOSE,
			                 "", 0, 0, UI_UNIT_X, UI_UNIT_Y,
			                 NULL, 0.0f, 0.0f, 0, 0, TIP_("Stop this job"));
		}
	}

	if (screen->animtimer)
		uiDefIconTextBut(block, UI_BTYPE_BUT, B_STOPANIM, ICON_CANCEL, IFACE_("Anim Player"), 0, 0, UI_UNIT_X * 5.0f, UI_UNIT_Y,
		                 NULL, 0.0f, 0.0f, 0, 0, TIP_("Stop animation playback"));
}

/************************* Reports for Last Operator Template **************************/

void uiTemplateReportsBanner(uiLayout *layout, bContext *C)
{
	ReportList *reports = CTX_wm_reports(C);
	Report *report = BKE_reports_last_displayable(reports);
	ReportTimerInfo *rti;

	uiLayout *ui_abs;
	uiBlock *block;
	uiBut *but;
	uiStyle *style = UI_style_get();
	int width;
	int icon;

	/* if the report display has timed out, don't show */
	if (!reports->reporttimer) return;

	rti = (ReportTimerInfo *)reports->reporttimer->customdata;

	if (!rti || rti->widthfac == 0.0f || !report) return;

	ui_abs = uiLayoutAbsolute(layout, false);
	block = uiLayoutGetBlock(ui_abs);

	UI_fontstyle_set(&style->widgetlabel);
	width = BLF_width(style->widgetlabel.uifont_id, report->message, report->len);
	width = min_ii((int)(rti->widthfac * width), width);
	width = max_ii(width, 10 * UI_DPI_FAC);

	/* make a box around the report to make it stand out */
	UI_block_align_begin(block);
	but = uiDefBut(block, UI_BTYPE_ROUNDBOX, 0, "", 0, 0, UI_UNIT_X + 5, UI_UNIT_Y, NULL, 0.0f, 0.0f, 0, 0, "");
	/* set the report's bg color in but->col - UI_BTYPE_ROUNDBOX feature */
	rgba_float_to_uchar(but->col, rti->col);

	but = uiDefBut(block, UI_BTYPE_ROUNDBOX, 0, "", UI_UNIT_X + 5, 0, UI_UNIT_X + width, UI_UNIT_Y,
	               NULL, 0.0f, 0.0f, 0, 0, "");
	rgba_float_to_uchar(but->col, rti->col);

	UI_block_align_end(block);

	/* icon and report message on top */
	icon = UI_icon_from_report_type(report->type);

	/* XXX: temporary operator to dump all reports to a text block, but only if more than 1 report
	 * to be shown instead of icon when appropriate...
	 */
	UI_block_emboss_set(block, UI_EMBOSS_NONE);

	if (reports->list.first != reports->list.last)
		uiDefIconButO(block, UI_BTYPE_BUT, "UI_OT_reports_to_textblock", WM_OP_INVOKE_REGION_WIN, icon, 2, 0, UI_UNIT_X,
		              UI_UNIT_Y, TIP_("Click to see the remaining reports in text block: 'Recent Reports'"));
	else
		uiDefIconBut(block, UI_BTYPE_LABEL, 0, icon, 2, 0, UI_UNIT_X, UI_UNIT_Y, NULL, 0.0f, 0.0f, 0, 0, "");

	UI_block_emboss_set(block, UI_EMBOSS);

	uiDefBut(block, UI_BTYPE_LABEL, 0, report->message, UI_UNIT_X + 5, 0, UI_UNIT_X + width, UI_UNIT_Y,
	         NULL, 0.0f, 0.0f, 0, 0, "");
}


void uiTemplateInputStatus(uiLayout *layout, struct bContext *C)
{
	wmWindow *win = CTX_wm_window(C);
	WorkSpace *workspace = CTX_wm_workspace(C);

	/* Workspace status text has priority. */
	if (workspace->status_text) {
		uiItemL(layout, workspace->status_text, ICON_NONE);
		return;
	}

	if (WM_window_modal_keymap_status_draw(C, win, layout)) {
		return;
	}

	/* Otherwise should cursor keymap status. */
	for (int i = 0; i < 3; i++) {
		uiLayout *box = uiLayoutRow(layout, false);
		uiLayout *col = uiLayoutColumn(box, false);
		uiLayout *row = uiLayoutRow(col, true);
		uiLayoutSetAlignment(row, UI_LAYOUT_ALIGN_LEFT);

		const char *msg = WM_window_cursor_keymap_status_get(win, i, 0);
		const char *msg_drag = WM_window_cursor_keymap_status_get(win, i, 1);

		if (msg || (msg_drag == NULL)) {
			uiItemL(row, msg ? msg : "", (ICON_MOUSE_LMB + i));
		}

		if (msg_drag) {
			uiItemL(row, msg_drag, (ICON_MOUSE_LMB_DRAG + i));
		}

		/* Use trick with empty string to keep icons in same position. */
		row = uiLayoutRow(col, false);
		uiItemL(row, "                                                                   ", ICON_NONE);
	}
}

/********************************* Keymap *************************************/

static void keymap_item_modified(bContext *UNUSED(C), void *kmi_p, void *UNUSED(unused))
{
	wmKeyMapItem *kmi = (wmKeyMapItem *)kmi_p;
	WM_keyconfig_update_tag(NULL, kmi);
}

static void template_keymap_item_properties(uiLayout *layout, const char *title, PointerRNA *ptr)
{
	uiLayout *flow, *box, *row;

	uiItemS(layout);

	if (title)
		uiItemL(layout, title, ICON_NONE);

	flow = uiLayoutColumnFlow(layout, 2, false);

	RNA_STRUCT_BEGIN (ptr, prop)
	{
		const bool is_set = RNA_property_is_set(ptr, prop);
		uiBut *but;

		/* recurse for nested properties */
		if (RNA_property_type(prop) == PROP_POINTER) {
			PointerRNA propptr = RNA_property_pointer_get(ptr, prop);

			if (propptr.data && RNA_struct_is_a(propptr.type, &RNA_OperatorProperties)) {
				const char *name = RNA_property_ui_name(prop);
				template_keymap_item_properties(layout, name, &propptr);
				continue;
			}
		}

		box = uiLayoutBox(flow);
		uiLayoutSetActive(box, is_set);
		row = uiLayoutRow(box, false);

		/* property value */
		uiItemFullR(row, ptr, prop, -1, 0, 0, NULL, ICON_NONE);

		if (is_set) {
			/* unset operator */
			uiBlock *block = uiLayoutGetBlock(row);
			UI_block_emboss_set(block, UI_EMBOSS_NONE);
			but = uiDefIconButO(block, UI_BTYPE_BUT, "UI_OT_unset_property_button", WM_OP_EXEC_DEFAULT, ICON_X, 0, 0, UI_UNIT_X, UI_UNIT_Y, NULL);
			but->rnapoin = *ptr;
			but->rnaprop = prop;
			UI_block_emboss_set(block, UI_EMBOSS);
		}
	}
	RNA_STRUCT_END;
}

void uiTemplateKeymapItemProperties(uiLayout *layout, PointerRNA *ptr)
{
	PointerRNA propptr = RNA_pointer_get(ptr, "properties");

	if (propptr.data) {
		uiBut *but = uiLayoutGetBlock(layout)->buttons.last;

		WM_operator_properties_sanitize(&propptr, false);
		template_keymap_item_properties(layout, NULL, &propptr);

		/* attach callbacks to compensate for missing properties update,
		 * we don't know which keymap (item) is being modified there */
		for (; but; but = but->next) {
			/* operator buttons may store props for use (file selector, [#36492]) */
			if (but->rnaprop) {
				UI_but_func_set(but, keymap_item_modified, ptr->data, NULL);

				/* Otherwise the keymap will be re-generated which we're trying to edit, see: T47685 */
				UI_but_flag_enable(but, UI_BUT_UPDATE_DELAY);
			}
		}
	}
}

/********************************* Color management *************************************/

void uiTemplateColorspaceSettings(uiLayout *layout, PointerRNA *ptr, const char *propname)
{
	PropertyRNA *prop;
	PointerRNA colorspace_settings_ptr;

	prop = RNA_struct_find_property(ptr, propname);

	if (!prop) {
		printf("%s: property not found: %s.%s\n",
		       __func__, RNA_struct_identifier(ptr->type), propname);
		return;
	}

	colorspace_settings_ptr = RNA_property_pointer_get(ptr, prop);

	uiItemR(layout, &colorspace_settings_ptr, "name", 0, IFACE_("Color Space"), ICON_NONE);
}

void uiTemplateColormanagedViewSettings(uiLayout *layout, bContext *UNUSED(C), PointerRNA *ptr, const char *propname)
{
	PropertyRNA *prop;
	PointerRNA view_transform_ptr;
	uiLayout *col, *row;
	ColorManagedViewSettings *view_settings;

	prop = RNA_struct_find_property(ptr, propname);

	if (!prop) {
		printf("%s: property not found: %s.%s\n",
		       __func__, RNA_struct_identifier(ptr->type), propname);
		return;
	}

	view_transform_ptr = RNA_property_pointer_get(ptr, prop);
	view_settings = view_transform_ptr.data;

	col = uiLayoutColumn(layout, false);

	row = uiLayoutRow(col, false);
	uiItemR(row, &view_transform_ptr, "view_transform", 0, IFACE_("View"), ICON_NONE);

	col = uiLayoutColumn(layout, false);
	uiItemR(col, &view_transform_ptr, "exposure", 0, NULL, ICON_NONE);
	uiItemR(col, &view_transform_ptr, "gamma", 0, NULL, ICON_NONE);

	uiItemR(col, &view_transform_ptr, "look", 0, IFACE_("Look"), ICON_NONE);

	col = uiLayoutColumn(layout, false);
	uiItemR(col, &view_transform_ptr, "use_curve_mapping", 0, NULL, ICON_NONE);
	if (view_settings->flag & COLORMANAGE_VIEW_USE_CURVES)
		uiTemplateCurveMapping(col, &view_transform_ptr, "curve_mapping", 'c', true, false, false, false);
}

/********************************* Component Menu *************************************/

typedef struct ComponentMenuArgs {
	PointerRNA ptr;
	char propname[64];	/* XXX arbitrary */
} ComponentMenuArgs;
/* NOTE: this is a block-menu, needs 0 events, otherwise the menu closes */
static uiBlock *component_menu(bContext *C, ARegion *ar, void *args_v)
{
	ComponentMenuArgs *args = (ComponentMenuArgs *)args_v;
	uiBlock *block;
	uiLayout *layout;

	block = UI_block_begin(C, ar, __func__, UI_EMBOSS);
	UI_block_flag_enable(block, UI_BLOCK_KEEP_OPEN);

	layout = uiLayoutColumn(UI_block_layout(block, UI_LAYOUT_VERTICAL, UI_LAYOUT_PANEL, 0, 0, UI_UNIT_X * 6, UI_UNIT_Y, 0, UI_style_get()), 0);

	uiItemR(layout, &args->ptr, args->propname, UI_ITEM_R_EXPAND, "", ICON_NONE);

	UI_block_bounds_set_normal(block, 6);
	UI_block_direction_set(block, UI_DIR_DOWN);

	return block;
}
void uiTemplateComponentMenu(uiLayout *layout, PointerRNA *ptr, const char *propname, const char *name)
{
	ComponentMenuArgs *args = MEM_callocN(sizeof(ComponentMenuArgs), "component menu template args");
	uiBlock *block;
	uiBut *but;

	args->ptr = *ptr;
	BLI_strncpy(args->propname, propname, sizeof(args->propname));

	block = uiLayoutGetBlock(layout);
	UI_block_align_begin(block);

	but = uiDefBlockButN(block, component_menu, args, name, 0, 0, UI_UNIT_X * 6, UI_UNIT_Y, "");
	/* set rna directly, uiDefBlockButN doesn't do this */
	but->rnapoin = *ptr;
	but->rnaprop = RNA_struct_find_property(ptr, propname);
	but->rnaindex = 0;

	UI_block_align_end(block);
}

/************************* Node Socket Icon **************************/

void uiTemplateNodeSocket(uiLayout *layout, bContext *UNUSED(C), float *color)
{
	uiBlock *block;
	uiBut *but;

	block = uiLayoutGetBlock(layout);
	UI_block_align_begin(block);

	/* XXX using explicit socket colors is not quite ideal.
	 * Eventually it should be possible to use theme colors for this purpose,
	 * but this requires a better design for extendable color palettes in user prefs.
	 */
	but = uiDefBut(block, UI_BTYPE_NODE_SOCKET, 0, "", 0, 0, UI_UNIT_X, UI_UNIT_Y, NULL, 0, 0, 0, 0, "");
	rgba_float_to_uchar(but->col, color);

	UI_block_align_end(block);
}

/********************************* Cache File *********************************/

void uiTemplateCacheFile(uiLayout *layout, bContext *C, PointerRNA *ptr, const char *propname)
{
	if (!ptr->data) {
		return;
	}

	PropertyRNA *prop = RNA_struct_find_property(ptr, propname);

	if (!prop) {
		printf("%s: property not found: %s.%s\n",
		       __func__, RNA_struct_identifier(ptr->type), propname);
		return;
	}

	if (RNA_property_type(prop) != PROP_POINTER) {
		printf("%s: expected pointer property for %s.%s\n",
		       __func__, RNA_struct_identifier(ptr->type), propname);
		return;
	}

	PointerRNA fileptr = RNA_property_pointer_get(ptr, prop);
	CacheFile *file = fileptr.data;

	uiLayoutSetContextPointer(layout, "edit_cachefile", &fileptr);

	uiTemplateID(layout, C, ptr, propname, NULL, "CACHEFILE_OT_open", NULL, UI_TEMPLATE_ID_FILTER_ALL, false);

	if (!file) {
		return;
	}

	SpaceButs *sbuts = CTX_wm_space_buts(C);

	uiLayout *row = uiLayoutRow(layout, false);
	uiBlock *block = uiLayoutGetBlock(row);
	uiDefBut(block, UI_BTYPE_LABEL, 0, IFACE_("File Path:"), 0, 19, 145, 19, NULL, 0, 0, 0, 0, "");

	row = uiLayoutRow(layout, false);
	uiLayout *split = uiLayoutSplit(row, 0.0f, false);
	row = uiLayoutRow(split, true);

	uiItemR(row, &fileptr, "filepath", 0, "", ICON_NONE);
	uiItemO(row, "", ICON_FILE_REFRESH, "cachefile.reload");

	row = uiLayoutRow(layout, false);
	uiItemR(row, &fileptr, "is_sequence", 0, "Is Sequence", ICON_NONE);

	row = uiLayoutRow(layout, false);
	uiItemR(row, &fileptr, "override_frame", 0, "Override Frame", ICON_NONE);

	row = uiLayoutRow(layout, false);
	uiLayoutSetEnabled(row, RNA_boolean_get(&fileptr, "override_frame"));
	uiItemR(row, &fileptr, "frame", 0, "Frame", ICON_NONE);

	row = uiLayoutRow(layout, false);
	uiItemR(row, &fileptr, "frame_offset", 0, "Frame Offset", ICON_NONE);

	row = uiLayoutRow(layout, false);
	uiItemL(row, IFACE_("Manual Transform:"), ICON_NONE);

	row = uiLayoutRow(layout, false);
	uiLayoutSetEnabled(row, (sbuts->mainb == BCONTEXT_CONSTRAINT));
	uiItemR(row, &fileptr, "scale", 0, "Scale", ICON_NONE);

	/* TODO: unused for now, so no need to expose. */
#if 0
	row = uiLayoutRow(layout, false);
	uiItemR(row, &fileptr, "forward_axis", 0, "Forward Axis", ICON_NONE);

	row = uiLayoutRow(layout, false);
	uiItemR(row, &fileptr, "up_axis", 0, "Up Axis", ICON_NONE);
#endif
}

/******************************* Recent Files *******************************/

int uiTemplateRecentFiles(uiLayout *layout, int rows)
{
	const RecentFile *recent;
	int i;

	for (recent = G.recent_files.first, i = 0; (i < rows) && (recent); recent = recent->next, i++) {
		const char *filename = BLI_path_basename(recent->filepath);
		uiItemStringO(layout, filename,
		              BLO_has_bfile_extension(filename) ? ICON_FILE_BLEND : ICON_FILE_BACKUP,
		              "WM_OT_open_mainfile", "filepath", recent->filepath);
	}

	return i;
}<|MERGE_RESOLUTION|>--- conflicted
+++ resolved
@@ -528,7 +528,6 @@
 {
 	if (type) {
 		switch (RNA_type_to_ID_code(type)) {
-<<<<<<< HEAD
 			case ID_SCE: return N_("Scene Browser\nChoose Scene to use");
 			case ID_OB:  return N_("Object Browser\nChoose Object to use");
 			case ID_ME:  return N_("Data Browser\nChoose Mesh Data to use");
@@ -539,7 +538,7 @@
 			case ID_IM:  return N_("Image Browser\nChoose Image to use");
 			case ID_LS:  return N_("Data Browser\nBrowse Line Style Data to use");
 			case ID_LT:  return N_("Data Browser\nChoose Lattice Data to use");
-			case ID_LA:  return N_("Data Browser\nChoose Lamp Data to use");
+			case ID_LA:  return N_("Data Browser\nChoose Light Data to use");
 			case ID_CA:  return N_("Data Browser\nChoose Camera Data to use");
 			case ID_WO:  return N_("Data Browser\nChoose World Settings to use");
 			case ID_SCR: return N_("Layout Browser\nChoose Screen layout");
@@ -557,38 +556,8 @@
 			case ID_PAL: return N_("Data Browser\nChoose Palette Data to use");
 			case ID_PC:  return N_("Data Browser\nChoose Paint Curve Data to use");
 			case ID_CF:  return N_("Data Browser\nChoose Cache Files to use");
-=======
-			case ID_SCE: return N_("Browse Scene to be linked");
-			case ID_OB:  return N_("Browse Object to be linked");
-			case ID_ME:  return N_("Browse Mesh Data to be linked");
-			case ID_CU:  return N_("Browse Curve Data to be linked");
-			case ID_MB:  return N_("Browse Metaball Data to be linked");
-			case ID_MA:  return N_("Browse Material to be linked");
-			case ID_TE:  return N_("Browse Texture to be linked");
-			case ID_IM:  return N_("Browse Image to be linked");
-			case ID_LS:  return N_("Browse Line Style Data to be linked");
-			case ID_LT:  return N_("Browse Lattice Data to be linked");
-			case ID_LA:  return N_("Browse Light Data to be linked");
-			case ID_CA:  return N_("Browse Camera Data to be linked");
-			case ID_WO:  return N_("Browse World Settings to be linked");
-			case ID_SCR: return N_("Choose Screen layout");
-			case ID_TXT: return N_("Browse Text to be linked");
-			case ID_SPK: return N_("Browse Speaker Data to be linked");
-			case ID_SO:  return N_("Browse Sound to be linked");
-			case ID_AR:  return N_("Browse Armature data to be linked");
-			case ID_AC:  return N_("Browse Action to be linked");
-			case ID_NT:  return N_("Browse Node Tree to be linked");
-			case ID_BR:  return N_("Browse Brush to be linked");
-			case ID_PA:  return N_("Browse Particle Settings to be linked");
-			case ID_GD:  return N_("Browse Grease Pencil Data to be linked");
-			case ID_MC:  return N_("Browse Movie Clip to be linked");
-			case ID_MSK: return N_("Browse Mask to be linked");
-			case ID_PAL: return N_("Browse Palette Data to be linked");
-			case ID_PC:  return N_("Browse Paint Curve Data to be linked");
-			case ID_CF:  return N_("Browse Cache Files to be linked");
-			case ID_WS:  return N_("Browse Workspace to be linked");
-			case ID_LP:  return N_("Browse LightProbe to be linked");
->>>>>>> c4777d31
+			case ID_WS:  return N_("Data Browser\nBrowse Workspace to be linked");
+			case ID_LP:  return N_("Data Browser\nBrowse LightProbe to be linked");
 		}
 	}
 	return N_("Browse ID data to be linked");
