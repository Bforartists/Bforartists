--- conflicted
+++ resolved
@@ -2709,16 +2709,13 @@
   /* Enabled eye icon. */
   uiItemR(row, &ptr, "enabled", 0, "", ICON_NONE);
 
-<<<<<<< HEAD
+  /* Extra operators menu. */
+  uiItemMenuF(row, "", ICON_DOWNARROW_HLT, constraint_ops_extra_draw, con);
+
+
   /* Apply. */
   uiItemO(row, "", ICON_CHECKMARK, "CONSTRAINT_OT_apply"); /*bfa - apply*/
 
-    /* Extra operators menu. */
-    uiItemMenuF(row, "", ICON_DOWNARROW_HLT, constraint_ops_extra_draw, con);
-=======
-  /* Extra operators menu. */
-  uiItemMenuF(row, "", ICON_DOWNARROW_HLT, constraint_ops_extra_draw, con);
->>>>>>> 48fbf0ba
 
   /* Close 'button' - emboss calls here disable drawing of 'button' behind X */
   sub = uiLayoutRow(row, false);
