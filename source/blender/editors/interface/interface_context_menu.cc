/* SPDX-FileCopyrightText: 2023 Blender Authors
 *
 * SPDX-License-Identifier: GPL-2.0-or-later */

/** \file
 * \ingroup edinterface
 *
 * Generic context popup menus.
 */

#include <cstring>

#include "MEM_guardedalloc.h"

#include "DNA_screen_types.h"

#include "BLI_fileops.h"
#include "BLI_path_utils.hh"
#include "BLI_string_utf8.h"
#include "BLI_utildefines.h"

#include "BLT_translation.hh"

#include "BKE_context.hh"
#include "BKE_idprop.hh"
#include "BKE_screen.hh"

#include "ED_asset.hh"
#include "ED_buttons.hh"
#include "ED_keyframing.hh"
#include "ED_screen.hh"

#include "UI_abstract_view.hh"
#include "UI_interface_layout.hh"

#include "interface_intern.hh"

#include "RNA_access.hh"
#include "RNA_path.hh"
#include "RNA_prototypes.hh"

#ifdef WITH_PYTHON
#  include "BPY_extern.hh"
#  include "BPY_extern_run.hh"
#endif

#include "WM_api.hh"
#include "WM_types.hh"

/* This hack is needed because we don't have a good way to
 * re-reference keymap items once added: #42944 */
#define USE_KEYMAP_ADD_HACK

namespace blender::ui {

/* -------------------------------------------------------------------- */
/** \name Button Context Menu
 * \{ */

static IDProperty *shortcut_property_from_rna(bContext *C, Button *but)
{
  /* Compute data path from context to property. */

  /* If this returns null, we won't be able to bind shortcuts to these RNA properties.
   * Support can be added at #wm_context_member_from_ptr. */
  std::optional<std::string> final_data_path = WM_context_path_resolve_property_full(
      C, &but->rnapoin, but->rnaprop, but->rnaindex);
  if (!final_data_path.has_value()) {
    return nullptr;
  }

  /* Create ID property of data path, to pass to the operator. */
  IDProperty *prop = bke::idprop::create_group(__func__).release();
  IDP_AddToGroup(prop, bke::idprop::create("data_path", final_data_path.value()).release());
  return prop;
}

static const char *shortcut_get_operator_property(bContext *C, Button *but, IDProperty **r_prop)
{
  if (but->optype) {
    /* Operator */
    *r_prop = (but->opptr && but->opptr->data) ?
                  IDP_CopyProperty(static_cast<IDProperty *>(but->opptr->data)) :
                  nullptr;
    return but->optype->idname;
  }

  if (but->rnaprop) {
    const PropertyType rnaprop_type = RNA_property_type(but->rnaprop);

    if (rnaprop_type == PROP_BOOLEAN) {
      /* Boolean */
      *r_prop = shortcut_property_from_rna(C, but);
      if (*r_prop == nullptr) {
        return nullptr;
      }
      return "WM_OT_context_toggle";
    }
    if (rnaprop_type == PROP_ENUM) {
      /* Enum */
      *r_prop = shortcut_property_from_rna(C, but);
      if (*r_prop == nullptr) {
        return nullptr;
      }
      return "WM_OT_context_menu_enum";
    }
  }

  if (MenuType *mt = button_menutype_get(but)) {
    IDProperty *prop = bke::idprop::create_group(__func__).release();
    IDP_AddToGroup(prop, bke::idprop::create("name", mt->idname).release());
    *r_prop = prop;
    return "WM_OT_call_menu";
  }

  if (std::optional asset_shelf_idname = button_asset_shelf_type_idname_get(but)) {
    IDProperty *prop = bke::idprop::create_group(__func__).release();
    IDP_AddToGroup(prop, bke::idprop::create("name", *asset_shelf_idname).release());
    *r_prop = prop;
    return "WM_OT_call_asset_shelf_popover";
  }

  if (PanelType *pt = button_paneltype_get(but)) {
    IDProperty *prop = bke::idprop::create_group(__func__).release();
    IDP_AddToGroup(prop, bke::idprop::create("name", pt->idname).release());
    *r_prop = prop;
    return "WM_OT_call_panel";
  }

  *r_prop = nullptr;
  return nullptr;
}

static void shortcut_free_operator_property(IDProperty *prop)
{
  if (prop) {
    IDP_FreeProperty(prop);
  }
}

static void but_shortcut_name_func(bContext *C, void *arg1, int /*event*/)
{
  Button *but = (Button *)arg1;

  IDProperty *prop;
  const char *idname = shortcut_get_operator_property(C, but, &prop);
  if (idname == nullptr) {
    return;
  }

  /* complex code to change name of button */
  if (std::optional<std::string> shortcut_str = WM_key_event_operator_string(
          C, idname, but->opcontext, prop, true))
  {
    button_add_shortcut(but, shortcut_str->c_str(), true);
  }
  else {
    /* simply strip the shortcut */
    button_add_shortcut(but, nullptr, true);
  }

  shortcut_free_operator_property(prop);
}

static Block *menu_change_shortcut(bContext *C, ARegion *region, void *arg)
{
  wmWindowManager *wm = CTX_wm_manager(C);
  Button *but = (Button *)arg;
  const uiStyle *style = style_get_dpi();
  IDProperty *prop;
  const char *idname = shortcut_get_operator_property(C, but, &prop);

  wmKeyMap *km;
  wmKeyMapItem *kmi = WM_key_event_operator(C,
                                            idname,
                                            but->opcontext,
                                            prop,
                                            EVT_TYPE_MASK_HOTKEY_INCLUDE,
                                            EVT_TYPE_MASK_HOTKEY_EXCLUDE,
                                            &km);
  U.runtime.is_dirty = true;

  BLI_assert(kmi != nullptr);

  PointerRNA ptr = RNA_pointer_create_discrete(&wm->id, &RNA_KeyMapItem, kmi);

  Block *block = block_begin(C, region, "_popup", EmbossType::Emboss);
  block_func_handle_set(block, but_shortcut_name_func, but);
  block_flag_enable(block, BLOCK_MOVEMOUSE_QUIT);
  block_direction_set(block, UI_DIR_CENTER_Y);

  Layout &layout = block_layout(block,
                                LayoutDirection::Vertical,
                                LayoutType::Panel,
                                0,
                                0,
                                U.widget_unit * 10,
                                U.widget_unit * 2,
                                0,
                                style);

  layout.label(CTX_IFACE_(BLT_I18NCONTEXT_OPERATOR_DEFAULT, "Change Shortcut..."), ICON_HAND);
  layout.prop(&ptr, "type", ITEM_R_FULL_EVENT | ITEM_R_IMMEDIATE, "", ICON_NONE);

  const int bounds_offset[2] = {int(-100 * UI_SCALE_FAC), int(36 * UI_SCALE_FAC)};
  block_bounds_set_popup(block, 6 * UI_SCALE_FAC, bounds_offset);

  shortcut_free_operator_property(prop);

  return block;
}

#ifdef USE_KEYMAP_ADD_HACK
static int g_kmi_id_hack;
#endif

static Block *menu_add_shortcut(bContext *C, ARegion *region, void *arg)
{
  wmWindowManager *wm = CTX_wm_manager(C);
  Button *but = (Button *)arg;
  const uiStyle *style = style_get_dpi();
  IDProperty *prop;
  const char *idname = shortcut_get_operator_property(C, but, &prop);

  /* XXX this guess_opname can potentially return a different keymap
   * than being found on adding later... */
  wmKeyMap *km = WM_keymap_guess_opname(C, idname);
  KeyMapItem_Params params{};
  params.type = EVT_AKEY;
  params.value = KM_PRESS;
  params.modifier = 0;
  params.direction = KM_ANY;
  wmKeyMapItem *kmi = WM_keymap_add_item(km, idname, &params);
  const int kmi_id = kmi->id;

  /* This takes ownership of prop, or prop can be nullptr for reset. */
  WM_keymap_item_properties_reset(kmi, prop);

  /* update and get pointers again */
  WM_keyconfig_update(wm);
  U.runtime.is_dirty = true;

  km = WM_keymap_guess_opname(C, idname);
  kmi = WM_keymap_item_find_id(km, kmi_id);

  PointerRNA ptr = RNA_pointer_create_discrete(&wm->id, &RNA_KeyMapItem, kmi);

  Block *block = block_begin(C, region, "_popup", EmbossType::Emboss);
  block_func_handle_set(block, but_shortcut_name_func, but);
  block_direction_set(block, UI_DIR_CENTER_Y);

  Layout &layout = block_layout(block,
                                LayoutDirection::Vertical,
                                LayoutType::Panel,
                                0,
                                0,
                                U.widget_unit * 10,
                                U.widget_unit * 2,
                                0,
                                style);

  layout.label(CTX_IFACE_(BLT_I18NCONTEXT_OPERATOR_DEFAULT, "Assign Shortcut..."), ICON_HAND);
  layout.prop(&ptr, "type", ITEM_R_FULL_EVENT | ITEM_R_IMMEDIATE, "", ICON_NONE);

  const int bounds_offset[2] = {int(-100 * UI_SCALE_FAC), int(36 * UI_SCALE_FAC)};
  block_bounds_set_popup(block, 6 * UI_SCALE_FAC, bounds_offset);

#ifdef USE_KEYMAP_ADD_HACK
  g_kmi_id_hack = kmi_id;
#endif

  return block;
}

static void menu_add_shortcut_cancel(bContext *C, void *arg1)
{
  Button *but = (Button *)arg1;

  IDProperty *prop;
  const char *idname = shortcut_get_operator_property(C, but, &prop);

#ifdef USE_KEYMAP_ADD_HACK
  wmKeyMap *km = WM_keymap_guess_opname(C, idname);
  const int kmi_id = g_kmi_id_hack;
  UNUSED_VARS(but);
#else
  int kmi_id = WM_key_event_operator_id(C, idname, but->opcontext, prop, true, &km);
#endif

  shortcut_free_operator_property(prop);

  wmKeyMapItem *kmi = WM_keymap_item_find_id(km, kmi_id);
  WM_keymap_remove_item(km, kmi);
}

static void remove_shortcut_func(bContext *C, Button *but)
{
  IDProperty *prop;
  const char *idname = shortcut_get_operator_property(C, but, &prop);

  wmKeyMap *km;
  wmKeyMapItem *kmi = WM_key_event_operator(C,
                                            idname,
                                            but->opcontext,
                                            prop,
                                            EVT_TYPE_MASK_HOTKEY_INCLUDE,
                                            EVT_TYPE_MASK_HOTKEY_EXCLUDE,
                                            &km);
  BLI_assert(kmi != nullptr);

  WM_keymap_remove_item(km, kmi);
  U.runtime.is_dirty = true;

  shortcut_free_operator_property(prop);
  but_shortcut_name_func(C, but, 0);
}

static bool ui_but_is_user_menu_compatible(bContext *C, Button *but)
{
  bool result = false;
  if (but->optype) {
    result = true;
  }
  else if (but->rnaprop) {
    if (RNA_property_type(but->rnaprop) == PROP_BOOLEAN) {
      std::optional<std::string> data_path = WM_context_path_resolve_full(C, &but->rnapoin);
      if (data_path.has_value()) {
        result = true;
      }
    }
  }
  else if (button_menutype_get(but)) {
    result = true;
  }
  else if (button_operatortype_get_from_enum_menu(but, nullptr)) {
    result = true;
  }

  return result;
}

static bUserMenuItem *ui_but_user_menu_find(bContext *C, Button *but, bUserMenu *um)
{
  if (but->optype) {
    IDProperty *prop = (but->opptr) ? static_cast<IDProperty *>(but->opptr->data) : nullptr;
    return (bUserMenuItem *)ED_screen_user_menu_item_find_operator(
        &um->items, but->optype, prop, "", but->opcontext);
  }
  if (but->rnaprop) {
    std::optional<std::string> member_id_data_path = WM_context_path_resolve_full(C,
                                                                                  &but->rnapoin);
    /* NOTE(@ideasman42): It's highly unlikely this ever occurs since the path must be resolved
     * for this to be added in the first place, there might be some cases where manually
     * constructed RNA paths don't resolve and in this case a crash should be avoided. */
    if (UNLIKELY(!member_id_data_path.has_value())) {
      /* Assert because this should never happen for typical usage. */
      BLI_assert_unreachable();
      return nullptr;
    }
    /* Ignore the actual array index [pass -1] since the index is handled separately. */
    const std::string prop_id = RNA_property_is_idprop(but->rnaprop) ?
                                    RNA_path_property_py(&but->rnapoin, but->rnaprop, -1) :
                                    RNA_property_identifier(but->rnaprop);
    bUserMenuItem *umi = (bUserMenuItem *)ED_screen_user_menu_item_find_prop(
        &um->items, member_id_data_path->c_str(), prop_id.c_str(), but->rnaindex);
    return umi;
  }

  wmOperatorType *ot = nullptr;
  PropertyRNA *prop_enum = nullptr;
  if ((ot = button_operatortype_get_from_enum_menu(but, &prop_enum))) {
    return (bUserMenuItem *)ED_screen_user_menu_item_find_operator(
        &um->items, ot, nullptr, RNA_property_identifier(prop_enum), but->opcontext);
  }

  MenuType *mt = button_menutype_get(but);
  if (mt != nullptr) {
    return (bUserMenuItem *)ED_screen_user_menu_item_find_menu(&um->items, mt);
  }
  return nullptr;
}

static void ui_but_user_menu_add(bContext *C, Button *but, bUserMenu *um)
{
  BLI_assert(ui_but_is_user_menu_compatible(C, but));

  std::string drawstr = button_drawstr_without_sep_char(but);

  /* Used for USER_MENU_TYPE_MENU. */
  MenuType *mt = nullptr;
  /* Used for USER_MENU_TYPE_OPERATOR (property enum used). */
  wmOperatorType *ot = nullptr;
  PropertyRNA *prop = nullptr;
  if (but->optype) {
    if (drawstr[0] == '\0') {
      /* Hard code overrides for generic operators. */
      if (but_is_tool(but)) {
        char idname[64];
        RNA_string_get(but->opptr, "name", idname);
#ifdef WITH_PYTHON
        {
          const char *expr_imports[] = {"bpy", "bl_ui", nullptr};
          char expr[256];
          SNPRINTF_UTF8(expr,
                        "bl_ui.space_toolsystem_common.item_from_id("
                        "bpy.context, "
                        "bpy.context.space_data.type, "
                        "'%s').label",
                        idname);
          char *expr_result = nullptr;
          if (BPY_run_string_as_string(C, expr_imports, expr, nullptr, &expr_result)) {
            drawstr = expr_result;
            MEM_freeN(expr_result);
          }
          else {
            BLI_assert(0);
            drawstr = idname;
          }
        }
#else
        drawstr = idname;
#endif
      }
      else if (but->tip_quick_func) {
        /* The "quick tooltip" often contains a short string that can be used as a fallback. */
        drawstr = but->tip_quick_func(but);
      }
    }
    ED_screen_user_menu_item_add_operator(
        &um->items,
        drawstr.c_str(),
        but->optype,
        but->opptr ? static_cast<const IDProperty *>(but->opptr->data) : nullptr,
        "",
        but->opcontext);
  }
  else if (but->rnaprop) {
    /* NOTE: 'member_id' may be a path. */
    std::optional<std::string> member_id_data_path = WM_context_path_resolve_full(C,
                                                                                  &but->rnapoin);
    if (!member_id_data_path.has_value()) {
      /* See #ui_but_user_menu_find code-comment. */
      BLI_assert_unreachable();
    }
    else {
      /* Ignore the actual array index [pass -1] since the index is handled separately. */
      const std::string prop_id = RNA_property_is_idprop(but->rnaprop) ?
                                      RNA_path_property_py(&but->rnapoin, but->rnaprop, -1) :
                                      RNA_property_identifier(but->rnaprop);
      /* NOTE: ignore 'drawstr', use property idname always. */
      ED_screen_user_menu_item_add_prop(
          &um->items, "", member_id_data_path->c_str(), prop_id.c_str(), but->rnaindex);
    }
  }
  else if ((mt = button_menutype_get(but))) {
    ED_screen_user_menu_item_add_menu(&um->items, drawstr.c_str(), mt);
  }
  else if ((ot = button_operatortype_get_from_enum_menu(but, &prop))) {
    ED_screen_user_menu_item_add_operator(&um->items,
                                          WM_operatortype_name(ot, nullptr).c_str(),
                                          ot,
                                          nullptr,
                                          RNA_property_identifier(prop),
                                          but->opcontext);
  }
}

static bool ui_but_menu_add_path_operators(Layout &layout, PointerRNA *ptr, PropertyRNA *prop)
{
  const PropertySubType subtype = RNA_property_subtype(prop);
  wmOperatorType *ot = WM_operatortype_find("WM_OT_path_open", true);
  char filepath[FILE_MAX];
  char dir[FILE_MAXDIR];
  char file[FILE_MAXFILE];
  PointerRNA props_ptr;

  BLI_assert(ELEM(subtype, PROP_FILEPATH, PROP_DIRPATH));
  UNUSED_VARS_NDEBUG(subtype);

  RNA_property_string_get(ptr, prop, filepath);

  if (!BLI_exists(filepath)) {
    return false;
  }

  if (BLI_is_file(filepath)) {
    BLI_assert(subtype == PROP_FILEPATH);
    props_ptr = layout.op(ot,
                          CTX_IFACE_(BLT_I18NCONTEXT_OPERATOR_DEFAULT, "Open File Externally"),
<<<<<<< HEAD
                          ICON_FILE_FOLDER, /*BFA*/
                          blender::wm::OpCallContext::InvokeDefault,
=======
                          ICON_NONE,
                          wm::OpCallContext::InvokeDefault,
>>>>>>> 1536700a
                          UI_ITEM_NONE);
    RNA_string_set(&props_ptr, "filepath", filepath);
  }
  else {
    /* This is a directory, so ensure it ends in a slash. */
    BLI_path_slash_ensure(filepath, ARRAY_SIZE(filepath));
  }

  BLI_path_split_dir_file(filepath, dir, sizeof(dir), file, sizeof(file));

  props_ptr = layout.op(ot,
                        CTX_IFACE_(BLT_I18NCONTEXT_OPERATOR_DEFAULT, "Open Location Externally"),
<<<<<<< HEAD
                        ICON_FILE_FOLDER, /*BFA*/
                        blender::wm::OpCallContext::InvokeDefault,
=======
                        ICON_NONE,
                        wm::OpCallContext::InvokeDefault,
>>>>>>> 1536700a
                        UI_ITEM_NONE);
  RNA_string_set(&props_ptr, "filepath", dir);

  return true;
}

static void set_layout_context_from_button(bContext *C, Layout &layout, Button *but)
{
  if (!but->context) {
    return;
  }
  layout.context_copy(but->context);
  CTX_store_set(C, layout.context_store());
}

bool popup_context_menu_for_button(bContext *C, Button *but, const wmEvent *event)
{
  /* ui_but_is_interactive() may let some buttons through that should not get a context menu - it
   * doesn't make sense for them. */
  if (ELEM(but->type, ButtonType::Label, ButtonType::Image)) {
    return false;
  }

  const bContextStore *previous_ctx = CTX_store_get(C);
  PopupMenu *pup = popup_menu_begin(
      C, button_context_menu_title_from_button(*but).c_str(), ICON_NONE);
  Layout &layout = *popup_menu_layout(pup);

  set_layout_context_from_button(C, layout, but);
  layout.operator_context_set(wm::OpCallContext::InvokeDefault);

  const bool is_disabled = but->flag & BUT_DISABLED;

  if (is_disabled) {
    /* Suppress editing commands. */
  }
  else if (but->type == ButtonType::Tab) {
    ButtonTab *tab = (ButtonTab *)but;
    if (tab->menu) {
      menutype_draw(C, tab->menu, &layout);
      layout.separator();
    }
  }
  else if (but->rnapoin.data && but->rnaprop) {
    PointerRNA *ptr = &but->rnapoin;
    PropertyRNA *prop = but->rnaprop;
    const PropertyType type = RNA_property_type(prop);
    const PropertySubType subtype = RNA_property_subtype(prop);
    bool is_anim = RNA_property_anim_editable(ptr, prop);
    const bool is_idprop = RNA_property_is_idprop(prop);

    /* second slower test,
     * saved people finding keyframe items in menus when its not possible */
    if (is_anim) {
      is_anim = RNA_property_path_from_ID_check(&but->rnapoin, but->rnaprop);
    }

    /* determine if we can key a single component of an array */
    const bool is_array = RNA_property_array_length(&but->rnapoin, but->rnaprop) != 0;
    const bool is_array_component = (is_array && but->rnaindex != -1);
    const bool is_whole_array = (is_array && but->rnaindex == -1);

    const uint override_status = RNA_property_override_library_status(
        CTX_data_main(C), ptr, prop, -1);
    const bool is_overridable = (override_status & RNA_OVERRIDE_STATUS_OVERRIDABLE) != 0;

    /* Set the (button_pointer, button_prop)
     * and pointer data for Python access to the hovered UI element. */
    layout.context_set_from_but(but);

    /* Keyframes */
    if (but->flag & BUT_ANIMATED_KEY) {
      /* Replace/delete keyframes. */
      if (is_array_component) {
        PointerRNA op_ptr = layout.op(
            "ANIM_OT_keyframe_insert_button",
            CTX_IFACE_(BLT_I18NCONTEXT_OPERATOR_DEFAULT, "Replace Keyframes"),
            ICON_KEY_HLT);
        RNA_boolean_set(&op_ptr, "all", true);
        op_ptr = layout.op("ANIM_OT_keyframe_insert_button",
                           CTX_IFACE_(BLT_I18NCONTEXT_OPERATOR_DEFAULT, "Replace Single Keyframe"),
                           ICON_KEY_HLT); /*BFA*/
        RNA_boolean_set(&op_ptr, "all", false);
        op_ptr = layout.op("ANIM_OT_keyframe_delete_button",
                           CTX_IFACE_(BLT_I18NCONTEXT_OPERATOR_DEFAULT, "Delete Keyframes"),
                           ICON_KEYFRAMES_REMOVE); /*BFA*/
        RNA_boolean_set(&op_ptr, "all", true);
        op_ptr = layout.op("ANIM_OT_keyframe_delete_button",
                           CTX_IFACE_(BLT_I18NCONTEXT_OPERATOR_DEFAULT, "Delete Single Keyframe"),
                           ICON_KEYFRAMES_REMOVE); /*BFA*/
        RNA_boolean_set(&op_ptr, "all", false);
      }
      else {
        PointerRNA op_ptr = layout.op(
            "ANIM_OT_keyframe_insert_button",
            CTX_IFACE_(BLT_I18NCONTEXT_OPERATOR_DEFAULT, "Replace Keyframe"),
            ICON_KEY_HLT);
        RNA_boolean_set(&op_ptr, "all", true);
        op_ptr = layout.op("ANIM_OT_keyframe_delete_button",
                           CTX_IFACE_(BLT_I18NCONTEXT_OPERATOR_DEFAULT, "Delete Keyframe"),
                           ICON_NONE);
        RNA_boolean_set(&op_ptr, "all", true);
      }

      /* keyframe settings */
      layout.separator();
    }
    else if (but->flag & BUT_DRIVEN) {
      /* pass */
    }
    else if (is_anim) {
      if (is_array_component) {
        PointerRNA op_ptr = layout.op(
            "ANIM_OT_keyframe_insert_button",
            CTX_IFACE_(BLT_I18NCONTEXT_OPERATOR_DEFAULT, "Insert Keyframes"),
            ICON_KEY_HLT);
        RNA_boolean_set(&op_ptr, "all", true);
        op_ptr = layout.op("ANIM_OT_keyframe_insert_button",
                           CTX_IFACE_(BLT_I18NCONTEXT_OPERATOR_DEFAULT, "Insert Single Keyframe"),
                           ICON_KEY_HLT); /*BFA*/
        RNA_boolean_set(&op_ptr, "all", false);
      }
      else {
        PointerRNA op_ptr = layout.op(
            "ANIM_OT_keyframe_insert_button",
            CTX_IFACE_(BLT_I18NCONTEXT_OPERATOR_DEFAULT, "Insert Keyframe"),
            ICON_KEY_HLT);
        RNA_boolean_set(&op_ptr, "all", true);
      }
    }

    if ((but->flag & BUT_ANIMATED) && (but->rnapoin.type != &RNA_NlaStrip)) {
      if (is_array_component) {
        PointerRNA op_ptr = layout.op(
            "ANIM_OT_keyframe_clear_button",
            CTX_IFACE_(BLT_I18NCONTEXT_OPERATOR_DEFAULT, "Clear Keyframes"),
            ICON_KEY_DEHLT);
        RNA_boolean_set(&op_ptr, "all", true);
        op_ptr = layout.op("ANIM_OT_keyframe_clear_button",
                           CTX_IFACE_(BLT_I18NCONTEXT_OPERATOR_DEFAULT, "Clear Single Keyframes"),
                           ICON_KEY_DEHLT); /*BFA*/
        RNA_boolean_set(&op_ptr, "all", false);
      }
      else {
        PointerRNA op_ptr = layout.op(
            "ANIM_OT_keyframe_clear_button",
            CTX_IFACE_(BLT_I18NCONTEXT_OPERATOR_DEFAULT, "Clear Keyframes"),
            ICON_KEY_DEHLT);
        RNA_boolean_set(&op_ptr, "all", true);
      }
    }

    if (but->flag & BUT_ANIMATED) {
      layout.separator();
      if (is_array_component) {
        PointerRNA op_ptr;
        wmOperatorType *ot;
        ot = WM_operatortype_find("ANIM_OT_view_curve_in_graph_editor", false);
        op_ptr = layout.op(
            ot,
            CTX_IFACE_(BLT_I18NCONTEXT_OPERATOR_DEFAULT, "View All in Graph Editor"),
<<<<<<< HEAD
            ICON_VIEW_GRAPH_ALL, /*BFA*/
            blender::wm::OpCallContext::InvokeDefault,
=======
            ICON_GRAPH,
            wm::OpCallContext::InvokeDefault,
>>>>>>> 1536700a
            UI_ITEM_NONE);
        RNA_boolean_set(&op_ptr, "all", true);

        op_ptr = layout.op(
            ot,
            CTX_IFACE_(BLT_I18NCONTEXT_OPERATOR_DEFAULT, "View Single in Graph Editor"),
<<<<<<< HEAD
            ICON_VIEW_GRAPH, /*BFA*/
            blender::wm::OpCallContext::InvokeDefault,
=======
            ICON_NONE,
            wm::OpCallContext::InvokeDefault,
>>>>>>> 1536700a
            UI_ITEM_NONE);
        RNA_boolean_set(&op_ptr, "all", false);
      }
      else {
        PointerRNA op_ptr;
        wmOperatorType *ot;
        ot = WM_operatortype_find("ANIM_OT_view_curve_in_graph_editor", false);

        op_ptr = layout.op(ot,
                           CTX_IFACE_(BLT_I18NCONTEXT_OPERATOR_DEFAULT, "View in Graph Editor"),
<<<<<<< HEAD
                           ICON_VIEW_GRAPH, /*BFA*/
                           blender::wm::OpCallContext::InvokeDefault,
=======
                           ICON_NONE,
                           wm::OpCallContext::InvokeDefault,
>>>>>>> 1536700a
                           UI_ITEM_NONE);
        RNA_boolean_set(&op_ptr, "all", false);
      }
    }

    /* Drivers */
    if (but->flag & BUT_DRIVEN) {
      layout.separator();

      if (is_array_component) {
        PointerRNA op_ptr = layout.op(
            "ANIM_OT_driver_button_remove",
            CTX_IFACE_(BLT_I18NCONTEXT_OPERATOR_DEFAULT, "Delete Drivers"),
            ICON_DELETE); /*BFA*/
        RNA_boolean_set(&op_ptr, "all", true);
        op_ptr = layout.op("ANIM_OT_driver_button_remove",
                           CTX_IFACE_(BLT_I18NCONTEXT_OPERATOR_DEFAULT, "Delete Single Driver"),
                           ICON_DELETE); /*BFA*/
        RNA_boolean_set(&op_ptr, "all", false);
      }
      else {
        PointerRNA op_ptr = layout.op(
            "ANIM_OT_driver_button_remove",
            CTX_IFACE_(BLT_I18NCONTEXT_OPERATOR_DEFAULT, "Delete Driver"),
            ICON_X);
        RNA_boolean_set(&op_ptr, "all", true);
      }

      if (is_whole_array) {
        PointerRNA op_ptr = layout.op(
            "UI_OT_copy_driver_to_selected_button",
            CTX_IFACE_(BLT_I18NCONTEXT_OPERATOR_DEFAULT, "Copy Drivers to Selected"),
            ICON_COPYDOWN); /*BFA*/
        RNA_boolean_set(&op_ptr, "all", true);
      }
      else {
        layout.op("ANIM_OT_copy_driver_button",
                  CTX_IFACE_(BLT_I18NCONTEXT_OPERATOR_DEFAULT, "Copy Driver"),
                  ICON_COPYDOWN); /*BFA*/
        if (ANIM_driver_can_paste()) {
          layout.op("ANIM_OT_paste_driver_button",
                    CTX_IFACE_(BLT_I18NCONTEXT_OPERATOR_DEFAULT, "Paste Driver"),
                    ICON_PASTEDOWN); /*BFA*/
        }
        PointerRNA op_ptr = layout.op(
            "UI_OT_copy_driver_to_selected_button",
            CTX_IFACE_(BLT_I18NCONTEXT_OPERATOR_DEFAULT, "Copy Driver to Selected"),
            ICON_COPYDOWN); /*BFA*/
        RNA_boolean_set(&op_ptr, "all", false);
        if (is_array_component) {
          PointerRNA op_ptr = layout.op(
              "UI_OT_copy_driver_to_selected_button",
              CTX_IFACE_(BLT_I18NCONTEXT_OPERATOR_DEFAULT, "Copy All Drivers to Selected"),
              ICON_COPYDOWN); /*BFA*/
          RNA_boolean_set(&op_ptr, "all", true);
        }

        layout.op("ANIM_OT_driver_button_edit",
                  CTX_IFACE_(BLT_I18NCONTEXT_OPERATOR_DEFAULT, "Edit Driver..."),
                  ICON_DRIVER);
      }

      layout.op("SCREEN_OT_drivers_editor_show",
                CTX_IFACE_(BLT_I18NCONTEXT_OPERATOR_DEFAULT, "Open Drivers Editor"),
                ICON_DRIVER); /*BFA*/
    }
    else if (but->flag & (BUT_ANIMATED_KEY | BUT_ANIMATED)) {
      /* pass */
    }
    else if (is_anim) {
      layout.separator();

      layout.op("ANIM_OT_driver_button_add",
                CTX_IFACE_(BLT_I18NCONTEXT_OPERATOR_DEFAULT, "Add Driver..."),
                ICON_DRIVER);

      if (!is_whole_array) {
        if (ANIM_driver_can_paste()) {
          layout.op("ANIM_OT_paste_driver_button",
                    CTX_IFACE_(BLT_I18NCONTEXT_OPERATOR_DEFAULT, "Paste Driver"),
                    ICON_PASTEDOWN); /*BFA*/
        }
      }

      layout.op("SCREEN_OT_drivers_editor_show",
                CTX_IFACE_(BLT_I18NCONTEXT_OPERATOR_DEFAULT, "Open Drivers Editor"),
                ICON_DRIVER); /*BFA*/
    }

    /* Keying Sets */
    /* TODO: check on modifiability of Keying Set when doing this. */
    if (is_anim) {
      layout.separator();

      if (is_array_component) {
        PointerRNA op_ptr = layout.op(
            "ANIM_OT_keyingset_button_add",
            CTX_IFACE_(BLT_I18NCONTEXT_OPERATOR_DEFAULT, "Add All to Keying Set"),
            ICON_KEYINGSET);
        RNA_boolean_set(&op_ptr, "all", true);
        op_ptr = layout.op(
            "ANIM_OT_keyingset_button_add",
            CTX_IFACE_(BLT_I18NCONTEXT_OPERATOR_DEFAULT, "Add Single to Keying Set"),
            ICON_KEYINGSET); /*BFA*/
        RNA_boolean_set(&op_ptr, "all", false);
        layout.op("ANIM_OT_keyingset_button_remove",
                  CTX_IFACE_(BLT_I18NCONTEXT_OPERATOR_DEFAULT, "Remove from Keying Set"),
                  ICON_KEY_DEHLT); /*BFA*/
      }
      else {
        PointerRNA op_ptr = layout.op(
            "ANIM_OT_keyingset_button_add",
            CTX_IFACE_(BLT_I18NCONTEXT_OPERATOR_DEFAULT, "Add to Keying Set"),
            ICON_KEYINGSET);
        RNA_boolean_set(&op_ptr, "all", true);
        layout.op("ANIM_OT_keyingset_button_remove",
                  CTX_IFACE_(BLT_I18NCONTEXT_OPERATOR_DEFAULT, "Remove from Keying Set"),
                  ICON_DELETE); /*BFA*/
      }
    }

    if (is_overridable) {
      wmOperatorType *ot;
      PointerRNA op_ptr;
      /* Override Operators */
      layout.separator();

      if (but->flag & BUT_OVERRIDDEN) {
        if (is_array_component) {
          PointerRNA op_ptr = layout.op(
              "UI_OT_override_remove_button",
              CTX_IFACE_(BLT_I18NCONTEXT_OPERATOR_DEFAULT, "Remove Overrides"),
              ICON_DELETE); /*BFA*/
          RNA_boolean_set(&op_ptr, "all", true);
          op_ptr = layout.op(
              "UI_OT_override_remove_button",
              CTX_IFACE_(BLT_I18NCONTEXT_OPERATOR_DEFAULT, "Remove Single Override"),
              ICON_DELETE); /*BFA*/
          RNA_boolean_set(&op_ptr, "all", false);
        }
        else {
          PointerRNA op_ptr = layout.op(
              "UI_OT_override_remove_button",
              CTX_IFACE_(BLT_I18NCONTEXT_OPERATOR_DEFAULT, "Remove Override"),
              ICON_DELETE); /*BFA*/
          RNA_boolean_set(&op_ptr, "all", true);
        }
      }
      else {
        ot = WM_operatortype_find("UI_OT_override_add_button", false);
        if (is_array_component) {
          op_ptr = layout.op(ot,
                             CTX_IFACE_(BLT_I18NCONTEXT_OPERATOR_DEFAULT, "Add Overrides"),
                             ICON_NONE,
                             wm::OpCallContext::InvokeDefault,
                             UI_ITEM_NONE);
          RNA_boolean_set(&op_ptr, "all", true);
          op_ptr = layout.op(ot,
                             CTX_IFACE_(BLT_I18NCONTEXT_OPERATOR_DEFAULT, "Add Single Override"),
                             ICON_NONE,
                             wm::OpCallContext::InvokeDefault,
                             UI_ITEM_NONE);
          RNA_boolean_set(&op_ptr, "all", false);
        }
        else {
          op_ptr = layout.op(ot,
                             CTX_IFACE_(BLT_I18NCONTEXT_OPERATOR_DEFAULT, "Add Override"),
                             ICON_NONE,
                             wm::OpCallContext::InvokeDefault,
                             UI_ITEM_NONE);
          RNA_boolean_set(&op_ptr, "all", false);
        }
      }
    }

    layout.separator();

    /* Property Operators */

    /* Copy Property Value
     * Paste Property Value */

    if (is_array_component) {
      PointerRNA op_ptr = layout.op(
          "UI_OT_reset_default_button",
          CTX_IFACE_(BLT_I18NCONTEXT_OPERATOR_DEFAULT, "Reset All to Default Values"),
          ICON_LOOP_BACK);
      RNA_boolean_set(&op_ptr, "all", true);
      op_ptr = layout.op(
          "UI_OT_reset_default_button",
          CTX_IFACE_(BLT_I18NCONTEXT_OPERATOR_DEFAULT, "Reset Single to Default Value"),
          ICON_LOOP_BACK); /*BFA*/
      RNA_boolean_set(&op_ptr, "all", false);
    }
    else {
      PointerRNA op_ptr = layout.op(
          "UI_OT_reset_default_button",
          CTX_IFACE_(BLT_I18NCONTEXT_OPERATOR_DEFAULT, "Reset to Default Value"),
          ICON_LOOP_BACK);
      RNA_boolean_set(&op_ptr, "all", true);
    }

    if (is_idprop && !is_array && ELEM(type, PROP_INT, PROP_FLOAT)) {
      layout.op("UI_OT_assign_default_button",
                CTX_IFACE_(BLT_I18NCONTEXT_OPERATOR_DEFAULT, "Assign Value as Default"),
                ICON_NODE_VALUE); /*BFA*/

      layout.separator();
    }

    if (is_array_component) {
      PointerRNA op_ptr = layout.op(
          "UI_OT_copy_to_selected_button",
          CTX_IFACE_(BLT_I18NCONTEXT_OPERATOR_DEFAULT, "Copy All to Selected"),
          ICON_COPYDOWN); /*BFA*/
      RNA_boolean_set(&op_ptr, "all", true);
      op_ptr = layout.op("UI_OT_copy_to_selected_button",
                         CTX_IFACE_(BLT_I18NCONTEXT_OPERATOR_DEFAULT, "Copy Single to Selected"),
                         ICON_COPYDOWN); /*BFA*/
      RNA_boolean_set(&op_ptr, "all", false);
    }
    else {
      PointerRNA op_ptr = layout.op(
          "UI_OT_copy_to_selected_button",
          CTX_IFACE_(BLT_I18NCONTEXT_OPERATOR_DEFAULT, "Copy to Selected"),
          ICON_COPYDOWN); /*BFA*/
      RNA_boolean_set(&op_ptr, "all", true);
    }

    layout.op("UI_OT_copy_data_path_button",
              CTX_IFACE_(BLT_I18NCONTEXT_OPERATOR_DEFAULT, "Copy Data Path"),
              ICON_COPYDOWN); /*BFA*/
    PointerRNA op_ptr = layout.op(
        "UI_OT_copy_data_path_button",
        CTX_IFACE_(BLT_I18NCONTEXT_OPERATOR_DEFAULT, "Copy Full Data Path"),
        ICON_COPYDOWN); /*BFA*/
    RNA_boolean_set(&op_ptr, "full_path", true);

    if (ptr->owner_id && !is_whole_array &&
        ELEM(type, PROP_BOOLEAN, PROP_INT, PROP_FLOAT, PROP_ENUM))
    {
      layout.op("UI_OT_copy_as_driver_button",
                CTX_IFACE_(BLT_I18NCONTEXT_OPERATOR_DEFAULT, "Copy as New Driver"),
                ICON_COPYDOWN); /*BFA*/
    }

    layout.separator();

    if (type == PROP_STRING && ELEM(subtype, PROP_FILEPATH, PROP_DIRPATH)) {
      if (ui_but_menu_add_path_operators(layout, ptr, prop)) {
        layout.separator();
      }
    }
  }
  else if (but->optype && but->opptr && RNA_struct_property_is_set(but->opptr, "filepath")) {
    /* Operator with "filepath" string property of PROP_FILEPATH subtype. */
    PropertyRNA *prop = RNA_struct_find_property(but->opptr, "filepath");
    const PropertySubType subtype = RNA_property_subtype(prop);

    if (prop && RNA_property_type(prop) == PROP_STRING &&
        subtype == PropertySubType::PROP_FILEPATH)
    {
      char filepath[FILE_MAX] = {0};
      RNA_property_string_get(but->opptr, prop, filepath);
      if (filepath[0] && BLI_exists(filepath)) {
        wmOperatorType *ot = WM_operatortype_find("WM_OT_path_open", true);
        PointerRNA props_ptr;
        char dir[FILE_MAXDIR];
        BLI_path_split_dir_part(filepath, dir, sizeof(dir));
        props_ptr = layout.op(ot,
                              CTX_IFACE_(BLT_I18NCONTEXT_OPERATOR_DEFAULT, "Open File Location"),
<<<<<<< HEAD
                              ICON_FILE_FOLDER, /*BFA*/
                              blender::wm::OpCallContext::InvokeDefault,
=======
                              ICON_NONE,
                              wm::OpCallContext::InvokeDefault,
>>>>>>> 1536700a
                              UI_ITEM_NONE);
        RNA_string_set(&props_ptr, "filepath", dir);
        layout.separator();
      }
    }
  }

  {
    const ARegion *region = CTX_wm_region_popup(C) ? CTX_wm_region_popup(C) : CTX_wm_region(C);
    ButtonViewItem *view_item_but = (but->type == ButtonType::ViewItem) ?
                                        static_cast<ButtonViewItem *>(but) :
                                        static_cast<ButtonViewItem *>(
                                            view_item_find_mouse_over(region, event->xy));
    if (view_item_but) {
      BLI_assert(view_item_but->type == ButtonType::ViewItem);

      const bContextStore *prev_ctx = CTX_store_get(C);
      /* Sub-layout for context override. */
      Layout &sub = layout.column(false);
      set_layout_context_from_button(C, sub, view_item_but);
      view_item_but->view_item->build_context_menu(*C, sub);

      /* Reset context. */
      CTX_store_set(C, prev_ctx);

      layout.separator();
    }
  }

  /* Expose id specific operators in context menu when button has no operator associated. Otherwise
   * they would appear in nested context menus, see: #126006. */
  if ((but->optype == nullptr) && (but->apply_func == nullptr) &&
      (but->menu_create_func == nullptr))
  {
    /* If the button represents an id, it can set the "id" context pointer. */
    if (blender::ed::asset::can_mark_single_from_context(C)) {
      const ID *id = static_cast<const ID *>(CTX_data_pointer_get_type(C, "id", &RNA_ID).data);

      /* Gray out items depending on if data-block is an asset. Preferably this could be done via
       * operator poll, but that doesn't work since the operator also works with "selected_ids",
       * which isn't cheap to check. */
      Layout *sub = &layout.column(true);
      sub->enabled_set(!id->asset_data);
      sub->op("ASSET_OT_mark_single",
              CTX_IFACE_(BLT_I18NCONTEXT_OPERATOR_DEFAULT, "Mark as Asset"),
              ICON_ASSET_MANAGER);
      sub = &layout.column(true);
      sub->enabled_set(id->asset_data);
      sub->op("ASSET_OT_clear_single",
              CTX_IFACE_(BLT_I18NCONTEXT_OPERATOR_DEFAULT, "Clear Asset"),
              ICON_CLEAR); /*BFA*/
      layout.separator();
    }

    MenuType *mt_idtemplate_liboverride = WM_menutype_find("UI_MT_idtemplate_liboverride", true);
    if (mt_idtemplate_liboverride && mt_idtemplate_liboverride->poll(C, mt_idtemplate_liboverride))
    {
      layout.menu(mt_idtemplate_liboverride, IFACE_("Library Override"), ICON_NONE);
      layout.separator();
    }
  }

  /* Pointer properties and string properties with
   * prop_search support jumping to target object/bone. */
  if (but->rnapoin.data && but->rnaprop) {
    const PropertyType prop_type = RNA_property_type(but->rnaprop);
    if (((prop_type == PROP_POINTER) ||
         (prop_type == PROP_STRING && but->type == ButtonType::SearchMenu &&
          ((ButtonSearch *)but)->items_update_fn == rna_collection_search_update_fn)) &&
        jump_to_target_button_poll(C))
    {
      layout.op("UI_OT_jump_to_target_button",
                CTX_IFACE_(BLT_I18NCONTEXT_OPERATOR_DEFAULT, "Jump to Target"),
                ICON_NONE);
      layout.separator();
    }
  }

  /* Favorites Menu */
  if (ui_but_is_user_menu_compatible(C, but)) {
    Block *block = layout.block();
    const int w = layout.width();
    bool item_found = false;

    uint um_array_len;
    bUserMenu **um_array = ED_screen_user_menus_find(C, &um_array_len);
    for (int um_index = 0; um_index < um_array_len; um_index++) {
      bUserMenu *um = um_array[um_index];
      if (um == nullptr) {
        continue;
      }
      bUserMenuItem *umi = ui_but_user_menu_find(C, but, um);
      if (umi != nullptr) {
        Button *but2 = uiDefIconTextBut(
            block,
            ButtonType::But,
            ICON_MENU_PANEL,
            CTX_IFACE_(BLT_I18NCONTEXT_OPERATOR_DEFAULT, "Remove from Quick Favorites"),
            0,
            0,
            w,
            UI_UNIT_Y,
            nullptr,
            "");
        item_found = true;
        button_func_set(but2, [um, umi](bContext &) {
          U.runtime.is_dirty = true;
          ED_screen_user_menu_item_remove(&um->items, umi);
        });
      }
    }
    if (um_array) {
      MEM_freeN(um_array);
    }

    if (!item_found) {
      Button *but2 = uiDefIconTextBut(
          block,
          ButtonType::But,
          ICON_MENU_PANEL,
          CTX_IFACE_(BLT_I18NCONTEXT_OPERATOR_DEFAULT, "Add to Quick Favorites"),
          0,
          0,
          w,
          UI_UNIT_Y,
          nullptr,
          TIP_("Add to a user defined context menu (stored in the user preferences)"));
      button_func_set(but2, [but](bContext &C) {
        bUserMenu *um = ED_screen_user_menu_ensure(&C);
        U.runtime.is_dirty = true;
        ui_but_user_menu_add(&C, but, um);
      });
    }

    layout.separator();
  }

  /* Shortcut menu */
  IDProperty *prop;
  const char *idname = shortcut_get_operator_property(C, but, &prop);
  if (idname != nullptr) {
    Block *block = layout.block();
    const int w = layout.width();

    /* We want to know if this op has a shortcut, be it hotkey or not. */
    wmKeyMap *km;
    wmKeyMapItem *kmi = WM_key_event_operator(
        C, idname, but->opcontext, prop, EVT_TYPE_MASK_ALL, 0, &km);

    /* We do have a shortcut, but only keyboard ones are editable that way... */
    if (kmi) {
      if (ISKEYBOARD(kmi->type) || ISNDOF_BUTTON(kmi->type)) {
#if 0 /* would rather use a block but, but gets weirdly positioned... */
        uiDefBlockBut(block,
                      menu_change_shortcut,
                      but,
                      "Change Shortcut...",
                      0,
                      0,
                      layout.width(),
                      UI_UNIT_Y,
                      "");
#endif

        Button *but2 = uiDefIconTextBut(
            block,
            ButtonType::But,
            ICON_HAND,
            CTX_IFACE_(BLT_I18NCONTEXT_OPERATOR_DEFAULT, "Change Shortcut..."),
            0,
            0,
            w,
            UI_UNIT_Y,
            nullptr,
            "");
        button_func_set(but2, [but](bContext &C) {
          popup_block_invoke(&C, menu_change_shortcut, but, nullptr);
        });
      }
      else {
        Button *but2 = uiDefIconTextBut(block,
                                        ButtonType::But,
                                        ICON_HAND,
                                        IFACE_("Non-Keyboard Shortcut"),
                                        0,
                                        0,
                                        w,
                                        UI_UNIT_Y,
                                        nullptr,
                                        TIP_("Only keyboard shortcuts can be edited that way, "
                                             "please use User Preferences otherwise"));
        button_flag_enable(but2, BUT_DISABLED);
      }

      Button *but2 = uiDefIconTextBut(
          block,
<<<<<<< HEAD
          ButType::But,
          ICON_DELETE, /*BFA*/
=======
          ButtonType::But,
          ICON_BLANK1,
>>>>>>> 1536700a
          CTX_IFACE_(BLT_I18NCONTEXT_OPERATOR_DEFAULT, "Remove Shortcut"),
          0,
          0,
          w,
          UI_UNIT_Y,
          nullptr,
          "");
      button_func_set(but2, [but](bContext &C) { remove_shortcut_func(&C, but); });
    }
    /* only show 'assign' if there's a suitable key map for it to go in */
    else if (WM_keymap_guess_opname(C, idname)) {
      Button *but2 = uiDefIconTextBut(
          block,
          ButtonType::But,
          ICON_HAND,
          CTX_IFACE_(BLT_I18NCONTEXT_OPERATOR_DEFAULT, "Assign Shortcut..."),
          0,
          0,
          w,
          UI_UNIT_Y,
          nullptr,
          "");
      button_func_set(but2, [but](bContext &C) {
        popup_block_ex(&C, menu_add_shortcut, nullptr, menu_add_shortcut_cancel, but, nullptr);
      });
    }

    shortcut_free_operator_property(prop);

    /* Set the operator pointer for python access */
    layout.context_set_from_but(but);

    layout.separator();
  }

  { /* Docs */
    if (std::optional<std::string> manual_id = button_online_manual_id(but)) {
      PointerRNA ptr_props;
      /* BFA - turned off the link to the online manual*/
      /*layout.op("WM_OT_doc_view_manual_ui_context",
                 CTX_IFACE_(BLT_I18NCONTEXT_OPERATOR_DEFAULT, "Online Manual"),
                 ICON_URL);*/

      if (U.flag & USER_DEVELOPER_UI) {
        ptr_props = layout.op(
            "WM_OT_doc_view",
            CTX_IFACE_(BLT_I18NCONTEXT_OPERATOR_DEFAULT, "Online Python Reference"),
<<<<<<< HEAD
            ICON_URL,
            blender::wm::OpCallContext::ExecDefault, /* bfa - turned off the link to the online
                                                        manual*/
=======
            ICON_NONE,
            wm::OpCallContext::ExecDefault,
>>>>>>> 1536700a
            UI_ITEM_NONE);
        RNA_string_set(&ptr_props, "doc_id", manual_id.value().c_str());
      }
    }
  }

  if (but->optype && U.flag & USER_DEVELOPER_UI) {
    layout.op("UI_OT_copy_python_command_button", std::nullopt, ICON_TEXT); /*BFA*/
  }

  /* perhaps we should move this into (G.debug & G_DEBUG) - campbell */
  if (U.flag & USER_DEVELOPER_UI) {
    if (block_is_menu(but->block) == false) {
      layout.op("UI_OT_editsource",
                std::nullopt,
<<<<<<< HEAD
                ICON_TEXT, /*BFA*/
                blender::wm::OpCallContext::InvokeDefault,
=======
                ICON_NONE,
                wm::OpCallContext::InvokeDefault,
>>>>>>> 1536700a
                UI_ITEM_NONE);
    }
  }

  /* Show header tools for header buttons. */
  if (block_is_popup_any(but->block) == false) {
    const ARegion *region = CTX_wm_region(C);

    if (!region) {
      /* skip */
    }
    else if (ELEM(region->regiontype, RGN_TYPE_HEADER, RGN_TYPE_TOOL_HEADER)) {
      layout.menu_fn(IFACE_("Header"), ICON_NONE, ED_screens_header_tools_menu_create, nullptr);
    }
    else if (region->regiontype == RGN_TYPE_NAV_BAR) {
      layout.menu_fn(IFACE_("Navigation Bar"), ICON_NONE, ED_buttons_navbar_menu, nullptr);
      const ScrArea *area = CTX_wm_area(C);
      if (area && area->spacetype == SPACE_PROPERTIES) {
        layout.menu_fn(IFACE_("Visible Tabs"), ICON_NONE, ED_buttons_visible_tabs_menu, nullptr);
      }
    }
    else if (region->regiontype == RGN_TYPE_FOOTER) {
      layout.menu_fn(IFACE_("Footer"), ICON_NONE, ED_screens_footer_tools_menu_create, nullptr);
    }
  }

  /* UI List item context menu. Scripts can add items to it, by default there's nothing shown. */
  const ARegion *region = CTX_wm_region_popup(C) ? CTX_wm_region_popup(C) : CTX_wm_region(C);
  const bool is_inside_listbox = ui_list_find_mouse_over(region, event) != nullptr;
  const bool is_inside_listrow = is_inside_listbox ?
                                     list_row_find_mouse_over(region, event->xy) != nullptr :
                                     false;
  if (is_inside_listrow) {
    MenuType *mt = WM_menutype_find("UI_MT_list_item_context_menu", true);
    if (mt) {
      menutype_draw(C, mt, &layout.column(false));
    }
  }

  /* BFA - Add view2d reset option if view2d is initialized but only show in a zoomable area */
  const ScrArea *area = CTX_wm_area(C);
  if ((region->v2d.flag & V2D_IS_INIT) &&
      (region->regiontype == RGN_TYPE_UI || region->regiontype == RGN_TYPE_TOOLS ||
       (area && area->spacetype == SPACE_PROPERTIES && region->regiontype == RGN_TYPE_WINDOW)))
  {
    wmOperatorType *ot = WM_operatortype_find("VIEW2D_OT_reset", true);
    if (ot) {
      layout.separator();
      layout.op("VIEW2D_OT_reset",
                IFACE_("Reset Panel Zoom"),
                ICON_ZOOM_RESET,
                blender::wm::OpCallContext::InvokeDefault,
                UI_ITEM_NONE);
      layout.separator();
    }
  }

  MenuType *mt = WM_menutype_find("UI_MT_button_context_menu", true);
  if (mt) {
    menutype_draw(C, mt, &layout.column(false));
  }

  if (but->context) {
    CTX_store_set(C, previous_ctx);
  }

  return popup_menu_end_or_cancel(C, pup);
}

/** \} */

/* -------------------------------------------------------------------- */
/** \name Panel Context Menu
 * \{ */

void popup_context_menu_for_panel(bContext *C, ARegion *region, Panel *panel)
{
  bScreen *screen = CTX_wm_screen(C);
  const bool has_panel_category = panel_category_tabs_is_visible(region);
  const bool any_item_visible = has_panel_category;

  if (!any_item_visible) {
    return;
  }
  if (panel->type->parent != nullptr) {
    return;
  }
  if (!panel_can_be_pinned(panel)) {
    return;
  }

  PointerRNA ptr = RNA_pointer_create_discrete(&screen->id, &RNA_Panel, panel);

  PopupMenu *pup = popup_menu_begin(C, IFACE_("Panel"), ICON_NONE);
  Layout &layout = *popup_menu_layout(pup);

  if (has_panel_category) {
    char tmpstr[80];
    SNPRINTF_UTF8(tmpstr, "%s" UI_SEP_CHAR_S "%s", IFACE_("Pin"), IFACE_("Shift Left Mouse"));
    layout.prop(&ptr, "use_pin", UI_ITEM_NONE, tmpstr, ICON_NONE);

    /* evil, force shortcut flag */
    {
      Block *block = layout.block();
      Button *but = block->buttons.last().get();
      but->flag |= BUT_HAS_SEP_CHAR;
    }
  }
<<<<<<< HEAD

  /* BFA - View2D reset option if view2d is initialized */
  if (region->v2d.flag & V2D_IS_INIT) {
    layout.op("VIEW2D_OT_reset",
              IFACE_("Reset Panel Zoom"),
              ICON_ZOOM_RESET,
              blender::wm::OpCallContext::InvokeDefault,
              UI_ITEM_NONE);
    const short region_alignment = RGN_ALIGN_ENUM_FROM_MASK(region->alignment);
    const char *but_flip_str = region_alignment == RGN_ALIGN_LEFT ?
                                   IFACE_("Flip region to Right") :
                                   IFACE_("Flip region to Left");
    layout.op("SCREEN_OT_region_flip",
              but_flip_str,
              ICON_FLIP,
              blender::wm::OpCallContext::InvokeDefault,
              UI_ITEM_NONE); /*BFA - icon added*/
    layout.separator();
    uiBlock *block = layout.block();
    uiBut *but = block->buttons.last().get();
    but->flag |= UI_BUT_HAS_SEP_CHAR;
  }

  UI_popup_menu_end(C, pup);
=======
  popup_menu_end(C, pup);
>>>>>>> 1536700a
}

/** \} */

}  // namespace blender::ui<|MERGE_RESOLUTION|>--- conflicted
+++ resolved
@@ -487,13 +487,8 @@
     BLI_assert(subtype == PROP_FILEPATH);
     props_ptr = layout.op(ot,
                           CTX_IFACE_(BLT_I18NCONTEXT_OPERATOR_DEFAULT, "Open File Externally"),
-<<<<<<< HEAD
                           ICON_FILE_FOLDER, /*BFA*/
-                          blender::wm::OpCallContext::InvokeDefault,
-=======
-                          ICON_NONE,
                           wm::OpCallContext::InvokeDefault,
->>>>>>> 1536700a
                           UI_ITEM_NONE);
     RNA_string_set(&props_ptr, "filepath", filepath);
   }
@@ -506,13 +501,8 @@
 
   props_ptr = layout.op(ot,
                         CTX_IFACE_(BLT_I18NCONTEXT_OPERATOR_DEFAULT, "Open Location Externally"),
-<<<<<<< HEAD
                         ICON_FILE_FOLDER, /*BFA*/
-                        blender::wm::OpCallContext::InvokeDefault,
-=======
-                        ICON_NONE,
                         wm::OpCallContext::InvokeDefault,
->>>>>>> 1536700a
                         UI_ITEM_NONE);
   RNA_string_set(&props_ptr, "filepath", dir);
 
@@ -674,26 +664,16 @@
         op_ptr = layout.op(
             ot,
             CTX_IFACE_(BLT_I18NCONTEXT_OPERATOR_DEFAULT, "View All in Graph Editor"),
-<<<<<<< HEAD
             ICON_VIEW_GRAPH_ALL, /*BFA*/
-            blender::wm::OpCallContext::InvokeDefault,
-=======
-            ICON_GRAPH,
             wm::OpCallContext::InvokeDefault,
->>>>>>> 1536700a
             UI_ITEM_NONE);
         RNA_boolean_set(&op_ptr, "all", true);
 
         op_ptr = layout.op(
             ot,
             CTX_IFACE_(BLT_I18NCONTEXT_OPERATOR_DEFAULT, "View Single in Graph Editor"),
-<<<<<<< HEAD
             ICON_VIEW_GRAPH, /*BFA*/
-            blender::wm::OpCallContext::InvokeDefault,
-=======
-            ICON_NONE,
             wm::OpCallContext::InvokeDefault,
->>>>>>> 1536700a
             UI_ITEM_NONE);
         RNA_boolean_set(&op_ptr, "all", false);
       }
@@ -704,13 +684,8 @@
 
         op_ptr = layout.op(ot,
                            CTX_IFACE_(BLT_I18NCONTEXT_OPERATOR_DEFAULT, "View in Graph Editor"),
-<<<<<<< HEAD
                            ICON_VIEW_GRAPH, /*BFA*/
-                           blender::wm::OpCallContext::InvokeDefault,
-=======
-                           ICON_NONE,
                            wm::OpCallContext::InvokeDefault,
->>>>>>> 1536700a
                            UI_ITEM_NONE);
         RNA_boolean_set(&op_ptr, "all", false);
       }
@@ -982,13 +957,8 @@
         BLI_path_split_dir_part(filepath, dir, sizeof(dir));
         props_ptr = layout.op(ot,
                               CTX_IFACE_(BLT_I18NCONTEXT_OPERATOR_DEFAULT, "Open File Location"),
-<<<<<<< HEAD
                               ICON_FILE_FOLDER, /*BFA*/
-                              blender::wm::OpCallContext::InvokeDefault,
-=======
-                              ICON_NONE,
                               wm::OpCallContext::InvokeDefault,
->>>>>>> 1536700a
                               UI_ITEM_NONE);
         RNA_string_set(&props_ptr, "filepath", dir);
         layout.separator();
@@ -1185,13 +1155,8 @@
 
       Button *but2 = uiDefIconTextBut(
           block,
-<<<<<<< HEAD
-          ButType::But,
+          ButtonType::But,
           ICON_DELETE, /*BFA*/
-=======
-          ButtonType::But,
-          ICON_BLANK1,
->>>>>>> 1536700a
           CTX_IFACE_(BLT_I18NCONTEXT_OPERATOR_DEFAULT, "Remove Shortcut"),
           0,
           0,
@@ -1239,14 +1204,8 @@
         ptr_props = layout.op(
             "WM_OT_doc_view",
             CTX_IFACE_(BLT_I18NCONTEXT_OPERATOR_DEFAULT, "Online Python Reference"),
-<<<<<<< HEAD
             ICON_URL,
-            blender::wm::OpCallContext::ExecDefault, /* bfa - turned off the link to the online
-                                                        manual*/
-=======
-            ICON_NONE,
             wm::OpCallContext::ExecDefault,
->>>>>>> 1536700a
             UI_ITEM_NONE);
         RNA_string_set(&ptr_props, "doc_id", manual_id.value().c_str());
       }
@@ -1262,13 +1221,8 @@
     if (block_is_menu(but->block) == false) {
       layout.op("UI_OT_editsource",
                 std::nullopt,
-<<<<<<< HEAD
                 ICON_TEXT, /*BFA*/
-                blender::wm::OpCallContext::InvokeDefault,
-=======
-                ICON_NONE,
                 wm::OpCallContext::InvokeDefault,
->>>>>>> 1536700a
                 UI_ITEM_NONE);
     }
   }
@@ -1377,7 +1331,6 @@
       but->flag |= BUT_HAS_SEP_CHAR;
     }
   }
-<<<<<<< HEAD
 
   /* BFA - View2D reset option if view2d is initialized */
   if (region->v2d.flag & V2D_IS_INIT) {
@@ -1396,15 +1349,12 @@
               blender::wm::OpCallContext::InvokeDefault,
               UI_ITEM_NONE); /*BFA - icon added*/
     layout.separator();
-    uiBlock *block = layout.block();
-    uiBut *but = block->buttons.last().get();
-    but->flag |= UI_BUT_HAS_SEP_CHAR;
-  }
-
-  UI_popup_menu_end(C, pup);
-=======
+    Block *block = layout.block();
+    Button *but = block->buttons.last().get();
+    but->flag |= BUT_HAS_SEP_CHAR;
+  }
+
   popup_menu_end(C, pup);
->>>>>>> 1536700a
 }
 
 /** \} */
