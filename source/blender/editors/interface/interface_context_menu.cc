--- conflicted
+++ resolved
@@ -487,11 +487,7 @@
     BLI_assert(subtype == PROP_FILEPATH);
     props_ptr = layout->op(ot,
                            CTX_IFACE_(BLT_I18NCONTEXT_OPERATOR_DEFAULT, "Open File Externally"),
-<<<<<<< HEAD
                            ICON_FILE_FOLDER, /*BFA*/
-=======
-                           ICON_NONE,
->>>>>>> 9a41dc73
                            WM_OP_INVOKE_DEFAULT,
                            UI_ITEM_NONE);
     RNA_string_set(&props_ptr, "filepath", filepath);
@@ -505,11 +501,7 @@
 
   props_ptr = layout->op(ot,
                          CTX_IFACE_(BLT_I18NCONTEXT_OPERATOR_DEFAULT, "Open Location Externally"),
-<<<<<<< HEAD
                          ICON_FILE_FOLDER, /*BFA*/
-=======
-                         ICON_NONE,
->>>>>>> 9a41dc73
                          WM_OP_INVOKE_DEFAULT,
                          UI_ITEM_NONE);
   RNA_string_set(&props_ptr, "filepath", dir);
@@ -597,7 +589,6 @@
         op_ptr = layout->op(
             "ANIM_OT_keyframe_insert_button",
             CTX_IFACE_(BLT_I18NCONTEXT_OPERATOR_DEFAULT, "Replace Single Keyframe"),
-<<<<<<< HEAD
             ICON_KEY_HLT); /*BFA*/
         RNA_boolean_set(&op_ptr, "all", false);
         op_ptr = layout->op("ANIM_OT_keyframe_delete_button",
@@ -607,17 +598,6 @@
         op_ptr = layout->op("ANIM_OT_keyframe_delete_button",
                             CTX_IFACE_(BLT_I18NCONTEXT_OPERATOR_DEFAULT, "Delete Single Keyframe"),
                             ICON_KEYFRAMES_REMOVE); /*BFA*/
-=======
-            ICON_NONE);
-        RNA_boolean_set(&op_ptr, "all", false);
-        op_ptr = layout->op("ANIM_OT_keyframe_delete_button",
-                            CTX_IFACE_(BLT_I18NCONTEXT_OPERATOR_DEFAULT, "Delete Keyframes"),
-                            ICON_NONE);
-        RNA_boolean_set(&op_ptr, "all", true);
-        op_ptr = layout->op("ANIM_OT_keyframe_delete_button",
-                            CTX_IFACE_(BLT_I18NCONTEXT_OPERATOR_DEFAULT, "Delete Single Keyframe"),
-                            ICON_NONE);
->>>>>>> 9a41dc73
         RNA_boolean_set(&op_ptr, "all", false);
       }
       else {
@@ -647,11 +627,7 @@
         RNA_boolean_set(&op_ptr, "all", true);
         op_ptr = layout->op("ANIM_OT_keyframe_insert_button",
                             CTX_IFACE_(BLT_I18NCONTEXT_OPERATOR_DEFAULT, "Insert Single Keyframe"),
-<<<<<<< HEAD
                             ICON_KEY_HLT); /*BFA*/
-=======
-                            ICON_NONE);
->>>>>>> 9a41dc73
         RNA_boolean_set(&op_ptr, "all", false);
       }
       else {
@@ -672,11 +648,7 @@
         RNA_boolean_set(&op_ptr, "all", true);
         op_ptr = layout->op("ANIM_OT_keyframe_clear_button",
                             CTX_IFACE_(BLT_I18NCONTEXT_OPERATOR_DEFAULT, "Clear Single Keyframes"),
-<<<<<<< HEAD
                             ICON_KEY_DEHLT); /*BFA*/
-=======
-                            ICON_NONE);
->>>>>>> 9a41dc73
         RNA_boolean_set(&op_ptr, "all", false);
       }
       else {
@@ -697,11 +669,7 @@
         op_ptr = layout->op(
             ot,
             CTX_IFACE_(BLT_I18NCONTEXT_OPERATOR_DEFAULT, "View All in Graph Editor"),
-<<<<<<< HEAD
             ICON_VIEW_GRAPH_ALL, /*BFA*/
-=======
-            ICON_GRAPH,
->>>>>>> 9a41dc73
             WM_OP_INVOKE_DEFAULT,
             UI_ITEM_NONE);
         RNA_boolean_set(&op_ptr, "all", true);
@@ -709,11 +677,7 @@
         op_ptr = layout->op(
             ot,
             CTX_IFACE_(BLT_I18NCONTEXT_OPERATOR_DEFAULT, "View Single in Graph Editor"),
-<<<<<<< HEAD
             ICON_VIEW_GRAPH, /*BFA*/
-=======
-            ICON_NONE,
->>>>>>> 9a41dc73
             WM_OP_INVOKE_DEFAULT,
             UI_ITEM_NONE);
         RNA_boolean_set(&op_ptr, "all", false);
@@ -725,11 +689,7 @@
 
         op_ptr = layout->op(ot,
                             CTX_IFACE_(BLT_I18NCONTEXT_OPERATOR_DEFAULT, "View in Graph Editor"),
-<<<<<<< HEAD
                             ICON_VIEW_GRAPH, /*BFA*/
-=======
-                            ICON_NONE,
->>>>>>> 9a41dc73
                             WM_OP_INVOKE_DEFAULT,
                             UI_ITEM_NONE);
         RNA_boolean_set(&op_ptr, "all", false);
@@ -744,19 +704,11 @@
         PointerRNA op_ptr = layout->op(
             "ANIM_OT_driver_button_remove",
             CTX_IFACE_(BLT_I18NCONTEXT_OPERATOR_DEFAULT, "Delete Drivers"),
-<<<<<<< HEAD
             ICON_DELETE); /*BFA*/
         RNA_boolean_set(&op_ptr, "all", true);
         op_ptr = layout->op("ANIM_OT_driver_button_remove",
                             CTX_IFACE_(BLT_I18NCONTEXT_OPERATOR_DEFAULT, "Delete Single Driver"),
                             ICON_DELETE); /*BFA*/
-=======
-            ICON_X);
-        RNA_boolean_set(&op_ptr, "all", true);
-        op_ptr = layout->op("ANIM_OT_driver_button_remove",
-                            CTX_IFACE_(BLT_I18NCONTEXT_OPERATOR_DEFAULT, "Delete Single Driver"),
-                            ICON_NONE);
->>>>>>> 9a41dc73
         RNA_boolean_set(&op_ptr, "all", false);
       }
       else {
@@ -781,30 +733,18 @@
         if (ANIM_driver_can_paste()) {
           layout->op("ANIM_OT_paste_driver_button",
                      CTX_IFACE_(BLT_I18NCONTEXT_OPERATOR_DEFAULT, "Paste Driver"),
-<<<<<<< HEAD
                      ICON_PASTEDOWN); /*BFA*/
-=======
-                     ICON_NONE);
->>>>>>> 9a41dc73
         }
         PointerRNA op_ptr = layout->op(
             "UI_OT_copy_driver_to_selected_button",
             CTX_IFACE_(BLT_I18NCONTEXT_OPERATOR_DEFAULT, "Copy Driver to Selected"),
-<<<<<<< HEAD
             ICON_COPYDOWN); /*BFA*/
-=======
-            ICON_NONE);
->>>>>>> 9a41dc73
         RNA_boolean_set(&op_ptr, "all", false);
         if (is_array_component) {
           PointerRNA op_ptr = layout->op(
               "UI_OT_copy_driver_to_selected_button",
               CTX_IFACE_(BLT_I18NCONTEXT_OPERATOR_DEFAULT, "Copy All Drivers to Selected"),
-<<<<<<< HEAD
               ICON_COPYDOWN); /*BFA*/
-=======
-              ICON_NONE);
->>>>>>> 9a41dc73
           RNA_boolean_set(&op_ptr, "all", true);
         }
 
@@ -815,11 +755,7 @@
 
       layout->op("SCREEN_OT_drivers_editor_show",
                  CTX_IFACE_(BLT_I18NCONTEXT_OPERATOR_DEFAULT, "Open Drivers Editor"),
-<<<<<<< HEAD
                  ICON_DRIVER); /*BFA*/
-=======
-                 ICON_NONE);
->>>>>>> 9a41dc73
     }
     else if (but->flag & (UI_BUT_ANIMATED_KEY | UI_BUT_ANIMATED)) {
       /* pass */
@@ -835,11 +771,7 @@
         if (ANIM_driver_can_paste()) {
           layout->op("ANIM_OT_paste_driver_button",
                      CTX_IFACE_(BLT_I18NCONTEXT_OPERATOR_DEFAULT, "Paste Driver"),
-<<<<<<< HEAD
                      ICON_PASTEDOWN); /*BFA*/
-=======
-                     ICON_NONE);
->>>>>>> 9a41dc73
         }
       }
 
@@ -862,11 +794,7 @@
         op_ptr = layout->op(
             "ANIM_OT_keyingset_button_add",
             CTX_IFACE_(BLT_I18NCONTEXT_OPERATOR_DEFAULT, "Add Single to Keying Set"),
-<<<<<<< HEAD
             ICON_KEYINGSET); /*BFA*/
-=======
-            ICON_NONE);
->>>>>>> 9a41dc73
         RNA_boolean_set(&op_ptr, "all", false);
         layout->op("ANIM_OT_keyingset_button_remove",
                    CTX_IFACE_(BLT_I18NCONTEXT_OPERATOR_DEFAULT, "Remove from Keying Set"),
@@ -880,11 +808,7 @@
         RNA_boolean_set(&op_ptr, "all", true);
         layout->op("ANIM_OT_keyingset_button_remove",
                    CTX_IFACE_(BLT_I18NCONTEXT_OPERATOR_DEFAULT, "Remove from Keying Set"),
-<<<<<<< HEAD
                    ICON_DELETE);/*BFA*/
-=======
-                   ICON_NONE);
->>>>>>> 9a41dc73
       }
     }
 
@@ -906,20 +830,12 @@
           PointerRNA op_ptr = layout->op(
               "UI_OT_override_remove_button",
               CTX_IFACE_(BLT_I18NCONTEXT_OPERATOR_DEFAULT, "Remove Overrides"),
-<<<<<<< HEAD
               ICON_DELETE); /*BFA*/
-=======
-              ICON_X);
->>>>>>> 9a41dc73
           RNA_boolean_set(&op_ptr, "all", true);
           op_ptr = layout->op(
               "UI_OT_override_remove_button",
               CTX_IFACE_(BLT_I18NCONTEXT_OPERATOR_DEFAULT, "Remove Single Override"),
-<<<<<<< HEAD
               ICON_DELETE); /*BFA*/
-=======
-              ICON_X);
->>>>>>> 9a41dc73
           RNA_boolean_set(&op_ptr, "all", false);
         }
         else {
@@ -934,11 +850,7 @@
           PointerRNA op_ptr = layout->op(
               "UI_OT_override_remove_button",
               CTX_IFACE_(BLT_I18NCONTEXT_OPERATOR_DEFAULT, "Remove Override"),
-<<<<<<< HEAD
               ICON_DELETE); /*BFA*/
-=======
-              ICON_X);
->>>>>>> 9a41dc73
           RNA_boolean_set(&op_ptr, "all", true);
         }
       }
@@ -986,11 +898,7 @@
       op_ptr = layout->op(
           "UI_OT_reset_default_button",
           CTX_IFACE_(BLT_I18NCONTEXT_OPERATOR_DEFAULT, "Reset Single to Default Value"),
-<<<<<<< HEAD
           ICON_LOOP_BACK); /*BFA*/
-=======
-          ICON_NONE);
->>>>>>> 9a41dc73
       RNA_boolean_set(&op_ptr, "all", false);
     }
     else {
@@ -1004,11 +912,7 @@
     if (is_idprop && !is_array && ELEM(type, PROP_INT, PROP_FLOAT)) {
       layout->op("UI_OT_assign_default_button",
                  CTX_IFACE_(BLT_I18NCONTEXT_OPERATOR_DEFAULT, "Assign Value as Default"),
-<<<<<<< HEAD
                  ICON_NODE_VALUE); /*BFA*/
-=======
-                 ICON_NONE);
->>>>>>> 9a41dc73
 
       layout->separator();
     }
@@ -1017,11 +921,7 @@
       PointerRNA op_ptr = layout->op(
           "UI_OT_copy_to_selected_button",
           CTX_IFACE_(BLT_I18NCONTEXT_OPERATOR_DEFAULT, "Copy All to Selected"),
-<<<<<<< HEAD
           ICON_COPYDOWN); /*BFA*/
-=======
-          ICON_NONE);
->>>>>>> 9a41dc73
       RNA_boolean_set(&op_ptr, "all", true);
       op_ptr = layout->op("UI_OT_copy_to_selected_button",
                           CTX_IFACE_(BLT_I18NCONTEXT_OPERATOR_DEFAULT, "Copy Single to Selected"),
@@ -1032,29 +932,17 @@
       PointerRNA op_ptr = layout->op(
           "UI_OT_copy_to_selected_button",
           CTX_IFACE_(BLT_I18NCONTEXT_OPERATOR_DEFAULT, "Copy to Selected"),
-<<<<<<< HEAD
           ICON_COPYDOWN); /*BFA*/
-=======
-          ICON_NONE);
->>>>>>> 9a41dc73
       RNA_boolean_set(&op_ptr, "all", true);
     }
 
     layout->op("UI_OT_copy_data_path_button",
                CTX_IFACE_(BLT_I18NCONTEXT_OPERATOR_DEFAULT, "Copy Data Path"),
-<<<<<<< HEAD
                ICON_COPYDOWN); /*BFA*/
     PointerRNA op_ptr = layout->op(
         "UI_OT_copy_data_path_button",
         CTX_IFACE_(BLT_I18NCONTEXT_OPERATOR_DEFAULT, "Copy Full Data Path"),
         ICON_COPYDOWN); /*BFA*/
-=======
-               ICON_NONE);
-    PointerRNA op_ptr = layout->op(
-        "UI_OT_copy_data_path_button",
-        CTX_IFACE_(BLT_I18NCONTEXT_OPERATOR_DEFAULT, "Copy Full Data Path"),
-        ICON_NONE);
->>>>>>> 9a41dc73
     RNA_boolean_set(&op_ptr, "full_path", true);
 
     if (ptr->owner_id && !is_whole_array &&
@@ -1062,11 +950,7 @@
     {
       layout->op("UI_OT_copy_as_driver_button",
                  CTX_IFACE_(BLT_I18NCONTEXT_OPERATOR_DEFAULT, "Copy as New Driver"),
-<<<<<<< HEAD
                  ICON_COPYDOWN);/*BFA*/
-=======
-                 ICON_NONE);
->>>>>>> 9a41dc73
     }
 
     layout->separator();
@@ -1094,11 +978,7 @@
         BLI_path_split_dir_part(filepath, dir, sizeof(dir));
         props_ptr = layout->op(ot,
                                CTX_IFACE_(BLT_I18NCONTEXT_OPERATOR_DEFAULT, "Open File Location"),
-<<<<<<< HEAD
                                ICON_FILE_FOLDER, /*BFA*/
-=======
-                               ICON_NONE,
->>>>>>> 9a41dc73
                                WM_OP_INVOKE_DEFAULT,
                                UI_ITEM_NONE);
         RNA_string_set(&props_ptr, "filepath", dir);
@@ -1150,11 +1030,7 @@
       uiLayoutSetEnabled(sub, id->asset_data);
       sub->op("ASSET_OT_clear_single",
               CTX_IFACE_(BLT_I18NCONTEXT_OPERATOR_DEFAULT, "Clear Asset"),
-<<<<<<< HEAD
               ICON_CLEAR); /*BFA*/
-=======
-              ICON_NONE);
->>>>>>> 9a41dc73
       layout->separator();
     }
 
@@ -1358,27 +1234,17 @@
   { /* Docs */
     if (std::optional<std::string> manual_id = UI_but_online_manual_id(but)) {
       PointerRNA ptr_props;
-<<<<<<< HEAD
       /* BFA - turned off the link to the online manual*/
       /*layout->op("WM_OT_doc_view_manual_ui_context",
                  CTX_IFACE_(BLT_I18NCONTEXT_OPERATOR_DEFAULT, "Online Manual"),
                  ICON_URL);*/
-=======
-      layout->op("WM_OT_doc_view_manual_ui_context",
-                 CTX_IFACE_(BLT_I18NCONTEXT_OPERATOR_DEFAULT, "Online Manual"),
-                 ICON_URL);
->>>>>>> 9a41dc73
 
       if (U.flag & USER_DEVELOPER_UI) {
         ptr_props = layout->op(
             "WM_OT_doc_view",
             CTX_IFACE_(BLT_I18NCONTEXT_OPERATOR_DEFAULT, "Online Python Reference"),
             ICON_NONE,
-<<<<<<< HEAD
             WM_OP_EXEC_DEFAULT,/* bfa - turned off the link to the online manual*/
-=======
-            WM_OP_EXEC_DEFAULT,
->>>>>>> 9a41dc73
             UI_ITEM_NONE);
         RNA_string_set(&ptr_props, "doc_id", manual_id.value().c_str());
       }
@@ -1386,21 +1252,13 @@
   }
 
   if (but->optype && U.flag & USER_DEVELOPER_UI) {
-<<<<<<< HEAD
     layout->op("UI_OT_copy_python_command_button", std::nullopt, ICON_TEXT); /*BFA*/
-=======
-    layout->op("UI_OT_copy_python_command_button", std::nullopt, ICON_NONE);
->>>>>>> 9a41dc73
   }
 
   /* perhaps we should move this into (G.debug & G_DEBUG) - campbell */
   if (U.flag & USER_DEVELOPER_UI) {
     if (ui_block_is_menu(but->block) == false) {
-<<<<<<< HEAD
       layout->op("UI_OT_editsource", std::nullopt, ICON_TEXT, WM_OP_INVOKE_DEFAULT, UI_ITEM_NONE); /*BFA*/
-=======
-      layout->op("UI_OT_editsource", std::nullopt, ICON_NONE, WM_OP_INVOKE_DEFAULT, UI_ITEM_NONE);
->>>>>>> 9a41dc73
     }
   }
 
