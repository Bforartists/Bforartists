/* SPDX-FileCopyrightText: 2023 Blender Authors
 *
 * SPDX-License-Identifier: GPL-2.0-or-later */

/** \file
 * \ingroup edinterface
 *
 * Generic context popup menus.
 */

#include <cstring>

#include "MEM_guardedalloc.h"

#include "DNA_screen_types.h"

#include "BLI_fileops.h"
#include "BLI_path_utils.hh"
#include "BLI_string.h"
#include "BLI_utildefines.h"

#include "BLT_translation.hh"

#include "BKE_context.hh"
#include "BKE_idprop.hh"
#include "BKE_screen.hh"

#include "ED_asset.hh"
#include "ED_buttons.hh"
#include "ED_keyframing.hh"
#include "ED_screen.hh"
#include "UI_view2d.hh"

#include "UI_abstract_view.hh"
#include "UI_interface.hh"

#include "interface_intern.hh"

#include "RNA_access.hh"
#include "RNA_path.hh"
#include "RNA_prototypes.hh"

#ifdef WITH_PYTHON
#  include "BPY_extern.hh"
#  include "BPY_extern_run.hh"
#endif

#include "WM_api.hh"
#include "WM_types.hh"

/* This hack is needed because we don't have a good way to
 * re-reference keymap items once added: #42944 */
#define USE_KEYMAP_ADD_HACK

/* -------------------------------------------------------------------- */
/** \name Button Context Menu
 * \{ */

static IDProperty *shortcut_property_from_rna(bContext *C, uiBut *but)
{
  using namespace blender;
  /* Compute data path from context to property. */

  /* If this returns null, we won't be able to bind shortcuts to these RNA properties.
   * Support can be added at #wm_context_member_from_ptr. */
  std::optional<std::string> final_data_path = WM_context_path_resolve_property_full(
      C, &but->rnapoin, but->rnaprop, but->rnaindex);
  if (!final_data_path.has_value()) {
    return nullptr;
  }

  /* Create ID property of data path, to pass to the operator. */
  IDProperty *prop = bke::idprop::create_group(__func__).release();
  IDP_AddToGroup(prop, bke::idprop::create("data_path", final_data_path.value()).release());
  return prop;
}

static const char *shortcut_get_operator_property(bContext *C, uiBut *but, IDProperty **r_prop)
{
  using namespace blender;
  if (but->optype) {
    /* Operator */
    *r_prop = (but->opptr && but->opptr->data) ?
                  IDP_CopyProperty(static_cast<IDProperty *>(but->opptr->data)) :
                  nullptr;
    return but->optype->idname;
  }

  if (but->rnaprop) {
    const PropertyType rnaprop_type = RNA_property_type(but->rnaprop);

    if (rnaprop_type == PROP_BOOLEAN) {
      /* Boolean */
      *r_prop = shortcut_property_from_rna(C, but);
      if (*r_prop == nullptr) {
        return nullptr;
      }
      return "WM_OT_context_toggle";
    }
    if (rnaprop_type == PROP_ENUM) {
      /* Enum */
      *r_prop = shortcut_property_from_rna(C, but);
      if (*r_prop == nullptr) {
        return nullptr;
      }
      return "WM_OT_context_menu_enum";
    }
  }

  if (MenuType *mt = UI_but_menutype_get(but)) {
    IDProperty *prop = bke::idprop::create_group(__func__).release();
    IDP_AddToGroup(prop, bke::idprop::create("name", mt->idname).release());
    *r_prop = prop;
    return "WM_OT_call_menu";
  }

  if (std::optional asset_shelf_idname = UI_but_asset_shelf_type_idname_get(but)) {
    IDProperty *prop = blender::bke::idprop::create_group(__func__).release();
    IDP_AddToGroup(prop, bke::idprop::create("name", *asset_shelf_idname).release());
    *r_prop = prop;
    return "WM_OT_call_asset_shelf_popover";
  }

  if (PanelType *pt = UI_but_paneltype_get(but)) {
    IDProperty *prop = blender::bke::idprop::create_group(__func__).release();
    IDP_AddToGroup(prop, bke::idprop::create("name", pt->idname).release());
    *r_prop = prop;
    return "WM_OT_call_panel";
  }

  *r_prop = nullptr;
  return nullptr;
}

static void shortcut_free_operator_property(IDProperty *prop)
{
  if (prop) {
    IDP_FreeProperty(prop);
  }
}

static void but_shortcut_name_func(bContext *C, void *arg1, int /*event*/)
{
  uiBut *but = (uiBut *)arg1;

  IDProperty *prop;
  const char *idname = shortcut_get_operator_property(C, but, &prop);
  if (idname == nullptr) {
    return;
  }

  /* complex code to change name of button */
  if (std::optional<std::string> shortcut_str = WM_key_event_operator_string(
          C, idname, but->opcontext, prop, true))
  {
    ui_but_add_shortcut(but, shortcut_str->c_str(), true);
  }
  else {
    /* simply strip the shortcut */
    ui_but_add_shortcut(but, nullptr, true);
  }

  shortcut_free_operator_property(prop);
}

static uiBlock *menu_change_shortcut(bContext *C, ARegion *region, void *arg)
{
  wmWindowManager *wm = CTX_wm_manager(C);
  uiBut *but = (uiBut *)arg;
  const uiStyle *style = UI_style_get_dpi();
  IDProperty *prop;
  const char *idname = shortcut_get_operator_property(C, but, &prop);

  wmKeyMap *km;
  wmKeyMapItem *kmi = WM_key_event_operator(C,
                                            idname,
                                            but->opcontext,
                                            prop,
                                            EVT_TYPE_MASK_HOTKEY_INCLUDE,
                                            EVT_TYPE_MASK_HOTKEY_EXCLUDE,
                                            &km);
  U.runtime.is_dirty = true;

  BLI_assert(kmi != nullptr);

  PointerRNA ptr = RNA_pointer_create_discrete(&wm->id, &RNA_KeyMapItem, kmi);

  uiBlock *block = UI_block_begin(C, region, "_popup", blender::ui::EmbossType::Emboss);
  UI_block_func_handle_set(block, but_shortcut_name_func, but);
  UI_block_flag_enable(block, UI_BLOCK_MOVEMOUSE_QUIT);
  UI_block_direction_set(block, UI_DIR_CENTER_Y);

  uiLayout *layout = UI_block_layout(block,
                                     UI_LAYOUT_VERTICAL,
                                     UI_LAYOUT_PANEL,
                                     0,
                                     0,
                                     U.widget_unit * 10,
                                     U.widget_unit * 2,
                                     0,
                                     style);

  layout->label(CTX_IFACE_(BLT_I18NCONTEXT_OPERATOR_DEFAULT, "Change Shortcut"), ICON_HAND);
  layout->prop(&ptr, "type", UI_ITEM_R_FULL_EVENT | UI_ITEM_R_IMMEDIATE, "", ICON_NONE);

  const int bounds_offset[2] = {int(-100 * UI_SCALE_FAC), int(36 * UI_SCALE_FAC)};
  UI_block_bounds_set_popup(block, 6 * UI_SCALE_FAC, bounds_offset);

  shortcut_free_operator_property(prop);

  return block;
}

#ifdef USE_KEYMAP_ADD_HACK
static int g_kmi_id_hack;
#endif

static uiBlock *menu_add_shortcut(bContext *C, ARegion *region, void *arg)
{
  wmWindowManager *wm = CTX_wm_manager(C);
  uiBut *but = (uiBut *)arg;
  const uiStyle *style = UI_style_get_dpi();
  IDProperty *prop;
  const char *idname = shortcut_get_operator_property(C, but, &prop);

  /* XXX this guess_opname can potentially return a different keymap
   * than being found on adding later... */
  wmKeyMap *km = WM_keymap_guess_opname(C, idname);
  KeyMapItem_Params params{};
  params.type = EVT_AKEY;
  params.value = KM_PRESS;
  params.modifier = 0;
  params.direction = KM_ANY;
  wmKeyMapItem *kmi = WM_keymap_add_item(km, idname, &params);
  const int kmi_id = kmi->id;

  /* This takes ownership of prop, or prop can be nullptr for reset. */
  WM_keymap_item_properties_reset(kmi, prop);

  /* update and get pointers again */
  WM_keyconfig_update(wm);
  U.runtime.is_dirty = true;

  km = WM_keymap_guess_opname(C, idname);
  kmi = WM_keymap_item_find_id(km, kmi_id);

  PointerRNA ptr = RNA_pointer_create_discrete(&wm->id, &RNA_KeyMapItem, kmi);

  uiBlock *block = UI_block_begin(C, region, "_popup", blender::ui::EmbossType::Emboss);
  UI_block_func_handle_set(block, but_shortcut_name_func, but);
  UI_block_direction_set(block, UI_DIR_CENTER_Y);

  uiLayout *layout = UI_block_layout(block,
                                     UI_LAYOUT_VERTICAL,
                                     UI_LAYOUT_PANEL,
                                     0,
                                     0,
                                     U.widget_unit * 10,
                                     U.widget_unit * 2,
                                     0,
                                     style);

  layout->label(CTX_IFACE_(BLT_I18NCONTEXT_OPERATOR_DEFAULT, "Assign Shortcut"), ICON_HAND);
  layout->prop(&ptr, "type", UI_ITEM_R_FULL_EVENT | UI_ITEM_R_IMMEDIATE, "", ICON_NONE);

  const int bounds_offset[2] = {int(-100 * UI_SCALE_FAC), int(36 * UI_SCALE_FAC)};
  UI_block_bounds_set_popup(block, 6 * UI_SCALE_FAC, bounds_offset);

#ifdef USE_KEYMAP_ADD_HACK
  g_kmi_id_hack = kmi_id;
#endif

  return block;
}

static void menu_add_shortcut_cancel(bContext *C, void *arg1)
{
  uiBut *but = (uiBut *)arg1;

  IDProperty *prop;
  const char *idname = shortcut_get_operator_property(C, but, &prop);

#ifdef USE_KEYMAP_ADD_HACK
  wmKeyMap *km = WM_keymap_guess_opname(C, idname);
  const int kmi_id = g_kmi_id_hack;
  UNUSED_VARS(but);
#else
  int kmi_id = WM_key_event_operator_id(C, idname, but->opcontext, prop, true, &km);
#endif

  shortcut_free_operator_property(prop);

  wmKeyMapItem *kmi = WM_keymap_item_find_id(km, kmi_id);
  WM_keymap_remove_item(km, kmi);
}

static void remove_shortcut_func(bContext *C, uiBut *but)
{
  IDProperty *prop;
  const char *idname = shortcut_get_operator_property(C, but, &prop);

  wmKeyMap *km;
  wmKeyMapItem *kmi = WM_key_event_operator(C,
                                            idname,
                                            but->opcontext,
                                            prop,
                                            EVT_TYPE_MASK_HOTKEY_INCLUDE,
                                            EVT_TYPE_MASK_HOTKEY_EXCLUDE,
                                            &km);
  BLI_assert(kmi != nullptr);

  WM_keymap_remove_item(km, kmi);
  U.runtime.is_dirty = true;

  shortcut_free_operator_property(prop);
  but_shortcut_name_func(C, but, 0);
}

static bool ui_but_is_user_menu_compatible(bContext *C, uiBut *but)
{
  bool result = false;
  if (but->optype) {
    result = true;
  }
  else if (but->rnaprop) {
    if (RNA_property_type(but->rnaprop) == PROP_BOOLEAN) {
      std::optional<std::string> data_path = WM_context_path_resolve_full(C, &but->rnapoin);
      if (data_path.has_value()) {
        result = true;
      }
    }
  }
  else if (UI_but_menutype_get(but)) {
    result = true;
  }
  else if (UI_but_operatortype_get_from_enum_menu(but, nullptr)) {
    result = true;
  }

  return result;
}

static bUserMenuItem *ui_but_user_menu_find(bContext *C, uiBut *but, bUserMenu *um)
{
  if (but->optype) {
    IDProperty *prop = (but->opptr) ? static_cast<IDProperty *>(but->opptr->data) : nullptr;
    return (bUserMenuItem *)ED_screen_user_menu_item_find_operator(
        &um->items, but->optype, prop, "", but->opcontext);
  }
  if (but->rnaprop) {
    std::optional<std::string> member_id_data_path = WM_context_path_resolve_full(C,
                                                                                  &but->rnapoin);
    /* NOTE(@ideasman42): It's highly unlikely a this ever occurs since the path must be resolved
     * for this to be added in the first place, there might be some cases where manually
     * constructed RNA paths don't resolve and in this case a crash should be avoided. */
    if (UNLIKELY(!member_id_data_path.has_value())) {
      /* Assert because this should never happen for typical usage. */
      BLI_assert_unreachable();
      return nullptr;
    }
    /* Ignore the actual array index [pass -1] since the index is handled separately. */
    const std::string prop_id = RNA_property_is_idprop(but->rnaprop) ?
                                    RNA_path_property_py(&but->rnapoin, but->rnaprop, -1) :
                                    RNA_property_identifier(but->rnaprop);
    bUserMenuItem *umi = (bUserMenuItem *)ED_screen_user_menu_item_find_prop(
        &um->items, member_id_data_path->c_str(), prop_id.c_str(), but->rnaindex);
    return umi;
  }

  wmOperatorType *ot = nullptr;
  PropertyRNA *prop_enum = nullptr;
  if ((ot = UI_but_operatortype_get_from_enum_menu(but, &prop_enum))) {
    return (bUserMenuItem *)ED_screen_user_menu_item_find_operator(
        &um->items, ot, nullptr, RNA_property_identifier(prop_enum), but->opcontext);
  }

  MenuType *mt = UI_but_menutype_get(but);
  if (mt != nullptr) {
    return (bUserMenuItem *)ED_screen_user_menu_item_find_menu(&um->items, mt);
  }
  return nullptr;
}

static void ui_but_user_menu_add(bContext *C, uiBut *but, bUserMenu *um)
{
  BLI_assert(ui_but_is_user_menu_compatible(C, but));

  std::string drawstr = ui_but_drawstr_without_sep_char(but);

  /* Used for USER_MENU_TYPE_MENU. */
  MenuType *mt = nullptr;
  /* Used for USER_MENU_TYPE_OPERATOR (property enum used). */
  wmOperatorType *ot = nullptr;
  PropertyRNA *prop = nullptr;
  if (but->optype) {
    if (drawstr[0] == '\0') {
      /* Hard code overrides for generic operators. */
      if (UI_but_is_tool(but)) {
        char idname[64];
        RNA_string_get(but->opptr, "name", idname);
#ifdef WITH_PYTHON
        {
          const char *expr_imports[] = {"bpy", "bl_ui", nullptr};
          char expr[256];
          SNPRINTF(expr,
                   "bl_ui.space_toolsystem_common.item_from_id("
                   "bpy.context, "
                   "bpy.context.space_data.type, "
                   "'%s').label",
                   idname);
          char *expr_result = nullptr;
          if (BPY_run_string_as_string(C, expr_imports, expr, nullptr, &expr_result)) {
            drawstr = expr_result;
            MEM_freeN(expr_result);
          }
          else {
            BLI_assert(0);
            drawstr = idname;
          }
        }
#else
        drawstr = idname;
#endif
      }
      else if (but->tip_quick_func) {
        /* The "quick tooltip" often contains a short string that can be used as a fallback. */
        drawstr = but->tip_quick_func(but);
      }
    }
    ED_screen_user_menu_item_add_operator(
        &um->items,
        drawstr.c_str(),
        but->optype,
        but->opptr ? static_cast<const IDProperty *>(but->opptr->data) : nullptr,
        "",
        but->opcontext);
  }
  else if (but->rnaprop) {
    /* NOTE: 'member_id' may be a path. */
    std::optional<std::string> member_id_data_path = WM_context_path_resolve_full(C,
                                                                                  &but->rnapoin);
    if (!member_id_data_path.has_value()) {
      /* See #ui_but_user_menu_find code-comment. */
      BLI_assert_unreachable();
    }
    else {
      /* Ignore the actual array index [pass -1] since the index is handled separately. */
      const std::string prop_id = RNA_property_is_idprop(but->rnaprop) ?
                                      RNA_path_property_py(&but->rnapoin, but->rnaprop, -1) :
                                      RNA_property_identifier(but->rnaprop);
      /* NOTE: ignore 'drawstr', use property idname always. */
      ED_screen_user_menu_item_add_prop(
          &um->items, "", member_id_data_path->c_str(), prop_id.c_str(), but->rnaindex);
    }
  }
  else if ((mt = UI_but_menutype_get(but))) {
    ED_screen_user_menu_item_add_menu(&um->items, drawstr.c_str(), mt);
  }
  else if ((ot = UI_but_operatortype_get_from_enum_menu(but, &prop))) {
    ED_screen_user_menu_item_add_operator(&um->items,
                                          WM_operatortype_name(ot, nullptr).c_str(),
                                          ot,
                                          nullptr,
                                          RNA_property_identifier(prop),
                                          but->opcontext);
  }
}

static bool ui_but_menu_add_path_operators(uiLayout *layout, PointerRNA *ptr, PropertyRNA *prop)
{
  const PropertySubType subtype = RNA_property_subtype(prop);
  wmOperatorType *ot = WM_operatortype_find("WM_OT_path_open", true);
  char filepath[FILE_MAX];
  char dir[FILE_MAXDIR];
  char file[FILE_MAXFILE];
  PointerRNA props_ptr;

  BLI_assert(ELEM(subtype, PROP_FILEPATH, PROP_DIRPATH));
  UNUSED_VARS_NDEBUG(subtype);

  RNA_property_string_get(ptr, prop, filepath);

  if (!BLI_exists(filepath)) {
    return false;
  }

  if (BLI_is_file(filepath)) {
    BLI_assert(subtype == PROP_FILEPATH);
    uiItemFullO_ptr(layout,
                    ot,
                    CTX_IFACE_(BLT_I18NCONTEXT_OPERATOR_DEFAULT, "Open File Externally"),
                    ICON_FILE_FOLDER,/*BFA*/
                    nullptr,
                    WM_OP_INVOKE_DEFAULT,
                    UI_ITEM_NONE,
                    &props_ptr);
    RNA_string_set(&props_ptr, "filepath", filepath);
  }
  else {
    /* This is a directory, so ensure it ends in a slash. */
    BLI_path_slash_ensure(filepath, ARRAY_SIZE(filepath));
  }

  BLI_path_split_dir_file(filepath, dir, sizeof(dir), file, sizeof(file));

  uiItemFullO_ptr(layout,
                  ot,
                  CTX_IFACE_(BLT_I18NCONTEXT_OPERATOR_DEFAULT, "Open Location Externally"),
                  ICON_FILE_FOLDER,/*BFA*/
                  nullptr,
                  WM_OP_INVOKE_DEFAULT,
                  UI_ITEM_NONE,
                  &props_ptr);
  RNA_string_set(&props_ptr, "filepath", dir);

  return true;
}

static void set_layout_context_from_button(bContext *C, uiLayout *layout, uiBut *but)
{
  if (!but->context) {
    return;
  }
  uiLayoutContextCopy(layout, but->context);
  CTX_store_set(C, uiLayoutGetContextStore(layout));
}

bool ui_popup_context_menu_for_button(bContext *C, uiBut *but, const wmEvent *event)
{
  using namespace blender::ed;
  /* ui_but_is_interactive() may let some buttons through that should not get a context menu - it
   * doesn't make sense for them. */
  if (ELEM(but->type, UI_BTYPE_LABEL, UI_BTYPE_IMAGE)) {
    return false;
  }

  uiPopupMenu *pup;
  uiLayout *layout;
  const bContextStore *previous_ctx = CTX_store_get(C);
  {
    pup = UI_popup_menu_begin(C, UI_but_context_menu_title_from_button(*but).c_str(), ICON_NONE);
    layout = UI_popup_menu_layout(pup);

    set_layout_context_from_button(C, layout, but);
    uiLayoutSetOperatorContext(layout, WM_OP_INVOKE_DEFAULT);
  }

  const bool is_disabled = but->flag & UI_BUT_DISABLED;

  if (is_disabled) {
    /* Suppress editing commands. */
  }
  else if (but->type == UI_BTYPE_TAB) {
    uiButTab *tab = (uiButTab *)but;
    if (tab->menu) {
      UI_menutype_draw(C, tab->menu, layout);
      layout->separator();
    }
  }
  else if (but->rnapoin.data && but->rnaprop) {
    PointerRNA *ptr = &but->rnapoin;
    PropertyRNA *prop = but->rnaprop;
    const PropertyType type = RNA_property_type(prop);
    const PropertySubType subtype = RNA_property_subtype(prop);
    bool is_anim = RNA_property_anim_editable(ptr, prop);
    const bool is_idprop = RNA_property_is_idprop(prop);

    /* second slower test,
     * saved people finding keyframe items in menus when its not possible */
    if (is_anim) {
      is_anim = RNA_property_path_from_ID_check(&but->rnapoin, but->rnaprop);
    }

    /* determine if we can key a single component of an array */
    const bool is_array = RNA_property_array_length(&but->rnapoin, but->rnaprop) != 0;
    const bool is_array_component = (is_array && but->rnaindex != -1);
    const bool is_whole_array = (is_array && but->rnaindex == -1);

    const uint override_status = RNA_property_override_library_status(
        CTX_data_main(C), ptr, prop, -1);
    const bool is_overridable = (override_status & RNA_OVERRIDE_STATUS_OVERRIDABLE) != 0;

    /* Set the (button_pointer, button_prop)
     * and pointer data for Python access to the hovered UI element. */
    uiLayoutSetContextFromBut(layout, but);

    /* Keyframes */
    if (but->flag & UI_BUT_ANIMATED_KEY) {
      /* Replace/delete keyframes. */
      if (is_array_component) {
        uiItemBooleanO(layout,
                       CTX_IFACE_(BLT_I18NCONTEXT_OPERATOR_DEFAULT, "Replace Keyframes"),
                       ICON_KEY_HLT,
                       "ANIM_OT_keyframe_insert_button",
                       "all",
                       1);
        uiItemBooleanO(layout,
                       CTX_IFACE_(BLT_I18NCONTEXT_OPERATOR_DEFAULT, "Replace Single Keyframe"),
                       ICON_KEY_HLT,/*BFA*/
                       "ANIM_OT_keyframe_insert_button",
                       "all",
                       0);
        uiItemBooleanO(layout,
                       CTX_IFACE_(BLT_I18NCONTEXT_OPERATOR_DEFAULT, "Delete Keyframes"),
                       ICON_KEYFRAMES_REMOVE,/*BFA*/
                       "ANIM_OT_keyframe_delete_button",
                       "all",
                       1);
        uiItemBooleanO(layout,
                       CTX_IFACE_(BLT_I18NCONTEXT_OPERATOR_DEFAULT, "Delete Single Keyframe"),
                       ICON_KEYFRAMES_REMOVE,/*BFA*/
                       "ANIM_OT_keyframe_delete_button",
                       "all",
                       0);
      }
      else {
        uiItemBooleanO(layout,
                       CTX_IFACE_(BLT_I18NCONTEXT_OPERATOR_DEFAULT, "Replace Keyframe"),
                       ICON_KEY_HLT,
                       "ANIM_OT_keyframe_insert_button",
                       "all",
                       1);
        uiItemBooleanO(layout,
                       CTX_IFACE_(BLT_I18NCONTEXT_OPERATOR_DEFAULT, "Delete Keyframe"),
                       ICON_KEYFRAMES_REMOVE,/*BFA*/
                       "ANIM_OT_keyframe_delete_button",
                       "all",
                       1);
      }

      /* keyframe settings */
      layout->separator();
    }
    else if (but->flag & UI_BUT_DRIVEN) {
      /* pass */
    }
    else if (is_anim) {
      if (is_array_component) {
        uiItemBooleanO(layout,
                       CTX_IFACE_(BLT_I18NCONTEXT_OPERATOR_DEFAULT, "Insert Keyframes"),
                       ICON_KEY_HLT,
                       "ANIM_OT_keyframe_insert_button",
                       "all",
                       1);
        uiItemBooleanO(layout,
                       CTX_IFACE_(BLT_I18NCONTEXT_OPERATOR_DEFAULT, "Insert Single Keyframe"),
                       ICON_KEY_HLT,/*BFA*/
                       "ANIM_OT_keyframe_insert_button",
                       "all",
                       0);
      }
      else {
        uiItemBooleanO(layout,
                       CTX_IFACE_(BLT_I18NCONTEXT_OPERATOR_DEFAULT, "Insert Keyframe"),
                       ICON_KEY_HLT,
                       "ANIM_OT_keyframe_insert_button",
                       "all",
                       1);
      }
    }

    if ((but->flag & UI_BUT_ANIMATED) && (but->rnapoin.type != &RNA_NlaStrip)) {
      if (is_array_component) {
        uiItemBooleanO(layout,
                       CTX_IFACE_(BLT_I18NCONTEXT_OPERATOR_DEFAULT, "Clear Keyframes"),
                       ICON_KEY_DEHLT,
                       "ANIM_OT_keyframe_clear_button",
                       "all",
                       1);
        uiItemBooleanO(layout,
                       CTX_IFACE_(BLT_I18NCONTEXT_OPERATOR_DEFAULT, "Clear Single Keyframes"),
                       ICON_KEY_DEHLT,/*BFA*/
                       "ANIM_OT_keyframe_clear_button",
                       "all",
                       0);
      }
      else {
        uiItemBooleanO(layout,
                       CTX_IFACE_(BLT_I18NCONTEXT_OPERATOR_DEFAULT, "Clear Keyframes"),
                       ICON_KEY_DEHLT,
                       "ANIM_OT_keyframe_clear_button",
                       "all",
                       1);
      }
    }

    if (but->flag & UI_BUT_ANIMATED) {
      layout->separator();
      if (is_array_component) {
        PointerRNA op_ptr;
        wmOperatorType *ot;
        ot = WM_operatortype_find("ANIM_OT_view_curve_in_graph_editor", false);
        uiItemFullO_ptr(layout,
                        ot,
                        CTX_IFACE_(BLT_I18NCONTEXT_OPERATOR_DEFAULT, "View All in Graph Editor"),
                        ICON_VIEW_GRAPH_ALL, /*BFA*/
                        nullptr,
                        WM_OP_INVOKE_DEFAULT,
                        UI_ITEM_NONE,
                        &op_ptr);
        RNA_boolean_set(&op_ptr, "all", true);

        uiItemFullO_ptr(
            layout,
            ot,
            CTX_IFACE_(BLT_I18NCONTEXT_OPERATOR_DEFAULT, "View Single in Graph Editor"),
            ICON_VIEW_GRAPH, /*BFA*/
            nullptr,
            WM_OP_INVOKE_DEFAULT,
            UI_ITEM_NONE,
            &op_ptr);
        RNA_boolean_set(&op_ptr, "all", false);
      }
      else {
        PointerRNA op_ptr;
        wmOperatorType *ot;
        ot = WM_operatortype_find("ANIM_OT_view_curve_in_graph_editor", false);

        uiItemFullO_ptr(layout,
                        ot,
                        CTX_IFACE_(BLT_I18NCONTEXT_OPERATOR_DEFAULT, "View in Graph Editor"),
                        ICON_VIEW_GRAPH, /*BFA*/
                        nullptr,
                        WM_OP_INVOKE_DEFAULT,
                        UI_ITEM_NONE,
                        &op_ptr);
        RNA_boolean_set(&op_ptr, "all", false);
      }
    }

    /* Drivers */
    if (but->flag & UI_BUT_DRIVEN) {
      layout->separator();

      if (is_array_component) {
        uiItemBooleanO(layout,
                       CTX_IFACE_(BLT_I18NCONTEXT_OPERATOR_DEFAULT, "Delete Drivers"),
                       ICON_DELETE,/*BFA*/
                       "ANIM_OT_driver_button_remove",
                       "all",
                       1);
        uiItemBooleanO(layout,
                       CTX_IFACE_(BLT_I18NCONTEXT_OPERATOR_DEFAULT, "Delete Single Driver"),
                       ICON_DELETE,/*BFA*/
                       "ANIM_OT_driver_button_remove",
                       "all",
                       0);
      }
      else {
        uiItemBooleanO(layout,
                       CTX_IFACE_(BLT_I18NCONTEXT_OPERATOR_DEFAULT, "Delete Driver"),
                       ICON_DELETE,/*BFA*/
                       "ANIM_OT_driver_button_remove",
                       "all",
                       1);
      }

      if (is_whole_array) {
        uiItemBooleanO(layout,
                       CTX_IFACE_(BLT_I18NCONTEXT_OPERATOR_DEFAULT, "Copy Drivers to Selected"),
                       ICON_COPYDOWN, /*BFA*/
                       "UI_OT_copy_driver_to_selected_button",
                       "all",
                       true);
      }
      else {
<<<<<<< HEAD
        uiItemO(layout,
                CTX_IFACE_(BLT_I18NCONTEXT_OPERATOR_DEFAULT, "Copy Driver"),
                ICON_COPYDOWN,/*BFA*/
                "ANIM_OT_copy_driver_button");
        if (ANIM_driver_can_paste()) {
          uiItemO(layout,
                  CTX_IFACE_(BLT_I18NCONTEXT_OPERATOR_DEFAULT, "Paste Driver"),
                  ICON_PASTEDOWN,/*BFA*/
                  "ANIM_OT_paste_driver_button");
=======
        layout->op("ANIM_OT_copy_driver_button",
                   CTX_IFACE_(BLT_I18NCONTEXT_OPERATOR_DEFAULT, "Copy Driver"),
                   ICON_NONE);
        if (ANIM_driver_can_paste()) {
          layout->op("ANIM_OT_paste_driver_button",
                     CTX_IFACE_(BLT_I18NCONTEXT_OPERATOR_DEFAULT, "Paste Driver"),
                     ICON_NONE);
>>>>>>> a48d7c77
        }
        uiItemBooleanO(layout,
                       CTX_IFACE_(BLT_I18NCONTEXT_OPERATOR_DEFAULT, "Copy Driver to Selected"),
                       ICON_COPYDOWN, /*BFA*/
                       "UI_OT_copy_driver_to_selected_button",
                       "all",
                       false);
        if (is_array_component) {
          uiItemBooleanO(
              layout,
              CTX_IFACE_(BLT_I18NCONTEXT_OPERATOR_DEFAULT, "Copy All Drivers to Selected"),
              ICON_COPYDOWN,/*BFA*/
              "UI_OT_copy_driver_to_selected_button",
              "all",
              true);
        }

        layout->op("ANIM_OT_driver_button_edit",
                   CTX_IFACE_(BLT_I18NCONTEXT_OPERATOR_DEFAULT, "Edit Driver"),
                   ICON_DRIVER);
      }

<<<<<<< HEAD
      uiItemO(layout,
              CTX_IFACE_(BLT_I18NCONTEXT_OPERATOR_DEFAULT, "Open Drivers Editor"),
              ICON_DRIVER,/*BFA*/
              "SCREEN_OT_drivers_editor_show");
=======
      layout->op("SCREEN_OT_drivers_editor_show",
                 CTX_IFACE_(BLT_I18NCONTEXT_OPERATOR_DEFAULT, "Open Drivers Editor"),
                 ICON_NONE);
>>>>>>> a48d7c77
    }
    else if (but->flag & (UI_BUT_ANIMATED_KEY | UI_BUT_ANIMATED)) {
      /* pass */
    }
    else if (is_anim) {
      layout->separator();

      layout->op("ANIM_OT_driver_button_add",
                 CTX_IFACE_(BLT_I18NCONTEXT_OPERATOR_DEFAULT, "Add Driver"),
                 ICON_DRIVER);

      if (!is_whole_array) {
        if (ANIM_driver_can_paste()) {
<<<<<<< HEAD
          uiItemO(layout,
                  CTX_IFACE_(BLT_I18NCONTEXT_OPERATOR_DEFAULT, "Paste Driver"),
                  ICON_PASTEDOWN,/*BFA*/
                  "ANIM_OT_paste_driver_button");
        }
      }

      uiItemO(layout,
              CTX_IFACE_(BLT_I18NCONTEXT_OPERATOR_DEFAULT, "Open Drivers Editor"),
              ICON_DRIVER,/*BFA*/
              "SCREEN_OT_drivers_editor_show");
=======
          layout->op("ANIM_OT_paste_driver_button",
                     CTX_IFACE_(BLT_I18NCONTEXT_OPERATOR_DEFAULT, "Paste Driver"),
                     ICON_NONE);
        }
      }

      layout->op("SCREEN_OT_drivers_editor_show",
                 CTX_IFACE_(BLT_I18NCONTEXT_OPERATOR_DEFAULT, "Open Drivers Editor"),
                 ICON_NONE);
>>>>>>> a48d7c77
    }

    /* Keying Sets */
    /* TODO: check on modifiability of Keying Set when doing this. */
    if (is_anim) {
      layout->separator();

      if (is_array_component) {
        uiItemBooleanO(layout,
                       CTX_IFACE_(BLT_I18NCONTEXT_OPERATOR_DEFAULT, "Add All to Keying Set"),
                       ICON_KEYINGSET,
                       "ANIM_OT_keyingset_button_add",
                       "all",
                       1);
        uiItemBooleanO(layout,
                       CTX_IFACE_(BLT_I18NCONTEXT_OPERATOR_DEFAULT, "Add Single to Keying Set"),
                       ICON_KEYINGSET,/*BFA*/
                       "ANIM_OT_keyingset_button_add",
                       "all",
                       0);
<<<<<<< HEAD
        uiItemO(layout,
                CTX_IFACE_(BLT_I18NCONTEXT_OPERATOR_DEFAULT, "Remove from Keying Set"),
                ICON_DELETE,/*BFA*/
                "ANIM_OT_keyingset_button_remove");
=======
        layout->op("ANIM_OT_keyingset_button_remove",
                   CTX_IFACE_(BLT_I18NCONTEXT_OPERATOR_DEFAULT, "Remove from Keying Set"),
                   ICON_NONE);
>>>>>>> a48d7c77
      }
      else {
        uiItemBooleanO(layout,
                       CTX_IFACE_(BLT_I18NCONTEXT_OPERATOR_DEFAULT, "Add to Keying Set"),
                       ICON_KEYINGSET,
                       "ANIM_OT_keyingset_button_add",
                       "all",
                       1);
<<<<<<< HEAD
        uiItemO(layout,
                CTX_IFACE_(BLT_I18NCONTEXT_OPERATOR_DEFAULT, "Remove from Keying Set"),
                ICON_DELETE,/*BFA*/
                "ANIM_OT_keyingset_button_remove");
=======
        layout->op("ANIM_OT_keyingset_button_remove",
                   CTX_IFACE_(BLT_I18NCONTEXT_OPERATOR_DEFAULT, "Remove from Keying Set"),
                   ICON_NONE);
>>>>>>> a48d7c77
      }
    }

    if (is_overridable) {
      wmOperatorType *ot;
      PointerRNA op_ptr;
      /* Override Operators */
      layout->separator();

      if (but->flag & UI_BUT_OVERRIDDEN) {
        if (is_array_component) {
#if 0 /* Disabled for now. */
          ot = WM_operatortype_find("UI_OT_override_type_set_button", false);
          uiItemFullO_ptr(
              layout, ot, "Overrides Type", ICON_NONE, nullptr, WM_OP_INVOKE_DEFAULT, 0, &op_ptr);
          RNA_boolean_set(&op_ptr, "all", true);
          uiItemFullO_ptr(layout,
                          ot,
                          "Single Override Type",
                          ICON_NONE,
                          nullptr,
                          WM_OP_INVOKE_DEFAULT,
                          0,
                          &op_ptr);
          RNA_boolean_set(&op_ptr, "all", false);
#endif
          uiItemBooleanO(layout,
                         CTX_IFACE_(BLT_I18NCONTEXT_OPERATOR_DEFAULT, "Remove Overrides"),
                         ICON_DELETE,/*BFA*/
                         "UI_OT_override_remove_button",
                         "all",
                         true);
          uiItemBooleanO(layout,
                         CTX_IFACE_(BLT_I18NCONTEXT_OPERATOR_DEFAULT, "Remove Single Override"),
                         ICON_DELETE,/*BFA*/
                         "UI_OT_override_remove_button",
                         "all",
                         false);
        }
        else {
#if 0 /* Disabled for now. */
          op_ptr = layout->op("UI_OT_override_type_set_button",
                              "Override Type",
                              ICON_NONE,
                              WM_OP_INVOKE_DEFAULT,
                              0);
          RNA_boolean_set(&op_ptr, "all", false);
#endif
          uiItemBooleanO(layout,
                         CTX_IFACE_(BLT_I18NCONTEXT_OPERATOR_DEFAULT, "Remove Override"),
                         ICON_DELETE,/*BFA*/
                         "UI_OT_override_remove_button",
                         "all",
                         true);
        }
      }
      else {
        if (is_array_component) {
          ot = WM_operatortype_find("UI_OT_override_type_set_button", false);
          uiItemFullO_ptr(layout,
                          ot,
                          CTX_IFACE_(BLT_I18NCONTEXT_OPERATOR_DEFAULT, "Define Overrides"),
                          ICON_NONE,
                          nullptr,
                          WM_OP_INVOKE_DEFAULT,
                          UI_ITEM_NONE,
                          &op_ptr);
          RNA_boolean_set(&op_ptr, "all", true);
          uiItemFullO_ptr(layout,
                          ot,
                          CTX_IFACE_(BLT_I18NCONTEXT_OPERATOR_DEFAULT, "Define Single Override"),
                          ICON_NONE,
                          nullptr,
                          WM_OP_INVOKE_DEFAULT,
                          UI_ITEM_NONE,
                          &op_ptr);
          RNA_boolean_set(&op_ptr, "all", false);
        }
        else {
          op_ptr = layout->op("UI_OT_override_type_set_button",
                              CTX_IFACE_(BLT_I18NCONTEXT_OPERATOR_DEFAULT, "Define Override"),
                              ICON_NONE,
                              WM_OP_INVOKE_DEFAULT,
                              UI_ITEM_NONE);
          RNA_boolean_set(&op_ptr, "all", false);
        }
      }
    }

    layout->separator();

    /* Property Operators */

    /* Copy Property Value
     * Paste Property Value */

    if (is_array_component) {
      uiItemBooleanO(layout,
                     CTX_IFACE_(BLT_I18NCONTEXT_OPERATOR_DEFAULT, "Reset All to Default Values"),
                     ICON_LOOP_BACK,
                     "UI_OT_reset_default_button",
                     "all",
                     1);
      uiItemBooleanO(layout,
                     CTX_IFACE_(BLT_I18NCONTEXT_OPERATOR_DEFAULT, "Reset Single to Default Value"),
                     ICON_LOOP_BACK,/*BFA*/
                     "UI_OT_reset_default_button",
                     "all",
                     0);
    }
    else {
      uiItemBooleanO(layout,
                     CTX_IFACE_(BLT_I18NCONTEXT_OPERATOR_DEFAULT, "Reset to Default Value"),
                     ICON_LOOP_BACK,
                     "UI_OT_reset_default_button",
                     "all",
                     1);
    }

    if (is_idprop && !is_array && ELEM(type, PROP_INT, PROP_FLOAT)) {
<<<<<<< HEAD
      uiItemO(layout,
              CTX_IFACE_(BLT_I18NCONTEXT_OPERATOR_DEFAULT, "Assign Value as Default"),
              ICON_NODE_VALUE,/*BFA*/
              "UI_OT_assign_default_button");
=======
      layout->op("UI_OT_assign_default_button",
                 CTX_IFACE_(BLT_I18NCONTEXT_OPERATOR_DEFAULT, "Assign Value as Default"),
                 ICON_NONE);
>>>>>>> a48d7c77

      layout->separator();
    }

    if (is_array_component) {
      uiItemBooleanO(layout,
                     CTX_IFACE_(BLT_I18NCONTEXT_OPERATOR_DEFAULT, "Copy All to Selected"),
                     ICON_COPYDOWN,/*BFA*/
                     "UI_OT_copy_to_selected_button",
                     "all",
                     true);
      uiItemBooleanO(layout,
                     CTX_IFACE_(BLT_I18NCONTEXT_OPERATOR_DEFAULT, "Copy Single to Selected"),
                     ICON_COPYDOWN,/*BFA*/
                     "UI_OT_copy_to_selected_button",
                     "all",
                     false);
    }
    else {
      uiItemBooleanO(layout,
                     CTX_IFACE_(BLT_I18NCONTEXT_OPERATOR_DEFAULT, "Copy to Selected"),
                     ICON_COPYDOWN,/*BFA*/
                     "UI_OT_copy_to_selected_button",
                     "all",
                     true);
    }

<<<<<<< HEAD
    uiItemO(layout,
            CTX_IFACE_(BLT_I18NCONTEXT_OPERATOR_DEFAULT, "Copy Data Path"),
            ICON_COPYDOWN,/*BFA*/
            "UI_OT_copy_data_path_button");
=======
    layout->op("UI_OT_copy_data_path_button",
               CTX_IFACE_(BLT_I18NCONTEXT_OPERATOR_DEFAULT, "Copy Data Path"),
               ICON_NONE);
>>>>>>> a48d7c77
    uiItemBooleanO(layout,
                   CTX_IFACE_(BLT_I18NCONTEXT_OPERATOR_DEFAULT, "Copy Full Data Path"),
                   ICON_COPYDOWN,/*BFA*/
                   "UI_OT_copy_data_path_button",
                   "full_path",
                   true);

    if (ptr->owner_id && !is_whole_array &&
        ELEM(type, PROP_BOOLEAN, PROP_INT, PROP_FLOAT, PROP_ENUM))
    {
<<<<<<< HEAD
      uiItemO(layout,
              CTX_IFACE_(BLT_I18NCONTEXT_OPERATOR_DEFAULT, "Copy as New Driver"),
              ICON_COPYDOWN,/*BFA*/
              "UI_OT_copy_as_driver_button");
=======
      layout->op("UI_OT_copy_as_driver_button",
                 CTX_IFACE_(BLT_I18NCONTEXT_OPERATOR_DEFAULT, "Copy as New Driver"),
                 ICON_NONE);
>>>>>>> a48d7c77
    }

    layout->separator();

    if (type == PROP_STRING && ELEM(subtype, PROP_FILEPATH, PROP_DIRPATH)) {
      if (ui_but_menu_add_path_operators(layout, ptr, prop)) {
        layout->separator();
      }
    }
  }
  else if (but->optype && but->opptr && RNA_struct_property_is_set(but->opptr, "filepath")) {
    /* Operator with "filepath" string property of PROP_FILEPATH subtype. */
    PropertyRNA *prop = RNA_struct_find_property(but->opptr, "filepath");
    const PropertySubType subtype = RNA_property_subtype(prop);

    if (prop && RNA_property_type(prop) == PROP_STRING &&
        subtype == PropertySubType::PROP_FILEPATH)
    {
      char filepath[FILE_MAX] = {0};
      RNA_property_string_get(but->opptr, prop, filepath);
      if (filepath[0] && BLI_exists(filepath)) {
        wmOperatorType *ot = WM_operatortype_find("WM_OT_path_open", true);
        PointerRNA props_ptr;
        char dir[FILE_MAXDIR];
        BLI_path_split_dir_part(filepath, dir, sizeof(dir));
        uiItemFullO_ptr(layout,
                        ot,
                        CTX_IFACE_(BLT_I18NCONTEXT_OPERATOR_DEFAULT, "Open File Location"),
                        ICON_FILE_FOLDER, /*BFA*/
                        nullptr,
                        WM_OP_INVOKE_DEFAULT,
                        UI_ITEM_NONE,
                        &props_ptr);
        RNA_string_set(&props_ptr, "filepath", dir);
        layout->separator();
      }
    }
  }

  {
    const ARegion *region = CTX_wm_region_popup(C) ? CTX_wm_region_popup(C) : CTX_wm_region(C);
    uiButViewItem *view_item_but = (but->type == UI_BTYPE_VIEW_ITEM) ?
                                       static_cast<uiButViewItem *>(but) :
                                       static_cast<uiButViewItem *>(
                                           ui_view_item_find_mouse_over(region, event->xy));
    if (view_item_but) {
      BLI_assert(view_item_but->type == UI_BTYPE_VIEW_ITEM);

      const bContextStore *prev_ctx = CTX_store_get(C);
      /* Sub-layout for context override. */
      uiLayout *sub = &layout->column(false);
      set_layout_context_from_button(C, sub, view_item_but);
      view_item_but->view_item->build_context_menu(*C, *sub);

      /* Reset context. */
      CTX_store_set(C, prev_ctx);

      layout->separator();
    }
  }

  /* Expose id specific operators in context menu when button has no operator associated. Otherwise
   * they would appear in nested context menus, see: #126006. */
  if ((but->optype == nullptr) && (but->apply_func == nullptr) &&
      (but->menu_create_func == nullptr))
  {
    /* If the button represents an id, it can set the "id" context pointer. */
    if (asset::can_mark_single_from_context(C)) {
      const ID *id = static_cast<const ID *>(CTX_data_pointer_get_type(C, "id", &RNA_ID).data);

      /* Gray out items depending on if data-block is an asset. Preferably this could be done via
       * operator poll, but that doesn't work since the operator also works with "selected_ids",
       * which isn't cheap to check. */
      uiLayout *sub = &layout->column(true);
      uiLayoutSetEnabled(sub, !id->asset_data);
      sub->op("ASSET_OT_mark_single",
              CTX_IFACE_(BLT_I18NCONTEXT_OPERATOR_DEFAULT, "Mark as Asset"),
              ICON_ASSET_MANAGER);
      sub = &layout->column(true);
      uiLayoutSetEnabled(sub, id->asset_data);
      sub->op("ASSET_OT_clear_single",
              CTX_IFACE_(BLT_I18NCONTEXT_OPERATOR_DEFAULT, "Clear Asset"),
<<<<<<< HEAD
              ICON_CLEAR,/*BFA*/
              "ASSET_OT_clear_single");
      uiItemS(layout);
=======
              ICON_NONE);
      layout->separator();
>>>>>>> a48d7c77
    }

    MenuType *mt_idtemplate_liboverride = WM_menutype_find("UI_MT_idtemplate_liboverride", true);
    if (mt_idtemplate_liboverride && mt_idtemplate_liboverride->poll(C, mt_idtemplate_liboverride))
    {
      layout->menu(mt_idtemplate_liboverride, IFACE_("Library Override"), ICON_NONE);
      layout->separator();
    }
  }

  /* Pointer properties and string properties with
   * prop_search support jumping to target object/bone. */
  if (but->rnapoin.data && but->rnaprop) {
    const PropertyType prop_type = RNA_property_type(but->rnaprop);
    if (((prop_type == PROP_POINTER) ||
         (prop_type == PROP_STRING && but->type == UI_BTYPE_SEARCH_MENU &&
          ((uiButSearch *)but)->items_update_fn == ui_rna_collection_search_update_fn)) &&
        ui_jump_to_target_button_poll(C))
    {
      layout->op("UI_OT_jump_to_target_button",
                 CTX_IFACE_(BLT_I18NCONTEXT_OPERATOR_DEFAULT, "Jump to Target"),
                 ICON_NONE);
      layout->separator();
    }
  }

  /* Favorites Menu */
  if (ui_but_is_user_menu_compatible(C, but)) {
    uiBlock *block = uiLayoutGetBlock(layout);
    const int w = uiLayoutGetWidth(layout);
    bool item_found = false;

    uint um_array_len;
    bUserMenu **um_array = ED_screen_user_menus_find(C, &um_array_len);
    for (int um_index = 0; um_index < um_array_len; um_index++) {
      bUserMenu *um = um_array[um_index];
      if (um == nullptr) {
        continue;
      }
      bUserMenuItem *umi = ui_but_user_menu_find(C, but, um);
      if (umi != nullptr) {
        uiBut *but2 = uiDefIconTextBut(
            block,
            UI_BTYPE_BUT,
            0,
            ICON_MENU_PANEL,
            CTX_IFACE_(BLT_I18NCONTEXT_OPERATOR_DEFAULT, "Remove from Quick Favorites"),
            0,
            0,
            w,
            UI_UNIT_Y,
            nullptr,
            0,
            0,
            "");
        item_found = true;
        UI_but_func_set(but2, [um, umi](bContext &) {
          U.runtime.is_dirty = true;
          ED_screen_user_menu_item_remove(&um->items, umi);
        });
      }
    }
    if (um_array) {
      MEM_freeN(um_array);
    }

    if (!item_found) {
      uiBut *but2 = uiDefIconTextBut(
          block,
          UI_BTYPE_BUT,
          0,
          ICON_MENU_PANEL,
          CTX_IFACE_(BLT_I18NCONTEXT_OPERATOR_DEFAULT, "Add to Quick Favorites"),
          0,
          0,
          w,
          UI_UNIT_Y,
          nullptr,
          0,
          0,
          TIP_("Add to a user defined context menu (stored in the user preferences)"));
      UI_but_func_set(but2, [but](bContext &C) {
        bUserMenu *um = ED_screen_user_menu_ensure(&C);
        U.runtime.is_dirty = true;
        ui_but_user_menu_add(&C, but, um);
      });
    }

    layout->separator();
  }

  /* Shortcut menu */
  IDProperty *prop;
  const char *idname = shortcut_get_operator_property(C, but, &prop);
  if (idname != nullptr) {
    uiBlock *block = uiLayoutGetBlock(layout);
    const int w = uiLayoutGetWidth(layout);

    /* We want to know if this op has a shortcut, be it hotkey or not. */
    wmKeyMap *km;
    wmKeyMapItem *kmi = WM_key_event_operator(
        C, idname, but->opcontext, prop, EVT_TYPE_MASK_ALL, 0, &km);

    /* We do have a shortcut, but only keyboard ones are editable that way... */
    if (kmi) {
      if (ISKEYBOARD(kmi->type) || ISNDOF_BUTTON(kmi->type)) {
#if 0 /* would rather use a block but, but gets weirdly positioned... */
        uiDefBlockBut(block,
                      menu_change_shortcut,
                      but,
                      "Change Shortcut",
                      0,
                      0,
                      uiLayoutGetWidth(layout),
                      UI_UNIT_Y,
                      "");
#endif

        uiBut *but2 = uiDefIconTextBut(
            block,
            UI_BTYPE_BUT,
            0,
            ICON_HAND,
            CTX_IFACE_(BLT_I18NCONTEXT_OPERATOR_DEFAULT, "Change Shortcut"),
            0,
            0,
            w,
            UI_UNIT_Y,
            nullptr,
            0,
            0,
            "");
        UI_but_func_set(but2, [but](bContext &C) {
          UI_popup_block_invoke(&C, menu_change_shortcut, but, nullptr);
        });
      }
      else {
        uiBut *but2 = uiDefIconTextBut(block,
                                       UI_BTYPE_BUT,
                                       0,
                                       ICON_HAND,
                                       IFACE_("Non-Keyboard Shortcut"),
                                       0,
                                       0,
                                       w,
                                       UI_UNIT_Y,
                                       nullptr,
                                       0,
                                       0,
                                       TIP_("Only keyboard shortcuts can be edited that way, "
                                            "please use User Preferences otherwise"));
        UI_but_flag_enable(but2, UI_BUT_DISABLED);
      }

      uiBut *but2 = uiDefIconTextBut(
          block,
          UI_BTYPE_BUT,
          0,
          ICON_DELETE,
          CTX_IFACE_(BLT_I18NCONTEXT_OPERATOR_DEFAULT, "Remove Shortcut"),
          0,
          0,
          w,
          UI_UNIT_Y,
          nullptr,
          0,
          0,
          "");
      UI_but_func_set(but2, [but](bContext &C) { remove_shortcut_func(&C, but); });
    }
    /* only show 'assign' if there's a suitable key map for it to go in */
    else if (WM_keymap_guess_opname(C, idname)) {
      uiBut *but2 = uiDefIconTextBut(
          block,
          UI_BTYPE_BUT,
          0,
          ICON_HAND,
          CTX_IFACE_(BLT_I18NCONTEXT_OPERATOR_DEFAULT, "Assign Shortcut"),
          0,
          0,
          w,
          UI_UNIT_Y,
          nullptr,
          0,
          0,
          "");
      UI_but_func_set(but2, [but](bContext &C) {
        UI_popup_block_ex(&C, menu_add_shortcut, nullptr, menu_add_shortcut_cancel, but, nullptr);
      });
    }

    shortcut_free_operator_property(prop);

    /* Set the operator pointer for python access */
    uiLayoutSetContextFromBut(layout, but);

    layout->separator();
  }

  { /* Docs */
    if (std::optional<std::string> manual_id = UI_but_online_manual_id(but)) {
      PointerRNA ptr_props;
<<<<<<< HEAD
      /*uiItemO(layout,
              CTX_IFACE_(BLT_I18NCONTEXT_OPERATOR_DEFAULT, "Online Manual"),
              ICON_URL,
              "WM_OT_doc_view_manual_ui_context");*/ /* bfa - turned off the link to the online manual*/

      if (U.flag & USER_DEVELOPER_UI) {
        uiItemFullO(layout,
                    "WM_OT_doc_view",
                    CTX_IFACE_(BLT_I18NCONTEXT_OPERATOR_DEFAULT, "Online Python Reference"),
                    ICON_URL,/*BFA*/
                    nullptr,
                    WM_OP_EXEC_DEFAULT,
                    UI_ITEM_NONE,
                    &ptr_props);
=======
      layout->op("WM_OT_doc_view_manual_ui_context",
                 CTX_IFACE_(BLT_I18NCONTEXT_OPERATOR_DEFAULT, "Online Manual"),
                 ICON_URL);

      if (U.flag & USER_DEVELOPER_UI) {
        ptr_props = layout->op(
            "WM_OT_doc_view",
            CTX_IFACE_(BLT_I18NCONTEXT_OPERATOR_DEFAULT, "Online Python Reference"),
            ICON_NONE,
            WM_OP_EXEC_DEFAULT,
            UI_ITEM_NONE);
>>>>>>> a48d7c77
        RNA_string_set(&ptr_props, "doc_id", manual_id.value().c_str());
      }
    }
  }

  if (but->optype && U.flag & USER_DEVELOPER_UI) {
<<<<<<< HEAD
    uiItemO(layout, std::nullopt, ICON_TEXT, "UI_OT_copy_python_command_button");
=======
    layout->op("UI_OT_copy_python_command_button", std::nullopt, ICON_NONE);
>>>>>>> a48d7c77
  }

  /* perhaps we should move this into (G.debug & G_DEBUG) - campbell */
  if (U.flag & USER_DEVELOPER_UI) {
    if (ui_block_is_menu(but->block) == false) {
<<<<<<< HEAD
      uiItemFullO(layout,
                  "UI_OT_editsource",
                  std::nullopt,
                  ICON_TEXT,/*BFA*/
                  nullptr,
                  WM_OP_INVOKE_DEFAULT,
                  UI_ITEM_NONE,
                  nullptr);
=======
      layout->op("UI_OT_editsource", std::nullopt, ICON_NONE, WM_OP_INVOKE_DEFAULT, UI_ITEM_NONE);
>>>>>>> a48d7c77
    }
  }

  /* Show header tools for header buttons. */
  if (ui_block_is_popup_any(but->block) == false) {
    const ARegion *region = CTX_wm_region(C);

    if (!region) {
      /* skip */
    }
    else if (ELEM(region->regiontype, RGN_TYPE_HEADER, RGN_TYPE_TOOL_HEADER)) {
      layout->menu_fn(IFACE_("Header"), ICON_NONE, ED_screens_header_tools_menu_create, nullptr);
    }
    else if (region->regiontype == RGN_TYPE_NAV_BAR) {
      layout->menu_fn(IFACE_("Navigation Bar"), ICON_NONE, ED_buttons_navbar_menu, nullptr);
      const ScrArea *area = CTX_wm_area(C);
      if (area && area->spacetype == SPACE_PROPERTIES) {
        layout->menu_fn(IFACE_("Visible Tabs"), ICON_NONE, ED_buttons_visible_tabs_menu, nullptr);
      }
    }
    else if (region->regiontype == RGN_TYPE_FOOTER) {
      layout->menu_fn(IFACE_("Footer"), ICON_NONE, ED_screens_footer_tools_menu_create, nullptr);
    }
  }

  /* UI List item context menu. Scripts can add items to it, by default there's nothing shown. */
  const ARegion *region = CTX_wm_region_popup(C) ? CTX_wm_region_popup(C) : CTX_wm_region(C);
  const bool is_inside_listbox = ui_list_find_mouse_over(region, event) != nullptr;
  const bool is_inside_listrow = is_inside_listbox ?
                                     ui_list_row_find_mouse_over(region, event->xy) != nullptr :
                                     false;
  if (is_inside_listrow) {
    MenuType *mt = WM_menutype_find("UI_MT_list_item_context_menu", true);
    if (mt) {
      UI_menutype_draw(C, mt, &layout->column(false));
    }
  }

  /* Add view2d reset option if view2d is initialized */
  if (region->v2d.flag & V2D_IS_INIT) {
    wmOperatorType *ot = WM_operatortype_find("VIEW2D_OT_reset", true);
    if (ot) {
      uiItemS(layout);
      uiItemFullO_ptr(layout, ot, IFACE_("Reset Panel Zoom"), ICON_ZOOM_RESET, nullptr, WM_OP_INVOKE_DEFAULT, eUI_Item_Flag(0), nullptr);
      uiItemS(layout);
    }
  }

  MenuType *mt = WM_menutype_find("UI_MT_button_context_menu", true);
  if (mt) {
    UI_menutype_draw(C, mt, &layout->column(false));
  }

  if (but->context) {
    CTX_store_set(C, previous_ctx);
  }

  return UI_popup_menu_end_or_cancel(C, pup);
}

/** \} */

/* -------------------------------------------------------------------- */
/** \name Panel Context Menu
 * \{ */

void ui_popup_context_menu_for_panel(bContext *C, ARegion *region, Panel *panel)
{
  bScreen *screen = CTX_wm_screen(C);
  const bool has_panel_category = UI_panel_category_is_visible(region);
  const bool any_item_visible = has_panel_category || (region->v2d.flag & V2D_IS_INIT);

  if (!any_item_visible) {
    return;
  }
  if (panel->type->parent != nullptr) {
    return;
  }
  if (!UI_panel_can_be_pinned(panel)) {
    return;
  }

  PointerRNA ptr = RNA_pointer_create_discrete(&screen->id, &RNA_Panel, panel);

  uiPopupMenu *pup = UI_popup_menu_begin(C, IFACE_("Panel"), ICON_NONE);
  uiLayout *layout = UI_popup_menu_layout(pup);

  if (has_panel_category) {
    char tmpstr[80];
    SNPRINTF(tmpstr, "%s" UI_SEP_CHAR_S "%s", IFACE_("Pin"), IFACE_("Shift Left Mouse"));
    layout->prop(&ptr, "use_pin", UI_ITEM_NONE, tmpstr, ICON_NONE);

    /* evil, force shortcut flag */
    {
      uiBlock *block = uiLayoutGetBlock(layout);
      uiBut *but = block->buttons.last().get();
      but->flag |= UI_BUT_HAS_SEP_CHAR;
    }
  }

  /* View2D reset option if view2d is initialized */
  if (region->v2d.flag & V2D_IS_INIT) {
    wmOperatorType *ot = WM_operatortype_find("VIEW2D_OT_reset", true);
    if (ot) {
      uiItemS(layout);
      uiItemFullO_ptr(layout,
                     ot,
                     IFACE_("Reset Panel Zoom"),
                     ICON_ZOOM_RESET,
                     nullptr,
                     WM_OP_EXEC_DEFAULT,
                     eUI_Item_Flag(0),
                     nullptr);
      uiItemS(layout);
      uiBlock *block = uiLayoutGetBlock(layout);
      uiBut *but = block->buttons.last().get();
      but->flag |= UI_BUT_HAS_SEP_CHAR;
    }
  }

  UI_popup_menu_end(C, pup);
}

/** \} */<|MERGE_RESOLUTION|>--- conflicted
+++ resolved
@@ -764,25 +764,13 @@
                        true);
       }
       else {
-<<<<<<< HEAD
-        uiItemO(layout,
-                CTX_IFACE_(BLT_I18NCONTEXT_OPERATOR_DEFAULT, "Copy Driver"),
-                ICON_COPYDOWN,/*BFA*/
-                "ANIM_OT_copy_driver_button");
-        if (ANIM_driver_can_paste()) {
-          uiItemO(layout,
-                  CTX_IFACE_(BLT_I18NCONTEXT_OPERATOR_DEFAULT, "Paste Driver"),
-                  ICON_PASTEDOWN,/*BFA*/
-                  "ANIM_OT_paste_driver_button");
-=======
         layout->op("ANIM_OT_copy_driver_button",
                    CTX_IFACE_(BLT_I18NCONTEXT_OPERATOR_DEFAULT, "Copy Driver"),
-                   ICON_NONE);
+                   ICON_COPYDOWN); /*BFA*/
         if (ANIM_driver_can_paste()) {
           layout->op("ANIM_OT_paste_driver_button",
                      CTX_IFACE_(BLT_I18NCONTEXT_OPERATOR_DEFAULT, "Paste Driver"),
-                     ICON_NONE);
->>>>>>> a48d7c77
+                     ICON_PASTEDOWN); /*BFA*/
         }
         uiItemBooleanO(layout,
                        CTX_IFACE_(BLT_I18NCONTEXT_OPERATOR_DEFAULT, "Copy Driver to Selected"),
@@ -805,52 +793,31 @@
                    ICON_DRIVER);
       }
 
-<<<<<<< HEAD
-      uiItemO(layout,
-              CTX_IFACE_(BLT_I18NCONTEXT_OPERATOR_DEFAULT, "Open Drivers Editor"),
-              ICON_DRIVER,/*BFA*/
-              "SCREEN_OT_drivers_editor_show");
-=======
+      layout->op("SCREEN_OT_drivers_editor_show",
+                 CTX_IFACE_(BLT_I18NCONTEXT_OPERATOR_DEFAULT, "Open Drivers Editor"),
+                 ICON_DRIVER); /*BFA*/
+    }
+    else if (but->flag & (UI_BUT_ANIMATED_KEY | UI_BUT_ANIMATED)) {
+      /* pass */
+    }
+    else if (is_anim) {
+      layout->separator();
+
+      layout->op("ANIM_OT_driver_button_add",
+                 CTX_IFACE_(BLT_I18NCONTEXT_OPERATOR_DEFAULT, "Add Driver"),
+                 ICON_DRIVER);
+
+      if (!is_whole_array) {
+        if (ANIM_driver_can_paste()) {
+          layout->op("ANIM_OT_paste_driver_button",
+                     CTX_IFACE_(BLT_I18NCONTEXT_OPERATOR_DEFAULT, "Paste Driver"),
+                     ICON_PASTEDOWN); /*BFA*/
+        }
+      }
+
       layout->op("SCREEN_OT_drivers_editor_show",
                  CTX_IFACE_(BLT_I18NCONTEXT_OPERATOR_DEFAULT, "Open Drivers Editor"),
                  ICON_NONE);
->>>>>>> a48d7c77
-    }
-    else if (but->flag & (UI_BUT_ANIMATED_KEY | UI_BUT_ANIMATED)) {
-      /* pass */
-    }
-    else if (is_anim) {
-      layout->separator();
-
-      layout->op("ANIM_OT_driver_button_add",
-                 CTX_IFACE_(BLT_I18NCONTEXT_OPERATOR_DEFAULT, "Add Driver"),
-                 ICON_DRIVER);
-
-      if (!is_whole_array) {
-        if (ANIM_driver_can_paste()) {
-<<<<<<< HEAD
-          uiItemO(layout,
-                  CTX_IFACE_(BLT_I18NCONTEXT_OPERATOR_DEFAULT, "Paste Driver"),
-                  ICON_PASTEDOWN,/*BFA*/
-                  "ANIM_OT_paste_driver_button");
-        }
-      }
-
-      uiItemO(layout,
-              CTX_IFACE_(BLT_I18NCONTEXT_OPERATOR_DEFAULT, "Open Drivers Editor"),
-              ICON_DRIVER,/*BFA*/
-              "SCREEN_OT_drivers_editor_show");
-=======
-          layout->op("ANIM_OT_paste_driver_button",
-                     CTX_IFACE_(BLT_I18NCONTEXT_OPERATOR_DEFAULT, "Paste Driver"),
-                     ICON_NONE);
-        }
-      }
-
-      layout->op("SCREEN_OT_drivers_editor_show",
-                 CTX_IFACE_(BLT_I18NCONTEXT_OPERATOR_DEFAULT, "Open Drivers Editor"),
-                 ICON_NONE);
->>>>>>> a48d7c77
     }
 
     /* Keying Sets */
@@ -871,16 +838,9 @@
                        "ANIM_OT_keyingset_button_add",
                        "all",
                        0);
-<<<<<<< HEAD
-        uiItemO(layout,
-                CTX_IFACE_(BLT_I18NCONTEXT_OPERATOR_DEFAULT, "Remove from Keying Set"),
-                ICON_DELETE,/*BFA*/
-                "ANIM_OT_keyingset_button_remove");
-=======
         layout->op("ANIM_OT_keyingset_button_remove",
                    CTX_IFACE_(BLT_I18NCONTEXT_OPERATOR_DEFAULT, "Remove from Keying Set"),
-                   ICON_NONE);
->>>>>>> a48d7c77
+                   ICON_DELETE); /*BFA*/
       }
       else {
         uiItemBooleanO(layout,
@@ -889,16 +849,9 @@
                        "ANIM_OT_keyingset_button_add",
                        "all",
                        1);
-<<<<<<< HEAD
-        uiItemO(layout,
-                CTX_IFACE_(BLT_I18NCONTEXT_OPERATOR_DEFAULT, "Remove from Keying Set"),
-                ICON_DELETE,/*BFA*/
-                "ANIM_OT_keyingset_button_remove");
-=======
         layout->op("ANIM_OT_keyingset_button_remove",
                    CTX_IFACE_(BLT_I18NCONTEXT_OPERATOR_DEFAULT, "Remove from Keying Set"),
-                   ICON_NONE);
->>>>>>> a48d7c77
+                   ICON_DELETE);/*BFA*/
       }
     }
 
@@ -1019,16 +972,9 @@
     }
 
     if (is_idprop && !is_array && ELEM(type, PROP_INT, PROP_FLOAT)) {
-<<<<<<< HEAD
-      uiItemO(layout,
-              CTX_IFACE_(BLT_I18NCONTEXT_OPERATOR_DEFAULT, "Assign Value as Default"),
-              ICON_NODE_VALUE,/*BFA*/
-              "UI_OT_assign_default_button");
-=======
       layout->op("UI_OT_assign_default_button",
                  CTX_IFACE_(BLT_I18NCONTEXT_OPERATOR_DEFAULT, "Assign Value as Default"),
-                 ICON_NONE);
->>>>>>> a48d7c77
+                 ICON_NODE_VALUE); /*BFA*/
 
       layout->separator();
     }
@@ -1056,16 +1002,9 @@
                      true);
     }
 
-<<<<<<< HEAD
-    uiItemO(layout,
-            CTX_IFACE_(BLT_I18NCONTEXT_OPERATOR_DEFAULT, "Copy Data Path"),
-            ICON_COPYDOWN,/*BFA*/
-            "UI_OT_copy_data_path_button");
-=======
     layout->op("UI_OT_copy_data_path_button",
                CTX_IFACE_(BLT_I18NCONTEXT_OPERATOR_DEFAULT, "Copy Data Path"),
-               ICON_NONE);
->>>>>>> a48d7c77
+               ICON_COPYDOWN); /*BFA*/
     uiItemBooleanO(layout,
                    CTX_IFACE_(BLT_I18NCONTEXT_OPERATOR_DEFAULT, "Copy Full Data Path"),
                    ICON_COPYDOWN,/*BFA*/
@@ -1076,16 +1015,9 @@
     if (ptr->owner_id && !is_whole_array &&
         ELEM(type, PROP_BOOLEAN, PROP_INT, PROP_FLOAT, PROP_ENUM))
     {
-<<<<<<< HEAD
-      uiItemO(layout,
-              CTX_IFACE_(BLT_I18NCONTEXT_OPERATOR_DEFAULT, "Copy as New Driver"),
-              ICON_COPYDOWN,/*BFA*/
-              "UI_OT_copy_as_driver_button");
-=======
       layout->op("UI_OT_copy_as_driver_button",
                  CTX_IFACE_(BLT_I18NCONTEXT_OPERATOR_DEFAULT, "Copy as New Driver"),
-                 ICON_NONE);
->>>>>>> a48d7c77
+                 ICON_COPYDOWN);/*BFA*/
     }
 
     layout->separator();
@@ -1168,14 +1100,8 @@
       uiLayoutSetEnabled(sub, id->asset_data);
       sub->op("ASSET_OT_clear_single",
               CTX_IFACE_(BLT_I18NCONTEXT_OPERATOR_DEFAULT, "Clear Asset"),
-<<<<<<< HEAD
-              ICON_CLEAR,/*BFA*/
-              "ASSET_OT_clear_single");
-      uiItemS(layout);
-=======
-              ICON_NONE);
+              ICON_CLEAR); /*BFA*/
       layout->separator();
->>>>>>> a48d7c77
     }
 
     MenuType *mt_idtemplate_liboverride = WM_menutype_find("UI_MT_idtemplate_liboverride", true);
@@ -1378,62 +1304,31 @@
   { /* Docs */
     if (std::optional<std::string> manual_id = UI_but_online_manual_id(but)) {
       PointerRNA ptr_props;
-<<<<<<< HEAD
-      /*uiItemO(layout,
-              CTX_IFACE_(BLT_I18NCONTEXT_OPERATOR_DEFAULT, "Online Manual"),
-              ICON_URL,
-              "WM_OT_doc_view_manual_ui_context");*/ /* bfa - turned off the link to the online manual*/
-
-      if (U.flag & USER_DEVELOPER_UI) {
-        uiItemFullO(layout,
-                    "WM_OT_doc_view",
-                    CTX_IFACE_(BLT_I18NCONTEXT_OPERATOR_DEFAULT, "Online Python Reference"),
-                    ICON_URL,/*BFA*/
-                    nullptr,
-                    WM_OP_EXEC_DEFAULT,
-                    UI_ITEM_NONE,
-                    &ptr_props);
-=======
-      layout->op("WM_OT_doc_view_manual_ui_context",
+      /* BFA - turned off the link to the online manual*/
+      /*layout->op("WM_OT_doc_view_manual_ui_context",
                  CTX_IFACE_(BLT_I18NCONTEXT_OPERATOR_DEFAULT, "Online Manual"),
-                 ICON_URL);
+                 ICON_URL);*/
 
       if (U.flag & USER_DEVELOPER_UI) {
         ptr_props = layout->op(
             "WM_OT_doc_view",
             CTX_IFACE_(BLT_I18NCONTEXT_OPERATOR_DEFAULT, "Online Python Reference"),
             ICON_NONE,
-            WM_OP_EXEC_DEFAULT,
+            WM_OP_EXEC_DEFAULT,/* bfa - turned off the link to the online manual*/
             UI_ITEM_NONE);
->>>>>>> a48d7c77
         RNA_string_set(&ptr_props, "doc_id", manual_id.value().c_str());
       }
     }
   }
 
   if (but->optype && U.flag & USER_DEVELOPER_UI) {
-<<<<<<< HEAD
-    uiItemO(layout, std::nullopt, ICON_TEXT, "UI_OT_copy_python_command_button");
-=======
-    layout->op("UI_OT_copy_python_command_button", std::nullopt, ICON_NONE);
->>>>>>> a48d7c77
+    layout->op("UI_OT_copy_python_command_button", std::nullopt, ICON_TEXT); /*BFA*/
   }
 
   /* perhaps we should move this into (G.debug & G_DEBUG) - campbell */
   if (U.flag & USER_DEVELOPER_UI) {
     if (ui_block_is_menu(but->block) == false) {
-<<<<<<< HEAD
-      uiItemFullO(layout,
-                  "UI_OT_editsource",
-                  std::nullopt,
-                  ICON_TEXT,/*BFA*/
-                  nullptr,
-                  WM_OP_INVOKE_DEFAULT,
-                  UI_ITEM_NONE,
-                  nullptr);
-=======
-      layout->op("UI_OT_editsource", std::nullopt, ICON_NONE, WM_OP_INVOKE_DEFAULT, UI_ITEM_NONE);
->>>>>>> a48d7c77
+      layout->op("UI_OT_editsource", std::nullopt, ICON_TEXT, WM_OP_INVOKE_DEFAULT, UI_ITEM_NONE); /*BFA*/
     }
   }
 
@@ -1472,13 +1367,13 @@
     }
   }
 
-  /* Add view2d reset option if view2d is initialized */
+  /* BFA - Add view2d reset option if view2d is initialized */
   if (region->v2d.flag & V2D_IS_INIT) {
     wmOperatorType *ot = WM_operatortype_find("VIEW2D_OT_reset", true);
     if (ot) {
-      uiItemS(layout);
-      uiItemFullO_ptr(layout, ot, IFACE_("Reset Panel Zoom"), ICON_ZOOM_RESET, nullptr, WM_OP_INVOKE_DEFAULT, eUI_Item_Flag(0), nullptr);
-      uiItemS(layout);
+      layout->separator();
+      layout->op("VIEW2D_OT_reset", IFACE_("Reset Panel Zoom"), ICON_ZOOM_RESET, WM_OP_INVOKE_DEFAULT, UI_ITEM_NONE);
+      layout->separator();
     }
   }
 
@@ -1534,24 +1429,13 @@
     }
   }
 
-  /* View2D reset option if view2d is initialized */
+  /* BFA - View2D reset option if view2d is initialized */
   if (region->v2d.flag & V2D_IS_INIT) {
-    wmOperatorType *ot = WM_operatortype_find("VIEW2D_OT_reset", true);
-    if (ot) {
-      uiItemS(layout);
-      uiItemFullO_ptr(layout,
-                     ot,
-                     IFACE_("Reset Panel Zoom"),
-                     ICON_ZOOM_RESET,
-                     nullptr,
-                     WM_OP_EXEC_DEFAULT,
-                     eUI_Item_Flag(0),
-                     nullptr);
-      uiItemS(layout);
-      uiBlock *block = uiLayoutGetBlock(layout);
-      uiBut *but = block->buttons.last().get();
-      but->flag |= UI_BUT_HAS_SEP_CHAR;
-    }
+    layout->op("VIEW2D_OT_reset", IFACE_("Reset Panel Zoom"), ICON_ZOOM_RESET, WM_OP_INVOKE_DEFAULT, UI_ITEM_NONE);
+    layout->separator();
+    uiBlock *block = uiLayoutGetBlock(layout);
+    uiBut *but = block->buttons.last().get();
+    but->flag |= UI_BUT_HAS_SEP_CHAR;
   }
 
   UI_popup_menu_end(C, pup);
