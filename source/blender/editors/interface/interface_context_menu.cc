--- conflicted
+++ resolved
@@ -487,13 +487,8 @@
     BLI_assert(subtype == PROP_FILEPATH);
     props_ptr = layout->op(ot,
                            CTX_IFACE_(BLT_I18NCONTEXT_OPERATOR_DEFAULT, "Open File Externally"),
-<<<<<<< HEAD
                            ICON_FILE_FOLDER, /*BFA*/
-                           WM_OP_INVOKE_DEFAULT,
-=======
-                           ICON_NONE,
                            blender::wm::OpCallContext::InvokeDefault,
->>>>>>> 27af4a2f
                            UI_ITEM_NONE);
     RNA_string_set(&props_ptr, "filepath", filepath);
   }
@@ -506,13 +501,8 @@
 
   props_ptr = layout->op(ot,
                          CTX_IFACE_(BLT_I18NCONTEXT_OPERATOR_DEFAULT, "Open Location Externally"),
-<<<<<<< HEAD
                          ICON_FILE_FOLDER, /*BFA*/
-                         WM_OP_INVOKE_DEFAULT,
-=======
-                         ICON_NONE,
                          blender::wm::OpCallContext::InvokeDefault,
->>>>>>> 27af4a2f
                          UI_ITEM_NONE);
   RNA_string_set(&props_ptr, "filepath", dir);
 
@@ -679,26 +669,16 @@
         op_ptr = layout->op(
             ot,
             CTX_IFACE_(BLT_I18NCONTEXT_OPERATOR_DEFAULT, "View All in Graph Editor"),
-<<<<<<< HEAD
             ICON_VIEW_GRAPH_ALL, /*BFA*/
-            WM_OP_INVOKE_DEFAULT,
-=======
-            ICON_GRAPH,
             blender::wm::OpCallContext::InvokeDefault,
->>>>>>> 27af4a2f
             UI_ITEM_NONE);
         RNA_boolean_set(&op_ptr, "all", true);
 
         op_ptr = layout->op(
             ot,
             CTX_IFACE_(BLT_I18NCONTEXT_OPERATOR_DEFAULT, "View Single in Graph Editor"),
-<<<<<<< HEAD
             ICON_VIEW_GRAPH, /*BFA*/
-            WM_OP_INVOKE_DEFAULT,
-=======
-            ICON_NONE,
             blender::wm::OpCallContext::InvokeDefault,
->>>>>>> 27af4a2f
             UI_ITEM_NONE);
         RNA_boolean_set(&op_ptr, "all", false);
       }
@@ -709,13 +689,8 @@
 
         op_ptr = layout->op(ot,
                             CTX_IFACE_(BLT_I18NCONTEXT_OPERATOR_DEFAULT, "View in Graph Editor"),
-<<<<<<< HEAD
                             ICON_VIEW_GRAPH, /*BFA*/
-                            WM_OP_INVOKE_DEFAULT,
-=======
-                            ICON_NONE,
                             blender::wm::OpCallContext::InvokeDefault,
->>>>>>> 27af4a2f
                             UI_ITEM_NONE);
         RNA_boolean_set(&op_ptr, "all", false);
       }
@@ -1003,13 +978,8 @@
         BLI_path_split_dir_part(filepath, dir, sizeof(dir));
         props_ptr = layout->op(ot,
                                CTX_IFACE_(BLT_I18NCONTEXT_OPERATOR_DEFAULT, "Open File Location"),
-<<<<<<< HEAD
                                ICON_FILE_FOLDER, /*BFA*/
-                               WM_OP_INVOKE_DEFAULT,
-=======
-                               ICON_NONE,
                                blender::wm::OpCallContext::InvokeDefault,
->>>>>>> 27af4a2f
                                UI_ITEM_NONE);
         RNA_string_set(&props_ptr, "filepath", dir);
         layout->separator();
@@ -1273,13 +1243,8 @@
         ptr_props = layout->op(
             "WM_OT_doc_view",
             CTX_IFACE_(BLT_I18NCONTEXT_OPERATOR_DEFAULT, "Online Python Reference"),
-<<<<<<< HEAD
             ICON_URL,
-            WM_OP_EXEC_DEFAULT,/* bfa - turned off the link to the online manual*/
-=======
-            ICON_NONE,
-            blender::wm::OpCallContext::ExecDefault,
->>>>>>> 27af4a2f
+            blender::wm::OpCallContext::ExecDefault, /* bfa - turned off the link to the online manual*/
             UI_ITEM_NONE);
         RNA_string_set(&ptr_props, "doc_id", manual_id.value().c_str());
       }
@@ -1293,15 +1258,11 @@
   /* perhaps we should move this into (G.debug & G_DEBUG) - campbell */
   if (U.flag & USER_DEVELOPER_UI) {
     if (ui_block_is_menu(but->block) == false) {
-<<<<<<< HEAD
-      layout->op("UI_OT_editsource", std::nullopt, ICON_TEXT, WM_OP_INVOKE_DEFAULT, UI_ITEM_NONE); /*BFA*/
-=======
       layout->op("UI_OT_editsource",
                  std::nullopt,
-                 ICON_NONE,
-                 blender::wm::OpCallContext::InvokeDefault,
+                 ICON_TEXT, /*BFA*/
+                 blender::wm::OpCallContext::InvokeDefault, 
                  UI_ITEM_NONE);
->>>>>>> 27af4a2f
     }
   }
 
