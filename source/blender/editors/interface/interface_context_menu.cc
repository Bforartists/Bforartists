/* SPDX-FileCopyrightText: 2023 Blender Authors
 *
 * SPDX-License-Identifier: GPL-2.0-or-later */

/** \file
 * \ingroup edinterface
 *
 * Generic context popup menus.
 */

#include <cstring>

#include "MEM_guardedalloc.h"

#include "DNA_scene_types.h"
#include "DNA_screen_types.h"

#include "BLI_fileops.h"
#include "BLI_path_utils.hh"
#include "BLI_string.h"
#include "BLI_utildefines.h"

#include "BLT_translation.hh"

#include "BKE_addon.h"
#include "BKE_context.hh"
#include "BKE_idprop.hh"
#include "BKE_screen.hh"

#include "ED_asset.hh"
#include "ED_keyframing.hh"
#include "ED_screen.hh"

#include "UI_abstract_view.hh"
#include "UI_interface.hh"

#include "interface_intern.hh"

#include "RNA_access.hh"
#include "RNA_path.hh"
#include "RNA_prototypes.hh"

#ifdef WITH_PYTHON
#  include "BPY_extern.hh"
#  include "BPY_extern_run.hh"
#endif

#include "WM_api.hh"
#include "WM_types.hh"

/* This hack is needed because we don't have a good way to
 * re-reference keymap items once added: #42944 */
#define USE_KEYMAP_ADD_HACK

/* -------------------------------------------------------------------- */
/** \name Button Context Menu
 * \{ */

static IDProperty *shortcut_property_from_rna(bContext *C, uiBut *but)
{
  using namespace blender;
  /* Compute data path from context to property. */

  /* If this returns null, we won't be able to bind shortcuts to these RNA properties.
   * Support can be added at #wm_context_member_from_ptr. */
  std::optional<std::string> final_data_path = WM_context_path_resolve_property_full(
      C, &but->rnapoin, but->rnaprop, but->rnaindex);
  if (!final_data_path.has_value()) {
    return nullptr;
  }

  /* Create ID property of data path, to pass to the operator. */
  IDProperty *prop = bke::idprop::create_group(__func__).release();
  IDP_AddToGroup(prop, bke::idprop::create("data_path", final_data_path.value()).release());
  return prop;
}

static const char *shortcut_get_operator_property(bContext *C, uiBut *but, IDProperty **r_prop)
{
  using namespace blender;
  if (but->optype) {
    /* Operator */
    *r_prop = (but->opptr && but->opptr->data) ?
                  IDP_CopyProperty(static_cast<IDProperty *>(but->opptr->data)) :
                  nullptr;
    return but->optype->idname;
  }

  if (but->rnaprop) {
    const PropertyType rnaprop_type = RNA_property_type(but->rnaprop);

    if (rnaprop_type == PROP_BOOLEAN) {
      /* Boolean */
      *r_prop = shortcut_property_from_rna(C, but);
      if (*r_prop == nullptr) {
        return nullptr;
      }
      return "WM_OT_context_toggle";
    }
    if (rnaprop_type == PROP_ENUM) {
      /* Enum */
      *r_prop = shortcut_property_from_rna(C, but);
      if (*r_prop == nullptr) {
        return nullptr;
      }
      return "WM_OT_context_menu_enum";
    }
  }

  if (MenuType *mt = UI_but_menutype_get(but)) {
    IDProperty *prop = bke::idprop::create_group(__func__).release();
    IDP_AddToGroup(prop, bke::idprop::create("name", mt->idname).release());
    *r_prop = prop;
    return "WM_OT_call_menu";
  }

  if (std::optional asset_shelf_idname = UI_but_asset_shelf_type_idname_get(but)) {
    IDProperty *prop = blender::bke::idprop::create_group(__func__).release();
    IDP_AddToGroup(prop, bke::idprop::create("name", *asset_shelf_idname).release());
    *r_prop = prop;
    return "WM_OT_call_asset_shelf_popover";
  }

  if (PanelType *pt = UI_but_paneltype_get(but)) {
    IDProperty *prop = blender::bke::idprop::create_group(__func__).release();
    IDP_AddToGroup(prop, bke::idprop::create("name", pt->idname).release());
    *r_prop = prop;
    return "WM_OT_call_panel";
  }

  *r_prop = nullptr;
  return nullptr;
}

static void shortcut_free_operator_property(IDProperty *prop)
{
  if (prop) {
    IDP_FreeProperty(prop);
  }
}

static void but_shortcut_name_func(bContext *C, void *arg1, int /*event*/)
{
  uiBut *but = (uiBut *)arg1;

  IDProperty *prop;
  const char *idname = shortcut_get_operator_property(C, but, &prop);
  if (idname == nullptr) {
    return;
  }

  /* complex code to change name of button */
  if (std::optional<std::string> shortcut_str = WM_key_event_operator_string(
          C, idname, but->opcontext, prop, true))
  {
    ui_but_add_shortcut(but, shortcut_str->c_str(), true);
  }
  else {
    /* simply strip the shortcut */
    ui_but_add_shortcut(but, nullptr, true);
  }

  shortcut_free_operator_property(prop);
}

static uiBlock *menu_change_shortcut(bContext *C, ARegion *region, void *arg)
{
  wmWindowManager *wm = CTX_wm_manager(C);
  uiBut *but = (uiBut *)arg;
  const uiStyle *style = UI_style_get_dpi();
  IDProperty *prop;
  const char *idname = shortcut_get_operator_property(C, but, &prop);

  wmKeyMap *km;
  wmKeyMapItem *kmi = WM_key_event_operator(C,
                                            idname,
                                            but->opcontext,
                                            prop,
                                            EVT_TYPE_MASK_HOTKEY_INCLUDE,
                                            EVT_TYPE_MASK_HOTKEY_EXCLUDE,
                                            &km);
  U.runtime.is_dirty = true;

  BLI_assert(kmi != nullptr);

  PointerRNA ptr = RNA_pointer_create(&wm->id, &RNA_KeyMapItem, kmi);

  uiBlock *block = UI_block_begin(C, region, "_popup", UI_EMBOSS);
  UI_block_func_handle_set(block, but_shortcut_name_func, but);
  UI_block_flag_enable(block, UI_BLOCK_MOVEMOUSE_QUIT);
  UI_block_direction_set(block, UI_DIR_CENTER_Y);

  uiLayout *layout = UI_block_layout(block,
                                     UI_LAYOUT_VERTICAL,
                                     UI_LAYOUT_PANEL,
                                     0,
                                     0,
                                     U.widget_unit * 10,
                                     U.widget_unit * 2,
                                     0,
                                     style);

  uiItemL(layout, CTX_IFACE_(BLT_I18NCONTEXT_OPERATOR_DEFAULT, "Change Shortcut"), ICON_HAND);
  uiItemR(layout, &ptr, "type", UI_ITEM_R_FULL_EVENT | UI_ITEM_R_IMMEDIATE, "", ICON_NONE);

  const int bounds_offset[2] = {int(-100 * UI_SCALE_FAC), int(36 * UI_SCALE_FAC)};
  UI_block_bounds_set_popup(block, 6 * UI_SCALE_FAC, bounds_offset);

  shortcut_free_operator_property(prop);

  return block;
}

#ifdef USE_KEYMAP_ADD_HACK
static int g_kmi_id_hack;
#endif

static uiBlock *menu_add_shortcut(bContext *C, ARegion *region, void *arg)
{
  wmWindowManager *wm = CTX_wm_manager(C);
  uiBut *but = (uiBut *)arg;
  const uiStyle *style = UI_style_get_dpi();
  IDProperty *prop;
  const char *idname = shortcut_get_operator_property(C, but, &prop);

  /* XXX this guess_opname can potentially return a different keymap
   * than being found on adding later... */
  wmKeyMap *km = WM_keymap_guess_opname(C, idname);
  KeyMapItem_Params params{};
  params.type = EVT_AKEY;
  params.value = KM_PRESS;
  params.modifier = 0;
  params.direction = KM_ANY;
  wmKeyMapItem *kmi = WM_keymap_add_item(km, idname, &params);
  const int kmi_id = kmi->id;

  /* This takes ownership of prop, or prop can be nullptr for reset. */
  WM_keymap_item_properties_reset(kmi, prop);

  /* update and get pointers again */
  WM_keyconfig_update(wm);
  U.runtime.is_dirty = true;

  km = WM_keymap_guess_opname(C, idname);
  kmi = WM_keymap_item_find_id(km, kmi_id);

  PointerRNA ptr = RNA_pointer_create(&wm->id, &RNA_KeyMapItem, kmi);

  uiBlock *block = UI_block_begin(C, region, "_popup", UI_EMBOSS);
  UI_block_func_handle_set(block, but_shortcut_name_func, but);
  UI_block_direction_set(block, UI_DIR_CENTER_Y);

  uiLayout *layout = UI_block_layout(block,
                                     UI_LAYOUT_VERTICAL,
                                     UI_LAYOUT_PANEL,
                                     0,
                                     0,
                                     U.widget_unit * 10,
                                     U.widget_unit * 2,
                                     0,
                                     style);

  uiItemL(layout, CTX_IFACE_(BLT_I18NCONTEXT_OPERATOR_DEFAULT, "Assign Shortcut"), ICON_HAND);
  uiItemR(layout, &ptr, "type", UI_ITEM_R_FULL_EVENT | UI_ITEM_R_IMMEDIATE, "", ICON_NONE);

  const int bounds_offset[2] = {int(-100 * UI_SCALE_FAC), int(36 * UI_SCALE_FAC)};
  UI_block_bounds_set_popup(block, 6 * UI_SCALE_FAC, bounds_offset);

#ifdef USE_KEYMAP_ADD_HACK
  g_kmi_id_hack = kmi_id;
#endif

  return block;
}

static void menu_add_shortcut_cancel(bContext *C, void *arg1)
{
  uiBut *but = (uiBut *)arg1;

  IDProperty *prop;
  const char *idname = shortcut_get_operator_property(C, but, &prop);

#ifdef USE_KEYMAP_ADD_HACK
  wmKeyMap *km = WM_keymap_guess_opname(C, idname);
  const int kmi_id = g_kmi_id_hack;
  UNUSED_VARS(but);
#else
  int kmi_id = WM_key_event_operator_id(C, idname, but->opcontext, prop, true, &km);
#endif

  shortcut_free_operator_property(prop);

  wmKeyMapItem *kmi = WM_keymap_item_find_id(km, kmi_id);
  WM_keymap_remove_item(km, kmi);
}

static void remove_shortcut_func(bContext *C, uiBut *but)
{
  IDProperty *prop;
  const char *idname = shortcut_get_operator_property(C, but, &prop);

  wmKeyMap *km;
  wmKeyMapItem *kmi = WM_key_event_operator(C,
                                            idname,
                                            but->opcontext,
                                            prop,
                                            EVT_TYPE_MASK_HOTKEY_INCLUDE,
                                            EVT_TYPE_MASK_HOTKEY_EXCLUDE,
                                            &km);
  BLI_assert(kmi != nullptr);

  WM_keymap_remove_item(km, kmi);
  U.runtime.is_dirty = true;

  shortcut_free_operator_property(prop);
  but_shortcut_name_func(C, but, 0);
}

static bool ui_but_is_user_menu_compatible(bContext *C, uiBut *but)
{
  bool result = false;
  if (but->optype) {
    result = true;
  }
  else if (but->rnaprop) {
    if (RNA_property_type(but->rnaprop) == PROP_BOOLEAN) {
      std::optional<std::string> data_path = WM_context_path_resolve_full(C, &but->rnapoin);
      if (data_path.has_value()) {
        result = true;
      }
    }
  }
  else if (UI_but_menutype_get(but)) {
    result = true;
  }
  else if (UI_but_operatortype_get_from_enum_menu(but, nullptr)) {
    result = true;
  }

  return result;
}

static bUserMenuItem *ui_but_user_menu_find(bContext *C, uiBut *but, bUserMenu *um)
{
  if (but->optype) {
    IDProperty *prop = (but->opptr) ? static_cast<IDProperty *>(but->opptr->data) : nullptr;
    return (bUserMenuItem *)ED_screen_user_menu_item_find_operator(
        &um->items, but->optype, prop, "", but->opcontext);
  }
  if (but->rnaprop) {
    std::optional<std::string> member_id_data_path = WM_context_path_resolve_full(C,
                                                                                  &but->rnapoin);
    /* NOTE(@ideasman42): It's highly unlikely a this ever occurs since the path must be resolved
     * for this to be added in the first place, there might be some cases where manually
     * constructed RNA paths don't resolve and in this case a crash should be avoided. */
    if (UNLIKELY(!member_id_data_path.has_value())) {
      /* Assert because this should never happen for typical usage. */
      BLI_assert_unreachable();
      return nullptr;
    }
    /* Ignore the actual array index [pass -1] since the index is handled separately. */
    const std::string prop_id = RNA_property_is_idprop(but->rnaprop) ?
                                    RNA_path_property_py(&but->rnapoin, but->rnaprop, -1) :
                                    RNA_property_identifier(but->rnaprop);
    bUserMenuItem *umi = (bUserMenuItem *)ED_screen_user_menu_item_find_prop(
        &um->items, member_id_data_path->c_str(), prop_id.c_str(), but->rnaindex);
    return umi;
  }

  wmOperatorType *ot = nullptr;
  PropertyRNA *prop_enum = nullptr;
  if ((ot = UI_but_operatortype_get_from_enum_menu(but, &prop_enum))) {
    return (bUserMenuItem *)ED_screen_user_menu_item_find_operator(
        &um->items, ot, nullptr, RNA_property_identifier(prop_enum), but->opcontext);
  }

  MenuType *mt = UI_but_menutype_get(but);
  if (mt != nullptr) {
    return (bUserMenuItem *)ED_screen_user_menu_item_find_menu(&um->items, mt);
  }
  return nullptr;
}

static void ui_but_user_menu_add(bContext *C, uiBut *but, bUserMenu *um)
{
  BLI_assert(ui_but_is_user_menu_compatible(C, but));

  std::string drawstr = ui_but_drawstr_without_sep_char(but);

  /* Used for USER_MENU_TYPE_MENU. */
  MenuType *mt = nullptr;
  /* Used for USER_MENU_TYPE_OPERATOR (property enum used). */
  wmOperatorType *ot = nullptr;
  PropertyRNA *prop = nullptr;
  if (but->optype) {
    if (drawstr[0] == '\0') {
      /* Hard code overrides for generic operators. */
      if (UI_but_is_tool(but)) {
        char idname[64];
        RNA_string_get(but->opptr, "name", idname);
#ifdef WITH_PYTHON
        {
          const char *expr_imports[] = {"bpy", "bl_ui", nullptr};
          char expr[256];
          SNPRINTF(expr,
                   "bl_ui.space_toolsystem_common.item_from_id("
                   "bpy.context, "
                   "bpy.context.space_data.type, "
                   "'%s').label",
                   idname);
          char *expr_result = nullptr;
          if (BPY_run_string_as_string(C, expr_imports, expr, nullptr, &expr_result)) {
            drawstr = expr_result;
            MEM_freeN(expr_result);
          }
          else {
            BLI_assert(0);
            drawstr = idname;
          }
        }
#else
        STRNCPY(drawstr, idname);
#endif
      }
      else if (but->tip_label_func) {
        /* The "quick tooltip" often contains a short string that can be used as a fallback. */
        drawstr = but->tip_label_func(but);
      }
    }
    ED_screen_user_menu_item_add_operator(
        &um->items,
        drawstr.c_str(),
        but->optype,
        but->opptr ? static_cast<const IDProperty *>(but->opptr->data) : nullptr,
        "",
        but->opcontext);
  }
  else if (but->rnaprop) {
    /* NOTE: 'member_id' may be a path. */
    std::optional<std::string> member_id_data_path = WM_context_path_resolve_full(C,
                                                                                  &but->rnapoin);
    if (!member_id_data_path.has_value()) {
      /* See #ui_but_user_menu_find code-comment. */
      BLI_assert_unreachable();
    }
    else {
      /* Ignore the actual array index [pass -1] since the index is handled separately. */
      const std::string prop_id = RNA_property_is_idprop(but->rnaprop) ?
                                      RNA_path_property_py(&but->rnapoin, but->rnaprop, -1) :
                                      RNA_property_identifier(but->rnaprop);
      /* NOTE: ignore 'drawstr', use property idname always. */
      ED_screen_user_menu_item_add_prop(
          &um->items, "", member_id_data_path->c_str(), prop_id.c_str(), but->rnaindex);
    }
  }
  else if ((mt = UI_but_menutype_get(but))) {
    ED_screen_user_menu_item_add_menu(&um->items, drawstr.c_str(), mt);
  }
  else if ((ot = UI_but_operatortype_get_from_enum_menu(but, &prop))) {
    ED_screen_user_menu_item_add_operator(&um->items,
                                          WM_operatortype_name(ot, nullptr).c_str(),
                                          ot,
                                          nullptr,
                                          RNA_property_identifier(prop),
                                          but->opcontext);
  }
}

static bool ui_but_menu_add_path_operators(uiLayout *layout, PointerRNA *ptr, PropertyRNA *prop)
{
  const PropertySubType subtype = RNA_property_subtype(prop);
  wmOperatorType *ot = WM_operatortype_find("WM_OT_path_open", true);
  char filepath[FILE_MAX];
  char dir[FILE_MAXDIR];
  char file[FILE_MAXFILE];
  PointerRNA props_ptr;

  BLI_assert(ELEM(subtype, PROP_FILEPATH, PROP_DIRPATH));
  UNUSED_VARS_NDEBUG(subtype);

  RNA_property_string_get(ptr, prop, filepath);

  if (!BLI_exists(filepath)) {
    return false;
  }

  if (BLI_is_file(filepath)) {
    BLI_assert(subtype == PROP_FILEPATH);
    uiItemFullO_ptr(layout,
                    ot,
                    CTX_IFACE_(BLT_I18NCONTEXT_OPERATOR_DEFAULT, "Open File Externally"),
                    ICON_FILE_FOLDER,/*BFA*/
                    nullptr,
                    WM_OP_INVOKE_DEFAULT,
                    UI_ITEM_NONE,
                    &props_ptr);
    RNA_string_set(&props_ptr, "filepath", filepath);
  }
  else {
    /* This is a directory, so ensure it ends in a slash. */
    BLI_path_slash_ensure(filepath, ARRAY_SIZE(filepath));
  }

  BLI_path_split_dir_file(filepath, dir, sizeof(dir), file, sizeof(file));

  uiItemFullO_ptr(layout,
                  ot,
                  CTX_IFACE_(BLT_I18NCONTEXT_OPERATOR_DEFAULT, "Open Location Externally"),
                  ICON_FILE_FOLDER,/*BFA*/
                  nullptr,
                  WM_OP_INVOKE_DEFAULT,
                  UI_ITEM_NONE,
                  &props_ptr);
  RNA_string_set(&props_ptr, "filepath", dir);

  return true;
}

static void set_layout_context_from_button(bContext *C, uiLayout *layout, uiBut *but)
{
  if (!but->context) {
    return;
  }
  uiLayoutContextCopy(layout, but->context);
  CTX_store_set(C, uiLayoutGetContextStore(layout));
}

bool ui_popup_context_menu_for_button(bContext *C, uiBut *but, const wmEvent *event)
{
  using namespace blender::ed;
  /* ui_but_is_interactive() may let some buttons through that should not get a context menu - it
   * doesn't make sense for them. */
  if (ELEM(but->type, UI_BTYPE_LABEL, UI_BTYPE_IMAGE)) {
    return false;
  }

  uiPopupMenu *pup;
  uiLayout *layout;
  const bContextStore *previous_ctx = CTX_store_get(C);
  {
    pup = UI_popup_menu_begin(C, UI_but_context_menu_title_from_button(*but).c_str(), ICON_NONE);
    layout = UI_popup_menu_layout(pup);

    set_layout_context_from_button(C, layout, but);
    uiLayoutSetOperatorContext(layout, WM_OP_INVOKE_DEFAULT);
  }

  const bool is_disabled = but->flag & UI_BUT_DISABLED;

  if (is_disabled) {
    /* Suppress editing commands. */
  }
  else if (but->type == UI_BTYPE_TAB) {
    uiButTab *tab = (uiButTab *)but;
    if (tab->menu) {
      UI_menutype_draw(C, tab->menu, layout);
      uiItemS(layout);
    }
  }
  else if (but->rnapoin.data && but->rnaprop) {
    PointerRNA *ptr = &but->rnapoin;
    PropertyRNA *prop = but->rnaprop;
    const PropertyType type = RNA_property_type(prop);
    const PropertySubType subtype = RNA_property_subtype(prop);
    bool is_anim = RNA_property_anim_editable(ptr, prop);
    const bool is_idprop = RNA_property_is_idprop(prop);

    /* second slower test,
     * saved people finding keyframe items in menus when its not possible */
    if (is_anim) {
      is_anim = RNA_property_path_from_ID_check(&but->rnapoin, but->rnaprop);
    }

    /* determine if we can key a single component of an array */
    const bool is_array = RNA_property_array_length(&but->rnapoin, but->rnaprop) != 0;
    const bool is_array_component = (is_array && but->rnaindex != -1);
    const bool is_whole_array = (is_array && but->rnaindex == -1);

    const uint override_status = RNA_property_override_library_status(
        CTX_data_main(C), ptr, prop, -1);
    const bool is_overridable = (override_status & RNA_OVERRIDE_STATUS_OVERRIDABLE) != 0;

    /* Set the (button_pointer, button_prop)
     * and pointer data for Python access to the hovered UI element. */
    uiLayoutSetContextFromBut(layout, but);

    /* Keyframes */
    if (but->flag & UI_BUT_ANIMATED_KEY) {
      /* Replace/delete keyframes. */
      if (is_array_component) {
        uiItemBooleanO(layout,
                       CTX_IFACE_(BLT_I18NCONTEXT_OPERATOR_DEFAULT, "Replace Keyframes"),
                       ICON_KEY_HLT,
                       "ANIM_OT_keyframe_insert_button",
                       "all",
                       1);
        uiItemBooleanO(layout,
                       CTX_IFACE_(BLT_I18NCONTEXT_OPERATOR_DEFAULT, "Replace Single Keyframe"),
                       ICON_KEY_HLT,/*BFA*/
                       "ANIM_OT_keyframe_insert_button",
                       "all",
                       0);
        uiItemBooleanO(layout,
                       CTX_IFACE_(BLT_I18NCONTEXT_OPERATOR_DEFAULT, "Delete Keyframes"),
                       ICON_KEYFRAMES_REMOVE,/*BFA*/
                       "ANIM_OT_keyframe_delete_button",
                       "all",
                       1);
        uiItemBooleanO(layout,
                       CTX_IFACE_(BLT_I18NCONTEXT_OPERATOR_DEFAULT, "Delete Single Keyframe"),
                       ICON_KEYFRAMES_REMOVE,/*BFA*/
                       "ANIM_OT_keyframe_delete_button",
                       "all",
                       0);
      }
      else {
        uiItemBooleanO(layout,
                       CTX_IFACE_(BLT_I18NCONTEXT_OPERATOR_DEFAULT, "Replace Keyframe"),
                       ICON_KEY_HLT,
                       "ANIM_OT_keyframe_insert_button",
                       "all",
                       1);
        uiItemBooleanO(layout,
                       CTX_IFACE_(BLT_I18NCONTEXT_OPERATOR_DEFAULT, "Delete Keyframe"),
                       ICON_KEYFRAMES_REMOVE,/*BFA*/
                       "ANIM_OT_keyframe_delete_button",
                       "all",
                       1);
      }

      /* keyframe settings */
      uiItemS(layout);
    }
    else if (but->flag & UI_BUT_DRIVEN) {
      /* pass */
    }
    else if (is_anim) {
      if (is_array_component) {
        uiItemBooleanO(layout,
                       CTX_IFACE_(BLT_I18NCONTEXT_OPERATOR_DEFAULT, "Insert Keyframes"),
                       ICON_KEY_HLT,
                       "ANIM_OT_keyframe_insert_button",
                       "all",
                       1);
        uiItemBooleanO(layout,
                       CTX_IFACE_(BLT_I18NCONTEXT_OPERATOR_DEFAULT, "Insert Single Keyframe"),
                       ICON_KEY_HLT,/*BFA*/
                       "ANIM_OT_keyframe_insert_button",
                       "all",
                       0);
      }
      else {
        uiItemBooleanO(layout,
                       CTX_IFACE_(BLT_I18NCONTEXT_OPERATOR_DEFAULT, "Insert Keyframe"),
                       ICON_KEY_HLT,
                       "ANIM_OT_keyframe_insert_button",
                       "all",
                       1);
      }
    }

    if ((but->flag & UI_BUT_ANIMATED) && (but->rnapoin.type != &RNA_NlaStrip)) {
      if (is_array_component) {
        uiItemBooleanO(layout,
                       CTX_IFACE_(BLT_I18NCONTEXT_OPERATOR_DEFAULT, "Clear Keyframes"),
                       ICON_KEY_DEHLT,
                       "ANIM_OT_keyframe_clear_button",
                       "all",
                       1);
        uiItemBooleanO(layout,
                       CTX_IFACE_(BLT_I18NCONTEXT_OPERATOR_DEFAULT, "Clear Single Keyframes"),
                       ICON_KEY_DEHLT,/*BFA*/
                       "ANIM_OT_keyframe_clear_button",
                       "all",
                       0);
      }
      else {
        uiItemBooleanO(layout,
                       CTX_IFACE_(BLT_I18NCONTEXT_OPERATOR_DEFAULT, "Clear Keyframes"),
                       ICON_KEY_DEHLT,
                       "ANIM_OT_keyframe_clear_button",
                       "all",
                       1);
      }
    }

    if (but->flag & UI_BUT_ANIMATED) {
      uiItemS(layout);
      if (is_array_component) {
        PointerRNA op_ptr;
        wmOperatorType *ot;
        ot = WM_operatortype_find("ANIM_OT_view_curve_in_graph_editor", false);
        uiItemFullO_ptr(layout,
                        ot,
                        CTX_IFACE_(BLT_I18NCONTEXT_OPERATOR_DEFAULT, "View All in Graph Editor"),
                        ICON_VIEW_GRAPH_ALL, /*BFA*/
                        nullptr,
                        WM_OP_INVOKE_DEFAULT,
                        UI_ITEM_NONE,
                        &op_ptr);
        RNA_boolean_set(&op_ptr, "all", true);

        uiItemFullO_ptr(
            layout,
            ot,
            CTX_IFACE_(BLT_I18NCONTEXT_OPERATOR_DEFAULT, "View Single in Graph Editor"),
            ICON_VIEW_GRAPH, /*BFA*/
            nullptr,
            WM_OP_INVOKE_DEFAULT,
            UI_ITEM_NONE,
            &op_ptr);
        RNA_boolean_set(&op_ptr, "all", false);
      }
      else {
        PointerRNA op_ptr;
        wmOperatorType *ot;
        ot = WM_operatortype_find("ANIM_OT_view_curve_in_graph_editor", false);

        uiItemFullO_ptr(layout,
                        ot,
                        CTX_IFACE_(BLT_I18NCONTEXT_OPERATOR_DEFAULT, "View in Graph Editor"),
                        ICON_VIEW_GRAPH, /*BFA*/
                        nullptr,
                        WM_OP_INVOKE_DEFAULT,
                        UI_ITEM_NONE,
                        &op_ptr);
        RNA_boolean_set(&op_ptr, "all", false);
      }
    }

    /* Drivers */
    if (but->flag & UI_BUT_DRIVEN) {
      uiItemS(layout);

      if (is_array_component) {
        uiItemBooleanO(layout,
                       CTX_IFACE_(BLT_I18NCONTEXT_OPERATOR_DEFAULT, "Delete Drivers"),
                       ICON_DELETE,/*BFA*/
                       "ANIM_OT_driver_button_remove",
                       "all",
                       1);
        uiItemBooleanO(layout,
                       CTX_IFACE_(BLT_I18NCONTEXT_OPERATOR_DEFAULT, "Delete Single Driver"),
                       ICON_DELETE,/*BFA*/
                       "ANIM_OT_driver_button_remove",
                       "all",
                       0);
      }
      else {
        uiItemBooleanO(layout,
                       CTX_IFACE_(BLT_I18NCONTEXT_OPERATOR_DEFAULT, "Delete Driver"),
                       ICON_DELETE,/*BFA*/
                       "ANIM_OT_driver_button_remove",
                       "all",
                       1);
      }

      if (is_whole_array) {
        uiItemBooleanO(layout,
                       CTX_IFACE_(BLT_I18NCONTEXT_OPERATOR_DEFAULT, "Copy Drivers to Selected"),
                       ICON_COPYDOWN, /*BFA*/
                       "UI_OT_copy_driver_to_selected_button",
                       "all",
                       true);
      }
      else {
        uiItemO(layout,
                CTX_IFACE_(BLT_I18NCONTEXT_OPERATOR_DEFAULT, "Copy Driver"),
                ICON_COPYDOWN,/*BFA*/
                "ANIM_OT_copy_driver_button");
        if (ANIM_driver_can_paste()) {
          uiItemO(layout,
                  CTX_IFACE_(BLT_I18NCONTEXT_OPERATOR_DEFAULT, "Paste Driver"),
                  ICON_PASTEDOWN,/*BFA*/
                  "ANIM_OT_paste_driver_button");
        }
        uiItemBooleanO(layout,
                       CTX_IFACE_(BLT_I18NCONTEXT_OPERATOR_DEFAULT, "Copy Driver to Selected"),
                       ICON_COPYDOWN, /*BFA*/
                       "UI_OT_copy_driver_to_selected_button",
                       "all",
                       false);
        if (is_array_component) {
          uiItemBooleanO(
              layout,
              CTX_IFACE_(BLT_I18NCONTEXT_OPERATOR_DEFAULT, "Copy All Drivers to Selected"),
              ICON_COPYDOWN,/*BFA*/
              "UI_OT_copy_driver_to_selected_button",
              "all",
              true);
        }

        uiItemO(layout,
                CTX_IFACE_(BLT_I18NCONTEXT_OPERATOR_DEFAULT, "Edit Driver"),
                ICON_DRIVER,
                "ANIM_OT_driver_button_edit");
      }

      uiItemO(layout,
              CTX_IFACE_(BLT_I18NCONTEXT_OPERATOR_DEFAULT, "Open Drivers Editor"),
              ICON_DRIVER,/*BFA*/
              "SCREEN_OT_drivers_editor_show");
    }
    else if (but->flag & (UI_BUT_ANIMATED_KEY | UI_BUT_ANIMATED)) {
      /* pass */
    }
    else if (is_anim) {
      uiItemS(layout);

      uiItemO(layout,
              CTX_IFACE_(BLT_I18NCONTEXT_OPERATOR_DEFAULT, "Add Driver"),
              ICON_DRIVER,
              "ANIM_OT_driver_button_add");

      if (!is_whole_array) {
        if (ANIM_driver_can_paste()) {
          uiItemO(layout,
                  CTX_IFACE_(BLT_I18NCONTEXT_OPERATOR_DEFAULT, "Paste Driver"),
                  ICON_PASTEDOWN,/*BFA*/
                  "ANIM_OT_paste_driver_button");
        }
      }

      uiItemO(layout,
              CTX_IFACE_(BLT_I18NCONTEXT_OPERATOR_DEFAULT, "Open Drivers Editor"),
              ICON_DRIVER,/*BFA*/
              "SCREEN_OT_drivers_editor_show");
    }

    /* Keying Sets */
    /* TODO: check on modifiability of Keying Set when doing this. */
    if (is_anim) {
      uiItemS(layout);

      if (is_array_component) {
        uiItemBooleanO(layout,
                       CTX_IFACE_(BLT_I18NCONTEXT_OPERATOR_DEFAULT, "Add All to Keying Set"),
                       ICON_KEYINGSET,
                       "ANIM_OT_keyingset_button_add",
                       "all",
                       1);
        uiItemBooleanO(layout,
                       CTX_IFACE_(BLT_I18NCONTEXT_OPERATOR_DEFAULT, "Add Single to Keying Set"),
                       ICON_KEYINGSET,/*BFA*/
                       "ANIM_OT_keyingset_button_add",
                       "all",
                       0);
        uiItemO(layout,
                CTX_IFACE_(BLT_I18NCONTEXT_OPERATOR_DEFAULT, "Remove from Keying Set"),
                ICON_DELETE,/*BFA*/
                "ANIM_OT_keyingset_button_remove");
      }
      else {
        uiItemBooleanO(layout,
                       CTX_IFACE_(BLT_I18NCONTEXT_OPERATOR_DEFAULT, "Add to Keying Set"),
                       ICON_KEYINGSET,
                       "ANIM_OT_keyingset_button_add",
                       "all",
                       1);
        uiItemO(layout,
                CTX_IFACE_(BLT_I18NCONTEXT_OPERATOR_DEFAULT, "Remove from Keying Set"),
                ICON_DELETE,/*BFA*/
                "ANIM_OT_keyingset_button_remove");
      }
    }

    if (is_overridable) {
      wmOperatorType *ot;
      PointerRNA op_ptr;
      /* Override Operators */
      uiItemS(layout);

      if (but->flag & UI_BUT_OVERRIDDEN) {
        if (is_array_component) {
#if 0 /* Disabled for now. */
          ot = WM_operatortype_find("UI_OT_override_type_set_button", false);
          uiItemFullO_ptr(
              layout, ot, "Overrides Type", ICON_NONE, nullptr, WM_OP_INVOKE_DEFAULT, 0, &op_ptr);
          RNA_boolean_set(&op_ptr, "all", true);
          uiItemFullO_ptr(layout,
                          ot,
                          "Single Override Type",
                          ICON_NONE,
                          nullptr,
                          WM_OP_INVOKE_DEFAULT,
                          0,
                          &op_ptr);
          RNA_boolean_set(&op_ptr, "all", false);
#endif
          uiItemBooleanO(layout,
                         CTX_IFACE_(BLT_I18NCONTEXT_OPERATOR_DEFAULT, "Remove Overrides"),
                         ICON_DELETE,/*BFA*/
                         "UI_OT_override_remove_button",
                         "all",
                         true);
          uiItemBooleanO(layout,
                         CTX_IFACE_(BLT_I18NCONTEXT_OPERATOR_DEFAULT, "Remove Single Override"),
                         ICON_DELETE,/*BFA*/
                         "UI_OT_override_remove_button",
                         "all",
                         false);
        }
        else {
#if 0 /* Disabled for now. */
          uiItemFullO(layout,
                      "UI_OT_override_type_set_button",
                      "Override Type",
                      ICON_NONE,
                      nullptr,
                      WM_OP_INVOKE_DEFAULT,
                      0,
                      &op_ptr);
          RNA_boolean_set(&op_ptr, "all", false);
#endif
          uiItemBooleanO(layout,
                         CTX_IFACE_(BLT_I18NCONTEXT_OPERATOR_DEFAULT, "Remove Override"),
                         ICON_DELETE,/*BFA*/
                         "UI_OT_override_remove_button",
                         "all",
                         true);
        }
      }
      else {
        if (is_array_component) {
          ot = WM_operatortype_find("UI_OT_override_type_set_button", false);
          uiItemFullO_ptr(layout,
                          ot,
                          CTX_IFACE_(BLT_I18NCONTEXT_OPERATOR_DEFAULT, "Define Overrides"),
                          ICON_NONE,
                          nullptr,
                          WM_OP_INVOKE_DEFAULT,
                          UI_ITEM_NONE,
                          &op_ptr);
          RNA_boolean_set(&op_ptr, "all", true);
          uiItemFullO_ptr(layout,
                          ot,
                          CTX_IFACE_(BLT_I18NCONTEXT_OPERATOR_DEFAULT, "Define Single Override"),
                          ICON_NONE,
                          nullptr,
                          WM_OP_INVOKE_DEFAULT,
                          UI_ITEM_NONE,
                          &op_ptr);
          RNA_boolean_set(&op_ptr, "all", false);
        }
        else {
          uiItemFullO(layout,
                      "UI_OT_override_type_set_button",
                      CTX_IFACE_(BLT_I18NCONTEXT_OPERATOR_DEFAULT, "Define Override"),
                      ICON_NONE,
                      nullptr,
                      WM_OP_INVOKE_DEFAULT,
                      UI_ITEM_NONE,
                      &op_ptr);
          RNA_boolean_set(&op_ptr, "all", false);
        }
      }
    }

    uiItemS(layout);

    /* Property Operators */

    /* Copy Property Value
     * Paste Property Value */

    if (is_array_component) {
      uiItemBooleanO(layout,
                     CTX_IFACE_(BLT_I18NCONTEXT_OPERATOR_DEFAULT, "Reset All to Default Values"),
                     ICON_LOOP_BACK,
                     "UI_OT_reset_default_button",
                     "all",
                     1);
      uiItemBooleanO(layout,
                     CTX_IFACE_(BLT_I18NCONTEXT_OPERATOR_DEFAULT, "Reset Single to Default Value"),
                     ICON_LOOP_BACK,/*BFA*/
                     "UI_OT_reset_default_button",
                     "all",
                     0);
    }
    else {
      uiItemBooleanO(layout,
                     CTX_IFACE_(BLT_I18NCONTEXT_OPERATOR_DEFAULT, "Reset to Default Value"),
                     ICON_LOOP_BACK,
                     "UI_OT_reset_default_button",
                     "all",
                     1);
    }

    if (is_idprop && !is_array && ELEM(type, PROP_INT, PROP_FLOAT)) {
      uiItemO(layout,
              CTX_IFACE_(BLT_I18NCONTEXT_OPERATOR_DEFAULT, "Assign Value as Default"),
              ICON_NODE_VALUE,/*BFA*/
              "UI_OT_assign_default_button");

      uiItemS(layout);
    }

    if (is_array_component) {
      uiItemBooleanO(layout,
                     CTX_IFACE_(BLT_I18NCONTEXT_OPERATOR_DEFAULT, "Copy All to Selected"),
                     ICON_COPYDOWN,/*BFA*/
                     "UI_OT_copy_to_selected_button",
                     "all",
                     true);
      uiItemBooleanO(layout,
                     CTX_IFACE_(BLT_I18NCONTEXT_OPERATOR_DEFAULT, "Copy Single to Selected"),
                     ICON_COPYDOWN,/*BFA*/
                     "UI_OT_copy_to_selected_button",
                     "all",
                     false);
    }
    else {
      uiItemBooleanO(layout,
                     CTX_IFACE_(BLT_I18NCONTEXT_OPERATOR_DEFAULT, "Copy to Selected"),
                     ICON_COPYDOWN,/*BFA*/
                     "UI_OT_copy_to_selected_button",
                     "all",
                     true);
    }

    uiItemO(layout,
            CTX_IFACE_(BLT_I18NCONTEXT_OPERATOR_DEFAULT, "Copy Data Path"),
            ICON_COPYDOWN,/*BFA*/
            "UI_OT_copy_data_path_button");
    uiItemBooleanO(layout,
                   CTX_IFACE_(BLT_I18NCONTEXT_OPERATOR_DEFAULT, "Copy Full Data Path"),
                   ICON_COPYDOWN,/*BFA*/
                   "UI_OT_copy_data_path_button",
                   "full_path",
                   true);

    if (ptr->owner_id && !is_whole_array &&
        ELEM(type, PROP_BOOLEAN, PROP_INT, PROP_FLOAT, PROP_ENUM))
    {
      uiItemO(layout,
              CTX_IFACE_(BLT_I18NCONTEXT_OPERATOR_DEFAULT, "Copy as New Driver"),
              ICON_COPYDOWN,/*BFA*/
              "UI_OT_copy_as_driver_button");
    }

    uiItemS(layout);

    if (type == PROP_STRING && ELEM(subtype, PROP_FILEPATH, PROP_DIRPATH)) {
      if (ui_but_menu_add_path_operators(layout, ptr, prop)) {
        uiItemS(layout);
      }
    }
  }
  else if (but->optype && but->opptr && RNA_struct_property_is_set(but->opptr, "filepath")) {
    /* Operator with "filepath" string property of PROP_FILEPATH subtype. */
    PropertyRNA *prop = RNA_struct_find_property(but->opptr, "filepath");
    const PropertySubType subtype = RNA_property_subtype(prop);

    if (prop && RNA_property_type(prop) == PROP_STRING &&
        subtype == PropertySubType::PROP_FILEPATH)
    {
      char filepath[FILE_MAX] = {0};
      RNA_property_string_get(but->opptr, prop, filepath);
      if (filepath[0] && BLI_exists(filepath)) {
        wmOperatorType *ot = WM_operatortype_find("WM_OT_path_open", true);
        PointerRNA props_ptr;
        char dir[FILE_MAXDIR];
        BLI_path_split_dir_part(filepath, dir, sizeof(dir));
        uiItemFullO_ptr(layout,
                        ot,
                        CTX_IFACE_(BLT_I18NCONTEXT_OPERATOR_DEFAULT, "Open File Location"),
                        ICON_FILE_FOLDER, /*BFA*/
                        nullptr,
                        WM_OP_INVOKE_DEFAULT,
                        UI_ITEM_NONE,
                        &props_ptr);
        RNA_string_set(&props_ptr, "filepath", dir);
        uiItemS(layout);
      }
    }
  }

  {
    const ARegion *region = CTX_wm_region_popup(C) ? CTX_wm_region_popup(C) : CTX_wm_region(C);
    uiButViewItem *view_item_but = (but->type == UI_BTYPE_VIEW_ITEM) ?
                                       static_cast<uiButViewItem *>(but) :
                                       static_cast<uiButViewItem *>(
                                           ui_view_item_find_mouse_over(region, event->xy));
    if (view_item_but) {
      BLI_assert(view_item_but->type == UI_BTYPE_VIEW_ITEM);

      const bContextStore *prev_ctx = CTX_store_get(C);
      /* Sub-layout for context override. */
      uiLayout *sub = uiLayoutColumn(layout, false);
      set_layout_context_from_button(C, sub, view_item_but);
      view_item_but->view_item->build_context_menu(*C, *sub);

      /* Reset context. */
      CTX_store_set(C, prev_ctx);

      uiItemS(layout);
    }
  }

  /* Expose id specific operators in context menu when button has no operator associated. Otherwise
   * they would appear in nested context menus, see: #126006. */
  if ((but->optype == nullptr) && (but->apply_func == nullptr) &&
      (but->menu_create_func == nullptr))
  {
    /* If the button represents an id, it can set the "id" context pointer. */
    if (asset::can_mark_single_from_context(C)) {
      const ID *id = static_cast<const ID *>(CTX_data_pointer_get_type(C, "id", &RNA_ID).data);

      /* Gray out items depending on if data-block is an asset. Preferably this could be done via
       * operator poll, but that doesn't work since the operator also works with "selected_ids",
       * which isn't cheap to check. */
      uiLayout *sub = uiLayoutColumn(layout, true);
      uiLayoutSetEnabled(sub, !id->asset_data);
      uiItemO(sub,
              CTX_IFACE_(BLT_I18NCONTEXT_OPERATOR_DEFAULT, "Mark as Asset"),
              ICON_ASSET_MANAGER,
              "ASSET_OT_mark_single");
      sub = uiLayoutColumn(layout, true);
      uiLayoutSetEnabled(sub, id->asset_data);
      uiItemO(sub,
              CTX_IFACE_(BLT_I18NCONTEXT_OPERATOR_DEFAULT, "Clear Asset"),
              ICON_CLEAR,/*BFA*/
              "ASSET_OT_clear_single");
      uiItemS(layout);
    }

    MenuType *mt_idtemplate_liboverride = WM_menutype_find("UI_MT_idtemplate_liboverride", true);
    if (mt_idtemplate_liboverride && mt_idtemplate_liboverride->poll(C, mt_idtemplate_liboverride))
    {
      uiItemM_ptr(layout, mt_idtemplate_liboverride, IFACE_("Library Override"), ICON_NONE);
      uiItemS(layout);
    }
  }

  /* Pointer properties and string properties with
   * prop_search support jumping to target object/bone. */
  if (but->rnapoin.data && but->rnaprop) {
    const PropertyType prop_type = RNA_property_type(but->rnaprop);
    if (((prop_type == PROP_POINTER) ||
         (prop_type == PROP_STRING && but->type == UI_BTYPE_SEARCH_MENU &&
          ((uiButSearch *)but)->items_update_fn == ui_rna_collection_search_update_fn)) &&
        ui_jump_to_target_button_poll(C))
    {
      uiItemO(layout,
              CTX_IFACE_(BLT_I18NCONTEXT_OPERATOR_DEFAULT, "Jump to Target"),
              ICON_NONE,
              "UI_OT_jump_to_target_button");
      uiItemS(layout);
    }
  }

  /* Favorites Menu */
  if (ui_but_is_user_menu_compatible(C, but)) {
    uiBlock *block = uiLayoutGetBlock(layout);
    const int w = uiLayoutGetWidth(layout);
    bool item_found = false;

    uint um_array_len;
    bUserMenu **um_array = ED_screen_user_menus_find(C, &um_array_len);
    for (int um_index = 0; um_index < um_array_len; um_index++) {
      bUserMenu *um = um_array[um_index];
      if (um == nullptr) {
        continue;
      }
      bUserMenuItem *umi = ui_but_user_menu_find(C, but, um);
      if (umi != nullptr) {
        uiBut *but2 = uiDefIconTextBut(
            block,
            UI_BTYPE_BUT,
            0,
            ICON_MENU_PANEL,
            CTX_IFACE_(BLT_I18NCONTEXT_OPERATOR_DEFAULT, "Remove from Quick Favorites"),
            0,
            0,
            w,
            UI_UNIT_Y,
            nullptr,
            0,
            0,
            "");
        item_found = true;
        UI_but_func_set(but2, [um, umi](bContext &) {
          U.runtime.is_dirty = true;
          ED_screen_user_menu_item_remove(&um->items, umi);
        });
      }
    }
    if (um_array) {
      MEM_freeN(um_array);
    }

    if (!item_found) {
      uiBut *but2 = uiDefIconTextBut(
          block,
          UI_BTYPE_BUT,
          0,
          ICON_MENU_PANEL,
          CTX_IFACE_(BLT_I18NCONTEXT_OPERATOR_DEFAULT, "Add to Quick Favorites"),
          0,
          0,
          w,
          UI_UNIT_Y,
          nullptr,
          0,
          0,
          TIP_("Add to a user defined context menu (stored in the user preferences)"));
      UI_but_func_set(but2, [but](bContext &C) {
        bUserMenu *um = ED_screen_user_menu_ensure(&C);
        U.runtime.is_dirty = true;
        ui_but_user_menu_add(&C, but, um);
      });
    }

    uiItemS(layout);
  }

  /* Shortcut menu */
  IDProperty *prop;
  const char *idname = shortcut_get_operator_property(C, but, &prop);
  if (idname != nullptr) {
    uiBlock *block = uiLayoutGetBlock(layout);
    const int w = uiLayoutGetWidth(layout);

    /* We want to know if this op has a shortcut, be it hotkey or not. */
    wmKeyMap *km;
    wmKeyMapItem *kmi = WM_key_event_operator(
        C, idname, but->opcontext, prop, EVT_TYPE_MASK_ALL, 0, &km);

    /* We do have a shortcut, but only keyboard ones are editable that way... */
    if (kmi) {
      if (ISKEYBOARD(kmi->type) || ISNDOF_BUTTON(kmi->type)) {
#if 0 /* would rather use a block but, but gets weirdly positioned... */
        uiDefBlockBut(block,
                      menu_change_shortcut,
                      but,
                      "Change Shortcut",
                      0,
                      0,
                      uiLayoutGetWidth(layout),
                      UI_UNIT_Y,
                      "");
#endif

        uiBut *but2 = uiDefIconTextBut(
            block,
            UI_BTYPE_BUT,
            0,
            ICON_HAND,
            CTX_IFACE_(BLT_I18NCONTEXT_OPERATOR_DEFAULT, "Change Shortcut"),
            0,
            0,
            w,
            UI_UNIT_Y,
            nullptr,
            0,
            0,
            "");
        UI_but_func_set(but2, [but](bContext &C) {
          UI_popup_block_invoke(&C, menu_change_shortcut, but, nullptr);
        });
      }
      else {
        uiBut *but2 = uiDefIconTextBut(block,
                                       UI_BTYPE_BUT,
                                       0,
                                       ICON_HAND,
                                       IFACE_("Non-Keyboard Shortcut"),
                                       0,
                                       0,
                                       w,
                                       UI_UNIT_Y,
                                       nullptr,
                                       0,
                                       0,
                                       TIP_("Only keyboard shortcuts can be edited that way, "
                                            "please use User Preferences otherwise"));
        UI_but_flag_enable(but2, UI_BUT_DISABLED);
      }

      uiBut *but2 = uiDefIconTextBut(
          block,
          UI_BTYPE_BUT,
          0,
          ICON_DELETE,
          CTX_IFACE_(BLT_I18NCONTEXT_OPERATOR_DEFAULT, "Remove Shortcut"),
          0,
          0,
          w,
          UI_UNIT_Y,
          nullptr,
          0,
          0,
          "");
      UI_but_func_set(but2, [but](bContext &C) { remove_shortcut_func(&C, but); });
    }
    /* only show 'assign' if there's a suitable key map for it to go in */
    else if (WM_keymap_guess_opname(C, idname)) {
      uiBut *but2 = uiDefIconTextBut(
          block,
          UI_BTYPE_BUT,
          0,
          ICON_HAND,
          CTX_IFACE_(BLT_I18NCONTEXT_OPERATOR_DEFAULT, "Assign Shortcut"),
          0,
          0,
          w,
          UI_UNIT_Y,
          nullptr,
          0,
          0,
          "");
      UI_but_func_set(but2, [but](bContext &C) {
        UI_popup_block_ex(&C, menu_add_shortcut, nullptr, menu_add_shortcut_cancel, but, nullptr);
      });
    }

    shortcut_free_operator_property(prop);

    /* Set the operator pointer for python access */
    uiLayoutSetContextFromBut(layout, but);

    uiItemS(layout);
  }

  { /* Docs */
    if (std::optional<std::string> manual_id = UI_but_online_manual_id(but)) {
      PointerRNA ptr_props;
      /*uiItemO(layout,
              CTX_IFACE_(BLT_I18NCONTEXT_OPERATOR_DEFAULT, "Online Manual"),
              ICON_URL,
              "WM_OT_doc_view_manual_ui_context");*/ /* bfa - turned off the link to the online manual*/

      if (U.flag & USER_DEVELOPER_UI) {
        uiItemFullO(layout,
                    "WM_OT_doc_view",
                    CTX_IFACE_(BLT_I18NCONTEXT_OPERATOR_DEFAULT, "Online Python Reference"),
                    ICON_URL,/*BFA*/
                    nullptr,
                    WM_OP_EXEC_DEFAULT,
                    UI_ITEM_NONE,
                    &ptr_props);
        RNA_string_set(&ptr_props, "doc_id", manual_id.value().c_str());
      }
    }
  }

  if (but->optype && U.flag & USER_DEVELOPER_UI) {
<<<<<<< HEAD
    uiItemO(layout, nullptr, ICON_TEXT, "UI_OT_copy_python_command_button");/*BFA*/
=======
    uiItemO(layout, std::nullopt, ICON_NONE, "UI_OT_copy_python_command_button");
>>>>>>> 371f6d41
  }

  /* perhaps we should move this into (G.debug & G_DEBUG) - campbell */
  if (U.flag & USER_DEVELOPER_UI) {
    if (ui_block_is_menu(but->block) == false) {
      uiItemFullO(layout,
                  "UI_OT_editsource",
<<<<<<< HEAD
                  nullptr,
                  ICON_TEXT,/*BFA*/
=======
                  std::nullopt,
                  ICON_NONE,
>>>>>>> 371f6d41
                  nullptr,
                  WM_OP_INVOKE_DEFAULT,
                  UI_ITEM_NONE,
                  nullptr);
    }
  }

  /* Show header tools for header buttons. */
  if (ui_block_is_popup_any(but->block) == false) {
    const ARegion *region = CTX_wm_region(C);

    if (!region) {
      /* skip */
    }
    else if (ELEM(region->regiontype, RGN_TYPE_HEADER, RGN_TYPE_TOOL_HEADER)) {
      uiItemMenuF(
          layout, IFACE_("Header"), ICON_NONE, ED_screens_header_tools_menu_create, nullptr);
    }
    else if (region->regiontype == RGN_TYPE_NAV_BAR) {
      uiItemMenuF(layout,
                  IFACE_("Navigation Bar"),
                  ICON_NONE,
                  ED_screens_region_flip_menu_create,
                  nullptr);
    }
    else if (region->regiontype == RGN_TYPE_FOOTER) {
      uiItemMenuF(
          layout, IFACE_("Footer"), ICON_NONE, ED_screens_footer_tools_menu_create, nullptr);
    }
  }

  /* UI List item context menu. Scripts can add items to it, by default there's nothing shown. */
  const ARegion *region = CTX_wm_region_popup(C) ? CTX_wm_region_popup(C) : CTX_wm_region(C);
  const bool is_inside_listbox = ui_list_find_mouse_over(region, event) != nullptr;
  const bool is_inside_listrow = is_inside_listbox ?
                                     ui_list_row_find_mouse_over(region, event->xy) != nullptr :
                                     false;
  if (is_inside_listrow) {
    MenuType *mt = WM_menutype_find("UI_MT_list_item_context_menu", true);
    if (mt) {
      UI_menutype_draw(C, mt, uiLayoutColumn(layout, false));
    }
  }

  MenuType *mt = WM_menutype_find("UI_MT_button_context_menu", true);
  if (mt) {
    UI_menutype_draw(C, mt, uiLayoutColumn(layout, false));
  }

  if (but->context) {
    CTX_store_set(C, previous_ctx);
  }

  return UI_popup_menu_end_or_cancel(C, pup);
}

/** \} */

/* -------------------------------------------------------------------- */
/** \name Panel Context Menu
 * \{ */

void ui_popup_context_menu_for_panel(bContext *C, ARegion *region, Panel *panel)
{
  bScreen *screen = CTX_wm_screen(C);
  const bool has_panel_category = UI_panel_category_is_visible(region);
  const bool any_item_visible = has_panel_category;

  if (!any_item_visible) {
    return;
  }
  if (panel->type->parent != nullptr) {
    return;
  }
  if (!UI_panel_can_be_pinned(panel)) {
    return;
  }

  PointerRNA ptr = RNA_pointer_create(&screen->id, &RNA_Panel, panel);

  uiPopupMenu *pup = UI_popup_menu_begin(C, IFACE_("Panel"), ICON_NONE);
  uiLayout *layout = UI_popup_menu_layout(pup);

  if (has_panel_category) {
    char tmpstr[80];
    SNPRINTF(tmpstr, "%s" UI_SEP_CHAR_S "%s", IFACE_("Pin"), IFACE_("Shift Left Mouse"));
    uiItemR(layout, &ptr, "use_pin", UI_ITEM_NONE, tmpstr, ICON_NONE);

    /* evil, force shortcut flag */
    {
      uiBlock *block = uiLayoutGetBlock(layout);
      uiBut *but = static_cast<uiBut *>(block->buttons.last);
      but->flag |= UI_BUT_HAS_SEP_CHAR;
    }
  }
  UI_popup_menu_end(C, pup);
}

/** \} */<|MERGE_RESOLUTION|>--- conflicted
+++ resolved
@@ -1345,11 +1345,7 @@
   }
 
   if (but->optype && U.flag & USER_DEVELOPER_UI) {
-<<<<<<< HEAD
-    uiItemO(layout, nullptr, ICON_TEXT, "UI_OT_copy_python_command_button");/*BFA*/
-=======
-    uiItemO(layout, std::nullopt, ICON_NONE, "UI_OT_copy_python_command_button");
->>>>>>> 371f6d41
+    uiItemO(layout, std::nullopt, ICON_TEXT, "UI_OT_copy_python_command_button");
   }
 
   /* perhaps we should move this into (G.debug & G_DEBUG) - campbell */
@@ -1357,13 +1353,8 @@
     if (ui_block_is_menu(but->block) == false) {
       uiItemFullO(layout,
                   "UI_OT_editsource",
-<<<<<<< HEAD
-                  nullptr,
+                  std::nullopt,
                   ICON_TEXT,/*BFA*/
-=======
-                  std::nullopt,
-                  ICON_NONE,
->>>>>>> 371f6d41
                   nullptr,
                   WM_OP_INVOKE_DEFAULT,
                   UI_ITEM_NONE,
