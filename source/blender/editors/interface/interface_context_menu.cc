--- conflicted
+++ resolved
@@ -487,19 +487,11 @@
 
   if (BLI_is_file(filepath)) {
     BLI_assert(subtype == PROP_FILEPATH);
-<<<<<<< HEAD
-    props_ptr = layout->op(ot,
-                           CTX_IFACE_(BLT_I18NCONTEXT_OPERATOR_DEFAULT, "Open File Externally"),
-                           ICON_FILE_FOLDER, /*BFA*/
-                           blender::wm::OpCallContext::InvokeDefault,
-                           UI_ITEM_NONE);
-=======
     props_ptr = layout.op(ot,
                           CTX_IFACE_(BLT_I18NCONTEXT_OPERATOR_DEFAULT, "Open File Externally"),
-                          ICON_NONE,
+                          ICON_FILE_FOLDER, /*BFA*/
                           blender::wm::OpCallContext::InvokeDefault,
                           UI_ITEM_NONE);
->>>>>>> 85504da2
     RNA_string_set(&props_ptr, "filepath", filepath);
   }
   else {
@@ -509,19 +501,11 @@
 
   BLI_path_split_dir_file(filepath, dir, sizeof(dir), file, sizeof(file));
 
-<<<<<<< HEAD
-  props_ptr = layout->op(ot,
-                         CTX_IFACE_(BLT_I18NCONTEXT_OPERATOR_DEFAULT, "Open Location Externally"),
-                         ICON_FILE_FOLDER, /*BFA*/
-                         blender::wm::OpCallContext::InvokeDefault,
-                         UI_ITEM_NONE);
-=======
   props_ptr = layout.op(ot,
                         CTX_IFACE_(BLT_I18NCONTEXT_OPERATOR_DEFAULT, "Open Location Externally"),
-                        ICON_NONE,
+                        ICON_FILE_FOLDER, /*BFA*/
                         blender::wm::OpCallContext::InvokeDefault,
                         UI_ITEM_NONE);
->>>>>>> 85504da2
   RNA_string_set(&props_ptr, "filepath", dir);
 
   return true;
@@ -601,32 +585,17 @@
             CTX_IFACE_(BLT_I18NCONTEXT_OPERATOR_DEFAULT, "Replace Keyframes"),
             ICON_KEY_HLT);
         RNA_boolean_set(&op_ptr, "all", true);
-<<<<<<< HEAD
-        op_ptr = layout->op(
-            "ANIM_OT_keyframe_insert_button",
-            CTX_IFACE_(BLT_I18NCONTEXT_OPERATOR_DEFAULT, "Replace Single Keyframe"),
-            ICON_KEY_HLT); /*BFA*/
-        RNA_boolean_set(&op_ptr, "all", false);
-        op_ptr = layout->op("ANIM_OT_keyframe_delete_button",
-                            CTX_IFACE_(BLT_I18NCONTEXT_OPERATOR_DEFAULT, "Delete Keyframes"),
-                            ICON_KEYFRAMES_REMOVE); /*BFA*/
-        RNA_boolean_set(&op_ptr, "all", true);
-        op_ptr = layout->op("ANIM_OT_keyframe_delete_button",
-                            CTX_IFACE_(BLT_I18NCONTEXT_OPERATOR_DEFAULT, "Delete Single Keyframe"),
-                            ICON_KEYFRAMES_REMOVE); /*BFA*/
-=======
         op_ptr = layout.op("ANIM_OT_keyframe_insert_button",
                            CTX_IFACE_(BLT_I18NCONTEXT_OPERATOR_DEFAULT, "Replace Single Keyframe"),
-                           ICON_NONE);
+                           ICON_KEY_HLT); /*BFA*/
         RNA_boolean_set(&op_ptr, "all", false);
         op_ptr = layout.op("ANIM_OT_keyframe_delete_button",
                            CTX_IFACE_(BLT_I18NCONTEXT_OPERATOR_DEFAULT, "Delete Keyframes"),
-                           ICON_NONE);
+                           ICON_KEYFRAMES_REMOVE); /*BFA*/
         RNA_boolean_set(&op_ptr, "all", true);
         op_ptr = layout.op("ANIM_OT_keyframe_delete_button",
                            CTX_IFACE_(BLT_I18NCONTEXT_OPERATOR_DEFAULT, "Delete Single Keyframe"),
-                           ICON_NONE);
->>>>>>> 85504da2
+                           ICON_KEYFRAMES_REMOVE); /*BFA*/
         RNA_boolean_set(&op_ptr, "all", false);
       }
       else {
@@ -654,15 +623,9 @@
             CTX_IFACE_(BLT_I18NCONTEXT_OPERATOR_DEFAULT, "Insert Keyframes"),
             ICON_KEY_HLT);
         RNA_boolean_set(&op_ptr, "all", true);
-<<<<<<< HEAD
-        op_ptr = layout->op("ANIM_OT_keyframe_insert_button",
-                            CTX_IFACE_(BLT_I18NCONTEXT_OPERATOR_DEFAULT, "Insert Single Keyframe"),
-                            ICON_KEY_HLT); /*BFA*/
-=======
         op_ptr = layout.op("ANIM_OT_keyframe_insert_button",
                            CTX_IFACE_(BLT_I18NCONTEXT_OPERATOR_DEFAULT, "Insert Single Keyframe"),
-                           ICON_NONE);
->>>>>>> 85504da2
+                           ICON_KEY_HLT); /*BFA*/
         RNA_boolean_set(&op_ptr, "all", false);
       }
       else {
@@ -681,15 +644,9 @@
             CTX_IFACE_(BLT_I18NCONTEXT_OPERATOR_DEFAULT, "Clear Keyframes"),
             ICON_KEY_DEHLT);
         RNA_boolean_set(&op_ptr, "all", true);
-<<<<<<< HEAD
-        op_ptr = layout->op("ANIM_OT_keyframe_clear_button",
-                            CTX_IFACE_(BLT_I18NCONTEXT_OPERATOR_DEFAULT, "Clear Single Keyframes"),
-                            ICON_KEY_DEHLT); /*BFA*/
-=======
         op_ptr = layout.op("ANIM_OT_keyframe_clear_button",
                            CTX_IFACE_(BLT_I18NCONTEXT_OPERATOR_DEFAULT, "Clear Single Keyframes"),
-                           ICON_NONE);
->>>>>>> 85504da2
+                           ICON_KEY_DEHLT); /*BFA*/
         RNA_boolean_set(&op_ptr, "all", false);
       }
       else {
@@ -728,19 +685,11 @@
         wmOperatorType *ot;
         ot = WM_operatortype_find("ANIM_OT_view_curve_in_graph_editor", false);
 
-<<<<<<< HEAD
-        op_ptr = layout->op(ot,
-                            CTX_IFACE_(BLT_I18NCONTEXT_OPERATOR_DEFAULT, "View in Graph Editor"),
-                            ICON_VIEW_GRAPH, /*BFA*/
-                            blender::wm::OpCallContext::InvokeDefault,
-                            UI_ITEM_NONE);
-=======
         op_ptr = layout.op(ot,
                            CTX_IFACE_(BLT_I18NCONTEXT_OPERATOR_DEFAULT, "View in Graph Editor"),
-                           ICON_NONE,
+                           ICON_VIEW_GRAPH, /*BFA*/
                            blender::wm::OpCallContext::InvokeDefault,
                            UI_ITEM_NONE);
->>>>>>> 85504da2
         RNA_boolean_set(&op_ptr, "all", false);
       }
     }
@@ -755,15 +704,9 @@
             CTX_IFACE_(BLT_I18NCONTEXT_OPERATOR_DEFAULT, "Delete Drivers"),
             ICON_DELETE); /*BFA*/
         RNA_boolean_set(&op_ptr, "all", true);
-<<<<<<< HEAD
-        op_ptr = layout->op("ANIM_OT_driver_button_remove",
-                            CTX_IFACE_(BLT_I18NCONTEXT_OPERATOR_DEFAULT, "Delete Single Driver"),
-                            ICON_DELETE); /*BFA*/
-=======
         op_ptr = layout.op("ANIM_OT_driver_button_remove",
                            CTX_IFACE_(BLT_I18NCONTEXT_OPERATOR_DEFAULT, "Delete Single Driver"),
-                           ICON_NONE);
->>>>>>> 85504da2
+                           ICON_DELETE); /*BFA*/
         RNA_boolean_set(&op_ptr, "all", false);
       }
       else {
@@ -782,23 +725,13 @@
         RNA_boolean_set(&op_ptr, "all", true);
       }
       else {
-<<<<<<< HEAD
-        layout->op("ANIM_OT_copy_driver_button",
-                   CTX_IFACE_(BLT_I18NCONTEXT_OPERATOR_DEFAULT, "Copy Driver"),
-                   ICON_COPYDOWN); /*BFA*/
-        if (ANIM_driver_can_paste()) {
-          layout->op("ANIM_OT_paste_driver_button",
-                     CTX_IFACE_(BLT_I18NCONTEXT_OPERATOR_DEFAULT, "Paste Driver"),
-                     ICON_PASTEDOWN); /*BFA*/
-=======
         layout.op("ANIM_OT_copy_driver_button",
                   CTX_IFACE_(BLT_I18NCONTEXT_OPERATOR_DEFAULT, "Copy Driver"),
-                  ICON_NONE);
+                  ICON_COPYDOWN); /*BFA*/
         if (ANIM_driver_can_paste()) {
           layout.op("ANIM_OT_paste_driver_button",
                     CTX_IFACE_(BLT_I18NCONTEXT_OPERATOR_DEFAULT, "Paste Driver"),
-                    ICON_NONE);
->>>>>>> 85504da2
+                    ICON_PASTEDOWN); /*BFA*/
         }
         PointerRNA op_ptr = layout.op(
             "UI_OT_copy_driver_to_selected_button",
@@ -818,15 +751,9 @@
                   ICON_DRIVER);
       }
 
-<<<<<<< HEAD
-      layout->op("SCREEN_OT_drivers_editor_show",
-                 CTX_IFACE_(BLT_I18NCONTEXT_OPERATOR_DEFAULT, "Open Drivers Editor"),
-                 ICON_DRIVER); /*BFA*/
-=======
       layout.op("SCREEN_OT_drivers_editor_show",
                 CTX_IFACE_(BLT_I18NCONTEXT_OPERATOR_DEFAULT, "Open Drivers Editor"),
-                ICON_NONE);
->>>>>>> 85504da2
+                ICON_DRIVER); /*BFA*/
     }
     else if (but->flag & (UI_BUT_ANIMATED_KEY | UI_BUT_ANIMATED)) {
       /* pass */
@@ -840,27 +767,15 @@
 
       if (!is_whole_array) {
         if (ANIM_driver_can_paste()) {
-<<<<<<< HEAD
-          layout->op("ANIM_OT_paste_driver_button",
-                     CTX_IFACE_(BLT_I18NCONTEXT_OPERATOR_DEFAULT, "Paste Driver"),
-                     ICON_PASTEDOWN); /*BFA*/
-        }
-      }
-
-      layout->op("SCREEN_OT_drivers_editor_show",
-                 CTX_IFACE_(BLT_I18NCONTEXT_OPERATOR_DEFAULT, "Open Drivers Editor"),
-                 ICON_DRIVER); /*BFA*/
-=======
           layout.op("ANIM_OT_paste_driver_button",
                     CTX_IFACE_(BLT_I18NCONTEXT_OPERATOR_DEFAULT, "Paste Driver"),
-                    ICON_NONE);
+                    ICON_PASTEDOWN); /*BFA*/
         }
       }
 
       layout.op("SCREEN_OT_drivers_editor_show",
                 CTX_IFACE_(BLT_I18NCONTEXT_OPERATOR_DEFAULT, "Open Drivers Editor"),
-                ICON_NONE);
->>>>>>> 85504da2
+                ICON_DRIVER); /*BFA*/
     }
 
     /* Keying Sets */
@@ -879,15 +794,9 @@
             CTX_IFACE_(BLT_I18NCONTEXT_OPERATOR_DEFAULT, "Add Single to Keying Set"),
             ICON_KEYINGSET); /*BFA*/
         RNA_boolean_set(&op_ptr, "all", false);
-<<<<<<< HEAD
-        layout->op("ANIM_OT_keyingset_button_remove",
-                   CTX_IFACE_(BLT_I18NCONTEXT_OPERATOR_DEFAULT, "Remove from Keying Set"),
-                   ICON_KEY_DEHLT); /*BFA*/
-=======
         layout.op("ANIM_OT_keyingset_button_remove",
                   CTX_IFACE_(BLT_I18NCONTEXT_OPERATOR_DEFAULT, "Remove from Keying Set"),
-                  ICON_NONE);
->>>>>>> 85504da2
+                  ICON_KEY_DEHLT); /*BFA*/
       }
       else {
         PointerRNA op_ptr = layout.op(
@@ -895,15 +804,9 @@
             CTX_IFACE_(BLT_I18NCONTEXT_OPERATOR_DEFAULT, "Add to Keying Set"),
             ICON_KEYINGSET);
         RNA_boolean_set(&op_ptr, "all", true);
-<<<<<<< HEAD
-        layout->op("ANIM_OT_keyingset_button_remove",
-                   CTX_IFACE_(BLT_I18NCONTEXT_OPERATOR_DEFAULT, "Remove from Keying Set"),
-                   ICON_DELETE);/*BFA*/
-=======
         layout.op("ANIM_OT_keyingset_button_remove",
                   CTX_IFACE_(BLT_I18NCONTEXT_OPERATOR_DEFAULT, "Remove from Keying Set"),
-                  ICON_NONE);
->>>>>>> 85504da2
+                  ICON_DELETE); /*BFA*/
       }
     }
 
@@ -989,15 +892,9 @@
     }
 
     if (is_idprop && !is_array && ELEM(type, PROP_INT, PROP_FLOAT)) {
-<<<<<<< HEAD
-      layout->op("UI_OT_assign_default_button",
-                 CTX_IFACE_(BLT_I18NCONTEXT_OPERATOR_DEFAULT, "Assign Value as Default"),
-                 ICON_NODE_VALUE); /*BFA*/
-=======
       layout.op("UI_OT_assign_default_button",
                 CTX_IFACE_(BLT_I18NCONTEXT_OPERATOR_DEFAULT, "Assign Value as Default"),
-                ICON_NONE);
->>>>>>> 85504da2
+                ICON_NODE_VALUE); /*BFA*/
 
       layout.separator();
     }
@@ -1008,15 +905,9 @@
           CTX_IFACE_(BLT_I18NCONTEXT_OPERATOR_DEFAULT, "Copy All to Selected"),
           ICON_COPYDOWN); /*BFA*/
       RNA_boolean_set(&op_ptr, "all", true);
-<<<<<<< HEAD
-      op_ptr = layout->op("UI_OT_copy_to_selected_button",
-                          CTX_IFACE_(BLT_I18NCONTEXT_OPERATOR_DEFAULT, "Copy Single to Selected"),
-                          ICON_COPYDOWN); /*BFA*/
-=======
       op_ptr = layout.op("UI_OT_copy_to_selected_button",
                          CTX_IFACE_(BLT_I18NCONTEXT_OPERATOR_DEFAULT, "Copy Single to Selected"),
-                         ICON_NONE);
->>>>>>> 85504da2
+                         ICON_COPYDOWN); /*BFA*/
       RNA_boolean_set(&op_ptr, "all", false);
     }
     else {
@@ -1027,17 +918,10 @@
       RNA_boolean_set(&op_ptr, "all", true);
     }
 
-<<<<<<< HEAD
-    layout->op("UI_OT_copy_data_path_button",
-               CTX_IFACE_(BLT_I18NCONTEXT_OPERATOR_DEFAULT, "Copy Data Path"),
-               ICON_COPYDOWN); /*BFA*/
-    PointerRNA op_ptr = layout->op(
-=======
     layout.op("UI_OT_copy_data_path_button",
               CTX_IFACE_(BLT_I18NCONTEXT_OPERATOR_DEFAULT, "Copy Data Path"),
-              ICON_NONE);
+              ICON_COPYDOWN); /*BFA*/
     PointerRNA op_ptr = layout.op(
->>>>>>> 85504da2
         "UI_OT_copy_data_path_button",
         CTX_IFACE_(BLT_I18NCONTEXT_OPERATOR_DEFAULT, "Copy Full Data Path"),
         ICON_COPYDOWN); /*BFA*/
@@ -1046,15 +930,9 @@
     if (ptr->owner_id && !is_whole_array &&
         ELEM(type, PROP_BOOLEAN, PROP_INT, PROP_FLOAT, PROP_ENUM))
     {
-<<<<<<< HEAD
-      layout->op("UI_OT_copy_as_driver_button",
-                 CTX_IFACE_(BLT_I18NCONTEXT_OPERATOR_DEFAULT, "Copy as New Driver"),
-                 ICON_COPYDOWN);/*BFA*/
-=======
       layout.op("UI_OT_copy_as_driver_button",
                 CTX_IFACE_(BLT_I18NCONTEXT_OPERATOR_DEFAULT, "Copy as New Driver"),
-                ICON_NONE);
->>>>>>> 85504da2
+                ICON_COPYDOWN); /*BFA*/
     }
 
     layout.separator();
@@ -1080,19 +958,11 @@
         PointerRNA props_ptr;
         char dir[FILE_MAXDIR];
         BLI_path_split_dir_part(filepath, dir, sizeof(dir));
-<<<<<<< HEAD
-        props_ptr = layout->op(ot,
-                               CTX_IFACE_(BLT_I18NCONTEXT_OPERATOR_DEFAULT, "Open File Location"),
-                               ICON_FILE_FOLDER, /*BFA*/
-                               blender::wm::OpCallContext::InvokeDefault,
-                               UI_ITEM_NONE);
-=======
         props_ptr = layout.op(ot,
                               CTX_IFACE_(BLT_I18NCONTEXT_OPERATOR_DEFAULT, "Open File Location"),
-                              ICON_NONE,
+                              ICON_FILE_FOLDER, /*BFA*/
                               blender::wm::OpCallContext::InvokeDefault,
                               UI_ITEM_NONE);
->>>>>>> 85504da2
         RNA_string_set(&props_ptr, "filepath", dir);
         layout.separator();
       }
@@ -1142,13 +1012,8 @@
       sub->enabled_set(id->asset_data);
       sub->op("ASSET_OT_clear_single",
               CTX_IFACE_(BLT_I18NCONTEXT_OPERATOR_DEFAULT, "Clear Asset"),
-<<<<<<< HEAD
               ICON_CLEAR); /*BFA*/
-      layout->separator();
-=======
-              ICON_NONE);
       layout.separator();
->>>>>>> 85504da2
     }
 
     MenuType *mt_idtemplate_liboverride = WM_menutype_find("UI_MT_idtemplate_liboverride", true);
@@ -1333,23 +1198,18 @@
   { /* Docs */
     if (std::optional<std::string> manual_id = UI_but_online_manual_id(but)) {
       PointerRNA ptr_props;
-<<<<<<< HEAD
       /* BFA - turned off the link to the online manual*/
-      /*layout->op("WM_OT_doc_view_manual_ui_context",
+      /*layout.op("WM_OT_doc_view_manual_ui_context",
                  CTX_IFACE_(BLT_I18NCONTEXT_OPERATOR_DEFAULT, "Online Manual"),
                  ICON_URL);*/
-=======
-      layout.op("WM_OT_doc_view_manual_ui_context",
-                CTX_IFACE_(BLT_I18NCONTEXT_OPERATOR_DEFAULT, "Online Manual"),
-                ICON_URL);
->>>>>>> 85504da2
 
       if (U.flag & USER_DEVELOPER_UI) {
         ptr_props = layout.op(
             "WM_OT_doc_view",
             CTX_IFACE_(BLT_I18NCONTEXT_OPERATOR_DEFAULT, "Online Python Reference"),
             ICON_URL,
-            blender::wm::OpCallContext::ExecDefault, /* bfa - turned off the link to the online manual*/
+            blender::wm::OpCallContext::ExecDefault, /* bfa - turned off the link to the online
+                                                        manual*/
             UI_ITEM_NONE);
         RNA_string_set(&ptr_props, "doc_id", manual_id.value().c_str());
       }
@@ -1357,29 +1217,17 @@
   }
 
   if (but->optype && U.flag & USER_DEVELOPER_UI) {
-<<<<<<< HEAD
-    layout->op("UI_OT_copy_python_command_button", std::nullopt, ICON_TEXT); /*BFA*/
-=======
-    layout.op("UI_OT_copy_python_command_button", std::nullopt, ICON_NONE);
->>>>>>> 85504da2
+    layout.op("UI_OT_copy_python_command_button", std::nullopt, ICON_TEXT); /*BFA*/
   }
 
   /* perhaps we should move this into (G.debug & G_DEBUG) - campbell */
   if (U.flag & USER_DEVELOPER_UI) {
     if (ui_block_is_menu(but->block) == false) {
-<<<<<<< HEAD
-      layout->op("UI_OT_editsource",
-                 std::nullopt,
-                 ICON_TEXT, /*BFA*/
-                 blender::wm::OpCallContext::InvokeDefault, 
-                 UI_ITEM_NONE);
-=======
       layout.op("UI_OT_editsource",
                 std::nullopt,
-                ICON_NONE,
+                ICON_TEXT, /*BFA*/
                 blender::wm::OpCallContext::InvokeDefault,
                 UI_ITEM_NONE);
->>>>>>> 85504da2
     }
   }
 
@@ -1421,15 +1269,18 @@
   /* BFA - Add view2d reset option if view2d is initialized but only show in a zoomable area */
   const ScrArea *area = CTX_wm_area(C);
   if ((region->v2d.flag & V2D_IS_INIT) &&
-      (region->regiontype == RGN_TYPE_UI || 
-       region->regiontype == RGN_TYPE_TOOLS ||
+      (region->regiontype == RGN_TYPE_UI || region->regiontype == RGN_TYPE_TOOLS ||
        (area && area->spacetype == SPACE_PROPERTIES && region->regiontype == RGN_TYPE_WINDOW)))
   {
     wmOperatorType *ot = WM_operatortype_find("VIEW2D_OT_reset", true);
     if (ot) {
-      layout->separator();
-      layout->op("VIEW2D_OT_reset", IFACE_("Reset Panel Zoom"), ICON_ZOOM_RESET, blender::wm::OpCallContext::InvokeDefault, UI_ITEM_NONE);
-      layout->separator();
+      layout.separator();
+      layout.op("VIEW2D_OT_reset",
+                IFACE_("Reset Panel Zoom"),
+                ICON_ZOOM_RESET,
+                blender::wm::OpCallContext::InvokeDefault,
+                UI_ITEM_NONE);
+      layout.separator();
     }
   }
 
@@ -1487,12 +1338,22 @@
 
   /* BFA - View2D reset option if view2d is initialized */
   if (region->v2d.flag & V2D_IS_INIT) {
-    layout->op("VIEW2D_OT_reset", IFACE_("Reset Panel Zoom"), ICON_ZOOM_RESET, blender::wm::OpCallContext::InvokeDefault, UI_ITEM_NONE);
+    layout.op("VIEW2D_OT_reset",
+              IFACE_("Reset Panel Zoom"),
+              ICON_ZOOM_RESET,
+              blender::wm::OpCallContext::InvokeDefault,
+              UI_ITEM_NONE);
     const short region_alignment = RGN_ALIGN_ENUM_FROM_MASK(region->alignment);
-    const char *but_flip_str = region_alignment == RGN_ALIGN_LEFT ? IFACE_("Flip region to Right") : IFACE_("Flip region to Left");
-    layout->op("SCREEN_OT_region_flip", but_flip_str, ICON_FLIP, blender::wm::OpCallContext::InvokeDefault, UI_ITEM_NONE); /*BFA - icon added*/
-    layout->separator();
-    uiBlock *block = layout->block();
+    const char *but_flip_str = region_alignment == RGN_ALIGN_LEFT ?
+                                   IFACE_("Flip region to Right") :
+                                   IFACE_("Flip region to Left");
+    layout.op("SCREEN_OT_region_flip",
+              but_flip_str,
+              ICON_FLIP,
+              blender::wm::OpCallContext::InvokeDefault,
+              UI_ITEM_NONE); /*BFA - icon added*/
+    layout.separator();
+    uiBlock *block = layout.block();
     uiBut *but = block->buttons.last().get();
     but->flag |= UI_BUT_HAS_SEP_CHAR;
   }
