/* SPDX-FileCopyrightText: 2023 Blender Authors
 *
 * SPDX-License-Identifier: GPL-2.0-or-later */

/** \file
 * \ingroup edinterface
 *
 * Generic context popup menus.
 */

#include <cstring>

#include "MEM_guardedalloc.h"

#include "DNA_scene_types.h"
#include "DNA_screen_types.h"

#include "BLI_fileops.h"
#include "BLI_path_util.h"
#include "BLI_string.h"
#include "BLI_utildefines.h"

#include "BLT_translation.h"

#include "BKE_addon.h"
#include "BKE_context.hh"
#include "BKE_idprop.h"
#include "BKE_screen.hh"

#include "ED_asset.hh"
#include "ED_keyframing.hh"
#include "ED_screen.hh"

#include "UI_interface.hh"

#include "interface_intern.hh"

#include "RNA_access.hh"
#include "RNA_path.hh"
#include "RNA_prototypes.h"

#ifdef WITH_PYTHON
#  include "BPY_extern.h"
#  include "BPY_extern_run.h"
#endif

#include "WM_api.hh"
#include "WM_types.hh"

/* This hack is needed because we don't have a good way to
 * re-reference keymap items once added: #42944 */
#define USE_KEYMAP_ADD_HACK

/* -------------------------------------------------------------------- */
/** \name Button Context Menu
 * \{ */

static IDProperty *shortcut_property_from_rna(bContext *C, uiBut *but)
{
  /* Compute data path from context to property. */

  /* If this returns null, we won't be able to bind shortcuts to these RNA properties.
   * Support can be added at #wm_context_member_from_ptr. */
  char *final_data_path = WM_context_path_resolve_property_full(
      C, &but->rnapoin, but->rnaprop, but->rnaindex);
  if (final_data_path == nullptr) {
    return nullptr;
  }

  /* Create ID property of data path, to pass to the operator. */
  const IDPropertyTemplate val = {0};
  IDProperty *prop = IDP_New(IDP_GROUP, &val, __func__);
  IDP_AddToGroup(prop, IDP_NewString(final_data_path, "data_path"));

  MEM_freeN((void *)final_data_path);

  return prop;
}

static const char *shortcut_get_operator_property(bContext *C, uiBut *but, IDProperty **r_prop)
{
  if (but->optype) {
    /* Operator */
    *r_prop = (but->opptr && but->opptr->data) ?
                  IDP_CopyProperty(static_cast<IDProperty *>(but->opptr->data)) :
                  nullptr;
    return but->optype->idname;
  }

  if (but->rnaprop) {
    const PropertyType rnaprop_type = RNA_property_type(but->rnaprop);

    if (rnaprop_type == PROP_BOOLEAN) {
      /* Boolean */
      *r_prop = shortcut_property_from_rna(C, but);
      if (*r_prop == nullptr) {
        return nullptr;
      }
      return "WM_OT_context_toggle";
    }
    if (rnaprop_type == PROP_ENUM) {
      /* Enum */
      *r_prop = shortcut_property_from_rna(C, but);
      if (*r_prop == nullptr) {
        return nullptr;
      }
      return "WM_OT_context_menu_enum";
    }
  }

  *r_prop = nullptr;
  return nullptr;
}

static void shortcut_free_operator_property(IDProperty *prop)
{
  if (prop) {
    IDP_FreeProperty(prop);
  }
}

static void but_shortcut_name_func(bContext *C, void *arg1, int /*event*/)
{
  uiBut *but = (uiBut *)arg1;
  char shortcut_str[128];

  IDProperty *prop;
  const char *idname = shortcut_get_operator_property(C, but, &prop);
  if (idname == nullptr) {
    return;
  }

  /* complex code to change name of button */
  if (WM_key_event_operator_string(
          C, idname, but->opcontext, prop, true, shortcut_str, sizeof(shortcut_str)))
  {
    ui_but_add_shortcut(but, shortcut_str, true);
  }
  else {
    /* simply strip the shortcut */
    ui_but_add_shortcut(but, nullptr, true);
  }

  shortcut_free_operator_property(prop);
}

static uiBlock *menu_change_shortcut(bContext *C, ARegion *region, void *arg)
{
  wmWindowManager *wm = CTX_wm_manager(C);
  uiBut *but = (uiBut *)arg;
  const uiStyle *style = UI_style_get_dpi();
  IDProperty *prop;
  const char *idname = shortcut_get_operator_property(C, but, &prop);

  wmKeyMap *km;
  wmKeyMapItem *kmi = WM_key_event_operator(C,
                                            idname,
                                            but->opcontext,
                                            prop,
                                            EVT_TYPE_MASK_HOTKEY_INCLUDE,
                                            EVT_TYPE_MASK_HOTKEY_EXCLUDE,
                                            &km);
  U.runtime.is_dirty = true;

  BLI_assert(kmi != nullptr);

  PointerRNA ptr = RNA_pointer_create(&wm->id, &RNA_KeyMapItem, kmi);

  uiBlock *block = UI_block_begin(C, region, "_popup", UI_EMBOSS);
  UI_block_func_handle_set(block, but_shortcut_name_func, but);
  UI_block_flag_enable(block, UI_BLOCK_MOVEMOUSE_QUIT);
  UI_block_direction_set(block, UI_DIR_CENTER_Y);

  uiLayout *layout = UI_block_layout(block,
                                     UI_LAYOUT_VERTICAL,
                                     UI_LAYOUT_PANEL,
                                     0,
                                     0,
                                     U.widget_unit * 10,
                                     U.widget_unit * 2,
                                     0,
                                     style);

  uiItemL(layout, CTX_IFACE_(BLT_I18NCONTEXT_OPERATOR_DEFAULT, "Change Shortcut"), ICON_HAND);
  uiItemR(layout, &ptr, "type", UI_ITEM_R_FULL_EVENT | UI_ITEM_R_IMMEDIATE, "", ICON_NONE);

  const int bounds_offset[2] = {int(-100 * UI_SCALE_FAC), int(36 * UI_SCALE_FAC)};
  UI_block_bounds_set_popup(block, 6 * UI_SCALE_FAC, bounds_offset);

  shortcut_free_operator_property(prop);

  return block;
}

#ifdef USE_KEYMAP_ADD_HACK
static int g_kmi_id_hack;
#endif

static uiBlock *menu_add_shortcut(bContext *C, ARegion *region, void *arg)
{
  wmWindowManager *wm = CTX_wm_manager(C);
  uiBut *but = (uiBut *)arg;
  const uiStyle *style = UI_style_get_dpi();
  IDProperty *prop;
  const char *idname = shortcut_get_operator_property(C, but, &prop);

  /* XXX this guess_opname can potentially return a different keymap
   * than being found on adding later... */
  wmKeyMap *km = WM_keymap_guess_opname(C, idname);
  KeyMapItem_Params params{};
  params.type = EVT_AKEY;
  params.value = KM_PRESS;
  params.modifier = 0;
  params.direction = KM_ANY;
  wmKeyMapItem *kmi = WM_keymap_add_item(km, idname, &params);
  const int kmi_id = kmi->id;

  /* This takes ownership of prop, or prop can be nullptr for reset. */
  WM_keymap_item_properties_reset(kmi, prop);

  /* update and get pointers again */
  WM_keyconfig_update(wm);
  U.runtime.is_dirty = true;

  km = WM_keymap_guess_opname(C, idname);
  kmi = WM_keymap_item_find_id(km, kmi_id);

  PointerRNA ptr = RNA_pointer_create(&wm->id, &RNA_KeyMapItem, kmi);

  uiBlock *block = UI_block_begin(C, region, "_popup", UI_EMBOSS);
  UI_block_func_handle_set(block, but_shortcut_name_func, but);
  UI_block_direction_set(block, UI_DIR_CENTER_Y);

  uiLayout *layout = UI_block_layout(block,
                                     UI_LAYOUT_VERTICAL,
                                     UI_LAYOUT_PANEL,
                                     0,
                                     0,
                                     U.widget_unit * 10,
                                     U.widget_unit * 2,
                                     0,
                                     style);

  uiItemL(layout, CTX_IFACE_(BLT_I18NCONTEXT_OPERATOR_DEFAULT, "Assign Shortcut"), ICON_HAND);
  uiItemR(layout, &ptr, "type", UI_ITEM_R_FULL_EVENT | UI_ITEM_R_IMMEDIATE, "", ICON_NONE);

  const int bounds_offset[2] = {int(-100 * UI_SCALE_FAC), int(36 * UI_SCALE_FAC)};
  UI_block_bounds_set_popup(block, 6 * UI_SCALE_FAC, bounds_offset);

#ifdef USE_KEYMAP_ADD_HACK
  g_kmi_id_hack = kmi_id;
#endif

  return block;
}

static void menu_add_shortcut_cancel(bContext *C, void *arg1)
{
  uiBut *but = (uiBut *)arg1;

  IDProperty *prop;
  const char *idname = shortcut_get_operator_property(C, but, &prop);

#ifdef USE_KEYMAP_ADD_HACK
  wmKeyMap *km = WM_keymap_guess_opname(C, idname);
  const int kmi_id = g_kmi_id_hack;
  UNUSED_VARS(but);
#else
  int kmi_id = WM_key_event_operator_id(C, idname, but->opcontext, prop, true, &km);
#endif

  shortcut_free_operator_property(prop);

  wmKeyMapItem *kmi = WM_keymap_item_find_id(km, kmi_id);
  WM_keymap_remove_item(km, kmi);
}

static void remove_shortcut_func(bContext *C, uiBut *but)
{
  IDProperty *prop;
  const char *idname = shortcut_get_operator_property(C, but, &prop);

  wmKeyMap *km;
  wmKeyMapItem *kmi = WM_key_event_operator(C,
                                            idname,
                                            but->opcontext,
                                            prop,
                                            EVT_TYPE_MASK_HOTKEY_INCLUDE,
                                            EVT_TYPE_MASK_HOTKEY_EXCLUDE,
                                            &km);
  BLI_assert(kmi != nullptr);

  WM_keymap_remove_item(km, kmi);
  U.runtime.is_dirty = true;

  shortcut_free_operator_property(prop);
  but_shortcut_name_func(C, but, 0);
}

static bool ui_but_is_user_menu_compatible(bContext *C, uiBut *but)
{
  bool result = false;
  if (but->optype) {
    result = true;
  }
  else if (but->rnaprop) {
    if (RNA_property_type(but->rnaprop) == PROP_BOOLEAN) {
      char *data_path = WM_context_path_resolve_full(C, &but->rnapoin);
      if (data_path != nullptr) {
        MEM_freeN(data_path);
        result = true;
      }
    }
  }
  else if (UI_but_menutype_get(but)) {
    result = true;
  }
  else if (UI_but_operatortype_get_from_enum_menu(but, nullptr)) {
    result = true;
  }

  return result;
}

static bUserMenuItem *ui_but_user_menu_find(bContext *C, uiBut *but, bUserMenu *um)
{
  if (but->optype) {
    IDProperty *prop = (but->opptr) ? static_cast<IDProperty *>(but->opptr->data) : nullptr;
    return (bUserMenuItem *)ED_screen_user_menu_item_find_operator(
        &um->items, but->optype, prop, "", but->opcontext);
  }
  if (but->rnaprop) {
    char *member_id_data_path = WM_context_path_resolve_full(C, &but->rnapoin);
    /* Ignore the actual array index [pass -1] since the index is handled separately. */
    const char *prop_id = RNA_property_is_idprop(but->rnaprop) ?
                              RNA_path_property_py(&but->rnapoin, but->rnaprop, -1) :
                              RNA_property_identifier(but->rnaprop);
    bUserMenuItem *umi = (bUserMenuItem *)ED_screen_user_menu_item_find_prop(
        &um->items, member_id_data_path, prop_id, but->rnaindex);
    MEM_freeN(member_id_data_path);
    return umi;
  }

  wmOperatorType *ot = nullptr;
  PropertyRNA *prop_enum = nullptr;
  if ((ot = UI_but_operatortype_get_from_enum_menu(but, &prop_enum))) {
    return (bUserMenuItem *)ED_screen_user_menu_item_find_operator(
        &um->items, ot, nullptr, RNA_property_identifier(prop_enum), but->opcontext);
  }

  MenuType *mt = UI_but_menutype_get(but);
  if (mt != nullptr) {
    return (bUserMenuItem *)ED_screen_user_menu_item_find_menu(&um->items, mt);
  }
  return nullptr;
}

static void ui_but_user_menu_add(bContext *C, uiBut *but, bUserMenu *um)
{
  BLI_assert(ui_but_is_user_menu_compatible(C, but));

  char drawstr[sizeof(but->drawstr)];
  ui_but_drawstr_without_sep_char(but, drawstr, sizeof(drawstr));

  /* Used for USER_MENU_TYPE_MENU. */
  MenuType *mt = nullptr;
  /* Used for USER_MENU_TYPE_OPERATOR (property enum used). */
  wmOperatorType *ot = nullptr;
  PropertyRNA *prop = nullptr;
  if (but->optype) {
    if (drawstr[0] == '\0') {
      /* Hard code overrides for generic operators. */
      if (UI_but_is_tool(but)) {
        char idname[64];
        RNA_string_get(but->opptr, "name", idname);
#ifdef WITH_PYTHON
        {
          const char *expr_imports[] = {"bpy", "bl_ui", nullptr};
          char expr[256];
          SNPRINTF(expr,
                   "bl_ui.space_toolsystem_common.item_from_id("
                   "bpy.context, "
                   "bpy.context.space_data.type, "
                   "'%s').label",
                   idname);
          char *expr_result = nullptr;
          if (BPY_run_string_as_string(C, expr_imports, expr, nullptr, &expr_result)) {
            STRNCPY(drawstr, expr_result);
            MEM_freeN(expr_result);
          }
          else {
            BLI_assert(0);
            STRNCPY(drawstr, idname);
          }
        }
#else
        STRNCPY(drawstr, idname);
#endif
      }
    }
    ED_screen_user_menu_item_add_operator(
        &um->items,
        drawstr,
        but->optype,
        but->opptr ? static_cast<const IDProperty *>(but->opptr->data) : nullptr,
        "",
        but->opcontext);
  }
  else if (but->rnaprop) {
    /* NOTE: 'member_id' may be a path. */
    char *member_id_data_path = WM_context_path_resolve_full(C, &but->rnapoin);
    /* Ignore the actual array index [pass -1] since the index is handled separately. */
    const char *prop_id = RNA_property_is_idprop(but->rnaprop) ?
                              RNA_path_property_py(&but->rnapoin, but->rnaprop, -1) :
                              RNA_property_identifier(but->rnaprop);
    /* NOTE: ignore 'drawstr', use property idname always. */
    ED_screen_user_menu_item_add_prop(&um->items, "", member_id_data_path, prop_id, but->rnaindex);
    MEM_freeN(member_id_data_path);
  }
  else if ((mt = UI_but_menutype_get(but))) {
    ED_screen_user_menu_item_add_menu(&um->items, drawstr, mt);
  }
  else if ((ot = UI_but_operatortype_get_from_enum_menu(but, &prop))) {
    ED_screen_user_menu_item_add_operator(&um->items,
                                          WM_operatortype_name(ot, nullptr).c_str(),
                                          ot,
                                          nullptr,
                                          RNA_property_identifier(prop),
                                          but->opcontext);
  }
}

static bool ui_but_menu_add_path_operators(uiLayout *layout, PointerRNA *ptr, PropertyRNA *prop)
{
  const PropertySubType subtype = RNA_property_subtype(prop);
  wmOperatorType *ot = WM_operatortype_find("WM_OT_path_open", true);
  char filepath[FILE_MAX];
  char dir[FILE_MAXDIR];
  char file[FILE_MAXFILE];
  PointerRNA props_ptr;

  BLI_assert(ELEM(subtype, PROP_FILEPATH, PROP_DIRPATH));
  UNUSED_VARS_NDEBUG(subtype);

  RNA_property_string_get(ptr, prop, filepath);

  if (!BLI_exists(filepath)) {
    return false;
  }

  if (BLI_is_file(filepath)) {
    BLI_assert(subtype == PROP_FILEPATH);
    uiItemFullO_ptr(layout,
                    ot,
                    CTX_IFACE_(BLT_I18NCONTEXT_OPERATOR_DEFAULT, "Open File Externally"),
                    ICON_FILE_FOLDER,
                    nullptr,
                    WM_OP_INVOKE_DEFAULT,
                    UI_ITEM_NONE,
                    &props_ptr);
    RNA_string_set(&props_ptr, "filepath", filepath);
  }
  else {
    /* This is a directory, so ensure it ends in a slash. */
    BLI_path_slash_ensure(filepath, ARRAY_SIZE(filepath));
  }

  BLI_path_split_dir_file(filepath, dir, sizeof(dir), file, sizeof(file));

  uiItemFullO_ptr(layout,
                  ot,
                  CTX_IFACE_(BLT_I18NCONTEXT_OPERATOR_DEFAULT, "Open Location Externally"),
                  ICON_FILE_FOLDER,
                  nullptr,
                  WM_OP_INVOKE_DEFAULT,
                  UI_ITEM_NONE,
                  &props_ptr);
  RNA_string_set(&props_ptr, "filepath", dir);

  return true;
}

static void set_layout_context_from_button(bContext *C, uiLayout *layout, uiBut *but)
{
  if (!but->context) {
    return;
  }
  uiLayoutContextCopy(layout, but->context);
  CTX_store_set(C, uiLayoutGetContextStore(layout));
}

bool ui_popup_context_menu_for_button(bContext *C, uiBut *but, const wmEvent *event)
{
  /* ui_but_is_interactive() may let some buttons through that should not get a context menu - it
   * doesn't make sense for them. */
  if (ELEM(but->type, UI_BTYPE_LABEL, UI_BTYPE_IMAGE)) {
    return false;
  }

  uiPopupMenu *pup;
  uiLayout *layout;
  const bContextStore *previous_ctx = CTX_store_get(C);
  {
    uiStringInfo label = {BUT_GET_LABEL, nullptr};

    /* highly unlikely getting the label ever fails */
    UI_but_string_info_get(C, but, &label, nullptr);

    pup = UI_popup_menu_begin(C, label.strinfo ? label.strinfo : "", ICON_NONE);
    layout = UI_popup_menu_layout(pup);
    if (label.strinfo) {
      MEM_freeN(label.strinfo);
    }

    set_layout_context_from_button(C, layout, but);
    uiLayoutSetOperatorContext(layout, WM_OP_INVOKE_DEFAULT);
  }

  const bool is_disabled = but->flag & UI_BUT_DISABLED;

  if (is_disabled) {
    /* Suppress editing commands. */
  }
  else if (but->type == UI_BTYPE_TAB) {
    uiButTab *tab = (uiButTab *)but;
    if (tab->menu) {
      UI_menutype_draw(C, tab->menu, layout);
      uiItemS(layout);
    }
  }
  else if (but->rnapoin.data && but->rnaprop) {
    PointerRNA *ptr = &but->rnapoin;
    PropertyRNA *prop = but->rnaprop;
    const PropertyType type = RNA_property_type(prop);
    const PropertySubType subtype = RNA_property_subtype(prop);
    bool is_anim = RNA_property_animateable(ptr, prop);
    const bool is_idprop = RNA_property_is_idprop(prop);

    /* second slower test,
     * saved people finding keyframe items in menus when its not possible */
    if (is_anim) {
      is_anim = RNA_property_path_from_ID_check(&but->rnapoin, but->rnaprop);
    }

    /* determine if we can key a single component of an array */
    const bool is_array = RNA_property_array_length(&but->rnapoin, but->rnaprop) != 0;
    const bool is_array_component = (is_array && but->rnaindex != -1);
    const bool is_whole_array = (is_array && but->rnaindex == -1);

    const uint override_status = RNA_property_override_library_status(
        CTX_data_main(C), ptr, prop, -1);
    const bool is_overridable = (override_status & RNA_OVERRIDE_STATUS_OVERRIDABLE) != 0;

    /* Set the (button_pointer, button_prop)
     * and pointer data for Python access to the hovered UI element. */
    uiLayoutSetContextFromBut(layout, but);

    /* Keyframes */
    if (but->flag & UI_BUT_ANIMATED_KEY) {
      /* Replace/delete keyframes. */
      if (is_array_component) {
        uiItemBooleanO(layout,
                       CTX_IFACE_(BLT_I18NCONTEXT_OPERATOR_DEFAULT, "Replace Keyframes"),
                       ICON_KEY_HLT,
                       "ANIM_OT_keyframe_insert_button",
                       "all",
                       1);
        uiItemBooleanO(layout,
                       CTX_IFACE_(BLT_I18NCONTEXT_OPERATOR_DEFAULT, "Replace Single Keyframe"),
                       ICON_KEY_HLT,
                       "ANIM_OT_keyframe_insert_button",
                       "all",
                       0);
        uiItemBooleanO(layout,
                       CTX_IFACE_(BLT_I18NCONTEXT_OPERATOR_DEFAULT, "Delete Keyframes"),
                       ICON_KEYFRAMES_REMOVE,
                       "ANIM_OT_keyframe_delete_button",
                       "all",
                       1);
        uiItemBooleanO(layout,
                       CTX_IFACE_(BLT_I18NCONTEXT_OPERATOR_DEFAULT, "Delete Single Keyframe"),
                       ICON_KEYFRAMES_REMOVE,
                       "ANIM_OT_keyframe_delete_button",
                       "all",
                       0);
      }
      else {
        uiItemBooleanO(layout,
                       CTX_IFACE_(BLT_I18NCONTEXT_OPERATOR_DEFAULT, "Replace Keyframe"),
                       ICON_KEY_HLT,
                       "ANIM_OT_keyframe_insert_button",
                       "all",
                       1);
        uiItemBooleanO(layout,
                       CTX_IFACE_(BLT_I18NCONTEXT_OPERATOR_DEFAULT, "Delete Keyframe"),
                       ICON_KEYFRAMES_REMOVE,
                       "ANIM_OT_keyframe_delete_button",
                       "all",
                       1);
      }

      /* keyframe settings */
      uiItemS(layout);
    }
    else if (but->flag & UI_BUT_DRIVEN) {
      /* pass */
    }
    else if (is_anim) {
      if (is_array_component) {
        uiItemBooleanO(layout,
                       CTX_IFACE_(BLT_I18NCONTEXT_OPERATOR_DEFAULT, "Insert Keyframes"),
                       ICON_KEY_HLT,
                       "ANIM_OT_keyframe_insert_button",
                       "all",
                       1);
        uiItemBooleanO(layout,
                       CTX_IFACE_(BLT_I18NCONTEXT_OPERATOR_DEFAULT, "Insert Single Keyframe"),
                       ICON_KEY_HLT,
                       "ANIM_OT_keyframe_insert_button",
                       "all",
                       0);
      }
      else {
        uiItemBooleanO(layout,
                       CTX_IFACE_(BLT_I18NCONTEXT_OPERATOR_DEFAULT, "Insert Keyframe"),
                       ICON_KEY_HLT,
                       "ANIM_OT_keyframe_insert_button",
                       "all",
                       1);
      }
    }

    if ((but->flag & UI_BUT_ANIMATED) && (but->rnapoin.type != &RNA_NlaStrip)) {
      if (is_array_component) {
        uiItemBooleanO(layout,
                       CTX_IFACE_(BLT_I18NCONTEXT_OPERATOR_DEFAULT, "Clear Keyframes"),
                       ICON_KEY_DEHLT,
                       "ANIM_OT_keyframe_clear_button",
                       "all",
                       1);
        uiItemBooleanO(layout,
                       CTX_IFACE_(BLT_I18NCONTEXT_OPERATOR_DEFAULT, "Clear Single Keyframes"),
                       ICON_KEY_DEHLT,
                       "ANIM_OT_keyframe_clear_button",
                       "all",
                       0);
      }
      else {
        uiItemBooleanO(layout,
                       CTX_IFACE_(BLT_I18NCONTEXT_OPERATOR_DEFAULT, "Clear Keyframes"),
                       ICON_KEY_DEHLT,
                       "ANIM_OT_keyframe_clear_button",
                       "all",
                       1);
      }
    }

    if (but->flag & UI_BUT_ANIMATED) {
      uiItemS(layout);
      if (is_array_component) {
        PointerRNA op_ptr;
        wmOperatorType *ot;
        ot = WM_operatortype_find("ANIM_OT_view_curve_in_graph_editor", false);
        uiItemFullO_ptr(layout,
                        ot,
                        CTX_IFACE_(BLT_I18NCONTEXT_OPERATOR_DEFAULT, "View All in Graph Editor"),
                        ICON_NONE,
                        nullptr,
                        WM_OP_INVOKE_DEFAULT,
                        UI_ITEM_NONE,
                        &op_ptr);
        RNA_boolean_set(&op_ptr, "all", true);

        uiItemFullO_ptr(
            layout,
            ot,
            CTX_IFACE_(BLT_I18NCONTEXT_OPERATOR_DEFAULT, "View Single in Graph Editor"),
            ICON_VIEW_GRAPH, /*BFA*/
            nullptr,
            WM_OP_INVOKE_DEFAULT,
            UI_ITEM_NONE,
            &op_ptr);
        RNA_boolean_set(&op_ptr, "all", false);
<<<<<<< HEAD

        uiItemFullO_ptr(layout,
                        ot,
                        CTX_IFACE_(BLT_I18NCONTEXT_OPERATOR_DEFAULT, "View All in Graph Editor"),
                        ICON_VIEW_GRAPH_ALL, /*BFA*/
                        nullptr,
                        WM_OP_INVOKE_DEFAULT,
                        UI_ITEM_NONE,
                        &op_ptr);
        RNA_boolean_set(&op_ptr, "all", true);
=======
>>>>>>> d987bae6
      }
      else {
        PointerRNA op_ptr;
        wmOperatorType *ot;
        ot = WM_operatortype_find("ANIM_OT_view_curve_in_graph_editor", false);

        uiItemFullO_ptr(layout,
                        ot,
                        CTX_IFACE_(BLT_I18NCONTEXT_OPERATOR_DEFAULT, "View in Graph Editor"),
                        ICON_VIEW_GRAPH, /*BFA*/
                        nullptr,
                        WM_OP_INVOKE_DEFAULT,
                        UI_ITEM_NONE,
                        &op_ptr);
        RNA_boolean_set(&op_ptr, "all", false);
      }
    }

    /* Drivers */
    if (but->flag & UI_BUT_DRIVEN) {
      uiItemS(layout);

      if (is_array_component) {
        uiItemBooleanO(layout,
                       CTX_IFACE_(BLT_I18NCONTEXT_OPERATOR_DEFAULT, "Delete Drivers"),
                       ICON_DELETE,
                       "ANIM_OT_driver_button_remove",
                       "all",
                       1);
        uiItemBooleanO(layout,
                       CTX_IFACE_(BLT_I18NCONTEXT_OPERATOR_DEFAULT, "Delete Single Driver"),
                       ICON_DELETE,
                       "ANIM_OT_driver_button_remove",
                       "all",
                       0);
      }
      else {
        uiItemBooleanO(layout,
                       CTX_IFACE_(BLT_I18NCONTEXT_OPERATOR_DEFAULT, "Delete Driver"),
                       ICON_DELETE,
                       "ANIM_OT_driver_button_remove",
                       "all",
                       1);
      }

      if (!is_whole_array) {
        uiItemO(layout,
                CTX_IFACE_(BLT_I18NCONTEXT_OPERATOR_DEFAULT, "Copy Driver"),
                ICON_COPYDOWN,
                "ANIM_OT_copy_driver_button");
        if (ANIM_driver_can_paste()) {
          uiItemO(layout,
                  CTX_IFACE_(BLT_I18NCONTEXT_OPERATOR_DEFAULT, "Paste Driver"),
                  ICON_PASTEDOWN,
                  "ANIM_OT_paste_driver_button");
        }

        uiItemO(layout,
                CTX_IFACE_(BLT_I18NCONTEXT_OPERATOR_DEFAULT, "Edit Driver"),
                ICON_DRIVER,
                "ANIM_OT_driver_button_edit");
      }

      uiItemO(layout,
              CTX_IFACE_(BLT_I18NCONTEXT_OPERATOR_DEFAULT, "Open Drivers Editor"),
              ICON_DRIVER,
              "SCREEN_OT_drivers_editor_show");
    }
    else if (but->flag & (UI_BUT_ANIMATED_KEY | UI_BUT_ANIMATED)) {
      /* pass */
    }
    else if (is_anim) {
      uiItemS(layout);

      uiItemO(layout,
              CTX_IFACE_(BLT_I18NCONTEXT_OPERATOR_DEFAULT, "Add Driver"),
              ICON_DRIVER,
              "ANIM_OT_driver_button_add");

      if (!is_whole_array) {
        if (ANIM_driver_can_paste()) {
          uiItemO(layout,
                  CTX_IFACE_(BLT_I18NCONTEXT_OPERATOR_DEFAULT, "Paste Driver"),
                  ICON_PASTEDOWN,
                  "ANIM_OT_paste_driver_button");
        }
      }

      uiItemO(layout,
              CTX_IFACE_(BLT_I18NCONTEXT_OPERATOR_DEFAULT, "Open Drivers Editor"),
              ICON_DRIVER,
              "SCREEN_OT_drivers_editor_show");
    }

    /* Keying Sets */
    /* TODO: check on modifyability of Keying Set when doing this */
    if (is_anim) {
      uiItemS(layout);

      if (is_array_component) {
        uiItemBooleanO(layout,
                       CTX_IFACE_(BLT_I18NCONTEXT_OPERATOR_DEFAULT, "Add All to Keying Set"),
                       ICON_KEYINGSET,
                       "ANIM_OT_keyingset_button_add",
                       "all",
                       1);
        uiItemBooleanO(layout,
                       CTX_IFACE_(BLT_I18NCONTEXT_OPERATOR_DEFAULT, "Add Single to Keying Set"),
                       ICON_KEYINGSET,
                       "ANIM_OT_keyingset_button_add",
                       "all",
                       0);
        uiItemO(layout,
                CTX_IFACE_(BLT_I18NCONTEXT_OPERATOR_DEFAULT, "Remove from Keying Set"),
                ICON_DELETE,
                "ANIM_OT_keyingset_button_remove");
      }
      else {
        uiItemBooleanO(layout,
                       CTX_IFACE_(BLT_I18NCONTEXT_OPERATOR_DEFAULT, "Add to Keying Set"),
                       ICON_KEYINGSET,
                       "ANIM_OT_keyingset_button_add",
                       "all",
                       1);
        uiItemO(layout,
                CTX_IFACE_(BLT_I18NCONTEXT_OPERATOR_DEFAULT, "Remove from Keying Set"),
                ICON_DELETE,
                "ANIM_OT_keyingset_button_remove");
      }
    }

    if (is_overridable) {
      wmOperatorType *ot;
      PointerRNA op_ptr;
      /* Override Operators */
      uiItemS(layout);

      if (but->flag & UI_BUT_OVERRIDDEN) {
        if (is_array_component) {
#if 0 /* Disabled for now. */
          ot = WM_operatortype_find("UI_OT_override_type_set_button", false);
          uiItemFullO_ptr(
              layout, ot, "Overrides Type", ICON_NONE, nullptr, WM_OP_INVOKE_DEFAULT, 0, &op_ptr);
          RNA_boolean_set(&op_ptr, "all", true);
          uiItemFullO_ptr(layout,
                          ot,
                          "Single Override Type",
                          ICON_NONE,
                          nullptr,
                          WM_OP_INVOKE_DEFAULT,
                          0,
                          &op_ptr);
          RNA_boolean_set(&op_ptr, "all", false);
#endif
          uiItemBooleanO(layout,
                         CTX_IFACE_(BLT_I18NCONTEXT_OPERATOR_DEFAULT, "Remove Overrides"),
                         ICON_DELETE,
                         "UI_OT_override_remove_button",
                         "all",
                         true);
          uiItemBooleanO(layout,
                         CTX_IFACE_(BLT_I18NCONTEXT_OPERATOR_DEFAULT, "Remove Single Override"),
                         ICON_DELETE,
                         "UI_OT_override_remove_button",
                         "all",
                         false);
        }
        else {
#if 0 /* Disabled for now. */
          uiItemFullO(layout,
                      "UI_OT_override_type_set_button",
                      "Override Type",
                      ICON_NONE,
                      nullptr,
                      WM_OP_INVOKE_DEFAULT,
                      0,
                      &op_ptr);
          RNA_boolean_set(&op_ptr, "all", false);
#endif
          uiItemBooleanO(layout,
                         CTX_IFACE_(BLT_I18NCONTEXT_OPERATOR_DEFAULT, "Remove Override"),
                         ICON_DELETE,
                         "UI_OT_override_remove_button",
                         "all",
                         true);
        }
      }
      else {
        if (is_array_component) {
          ot = WM_operatortype_find("UI_OT_override_type_set_button", false);
          uiItemFullO_ptr(layout,
                          ot,
                          CTX_IFACE_(BLT_I18NCONTEXT_OPERATOR_DEFAULT, "Define Overrides"),
                          ICON_NONE,
                          nullptr,
                          WM_OP_INVOKE_DEFAULT,
                          UI_ITEM_NONE,
                          &op_ptr);
          RNA_boolean_set(&op_ptr, "all", true);
          uiItemFullO_ptr(layout,
                          ot,
                          CTX_IFACE_(BLT_I18NCONTEXT_OPERATOR_DEFAULT, "Define Single Override"),
                          ICON_NONE,
                          nullptr,
                          WM_OP_INVOKE_DEFAULT,
                          UI_ITEM_NONE,
                          &op_ptr);
          RNA_boolean_set(&op_ptr, "all", false);
        }
        else {
          uiItemFullO(layout,
                      "UI_OT_override_type_set_button",
                      CTX_IFACE_(BLT_I18NCONTEXT_OPERATOR_DEFAULT, "Define Override"),
                      ICON_NONE,
                      nullptr,
                      WM_OP_INVOKE_DEFAULT,
                      UI_ITEM_NONE,
                      &op_ptr);
          RNA_boolean_set(&op_ptr, "all", false);
        }
      }
    }

    uiItemS(layout);

    /* Property Operators */

    /* Copy Property Value
     * Paste Property Value */

    if (is_array_component) {
      uiItemBooleanO(layout,
                     CTX_IFACE_(BLT_I18NCONTEXT_OPERATOR_DEFAULT, "Reset All to Default Values"),
                     ICON_LOOP_BACK,
                     "UI_OT_reset_default_button",
                     "all",
                     1);
      uiItemBooleanO(layout,
                     CTX_IFACE_(BLT_I18NCONTEXT_OPERATOR_DEFAULT, "Reset Single to Default Value"),
                     ICON_LOOP_BACK,
                     "UI_OT_reset_default_button",
                     "all",
                     0);
    }
    else {
      uiItemBooleanO(layout,
                     CTX_IFACE_(BLT_I18NCONTEXT_OPERATOR_DEFAULT, "Reset to Default Value"),
                     ICON_LOOP_BACK,
                     "UI_OT_reset_default_button",
                     "all",
                     1);
    }

    if (is_idprop && !is_array && ELEM(type, PROP_INT, PROP_FLOAT)) {
      uiItemO(layout,
              CTX_IFACE_(BLT_I18NCONTEXT_OPERATOR_DEFAULT, "Assign Value as Default"),
              ICON_NODE_VALUE,
              "UI_OT_assign_default_button");

      uiItemS(layout);
    }

    if (is_array_component) {
      uiItemBooleanO(layout,
                     CTX_IFACE_(BLT_I18NCONTEXT_OPERATOR_DEFAULT, "Copy All to Selected"),
                     ICON_COPYDOWN,
                     "UI_OT_copy_to_selected_button",
                     "all",
                     true);
      uiItemBooleanO(layout,
                     CTX_IFACE_(BLT_I18NCONTEXT_OPERATOR_DEFAULT, "Copy Single to Selected"),
                     ICON_COPYDOWN,
                     "UI_OT_copy_to_selected_button",
                     "all",
                     false);
    }
    else {
      uiItemBooleanO(layout,
                     CTX_IFACE_(BLT_I18NCONTEXT_OPERATOR_DEFAULT, "Copy to Selected"),
                     ICON_COPYDOWN,
                     "UI_OT_copy_to_selected_button",
                     "all",
                     true);
    }

    uiItemO(layout,
            CTX_IFACE_(BLT_I18NCONTEXT_OPERATOR_DEFAULT, "Copy Data Path"),
            ICON_COPYDOWN,
            "UI_OT_copy_data_path_button");
    uiItemBooleanO(layout,
                   CTX_IFACE_(BLT_I18NCONTEXT_OPERATOR_DEFAULT, "Copy Full Data Path"),
                   ICON_COPYDOWN,
                   "UI_OT_copy_data_path_button",
                   "full_path",
                   true);

    if (ptr->owner_id && !is_whole_array &&
        ELEM(type, PROP_BOOLEAN, PROP_INT, PROP_FLOAT, PROP_ENUM)) {
      uiItemO(layout,
              CTX_IFACE_(BLT_I18NCONTEXT_OPERATOR_DEFAULT, "Copy as New Driver"),
              ICON_COPYDOWN,
              "UI_OT_copy_as_driver_button");
    }

    uiItemS(layout);

    if (type == PROP_STRING && ELEM(subtype, PROP_FILEPATH, PROP_DIRPATH)) {
      if (ui_but_menu_add_path_operators(layout, ptr, prop)) {
        uiItemS(layout);
      }
    }
  }

  {
    const ARegion *region = CTX_wm_menu(C) ? CTX_wm_menu(C) : CTX_wm_region(C);
    uiButViewItem *view_item_but = (uiButViewItem *)ui_view_item_find_mouse_over(region,
                                                                                 event->xy);
    if (view_item_but) {
      BLI_assert(view_item_but->type == UI_BTYPE_VIEW_ITEM);

      const bContextStore *prev_ctx = CTX_store_get(C);
      /* Sub-layout for context override. */
      uiLayout *sub = uiLayoutColumn(layout, false);
      set_layout_context_from_button(C, sub, view_item_but);
      UI_view_item_context_menu_build(C, view_item_but->view_item, sub);

      /* Reset context. */
      CTX_store_set(C, prev_ctx);

      uiItemS(layout);
    }
  }

  /* If the button represents an id, it can set the "id" context pointer. */
  if (ED_asset_can_mark_single_from_context(C)) {
    const ID *id = static_cast<const ID *>(CTX_data_pointer_get_type(C, "id", &RNA_ID).data);

    /* Gray out items depending on if data-block is an asset. Preferably this could be done via
     * operator poll, but that doesn't work since the operator also works with "selected_ids",
     * which isn't cheap to check. */
    uiLayout *sub = uiLayoutColumn(layout, true);
    uiLayoutSetEnabled(sub, !id->asset_data);
    uiItemO(sub,
            CTX_IFACE_(BLT_I18NCONTEXT_OPERATOR_DEFAULT, "Mark as Asset"),
            ICON_ASSET_MANAGER,
            "ASSET_OT_mark_single");
    sub = uiLayoutColumn(layout, true);
    uiLayoutSetEnabled(sub, id->asset_data);
    uiItemO(sub,
            CTX_IFACE_(BLT_I18NCONTEXT_OPERATOR_DEFAULT, "Clear Asset"),
            ICON_CLEAR,
            "ASSET_OT_clear_single");
    uiItemS(layout);
  }

  MenuType *mt_idtemplate_liboverride = WM_menutype_find("UI_MT_idtemplate_liboverride", true);
  if (mt_idtemplate_liboverride && mt_idtemplate_liboverride->poll(C, mt_idtemplate_liboverride)) {
    uiItemM_ptr(layout, mt_idtemplate_liboverride, IFACE_("Library Override"), ICON_NONE);
    uiItemS(layout);
  }

  /* Pointer properties and string properties with
   * prop_search support jumping to target object/bone. */
  if (but->rnapoin.data && but->rnaprop) {
    const PropertyType prop_type = RNA_property_type(but->rnaprop);
    if (((prop_type == PROP_POINTER) ||
         (prop_type == PROP_STRING && but->type == UI_BTYPE_SEARCH_MENU &&
          ((uiButSearch *)but)->items_update_fn == ui_rna_collection_search_update_fn)) &&
        ui_jump_to_target_button_poll(C))
    {
      uiItemO(layout,
              CTX_IFACE_(BLT_I18NCONTEXT_OPERATOR_DEFAULT, "Jump to Target"),
              ICON_NONE,
              "UI_OT_jump_to_target_button");
      uiItemS(layout);
    }
  }

  /* Favorites Menu */
  if (ui_but_is_user_menu_compatible(C, but)) {
    uiBlock *block = uiLayoutGetBlock(layout);
    const int w = uiLayoutGetWidth(layout);
    bool item_found = false;

    uint um_array_len;
    bUserMenu **um_array = ED_screen_user_menus_find(C, &um_array_len);
    for (int um_index = 0; um_index < um_array_len; um_index++) {
      bUserMenu *um = um_array[um_index];
      if (um == nullptr) {
        continue;
      }
      bUserMenuItem *umi = ui_but_user_menu_find(C, but, um);
      if (umi != nullptr) {
        uiBut *but2 = uiDefIconTextBut(
            block,
            UI_BTYPE_BUT,
            0,
            ICON_MENU_PANEL,
            CTX_IFACE_(BLT_I18NCONTEXT_OPERATOR_DEFAULT, "Remove from Quick Favorites"),
            0,
            0,
            w,
            UI_UNIT_Y,
            nullptr,
            0,
            0,
            0,
            0,
            "");
        item_found = true;
        UI_but_func_set(but2, [um, umi](bContext &) {
          U.runtime.is_dirty = true;
          ED_screen_user_menu_item_remove(&um->items, umi);
        });
      }
    }
    if (um_array) {
      MEM_freeN(um_array);
    }

    if (!item_found) {
      uiBut *but2 = uiDefIconTextBut(
          block,
          UI_BTYPE_BUT,
          0,
          ICON_MENU_PANEL,
          CTX_IFACE_(BLT_I18NCONTEXT_OPERATOR_DEFAULT, "Add to Quick Favorites"),
          0,
          0,
          w,
          UI_UNIT_Y,
          nullptr,
          0,
          0,
          0,
          0,
          "Add to a user defined context menu (stored in the user preferences)");
      UI_but_func_set(but2, [but](bContext &C) {
        bUserMenu *um = ED_screen_user_menu_ensure(&C);
        U.runtime.is_dirty = true;
        ui_but_user_menu_add(&C, but, um);
      });
    }

    uiItemS(layout);
  }

  /* Shortcut menu */
  IDProperty *prop;
  const char *idname = shortcut_get_operator_property(C, but, &prop);
  if (idname != nullptr) {
    uiBlock *block = uiLayoutGetBlock(layout);
    const int w = uiLayoutGetWidth(layout);

    /* We want to know if this op has a shortcut, be it hotkey or not. */
    wmKeyMap *km;
    wmKeyMapItem *kmi = WM_key_event_operator(
        C, idname, but->opcontext, prop, EVT_TYPE_MASK_ALL, 0, &km);

    /* We do have a shortcut, but only keyboard ones are editable that way... */
    if (kmi) {
      if (ISKEYBOARD(kmi->type) || ISNDOF_BUTTON(kmi->type)) {
#if 0 /* would rather use a block but, but gets weirdly positioned... */
        uiDefBlockBut(block,
                      menu_change_shortcut,
                      but,
                      "Change Shortcut",
                      0,
                      0,
                      uiLayoutGetWidth(layout),
                      UI_UNIT_Y,
                      "");
#endif

        uiBut *but2 = uiDefIconTextBut(
            block,
            UI_BTYPE_BUT,
            0,
            ICON_HAND,
            CTX_IFACE_(BLT_I18NCONTEXT_OPERATOR_DEFAULT, "Change Shortcut"),
            0,
            0,
            w,
            UI_UNIT_Y,
            nullptr,
            0,
            0,
            0,
            0,
            "");
        UI_but_func_set(but2, [but](bContext &C) {
          UI_popup_block_invoke(&C, menu_change_shortcut, but, nullptr);
        });
      }
      else {
        uiBut *but2 = uiDefIconTextBut(block,
                                       UI_BTYPE_BUT,
                                       0,
                                       ICON_HAND,
                                       IFACE_("Non-Keyboard Shortcut"),
                                       0,
                                       0,
                                       w,
                                       UI_UNIT_Y,
                                       nullptr,
                                       0,
                                       0,
                                       0,
                                       0,
                                       TIP_("Only keyboard shortcuts can be edited that way, "
                                            "please use User Preferences otherwise"));
        UI_but_flag_enable(but2, UI_BUT_DISABLED);
      }

      uiBut *but2 = uiDefIconTextBut(
          block,
          UI_BTYPE_BUT,
          0,
          ICON_DELETE,
          CTX_IFACE_(BLT_I18NCONTEXT_OPERATOR_DEFAULT, "Remove Shortcut"),
          0,
          0,
          w,
          UI_UNIT_Y,
          nullptr,
          0,
          0,
          0,
          0,
          "");
      UI_but_func_set(but2, [but](bContext &C) { remove_shortcut_func(&C, but); });
    }
    /* only show 'assign' if there's a suitable key map for it to go in */
    else if (WM_keymap_guess_opname(C, idname)) {
      uiBut *but2 = uiDefIconTextBut(
          block,
          UI_BTYPE_BUT,
          0,
          ICON_HAND,
          CTX_IFACE_(BLT_I18NCONTEXT_OPERATOR_DEFAULT, "Assign Shortcut"),
          0,
          0,
          w,
          UI_UNIT_Y,
          nullptr,
          0,
          0,
          0,
          0,
          "");
      UI_but_func_set(but2, [but](bContext &C) {
        UI_popup_block_ex(&C, menu_add_shortcut, nullptr, menu_add_shortcut_cancel, but, nullptr);
      });
    }

    shortcut_free_operator_property(prop);

    /* Set the operator pointer for python access */
    uiLayoutSetContextFromBut(layout, but);

    uiItemS(layout);
  }

  { /* Docs */
    char buf[512];

    if (UI_but_online_manual_id(but, buf, sizeof(buf))) {
      PointerRNA ptr_props;
      /*uiItemO(layout,
              CTX_IFACE_(BLT_I18NCONTEXT_OPERATOR_DEFAULT, "Online Manual"),
              ICON_URL,
              "WM_OT_doc_view_manual_ui_context");*/ /* bfa - turned off the link to the online manual*/

      if (U.flag & USER_DEVELOPER_UI) {
        uiItemFullO(layout,
                    "WM_OT_doc_view",
                    CTX_IFACE_(BLT_I18NCONTEXT_OPERATOR_DEFAULT, "Online Python Reference"),
                    ICON_URL,
                    nullptr,
                    WM_OP_EXEC_DEFAULT,
                    UI_ITEM_NONE,
                    &ptr_props);
        RNA_string_set(&ptr_props, "doc_id", buf);
      }
    }
  }

  if (but->optype && U.flag & USER_DEVELOPER_UI) {
    uiItemO(layout, nullptr, ICON_TEXT, "UI_OT_copy_python_command_button");
  }

  /* perhaps we should move this into (G.debug & G_DEBUG) - campbell */
  if (U.flag & USER_DEVELOPER_UI) {
    if (ui_block_is_menu(but->block) == false) {
      uiItemFullO(layout,
                  "UI_OT_editsource",
                  nullptr,
                  ICON_TEXT,
                  nullptr,
                  WM_OP_INVOKE_DEFAULT,
                  UI_ITEM_NONE,
                  nullptr);
    }
  }

  if (BKE_addon_find(&U.addons, "ui_translate")) {
    uiItemFullO(layout,
                "UI_OT_edittranslation_init",
                nullptr,
                ICON_TEXT,
                nullptr,
                WM_OP_INVOKE_DEFAULT,
                UI_ITEM_NONE,
                nullptr);
  }

  /* Show header tools for header buttons. */
  if (ui_block_is_popup_any(but->block) == false) {
    const ARegion *region = CTX_wm_region(C);

    if (!region) {
      /* skip */
    }
    else if (ELEM(region->regiontype, RGN_TYPE_HEADER, RGN_TYPE_TOOL_HEADER)) {
      uiItemMenuF(
          layout, IFACE_("Header"), ICON_NONE, ED_screens_header_tools_menu_create, nullptr);
    }
    else if (region->regiontype == RGN_TYPE_NAV_BAR) {
      uiItemMenuF(layout,
                  IFACE_("Navigation Bar"),
                  ICON_NONE,
                  ED_screens_region_flip_menu_create,
                  nullptr);
    }
    else if (region->regiontype == RGN_TYPE_FOOTER) {
      uiItemMenuF(
          layout, IFACE_("Footer"), ICON_NONE, ED_screens_footer_tools_menu_create, nullptr);
    }
  }

  /* UI List item context menu. Scripts can add items to it, by default there's nothing shown. */
  const ARegion *region = CTX_wm_menu(C) ? CTX_wm_menu(C) : CTX_wm_region(C);
  const bool is_inside_listbox = ui_list_find_mouse_over(region, event) != nullptr;
  const bool is_inside_listrow = is_inside_listbox ?
                                     ui_list_row_find_mouse_over(region, event->xy) != nullptr :
                                     false;
  if (is_inside_listrow) {
    MenuType *mt = WM_menutype_find("UI_MT_list_item_context_menu", true);
    if (mt) {
      UI_menutype_draw(C, mt, uiLayoutColumn(layout, false));
    }
  }

  MenuType *mt = WM_menutype_find("UI_MT_button_context_menu", true);
  if (mt) {
    UI_menutype_draw(C, mt, uiLayoutColumn(layout, false));
  }

  if (but->context) {
    CTX_store_set(C, previous_ctx);
  }

  return UI_popup_menu_end_or_cancel(C, pup);
}

/** \} */

/* -------------------------------------------------------------------- */
/** \name Panel Context Menu
 * \{ */

void ui_popup_context_menu_for_panel(bContext *C, ARegion *region, Panel *panel)
{
  bScreen *screen = CTX_wm_screen(C);
  const bool has_panel_category = UI_panel_category_is_visible(region);
  const bool any_item_visible = has_panel_category;

  if (!any_item_visible) {
    return;
  }
  if (panel->type->parent != nullptr) {
    return;
  }
  if (!UI_panel_can_be_pinned(panel)) {
    return;
  }

  PointerRNA ptr = RNA_pointer_create(&screen->id, &RNA_Panel, panel);

  uiPopupMenu *pup = UI_popup_menu_begin(C, IFACE_("Panel"), ICON_NONE);
  uiLayout *layout = UI_popup_menu_layout(pup);

  if (has_panel_category) {
    char tmpstr[80];
    SNPRINTF(tmpstr, "%s" UI_SEP_CHAR_S "%s", IFACE_("Pin"), IFACE_("Shift Left Mouse"));
    uiItemR(layout, &ptr, "use_pin", UI_ITEM_NONE, tmpstr, ICON_NONE);

    /* evil, force shortcut flag */
    {
      uiBlock *block = uiLayoutGetBlock(layout);
      uiBut *but = static_cast<uiBut *>(block->buttons.last);
      but->flag |= UI_BUT_HAS_SEP_CHAR;
    }
  }
  UI_popup_menu_end(C, pup);
}

/** \} */<|MERGE_RESOLUTION|>--- conflicted
+++ resolved
@@ -453,7 +453,7 @@
     uiItemFullO_ptr(layout,
                     ot,
                     CTX_IFACE_(BLT_I18NCONTEXT_OPERATOR_DEFAULT, "Open File Externally"),
-                    ICON_FILE_FOLDER,
+                    ICON_FILE_FOLDER,/*BFA*/
                     nullptr,
                     WM_OP_INVOKE_DEFAULT,
                     UI_ITEM_NONE,
@@ -470,7 +470,7 @@
   uiItemFullO_ptr(layout,
                   ot,
                   CTX_IFACE_(BLT_I18NCONTEXT_OPERATOR_DEFAULT, "Open Location Externally"),
-                  ICON_FILE_FOLDER,
+                  ICON_FILE_FOLDER,/*BFA*/
                   nullptr,
                   WM_OP_INVOKE_DEFAULT,
                   UI_ITEM_NONE,
@@ -567,19 +567,19 @@
                        1);
         uiItemBooleanO(layout,
                        CTX_IFACE_(BLT_I18NCONTEXT_OPERATOR_DEFAULT, "Replace Single Keyframe"),
-                       ICON_KEY_HLT,
+                       ICON_KEY_HLT,/*BFA*/
                        "ANIM_OT_keyframe_insert_button",
                        "all",
                        0);
         uiItemBooleanO(layout,
                        CTX_IFACE_(BLT_I18NCONTEXT_OPERATOR_DEFAULT, "Delete Keyframes"),
-                       ICON_KEYFRAMES_REMOVE,
+                       ICON_KEYFRAMES_REMOVE,/*BFA*/
                        "ANIM_OT_keyframe_delete_button",
                        "all",
                        1);
         uiItemBooleanO(layout,
                        CTX_IFACE_(BLT_I18NCONTEXT_OPERATOR_DEFAULT, "Delete Single Keyframe"),
-                       ICON_KEYFRAMES_REMOVE,
+                       ICON_KEYFRAMES_REMOVE,/*BFA*/
                        "ANIM_OT_keyframe_delete_button",
                        "all",
                        0);
@@ -593,7 +593,7 @@
                        1);
         uiItemBooleanO(layout,
                        CTX_IFACE_(BLT_I18NCONTEXT_OPERATOR_DEFAULT, "Delete Keyframe"),
-                       ICON_KEYFRAMES_REMOVE,
+                       ICON_KEYFRAMES_REMOVE,/*BFA*/
                        "ANIM_OT_keyframe_delete_button",
                        "all",
                        1);
@@ -615,7 +615,7 @@
                        1);
         uiItemBooleanO(layout,
                        CTX_IFACE_(BLT_I18NCONTEXT_OPERATOR_DEFAULT, "Insert Single Keyframe"),
-                       ICON_KEY_HLT,
+                       ICON_KEY_HLT,/*BFA*/
                        "ANIM_OT_keyframe_insert_button",
                        "all",
                        0);
@@ -640,7 +640,7 @@
                        1);
         uiItemBooleanO(layout,
                        CTX_IFACE_(BLT_I18NCONTEXT_OPERATOR_DEFAULT, "Clear Single Keyframes"),
-                       ICON_KEY_DEHLT,
+                       ICON_KEY_DEHLT,/*BFA*/
                        "ANIM_OT_keyframe_clear_button",
                        "all",
                        0);
@@ -664,7 +664,7 @@
         uiItemFullO_ptr(layout,
                         ot,
                         CTX_IFACE_(BLT_I18NCONTEXT_OPERATOR_DEFAULT, "View All in Graph Editor"),
-                        ICON_NONE,
+                        ICON_VIEW_GRAPH_ALL, /*BFA*/
                         nullptr,
                         WM_OP_INVOKE_DEFAULT,
                         UI_ITEM_NONE,
@@ -681,19 +681,6 @@
             UI_ITEM_NONE,
             &op_ptr);
         RNA_boolean_set(&op_ptr, "all", false);
-<<<<<<< HEAD
-
-        uiItemFullO_ptr(layout,
-                        ot,
-                        CTX_IFACE_(BLT_I18NCONTEXT_OPERATOR_DEFAULT, "View All in Graph Editor"),
-                        ICON_VIEW_GRAPH_ALL, /*BFA*/
-                        nullptr,
-                        WM_OP_INVOKE_DEFAULT,
-                        UI_ITEM_NONE,
-                        &op_ptr);
-        RNA_boolean_set(&op_ptr, "all", true);
-=======
->>>>>>> d987bae6
       }
       else {
         PointerRNA op_ptr;
@@ -719,13 +706,13 @@
       if (is_array_component) {
         uiItemBooleanO(layout,
                        CTX_IFACE_(BLT_I18NCONTEXT_OPERATOR_DEFAULT, "Delete Drivers"),
-                       ICON_DELETE,
+                       ICON_DELETE,/*BFA*/
                        "ANIM_OT_driver_button_remove",
                        "all",
                        1);
         uiItemBooleanO(layout,
                        CTX_IFACE_(BLT_I18NCONTEXT_OPERATOR_DEFAULT, "Delete Single Driver"),
-                       ICON_DELETE,
+                       ICON_DELETE,/*BFA*/
                        "ANIM_OT_driver_button_remove",
                        "all",
                        0);
@@ -733,7 +720,7 @@
       else {
         uiItemBooleanO(layout,
                        CTX_IFACE_(BLT_I18NCONTEXT_OPERATOR_DEFAULT, "Delete Driver"),
-                       ICON_DELETE,
+                       ICON_DELETE,/*BFA*/
                        "ANIM_OT_driver_button_remove",
                        "all",
                        1);
@@ -742,12 +729,12 @@
       if (!is_whole_array) {
         uiItemO(layout,
                 CTX_IFACE_(BLT_I18NCONTEXT_OPERATOR_DEFAULT, "Copy Driver"),
-                ICON_COPYDOWN,
+                ICON_COPYDOWN,/*BFA*/
                 "ANIM_OT_copy_driver_button");
         if (ANIM_driver_can_paste()) {
           uiItemO(layout,
                   CTX_IFACE_(BLT_I18NCONTEXT_OPERATOR_DEFAULT, "Paste Driver"),
-                  ICON_PASTEDOWN,
+                  ICON_PASTEDOWN,/*BFA*/
                   "ANIM_OT_paste_driver_button");
         }
 
@@ -759,7 +746,7 @@
 
       uiItemO(layout,
               CTX_IFACE_(BLT_I18NCONTEXT_OPERATOR_DEFAULT, "Open Drivers Editor"),
-              ICON_DRIVER,
+              ICON_DRIVER,/*BFA*/
               "SCREEN_OT_drivers_editor_show");
     }
     else if (but->flag & (UI_BUT_ANIMATED_KEY | UI_BUT_ANIMATED)) {
@@ -777,14 +764,14 @@
         if (ANIM_driver_can_paste()) {
           uiItemO(layout,
                   CTX_IFACE_(BLT_I18NCONTEXT_OPERATOR_DEFAULT, "Paste Driver"),
-                  ICON_PASTEDOWN,
+                  ICON_PASTEDOWN,/*BFA*/
                   "ANIM_OT_paste_driver_button");
         }
       }
 
       uiItemO(layout,
               CTX_IFACE_(BLT_I18NCONTEXT_OPERATOR_DEFAULT, "Open Drivers Editor"),
-              ICON_DRIVER,
+              ICON_DRIVER,/*BFA*/
               "SCREEN_OT_drivers_editor_show");
     }
 
@@ -802,13 +789,13 @@
                        1);
         uiItemBooleanO(layout,
                        CTX_IFACE_(BLT_I18NCONTEXT_OPERATOR_DEFAULT, "Add Single to Keying Set"),
-                       ICON_KEYINGSET,
+                       ICON_KEYINGSET,/*BFA*/
                        "ANIM_OT_keyingset_button_add",
                        "all",
                        0);
         uiItemO(layout,
                 CTX_IFACE_(BLT_I18NCONTEXT_OPERATOR_DEFAULT, "Remove from Keying Set"),
-                ICON_DELETE,
+                ICON_DELETE,/*BFA*/
                 "ANIM_OT_keyingset_button_remove");
       }
       else {
@@ -820,7 +807,7 @@
                        1);
         uiItemO(layout,
                 CTX_IFACE_(BLT_I18NCONTEXT_OPERATOR_DEFAULT, "Remove from Keying Set"),
-                ICON_DELETE,
+                ICON_DELETE,/*BFA*/
                 "ANIM_OT_keyingset_button_remove");
       }
     }
@@ -850,13 +837,13 @@
 #endif
           uiItemBooleanO(layout,
                          CTX_IFACE_(BLT_I18NCONTEXT_OPERATOR_DEFAULT, "Remove Overrides"),
-                         ICON_DELETE,
+                         ICON_DELETE,/*BFA*/
                          "UI_OT_override_remove_button",
                          "all",
                          true);
           uiItemBooleanO(layout,
                          CTX_IFACE_(BLT_I18NCONTEXT_OPERATOR_DEFAULT, "Remove Single Override"),
-                         ICON_DELETE,
+                         ICON_DELETE,/*BFA*/
                          "UI_OT_override_remove_button",
                          "all",
                          false);
@@ -875,7 +862,7 @@
 #endif
           uiItemBooleanO(layout,
                          CTX_IFACE_(BLT_I18NCONTEXT_OPERATOR_DEFAULT, "Remove Override"),
-                         ICON_DELETE,
+                         ICON_DELETE,/*BFA*/
                          "UI_OT_override_remove_button",
                          "all",
                          true);
@@ -933,7 +920,7 @@
                      1);
       uiItemBooleanO(layout,
                      CTX_IFACE_(BLT_I18NCONTEXT_OPERATOR_DEFAULT, "Reset Single to Default Value"),
-                     ICON_LOOP_BACK,
+                     ICON_LOOP_BACK,/*BFA*/
                      "UI_OT_reset_default_button",
                      "all",
                      0);
@@ -950,7 +937,7 @@
     if (is_idprop && !is_array && ELEM(type, PROP_INT, PROP_FLOAT)) {
       uiItemO(layout,
               CTX_IFACE_(BLT_I18NCONTEXT_OPERATOR_DEFAULT, "Assign Value as Default"),
-              ICON_NODE_VALUE,
+              ICON_NODE_VALUE,/*BFA*/
               "UI_OT_assign_default_button");
 
       uiItemS(layout);
@@ -959,13 +946,13 @@
     if (is_array_component) {
       uiItemBooleanO(layout,
                      CTX_IFACE_(BLT_I18NCONTEXT_OPERATOR_DEFAULT, "Copy All to Selected"),
-                     ICON_COPYDOWN,
+                     ICON_COPYDOWN,/*BFA*/
                      "UI_OT_copy_to_selected_button",
                      "all",
                      true);
       uiItemBooleanO(layout,
                      CTX_IFACE_(BLT_I18NCONTEXT_OPERATOR_DEFAULT, "Copy Single to Selected"),
-                     ICON_COPYDOWN,
+                     ICON_COPYDOWN,/*BFA*/
                      "UI_OT_copy_to_selected_button",
                      "all",
                      false);
@@ -973,7 +960,7 @@
     else {
       uiItemBooleanO(layout,
                      CTX_IFACE_(BLT_I18NCONTEXT_OPERATOR_DEFAULT, "Copy to Selected"),
-                     ICON_COPYDOWN,
+                     ICON_COPYDOWN,/*BFA*/
                      "UI_OT_copy_to_selected_button",
                      "all",
                      true);
@@ -981,11 +968,11 @@
 
     uiItemO(layout,
             CTX_IFACE_(BLT_I18NCONTEXT_OPERATOR_DEFAULT, "Copy Data Path"),
-            ICON_COPYDOWN,
+            ICON_COPYDOWN,/*BFA*/
             "UI_OT_copy_data_path_button");
     uiItemBooleanO(layout,
                    CTX_IFACE_(BLT_I18NCONTEXT_OPERATOR_DEFAULT, "Copy Full Data Path"),
-                   ICON_COPYDOWN,
+                   ICON_COPYDOWN,/*BFA*/
                    "UI_OT_copy_data_path_button",
                    "full_path",
                    true);
@@ -994,7 +981,7 @@
         ELEM(type, PROP_BOOLEAN, PROP_INT, PROP_FLOAT, PROP_ENUM)) {
       uiItemO(layout,
               CTX_IFACE_(BLT_I18NCONTEXT_OPERATOR_DEFAULT, "Copy as New Driver"),
-              ICON_COPYDOWN,
+              ICON_COPYDOWN,/*BFA*/
               "UI_OT_copy_as_driver_button");
     }
 
@@ -1044,7 +1031,7 @@
     uiLayoutSetEnabled(sub, id->asset_data);
     uiItemO(sub,
             CTX_IFACE_(BLT_I18NCONTEXT_OPERATOR_DEFAULT, "Clear Asset"),
-            ICON_CLEAR,
+            ICON_CLEAR,/*BFA*/
             "ASSET_OT_clear_single");
     uiItemS(layout);
   }
@@ -1271,7 +1258,7 @@
         uiItemFullO(layout,
                     "WM_OT_doc_view",
                     CTX_IFACE_(BLT_I18NCONTEXT_OPERATOR_DEFAULT, "Online Python Reference"),
-                    ICON_URL,
+                    ICON_URL,/*BFA*/
                     nullptr,
                     WM_OP_EXEC_DEFAULT,
                     UI_ITEM_NONE,
@@ -1282,7 +1269,7 @@
   }
 
   if (but->optype && U.flag & USER_DEVELOPER_UI) {
-    uiItemO(layout, nullptr, ICON_TEXT, "UI_OT_copy_python_command_button");
+    uiItemO(layout, nullptr, ICON_TEXT, "UI_OT_copy_python_command_button");/*BFA*/
   }
 
   /* perhaps we should move this into (G.debug & G_DEBUG) - campbell */
@@ -1291,7 +1278,7 @@
       uiItemFullO(layout,
                   "UI_OT_editsource",
                   nullptr,
-                  ICON_TEXT,
+                  ICON_TEXT,/*BFA*/
                   nullptr,
                   WM_OP_INVOKE_DEFAULT,
                   UI_ITEM_NONE,
@@ -1303,7 +1290,7 @@
     uiItemFullO(layout,
                 "UI_OT_edittranslation_init",
                 nullptr,
-                ICON_TEXT,
+                ICON_TEXT,/*BFA*/
                 nullptr,
                 WM_OP_INVOKE_DEFAULT,
                 UI_ITEM_NONE,
