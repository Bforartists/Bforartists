/* SPDX-FileCopyrightText: 2023 Blender Authors
 *
 * SPDX-License-Identifier: GPL-2.0-or-later */

/** \file
 * \ingroup edinterface
 *
 * Generic context popup menus.
 */

#include <cstring>

#include "MEM_guardedalloc.h"

#include "DNA_scene_types.h"
#include "DNA_screen_types.h"

#include "BLI_fileops.h"
#include "BLI_path_util.h"
#include "BLI_string.h"
#include "BLI_utildefines.h"

#include "BLT_translation.h"

#include "BKE_addon.h"
#include "BKE_context.h"
#include "BKE_idprop.h"
#include "BKE_screen.hh"

#include "ED_asset.hh"
#include "ED_keyframing.hh"
#include "ED_screen.hh"

#include "UI_interface.hh"

#include "interface_intern.hh"

#include "RNA_access.hh"
#include "RNA_path.hh"
#include "RNA_prototypes.h"

#ifdef WITH_PYTHON
#  include "BPY_extern.h"
#  include "BPY_extern_run.h"
#endif

#include "WM_api.hh"
#include "WM_types.hh"

/* This hack is needed because we don't have a good way to
 * re-reference keymap items once added: #42944 */
#define USE_KEYMAP_ADD_HACK

/* -------------------------------------------------------------------- */
/** \name Button Context Menu
 * \{ */

static IDProperty *shortcut_property_from_rna(bContext *C, uiBut *but)
{
  /* Compute data path from context to property. */

  /* If this returns null, we won't be able to bind shortcuts to these RNA properties.
   * Support can be added at #wm_context_member_from_ptr. */
  char *final_data_path = WM_context_path_resolve_property_full(
      C, &but->rnapoin, but->rnaprop, but->rnaindex);
  if (final_data_path == nullptr) {
    return nullptr;
  }

  /* Create ID property of data path, to pass to the operator. */
  const IDPropertyTemplate val = {0};
  IDProperty *prop = IDP_New(IDP_GROUP, &val, __func__);
  IDP_AddToGroup(prop, IDP_NewString(final_data_path, "data_path"));

  MEM_freeN((void *)final_data_path);

  return prop;
}

static const char *shortcut_get_operator_property(bContext *C, uiBut *but, IDProperty **r_prop)
{
  if (but->optype) {
    /* Operator */
    *r_prop = (but->opptr && but->opptr->data) ?
                  IDP_CopyProperty(static_cast<IDProperty *>(but->opptr->data)) :
                  nullptr;
    return but->optype->idname;
  }

  if (but->rnaprop) {
    const PropertyType rnaprop_type = RNA_property_type(but->rnaprop);

    if (rnaprop_type == PROP_BOOLEAN) {
      /* Boolean */
      *r_prop = shortcut_property_from_rna(C, but);
      if (*r_prop == nullptr) {
        return nullptr;
      }
      return "WM_OT_context_toggle";
    }
    if (rnaprop_type == PROP_ENUM) {
      /* Enum */
      *r_prop = shortcut_property_from_rna(C, but);
      if (*r_prop == nullptr) {
        return nullptr;
      }
      return "WM_OT_context_menu_enum";
    }
  }

  *r_prop = nullptr;
  return nullptr;
}

static void shortcut_free_operator_property(IDProperty *prop)
{
  if (prop) {
    IDP_FreeProperty(prop);
  }
}

static void but_shortcut_name_func(bContext *C, void *arg1, int /*event*/)
{
  uiBut *but = (uiBut *)arg1;
  char shortcut_str[128];

  IDProperty *prop;
  const char *idname = shortcut_get_operator_property(C, but, &prop);
  if (idname == nullptr) {
    return;
  }

  /* complex code to change name of button */
  if (WM_key_event_operator_string(
          C, idname, but->opcontext, prop, true, shortcut_str, sizeof(shortcut_str)))
  {
    ui_but_add_shortcut(but, shortcut_str, true);
  }
  else {
    /* simply strip the shortcut */
    ui_but_add_shortcut(but, nullptr, true);
  }

  shortcut_free_operator_property(prop);
}

static uiBlock *menu_change_shortcut(bContext *C, ARegion *region, void *arg)
{
  wmWindowManager *wm = CTX_wm_manager(C);
  uiBut *but = (uiBut *)arg;
  const uiStyle *style = UI_style_get_dpi();
  IDProperty *prop;
  const char *idname = shortcut_get_operator_property(C, but, &prop);

  wmKeyMap *km;
  wmKeyMapItem *kmi = WM_key_event_operator(C,
                                            idname,
                                            but->opcontext,
                                            prop,
                                            EVT_TYPE_MASK_HOTKEY_INCLUDE,
                                            EVT_TYPE_MASK_HOTKEY_EXCLUDE,
                                            &km);
  U.runtime.is_dirty = true;

  BLI_assert(kmi != nullptr);

  PointerRNA ptr = RNA_pointer_create(&wm->id, &RNA_KeyMapItem, kmi);

  uiBlock *block = UI_block_begin(C, region, "_popup", UI_EMBOSS);
  UI_block_func_handle_set(block, but_shortcut_name_func, but);
  UI_block_flag_enable(block, UI_BLOCK_MOVEMOUSE_QUIT);
  UI_block_direction_set(block, UI_DIR_CENTER_Y);

  uiLayout *layout = UI_block_layout(block,
                                     UI_LAYOUT_VERTICAL,
                                     UI_LAYOUT_PANEL,
                                     0,
                                     0,
                                     U.widget_unit * 10,
                                     U.widget_unit * 2,
                                     0,
                                     style);

  uiItemL(layout, CTX_IFACE_(BLT_I18NCONTEXT_OPERATOR_DEFAULT, "Change Shortcut"), ICON_HAND);
  uiItemR(layout, &ptr, "type", UI_ITEM_R_FULL_EVENT | UI_ITEM_R_IMMEDIATE, "", ICON_NONE);

  const int bounds_offset[2] = {int(-100 * UI_SCALE_FAC), int(36 * UI_SCALE_FAC)};
  UI_block_bounds_set_popup(block, 6 * UI_SCALE_FAC, bounds_offset);

  shortcut_free_operator_property(prop);

  return block;
}

#ifdef USE_KEYMAP_ADD_HACK
static int g_kmi_id_hack;
#endif

static uiBlock *menu_add_shortcut(bContext *C, ARegion *region, void *arg)
{
  wmWindowManager *wm = CTX_wm_manager(C);
  uiBut *but = (uiBut *)arg;
  const uiStyle *style = UI_style_get_dpi();
  IDProperty *prop;
  const char *idname = shortcut_get_operator_property(C, but, &prop);

  /* XXX this guess_opname can potentially return a different keymap
   * than being found on adding later... */
  wmKeyMap *km = WM_keymap_guess_opname(C, idname);
  KeyMapItem_Params params{};
  params.type = EVT_AKEY;
  params.value = KM_PRESS;
  params.modifier = 0;
  params.direction = KM_ANY;
  wmKeyMapItem *kmi = WM_keymap_add_item(km, idname, &params);
  const int kmi_id = kmi->id;

  /* This takes ownership of prop, or prop can be nullptr for reset. */
  WM_keymap_item_properties_reset(kmi, prop);

  /* update and get pointers again */
  WM_keyconfig_update(wm);
  U.runtime.is_dirty = true;

  km = WM_keymap_guess_opname(C, idname);
  kmi = WM_keymap_item_find_id(km, kmi_id);

  PointerRNA ptr = RNA_pointer_create(&wm->id, &RNA_KeyMapItem, kmi);

  uiBlock *block = UI_block_begin(C, region, "_popup", UI_EMBOSS);
  UI_block_func_handle_set(block, but_shortcut_name_func, but);
  UI_block_direction_set(block, UI_DIR_CENTER_Y);

  uiLayout *layout = UI_block_layout(block,
                                     UI_LAYOUT_VERTICAL,
                                     UI_LAYOUT_PANEL,
                                     0,
                                     0,
                                     U.widget_unit * 10,
                                     U.widget_unit * 2,
                                     0,
                                     style);

  uiItemL(layout, CTX_IFACE_(BLT_I18NCONTEXT_OPERATOR_DEFAULT, "Assign Shortcut"), ICON_HAND);
  uiItemR(layout, &ptr, "type", UI_ITEM_R_FULL_EVENT | UI_ITEM_R_IMMEDIATE, "", ICON_NONE);

  const int bounds_offset[2] = {int(-100 * UI_SCALE_FAC), int(36 * UI_SCALE_FAC)};
  UI_block_bounds_set_popup(block, 6 * UI_SCALE_FAC, bounds_offset);

#ifdef USE_KEYMAP_ADD_HACK
  g_kmi_id_hack = kmi_id;
#endif

  return block;
}

static void menu_add_shortcut_cancel(bContext *C, void *arg1)
{
  uiBut *but = (uiBut *)arg1;

  IDProperty *prop;
  const char *idname = shortcut_get_operator_property(C, but, &prop);

#ifdef USE_KEYMAP_ADD_HACK
  wmKeyMap *km = WM_keymap_guess_opname(C, idname);
  const int kmi_id = g_kmi_id_hack;
  UNUSED_VARS(but);
#else
  int kmi_id = WM_key_event_operator_id(C, idname, but->opcontext, prop, true, &km);
#endif

  shortcut_free_operator_property(prop);

  wmKeyMapItem *kmi = WM_keymap_item_find_id(km, kmi_id);
  WM_keymap_remove_item(km, kmi);
}

static void remove_shortcut_func(bContext *C, uiBut *but)
{
  IDProperty *prop;
  const char *idname = shortcut_get_operator_property(C, but, &prop);

  wmKeyMap *km;
  wmKeyMapItem *kmi = WM_key_event_operator(C,
                                            idname,
                                            but->opcontext,
                                            prop,
                                            EVT_TYPE_MASK_HOTKEY_INCLUDE,
                                            EVT_TYPE_MASK_HOTKEY_EXCLUDE,
                                            &km);
  BLI_assert(kmi != nullptr);

  WM_keymap_remove_item(km, kmi);
  U.runtime.is_dirty = true;

  shortcut_free_operator_property(prop);
  but_shortcut_name_func(C, but, 0);
}

static bool ui_but_is_user_menu_compatible(bContext *C, uiBut *but)
{
  bool result = false;
  if (but->optype) {
    result = true;
  }
  else if (but->rnaprop) {
    if (RNA_property_type(but->rnaprop) == PROP_BOOLEAN) {
      char *data_path = WM_context_path_resolve_full(C, &but->rnapoin);
      if (data_path != nullptr) {
        MEM_freeN(data_path);
        result = true;
      }
    }
  }
  else if (UI_but_menutype_get(but)) {
    result = true;
  }
  else if (UI_but_operatortype_get_from_enum_menu(but, nullptr)) {
    result = true;
  }

  return result;
}

static bUserMenuItem *ui_but_user_menu_find(bContext *C, uiBut *but, bUserMenu *um)
{
  if (but->optype) {
    IDProperty *prop = (but->opptr) ? static_cast<IDProperty *>(but->opptr->data) : nullptr;
    return (bUserMenuItem *)ED_screen_user_menu_item_find_operator(
        &um->items, but->optype, prop, "", but->opcontext);
  }
  if (but->rnaprop) {
    char *member_id_data_path = WM_context_path_resolve_full(C, &but->rnapoin);
    /* Ignore the actual array index [pass -1] since the index is handled separately. */
    const char *prop_id = RNA_property_is_idprop(but->rnaprop) ?
                              RNA_path_property_py(&but->rnapoin, but->rnaprop, -1) :
                              RNA_property_identifier(but->rnaprop);
    bUserMenuItem *umi = (bUserMenuItem *)ED_screen_user_menu_item_find_prop(
        &um->items, member_id_data_path, prop_id, but->rnaindex);
    MEM_freeN(member_id_data_path);
    return umi;
  }

  wmOperatorType *ot = nullptr;
  PropertyRNA *prop_enum = nullptr;
  if ((ot = UI_but_operatortype_get_from_enum_menu(but, &prop_enum))) {
    return (bUserMenuItem *)ED_screen_user_menu_item_find_operator(
        &um->items, ot, nullptr, RNA_property_identifier(prop_enum), but->opcontext);
  }

  MenuType *mt = UI_but_menutype_get(but);
  if (mt != nullptr) {
    return (bUserMenuItem *)ED_screen_user_menu_item_find_menu(&um->items, mt);
  }
  return nullptr;
}

static void ui_but_user_menu_add(bContext *C, uiBut *but, bUserMenu *um)
{
  BLI_assert(ui_but_is_user_menu_compatible(C, but));

  char drawstr[sizeof(but->drawstr)];
  ui_but_drawstr_without_sep_char(but, drawstr, sizeof(drawstr));

  /* Used for USER_MENU_TYPE_MENU. */
  MenuType *mt = nullptr;
  /* Used for USER_MENU_TYPE_OPERATOR (property enum used). */
  wmOperatorType *ot = nullptr;
  PropertyRNA *prop = nullptr;
  if (but->optype) {
    if (drawstr[0] == '\0') {
      /* Hard code overrides for generic operators. */
      if (UI_but_is_tool(but)) {
        char idname[64];
        RNA_string_get(but->opptr, "name", idname);
#ifdef WITH_PYTHON
        {
          const char *expr_imports[] = {"bpy", "bl_ui", nullptr};
          char expr[256];
          SNPRINTF(expr,
                   "bl_ui.space_toolsystem_common.item_from_id("
                   "bpy.context, "
                   "bpy.context.space_data.type, "
                   "'%s').label",
                   idname);
          char *expr_result = nullptr;
          if (BPY_run_string_as_string(C, expr_imports, expr, nullptr, &expr_result)) {
            STRNCPY(drawstr, expr_result);
            MEM_freeN(expr_result);
          }
          else {
            BLI_assert(0);
            STRNCPY(drawstr, idname);
          }
        }
#else
        STRNCPY(drawstr, idname);
#endif
      }
    }
    ED_screen_user_menu_item_add_operator(
        &um->items,
        drawstr,
        but->optype,
        but->opptr ? static_cast<const IDProperty *>(but->opptr->data) : nullptr,
        "",
        but->opcontext);
  }
  else if (but->rnaprop) {
    /* NOTE: 'member_id' may be a path. */
    char *member_id_data_path = WM_context_path_resolve_full(C, &but->rnapoin);
    /* Ignore the actual array index [pass -1] since the index is handled separately. */
    const char *prop_id = RNA_property_is_idprop(but->rnaprop) ?
                              RNA_path_property_py(&but->rnapoin, but->rnaprop, -1) :
                              RNA_property_identifier(but->rnaprop);
    /* NOTE: ignore 'drawstr', use property idname always. */
    ED_screen_user_menu_item_add_prop(&um->items, "", member_id_data_path, prop_id, but->rnaindex);
    MEM_freeN(member_id_data_path);
  }
  else if ((mt = UI_but_menutype_get(but))) {
    ED_screen_user_menu_item_add_menu(&um->items, drawstr, mt);
  }
  else if ((ot = UI_but_operatortype_get_from_enum_menu(but, &prop))) {
    ED_screen_user_menu_item_add_operator(&um->items,
                                          WM_operatortype_name(ot, nullptr).c_str(),
                                          ot,
                                          nullptr,
                                          RNA_property_identifier(prop),
                                          but->opcontext);
  }
}

static bool ui_but_menu_add_path_operators(uiLayout *layout, PointerRNA *ptr, PropertyRNA *prop)
{
  const PropertySubType subtype = RNA_property_subtype(prop);
  wmOperatorType *ot = WM_operatortype_find("WM_OT_path_open", true);
  char filepath[FILE_MAX];
  char dir[FILE_MAXDIR];
  char file[FILE_MAXFILE];
  PointerRNA props_ptr;

  BLI_assert(ELEM(subtype, PROP_FILEPATH, PROP_DIRPATH));
  UNUSED_VARS_NDEBUG(subtype);

  RNA_property_string_get(ptr, prop, filepath);

  if (!BLI_exists(filepath)) {
    return false;
  }

  if (BLI_is_file(filepath)) {
    BLI_assert(subtype == PROP_FILEPATH);
    uiItemFullO_ptr(layout,
                    ot,
                    CTX_IFACE_(BLT_I18NCONTEXT_OPERATOR_DEFAULT, "Open File Externally"),
                    ICON_FILE_FOLDER,
                    nullptr,
                    WM_OP_INVOKE_DEFAULT,
                    UI_ITEM_NONE,
                    &props_ptr);
    RNA_string_set(&props_ptr, "filepath", filepath);
  }
  else {
    /* This is a directory, so ensure it ends in a slash. */
    BLI_path_slash_ensure(filepath, ARRAY_SIZE(filepath));
  }

  BLI_path_split_dir_file(filepath, dir, sizeof(dir), file, sizeof(file));

  uiItemFullO_ptr(layout,
                  ot,
                  CTX_IFACE_(BLT_I18NCONTEXT_OPERATOR_DEFAULT, "Open Location Externally"),
                  ICON_FILE_FOLDER,
                  nullptr,
                  WM_OP_INVOKE_DEFAULT,
                  UI_ITEM_NONE,
                  &props_ptr);
  RNA_string_set(&props_ptr, "filepath", dir);

  return true;
}

static void set_layout_context_from_button(bContext *C, uiLayout *layout, uiBut *but)
{
  if (!but->context) {
    return;
  }
  uiLayoutContextCopy(layout, but->context);
  CTX_store_set(C, uiLayoutGetContextStore(layout));
}

bool ui_popup_context_menu_for_button(bContext *C, uiBut *but, const wmEvent *event)
{
  /* ui_but_is_interactive() may let some buttons through that should not get a context menu - it
   * doesn't make sense for them. */
  if (ELEM(but->type, UI_BTYPE_LABEL, UI_BTYPE_IMAGE)) {
    return false;
  }

  uiPopupMenu *pup;
  uiLayout *layout;
  const bContextStore *previous_ctx = CTX_store_get(C);
  {
    uiStringInfo label = {BUT_GET_LABEL, nullptr};

    /* highly unlikely getting the label ever fails */
    UI_but_string_info_get(C, but, &label, nullptr);

    pup = UI_popup_menu_begin(C, label.strinfo ? label.strinfo : "", ICON_NONE);
    layout = UI_popup_menu_layout(pup);
    if (label.strinfo) {
      MEM_freeN(label.strinfo);
    }

    set_layout_context_from_button(C, layout, but);
    uiLayoutSetOperatorContext(layout, WM_OP_INVOKE_DEFAULT);
  }

  const bool is_disabled = but->flag & UI_BUT_DISABLED;

  if (is_disabled) {
    /* Suppress editing commands. */
  }
  else if (but->type == UI_BTYPE_TAB) {
    uiButTab *tab = (uiButTab *)but;
    if (tab->menu) {
      UI_menutype_draw(C, tab->menu, layout);
      uiItemS(layout);
    }
  }
  else if (but->rnapoin.data && but->rnaprop) {
    PointerRNA *ptr = &but->rnapoin;
    PropertyRNA *prop = but->rnaprop;
    const PropertyType type = RNA_property_type(prop);
    const PropertySubType subtype = RNA_property_subtype(prop);
    bool is_anim = RNA_property_animateable(ptr, prop);
    const bool is_idprop = RNA_property_is_idprop(prop);

    /* second slower test,
     * saved people finding keyframe items in menus when its not possible */
    if (is_anim) {
      is_anim = RNA_property_path_from_ID_check(&but->rnapoin, but->rnaprop);
    }

    /* determine if we can key a single component of an array */
    const bool is_array = RNA_property_array_length(&but->rnapoin, but->rnaprop) != 0;
    const bool is_array_component = (is_array && but->rnaindex != -1);
    const bool is_whole_array = (is_array && but->rnaindex == -1);

    const uint override_status = RNA_property_override_library_status(
        CTX_data_main(C), ptr, prop, -1);
    const bool is_overridable = (override_status & RNA_OVERRIDE_STATUS_OVERRIDABLE) != 0;

    /* Set the (button_pointer, button_prop)
     * and pointer data for Python access to the hovered UI element. */
    uiLayoutSetContextFromBut(layout, but);

    /* Keyframes */
    if (but->flag & UI_BUT_ANIMATED_KEY) {
      /* Replace/delete keyframes. */
      if (is_array_component) {
        uiItemBooleanO(layout,
                       CTX_IFACE_(BLT_I18NCONTEXT_OPERATOR_DEFAULT, "Replace Keyframes"),
                       ICON_KEY_HLT,
                       "ANIM_OT_keyframe_insert_button",
                       "all",
                       1);
        uiItemBooleanO(layout,
                       CTX_IFACE_(BLT_I18NCONTEXT_OPERATOR_DEFAULT, "Replace Single Keyframe"),
                       ICON_KEY_HLT,
                       "ANIM_OT_keyframe_insert_button",
                       "all",
                       0);
        uiItemBooleanO(layout,
                       CTX_IFACE_(BLT_I18NCONTEXT_OPERATOR_DEFAULT, "Delete Keyframes"),
                       ICON_KEYFRAMES_REMOVE,
                       "ANIM_OT_keyframe_delete_button",
                       "all",
                       1);
        uiItemBooleanO(layout,
                       CTX_IFACE_(BLT_I18NCONTEXT_OPERATOR_DEFAULT, "Delete Single Keyframe"),
                       ICON_KEYFRAMES_REMOVE,
                       "ANIM_OT_keyframe_delete_button",
                       "all",
                       0);
      }
      else {
        uiItemBooleanO(layout,
                       CTX_IFACE_(BLT_I18NCONTEXT_OPERATOR_DEFAULT, "Replace Keyframe"),
                       ICON_KEY_HLT,
                       "ANIM_OT_keyframe_insert_button",
                       "all",
                       1);
        uiItemBooleanO(layout,
                       CTX_IFACE_(BLT_I18NCONTEXT_OPERATOR_DEFAULT, "Delete Keyframe"),
                       ICON_KEYFRAMES_REMOVE,
                       "ANIM_OT_keyframe_delete_button",
                       "all",
                       1);
      }

      /* keyframe settings */
      uiItemS(layout);
    }
    else if (but->flag & UI_BUT_DRIVEN) {
      /* pass */
    }
    else if (is_anim) {
      if (is_array_component) {
        uiItemBooleanO(layout,
                       CTX_IFACE_(BLT_I18NCONTEXT_OPERATOR_DEFAULT, "Insert Keyframes"),
                       ICON_KEY_HLT,
                       "ANIM_OT_keyframe_insert_button",
                       "all",
                       1);
        uiItemBooleanO(layout,
                       CTX_IFACE_(BLT_I18NCONTEXT_OPERATOR_DEFAULT, "Insert Single Keyframe"),
                       ICON_KEY_HLT,
                       "ANIM_OT_keyframe_insert_button",
                       "all",
                       0);
      }
      else {
        uiItemBooleanO(layout,
                       CTX_IFACE_(BLT_I18NCONTEXT_OPERATOR_DEFAULT, "Insert Keyframe"),
                       ICON_KEY_HLT,
                       "ANIM_OT_keyframe_insert_button",
                       "all",
                       1);
      }
    }

    if ((but->flag & UI_BUT_ANIMATED) && (but->rnapoin.type != &RNA_NlaStrip)) {
      if (is_array_component) {
        uiItemBooleanO(layout,
                       CTX_IFACE_(BLT_I18NCONTEXT_OPERATOR_DEFAULT, "Clear Keyframes"),
                       ICON_KEY_DEHLT,
                       "ANIM_OT_keyframe_clear_button",
                       "all",
                       1);
        uiItemBooleanO(layout,
                       CTX_IFACE_(BLT_I18NCONTEXT_OPERATOR_DEFAULT, "Clear Single Keyframes"),
                       ICON_KEY_DEHLT,
                       "ANIM_OT_keyframe_clear_button",
                       "all",
                       0);
      }
      else {
        uiItemBooleanO(layout,
                       CTX_IFACE_(BLT_I18NCONTEXT_OPERATOR_DEFAULT, "Clear Keyframes"),
                       ICON_KEY_DEHLT,
                       "ANIM_OT_keyframe_clear_button",
                       "all",
                       1);
      }
    }

    /* Drivers */
    if (but->flag & UI_BUT_DRIVEN) {
      uiItemS(layout);

      if (is_array_component) {
        uiItemBooleanO(layout,
                       CTX_IFACE_(BLT_I18NCONTEXT_OPERATOR_DEFAULT, "Delete Drivers"),
                       ICON_DELETE,
                       "ANIM_OT_driver_button_remove",
                       "all",
                       1);
        uiItemBooleanO(layout,
                       CTX_IFACE_(BLT_I18NCONTEXT_OPERATOR_DEFAULT, "Delete Single Driver"),
                       ICON_DELETE,
                       "ANIM_OT_driver_button_remove",
                       "all",
                       0);
      }
      else {
        uiItemBooleanO(layout,
                       CTX_IFACE_(BLT_I18NCONTEXT_OPERATOR_DEFAULT, "Delete Driver"),
                       ICON_DELETE,
                       "ANIM_OT_driver_button_remove",
                       "all",
                       1);
      }

      if (!is_whole_array) {
        uiItemO(layout,
                CTX_IFACE_(BLT_I18NCONTEXT_OPERATOR_DEFAULT, "Copy Driver"),
                ICON_COPYDOWN,
                "ANIM_OT_copy_driver_button");
        if (ANIM_driver_can_paste()) {
          uiItemO(layout,
                  CTX_IFACE_(BLT_I18NCONTEXT_OPERATOR_DEFAULT, "Paste Driver"),
                  ICON_PASTEDOWN,
                  "ANIM_OT_paste_driver_button");
        }

        uiItemO(layout,
                CTX_IFACE_(BLT_I18NCONTEXT_OPERATOR_DEFAULT, "Edit Driver"),
                ICON_DRIVER,
                "ANIM_OT_driver_button_edit");
      }

      uiItemO(layout,
              CTX_IFACE_(BLT_I18NCONTEXT_OPERATOR_DEFAULT, "Open Drivers Editor"),
              ICON_DRIVER,
              "SCREEN_OT_drivers_editor_show");
    }
    else if (but->flag & (UI_BUT_ANIMATED_KEY | UI_BUT_ANIMATED)) {
      /* pass */
    }
    else if (is_anim) {
      uiItemS(layout);

      uiItemO(layout,
              CTX_IFACE_(BLT_I18NCONTEXT_OPERATOR_DEFAULT, "Add Driver"),
              ICON_DRIVER,
              "ANIM_OT_driver_button_add");

      if (!is_whole_array) {
        if (ANIM_driver_can_paste()) {
          uiItemO(layout,
                  CTX_IFACE_(BLT_I18NCONTEXT_OPERATOR_DEFAULT, "Paste Driver"),
                  ICON_PASTEDOWN,
                  "ANIM_OT_paste_driver_button");
        }
      }

      uiItemO(layout,
              CTX_IFACE_(BLT_I18NCONTEXT_OPERATOR_DEFAULT, "Open Drivers Editor"),
              ICON_DRIVER,
              "SCREEN_OT_drivers_editor_show");
    }

    /* Keying Sets */
    /* TODO: check on modifyability of Keying Set when doing this */
    if (is_anim) {
      uiItemS(layout);

      if (is_array_component) {
        uiItemBooleanO(layout,
                       CTX_IFACE_(BLT_I18NCONTEXT_OPERATOR_DEFAULT, "Add All to Keying Set"),
                       ICON_KEYINGSET,
                       "ANIM_OT_keyingset_button_add",
                       "all",
                       1);
        uiItemBooleanO(layout,
                       CTX_IFACE_(BLT_I18NCONTEXT_OPERATOR_DEFAULT, "Add Single to Keying Set"),
                       ICON_KEYINGSET,
                       "ANIM_OT_keyingset_button_add",
                       "all",
                       0);
        uiItemO(layout,
                CTX_IFACE_(BLT_I18NCONTEXT_OPERATOR_DEFAULT, "Remove from Keying Set"),
                ICON_DELETE,
                "ANIM_OT_keyingset_button_remove");
      }
      else {
        uiItemBooleanO(layout,
                       CTX_IFACE_(BLT_I18NCONTEXT_OPERATOR_DEFAULT, "Add to Keying Set"),
                       ICON_KEYINGSET,
                       "ANIM_OT_keyingset_button_add",
                       "all",
                       1);
        uiItemO(layout,
                CTX_IFACE_(BLT_I18NCONTEXT_OPERATOR_DEFAULT, "Remove from Keying Set"),
                ICON_DELETE,
                "ANIM_OT_keyingset_button_remove");
      }
    }

    if (is_overridable) {
      wmOperatorType *ot;
      PointerRNA op_ptr;
      /* Override Operators */
      uiItemS(layout);

      if (but->flag & UI_BUT_OVERRIDDEN) {
        if (is_array_component) {
#if 0 /* Disabled for now. */
          ot = WM_operatortype_find("UI_OT_override_type_set_button", false);
          uiItemFullO_ptr(
              layout, ot, "Overrides Type", ICON_NONE, nullptr, WM_OP_INVOKE_DEFAULT, 0, &op_ptr);
          RNA_boolean_set(&op_ptr, "all", true);
          uiItemFullO_ptr(layout,
                          ot,
                          "Single Override Type",
                          ICON_NONE,
                          nullptr,
                          WM_OP_INVOKE_DEFAULT,
                          0,
                          &op_ptr);
          RNA_boolean_set(&op_ptr, "all", false);
#endif
          uiItemBooleanO(layout,
                         CTX_IFACE_(BLT_I18NCONTEXT_OPERATOR_DEFAULT, "Remove Overrides"),
                         ICON_DELETE,
                         "UI_OT_override_remove_button",
                         "all",
                         true);
          uiItemBooleanO(layout,
                         CTX_IFACE_(BLT_I18NCONTEXT_OPERATOR_DEFAULT, "Remove Single Override"),
                         ICON_DELETE,
                         "UI_OT_override_remove_button",
                         "all",
                         false);
        }
        else {
#if 0 /* Disabled for now. */
          uiItemFullO(layout,
                      "UI_OT_override_type_set_button",
                      "Override Type",
                      ICON_NONE,
                      nullptr,
                      WM_OP_INVOKE_DEFAULT,
                      0,
                      &op_ptr);
          RNA_boolean_set(&op_ptr, "all", false);
#endif
          uiItemBooleanO(layout,
                         CTX_IFACE_(BLT_I18NCONTEXT_OPERATOR_DEFAULT, "Remove Override"),
                         ICON_DELETE,
                         "UI_OT_override_remove_button",
                         "all",
                         true);
        }
      }
      else {
        if (is_array_component) {
          ot = WM_operatortype_find("UI_OT_override_type_set_button", false);
          uiItemFullO_ptr(layout,
                          ot,
                          CTX_IFACE_(BLT_I18NCONTEXT_OPERATOR_DEFAULT, "Define Overrides"),
                          ICON_NONE,
                          nullptr,
                          WM_OP_INVOKE_DEFAULT,
                          UI_ITEM_NONE,
                          &op_ptr);
          RNA_boolean_set(&op_ptr, "all", true);
          uiItemFullO_ptr(layout,
                          ot,
                          CTX_IFACE_(BLT_I18NCONTEXT_OPERATOR_DEFAULT, "Define Single Override"),
                          ICON_NONE,
                          nullptr,
                          WM_OP_INVOKE_DEFAULT,
                          UI_ITEM_NONE,
                          &op_ptr);
          RNA_boolean_set(&op_ptr, "all", false);
        }
        else {
          uiItemFullO(layout,
                      "UI_OT_override_type_set_button",
                      CTX_IFACE_(BLT_I18NCONTEXT_OPERATOR_DEFAULT, "Define Override"),
                      ICON_NONE,
                      nullptr,
                      WM_OP_INVOKE_DEFAULT,
                      UI_ITEM_NONE,
                      &op_ptr);
          RNA_boolean_set(&op_ptr, "all", false);
        }
      }
    }

    uiItemS(layout);

    /* Property Operators */

    /* Copy Property Value
     * Paste Property Value */

    if (is_array_component) {
      uiItemBooleanO(layout,
                     CTX_IFACE_(BLT_I18NCONTEXT_OPERATOR_DEFAULT, "Reset All to Default Values"),
                     ICON_LOOP_BACK,
                     "UI_OT_reset_default_button",
                     "all",
                     1);
      uiItemBooleanO(layout,
                     CTX_IFACE_(BLT_I18NCONTEXT_OPERATOR_DEFAULT, "Reset Single to Default Value"),
                     ICON_LOOP_BACK,
                     "UI_OT_reset_default_button",
                     "all",
                     0);
    }
    else {
      uiItemBooleanO(layout,
                     CTX_IFACE_(BLT_I18NCONTEXT_OPERATOR_DEFAULT, "Reset to Default Value"),
                     ICON_LOOP_BACK,
                     "UI_OT_reset_default_button",
                     "all",
                     1);
    }

    if (is_idprop && !is_array && ELEM(type, PROP_INT, PROP_FLOAT)) {
      uiItemO(layout,
              CTX_IFACE_(BLT_I18NCONTEXT_OPERATOR_DEFAULT, "Assign Value as Default"),
              ICON_NODE_VALUE,
              "UI_OT_assign_default_button");

      uiItemS(layout);
    }

    if (is_array_component) {
      uiItemBooleanO(layout,
                     CTX_IFACE_(BLT_I18NCONTEXT_OPERATOR_DEFAULT, "Copy All to Selected"),
                     ICON_COPYDOWN,
                     "UI_OT_copy_to_selected_button",
                     "all",
                     true);
      uiItemBooleanO(layout,
                     CTX_IFACE_(BLT_I18NCONTEXT_OPERATOR_DEFAULT, "Copy Single to Selected"),
                     ICON_COPYDOWN,
                     "UI_OT_copy_to_selected_button",
                     "all",
                     false);
    }
    else {
      uiItemBooleanO(layout,
                     CTX_IFACE_(BLT_I18NCONTEXT_OPERATOR_DEFAULT, "Copy to Selected"),
                     ICON_COPYDOWN,
                     "UI_OT_copy_to_selected_button",
                     "all",
                     true);
    }

    uiItemO(layout,
            CTX_IFACE_(BLT_I18NCONTEXT_OPERATOR_DEFAULT, "Copy Data Path"),
            ICON_COPYDOWN,
            "UI_OT_copy_data_path_button");
    uiItemBooleanO(layout,
                   CTX_IFACE_(BLT_I18NCONTEXT_OPERATOR_DEFAULT, "Copy Full Data Path"),
                   ICON_COPYDOWN,
                   "UI_OT_copy_data_path_button",
                   "full_path",
                   true);

    if (ptr->owner_id && !is_whole_array &&
        ELEM(type, PROP_BOOLEAN, PROP_INT, PROP_FLOAT, PROP_ENUM)) {
      uiItemO(layout,
              CTX_IFACE_(BLT_I18NCONTEXT_OPERATOR_DEFAULT, "Copy as New Driver"),
              ICON_COPYDOWN,
              "UI_OT_copy_as_driver_button");
    }

    uiItemS(layout);

    if (type == PROP_STRING && ELEM(subtype, PROP_FILEPATH, PROP_DIRPATH)) {
      if (ui_but_menu_add_path_operators(layout, ptr, prop)) {
        uiItemS(layout);
      }
    }
  }

  {
    const ARegion *region = CTX_wm_menu(C) ? CTX_wm_menu(C) : CTX_wm_region(C);
    uiButViewItem *view_item_but = (uiButViewItem *)ui_view_item_find_mouse_over(region,
                                                                                 event->xy);
    if (view_item_but) {
      BLI_assert(view_item_but->type == UI_BTYPE_VIEW_ITEM);

      const bContextStore *prev_ctx = CTX_store_get(C);
      /* Sub-layout for context override. */
      uiLayout *sub = uiLayoutColumn(layout, false);
      set_layout_context_from_button(C, sub, view_item_but);
      UI_view_item_context_menu_build(C, view_item_but->view_item, sub);

      /* Reset context. */
      CTX_store_set(C, prev_ctx);

      uiItemS(layout);
    }
  }

  /* If the button represents an id, it can set the "id" context pointer. */
  if (ED_asset_can_mark_single_from_context(C)) {
    const ID *id = static_cast<const ID *>(CTX_data_pointer_get_type(C, "id", &RNA_ID).data);

    /* Gray out items depending on if data-block is an asset. Preferably this could be done via
     * operator poll, but that doesn't work since the operator also works with "selected_ids",
     * which isn't cheap to check. */
    uiLayout *sub = uiLayoutColumn(layout, true);
    uiLayoutSetEnabled(sub, !id->asset_data);
    uiItemO(sub, IFACE_("Mark as Asset"), ICON_ASSET_MANAGER, "ASSET_OT_mark_single");
    sub = uiLayoutColumn(layout, true);
    uiLayoutSetEnabled(sub, id->asset_data);
<<<<<<< HEAD
    uiItemO(sub, nullptr, ICON_CLEAR, "ASSET_OT_clear");
=======
    uiItemO(sub, IFACE_("Clear Asset"), ICON_NONE, "ASSET_OT_clear_single");
>>>>>>> 796832b2
    uiItemS(layout);
  }

  MenuType *mt_idtemplate_liboverride = WM_menutype_find("UI_MT_idtemplate_liboverride", true);
  if (mt_idtemplate_liboverride && mt_idtemplate_liboverride->poll(C, mt_idtemplate_liboverride)) {
    uiItemM_ptr(layout, mt_idtemplate_liboverride, IFACE_("Library Override"), ICON_NONE);
    uiItemS(layout);
  }

  /* Pointer properties and string properties with
   * prop_search support jumping to target object/bone. */
  if (but->rnapoin.data && but->rnaprop) {
    const PropertyType prop_type = RNA_property_type(but->rnaprop);
    if (((prop_type == PROP_POINTER) ||
         (prop_type == PROP_STRING && but->type == UI_BTYPE_SEARCH_MENU &&
          ((uiButSearch *)but)->items_update_fn == ui_rna_collection_search_update_fn)) &&
        ui_jump_to_target_button_poll(C))
    {
      uiItemO(layout,
              CTX_IFACE_(BLT_I18NCONTEXT_OPERATOR_DEFAULT, "Jump to Target"),
              ICON_NONE,
              "UI_OT_jump_to_target_button");
      uiItemS(layout);
    }
  }

  /* Favorites Menu */
  if (ui_but_is_user_menu_compatible(C, but)) {
    uiBlock *block = uiLayoutGetBlock(layout);
    const int w = uiLayoutGetWidth(layout);
    bool item_found = false;

    uint um_array_len;
    bUserMenu **um_array = ED_screen_user_menus_find(C, &um_array_len);
    for (int um_index = 0; um_index < um_array_len; um_index++) {
      bUserMenu *um = um_array[um_index];
      if (um == nullptr) {
        continue;
      }
      bUserMenuItem *umi = ui_but_user_menu_find(C, but, um);
      if (umi != nullptr) {
        uiBut *but2 = uiDefIconTextBut(
            block,
            UI_BTYPE_BUT,
            0,
            ICON_MENU_PANEL,
            CTX_IFACE_(BLT_I18NCONTEXT_OPERATOR_DEFAULT, "Remove from Quick Favorites"),
            0,
            0,
            w,
            UI_UNIT_Y,
            nullptr,
            0,
            0,
            0,
            0,
            "");
        item_found = true;
        UI_but_func_set(but2, [um, umi](bContext &) {
          U.runtime.is_dirty = true;
          ED_screen_user_menu_item_remove(&um->items, umi);
        });
      }
    }
    if (um_array) {
      MEM_freeN(um_array);
    }

    if (!item_found) {
      uiBut *but2 = uiDefIconTextBut(
          block,
          UI_BTYPE_BUT,
          0,
          ICON_MENU_PANEL,
          CTX_IFACE_(BLT_I18NCONTEXT_OPERATOR_DEFAULT, "Add to Quick Favorites"),
          0,
          0,
          w,
          UI_UNIT_Y,
          nullptr,
          0,
          0,
          0,
          0,
          "Add to a user defined context menu (stored in the user preferences)");
      UI_but_func_set(but2, [but](bContext &C) {
        bUserMenu *um = ED_screen_user_menu_ensure(&C);
        U.runtime.is_dirty = true;
        ui_but_user_menu_add(&C, but, um);
      });
    }

    uiItemS(layout);
  }

  /* Shortcut menu */
  IDProperty *prop;
  const char *idname = shortcut_get_operator_property(C, but, &prop);
  if (idname != nullptr) {
    uiBlock *block = uiLayoutGetBlock(layout);
    const int w = uiLayoutGetWidth(layout);

    /* We want to know if this op has a shortcut, be it hotkey or not. */
    wmKeyMap *km;
    wmKeyMapItem *kmi = WM_key_event_operator(
        C, idname, but->opcontext, prop, EVT_TYPE_MASK_ALL, 0, &km);

    /* We do have a shortcut, but only keyboard ones are editable that way... */
    if (kmi) {
      if (ISKEYBOARD(kmi->type) || ISNDOF_BUTTON(kmi->type)) {
#if 0 /* would rather use a block but, but gets weirdly positioned... */
        uiDefBlockBut(block,
                      menu_change_shortcut,
                      but,
                      "Change Shortcut",
                      0,
                      0,
                      uiLayoutGetWidth(layout),
                      UI_UNIT_Y,
                      "");
#endif

        uiBut *but2 = uiDefIconTextBut(
            block,
            UI_BTYPE_BUT,
            0,
            ICON_HAND,
            CTX_IFACE_(BLT_I18NCONTEXT_OPERATOR_DEFAULT, "Change Shortcut"),
            0,
            0,
            w,
            UI_UNIT_Y,
            nullptr,
            0,
            0,
            0,
            0,
            "");
        UI_but_func_set(but2, [but](bContext &C) {
          UI_popup_block_invoke(&C, menu_change_shortcut, but, nullptr);
        });
      }
      else {
        uiBut *but2 = uiDefIconTextBut(block,
                                       UI_BTYPE_BUT,
                                       0,
                                       ICON_HAND,
                                       IFACE_("Non-Keyboard Shortcut"),
                                       0,
                                       0,
                                       w,
                                       UI_UNIT_Y,
                                       nullptr,
                                       0,
                                       0,
                                       0,
                                       0,
                                       TIP_("Only keyboard shortcuts can be edited that way, "
                                            "please use User Preferences otherwise"));
        UI_but_flag_enable(but2, UI_BUT_DISABLED);
      }

      uiBut *but2 = uiDefIconTextBut(
          block,
          UI_BTYPE_BUT,
          0,
          ICON_DELETE,
          CTX_IFACE_(BLT_I18NCONTEXT_OPERATOR_DEFAULT, "Remove Shortcut"),
          0,
          0,
          w,
          UI_UNIT_Y,
          nullptr,
          0,
          0,
          0,
          0,
          "");
      UI_but_func_set(but2, [but](bContext &C) { remove_shortcut_func(&C, but); });
    }
    /* only show 'assign' if there's a suitable key map for it to go in */
    else if (WM_keymap_guess_opname(C, idname)) {
      uiBut *but2 = uiDefIconTextBut(
          block,
          UI_BTYPE_BUT,
          0,
          ICON_HAND,
          CTX_IFACE_(BLT_I18NCONTEXT_OPERATOR_DEFAULT, "Assign Shortcut"),
          0,
          0,
          w,
          UI_UNIT_Y,
          nullptr,
          0,
          0,
          0,
          0,
          "");
      UI_but_func_set(but2, [but](bContext &C) {
        UI_popup_block_ex(&C, menu_add_shortcut, nullptr, menu_add_shortcut_cancel, but, nullptr);
      });
    }

    shortcut_free_operator_property(prop);

    /* Set the operator pointer for python access */
    uiLayoutSetContextFromBut(layout, but);

    uiItemS(layout);
  }

  { /* Docs */
    char buf[512];

    if (UI_but_online_manual_id(but, buf, sizeof(buf))) {
      PointerRNA ptr_props;
      /*uiItemO(layout,
              CTX_IFACE_(BLT_I18NCONTEXT_OPERATOR_DEFAULT, "Online Manual"),
              ICON_URL,
              "WM_OT_doc_view_manual_ui_context");*/ /* bfa - turned off the link to the online manual*/

      if (U.flag & USER_DEVELOPER_UI) {
        uiItemFullO(layout,
                    "WM_OT_doc_view",
                    CTX_IFACE_(BLT_I18NCONTEXT_OPERATOR_DEFAULT, "Online Python Reference"),
                    ICON_URL,
                    nullptr,
                    WM_OP_EXEC_DEFAULT,
                    UI_ITEM_NONE,
                    &ptr_props);
        RNA_string_set(&ptr_props, "doc_id", buf);
      }
    }
  }

  if (but->optype && U.flag & USER_DEVELOPER_UI) {
    uiItemO(layout, nullptr, ICON_TEXT, "UI_OT_copy_python_command_button");
  }

  /* perhaps we should move this into (G.debug & G_DEBUG) - campbell */
  if (U.flag & USER_DEVELOPER_UI) {
    if (ui_block_is_menu(but->block) == false) {
      uiItemFullO(layout,
                  "UI_OT_editsource",
                  nullptr,
                  ICON_TEXT,
                  nullptr,
                  WM_OP_INVOKE_DEFAULT,
                  UI_ITEM_NONE,
                  nullptr);
    }
  }

  if (BKE_addon_find(&U.addons, "ui_translate")) {
    uiItemFullO(layout,
                "UI_OT_edittranslation_init",
                nullptr,
                ICON_TEXT,
                nullptr,
                WM_OP_INVOKE_DEFAULT,
                UI_ITEM_NONE,
                nullptr);
  }

  /* Show header tools for header buttons. */
  if (ui_block_is_popup_any(but->block) == false) {
    const ARegion *region = CTX_wm_region(C);

    if (!region) {
      /* skip */
    }
    else if (ELEM(region->regiontype, RGN_TYPE_HEADER, RGN_TYPE_TOOL_HEADER)) {
      uiItemMenuF(
          layout, IFACE_("Header"), ICON_NONE, ED_screens_header_tools_menu_create, nullptr);
    }
    else if (region->regiontype == RGN_TYPE_NAV_BAR) {
      uiItemMenuF(layout,
                  IFACE_("Navigation Bar"),
                  ICON_NONE,
                  ED_screens_region_flip_menu_create,
                  nullptr);
    }
    else if (region->regiontype == RGN_TYPE_FOOTER) {
      uiItemMenuF(
          layout, IFACE_("Footer"), ICON_NONE, ED_screens_footer_tools_menu_create, nullptr);
    }
  }

  /* UI List item context menu. Scripts can add items to it, by default there's nothing shown. */
  const ARegion *region = CTX_wm_menu(C) ? CTX_wm_menu(C) : CTX_wm_region(C);
  const bool is_inside_listbox = ui_list_find_mouse_over(region, event) != nullptr;
  const bool is_inside_listrow = is_inside_listbox ?
                                     ui_list_row_find_mouse_over(region, event->xy) != nullptr :
                                     false;
  if (is_inside_listrow) {
    MenuType *mt = WM_menutype_find("UI_MT_list_item_context_menu", true);
    if (mt) {
      UI_menutype_draw(C, mt, uiLayoutColumn(layout, false));
    }
  }

  MenuType *mt = WM_menutype_find("UI_MT_button_context_menu", true);
  if (mt) {
    UI_menutype_draw(C, mt, uiLayoutColumn(layout, false));
  }

  if (but->context) {
    CTX_store_set(C, previous_ctx);
  }

  return UI_popup_menu_end_or_cancel(C, pup);
}

/** \} */

/* -------------------------------------------------------------------- */
/** \name Panel Context Menu
 * \{ */

void ui_popup_context_menu_for_panel(bContext *C, ARegion *region, Panel *panel)
{
  bScreen *screen = CTX_wm_screen(C);
  const bool has_panel_category = UI_panel_category_is_visible(region);
  const bool any_item_visible = has_panel_category;

  if (!any_item_visible) {
    return;
  }
  if (panel->type->parent != nullptr) {
    return;
  }
  if (!UI_panel_can_be_pinned(panel)) {
    return;
  }

  PointerRNA ptr = RNA_pointer_create(&screen->id, &RNA_Panel, panel);

  uiPopupMenu *pup = UI_popup_menu_begin(C, IFACE_("Panel"), ICON_NONE);
  uiLayout *layout = UI_popup_menu_layout(pup);

  if (has_panel_category) {
    char tmpstr[80];
    SNPRINTF(tmpstr, "%s" UI_SEP_CHAR_S "%s", IFACE_("Pin"), IFACE_("Shift Left Mouse"));
    uiItemR(layout, &ptr, "use_pin", UI_ITEM_NONE, tmpstr, ICON_NONE);

    /* evil, force shortcut flag */
    {
      uiBlock *block = uiLayoutGetBlock(layout);
      uiBut *but = static_cast<uiBut *>(block->buttons.last);
      but->flag |= UI_BUT_HAS_SEP_CHAR;
    }
  }
  UI_popup_menu_end(C, pup);
}

/** \} */<|MERGE_RESOLUTION|>--- conflicted
+++ resolved
@@ -982,11 +982,7 @@
     uiItemO(sub, IFACE_("Mark as Asset"), ICON_ASSET_MANAGER, "ASSET_OT_mark_single");
     sub = uiLayoutColumn(layout, true);
     uiLayoutSetEnabled(sub, id->asset_data);
-<<<<<<< HEAD
-    uiItemO(sub, nullptr, ICON_CLEAR, "ASSET_OT_clear");
-=======
-    uiItemO(sub, IFACE_("Clear Asset"), ICON_NONE, "ASSET_OT_clear_single");
->>>>>>> 796832b2
+    uiItemO(sub, IFACE_("Clear Asset"), ICON_CLEAR, "ASSET_OT_clear_single");
     uiItemS(layout);
   }
 
