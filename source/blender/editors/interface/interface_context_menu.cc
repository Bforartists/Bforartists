--- conflicted
+++ resolved
@@ -1216,17 +1216,13 @@
   if (U.flag & USER_DEVELOPER_UI) {
     if (ui_block_is_menu(but->block) == false) {
       uiItemFullO(layout,
-<<<<<<< HEAD
-          "UI_OT_editsource", nullptr, ICON_TEXT, nullptr, WM_OP_INVOKE_DEFAULT, 0, nullptr);
-=======
                   "UI_OT_editsource",
                   nullptr,
-                  ICON_NONE,
+                  ICON_TEXT,
                   nullptr,
                   WM_OP_INVOKE_DEFAULT,
                   UI_ITEM_NONE,
                   nullptr);
->>>>>>> 926144d9
     }
   }
 
