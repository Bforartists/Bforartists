/* SPDX-FileCopyrightText: 2009 Blender Authors
 *
 * SPDX-License-Identifier: GPL-2.0-or-later */

/** \file
 * \ingroup edinterface
 */

#include <climits>
#include <cmath>
#include <cstdio>
#include <cstdlib>
#include <cstring>

#include "MEM_guardedalloc.h"

#include "DNA_userdef_types.h"

#include "BLI_listbase.h"
#include "BLI_rect.h"
#include "BLI_string.h"
#include "BLI_utildefines.h"

#include "BKE_global.hh"

#include "BLF_api.hh"

#include "UI_interface.hh"

#include "interface_intern.hh"

#ifdef WIN32
#  include "BLI_math_base.h" /* M_PI */
#endif

static void fontstyle_set_ex(const uiFontStyle *fs, const float dpi_fac);

/* style + theme + layout-engine = UI */

/**
 * This is a complete set of layout rules, the 'state' of the Layout
 * Engine. Multiple styles are possible, defined via C or Python. Styles
 * get a name, and will typically get activated per region type, like
 * `Header`, or `Listview` or `Toolbar`. Properties of Style definitions
 * are:
 *
 * - default column properties, internal spacing, aligning, min/max width
 * - button alignment rules (for groups)
 * - label placement rules
 * - internal labeling or external labeling default
 * - default minimum widths for buttons/labels (in amount of characters)
 * - font types, styles and relative sizes for Panel titles, labels, etc.
 */

/* ********************************************** */

static uiStyle *ui_style_new(ListBase *styles, const char *name, short uifont_id)
{
  uiStyle *style = MEM_cnew<uiStyle>(__func__);

  BLI_addtail(styles, style);
  STRNCPY(style->name, name);

  style->panelzoom = 1.0; /* unused */

  style->paneltitle.uifont_id = uifont_id;
  style->paneltitle.points = UI_DEFAULT_TITLE_POINTS;
  style->paneltitle.character_weight = 400;
  style->paneltitle.shadow = 1; /* bfa changed to 1 */
  style->paneltitle.shadx = 0;
  style->paneltitle.shady = -1;
  style->paneltitle.shadowalpha = 0.15f; /* bfa 0.5f*/
  style->paneltitle.shadowcolor = 1.0f;  /* bfa 0.0f*/

  style->grouplabel.uifont_id = uifont_id;
  style->grouplabel.points = UI_DEFAULT_TITLE_POINTS;
  style->grouplabel.character_weight = 400;
  style->grouplabel.shadow = 3;
  style->grouplabel.shadx = 0;
  style->grouplabel.shady = -1;
  style->grouplabel.shadowalpha = 0.5f;
  style->grouplabel.shadowcolor = 0.0f;

<<<<<<< HEAD
  style->widgetlabel.uifont_id = uifont_id;
  style->widgetlabel.points = UI_DEFAULT_TEXT_POINTS;
  style->widgetlabel.character_weight = 400;
  style->widgetlabel.shadow = 3;
  style->widgetlabel.shadx = 0;
  style->widgetlabel.shady = -1;
  style->widgetlabel.shadowalpha = 0.15f; /* bfa 0.5f*/
  style->widgetlabel.shadowcolor = 1.0f;  /* bfa 0.0f*/

=======
>>>>>>> a5381b5d
  style->widget.uifont_id = uifont_id;
  style->widget.points = UI_DEFAULT_TEXT_POINTS;
  style->widget.character_weight = 400;
  style->widget.shadow = 0;          /* bfa 1*/
  style->widget.shady = 0;           /* bfa -1*/
  style->widget.shadowalpha = 0.25f; /* bfa 0.5f*/
  style->widget.shadowcolor = 0.0f;

  style->columnspace = 8;
  style->templatespace = 5;
  style->boxspace = 5;
  style->buttonspacex = 8;
  style->buttonspacey = 2;
  style->panelspace = 8;
  style->panelouter = 4;

  return style;
}

static uiFont *uifont_to_blfont(int id)
{
  uiFont *font = static_cast<uiFont *>(U.uifonts.first);

  for (; font; font = font->next) {
    if (font->uifont_id == id) {
      return font;
    }
  }
  return static_cast<uiFont *>(U.uifonts.first);
}

/* *************** draw ************************ */

void UI_fontstyle_draw_ex(const uiFontStyle *fs,
                          const rcti *rect,
                          const char *str,
                          const size_t str_len,
                          const uchar col[4],
                          const uiFontStyleDraw_Params *fs_params,
                          int *r_xofs,
                          int *r_yofs,
                          ResultBLF *r_info)
{
  int xofs = 0, yofs;
  int font_flag = BLF_CLIPPING;

  UI_fontstyle_set(fs);

  /* set the flag */
  if (fs->shadow) {
    font_flag |= BLF_SHADOW;
    const float shadow_color[4] = {
        fs->shadowcolor, fs->shadowcolor, fs->shadowcolor, fs->shadowalpha};
    BLF_shadow(fs->uifont_id, FontShadowType(fs->shadow), shadow_color);
    BLF_shadow_offset(fs->uifont_id, fs->shadx, fs->shady);
  }
  if (fs_params->word_wrap == 1) {
    font_flag |= BLF_WORD_WRAP;
  }
  if (fs->bold) {
    font_flag |= BLF_BOLD;
  }
  if (fs->italic) {
    font_flag |= BLF_ITALIC;
  }

  BLF_enable(fs->uifont_id, font_flag);

  if (fs_params->word_wrap == 1) {
    /* Draw from bound-box top. */
    yofs = BLI_rcti_size_y(rect) - BLF_height_max(fs->uifont_id);
  }
  else {
    /* Draw from bound-box center. */
    const int height = BLF_ascender(fs->uifont_id) + BLF_descender(fs->uifont_id);
    yofs = ceil(0.5f * (BLI_rcti_size_y(rect) - height));
  }

  if (fs_params->align == UI_STYLE_TEXT_CENTER) {
    xofs = floor(0.5f * (BLI_rcti_size_x(rect) - BLF_width(fs->uifont_id, str, str_len)));
  }
  else if (fs_params->align == UI_STYLE_TEXT_RIGHT) {
    xofs = BLI_rcti_size_x(rect) - BLF_width(fs->uifont_id, str, str_len);
  }

  yofs = std::max(0, yofs);
  xofs = std::max(0, xofs);

  BLF_clipping(fs->uifont_id, rect->xmin, rect->ymin, rect->xmax, rect->ymax);
  BLF_position(fs->uifont_id, rect->xmin + xofs, rect->ymin + yofs, 0.0f);
  BLF_color4ubv(fs->uifont_id, col);

  BLF_draw(fs->uifont_id, str, str_len, r_info);

  BLF_disable(fs->uifont_id, font_flag);

  if (r_xofs) {
    *r_xofs = xofs;
  }
  if (r_yofs) {
    *r_yofs = yofs;
  }
}

void UI_fontstyle_draw(const uiFontStyle *fs,
                       const rcti *rect,
                       const char *str,
                       const size_t str_len,
                       const uchar col[4],
                       const uiFontStyleDraw_Params *fs_params)
{
  UI_fontstyle_draw_ex(fs, rect, str, str_len, col, fs_params, nullptr, nullptr, nullptr);
}

void UI_fontstyle_draw_rotated(const uiFontStyle *fs,
                               const rcti *rect,
                               const char *str,
                               const uchar col[4])
{
  float height;
  int xofs, yofs;
  float angle;
  rcti txtrect;

  UI_fontstyle_set(fs);

  height = BLF_ascender(fs->uifont_id) + BLF_descender(fs->uifont_id);
  /* becomes x-offset when rotated */
  xofs = ceil(0.5f * (BLI_rcti_size_y(rect) - height));

  /* ignore UI_STYLE, always aligned to top */

  /* Rotate counter-clockwise for now (assumes left-to-right language). */
  xofs += height;
  yofs = BLF_width(fs->uifont_id, str, BLF_DRAW_STR_DUMMY_MAX) + 5;
  angle = M_PI_2;

  /* translate rect to vertical */
  txtrect.xmin = rect->xmin - BLI_rcti_size_y(rect);
  txtrect.ymin = rect->ymin - BLI_rcti_size_x(rect);
  txtrect.xmax = rect->xmin;
  txtrect.ymax = rect->ymin;

  /* clip is very strict, so we give it some space */
  /* clipping is done without rotation, so make rect big enough to contain both positions */
  BLF_clipping(fs->uifont_id,
               txtrect.xmin - 1,
               txtrect.ymin - yofs - xofs - 4,
               rect->xmax + 1,
               rect->ymax + 4);
  BLF_enable(fs->uifont_id, BLF_CLIPPING);
  BLF_position(fs->uifont_id, txtrect.xmin + xofs, txtrect.ymax - yofs, 0.0f);

  BLF_enable(fs->uifont_id, BLF_ROTATION);
  BLF_rotation(fs->uifont_id, angle);
  BLF_color4ubv(fs->uifont_id, col);

  if (fs->shadow) {
    BLF_enable(fs->uifont_id, BLF_SHADOW);
    const float shadow_color[4] = {
        fs->shadowcolor, fs->shadowcolor, fs->shadowcolor, fs->shadowalpha};
    BLF_shadow(fs->uifont_id, FontShadowType(fs->shadow), shadow_color);
    BLF_shadow_offset(fs->uifont_id, fs->shadx, fs->shady);
  }

  BLF_draw(fs->uifont_id, str, BLF_DRAW_STR_DUMMY_MAX);
  BLF_disable(fs->uifont_id, BLF_ROTATION);
  BLF_disable(fs->uifont_id, BLF_CLIPPING);
  if (fs->shadow) {
    BLF_disable(fs->uifont_id, BLF_SHADOW);
  }
}

void UI_fontstyle_draw_simple(
    const uiFontStyle *fs, float x, float y, const char *str, const uchar col[4])
{
  UI_fontstyle_set(fs);
  BLF_position(fs->uifont_id, x, y, 0.0f);
  BLF_color4ubv(fs->uifont_id, col);
  BLF_draw(fs->uifont_id, str, BLF_DRAW_STR_DUMMY_MAX);
}

void UI_fontstyle_draw_simple_backdrop(const uiFontStyle *fs,
                                       float x,
                                       float y,
                                       const blender::StringRef str,
                                       const float col_fg[4],
                                       const float col_bg[4])
{
  UI_fontstyle_set(fs);

  {
    const int width = BLF_width(fs->uifont_id, str.data(), str.size());
    const int height = BLF_height_max(fs->uifont_id);
    const int decent = BLF_descender(fs->uifont_id);
    const float margin = height / 4.0f;

    rctf rect;
    rect.xmin = x - margin;
    rect.xmax = x + width + margin;
    rect.ymin = (y + decent) - margin;
    rect.ymax = (y + decent) + height + margin;
    UI_draw_roundbox_corner_set(UI_CNR_ALL);
    UI_draw_roundbox_4fv(&rect, true, margin, col_bg);
  }

  BLF_position(fs->uifont_id, x, y, 0.0f);
  BLF_color4fv(fs->uifont_id, col_fg);
  BLF_draw(fs->uifont_id, str.data(), str.size());
}

/* ************** helpers ************************ */

const uiStyle *UI_style_get()
{
#if 0
  uiStyle *style = nullptr;
  /* offset is two struct uiStyle pointers */
  style = BLI_findstring(&U.uistyles, "Unifont Style", sizeof(style) * 2);
  return (style != nullptr) ? style : U.uistyles.first;
#else
  return static_cast<const uiStyle *>(U.uistyles.first);
#endif
}

const uiStyle *UI_style_get_dpi()
{
  const uiStyle *style = UI_style_get();
  static uiStyle _style;

  _style = *style;

  _style.paneltitle.shadx = short(UI_SCALE_FAC * _style.paneltitle.shadx);
  _style.paneltitle.shady = short(UI_SCALE_FAC * _style.paneltitle.shady);
  _style.grouplabel.shadx = short(UI_SCALE_FAC * _style.grouplabel.shadx);
  _style.grouplabel.shady = short(UI_SCALE_FAC * _style.grouplabel.shady);
  _style.widget.shadx = short(UI_SCALE_FAC * _style.widget.shadx);
  _style.widget.shady = short(UI_SCALE_FAC * _style.widget.shady);

  _style.columnspace = short(UI_SCALE_FAC * _style.columnspace);
  _style.templatespace = short(UI_SCALE_FAC * _style.templatespace);
  _style.boxspace = short(UI_SCALE_FAC * _style.boxspace);
  _style.buttonspacex = short(UI_SCALE_FAC * _style.buttonspacex);
  _style.buttonspacey = short(UI_SCALE_FAC * _style.buttonspacey);
  _style.panelspace = short(UI_SCALE_FAC * _style.panelspace);
  _style.panelouter = short(UI_SCALE_FAC * _style.panelouter);

  return &_style;
}

int UI_fontstyle_string_width(const uiFontStyle *fs, const char *str)
{
  UI_fontstyle_set(fs);
  return int(BLF_width(fs->uifont_id, str, BLF_DRAW_STR_DUMMY_MAX));
}

int UI_fontstyle_string_width_with_block_aspect(const uiFontStyle *fs,
                                                const char *str,
                                                const float aspect)
{
  /* FIXME(@ideasman42): the final scale of the font is rounded which should be accounted for.
   * Failing to do so causes bad alignment when zoomed out very far in the node-editor. */
  fontstyle_set_ex(fs, UI_SCALE_FAC / aspect);
  return int(BLF_width(fs->uifont_id, str, BLF_DRAW_STR_DUMMY_MAX) * aspect);
}

int UI_fontstyle_height_max(const uiFontStyle *fs)
{
  UI_fontstyle_set(fs);
  return BLF_height_max(fs->uifont_id);
}

/* ************** init exit ************************ */

void uiStyleInit()
{
  const uiStyle *style = static_cast<uiStyle *>(U.uistyles.first);

  /* Recover from uninitialized DPI. */
  if (U.dpi == 0) {
    U.dpi = 72;
  }
  CLAMP(U.dpi, 48, 144);

  /* Needed so that custom fonts are always first. */
  BLF_unload_all();

  uiFont *font_first = static_cast<uiFont *>(U.uifonts.first);

  /* default builtin */
  if (font_first == nullptr) {
    font_first = MEM_cnew<uiFont>(__func__);
    BLI_addtail(&U.uifonts, font_first);
  }

  if (U.font_path_ui[0]) {
    STRNCPY(font_first->filepath, U.font_path_ui);
    font_first->uifont_id = UIFONT_CUSTOM1;
  }
  else {
    STRNCPY(font_first->filepath, "default");
    font_first->uifont_id = UIFONT_DEFAULT;
  }

  LISTBASE_FOREACH (uiFont *, font, &U.uifonts) {
    const bool unique = false;

    if (font->uifont_id == UIFONT_DEFAULT) {
      font->blf_id = BLF_load_default(unique);
    }
    else {
      font->blf_id = BLF_load(font->filepath);
      if (font->blf_id == -1) {
        font->blf_id = BLF_load_default(unique);
      }
    }

    BLF_default_set(font->blf_id);

    if (font->blf_id == -1) {
      if (G.debug & G_DEBUG) {
        printf("%s: error, no fonts available\n", __func__);
      }
    }
  }

  if (style == nullptr) {
    style = ui_style_new(&U.uistyles, "Default Style", UIFONT_DEFAULT);
  }

  BLF_cache_flush_set_fn(UI_widgetbase_draw_cache_flush);

  BLF_default_size(style->widget.points);

  /* XXX, this should be moved into a style,
   * but for now best only load the monospaced font once. */
  BLI_assert(blf_mono_font == -1);
  /* Use unique font loading to avoid thread safety issues with mono font
   * used for render metadata stamp in threads. */
  if (U.font_path_ui_mono[0]) {
    blf_mono_font = BLF_load_unique(U.font_path_ui_mono);
  }
  if (blf_mono_font == -1) {
    const bool unique = true;
    blf_mono_font = BLF_load_mono_default(unique);
  }

  /* Set default flags based on UI preferences (not render fonts) */
  {
    const int flag_disable = (BLF_MONOCHROME | BLF_HINTING_NONE | BLF_HINTING_SLIGHT |
                              BLF_HINTING_FULL | BLF_RENDER_SUBPIXELAA);
    int flag_enable = 0;

    if (U.text_render & USER_TEXT_HINTING_NONE) {
      flag_enable |= BLF_HINTING_NONE;
    }
    else if (U.text_render & USER_TEXT_HINTING_SLIGHT) {
      flag_enable |= BLF_HINTING_SLIGHT;
    }
    else if (U.text_render & USER_TEXT_HINTING_FULL) {
      flag_enable |= BLF_HINTING_FULL;
    }

    if (U.text_render & USER_TEXT_DISABLE_AA) {
      flag_enable |= BLF_MONOCHROME;
    }
    else {
      if (U.text_render & USER_TEXT_RENDER_SUBPIXELAA) {
        flag_enable |= BLF_RENDER_SUBPIXELAA;
      }
    }

    LISTBASE_FOREACH (uiFont *, font, &U.uifonts) {
      if (font->blf_id != -1) {
        BLF_disable(font->blf_id, flag_disable);
        BLF_enable(font->blf_id, flag_enable);
      }
    }
    if (blf_mono_font != -1) {
      BLF_disable(blf_mono_font, flag_disable);
      BLF_enable(blf_mono_font, flag_enable);
    }
  }

  /**
   * Second for rendering else we get threading problems,
   *
   * \note This isn't good that the render font depends on the preferences,
   * keep for now though, since without this there is no way to display many unicode chars.
   */
  if (blf_mono_font_render == -1) {
    const bool unique = true;
    blf_mono_font_render = BLF_load_mono_default(unique);
  }

  /* Load the fallback fonts last. */
  BLF_load_font_stack();
}

static void fontstyle_set_ex(const uiFontStyle *fs, const float dpi_fac)
{
  uiFont *font = uifont_to_blfont(fs->uifont_id);

  BLF_size(font->blf_id, fs->points * dpi_fac);
  BLF_character_weight(font->blf_id, fs->character_weight);
}

void UI_fontstyle_set(const uiFontStyle *fs)
{
  fontstyle_set_ex(fs, UI_SCALE_FAC);
}<|MERGE_RESOLUTION|>--- conflicted
+++ resolved
@@ -81,18 +81,6 @@
   style->grouplabel.shadowalpha = 0.5f;
   style->grouplabel.shadowcolor = 0.0f;
 
-<<<<<<< HEAD
-  style->widgetlabel.uifont_id = uifont_id;
-  style->widgetlabel.points = UI_DEFAULT_TEXT_POINTS;
-  style->widgetlabel.character_weight = 400;
-  style->widgetlabel.shadow = 3;
-  style->widgetlabel.shadx = 0;
-  style->widgetlabel.shady = -1;
-  style->widgetlabel.shadowalpha = 0.15f; /* bfa 0.5f*/
-  style->widgetlabel.shadowcolor = 1.0f;  /* bfa 0.0f*/
-
-=======
->>>>>>> a5381b5d
   style->widget.uifont_id = uifont_id;
   style->widget.points = UI_DEFAULT_TEXT_POINTS;
   style->widget.character_weight = 400;
