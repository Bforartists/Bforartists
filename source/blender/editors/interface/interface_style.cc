/* SPDX-FileCopyrightText: 2009 Blender Authors
 *
 * SPDX-License-Identifier: GPL-2.0-or-later */

/** \file
 * \ingroup edinterface
 */

#include <climits>
#include <cmath>
#include <cstdio>
#include <cstdlib>
#include <cstring>

#include "MEM_guardedalloc.h"

#include "DNA_userdef_types.h"

#include "BLI_listbase.h"
#include "BLI_rect.h"
#include "BLI_string.h"
#include "BLI_utildefines.h"

#include "BKE_global.h"

#include "BLF_api.h"

#include "BLT_translation.h"

#include "UI_interface.hh"

#include "ED_datafiles.h"

#include "interface_intern.hh"

#ifdef WIN32
#  include "BLI_math_base.h" /* M_PI */
#endif

static void fontstyle_set_ex(const uiFontStyle *fs, const float dpi_fac);

/* style + theme + layout-engine = UI */

/**
 * This is a complete set of layout rules, the 'state' of the Layout
 * Engine. Multiple styles are possible, defined via C or Python. Styles
 * get a name, and will typically get activated per region type, like
 * `Header`, or `Listview` or `Toolbar`. Properties of Style definitions
 * are:
 *
 * - default column properties, internal spacing, aligning, min/max width
 * - button alignment rules (for groups)
 * - label placement rules
 * - internal labeling or external labeling default
 * - default minimum widths for buttons/labels (in amount of characters)
 * - font types, styles and relative sizes for Panel titles, labels, etc.
 */

/* ********************************************** */

static uiStyle *ui_style_new(ListBase *styles, const char *name, short uifont_id)
{
  uiStyle *style = MEM_cnew<uiStyle>(__func__);

  BLI_addtail(styles, style);
  STRNCPY(style->name, name);

  /*bfa - we have an unidentified bug in the theming.
  The defaults for text style doesn't arrive in the factory settings
  So we fit the values here*/

  style->panelzoom = 1.0; /* unused */

  style->paneltitle.uifont_id = uifont_id;
  style->paneltitle.points = UI_DEFAULT_TITLE_POINTS;
<<<<<<< HEAD
  style->paneltitle.shadow = 1; /* bfa - changed from 3 to 1*/
=======
  style->paneltitle.character_weight = 400;
  style->paneltitle.shadow = 3;
>>>>>>> e7148fc2
  style->paneltitle.shadx = 0;
  style->paneltitle.shady = -1;
  style->paneltitle.shadowalpha = 0.15f; /* bfa 0.5f*/
  style->paneltitle.shadowcolor = 1.0f;  /* bfa 0.0f*/

  style->grouplabel.uifont_id = uifont_id;
  style->grouplabel.points = UI_DEFAULT_TITLE_POINTS;
  style->grouplabel.character_weight = 400;
  style->grouplabel.shadow = 3;
  style->grouplabel.shadx = 0;
  style->grouplabel.shady = -1;
  style->grouplabel.shadowalpha = 0.5f;
  style->grouplabel.shadowcolor = 0.0f;

  style->widgetlabel.uifont_id = uifont_id;
  style->widgetlabel.points = UI_DEFAULT_TEXT_POINTS;
  style->widgetlabel.character_weight = 400;
  style->widgetlabel.shadow = 3;
  style->widgetlabel.shadx = 0;
  style->widgetlabel.shady = -1;
  style->widgetlabel.shadowalpha = 0.15f; /* bfa 0.5f*/
  style->widgetlabel.shadowcolor = 1.0f;  /* bfa 0.0f*/

  style->widget.uifont_id = uifont_id;
  style->widget.points = UI_DEFAULT_TEXT_POINTS;
<<<<<<< HEAD
  style->widget.shadow = 0;          /* bfa 1*/
  style->widget.shady = 0;           /* bfa -1*/
  style->widget.shadowalpha = 0.25f; /* bfa 0.5f*/
=======
  style->widget.character_weight = 400;
  style->widget.shadow = 1;
  style->widget.shady = -1;
  style->widget.shadowalpha = 0.5f;
>>>>>>> e7148fc2
  style->widget.shadowcolor = 0.0f;

  style->columnspace = 8;
  style->templatespace = 5;
  style->boxspace = 5;
  style->buttonspacex = 8;
  style->buttonspacey = 2;
  style->panelspace = 8;
  style->panelouter = 4;

  return style;
}

static uiFont *uifont_to_blfont(int id)
{
  uiFont *font = static_cast<uiFont *>(U.uifonts.first);

  for (; font; font = font->next) {
    if (font->uifont_id == id) {
      return font;
    }
  }
  return static_cast<uiFont *>(U.uifonts.first);
}

/* *************** draw ************************ */

void UI_fontstyle_draw_ex(const uiFontStyle *fs,
                          const rcti *rect,
                          const char *str,
                          const size_t str_len,
                          const uchar col[4],
                          const uiFontStyleDraw_Params *fs_params,
                          int *r_xofs,
                          int *r_yofs,
                          ResultBLF *r_info)
{
  int xofs = 0, yofs;
  int font_flag = BLF_CLIPPING;

  UI_fontstyle_set(fs);

  /* set the flag */
  if (fs->shadow) {
    font_flag |= BLF_SHADOW;
    const float shadow_color[4] = {
        fs->shadowcolor, fs->shadowcolor, fs->shadowcolor, fs->shadowalpha};
    BLF_shadow(fs->uifont_id, fs->shadow, shadow_color);
    BLF_shadow_offset(fs->uifont_id, fs->shadx, fs->shady);
  }
  if (fs_params->word_wrap == 1) {
    font_flag |= BLF_WORD_WRAP;
  }
  if (fs->bold) {
    font_flag |= BLF_BOLD;
  }
  if (fs->italic) {
    font_flag |= BLF_ITALIC;
  }

  BLF_enable(fs->uifont_id, font_flag);

  if (fs_params->word_wrap == 1) {
    /* Draw from bound-box top. */
    yofs = BLI_rcti_size_y(rect) - BLF_height_max(fs->uifont_id);
  }
  else {
    /* Draw from bound-box center. */
    const int height = BLF_ascender(fs->uifont_id) + BLF_descender(fs->uifont_id);
    yofs = ceil(0.5f * (BLI_rcti_size_y(rect) - height));
  }

  if (fs_params->align == UI_STYLE_TEXT_CENTER) {
    xofs = floor(0.5f * (BLI_rcti_size_x(rect) - BLF_width(fs->uifont_id, str, str_len)));
  }
  else if (fs_params->align == UI_STYLE_TEXT_RIGHT) {
    xofs = BLI_rcti_size_x(rect) - BLF_width(fs->uifont_id, str, str_len);
  }

  yofs = MAX2(0, yofs);
  xofs = MAX2(0, xofs);

  BLF_clipping(fs->uifont_id, rect->xmin, rect->ymin, rect->xmax, rect->ymax);
  BLF_position(fs->uifont_id, rect->xmin + xofs, rect->ymin + yofs, 0.0f);
  BLF_color4ubv(fs->uifont_id, col);

  BLF_draw_ex(fs->uifont_id, str, str_len, r_info);

  BLF_disable(fs->uifont_id, font_flag);

  if (r_xofs) {
    *r_xofs = xofs;
  }
  if (r_yofs) {
    *r_yofs = yofs;
  }
}

void UI_fontstyle_draw(const uiFontStyle *fs,
                       const rcti *rect,
                       const char *str,
                       const size_t str_len,
                       const uchar col[4],
                       const uiFontStyleDraw_Params *fs_params)
{
  UI_fontstyle_draw_ex(fs, rect, str, str_len, col, fs_params, nullptr, nullptr, nullptr);
}

void UI_fontstyle_draw_rotated(const uiFontStyle *fs,
                               const rcti *rect,
                               const char *str,
                               const uchar col[4])
{
  float height;
  int xofs, yofs;
  float angle;
  rcti txtrect;

  UI_fontstyle_set(fs);

  height = BLF_ascender(fs->uifont_id) + BLF_descender(fs->uifont_id);
  /* becomes x-offset when rotated */
  xofs = ceil(0.5f * (BLI_rcti_size_y(rect) - height));

  /* ignore UI_STYLE, always aligned to top */

  /* Rotate counter-clockwise for now (assumes left-to-right language). */
  xofs += height;
  yofs = BLF_width(fs->uifont_id, str, BLF_DRAW_STR_DUMMY_MAX) + 5;
  angle = M_PI_2;

  /* translate rect to vertical */
  txtrect.xmin = rect->xmin - BLI_rcti_size_y(rect);
  txtrect.ymin = rect->ymin - BLI_rcti_size_x(rect);
  txtrect.xmax = rect->xmin;
  txtrect.ymax = rect->ymin;

  /* clip is very strict, so we give it some space */
  /* clipping is done without rotation, so make rect big enough to contain both positions */
  BLF_clipping(fs->uifont_id,
               txtrect.xmin - 1,
               txtrect.ymin - yofs - xofs - 4,
               rect->xmax + 1,
               rect->ymax + 4);
  BLF_enable(fs->uifont_id, BLF_CLIPPING);
  BLF_position(fs->uifont_id, txtrect.xmin + xofs, txtrect.ymax - yofs, 0.0f);

  BLF_enable(fs->uifont_id, BLF_ROTATION);
  BLF_rotation(fs->uifont_id, angle);
  BLF_color4ubv(fs->uifont_id, col);

  if (fs->shadow) {
    BLF_enable(fs->uifont_id, BLF_SHADOW);
    const float shadow_color[4] = {
        fs->shadowcolor, fs->shadowcolor, fs->shadowcolor, fs->shadowalpha};
    BLF_shadow(fs->uifont_id, fs->shadow, shadow_color);
    BLF_shadow_offset(fs->uifont_id, fs->shadx, fs->shady);
  }

  BLF_draw(fs->uifont_id, str, BLF_DRAW_STR_DUMMY_MAX);
  BLF_disable(fs->uifont_id, BLF_ROTATION);
  BLF_disable(fs->uifont_id, BLF_CLIPPING);
  if (fs->shadow) {
    BLF_disable(fs->uifont_id, BLF_SHADOW);
  }
}

void UI_fontstyle_draw_simple(
    const uiFontStyle *fs, float x, float y, const char *str, const uchar col[4])
{
  UI_fontstyle_set(fs);
  BLF_position(fs->uifont_id, x, y, 0.0f);
  BLF_color4ubv(fs->uifont_id, col);
  BLF_draw(fs->uifont_id, str, BLF_DRAW_STR_DUMMY_MAX);
}

void UI_fontstyle_draw_simple_backdrop(const uiFontStyle *fs,
                                       float x,
                                       float y,
                                       const char *str,
                                       const float col_fg[4],
                                       const float col_bg[4])
{
  UI_fontstyle_set(fs);

  {
    const int width = BLF_width(fs->uifont_id, str, BLF_DRAW_STR_DUMMY_MAX);
    const int height = BLF_height_max(fs->uifont_id);
    const int decent = BLF_descender(fs->uifont_id);
    const float margin = height / 4.0f;

    rctf rect;
    rect.xmin = x - margin;
    rect.xmax = x + width + margin;
    rect.ymin = (y + decent) - margin;
    rect.ymax = (y + decent) + height + margin;
    UI_draw_roundbox_corner_set(UI_CNR_ALL);
    UI_draw_roundbox_4fv(&rect, true, margin, col_bg);
  }

  BLF_position(fs->uifont_id, x, y, 0.0f);
  BLF_color4fv(fs->uifont_id, col_fg);
  BLF_draw(fs->uifont_id, str, BLF_DRAW_STR_DUMMY_MAX);
}

/* ************** helpers ************************ */

const uiStyle *UI_style_get()
{
#if 0
  uiStyle *style = nullptr;
  /* offset is two struct uiStyle pointers */
  style = BLI_findstring(&U.uistyles, "Unifont Style", sizeof(style) * 2);
  return (style != nullptr) ? style : U.uistyles.first;
#else
  return static_cast<const uiStyle *>(U.uistyles.first);
#endif
}

const uiStyle *UI_style_get_dpi()
{
  const uiStyle *style = UI_style_get();
  static uiStyle _style;

  _style = *style;

  _style.paneltitle.shadx = short(UI_SCALE_FAC * _style.paneltitle.shadx);
  _style.paneltitle.shady = short(UI_SCALE_FAC * _style.paneltitle.shady);
  _style.grouplabel.shadx = short(UI_SCALE_FAC * _style.grouplabel.shadx);
  _style.grouplabel.shady = short(UI_SCALE_FAC * _style.grouplabel.shady);
  _style.widgetlabel.shadx = short(UI_SCALE_FAC * _style.widgetlabel.shadx);
  _style.widgetlabel.shady = short(UI_SCALE_FAC * _style.widgetlabel.shady);

  _style.columnspace = short(UI_SCALE_FAC * _style.columnspace);
  _style.templatespace = short(UI_SCALE_FAC * _style.templatespace);
  _style.boxspace = short(UI_SCALE_FAC * _style.boxspace);
  _style.buttonspacex = short(UI_SCALE_FAC * _style.buttonspacex);
  _style.buttonspacey = short(UI_SCALE_FAC * _style.buttonspacey);
  _style.panelspace = short(UI_SCALE_FAC * _style.panelspace);
  _style.panelouter = short(UI_SCALE_FAC * _style.panelouter);

  return &_style;
}

int UI_fontstyle_string_width(const uiFontStyle *fs, const char *str)
{
  UI_fontstyle_set(fs);
  return int(BLF_width(fs->uifont_id, str, BLF_DRAW_STR_DUMMY_MAX));
}

int UI_fontstyle_string_width_with_block_aspect(const uiFontStyle *fs,
                                                const char *str,
                                                const float aspect)
{
  /* FIXME(@ideasman42): the final scale of the font is rounded which should be accounted for.
   * Failing to do so causes bad alignment when zoomed out very far in the node-editor. */
  fontstyle_set_ex(fs, UI_SCALE_FAC / aspect);
  return int(BLF_width(fs->uifont_id, str, BLF_DRAW_STR_DUMMY_MAX) * aspect);
}

int UI_fontstyle_height_max(const uiFontStyle *fs)
{
  UI_fontstyle_set(fs);
  return BLF_height_max(fs->uifont_id);
}

/* ************** init exit ************************ */

void uiStyleInit()
{
  const uiStyle *style = static_cast<uiStyle *>(U.uistyles.first);

  /* Recover from uninitialized DPI. */
  if (U.dpi == 0) {
    U.dpi = 72;
  }
  CLAMP(U.dpi, 48, 144);

  /* Needed so that custom fonts are always first. */
  BLF_unload_all();

  uiFont *font_first = static_cast<uiFont *>(U.uifonts.first);

  /* default builtin */
  if (font_first == nullptr) {
    font_first = MEM_cnew<uiFont>(__func__);
    BLI_addtail(&U.uifonts, font_first);
  }

  if (U.font_path_ui[0]) {
    STRNCPY(font_first->filepath, U.font_path_ui);
    font_first->uifont_id = UIFONT_CUSTOM1;
  }
  else {
    STRNCPY(font_first->filepath, "default");
    font_first->uifont_id = UIFONT_DEFAULT;
  }

  LISTBASE_FOREACH (uiFont *, font, &U.uifonts) {
    const bool unique = false;

    if (font->uifont_id == UIFONT_DEFAULT) {
      font->blf_id = BLF_load_default(unique);
    }
    else {
      font->blf_id = BLF_load(font->filepath);
      if (font->blf_id == -1) {
        font->blf_id = BLF_load_default(unique);
      }
    }

    BLF_default_set(font->blf_id);

    if (font->blf_id == -1) {
      if (G.debug & G_DEBUG) {
        printf("%s: error, no fonts available\n", __func__);
      }
    }
  }

  if (style == nullptr) {
    style = ui_style_new(&U.uistyles, "Default Style", UIFONT_DEFAULT);
  }

  BLF_cache_flush_set_fn(UI_widgetbase_draw_cache_flush);

  BLF_default_size(style->widgetlabel.points);

  /* XXX, this should be moved into a style,
   * but for now best only load the monospaced font once. */
  BLI_assert(blf_mono_font == -1);
  /* Use unique font loading to avoid thread safety issues with mono font
   * used for render metadata stamp in threads. */
  if (U.font_path_ui_mono[0]) {
    blf_mono_font = BLF_load_unique(U.font_path_ui_mono);
  }
  if (blf_mono_font == -1) {
    const bool unique = true;
    blf_mono_font = BLF_load_mono_default(unique);
  }

  /* Set default flags based on UI preferences (not render fonts) */
  {
    const int flag_disable = (BLF_MONOCHROME | BLF_HINTING_NONE | BLF_HINTING_SLIGHT |
                              BLF_HINTING_FULL | BLF_RENDER_SUBPIXELAA);
    int flag_enable = 0;

    if (U.text_render & USER_TEXT_HINTING_NONE) {
      flag_enable |= BLF_HINTING_NONE;
    }
    else if (U.text_render & USER_TEXT_HINTING_SLIGHT) {
      flag_enable |= BLF_HINTING_SLIGHT;
    }
    else if (U.text_render & USER_TEXT_HINTING_FULL) {
      flag_enable |= BLF_HINTING_FULL;
    }

    if (U.text_render & USER_TEXT_DISABLE_AA) {
      flag_enable |= BLF_MONOCHROME;
    }
    if (U.text_render & USER_TEXT_RENDER_SUBPIXELAA) {
      flag_enable |= BLF_RENDER_SUBPIXELAA;
    }

    LISTBASE_FOREACH (uiFont *, font, &U.uifonts) {
      if (font->blf_id != -1) {
        BLF_disable(font->blf_id, flag_disable);
        BLF_enable(font->blf_id, flag_enable);
      }
    }
    if (blf_mono_font != -1) {
      BLF_disable(blf_mono_font, flag_disable);
      BLF_enable(blf_mono_font, flag_enable);
    }
  }

  /**
   * Second for rendering else we get threading problems,
   *
   * \note This isn't good that the render font depends on the preferences,
   * keep for now though, since without this there is no way to display many unicode chars.
   */
  if (blf_mono_font_render == -1) {
    const bool unique = true;
    blf_mono_font_render = BLF_load_mono_default(unique);
  }

  /* Load the fallback fonts last. */
  BLF_load_font_stack();
}

static void fontstyle_set_ex(const uiFontStyle *fs, const float dpi_fac)
{
  uiFont *font = uifont_to_blfont(fs->uifont_id);

  BLF_size(font->blf_id, fs->points * dpi_fac);
  BLF_character_weight(fs->uifont_id, fs->character_weight);
}

void UI_fontstyle_set(const uiFontStyle *fs)
{
  fontstyle_set_ex(fs, UI_SCALE_FAC);
}<|MERGE_RESOLUTION|>--- conflicted
+++ resolved
@@ -73,12 +73,8 @@
 
   style->paneltitle.uifont_id = uifont_id;
   style->paneltitle.points = UI_DEFAULT_TITLE_POINTS;
-<<<<<<< HEAD
+  style->paneltitle.character_weight = 400;
   style->paneltitle.shadow = 1; /* bfa - changed from 3 to 1*/
-=======
-  style->paneltitle.character_weight = 400;
-  style->paneltitle.shadow = 3;
->>>>>>> e7148fc2
   style->paneltitle.shadx = 0;
   style->paneltitle.shady = -1;
   style->paneltitle.shadowalpha = 0.15f; /* bfa 0.5f*/
@@ -104,16 +100,10 @@
 
   style->widget.uifont_id = uifont_id;
   style->widget.points = UI_DEFAULT_TEXT_POINTS;
-<<<<<<< HEAD
+  style->widget.character_weight = 400;
   style->widget.shadow = 0;          /* bfa 1*/
   style->widget.shady = 0;           /* bfa -1*/
   style->widget.shadowalpha = 0.25f; /* bfa 0.5f*/
-=======
-  style->widget.character_weight = 400;
-  style->widget.shadow = 1;
-  style->widget.shady = -1;
-  style->widget.shadowalpha = 0.5f;
->>>>>>> e7148fc2
   style->widget.shadowcolor = 0.0f;
 
   style->columnspace = 8;
@@ -510,7 +500,6 @@
   uiFont *font = uifont_to_blfont(fs->uifont_id);
 
   BLF_size(font->blf_id, fs->points * dpi_fac);
-  BLF_character_weight(fs->uifont_id, fs->character_weight);
 }
 
 void UI_fontstyle_set(const uiFontStyle *fs)
