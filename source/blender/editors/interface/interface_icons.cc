--- conflicted
+++ resolved
@@ -49,19 +49,6 @@
 
 #include "interface_intern.hh"
 
-<<<<<<< HEAD
-#ifndef WITH_HEADLESS
-#  define ICON_GRID_COLS 70 /* bfa - Icon sheet row, changed from 26 to 70 */
-#  define ICON_GRID_ROWS 30
-
-#  define ICON_MONO_BORDER_OUTSET 2
-#  define ICON_GRID_MARGIN 10
-#  define ICON_GRID_W 32
-#  define ICON_GRID_H 32
-#endif /* WITH_HEADLESS */
-
-=======
->>>>>>> 3d22c34e
 struct IconImage {
   int w;
   int h;
@@ -73,7 +60,7 @@
 using VectorDrawFunc = void (*)(int x, int y, int w, int h, float alpha);
 
 #define ICON_TYPE_PREVIEW 0
-#define ICON_TYPE_SVG_COLOR 1
+#define ICON_TYPE_SVG_COLOR 1 /*BFA - Colored Icons*/
 #define ICON_TYPE_MONO_TEXTURE 2
 #define ICON_TYPE_BUFFER 3
 #define ICON_TYPE_IMBUF 4
@@ -121,9 +108,9 @@
 
 static const IconType icontypes[] = {
 #  define DEF_ICON(name) {ICON_TYPE_MONO_TEXTURE, 0},
-#  define DEF_ICON_COLOR(name) {ICON_TYPE_SVG_COLOR, 0},
+#  define DEF_ICON_COLOR(name) {ICON_TYPE_SVG_COLOR, 0}, /*BFA - Colored Icons*/
 #  define DEF_ICON_SCENE(name) {ICON_TYPE_MONO_TEXTURE, TH_ICON_SCENE},
-#  define DEF_ICON_COLLECTION(name) {ICON_TYPE_MONO_TEXTURE, TH_ICON_COLLECTION},
+#  define DEF_ICON_COLLECTION(name) {ICON_TYPE_MONO_TEXTURE, TH_ICON_COLLECTION}, /*BFA - Colored Icons*/
 #  define DEF_ICON_OBJECT(name) {ICON_TYPE_MONO_TEXTURE, TH_ICON_OBJECT},
 #  define DEF_ICON_OBJECT_DATA(name) {ICON_TYPE_MONO_TEXTURE, TH_ICON_OBJECT_DATA},
 #  define DEF_ICON_MODIFIER(name) {ICON_TYPE_MONO_TEXTURE, TH_ICON_MODIFIER},
@@ -396,7 +383,7 @@
 
   UI_icon_draw_ex(x,
                   y,
-                  ICON_GROUP_BRIGHT, /*BFA*/
+                  ICON_GROUP_BRIGHT, /*BFA - collection colors*/
                   aspect,
                   1.0f,
                   0.0f,
@@ -430,20 +417,15 @@
 
   const float aspect = float(ICON_DEFAULT_WIDTH) / float(w);
 
-<<<<<<< HEAD
-  UI_icon_draw_ex(
-      x, y, ICON_COLOR_TAG, aspect, 1.0f, 0.0f, strip_color->color, true, UI_NO_ICON_OVERLAY_TEXT); /*BFA*/
-=======
   UI_icon_draw_ex(x,
                   y,
-                  ICON_SNAP_FACE,
+                  ICON_COLOR_TAG,  /*BFA*/
                   aspect,
                   1.0f,
                   0.0f,
                   strip_color->color,
                   btheme->tui.icon_border_intensity > 0.0f,
                   UI_NO_ICON_OVERLAY_TEXT);
->>>>>>> 3d22c34e
 }
 
 #  define DEF_ICON_STRIP_COLOR_DRAW(index, color) \
@@ -908,12 +890,12 @@
 static void init_internal_icons()
 {
   /* Define icons. */
-  for (int x = ICON_NONE; x < ICON_BLANK_LAST_SVG_ITEM; x++) {
-    const IconType icontype = icontypes[x];
-    if (!ELEM(icontype.type, ICON_TYPE_MONO_TEXTURE, ICON_TYPE_SVG_COLOR)) {
-      continue;
-    }
-    def_internal_icon(nullptr, x, 0, 0, 0, icontype.type, icontype.theme_color);
+  for (int x = ICON_NONE; x < ICON_BLANK_LAST_SVG_ITEM; x++) { /*BFA - Colored Icons*/
+    const IconType icontype = icontypes[x]; /*BFA - Colored Icons*/
+    if (!ELEM(icontype.type, ICON_TYPE_MONO_TEXTURE, ICON_TYPE_SVG_COLOR)) { /*BFA - Colored Icons*/
+      continue; /*BFA - Colored Icons*/
+    } /*BFA - Colored Icons*/
+    def_internal_icon(nullptr, x, 0, 0, 0, icontype.type, icontype.theme_color); /*BFA - Colored Icons*/
   }
 
   def_internal_vicon(ICON_KEYTYPE_KEYFRAME_VEC, vicon_keytype_keyframe_draw);
@@ -1490,13 +1472,13 @@
   }
   else if (ELEM(di->type, ICON_TYPE_MONO_TEXTURE, ICON_TYPE_SVG_COLOR)) {
     /* Monochrome icon that uses text or theme color. */
-    float outline_intensity = mono_border ? (btheme->tui.icon_border_intensity > 0.0f ?
-                                                 btheme->tui.icon_border_intensity :
-                                                 0.5f) :
-                                            0.0f;
+    float outline_intensity = mono_border ? (btheme->tui.icon_border_intensity > 0.0f ? /*BFA - Colored Icons*/
+                                                 btheme->tui.icon_border_intensity : /*BFA - Colored Icons*/
+                                                 0.5f) : /*BFA - Colored Icons*/
+                                            0.0f; /*BFA - Colored Icons*/
 
     if (di->type == ICON_TYPE_SVG_COLOR) {
-      BLF_draw_svg_icon(uint(icon_id), x, y, float(draw_size) / aspect, nullptr, outline_intensity);
+      BLF_draw_svg_icon(uint(icon_id), x, y, float(draw_size) / aspect, nullptr, outline_intensity); /*BFA - Colored Icons*/
     }
     else {
       float color[4];
@@ -1504,10 +1486,10 @@
         rgba_uchar_to_float(color, (const uchar *)mono_rgba);
       }
       else {
-        UI_GetThemeColor4fv(TH_TEXT, color);
+        UI_GetThemeColor4fv(TH_TEXT, color); /*BFA - Colored Icons*/
       }
       color[3] = alpha;
-      BLF_draw_svg_icon(uint(icon_id), x, y, float(draw_size) / aspect, color, outline_intensity);
+      BLF_draw_svg_icon(uint(icon_id), x, y, float(draw_size) / aspect, color, outline_intensity); /*BFA - Colored Icons*/
     }
 
     if (text_overlay && text_overlay->text[0] != '\0') {
@@ -2054,7 +2036,7 @@
 
 int UI_icon_color_from_collection(const Collection *collection)
 {
-  int icon = ICON_GROUP_BRIGHT; /*BFA*/
+  int icon = ICON_GROUP_BRIGHT; /*BFA - collection colors*/
 
   if (collection->color_tag != COLLECTION_COLOR_NONE) {
     icon = ICON_COLLECTION_COLOR_01 + collection->color_tag;
