/* SPDX-License-Identifier: GPL-2.0-or-later
 * Copyright 2001-2002 NaN Holding BV. All rights reserved. */

/** \file
 * \ingroup edinterface
 */

#include <cmath>
#include <cstdlib>
#include <cstring>

#include "MEM_guardedalloc.h"

#include "GPU_batch.h"
#include "GPU_batch_presets.h"
#include "GPU_immediate.h"
#include "GPU_matrix.h"
#include "GPU_shader_shared.h"
#include "GPU_state.h"
#include "GPU_texture.h"

#include "BLI_blenlib.h"
#include "BLI_fileops_types.h"
#include "BLI_math_color_blend.h"
#include "BLI_math_vector.h"
#include "BLI_utildefines.h"

#include "DNA_brush_types.h"
#include "DNA_collection_types.h"
#include "DNA_curve_types.h"
#include "DNA_dynamicpaint_types.h"
#include "DNA_gpencil_legacy_types.h"
#include "DNA_object_types.h"
#include "DNA_screen_types.h"
#include "DNA_sequence_types.h"
#include "DNA_space_types.h"

#include "RNA_access.h"
#include "RNA_prototypes.h"

#include "BKE_appdir.h"
#include "BKE_context.h"
#include "BKE_global.h"
#include "BKE_icons.h"
#include "BKE_paint.h"
#include "BKE_studiolight.h"

#include "IMB_imbuf.h"
#include "IMB_imbuf_types.h"
#include "IMB_thumbs.h"

#include "BIF_glutil.h"

#include "ED_datafiles.h"
#include "ED_keyframes_draw.h"
#include "ED_keyframes_keylist.h"
#include "ED_render.h"

#include "UI_interface.h"
#include "UI_interface_icons.h"

#include "WM_api.h"
#include "WM_types.h"

#include "interface_intern.hh"

#ifndef WITH_HEADLESS
#  define ICON_GRID_COLS 60 /* bfa - Icon sheet row, changed from 26 to 60 */
#  define ICON_GRID_ROWS 30

#  define ICON_MONO_BORDER_OUTSET 2
#  define ICON_GRID_MARGIN 10
#  define ICON_GRID_W 32
#  define ICON_GRID_H 32
#endif /* WITH_HEADLESS */

struct IconImage {
  int w;
  int h;
  uint *rect;
  const uchar *datatoc_rect;
  int datatoc_size;
};

using VectorDrawFunc = void (*)(int x, int y, int w, int h, float alpha);

#define ICON_TYPE_PREVIEW 0
#define ICON_TYPE_COLOR_TEXTURE 1
#define ICON_TYPE_MONO_TEXTURE 2
#define ICON_TYPE_BUFFER 3
#define ICON_TYPE_IMBUF 4
#define ICON_TYPE_VECTOR 5
#define ICON_TYPE_GEOM 6
#define ICON_TYPE_EVENT 7 /* draw keymap entries using custom renderer. */
#define ICON_TYPE_GPLAYER 8
#define ICON_TYPE_BLANK 9

struct DrawInfo {
  int type;

  union {
    /* type specific data */
    struct {
      VectorDrawFunc func;
    } vector;
    struct {
      ImBuf *image_cache;
      bool inverted;
    } geom;
    struct {
      IconImage *image;
    } buffer;
    struct {
      int x, y, w, h;
      int theme_color;
    } texture;
    struct {
      /* Can be packed into a single int. */
      short event_type;
      short event_value;
      int icon;
      /* Allow lookups. */
      struct DrawInfo *next;
    } input;
  } data;
};

struct IconTexture {
  GPUTexture *tex[2];
  int num_textures;
  int w;
  int h;
  float invw;
  float invh;
};

struct IconType {
  int type;
  int theme_color;
};

/* ******************* STATIC LOCAL VARS ******************* */
/* Static here to cache results of icon directory scan, so it's not
 * scanning the file-system each time the menu is drawn. */
static ListBase iconfilelist = {NULL, NULL};
static IconTexture icongltex = {{NULL, NULL}, 0, 0, 0, 0.0f, 0.0f};

#ifndef WITH_HEADLESS

static const IconType icontypes[] = {
#  define DEF_ICON(name) {ICON_TYPE_MONO_TEXTURE, 0},
#  define DEF_ICON_SCENE(name) {ICON_TYPE_MONO_TEXTURE, TH_ICON_SCENE},
#  define DEF_ICON_COLLECTION(name) {ICON_TYPE_MONO_TEXTURE, TH_ICON_COLLECTION},
#  define DEF_ICON_OBJECT(name) {ICON_TYPE_MONO_TEXTURE, TH_ICON_OBJECT},
#  define DEF_ICON_OBJECT_DATA(name) {ICON_TYPE_MONO_TEXTURE, TH_ICON_OBJECT_DATA},
#  define DEF_ICON_MODIFIER(name) {ICON_TYPE_MONO_TEXTURE, TH_ICON_MODIFIER},
#  define DEF_ICON_SHADING(name) {ICON_TYPE_MONO_TEXTURE, TH_ICON_SHADING},
#  define DEF_ICON_FOLDER(name) {ICON_TYPE_MONO_TEXTURE, TH_ICON_FOLDER},
#  define DEF_ICON_FUND(name) {ICON_TYPE_MONO_TEXTURE, TH_ICON_FUND},
#  define DEF_ICON_VECTOR(name) {ICON_TYPE_VECTOR, 0},
#  define DEF_ICON_COLOR(name) {ICON_TYPE_COLOR_TEXTURE, 0},
#  define DEF_ICON_BLANK(name) {ICON_TYPE_BLANK, 0},
#  include "UI_icons.h"
};

/* **************************************************** */

static DrawInfo *def_internal_icon(
    ImBuf *bbuf, int icon_id, int xofs, int yofs, int size, int type, int theme_color)
{
  Icon *new_icon = MEM_cnew<Icon>(__func__);

  new_icon->obj = NULL; /* icon is not for library object */
  new_icon->id_type = 0;

  DrawInfo *di = MEM_cnew<DrawInfo>(__func__);
  di->type = type;

  if (ELEM(type, ICON_TYPE_COLOR_TEXTURE, ICON_TYPE_MONO_TEXTURE)) {
    di->data.texture.theme_color = theme_color;
    di->data.texture.x = xofs;
    di->data.texture.y = yofs;
    di->data.texture.w = size;
    di->data.texture.h = size;
  }
  else if (type == ICON_TYPE_BUFFER) {
    IconImage *iimg = MEM_cnew<IconImage>(__func__);
    iimg->w = size;
    iimg->h = size;

    /* icon buffers can get initialized runtime now, via datatoc */
    if (bbuf) {
      int y, imgsize;

      iimg->rect = static_cast<uint *>(MEM_mallocN(size * size * sizeof(uint), __func__));

      /* Here we store the rect in the icon - same as before */
      if (size == bbuf->x && size == bbuf->y && xofs == 0 && yofs == 0) {
        memcpy(iimg->rect, bbuf->rect, size * size * sizeof(int));
      }
      else {
        /* this code assumes square images */
        imgsize = bbuf->x;
        for (y = 0; y < size; y++) {
          memcpy(
              &iimg->rect[y * size], &bbuf->rect[(y + yofs) * imgsize + xofs], size * sizeof(int));
        }
      }
    }
    di->data.buffer.image = iimg;
  }

  new_icon->drawinfo_free = UI_icons_free_drawinfo;
  new_icon->drawinfo = di;

  BKE_icon_set(icon_id, new_icon);

  return di;
}

static void def_internal_vicon(int icon_id, VectorDrawFunc drawFunc)
{
  Icon *new_icon = MEM_cnew<Icon>("texicon");

  new_icon->obj = NULL; /* icon is not for library object */
  new_icon->id_type = 0;

  DrawInfo *di = MEM_cnew<DrawInfo>("drawinfo");
  di->type = ICON_TYPE_VECTOR;
  di->data.vector.func = drawFunc;

  new_icon->drawinfo_free = NULL;
  new_icon->drawinfo = di;

  BKE_icon_set(icon_id, new_icon);
}

/* Vector Icon Drawing Routines */

/* Utilities */

static void vicon_keytype_draw_wrapper(
    int x, int y, int w, int h, float alpha, short key_type, short handle_type)
{
  /* Initialize dummy theme state for Action Editor - where these colors are defined
   * (since we're doing this off-screen, free from any particular space_id). */
  bThemeState theme_state;

  UI_Theme_Store(&theme_state);
  UI_SetTheme(SPACE_ACTION, RGN_TYPE_WINDOW);

  /* The "x" and "y" given are the bottom-left coordinates of the icon,
   * while the #draw_keyframe_shape() function needs the midpoint for the keyframe. */
  const float xco = x + w / 2 + 0.5f;
  const float yco = y + h / 2 + 0.5f;

  GPUVertFormat *format = immVertexFormat();
  KeyframeShaderBindings sh_bindings;
  sh_bindings.pos_id = GPU_vertformat_attr_add(format, "pos", GPU_COMP_F32, 2, GPU_FETCH_FLOAT);
  sh_bindings.size_id = GPU_vertformat_attr_add(format, "size", GPU_COMP_F32, 1, GPU_FETCH_FLOAT);
  sh_bindings.color_id = GPU_vertformat_attr_add(
      format, "color", GPU_COMP_U8, 4, GPU_FETCH_INT_TO_FLOAT_UNIT);
  sh_bindings.outline_color_id = GPU_vertformat_attr_add(
      format, "outlineColor", GPU_COMP_U8, 4, GPU_FETCH_INT_TO_FLOAT_UNIT);
  sh_bindings.flags_id = GPU_vertformat_attr_add(format, "flags", GPU_COMP_U32, 1, GPU_FETCH_INT);

  GPU_program_point_size(true);
  immBindBuiltinProgram(GPU_SHADER_KEYFRAME_SHAPE);
  immUniform1f("outline_scale", 1.0f);
  immUniform2f("ViewportSize", -1.0f, -1.0f);
  immBegin(GPU_PRIM_POINTS, 1);

  /* draw keyframe
   * - size: (default icon size == 16, default dopesheet icon size == 10)
   * - sel: true unless in handletype icons (so that "keyframe" state shows the iconic yellow icon)
   */
  const bool sel = (handle_type == KEYFRAME_HANDLE_NONE);

  draw_keyframe_shape(xco,
                      yco,
                      (10.0f / 16.0f) * h,
                      sel,
                      key_type,
                      KEYFRAME_SHAPE_BOTH,
                      alpha,
                      &sh_bindings,
                      handle_type,
                      KEYFRAME_EXTREME_NONE);

  immEnd();
  GPU_program_point_size(false);
  immUnbindProgram();

  UI_Theme_Restore(&theme_state);
}

static void vicon_keytype_keyframe_draw(int x, int y, int w, int h, float alpha)
{
  vicon_keytype_draw_wrapper(x, y, w, h, alpha, BEZT_KEYTYPE_KEYFRAME, KEYFRAME_HANDLE_NONE);
}

static void vicon_keytype_breakdown_draw(int x, int y, int w, int h, float alpha)
{
  vicon_keytype_draw_wrapper(x, y, w, h, alpha, BEZT_KEYTYPE_BREAKDOWN, KEYFRAME_HANDLE_NONE);
}

static void vicon_keytype_extreme_draw(int x, int y, int w, int h, float alpha)
{
  vicon_keytype_draw_wrapper(x, y, w, h, alpha, BEZT_KEYTYPE_EXTREME, KEYFRAME_HANDLE_NONE);
}

static void vicon_keytype_jitter_draw(int x, int y, int w, int h, float alpha)
{
  vicon_keytype_draw_wrapper(x, y, w, h, alpha, BEZT_KEYTYPE_JITTER, KEYFRAME_HANDLE_NONE);
}

static void vicon_keytype_moving_hold_draw(int x, int y, int w, int h, float alpha)
{
  vicon_keytype_draw_wrapper(x, y, w, h, alpha, BEZT_KEYTYPE_MOVEHOLD, KEYFRAME_HANDLE_NONE);
}

static void vicon_handletype_free_draw(int x, int y, int w, int h, float alpha)
{
  vicon_keytype_draw_wrapper(x, y, w, h, alpha, BEZT_KEYTYPE_KEYFRAME, KEYFRAME_HANDLE_FREE);
}

static void vicon_handletype_aligned_draw(int x, int y, int w, int h, float alpha)
{
  vicon_keytype_draw_wrapper(x, y, w, h, alpha, BEZT_KEYTYPE_KEYFRAME, KEYFRAME_HANDLE_ALIGNED);
}

static void vicon_handletype_vector_draw(int x, int y, int w, int h, float alpha)
{
  vicon_keytype_draw_wrapper(x, y, w, h, alpha, BEZT_KEYTYPE_KEYFRAME, KEYFRAME_HANDLE_VECTOR);
}

static void vicon_handletype_auto_draw(int x, int y, int w, int h, float alpha)
{
  vicon_keytype_draw_wrapper(x, y, w, h, alpha, BEZT_KEYTYPE_KEYFRAME, KEYFRAME_HANDLE_AUTO);
}

static void vicon_handletype_auto_clamp_draw(int x, int y, int w, int h, float alpha)
{
  vicon_keytype_draw_wrapper(x, y, w, h, alpha, BEZT_KEYTYPE_KEYFRAME, KEYFRAME_HANDLE_AUTO_CLAMP);
}

static void vicon_colorset_draw(int index, int x, int y, int w, int h, float /*alpha*/)
{
  bTheme *btheme = UI_GetTheme();
  const ThemeWireColor *cs = &btheme->tarm[index];

  /* Draw three bands of color: One per color
   *    x-----a-----b-----c
   *    |  N  |  S  |  A  |
   *    x-----a-----b-----c
   */
  const int a = x + w / 3;
  const int b = x + w / 3 * 2;
  const int c = x + w;

  uint pos = GPU_vertformat_attr_add(
      immVertexFormat(), "pos", GPU_COMP_I32, 2, GPU_FETCH_INT_TO_FLOAT);
  immBindBuiltinProgram(GPU_SHADER_3D_UNIFORM_COLOR);

  /* XXX: Include alpha into this... */
  /* normal */
  immUniformColor3ubv(cs->solid);
  immRecti(pos, x, y, a, y + h);

  /* selected */
  immUniformColor3ubv(cs->select);
  immRecti(pos, a, y, b, y + h);

  /* active */
  immUniformColor3ubv(cs->active);
  immRecti(pos, b, y, c, y + h);

  immUnbindProgram();
}

#  define DEF_ICON_VECTOR_COLORSET_DRAW_NTH(prefix, index) \
    static void vicon_colorset_draw_##prefix(int x, int y, int w, int h, float alpha) \
    { \
      vicon_colorset_draw(index, x, y, w, h, alpha); \
    }

DEF_ICON_VECTOR_COLORSET_DRAW_NTH(01, 0)
DEF_ICON_VECTOR_COLORSET_DRAW_NTH(02, 1)
DEF_ICON_VECTOR_COLORSET_DRAW_NTH(03, 2)
DEF_ICON_VECTOR_COLORSET_DRAW_NTH(04, 3)
DEF_ICON_VECTOR_COLORSET_DRAW_NTH(05, 4)
DEF_ICON_VECTOR_COLORSET_DRAW_NTH(06, 5)
DEF_ICON_VECTOR_COLORSET_DRAW_NTH(07, 6)
DEF_ICON_VECTOR_COLORSET_DRAW_NTH(08, 7)
DEF_ICON_VECTOR_COLORSET_DRAW_NTH(09, 8)
DEF_ICON_VECTOR_COLORSET_DRAW_NTH(10, 9)
DEF_ICON_VECTOR_COLORSET_DRAW_NTH(11, 10)
DEF_ICON_VECTOR_COLORSET_DRAW_NTH(12, 11)
DEF_ICON_VECTOR_COLORSET_DRAW_NTH(13, 12)
DEF_ICON_VECTOR_COLORSET_DRAW_NTH(14, 13)
DEF_ICON_VECTOR_COLORSET_DRAW_NTH(15, 14)
DEF_ICON_VECTOR_COLORSET_DRAW_NTH(16, 15)
DEF_ICON_VECTOR_COLORSET_DRAW_NTH(17, 16)
DEF_ICON_VECTOR_COLORSET_DRAW_NTH(18, 17)
DEF_ICON_VECTOR_COLORSET_DRAW_NTH(19, 18)
DEF_ICON_VECTOR_COLORSET_DRAW_NTH(20, 19)

#  undef DEF_ICON_VECTOR_COLORSET_DRAW_NTH

static void vicon_collection_color_draw(
    short color_tag, int x, int y, int w, int /*h*/, float /*alpha*/)
{
  bTheme *btheme = UI_GetTheme();
  const ThemeCollectionColor *collection_color = &btheme->collection_color[color_tag];

  const float aspect = float(ICON_DEFAULT_WIDTH) / float(w);

  UI_icon_draw_ex(x,
                  y,
                  ICON_GROUP_BRIGHT,
                  aspect,
                  1.0f,
                  0.0f,
                  collection_color->color,
                  true,
                  UI_NO_ICON_OVERLAY_TEXT);
}

#  define DEF_ICON_COLLECTION_COLOR_DRAW(index, color) \
    static void vicon_collection_color_draw_##index(int x, int y, int w, int h, float alpha) \
    { \
      vicon_collection_color_draw(color, x, y, w, h, alpha); \
    }

DEF_ICON_COLLECTION_COLOR_DRAW(01, COLLECTION_COLOR_01);
DEF_ICON_COLLECTION_COLOR_DRAW(02, COLLECTION_COLOR_02);
DEF_ICON_COLLECTION_COLOR_DRAW(03, COLLECTION_COLOR_03);
DEF_ICON_COLLECTION_COLOR_DRAW(04, COLLECTION_COLOR_04);
DEF_ICON_COLLECTION_COLOR_DRAW(05, COLLECTION_COLOR_05);
DEF_ICON_COLLECTION_COLOR_DRAW(06, COLLECTION_COLOR_06);
DEF_ICON_COLLECTION_COLOR_DRAW(07, COLLECTION_COLOR_07);
DEF_ICON_COLLECTION_COLOR_DRAW(08, COLLECTION_COLOR_08);

#  undef DEF_ICON_COLLECTION_COLOR_DRAW

static void vicon_strip_color_draw(
    short color_tag, int x, int y, int w, int /*h*/, float /*alpha*/)
{
  bTheme *btheme = UI_GetTheme();
  const ThemeStripColor *strip_color = &btheme->strip_color[color_tag];

  const float aspect = float(ICON_DEFAULT_WIDTH) / float(w);

  UI_icon_draw_ex(
      x, y, ICON_COLOR_TAG, aspect, 1.0f, 0.0f, strip_color->color, true, UI_NO_ICON_OVERLAY_TEXT);
}

#  define DEF_ICON_STRIP_COLOR_DRAW(index, color) \
    static void vicon_strip_color_draw_##index(int x, int y, int w, int h, float alpha) \
    { \
      vicon_strip_color_draw(color, x, y, w, h, alpha); \
    }

DEF_ICON_STRIP_COLOR_DRAW(01, SEQUENCE_COLOR_01);
DEF_ICON_STRIP_COLOR_DRAW(02, SEQUENCE_COLOR_02);
DEF_ICON_STRIP_COLOR_DRAW(03, SEQUENCE_COLOR_03);
DEF_ICON_STRIP_COLOR_DRAW(04, SEQUENCE_COLOR_04);
DEF_ICON_STRIP_COLOR_DRAW(05, SEQUENCE_COLOR_05);
DEF_ICON_STRIP_COLOR_DRAW(06, SEQUENCE_COLOR_06);
DEF_ICON_STRIP_COLOR_DRAW(07, SEQUENCE_COLOR_07);
DEF_ICON_STRIP_COLOR_DRAW(08, SEQUENCE_COLOR_08);
DEF_ICON_STRIP_COLOR_DRAW(09, SEQUENCE_COLOR_09);

#  undef DEF_ICON_STRIP_COLOR_DRAW

#  define ICON_INDIRECT_DATA_ALPHA 0.6f

/* bfa - Use our own static icon for indirect libraries */
// static void vicon_strip_color_draw_library_data_indirect(
//     int x, int y, int w, int /*h*/, float alpha)
// {
//   const float aspect = float(ICON_DEFAULT_WIDTH) / float(w);

//   UI_icon_draw_ex(x,
//                   y,
//                   ICON_LIBRARY_DATA_DIRECT,
//                   aspect,
//                   ICON_INDIRECT_DATA_ALPHA * alpha,
//                   0.0f,
//                   nullptr,
//                   false,
//                   UI_NO_ICON_OVERLAY_TEXT);
// }

static void vicon_strip_color_draw_library_data_override_noneditable(
    int x, int y, int w, int /*h*/, float alpha)
{
  const float aspect = float(ICON_DEFAULT_WIDTH) / float(w);

  UI_icon_draw_ex(x,
                  y,
                  ICON_LIBRARY_DATA_OVERRIDE,
                  aspect,
                  ICON_INDIRECT_DATA_ALPHA * alpha * 0.75f,
                  0.0f,
                  NULL,
                  false,
                  UI_NO_ICON_OVERLAY_TEXT);
}

/* Dynamically render icon instead of rendering a plain color to a texture/buffer
 * This is not strictly a "vicon", as it needs access to icon->obj to get the color info,
 * but it works in a very similar way.
 */
static void vicon_gplayer_color_draw(Icon *icon, int x, int y, int w, int h)
{
  bGPDlayer *gpl = (bGPDlayer *)icon->obj;

  /* Just draw a colored rect - Like for vicon_colorset_draw() */
  /* TODO: Make this have rounded corners, and maybe be a bit smaller.
   * However, UI_draw_roundbox_aa() draws the colors too dark, so can't be used.
   */
  uint pos = GPU_vertformat_attr_add(
      immVertexFormat(), "pos", GPU_COMP_I32, 2, GPU_FETCH_INT_TO_FLOAT);
  immBindBuiltinProgram(GPU_SHADER_3D_UNIFORM_COLOR);

  immUniformColor3fv(gpl->color);
  immRecti(pos, x, y, x + w - 1, y + h - 1);

  immUnbindProgram();
}

static void init_brush_icons(void)
{

#  define INIT_BRUSH_ICON(icon_id, name) \
    { \
      uchar *rect = (uchar *)datatoc_##name##_png; \
      const int size = datatoc_##name##_png_size; \
      DrawInfo *di; \
\
      di = def_internal_icon(NULL, icon_id, 0, 0, w, ICON_TYPE_BUFFER, 0); \
      di->data.buffer.image->datatoc_rect = rect; \
      di->data.buffer.image->datatoc_size = size; \
    } \
    ((void)0)
  /* end INIT_BRUSH_ICON */

  const int w = 96; /* warning, brush size hardcoded in C, but it gets scaled */

  INIT_BRUSH_ICON(ICON_BRUSH_BLOB, blob);
  INIT_BRUSH_ICON(ICON_BRUSH_BLUR, blur);
  INIT_BRUSH_ICON(ICON_BRUSH_CLAY, clay);
  INIT_BRUSH_ICON(ICON_BRUSH_CLAY_STRIPS, claystrips);
  INIT_BRUSH_ICON(ICON_BRUSH_CLONE, clone);
  INIT_BRUSH_ICON(ICON_BRUSH_CREASE, crease);
  INIT_BRUSH_ICON(ICON_BRUSH_SCULPT_DRAW, draw);
  INIT_BRUSH_ICON(ICON_BRUSH_FILL, fill);
  INIT_BRUSH_ICON(ICON_BRUSH_FLATTEN, flatten);
  INIT_BRUSH_ICON(ICON_BRUSH_GRAB, grab);
  INIT_BRUSH_ICON(ICON_BRUSH_INFLATE, inflate);
  INIT_BRUSH_ICON(ICON_BRUSH_LAYER, layer);
  INIT_BRUSH_ICON(ICON_BRUSH_MASK, mask);
  INIT_BRUSH_ICON(ICON_BRUSH_MIX, mix);
  INIT_BRUSH_ICON(ICON_BRUSH_NUDGE, nudge);
  INIT_BRUSH_ICON(ICON_BRUSH_PAINT_SELECT, paint_select);
  INIT_BRUSH_ICON(ICON_BRUSH_PINCH, pinch);
  INIT_BRUSH_ICON(ICON_BRUSH_SCRAPE, scrape);
  INIT_BRUSH_ICON(ICON_BRUSH_SMEAR, smear);
  INIT_BRUSH_ICON(ICON_BRUSH_SMOOTH, smooth);
  INIT_BRUSH_ICON(ICON_BRUSH_SNAKE_HOOK, snake_hook);
  INIT_BRUSH_ICON(ICON_BRUSH_SOFTEN, soften);
  INIT_BRUSH_ICON(ICON_BRUSH_TEXDRAW, texdraw);
  INIT_BRUSH_ICON(ICON_BRUSH_TEXFILL, texfill);
  INIT_BRUSH_ICON(ICON_BRUSH_TEXMASK, texmask);
  INIT_BRUSH_ICON(ICON_BRUSH_THUMB, thumb);
  INIT_BRUSH_ICON(ICON_BRUSH_ROTATE, twist);

  /* grease pencil sculpt */
  INIT_BRUSH_ICON(ICON_GPBRUSH_SMOOTH, gp_brush_smooth);
  INIT_BRUSH_ICON(ICON_GPBRUSH_THICKNESS, gp_brush_thickness);
  INIT_BRUSH_ICON(ICON_GPBRUSH_STRENGTH, gp_brush_strength);
  INIT_BRUSH_ICON(ICON_GPBRUSH_GRAB, gp_brush_grab);
  INIT_BRUSH_ICON(ICON_GPBRUSH_PUSH, gp_brush_push);
  INIT_BRUSH_ICON(ICON_GPBRUSH_TWIST, gp_brush_twist);
  INIT_BRUSH_ICON(ICON_GPBRUSH_PINCH, gp_brush_pinch);
  INIT_BRUSH_ICON(ICON_GPBRUSH_RANDOMIZE, gp_brush_randomize);
  INIT_BRUSH_ICON(ICON_GPBRUSH_CLONE, gp_brush_clone);
  INIT_BRUSH_ICON(ICON_GPBRUSH_WEIGHT, gp_brush_weight);

  /* grease pencil drawing brushes */
  INIT_BRUSH_ICON(ICON_GPBRUSH_PENCIL, gp_brush_pencil);
  INIT_BRUSH_ICON(ICON_GPBRUSH_PEN, gp_brush_pen);
  INIT_BRUSH_ICON(ICON_GPBRUSH_INK, gp_brush_ink);
  INIT_BRUSH_ICON(ICON_GPBRUSH_INKNOISE, gp_brush_inknoise);
  INIT_BRUSH_ICON(ICON_GPBRUSH_BLOCK, gp_brush_block);
  INIT_BRUSH_ICON(ICON_GPBRUSH_MARKER, gp_brush_marker);
  INIT_BRUSH_ICON(ICON_GPBRUSH_FILL, gp_brush_fill);
  INIT_BRUSH_ICON(ICON_GPBRUSH_AIRBRUSH, gp_brush_airbrush);
  INIT_BRUSH_ICON(ICON_GPBRUSH_CHISEL, gp_brush_chisel);
  INIT_BRUSH_ICON(ICON_GPBRUSH_ERASE_SOFT, gp_brush_erase_soft);
  INIT_BRUSH_ICON(ICON_GPBRUSH_ERASE_HARD, gp_brush_erase_hard);
  INIT_BRUSH_ICON(ICON_GPBRUSH_ERASE_STROKE, gp_brush_erase_stroke);

  /* Curves sculpt. */
  INIT_BRUSH_ICON(ICON_BRUSH_CURVES_ADD, curves_sculpt_add);
  INIT_BRUSH_ICON(ICON_BRUSH_CURVES_COMB, curves_sculpt_comb);
  INIT_BRUSH_ICON(ICON_BRUSH_CURVES_CUT, curves_sculpt_cut);
  INIT_BRUSH_ICON(ICON_BRUSH_CURVES_DELETE, curves_sculpt_delete);
  INIT_BRUSH_ICON(ICON_BRUSH_CURVES_DENSITY, curves_sculpt_density);
  INIT_BRUSH_ICON(ICON_BRUSH_CURVES_GROW_SHRINK, curves_sculpt_grow_shrink);
  INIT_BRUSH_ICON(ICON_BRUSH_CURVES_PINCH, curves_sculpt_pinch);
  INIT_BRUSH_ICON(ICON_BRUSH_CURVES_PUFF, curves_sculpt_puff);
  INIT_BRUSH_ICON(ICON_BRUSH_CURVES_SLIDE, curves_sculpt_slide);
  INIT_BRUSH_ICON(ICON_BRUSH_CURVES_SMOOTH, curves_sculpt_smooth);
  INIT_BRUSH_ICON(ICON_BRUSH_CURVES_SNAKE_HOOK, curves_sculpt_snake_hook);

#  undef INIT_BRUSH_ICON
}

static DrawInfo *g_di_event_list = NULL;

int UI_icon_from_event_type(short event_type, short event_value)
{
  if (event_type == EVT_RIGHTSHIFTKEY) {
    event_type = EVT_LEFTSHIFTKEY;
  }
  else if (event_type == EVT_RIGHTCTRLKEY) {
    event_type = EVT_LEFTCTRLKEY;
  }
  else if (event_type == EVT_RIGHTALTKEY) {
    event_type = EVT_LEFTALTKEY;
  }

  DrawInfo *di = g_di_event_list;
  do {
    if (di->data.input.event_type == event_type) {
      return di->data.input.icon;
    }
  } while ((di = di->data.input.next));

  if (event_type == LEFTMOUSE) {
    return ELEM(event_value, KM_CLICK, KM_PRESS) ? ICON_MOUSE_LMB : ICON_MOUSE_LMB_DRAG;
  }
  if (event_type == MIDDLEMOUSE) {
    return ELEM(event_value, KM_CLICK, KM_PRESS) ? ICON_MOUSE_MMB : ICON_MOUSE_MMB_DRAG;
  }
  if (event_type == RIGHTMOUSE) {
    return ELEM(event_value, KM_CLICK, KM_PRESS) ? ICON_MOUSE_RMB : ICON_MOUSE_RMB_DRAG;
  }

  return ICON_NONE;
}

int UI_icon_from_keymap_item(const wmKeyMapItem *kmi, int r_icon_mod[4])
{
  if (r_icon_mod) {
    memset(r_icon_mod, 0x0, sizeof(int[4]));
    int i = 0;
    if (!ELEM(kmi->ctrl, KM_NOTHING, KM_ANY)) {
      r_icon_mod[i++] = ICON_EVENT_CTRL;
    }
    if (!ELEM(kmi->alt, KM_NOTHING, KM_ANY)) {
      r_icon_mod[i++] = ICON_EVENT_ALT;
    }
    if (!ELEM(kmi->shift, KM_NOTHING, KM_ANY)) {
      r_icon_mod[i++] = ICON_EVENT_SHIFT;
    }
    if (!ELEM(kmi->oskey, KM_NOTHING, KM_ANY)) {
      r_icon_mod[i++] = ICON_EVENT_OS;
    }
  }
  return UI_icon_from_event_type(kmi->type, kmi->val);
}

static void init_event_icons(void)
{
  DrawInfo *di_next = NULL;

#  define INIT_EVENT_ICON(icon_id, type, value) \
    { \
      DrawInfo *di = def_internal_icon(NULL, icon_id, 0, 0, w, ICON_TYPE_EVENT, 0); \
      di->data.input.event_type = type; \
      di->data.input.event_value = value; \
      di->data.input.icon = icon_id; \
      di->data.input.next = di_next; \
      di_next = di; \
    } \
    ((void)0)
  /* end INIT_EVENT_ICON */

  const int w = 16; /* DUMMY */

  INIT_EVENT_ICON(ICON_EVENT_A, EVT_AKEY, KM_ANY);
  INIT_EVENT_ICON(ICON_EVENT_B, EVT_BKEY, KM_ANY);
  INIT_EVENT_ICON(ICON_EVENT_C, EVT_CKEY, KM_ANY);
  INIT_EVENT_ICON(ICON_EVENT_D, EVT_DKEY, KM_ANY);
  INIT_EVENT_ICON(ICON_EVENT_E, EVT_EKEY, KM_ANY);
  INIT_EVENT_ICON(ICON_EVENT_F, EVT_FKEY, KM_ANY);
  INIT_EVENT_ICON(ICON_EVENT_G, EVT_GKEY, KM_ANY);
  INIT_EVENT_ICON(ICON_EVENT_H, EVT_HKEY, KM_ANY);
  INIT_EVENT_ICON(ICON_EVENT_I, EVT_IKEY, KM_ANY);
  INIT_EVENT_ICON(ICON_EVENT_J, EVT_JKEY, KM_ANY);
  INIT_EVENT_ICON(ICON_EVENT_K, EVT_KKEY, KM_ANY);
  INIT_EVENT_ICON(ICON_EVENT_L, EVT_LKEY, KM_ANY);
  INIT_EVENT_ICON(ICON_EVENT_M, EVT_MKEY, KM_ANY);
  INIT_EVENT_ICON(ICON_EVENT_N, EVT_NKEY, KM_ANY);
  INIT_EVENT_ICON(ICON_EVENT_O, EVT_OKEY, KM_ANY);
  INIT_EVENT_ICON(ICON_EVENT_P, EVT_PKEY, KM_ANY);
  INIT_EVENT_ICON(ICON_EVENT_Q, EVT_QKEY, KM_ANY);
  INIT_EVENT_ICON(ICON_EVENT_R, EVT_RKEY, KM_ANY);
  INIT_EVENT_ICON(ICON_EVENT_S, EVT_SKEY, KM_ANY);
  INIT_EVENT_ICON(ICON_EVENT_T, EVT_TKEY, KM_ANY);
  INIT_EVENT_ICON(ICON_EVENT_U, EVT_UKEY, KM_ANY);
  INIT_EVENT_ICON(ICON_EVENT_V, EVT_VKEY, KM_ANY);
  INIT_EVENT_ICON(ICON_EVENT_W, EVT_WKEY, KM_ANY);
  INIT_EVENT_ICON(ICON_EVENT_X, EVT_XKEY, KM_ANY);
  INIT_EVENT_ICON(ICON_EVENT_Y, EVT_YKEY, KM_ANY);
  INIT_EVENT_ICON(ICON_EVENT_Z, EVT_ZKEY, KM_ANY);
  INIT_EVENT_ICON(ICON_EVENT_SHIFT, EVT_LEFTSHIFTKEY, KM_ANY);
  INIT_EVENT_ICON(ICON_EVENT_CTRL, EVT_LEFTCTRLKEY, KM_ANY);
  INIT_EVENT_ICON(ICON_EVENT_ALT, EVT_LEFTALTKEY, KM_ANY);
  INIT_EVENT_ICON(ICON_EVENT_OS, EVT_OSKEY, KM_ANY);
  INIT_EVENT_ICON(ICON_EVENT_F1, EVT_F1KEY, KM_ANY);
  INIT_EVENT_ICON(ICON_EVENT_F2, EVT_F2KEY, KM_ANY);
  INIT_EVENT_ICON(ICON_EVENT_F3, EVT_F3KEY, KM_ANY);
  INIT_EVENT_ICON(ICON_EVENT_F4, EVT_F4KEY, KM_ANY);
  INIT_EVENT_ICON(ICON_EVENT_F5, EVT_F5KEY, KM_ANY);
  INIT_EVENT_ICON(ICON_EVENT_F6, EVT_F6KEY, KM_ANY);
  INIT_EVENT_ICON(ICON_EVENT_F7, EVT_F7KEY, KM_ANY);
  INIT_EVENT_ICON(ICON_EVENT_F8, EVT_F8KEY, KM_ANY);
  INIT_EVENT_ICON(ICON_EVENT_F9, EVT_F9KEY, KM_ANY);
  INIT_EVENT_ICON(ICON_EVENT_F10, EVT_F10KEY, KM_ANY);
  INIT_EVENT_ICON(ICON_EVENT_F11, EVT_F11KEY, KM_ANY);
  INIT_EVENT_ICON(ICON_EVENT_F12, EVT_F12KEY, KM_ANY);
  INIT_EVENT_ICON(ICON_EVENT_ESC, EVT_ESCKEY, KM_ANY);
  INIT_EVENT_ICON(ICON_EVENT_TAB, EVT_TABKEY, KM_ANY);
  INIT_EVENT_ICON(ICON_EVENT_PAGEUP, EVT_PAGEUPKEY, KM_ANY);
  INIT_EVENT_ICON(ICON_EVENT_PAGEDOWN, EVT_PAGEDOWNKEY, KM_ANY);
  INIT_EVENT_ICON(ICON_EVENT_RETURN, EVT_RETKEY, KM_ANY);
  INIT_EVENT_ICON(ICON_EVENT_SPACEKEY, EVT_SPACEKEY, KM_ANY);

  g_di_event_list = di_next;

#  undef INIT_EVENT_ICON
}

static void icon_verify_datatoc(IconImage *iimg)
{
  /* if it has own rect, things are all OK */
  if (iimg->rect) {
    return;
  }

  if (iimg->datatoc_rect) {
    ImBuf *bbuf = IMB_ibImageFromMemory(
        iimg->datatoc_rect, iimg->datatoc_size, IB_rect, NULL, "<matcap icon>");
    /* w and h were set on initialize */
    if (bbuf->x != iimg->h && bbuf->y != iimg->w) {
      IMB_scaleImBuf(bbuf, iimg->w, iimg->h);
    }

    iimg->rect = bbuf->rect;
    bbuf->rect = NULL;
    IMB_freeImBuf(bbuf);
  }
}

static ImBuf *create_mono_icon_with_border(ImBuf *buf,
                                           int resolution_divider,
                                           float border_intensity)
{
  ImBuf *result = IMB_dupImBuf(buf);
  const float border_sharpness = 16.0 / (resolution_divider * resolution_divider);

  float blurred_alpha_buffer[(ICON_GRID_W + 2 * ICON_MONO_BORDER_OUTSET) *
                             (ICON_GRID_H + 2 * ICON_MONO_BORDER_OUTSET)];
  const int icon_width = (ICON_GRID_W + 2 * ICON_MONO_BORDER_OUTSET) / resolution_divider;
  const int icon_height = (ICON_GRID_W + 2 * ICON_MONO_BORDER_OUTSET) / resolution_divider;

  for (int y = 0; y < ICON_GRID_ROWS; y++) {
    for (int x = 0; x < ICON_GRID_COLS; x++) {
      const IconType icontype = icontypes[y * ICON_GRID_COLS + x];
      if (icontype.type != ICON_TYPE_MONO_TEXTURE) {
        continue;
      }

      int sx = x * (ICON_GRID_W + ICON_GRID_MARGIN) + ICON_GRID_MARGIN - ICON_MONO_BORDER_OUTSET;
      int sy = y * (ICON_GRID_H + ICON_GRID_MARGIN) + ICON_GRID_MARGIN - ICON_MONO_BORDER_OUTSET;
      sx = sx / resolution_divider;
      sy = sy / resolution_divider;

      /* blur the alpha channel and store it in blurred_alpha_buffer */
      const int blur_size = 2 / resolution_divider;
      for (int bx = 0; bx < icon_width; bx++) {
        const int asx = MAX2(bx - blur_size, 0);
        const int aex = MIN2(bx + blur_size + 1, icon_width);
        for (int by = 0; by < icon_height; by++) {
          const int asy = MAX2(by - blur_size, 0);
          const int aey = MIN2(by + blur_size + 1, icon_height);

          /* blur alpha channel */
          const int write_offset = by * (ICON_GRID_W + 2 * ICON_MONO_BORDER_OUTSET) + bx;
          float alpha_accum = 0.0;
          uint alpha_samples = 0;
          for (int ax = asx; ax < aex; ax++) {
            for (int ay = asy; ay < aey; ay++) {
              const int offset_read = (sy + ay) * buf->x + (sx + ax);
              const uint color_read = buf->rect[offset_read];
              const float alpha_read = ((color_read & 0xff000000) >> 24) / 255.0;
              alpha_accum += alpha_read;
              alpha_samples += 1;
            }
          }
          blurred_alpha_buffer[write_offset] = alpha_accum / alpha_samples;
        }
      }

      /* apply blurred alpha */
      for (int bx = 0; bx < icon_width; bx++) {
        for (int by = 0; by < icon_height; by++) {
          const int blurred_alpha_offset = by * (ICON_GRID_W + 2 * ICON_MONO_BORDER_OUTSET) + bx;
          const int offset_write = (sy + by) * buf->x + (sx + bx);
          const float blurred_alpha = blurred_alpha_buffer[blurred_alpha_offset];
          const float border_srgb[4] = {
              0, 0, 0, MIN2(1.0f, blurred_alpha * border_sharpness) * border_intensity};

          const uint color_read = buf->rect[offset_write];
          const uchar *orig_color = (uchar *)&color_read;

          float border_rgba[4];
          float orig_rgba[4];
          float dest_rgba[4];
          float dest_srgb[4];

          srgb_to_linearrgb_v4(border_rgba, border_srgb);
          srgb_to_linearrgb_uchar4(orig_rgba, orig_color);
          blend_color_interpolate_float(dest_rgba, orig_rgba, border_rgba, 1.0 - orig_rgba[3]);
          linearrgb_to_srgb_v4(dest_srgb, dest_rgba);

          const uint alpha_mask = uint(dest_srgb[3] * 255) << 24;
          const uint cpack = rgb_to_cpack(dest_srgb[0], dest_srgb[1], dest_srgb[2]) | alpha_mask;
          result->rect[offset_write] = cpack;
        }
      }
    }
  }
  return result;
}

static void free_icons_textures(void)
{
  if (icongltex.num_textures > 0) {
    for (int i = 0; i < 2; i++) {
      if (icongltex.tex[i]) {
        GPU_texture_free(icongltex.tex[i]);
        icongltex.tex[i] = NULL;
      }
    }
    icongltex.num_textures = 0;
  }
}

void UI_icons_reload_internal_textures(void)
{
  bTheme *btheme = UI_GetTheme();
  ImBuf *b16buf = NULL, *b32buf = NULL, *b16buf_border = NULL, *b32buf_border = NULL;
  const float icon_border_intensity = btheme->tui.icon_border_intensity;
  const bool need_icons_with_border = icon_border_intensity > 0.0f;

  if (b16buf == NULL) {
    b16buf = IMB_ibImageFromMemory((const uchar *)datatoc_blender_icons16_png,
                                   datatoc_blender_icons16_png_size,
                                   IB_rect,
                                   NULL,
                                   "<blender icons>");
  }
  if (b16buf) {
    if (need_icons_with_border) {
      b16buf_border = create_mono_icon_with_border(b16buf, 2, icon_border_intensity);
      IMB_premultiply_alpha(b16buf_border);
    }
    IMB_premultiply_alpha(b16buf);
  }

  if (b32buf == NULL) {
    b32buf = IMB_ibImageFromMemory((const uchar *)datatoc_blender_icons32_png,
                                   datatoc_blender_icons32_png_size,
                                   IB_rect,
                                   NULL,
                                   "<blender icons>");
  }
  if (b32buf) {
    if (need_icons_with_border) {
      b32buf_border = create_mono_icon_with_border(b32buf, 1, icon_border_intensity);
      IMB_premultiply_alpha(b32buf_border);
    }
    IMB_premultiply_alpha(b32buf);
  }

  if (b16buf && b32buf) {
    /* Free existing texture if any. */
    free_icons_textures();

    /* Allocate OpenGL texture. */
    icongltex.num_textures = need_icons_with_border ? 2 : 1;

    /* Note the filter and LOD bias were tweaked to better preserve icon
     * sharpness at different UI scales. */
    if (icongltex.tex[0] == NULL) {
      icongltex.w = b32buf->x;
      icongltex.h = b32buf->y;
      icongltex.invw = 1.0f / b32buf->x;
      icongltex.invh = 1.0f / b32buf->y;

      icongltex.tex[0] = GPU_texture_create_2d(
          "icons", b32buf->x, b32buf->y, 2, GPU_RGBA8, GPU_TEXTURE_USAGE_SHADER_READ, nullptr);
      GPU_texture_update_mipmap(icongltex.tex[0], 0, GPU_DATA_UBYTE, b32buf->rect);
      GPU_texture_update_mipmap(icongltex.tex[0], 1, GPU_DATA_UBYTE, b16buf->rect);
    }

    if (need_icons_with_border && icongltex.tex[1] == nullptr) {
      icongltex.tex[1] = GPU_texture_create_2d("icons_border",
                                               b32buf_border->x,
                                               b32buf_border->y,
                                               2,
                                               GPU_RGBA8,
                                               GPU_TEXTURE_USAGE_SHADER_READ,
                                               nullptr);
      GPU_texture_update_mipmap(icongltex.tex[1], 0, GPU_DATA_UBYTE, b32buf_border->rect);
      GPU_texture_update_mipmap(icongltex.tex[1], 1, GPU_DATA_UBYTE, b16buf_border->rect);
    }
  }

  IMB_freeImBuf(b16buf);
  IMB_freeImBuf(b32buf);
  IMB_freeImBuf(b16buf_border);
  IMB_freeImBuf(b32buf_border);
}

static void init_internal_icons(void)
{
#  if 0 /* temp disabled */
  if ((btheme != NULL) && btheme->tui.iconfile[0]) {
    char *icondir = BKE_appdir_folder_id(BLENDER_DATAFILES, "icons");
    char iconfilestr[FILE_MAX];

    if (icondir) {
      BLI_path_join(iconfilestr, sizeof(iconfilestr), icondir, btheme->tui.iconfile);

      /* if the image is missing bbuf will just be NULL */
      bbuf = IMB_loadiffname(iconfilestr, IB_rect, NULL);

      if (bbuf && (bbuf->x < ICON_IMAGE_W || bbuf->y < ICON_IMAGE_H)) {
        printf(
            "\n***WARNING***\n"
            "Icons file '%s' too small.\n"
            "Using built-in Icons instead\n",
            iconfilestr);
        IMB_freeImBuf(bbuf);
        bbuf = NULL;
      }
    }
    else {
      printf("%s: 'icons' data path not found, continuing\n", __func__);
    }
  }
#  endif

  /* Define icons. */
  for (int y = 0; y < ICON_GRID_ROWS; y++) {
    /* Row W has monochrome icons. */
    for (int x = 0; x < ICON_GRID_COLS; x++) {
      const IconType icontype = icontypes[y * ICON_GRID_COLS + x];
      if (!ELEM(icontype.type, ICON_TYPE_COLOR_TEXTURE, ICON_TYPE_MONO_TEXTURE)) {
        continue;
      }

      def_internal_icon(NULL,
                        BIFICONID_FIRST + y * ICON_GRID_COLS + x,
                        x * (ICON_GRID_W + ICON_GRID_MARGIN) + ICON_GRID_MARGIN,
                        y * (ICON_GRID_H + ICON_GRID_MARGIN) + ICON_GRID_MARGIN,
                        ICON_GRID_W,
                        icontype.type,
                        icontype.theme_color);
    }
  }

  def_internal_vicon(ICON_KEYTYPE_KEYFRAME_VEC, vicon_keytype_keyframe_draw);
  def_internal_vicon(ICON_KEYTYPE_BREAKDOWN_VEC, vicon_keytype_breakdown_draw);
  def_internal_vicon(ICON_KEYTYPE_EXTREME_VEC, vicon_keytype_extreme_draw);
  def_internal_vicon(ICON_KEYTYPE_JITTER_VEC, vicon_keytype_jitter_draw);
  def_internal_vicon(ICON_KEYTYPE_MOVING_HOLD_VEC, vicon_keytype_moving_hold_draw);

  def_internal_vicon(ICON_HANDLETYPE_FREE_VEC, vicon_handletype_free_draw);
  def_internal_vicon(ICON_HANDLETYPE_ALIGNED_VEC, vicon_handletype_aligned_draw);
  def_internal_vicon(ICON_HANDLETYPE_VECTOR_VEC, vicon_handletype_vector_draw);
  def_internal_vicon(ICON_HANDLETYPE_AUTO_VEC, vicon_handletype_auto_draw);
  def_internal_vicon(ICON_HANDLETYPE_AUTO_CLAMP_VEC, vicon_handletype_auto_clamp_draw);

  def_internal_vicon(ICON_COLORSET_01_VEC, vicon_colorset_draw_01);
  def_internal_vicon(ICON_COLORSET_02_VEC, vicon_colorset_draw_02);
  def_internal_vicon(ICON_COLORSET_03_VEC, vicon_colorset_draw_03);
  def_internal_vicon(ICON_COLORSET_04_VEC, vicon_colorset_draw_04);
  def_internal_vicon(ICON_COLORSET_05_VEC, vicon_colorset_draw_05);
  def_internal_vicon(ICON_COLORSET_06_VEC, vicon_colorset_draw_06);
  def_internal_vicon(ICON_COLORSET_07_VEC, vicon_colorset_draw_07);
  def_internal_vicon(ICON_COLORSET_08_VEC, vicon_colorset_draw_08);
  def_internal_vicon(ICON_COLORSET_09_VEC, vicon_colorset_draw_09);
  def_internal_vicon(ICON_COLORSET_10_VEC, vicon_colorset_draw_10);
  def_internal_vicon(ICON_COLORSET_11_VEC, vicon_colorset_draw_11);
  def_internal_vicon(ICON_COLORSET_12_VEC, vicon_colorset_draw_12);
  def_internal_vicon(ICON_COLORSET_13_VEC, vicon_colorset_draw_13);
  def_internal_vicon(ICON_COLORSET_14_VEC, vicon_colorset_draw_14);
  def_internal_vicon(ICON_COLORSET_15_VEC, vicon_colorset_draw_15);
  def_internal_vicon(ICON_COLORSET_16_VEC, vicon_colorset_draw_16);
  def_internal_vicon(ICON_COLORSET_17_VEC, vicon_colorset_draw_17);
  def_internal_vicon(ICON_COLORSET_18_VEC, vicon_colorset_draw_18);
  def_internal_vicon(ICON_COLORSET_19_VEC, vicon_colorset_draw_19);
  def_internal_vicon(ICON_COLORSET_20_VEC, vicon_colorset_draw_20);

  def_internal_vicon(ICON_COLLECTION_COLOR_01, vicon_collection_color_draw_01);
  def_internal_vicon(ICON_COLLECTION_COLOR_02, vicon_collection_color_draw_02);
  def_internal_vicon(ICON_COLLECTION_COLOR_03, vicon_collection_color_draw_03);
  def_internal_vicon(ICON_COLLECTION_COLOR_04, vicon_collection_color_draw_04);
  def_internal_vicon(ICON_COLLECTION_COLOR_05, vicon_collection_color_draw_05);
  def_internal_vicon(ICON_COLLECTION_COLOR_06, vicon_collection_color_draw_06);
  def_internal_vicon(ICON_COLLECTION_COLOR_07, vicon_collection_color_draw_07);
  def_internal_vicon(ICON_COLLECTION_COLOR_08, vicon_collection_color_draw_08);

  def_internal_vicon(ICON_SEQUENCE_COLOR_01, vicon_strip_color_draw_01);
  def_internal_vicon(ICON_SEQUENCE_COLOR_02, vicon_strip_color_draw_02);
  def_internal_vicon(ICON_SEQUENCE_COLOR_03, vicon_strip_color_draw_03);
  def_internal_vicon(ICON_SEQUENCE_COLOR_04, vicon_strip_color_draw_04);
  def_internal_vicon(ICON_SEQUENCE_COLOR_05, vicon_strip_color_draw_05);
  def_internal_vicon(ICON_SEQUENCE_COLOR_06, vicon_strip_color_draw_06);
  def_internal_vicon(ICON_SEQUENCE_COLOR_07, vicon_strip_color_draw_07);
  def_internal_vicon(ICON_SEQUENCE_COLOR_08, vicon_strip_color_draw_08);
  def_internal_vicon(ICON_SEQUENCE_COLOR_09, vicon_strip_color_draw_09);

  /* bfa - Use our own static icon for indirect libraries */
  // def_internal_vicon(ICON_LIBRARY_DATA_INDIRECT, vicon_strip_color_draw_library_data_indirect);
  def_internal_vicon(ICON_LIBRARY_DATA_OVERRIDE_NONEDITABLE,
                     vicon_strip_color_draw_library_data_override_noneditable);
}

static void init_iconfile_list(ListBase *list)
{
  BLI_listbase_clear(list);
  const char *icondir = BKE_appdir_folder_id(BLENDER_DATAFILES, "icons");

  if (icondir == NULL) {
    return;
  }

  direntry *dir;
  const int totfile = BLI_filelist_dir_contents(icondir, &dir);

  int index = 1;
  for (int i = 0; i < totfile; i++) {
    if (dir[i].type & S_IFREG) {
      const char *filename = dir[i].relname;

      if (BLI_path_extension_check(filename, ".png")) {
        /* loading all icons on file start is overkill & slows startup
         * its possible they change size after blender load anyway. */
#  if 0
        int ifilex, ifiley;
        char iconfilestr[FILE_MAX + 16]; /* allow 256 chars for file+dir */
        ImBuf *bbuf = NULL;
        /* check to see if the image is the right size, continue if not */
        /* copying strings here should go ok, assuming that we never get back
         * a complete path to file longer than 256 chars */
        BLI_path_join(iconfilestr, sizeof(iconfilestr), icondir, filename);
        bbuf = IMB_loadiffname(iconfilestr, IB_rect);

        if (bbuf) {
          ifilex = bbuf->x;
          ifiley = bbuf->y;
          IMB_freeImBuf(bbuf);
        }
        else {
          ifilex = ifiley = 0;
        }

        /* bad size or failed to load */
        if ((ifilex != ICON_IMAGE_W) || (ifiley != ICON_IMAGE_H)) {
          printf("icon '%s' is wrong size %dx%d\n", iconfilestr, ifilex, ifiley);
          continue;
        }
#  endif /* removed */

        /* found a potential icon file, so make an entry for it in the cache list */
        IconFile *ifile = MEM_cnew<IconFile>(__func__);

        BLI_strncpy(ifile->filename, filename, sizeof(ifile->filename));
        ifile->index = index;

        BLI_addtail(list, ifile);

        index++;
      }
    }
  }

  BLI_filelist_free(dir, totfile);
  dir = NULL;
}

static void free_iconfile_list(ListBase *list)
{
  LISTBASE_FOREACH_MUTABLE (IconFile *, ifile, &iconfilelist) {
    BLI_freelinkN(list, ifile);
  }
}

#else

void UI_icons_reload_internal_textures(void)
{
}

#endif /* WITH_HEADLESS */

int UI_iconfile_get_index(const char *filename)
{
  LISTBASE_FOREACH (const IconFile *, ifile, &iconfilelist) {
    if (BLI_path_cmp(filename, ifile->filename) == 0) {
      return ifile->index;
    }
  }

  return 0;
}

ListBase *UI_iconfile_list(void)
{
  ListBase *list = &(iconfilelist);

  return list;
}

void UI_icons_free(void)
{
#ifndef WITH_HEADLESS
  free_icons_textures();
  free_iconfile_list(&iconfilelist);
#endif
  BKE_icons_free();
}

void UI_icons_free_drawinfo(void *drawinfo)
{
  DrawInfo *di = static_cast<DrawInfo *>(drawinfo);

  if (di == NULL) {
    return;
  }

  if (di->type == ICON_TYPE_BUFFER) {
    if (di->data.buffer.image) {
      if (di->data.buffer.image->rect) {
        MEM_freeN(di->data.buffer.image->rect);
      }
      MEM_freeN(di->data.buffer.image);
    }
  }
  else if (di->type == ICON_TYPE_GEOM) {
    if (di->data.geom.image_cache) {
      IMB_freeImBuf(di->data.geom.image_cache);
    }
  }

  MEM_freeN(di);
}

/**
 * #Icon.data_type and #Icon.obj
 */
static DrawInfo *icon_create_drawinfo(Icon *icon)
{
  const int icon_data_type = icon->obj_type;

  DrawInfo *di = MEM_cnew<DrawInfo>("di_icon");

  if (ELEM(icon_data_type, ICON_DATA_ID, ICON_DATA_PREVIEW)) {
    di->type = ICON_TYPE_PREVIEW;
  }
  else if (icon_data_type == ICON_DATA_IMBUF) {
    di->type = ICON_TYPE_IMBUF;
  }
  else if (icon_data_type == ICON_DATA_GEOM) {
    di->type = ICON_TYPE_GEOM;
  }
  else if (icon_data_type == ICON_DATA_STUDIOLIGHT) {
    di->type = ICON_TYPE_BUFFER;
  }
  else if (icon_data_type == ICON_DATA_GPLAYER) {
    di->type = ICON_TYPE_GPLAYER;
  }
  else {
    BLI_assert(0);
  }

  return di;
}

static DrawInfo *icon_ensure_drawinfo(Icon *icon)
{
  if (icon->drawinfo) {
    return static_cast<DrawInfo *>(icon->drawinfo);
  }
  DrawInfo *di = icon_create_drawinfo(icon);
  icon->drawinfo = di;
  icon->drawinfo_free = UI_icons_free_drawinfo;
  return di;
}

int UI_icon_get_width(int icon_id)
{
  Icon *icon = BKE_icon_get(icon_id);

  if (icon == NULL) {
    if (G.debug & G_DEBUG) {
      printf("%s: Internal error, no icon for icon ID: %d\n", __func__, icon_id);
    }
    return 0;
  }

  DrawInfo *di = icon_ensure_drawinfo(icon);
  if (di) {
    return ICON_DEFAULT_WIDTH;
  }

  return 0;
}

int UI_icon_get_height(int icon_id)
{
  Icon *icon = BKE_icon_get(icon_id);
  if (icon == NULL) {
    if (G.debug & G_DEBUG) {
      printf("%s: Internal error, no icon for icon ID: %d\n", __func__, icon_id);
    }
    return 0;
  }

  DrawInfo *di = icon_ensure_drawinfo(icon);
  if (di) {
    return ICON_DEFAULT_HEIGHT;
  }

  return 0;
}

bool UI_icon_get_theme_color(int icon_id, uchar color[4])
{
  Icon *icon = BKE_icon_get(icon_id);
  if (icon == NULL) {
    return false;
  }

  DrawInfo *di = icon_ensure_drawinfo(icon);
  return UI_GetIconThemeColor4ubv(di->data.texture.theme_color, color);
}

void UI_icons_init()
{
#ifndef WITH_HEADLESS
  init_iconfile_list(&iconfilelist);
  UI_icons_reload_internal_textures();
  init_internal_icons();
  init_brush_icons();
  init_event_icons();
#endif
}

int UI_icon_preview_to_render_size(enum eIconSizes size)
{
  switch (size) {
    case ICON_SIZE_ICON:
      return ICON_RENDER_DEFAULT_HEIGHT;
    case ICON_SIZE_PREVIEW:
      return PREVIEW_RENDER_DEFAULT_HEIGHT;
    default:
      return 0;
  }
}

/* Create rect for the icon
 */
static void icon_create_rect(PreviewImage *prv_img, enum eIconSizes size)
{
  const uint render_size = UI_icon_preview_to_render_size(size);

  if (!prv_img) {
    if (G.debug & G_DEBUG) {
      printf("%s, error: requested preview image does not exist", __func__);
    }
  }
  else if (!prv_img->rect[size]) {
    prv_img->w[size] = render_size;
    prv_img->h[size] = render_size;
    prv_img->flag[size] |= PRV_CHANGED;
    prv_img->changed_timestamp[size] = 0;
    prv_img->rect[size] = static_cast<uint *>(
        MEM_callocN(render_size * render_size * sizeof(uint), "prv_rect"));
  }
}

static void ui_id_preview_image_render_size(
    const bContext *C, Scene *scene, ID *id, PreviewImage *pi, int size, const bool use_job);

static void ui_studiolight_icon_job_exec(void *customdata,
                                         bool * /*stop*/,
                                         bool * /*do_update*/,
                                         float * /*progress*/)
{
  Icon **tmp = (Icon **)customdata;
  Icon *icon = *tmp;
  DrawInfo *di = icon_ensure_drawinfo(icon);
  StudioLight *sl = static_cast<StudioLight *>(icon->obj);
  BKE_studiolight_preview(di->data.buffer.image->rect, sl, icon->id_type);
}

static void ui_studiolight_kill_icon_preview_job(wmWindowManager *wm, int icon_id)
{
  Icon *icon = BKE_icon_get(icon_id);
  WM_jobs_kill_type(wm, icon, WM_JOB_TYPE_STUDIOLIGHT);
  icon->obj = NULL;
}

static void ui_studiolight_free_function(StudioLight *sl, void *data)
{
  wmWindowManager *wm = static_cast<wmWindowManager *>(data);

  /* Happens if job was canceled or already finished. */
  if (wm == NULL) {
    return;
  }

  /* get icons_id, get icons and kill wm jobs */
  if (sl->icon_id_radiance) {
    ui_studiolight_kill_icon_preview_job(wm, sl->icon_id_radiance);
  }
  if (sl->icon_id_irradiance) {
    ui_studiolight_kill_icon_preview_job(wm, sl->icon_id_irradiance);
  }
  if (sl->icon_id_matcap) {
    ui_studiolight_kill_icon_preview_job(wm, sl->icon_id_matcap);
  }
  if (sl->icon_id_matcap_flipped) {
    ui_studiolight_kill_icon_preview_job(wm, sl->icon_id_matcap_flipped);
  }
}

static void ui_studiolight_icon_job_end(void *customdata)
{
  Icon **tmp = (Icon **)customdata;
  Icon *icon = *tmp;
  StudioLight *sl = static_cast<StudioLight *>(icon->obj);
  BKE_studiolight_set_free_function(sl, &ui_studiolight_free_function, NULL);
}

void ui_icon_ensure_deferred(const bContext *C, const int icon_id, const bool big)
{
  Icon *icon = BKE_icon_get(icon_id);

  if (icon == NULL) {
    return;
  }

  DrawInfo *di = icon_ensure_drawinfo(icon);

  if (di == NULL) {
    return;
  }

  switch (di->type) {
    case ICON_TYPE_PREVIEW: {
      ID *id = (icon->id_type != 0) ? static_cast<ID *>(icon->obj) : NULL;
      PreviewImage *prv = id ? BKE_previewimg_id_ensure(id) :
                               static_cast<PreviewImage *>(icon->obj);
      /* Using jobs for screen previews crashes due to off-screen rendering.
       * XXX: would be nicer if #PreviewImage could store if it supports jobs. */
      const bool use_jobs = !id || (GS(id->name) != ID_SCR);

      if (prv) {
        const int size = big ? ICON_SIZE_PREVIEW : ICON_SIZE_ICON;

        if (id || (prv->tag & PRV_TAG_DEFFERED) != 0) {
          ui_id_preview_image_render_size(C, NULL, id, prv, size, use_jobs);
        }
      }
      break;
    }
    case ICON_TYPE_BUFFER: {
      if (icon->obj_type == ICON_DATA_STUDIOLIGHT) {
        if (di->data.buffer.image == NULL) {
          wmWindowManager *wm = CTX_wm_manager(C);
          StudioLight *sl = static_cast<StudioLight *>(icon->obj);
          BKE_studiolight_set_free_function(sl, &ui_studiolight_free_function, wm);
          IconImage *img = MEM_cnew<IconImage>(__func__);

          img->w = STUDIOLIGHT_ICON_SIZE;
          img->h = STUDIOLIGHT_ICON_SIZE;
          const size_t size = STUDIOLIGHT_ICON_SIZE * STUDIOLIGHT_ICON_SIZE * sizeof(uint);
          img->rect = static_cast<uint *>(MEM_mallocN(size, __func__));
          memset(img->rect, 0, size);
          di->data.buffer.image = img;

          wmJob *wm_job = WM_jobs_get(wm,
                                      CTX_wm_window(C),
                                      icon,
                                      "StudioLight Icon",
                                      eWM_JobFlag(0),
                                      WM_JOB_TYPE_STUDIOLIGHT);
          Icon **tmp = MEM_cnew<Icon *>(__func__);
          *tmp = icon;
          WM_jobs_customdata_set(wm_job, tmp, MEM_freeN);
          WM_jobs_timer(wm_job, 0.01, 0, NC_WINDOW);
          WM_jobs_callbacks(
              wm_job, ui_studiolight_icon_job_exec, NULL, NULL, ui_studiolight_icon_job_end);
          WM_jobs_start(CTX_wm_manager(C), wm_job);
        }
      }
      break;
    }
  }
}

/**
 * * Only call with valid pointer from UI_icon_draw.
 * * Only called when icon has changed.
 *
 * Note that if an ID doesn't support jobs for preview creation, \a use_job will be ignored.
 */
static void icon_set_image(const bContext *C,
                           Scene *scene,
                           ID *id,
                           PreviewImage *prv_img,
                           enum eIconSizes size,
                           const bool use_job)
{
  if (!prv_img) {
    if (G.debug & G_DEBUG) {
      printf("%s: no preview image for this ID: %s\n", __func__, id->name);
    }
    return;
  }

  if (prv_img->flag[size] & PRV_USER_EDITED) {
    /* user-edited preview, do not auto-update! */
    return;
  }

  const bool delay = prv_img->rect[size] != NULL;
  icon_create_rect(prv_img, size);

  if (use_job && (!id || BKE_previewimg_id_supports_jobs(id))) {
    /* Job (background) version */
    ED_preview_icon_job(C, prv_img, id, size, delay);
  }
  else {
    if (!scene) {
      scene = CTX_data_scene(C);
    }
    /* Immediate version */
    ED_preview_icon_render(C, scene, prv_img, id, size);
  }
}

PreviewImage *UI_icon_to_preview(int icon_id)
{
  Icon *icon = BKE_icon_get(icon_id);

  if (icon == NULL) {
    return NULL;
  }

  DrawInfo *di = (DrawInfo *)icon->drawinfo;

  if (di == NULL) {
    return NULL;
  }

  if (di->type == ICON_TYPE_PREVIEW) {
    PreviewImage *prv = (icon->id_type != 0) ? BKE_previewimg_id_ensure((ID *)icon->obj) :
                                               static_cast<PreviewImage *>(icon->obj);

    if (prv) {
      return BKE_previewimg_copy(prv);
    }
  }
  else if (di->data.buffer.image) {
    ImBuf *bbuf;

    bbuf = IMB_ibImageFromMemory(di->data.buffer.image->datatoc_rect,
                                 di->data.buffer.image->datatoc_size,
                                 IB_rect,
                                 NULL,
                                 __func__);
    if (bbuf) {
      PreviewImage *prv = BKE_previewimg_create();

      prv->rect[0] = bbuf->rect;

      prv->w[0] = bbuf->x;
      prv->h[0] = bbuf->y;

      bbuf->rect = NULL;
      IMB_freeImBuf(bbuf);

      return prv;
    }
  }

  return NULL;
}

static void icon_draw_rect(float x,
                           float y,
                           int w,
                           int h,
                           float /*aspect*/,
                           int rw,
                           int rh,
                           uint *rect,
                           float alpha,
                           const float desaturate)
{
  int draw_w = w;
  int draw_h = h;
  int draw_x = x;
  /* We need to round y, to avoid the icon jittering in some cases. */
  int draw_y = round_fl_to_int(y);

  /* sanity check */
  if (w <= 0 || h <= 0 || w > 2000 || h > 2000) {
    printf("%s: icons are %i x %i pixels?\n", __func__, w, h);
    BLI_assert_msg(0, "invalid icon size");
    return;
  }
  /* modulate color */
  const float col[4] = {alpha, alpha, alpha, alpha};

  float scale_x = 1.0f;
  float scale_y = 1.0f;
  /* rect contains image in 'rendersize', we only scale if needed */
  if (rw != w || rh != h) {
    /* preserve aspect ratio and center */
    if (rw > rh) {
      draw_w = w;
      draw_h = int((float(rh) / float(rw)) * float(w));
      draw_y += (h - draw_h) / 2;
    }
    else if (rw < rh) {
      draw_w = int((float(rw) / float(rh)) * float(h));
      draw_h = h;
      draw_x += (w - draw_w) / 2;
    }
    scale_x = draw_w / float(rw);
    scale_y = draw_h / float(rh);
    /* If the image is squared, the `draw_*` initialization values are good. */
  }

  /* draw */
  eGPUBuiltinShader shader;
  if (desaturate != 0.0f) {
    shader = GPU_SHADER_2D_IMAGE_DESATURATE_COLOR;
  }
  else {
    shader = GPU_SHADER_3D_IMAGE_COLOR;
  }
  IMMDrawPixelsTexState state = immDrawPixelsTexSetup(shader);

  if (shader == GPU_SHADER_2D_IMAGE_DESATURATE_COLOR) {
    immUniform1f("factor", desaturate);
  }

  immDrawPixelsTexScaledFullSize(
      &state, draw_x, draw_y, rw, rh, GPU_RGBA8, true, rect, scale_x, scale_y, 1.0f, 1.0f, col);
}

/* High enough to make a difference, low enough so that
 * small draws are still efficient with the use of glUniform.
 * NOTE TODO: We could use UBO but we would need some triple
 * buffer system + persistent mapping for this to be more
 * efficient than simple glUniform calls. */
#define ICON_DRAW_CACHE_SIZE 16

struct IconDrawCall {
  rctf pos;
  rctf tex;
  float color[4];
};

struct IconTextureDrawCall {
  IconDrawCall drawcall_cache[ICON_DRAW_CACHE_SIZE];
  int calls; /* Number of calls batched together */
};

static struct {
  IconTextureDrawCall normal;
  IconTextureDrawCall border;
  bool enabled;
} g_icon_draw_cache = {{{{{0}}}}};

void UI_icon_draw_cache_begin(void)
{
  BLI_assert(g_icon_draw_cache.enabled == false);
  g_icon_draw_cache.enabled = true;
}

static void icon_draw_cache_texture_flush_ex(GPUTexture *texture,
                                             IconTextureDrawCall *texture_draw_calls)
{
  if (texture_draw_calls->calls == 0) {
    return;
  }

  GPUShader *shader = GPU_shader_get_builtin_shader(GPU_SHADER_ICON_MULTI);
  GPU_shader_bind(shader);

  const int data_binding = GPU_shader_get_ubo_binding(shader, "multi_icon_data");
  GPUUniformBuf *ubo = GPU_uniformbuf_create_ex(
      sizeof(MultiIconCallData), texture_draw_calls->drawcall_cache, __func__);
  GPU_uniformbuf_bind(ubo, data_binding);

  const int img_binding = GPU_shader_get_sampler_binding(shader, "image");
  GPU_texture_bind_ex(texture, GPU_SAMPLER_ICON, img_binding);

  GPUBatch *quad = GPU_batch_preset_quad();
  GPU_batch_set_shader(quad, shader);
  GPU_batch_draw_instance_range(quad, 0, texture_draw_calls->calls);

  GPU_texture_unbind(texture);
  GPU_uniformbuf_unbind(ubo);
  GPU_uniformbuf_free(ubo);

  texture_draw_calls->calls = 0;
}

static void icon_draw_cache_flush_ex(bool only_full_caches)
{
  bool should_draw = false;
  if (only_full_caches) {
    should_draw = g_icon_draw_cache.normal.calls == ICON_DRAW_CACHE_SIZE ||
                  g_icon_draw_cache.border.calls == ICON_DRAW_CACHE_SIZE;
  }
  else {
    should_draw = g_icon_draw_cache.normal.calls || g_icon_draw_cache.border.calls;
  }

  if (should_draw) {
    /* We need to flush widget base first to ensure correct ordering. */
    UI_widgetbase_draw_cache_flush();

    GPU_blend(GPU_BLEND_ALPHA_PREMULT);

    if (!only_full_caches || g_icon_draw_cache.normal.calls == ICON_DRAW_CACHE_SIZE) {
      icon_draw_cache_texture_flush_ex(icongltex.tex[0], &g_icon_draw_cache.normal);
    }

    if (!only_full_caches || g_icon_draw_cache.border.calls == ICON_DRAW_CACHE_SIZE) {
      icon_draw_cache_texture_flush_ex(icongltex.tex[1], &g_icon_draw_cache.border);
    }

    GPU_blend(GPU_BLEND_ALPHA);
  }
}

void UI_icon_draw_cache_end(void)
{
  BLI_assert(g_icon_draw_cache.enabled == true);
  g_icon_draw_cache.enabled = false;

  /* Don't change blend state if it's not needed. */
  if (g_icon_draw_cache.border.calls == 0 && g_icon_draw_cache.normal.calls == 0) {
    return;
  }

  GPU_blend(GPU_BLEND_ALPHA);
  icon_draw_cache_flush_ex(false);
  GPU_blend(GPU_BLEND_NONE);
}

static void icon_draw_texture_cached(float x,
                                     float y,
                                     float w,
                                     float h,
                                     int ix,
                                     int iy,
                                     int /*iw*/,
                                     int ih,
                                     float alpha,
                                     const float rgb[3],
                                     bool with_border)
{

  float mvp[4][4];
  GPU_matrix_model_view_projection_get(mvp);

  IconTextureDrawCall *texture_call = with_border ? &g_icon_draw_cache.border :
                                                    &g_icon_draw_cache.normal;

  IconDrawCall *call = &texture_call->drawcall_cache[texture_call->calls];
  texture_call->calls++;

  /* Manual mat4*vec2 */
  call->pos.xmin = x * mvp[0][0] + y * mvp[1][0] + mvp[3][0];
  call->pos.ymin = x * mvp[0][1] + y * mvp[1][1] + mvp[3][1];
  call->pos.xmax = call->pos.xmin + w * mvp[0][0] + h * mvp[1][0];
  call->pos.ymax = call->pos.ymin + w * mvp[0][1] + h * mvp[1][1];

  call->tex.xmin = ix * icongltex.invw;
  call->tex.xmax = (ix + ih) * icongltex.invw;
  call->tex.ymin = iy * icongltex.invh;
  call->tex.ymax = (iy + ih) * icongltex.invh;

  if (rgb) {
    copy_v4_fl4(call->color, rgb[0], rgb[1], rgb[2], alpha);
  }
  else {
    copy_v4_fl(call->color, alpha);
  }

  if (texture_call->calls == ICON_DRAW_CACHE_SIZE) {
    icon_draw_cache_flush_ex(true);
  }
}

static void icon_draw_texture(float x,
                              float y,
                              float w,
                              float h,
                              int ix,
                              int iy,
                              int iw,
                              int ih,
                              float alpha,
                              const float rgb[3],
                              bool with_border,
                              const IconTextOverlay *text_overlay)
{
  const float zoom_factor = w / UI_ICON_SIZE;
  float text_width = 0.0f;

  /* No need to show if too zoomed out, otherwise it just adds noise. */
  const bool show_indicator = (text_overlay && text_overlay->text[0] != '\0') &&
                              (zoom_factor > 0.7f);

  if (show_indicator) {
    /* Handle the little numbers on top of the icon. */
    uchar text_color[4];
    UI_GetThemeColor3ubv(TH_TEXT, text_color);
    text_color[3] = 255;

    uiFontStyle fstyle_small = *UI_FSTYLE_WIDGET;
    fstyle_small.points *= zoom_factor;
    fstyle_small.points *= 0.8f;

    rcti text_rect{};
    text_rect.xmax = x + UI_UNIT_X * zoom_factor;
    text_rect.xmin = x;
    text_rect.ymax = y;
    text_rect.ymin = y;

    uiFontStyleDraw_Params params{};
    params.align = UI_STYLE_TEXT_RIGHT;
    UI_fontstyle_draw(&fstyle_small,
                      &text_rect,
                      text_overlay->text,
                      sizeof(text_overlay->text),
                      text_color,
                      &params);
    text_width = float(UI_fontstyle_string_width(&fstyle_small, text_overlay->text)) / UI_UNIT_X /
                 zoom_factor;
  }

  /* Draw the actual icon. */
  if (!show_indicator && g_icon_draw_cache.enabled) {
    icon_draw_texture_cached(x, y, w, h, ix, iy, iw, ih, alpha, rgb, with_border);
    return;
  }

  /* We need to flush widget base first to ensure correct ordering. */
  UI_widgetbase_draw_cache_flush();

  GPU_blend(GPU_BLEND_ALPHA_PREMULT);

  const float x1 = ix * icongltex.invw;
  const float x2 = (ix + ih) * icongltex.invw;
  const float y1 = iy * icongltex.invh;
  const float y2 = (iy + ih) * icongltex.invh;

  GPUTexture *texture = with_border ? icongltex.tex[1] : icongltex.tex[0];

  GPUShader *shader = GPU_shader_get_builtin_shader(GPU_SHADER_ICON);
  GPU_shader_bind(shader);

  const int img_binding = GPU_shader_get_sampler_binding(shader, "image");
  const int color_loc = GPU_shader_get_uniform(shader, "finalColor");
  const int rect_tex_loc = GPU_shader_get_uniform(shader, "rect_icon");
  const int rect_geom_loc = GPU_shader_get_uniform(shader, "rect_geom");

  if (rgb) {
    const float color[4] = {rgb[0], rgb[1], rgb[2], alpha};
    GPU_shader_uniform_float_ex(shader, color_loc, 4, 1, color);
  }
  else {
    const float color[4] = {alpha, alpha, alpha, alpha};
    GPU_shader_uniform_float_ex(shader, color_loc, 4, 1, color);
  }

  const float tex_color[4] = {x1, y1, x2, y2};
  const float geom_color[4] = {x, y, x + w, y + h};

  GPU_shader_uniform_float_ex(shader, rect_tex_loc, 4, 1, tex_color);
  GPU_shader_uniform_float_ex(shader, rect_geom_loc, 4, 1, geom_color);
  GPU_shader_uniform_1f(shader, "text_width", text_width);

  GPU_texture_bind_ex(texture, GPU_SAMPLER_ICON, img_binding);

  GPUBatch *quad = GPU_batch_preset_quad();
  GPU_batch_set_shader(quad, shader);
  GPU_batch_draw(quad);

  GPU_texture_unbind(texture);

  GPU_blend(GPU_BLEND_ALPHA);
}

/* Drawing size for preview images */
static int get_draw_size(enum eIconSizes size)
{
  switch (size) {
    case ICON_SIZE_ICON:
      return ICON_DEFAULT_HEIGHT;
    case ICON_SIZE_PREVIEW:
      return PREVIEW_DEFAULT_HEIGHT;
    default:
      return 0;
  }
}

static void icon_draw_size(float x,
                           float y,
                           int icon_id,
                           float aspect,
                           float alpha,
                           enum eIconSizes size,
                           int draw_size,
                           const float desaturate,
                           const uchar mono_rgba[4],
                           const bool mono_border,
                           const IconTextOverlay *text_overlay)
{
  bTheme *btheme = UI_GetTheme();
  const float fdraw_size = float(draw_size);

  Icon *icon = BKE_icon_get(icon_id);
  alpha *= btheme->tui.icon_alpha;

  if (icon == NULL) {
    if (G.debug & G_DEBUG) {
      printf("%s: Internal error, no icon for icon ID: %d\n", __func__, icon_id);
    }
    return;
  }

  /* scale width and height according to aspect */
  int w = int(fdraw_size / aspect + 0.5f);
  int h = int(fdraw_size / aspect + 0.5f);

  DrawInfo *di = icon_ensure_drawinfo(icon);

  /* We need to flush widget base first to ensure correct ordering. */
  UI_widgetbase_draw_cache_flush();

  if (di->type == ICON_TYPE_IMBUF) {
    ImBuf *ibuf = static_cast<ImBuf *>(icon->obj);

    GPU_blend(GPU_BLEND_ALPHA_PREMULT);
    icon_draw_rect(x, y, w, h, aspect, ibuf->x, ibuf->y, ibuf->rect, alpha, desaturate);
    GPU_blend(GPU_BLEND_ALPHA);
  }
  else if (di->type == ICON_TYPE_VECTOR) {
    /* vector icons use the uiBlock transformation, they are not drawn
     * with untransformed coordinates like the other icons */
    di->data.vector.func(int(x), int(y), w, h, 1.0f);
  }
  else if (di->type == ICON_TYPE_GEOM) {
#ifdef USE_UI_TOOLBAR_HACK
    /* TODO(@ideasman42): scale icons up for toolbar,
     * we need a way to detect larger buttons and do this automatic. */
    {
      float scale = float(ICON_DEFAULT_HEIGHT_TOOLBAR) / float(ICON_DEFAULT_HEIGHT);
      y = (y + (h / 2)) - ((h * scale) / 2);
      w *= scale;
      h *= scale;
    }
#endif

    /* If the theme is light, we will adjust the icon colors. */
    const bool invert = (rgb_to_grayscale_byte(btheme->tui.wcol_toolbar_item.inner) > 128);
    const bool geom_inverted = di->data.geom.inverted;

    /* This could re-generate often if rendered at different sizes in the one interface.
     * TODO(@ideasman42): support caching multiple sizes. */
    ImBuf *ibuf = di->data.geom.image_cache;
    if ((ibuf == NULL) || (ibuf->x != w) || (ibuf->y != h) || (invert != geom_inverted)) {
      if (ibuf) {
        IMB_freeImBuf(ibuf);
      }
      if (invert != geom_inverted) {
        BKE_icon_geom_invert_lightness(static_cast<Icon_Geom *>(icon->obj));
      }
      ibuf = BKE_icon_geom_rasterize(static_cast<Icon_Geom *>(icon->obj), w, h);
      di->data.geom.image_cache = ibuf;
      di->data.geom.inverted = invert;
    }

    GPU_blend(GPU_BLEND_ALPHA_PREMULT);
    icon_draw_rect(x, y, w, h, aspect, w, h, ibuf->rect, alpha, desaturate);
    GPU_blend(GPU_BLEND_ALPHA);
  }
  else if (di->type == ICON_TYPE_EVENT) {
    const short event_type = di->data.input.event_type;
    const short event_value = di->data.input.event_value;
    icon_draw_rect_input(x, y, w, h, alpha, event_type, event_value);
  }
  else if (di->type == ICON_TYPE_COLOR_TEXTURE) {
    /* texture image use premul alpha for correct scaling */
    icon_draw_texture(x,
                      y,
                      float(w),
                      float(h),
                      di->data.texture.x,
                      di->data.texture.y,
                      di->data.texture.w,
                      di->data.texture.h,
                      alpha,
                      NULL,
                      false,
                      text_overlay);
  }
  else if (di->type == ICON_TYPE_MONO_TEXTURE) {
    /* Monochrome icon that uses text or theme color. */
    const bool with_border = mono_border && (btheme->tui.icon_border_intensity > 0.0f);
    float color[4];
    if (mono_rgba) {
      rgba_uchar_to_float(color, (const uchar *)mono_rgba);
    }
    else {
      UI_GetThemeColor4fv(TH_TEXT, color);
    }

    mul_v4_fl(color, alpha);

    float border_outset = 0.0;
    uint border_texel = 0;
#ifndef WITH_HEADLESS
    if (with_border) {
      const float scale = float(ICON_GRID_W) / float(ICON_DEFAULT_WIDTH);
      border_texel = ICON_MONO_BORDER_OUTSET;
      border_outset = ICON_MONO_BORDER_OUTSET / (scale * aspect);
    }
#endif
    icon_draw_texture(x - border_outset,
                      y - border_outset,
                      float(w) + 2 * border_outset,
                      float(h) + 2 * border_outset,
                      di->data.texture.x - border_texel,
                      di->data.texture.y - border_texel,
                      di->data.texture.w + 2 * border_texel,
                      di->data.texture.h + 2 * border_texel,
                      color[3],
                      color,
                      with_border,
                      text_overlay);
  }

  else if (di->type == ICON_TYPE_BUFFER) {
    /* it is a builtin icon */
    IconImage *iimg = di->data.buffer.image;
#ifndef WITH_HEADLESS
    icon_verify_datatoc(iimg);
#endif
    if (!iimg->rect) {
      /* something has gone wrong! */
      return;
    }

    icon_draw_rect(x, y, w, h, aspect, iimg->w, iimg->h, iimg->rect, alpha, desaturate);
  }
  else if (di->type == ICON_TYPE_PREVIEW) {
    PreviewImage *pi = (icon->id_type != 0) ? BKE_previewimg_id_ensure((ID *)icon->obj) :
                                              static_cast<PreviewImage *>(icon->obj);

    if (pi) {
      /* no create icon on this level in code */
      if (!pi->rect[size]) {
        /* Something has gone wrong! */
        return;
      }

      /* Preview images use premultiplied alpha. */
      GPU_blend(GPU_BLEND_ALPHA_PREMULT);
      icon_draw_rect(
          x, y, w, h, aspect, pi->w[size], pi->h[size], pi->rect[size], alpha, desaturate);
      GPU_blend(GPU_BLEND_ALPHA);
    }
  }
  else if (di->type == ICON_TYPE_GPLAYER) {
    BLI_assert(icon->obj != NULL);

    /* Just draw a colored rect - Like for vicon_colorset_draw() */
#ifndef WITH_HEADLESS
    vicon_gplayer_color_draw(icon, int(x), int(y), w, h);
#endif
  }
}

static void ui_id_preview_image_render_size(
    const bContext *C, Scene *scene, ID *id, PreviewImage *pi, int size, const bool use_job)
{
  /* changed only ever set by dynamic icons */
  if ((pi->flag[size] & PRV_CHANGED) || !pi->rect[size]) {
    /* create the rect if necessary */
    icon_set_image(C, scene, id, pi, eIconSizes(size), use_job);

    pi->flag[size] &= ~PRV_CHANGED;
  }
}

void UI_icon_render_id_ex(const bContext *C,
                          Scene *scene,
                          ID *id_to_render,
                          const enum eIconSizes size,
                          const bool use_job,
                          PreviewImage *r_preview_image)
{
  ui_id_preview_image_render_size(C, scene, id_to_render, r_preview_image, size, use_job);
}

void UI_icon_render_id(
    const bContext *C, Scene *scene, ID *id, const enum eIconSizes size, const bool use_job)
{
  PreviewImage *pi = BKE_previewimg_id_ensure(id);
  if (pi == NULL) {
    return;
  }

  ID *id_to_render = id;

  /* For objects, first try if a preview can created via the object data. */
  if (GS(id->name) == ID_OB) {
    Object *ob = (Object *)id;
    if (ED_preview_id_is_supported(static_cast<const ID *>(ob->data))) {
      id_to_render = static_cast<ID *>(ob->data);
    }
  }

  if (!ED_preview_id_is_supported(id_to_render)) {
    return;
  }

  UI_icon_render_id_ex(C, scene, id_to_render, size, use_job, pi);
}

static void ui_id_icon_render(const bContext *C, ID *id, bool use_jobs)
{
  PreviewImage *pi = BKE_previewimg_id_ensure(id);

  if (!pi) {
    return;
  }

  for (int i = 0; i < NUM_ICON_SIZES; i++) {
    ui_id_preview_image_render_size(C, NULL, id, pi, i, use_jobs);
  }
}

static int ui_id_brush_get_icon(const bContext *C, ID *id)
{
  Brush *br = (Brush *)id;

  if (br->flag & BRUSH_CUSTOM_ICON) {
    BKE_icon_id_ensure(id);
    ui_id_icon_render(C, id, true);
  }
  else {
    Object *ob = CTX_data_active_object(C);
    const EnumPropertyItem *items = NULL;
    ePaintMode paint_mode = PAINT_MODE_INVALID;
    ScrArea *area = CTX_wm_area(C);
    char space_type = area->spacetype;
    /* Fallback to 3D view. */
    if (space_type == SPACE_PROPERTIES) {
      space_type = SPACE_VIEW3D;
    }

    /* XXX: this is not nice, should probably make brushes
     * be strictly in one paint mode only to avoid
     * checking various context stuff here */

    if ((space_type == SPACE_VIEW3D) && ob) {
      if (ob->mode & OB_MODE_SCULPT) {
        paint_mode = PAINT_MODE_SCULPT;
      }
      else if (ob->mode & OB_MODE_VERTEX_PAINT) {
        paint_mode = PAINT_MODE_VERTEX;
      }
      else if (ob->mode & OB_MODE_WEIGHT_PAINT) {
        paint_mode = PAINT_MODE_WEIGHT;
      }
      else if (ob->mode & OB_MODE_TEXTURE_PAINT) {
        paint_mode = PAINT_MODE_TEXTURE_3D;
      }
      else if (ob->mode & OB_MODE_SCULPT_CURVES) {
        paint_mode = PAINT_MODE_SCULPT_CURVES;
      }
    }
    else if (space_type == SPACE_IMAGE) {
      if (area->spacetype == space_type) {
        const SpaceImage *sima = static_cast<const SpaceImage *>(area->spacedata.first);
        if (sima->mode == SI_MODE_PAINT) {
          paint_mode = PAINT_MODE_TEXTURE_2D;
        }
      }
    }

    /* reset the icon */
    if ((ob != NULL) && (ob->mode & OB_MODE_ALL_PAINT_GPENCIL) && (br->gpencil_settings != NULL)) {
      switch (br->gpencil_settings->icon_id) {
        case GP_BRUSH_ICON_PENCIL:
          br->id.icon_id = ICON_GPBRUSH_PENCIL;
          break;
        case GP_BRUSH_ICON_PEN:
          br->id.icon_id = ICON_GPBRUSH_PEN;
          break;
        case GP_BRUSH_ICON_INK:
          br->id.icon_id = ICON_GPBRUSH_INK;
          break;
        case GP_BRUSH_ICON_INKNOISE:
          br->id.icon_id = ICON_GPBRUSH_INKNOISE;
          break;
        case GP_BRUSH_ICON_BLOCK:
          br->id.icon_id = ICON_GPBRUSH_BLOCK;
          break;
        case GP_BRUSH_ICON_MARKER:
          br->id.icon_id = ICON_GPBRUSH_MARKER;
          break;
        case GP_BRUSH_ICON_FILL:
          br->id.icon_id = ICON_GPBRUSH_FILL;
          break;
        case GP_BRUSH_ICON_AIRBRUSH:
          br->id.icon_id = ICON_GPBRUSH_AIRBRUSH;
          break;
        case GP_BRUSH_ICON_CHISEL:
          br->id.icon_id = ICON_GPBRUSH_CHISEL;
          break;
        case GP_BRUSH_ICON_ERASE_SOFT:
          br->id.icon_id = ICON_GPBRUSH_ERASE_SOFT;
          break;
        case GP_BRUSH_ICON_ERASE_HARD:
          br->id.icon_id = ICON_GPBRUSH_ERASE_HARD;
          break;
        case GP_BRUSH_ICON_ERASE_STROKE:
          br->id.icon_id = ICON_GPBRUSH_ERASE_STROKE;
          break;
        case GP_BRUSH_ICON_TINT:
          br->id.icon_id = ICON_BRUSH_TEXDRAW;
          break;
        case GP_BRUSH_ICON_VERTEX_DRAW:
          br->id.icon_id = ICON_BRUSH_MIX;
          break;
        case GP_BRUSH_ICON_VERTEX_BLUR:
          br->id.icon_id = ICON_BRUSH_BLUR;
          break;
        case GP_BRUSH_ICON_VERTEX_AVERAGE:
          br->id.icon_id = ICON_BRUSH_BLUR;
          break;
        case GP_BRUSH_ICON_VERTEX_SMEAR:
          br->id.icon_id = ICON_BRUSH_BLUR;
          break;
        case GP_BRUSH_ICON_VERTEX_REPLACE:
          br->id.icon_id = ICON_BRUSH_MIX;
          break;
        case GP_BRUSH_ICON_GPBRUSH_SMOOTH:
          br->id.icon_id = ICON_GPBRUSH_SMOOTH;
          break;
        case GP_BRUSH_ICON_GPBRUSH_THICKNESS:
          br->id.icon_id = ICON_GPBRUSH_THICKNESS;
          break;
        case GP_BRUSH_ICON_GPBRUSH_STRENGTH:
          br->id.icon_id = ICON_GPBRUSH_STRENGTH;
          break;
        case GP_BRUSH_ICON_GPBRUSH_RANDOMIZE:
          br->id.icon_id = ICON_GPBRUSH_RANDOMIZE;
          break;
        case GP_BRUSH_ICON_GPBRUSH_GRAB:
          br->id.icon_id = ICON_GPBRUSH_GRAB;
          break;
        case GP_BRUSH_ICON_GPBRUSH_PUSH:
          br->id.icon_id = ICON_GPBRUSH_PUSH;
          break;
        case GP_BRUSH_ICON_GPBRUSH_TWIST:
          br->id.icon_id = ICON_GPBRUSH_TWIST;
          break;
        case GP_BRUSH_ICON_GPBRUSH_PINCH:
          br->id.icon_id = ICON_GPBRUSH_PINCH;
          break;
        case GP_BRUSH_ICON_GPBRUSH_CLONE:
          br->id.icon_id = ICON_GPBRUSH_CLONE;
          break;
        case GP_BRUSH_ICON_GPBRUSH_WEIGHT:
          br->id.icon_id = ICON_GPBRUSH_WEIGHT;
          break;
        default:
          br->id.icon_id = ICON_GPBRUSH_PEN;
          break;
      }
      return id->icon_id;
    }

    if (paint_mode != PAINT_MODE_INVALID) {
      items = BKE_paint_get_tool_enum_from_paintmode(paint_mode);
      const uint tool_offset = BKE_paint_get_brush_tool_offset_from_paintmode(paint_mode);
      const int tool_type = *(char *)POINTER_OFFSET(br, tool_offset);
      if (!items || !RNA_enum_icon_from_value(items, tool_type, &id->icon_id)) {
        id->icon_id = 0;
      }
    }
    else {
      id->icon_id = 0;
    }
  }

  return id->icon_id;
}

static int ui_id_screen_get_icon(const bContext *C, ID *id)
{
  BKE_icon_id_ensure(id);
  /* Don't use jobs here, off-screen rendering doesn't like this and crashes. */
  ui_id_icon_render(C, id, false);

  return id->icon_id;
}

int ui_id_icon_get(const bContext *C, ID *id, const bool big)
{
  int iconid = 0;

  /* icon */
  switch (GS(id->name)) {
    case ID_BR:
      iconid = ui_id_brush_get_icon(C, id);
      break;
    case ID_MA: /* fall through */
    case ID_TE: /* fall through */
    case ID_IM: /* fall through */
    case ID_WO: /* fall through */
    case ID_LA: /* fall through */
      iconid = BKE_icon_id_ensure(id);
      /* checks if not exists, or changed */
      UI_icon_render_id(C, NULL, id, big ? ICON_SIZE_PREVIEW : ICON_SIZE_ICON, true);
      break;
    case ID_SCR:
      iconid = ui_id_screen_get_icon(C, id);
      break;
    case ID_GR:
      iconid = UI_icon_color_from_collection((Collection *)id);
      break;
    default:
      break;
  }

  return iconid;
}

int UI_icon_from_library(const ID *id)
{
  if (ID_IS_LINKED(id)) {
    if (id->tag & LIB_TAG_MISSING) {
      return ICON_LIBRARY_DATA_BROKEN;
    }
    if (id->tag & LIB_TAG_INDIRECT) {
      return ICON_LIBRARY_DATA_INDIRECT;
    }
    return ICON_LIBRARY_DATA_DIRECT;
  }
  if (ID_IS_OVERRIDE_LIBRARY(id)) {
    if (!ID_IS_OVERRIDE_LIBRARY_REAL(id) ||
        (id->override_library->flag & IDOVERRIDE_LIBRARY_FLAG_SYSTEM_DEFINED) != 0) {
      return ICON_LIBRARY_DATA_OVERRIDE_NONEDITABLE;
    }
    return ICON_LIBRARY_DATA_OVERRIDE;
  }
  if (ID_IS_ASSET(id)) {
    return ICON_ASSET_MANAGER;
  }

  return ICON_NONE;
}

int UI_icon_from_rnaptr(const bContext *C, PointerRNA *ptr, int rnaicon, const bool big)
{
  ID *id = NULL;

  if (!ptr->data) {
    return rnaicon;
  }

  /* Try ID, material, texture or dynamic-paint slot. */
  if (RNA_struct_is_ID(ptr->type)) {
    id = ptr->owner_id;
  }
  else if (RNA_struct_is_a(ptr->type, &RNA_MaterialSlot)) {
    id = static_cast<ID *>(RNA_pointer_get(ptr, "material").data);
  }
  else if (RNA_struct_is_a(ptr->type, &RNA_TextureSlot)) {
    id = static_cast<ID *>(RNA_pointer_get(ptr, "texture").data);
  }
  else if (RNA_struct_is_a(ptr->type, &RNA_FileBrowserFSMenuEntry)) {
    return RNA_int_get(ptr, "icon");
  }
  else if (RNA_struct_is_a(ptr->type, &RNA_DynamicPaintSurface)) {
    DynamicPaintSurface *surface = static_cast<DynamicPaintSurface *>(ptr->data);

    if (surface->format == MOD_DPAINT_SURFACE_F_PTEX) {
      return ICON_SHADING_TEXTURE;
    }
    if (surface->format == MOD_DPAINT_SURFACE_F_VERTEX) {
      return ICON_OUTLINER_DATA_MESH;
    }
    if (surface->format == MOD_DPAINT_SURFACE_F_IMAGESEQ) {
      return ICON_FILE_IMAGE;
    }
  }
  else if (RNA_struct_is_a(ptr->type, &RNA_StudioLight)) {
    StudioLight *sl = static_cast<StudioLight *>(ptr->data);
    switch (sl->flag & STUDIOLIGHT_FLAG_ORIENTATIONS) {
      case STUDIOLIGHT_TYPE_STUDIO:
        return sl->icon_id_irradiance;
      case STUDIOLIGHT_TYPE_WORLD:
      default:
        return sl->icon_id_radiance;
      case STUDIOLIGHT_TYPE_MATCAP:
        return sl->icon_id_matcap;
    }
  }

  /* get icon from ID */
  if (id) {
    const int icon = ui_id_icon_get(C, id, big);

    return icon ? icon : rnaicon;
  }

  return rnaicon;
}

int UI_icon_from_idcode(const int idcode)
{
  switch ((ID_Type)idcode) {
    case ID_AC:
      return ICON_ACTION;
    case ID_AR:
      return ICON_ARMATURE_DATA;
    case ID_BR:
      return ICON_BRUSH_DATA;
    case ID_CA:
      return ICON_CAMERA_DATA;
    case ID_CF:
      return ICON_FILE;
    case ID_CU_LEGACY:
      return ICON_CURVE_DATA;
    case ID_GD_LEGACY:
      return ICON_OUTLINER_DATA_GREASEPENCIL;
    case ID_GR:
      return ICON_OUTLINER_COLLECTION;
    case ID_IM:
      return ICON_IMAGE_DATA;
    case ID_LA:
      return ICON_LIGHT_DATA;
    case ID_LS:
      return ICON_LINE_DATA;
    case ID_LT:
      return ICON_LATTICE_DATA;
    case ID_MA:
      return ICON_MATERIAL_DATA;
    case ID_MB:
      return ICON_META_DATA;
    case ID_MC:
      return ICON_TRACKER;
    case ID_ME:
      return ICON_MESH_DATA;
    case ID_MSK:
      return ICON_MOD_MASK; /* TODO: this would need its own icon! */
    case ID_NT:
      return ICON_NODETREE;
    case ID_OB:
      return ICON_OBJECT_DATA;
    case ID_PA:
      return ICON_PARTICLE_DATA;
    case ID_PAL:
      return ICON_COLOR; /* TODO: this would need its own icon! */
    case ID_PC:
      return ICON_CURVE_BEZCURVE; /* TODO: this would need its own icon! */
    case ID_LP:
      return ICON_OUTLINER_DATA_LIGHTPROBE;
    case ID_SCE:
      return ICON_SCENE_DATA;
    case ID_SPK:
      return ICON_SPEAKER;
    case ID_SO:
      return ICON_SOUND;
    case ID_TE:
      return ICON_TEXTURE;
    case ID_TXT:
      return ICON_TEXT;
    case ID_VF:
      return ICON_FONT_DATA;
    case ID_CV:
      return ICON_HAIR_DATA;
    case ID_PT:
      return ICON_POINTCLOUD_DATA;
    case ID_VO:
      return ICON_VOLUME_DATA;
    case ID_WO:
      return ICON_WORLD;
    case ID_WS:
      return ICON_WORKSPACE;
    case ID_SIM:
      /* TODO: Use correct icon. */
      return ICON_PHYSICS;

    /* No icons for these ID-types. */
    case ID_LI:
    case ID_IP:
    case ID_KE:
    case ID_SCR:
    case ID_WM:
      break;
  }
  return ICON_NONE;
}

int UI_icon_from_object_mode(const int mode)
{
  switch ((eObjectMode)mode) {
    case OB_MODE_OBJECT:
      return ICON_OBJECT_DATAMODE;
    case OB_MODE_EDIT:
    case OB_MODE_EDIT_GPENCIL:
      return ICON_EDITMODE_HLT;
    case OB_MODE_SCULPT:
    case OB_MODE_SCULPT_GPENCIL:
    case OB_MODE_SCULPT_CURVES:
      return ICON_SCULPTMODE_HLT;
    case OB_MODE_VERTEX_PAINT:
    case OB_MODE_VERTEX_GPENCIL:
      return ICON_VPAINT_HLT;
    case OB_MODE_WEIGHT_PAINT:
    case OB_MODE_WEIGHT_GPENCIL:
      return ICON_WPAINT_HLT;
    case OB_MODE_TEXTURE_PAINT:
      return ICON_TPAINT_HLT;
    case OB_MODE_PARTICLE_EDIT:
      return ICON_PARTICLEMODE;
    case OB_MODE_POSE:
      return ICON_POSE_HLT;
    case OB_MODE_PAINT_GPENCIL:
      return ICON_GREASEPENCIL;
  }
  return ICON_NONE;
}

int UI_icon_color_from_collection(const Collection *collection)
{
  int icon = ICON_GROUP_BRIGHT;

  if (collection->color_tag != COLLECTION_COLOR_NONE) {
    icon = ICON_COLLECTION_COLOR_01 + collection->color_tag;
  }

  return icon;
}

void UI_icon_draw(float x, float y, int icon_id)
{
<<<<<<< HEAD
  UI_icon_draw_ex(x, y, icon_id, U.inv_dpi_fac, 1.0f, 0.0f, NULL, false, UI_NO_ICON_OVERLAY_TEXT);
=======
  UI_icon_draw_ex(
      x, y, icon_id, UI_INV_SCALE_FAC, 1.0f, 0.0f, nullptr, false, UI_NO_ICON_OVERLAY_TEXT);
>>>>>>> 401435be
}

void UI_icon_draw_alpha(float x, float y, int icon_id, float alpha)
{
<<<<<<< HEAD
  UI_icon_draw_ex(x, y, icon_id, U.inv_dpi_fac, alpha, 0.0f, NULL, false, UI_NO_ICON_OVERLAY_TEXT);
=======
  UI_icon_draw_ex(
      x, y, icon_id, UI_INV_SCALE_FAC, alpha, 0.0f, nullptr, false, UI_NO_ICON_OVERLAY_TEXT);
>>>>>>> 401435be
}

void UI_icon_draw_preview(float x, float y, int icon_id, float aspect, float alpha, int size)
{
  icon_draw_size(x,
                 y,
                 icon_id,
                 aspect,
                 alpha,
                 ICON_SIZE_PREVIEW,
                 size,
                 false,
                 NULL,
                 false,
                 UI_NO_ICON_OVERLAY_TEXT);
}

void UI_icon_draw_ex(float x,
                     float y,
                     int icon_id,
                     float aspect,
                     float alpha,
                     float desaturate,
                     const uchar mono_color[4],
                     const bool mono_border,
                     const IconTextOverlay *text_overlay)
{
  const int draw_size = get_draw_size(ICON_SIZE_ICON);
  icon_draw_size(x,
                 y,
                 icon_id,
                 aspect,
                 alpha,
                 ICON_SIZE_ICON,
                 draw_size,
                 desaturate,
                 mono_color,
                 mono_border,
                 text_overlay);
}

void UI_icon_text_overlay_init_from_count(IconTextOverlay *text_overlay,
                                          const int icon_indicator_number)
{
  /* The icon indicator is used as an aggregator, no need to show if it is 1. */
  if (icon_indicator_number < 2) {
    text_overlay->text[0] = '\0';
    return;
  }
  BLI_str_format_integer_unit(text_overlay->text, icon_indicator_number);
}

/* ********** Alert Icons ********** */

ImBuf *UI_icon_alert_imbuf_get(eAlertIcon icon)
{
#ifdef WITH_HEADLESS
  UNUSED_VARS(icon);
  return NULL;
#else
  const int ALERT_IMG_SIZE = 256;
  icon = eAlertIcon(MIN2(icon, ALERT_ICON_MAX - 1));
  const int left = icon * ALERT_IMG_SIZE;
  const rcti crop = {left, left + ALERT_IMG_SIZE - 1, 0, ALERT_IMG_SIZE - 1};
  ImBuf *ibuf = IMB_ibImageFromMemory((const uchar *)datatoc_alert_icons_png,
                                      datatoc_alert_icons_png_size,
                                      IB_rect,
                                      NULL,
                                      "alert_icon");
  IMB_rect_crop(ibuf, &crop);
  IMB_premultiply_alpha(ibuf);
  return ibuf;
#endif
}<|MERGE_RESOLUTION|>--- conflicted
+++ resolved
@@ -2492,22 +2492,14 @@
 
 void UI_icon_draw(float x, float y, int icon_id)
 {
-<<<<<<< HEAD
-  UI_icon_draw_ex(x, y, icon_id, U.inv_dpi_fac, 1.0f, 0.0f, NULL, false, UI_NO_ICON_OVERLAY_TEXT);
-=======
   UI_icon_draw_ex(
       x, y, icon_id, UI_INV_SCALE_FAC, 1.0f, 0.0f, nullptr, false, UI_NO_ICON_OVERLAY_TEXT);
->>>>>>> 401435be
 }
 
 void UI_icon_draw_alpha(float x, float y, int icon_id, float alpha)
 {
-<<<<<<< HEAD
-  UI_icon_draw_ex(x, y, icon_id, U.inv_dpi_fac, alpha, 0.0f, NULL, false, UI_NO_ICON_OVERLAY_TEXT);
-=======
   UI_icon_draw_ex(
       x, y, icon_id, UI_INV_SCALE_FAC, alpha, 0.0f, nullptr, false, UI_NO_ICON_OVERLAY_TEXT);
->>>>>>> 401435be
 }
 
 void UI_icon_draw_preview(float x, float y, int icon_id, float aspect, float alpha, int size)
