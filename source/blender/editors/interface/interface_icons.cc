--- conflicted
+++ resolved
@@ -1116,13 +1116,7 @@
 
 #else
 
-<<<<<<< HEAD
-void UI_icons_reload_internal_textures(void)
-{
-}
-=======
 void UI_icons_reload_internal_textures() {}
->>>>>>> 96be9d7c
 
 #endif /* WITH_HEADLESS */
 
