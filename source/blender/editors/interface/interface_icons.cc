/* SPDX-FileCopyrightText: 2001-2002 NaN Holding BV. All rights reserved.
 *
 * SPDX-License-Identifier: GPL-2.0-or-later */

/** \file
 * \ingroup edinterface
 */

#include "MEM_guardedalloc.h"

#include "GPU_immediate.hh"
#include "GPU_state.hh"

#include "BLF_api.hh"

#include "BLI_math_vector.h"
#include "BLI_rect.h"
#include "BLI_string.h"

#include "BLT_translation.hh"

#include "DNA_collection_types.h"
#include "DNA_dynamicpaint_types.h"
#include "DNA_gpencil_legacy_types.h"
#include "DNA_grease_pencil_types.h"
#include "DNA_screen_types.h"
#include "DNA_sequence_types.h"
#include "DNA_space_types.h"

#include "RNA_access.hh"
#include "RNA_prototypes.hh"

#include "BKE_context.hh"
#include "BKE_global.hh"
#include "BKE_icons.h"
#include "BKE_paint.hh"
#include "BKE_preview_image.hh"
#include "BKE_studiolight.h"

#include "IMB_imbuf.hh"
#include "IMB_thumbs.hh"

#include "BIF_glutil.hh"

#include "ED_keyframes_draw.hh"
#include "ED_keyframes_keylist.hh"
#include "ED_node.hh"
#include "ED_render.hh"

#include "UI_interface.hh"
#include "UI_interface_icons.hh"

#include "WM_api.hh"

#include "interface_intern.hh"

#include <fmt/format.h>

struct IconImage {
  int w;
  int h;
  uint8_t *rect;
  const uchar *datatoc_rect;
  int datatoc_size;
};

using VectorDrawFunc =
    void (*)(float x, float y, float w, float h, float alpha, const uchar mono_rgba[4]);

#define ICON_TYPE_PREVIEW 0
#define ICON_TYPE_SVG_COLOR 1
#define ICON_TYPE_SVG_MONO 2
#define ICON_TYPE_BUFFER 3
#define ICON_TYPE_IMBUF 4
#define ICON_TYPE_VECTOR 5
#define ICON_TYPE_GEOM 6
#define ICON_TYPE_EVENT 7 /* draw keymap entries using custom renderer. */
#define ICON_TYPE_GPLAYER 8
#define ICON_TYPE_BLANK 9

struct DrawInfo {
  int type;

  union {
    /* type specific data */
    struct {
      VectorDrawFunc func;
    } vector;
    struct {
      ImBuf *image_cache;
      bool inverted;
    } geom;
    struct {
      IconImage *image;
    } buffer;
    struct {
      int theme_color;
    } texture;
    struct {
      /* Can be packed into a single int. */
      short event_type;
      short event_value;
      int icon;
      /* Allow lookups. */
      DrawInfo *next;
    } input;
  } data;
};

struct IconType {
  int type;
  int theme_color;
};

#ifndef WITH_HEADLESS

static const IconType icontypes[] = {
#  define DEF_ICON(name) {ICON_TYPE_SVG_MONO, 0},
#  define DEF_ICON_COLOR(name) {ICON_TYPE_SVG_COLOR, 0},
#  define DEF_ICON_SCENE(name) {ICON_TYPE_SVG_MONO, TH_ICON_SCENE},
#  define DEF_ICON_COLLECTION(name) {ICON_TYPE_SVG_MONO, TH_ICON_COLLECTION},
#  define DEF_ICON_OBJECT(name) {ICON_TYPE_SVG_MONO, TH_ICON_OBJECT},
#  define DEF_ICON_OBJECT_DATA(name) {ICON_TYPE_SVG_MONO, TH_ICON_OBJECT_DATA},
#  define DEF_ICON_MODIFIER(name) {ICON_TYPE_SVG_MONO, TH_ICON_MODIFIER},
#  define DEF_ICON_SHADING(name) {ICON_TYPE_SVG_MONO, TH_ICON_SHADING},
#  define DEF_ICON_FOLDER(name) {ICON_TYPE_SVG_MONO, TH_ICON_FOLDER},
#  define DEF_ICON_FUND(name) {ICON_TYPE_SVG_MONO, TH_ICON_FUND},
#  define DEF_ICON_VECTOR(name) {ICON_TYPE_VECTOR, 0},
#  define DEF_ICON_BLANK(name) {ICON_TYPE_BLANK, 0},
#  include "UI_icons.hh"
};

/* **************************************************** */

static DrawInfo *def_internal_icon(
    ImBuf *bbuf, int icon_id, int xofs, int yofs, int size, int type, int theme_color)
{
  Icon *new_icon = MEM_callocN<Icon>(__func__);

  new_icon->obj = nullptr; /* icon is not for library object */
  new_icon->id_type = 0;

  DrawInfo *di = MEM_callocN<DrawInfo>(__func__);
  di->type = type;

  if (type == ICON_TYPE_SVG_MONO) {
    di->data.texture.theme_color = theme_color;
  }
  else if (type == ICON_TYPE_BUFFER) {
    IconImage *iimg = MEM_callocN<IconImage>(__func__);
    iimg->w = size;
    iimg->h = size;

    /* icon buffers can get initialized runtime now, via datatoc */
    if (bbuf) {
      int y, imgsize;

      iimg->rect = MEM_malloc_arrayN<uint8_t>(size * size * sizeof(uint), __func__);

      /* Here we store the rect in the icon - same as before */
      if (size == bbuf->x && size == bbuf->y && xofs == 0 && yofs == 0) {
        memcpy(iimg->rect, bbuf->byte_buffer.data, size * size * 4 * sizeof(uint8_t));
      }
      else {
        /* this code assumes square images */
        imgsize = bbuf->x;
        for (y = 0; y < size; y++) {
          memcpy(&iimg->rect[y * size],
                 &bbuf->byte_buffer.data[(y + yofs) * imgsize + xofs],
                 size * 4 * sizeof(uint8_t));
        }
      }
    }
    di->data.buffer.image = iimg;
  }

  new_icon->drawinfo_free = UI_icons_free_drawinfo;
  new_icon->drawinfo = di;

  BKE_icon_set(icon_id, new_icon);

  return di;
}

static void def_internal_vicon(int icon_id, VectorDrawFunc drawFunc)
{
  Icon *new_icon = MEM_callocN<Icon>("texicon");

  new_icon->obj = nullptr; /* icon is not for library object */
  new_icon->id_type = 0;

  DrawInfo *di = MEM_callocN<DrawInfo>("drawinfo");
  di->type = ICON_TYPE_VECTOR;
  di->data.vector.func = drawFunc;

  new_icon->drawinfo_free = nullptr;
  new_icon->drawinfo = di;

  BKE_icon_set(icon_id, new_icon);
}

/* Vector Icon Drawing Routines */

static void vicon_rgb_color_draw(
    float x, float y, float w, float h, const float color[4], float bg_alpha)
{
  rctf rect = {x, x + w, y, y + h};
  const float color_bg[4] = {color[0], color[1], color[2], bg_alpha};
  UI_draw_roundbox_corner_set(UI_CNR_ALL);
  UI_draw_roundbox_4fv_ex(&rect, color_bg, nullptr, 1.0f, color, U.pixelsize, 2.0f * UI_SCALE_FAC);
}

static void vicon_rgb_text_draw(
    float x, float y, float w, float h, const char *str, const uchar mono_rgba[4])
{
  const int font_id = BLF_default();
  const size_t len = strlen(str);
  BLF_size(font_id, float(h - 3 * UI_SCALE_FAC));
  float width, height;
  BLF_width_and_height(font_id, str, len, &width, &height);
  const float pos_x = x + (w - width) / 2.0f;
  const float pos_y = y + (h - height) / 2.0f;
  BLF_position(font_id, pos_x, pos_y, 0);
  BLF_color4ubv(font_id, mono_rgba);
  BLF_draw(font_id, str, len);
}

static void vicon_rgb_red_draw(
    float x, float y, float w, float h, float alpha, const uchar mono_rgba[4])
{
  const float color[4] = {0.5f, 0.0f, 0.0f, 1.0f * alpha};
  vicon_rgb_color_draw(x, y, w, h, color, 0.25f * alpha);
  const char *text = TIP_("R");
  vicon_rgb_text_draw(x, y, w, h, text, mono_rgba);
}

static void vicon_rgb_green_draw(
    float x, float y, float w, float h, float alpha, const uchar mono_rgba[4])
{
  const float color[4] = {0.0f, 0.4f, 0.0f, 1.0f * alpha};
  vicon_rgb_color_draw(x, y, w, h, color, 0.2f * alpha);
  const char *text = TIP_("G");
  vicon_rgb_text_draw(x, y, w, h, text, mono_rgba);
}

static void vicon_rgb_blue_draw(
    float x, float y, float w, float h, float alpha, const uchar mono_rgba[4])
{
  const float color[4] = {0.0f, 0.0f, 1.0f, 1.0f * alpha};
  vicon_rgb_color_draw(x, y, w, h, color, 0.3f * alpha);
  const char *text = TIP_("B");
  vicon_rgb_text_draw(x, y, w, h, text, mono_rgba);
}

/* Utilities */

static void vicon_keytype_draw_wrapper(const float x,
                                       const float y,
                                       const float w,
                                       const float h,
                                       const float alpha,
                                       const eBezTriple_KeyframeType key_type,
                                       const short handle_type)
{
  /* Initialize dummy theme state for Action Editor - where these colors are defined
   * (since we're doing this off-screen, free from any particular space_id). */
  bThemeState theme_state;

  UI_Theme_Store(&theme_state);
  UI_SetTheme(SPACE_ACTION, RGN_TYPE_WINDOW);

  /* The "x" and "y" given are the bottom-left coordinates of the icon,
   * while the #draw_keyframe_shape() function needs the midpoint for the keyframe. */
  const float xco = x + (w / 2.0f) + 0.5f;
  const float yco = y + (h / 2.0f) + 0.5f;

  GPUVertFormat *format = immVertexFormat();
  KeyframeShaderBindings sh_bindings;
  sh_bindings.pos_id = GPU_vertformat_attr_add(
      format, "pos", blender::gpu::VertAttrType::SFLOAT_32_32);
  sh_bindings.size_id = GPU_vertformat_attr_add(
      format, "size", blender::gpu::VertAttrType::SFLOAT_32);
  sh_bindings.color_id = GPU_vertformat_attr_add(
      format, "color", blender::gpu::VertAttrType::UNORM_8_8_8_8);
  sh_bindings.outline_color_id = GPU_vertformat_attr_add(
      format, "outlineColor", blender::gpu::VertAttrType::UNORM_8_8_8_8);
  sh_bindings.flags_id = GPU_vertformat_attr_add(
      format, "flags", blender::gpu::VertAttrType::UINT_32);

  GPU_program_point_size(true);
  immBindBuiltinProgram(GPU_SHADER_KEYFRAME_SHAPE);
  immUniform1f("outline_scale", 1.0f);
  immUniform2f("ViewportSize", -1.0f, -1.0f);
  immBegin(GPU_PRIM_POINTS, 1);

  /* draw keyframe
   * - size: (default icon size == 16, default dope-sheet icon size == 10)
   * - sel: true unless in handle-type icons
   *   (so that "keyframe" state shows the iconic yellow icon).
   */
  const bool sel = (handle_type == KEYFRAME_HANDLE_NONE);

  draw_keyframe_shape(xco,
                      yco,
                      (10.0f / 16.0f) * h,
                      sel,
                      key_type,
                      KEYFRAME_SHAPE_BOTH,
                      alpha,
                      &sh_bindings,
                      handle_type,
                      KEYFRAME_EXTREME_NONE);

  immEnd();
  GPU_program_point_size(false);
  immUnbindProgram();

  UI_Theme_Restore(&theme_state);
}

static void vicon_keytype_keyframe_draw(
    float x, float y, float w, float h, float alpha, const uchar * /*mono_rgba[4]*/)
{
  vicon_keytype_draw_wrapper(x, y, w, h, alpha, BEZT_KEYTYPE_KEYFRAME, KEYFRAME_HANDLE_NONE);
}

static void vicon_keytype_breakdown_draw(
    float x, float y, float w, float h, float alpha, const uchar * /*mono_rgba[4]*/)
{
  vicon_keytype_draw_wrapper(x, y, w, h, alpha, BEZT_KEYTYPE_BREAKDOWN, KEYFRAME_HANDLE_NONE);
}

static void vicon_keytype_extreme_draw(
    float x, float y, float w, float h, float alpha, const uchar * /*mono_rgba[4]*/)
{
  vicon_keytype_draw_wrapper(x, y, w, h, alpha, BEZT_KEYTYPE_EXTREME, KEYFRAME_HANDLE_NONE);
}

static void vicon_keytype_jitter_draw(
    float x, float y, float w, float h, float alpha, const uchar * /*mono_rgba[4]*/)
{
  vicon_keytype_draw_wrapper(x, y, w, h, alpha, BEZT_KEYTYPE_JITTER, KEYFRAME_HANDLE_NONE);
}

static void vicon_keytype_moving_hold_draw(
    float x, float y, float w, float h, float alpha, const uchar * /*mono_rgba[4]*/)
{
  vicon_keytype_draw_wrapper(x, y, w, h, alpha, BEZT_KEYTYPE_MOVEHOLD, KEYFRAME_HANDLE_NONE);
}

static void vicon_keytype_generated_draw(
    float x, float y, float w, float h, float alpha, const uchar * /*mono_rgba[4]*/)
{
  vicon_keytype_draw_wrapper(x, y, w, h, alpha, BEZT_KEYTYPE_GENERATED, KEYFRAME_HANDLE_NONE);
}

static void vicon_handletype_free_draw(
    float x, float y, float w, float h, float alpha, const uchar * /*mono_rgba[4]*/)
{
  vicon_keytype_draw_wrapper(x, y, w, h, alpha, BEZT_KEYTYPE_KEYFRAME, KEYFRAME_HANDLE_FREE);
}

static void vicon_handletype_aligned_draw(
    float x, float y, float w, float h, float alpha, const uchar * /*mono_rgba[4]*/)
{
  vicon_keytype_draw_wrapper(x, y, w, h, alpha, BEZT_KEYTYPE_KEYFRAME, KEYFRAME_HANDLE_ALIGNED);
}

static void vicon_handletype_vector_draw(
    float x, float y, float w, float h, float alpha, const uchar * /*mono_rgba[4]*/)
{
  vicon_keytype_draw_wrapper(x, y, w, h, alpha, BEZT_KEYTYPE_KEYFRAME, KEYFRAME_HANDLE_VECTOR);
}

static void vicon_handletype_auto_draw(
    float x, float y, float w, float h, float alpha, const uchar * /*mono_rgba[4]*/)
{
  vicon_keytype_draw_wrapper(x, y, w, h, alpha, BEZT_KEYTYPE_KEYFRAME, KEYFRAME_HANDLE_AUTO);
}

static void vicon_handletype_auto_clamp_draw(
    float x, float y, float w, float h, float alpha, const uchar * /*mono_rgba[4]*/)
{
  vicon_keytype_draw_wrapper(x, y, w, h, alpha, BEZT_KEYTYPE_KEYFRAME, KEYFRAME_HANDLE_AUTO_CLAMP);
}

static void icon_node_socket_draw(
    int socket_type, float x, float y, float w, float h, float /*alpha*/)
{
  /* Factor to account for the draw function of the node socket being based on the widget unit,
   * which is 10 pixels by default, which differs from icons. */
  constexpr float size_factor = 10.0f / float(ICON_DEFAULT_WIDTH);

  const float socket_radius = w * 0.5f * size_factor;
  const blender::float2 center = {x + 0.5f * w, y + 0.5f * h};
  const rctf rect = {
      center.x - socket_radius,
      center.x + socket_radius,
      center.y - socket_radius,
      center.y + socket_radius,
  };

  float color_inner[4];
  blender::ed::space_node::std_node_socket_colors_get(socket_type, color_inner);

  float color_outer[4] = {0.0f, 0.0f, 0.0f, 1.0f};

  blender::ed::space_node::node_draw_nodesocket(
      &rect, color_inner, color_outer, U.pixelsize, SOCK_DISPLAY_SHAPE_CIRCLE, 1.0f);
}

static void vicon_colorset_draw(int index, int x, int y, int w, int h, float /*alpha*/)
{
  bTheme *btheme = UI_GetTheme();
  const ThemeWireColor *cs = &btheme->tarm[index];

  /* Draw three bands of color: One per color
   *    x-----a-----b-----c
   *    |  N  |  S  |  A  |
   *    x-----a-----b-----c
   */
  const int a = x + w / 3;
  const int b = x + w / 3 * 2;
  const int c = x + w;

<<<<<<< HEAD
  uint pos = GPU_vertformat_attr_add(immVertexFormat(), "pos", GPU_COMP_F32, 2, GPU_FETCH_FLOAT);
=======
  uint pos = GPU_vertformat_attr_add(
      immVertexFormat(), "pos", blender::gpu::VertAttrType::SFLOAT_32_32);
>>>>>>> 9a41dc73
  immBindBuiltinProgram(GPU_SHADER_3D_UNIFORM_COLOR);

  /* XXX: Include alpha into this... */
  /* normal */
  immUniformColor3ubv(cs->solid);
  immRectf(pos, x, y, a, y + h);

  /* selected */
  immUniformColor3ubv(cs->select);
  immRectf(pos, a, y, b, y + h);

  /* active */
  immUniformColor3ubv(cs->active);
  immRectf(pos, b, y, c, y + h);

  immUnbindProgram();
}

#  define DEF_ICON_VECTOR_COLORSET_DRAW_NTH(prefix, index) \
    static void vicon_colorset_draw_##prefix( \
        float x, float y, float w, float h, float alpha, const uchar * /*mono_rgba[4]*/) \
    { \
      vicon_colorset_draw(index, int(x), int(y), int(w), int(h), alpha); \
    }

DEF_ICON_VECTOR_COLORSET_DRAW_NTH(01, 0)
DEF_ICON_VECTOR_COLORSET_DRAW_NTH(02, 1)
DEF_ICON_VECTOR_COLORSET_DRAW_NTH(03, 2)
DEF_ICON_VECTOR_COLORSET_DRAW_NTH(04, 3)
DEF_ICON_VECTOR_COLORSET_DRAW_NTH(05, 4)
DEF_ICON_VECTOR_COLORSET_DRAW_NTH(06, 5)
DEF_ICON_VECTOR_COLORSET_DRAW_NTH(07, 6)
DEF_ICON_VECTOR_COLORSET_DRAW_NTH(08, 7)
DEF_ICON_VECTOR_COLORSET_DRAW_NTH(09, 8)
DEF_ICON_VECTOR_COLORSET_DRAW_NTH(10, 9)
DEF_ICON_VECTOR_COLORSET_DRAW_NTH(11, 10)
DEF_ICON_VECTOR_COLORSET_DRAW_NTH(12, 11)
DEF_ICON_VECTOR_COLORSET_DRAW_NTH(13, 12)
DEF_ICON_VECTOR_COLORSET_DRAW_NTH(14, 13)
DEF_ICON_VECTOR_COLORSET_DRAW_NTH(15, 14)
DEF_ICON_VECTOR_COLORSET_DRAW_NTH(16, 15)
DEF_ICON_VECTOR_COLORSET_DRAW_NTH(17, 16)
DEF_ICON_VECTOR_COLORSET_DRAW_NTH(18, 17)
DEF_ICON_VECTOR_COLORSET_DRAW_NTH(19, 18)
DEF_ICON_VECTOR_COLORSET_DRAW_NTH(20, 19)

#  undef DEF_ICON_VECTOR_COLORSET_DRAW_NTH

static void vicon_collection_color_draw(
    short color_tag, float x, float y, float w, float /*h*/, float /*alpha*/)
{
  bTheme *btheme = UI_GetTheme();
  const ThemeCollectionColor *collection_color = &btheme->collection_color[color_tag];

  const float aspect = float(ICON_DEFAULT_WIDTH) / w;

  UI_icon_draw_ex(x,
                  y,
                  ICON_GROUP_BRIGHT, /*BFA - collection colors*/
                  aspect,
                  1.0f,
                  0.0f,
                  collection_color->color,
                  btheme->tui.icon_border_intensity > 0.0f,
                  UI_NO_ICON_OVERLAY_TEXT);
}

#  define DEF_ICON_COLLECTION_COLOR_DRAW(index, color) \
    static void vicon_collection_color_draw_##index( \
        float x, float y, float w, float h, float alpha, const uchar * /*mono_rgba[4]*/) \
    { \
      vicon_collection_color_draw(color, x, y, w, h, alpha); \
    }

DEF_ICON_COLLECTION_COLOR_DRAW(01, COLLECTION_COLOR_01);
DEF_ICON_COLLECTION_COLOR_DRAW(02, COLLECTION_COLOR_02);
DEF_ICON_COLLECTION_COLOR_DRAW(03, COLLECTION_COLOR_03);
DEF_ICON_COLLECTION_COLOR_DRAW(04, COLLECTION_COLOR_04);
DEF_ICON_COLLECTION_COLOR_DRAW(05, COLLECTION_COLOR_05);
DEF_ICON_COLLECTION_COLOR_DRAW(06, COLLECTION_COLOR_06);
DEF_ICON_COLLECTION_COLOR_DRAW(07, COLLECTION_COLOR_07);
DEF_ICON_COLLECTION_COLOR_DRAW(08, COLLECTION_COLOR_08);

#  undef DEF_ICON_COLLECTION_COLOR_DRAW

static void vicon_strip_color_draw(
    short color_tag, float x, float y, float w, float /*h*/, float /*alpha*/)
{
  bTheme *btheme = UI_GetTheme();
  const ThemeStripColor *strip_color = &btheme->strip_color[color_tag];

  const float aspect = float(ICON_DEFAULT_WIDTH) / w;

  UI_icon_draw_ex(x,
                  y,
                  ICON_COLOR_TAG, /*BFA*/
                  aspect,
                  1.0f,
                  0.0f,
                  strip_color->color,
                  btheme->tui.icon_border_intensity > 0.0f,
                  UI_NO_ICON_OVERLAY_TEXT);
}

#  define DEF_ICON_STRIP_COLOR_DRAW(index, color) \
    static void vicon_strip_color_draw_##index( \
        float x, float y, float w, float h, float alpha, const uchar * /*mono_rgba[4]*/) \
    { \
      vicon_strip_color_draw(color, x, y, w, h, alpha); \
    }

DEF_ICON_STRIP_COLOR_DRAW(01, STRIP_COLOR_01);
DEF_ICON_STRIP_COLOR_DRAW(02, STRIP_COLOR_02);
DEF_ICON_STRIP_COLOR_DRAW(03, STRIP_COLOR_03);
DEF_ICON_STRIP_COLOR_DRAW(04, STRIP_COLOR_04);
DEF_ICON_STRIP_COLOR_DRAW(05, STRIP_COLOR_05);
DEF_ICON_STRIP_COLOR_DRAW(06, STRIP_COLOR_06);
DEF_ICON_STRIP_COLOR_DRAW(07, STRIP_COLOR_07);
DEF_ICON_STRIP_COLOR_DRAW(08, STRIP_COLOR_08);
DEF_ICON_STRIP_COLOR_DRAW(09, STRIP_COLOR_09);

#  undef DEF_ICON_STRIP_COLOR_DRAW

#  define ICON_INDIRECT_DATA_ALPHA 0.6f

/* bfa - Use our own static icon for indirect libraries */
// static void vicon_strip_color_draw_library_data_indirect(
//     int x, int y, int w, int /*h*/, float alpha, const uchar * /*mono_rgba[4]*/)
// {
//   const float aspect = float(ICON_DEFAULT_WIDTH) / float(w);

//   UI_icon_draw_ex(x,
//                   y,
//                   ICON_LIBRARY_DATA_DIRECT,
//                   aspect,
//                   ICON_INDIRECT_DATA_ALPHA * alpha,
//                   0.0f,
//                   nullptr,
//                   false,
//                   UI_NO_ICON_OVERLAY_TEXT);
// }

static void vicon_strip_color_draw_library_data_override_noneditable(
    float x, float y, float w, float /*h*/, float alpha, const uchar * /*mono_rgba[4]*/)
{
  const float aspect = float(ICON_DEFAULT_WIDTH) / w;

  UI_icon_draw_ex(x,
                  y,
                  ICON_LIBRARY_DATA_OVERRIDE,
                  aspect,
                  ICON_INDIRECT_DATA_ALPHA * alpha * 0.75f,
                  0.0f,
                  nullptr,
                  false,
                  UI_NO_ICON_OVERLAY_TEXT);
}

static void vicon_layergroup_color_draw(
    short color_tag, float x, float y, float w, float /*h*/, float /*alpha*/)
{
  bTheme *btheme = UI_GetTheme();
  const ThemeCollectionColor *layergroup_color = &btheme->collection_color[color_tag];

  const float aspect = float(ICON_DEFAULT_WIDTH) / w;

  UI_icon_draw_ex(x,
                  y,
                  ICON_GROUP_BRIGHT, /*bfa - the icon for the enum for the colored grease pencil
                                        layers. we use the group icon here*/
                  aspect,
                  1.0f,
                  0.0f,
                  layergroup_color->color,
                  btheme->tui.icon_border_intensity > 0.0f,
                  UI_NO_ICON_OVERLAY_TEXT);
}

#  define DEF_ICON_LAYERGROUP_COLOR_DRAW(index, color) \
    static void vicon_layergroup_color_draw_##index( \
        float x, float y, float w, float h, float alpha, const uchar * /*mono_rgba[4]*/) \
    { \
      vicon_layergroup_color_draw(color, x, y, w, h, alpha); \
    }

DEF_ICON_LAYERGROUP_COLOR_DRAW(01, LAYERGROUP_COLOR_01);
DEF_ICON_LAYERGROUP_COLOR_DRAW(02, LAYERGROUP_COLOR_02);
DEF_ICON_LAYERGROUP_COLOR_DRAW(03, LAYERGROUP_COLOR_03);
DEF_ICON_LAYERGROUP_COLOR_DRAW(04, LAYERGROUP_COLOR_04);
DEF_ICON_LAYERGROUP_COLOR_DRAW(05, LAYERGROUP_COLOR_05);
DEF_ICON_LAYERGROUP_COLOR_DRAW(06, LAYERGROUP_COLOR_06);
DEF_ICON_LAYERGROUP_COLOR_DRAW(07, LAYERGROUP_COLOR_07);
DEF_ICON_LAYERGROUP_COLOR_DRAW(08, LAYERGROUP_COLOR_08);

#  undef DEF_ICON_LAYERGROUP_COLOR_DRAW

#  define DEF_ICON_NODE_SOCKET_DRAW(name, socket_type) \
    static void icon_node_socket_draw_##name( \
        float x, float y, float w, float h, float alpha, const uchar * /*mono_rgba[4]*/) \
    { \
      icon_node_socket_draw(socket_type, x, y, w, h, alpha); \
    }

DEF_ICON_NODE_SOCKET_DRAW(float, eNodeSocketDatatype::SOCK_FLOAT)
DEF_ICON_NODE_SOCKET_DRAW(vector, eNodeSocketDatatype::SOCK_VECTOR)
DEF_ICON_NODE_SOCKET_DRAW(rgba, eNodeSocketDatatype::SOCK_RGBA)
DEF_ICON_NODE_SOCKET_DRAW(shader, eNodeSocketDatatype::SOCK_SHADER)
DEF_ICON_NODE_SOCKET_DRAW(boolean, eNodeSocketDatatype::SOCK_BOOLEAN)
DEF_ICON_NODE_SOCKET_DRAW(int, eNodeSocketDatatype::SOCK_INT)
DEF_ICON_NODE_SOCKET_DRAW(string, eNodeSocketDatatype::SOCK_STRING)
DEF_ICON_NODE_SOCKET_DRAW(object, eNodeSocketDatatype::SOCK_OBJECT)
DEF_ICON_NODE_SOCKET_DRAW(image, eNodeSocketDatatype::SOCK_IMAGE)
DEF_ICON_NODE_SOCKET_DRAW(geometry, eNodeSocketDatatype::SOCK_GEOMETRY)
DEF_ICON_NODE_SOCKET_DRAW(collection, eNodeSocketDatatype::SOCK_COLLECTION)
DEF_ICON_NODE_SOCKET_DRAW(texture, eNodeSocketDatatype::SOCK_TEXTURE)
DEF_ICON_NODE_SOCKET_DRAW(material, eNodeSocketDatatype::SOCK_MATERIAL)
DEF_ICON_NODE_SOCKET_DRAW(rotation, eNodeSocketDatatype::SOCK_ROTATION)
DEF_ICON_NODE_SOCKET_DRAW(menu, eNodeSocketDatatype::SOCK_MENU)
DEF_ICON_NODE_SOCKET_DRAW(matrix, eNodeSocketDatatype::SOCK_MATRIX)
DEF_ICON_NODE_SOCKET_DRAW(bundle, eNodeSocketDatatype::SOCK_BUNDLE)
DEF_ICON_NODE_SOCKET_DRAW(closure, eNodeSocketDatatype::SOCK_CLOSURE)

/* Dynamically render icon instead of rendering a plain color to a texture/buffer
 * This is not strictly a "vicon", as it needs access to icon->obj to get the color info,
 * but it works in a very similar way.
 */
static void vicon_gplayer_color_draw(Icon *icon, int x, int y, int w, int h)
{
  bGPDlayer *gpl = (bGPDlayer *)icon->obj;

  /* Just draw a colored rect - Like for vicon_colorset_draw() */
  /* TODO: Make this have rounded corners, and maybe be a bit smaller.
   * However, UI_draw_roundbox_aa() draws the colors too dark, so can't be used.
   */
<<<<<<< HEAD
  uint pos = GPU_vertformat_attr_add(immVertexFormat(), "pos", GPU_COMP_F32, 2, GPU_FETCH_FLOAT);
=======
  uint pos = GPU_vertformat_attr_add(
      immVertexFormat(), "pos", blender::gpu::VertAttrType::SFLOAT_32_32);
>>>>>>> 9a41dc73
  immBindBuiltinProgram(GPU_SHADER_3D_UNIFORM_COLOR);

  immUniformColor3fv(gpl->color);
  immRectf(pos, x, y, x + w - 1, y + h - 1);

  immUnbindProgram();
}

static DrawInfo *g_di_event_list = nullptr;

int UI_icon_from_event_type(short event_type, short event_value)
{
  if (event_type == EVT_RIGHTSHIFTKEY) {
    event_type = EVT_LEFTSHIFTKEY;
  }
  else if (event_type == EVT_RIGHTCTRLKEY) {
    event_type = EVT_LEFTCTRLKEY;
  }
  else if (event_type == EVT_RIGHTALTKEY) {
    event_type = EVT_LEFTALTKEY;
  }

  DrawInfo *di = g_di_event_list;
  do {
    if (di->data.input.event_type == event_type) {
      return di->data.input.icon;
    }
  } while ((di = di->data.input.next));

  if (event_type == LEFTMOUSE) {
    if (event_value == KM_DBL_CLICK) {
      return ICON_MOUSE_LMB_2X;
    }
    return (event_value == KM_CLICK_DRAG) ? ICON_MOUSE_LMB_DRAG : ICON_MOUSE_LMB;
  }
  if (event_type == MIDDLEMOUSE) {
    return (event_value == KM_CLICK_DRAG) ? ICON_MOUSE_MMB_DRAG : ICON_MOUSE_MMB;
  }
  if (event_type == RIGHTMOUSE) {
    return (event_value == KM_CLICK_DRAG) ? ICON_MOUSE_MMB_DRAG : ICON_MOUSE_RMB;
  }

  return ICON_NONE;
}

int UI_icon_from_keymap_item(const wmKeyMapItem *kmi, int r_icon_mod[KM_MOD_NUM])
{
  if (r_icon_mod) {
    memset(r_icon_mod, 0x0, sizeof(int[KM_MOD_NUM]));
    int i = 0;
    if (kmi->ctrl == KM_MOD_HELD) {
      r_icon_mod[i++] = ICON_EVENT_CTRL;
    }
    if (kmi->alt == KM_MOD_HELD) {
      r_icon_mod[i++] = ICON_EVENT_ALT;
    }
    if (kmi->shift == KM_MOD_HELD) {
      r_icon_mod[i++] = ICON_EVENT_SHIFT;
    }
    if (kmi->oskey == KM_MOD_HELD) {
      r_icon_mod[i++] = ICON_EVENT_OS;
    }
    if (!ELEM(kmi->hyper, KM_NOTHING, KM_ANY)) {
      r_icon_mod[i++] = ICON_EVENT_HYPER;
    }
  }
  return UI_icon_from_event_type(kmi->type, kmi->val);
}

static void init_event_icons()
{
  DrawInfo *di_next = nullptr;

#  define INIT_EVENT_ICON(icon_id, type, value) \
    { \
      DrawInfo *di = def_internal_icon(nullptr, icon_id, 0, 0, w, ICON_TYPE_EVENT, 0); \
      di->data.input.event_type = type; \
      di->data.input.event_value = value; \
      di->data.input.icon = icon_id; \
      di->data.input.next = di_next; \
      di_next = di; \
    } \
    ((void)0)
  /* end INIT_EVENT_ICON */

  const int w = 16; /* DUMMY */

  INIT_EVENT_ICON(ICON_EVENT_A, EVT_AKEY, KM_ANY);
  INIT_EVENT_ICON(ICON_EVENT_B, EVT_BKEY, KM_ANY);
  INIT_EVENT_ICON(ICON_EVENT_C, EVT_CKEY, KM_ANY);
  INIT_EVENT_ICON(ICON_EVENT_D, EVT_DKEY, KM_ANY);
  INIT_EVENT_ICON(ICON_EVENT_E, EVT_EKEY, KM_ANY);
  INIT_EVENT_ICON(ICON_EVENT_F, EVT_FKEY, KM_ANY);
  INIT_EVENT_ICON(ICON_EVENT_G, EVT_GKEY, KM_ANY);
  INIT_EVENT_ICON(ICON_EVENT_H, EVT_HKEY, KM_ANY);
  INIT_EVENT_ICON(ICON_EVENT_I, EVT_IKEY, KM_ANY);
  INIT_EVENT_ICON(ICON_EVENT_J, EVT_JKEY, KM_ANY);
  INIT_EVENT_ICON(ICON_EVENT_K, EVT_KKEY, KM_ANY);
  INIT_EVENT_ICON(ICON_EVENT_L, EVT_LKEY, KM_ANY);
  INIT_EVENT_ICON(ICON_EVENT_M, EVT_MKEY, KM_ANY);
  INIT_EVENT_ICON(ICON_EVENT_N, EVT_NKEY, KM_ANY);
  INIT_EVENT_ICON(ICON_EVENT_O, EVT_OKEY, KM_ANY);
  INIT_EVENT_ICON(ICON_EVENT_P, EVT_PKEY, KM_ANY);
  INIT_EVENT_ICON(ICON_EVENT_Q, EVT_QKEY, KM_ANY);
  INIT_EVENT_ICON(ICON_EVENT_R, EVT_RKEY, KM_ANY);
  INIT_EVENT_ICON(ICON_EVENT_S, EVT_SKEY, KM_ANY);
  INIT_EVENT_ICON(ICON_EVENT_T, EVT_TKEY, KM_ANY);
  INIT_EVENT_ICON(ICON_EVENT_U, EVT_UKEY, KM_ANY);
  INIT_EVENT_ICON(ICON_EVENT_V, EVT_VKEY, KM_ANY);
  INIT_EVENT_ICON(ICON_EVENT_W, EVT_WKEY, KM_ANY);
  INIT_EVENT_ICON(ICON_EVENT_X, EVT_XKEY, KM_ANY);
  INIT_EVENT_ICON(ICON_EVENT_Y, EVT_YKEY, KM_ANY);
  INIT_EVENT_ICON(ICON_EVENT_Z, EVT_ZKEY, KM_ANY);
  INIT_EVENT_ICON(ICON_EVENT_SHIFT, EVT_LEFTSHIFTKEY, KM_ANY);
  INIT_EVENT_ICON(ICON_EVENT_CTRL, EVT_LEFTCTRLKEY, KM_ANY);
  INIT_EVENT_ICON(ICON_EVENT_ALT, EVT_LEFTALTKEY, KM_ANY);
  INIT_EVENT_ICON(ICON_EVENT_OS, EVT_OSKEY, KM_ANY);
  INIT_EVENT_ICON(ICON_EVENT_HYPER, EVT_HYPER, KM_ANY);
  INIT_EVENT_ICON(ICON_EVENT_F1, EVT_F1KEY, KM_ANY);
  INIT_EVENT_ICON(ICON_EVENT_F2, EVT_F2KEY, KM_ANY);
  INIT_EVENT_ICON(ICON_EVENT_F3, EVT_F3KEY, KM_ANY);
  INIT_EVENT_ICON(ICON_EVENT_F4, EVT_F4KEY, KM_ANY);
  INIT_EVENT_ICON(ICON_EVENT_F5, EVT_F5KEY, KM_ANY);
  INIT_EVENT_ICON(ICON_EVENT_F6, EVT_F6KEY, KM_ANY);
  INIT_EVENT_ICON(ICON_EVENT_F7, EVT_F7KEY, KM_ANY);
  INIT_EVENT_ICON(ICON_EVENT_F8, EVT_F8KEY, KM_ANY);
  INIT_EVENT_ICON(ICON_EVENT_F9, EVT_F9KEY, KM_ANY);
  INIT_EVENT_ICON(ICON_EVENT_F10, EVT_F10KEY, KM_ANY);
  INIT_EVENT_ICON(ICON_EVENT_F11, EVT_F11KEY, KM_ANY);
  INIT_EVENT_ICON(ICON_EVENT_F12, EVT_F12KEY, KM_ANY);
  INIT_EVENT_ICON(ICON_EVENT_ESC, EVT_ESCKEY, KM_ANY);
  INIT_EVENT_ICON(ICON_EVENT_TAB, EVT_TABKEY, KM_ANY);
  INIT_EVENT_ICON(ICON_EVENT_PAGEUP, EVT_PAGEUPKEY, KM_ANY);
  INIT_EVENT_ICON(ICON_EVENT_PAGEDOWN, EVT_PAGEDOWNKEY, KM_ANY);
  INIT_EVENT_ICON(ICON_EVENT_RETURN, EVT_RETKEY, KM_ANY);
  INIT_EVENT_ICON(ICON_EVENT_SPACEKEY, EVT_SPACEKEY, KM_ANY);

  INIT_EVENT_ICON(ICON_EVENT_ZEROKEY, EVT_ZEROKEY, KM_ANY);
  INIT_EVENT_ICON(ICON_EVENT_ONEKEY, EVT_ONEKEY, KM_ANY);
  INIT_EVENT_ICON(ICON_EVENT_TWOKEY, EVT_TWOKEY, KM_ANY);
  INIT_EVENT_ICON(ICON_EVENT_THREEKEY, EVT_THREEKEY, KM_ANY);
  INIT_EVENT_ICON(ICON_EVENT_FOURKEY, EVT_FOURKEY, KM_ANY);
  INIT_EVENT_ICON(ICON_EVENT_FIVEKEY, EVT_FIVEKEY, KM_ANY);
  INIT_EVENT_ICON(ICON_EVENT_SIXKEY, EVT_SIXKEY, KM_ANY);
  INIT_EVENT_ICON(ICON_EVENT_SEVENKEY, EVT_SEVENKEY, KM_ANY);
  INIT_EVENT_ICON(ICON_EVENT_EIGHTKEY, EVT_EIGHTKEY, KM_ANY);
  INIT_EVENT_ICON(ICON_EVENT_NINEKEY, EVT_NINEKEY, KM_ANY);

  INIT_EVENT_ICON(ICON_EVENT_PAD0, EVT_PAD0, KM_ANY);
  INIT_EVENT_ICON(ICON_EVENT_PAD1, EVT_PAD1, KM_ANY);
  INIT_EVENT_ICON(ICON_EVENT_PAD2, EVT_PAD2, KM_ANY);
  INIT_EVENT_ICON(ICON_EVENT_PAD3, EVT_PAD3, KM_ANY);
  INIT_EVENT_ICON(ICON_EVENT_PAD4, EVT_PAD4, KM_ANY);
  INIT_EVENT_ICON(ICON_EVENT_PAD5, EVT_PAD5, KM_ANY);
  INIT_EVENT_ICON(ICON_EVENT_PAD6, EVT_PAD6, KM_ANY);
  INIT_EVENT_ICON(ICON_EVENT_PAD7, EVT_PAD7, KM_ANY);
  INIT_EVENT_ICON(ICON_EVENT_PAD8, EVT_PAD8, KM_ANY);
  INIT_EVENT_ICON(ICON_EVENT_PAD9, EVT_PAD9, KM_ANY);
  INIT_EVENT_ICON(ICON_EVENT_PADASTER, EVT_PADASTERKEY, KM_ANY);
  INIT_EVENT_ICON(ICON_EVENT_PADSLASH, EVT_PADSLASHKEY, KM_ANY);
  INIT_EVENT_ICON(ICON_EVENT_PADMINUS, EVT_PADMINUS, KM_ANY);
  INIT_EVENT_ICON(ICON_EVENT_PADENTER, EVT_PADENTER, KM_ANY);
  INIT_EVENT_ICON(ICON_EVENT_PADPLUS, EVT_PADPLUSKEY, KM_ANY);
  INIT_EVENT_ICON(ICON_EVENT_PADPERIOD, EVT_PADPERIOD, KM_ANY);

  INIT_EVENT_ICON(ICON_EVENT_MOUSE_4, BUTTON4MOUSE, KM_ANY);
  INIT_EVENT_ICON(ICON_EVENT_MOUSE_5, BUTTON5MOUSE, KM_ANY);
  INIT_EVENT_ICON(ICON_EVENT_MOUSE_6, BUTTON6MOUSE, KM_ANY);
  INIT_EVENT_ICON(ICON_EVENT_MOUSE_7, BUTTON7MOUSE, KM_ANY);
  INIT_EVENT_ICON(ICON_EVENT_TABLET_STYLUS, TABLET_STYLUS, KM_ANY);
  INIT_EVENT_ICON(ICON_EVENT_TABLET_ERASER, TABLET_ERASER, KM_ANY);
  INIT_EVENT_ICON(ICON_EVENT_LEFT_ARROW, EVT_LEFTARROWKEY, KM_ANY);
  INIT_EVENT_ICON(ICON_EVENT_DOWN_ARROW, EVT_DOWNARROWKEY, KM_ANY);
  INIT_EVENT_ICON(ICON_EVENT_RIGHT_ARROW, EVT_RIGHTARROWKEY, KM_ANY);
  INIT_EVENT_ICON(ICON_EVENT_UP_ARROW, EVT_UPARROWKEY, KM_ANY);
  INIT_EVENT_ICON(ICON_EVENT_PAUSE, EVT_PAUSEKEY, KM_ANY);
  INIT_EVENT_ICON(ICON_EVENT_INSERT, EVT_INSERTKEY, KM_ANY);
  INIT_EVENT_ICON(ICON_EVENT_HOME, EVT_HOMEKEY, KM_ANY);
  INIT_EVENT_ICON(ICON_EVENT_END, EVT_ENDKEY, KM_ANY);
  INIT_EVENT_ICON(ICON_EVENT_UNKNOWN, EVT_UNKNOWNKEY, KM_ANY);
  INIT_EVENT_ICON(ICON_EVENT_GRLESS, EVT_GRLESSKEY, KM_ANY);
  INIT_EVENT_ICON(ICON_EVENT_MEDIAPLAY, EVT_MEDIAPLAY, KM_ANY);
  INIT_EVENT_ICON(ICON_EVENT_MEDIASTOP, EVT_MEDIASTOP, KM_ANY);
  INIT_EVENT_ICON(ICON_EVENT_MEDIAFIRST, EVT_MEDIAFIRST, KM_ANY);
  INIT_EVENT_ICON(ICON_EVENT_MEDIALAST, EVT_MEDIALAST, KM_ANY);
  INIT_EVENT_ICON(ICON_EVENT_APP, EVT_APPKEY, KM_ANY);
  INIT_EVENT_ICON(ICON_EVENT_CAPSLOCK, EVT_CAPSLOCKKEY, KM_ANY);
  INIT_EVENT_ICON(ICON_EVENT_BACKSPACE, EVT_BACKSPACEKEY, KM_ANY);
  INIT_EVENT_ICON(ICON_EVENT_DEL, EVT_DELKEY, KM_ANY);
  INIT_EVENT_ICON(ICON_EVENT_SEMICOLON, EVT_SEMICOLONKEY, KM_ANY);
  INIT_EVENT_ICON(ICON_EVENT_PERIOD, EVT_PERIODKEY, KM_ANY);
  INIT_EVENT_ICON(ICON_EVENT_COMMA, EVT_COMMAKEY, KM_ANY);
  INIT_EVENT_ICON(ICON_EVENT_QUOTE, EVT_QUOTEKEY, KM_ANY);
  INIT_EVENT_ICON(ICON_EVENT_ACCENTGRAVE, EVT_ACCENTGRAVEKEY, KM_ANY);
  INIT_EVENT_ICON(ICON_EVENT_MINUS, EVT_MINUSKEY, KM_ANY);
  INIT_EVENT_ICON(ICON_EVENT_PLUS, EVT_PLUSKEY, KM_ANY);
  INIT_EVENT_ICON(ICON_EVENT_SLASH, EVT_SLASHKEY, KM_ANY);
  INIT_EVENT_ICON(ICON_EVENT_BACKSLASH, EVT_BACKSLASHKEY, KM_ANY);
  INIT_EVENT_ICON(ICON_EVENT_EQUAL, EVT_EQUALKEY, KM_ANY);
  INIT_EVENT_ICON(ICON_EVENT_LEFTBRACKET, EVT_LEFTBRACKETKEY, KM_ANY);
  INIT_EVENT_ICON(ICON_EVENT_RIGHTBRACKET, EVT_RIGHTBRACKETKEY, KM_ANY);

  INIT_EVENT_ICON(ICON_EVENT_PAD_PAN, MOUSEPAN, KM_ANY);
  INIT_EVENT_ICON(ICON_EVENT_PAD_ROTATE, MOUSEROTATE, KM_ANY);
  INIT_EVENT_ICON(ICON_EVENT_PAD_ZOOM, MOUSEZOOM, KM_ANY);

  INIT_EVENT_ICON(ICON_EVENT_F13, EVT_F13KEY, KM_ANY);
  INIT_EVENT_ICON(ICON_EVENT_F14, EVT_F14KEY, KM_ANY);
  INIT_EVENT_ICON(ICON_EVENT_F15, EVT_F15KEY, KM_ANY);
  INIT_EVENT_ICON(ICON_EVENT_F16, EVT_F16KEY, KM_ANY);
  INIT_EVENT_ICON(ICON_EVENT_F17, EVT_F17KEY, KM_ANY);
  INIT_EVENT_ICON(ICON_EVENT_F18, EVT_F18KEY, KM_ANY);
  INIT_EVENT_ICON(ICON_EVENT_F19, EVT_F19KEY, KM_ANY);
  INIT_EVENT_ICON(ICON_EVENT_F20, EVT_F20KEY, KM_ANY);
  INIT_EVENT_ICON(ICON_EVENT_F21, EVT_F21KEY, KM_ANY);
  INIT_EVENT_ICON(ICON_EVENT_F22, EVT_F22KEY, KM_ANY);
  INIT_EVENT_ICON(ICON_EVENT_F23, EVT_F23KEY, KM_ANY);
  INIT_EVENT_ICON(ICON_EVENT_F24, EVT_F24KEY, KM_ANY);

  INIT_EVENT_ICON(ICON_EVENT_NDOF_BUTTON_V1, NDOF_BUTTON_V1, KM_ANY);
  INIT_EVENT_ICON(ICON_EVENT_NDOF_BUTTON_V2, NDOF_BUTTON_V2, KM_ANY);
  INIT_EVENT_ICON(ICON_EVENT_NDOF_BUTTON_V3, NDOF_BUTTON_V3, KM_ANY);
  INIT_EVENT_ICON(ICON_EVENT_NDOF_BUTTON_SAVE_V1, NDOF_BUTTON_SAVE_V1, KM_ANY);
  INIT_EVENT_ICON(ICON_EVENT_NDOF_BUTTON_SAVE_V2, NDOF_BUTTON_SAVE_V2, KM_ANY);
  INIT_EVENT_ICON(ICON_EVENT_NDOF_BUTTON_SAVE_V3, NDOF_BUTTON_SAVE_V3, KM_ANY);
  INIT_EVENT_ICON(ICON_EVENT_NDOF_BUTTON_1, NDOF_BUTTON_1, KM_ANY);
  INIT_EVENT_ICON(ICON_EVENT_NDOF_BUTTON_2, NDOF_BUTTON_2, KM_ANY);
  INIT_EVENT_ICON(ICON_EVENT_NDOF_BUTTON_3, NDOF_BUTTON_3, KM_ANY);
  INIT_EVENT_ICON(ICON_EVENT_NDOF_BUTTON_4, NDOF_BUTTON_4, KM_ANY);
  INIT_EVENT_ICON(ICON_EVENT_NDOF_BUTTON_5, NDOF_BUTTON_5, KM_ANY);
  INIT_EVENT_ICON(ICON_EVENT_NDOF_BUTTON_6, NDOF_BUTTON_6, KM_ANY);
  INIT_EVENT_ICON(ICON_EVENT_NDOF_BUTTON_7, NDOF_BUTTON_7, KM_ANY);
  INIT_EVENT_ICON(ICON_EVENT_NDOF_BUTTON_8, NDOF_BUTTON_8, KM_ANY);
  INIT_EVENT_ICON(ICON_EVENT_NDOF_BUTTON_9, NDOF_BUTTON_9, KM_ANY);
  INIT_EVENT_ICON(ICON_EVENT_NDOF_BUTTON_10, NDOF_BUTTON_10, KM_ANY);
  INIT_EVENT_ICON(ICON_EVENT_NDOF_BUTTON_11, NDOF_BUTTON_11, KM_ANY);
  INIT_EVENT_ICON(ICON_EVENT_NDOF_BUTTON_12, NDOF_BUTTON_12, KM_ANY);
  INIT_EVENT_ICON(ICON_EVENT_NDOF_BUTTON_MENU, NDOF_BUTTON_MENU, KM_ANY);
  INIT_EVENT_ICON(ICON_EVENT_NDOF_BUTTON_FIT, NDOF_BUTTON_FIT, KM_ANY);
  INIT_EVENT_ICON(ICON_EVENT_NDOF_BUTTON_TOP, NDOF_BUTTON_TOP, KM_ANY);
  INIT_EVENT_ICON(ICON_EVENT_NDOF_BUTTON_BOTTOM, NDOF_BUTTON_BOTTOM, KM_ANY);
  INIT_EVENT_ICON(ICON_EVENT_NDOF_BUTTON_LEFT, NDOF_BUTTON_LEFT, KM_ANY);
  INIT_EVENT_ICON(ICON_EVENT_NDOF_BUTTON_RIGHT, NDOF_BUTTON_RIGHT, KM_ANY);
  INIT_EVENT_ICON(ICON_EVENT_NDOF_BUTTON_FRONT, NDOF_BUTTON_FRONT, KM_ANY);
  INIT_EVENT_ICON(ICON_EVENT_NDOF_BUTTON_BACK, NDOF_BUTTON_BACK, KM_ANY);
  INIT_EVENT_ICON(ICON_EVENT_NDOF_BUTTON_ISO1, NDOF_BUTTON_ISO1, KM_ANY);
  INIT_EVENT_ICON(ICON_EVENT_NDOF_BUTTON_ISO2, NDOF_BUTTON_ISO2, KM_ANY);
  INIT_EVENT_ICON(ICON_EVENT_NDOF_BUTTON_ROLL_CW, NDOF_BUTTON_ROLL_CW, KM_ANY);
  INIT_EVENT_ICON(ICON_EVENT_NDOF_BUTTON_ROLL_CCW, NDOF_BUTTON_ROLL_CCW, KM_ANY);
  INIT_EVENT_ICON(ICON_EVENT_NDOF_BUTTON_SPIN_CW, NDOF_BUTTON_SPIN_CW, KM_ANY);
  INIT_EVENT_ICON(ICON_EVENT_NDOF_BUTTON_SPIN_CCW, NDOF_BUTTON_SPIN_CCW, KM_ANY);
  INIT_EVENT_ICON(ICON_EVENT_NDOF_BUTTON_TILT_CW, NDOF_BUTTON_TILT_CW, KM_ANY);
  INIT_EVENT_ICON(ICON_EVENT_NDOF_BUTTON_TILT_CCW, NDOF_BUTTON_TILT_CCW, KM_ANY);
  INIT_EVENT_ICON(ICON_EVENT_NDOF_BUTTON_ROTATE, NDOF_BUTTON_ROTATE, KM_ANY);
  INIT_EVENT_ICON(ICON_EVENT_NDOF_BUTTON_PANZOOM, NDOF_BUTTON_PANZOOM, KM_ANY);
  INIT_EVENT_ICON(ICON_EVENT_NDOF_BUTTON_DOMINANT, NDOF_BUTTON_DOMINANT, KM_ANY);
  INIT_EVENT_ICON(ICON_EVENT_NDOF_BUTTON_PLUS, NDOF_BUTTON_PLUS, KM_ANY);
  INIT_EVENT_ICON(ICON_EVENT_NDOF_BUTTON_MINUS, NDOF_BUTTON_MINUS, KM_ANY);

  g_di_event_list = di_next;

#  undef INIT_EVENT_ICON
}

static void icon_verify_datatoc(IconImage *iimg)
{
  /* if it has own rect, things are all OK */
  if (iimg->rect) {
    return;
  }

  if (iimg->datatoc_rect) {
    ImBuf *bbuf = IMB_load_image_from_memory(
        iimg->datatoc_rect, iimg->datatoc_size, IB_byte_data, "<matcap icon>");
    /* w and h were set on initialize */
    if (bbuf->x != iimg->h && bbuf->y != iimg->w) {
      IMB_scale(bbuf, iimg->w, iimg->h, IMBScaleFilter::Box, false);
    }

    iimg->rect = IMB_steal_byte_buffer(bbuf);
    IMB_freeImBuf(bbuf);
  }
}

static void init_internal_icons()
{
  /* Define icons. */
  for (int x = ICON_NONE; x < ICON_BLANK_LAST_SVG_ITEM; x++) {
    const IconType icontype = icontypes[x];
    if (!ELEM(icontype.type, ICON_TYPE_SVG_MONO, ICON_TYPE_SVG_COLOR)) {
      continue;
    }
    def_internal_icon(nullptr, x, 0, 0, 0, icontype.type, icontype.theme_color);
  }

  def_internal_vicon(ICON_RGB_RED, vicon_rgb_red_draw);
  def_internal_vicon(ICON_RGB_GREEN, vicon_rgb_green_draw);
  def_internal_vicon(ICON_RGB_BLUE, vicon_rgb_blue_draw);

  def_internal_vicon(ICON_KEYTYPE_KEYFRAME_VEC, vicon_keytype_keyframe_draw);
  def_internal_vicon(ICON_KEYTYPE_BREAKDOWN_VEC, vicon_keytype_breakdown_draw);
  def_internal_vicon(ICON_KEYTYPE_EXTREME_VEC, vicon_keytype_extreme_draw);
  def_internal_vicon(ICON_KEYTYPE_JITTER_VEC, vicon_keytype_jitter_draw);
  def_internal_vicon(ICON_KEYTYPE_MOVING_HOLD_VEC, vicon_keytype_moving_hold_draw);
  def_internal_vicon(ICON_KEYTYPE_GENERATED_VEC, vicon_keytype_generated_draw);

  def_internal_vicon(ICON_HANDLETYPE_FREE_VEC, vicon_handletype_free_draw);
  def_internal_vicon(ICON_HANDLETYPE_ALIGNED_VEC, vicon_handletype_aligned_draw);
  def_internal_vicon(ICON_HANDLETYPE_VECTOR_VEC, vicon_handletype_vector_draw);
  def_internal_vicon(ICON_HANDLETYPE_AUTO_VEC, vicon_handletype_auto_draw);
  def_internal_vicon(ICON_HANDLETYPE_AUTO_CLAMP_VEC, vicon_handletype_auto_clamp_draw);

  def_internal_vicon(ICON_COLORSET_01_VEC, vicon_colorset_draw_01);
  def_internal_vicon(ICON_COLORSET_02_VEC, vicon_colorset_draw_02);
  def_internal_vicon(ICON_COLORSET_03_VEC, vicon_colorset_draw_03);
  def_internal_vicon(ICON_COLORSET_04_VEC, vicon_colorset_draw_04);
  def_internal_vicon(ICON_COLORSET_05_VEC, vicon_colorset_draw_05);
  def_internal_vicon(ICON_COLORSET_06_VEC, vicon_colorset_draw_06);
  def_internal_vicon(ICON_COLORSET_07_VEC, vicon_colorset_draw_07);
  def_internal_vicon(ICON_COLORSET_08_VEC, vicon_colorset_draw_08);
  def_internal_vicon(ICON_COLORSET_09_VEC, vicon_colorset_draw_09);
  def_internal_vicon(ICON_COLORSET_10_VEC, vicon_colorset_draw_10);
  def_internal_vicon(ICON_COLORSET_11_VEC, vicon_colorset_draw_11);
  def_internal_vicon(ICON_COLORSET_12_VEC, vicon_colorset_draw_12);
  def_internal_vicon(ICON_COLORSET_13_VEC, vicon_colorset_draw_13);
  def_internal_vicon(ICON_COLORSET_14_VEC, vicon_colorset_draw_14);
  def_internal_vicon(ICON_COLORSET_15_VEC, vicon_colorset_draw_15);
  def_internal_vicon(ICON_COLORSET_16_VEC, vicon_colorset_draw_16);
  def_internal_vicon(ICON_COLORSET_17_VEC, vicon_colorset_draw_17);
  def_internal_vicon(ICON_COLORSET_18_VEC, vicon_colorset_draw_18);
  def_internal_vicon(ICON_COLORSET_19_VEC, vicon_colorset_draw_19);
  def_internal_vicon(ICON_COLORSET_20_VEC, vicon_colorset_draw_20);

  def_internal_vicon(ICON_COLLECTION_COLOR_01, vicon_collection_color_draw_01);
  def_internal_vicon(ICON_COLLECTION_COLOR_02, vicon_collection_color_draw_02);
  def_internal_vicon(ICON_COLLECTION_COLOR_03, vicon_collection_color_draw_03);
  def_internal_vicon(ICON_COLLECTION_COLOR_04, vicon_collection_color_draw_04);
  def_internal_vicon(ICON_COLLECTION_COLOR_05, vicon_collection_color_draw_05);
  def_internal_vicon(ICON_COLLECTION_COLOR_06, vicon_collection_color_draw_06);
  def_internal_vicon(ICON_COLLECTION_COLOR_07, vicon_collection_color_draw_07);
  def_internal_vicon(ICON_COLLECTION_COLOR_08, vicon_collection_color_draw_08);

  def_internal_vicon(ICON_STRIP_COLOR_01, vicon_strip_color_draw_01);
  def_internal_vicon(ICON_STRIP_COLOR_02, vicon_strip_color_draw_02);
  def_internal_vicon(ICON_STRIP_COLOR_03, vicon_strip_color_draw_03);
  def_internal_vicon(ICON_STRIP_COLOR_04, vicon_strip_color_draw_04);
  def_internal_vicon(ICON_STRIP_COLOR_05, vicon_strip_color_draw_05);
  def_internal_vicon(ICON_STRIP_COLOR_06, vicon_strip_color_draw_06);
  def_internal_vicon(ICON_STRIP_COLOR_07, vicon_strip_color_draw_07);
  def_internal_vicon(ICON_STRIP_COLOR_08, vicon_strip_color_draw_08);
  def_internal_vicon(ICON_STRIP_COLOR_09, vicon_strip_color_draw_09);

  /* bfa - Use our own static icon for indirect libraries */
  // def_internal_vicon(ICON_LIBRARY_DATA_INDIRECT, vicon_strip_color_draw_library_data_indirect);
  def_internal_vicon(ICON_LIBRARY_DATA_OVERRIDE_NONEDITABLE,
                     vicon_strip_color_draw_library_data_override_noneditable);

  def_internal_vicon(ICON_LAYERGROUP_COLOR_01, vicon_layergroup_color_draw_01);
  def_internal_vicon(ICON_LAYERGROUP_COLOR_02, vicon_layergroup_color_draw_02);
  def_internal_vicon(ICON_LAYERGROUP_COLOR_03, vicon_layergroup_color_draw_03);
  def_internal_vicon(ICON_LAYERGROUP_COLOR_04, vicon_layergroup_color_draw_04);
  def_internal_vicon(ICON_LAYERGROUP_COLOR_05, vicon_layergroup_color_draw_05);
  def_internal_vicon(ICON_LAYERGROUP_COLOR_06, vicon_layergroup_color_draw_06);
  def_internal_vicon(ICON_LAYERGROUP_COLOR_07, vicon_layergroup_color_draw_07);
  def_internal_vicon(ICON_LAYERGROUP_COLOR_08, vicon_layergroup_color_draw_08);

  def_internal_vicon(ICON_NODE_SOCKET_FLOAT, icon_node_socket_draw_float);
  def_internal_vicon(ICON_NODE_SOCKET_VECTOR, icon_node_socket_draw_vector);
  def_internal_vicon(ICON_NODE_SOCKET_RGBA, icon_node_socket_draw_rgba);
  def_internal_vicon(ICON_NODE_SOCKET_SHADER, icon_node_socket_draw_shader);
  def_internal_vicon(ICON_NODE_SOCKET_BOOLEAN, icon_node_socket_draw_boolean);
  def_internal_vicon(ICON_NODE_SOCKET_INT, icon_node_socket_draw_int);
  def_internal_vicon(ICON_NODE_SOCKET_STRING, icon_node_socket_draw_string);
  def_internal_vicon(ICON_NODE_SOCKET_OBJECT, icon_node_socket_draw_object);
  def_internal_vicon(ICON_NODE_SOCKET_IMAGE, icon_node_socket_draw_image);
  def_internal_vicon(ICON_NODE_SOCKET_GEOMETRY, icon_node_socket_draw_geometry);
  def_internal_vicon(ICON_NODE_SOCKET_COLLECTION, icon_node_socket_draw_collection);
  def_internal_vicon(ICON_NODE_SOCKET_TEXTURE, icon_node_socket_draw_texture);
  def_internal_vicon(ICON_NODE_SOCKET_MATERIAL, icon_node_socket_draw_material);
  def_internal_vicon(ICON_NODE_SOCKET_ROTATION, icon_node_socket_draw_rotation);
  def_internal_vicon(ICON_NODE_SOCKET_MENU, icon_node_socket_draw_menu);
  def_internal_vicon(ICON_NODE_SOCKET_MATRIX, icon_node_socket_draw_matrix);
  def_internal_vicon(ICON_NODE_SOCKET_BUNDLE, icon_node_socket_draw_bundle);
  def_internal_vicon(ICON_NODE_SOCKET_CLOSURE, icon_node_socket_draw_closure);
}

#else

#endif /* WITH_HEADLESS */

void UI_icons_free()
{
  BKE_icons_free();
  BKE_preview_images_free();
}

void UI_icons_free_drawinfo(void *drawinfo)
{
  DrawInfo *di = static_cast<DrawInfo *>(drawinfo);

  if (di == nullptr) {
    return;
  }

  if (di->type == ICON_TYPE_BUFFER) {
    if (di->data.buffer.image) {
      if (di->data.buffer.image->rect) {
        MEM_freeN(di->data.buffer.image->rect);
      }
      MEM_freeN(di->data.buffer.image);
    }
  }
  else if (di->type == ICON_TYPE_GEOM) {
    if (di->data.geom.image_cache) {
      IMB_freeImBuf(di->data.geom.image_cache);
    }
  }

  MEM_freeN(di);
}

/**
 * #Icon.data_type and #Icon.obj
 */
static DrawInfo *icon_create_drawinfo(Icon *icon)
{
  const int icon_data_type = icon->obj_type;

  DrawInfo *di = MEM_callocN<DrawInfo>("di_icon");

  if (ELEM(icon_data_type, ICON_DATA_ID, ICON_DATA_PREVIEW)) {
    di->type = ICON_TYPE_PREVIEW;
  }
  else if (icon_data_type == ICON_DATA_IMBUF) {
    di->type = ICON_TYPE_IMBUF;
  }
  else if (icon_data_type == ICON_DATA_GEOM) {
    di->type = ICON_TYPE_GEOM;
  }
  else if (icon_data_type == ICON_DATA_STUDIOLIGHT) {
    di->type = ICON_TYPE_BUFFER;
  }
  else if (icon_data_type == ICON_DATA_GPLAYER) {
    di->type = ICON_TYPE_GPLAYER;
  }
  else {
    BLI_assert(0);
  }

  return di;
}

static DrawInfo *icon_ensure_drawinfo(Icon *icon)
{
  if (icon->drawinfo) {
    return static_cast<DrawInfo *>(icon->drawinfo);
  }
  DrawInfo *di = icon_create_drawinfo(icon);
  icon->drawinfo = di;
  icon->drawinfo_free = UI_icons_free_drawinfo;
  return di;
}

bool UI_icon_get_theme_color(int icon_id, uchar color[4])
{
  Icon *icon = BKE_icon_get(icon_id);
  if (icon == nullptr) {
    return false;
  }

  DrawInfo *di = icon_ensure_drawinfo(icon);
  return UI_GetIconThemeColor4ubv(di->data.texture.theme_color, color);
}

void UI_icons_init()
{
#ifndef WITH_HEADLESS
  init_internal_icons();
  init_event_icons();
#endif
}

int UI_icon_preview_to_render_size(enum eIconSizes size)
{
  switch (size) {
    case ICON_SIZE_ICON:
      return ICON_RENDER_DEFAULT_HEIGHT;
    case ICON_SIZE_PREVIEW:
      return PREVIEW_RENDER_DEFAULT_HEIGHT;
    default:
      return 0;
  }
}

/* Create rect for the icon
 */
static void icon_create_rect(PreviewImage *prv_img, enum eIconSizes size)
{
  const uint render_size = UI_icon_preview_to_render_size(size);

  if (!prv_img) {
    if (G.debug & G_DEBUG) {
      printf("%s, error: requested preview image does not exist", __func__);
    }
  }
  else if (!prv_img->rect[size]) {
    prv_img->flag[size] |= PRV_CHANGED;
    prv_img->changed_timestamp[size] = 0;
    if (!ED_preview_use_image_size(prv_img, size)) {
      prv_img->w[size] = render_size;
      prv_img->h[size] = render_size;
      prv_img->rect[size] = MEM_calloc_arrayN<uint>(render_size * render_size, "prv_rect");
    }
  }
}

static void ui_id_preview_image_render_size(
    const bContext *C, Scene *scene, ID *id, PreviewImage *pi, int size, const bool use_job);

static void ui_studiolight_icon_job_exec(void *customdata, wmJobWorkerStatus * /*worker_status*/)
{
  Icon **tmp = (Icon **)customdata;
  Icon *icon = *tmp;
  DrawInfo *di = icon_ensure_drawinfo(icon);
  StudioLight *sl = static_cast<StudioLight *>(icon->obj);
  BKE_studiolight_preview(
      reinterpret_cast<uint *>(di->data.buffer.image->rect), sl, icon->id_type);
}

static void ui_studiolight_kill_icon_preview_job(wmWindowManager *wm, int icon_id)
{
  Icon *icon = BKE_icon_get(icon_id);
  WM_jobs_kill_type(wm, icon, WM_JOB_TYPE_STUDIOLIGHT);
  icon->obj = nullptr;
}

static void ui_studiolight_free_function(StudioLight *sl, void *data)
{
  wmWindowManager *wm = static_cast<wmWindowManager *>(data);

  /* Happens if job was canceled or already finished. */
  if (wm == nullptr) {
    return;
  }

  /* get icons_id, get icons and kill wm jobs */
  if (sl->icon_id_radiance) {
    ui_studiolight_kill_icon_preview_job(wm, sl->icon_id_radiance);
  }
  if (sl->icon_id_irradiance) {
    ui_studiolight_kill_icon_preview_job(wm, sl->icon_id_irradiance);
  }
  if (sl->icon_id_matcap) {
    ui_studiolight_kill_icon_preview_job(wm, sl->icon_id_matcap);
  }
  if (sl->icon_id_matcap_flipped) {
    ui_studiolight_kill_icon_preview_job(wm, sl->icon_id_matcap_flipped);
  }
}

static void ui_studiolight_icon_job_end(void *customdata)
{
  Icon **tmp = (Icon **)customdata;
  Icon *icon = *tmp;
  StudioLight *sl = static_cast<StudioLight *>(icon->obj);
  BKE_studiolight_set_free_function(sl, &ui_studiolight_free_function, nullptr);
}

void ui_icon_ensure_deferred(const bContext *C, const int icon_id, const bool big)
{
  Icon *icon = BKE_icon_get(icon_id);

  if (icon == nullptr) {
    return;
  }

  DrawInfo *di = icon_ensure_drawinfo(icon);

  if (di == nullptr) {
    return;
  }

  switch (di->type) {
    case ICON_TYPE_PREVIEW: {
      ID *id = (icon->id_type != 0) ? static_cast<ID *>(icon->obj) : nullptr;
      PreviewImage *prv = id ? BKE_previewimg_id_ensure(id) :
                               static_cast<PreviewImage *>(icon->obj);
      /* Using jobs for screen previews crashes due to off-screen rendering.
       * XXX: would be nicer if #PreviewImage could store if it supports jobs. */
      const bool use_jobs = !id || (GS(id->name) != ID_SCR);

      if (prv) {
        const int size = big ? ICON_SIZE_PREVIEW : ICON_SIZE_ICON;

        if (id || prv->runtime->deferred_loading_data) {
          ui_id_preview_image_render_size(C, nullptr, id, prv, size, use_jobs);
        }
      }
      break;
    }
    case ICON_TYPE_BUFFER: {
      if (icon->obj_type == ICON_DATA_STUDIOLIGHT) {
        if (di->data.buffer.image == nullptr) {
          wmWindowManager *wm = CTX_wm_manager(C);
          StudioLight *sl = static_cast<StudioLight *>(icon->obj);
          BKE_studiolight_set_free_function(sl, &ui_studiolight_free_function, wm);
          IconImage *img = MEM_callocN<IconImage>(__func__);

          img->w = STUDIOLIGHT_ICON_SIZE;
          img->h = STUDIOLIGHT_ICON_SIZE;
          const size_t size = STUDIOLIGHT_ICON_SIZE * STUDIOLIGHT_ICON_SIZE * sizeof(uint);
          img->rect = MEM_malloc_arrayN<uint8_t>(size, __func__);
          memset(img->rect, 0, size);
          di->data.buffer.image = img;

          wmJob *wm_job = WM_jobs_get(wm,
                                      CTX_wm_window(C),
                                      icon,
                                      "StudioLight Icon",
                                      eWM_JobFlag(0),
                                      WM_JOB_TYPE_STUDIOLIGHT);
          Icon **tmp = MEM_callocN<Icon *>(__func__);
          *tmp = icon;
          WM_jobs_customdata_set(wm_job, tmp, MEM_freeN);
          WM_jobs_timer(wm_job, 0.01, 0, NC_WINDOW);
          WM_jobs_callbacks(
              wm_job, ui_studiolight_icon_job_exec, nullptr, nullptr, ui_studiolight_icon_job_end);
          WM_jobs_start(CTX_wm_manager(C), wm_job);
        }
      }
      break;
    }
  }
}

bool ui_icon_is_preview_deferred_loading(const int icon_id, const bool big)
{
  const Icon *icon = BKE_icon_get(icon_id);
  if (icon == nullptr) {
    return false;
  }

  const DrawInfo *di = static_cast<DrawInfo *>(icon->drawinfo);
  if (icon->drawinfo == nullptr) {
    return false;
  }

  if (di->type == ICON_TYPE_PREVIEW) {
    const ID *id = (icon->id_type != 0) ? static_cast<ID *>(icon->obj) : nullptr;
    const PreviewImage *prv = id ? BKE_previewimg_id_get(id) :
                                   static_cast<PreviewImage *>(icon->obj);

    if (prv) {
      const int size = big ? ICON_SIZE_PREVIEW : ICON_SIZE_ICON;
      return (prv->flag[size] & PRV_RENDERING) != 0;
    }
  }

  return false;
}

/**
 * * Only call with valid pointer from UI_icon_draw.
 * * Only called when icon has changed.
 *
 * Note that if an ID doesn't support jobs for preview creation, \a use_job will be ignored.
 */
static void icon_set_image(const bContext *C,
                           Scene *scene,
                           ID *id,
                           PreviewImage *prv_img,
                           enum eIconSizes size,
                           const bool use_job)
{
  /* bfa - disable material icons rendering */
  if (U.flag & USER_DISABLE_MATERIAL_ICON && GS(id->name) == ID_MA) {
    return;
  }
  if (!prv_img) {
    if (G.debug & G_DEBUG) {
      printf("%s: no preview image for this ID: %s\n", __func__, id->name);
    }
    return;
  }

  if (prv_img->flag[size] & PRV_USER_EDITED) {
    /* user-edited preview, do not auto-update! */
    return;
  }

  const bool delay = prv_img->rect[size] != nullptr;
  icon_create_rect(prv_img, size);

  if (use_job && (!id || BKE_previewimg_id_supports_jobs(id))) {
    /* Job (background) version */
    ED_preview_icon_job(C, prv_img, id, size, delay);
  }
  else {
    if (!scene) {
      scene = CTX_data_scene(C);
    }
    /* Immediate version */
    ED_preview_icon_render(C, scene, prv_img, id, size);
  }
}

PreviewImage *UI_icon_to_preview(int icon_id)
{
  Icon *icon = BKE_icon_get(icon_id);

  if (icon == nullptr) {
    return nullptr;
  }

  DrawInfo *di = (DrawInfo *)icon->drawinfo;

  if (di == nullptr) {
    return nullptr;
  }

  if (di->type == ICON_TYPE_PREVIEW) {
    const PreviewImage *prv = (icon->id_type != 0) ? BKE_previewimg_id_ensure((ID *)icon->obj) :
                                                     static_cast<const PreviewImage *>(icon->obj);

    if (prv) {
      return BKE_previewimg_copy(prv);
    }
  }
  else if (di->data.buffer.image) {
    ImBuf *bbuf;

    bbuf = IMB_load_image_from_memory(di->data.buffer.image->datatoc_rect,
                                      di->data.buffer.image->datatoc_size,
                                      IB_byte_data,
                                      __func__);
    if (bbuf) {
      PreviewImage *prv = BKE_previewimg_create();

      prv->rect[0] = reinterpret_cast<uint *>(IMB_steal_byte_buffer(bbuf));

      prv->w[0] = bbuf->x;
      prv->h[0] = bbuf->y;

      IMB_freeImBuf(bbuf);

      return prv;
    }
  }

  return nullptr;
}

static void icon_draw_rect(float x,
                           float y,
                           int w,
                           int h,
                           int rw,
                           int rh,
                           const uint8_t *rect,
                           float alpha,
                           const float desaturate)
{
  int draw_w = w;
  int draw_h = h;
  int draw_x = x;
  /* We need to round y, to avoid the icon jittering in some cases. */
  int draw_y = round_fl_to_int(y);

  /* sanity check */
  if (w <= 0 || h <= 0 || w > 2000 || h > 2000) {
    printf("%s: icons are %i x %i pixels?\n", __func__, w, h);
    BLI_assert_msg(0, "invalid icon size");
    return;
  }
  /* modulate color */
  const float col[4] = {alpha, alpha, alpha, alpha};

  float scale_x = 1.0f;
  float scale_y = 1.0f;
  /* `rect` contains image in render-size, we only scale if needed. */
  if (rw != w || rh != h) {
    /* preserve aspect ratio and center */
    if (rw > rh) {
      draw_w = w;
      draw_h = int((float(rh) / float(rw)) * float(w));
      draw_y += (h - draw_h) / 2;
    }
    else if (rw < rh) {
      draw_w = int((float(rw) / float(rh)) * float(h));
      draw_h = h;
      draw_x += (w - draw_w) / 2;
    }
    scale_x = draw_w / float(rw);
    scale_y = draw_h / float(rh);
    /* If the image is squared, the `draw_*` initialization values are good. */
  }

  /* draw */
  eGPUBuiltinShader shader;
  if (desaturate != 0.0f) {
    shader = GPU_SHADER_2D_IMAGE_DESATURATE_COLOR;
  }
  else {
    shader = GPU_SHADER_3D_IMAGE_COLOR;
  }
  IMMDrawPixelsTexState state = immDrawPixelsTexSetup(shader);

  if (shader == GPU_SHADER_2D_IMAGE_DESATURATE_COLOR) {
    immUniform1f("factor", desaturate);
  }

  immDrawPixelsTexScaledFullSize(
      &state, draw_x, draw_y, rw, rh, GPU_RGBA8, true, rect, scale_x, scale_y, 1.0f, 1.0f, col);
}

/* Drawing size for preview images */
static int get_draw_size(enum eIconSizes size)
{
  switch (size) {
    case ICON_SIZE_ICON:
      return ICON_DEFAULT_HEIGHT;
    case ICON_SIZE_PREVIEW:
      return PREVIEW_DEFAULT_HEIGHT;
    default:
      return 0;
  }
}

static void svg_replace_color_attributes(std::string &svg,
                                         const std::string &name,
                                         const size_t start,
                                         const size_t end)
{
  bTheme *btheme = UI_GetTheme();

  uchar white[] = {255, 255, 255, 255};
  uchar black[] = {0, 0, 0, 255};
  uchar logo_orange[] = {232, 125, 13, 255};
  uchar logo_blue[] = {38, 87, 135, 255};

  /* Tool colors hardcoded for now. */
  uchar tool_add[] = {117, 255, 175, 255};
  uchar tool_remove[] = {245, 107, 91, 255};
  uchar tool_select[] = {255, 176, 43, 255};
  uchar tool_transform[] = {217, 175, 245, 255};
  uchar tool_white[] = {255, 255, 255, 255};
  uchar tool_red[] = {214, 45, 48, 255};

  const struct ColorItem {
    const char *name;
    uchar *col = nullptr;
    int colorid = TH_UNDEFINED;
    int spacetype = SPACE_TYPE_ANY;
  } items[] = {
      {"blender_white", white},
      {"blender_black", black},
      {"blender_logo_orange", logo_orange},
      {"blender_logo_blue", logo_blue},
      {"blender_selected", btheme->tui.wcol_regular.inner},
      {"blender_mesh_selected", btheme->space_view3d.vertex_select},
      {"blender_back", nullptr, TH_BACK},
      {"blender_text", nullptr, TH_TEXT},
      {"blender_text_hi", nullptr, TH_TEXT_HI},
      {"blender_red_alert", nullptr, TH_ERROR},
      {"blender_error", nullptr, TH_ERROR},
      {"blender_warning", nullptr, TH_WARNING},
      {"blender_info", nullptr, TH_INFO},
      {"blender_scene", nullptr, TH_ICON_SCENE},
      {"blender_collection", nullptr, TH_ICON_COLLECTION},
      {"blender_object", nullptr, TH_ICON_OBJECT},
      {"blender_object_data", nullptr, TH_ICON_OBJECT_DATA},
      {"blender_modifier", nullptr, TH_ICON_MODIFIER},
      {"blender_shading", nullptr, TH_ICON_SHADING},
      {"blender_folder", nullptr, TH_ICON_FOLDER},
      {"blender_fund", nullptr, TH_ICON_FUND},
      {"blender_autokey", nullptr, TH_ICON_AUTOKEY},
      {"blender_tool_add", tool_add},
      {"blender_tool_remove", tool_remove},
      {"blender_tool_select", tool_select},
      {"blender_tool_transform", tool_transform},
      {"blender_tool_white", tool_white},
      {"blender_tool_red", tool_red},
  };

  for (const ColorItem &item : items) {
    if (name != item.name) {
      continue;
    }

    uchar color[4];
    if (item.col) {
      memcpy(color, item.col, sizeof(color));
    }
    else if (item.colorid != TH_UNDEFINED) {
      if (item.spacetype != SPACE_TYPE_ANY) {
        UI_GetThemeColorType4ubv(item.colorid, item.spacetype, color);
      }
      else {
        UI_GetThemeColor4ubv(item.colorid, color);
      }
    }
    else {
      continue;
    }

    std::string hexcolor = fmt::format(
        "{:02x}{:02x}{:02x}{:02x}", color[0], color[1], color[2], color[3]);

    size_t att_start = start;
    while (true) {
      constexpr static blender::StringRef key = "fill=\"";
      att_start = svg.find(key, att_start);
      if (att_start == std::string::npos || att_start > end) {
        break;
      }
      const size_t att_end = svg.find("\"", att_start + key.size());
      if (att_end != std::string::npos && att_end < end) {
        svg.replace(att_start, att_end - att_start, key + "#" + hexcolor);
      }
      att_start += blender::StringRef(key + "#rrggbbaa\"").size();
    }

    att_start = start;
    while (true) {
      constexpr static blender::StringRef key = "fill:";
      att_start = svg.find(key, att_start);
      if (att_start == std::string::npos || att_start > end) {
        break;
      }
      const size_t att_end = svg.find(";", att_start + key.size());
      if (att_end != std::string::npos && att_end - att_start < end) {
        svg.replace(att_start, att_end - att_start, key + "#" + hexcolor);
      }
      att_start += blender::StringRef(key + "#rrggbbaa").size();
    }
  }
}

static void icon_source_edit_cb(std::string &svg)
{
  size_t g_start = 0;

  /* Scan string, processing only groups with our keyword ids. */

  while (true) {
    /* Look for a blender id, quick exit if not found. */
    constexpr static blender::StringRef key = "id=\"";
    const size_t id_start = svg.find(key + "blender_", g_start);
    if (id_start == std::string::npos) {
      return;
    }

    /* Scan back to beginning of this group element. */
    g_start = svg.rfind("<g", id_start);
    if (g_start == std::string::npos) {
      /* Malformed. */
      return;
    }

    /* Scan forward to end of the group. */
    const size_t g_end = svg.find("</g>", id_start);
    if (g_end == std::string::npos) {
      /* Malformed. */
      return;
    }

    /* Get group id name. */
    const size_t id_end = svg.find("\"", id_start + key.size());
    if (id_end != std::string::npos) {
      std::string id_name = svg.substr(id_start + key.size(), id_end - id_start - key.size());
      /* bfa - Since Inkscape cant have 2 group ID's of the same name,
      this allows group ID's in a svg to have a number suffix to (blender_folder_01, _02 etc),
      be still be treated has if it was blender_folder, allows for more complex icon themeing */
      size_t last_underscore = id_name.rfind('_');
      if (last_underscore != std::string::npos) {
        bool is_number = true;
        for (size_t i = last_underscore + 1; i < id_name.length(); i++) {
          if (!std::isdigit(id_name[i])) {
            is_number = false;
            break;
          }
        }
        if (is_number) {
          id_name = id_name.substr(0, last_underscore);
        }
      }
      svg_replace_color_attributes(svg, id_name, g_start, g_end);
    }

    g_start = g_end;
  }
}

static void icon_draw_size(float x,
                           float y,
                           int icon_id,
                           float aspect,
                           float alpha,
                           enum eIconSizes size,
                           int draw_size,
                           const float desaturate,
                           const uchar mono_rgba[4],
                           const bool mono_border,
                           const IconTextOverlay *text_overlay,
                           const bool inverted = false)
{
  if (icon_id == ICON_NONE) {
    return;
  }

  bTheme *btheme = UI_GetTheme();
  const float fdraw_size = float(draw_size);

  Icon *icon = BKE_icon_get(icon_id);

  if (icon == nullptr) {
    if (G.debug & G_DEBUG) {
      printf("%s: Internal error, no icon for icon ID: %d\n", __func__, icon_id);
    }
    icon_id = ICON_NOT_FOUND;
    icon = BKE_icon_get(icon_id);
  }

  if (icon->obj_type != ICON_DATA_STUDIOLIGHT) {
    /* Icon alpha should not apply to MatCap/Studio lighting. #80356. */
    alpha *= btheme->tui.icon_alpha;
  }

  /* scale width and height according to aspect */
  int w = int(fdraw_size / aspect + 0.5f);
  int h = int(fdraw_size / aspect + 0.5f);

  DrawInfo *di = icon_ensure_drawinfo(icon);

  /* We need to flush widget base first to ensure correct ordering. */
  UI_widgetbase_draw_cache_flush();

  if (di->type == ICON_TYPE_IMBUF) {
    const ImBuf *ibuf = static_cast<const ImBuf *>(icon->obj);

    GPU_blend(GPU_BLEND_ALPHA_PREMULT);
    icon_draw_rect(x, y, w, h, ibuf->x, ibuf->y, ibuf->byte_buffer.data, alpha, desaturate);
    GPU_blend(GPU_BLEND_ALPHA);
  }
  else if (di->type == ICON_TYPE_VECTOR) {
    /* vector icons use the uiBlock transformation, they are not drawn
     * with untransformed coordinates like the other icons */
    di->data.vector.func(
        x, y, float(draw_size) / aspect, float(draw_size) / aspect, alpha, mono_rgba);
  }
  else if (di->type == ICON_TYPE_GEOM) {
#ifdef USE_UI_TOOLBAR_HACK
    /* TODO(@ideasman42): scale icons up for toolbar,
     * we need a way to detect larger buttons and do this automatic. */
    {
      float scale = float(ICON_DEFAULT_HEIGHT_TOOLBAR) / float(ICON_DEFAULT_HEIGHT);
      y = (y + (h / 2)) - ((h * scale) / 2);
      w *= scale;
      h *= scale;
    }
#endif

    /* If the theme is light, we will adjust the icon colors. */
    const bool invert = (srgb_to_grayscale_byte(btheme->tui.wcol_toolbar_item.inner) > 128);
    const bool geom_inverted = di->data.geom.inverted;

    /* This could re-generate often if rendered at different sizes in the one interface.
     * TODO(@ideasman42): support caching multiple sizes. */
    ImBuf *ibuf = di->data.geom.image_cache;
    if ((ibuf == nullptr) || (ibuf->x != w) || (ibuf->y != h) || (invert != geom_inverted)) {
      if (ibuf) {
        IMB_freeImBuf(ibuf);
      }
      if (invert != geom_inverted) {
        BKE_icon_geom_invert_lightness(static_cast<Icon_Geom *>(icon->obj));
      }
      ibuf = BKE_icon_geom_rasterize(static_cast<Icon_Geom *>(icon->obj), w, h);
      di->data.geom.image_cache = ibuf;
      di->data.geom.inverted = invert;
    }

    GPU_blend(GPU_BLEND_ALPHA_PREMULT);
    icon_draw_rect(x, y, w, h, w, h, ibuf->byte_buffer.data, alpha, desaturate);
    GPU_blend(GPU_BLEND_ALPHA);
  }
  else if (di->type == ICON_TYPE_EVENT) {
    icon_draw_rect_input(x, y, w, h, icon_id, aspect, alpha, inverted);
  }
  else if (ELEM(di->type, ICON_TYPE_SVG_MONO, ICON_TYPE_SVG_COLOR)) {
    float outline_intensity = mono_border ? (btheme->tui.icon_border_intensity > 0.0f ?
                                                 btheme->tui.icon_border_intensity :
                                                 0.3f) :
                                            0.0f;
    outline_intensity *= alpha;

    float color[4];
    if (icon_id == ICON_NOT_FOUND) {
      UI_GetThemeColor4fv(TH_ERROR, color);
    }
    else if (mono_rgba) {
      rgba_uchar_to_float(color, mono_rgba);
    }
    else {
      UI_GetThemeColor4fv(TH_TEXT, color);
    }

    color[3] *= alpha;

    if (di->type == ICON_TYPE_SVG_COLOR) {
      BLF_draw_svg_icon(uint(icon_id),
                        x,
                        y,
                        float(draw_size) / aspect,
                        color,
                        outline_intensity,
                        true,
                        icon_source_edit_cb);
    }
    else {
      BLF_draw_svg_icon(uint(icon_id),
                        x,
                        y,
                        float(draw_size) / aspect,
                        color,
                        outline_intensity,
                        false,
                        nullptr);
    }

    if (text_overlay && text_overlay->text[0] != '\0') {
      /* Handle the little numbers on top of the icon. */
      uchar text_color[4];
      if (text_overlay->color[3]) {
        copy_v4_v4_uchar(text_color, text_overlay->color);
      }
      else {
        UI_GetThemeColor4ubv(TH_TEXT, text_color);
      }
      const bool is_light = srgb_to_grayscale_byte(text_color) > 96;
      const float zoom_factor = w / UI_ICON_SIZE;
      uiFontStyle fstyle_small = *UI_FSTYLE_WIDGET;
      fstyle_small.points *= zoom_factor * 0.8f;
      fstyle_small.shadow = short(is_light ? FontShadowType::Outline : FontShadowType::None);
      fstyle_small.shadx = 0;
      fstyle_small.shady = 0;
      rcti text_rect = {int(x), int(x + UI_UNIT_X * zoom_factor), int(y), int(y)};
      uiFontStyleDraw_Params params = {UI_STYLE_TEXT_RIGHT, 0};
      UI_fontstyle_draw(&fstyle_small,
                        &text_rect,
                        text_overlay->text,
                        sizeof(text_overlay->text),
                        text_color,
                        &params);
    }
  }

  else if (di->type == ICON_TYPE_BUFFER) {
    /* it is a builtin icon */
    IconImage *iimg = di->data.buffer.image;
#ifndef WITH_HEADLESS
    icon_verify_datatoc(iimg);
#endif
    if (!iimg->rect) {
      /* something has gone wrong! */
      return;
    }

    icon_draw_rect(x, y, w, h, iimg->w, iimg->h, iimg->rect, alpha, desaturate);
  }
  else if (di->type == ICON_TYPE_PREVIEW) {
    PreviewImage *pi = (icon->id_type != 0) ? BKE_previewimg_id_ensure((ID *)icon->obj) :
                                              static_cast<PreviewImage *>(icon->obj);

    if (pi) {
      /* no create icon on this level in code */
      if (!pi->rect[size]) {
        /* Something has gone wrong! */
        return;
      }

      /* Preview images use premultiplied alpha. */
      GPU_blend(GPU_BLEND_ALPHA_PREMULT);
      icon_draw_rect(x,
                     y,
                     w,
                     h,
                     pi->w[size],
                     pi->h[size],
                     reinterpret_cast<const uint8_t *>(pi->rect[size]),
                     alpha,
                     desaturate);
      GPU_blend(GPU_BLEND_ALPHA);
    }
  }
  else if (di->type == ICON_TYPE_GPLAYER) {
    BLI_assert(icon->obj != nullptr);

    /* Just draw a colored rect - Like for vicon_colorset_draw() */
#ifndef WITH_HEADLESS
    vicon_gplayer_color_draw(icon, int(x), int(y), w, h);
#endif
  }
}

static void ui_id_preview_image_render_size(
    const bContext *C, Scene *scene, ID *id, PreviewImage *pi, int size, const bool use_job)
{
  /* changed only ever set by dynamic icons */
  if ((pi->flag[size] & PRV_CHANGED) || (!pi->rect[size] && !BKE_previewimg_is_invalid(pi))) {
    /* create the rect if necessary */
    icon_set_image(C, scene, id, pi, eIconSizes(size), use_job);

    pi->flag[size] &= ~PRV_CHANGED;
  }
}

void UI_icon_render_id_ex(const bContext *C,
                          Scene *scene,
                          ID *id_to_render,
                          const enum eIconSizes size,
                          const bool use_job,
                          PreviewImage *r_preview_image)
{
  ui_id_preview_image_render_size(C, scene, id_to_render, r_preview_image, size, use_job);
}

void UI_icon_render_id(
    const bContext *C, Scene *scene, ID *id, const enum eIconSizes size, const bool use_job)
{
  PreviewImage *pi = BKE_previewimg_id_ensure(id);
  if (pi == nullptr) {
    return;
  }

  ID *id_to_render = id;

  /* For objects, first try if a preview can created via the object data. */
  if (GS(id->name) == ID_OB) {
    Object *ob = (Object *)id;
    if (ED_preview_id_is_supported(static_cast<const ID *>(ob->data))) {
      id_to_render = static_cast<ID *>(ob->data);
    }
  }

  if (!ED_preview_id_is_supported(id_to_render)) {
    return;
  }

  UI_icon_render_id_ex(C, scene, id_to_render, size, use_job, pi);
}

static void ui_id_icon_render(const bContext *C, ID *id, bool use_jobs)
{
  PreviewImage *pi = BKE_previewimg_id_ensure(id);

  if (!pi) {
    return;
  }

  for (int i = 0; i < NUM_ICON_SIZES; i++) {
    ui_id_preview_image_render_size(C, nullptr, id, pi, i, use_jobs);
  }
}

static int ui_id_screen_get_icon(const bContext *C, ID *id)
{
  BKE_icon_id_ensure(id);
  /* Don't use jobs here, off-screen rendering doesn't like this and crashes. */
  ui_id_icon_render(C, id, false);

  return id->icon_id;
}

int ui_id_icon_get(const bContext *C, ID *id, const bool big)
{
  int iconid = 0;

  /* icon */
  switch (GS(id->name)) {
    case ID_MA: /* fall through */
    case ID_TE: /* fall through */
    case ID_IM: /* fall through */
    case ID_WO: /* fall through */
    case ID_LA: /* fall through */
      /* bfa - disable material icons rendering, just show Material icon when enabled */
      if (GS(id->name) == ID_MA && U.flag & USER_DISABLE_MATERIAL_ICON) {
        return ICON_MATERIAL;
      }
      iconid = BKE_icon_id_ensure(id);
      /* checks if not exists, or changed */
      UI_icon_render_id(C, nullptr, id, big ? ICON_SIZE_PREVIEW : ICON_SIZE_ICON, true);
      break;
    case ID_SCR:
      iconid = ui_id_screen_get_icon(C, id);
      break;
    case ID_GR:
      iconid = UI_icon_color_from_collection((Collection *)id);
      break;
    default:
      break;
  }

  return iconid;
}

int UI_icon_from_library(const ID *id)
{
  if (ID_IS_LINKED(id)) {
    if (id->tag & ID_TAG_MISSING) {
      return ICON_LIBRARY_DATA_BROKEN;
    }
    if (id->tag & ID_TAG_INDIRECT) {
      return ICON_LIBRARY_DATA_INDIRECT;
    }
    return ICON_LIBRARY_DATA_DIRECT;
  }
  if (ID_IS_OVERRIDE_LIBRARY(id)) {
    if (!ID_IS_OVERRIDE_LIBRARY_REAL(id) ||
        (id->override_library->flag & LIBOVERRIDE_FLAG_SYSTEM_DEFINED) != 0)
    {
      return ICON_LIBRARY_DATA_OVERRIDE_NONEDITABLE;
    }
    return ICON_LIBRARY_DATA_OVERRIDE;
  }
  if (ID_IS_ASSET(id)) {
    return ICON_ASSET_MANAGER;
  }

  return ICON_NONE;
}

int UI_icon_from_rnaptr(const bContext *C, PointerRNA *ptr, int rnaicon, const bool big)
{
  ID *id = nullptr;

  if (!ptr->data) {
    return rnaicon;
  }

  /* Try ID, material, texture or dynamic-paint slot. */
  if (RNA_struct_is_ID(ptr->type)) {
    id = ptr->owner_id;
  }
  else if (RNA_struct_is_a(ptr->type, &RNA_MaterialSlot)) {
    id = static_cast<ID *>(RNA_pointer_get(ptr, "material").data);
  }
  else if (RNA_struct_is_a(ptr->type, &RNA_TextureSlot)) {
    id = static_cast<ID *>(RNA_pointer_get(ptr, "texture").data);
  }
  else if (RNA_struct_is_a(ptr->type, &RNA_FileBrowserFSMenuEntry)) {
    return RNA_int_get(ptr, "icon");
  }
  else if (RNA_struct_is_a(ptr->type, &RNA_DynamicPaintSurface)) {
    const DynamicPaintSurface *surface = static_cast<const DynamicPaintSurface *>(ptr->data);

    if (surface->format == MOD_DPAINT_SURFACE_F_PTEX) {
      return ICON_SHADING_TEXTURE;
    }
    if (surface->format == MOD_DPAINT_SURFACE_F_VERTEX) {
      return ICON_OUTLINER_DATA_MESH;
    }
    if (surface->format == MOD_DPAINT_SURFACE_F_IMAGESEQ) {
      return ICON_FILE_IMAGE;
    }
  }
  else if (RNA_struct_is_a(ptr->type, &RNA_StudioLight)) {
    StudioLight *sl = static_cast<StudioLight *>(ptr->data);
    switch (sl->flag & STUDIOLIGHT_FLAG_ORIENTATIONS) {
      case STUDIOLIGHT_TYPE_STUDIO:
        return sl->icon_id_irradiance;
      case STUDIOLIGHT_TYPE_WORLD:
      default:
        return sl->icon_id_radiance;
      case STUDIOLIGHT_TYPE_MATCAP:
        return sl->icon_id_matcap;
    }
  }

  /* get icon from ID */
  if (id) {
    const int icon = ui_id_icon_get(C, id, big);

    return icon ? icon : rnaicon;
  }

  return rnaicon;
}

int UI_icon_from_idcode(const int idcode)
{
  switch ((ID_Type)idcode) {
    case ID_AC:
      return ICON_ACTION;
    case ID_AR:
      return ICON_ARMATURE_DATA;
    case ID_BR:
      return ICON_BRUSH_DATA;
    case ID_CA:
      return ICON_CAMERA_DATA;
    case ID_CF:
      return ICON_FILE;
    case ID_CU_LEGACY:
      return ICON_CURVE_DATA;
    case ID_GD_LEGACY:
      return ICON_OUTLINER_DATA_GREASEPENCIL;
    case ID_GR:
      return ICON_OUTLINER_COLLECTION;
    case ID_IM:
      return ICON_IMAGE_DATA;
    case ID_LA:
      return ICON_LIGHT_DATA;
    case ID_LS:
      return ICON_LINE_DATA;
    case ID_LT:
      return ICON_LATTICE_DATA;
    case ID_MA:
      return ICON_MATERIAL_DATA;
    case ID_MB:
      return ICON_META_DATA;
    case ID_MC:
      return ICON_TRACKER;
    case ID_ME:
      return ICON_MESH_DATA;
    case ID_MSK:
      return ICON_MOD_MASK; /* TODO: this would need its own icon! */
    case ID_NT:
      return ICON_NODETREE;
    case ID_OB:
      return ICON_OBJECT_DATA;
    case ID_PA:
      return ICON_PARTICLE_DATA;
    case ID_PAL:
      return ICON_COLOR; /* TODO: this would need its own icon! */
    case ID_PC:
      return ICON_CURVE_BEZCURVE; /* TODO: this would need its own icon! */
    case ID_LP:
      return ICON_OUTLINER_DATA_LIGHTPROBE;
    case ID_SCE:
      return ICON_SCENE_DATA;
    case ID_SPK:
      return ICON_SPEAKER;
    case ID_SO:
      return ICON_SOUND;
    case ID_TE:
      return ICON_TEXTURE; /*BFA - "data" removed from icon*/
    case ID_TXT:
      return ICON_TEXT;
    case ID_VF:
      return ICON_FONT_DATA;
    case ID_CV:
      return ICON_HAIR_DATA; /*BFA*/
    case ID_PT:
      return ICON_POINTCLOUD_DATA;
    case ID_VO:
      return ICON_VOLUME_DATA;
    case ID_WO:
      return ICON_WORLD; /*BFA - "data" removed from icon*/
    case ID_WS:
      return ICON_WORKSPACE;
    case ID_GP:
      return ICON_OUTLINER_DATA_GREASEPENCIL;

    /* No icons for these ID-types. */
    case ID_LI:
    case ID_IP:
    case ID_KE:
    case ID_SCR:
    case ID_WM:
      break;
  }
  return ICON_NONE;
}

int UI_icon_from_object_mode(const int mode)
{
  switch ((eObjectMode)mode) {
    case OB_MODE_OBJECT:
      return ICON_OBJECT_DATAMODE;
    case OB_MODE_EDIT:
    case OB_MODE_EDIT_GPENCIL_LEGACY:
      return ICON_EDITMODE_HLT;
    case OB_MODE_SCULPT:
    case OB_MODE_SCULPT_GREASE_PENCIL:
    case OB_MODE_SCULPT_CURVES:
      return ICON_SCULPTMODE_HLT;
    case OB_MODE_VERTEX_PAINT:
    case OB_MODE_VERTEX_GREASE_PENCIL:
      return ICON_VPAINT_HLT;
    case OB_MODE_WEIGHT_PAINT:
    case OB_MODE_WEIGHT_GREASE_PENCIL:
      return ICON_WPAINT_HLT;
    case OB_MODE_TEXTURE_PAINT:
      return ICON_TPAINT_HLT;
    case OB_MODE_PARTICLE_EDIT:
      return ICON_PARTICLEMODE;
    case OB_MODE_POSE:
      return ICON_POSE_HLT;
    case OB_MODE_PAINT_GREASE_PENCIL:
      return ICON_GREASEPENCIL;
  }
  return ICON_NONE;
}

int UI_icon_color_from_collection(const Collection *collection)
{
  int icon = ICON_GROUP_BRIGHT; /*BFA - collection colors*/

  if (collection->color_tag != COLLECTION_COLOR_NONE) {
    icon = ICON_COLLECTION_COLOR_01 + collection->color_tag;
  }

  return icon;
}

void UI_icon_draw(float x, float y, int icon_id)
{
  UI_icon_draw_ex(
      x, y, icon_id, UI_INV_SCALE_FAC, 1.0f, 0.0f, nullptr, false, UI_NO_ICON_OVERLAY_TEXT);
}

void UI_icon_draw_alpha(float x, float y, int icon_id, float alpha)
{
  UI_icon_draw_ex(
      x, y, icon_id, UI_INV_SCALE_FAC, alpha, 0.0f, nullptr, false, UI_NO_ICON_OVERLAY_TEXT);
}

void UI_icon_draw_preview(float x, float y, int icon_id, float aspect, float alpha, int size)
{
  icon_draw_size(x,
                 y,
                 icon_id,
                 aspect,
                 alpha,
                 ICON_SIZE_PREVIEW,
                 size,
                 false,
                 nullptr,
                 false,
                 UI_NO_ICON_OVERLAY_TEXT);
}

void UI_icon_draw_ex(float x,
                     float y,
                     int icon_id,
                     float aspect,
                     float alpha,
                     float desaturate,
                     const uchar mono_color[4],
                     const bool mono_border,
                     const IconTextOverlay *text_overlay,
                     const bool inverted)
{
  const int draw_size = get_draw_size(ICON_SIZE_ICON);
  icon_draw_size(x,
                 y,
                 icon_id,
                 aspect,
                 alpha,
                 ICON_SIZE_ICON,
                 draw_size,
                 desaturate,
                 mono_color,
                 mono_border,
                 text_overlay,
                 inverted);
}

ImBuf *UI_svg_icon_bitmap(uint icon_id, float size, bool multicolor)
{
  if (icon_id >= ICON_BLANK_LAST_SVG_ITEM) {
    return nullptr;
  }

  ImBuf *ibuf = nullptr;
  int width;
  int height;
  blender::Array<uchar> bitmap;

  if (multicolor) {
    bitmap = BLF_svg_icon_bitmap(icon_id, size, &width, &height, true, icon_source_edit_cb);
  }
  else {
    bitmap = BLF_svg_icon_bitmap(icon_id, size, &width, &height, false, nullptr);
  }

  if (!bitmap.is_empty()) {
    ibuf = IMB_allocFromBuffer(bitmap.data(), nullptr, width, height, 4);
  }

  if (ibuf) {
    IMB_flipy(ibuf);
    if (multicolor) {
      IMB_premultiply_alpha(ibuf);
    }
  }

  return ibuf;
}

void UI_icon_text_overlay_init_from_count(IconTextOverlay *text_overlay,
                                          const int icon_indicator_number)
{
  /* The icon indicator is used as an aggregator, no need to show if it is 1. */
  if (icon_indicator_number < 2) {
    text_overlay->text[0] = '\0';
    return;
  }
  BLI_str_format_integer_unit(text_overlay->text, icon_indicator_number);
}

/* ********** Alert Icons ********** */

ImBuf *UI_icon_alert_imbuf_get(eAlertIcon icon, float size)
{
#ifdef WITH_HEADLESS
  UNUSED_VARS(icon, size);
  return nullptr;
#else

  int icon_id = ICON_NONE;
  switch (icon) {
    case ALERT_ICON_WARNING:
      icon_id = ICON_WARNING_LARGE;
      break;
    case ALERT_ICON_QUESTION:
      icon_id = ICON_QUESTION_LARGE;
      break;
    case ALERT_ICON_ERROR:
      icon_id = ICON_CANCEL_LARGE;
      break;
    case ALERT_ICON_INFO:
      icon_id = ICON_INFO_LARGE;
      break;
    default:
      icon_id = ICON_NONE;
  }

  if (icon_id == ICON_NONE) {
    return nullptr;
  }

  return UI_svg_icon_bitmap(icon_id, size, true); /* BFA - color dialog icon */
#endif
}<|MERGE_RESOLUTION|>--- conflicted
+++ resolved
@@ -423,12 +423,8 @@
   const int b = x + w / 3 * 2;
   const int c = x + w;
 
-<<<<<<< HEAD
-  uint pos = GPU_vertformat_attr_add(immVertexFormat(), "pos", GPU_COMP_F32, 2, GPU_FETCH_FLOAT);
-=======
   uint pos = GPU_vertformat_attr_add(
       immVertexFormat(), "pos", blender::gpu::VertAttrType::SFLOAT_32_32);
->>>>>>> 9a41dc73
   immBindBuiltinProgram(GPU_SHADER_3D_UNIFORM_COLOR);
 
   /* XXX: Include alpha into this... */
@@ -663,12 +659,8 @@
   /* TODO: Make this have rounded corners, and maybe be a bit smaller.
    * However, UI_draw_roundbox_aa() draws the colors too dark, so can't be used.
    */
-<<<<<<< HEAD
-  uint pos = GPU_vertformat_attr_add(immVertexFormat(), "pos", GPU_COMP_F32, 2, GPU_FETCH_FLOAT);
-=======
   uint pos = GPU_vertformat_attr_add(
       immVertexFormat(), "pos", blender::gpu::VertAttrType::SFLOAT_32_32);
->>>>>>> 9a41dc73
   immBindBuiltinProgram(GPU_SHADER_3D_UNIFORM_COLOR);
 
   immUniformColor3fv(gpl->color);
