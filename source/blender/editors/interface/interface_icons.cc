--- conflicted
+++ resolved
@@ -477,46 +477,6 @@
 
 #  undef DEF_ICON_VECTOR_COLORSET_DRAW_NTH
 
-<<<<<<< HEAD
-static void vicon_collection_color_draw(
-    short color_tag, float x, float y, float w, float /*h*/, float /*alpha*/)
-{
-  bTheme *btheme = UI_GetTheme();
-  const ThemeCollectionColor *collection_color = &btheme->collection_color[color_tag];
-
-  const float aspect = float(ICON_DEFAULT_WIDTH) / w;
-
-  UI_icon_draw_ex(x,
-                  y,
-                  ICON_GROUP_BRIGHT, /*BFA - collection colors*/
-                  aspect,
-                  1.0f,
-                  0.0f,
-                  collection_color->color,
-                  btheme->tui.icon_border_intensity > 0.0f,
-                  UI_NO_ICON_OVERLAY_TEXT);
-}
-
-#  define DEF_ICON_COLLECTION_COLOR_DRAW(index, color) \
-    static void vicon_collection_color_draw_##index( \
-        float x, float y, float w, float h, float alpha, const uchar * /*mono_rgba[4]*/) \
-    { \
-      vicon_collection_color_draw(color, x, y, w, h, alpha); \
-    }
-
-DEF_ICON_COLLECTION_COLOR_DRAW(01, COLLECTION_COLOR_01);
-DEF_ICON_COLLECTION_COLOR_DRAW(02, COLLECTION_COLOR_02);
-DEF_ICON_COLLECTION_COLOR_DRAW(03, COLLECTION_COLOR_03);
-DEF_ICON_COLLECTION_COLOR_DRAW(04, COLLECTION_COLOR_04);
-DEF_ICON_COLLECTION_COLOR_DRAW(05, COLLECTION_COLOR_05);
-DEF_ICON_COLLECTION_COLOR_DRAW(06, COLLECTION_COLOR_06);
-DEF_ICON_COLLECTION_COLOR_DRAW(07, COLLECTION_COLOR_07);
-DEF_ICON_COLLECTION_COLOR_DRAW(08, COLLECTION_COLOR_08);
-
-#  undef DEF_ICON_COLLECTION_COLOR_DRAW
-
-=======
->>>>>>> f2f84ef6
 static void vicon_strip_color_draw(
     short color_tag, float x, float y, float w, float /*h*/, float /*alpha*/)
 {
