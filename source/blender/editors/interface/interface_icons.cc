--- conflicted
+++ resolved
@@ -2082,10 +2082,6 @@
     return nullptr;
   }
 
-<<<<<<< HEAD
   return UI_svg_icon_bitmap(icon_id, size, true); /* BFA - color dialog icon */
-=======
-  return UI_svg_icon_bitmap(icon_id, size, false);
->>>>>>> 4c37b3ea
 #endif
 }