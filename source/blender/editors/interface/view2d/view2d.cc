--- conflicted
+++ resolved
@@ -1194,15 +1194,9 @@
   vertex_count += 2 * (int((v2d->cur.ymax - v2d->cur.ymin) / lstep) + 1);
 
   GPUVertFormat *format = immVertexFormat();
-<<<<<<< HEAD
-  const uint pos = GPU_vertformat_attr_add(format, "pos", GPU_COMP_F32, 2, GPU_FETCH_FLOAT);
-  uint color = GPU_vertformat_attr_add(
-      format, "color", GPU_COMP_U8, 4, GPU_FETCH_INT_TO_FLOAT_UNIT);
-=======
   const uint pos = GPU_vertformat_attr_add(
       format, "pos", blender::gpu::VertAttrType::SFLOAT_32_32);
   uint color = GPU_vertformat_attr_add(format, "color", blender::gpu::VertAttrType::UNORM_8_8_8_8);
->>>>>>> 9a41dc73
 
   GPU_line_width(1.0f);
 
