--- conflicted
+++ resolved
@@ -1529,17 +1529,10 @@
   const bool has_translate = !is_zero_v2(ndof.tvec) && view_pan_poll(C);
   const bool has_zoom = (ndof.tvec[2] != 0.0f) && view_zoom_poll(C);
 
-<<<<<<< HEAD
-  blender::float3 pan_vec = WM_event_ndof_translation_get(ndof);
+  blender::float3 pan_vec = WM_event_ndof_translation_get_for_navigation(ndof);
 
   if (has_translate) {
     mul_v2_fl(pan_vec, ndof.time_delta * pan_speed);
-=======
-  blender::float3 pan_vec = WM_event_ndof_translation_get_for_navigation(ndof);
-
-  if (has_translate) {
-    mul_v2_fl(pan_vec, ndof.dt * pan_speed);
->>>>>>> 5280ebc2
 
     view_pan_init(C, op);
 
@@ -1550,11 +1543,7 @@
   }
 
   if (has_zoom) {
-<<<<<<< HEAD
-    float zoom_factor = zoom_sensitivity * ndof.time_delta * pan_vec[2];
-=======
-    float zoom_factor = zoom_sensitivity * ndof.dt * -pan_vec[2];
->>>>>>> 5280ebc2
+    float zoom_factor = zoom_sensitivity * ndof.time_delta * -pan_vec[2];
 
     bool do_zoom_xy[2];
     view_zoom_axis_lock_defaults(C, do_zoom_xy);
