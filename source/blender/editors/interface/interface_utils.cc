--- conflicted
+++ resolved
@@ -403,11 +403,7 @@
           BLI_assert(label_align == UI_BUT_LABEL_ALIGN_SPLIT_COLUMN);
           col = &layout->column(true);
           /* Let uiLayout::prop() create the split layout. */
-<<<<<<< HEAD
-          uiLayoutSetPropSep(col, !is_boolean); /* bfa - align left if boolean prop */
-=======
-          col->use_property_split_set(true);
->>>>>>> 2683c876
+          col->use_property_decorate_set(!is_boolean); /* bfa - align left if boolean prop */
         }
 
         break;
