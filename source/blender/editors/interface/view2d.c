/*
 * ***** BEGIN GPL LICENSE BLOCK *****
 *
 * This program is free software; you can redistribute it and/or
 * modify it under the terms of the GNU General Public License
 * as published by the Free Software Foundation; either version 2
 * of the License, or (at your option) any later version. 
 *
 * This program is distributed in the hope that it will be useful,
 * but WITHOUT ANY WARRANTY; without even the implied warranty of
 * MERCHANTABILITY or FITNESS FOR A PARTICULAR PURPOSE.  See the
 * GNU General Public License for more details.
 *
 * You should have received a copy of the GNU General Public License
 * along with this program; if not, write to the Free Software Foundation,
 * Inc., 51 Franklin Street, Fifth Floor, Boston, MA 02110-1301, USA.
 *
 * The Original Code is Copyright (C) 2008 Blender Foundation.
 * All rights reserved.
 * 
 * Contributor(s): Blender Foundation, Joshua Leung
 *
 * ***** END GPL LICENSE BLOCK *****
 */

/** \file blender/editors/interface/view2d.c
 *  \ingroup edinterface
 */


#include <float.h>
#include <limits.h>
#include <math.h>
#include <string.h>

#include "MEM_guardedalloc.h"

#include "DNA_scene_types.h"
#include "DNA_userdef_types.h"

#include "BLI_utildefines.h"
#include "BLI_link_utils.h"
#include "BLI_rect.h"
#include "BLI_math.h"
#include "BLI_memarena.h"
#include "BLI_timecode.h"

#include "BKE_context.h"
#include "BKE_screen.h"
#include "BKE_global.h"


#include "WM_api.h"

#include "BIF_gl.h"

#include "BLF_api.h"

#include "ED_screen.h"

#include "UI_interface.h"
#include "UI_view2d.h"

#include "interface_intern.h"

static void ui_view2d_curRect_validate_resize(View2D *v2d, bool resize, bool mask_scrollers);

/* *********************************************************************** */

BLI_INLINE int clamp_float_to_int(const float f)
{
	const float min = INT_MIN;
	const float max = INT_MAX;

	if (UNLIKELY(f < min)) {
		return min;
	}
	else if (UNLIKELY(f > max)) {
		return max;
	}
	else {
		return (int)f;
	}
}

/**
 * use instead of #BLI_rcti_rctf_copy so we have consistent behavior
 * with users of #clamp_float_to_int.
 */
BLI_INLINE void clamp_rctf_to_rcti(rcti *dst, const rctf *src)
{
	dst->xmin = clamp_float_to_int(src->xmin);
	dst->xmax = clamp_float_to_int(src->xmax);
	dst->ymin = clamp_float_to_int(src->ymin);
	dst->ymax = clamp_float_to_int(src->ymax);
}


/* XXX still unresolved: scrolls hide/unhide vs region mask handling */
/* XXX there's V2D_SCROLL_HORIZONTAL_HIDE and V2D_SCROLL_HORIZONTAL_FULLR ... */

/**
 * helper to allow scrollbars to dynamically hide
 * - returns a copy of the scrollbar settings with the flags to display
 *   horizontal/vertical scrollbars removed
 * - input scroll value is the v2d->scroll var
 * - hide flags are set per region at drawtime
 */
static int view2d_scroll_mapped(int scroll)
{
	if (scroll & V2D_SCROLL_HORIZONTAL_FULLR)
		scroll &= ~(V2D_SCROLL_HORIZONTAL);
	if (scroll & V2D_SCROLL_VERTICAL_FULLR)
		scroll &= ~(V2D_SCROLL_VERTICAL);
	return scroll;
}

/* called each time cur changes, to dynamically update masks */
static void view2d_masks(View2D *v2d, bool check_scrollers)
{
	int scroll;
	
	/* mask - view frame */
	v2d->mask.xmin = v2d->mask.ymin = 0;
	v2d->mask.xmax = v2d->winx - 1; /* -1 yes! masks are pixels */
	v2d->mask.ymax = v2d->winy - 1;

	if (check_scrollers) {
		/* check size if hiding flag is set: */
		if (v2d->scroll & V2D_SCROLL_HORIZONTAL_HIDE) {
			if (!(v2d->scroll & V2D_SCROLL_SCALE_HORIZONTAL)) {
				if (BLI_rctf_size_x(&v2d->tot) > BLI_rctf_size_x(&v2d->cur))
					v2d->scroll &= ~V2D_SCROLL_HORIZONTAL_FULLR;
				else
					v2d->scroll |= V2D_SCROLL_HORIZONTAL_FULLR;
			}
		}
		if (v2d->scroll & V2D_SCROLL_VERTICAL_HIDE) {
			if (!(v2d->scroll & V2D_SCROLL_SCALE_VERTICAL)) {
				if (BLI_rctf_size_y(&v2d->tot) + 0.01f > BLI_rctf_size_y(&v2d->cur))
					v2d->scroll &= ~V2D_SCROLL_VERTICAL_FULLR;
				else
					v2d->scroll |= V2D_SCROLL_VERTICAL_FULLR;
			}
		}
	}
	
	scroll = view2d_scroll_mapped(v2d->scroll);
	
	/* scrollers shrink mask area, but should be based off regionsize 
	 *	- they can only be on one to two edges of the region they define
	 *	- if they overlap, they must not occupy the corners (which are reserved for other widgets)
	 */
	if (scroll) {
		/* vertical scroller */
		if (scroll & V2D_SCROLL_LEFT) {
			/* on left-hand edge of region */
			v2d->vert = v2d->mask;
			v2d->vert.xmax = V2D_SCROLL_WIDTH;
			v2d->mask.xmin = v2d->vert.xmax + 1;
		}
		else if (scroll & V2D_SCROLL_RIGHT) {
			/* on right-hand edge of region */
			v2d->vert = v2d->mask;
			v2d->vert.xmax++; /* one pixel extra... was leaving a minor gap... */
			v2d->vert.xmin = v2d->vert.xmax - V2D_SCROLL_WIDTH;
			v2d->mask.xmax = v2d->vert.xmin - 1;
		}
		
		/* horizontal scroller */
		if (scroll & (V2D_SCROLL_BOTTOM)) {
			/* on bottom edge of region */
			v2d->hor = v2d->mask;
			v2d->hor.ymax = V2D_SCROLL_HEIGHT;
			v2d->mask.ymin = v2d->hor.ymax + 1;
		}
		else if (scroll & V2D_SCROLL_TOP) {
			/* on upper edge of region */
			v2d->hor = v2d->mask;
			v2d->hor.ymin = v2d->hor.ymax - V2D_SCROLL_HEIGHT;
			v2d->mask.ymax = v2d->hor.ymin - 1;
		}
		
		/* adjust vertical scroller if there's a horizontal scroller, to leave corner free */
		if (scroll & V2D_SCROLL_VERTICAL) {
			/* just set y min/max for vertical scroller to y min/max of mask as appropriate */
			if (scroll & (V2D_SCROLL_BOTTOM)) {
				/* on bottom edge of region */
				v2d->vert.ymin = v2d->mask.ymin;
			}
			else if (scroll & V2D_SCROLL_TOP) {
				/* on upper edge of region */
				v2d->vert.ymax = v2d->mask.ymax;
			}
		}
	}
}

/* Refresh and Validation */

/**
 * Initialize all relevant View2D data (including view rects if first time) and/or refresh mask sizes after view resize
 * - for some of these presets, it is expected that the region will have defined some
 *   additional settings necessary for the customization of the 2D viewport to its requirements
 * - this function should only be called from region init() callbacks, where it is expected that
 *   this is called before UI_view2d_size_update(), as this one checks that the rects are properly initialized.
 */
void UI_view2d_region_reinit(View2D *v2d, short type, int winx, int winy)
{
	bool tot_changed = false, do_init;
	uiStyle *style = UI_style_get();

	do_init = (v2d->flag & V2D_IS_INITIALISED) == 0;

<<<<<<< HEAD
	/* initialize without scroll bars (interfears with zoom level see: T47047) */
	if (do_init) {
		v2d->scroll |= V2D_SCROLL_VERTICAL_FULLR | V2D_SCROLL_HORIZONTAL_FULLR;
	}
		
=======
>>>>>>> ecd36afb
	/* see eView2D_CommonViewTypes in UI_view2d.h for available view presets */
	switch (type) {
		/* 'standard view' - optimum setup for 'standard' view behavior,
		 *  that should be used new views as basis for their
		 *  own unique View2D settings, which should be used instead of this in most cases...
		 */
		case V2D_COMMONVIEW_STANDARD:
		{
			/* for now, aspect ratio should be maintained, and zoom is clamped within sane default limits */
			v2d->keepzoom = (V2D_KEEPASPECT | V2D_LIMITZOOM);
			v2d->minzoom = 0.01f;
			v2d->maxzoom = 1000.0f;
			
			/* tot rect and cur should be same size, and aligned using 'standard' OpenGL coordinates for now 
			 *	- region can resize 'tot' later to fit other data
			 *	- keeptot is only within bounds, as strict locking is not that critical
			 *	- view is aligned for (0,0) -> (winx-1, winy-1) setup
			 */
			v2d->align = (V2D_ALIGN_NO_NEG_X | V2D_ALIGN_NO_NEG_Y);
			v2d->keeptot = V2D_KEEPTOT_BOUNDS;
			
			if (do_init) {
				v2d->tot.xmin = v2d->tot.ymin = 0.0f;
				v2d->tot.xmax = (float)(winx - 1);
				v2d->tot.ymax = (float)(winy - 1);
				
				v2d->cur = v2d->tot;
			}
			/* scrollers - should we have these by default? */
			/* XXX for now, we don't override this, or set it either! */
			break;
		}
		/* 'list/channel view' - zoom, aspect ratio, and alignment restrictions are set here */
		case V2D_COMMONVIEW_LIST:
		{
			/* zoom + aspect ratio are locked */
			v2d->keepzoom = (V2D_LOCKZOOM_X | V2D_LOCKZOOM_Y | V2D_LIMITZOOM | V2D_KEEPASPECT);
			v2d->minzoom = v2d->maxzoom = 1.0f;
			
			/* tot rect has strictly regulated placement, and must only occur in +/- quadrant */
			v2d->align = (V2D_ALIGN_NO_NEG_X | V2D_ALIGN_NO_POS_Y);
			v2d->keeptot = V2D_KEEPTOT_STRICT;
			tot_changed = do_init;
			
			/* scroller settings are currently not set here... that is left for regions... */
			break;
		}
		/* 'stack view' - practically the same as list/channel view, except is located in the pos y half instead. 
		 *  zoom, aspect ratio, and alignment restrictions are set here */
		case V2D_COMMONVIEW_STACK:
		{
			/* zoom + aspect ratio are locked */
			v2d->keepzoom = (V2D_LOCKZOOM_X | V2D_LOCKZOOM_Y | V2D_LIMITZOOM | V2D_KEEPASPECT);
			v2d->minzoom = v2d->maxzoom = 1.0f;
			
			/* tot rect has strictly regulated placement, and must only occur in +/+ quadrant */
			v2d->align = (V2D_ALIGN_NO_NEG_X | V2D_ALIGN_NO_NEG_Y);
			v2d->keeptot = V2D_KEEPTOT_STRICT;
			tot_changed = do_init;
			
			/* scroller settings are currently not set here... that is left for regions... */
			break;
		}
		/* 'header' regions - zoom, aspect ratio, alignment, and panning restrictions are set here */
		case V2D_COMMONVIEW_HEADER:
		{
			/* zoom + aspect ratio are locked */
			v2d->keepzoom = (V2D_LOCKZOOM_X | V2D_LOCKZOOM_Y | V2D_LIMITZOOM | V2D_KEEPASPECT);
			v2d->minzoom = v2d->maxzoom = 1.0f;
			
			if (do_init) {
				v2d->tot.xmin = 0.0f;
				v2d->tot.xmax = winx;
				v2d->tot.ymin = 0.0f;
				v2d->tot.ymax = winy;
				v2d->cur = v2d->tot;
				
				v2d->min[0] = v2d->max[0] = (float)(winx - 1);
				v2d->min[1] = v2d->max[1] = (float)(winy - 1);
			}
			/* tot rect has strictly regulated placement, and must only occur in +/+ quadrant */
			v2d->align = (V2D_ALIGN_NO_NEG_X | V2D_ALIGN_NO_NEG_Y);
			v2d->keeptot = V2D_KEEPTOT_STRICT;
			tot_changed = do_init;
			
			/* panning in y-axis is prohibited */
			v2d->keepofs = V2D_LOCKOFS_Y;
			
			/* absolutely no scrollers allowed */
			v2d->scroll = 0;
			break;
		}
		/* panels view, with horizontal/vertical align */
		case V2D_COMMONVIEW_PANELS_UI:
		{
			
			/* for now, aspect ratio should be maintained, and zoom is clamped within sane default limits */
			v2d->keepzoom = (V2D_KEEPASPECT | V2D_LIMITZOOM | V2D_KEEPZOOM);
			v2d->minzoom = 0.5f;
			v2d->maxzoom = 2.0f;
			
			v2d->align = (V2D_ALIGN_NO_NEG_X | V2D_ALIGN_NO_POS_Y);
			v2d->keeptot = V2D_KEEPTOT_BOUNDS;
			
			/* note, scroll is being flipped in ED_region_panels() drawing */
			v2d->scroll |= (V2D_SCROLL_HORIZONTAL_HIDE | V2D_SCROLL_VERTICAL_HIDE);

			/* initialize without scroll bars (interferes with zoom level see: T47047) */
			if (do_init) {
				v2d->scroll |= (V2D_SCROLL_VERTICAL_FULLR | V2D_SCROLL_HORIZONTAL_FULLR);
			}

			if (do_init) {
				float panelzoom = (style) ? style->panelzoom : 1.0f;
				
				v2d->tot.xmin = 0.0f;
				v2d->tot.xmax = winx;
				
				v2d->tot.ymax = 0.0f;
				v2d->tot.ymin = -winy;
				
				v2d->cur.xmin = 0.0f;
				v2d->cur.xmax = (winx) * panelzoom;
				
				v2d->cur.ymax = 0.0f;
				v2d->cur.ymin = (-winy) * panelzoom;
			}
			break;
		}
		/* other view types are completely defined using their own settings already */
		default:
			/* we don't do anything here, as settings should be fine, but just make sure that rect */
			break;
	}
	
	/* set initialized flag so that View2D doesn't get reinitialised next time again */
	v2d->flag |= V2D_IS_INITIALISED;

	/* store view size */
	v2d->winx = winx;
	v2d->winy = winy;
	
	/* set masks (always do), but leave scroller scheck to totrect_set */
	view2d_masks(v2d, 0);
	
	/* set 'tot' rect before setting cur? */
	/* XXX confusing stuff here still - I made this function not check scroller hide - that happens in totrect_set */
	if (tot_changed)
		UI_view2d_totRect_set_resize(v2d, winx, winy, !do_init);
	else
		ui_view2d_curRect_validate_resize(v2d, !do_init, 0);
	
}

/**
 * Ensure View2D rects remain in a viable configuration
 * 'cur' is not allowed to be: larger than max, smaller than min, or outside of 'tot'
 */
// XXX pre2.5 -> this used to be called  test_view2d()
static void ui_view2d_curRect_validate_resize(View2D *v2d, bool resize, bool mask_scrollers)
{
	float totwidth, totheight, curwidth, curheight, width, height;
	float winx, winy;
	rctf *cur, *tot;
	
	/* use mask as size of region that View2D resides in, as it takes into account
	 * scrollbars already - keep in sync with zoomx/zoomy in view_zoomstep_apply_ex! */
	winx = (float)(BLI_rcti_size_x(&v2d->mask) + 1);
	winy = (float)(BLI_rcti_size_y(&v2d->mask) + 1);
	
	/* get pointers to rcts for less typing */
	cur = &v2d->cur;
	tot = &v2d->tot;
	
	/* we must satisfy the following constraints (in decreasing order of importance):
	 *	- alignment restrictions are respected
	 *	- cur must not fall outside of tot
	 *	- axis locks (zoom and offset) must be maintained
	 *	- zoom must not be excessive (check either sizes or zoom values)
	 *	- aspect ratio should be respected (NOTE: this is quite closely related to zoom too)
	 */
	
	/* Step 1: if keepzoom, adjust the sizes of the rects only
	 *	- firstly, we calculate the sizes of the rects
	 *	- curwidth and curheight are saved as reference... modify width and height values here
	 */
	totwidth  = BLI_rctf_size_x(tot);
	totheight = BLI_rctf_size_y(tot);
	/* keep in sync with zoomx/zoomy in view_zoomstep_apply_ex! */
	curwidth  = width  = BLI_rctf_size_x(cur);
	curheight = height = BLI_rctf_size_y(cur);
	
	/* if zoom is locked, size on the appropriate axis is reset to mask size */
	if (v2d->keepzoom & V2D_LOCKZOOM_X)
		width = winx;
	if (v2d->keepzoom & V2D_LOCKZOOM_Y)
		height = winy;
		
	/* values used to divide, so make it safe 
	 * NOTE: width and height must use FLT_MIN instead of 1, otherwise it is impossible to
	 *       get enough resolution in Graph Editor for editing some curves
	 */
	if (width < FLT_MIN) width = 1;
	if (height < FLT_MIN) height = 1;
	if (winx < 1) winx = 1;
	if (winy < 1) winy = 1;
	
	/* V2D_LIMITZOOM indicates that zoom level should be preserved when the window size changes */
	if (resize && (v2d->keepzoom & V2D_KEEPZOOM)) {
		float zoom, oldzoom;

		if ((v2d->keepzoom & V2D_LOCKZOOM_X) == 0) {
			zoom = winx / width;
			oldzoom = v2d->oldwinx / curwidth;

			if (oldzoom != zoom)
				width *= zoom / oldzoom;
		}

		if ((v2d->keepzoom & V2D_LOCKZOOM_Y) == 0) {
			zoom = winy / height;
			oldzoom = v2d->oldwiny / curheight;

			if (oldzoom != zoom)
				height *= zoom / oldzoom;
		}
	}
	/* keepzoom (V2D_LIMITZOOM set), indicates that zoom level on each axis must not exceed limits 
	 * NOTE: in general, it is not expected that the lock-zoom will be used in conjunction with this
	 */
	else if (v2d->keepzoom & V2D_LIMITZOOM) {
		
		/* check if excessive zoom on x-axis */
		if ((v2d->keepzoom & V2D_LOCKZOOM_X) == 0) {
			const float zoom = winx / width;
			if (zoom < v2d->minzoom) {
				width = winx / v2d->minzoom;
			}
			else if (zoom > v2d->maxzoom) {
				width = winx / v2d->maxzoom;
			}
		}
		
		/* check if excessive zoom on y-axis */
		if ((v2d->keepzoom & V2D_LOCKZOOM_Y) == 0) {
			const float zoom = winy / height;
			if (zoom < v2d->minzoom) {
				height = winy / v2d->minzoom;
			}
			else if (zoom > v2d->maxzoom) {
				height = winy / v2d->maxzoom;
			}
		}
	}
	else {
		/* make sure sizes don't exceed that of the min/max sizes (even though we're not doing zoom clamping) */
		CLAMP(width, v2d->min[0], v2d->max[0]);
		CLAMP(height, v2d->min[1], v2d->max[1]);
	}
	
	/* check if we should restore aspect ratio (if view size changed) */
	if (v2d->keepzoom & V2D_KEEPASPECT) {
		bool do_x = false, do_y = false, do_cur /* , do_win */ /* UNUSED */;
		float curRatio, winRatio;
		
		/* when a window edge changes, the aspect ratio can't be used to
		 * find which is the best new 'cur' rect. thats why it stores 'old' 
		 */
		if (winx != v2d->oldwinx) do_x = true;
		if (winy != v2d->oldwiny) do_y = true;
		
		curRatio = height / width;
		winRatio = winy / winx;
		
		/* both sizes change (area/region maximized)  */
		if (do_x == do_y) {
			if (do_x && do_y) {
				/* here is 1,1 case, so all others must be 0,0 */
				if (fabsf(winx - v2d->oldwinx) > fabsf(winy - v2d->oldwiny)) do_y = false;
				else do_x = false;
			}
			else if (winRatio > curRatio) {
				do_x = false;
			}
			else {
				do_x = true;
			}
		}
		do_cur = do_x;
		/* do_win = do_y; */ /* UNUSED */
		
		if (do_cur) {
			if ((v2d->keeptot == V2D_KEEPTOT_STRICT) && (winx != v2d->oldwinx)) {
				/* special exception for Outliner (and later channel-lists):
				 *  - The view may be moved left to avoid contents being pushed out of view when view shrinks.
				 *	- The keeptot code will make sure cur->xmin will not be less than tot->xmin (which cannot be allowed)
				 *	- width is not adjusted for changed ratios here...
				 */
				if (winx < v2d->oldwinx) {
					float temp = v2d->oldwinx - winx;
					
					cur->xmin -= temp;
					cur->xmax -= temp;
					
					/* width does not get modified, as keepaspect here is just set to make 
					 * sure visible area adjusts to changing view shape! 
					 */
				}
			}
			else {
				/* portrait window: correct for x */
				width = height / winRatio;
			}
		}
		else {
			if ((v2d->keeptot == V2D_KEEPTOT_STRICT) && (winy != v2d->oldwiny)) {
				/* special exception for Outliner (and later channel-lists):
				 *	- Currently, no actions need to be taken here...
				 */

				if (winy < v2d->oldwiny) {
					float temp = v2d->oldwiny - winy;
					
					if (v2d->align & V2D_ALIGN_NO_NEG_Y) {
						cur->ymin -= temp;
						cur->ymax -= temp;
					}
					else { /* Assume V2D_ALIGN_NO_POS_Y or combination */
						cur->ymin += temp;
						cur->ymax += temp;
					}
				}

			}
			else {
				/* landscape window: correct for y */
				height = width * winRatio;
			}
		}
		
		/* store region size for next time */
		v2d->oldwinx = (short)winx;
		v2d->oldwiny = (short)winy;
	}
	
	/* Step 2: apply new sizes to cur rect, but need to take into account alignment settings here... */
	if ((width != curwidth) || (height != curheight)) {
		float temp, dh;
		
		/* resize from centerpoint, unless otherwise specified */
		if (width != curwidth) {
			if (v2d->keepofs & V2D_LOCKOFS_X) {
				cur->xmax += width - BLI_rctf_size_x(cur);
			}
			else if (v2d->keepofs & V2D_KEEPOFS_X) {
				if (v2d->align & V2D_ALIGN_NO_POS_X)
					cur->xmin -= width - BLI_rctf_size_x(cur);
				else
					cur->xmax += width - BLI_rctf_size_x(cur);
			}
			else {
				temp = BLI_rctf_cent_x(cur);
				dh = width * 0.5f;
				
				cur->xmin = temp - dh;
				cur->xmax = temp + dh;
			}
		}
		if (height != curheight) {
			if (v2d->keepofs & V2D_LOCKOFS_Y) {
				cur->ymax += height - BLI_rctf_size_y(cur);
			}
			else if (v2d->keepofs & V2D_KEEPOFS_Y) {
				if (v2d->align & V2D_ALIGN_NO_POS_Y)
					cur->ymin -= height - BLI_rctf_size_y(cur);
				else
					cur->ymax += height - BLI_rctf_size_y(cur);
			}
			else {
				temp = BLI_rctf_cent_y(cur);
				dh = height * 0.5f;
				
				cur->ymin = temp - dh;
				cur->ymax = temp + dh;
			}
		}
	}
	
	/* Step 3: adjust so that it doesn't fall outside of bounds of 'tot' */
	if (v2d->keeptot) {
		float temp, diff;
		
		/* recalculate extents of cur */
		curwidth  = BLI_rctf_size_x(cur);
		curheight = BLI_rctf_size_y(cur);
		
		/* width */
		if ((curwidth > totwidth) && !(v2d->keepzoom & (V2D_KEEPZOOM | V2D_LOCKZOOM_X | V2D_LIMITZOOM))) {
			/* if zoom doesn't have to be maintained, just clamp edges */
			if (cur->xmin < tot->xmin) cur->xmin = tot->xmin;
			if (cur->xmax > tot->xmax) cur->xmax = tot->xmax;
		}
		else if (v2d->keeptot == V2D_KEEPTOT_STRICT) {
			/* This is an exception for the outliner (and later channel-lists, headers) 
			 *	- must clamp within tot rect (absolutely no excuses)
			 *	--> therefore, cur->xmin must not be less than tot->xmin
			 */
			if (cur->xmin < tot->xmin) {
				/* move cur across so that it sits at minimum of tot */
				temp = tot->xmin - cur->xmin;
				
				cur->xmin += temp;
				cur->xmax += temp;
			}
			else if (cur->xmax > tot->xmax) {
				/* - only offset by difference of cur-xmax and tot-xmax if that would not move 
				 *  cur-xmin to lie past tot-xmin
				 * - otherwise, simply shift to tot-xmin???
				 */
				temp = cur->xmax - tot->xmax;
				
				if ((cur->xmin - temp) < tot->xmin) {
					/* only offset by difference from cur-min and tot-min */
					temp = cur->xmin - tot->xmin;
					
					cur->xmin -= temp;
					cur->xmax -= temp;
				}
				else {
					cur->xmin -= temp;
					cur->xmax -= temp;
				}
			}
		}
		else {
			/* This here occurs when:
			 *  - width too big, but maintaining zoom (i.e. widths cannot be changed)
			 *	- width is OK, but need to check if outside of boundaries
			 * 
			 * So, resolution is to just shift view by the gap between the extremities.
			 * We favour moving the 'minimum' across, as that's origin for most things
			 * (XXX - in the past, max was favored... if there are bugs, swap!)
			 */
			if ((cur->xmin < tot->xmin) && (cur->xmax > tot->xmax)) {
				/* outside boundaries on both sides, so take middle-point of tot, and place in balanced way */
				temp = BLI_rctf_cent_x(tot);
				diff = curwidth * 0.5f;
				
				cur->xmin = temp - diff;
				cur->xmax = temp + diff;
			}
			else if (cur->xmin < tot->xmin) {
				/* move cur across so that it sits at minimum of tot */
				temp = tot->xmin - cur->xmin;
				
				cur->xmin += temp;
				cur->xmax += temp;
			}
			else if (cur->xmax > tot->xmax) {
				/* - only offset by difference of cur-xmax and tot-xmax if that would not move 
				 *  cur-xmin to lie past tot-xmin
				 * - otherwise, simply shift to tot-xmin???
				 */
				temp = cur->xmax - tot->xmax;
				
				if ((cur->xmin - temp) < tot->xmin) {
					/* only offset by difference from cur-min and tot-min */
					temp = cur->xmin - tot->xmin;
					
					cur->xmin -= temp;
					cur->xmax -= temp;
				}
				else {
					cur->xmin -= temp;
					cur->xmax -= temp;
				}
			}
		}
		
		/* height */
		if ((curheight > totheight) && !(v2d->keepzoom & (V2D_KEEPZOOM | V2D_LOCKZOOM_Y | V2D_LIMITZOOM))) {
			/* if zoom doesn't have to be maintained, just clamp edges */
			if (cur->ymin < tot->ymin) cur->ymin = tot->ymin;
			if (cur->ymax > tot->ymax) cur->ymax = tot->ymax;
		}
		else {
			/* This here occurs when:
			 *  - height too big, but maintaining zoom (i.e. heights cannot be changed)
			 *	- height is OK, but need to check if outside of boundaries
			 * 
			 * So, resolution is to just shift view by the gap between the extremities.
			 * We favour moving the 'minimum' across, as that's origin for most things
			 */
			if ((cur->ymin < tot->ymin) && (cur->ymax > tot->ymax)) {
				/* outside boundaries on both sides, so take middle-point of tot, and place in balanced way */
				temp = BLI_rctf_cent_y(tot);
				diff = curheight * 0.5f;
				
				cur->ymin = temp - diff;
				cur->ymax = temp + diff;
			}
			else if (cur->ymin < tot->ymin) {
				/* there's still space remaining, so shift up */
				temp = tot->ymin - cur->ymin;
				
				cur->ymin += temp;
				cur->ymax += temp;
			}
			else if (cur->ymax > tot->ymax) {
				/* there's still space remaining, so shift down */
				temp = cur->ymax - tot->ymax;
				
				cur->ymin -= temp;
				cur->ymax -= temp;
			}
		}
	}
	
	/* Step 4: Make sure alignment restrictions are respected */
	if (v2d->align) {
		/* If alignment flags are set (but keeptot is not), they must still be respected, as although
		 * they don't specify any particular bounds to stay within, they do define ranges which are 
		 * invalid.
		 *
		 * Here, we only check to make sure that on each axis, the 'cur' rect doesn't stray into these 
		 * invalid zones, otherwise we offset.
		 */
		
		/* handle width - posx and negx flags are mutually exclusive, so watch out */
		if ((v2d->align & V2D_ALIGN_NO_POS_X) && !(v2d->align & V2D_ALIGN_NO_NEG_X)) {
			/* width is in negative-x half */
			if (v2d->cur.xmax > 0) {
				v2d->cur.xmin -= v2d->cur.xmax;
				v2d->cur.xmax = 0.0f;
			}
		}
		else if ((v2d->align & V2D_ALIGN_NO_NEG_X) && !(v2d->align & V2D_ALIGN_NO_POS_X)) {
			/* width is in positive-x half */
			if (v2d->cur.xmin < 0) {
				v2d->cur.xmax -= v2d->cur.xmin;
				v2d->cur.xmin = 0.0f;
			}
		}
		
		/* handle height - posx and negx flags are mutually exclusive, so watch out */
		if ((v2d->align & V2D_ALIGN_NO_POS_Y) && !(v2d->align & V2D_ALIGN_NO_NEG_Y)) {
			/* height is in negative-y half */
			if (v2d->cur.ymax > 0) {
				v2d->cur.ymin -= v2d->cur.ymax;
				v2d->cur.ymax = 0.0f;
			}
		}
		else if ((v2d->align & V2D_ALIGN_NO_NEG_Y) && !(v2d->align & V2D_ALIGN_NO_POS_Y)) {
			/* height is in positive-y half */
			if (v2d->cur.ymin < 0) {
				v2d->cur.ymax -= v2d->cur.ymin;
				v2d->cur.ymin = 0.0f;
			}
		}
	}
	
	/* set masks */
	view2d_masks(v2d, mask_scrollers);
}

void UI_view2d_curRect_validate(View2D *v2d)
{
	ui_view2d_curRect_validate_resize(v2d, 0, 1);
}

/* ------------------ */

/* Called by menus to activate it, or by view2d operators to make sure 'related' views stay in synchrony */
void UI_view2d_sync(bScreen *screen, ScrArea *area, View2D *v2dcur, int flag)
{
	ScrArea *sa;
	ARegion *ar;
	
	/* don't continue if no view syncing to be done */
	if ((v2dcur->flag & (V2D_VIEWSYNC_SCREEN_TIME | V2D_VIEWSYNC_AREA_VERTICAL)) == 0)
		return;
		
	/* check if doing within area syncing (i.e. channels/vertical) */
	if ((v2dcur->flag & V2D_VIEWSYNC_AREA_VERTICAL) && (area)) {
		for (ar = area->regionbase.first; ar; ar = ar->next) {
			/* don't operate on self */
			if (v2dcur != &ar->v2d) {
				/* only if view has vertical locks enabled */
				if (ar->v2d.flag & V2D_VIEWSYNC_AREA_VERTICAL) {
					if (flag == V2D_LOCK_COPY) {
						/* other views with locks on must copy active */
						ar->v2d.cur.ymin = v2dcur->cur.ymin;
						ar->v2d.cur.ymax = v2dcur->cur.ymax;
					}
					else { /* V2D_LOCK_SET */
						   /* active must copy others */
						v2dcur->cur.ymin = ar->v2d.cur.ymin;
						v2dcur->cur.ymax = ar->v2d.cur.ymax;
					}
					
					/* region possibly changed, so refresh */
					ED_region_tag_redraw(ar);
				}
			}
		}
	}
	
	/* check if doing whole screen syncing (i.e. time/horizontal) */
	if ((v2dcur->flag & V2D_VIEWSYNC_SCREEN_TIME) && (screen)) {
		for (sa = screen->areabase.first; sa; sa = sa->next) {
			for (ar = sa->regionbase.first; ar; ar = ar->next) {
				/* don't operate on self */
				if (v2dcur != &ar->v2d) {
					/* only if view has horizontal locks enabled */
					if (ar->v2d.flag & V2D_VIEWSYNC_SCREEN_TIME) {
						if (flag == V2D_LOCK_COPY) {
							/* other views with locks on must copy active */
							ar->v2d.cur.xmin = v2dcur->cur.xmin;
							ar->v2d.cur.xmax = v2dcur->cur.xmax;
						}
						else { /* V2D_LOCK_SET */
							   /* active must copy others */
							v2dcur->cur.xmin = ar->v2d.cur.xmin;
							v2dcur->cur.xmax = ar->v2d.cur.xmax;
						}
						
						/* region possibly changed, so refresh */
						ED_region_tag_redraw(ar);
					}
				}
			}
		}
	}
}


/**
 * Restore 'cur' rect to standard orientation (i.e. optimal maximum view of tot)
 * This does not take into account if zooming the view on an axis will improve the view (if allowed)
 */
void UI_view2d_curRect_reset(View2D *v2d)
{
	float width, height;
	
	/* assume width and height of 'cur' rect by default, should be same size as mask */
	width  = (float)(BLI_rcti_size_x(&v2d->mask) + 1);
	height = (float)(BLI_rcti_size_y(&v2d->mask) + 1);
	
	/* handle width - posx and negx flags are mutually exclusive, so watch out */
	if ((v2d->align & V2D_ALIGN_NO_POS_X) && !(v2d->align & V2D_ALIGN_NO_NEG_X)) {
		/* width is in negative-x half */
		v2d->cur.xmin = -width;
		v2d->cur.xmax = 0.0f;
	}
	else if ((v2d->align & V2D_ALIGN_NO_NEG_X) && !(v2d->align & V2D_ALIGN_NO_POS_X)) {
		/* width is in positive-x half */
		v2d->cur.xmin = 0.0f;
		v2d->cur.xmax = width;
	}
	else {
		/* width is centered around (x == 0) */
		const float dx = width / 2.0f;
		
		v2d->cur.xmin = -dx;
		v2d->cur.xmax = dx;
	}
	
	/* handle height - posx and negx flags are mutually exclusive, so watch out */
	if ((v2d->align & V2D_ALIGN_NO_POS_Y) && !(v2d->align & V2D_ALIGN_NO_NEG_Y)) {
		/* height is in negative-y half */
		v2d->cur.ymin = -height;
		v2d->cur.ymax = 0.0f;
	}
	else if ((v2d->align & V2D_ALIGN_NO_NEG_Y) && !(v2d->align & V2D_ALIGN_NO_POS_Y)) {
		/* height is in positive-y half */
		v2d->cur.ymin = 0.0f;
		v2d->cur.ymax = height;
	}
	else {
		/* height is centered around (y == 0) */
		const float dy = height / 2.0f;
		
		v2d->cur.ymin = -dy;
		v2d->cur.ymax = dy;
	}
}

/* ------------------ */

/* Change the size of the maximum viewable area (i.e. 'tot' rect) */
void UI_view2d_totRect_set_resize(View2D *v2d, int width, int height, bool resize)
{
//	int scroll = view2d_scroll_mapped(v2d->scroll);
	
	/* don't do anything if either value is 0 */
	width = abs(width);
	height = abs(height);
	
	/* hrumf! */
	/* XXX: there are work arounds for this in the panel and file browse code. */
	/* round to int, because this is called with width + V2D_SCROLL_WIDTH */
//	if (scroll & V2D_SCROLL_HORIZONTAL)
//		width -= (int)V2D_SCROLL_WIDTH;
//	if (scroll & V2D_SCROLL_VERTICAL)
//		height -= (int)V2D_SCROLL_HEIGHT;
	
	if (ELEM(0, width, height)) {
		if (G.debug & G_DEBUG)
			printf("Error: View2D totRect set exiting: v2d=%p width=%d height=%d\n", (void *)v2d, width, height);  // XXX temp debug info
		return;
	}
	
	/* handle width - posx and negx flags are mutually exclusive, so watch out */
	if ((v2d->align & V2D_ALIGN_NO_POS_X) && !(v2d->align & V2D_ALIGN_NO_NEG_X)) {
		/* width is in negative-x half */
		v2d->tot.xmin = (float)-width;
		v2d->tot.xmax = 0.0f;
	}
	else if ((v2d->align & V2D_ALIGN_NO_NEG_X) && !(v2d->align & V2D_ALIGN_NO_POS_X)) {
		/* width is in positive-x half */
		v2d->tot.xmin = 0.0f;
		v2d->tot.xmax = (float)width;
	}
	else {
		/* width is centered around (x == 0) */
		const float dx = (float)width / 2.0f;
		
		v2d->tot.xmin = -dx;
		v2d->tot.xmax = dx;
	}
	
	/* handle height - posx and negx flags are mutually exclusive, so watch out */
	if ((v2d->align & V2D_ALIGN_NO_POS_Y) && !(v2d->align & V2D_ALIGN_NO_NEG_Y)) {
		/* height is in negative-y half */
		v2d->tot.ymin = (float)-height;
		v2d->tot.ymax = 0.0f;
	}
	else if ((v2d->align & V2D_ALIGN_NO_NEG_Y) && !(v2d->align & V2D_ALIGN_NO_POS_Y)) {
		/* height is in positive-y half */
		v2d->tot.ymin = 0.0f;
		v2d->tot.ymax = (float)height;
	}
	else {
		/* height is centered around (y == 0) */
		const float dy = (float)height / 2.0f;
		
		v2d->tot.ymin = -dy;
		v2d->tot.ymax = dy;
	}
	
	/* make sure that 'cur' rect is in a valid state as a result of these changes */
	ui_view2d_curRect_validate_resize(v2d, resize, 1);
	
}

void UI_view2d_totRect_set(View2D *v2d, int width, int height)
{
	int scroll = view2d_scroll_mapped(v2d->scroll);

	UI_view2d_totRect_set_resize(v2d, width, height, 0);
	
	/* solve bad recursion... if scroller state changed, mask is different, so you get different rects */
	if (scroll != view2d_scroll_mapped(v2d->scroll)) {
		UI_view2d_totRect_set_resize(v2d, width, height, 0);
	}
	
}

bool UI_view2d_tab_set(View2D *v2d, int tab)
{
	float default_offset[2] = {0.0f, 0.0f};
	float *offset, *new_offset;
	bool changed = false;

	/* if tab changed, change offset */
	if (tab != v2d->tab_cur && v2d->tab_offset) {
		if (tab < v2d->tab_num)
			offset = &v2d->tab_offset[tab * 2];
		else
			offset = default_offset;

		v2d->cur.xmax += offset[0] - v2d->cur.xmin;
		v2d->cur.xmin = offset[0];

		v2d->cur.ymin += offset[1] - v2d->cur.ymax;
		v2d->cur.ymax = offset[1];

		/* validation should happen in subsequent totRect_set */

		changed = true;
	}

	/* resize array if needed */
	if (tab >= v2d->tab_num) {
		new_offset = MEM_callocN(sizeof(float) * (tab + 1) * 2, "view2d tab offset");

		if (v2d->tab_offset) {
			memcpy(new_offset, v2d->tab_offset, sizeof(float) * v2d->tab_num * 2);
			MEM_freeN(v2d->tab_offset);
		}

		v2d->tab_offset = new_offset;
		v2d->tab_num = tab + 1;
	}

	/* set current tab and offset */
	v2d->tab_cur = tab;
	v2d->tab_offset[2 * tab + 0] = v2d->cur.xmin;
	v2d->tab_offset[2 * tab + 1] = v2d->cur.ymax;

	return changed;
}

void UI_view2d_zoom_cache_reset(void)
{
	/* While scaling we can accumulate fonts at many sizes (~20 or so).
	 * Not an issue with embedded font, but can use over 500Mb with i18n ones! See [#38244]. */

	/* note: only some views draw text, we could check for this case to avoid clearning cache */
	BLF_cache_clear();
}

/* *********************************************************************** */
/* View Matrix Setup */

/* mapping function to ensure 'cur' draws extended over the area where sliders are */
static void view2d_map_cur_using_mask(View2D *v2d, rctf *curmasked)
{
	*curmasked = v2d->cur;
	
	if (view2d_scroll_mapped(v2d->scroll)) {
		float sizex = BLI_rcti_size_x(&v2d->mask);
		float sizey = BLI_rcti_size_y(&v2d->mask);
		
		/* prevent tiny or narrow regions to get invalid coordinates - mask can get negative even... */
		if (sizex > 0.0f && sizey > 0.0f) {
			float dx = BLI_rctf_size_x(&v2d->cur) / (sizex + 1);
			float dy = BLI_rctf_size_y(&v2d->cur) / (sizey + 1);
			
			if (v2d->mask.xmin != 0)
				curmasked->xmin -= dx * (float)v2d->mask.xmin;
			if (v2d->mask.xmax + 1 != v2d->winx)
				curmasked->xmax += dx * (float)(v2d->winx - v2d->mask.xmax - 1);
			
			if (v2d->mask.ymin != 0)
				curmasked->ymin -= dy * (float)v2d->mask.ymin;
			if (v2d->mask.ymax + 1 != v2d->winy)
				curmasked->ymax += dy * (float)(v2d->winy - v2d->mask.ymax - 1);
		}
	}
}

/* Set view matrices to use 'cur' rect as viewing frame for View2D drawing */
void UI_view2d_view_ortho(View2D *v2d)
{
	rctf curmasked;
	const int sizex = BLI_rcti_size_x(&v2d->mask);
	const int sizey = BLI_rcti_size_y(&v2d->mask);
	const float eps = 0.001f;
	float xofs = 0.0f, yofs = 0.0f;
	
	/* pixel offsets (-GLA_PIXEL_OFS) are needed to get 1:1 correspondence with pixels for smooth UI drawing,
	 * but only applied where requested
	 */
	/* XXX brecht: instead of zero at least use a tiny offset, otherwise
	 * pixel rounding is effectively random due to float inaccuracy */
	if (sizex > 0)
		xofs = eps * BLI_rctf_size_x(&v2d->cur) / sizex;
	if (sizey > 0)
		yofs = eps * BLI_rctf_size_y(&v2d->cur) / sizey;
	
	/* apply mask-based adjustments to cur rect (due to scrollers), to eliminate scaling artifacts */
	view2d_map_cur_using_mask(v2d, &curmasked);

	BLI_rctf_translate(&curmasked, -xofs, -yofs);
	
	/* XXX ton: this flag set by outliner, for icons */
	if (v2d->flag & V2D_PIXELOFS_X) {
		curmasked.xmin = floorf(curmasked.xmin) - (eps + xofs);
		curmasked.xmax = floorf(curmasked.xmax) - (eps + xofs);
	}
	if (v2d->flag & V2D_PIXELOFS_Y) {
		curmasked.ymin = floorf(curmasked.ymin) - (eps + yofs);
		curmasked.ymax = floorf(curmasked.ymax) - (eps + yofs);
	}
	
	/* set matrix on all appropriate axes */
	wmOrtho2(curmasked.xmin, curmasked.xmax, curmasked.ymin, curmasked.ymax);

	/* XXX is this necessary? */
	glLoadIdentity();
}

/**
 * Set view matrices to only use one axis of 'cur' only
 *
 * \param xaxis: if non-zero, only use cur x-axis, otherwise use cur-yaxis (mostly this will be used for x)
 */
void UI_view2d_view_orthoSpecial(ARegion *ar, View2D *v2d, const bool xaxis)
{
	rctf curmasked;
	float xofs, yofs;
	
	/* pixel offsets (-GLA_PIXEL_OFS) are needed to get 1:1 correspondence with pixels for smooth UI drawing,
	 * but only applied where requested
	 */
	/* XXX temp (ton) */
	xofs = 0.0f; // (v2d->flag & V2D_PIXELOFS_X) ? GLA_PIXEL_OFS : 0.0f;
	yofs = 0.0f; // (v2d->flag & V2D_PIXELOFS_Y) ? GLA_PIXEL_OFS : 0.0f;
	
	/* apply mask-based adjustments to cur rect (due to scrollers), to eliminate scaling artifacts */
	view2d_map_cur_using_mask(v2d, &curmasked);
	
	/* only set matrix with 'cur' coordinates on relevant axes */
	if (xaxis)
		wmOrtho2(curmasked.xmin - xofs, curmasked.xmax - xofs, -yofs, ar->winy - yofs);
	else
		wmOrtho2(-xofs, ar->winx - xofs, curmasked.ymin - yofs, curmasked.ymax - yofs);
		
	/* XXX is this necessary? */
	glLoadIdentity();
} 


/* Restore view matrices after drawing */
void UI_view2d_view_restore(const bContext *C)
{
	ARegion *ar = CTX_wm_region(C);
	int width  = BLI_rcti_size_x(&ar->winrct) + 1;
	int height = BLI_rcti_size_y(&ar->winrct) + 1;
	
	wmOrtho2(0.0f, (float)width, 0.0f, (float)height);
	glLoadIdentity();
	
	//	ED_region_pixelspace(CTX_wm_region(C));
}

/* *********************************************************************** */
/* Gridlines */

/* View2DGrid is typedef'd in UI_view2d.h */
struct View2DGrid {
	float dx, dy;           /* stepsize (in pixels) between gridlines */
	float startx, starty;   /* initial coordinates to start drawing grid from */
	int powerx, powery;     /* step as power of 10 */
};

/* --------------- */

/* try to write step as a power of 10 */
static void step_to_grid(float *step, int *power, int unit)
{
	const float loga = (float)log10(*step);
	float rem;
	
	*power = (int)(loga);
	
	rem = loga - (*power);
	rem = (float)pow(10.0, rem);
	
	if (loga < 0.0f) {
		if (rem < 0.2f) rem = 0.2f;
		else if (rem < 0.5f) rem = 0.5f;
		else rem = 1.0f;
		
		*step = rem * (float)pow(10.0, (*power));
		
		/* for frames, we want 1.0 frame intervals only */
		if (unit == V2D_UNIT_FRAMES) {
			rem = 1.0f;
			*step = 2.0f; /* use 2 since there are grid lines drawn in between, this way to get 1 line per frane */
		}
		
		/* prevents printing 1.0 2.0 3.0 etc */
		if (rem == 1.0f) (*power)++;
	}
	else {
		if (rem < 2.0f) rem = 2.0f;
		else if (rem < 5.0f) rem = 5.0f;
		else rem = 10.0f;
		
		*step = rem * (float)pow(10.0, (*power));
		
		(*power)++;
		/* prevents printing 1.0, 2.0, 3.0, etc. */
		if (rem == 10.0f) (*power)++;
	}
}

/**
 * Initialize settings necessary for drawing gridlines in a 2d-view
 *
 * - Currently, will return pointer to View2DGrid struct that needs to
 *   be freed with UI_view2d_grid_free()
 * - Is used for scrollbar drawing too (for units drawing)
 * - Units + clamping args will be checked, to make sure they are valid values that can be used
 *   so it is very possible that we won't return grid at all!
 *
 * - xunits,yunits	= V2D_UNIT_*  grid steps in seconds or frames
 * - xclamp,yclamp	= V2D_CLAMP_* only show whole-number intervals
 * - winx			= width of region we're drawing to, note: not used but keeping for completeness.
 * - winy			= height of region we're drawing into
 */
View2DGrid *UI_view2d_grid_calc(
        Scene *scene, View2D *v2d,
        short xunits, short xclamp, short yunits, short yclamp, int UNUSED(winx), int winy)
{

	View2DGrid *grid;
	float space, seconddiv;
	
	/* check that there are at least some workable args */
	if (ELEM(V2D_ARG_DUMMY, xunits, xclamp) && ELEM(V2D_ARG_DUMMY, yunits, yclamp))
		return NULL;
	
	/* grid here is allocated... */
	grid = MEM_callocN(sizeof(View2DGrid), "View2DGrid");
	
	/* rule: gridstep is minimal GRIDSTEP pixels */
	if (xunits == V2D_UNIT_SECONDS) {
		seconddiv = (float)(0.01 * FPS);
	}
	else {
		seconddiv = 1.0f;
	}
	
	/* calculate x-axis grid scale (only if both args are valid) */
	if (ELEM(V2D_ARG_DUMMY, xunits, xclamp) == 0) {
		space = BLI_rctf_size_x(&v2d->cur);

		if (space != 0.0f) {
			const float pixels = (float)BLI_rcti_size_x(&v2d->mask);
			if (pixels != 0.0f) {
				grid->dx = (U.v2d_min_gridsize * UI_DPI_FAC * space) / (seconddiv * pixels);
				step_to_grid(&grid->dx, &grid->powerx, xunits);
				grid->dx *= seconddiv;
			}
		}
		
		if (xclamp == V2D_GRID_CLAMP) {
			CLAMP_MIN(grid->dx, 0.1f);
			CLAMP_MIN(grid->powerx, 0);
			grid->powerx -= 2;
		}
	}
	
	/* calculate y-axis grid scale (only if both args are valid) */
	if (ELEM(V2D_ARG_DUMMY, yunits, yclamp) == 0) {
		space = BLI_rctf_size_y(&v2d->cur);
		if (space != 0.0f) {
			const float pixels = (float)winy;
			if (pixels != 0.0f) {
				grid->dy = U.v2d_min_gridsize * UI_DPI_FAC * space / pixels;
				step_to_grid(&grid->dy, &grid->powery, yunits);
			}
		}

		if (yclamp == V2D_GRID_CLAMP) {
			CLAMP_MIN(grid->dy, 1.0f);
			CLAMP_MIN(grid->powery, 1);
		}
	}
	
	/* calculate start position */
	if (ELEM(V2D_ARG_DUMMY, xunits, xclamp) == 0) {
		grid->startx = seconddiv * (v2d->cur.xmin / seconddiv - (float)fmod(v2d->cur.xmin / seconddiv, grid->dx / seconddiv));
		if (v2d->cur.xmin < 0.0f) grid->startx -= grid->dx;
	}
	else
		grid->startx = v2d->cur.xmin;
		
	if (ELEM(V2D_ARG_DUMMY, yunits, yclamp) == 0) {
		grid->starty = (v2d->cur.ymin - (float)fmod(v2d->cur.ymin, grid->dy));
		if (v2d->cur.ymin < 0.0f) grid->starty -= grid->dy;
	}
	else
		grid->starty = v2d->cur.ymin;
	
	return grid;
}

/* Draw gridlines in the given 2d-region */
void UI_view2d_grid_draw(View2D *v2d, View2DGrid *grid, int flag)
{
	float vec1[2], vec2[2];
	int a, step;
	
	/* check for grid first, as it may not exist */
	if (grid == NULL)
		return;

	glBegin(GL_LINES);

	/* vertical lines */
	if (flag & V2D_VERTICAL_LINES) {
		/* initialize initial settings */
		vec1[0] = vec2[0] = grid->startx;
		vec1[1] = grid->starty;
		vec2[1] = v2d->cur.ymax;
		
		/* minor gridlines */
		step = (BLI_rcti_size_x(&v2d->mask) + 1) / (U.v2d_min_gridsize * UI_DPI_FAC);
		UI_ThemeColor(TH_GRID);
		
		for (a = 0; a < step; a++) {
			glVertex2fv(vec1);
			glVertex2fv(vec2);
			
			vec2[0] = vec1[0] += grid->dx;
		}
		
		/* major gridlines */
		vec2[0] = vec1[0] -= 0.5f * grid->dx;
		UI_ThemeColorShade(TH_GRID, 16);
		
		step++;
		for (a = 0; a <= step; a++) {
			glVertex2fv(vec1);
			glVertex2fv(vec2);
			
			vec2[0] = vec1[0] -= grid->dx;
		}
	}
	
	/* horizontal lines */
	if (flag & V2D_HORIZONTAL_LINES) {
		/* only major gridlines */
		vec1[1] = vec2[1] = grid->starty;
		vec1[0] = grid->startx;
		vec2[0] = v2d->cur.xmax;
		
		step = (BLI_rcti_size_y(&v2d->mask) + 1) / (U.v2d_min_gridsize * UI_DPI_FAC);
		
		UI_ThemeColor(TH_GRID);
		for (a = 0; a <= step; a++) {
			glVertex2fv(vec1);
			glVertex2fv(vec2);
			
			vec2[1] = vec1[1] += grid->dy;
		}
		
		/* fine grid lines */
		vec2[1] = vec1[1] -= 0.5f * grid->dy;
		step++;
		
		if (flag & V2D_HORIZONTAL_FINELINES) {
			UI_ThemeColorShade(TH_GRID, 16);
			for (a = 0; a < step; a++) {
				glVertex2fv(vec1);
				glVertex2fv(vec2);
				
				vec2[1] = vec1[1] -= grid->dy;
			}
		}
	}
	
	/* Axes are drawn as darker lines */
	UI_ThemeColorShade(TH_GRID, -50);
	
	/* horizontal axis */
	if (flag & V2D_HORIZONTAL_AXIS) {
		vec1[0] = v2d->cur.xmin;
		vec2[0] = v2d->cur.xmax;
		vec1[1] = vec2[1] = 0.0f;
		
		glVertex2fv(vec1);
		glVertex2fv(vec2);
	}
	
	/* vertical axis */
	if (flag & V2D_VERTICAL_AXIS) {
		vec1[1] = v2d->cur.ymin;
		vec2[1] = v2d->cur.ymax;
		vec1[0] = vec2[0] = 0.0f;
		
		glVertex2fv(vec1);
		glVertex2fv(vec2);
	}

	glEnd();
}

/* Draw a constant grid in given 2d-region */
void UI_view2d_constant_grid_draw(View2D *v2d)
{
	float start, step = 25.0f;

	UI_ThemeColorShade(TH_BACK, -10);
	
	start = v2d->cur.xmin - (float)fmod(v2d->cur.xmin, step);
	
	glBegin(GL_LINES);
	for (; start < v2d->cur.xmax; start += step) {
		glVertex2f(start, v2d->cur.ymin);
		glVertex2f(start, v2d->cur.ymax);
	}

	start = v2d->cur.ymin - (float)fmod(v2d->cur.ymin, step);
	for (; start < v2d->cur.ymax; start += step) {
		glVertex2f(v2d->cur.xmin, start);
		glVertex2f(v2d->cur.xmax, start);
	}
	
	/* X and Y axis */
	UI_ThemeColorShade(TH_BACK, -18);
	glVertex2f(0.0f, v2d->cur.ymin);
	glVertex2f(0.0f, v2d->cur.ymax);
	glVertex2f(v2d->cur.xmin, 0.0f);
	glVertex2f(v2d->cur.xmax, 0.0f);
	
	glEnd();
}

/* Draw a multi-level grid in given 2d-region */
void UI_view2d_multi_grid_draw(View2D *v2d, int colorid, float step, int level_size, int totlevels)
{
	int offset = -10;
	float lstep = step;
	int level;

	glLineWidth(1.0f);
	for (level = 0; level < totlevels; ++level) {
		int i;
		float start;
		
		UI_ThemeColorShade(colorid, offset);
		
		i = (v2d->cur.xmin >= 0.0f ? -(int)(-v2d->cur.xmin / lstep) : (int)(v2d->cur.xmin / lstep));
		start = i * lstep;
		
		glBegin(GL_LINES);
		for (; start < v2d->cur.xmax; start += lstep, ++i) {
			if (i == 0 || (level < totlevels - 1 && i % level_size == 0))
				continue;
			glVertex2f(start, v2d->cur.ymin);
			glVertex2f(start, v2d->cur.ymax);
		}
		
		i = (v2d->cur.ymin >= 0.0f ? -(int)(-v2d->cur.ymin / lstep) : (int)(v2d->cur.ymin / lstep));
		start = i * lstep;
		
		for (; start < v2d->cur.ymax; start += lstep, ++i) {
			if (i == 0 || (level < totlevels - 1 && i % level_size == 0))
				continue;
			glVertex2f(v2d->cur.xmin, start);
			glVertex2f(v2d->cur.xmax, start);
		}
		
		/* X and Y axis */
		UI_ThemeColorShade(colorid, offset - 8);
		glVertex2f(0.0f, v2d->cur.ymin);
		glVertex2f(0.0f, v2d->cur.ymax);
		glVertex2f(v2d->cur.xmin, 0.0f);
		glVertex2f(v2d->cur.xmax, 0.0f);
		
		glEnd();
		
		lstep *= level_size;
		offset -= 6;
	}
}

/* the price we pay for not exposting structs :( */
void UI_view2d_grid_size(View2DGrid *grid, float *r_dx, float *r_dy)
{
	*r_dx = grid->dx;
	*r_dy = grid->dy;
}

/* free temporary memory used for drawing grid */
void UI_view2d_grid_free(View2DGrid *grid)
{
	/* only free if there's a grid */
	if (grid) {
		MEM_freeN(grid);
	}
}

/* *********************************************************************** */
/* Scrollers */

/**
 * View2DScrollers is typedef'd in UI_view2d.h
 *
 * \warning The start of this struct must not change, as view2d_ops.c uses this too.
 * For now, we don't need to have a separate (internal) header for structs like this...
 */
struct View2DScrollers {
	/* focus bubbles */
	int vert_min, vert_max; /* vertical scrollbar */
	int hor_min, hor_max;   /* horizontal scrollbar */
	
	rcti hor, vert;         /* exact size of slider backdrop */
	int horfull, vertfull;  /* set if sliders are full, we don't draw them */
	
	/* scales */
	View2DGrid *grid;       /* grid for coordinate drawing */
	short xunits, xclamp;   /* units and clamping options for x-axis */
	short yunits, yclamp;   /* units and clamping options for y-axis */
};

/* Calculate relevant scroller properties */
View2DScrollers *UI_view2d_scrollers_calc(
        const bContext *C, View2D *v2d,
        short xunits, short xclamp, short yunits, short yclamp)
{
	View2DScrollers *scrollers;
	rcti vert, hor;
	float fac1, fac2, totsize, scrollsize;
	int scroll = view2d_scroll_mapped(v2d->scroll);
	int smaller;
	
	/* scrollers is allocated here... */
	scrollers = MEM_callocN(sizeof(View2DScrollers), "View2DScrollers");
	
	vert = v2d->vert;
	hor = v2d->hor;
	
	/* slider rects need to be smaller than region */
	smaller = (int)(0.2f * U.widget_unit);
	hor.xmin += smaller;
	hor.xmax -= smaller;
	if (scroll & V2D_SCROLL_BOTTOM)
		hor.ymin += smaller;
	else
		hor.ymax -= smaller;
	
	if (scroll & V2D_SCROLL_LEFT)
		vert.xmin += smaller;
	else
		vert.xmax -= smaller;
	vert.ymin += smaller;
	vert.ymax -= smaller;
	
	CLAMP(vert.ymin, vert.ymin, vert.ymax - V2D_SCROLLER_HANDLE_SIZE);
	CLAMP(hor.xmin, hor.xmin, hor.xmax - V2D_SCROLLER_HANDLE_SIZE);
	
	/* store in scrollers, used for drawing */
	scrollers->vert = vert;
	scrollers->hor = hor;
	
	/* scroller 'buttons':
	 *	- These should always remain within the visible region of the scrollbar
	 *	- They represent the region of 'tot' that is visible in 'cur'
	 */
	
	/* horizontal scrollers */
	if (scroll & V2D_SCROLL_HORIZONTAL) {
		/* scroller 'button' extents */
		totsize = BLI_rctf_size_x(&v2d->tot);
		scrollsize = (float)BLI_rcti_size_x(&hor);
		if (totsize == 0.0f) totsize = 1.0f;  /* avoid divide by zero */

		fac1 = (v2d->cur.xmin - v2d->tot.xmin) / totsize;
		if (fac1 <= 0.0f)
			scrollers->hor_min = hor.xmin;
		else
			scrollers->hor_min = (int)(hor.xmin + (fac1 * scrollsize));
		
		fac2 = (v2d->cur.xmax - v2d->tot.xmin) / totsize;
		if (fac2 >= 1.0f)
			scrollers->hor_max = hor.xmax;
		else
			scrollers->hor_max = (int)(hor.xmin + (fac2 * scrollsize));
		
		/* prevent inverted sliders */
		if (scrollers->hor_min > scrollers->hor_max) 
			scrollers->hor_min = scrollers->hor_max;
		/* prevent sliders from being too small, and disappearing */
		if ((scrollers->hor_max - scrollers->hor_min) < V2D_SCROLLER_HANDLE_SIZE) {
			scrollers->hor_max = scrollers->hor_min + V2D_SCROLLER_HANDLE_SIZE;

			CLAMP(scrollers->hor_max, hor.xmin + V2D_SCROLLER_HANDLE_SIZE, hor.xmax);
			CLAMP(scrollers->hor_min, hor.xmin, hor.xmax - V2D_SCROLLER_HANDLE_SIZE);
		}
		
	}
	
	/* vertical scrollers */
	if (scroll & V2D_SCROLL_VERTICAL) {
		/* scroller 'button' extents */
		totsize    =        BLI_rctf_size_y(&v2d->tot);
		scrollsize = (float)BLI_rcti_size_y(&vert);
		if (totsize == 0.0f) totsize = 1.0f;  /* avoid divide by zero */

		fac1 = (v2d->cur.ymin - v2d->tot.ymin) / totsize;
		if (fac1 <= 0.0f)
			scrollers->vert_min = vert.ymin;
		else
			scrollers->vert_min = (int)(vert.ymin + (fac1 * scrollsize));
		
		fac2 = (v2d->cur.ymax - v2d->tot.ymin) / totsize;
		if (fac2 >= 1.0f)
			scrollers->vert_max = vert.ymax;
		else
			scrollers->vert_max = (int)(vert.ymin + (fac2 * scrollsize));
		
		/* prevent inverted sliders */
		if (scrollers->vert_min > scrollers->vert_max) 
			scrollers->vert_min = scrollers->vert_max;
		/* prevent sliders from being too small, and disappearing */
		if ((scrollers->vert_max - scrollers->vert_min) < V2D_SCROLLER_HANDLE_SIZE) {
			
			scrollers->vert_max = scrollers->vert_min + V2D_SCROLLER_HANDLE_SIZE;
			
			CLAMP(scrollers->vert_max, vert.ymin + V2D_SCROLLER_HANDLE_SIZE, vert.ymax);
			CLAMP(scrollers->vert_min, vert.ymin, vert.ymax - V2D_SCROLLER_HANDLE_SIZE);
		}

	}
	
	/* grid markings on scrollbars */
	if (scroll & (V2D_SCROLL_SCALE_HORIZONTAL | V2D_SCROLL_SCALE_VERTICAL)) {
		/* store clamping */
		scrollers->xclamp = xclamp;
		scrollers->xunits = xunits;
		scrollers->yclamp = yclamp;
		scrollers->yunits = yunits;
		
		scrollers->grid = UI_view2d_grid_calc(CTX_data_scene(C), v2d,
		                                      xunits, xclamp, yunits, yclamp,
		                                      BLI_rcti_size_x(&hor), BLI_rcti_size_y(&vert));
	}
	
	/* return scrollers */
	return scrollers;
}

/* Print scale marking along a time scrollbar */
static void scroll_printstr(Scene *scene, float x, float y, float val, int power, short unit, char dir)
{
	int len;
	char timecode_str[32];
	
	/* adjust the scale unit to work ok */
	if (dir == 'v') {
		/* here we bump up the power by factor of 10, as 
		 * rotation values (hence 'degrees') are divided by 10 to 
		 * be able to show the curves at the same time
		 */
		if (ELEM(unit, V2D_UNIT_DEGREES, V2D_UNIT_TIME)) {
			power += 1;
			val *= 10;
		}
	}
	
	/* get string to print */
	if (unit == V2D_UNIT_SECONDS) {
		/* not neces*/
		BLI_timecode_string_from_time(timecode_str, sizeof(timecode_str), power, val, FPS, U.timecode_style);
	}
	else {
		BLI_timecode_string_from_time_seconds(timecode_str, sizeof(timecode_str), power, val);
	}
	
	/* get length of string, and adjust printing location to fit it into the horizontal scrollbar */
	len = strlen(timecode_str);
	if (dir == 'h') {
		/* seconds/timecode display has slightly longer strings... */
		if (unit == V2D_UNIT_SECONDS)
			x -= 3 * len;
		else
			x -= 4 * len;
	}
	
	/* Add degree sympbol to end of string for vertical scrollbar? */
	if ((dir == 'v') && (unit == V2D_UNIT_DEGREES)) {
		timecode_str[len] = 186;
		timecode_str[len + 1] = 0;
	}
	
	/* draw it */
	BLF_draw_default_ascii(x, y, 0.0f, timecode_str, sizeof(timecode_str));
}

/* Draw scrollbars in the given 2d-region */
void UI_view2d_scrollers_draw(const bContext *C, View2D *v2d, View2DScrollers *vs)
{
	Scene *scene = CTX_data_scene(C);
	rcti vert, hor;
	int scroll = view2d_scroll_mapped(v2d->scroll);
	
	/* make copies of rects for less typing */
	vert = vs->vert;
	hor = vs->hor;
	
	/* horizontal scrollbar */
	if (scroll & V2D_SCROLL_HORIZONTAL) {
		bTheme *btheme = UI_GetTheme();
		uiWidgetColors wcol = btheme->tui.wcol_scroll;
		rcti slider;
		int state;
		unsigned char col[4];
		
		slider.xmin = vs->hor_min;
		slider.xmax = vs->hor_max;
		slider.ymin = hor.ymin;
		slider.ymax = hor.ymax;
		
		state = (v2d->scroll_ui & V2D_SCROLL_H_ACTIVE) ? UI_SCROLL_PRESSED : 0;
		
		/* show zoom handles if:
		 *	- zooming on x-axis is allowed (no scroll otherwise)
		 *	- slider bubble is large enough (no overdraw confusion)
		 *	- scale is shown on the scroller 
		 *	  (workaround to make sure that button windows don't show these, 
		 *		and only the time-grids with their zoomability can do so)
		 */
		if ((v2d->keepzoom & V2D_LOCKZOOM_X) == 0 &&
		    (v2d->scroll & V2D_SCROLL_SCALE_HORIZONTAL) &&
		    (BLI_rcti_size_x(&slider) > V2D_SCROLLER_HANDLE_SIZE))
		{
			state |= UI_SCROLL_ARROWS;
		}
		
		/* clean rect behind slider, but not with transparent background */
		UI_GetThemeColor4ubv(TH_BACK, col);
		if (col[3] == 255) {
			glColor3ub(col[0], col[1], col[2]);
			glRecti(v2d->hor.xmin, v2d->hor.ymin, v2d->hor.xmax, v2d->hor.ymax);
		}
		
		UI_draw_widget_scroll(&wcol, &hor, &slider, state);
		
		/* scale indicators */
		if ((scroll & V2D_SCROLL_SCALE_HORIZONTAL) && (vs->grid)) {
			View2DGrid *grid = vs->grid;
			float fac, dfac, fac2, val;
			
			/* the numbers: convert grid->startx and -dx to scroll coordinates 
			 *	- fac is x-coordinate to draw to
			 *	- dfac is gap between scale markings
			 */
			fac = (grid->startx - v2d->cur.xmin) / BLI_rctf_size_x(&v2d->cur);
			fac = (float)hor.xmin + fac * BLI_rcti_size_x(&hor);
			
			dfac = grid->dx / BLI_rctf_size_x(&v2d->cur);
			dfac = dfac * BLI_rcti_size_x(&hor);
			
			/* set starting value, and text color */
			UI_ThemeColor(TH_TEXT);
			val = grid->startx;
			
			/* if we're clamping to whole numbers only, make sure entries won't be repeated */
			if (vs->xclamp == V2D_GRID_CLAMP) {
				while (grid->dx < 0.9999f) {
					grid->dx *= 2.0f;
					dfac *= 2.0f;
				}
			}
			if (vs->xunits == V2D_UNIT_FRAMES)
				grid->powerx = 1;
			
			/* draw numbers in the appropriate range */
			if (dfac > 0.0f) {
				float h = 0.1f * UI_UNIT_Y + (float)(hor.ymin);
				
				for (; fac < hor.xmax - 0.5f * U.widget_unit; fac += dfac, val += grid->dx) {
					
					/* make prints look nicer for scrollers */
					if (fac < hor.xmin + 0.5f * U.widget_unit)
						continue;
					
					switch (vs->xunits) {
						case V2D_UNIT_FRAMES:       /* frames (as whole numbers)*/
							scroll_printstr(scene, fac, h, val, grid->powerx, V2D_UNIT_FRAMES, 'h');
							break;
							
						case V2D_UNIT_FRAMESCALE:   /* frames (not always as whole numbers) */
							scroll_printstr(scene, fac, h, val, grid->powerx, V2D_UNIT_FRAMESCALE, 'h');
							break;
						
						case V2D_UNIT_SECONDS:      /* seconds */
							fac2 = val / (float)FPS;
							scroll_printstr(scene, fac, h, fac2, grid->powerx, V2D_UNIT_SECONDS, 'h');
							break;
							
						case V2D_UNIT_DEGREES:      /* Graph Editor for rotation Drivers */
							/* HACK: although we're drawing horizontal, we make this draw as 'vertical', just to get degree signs */
							scroll_printstr(scene, fac, h, val, grid->powerx, V2D_UNIT_DEGREES, 'v');
							break;
					}
				}
			}
		}
	}
	
	/* vertical scrollbar */
	if (scroll & V2D_SCROLL_VERTICAL) {
		bTheme *btheme = UI_GetTheme();
		uiWidgetColors wcol = btheme->tui.wcol_scroll;
		rcti slider;
		int state;
		unsigned char col[4];
		
		slider.xmin = vert.xmin;
		slider.xmax = vert.xmax;
		slider.ymin = vs->vert_min;
		slider.ymax = vs->vert_max;
		
		state = (v2d->scroll_ui & V2D_SCROLL_V_ACTIVE) ? UI_SCROLL_PRESSED : 0;
		
		/* show zoom handles if:
		 *	- zooming on y-axis is allowed (no scroll otherwise)
		 *	- slider bubble is large enough (no overdraw confusion)
		 *	- scale is shown on the scroller 
		 *	  (workaround to make sure that button windows don't show these, 
		 *		and only the time-grids with their zoomability can do so)
		 */
		if ((v2d->keepzoom & V2D_LOCKZOOM_Y) == 0 &&
		    (v2d->scroll & V2D_SCROLL_SCALE_VERTICAL) &&
		    (BLI_rcti_size_y(&slider) > V2D_SCROLLER_HANDLE_SIZE))
		{
			state |= UI_SCROLL_ARROWS;
		}
		
		/* clean rect behind slider, but not with transparent background */
		UI_GetThemeColor4ubv(TH_BACK, col);
		if (col[3] == 255) {
			glColor3ub(col[0], col[1], col[2]);
			glRecti(v2d->vert.xmin, v2d->vert.ymin, v2d->vert.xmax, v2d->vert.ymax);
		}
		
		UI_draw_widget_scroll(&wcol, &vert, &slider, state);
		
		
		/* scale indiators */
		if ((scroll & V2D_SCROLL_SCALE_VERTICAL) && (vs->grid)) {
			View2DGrid *grid = vs->grid;
			float fac, dfac, val;
			
			/* the numbers: convert grid->starty and dy to scroll coordinates 
			 *	- fac is y-coordinate to draw to
			 *	- dfac is gap between scale markings
			 *	- these involve a correction for horizontal scrollbar
			 *	  NOTE: it's assumed that that scrollbar is there if this is involved!
			 */
			fac = (grid->starty - v2d->cur.ymin) / BLI_rctf_size_y(&v2d->cur);
			fac = vert.ymin + fac * BLI_rcti_size_y(&vert);
			
			dfac = grid->dy / BLI_rctf_size_y(&v2d->cur);
			dfac = dfac     * BLI_rcti_size_y(&vert);
			
			/* set starting value, and text color */
			UI_ThemeColor(TH_TEXT);
			val = grid->starty;
			
			/* if vertical clamping (to whole numbers) is used (i.e. in Sequencer), apply correction */
			if (vs->yclamp == V2D_GRID_CLAMP)
				fac += 0.5f * dfac;
				
			/* draw vertical steps */
			if (dfac > 0.0f) {
				
				BLF_rotation_default(M_PI_2);
				BLF_enable_default(BLF_ROTATION);

				for (; fac < vert.ymax - 10; fac += dfac, val += grid->dy) {
					
					/* make prints look nicer for scrollers */
					if (fac < vert.ymin + 10)
						continue;
					
					scroll_printstr(scene, (float)(vert.xmax) - 2.0f, fac, val, grid->powery, vs->yunits, 'v');
				}
				
				BLF_disable_default(BLF_ROTATION);
			}
		}
	}
	
}

/* free temporary memory used for drawing scrollers */
void UI_view2d_scrollers_free(View2DScrollers *scrollers)
{
	/* need to free grid as well... */
	if (scrollers->grid) {
		MEM_freeN(scrollers->grid);
	}
	MEM_freeN(scrollers);
}

/* *********************************************************************** */
/* List View Utilities */

/** Get the view-coordinates of the nominated cell
 *
 * \param columnwidth, rowheight: size of each 'cell'
 * \param startx, starty: coordinates (in 'tot' rect space) that the list starts from.
 * This should be (0,0) for most views. However, for those where the starting row was offsetted
 * (like for Animation Editor channel lists, to make the first entry more visible), these will be
 * the min-coordinates of the first item.
 * \param column, row: The 2d-coordinates
 * (in 2D-view / 'tot' rect space) the cell exists at
 * \param rect:  coordinates of the cell
 * (passed as single var instead of 4 separate, as it's more useful this way)
 */
void UI_view2d_listview_cell_to_view(
        View2D *v2d, float columnwidth, float rowheight,
        float startx, float starty,
        int column, int row, rctf *rect)
{
	/* sanity checks */
	if (ELEM(NULL, v2d, rect)) {
		return;
	}

	if ((columnwidth <= 0) && (rowheight <= 0)) {
		rect->xmin = rect->xmax = 0.0f;
		rect->ymin = rect->ymax = 0.0f;
		return;
	}
	
	/* x-coordinates */
	rect->xmin = startx + (float)(columnwidth * column);
	rect->xmax = startx + (float)(columnwidth * (column + 1));
	
	if ((v2d->align & V2D_ALIGN_NO_POS_X) && !(v2d->align & V2D_ALIGN_NO_NEG_X)) {
		/* simply negate the values for the coordinates if in negative half */
		rect->xmin = -rect->xmin;
		rect->xmax = -rect->xmax;
	}
	
	/* y-coordinates */
	rect->ymin = starty + (float)(rowheight * row);
	rect->ymax = starty + (float)(rowheight * (row + 1));
	
	if ((v2d->align & V2D_ALIGN_NO_POS_Y) && !(v2d->align & V2D_ALIGN_NO_NEG_Y)) {
		/* simply negate the values for the coordinates if in negative half */
		rect->ymin = -rect->ymin;
		rect->ymax = -rect->ymax;
	}
}

/**
 * Get the 'cell' (row, column) that the given 2D-view coordinates (i.e. in 'tot' rect space) lie in.
 *
 * \param columnwidth, rowheight: size of each 'cell'
 * \param startx, starty: coordinates (in 'tot' rect space) that the list starts from.
 * This should be (0,0) for most views. However, for those where the starting row was offsetted
 * (like for Animation Editor channel lists, to make the first entry more visible), these will be
 * the min-coordinates of the first item.
 * \param viewx, viewy: 2D-coordinates (in 2D-view / 'tot' rect space) to get the cell for
 * \param column, row: the 'coordinates' of the relevant 'cell'
 */
void UI_view2d_listview_view_to_cell(
        View2D *v2d, float columnwidth, float rowheight, float startx, float starty,
        float viewx, float viewy, int *column, int *row)
{
	/* adjust view coordinates to be all positive ints, corrected for the start offset */
	const int x = (int)(floorf(fabsf(viewx) + 0.5f) - startx);
	const int y = (int)(floorf(fabsf(viewy) + 0.5f) - starty);
	
	/* sizes must not be negative */
	if ((v2d == NULL) || ((columnwidth <= 0) && (rowheight <= 0))) {
		if (column) *column = 0;
		if (row) *row = 0;
		
		return;
	}
	
	/* get column */
	if ((column) && (columnwidth > 0))
		*column = x / columnwidth;
	else if (column)
		*column = 0;
	
	/* get row */
	if ((row) && (rowheight > 0))
		*row = y / rowheight;
	else if (row)
		*row = 0;
}

/**
 * Get the 'extreme' (min/max) column and row indices which are visible within the 'cur' rect
 *
 * \param columnwidth, rowheight: Size of each 'cell'
 * \param startx, starty: Coordinates that the list starts from, which should be (0,0) for most views
 * \param column_min, column_max, row_min, row_max: The starting and ending column/row indices
 */
void UI_view2d_listview_visible_cells(
        View2D *v2d, float columnwidth, float rowheight, float startx, float starty,
        int *column_min, int *column_max, int *row_min, int *row_max)
{
	/* using 'cur' rect coordinates, call the cell-getting function to get the cells for this */
	if (v2d) {
		/* min */
		UI_view2d_listview_view_to_cell(v2d, columnwidth, rowheight, startx, starty, 
		                                v2d->cur.xmin, v2d->cur.ymin, column_min, row_min);

		/* max*/
		UI_view2d_listview_view_to_cell(v2d, columnwidth, rowheight, startx, starty, 
		                                v2d->cur.xmax, v2d->cur.ymax, column_max, row_max);
	}
}

/* *********************************************************************** */
/* Coordinate Conversions */

float UI_view2d_region_to_view_x(struct View2D *v2d, float x)
{
	return (v2d->cur.xmin + (BLI_rctf_size_x(&v2d->cur) * (x - v2d->mask.xmin) / BLI_rcti_size_x(&v2d->mask)));
}
float UI_view2d_region_to_view_y(struct View2D *v2d, float y)
{
	return (v2d->cur.ymin + (BLI_rctf_size_y(&v2d->cur) * (y - v2d->mask.ymin) / BLI_rcti_size_y(&v2d->mask)));
}

/**
 * Convert from screen/region space to 2d-View space
 *
 * \param x, y: coordinates to convert
 * \param r_view_x, r_view_y: resultant coordinates
 */
void UI_view2d_region_to_view(View2D *v2d, float x, float y, float *r_view_x, float *r_view_y)
{
	*r_view_x = UI_view2d_region_to_view_x(v2d, x);
	*r_view_y = UI_view2d_region_to_view_y(v2d, y);
}

void UI_view2d_region_to_view_rctf(View2D *v2d, const rctf *rect_src, rctf *rect_dst)
{
	const float cur_size[2]  = {BLI_rctf_size_x(&v2d->cur),  BLI_rctf_size_y(&v2d->cur)};
	const float mask_size[2] = {BLI_rcti_size_x(&v2d->mask), BLI_rcti_size_y(&v2d->mask)};

	rect_dst->xmin = (v2d->cur.xmin + (cur_size[0] * (rect_src->xmin - v2d->mask.xmin) / mask_size[0]));
	rect_dst->xmax = (v2d->cur.xmin + (cur_size[0] * (rect_src->xmax - v2d->mask.xmin) / mask_size[0]));
	rect_dst->ymin = (v2d->cur.ymin + (cur_size[1] * (rect_src->ymin - v2d->mask.ymin) / mask_size[1]));
	rect_dst->ymax = (v2d->cur.ymin + (cur_size[1] * (rect_src->ymax - v2d->mask.ymin) / mask_size[1]));
}

float UI_view2d_view_to_region_x(View2D *v2d, float x)
{
	return (v2d->mask.xmin + (((x - v2d->cur.xmin) / BLI_rctf_size_x(&v2d->cur)) * BLI_rcti_size_x(&v2d->mask)));
}
float UI_view2d_view_to_region_y(View2D *v2d, float y)
{
	return (v2d->mask.ymin + (((y - v2d->cur.ymin) / BLI_rctf_size_y(&v2d->cur)) * BLI_rcti_size_y(&v2d->mask)));
}

/**
 * Convert from 2d-View space to screen/region space
 * \note Coordinates are clamped to lie within bounds of region
 *
 * \param x, y: Coordinates to convert.
 * \param r_region_x, r_region_y: Resultant coordinates.
 */
bool UI_view2d_view_to_region_clip(View2D *v2d, float x, float y, int *r_region_x, int *r_region_y)
{
	/* express given coordinates as proportional values */
	x = (x - v2d->cur.xmin) / BLI_rctf_size_x(&v2d->cur);
	y = (y - v2d->cur.ymin) / BLI_rctf_size_y(&v2d->cur);
	
	/* check if values are within bounds */
	if ((x >= 0.0f) && (x <= 1.0f) && (y >= 0.0f) && (y <= 1.0f)) {
		*r_region_x = (int)(v2d->mask.xmin + (x * BLI_rcti_size_x(&v2d->mask)));
		*r_region_y = (int)(v2d->mask.ymin + (y * BLI_rcti_size_y(&v2d->mask)));

		return true;
	}
	else {
		/* set initial value in case coordinate lies outside of bounds */
		*r_region_x = *r_region_y = V2D_IS_CLIPPED;

		return false;
	}
}

/**
 * Convert from 2d-view space to screen/region space
 *
 * \note Coordinates are NOT clamped to lie within bounds of region.
 *
 * \param x, y: Coordinates to convert.
 * \param r_region_x, r_region_y: Resultant coordinates.
 */
void UI_view2d_view_to_region(View2D *v2d, float x, float y, int *r_region_x, int *r_region_y)
{
	/* step 1: express given coordinates as proportional values */
	x = (x - v2d->cur.xmin) / BLI_rctf_size_x(&v2d->cur);
	y = (y - v2d->cur.ymin) / BLI_rctf_size_y(&v2d->cur);

	/* step 2: convert proportional distances to screen coordinates  */
	x = v2d->mask.xmin + (x * BLI_rcti_size_x(&v2d->mask));
	y = v2d->mask.ymin + (y * BLI_rcti_size_y(&v2d->mask));

	/* although we don't clamp to lie within region bounds, we must avoid exceeding size of ints */
	*r_region_x = clamp_float_to_int(x);
	*r_region_y = clamp_float_to_int(y);
}

void UI_view2d_view_to_region_fl(View2D *v2d, float x, float y, float *r_region_x, float *r_region_y)
{
	/* express given coordinates as proportional values */
	x = (x - v2d->cur.xmin) / BLI_rctf_size_x(&v2d->cur);
	y = (y - v2d->cur.ymin) / BLI_rctf_size_y(&v2d->cur);

	/* convert proportional distances to screen coordinates */
	*r_region_x = v2d->mask.xmin + (x * BLI_rcti_size_x(&v2d->mask));
	*r_region_y = v2d->mask.ymin + (y * BLI_rcti_size_y(&v2d->mask));
}

void UI_view2d_view_to_region_rcti(View2D *v2d, const rctf *rect_src, rcti *rect_dst)
{
	const float cur_size[2]  = {BLI_rctf_size_x(&v2d->cur),  BLI_rctf_size_y(&v2d->cur)};
	const float mask_size[2] = {BLI_rcti_size_x(&v2d->mask), BLI_rcti_size_y(&v2d->mask)};
	rctf rect_tmp;

	/* step 1: express given coordinates as proportional values */
	rect_tmp.xmin = (rect_src->xmin - v2d->cur.xmin) / cur_size[0];
	rect_tmp.xmax = (rect_src->xmax - v2d->cur.xmin) / cur_size[0];
	rect_tmp.ymin = (rect_src->ymin - v2d->cur.ymin) / cur_size[1];
	rect_tmp.ymax = (rect_src->ymax - v2d->cur.ymin) / cur_size[1];


	/* step 2: convert proportional distances to screen coordinates  */
	rect_tmp.xmin = v2d->mask.xmin + (rect_tmp.xmin * mask_size[0]);
	rect_tmp.xmax = v2d->mask.xmin + (rect_tmp.xmax * mask_size[0]);
	rect_tmp.ymin = v2d->mask.ymin + (rect_tmp.ymin * mask_size[1]);
	rect_tmp.ymax = v2d->mask.ymin + (rect_tmp.ymax * mask_size[1]);

	clamp_rctf_to_rcti(rect_dst, &rect_tmp);
}

bool UI_view2d_view_to_region_rcti_clip(View2D *v2d, const rctf *rect_src, rcti *rect_dst)
{
	const float cur_size[2]  = {BLI_rctf_size_x(&v2d->cur),  BLI_rctf_size_y(&v2d->cur)};
	const float mask_size[2] = {BLI_rcti_size_x(&v2d->mask), BLI_rcti_size_y(&v2d->mask)};
	rctf rect_tmp;

	BLI_assert(rect_src->xmin <= rect_src->xmax && rect_src->ymin <= rect_src->ymax);

	/* step 1: express given coordinates as proportional values */
	rect_tmp.xmin = (rect_src->xmin - v2d->cur.xmin) / cur_size[0];
	rect_tmp.xmax = (rect_src->xmax - v2d->cur.xmin) / cur_size[0];
	rect_tmp.ymin = (rect_src->ymin - v2d->cur.ymin) / cur_size[1];
	rect_tmp.ymax = (rect_src->ymax - v2d->cur.ymin) / cur_size[1];

	if (((rect_tmp.xmax < 0.0f) || (rect_tmp.xmin > 1.0f) ||
	     (rect_tmp.ymax < 0.0f) || (rect_tmp.ymin > 1.0f)) == 0)
	{
		/* step 2: convert proportional distances to screen coordinates  */
		rect_tmp.xmin = v2d->mask.xmin + (rect_tmp.xmin * mask_size[0]);
		rect_tmp.xmax = v2d->mask.ymin + (rect_tmp.xmax * mask_size[0]);
		rect_tmp.ymin = v2d->mask.ymin + (rect_tmp.ymin * mask_size[1]);
		rect_tmp.ymax = v2d->mask.ymin + (rect_tmp.ymax * mask_size[1]);

		clamp_rctf_to_rcti(rect_dst, &rect_tmp);

		return true;
	}
	else {
		rect_dst->xmin = rect_dst->xmax = rect_dst->ymin = rect_dst->ymax = V2D_IS_CLIPPED;

		return false;
	}
}

/* *********************************************************************** */
/* Utilities */

/* View2D data by default resides in region, so get from region stored in context */
View2D *UI_view2d_fromcontext(const bContext *C)
{
	ScrArea *area = CTX_wm_area(C);
	ARegion *region = CTX_wm_region(C);

	if (area == NULL) return NULL;
	if (region == NULL) return NULL;
	return &(region->v2d);
}

/* same as above, but it returns regionwindow. Utility for pulldowns or buttons */
View2D *UI_view2d_fromcontext_rwin(const bContext *C)
{
	ScrArea *sa = CTX_wm_area(C);
	ARegion *region = CTX_wm_region(C);

	if (sa == NULL) return NULL;
	if (region == NULL) return NULL;
	if (region->regiontype != RGN_TYPE_WINDOW) {
		ARegion *ar = BKE_area_find_region_type(sa, RGN_TYPE_WINDOW);
		return ar ? &(ar->v2d) : NULL;
	}
	return &(region->v2d);
}


/**
 * Calculate the scale per-axis of the drawing-area
 *
 * Is used to inverse correct drawing of icons, etc. that need to follow view
 * but not be affected by scale
 *
 * \param x, y: scale on each axis
 */
void UI_view2d_scale_get(View2D *v2d, float *x, float *y) 
{
	if (x) *x = BLI_rcti_size_x(&v2d->mask) / BLI_rctf_size_x(&v2d->cur);
	if (y) *y = BLI_rcti_size_y(&v2d->mask) / BLI_rctf_size_y(&v2d->cur);
}
/**
 * Same as ``UI_view2d_scale_get() - 1.0f / x, y``
 */
void UI_view2d_scale_get_inverse(View2D *v2d, float *x, float *y)
{
	if (x) *x = BLI_rctf_size_x(&v2d->cur) / BLI_rcti_size_x(&v2d->mask);
	if (y) *y = BLI_rctf_size_y(&v2d->cur) / BLI_rcti_size_y(&v2d->mask);
}

/**
 * Simple functions for consistent center offset access.
 * Used by node editor to shift view center for each individual node tree.
 */
void UI_view2d_center_get(struct View2D *v2d, float *x, float *y)
{
	/* get center */
	if (x) *x = BLI_rctf_cent_x(&v2d->cur);
	if (y) *y = BLI_rctf_cent_y(&v2d->cur);
}
void UI_view2d_center_set(struct View2D *v2d, float x, float y)
{
	BLI_rctf_recenter(&v2d->cur, x, y);

	/* make sure that 'cur' rect is in a valid state as a result of these changes */
	UI_view2d_curRect_validate(v2d);
}

/**
 * Simple pan function
 *  (0.0, 0.0) bottom left
 *  (0.5, 0.5) center
 *  (1.0, 1.0) top right.
 */
void UI_view2d_offset(struct View2D *v2d, float xfac, float yfac)
{
	if (xfac != -1.0f) {
		const float xsize = BLI_rctf_size_x(&v2d->cur);
		const float xmin = v2d->tot.xmin;
		const float xmax = v2d->tot.xmax - xsize;

		v2d->cur.xmin = (xmin * (1.0f - xfac)) + (xmax * xfac);
		v2d->cur.xmax = v2d->cur.xmin + xsize;
	}

	if (yfac != -1.0f) {
		const float ysize = BLI_rctf_size_y(&v2d->cur);
		const float ymin = v2d->tot.ymin;
		const float ymax = v2d->tot.ymax - ysize;

		v2d->cur.ymin = (ymin * (1.0f - yfac)) + (ymax * yfac);
		v2d->cur.ymax = v2d->cur.ymin + ysize;
	}

	UI_view2d_curRect_validate(v2d);
}

/**
 * Check if mouse is within scrollers
 *
 * \param x, y: Mouse coordinates in screen (not region) space.
 *
 * \return appropriate code for match.
 * - 'h' = in horizontal scroller.
 * - 'v' = in vertical scroller.
 * - 0 = not in scroller.
 */
short UI_view2d_mouse_in_scrollers(const bContext *C, View2D *v2d, int x, int y)
{
	ARegion *ar = CTX_wm_region(C);
	int co[2];
	int scroll = view2d_scroll_mapped(v2d->scroll);
	
	/* clamp x,y to region-coordinates first */
	co[0] = x - ar->winrct.xmin;
	co[1] = y - ar->winrct.ymin;
	
	/* check if within scrollbars */
	if (scroll & V2D_SCROLL_HORIZONTAL) {
		if (IN_2D_HORIZ_SCROLL(v2d, co)) return 'h';
	}
	if (scroll & V2D_SCROLL_VERTICAL) {
		if (IN_2D_VERT_SCROLL(v2d, co)) return 'v';
	}
	
	/* not found */
	return 0;
}

/* ******************* view2d text drawing cache ******************** */

typedef struct View2DString {
	struct View2DString *next;
	union {
		unsigned char ub[4];
		int pack;
	} col;
	rcti rect;
	int mval[2];

	/* str is allocated past the end */
	char str[0];
} View2DString;

/* assumes caches are used correctly, so for time being no local storage in v2d */
static MemArena     *g_v2d_strings_arena = NULL;
static View2DString *g_v2d_strings = NULL;

void UI_view2d_text_cache_add(
        View2D *v2d, float x, float y,
        const char *str, size_t str_len, const char col[4])
{
	int mval[2];
	
	BLI_assert(str_len == strlen(str));

	if (UI_view2d_view_to_region_clip(v2d, x, y, &mval[0], &mval[1])) {
		int alloc_len = str_len + 1;
		View2DString *v2s;

		if (g_v2d_strings_arena == NULL) {
			g_v2d_strings_arena = BLI_memarena_new(MEM_SIZE_OPTIMAL(1 << 14), __func__);
		}

		v2s = BLI_memarena_alloc(g_v2d_strings_arena, sizeof(View2DString) + alloc_len);

		BLI_LINKS_PREPEND(g_v2d_strings, v2s);

		v2s->col.pack = *((const int *)col);

		memset(&v2s->rect, 0, sizeof(v2s->rect));

		v2s->mval[0] = mval[0];
		v2s->mval[1] = mval[1];

		memcpy(v2s->str, str, alloc_len);
	}
}

/* no clip (yet) */
void UI_view2d_text_cache_add_rectf(
        View2D *v2d, const rctf *rect_view,
        const char *str, size_t str_len, const char col[4])
{
	rcti rect;

	BLI_assert(str_len == strlen(str));

	if (UI_view2d_view_to_region_rcti_clip(v2d, rect_view, &rect)) {
		int alloc_len = str_len + 1;
		View2DString *v2s;

		if (g_v2d_strings_arena == NULL) {
			g_v2d_strings_arena = BLI_memarena_new(MEM_SIZE_OPTIMAL(1 << 14), __func__);
		}

		v2s = BLI_memarena_alloc(g_v2d_strings_arena, sizeof(View2DString) + alloc_len);

		BLI_LINKS_PREPEND(g_v2d_strings, v2s);

		v2s->col.pack = *((const int *)col);

		v2s->rect = rect;

		v2s->mval[0] = v2s->rect.xmin;
		v2s->mval[1] = v2s->rect.ymin;

		memcpy(v2s->str, str, alloc_len);
	}
}


void UI_view2d_text_cache_draw(ARegion *ar)
{
	View2DString *v2s;
	int col_pack_prev = 0;

	/* investigate using BLF_ascender() */
	const float default_height = g_v2d_strings ? BLF_height_default("28", 3) : 0.0f;

	wmOrtho2_region_pixelspace(ar);

	for (v2s = g_v2d_strings; v2s; v2s = v2s->next) {
		int xofs = 0, yofs;

		yofs = ceil(0.5f * (BLI_rcti_size_y(&v2s->rect) - default_height));
		if (yofs < 1) yofs = 1;

		if (col_pack_prev != v2s->col.pack) {
			glColor3ubv(v2s->col.ub);
			col_pack_prev = v2s->col.pack;
		}

		if (v2s->rect.xmin >= v2s->rect.xmax)
			BLF_draw_default((float)(v2s->mval[0] + xofs), (float)(v2s->mval[1] + yofs), 0.0,
			                  v2s->str, BLF_DRAW_STR_DUMMY_MAX);
		else {
			BLF_clipping_default(v2s->rect.xmin - 4, v2s->rect.ymin - 4, v2s->rect.xmax + 4, v2s->rect.ymax + 4);
			BLF_enable_default(BLF_CLIPPING);
			BLF_draw_default(v2s->rect.xmin + xofs, v2s->rect.ymin + yofs, 0.0f,
			                 v2s->str, BLF_DRAW_STR_DUMMY_MAX);
			BLF_disable_default(BLF_CLIPPING);
		}
	}
	g_v2d_strings = NULL;

	if (g_v2d_strings_arena) {
		BLI_memarena_free(g_v2d_strings_arena);
		g_v2d_strings_arena = NULL;
	}

	// glMatrixMode(GL_PROJECTION);
	// glPopMatrix();
	// glMatrixMode(GL_MODELVIEW);
	// glPopMatrix();
}


/* ******************************************************** */

<|MERGE_RESOLUTION|>--- conflicted
+++ resolved
@@ -212,14 +212,6 @@
 
 	do_init = (v2d->flag & V2D_IS_INITIALISED) == 0;
 
-<<<<<<< HEAD
-	/* initialize without scroll bars (interfears with zoom level see: T47047) */
-	if (do_init) {
-		v2d->scroll |= V2D_SCROLL_VERTICAL_FULLR | V2D_SCROLL_HORIZONTAL_FULLR;
-	}
-		
-=======
->>>>>>> ecd36afb
 	/* see eView2D_CommonViewTypes in UI_view2d.h for available view presets */
 	switch (type) {
 		/* 'standard view' - optimum setup for 'standard' view behavior,
