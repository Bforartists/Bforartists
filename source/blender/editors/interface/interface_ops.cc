--- conflicted
+++ resolved
@@ -756,15 +756,6 @@
   PropertyRNA *prop;
   UI_context_active_but_prop_get_templateID(C, &owner_ptr, &prop);
 
-<<<<<<< HEAD
-  if (owner_ptr.data == NULL || prop == NULL) {
-    *r_owner_id = *r_id = NULL;
-    if (r_owner_ptr != NULL) {
-      *r_owner_ptr = PointerRNA_NULL;
-    }
-    if (r_prop != NULL) {
-      *r_prop = NULL;
-=======
   if (owner_ptr.data == nullptr || prop == nullptr) {
     *r_owner_id = *r_id = nullptr;
     if (r_owner_ptr != nullptr) {
@@ -772,7 +763,6 @@
     }
     if (r_prop != nullptr) {
       *r_prop = nullptr;
->>>>>>> 28a508a9
     }
     return;
   }
@@ -780,17 +770,10 @@
   *r_owner_id = owner_ptr.owner_id;
   PointerRNA idptr = RNA_property_pointer_get(&owner_ptr, prop);
   *r_id = static_cast<ID *>(idptr.data);
-<<<<<<< HEAD
-  if (r_owner_ptr != NULL) {
-    *r_owner_ptr = owner_ptr;
-  }
-  if (r_prop != NULL) {
-=======
   if (r_owner_ptr != nullptr) {
     *r_owner_ptr = owner_ptr;
   }
   if (r_prop != nullptr) {
->>>>>>> 28a508a9
     *r_prop = prop;
   }
 }
@@ -798,15 +781,9 @@
 static bool override_idtemplate_poll(bContext *C, const bool is_create_op)
 {
   ID *owner_id, *id;
-<<<<<<< HEAD
-  override_idtemplate_ids_get(C, &owner_id, &id, NULL, NULL);
-
-  if (owner_id == NULL || id == NULL) {
-=======
   override_idtemplate_ids_get(C, &owner_id, &id, nullptr, nullptr);
 
   if (owner_id == nullptr || id == nullptr) {
->>>>>>> 28a508a9
     return false;
   }
 
@@ -824,51 +801,17 @@
   return true;
 }
 
-<<<<<<< HEAD
-static bool override_idtemplate_create_poll(bContext *C)
-=======
 static bool override_idtemplate_make_poll(bContext *C)
->>>>>>> 28a508a9
 {
   return override_idtemplate_poll(C, true);
 }
 
-<<<<<<< HEAD
-static int override_idtemplate_create_exec(bContext *C, wmOperator *UNUSED(op))
-=======
 static int override_idtemplate_make_exec(bContext *C, wmOperator *UNUSED(op))
->>>>>>> 28a508a9
 {
   ID *owner_id, *id;
   PointerRNA owner_ptr;
   PropertyRNA *prop;
   override_idtemplate_ids_get(C, &owner_id, &id, &owner_ptr, &prop);
-<<<<<<< HEAD
-  if (ELEM(NULL, owner_id, id)) {
-    return OPERATOR_CANCELLED;
-  }
-
-  ID *id_override = ui_template_id_liboverride_hierarchy_create(
-      C, CTX_data_main(C), owner_id, id, NULL);
-
-  if (id_override == NULL) {
-    return OPERATOR_CANCELLED;
-  }
-
-  if (ID_IS_OVERRIDE_LIBRARY_REAL(owner_id)) {
-    PointerRNA idptr;
-    /* `idptr` is re-assigned to owner property to ensure proper updates etc. Here we also use it
-     * to ensure remapping of the owner property from the linked data to the newly created
-     * liboverride (note that in theory this remapping has already been done by code above), but
-     * only in case owner ID was already an existing liboverride.
-     *
-     * Otherwise, owner ID will also have been overridden, and remapped already to use it's
-     * override of the data too. */
-    RNA_id_pointer_create(id_override, &idptr);
-    RNA_property_pointer_set(&owner_ptr, prop, idptr, NULL);
-    RNA_property_update(C, &owner_ptr, prop);
-  }
-=======
   if (ELEM(nullptr, owner_id, id)) {
     return OPERATOR_CANCELLED;
   }
@@ -900,36 +843,22 @@
   WM_event_add_notifier(C, NC_WINDOW, nullptr);
   WM_event_add_notifier(C, NC_WM | ND_LIB_OVERRIDE_CHANGED, nullptr);
   WM_event_add_notifier(C, NC_SPACE | ND_SPACE_VIEW3D, nullptr);
->>>>>>> 28a508a9
 
   return OPERATOR_FINISHED;
 }
 
-<<<<<<< HEAD
-static void UI_OT_override_idtemplate_create(wmOperatorType *ot)
-{
-  /* identifiers */
-  ot->name = "Create Library Override";
-  ot->idname = "UI_OT_override_idtemplate_create";
-=======
 static void UI_OT_override_idtemplate_make(wmOperatorType *ot)
 {
   /* identifiers */
   ot->name = "Make Library Override";
   ot->idname = "UI_OT_override_idtemplate_make";
->>>>>>> 28a508a9
   ot->description =
       "Create a local override of the selected linked data-block, and its hierarchy of "
       "dependencies";
 
   /* callbacks */
-<<<<<<< HEAD
-  ot->poll = override_idtemplate_create_poll;
-  ot->exec = override_idtemplate_create_exec;
-=======
   ot->poll = override_idtemplate_make_poll;
   ot->exec = override_idtemplate_make_exec;
->>>>>>> 28a508a9
 
   /* flags */
   ot->flag = OPTYPE_UNDO;
@@ -946,11 +875,7 @@
   PointerRNA owner_ptr;
   PropertyRNA *prop;
   override_idtemplate_ids_get(C, &owner_id, &id, &owner_ptr, &prop);
-<<<<<<< HEAD
-  if (ELEM(NULL, owner_id, id)) {
-=======
   if (ELEM(nullptr, owner_id, id)) {
->>>>>>> 28a508a9
     return OPERATOR_CANCELLED;
   }
 
@@ -963,18 +888,12 @@
   PointerRNA idptr;
   /* `idptr` is re-assigned to owner property to ensure proper updates etc. */
   RNA_id_pointer_create(id, &idptr);
-<<<<<<< HEAD
-  RNA_property_pointer_set(&owner_ptr, prop, idptr, NULL);
-  RNA_property_update(C, &owner_ptr, prop);
-
-=======
   RNA_property_pointer_set(&owner_ptr, prop, idptr, nullptr);
   RNA_property_update(C, &owner_ptr, prop);
 
   /* No need for 'security' extra tagging here, since this process will never affect the owner ID.
    */
 
->>>>>>> 28a508a9
   return OPERATOR_FINISHED;
 }
 
@@ -1004,11 +923,7 @@
   PointerRNA owner_ptr;
   PropertyRNA *prop;
   override_idtemplate_ids_get(C, &owner_id, &id, &owner_ptr, &prop);
-<<<<<<< HEAD
-  if (ELEM(NULL, owner_id, id)) {
-=======
   if (ELEM(nullptr, owner_id, id)) {
->>>>>>> 28a508a9
     return OPERATOR_CANCELLED;
   }
 
@@ -1017,12 +932,6 @@
   }
 
   Main *bmain = CTX_data_main(C);
-<<<<<<< HEAD
-  ID *id_new = id;
-  if (BKE_lib_override_library_is_hierarchy_leaf(bmain, id)) {
-    id_new = id->override_library->reference;
-    BKE_libblock_remap(bmain, id, id_new, ID_REMAP_SKIP_INDIRECT_USAGE);
-=======
   ViewLayer *view_layer = CTX_data_view_layer(C);
   Scene *scene = CTX_data_scene(C);
   ID *id_new = id;
@@ -1044,23 +953,12 @@
       }
       DEG_id_tag_update(&scene->id, ID_RECALC_SELECT);
     }
->>>>>>> 28a508a9
     BKE_id_delete(bmain, id);
   }
   else {
     BKE_lib_override_library_id_reset(bmain, id, true);
   }
 
-<<<<<<< HEAD
-  PointerRNA idptr;
-  /* `idptr` is re-assigned to owner property to ensure proper updates etc. Here we also use it to
-   * ensure remapping of the owner property from the linked data to the newly created liboverride
-   * (note that in theory this remapping has already been done by code above). */
-  RNA_id_pointer_create(id_new, &idptr);
-  RNA_property_pointer_set(&owner_ptr, prop, idptr, NULL);
-  RNA_property_update(C, &owner_ptr, prop);
-
-=======
   /* Here the affected ID may remain the same, or be replaced by its linked reference. In either
    * case, the owner ID remains unchanged, and remapping is already handled by internal code, so
    * calling `RNA_property_update` on it is enough to ensure proper notifiers are sent. */
@@ -1073,7 +971,6 @@
   WM_event_add_notifier(C, NC_WM | ND_LIB_OVERRIDE_CHANGED, nullptr);
   WM_event_add_notifier(C, NC_SPACE | ND_SPACE_VIEW3D, nullptr);
 
->>>>>>> 28a508a9
   return OPERATOR_FINISHED;
 }
 
@@ -1098,15 +995,9 @@
 {
   bContext *C = (bContext *)C_const;
   ID *owner_id, *id;
-<<<<<<< HEAD
-  override_idtemplate_ids_get(C, &owner_id, &id, NULL, NULL);
-
-  if (owner_id == NULL || id == NULL) {
-=======
   override_idtemplate_ids_get(C, &owner_id, &id, nullptr, nullptr);
 
   if (owner_id == nullptr || id == nullptr) {
->>>>>>> 28a508a9
     return false;
   }
 
@@ -1119,11 +1010,7 @@
 static void override_idtemplate_menu_draw(const bContext *UNUSED(C), Menu *menu)
 {
   uiLayout *layout = menu->layout;
-<<<<<<< HEAD
-  uiItemO(layout, IFACE_("Make"), ICON_NONE, "UI_OT_override_idtemplate_create");
-=======
   uiItemO(layout, IFACE_("Make"), ICON_NONE, "UI_OT_override_idtemplate_make");
->>>>>>> 28a508a9
   uiItemO(layout, IFACE_("Reset"), ICON_NONE, "UI_OT_override_idtemplate_reset");
   uiItemO(layout, IFACE_("Clear"), ICON_NONE, "UI_OT_override_idtemplate_clear");
 }
@@ -2651,11 +2538,7 @@
 
   WM_operatortype_append(UI_OT_override_type_set_button);
   WM_operatortype_append(UI_OT_override_remove_button);
-<<<<<<< HEAD
-  WM_operatortype_append(UI_OT_override_idtemplate_create);
-=======
   WM_operatortype_append(UI_OT_override_idtemplate_make);
->>>>>>> 28a508a9
   WM_operatortype_append(UI_OT_override_idtemplate_reset);
   WM_operatortype_append(UI_OT_override_idtemplate_clear);
   override_idtemplate_menu();
