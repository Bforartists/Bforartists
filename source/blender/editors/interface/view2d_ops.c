/*
 * ***** BEGIN GPL LICENSE BLOCK *****
 *
 * This program is free software; you can redistribute it and/or
 * modify it under the terms of the GNU General Public License
 * as published by the Free Software Foundation; either version 2
 * of the License, or (at your option) any later version.
 *
 * This program is distributed in the hope that it will be useful,
 * but WITHOUT ANY WARRANTY; without even the implied warranty of
 * MERCHANTABILITY or FITNESS FOR A PARTICULAR PURPOSE.  See the
 * GNU General Public License for more details.
 *
 * You should have received a copy of the GNU General Public License
 * along with this program; if not, write to the Free Software Foundation,
 * Inc., 51 Franklin Street, Fifth Floor, Boston, MA 02110-1301, USA.
 *
 * The Original Code is Copyright (C) 2008 Blender Foundation.
 * All rights reserved.
 *
 * Contributor(s): Blender Foundation, Joshua Leung
 *
 * ***** END GPL LICENSE BLOCK *****
 */

/** \file blender/editors/interface/view2d_ops.c
 *  \ingroup edinterface
 */


#include <math.h>

#include "MEM_guardedalloc.h"

#include "DNA_userdef_types.h"

#include "BLI_blenlib.h"
#include "BLI_utildefines.h"
#include "BLI_math_base.h"

#include "BKE_context.h"

#include "RNA_access.h"
#include "RNA_define.h"

#include "WM_api.h"
#include "WM_types.h"

#include "ED_screen.h"

#include "UI_view2d.h"
#include "UI_interface.h"

#include "PIL_time.h" /* USER_ZOOM_CONT */

static bool view2d_poll(bContext *C)
{
	ARegion *ar = CTX_wm_region(C);

	return (ar != NULL) && (ar->v2d.flag & V2D_IS_INITIALISED);
}

/* ********************************************************* */
/* VIEW PANNING OPERATOR								 */

/**
 * This group of operators come in several forms:
 * -# Modal 'dragging' with MMB - where movement of mouse dictates amount to pan view by
 * -# Scrollwheel 'steps' - rolling mousewheel by one step moves view by predefined amount
 *
 * In order to make sure this works, each operator must define the following RNA-Operator Props:
 * - `deltax, deltay` - define how much to move view by (relative to zoom-correction factor)
 */

/* ------------------ Shared 'core' stuff ---------------------- */

/* temp customdata for operator */
typedef struct v2dViewPanData {
	bScreen *sc;            /* screen where view pan was initiated */
	ScrArea *sa;            /* area where view pan was initiated */
	ARegion *ar;            /* region where view pan was initiated */
	View2D *v2d;            /* view2d we're operating in */

	float facx, facy;       /* amount to move view relative to zoom */

	/* options for version 1 */
	int startx, starty;     /* mouse x/y values in window when operator was initiated */
	int lastx, lasty;       /* previous x/y values of mouse in window */
	int invoke_event;       /* event starting pan, for modal exit */

	short in_scroller;      /* for MMB in scrollers (old feature in past, but now not that useful) */
} v2dViewPanData;

/* initialize panning customdata */
static int view_pan_init(bContext *C, wmOperator *op)
{
	ARegion *ar = CTX_wm_region(C);
	v2dViewPanData *vpd;
	View2D *v2d;
	float winx, winy;

	/* regions now have v2d-data by default, so check for region */
	if (ar == NULL)
		return 0;

	/* check if panning is allowed at all */
	v2d = &ar->v2d;
	if ((v2d->keepofs & V2D_LOCKOFS_X) && (v2d->keepofs & V2D_LOCKOFS_Y))
		return 0;

	/* set custom-data for operator */
	vpd = MEM_callocN(sizeof(v2dViewPanData), "v2dViewPanData");
	op->customdata = vpd;

	/* set pointers to owners */
	vpd->sc = CTX_wm_screen(C);
	vpd->sa = CTX_wm_area(C);
	vpd->v2d = v2d;
	vpd->ar = ar;

	/* calculate translation factor - based on size of view */
	winx = (float)(BLI_rcti_size_x(&ar->winrct) + 1);
	winy = (float)(BLI_rcti_size_y(&ar->winrct) + 1);
	vpd->facx = (BLI_rctf_size_x(&v2d->cur)) / winx;
	vpd->facy = (BLI_rctf_size_y(&v2d->cur)) / winy;

	return 1;
}

#ifdef WITH_INPUT_NDOF
static bool view_pan_poll(bContext *C)
{
	ARegion *ar = CTX_wm_region(C);
	View2D *v2d;

	/* check if there's a region in context to work with */
	if (ar == NULL)
		return 0;
	v2d = &ar->v2d;

	/* check that 2d-view can pan */
	if ((v2d->keepofs & V2D_LOCKOFS_X) && (v2d->keepofs & V2D_LOCKOFS_Y))
		return 0;

	/* view can pan */
	return 1;
}
#endif

/* apply transform to view (i.e. adjust 'cur' rect) */
static void view_pan_apply_ex(bContext *C, v2dViewPanData *vpd, float dx, float dy)
{
	View2D *v2d = vpd->v2d;

	/* calculate amount to move view by */
	dx *= vpd->facx;
	dy *= vpd->facy;

	/* only move view on an axis if change is allowed */
	if ((v2d->keepofs & V2D_LOCKOFS_X) == 0) {
		v2d->cur.xmin += dx;
		v2d->cur.xmax += dx;
	}
	if ((v2d->keepofs & V2D_LOCKOFS_Y) == 0) {
		v2d->cur.ymin += dy;
		v2d->cur.ymax += dy;
	}

	/* validate that view is in valid configuration after this operation */
	UI_view2d_curRect_validate(v2d);

	/* request updates to be done... */
	ED_region_tag_redraw(vpd->ar);
	WM_event_add_mousemove(C);

	UI_view2d_sync(vpd->sc, vpd->sa, v2d, V2D_LOCK_COPY);

	/* exceptions */
	if (vpd->sa->spacetype == SPACE_OUTLINER) {
		/* don't rebuild full tree, since we're just changing our view */
		SpaceOops *soops = vpd->sa->spacedata.first;
		soops->storeflag |= SO_TREESTORE_REDRAW;
	}
}

static void view_pan_apply(bContext *C, wmOperator *op)
{
	v2dViewPanData *vpd = op->customdata;

	view_pan_apply_ex(
	        C, vpd,
	        RNA_int_get(op->ptr, "deltax"),
	        RNA_int_get(op->ptr, "deltay"));

}

/* cleanup temp customdata  */
static void view_pan_exit(wmOperator *op)
{
	if (op->customdata) {
		MEM_freeN(op->customdata);
		op->customdata = NULL;
	}
}

/* ------------------ Modal Drag Version (1) ---------------------- */

/* for 'redo' only, with no user input */
static int view_pan_exec(bContext *C, wmOperator *op)
{
	if (!view_pan_init(C, op))
		return OPERATOR_CANCELLED;

	view_pan_apply(C, op);
	view_pan_exit(op);
	return OPERATOR_FINISHED;
}

/* set up modal operator and relevant settings */
static int view_pan_invoke(bContext *C, wmOperator *op, const wmEvent *event)
{
	wmWindow *window = CTX_wm_window(C);
	v2dViewPanData *vpd;
	View2D *v2d;

	/* set up customdata */
	if (!view_pan_init(C, op))
		return OPERATOR_PASS_THROUGH;

	vpd = op->customdata;
	v2d = vpd->v2d;

	/* set initial settings */
	vpd->startx = vpd->lastx = event->x;
	vpd->starty = vpd->lasty = event->y;
	vpd->invoke_event = event->type;

	if (event->type == MOUSEPAN) {
		RNA_int_set(op->ptr, "deltax", event->prevx - event->x);
		RNA_int_set(op->ptr, "deltay", event->prevy - event->y);

		view_pan_apply(C, op);
		view_pan_exit(op);
		return OPERATOR_FINISHED;
	}

	RNA_int_set(op->ptr, "deltax", 0);
	RNA_int_set(op->ptr, "deltay", 0);

	if (v2d->keepofs & V2D_LOCKOFS_X)
		WM_cursor_modal_set(window, BC_NS_SCROLLCURSOR);
	else if (v2d->keepofs & V2D_LOCKOFS_Y)
		WM_cursor_modal_set(window, BC_EW_SCROLLCURSOR);
	else
		WM_cursor_modal_set(window, BC_NSEW_SCROLLCURSOR);

	/* add temp handler */
	WM_event_add_modal_handler(C, op);

	return OPERATOR_RUNNING_MODAL;
}

/* handle user input - calculations of mouse-movement need to be done here, not in the apply callback! */
static int view_pan_modal(bContext *C, wmOperator *op, const wmEvent *event)
{
	v2dViewPanData *vpd = op->customdata;

	/* execute the events */
	switch (event->type) {
		case MOUSEMOVE:
		{
			/* calculate new delta transform, then store mouse-coordinates for next-time */
			RNA_int_set(op->ptr, "deltax", (vpd->lastx - event->x));
			RNA_int_set(op->ptr, "deltay", (vpd->lasty - event->y));

			vpd->lastx = event->x;
			vpd->lasty = event->y;

			view_pan_apply(C, op);
			break;
		}
		/* XXX - Mode switching isn't implemented. See comments in 36818.
		 * switch to zoom */
#if 0
		case LEFTMOUSE:
			if (event->val == KM_PRESS) {
				/* calculate overall delta mouse-movement for redo */
				RNA_int_set(op->ptr, "deltax", (vpd->startx - vpd->lastx));
				RNA_int_set(op->ptr, "deltay", (vpd->starty - vpd->lasty));

				view_pan_exit(op);
				WM_cursor_modal_restore(CTX_wm_window(C));
				WM_operator_name_call(C, "VIEW2D_OT_zoom", WM_OP_INVOKE_DEFAULT, NULL);
				return OPERATOR_FINISHED;
			}
#endif
		default:
			if (event->type == vpd->invoke_event || event->type == ESCKEY) {
				if (event->val == KM_RELEASE) {
					/* calculate overall delta mouse-movement for redo */
					RNA_int_set(op->ptr, "deltax", (vpd->startx - vpd->lastx));
					RNA_int_set(op->ptr, "deltay", (vpd->starty - vpd->lasty));

					view_pan_exit(op);
					WM_cursor_modal_restore(CTX_wm_window(C));

					return OPERATOR_FINISHED;
				}
			}
			break;
	}

	return OPERATOR_RUNNING_MODAL;
}

static void view_pan_cancel(bContext *UNUSED(C), wmOperator *op)
{
	view_pan_exit(op);
}

static void VIEW2D_OT_pan(wmOperatorType *ot)
{
	/* identifiers */
	ot->name = "Pan View";
	ot->description = "Pan View\nPan the view";
	ot->idname = "VIEW2D_OT_pan";

	/* api callbacks */
	ot->exec = view_pan_exec;
	ot->invoke = view_pan_invoke;
	ot->modal = view_pan_modal;
	ot->cancel = view_pan_cancel;

	/* operator is modal */
	ot->flag = OPTYPE_BLOCKING | OPTYPE_GRAB_CURSOR;

	/* rna - must keep these in sync with the other operators */
	RNA_def_int(ot->srna, "deltax", 0, INT_MIN, INT_MAX, "Delta X", "", INT_MIN, INT_MAX);
	RNA_def_int(ot->srna, "deltay", 0, INT_MIN, INT_MAX, "Delta Y", "", INT_MIN, INT_MAX);
}

/* ------------------ Scrollwheel Versions (2) ---------------------- */

/* this operator only needs this single callback, where it calls the view_pan_*() methods */
static int view_scrollright_exec(bContext *C, wmOperator *op)
{
	v2dViewPanData *vpd;

	/* initialize default settings (and validate if ok to run) */
	if (!view_pan_init(C, op))
		return OPERATOR_PASS_THROUGH;

	/* also, check if can pan in horizontal axis */
	vpd = op->customdata;
	if (vpd->v2d->keepofs & V2D_LOCKOFS_X) {
		view_pan_exit(op);
		return OPERATOR_PASS_THROUGH;
	}

	/* set RNA-Props - only movement in positive x-direction */
	RNA_int_set(op->ptr, "deltax", 20);
	RNA_int_set(op->ptr, "deltay", 0);

	/* apply movement, then we're done */
	view_pan_apply(C, op);
	view_pan_exit(op);

	return OPERATOR_FINISHED;
}

static void VIEW2D_OT_scroll_right(wmOperatorType *ot)
{
	/* identifiers */
	ot->name = "Scroll Right";
	ot->description = "Scroll Right\nScroll the view right";
	ot->idname = "VIEW2D_OT_scroll_right";

	/* api callbacks */
	ot->exec = view_scrollright_exec;

	/* rna - must keep these in sync with the other operators */
	RNA_def_int(ot->srna, "deltax", 0, INT_MIN, INT_MAX, "Delta X", "", INT_MIN, INT_MAX);
	RNA_def_int(ot->srna, "deltay", 0, INT_MIN, INT_MAX, "Delta Y", "", INT_MIN, INT_MAX);
}



/* this operator only needs this single callback, where it calls the view_pan_*() methods */
static int view_scrollleft_exec(bContext *C, wmOperator *op)
{
	v2dViewPanData *vpd;

	/* initialize default settings (and validate if ok to run) */
	if (!view_pan_init(C, op))
		return OPERATOR_PASS_THROUGH;

	/* also, check if can pan in horizontal axis */
	vpd = op->customdata;
	if (vpd->v2d->keepofs & V2D_LOCKOFS_X) {
		view_pan_exit(op);
		return OPERATOR_PASS_THROUGH;
	}

	/* set RNA-Props - only movement in negative x-direction */
	RNA_int_set(op->ptr, "deltax", -20);
	RNA_int_set(op->ptr, "deltay", 0);

	/* apply movement, then we're done */
	view_pan_apply(C, op);
	view_pan_exit(op);

	return OPERATOR_FINISHED;
}

static void VIEW2D_OT_scroll_left(wmOperatorType *ot)
{
	/* identifiers */
	ot->name = "Scroll Left";
	ot->description = "Scroll Left\nScroll the view left";
	ot->idname = "VIEW2D_OT_scroll_left";

	/* api callbacks */
	ot->exec = view_scrollleft_exec;

	/* rna - must keep these in sync with the other operators */
	RNA_def_int(ot->srna, "deltax", 0, INT_MIN, INT_MAX, "Delta X", "", INT_MIN, INT_MAX);
	RNA_def_int(ot->srna, "deltay", 0, INT_MIN, INT_MAX, "Delta Y", "", INT_MIN, INT_MAX);
}


/* this operator only needs this single callback, where it calls the view_pan_*() methods */
static int view_scrolldown_exec(bContext *C, wmOperator *op)
{
	v2dViewPanData *vpd;

	/* initialize default settings (and validate if ok to run) */
	if (!view_pan_init(C, op))
		return OPERATOR_PASS_THROUGH;

	/* also, check if can pan in vertical axis */
	vpd = op->customdata;
	if (vpd->v2d->keepofs & V2D_LOCKOFS_Y) {
		view_pan_exit(op);
		return OPERATOR_PASS_THROUGH;
	}

	/* set RNA-Props */
	RNA_int_set(op->ptr, "deltax", 0);
	RNA_int_set(op->ptr, "deltay", -40);

	PropertyRNA *prop = RNA_struct_find_property(op->ptr, "page");
	if (RNA_property_is_set(op->ptr, prop) && RNA_property_boolean_get(op->ptr, prop)) {
		ARegion *ar = CTX_wm_region(C);
		RNA_int_set(op->ptr, "deltay", ar->v2d.mask.ymin - ar->v2d.mask.ymax);
	}

	/* apply movement, then we're done */
	view_pan_apply(C, op);
	view_pan_exit(op);

	return OPERATOR_FINISHED;
}

static void VIEW2D_OT_scroll_down(wmOperatorType *ot)
{
	/* identifiers */
	ot->name = "Scroll Down";
	ot->description = "Scroll Down\nScroll the view down";
	ot->idname = "VIEW2D_OT_scroll_down";

	/* api callbacks */
	ot->exec = view_scrolldown_exec;

	/* rna - must keep these in sync with the other operators */
	RNA_def_int(ot->srna, "deltax", 0, INT_MIN, INT_MAX, "Delta X", "", INT_MIN, INT_MAX);
	RNA_def_int(ot->srna, "deltay", 0, INT_MIN, INT_MAX, "Delta Y", "", INT_MIN, INT_MAX);
	RNA_def_boolean(ot->srna, "page", 0, "Page", "Scroll down one page");
}



/* this operator only needs this single callback, where it calls the view_pan_*() methods */
static int view_scrollup_exec(bContext *C, wmOperator *op)
{
	v2dViewPanData *vpd;

	/* initialize default settings (and validate if ok to run) */
	if (!view_pan_init(C, op))
		return OPERATOR_PASS_THROUGH;

	/* also, check if can pan in vertical axis */
	vpd = op->customdata;
	if (vpd->v2d->keepofs & V2D_LOCKOFS_Y) {
		view_pan_exit(op);
		return OPERATOR_PASS_THROUGH;
	}

	/* set RNA-Props */
	RNA_int_set(op->ptr, "deltax", 0);
	RNA_int_set(op->ptr, "deltay", 40);

	PropertyRNA *prop = RNA_struct_find_property(op->ptr, "page");
	if (RNA_property_is_set(op->ptr, prop) && RNA_property_boolean_get(op->ptr, prop)) {
		ARegion *ar = CTX_wm_region(C);
		RNA_int_set(op->ptr, "deltay", BLI_rcti_size_y(&ar->v2d.mask));
	}

	/* apply movement, then we're done */
	view_pan_apply(C, op);
	view_pan_exit(op);

	return OPERATOR_FINISHED;
}

static void VIEW2D_OT_scroll_up(wmOperatorType *ot)
{
	/* identifiers */
	ot->name = "Scroll Up";
	ot->description = "Scroll Up\nScroll the view up";
	ot->idname = "VIEW2D_OT_scroll_up";

	/* api callbacks */
	ot->exec = view_scrollup_exec;

	/* rna - must keep these in sync with the other operators */
	RNA_def_int(ot->srna, "deltax", 0, INT_MIN, INT_MAX, "Delta X", "", INT_MIN, INT_MAX);
	RNA_def_int(ot->srna, "deltay", 0, INT_MIN, INT_MAX, "Delta Y", "", INT_MIN, INT_MAX);
	RNA_def_boolean(ot->srna, "page", 0, "Page", "Scroll up one page");
}

/* ********************************************************* */
/* SINGLE-STEP VIEW ZOOMING OPERATOR						 */

/**
 * This group of operators come in several forms:
 * -# Scrollwheel 'steps' - rolling mousewheel by one step zooms view by predefined amount.
 * -# Scrollwheel 'steps' + alt + ctrl/shift - zooms view on one axis only (ctrl=x, shift=y).
 *    XXX this could be implemented...
 * -# Pad +/- Keys - pressing each key moves the zooms the view by a predefined amount.
 *
 * In order to make sure this works, each operator must define the following RNA-Operator Props:
 *
 * - zoomfacx, zoomfacy - These two zoom factors allow for non-uniform scaling.
 *   It is safe to scale by 0, as these factors are used to determine.
 *   amount to enlarge 'cur' by.
 */

/* ------------------ 'Shared' stuff ------------------------ */

/* temp customdata for operator */
typedef struct v2dViewZoomData {
	View2D *v2d;            /* view2d we're operating in */
	ARegion *ar;

	/* needed for continuous zoom */
	wmTimer *timer;
	double timer_lastdraw;

	int lastx, lasty;       /* previous x/y values of mouse in window */
	int invoke_event;       /* event type that invoked, for modal exits */
	float dx, dy;           /* running tally of previous delta values (for obtaining final zoom) */
	float mx_2d, my_2d;     /* initial mouse location in v2d coords */
} v2dViewZoomData;

/**
 * Clamp by convention rather then locking flags,
 * for ndof and +/- keys
 */
static void view_zoom_axis_lock_defaults(bContext *C, bool r_do_zoom_xy[2])
{
	ScrArea *sa = CTX_wm_area(C);

	r_do_zoom_xy[0] = true;
	r_do_zoom_xy[1] = true;

	/* default not to zoom the sequencer vertically */
	if (sa && sa->spacetype == SPACE_SEQ) {
		ARegion *ar = CTX_wm_region(C);

		if (ar && ar->regiontype == RGN_TYPE_WINDOW)
			r_do_zoom_xy[1] = false;
	}
}

/* initialize panning customdata */
static int view_zoomdrag_init(bContext *C, wmOperator *op)
{
	ARegion *ar = CTX_wm_region(C);
	v2dViewZoomData *vzd;
	View2D *v2d;

	/* regions now have v2d-data by default, so check for region */
	if (ar == NULL)
		return 0;
	v2d = &ar->v2d;

	/* check that 2d-view is zoomable */
	if ((v2d->keepzoom & V2D_LOCKZOOM_X) && (v2d->keepzoom & V2D_LOCKZOOM_Y))
		return 0;

	/* set custom-data for operator */
	vzd = MEM_callocN(sizeof(v2dViewZoomData), "v2dViewZoomData");
	op->customdata = vzd;

	/* set pointers to owners */
	vzd->v2d = v2d;
	vzd->ar = ar;

	return 1;
}

/* check if step-zoom can be applied */
static bool view_zoom_poll(bContext *C)
{
	ARegion *ar = CTX_wm_region(C);
	View2D *v2d;

	/* check if there's a region in context to work with */
	if (ar == NULL)
		return false;

	/* Do not show that in 3DView context. */
	if (CTX_wm_region_view3d(C))
		return false;

	v2d = &ar->v2d;

	/* check that 2d-view is zoomable */
	if ((v2d->keepzoom & V2D_LOCKZOOM_X) && (v2d->keepzoom & V2D_LOCKZOOM_Y))
		return false;

	/* view is zoomable */
	return true;
}

/* apply transform to view (i.e. adjust 'cur' rect) */
static void view_zoomstep_apply_ex(
        bContext *C, v2dViewZoomData *vzd, const bool use_mousepos,
        const float facx, const float facy)
{
	ARegion *ar = CTX_wm_region(C);
	View2D *v2d = &ar->v2d;
	const rctf cur_old = v2d->cur;
	float dx, dy;

	/* calculate amount to move view by, ensuring symmetry so the
	 * old zoom level is restored after zooming back the same amount
	 */
	if (facx >= 0.0f) {
		dx = BLI_rctf_size_x(&v2d->cur) * facx;
		dy = BLI_rctf_size_y(&v2d->cur) * facy;
	}
	else {
		dx = (BLI_rctf_size_x(&v2d->cur) / (1.0f + 2.0f * facx)) * facx;
		dy = (BLI_rctf_size_y(&v2d->cur) / (1.0f + 2.0f * facy)) * facy;
	}

	/* only resize view on an axis if change is allowed */
	if ((v2d->keepzoom & V2D_LOCKZOOM_X) == 0) {
		if (v2d->keepofs & V2D_LOCKOFS_X) {
			v2d->cur.xmax -= 2 * dx;
		}
		else if (v2d->keepofs & V2D_KEEPOFS_X) {
			if (v2d->align & V2D_ALIGN_NO_POS_X)
				v2d->cur.xmin += 2 * dx;
			else
				v2d->cur.xmax -= 2 * dx;
		}
		else {

			v2d->cur.xmin += dx;
			v2d->cur.xmax -= dx;

			if (use_mousepos && (U.uiflag & USER_ZOOM_TO_MOUSEPOS)) {
				/* get zoom fac the same way as in ui_view2d_curRect_validate_resize - better keep in sync! */
				const float zoomx = (float)(BLI_rcti_size_x(&v2d->mask) + 1) / BLI_rctf_size_x(&v2d->cur);

				/* only move view to mouse if zoom fac is inside minzoom/maxzoom */
				if (((v2d->keepzoom & V2D_LIMITZOOM) == 0) ||
				    IN_RANGE_INCL(zoomx, v2d->minzoom, v2d->maxzoom))
				{
					float mval_fac = (vzd->mx_2d - cur_old.xmin) / BLI_rctf_size_x(&cur_old);
					float mval_faci = 1.0f - mval_fac;
					float ofs = (mval_fac * dx) - (mval_faci * dx);

					v2d->cur.xmin += ofs;
					v2d->cur.xmax += ofs;
				}
			}
		}
	}
	if ((v2d->keepzoom & V2D_LOCKZOOM_Y) == 0) {
		if (v2d->keepofs & V2D_LOCKOFS_Y) {
			v2d->cur.ymax -= 2 * dy;
		}
		else if (v2d->keepofs & V2D_KEEPOFS_Y) {
			if (v2d->align & V2D_ALIGN_NO_POS_Y)
				v2d->cur.ymin += 2 * dy;
			else
				v2d->cur.ymax -= 2 * dy;
		}
		else {

			v2d->cur.ymin += dy;
			v2d->cur.ymax -= dy;

			if (use_mousepos && (U.uiflag & USER_ZOOM_TO_MOUSEPOS)) {
				/* get zoom fac the same way as in ui_view2d_curRect_validate_resize - better keep in sync! */
				const float zoomy = (float)(BLI_rcti_size_y(&v2d->mask) + 1) / BLI_rctf_size_y(&v2d->cur);

				/* only move view to mouse if zoom fac is inside minzoom/maxzoom */
				if (((v2d->keepzoom & V2D_LIMITZOOM) == 0) ||
				    IN_RANGE_INCL(zoomy, v2d->minzoom, v2d->maxzoom))
				{
					float mval_fac = (vzd->my_2d - cur_old.ymin) / BLI_rctf_size_y(&cur_old);
					float mval_faci = 1.0f - mval_fac;
					float ofs = (mval_fac * dy) - (mval_faci * dy);

					v2d->cur.ymin += ofs;
					v2d->cur.ymax += ofs;
				}
			}
		}
	}

	/* validate that view is in valid configuration after this operation */
	UI_view2d_curRect_validate(v2d);

	/* request updates to be done... */
	ED_region_tag_redraw(vzd->ar);
	UI_view2d_sync(CTX_wm_screen(C), CTX_wm_area(C), v2d, V2D_LOCK_COPY);
}

static void view_zoomstep_apply(bContext *C, wmOperator *op)
{
	v2dViewZoomData *vzd = op->customdata;
	view_zoomstep_apply_ex(
	        C, vzd, true,
	        RNA_float_get(op->ptr, "zoomfacx"),
	        RNA_float_get(op->ptr, "zoomfacy"));
}

/* --------------- Individual Operators ------------------- */

/* cleanup temp customdata  */
static void view_zoomstep_exit(wmOperator *op)
{
	UI_view2d_zoom_cache_reset();

	if (op->customdata) {
		MEM_freeN(op->customdata);
		op->customdata = NULL;
	}
}

/* this operator only needs this single callback, where it calls the view_zoom_*() methods */
static int view_zoomin_exec(bContext *C, wmOperator *op)
{
	bool do_zoom_xy[2];

	/* check that there's an active region, as View2D data resides there */
	if (!view_zoom_poll(C))
		return OPERATOR_PASS_THROUGH;


	view_zoom_axis_lock_defaults(C, do_zoom_xy);

	/* set RNA-Props - zooming in by uniform factor */
	RNA_float_set(op->ptr, "zoomfacx", do_zoom_xy[0] ? 0.0375f : 0.0f);
	RNA_float_set(op->ptr, "zoomfacy", do_zoom_xy[1] ? 0.0375f : 0.0f);

	/* apply movement, then we're done */
	view_zoomstep_apply(C, op);

	view_zoomstep_exit(op);

	return OPERATOR_FINISHED;
}

static int view_zoomin_invoke(bContext *C, wmOperator *op, const wmEvent *event)
{
	v2dViewZoomData *vzd;

	if (!view_zoomdrag_init(C, op))
		return OPERATOR_PASS_THROUGH;

	vzd = op->customdata;

	if (U.uiflag & USER_ZOOM_TO_MOUSEPOS) {
		ARegion *ar = CTX_wm_region(C);

		/* store initial mouse position (in view space) */
		UI_view2d_region_to_view(
		        &ar->v2d,
		        event->mval[0], event->mval[1],
		        &vzd->mx_2d, &vzd->my_2d);
	}

	return view_zoomin_exec(C, op);
}

static void VIEW2D_OT_zoom_in(wmOperatorType *ot)
{
	PropertyRNA *prop;

	/* identifiers */
	ot->name = "Zoom In";
	ot->description = "Zoom In\nZoom in the view";
	ot->idname = "VIEW2D_OT_zoom_in";

	/* api callbacks */
	ot->invoke = view_zoomin_invoke;
	ot->exec = view_zoomin_exec;  // XXX, needs view_zoomdrag_init called first.
	ot->poll = view_zoom_poll;

	/* rna - must keep these in sync with the other operators */
	prop = RNA_def_float(ot->srna, "zoomfacx", 0, -FLT_MAX, FLT_MAX, "Zoom Factor X", "", -FLT_MAX, FLT_MAX);
	RNA_def_property_flag(prop, PROP_HIDDEN);
	prop = RNA_def_float(ot->srna, "zoomfacy", 0, -FLT_MAX, FLT_MAX, "Zoom Factor Y", "", -FLT_MAX, FLT_MAX);
	RNA_def_property_flag(prop, PROP_HIDDEN);
}

/* this operator only needs this single callback, where it calls the view_zoom_*() methods */
static int view_zoomout_exec(bContext *C, wmOperator *op)
{
	bool do_zoom_xy[2];

	/* check that there's an active region, as View2D data resides there */
	if (!view_zoom_poll(C))
		return OPERATOR_PASS_THROUGH;

	view_zoom_axis_lock_defaults(C, do_zoom_xy);

	/* set RNA-Props - zooming in by uniform factor */
	RNA_float_set(op->ptr, "zoomfacx", do_zoom_xy[0] ? -0.0375f : 0.0f);
	RNA_float_set(op->ptr, "zoomfacy", do_zoom_xy[1] ? -0.0375f : 0.0f);

	/* apply movement, then we're done */
	view_zoomstep_apply(C, op);

	view_zoomstep_exit(op);

	return OPERATOR_FINISHED;
}

static int view_zoomout_invoke(bContext *C, wmOperator *op, const wmEvent *event)
{
	v2dViewZoomData *vzd;

	if (!view_zoomdrag_init(C, op))
		return OPERATOR_PASS_THROUGH;

	vzd = op->customdata;

	if (U.uiflag & USER_ZOOM_TO_MOUSEPOS) {
		ARegion *ar = CTX_wm_region(C);

		/* store initial mouse position (in view space) */
		UI_view2d_region_to_view(
		        &ar->v2d,
		        event->mval[0], event->mval[1],
		        &vzd->mx_2d, &vzd->my_2d);
	}

	return view_zoomout_exec(C, op);
}

static void VIEW2D_OT_zoom_out(wmOperatorType *ot)
{
	PropertyRNA *prop;

	/* identifiers */
	ot->name = "Zoom Out";
	ot->description = "Zoom Out\nZoom out the view";
	ot->idname = "VIEW2D_OT_zoom_out";

	/* api callbacks */
	ot->invoke = view_zoomout_invoke;
//	ot->exec = view_zoomout_exec; // XXX, needs view_zoomdrag_init called first.
	ot->poll = view_zoom_poll;

	/* rna - must keep these in sync with the other operators */
	prop = RNA_def_float(ot->srna, "zoomfacx", 0, -FLT_MAX, FLT_MAX, "Zoom Factor X", "", -FLT_MAX, FLT_MAX);
	RNA_def_property_flag(prop, PROP_HIDDEN);
	prop = RNA_def_float(ot->srna, "zoomfacy", 0, -FLT_MAX, FLT_MAX, "Zoom Factor Y", "", -FLT_MAX, FLT_MAX);
	RNA_def_property_flag(prop, PROP_HIDDEN);
}

/* ********************************************************* */
/* DRAG-ZOOM OPERATOR									 */

/**
 * MMB Drag - allows non-uniform scaling by dragging mouse
 *
 * In order to make sure this works, each operator must define the following RNA-Operator Props:
 * - `deltax, deltay` - amounts to add to each side of the 'cur' rect
 */

/* apply transform to view (i.e. adjust 'cur' rect) */
static void view_zoomdrag_apply(bContext *C, wmOperator *op)
{
	v2dViewZoomData *vzd = op->customdata;
	View2D *v2d = vzd->v2d;
	float dx, dy;

	/* get amount to move view by */
	dx = RNA_float_get(op->ptr, "deltax");
	dy = RNA_float_get(op->ptr, "deltay");

	if (U.uiflag & USER_ZOOM_INVERT) {
		dx *= -1;
		dy *= -1;
	}

	/* continuous zoom shouldn't move that fast... */
	if (U.viewzoom == USER_ZOOM_CONT) { // XXX store this setting as RNA prop?
		double time = PIL_check_seconds_timer();
		float time_step = (float)(time - vzd->timer_lastdraw);

		dx *= time_step * 0.5f;
		dy *= time_step * 0.5f;

		vzd->timer_lastdraw = time;
	}

	/* only move view on an axis if change is allowed */
	if ((v2d->keepzoom & V2D_LOCKZOOM_X) == 0) {
		if (v2d->keepofs & V2D_LOCKOFS_X) {
			v2d->cur.xmax -= 2 * dx;
		}
		else {
			if (U.uiflag & USER_ZOOM_TO_MOUSEPOS) {
				float mval_fac = (vzd->mx_2d - v2d->cur.xmin) / BLI_rctf_size_x(&v2d->cur);
				float mval_faci = 1.0f - mval_fac;
				float ofs = (mval_fac * dx) - (mval_faci * dx);

				v2d->cur.xmin += ofs + dx;
				v2d->cur.xmax += ofs - dx;
			}
			else {
				v2d->cur.xmin += dx;
				v2d->cur.xmax -= dx;
			}
		}
	}
	if ((v2d->keepzoom & V2D_LOCKZOOM_Y) == 0) {
		if (v2d->keepofs & V2D_LOCKOFS_Y) {
			v2d->cur.ymax -= 2 * dy;
		}
		else {
			if (U.uiflag & USER_ZOOM_TO_MOUSEPOS) {
				float mval_fac = (vzd->my_2d - v2d->cur.ymin) / BLI_rctf_size_y(&v2d->cur);
				float mval_faci = 1.0f - mval_fac;
				float ofs = (mval_fac * dy) - (mval_faci * dy);

				v2d->cur.ymin += ofs + dy;
				v2d->cur.ymax += ofs - dy;
			}
			else {
				v2d->cur.ymin += dy;
				v2d->cur.ymax -= dy;
			}
		}
	}

	/* validate that view is in valid configuration after this operation */
	UI_view2d_curRect_validate(v2d);

	/* request updates to be done... */
	ED_region_tag_redraw(vzd->ar);
	UI_view2d_sync(CTX_wm_screen(C), CTX_wm_area(C), v2d, V2D_LOCK_COPY);
}

/* cleanup temp customdata  */
static void view_zoomdrag_exit(bContext *C, wmOperator *op)
{
	UI_view2d_zoom_cache_reset();

	if (op->customdata) {
		v2dViewZoomData *vzd = op->customdata;

		if (vzd->timer)
			WM_event_remove_timer(CTX_wm_manager(C), CTX_wm_window(C), vzd->timer);

		MEM_freeN(op->customdata);
		op->customdata = NULL;
	}
}

static void view_zoomdrag_cancel(bContext *C, wmOperator *op)
{
	view_zoomdrag_exit(C, op);
}

/* for 'redo' only, with no user input */
static int view_zoomdrag_exec(bContext *C, wmOperator *op)
{
	if (!view_zoomdrag_init(C, op))
		return OPERATOR_PASS_THROUGH;

	view_zoomdrag_apply(C, op);
	view_zoomdrag_exit(C, op);
	return OPERATOR_FINISHED;
}

/* set up modal operator and relevant settings */
static int view_zoomdrag_invoke(bContext *C, wmOperator *op, const wmEvent *event)
{
	wmWindow *window = CTX_wm_window(C);
	v2dViewZoomData *vzd;
	View2D *v2d;

	/* set up customdata */
	if (!view_zoomdrag_init(C, op))
		return OPERATOR_PASS_THROUGH;

	vzd = op->customdata;
	v2d = vzd->v2d;

	if (event->type == MOUSEZOOM || event->type == MOUSEPAN) {
		float dx, dy, fac;

		vzd->lastx = event->prevx;
		vzd->lasty = event->prevy;

		/* As we have only 1D information (magnify value), feed both axes
		 * with magnify information that is stored in x axis
		 */
		fac = 0.01f * (event->prevx - event->x);
		dx = fac * BLI_rctf_size_x(&v2d->cur) / 10.0f;
		if (event->type == MOUSEPAN)
			fac = 0.01f * (event->prevy - event->y);
		dy = fac * BLI_rctf_size_y(&v2d->cur) / 10.0f;

		/* support trackpad zoom to always zoom entirely - the v2d code uses portrait or landscape exceptions */
		if (v2d->keepzoom & V2D_KEEPASPECT) {
			if (fabsf(dx) > fabsf(dy))
				dy = dx;
			else
				dx = dy;
		}
		RNA_float_set(op->ptr, "deltax", dx);
		RNA_float_set(op->ptr, "deltay", dy);

		view_zoomdrag_apply(C, op);
		view_zoomdrag_exit(C, op);
		return OPERATOR_FINISHED;
	}

	/* set initial settings */
	vzd->lastx = event->x;
	vzd->lasty = event->y;
	RNA_float_set(op->ptr, "deltax", 0);
	RNA_float_set(op->ptr, "deltay", 0);

	/* for modal exit test */
	vzd->invoke_event = event->type;

	if (U.uiflag & USER_ZOOM_TO_MOUSEPOS) {
		ARegion *ar = CTX_wm_region(C);

		/* store initial mouse position (in view space) */
		UI_view2d_region_to_view(
		        &ar->v2d,
		        event->mval[0], event->mval[1],
		        &vzd->mx_2d, &vzd->my_2d);
	}

	if (v2d->keepofs & V2D_LOCKOFS_X)
		WM_cursor_modal_set(window, BC_NS_SCROLLCURSOR);
	else if (v2d->keepofs & V2D_LOCKOFS_Y)
		WM_cursor_modal_set(window, BC_EW_SCROLLCURSOR);
	else
		WM_cursor_modal_set(window, BC_NSEW_SCROLLCURSOR);

	/* add temp handler */
	WM_event_add_modal_handler(C, op);

	if (U.viewzoom == USER_ZOOM_CONT) {
		/* needs a timer to continue redrawing */
		vzd->timer = WM_event_add_timer(CTX_wm_manager(C), window, TIMER, 0.01f);
		vzd->timer_lastdraw = PIL_check_seconds_timer();
	}

	return OPERATOR_RUNNING_MODAL;
}

/* handle user input - calculations of mouse-movement need to be done here, not in the apply callback! */
static int view_zoomdrag_modal(bContext *C, wmOperator *op, const wmEvent *event)
{
	v2dViewZoomData *vzd = op->customdata;
	View2D *v2d = vzd->v2d;

	/* execute the events */
	if (event->type == TIMER && event->customdata == vzd->timer) {
		view_zoomdrag_apply(C, op);
	}
	else if (event->type == MOUSEMOVE) {
		float dx, dy;

		/* calculate new delta transform, based on zooming mode */
		if (U.viewzoom == USER_ZOOM_SCALE) {
			/* 'scale' zooming */
			float dist;

			/* x-axis transform */
			dist = BLI_rcti_size_x(&v2d->mask) / 2.0f;
			dx = 1.0f - (fabsf(vzd->lastx - vzd->ar->winrct.xmin - dist) + 2.0f) / (fabsf(event->mval[0] - dist) + 2.0f);
			dx *= 0.5f * BLI_rctf_size_x(&v2d->cur);

			/* y-axis transform */
			dist = BLI_rcti_size_y(&v2d->mask) / 2.0f;
			dy = 1.0f - (fabsf(vzd->lasty - vzd->ar->winrct.ymin - dist) + 2.0f) / (fabsf(event->mval[1] - dist) + 2.0f);
			dy *= 0.5f * BLI_rctf_size_y(&v2d->cur);
		}
		else {
			/* 'continuous' or 'dolly' */
			float fac, zoomfac = 0.01f;

			/* some view2d's (graph) don't have min/max zoom, or extreme ones */
			if (v2d->maxzoom > 0.0f)
				zoomfac = clamp_f(0.001f * v2d->maxzoom, 0.001f, 0.01f);

			/* x-axis transform */
			fac = zoomfac * (event->x - vzd->lastx);
			dx = fac * BLI_rctf_size_x(&v2d->cur);

			/* y-axis transform */
			fac = zoomfac * (event->y - vzd->lasty);
			dy = fac * BLI_rctf_size_y(&v2d->cur);

		}

		/* support zoom to always zoom entirely - the v2d code uses portrait or landscape exceptions */
		if (v2d->keepzoom & V2D_KEEPASPECT) {
			if (fabsf(dx) > fabsf(dy))
				dy = dx;
			else
				dx = dy;
		}

		/* set transform amount, and add current deltas to stored total delta (for redo) */
		RNA_float_set(op->ptr, "deltax", dx);
		RNA_float_set(op->ptr, "deltay", dy);

		vzd->dx += dx;
		vzd->dy += dy;

		/* store mouse coordinates for next time, if not doing continuous zoom
		 * - continuous zoom only depends on distance of mouse to starting point to determine rate of change
		 */
		if (U.viewzoom != USER_ZOOM_CONT) { // XXX store this setting as RNA prop?
			vzd->lastx = event->x;
			vzd->lasty = event->y;
		}

		/* apply zooming */
		view_zoomdrag_apply(C, op);
	}
	else if (event->type == vzd->invoke_event || event->type == ESCKEY) {
		if (event->val == KM_RELEASE) {

			/* for redo, store the overall deltas - need to respect zoom-locks here... */
			if ((v2d->keepzoom & V2D_LOCKZOOM_X) == 0)
				RNA_float_set(op->ptr, "deltax", vzd->dx);
			else
				RNA_float_set(op->ptr, "deltax", 0);

			if ((v2d->keepzoom & V2D_LOCKZOOM_Y) == 0)
				RNA_float_set(op->ptr, "deltay", vzd->dy);
			else
				RNA_float_set(op->ptr, "deltay", 0);

			/* free customdata */
			view_zoomdrag_exit(C, op);
			WM_cursor_modal_restore(CTX_wm_window(C));

			return OPERATOR_FINISHED;
		}
	}

	return OPERATOR_RUNNING_MODAL;
}

static void VIEW2D_OT_zoom(wmOperatorType *ot)
{
	PropertyRNA *prop;
	/* identifiers */
	ot->name = "Zoom 2D View";
	ot->description = "Zoom 2D View\nZoom in/out the view";
	ot->idname = "VIEW2D_OT_zoom";

	/* api callbacks */
	ot->exec = view_zoomdrag_exec;
	ot->invoke = view_zoomdrag_invoke;
	ot->modal = view_zoomdrag_modal;
	ot->cancel = view_zoomdrag_cancel;

	ot->poll = view_zoom_poll;

	/* operator is repeatable */
	ot->flag = OPTYPE_BLOCKING | OPTYPE_GRAB_CURSOR;

	/* rna - must keep these in sync with the other operators */
	prop = RNA_def_float(ot->srna, "deltax", 0, -FLT_MAX, FLT_MAX, "Delta X", "", -FLT_MAX, FLT_MAX);
	RNA_def_property_flag(prop, PROP_HIDDEN);
	prop = RNA_def_float(ot->srna, "deltay", 0, -FLT_MAX, FLT_MAX, "Delta Y", "", -FLT_MAX, FLT_MAX);
	RNA_def_property_flag(prop, PROP_HIDDEN);
}

/* ********************************************************* */
/* BORDER-ZOOM */

/**
 * The user defines a rect using standard borderselect tools, and we use this rect to
 * define the new zoom-level of the view in the following ways:
 *
 * -# LEFTMOUSE - zoom in to view
 * -# RIGHTMOUSE - zoom out of view
 *
 * Currently, these key mappings are hardcoded, but it shouldn't be too important to
 * have custom keymappings for this...
 */

static int view_borderzoom_exec(bContext *C, wmOperator *op)
{
	ARegion *ar = CTX_wm_region(C);
	View2D *v2d = &ar->v2d;
	rctf rect;
	rctf cur_new = v2d->cur;
	const int smooth_viewtx = WM_operator_smooth_viewtx_get(op);

	/* convert coordinates of rect to 'tot' rect coordinates */
	WM_operator_properties_border_to_rctf(op, &rect);
	UI_view2d_region_to_view_rctf(v2d, &rect, &rect);

	/* check if zooming in/out view */
	const bool zoom_in = !RNA_boolean_get(op->ptr, "zoom_out");

	if (zoom_in) {
		/* zoom in:
		 * - 'cur' rect will be defined by the coordinates of the border region
		 * - just set the 'cur' rect to have the same coordinates as the border region
		 *   if zoom is allowed to be changed
		 */
		if ((v2d->keepzoom & V2D_LOCKZOOM_X) == 0) {
			cur_new.xmin = rect.xmin;
			cur_new.xmax = rect.xmax;
		}
		if ((v2d->keepzoom & V2D_LOCKZOOM_Y) == 0) {
			cur_new.ymin = rect.ymin;
			cur_new.ymax = rect.ymax;
		}
	}
	else {
		/* zoom out:
		 * - the current 'cur' rect coordinates are going to end up where the 'rect' ones are,
		 *   but the 'cur' rect coordinates will need to be adjusted to take in more of the view
		 * - calculate zoom factor, and adjust using center-point
		 */
		float zoom, center, size;

		/* TODO: is this zoom factor calculation valid? It seems to produce same results every time... */
		if ((v2d->keepzoom & V2D_LOCKZOOM_X) == 0) {
			size = BLI_rctf_size_x(&cur_new);
			zoom = size / BLI_rctf_size_x(&rect);
			center = BLI_rctf_cent_x(&cur_new);

			cur_new.xmin = center - (size * zoom);
			cur_new.xmax = center + (size * zoom);
		}
		if ((v2d->keepzoom & V2D_LOCKZOOM_Y) == 0) {
			size = BLI_rctf_size_y(&cur_new);
			zoom = size / BLI_rctf_size_y(&rect);
			center = BLI_rctf_cent_y(&cur_new);

			cur_new.ymin = center - (size * zoom);
			cur_new.ymax = center + (size * zoom);
		}
	}

	UI_view2d_smooth_view(C, ar, &cur_new, smooth_viewtx);

	return OPERATOR_FINISHED;
}

static void VIEW2D_OT_zoom_border(wmOperatorType *ot)
{
	/* identifiers */
	ot->name = "Zoom Border";
	ot->description = "Zoom Border\nDrawing rectangle with LMB zooms in. Drawing rectangle with MMB zooms out";
	ot->idname = "VIEW2D_OT_zoom_border";

	/* api callbacks */
	ot->invoke = WM_gesture_border_invoke;
	ot->exec = view_borderzoom_exec;
	ot->modal = WM_gesture_border_modal;
	ot->cancel = WM_gesture_border_cancel;

	ot->poll = view_zoom_poll;

	/* rna */
	WM_operator_properties_gesture_border_zoom(ot);
}

#ifdef WITH_INPUT_NDOF
static int view2d_ndof_invoke(bContext *C, wmOperator *op, const wmEvent *event)
{
	if (event->type != NDOF_MOTION) {
		return OPERATOR_CANCELLED;
	}
	else {
		const wmNDOFMotionData *ndof = event->customdata;

		/* tune these until it feels right */
		const float zoom_sensitivity = 0.5f;
		const float speed = 10.0f;  /* match view3d ortho */
		const bool has_translate = (ndof->tvec[0] && ndof->tvec[1]) && view_pan_poll(C);
		const bool has_zoom = (ndof->tvec[2] != 0.0f) && view_zoom_poll(C);

		if (has_translate) {
			if (view_pan_init(C, op)) {
				v2dViewPanData *vpd;
				float pan_vec[3];

				WM_event_ndof_pan_get(ndof, pan_vec, false);

				pan_vec[0] *= speed;
				pan_vec[1] *= speed;

				vpd = op->customdata;

				view_pan_apply_ex(C, vpd, pan_vec[0], pan_vec[1]);

				view_pan_exit(op);
			}
		}

		if (has_zoom) {
			if (view_zoomdrag_init(C, op)) {
				v2dViewZoomData *vzd;
				float zoom_factor = zoom_sensitivity * ndof->dt * -ndof->tvec[2];

				bool do_zoom_xy[2];

				if (U.ndof_flag & NDOF_ZOOM_INVERT)
					zoom_factor = -zoom_factor;

				view_zoom_axis_lock_defaults(C, do_zoom_xy);

				vzd = op->customdata;

				view_zoomstep_apply_ex(
				        C, vzd, false,
				        do_zoom_xy[0] ? zoom_factor : 0.0f,
				        do_zoom_xy[1] ? zoom_factor : 0.0f);

				view_zoomstep_exit(op);
			}
		}

		return OPERATOR_FINISHED;
	}
}

static void VIEW2D_OT_ndof(wmOperatorType *ot)
{
	/* identifiers */
	ot->name = "NDOF Pan/Zoom";
	ot->idname = "VIEW2D_OT_ndof";
	ot->description = "NDOF Pan/Zoom\nUse a 3D mouse device to pan/zoom the view";

	/* api callbacks */
	ot->invoke = view2d_ndof_invoke;
	ot->poll = view2d_poll;

	/* flags */
	ot->flag = OPTYPE_LOCK_BYPASS;
}
#endif /* WITH_INPUT_NDOF */

/* ********************************************************* */
/* SMOOTH VIEW */

struct SmoothView2DStore {
	rctf orig_cur, new_cur;

	double time_allowed;
};

/**
 * function to get a factor out of a rectangle
 *
 * note: this doesn't always work as well as it might because the target size
 *       may not be reached because of clamping the desired rect, we _could_
 *       attempt to clamp the rect before working out the zoom factor but its
 *       not really worthwhile for the few cases this happens.
 */
static float smooth_view_rect_to_fac(const rctf *rect_a, const rctf *rect_b)
{
	const float size_a[2] = {
		BLI_rctf_size_x(rect_a),
		BLI_rctf_size_y(rect_a)};
	const float size_b[2] = {
		BLI_rctf_size_x(rect_b),
		BLI_rctf_size_y(rect_b)};
	const float cent_a[2] = {
		BLI_rctf_cent_x(rect_a),
		BLI_rctf_cent_y(rect_a)};
	const float cent_b[2] = {
		BLI_rctf_cent_x(rect_b),
		BLI_rctf_cent_y(rect_b)};

	float fac_max = 0.0f;
	float tfac;

	int i;

	for (i = 0; i < 2; i++) {
		/* axis translation normalized to scale */
		tfac = fabsf(cent_a[i] - cent_b[i]) / min_ff(size_a[i], size_b[i]);
		fac_max = max_ff(fac_max, tfac);
		if (fac_max >= 1.0f) break;

		/* axis scale difference, x2 so doubling or half gives 1.0f */
		tfac = (1.0f - (min_ff(size_a[i], size_b[i]) / max_ff(size_a[i], size_b[i]))) * 2.0f;
		fac_max = max_ff(fac_max, tfac);
		if (fac_max >= 1.0f) break;
	}
	return min_ff(fac_max, 1.0f);
}

/* will start timer if appropriate */
/* the arguments are the desired situation */
void UI_view2d_smooth_view(
        bContext *C, ARegion *ar,
        const rctf *cur, const int smooth_viewtx)
{
	wmWindowManager *wm = CTX_wm_manager(C);
	wmWindow *win = CTX_wm_window(C);

	View2D *v2d = &ar->v2d;
	struct SmoothView2DStore sms = {{0}};
	bool ok = false;
	float fac = 1.0f;

	/* initialize sms */
	sms.new_cur = v2d->cur;

	/* store the options we want to end with */
	if (cur) sms.new_cur = *cur;

	if (cur) {
		fac = smooth_view_rect_to_fac(&v2d->cur, cur);
	}

	if (smooth_viewtx && fac > FLT_EPSILON) {
		bool changed = false;

		if (BLI_rctf_compare(&sms.new_cur, &v2d->cur, FLT_EPSILON) == false)
			changed = true;

		/* The new view is different from the old one
		 * so animate the view */
		if (changed) {
			sms.orig_cur = v2d->cur;

			sms.time_allowed = (double)smooth_viewtx / 1000.0;

			/* scale the time allowed the change in view */
			sms.time_allowed *= (double)fac;

			/* keep track of running timer! */
			if (v2d->sms == NULL)
				v2d->sms = MEM_mallocN(sizeof(struct SmoothView2DStore), "smoothview v2d");
			*v2d->sms = sms;
			if (v2d->smooth_timer)
				WM_event_remove_timer(wm, win, v2d->smooth_timer);
			/* TIMER1 is hardcoded in keymap */
			v2d->smooth_timer = WM_event_add_timer(wm, win, TIMER1, 1.0 / 100.0); /* max 30 frs/sec */

			ok = true;
		}
	}

	/* if we get here nothing happens */
	if (ok == false) {
		v2d->cur = sms.new_cur;

		UI_view2d_curRect_validate(v2d);
		ED_region_tag_redraw(ar);
		UI_view2d_sync(CTX_wm_screen(C), CTX_wm_area(C), v2d, V2D_LOCK_COPY);
	}
}

/* only meant for timer usage */
static int view2d_smoothview_invoke(bContext *C, wmOperator *UNUSED(op), const wmEvent *event)
{
	ARegion *ar = CTX_wm_region(C);
	View2D *v2d = &ar->v2d;
	struct SmoothView2DStore *sms = v2d->sms;
	float step;

	/* escape if not our timer */
	if (v2d->smooth_timer == NULL || v2d->smooth_timer != event->customdata)
		return OPERATOR_PASS_THROUGH;

	if (sms->time_allowed != 0.0)
		step = (float)((v2d->smooth_timer->duration) / sms->time_allowed);
	else
		step = 1.0f;

	/* end timer */
	if (step >= 1.0f) {
		v2d->cur = sms->new_cur;

		MEM_freeN(v2d->sms);
		v2d->sms = NULL;

		WM_event_remove_timer(CTX_wm_manager(C), CTX_wm_window(C), v2d->smooth_timer);
		v2d->smooth_timer = NULL;

		/* Event handling won't know if a UI item has been moved under the pointer. */
		WM_event_add_mousemove(C);
	}
	else {
		/* ease in/out */
		step = (3.0f * step * step - 2.0f * step * step * step);

		BLI_rctf_interp(&v2d->cur, &sms->orig_cur, &sms->new_cur, step);
	}

	UI_view2d_curRect_validate(v2d);
	UI_view2d_sync(CTX_wm_screen(C), CTX_wm_area(C), v2d, V2D_LOCK_COPY);
	ED_region_tag_redraw(ar);

	if (v2d->sms == NULL) {
		UI_view2d_zoom_cache_reset();
	}

	return OPERATOR_FINISHED;
}

static void VIEW2D_OT_smoothview(wmOperatorType *ot)
{
	/* identifiers */
	ot->name = "Smooth View 2D";
<<<<<<< HEAD
	ot->description = "Smooth View 2D";
=======
>>>>>>> 71da4847
	ot->idname = "VIEW2D_OT_smoothview";

	/* api callbacks */
	ot->invoke = view2d_smoothview_invoke;
	ot->poll = view2d_poll;

	/* flags */
	ot->flag = OPTYPE_INTERNAL;

	/* rna */
	WM_operator_properties_gesture_border(ot);
}

/* ********************************************************* */
/* SCROLLERS */

/**
 * Scrollers should behave in the following ways, when clicked on with LMB (and dragged):
 * -# 'Handles' on end of 'bubble' - when the axis that the scroller represents is zoomable,
 *    enlarge 'cur' rect on the relevant side.
 * -# 'Bubble'/'bar' - just drag, and bar should move with mouse (view pans opposite).
 *
 * In order to make sure this works, each operator must define the following RNA-Operator Props:
 * - `deltax, deltay` - define how much to move view by (relative to zoom-correction factor)
 */

/* customdata for scroller-invoke data */
typedef struct v2dScrollerMove {
	View2D *v2d;            /* View2D data that this operation affects */
	ARegion *ar;            /* region that the scroller is in */

	short scroller;         /* scroller that mouse is in ('h' or 'v') */
	short zone; /* -1 is min zoomer, 0 is bar, 1 is max zoomer */             // XXX find some way to provide visual feedback of this (active color?)

	float fac;              /* view adjustment factor, based on size of region */
	float fac_round;        /* for pixel rounding (avoid visible UI jitter) */
	float delta;            /* amount moved by mouse on axis of interest */

	float scrollbarwidth;   /* width of the scrollbar itself, used for page up/down clicks */
	int scrollbar_orig;      /* initial location of scrollbar x/y, mouse relative */

	int lastx, lasty;       /* previous mouse coordinates (in screen coordinates) for determining movement */
} v2dScrollerMove;


/**
 * #View2DScrollers is typedef'd in UI_view2d.h
 * This is a CUT DOWN VERSION of the 'real' version, which is defined in view2d.c, as we only need focus bubble info
 *
 * \warning: The start of this struct must not change, so that it stays in sync with the 'real' version
 * For now, we don't need to have a separate (internal) header for structs like this...
 */
struct View2DScrollers {
	/* focus bubbles */
	int vert_min, vert_max; /* vertical scrollbar */
	int hor_min, hor_max;   /* horizontal scrollbar */
};

/* quick enum for vsm->zone (scroller handles) */
enum {
	SCROLLHANDLE_MIN = -1,
	SCROLLHANDLE_BAR,
	SCROLLHANDLE_MAX,
	SCROLLHANDLE_MIN_OUTSIDE,
	SCROLLHANDLE_MAX_OUTSIDE
} /*eV2DScrollerHandle_Zone*/;

/* ------------------------ */

/**
 * Check if mouse is within scroller handle.
 *
 * \param mouse: relevant mouse coordinate in region space.
 * \param sc_min, sc_max: extents of scroller 'groove' (potential available space for scroller).
 * \param sh_min, sh_max: positions of scrollbar handles.
 */
static short mouse_in_scroller_handle(int mouse, int sc_min, int sc_max, int sh_min, int sh_max)
{
	bool in_min, in_max, in_bar, out_min, out_max, in_view = 1;

	/* firstly, check if
	 * - 'bubble' fills entire scroller
	 * - 'bubble' completely out of view on either side
	 */
	if ((sh_min <= sc_min) && (sh_max >= sc_max)) in_view = 0;
	if (sh_min == sh_max) {
		if (sh_min <= sc_min) in_view = 0;
		if (sh_max >= sc_max) in_view = 0;
	}
	else {
		if (sh_max <= sc_min) in_view = 0;
		if (sh_min >= sc_max) in_view = 0;
	}


	if (in_view == 0) {
		return SCROLLHANDLE_BAR;
	}

	/* check if mouse is in or past either handle */
	/* TODO: check if these extents are still valid or not */
	in_max = ((mouse >= (sh_max - V2D_SCROLLER_HANDLE_SIZE)) && (mouse <= (sh_max + V2D_SCROLLER_HANDLE_SIZE)));
	in_min = ((mouse <= (sh_min + V2D_SCROLLER_HANDLE_SIZE)) && (mouse >= (sh_min - V2D_SCROLLER_HANDLE_SIZE)));
	in_bar = ((mouse < (sh_max - V2D_SCROLLER_HANDLE_SIZE)) && (mouse > (sh_min + V2D_SCROLLER_HANDLE_SIZE)));
	out_min = mouse < (sh_min - V2D_SCROLLER_HANDLE_SIZE);
	out_max = mouse > (sh_max + V2D_SCROLLER_HANDLE_SIZE);

	if (in_bar)
		return SCROLLHANDLE_BAR;
	else if (in_max)
		return SCROLLHANDLE_MAX;
	else if (in_min)
		return SCROLLHANDLE_MIN;
	else if (out_min)
		return SCROLLHANDLE_MIN_OUTSIDE;
	else if (out_max)
		return SCROLLHANDLE_MAX_OUTSIDE;

	/* unlikely to happen, though we just cover it in case */
	return SCROLLHANDLE_BAR;
}

/* initialize customdata for scroller manipulation operator */
static void scroller_activate_init(bContext *C, wmOperator *op, const wmEvent *event, short in_scroller)
{
	v2dScrollerMove *vsm;
	View2DScrollers *scrollers;
	ARegion *ar = CTX_wm_region(C);
	View2D *v2d = &ar->v2d;
	rctf tot_cur_union;
	float mask_size;

	/* set custom-data for operator */
	vsm = MEM_callocN(sizeof(v2dScrollerMove), "v2dScrollerMove");
	op->customdata = vsm;

	/* set general data */
	vsm->v2d = v2d;
	vsm->ar = ar;
	vsm->scroller = in_scroller;

	/* store mouse-coordinates, and convert mouse/screen coordinates to region coordinates */
	vsm->lastx = event->x;
	vsm->lasty = event->y;
	/* 'zone' depends on where mouse is relative to bubble
	 * - zooming must be allowed on this axis, otherwise, default to pan
	 */
	scrollers = UI_view2d_scrollers_calc(C, v2d, V2D_ARG_DUMMY, V2D_ARG_DUMMY, V2D_ARG_DUMMY, V2D_ARG_DUMMY);

	/* use a union of 'cur' & 'tot' incase the current view is far outside 'tot'.
	 * In this cases moving the scroll bars has far too little effect and the view can get stuck [#31476] */
	tot_cur_union = v2d->tot;
	BLI_rctf_union(&tot_cur_union, &v2d->cur);

	if (in_scroller == 'h') {
		/* horizontal scroller - calculate adjustment factor first */
		mask_size = (float)BLI_rcti_size_x(&v2d->hor);
		vsm->fac = BLI_rctf_size_x(&tot_cur_union) / mask_size;

		/* pixel rounding */
		vsm->fac_round = (BLI_rctf_size_x(&v2d->cur)) / (float)(BLI_rcti_size_x(&ar->winrct) + 1);

		/* get 'zone' (i.e. which part of scroller is activated) */
		vsm->zone = mouse_in_scroller_handle(
		        event->mval[0],
		        v2d->hor.xmin, v2d->hor.xmax,
		        scrollers->hor_min, scrollers->hor_max);

		if ((v2d->keepzoom & V2D_LOCKZOOM_X) && ELEM(vsm->zone, SCROLLHANDLE_MIN, SCROLLHANDLE_MAX)) {
			/* default to scroll, as handles not usable */
			vsm->zone = SCROLLHANDLE_BAR;
		}

		vsm->scrollbarwidth = scrollers->hor_max - scrollers->hor_min;
		vsm->scrollbar_orig = ((scrollers->hor_max + scrollers->hor_min) / 2) + ar->winrct.xmin;
	}
	else {
		/* vertical scroller - calculate adjustment factor first */
		mask_size = (float)BLI_rcti_size_y(&v2d->vert);
		vsm->fac = BLI_rctf_size_y(&tot_cur_union) / mask_size;

		/* pixel rounding */
		vsm->fac_round = (BLI_rctf_size_y(&v2d->cur)) / (float)(BLI_rcti_size_y(&ar->winrct) + 1);

		/* get 'zone' (i.e. which part of scroller is activated) */
		vsm->zone = mouse_in_scroller_handle(
		        event->mval[1],
		        v2d->vert.ymin, v2d->vert.ymax,
		        scrollers->vert_min, scrollers->vert_max);

		if ((v2d->keepzoom & V2D_LOCKZOOM_Y) && ELEM(vsm->zone, SCROLLHANDLE_MIN, SCROLLHANDLE_MAX)) {
			/* default to scroll, as handles not usable */
			vsm->zone = SCROLLHANDLE_BAR;
		}

		vsm->scrollbarwidth = scrollers->vert_max - scrollers->vert_min;
		vsm->scrollbar_orig = ((scrollers->vert_max + scrollers->vert_min) / 2) + ar->winrct.ymin;
	}

	UI_view2d_scrollers_free(scrollers);
	ED_region_tag_redraw(ar);
}

/* cleanup temp customdata  */
static void scroller_activate_exit(bContext *C, wmOperator *op)
{
	if (op->customdata) {
		v2dScrollerMove *vsm = op->customdata;

		vsm->v2d->scroll_ui &= ~(V2D_SCROLL_H_ACTIVE | V2D_SCROLL_V_ACTIVE);

		MEM_freeN(op->customdata);
		op->customdata = NULL;

		ED_region_tag_redraw(CTX_wm_region(C));
	}
}

static void scroller_activate_cancel(bContext *C, wmOperator *op)
{
	scroller_activate_exit(C, op);
}

/* apply transform to view (i.e. adjust 'cur' rect) */
static void scroller_activate_apply(bContext *C, wmOperator *op)
{
	v2dScrollerMove *vsm = op->customdata;
	View2D *v2d = vsm->v2d;
	float temp;

	/* calculate amount to move view by */
	temp = vsm->fac * vsm->delta;

	/* round to pixel */
	temp = roundf(temp / vsm->fac_round) * vsm->fac_round;

	/* type of movement */
	switch (vsm->zone) {
		case SCROLLHANDLE_MIN:
			/* only expand view on axis if zoom is allowed */
			if ((vsm->scroller == 'h') && !(v2d->keepzoom & V2D_LOCKZOOM_X))
				v2d->cur.xmin -= temp;
			if ((vsm->scroller == 'v') && !(v2d->keepzoom & V2D_LOCKZOOM_Y))
				v2d->cur.ymin -= temp;
			break;

		case SCROLLHANDLE_MAX:

			/* only expand view on axis if zoom is allowed */
			if ((vsm->scroller == 'h') && !(v2d->keepzoom & V2D_LOCKZOOM_X))
				v2d->cur.xmax += temp;
			if ((vsm->scroller == 'v') && !(v2d->keepzoom & V2D_LOCKZOOM_Y))
				v2d->cur.ymax += temp;
			break;

		case SCROLLHANDLE_MIN_OUTSIDE:
		case SCROLLHANDLE_MAX_OUTSIDE:
		case SCROLLHANDLE_BAR:
		default:
			/* only move view on an axis if panning is allowed */
			if ((vsm->scroller == 'h') && !(v2d->keepofs & V2D_LOCKOFS_X)) {
				v2d->cur.xmin += temp;
				v2d->cur.xmax += temp;
			}
			if ((vsm->scroller == 'v') && !(v2d->keepofs & V2D_LOCKOFS_Y)) {
				v2d->cur.ymin += temp;
				v2d->cur.ymax += temp;
			}
			break;

	}

	/* validate that view is in valid configuration after this operation */
	UI_view2d_curRect_validate(v2d);

	/* request updates to be done... */
	ED_region_tag_redraw(vsm->ar);
	UI_view2d_sync(CTX_wm_screen(C), CTX_wm_area(C), v2d, V2D_LOCK_COPY);
}

/**
 * Handle user input for scrollers - calculations of mouse-movement need to be done here,
 * not in the apply callback!
 */
static int scroller_activate_modal(bContext *C, wmOperator *op, const wmEvent *event)
{
	v2dScrollerMove *vsm = op->customdata;

	/* execute the events */
	switch (event->type) {
		case MOUSEMOVE:
		{
			/* calculate new delta transform, then store mouse-coordinates for next-time */
			if (ELEM(vsm->zone, SCROLLHANDLE_BAR, SCROLLHANDLE_MAX)) {
				/* if using bar (i.e. 'panning') or 'max' zoom widget */
				switch (vsm->scroller) {
					case 'h': /* horizontal scroller - so only horizontal movement ('cur' moves opposite to mouse) */
						vsm->delta = (float)(event->x - vsm->lastx);
						break;
					case 'v': /* vertical scroller - so only vertical movement ('cur' moves opposite to mouse) */
						vsm->delta = (float)(event->y - vsm->lasty);
						break;
				}
			}
			else if (vsm->zone == SCROLLHANDLE_MIN) {
				/* using 'min' zoom widget */
				switch (vsm->scroller) {
					case 'h': /* horizontal scroller - so only horizontal movement ('cur' moves with mouse) */
						vsm->delta = (float)(vsm->lastx - event->x);
						break;
					case 'v': /* vertical scroller - so only vertical movement ('cur' moves with to mouse) */
						vsm->delta = (float)(vsm->lasty - event->y);
						break;
				}
			}

			/* store previous coordinates */
			vsm->lastx = event->x;
			vsm->lasty = event->y;

			scroller_activate_apply(C, op);
			break;
		}
		case LEFTMOUSE:
		case MIDDLEMOUSE:
			if (event->val == KM_RELEASE) {
				/* single-click was in empty space outside bubble, so scroll by 1 'page' */
				if (ELEM(vsm->zone, SCROLLHANDLE_MIN_OUTSIDE, SCROLLHANDLE_MAX_OUTSIDE)) {
					if (vsm->zone == SCROLLHANDLE_MIN_OUTSIDE)
						vsm->delta = -vsm->scrollbarwidth * 0.8f;
					else if (vsm->zone == SCROLLHANDLE_MAX_OUTSIDE)
						vsm->delta = vsm->scrollbarwidth * 0.8f;

					scroller_activate_apply(C, op);
					scroller_activate_exit(C, op);
					return OPERATOR_FINISHED;
				}

				/* otherwise, end the drag action  */
				if (vsm->lastx || vsm->lasty) {
					scroller_activate_exit(C, op);
					return OPERATOR_FINISHED;
				}
			}
			break;

	}

	return OPERATOR_RUNNING_MODAL;
}


/* a click (or click drag in progress) should have occurred, so check if it happened in scrollbar */
static int scroller_activate_invoke(bContext *C, wmOperator *op, const wmEvent *event)
{
	ARegion *ar = CTX_wm_region(C);
	View2D *v2d = &ar->v2d;
	short in_scroller = 0;

	/* check if mouse in scrollbars, if they're enabled */
	in_scroller = UI_view2d_mouse_in_scrollers(C, v2d, event->x, event->y);

	/* if in a scroller, init customdata then set modal handler which will catch mousedown to start doing useful stuff */
	if (in_scroller) {
		v2dScrollerMove *vsm;

		/* initialize customdata */
		scroller_activate_init(C, op, event, in_scroller);
		vsm = (v2dScrollerMove *)op->customdata;

		/* support for quick jump to location - gtk and qt do this on linux */
		if (event->type == MIDDLEMOUSE) {
			switch (vsm->scroller) {
				case 'h': /* horizontal scroller - so only horizontal movement ('cur' moves opposite to mouse) */
					vsm->delta = (float)(event->x - vsm->scrollbar_orig);
					break;
				case 'v': /* vertical scroller - so only vertical movement ('cur' moves opposite to mouse) */
					vsm->delta = (float)(event->y - vsm->scrollbar_orig);
					break;
			}
			scroller_activate_apply(C, op);

			vsm->zone = SCROLLHANDLE_BAR;
		}

		/* check if zoom zones are inappropriate (i.e. zoom widgets not shown), so cannot continue
		 * NOTE: see view2d.c for latest conditions, and keep this in sync with that
		 */
		if (ELEM(vsm->zone, SCROLLHANDLE_MIN, SCROLLHANDLE_MAX)) {
			if (((vsm->scroller == 'h') && (v2d->scroll & V2D_SCROLL_SCALE_HORIZONTAL) == 0) ||
			    ((vsm->scroller == 'v') && (v2d->scroll & V2D_SCROLL_SCALE_VERTICAL) == 0))
			{
				/* switch to bar (i.e. no scaling gets handled) */
				vsm->zone = SCROLLHANDLE_BAR;
			}
		}

		/* check if zone is inappropriate (i.e. 'bar' but panning is banned), so cannot continue */
		if (vsm->zone == SCROLLHANDLE_BAR) {
			if (((vsm->scroller == 'h') && (v2d->keepofs & V2D_LOCKOFS_X)) ||
			    ((vsm->scroller == 'v') && (v2d->keepofs & V2D_LOCKOFS_Y)))
			{
				/* free customdata initialized */
				scroller_activate_exit(C, op);

				/* can't catch this event for ourselves, so let it go to someone else? */
				return OPERATOR_PASS_THROUGH;
			}
		}

		/* zone is also inappropriate if scroller is not visible... */
		if (((vsm->scroller == 'h') && (v2d->scroll & (V2D_SCROLL_HORIZONTAL_FULLR))) ||
		    ((vsm->scroller == 'v') && (v2d->scroll & (V2D_SCROLL_VERTICAL_FULLR))) )
		{
			/* free customdata initialized */
			scroller_activate_exit(C, op);

			/* can't catch this event for ourselves, so let it go to someone else? */
			/* XXX note: if handlers use mask rect to clip input, input will fail for this case */
			return OPERATOR_PASS_THROUGH;
		}

		/* activate the scroller */
		if (vsm->scroller == 'h')
			v2d->scroll_ui |= V2D_SCROLL_H_ACTIVE;
		else
			v2d->scroll_ui |= V2D_SCROLL_V_ACTIVE;

		/* still ok, so can add */
		WM_event_add_modal_handler(C, op);
		return OPERATOR_RUNNING_MODAL;
	}
	else {
		/* not in scroller, so nothing happened... (pass through let's something else catch event) */
		return OPERATOR_PASS_THROUGH;
	}
}

/* LMB-Drag in Scrollers - not repeatable operator! */
static void VIEW2D_OT_scroller_activate(wmOperatorType *ot)
{
	/* identifiers */
	ot->name = "Scroller Activate";
	ot->description = "Scroller Activate\nScroll view by mouse click and drag";
	ot->idname = "VIEW2D_OT_scroller_activate";

	/* flags */
	ot->flag = OPTYPE_BLOCKING;

	/* api callbacks */
	ot->invoke = scroller_activate_invoke;
	ot->modal = scroller_activate_modal;
	ot->cancel = scroller_activate_cancel;

	ot->poll = view2d_poll;
}

/* ********************************************************* */
/* RESET */

static int reset_exec(bContext *C, wmOperator *UNUSED(op))
{
	uiStyle *style = UI_style_get();
	ARegion *ar = CTX_wm_region(C);
	View2D *v2d = &ar->v2d;
	int winx, winy;

	/* zoom 1.0 */
	winx = (float)(BLI_rcti_size_x(&v2d->mask) + 1);
	winy = (float)(BLI_rcti_size_y(&v2d->mask) + 1);

	v2d->cur.xmax = v2d->cur.xmin + winx;
	v2d->cur.ymax = v2d->cur.ymin + winy;

	/* align */
	if (v2d->align) {
		/* posx and negx flags are mutually exclusive, so watch out */
		if ((v2d->align & V2D_ALIGN_NO_POS_X) && !(v2d->align & V2D_ALIGN_NO_NEG_X)) {
			v2d->cur.xmax = 0.0f;
			v2d->cur.xmin = -winx * style->panelzoom;
		}
		else if ((v2d->align & V2D_ALIGN_NO_NEG_X) && !(v2d->align & V2D_ALIGN_NO_POS_X)) {
			v2d->cur.xmax = winx * style->panelzoom;
			v2d->cur.xmin = 0.0f;
		}

		/* - posx and negx flags are mutually exclusive, so watch out */
		if ((v2d->align & V2D_ALIGN_NO_POS_Y) && !(v2d->align & V2D_ALIGN_NO_NEG_Y)) {
			v2d->cur.ymax = 0.0f;
			v2d->cur.ymin = -winy * style->panelzoom;
		}
		else if ((v2d->align & V2D_ALIGN_NO_NEG_Y) && !(v2d->align & V2D_ALIGN_NO_POS_Y)) {
			v2d->cur.ymax = winy * style->panelzoom;
			v2d->cur.ymin = 0.0f;
		}
	}

	/* validate that view is in valid configuration after this operation */
	UI_view2d_curRect_validate(v2d);

	/* request updates to be done... */
	ED_region_tag_redraw(ar);
	UI_view2d_sync(CTX_wm_screen(C), CTX_wm_area(C), v2d, V2D_LOCK_COPY);

	UI_view2d_zoom_cache_reset();

	return OPERATOR_FINISHED;
}

static void VIEW2D_OT_reset(wmOperatorType *ot)
{
	/* identifiers */
	ot->name = "Reset View";
	ot->description = "Reset View\nReset the view";
	ot->idname = "VIEW2D_OT_reset";

	/* api callbacks */
	ot->exec = reset_exec;
	ot->poll = view2d_poll;
}

/* ********************************************************* */
/* Registration */

void ED_operatortypes_view2d(void)
{
	WM_operatortype_append(VIEW2D_OT_pan);

	WM_operatortype_append(VIEW2D_OT_scroll_left);
	WM_operatortype_append(VIEW2D_OT_scroll_right);
	WM_operatortype_append(VIEW2D_OT_scroll_up);
	WM_operatortype_append(VIEW2D_OT_scroll_down);

	WM_operatortype_append(VIEW2D_OT_zoom_in);
	WM_operatortype_append(VIEW2D_OT_zoom_out);

	WM_operatortype_append(VIEW2D_OT_zoom);
	WM_operatortype_append(VIEW2D_OT_zoom_border);

#ifdef WITH_INPUT_NDOF
	WM_operatortype_append(VIEW2D_OT_ndof);
#endif

	WM_operatortype_append(VIEW2D_OT_smoothview);

	WM_operatortype_append(VIEW2D_OT_scroller_activate);

	WM_operatortype_append(VIEW2D_OT_reset);
}

void ED_keymap_view2d(wmKeyConfig *keyconf)
{
	wmKeyMap *keymap = WM_keymap_ensure(keyconf, "View2D", 0, 0);
	wmKeyMapItem *kmi;

	/* scrollers */
	WM_keymap_add_item(keymap, "VIEW2D_OT_scroller_activate", LEFTMOUSE, KM_PRESS, 0, 0);
	WM_keymap_add_item(keymap, "VIEW2D_OT_scroller_activate", MIDDLEMOUSE, KM_PRESS, 0, 0);

	/* pan/scroll */
	WM_keymap_add_item(keymap, "VIEW2D_OT_pan", MIDDLEMOUSE, KM_PRESS, 0, 0);
	WM_keymap_add_item(keymap, "VIEW2D_OT_pan", MIDDLEMOUSE, KM_PRESS, KM_SHIFT, 0);

	WM_keymap_add_item(keymap, "VIEW2D_OT_pan", MOUSEPAN, 0, 0, 0);

	WM_keymap_add_item(keymap, "VIEW2D_OT_scroll_right", WHEELDOWNMOUSE, KM_PRESS, KM_CTRL, 0);
	WM_keymap_add_item(keymap, "VIEW2D_OT_scroll_left", WHEELUPMOUSE, KM_PRESS, KM_CTRL, 0);

	WM_keymap_add_item(keymap, "VIEW2D_OT_scroll_down", WHEELDOWNMOUSE, KM_PRESS, KM_SHIFT, 0);
	WM_keymap_add_item(keymap, "VIEW2D_OT_scroll_up", WHEELUPMOUSE, KM_PRESS, KM_SHIFT, 0);

#ifdef WITH_INPUT_NDOF
	WM_keymap_add_item(keymap, "VIEW2D_OT_ndof", NDOF_MOTION, 0, 0, 0);
#endif

	/* zoom - single step */
	WM_keymap_add_item(keymap, "VIEW2D_OT_zoom_out", WHEELOUTMOUSE, KM_PRESS, 0, 0);
	WM_keymap_add_item(keymap, "VIEW2D_OT_zoom_in", WHEELINMOUSE, KM_PRESS, 0, 0);
	WM_keymap_add_item(keymap, "VIEW2D_OT_zoom_out", PADMINUS, KM_PRESS, 0, 0);
	WM_keymap_add_item(keymap, "VIEW2D_OT_zoom_in", PADPLUSKEY, KM_PRESS, 0, 0);
	WM_keymap_add_item(keymap, "VIEW2D_OT_zoom", MOUSEPAN, 0, KM_CTRL, 0);

	WM_keymap_verify_item(keymap, "VIEW2D_OT_smoothview", TIMER1, KM_ANY, KM_ANY, 0);

	/* scroll up/down - no modifiers, only when zoom fails */
	/* these may fail if zoom is disallowed, in which case they should pass on event */
	WM_keymap_add_item(keymap, "VIEW2D_OT_scroll_down", WHEELDOWNMOUSE, KM_PRESS, 0, 0);
	WM_keymap_add_item(keymap, "VIEW2D_OT_scroll_up", WHEELUPMOUSE, KM_PRESS, 0, 0);
	/* these may be necessary if vertical scroll is disallowed */
	WM_keymap_add_item(keymap, "VIEW2D_OT_scroll_right", WHEELDOWNMOUSE, KM_PRESS, 0, 0);
	WM_keymap_add_item(keymap, "VIEW2D_OT_scroll_left", WHEELUPMOUSE, KM_PRESS, 0, 0);

	/* alternatives for page up/down to scroll */
#if 0 // XXX disabled, since this causes conflicts with hotkeys in animation editors
	/* scroll up/down may fall through to left/right */
	WM_keymap_add_item(keymap, "VIEW2D_OT_scroll_down", PAGEDOWNKEY, KM_PRESS, 0, 0);
	WM_keymap_add_item(keymap, "VIEW2D_OT_scroll_up", PAGEUPKEY, KM_PRESS, 0, 0);
	WM_keymap_add_item(keymap, "VIEW2D_OT_scroll_right", PAGEDOWNKEY, KM_PRESS, 0, 0);
	WM_keymap_add_item(keymap, "VIEW2D_OT_scroll_left", PAGEUPKEY, KM_PRESS, 0, 0);
	/* shift for moving view left/right with page up/down */
	WM_keymap_add_item(keymap, "VIEW2D_OT_scroll_right", PAGEDOWNKEY, KM_PRESS, KM_SHIFT, 0);
	WM_keymap_add_item(keymap, "VIEW2D_OT_scroll_left", PAGEUPKEY, KM_PRESS, KM_SHIFT, 0);
#endif

	/* zoom - drag */
	WM_keymap_add_item(keymap, "VIEW2D_OT_zoom", MIDDLEMOUSE, KM_PRESS, KM_CTRL, 0);
	WM_keymap_add_item(keymap, "VIEW2D_OT_zoom", MOUSEZOOM, 0, 0, 0);

	/* borderzoom - drag */
	WM_keymap_add_item(keymap, "VIEW2D_OT_zoom_border", BKEY, KM_PRESS, KM_SHIFT, 0);

	/* Alternative keymap for buttons listview */
	keymap = WM_keymap_ensure(keyconf, "View2D Buttons List", 0, 0);

	WM_keymap_add_item(keymap, "VIEW2D_OT_scroller_activate", LEFTMOUSE, KM_PRESS, 0, 0);
	WM_keymap_add_item(keymap, "VIEW2D_OT_scroller_activate", MIDDLEMOUSE, KM_PRESS, 0, 0);

	WM_keymap_add_item(keymap, "VIEW2D_OT_pan", MIDDLEMOUSE, KM_PRESS, 0, 0);
	WM_keymap_add_item(keymap, "VIEW2D_OT_pan", MOUSEPAN, 0, 0, 0);
	WM_keymap_add_item(keymap, "VIEW2D_OT_scroll_down", WHEELDOWNMOUSE, KM_PRESS, 0, 0);
	WM_keymap_add_item(keymap, "VIEW2D_OT_scroll_up", WHEELUPMOUSE, KM_PRESS, 0, 0);

	kmi = WM_keymap_add_item(keymap, "VIEW2D_OT_scroll_down", PAGEDOWNKEY, KM_PRESS, 0, 0);
	RNA_boolean_set(kmi->ptr, "page", true);
	kmi = WM_keymap_add_item(keymap, "VIEW2D_OT_scroll_up", PAGEUPKEY, KM_PRESS, 0, 0);
	RNA_boolean_set(kmi->ptr, "page", true);

	WM_keymap_add_item(keymap, "VIEW2D_OT_zoom", MIDDLEMOUSE, KM_PRESS, KM_CTRL, 0);
	WM_keymap_add_item(keymap, "VIEW2D_OT_zoom", MOUSEZOOM, 0, 0, 0);
	WM_keymap_add_item(keymap, "VIEW2D_OT_zoom", MOUSEPAN, 0, KM_CTRL, 0);
	WM_keymap_add_item(keymap, "VIEW2D_OT_zoom_out", PADMINUS, KM_PRESS, 0, 0);
	WM_keymap_add_item(keymap, "VIEW2D_OT_zoom_in", PADPLUSKEY, KM_PRESS, 0, 0);
	WM_keymap_add_item(keymap, "VIEW2D_OT_reset", HOMEKEY, KM_PRESS, 0, 0);
}<|MERGE_RESOLUTION|>--- conflicted
+++ resolved
@@ -1545,10 +1545,7 @@
 {
 	/* identifiers */
 	ot->name = "Smooth View 2D";
-<<<<<<< HEAD
 	ot->description = "Smooth View 2D";
-=======
->>>>>>> 71da4847
 	ot->idname = "VIEW2D_OT_smoothview";
 
 	/* api callbacks */
