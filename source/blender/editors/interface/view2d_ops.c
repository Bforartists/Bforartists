/*
 * This program is free software; you can redistribute it and/or
 * modify it under the terms of the GNU General Public License
 * as published by the Free Software Foundation; either version 2
 * of the License, or (at your option) any later version.
 *
 * This program is distributed in the hope that it will be useful,
 * but WITHOUT ANY WARRANTY; without even the implied warranty of
 * MERCHANTABILITY or FITNESS FOR A PARTICULAR PURPOSE.  See the
 * GNU General Public License for more details.
 *
 * You should have received a copy of the GNU General Public License
 * along with this program; if not, write to the Free Software Foundation,
 * Inc., 51 Franklin Street, Fifth Floor, Boston, MA 02110-1301, USA.
 *
 * The Original Code is Copyright (C) 2008 Blender Foundation.
 * All rights reserved.
 */

/** \file
 * \ingroup edinterface
 */

#include <math.h>

#include "MEM_guardedalloc.h"

#include "DNA_userdef_types.h"
#include "DNA_windowmanager_types.h"

#include "BLI_blenlib.h"
#include "BLI_utildefines.h"
#include "BLI_math_base.h"

#include "BKE_context.h"

#include "RNA_access.h"
#include "RNA_define.h"

#include "WM_api.h"
#include "WM_types.h"

#include "ED_screen.h"

#include "UI_view2d.h"
#include "UI_interface.h"

#include "PIL_time.h" /* USER_ZOOM_CONT */

static bool view2d_poll(bContext *C)
{
  ARegion *ar = CTX_wm_region(C);

  return (ar != NULL) && (ar->v2d.flag & V2D_IS_INITIALISED);
}

/* ********************************************************* */
/* VIEW PANNING OPERATOR                                 */

/**
 * This group of operators come in several forms:
 * -# Modal 'dragging' with MMB - where movement of mouse dictates amount to pan view by
 * -# Scrollwheel 'steps' - rolling mousewheel by one step moves view by predefined amount
 *
 * In order to make sure this works, each operator must define the following RNA-Operator Props:
 * - `deltax, deltay` - define how much to move view by (relative to zoom-correction factor)
 */

/* ------------------ Shared 'core' stuff ---------------------- */

/* temp customdata for operator */
typedef struct v2dViewPanData {
  /** screen where view pan was initiated */
  bScreen *sc;
  /** area where view pan was initiated */
  ScrArea *sa;
  /** region where view pan was initiated */
  ARegion *ar;
  /** view2d we're operating in */
  View2D *v2d;

  /** amount to move view relative to zoom */
  float facx, facy;

  /* options for version 1 */
  /** mouse x/y values in window when operator was initiated */
  int startx, starty;
  /** previous x/y values of mouse in window */
  int lastx, lasty;
  /** event starting pan, for modal exit */
  int invoke_event;

  /** for MMB in scrollers (old feature in past, but now not that useful) */
  short in_scroller;
} v2dViewPanData;

/* initialize panning customdata */
static int view_pan_init(bContext *C, wmOperator *op)
{
  ARegion *ar = CTX_wm_region(C);
  v2dViewPanData *vpd;
  View2D *v2d;
  float winx, winy;

  /* regions now have v2d-data by default, so check for region */
  if (ar == NULL) {
    return 0;
  }

  /* check if panning is allowed at all */
  v2d = &ar->v2d;
  if ((v2d->keepofs & V2D_LOCKOFS_X) && (v2d->keepofs & V2D_LOCKOFS_Y)) {
    return 0;
  }

  /* set custom-data for operator */
  vpd = MEM_callocN(sizeof(v2dViewPanData), "v2dViewPanData");
  op->customdata = vpd;

  /* set pointers to owners */
  vpd->sc = CTX_wm_screen(C);
  vpd->sa = CTX_wm_area(C);
  vpd->v2d = v2d;
  vpd->ar = ar;

  /* calculate translation factor - based on size of view */
  winx = (float)(BLI_rcti_size_x(&ar->winrct) + 1);
  winy = (float)(BLI_rcti_size_y(&ar->winrct) + 1);
  vpd->facx = (BLI_rctf_size_x(&v2d->cur)) / winx;
  vpd->facy = (BLI_rctf_size_y(&v2d->cur)) / winy;

  return 1;
}

#ifdef WITH_INPUT_NDOF
static bool view_pan_poll(bContext *C)
{
  ARegion *ar = CTX_wm_region(C);
  View2D *v2d;

  /* check if there's a region in context to work with */
  if (ar == NULL) {
    return 0;
  }
  v2d = &ar->v2d;

  /* check that 2d-view can pan */
  if ((v2d->keepofs & V2D_LOCKOFS_X) && (v2d->keepofs & V2D_LOCKOFS_Y)) {
    return 0;
  }

  /* view can pan */
  return 1;
}
#endif

/* apply transform to view (i.e. adjust 'cur' rect) */
static void view_pan_apply_ex(bContext *C, v2dViewPanData *vpd, float dx, float dy)
{
  View2D *v2d = vpd->v2d;

  /* calculate amount to move view by */
  dx *= vpd->facx;
  dy *= vpd->facy;

  /* only move view on an axis if change is allowed */
  if ((v2d->keepofs & V2D_LOCKOFS_X) == 0) {
    v2d->cur.xmin += dx;
    v2d->cur.xmax += dx;
  }
  if ((v2d->keepofs & V2D_LOCKOFS_Y) == 0) {
    v2d->cur.ymin += dy;
    v2d->cur.ymax += dy;
  }

  /* validate that view is in valid configuration after this operation */
  UI_view2d_curRect_validate(v2d);

  /* don't rebuild full tree in outliner, since we're just changing our view */
  ED_region_tag_redraw_no_rebuild(vpd->ar);

  /* request updates to be done... */
  WM_event_add_mousemove(C);

  UI_view2d_sync(vpd->sc, vpd->sa, v2d, V2D_LOCK_COPY);
}

static void view_pan_apply(bContext *C, wmOperator *op)
{
  v2dViewPanData *vpd = op->customdata;

  view_pan_apply_ex(C, vpd, RNA_int_get(op->ptr, "deltax"), RNA_int_get(op->ptr, "deltay"));
}

/* cleanup temp customdata  */
static void view_pan_exit(wmOperator *op)
{
  if (op->customdata) {
    MEM_freeN(op->customdata);
    op->customdata = NULL;
  }
}

/* ------------------ Modal Drag Version (1) ---------------------- */

/* for 'redo' only, with no user input */
static int view_pan_exec(bContext *C, wmOperator *op)
{
  if (!view_pan_init(C, op)) {
    return OPERATOR_CANCELLED;
  }

  view_pan_apply(C, op);
  view_pan_exit(op);
  return OPERATOR_FINISHED;
}

/* set up modal operator and relevant settings */
static int view_pan_invoke(bContext *C, wmOperator *op, const wmEvent *event)
{
  wmWindow *window = CTX_wm_window(C);
  v2dViewPanData *vpd;
  View2D *v2d;

  /* set up customdata */
  if (!view_pan_init(C, op)) {
    return OPERATOR_PASS_THROUGH;
  }

  vpd = op->customdata;
  v2d = vpd->v2d;

  /* set initial settings */
  vpd->startx = vpd->lastx = event->x;
  vpd->starty = vpd->lasty = event->y;
  vpd->invoke_event = event->type;

  if (event->type == MOUSEPAN) {
    RNA_int_set(op->ptr, "deltax", event->prevx - event->x);
    RNA_int_set(op->ptr, "deltay", event->prevy - event->y);

    view_pan_apply(C, op);
    view_pan_exit(op);
    return OPERATOR_FINISHED;
  }

  RNA_int_set(op->ptr, "deltax", 0);
  RNA_int_set(op->ptr, "deltay", 0);

  if (v2d->keepofs & V2D_LOCKOFS_X) {
    WM_cursor_modal_set(window, BC_NS_SCROLLCURSOR);
  }
  else if (v2d->keepofs & V2D_LOCKOFS_Y) {
    WM_cursor_modal_set(window, BC_EW_SCROLLCURSOR);
  }
  else {
    WM_cursor_modal_set(window, BC_NSEW_SCROLLCURSOR);
  }

  /* add temp handler */
  WM_event_add_modal_handler(C, op);

  return OPERATOR_RUNNING_MODAL;
}

/* handle user input - calculations of mouse-movement
 * need to be done here, not in the apply callback! */
static int view_pan_modal(bContext *C, wmOperator *op, const wmEvent *event)
{
  v2dViewPanData *vpd = op->customdata;

  /* execute the events */
  switch (event->type) {
    case MOUSEMOVE: {
      /* calculate new delta transform, then store mouse-coordinates for next-time */
      RNA_int_set(op->ptr, "deltax", (vpd->lastx - event->x));
      RNA_int_set(op->ptr, "deltay", (vpd->lasty - event->y));

      vpd->lastx = event->x;
      vpd->lasty = event->y;

      view_pan_apply(C, op);
      break;
    }
    /* XXX - Mode switching isn't implemented. See comments in 36818.
     * switch to zoom */
#if 0
    case LEFTMOUSE:
      if (event->val == KM_PRESS) {
        /* calculate overall delta mouse-movement for redo */
        RNA_int_set(op->ptr, "deltax", (vpd->startx - vpd->lastx));
        RNA_int_set(op->ptr, "deltay", (vpd->starty - vpd->lasty));

        view_pan_exit(op);
        WM_cursor_modal_restore(CTX_wm_window(C));
        WM_operator_name_call(C, "VIEW2D_OT_zoom", WM_OP_INVOKE_DEFAULT, NULL);
        return OPERATOR_FINISHED;
      }
#endif
    default:
      if (event->type == vpd->invoke_event || event->type == ESCKEY) {
        if (event->val == KM_RELEASE) {
          /* calculate overall delta mouse-movement for redo */
          RNA_int_set(op->ptr, "deltax", (vpd->startx - vpd->lastx));
          RNA_int_set(op->ptr, "deltay", (vpd->starty - vpd->lasty));

          view_pan_exit(op);
          WM_cursor_modal_restore(CTX_wm_window(C));

          return OPERATOR_FINISHED;
        }
      }
      break;
  }

  return OPERATOR_RUNNING_MODAL;
}

static void view_pan_cancel(bContext *UNUSED(C), wmOperator *op)
{
  view_pan_exit(op);
}

static void VIEW2D_OT_pan(wmOperatorType *ot)
{
<<<<<<< HEAD
	/* identifiers */
	ot->name = "Pan View";
	ot->description = "Pan View\nPan the view";
	ot->idname = "VIEW2D_OT_pan";

	/* api callbacks */
	ot->exec = view_pan_exec;
	ot->invoke = view_pan_invoke;
	ot->modal = view_pan_modal;
	ot->cancel = view_pan_cancel;

	/* operator is modal */
	ot->flag = OPTYPE_BLOCKING | OPTYPE_GRAB_CURSOR;

	/* rna - must keep these in sync with the other operators */
	RNA_def_int(ot->srna, "deltax", 0, INT_MIN, INT_MAX, "Delta X", "", INT_MIN, INT_MAX);
	RNA_def_int(ot->srna, "deltay", 0, INT_MIN, INT_MAX, "Delta Y", "", INT_MIN, INT_MAX);
=======
  /* identifiers */
  ot->name = "Pan View";
  ot->description = "Pan the view";
  ot->idname = "VIEW2D_OT_pan";

  /* api callbacks */
  ot->exec = view_pan_exec;
  ot->invoke = view_pan_invoke;
  ot->modal = view_pan_modal;
  ot->cancel = view_pan_cancel;

  /* operator is modal */
  ot->flag = OPTYPE_BLOCKING | OPTYPE_GRAB_CURSOR;

  /* rna - must keep these in sync with the other operators */
  RNA_def_int(ot->srna, "deltax", 0, INT_MIN, INT_MAX, "Delta X", "", INT_MIN, INT_MAX);
  RNA_def_int(ot->srna, "deltay", 0, INT_MIN, INT_MAX, "Delta Y", "", INT_MIN, INT_MAX);
>>>>>>> 863eeca1
}

/* ------------------ Scrollwheel Versions (2) ---------------------- */

/* this operator only needs this single callback, where it calls the view_pan_*() methods */
static int view_scrollright_exec(bContext *C, wmOperator *op)
{
  v2dViewPanData *vpd;

  /* initialize default settings (and validate if ok to run) */
  if (!view_pan_init(C, op)) {
    return OPERATOR_PASS_THROUGH;
  }

  /* also, check if can pan in horizontal axis */
  vpd = op->customdata;
  if (vpd->v2d->keepofs & V2D_LOCKOFS_X) {
    view_pan_exit(op);
    return OPERATOR_PASS_THROUGH;
  }

  /* set RNA-Props - only movement in positive x-direction */
  RNA_int_set(op->ptr, "deltax", 40);
  RNA_int_set(op->ptr, "deltay", 0);

  /* apply movement, then we're done */
  view_pan_apply(C, op);
  view_pan_exit(op);

  return OPERATOR_FINISHED;
}

static void VIEW2D_OT_scroll_right(wmOperatorType *ot)
{
<<<<<<< HEAD
	/* identifiers */
	ot->name = "Scroll Right";
	ot->description = "Scroll Right\nScroll the view right";
	ot->idname = "VIEW2D_OT_scroll_right";
=======
  /* identifiers */
  ot->name = "Scroll Right";
  ot->description = "Scroll the view right";
  ot->idname = "VIEW2D_OT_scroll_right";
>>>>>>> 863eeca1

  /* api callbacks */
  ot->exec = view_scrollright_exec;

  /* rna - must keep these in sync with the other operators */
  RNA_def_int(ot->srna, "deltax", 0, INT_MIN, INT_MAX, "Delta X", "", INT_MIN, INT_MAX);
  RNA_def_int(ot->srna, "deltay", 0, INT_MIN, INT_MAX, "Delta Y", "", INT_MIN, INT_MAX);
}

/* this operator only needs this single callback, where it calls the view_pan_*() methods */
static int view_scrollleft_exec(bContext *C, wmOperator *op)
{
  v2dViewPanData *vpd;

  /* initialize default settings (and validate if ok to run) */
  if (!view_pan_init(C, op)) {
    return OPERATOR_PASS_THROUGH;
  }

  /* also, check if can pan in horizontal axis */
  vpd = op->customdata;
  if (vpd->v2d->keepofs & V2D_LOCKOFS_X) {
    view_pan_exit(op);
    return OPERATOR_PASS_THROUGH;
  }

  /* set RNA-Props - only movement in negative x-direction */
  RNA_int_set(op->ptr, "deltax", -40);
  RNA_int_set(op->ptr, "deltay", 0);

  /* apply movement, then we're done */
  view_pan_apply(C, op);
  view_pan_exit(op);

  return OPERATOR_FINISHED;
}

static void VIEW2D_OT_scroll_left(wmOperatorType *ot)
{
<<<<<<< HEAD
	/* identifiers */
	ot->name = "Scroll Left";
	ot->description = "Scroll Left\nScroll the view left";
	ot->idname = "VIEW2D_OT_scroll_left";
=======
  /* identifiers */
  ot->name = "Scroll Left";
  ot->description = "Scroll the view left";
  ot->idname = "VIEW2D_OT_scroll_left";
>>>>>>> 863eeca1

  /* api callbacks */
  ot->exec = view_scrollleft_exec;

  /* rna - must keep these in sync with the other operators */
  RNA_def_int(ot->srna, "deltax", 0, INT_MIN, INT_MAX, "Delta X", "", INT_MIN, INT_MAX);
  RNA_def_int(ot->srna, "deltay", 0, INT_MIN, INT_MAX, "Delta Y", "", INT_MIN, INT_MAX);
}

/* this operator only needs this single callback, where it calls the view_pan_*() methods */
static int view_scrolldown_exec(bContext *C, wmOperator *op)
{
  v2dViewPanData *vpd;

  /* initialize default settings (and validate if ok to run) */
  if (!view_pan_init(C, op)) {
    return OPERATOR_PASS_THROUGH;
  }

  /* also, check if can pan in vertical axis */
  vpd = op->customdata;
  if (vpd->v2d->keepofs & V2D_LOCKOFS_Y) {
    view_pan_exit(op);
    return OPERATOR_PASS_THROUGH;
  }

  /* set RNA-Props */
  RNA_int_set(op->ptr, "deltax", 0);
  RNA_int_set(op->ptr, "deltay", -40);

  PropertyRNA *prop = RNA_struct_find_property(op->ptr, "page");
  if (RNA_property_is_set(op->ptr, prop) && RNA_property_boolean_get(op->ptr, prop)) {
    ARegion *ar = CTX_wm_region(C);
    RNA_int_set(op->ptr, "deltay", ar->v2d.mask.ymin - ar->v2d.mask.ymax);
  }

  /* apply movement, then we're done */
  view_pan_apply(C, op);
  view_pan_exit(op);

  return OPERATOR_FINISHED;
}

static void VIEW2D_OT_scroll_down(wmOperatorType *ot)
{
<<<<<<< HEAD
	/* identifiers */
	ot->name = "Scroll Down";
	ot->description = "Scroll Down\nScroll the view down";
	ot->idname = "VIEW2D_OT_scroll_down";

	/* api callbacks */
	ot->exec = view_scrolldown_exec;

	/* rna - must keep these in sync with the other operators */
	RNA_def_int(ot->srna, "deltax", 0, INT_MIN, INT_MAX, "Delta X", "", INT_MIN, INT_MAX);
	RNA_def_int(ot->srna, "deltay", 0, INT_MIN, INT_MAX, "Delta Y", "", INT_MIN, INT_MAX);
	RNA_def_boolean(ot->srna, "page", 0, "Page", "Scroll down one page");
=======
  /* identifiers */
  ot->name = "Scroll Down";
  ot->description = "Scroll the view down";
  ot->idname = "VIEW2D_OT_scroll_down";

  /* api callbacks */
  ot->exec = view_scrolldown_exec;

  /* rna - must keep these in sync with the other operators */
  RNA_def_int(ot->srna, "deltax", 0, INT_MIN, INT_MAX, "Delta X", "", INT_MIN, INT_MAX);
  RNA_def_int(ot->srna, "deltay", 0, INT_MIN, INT_MAX, "Delta Y", "", INT_MIN, INT_MAX);
  RNA_def_boolean(ot->srna, "page", 0, "Page", "Scroll down one page");
>>>>>>> 863eeca1
}

/* this operator only needs this single callback, where it calls the view_pan_*() methods */
static int view_scrollup_exec(bContext *C, wmOperator *op)
{
  v2dViewPanData *vpd;

  /* initialize default settings (and validate if ok to run) */
  if (!view_pan_init(C, op)) {
    return OPERATOR_PASS_THROUGH;
  }

  /* also, check if can pan in vertical axis */
  vpd = op->customdata;
  if (vpd->v2d->keepofs & V2D_LOCKOFS_Y) {
    view_pan_exit(op);
    return OPERATOR_PASS_THROUGH;
  }

  /* set RNA-Props */
  RNA_int_set(op->ptr, "deltax", 0);
  RNA_int_set(op->ptr, "deltay", 40);

  PropertyRNA *prop = RNA_struct_find_property(op->ptr, "page");
  if (RNA_property_is_set(op->ptr, prop) && RNA_property_boolean_get(op->ptr, prop)) {
    ARegion *ar = CTX_wm_region(C);
    RNA_int_set(op->ptr, "deltay", BLI_rcti_size_y(&ar->v2d.mask));
  }

  /* apply movement, then we're done */
  view_pan_apply(C, op);
  view_pan_exit(op);

  return OPERATOR_FINISHED;
}

static void VIEW2D_OT_scroll_up(wmOperatorType *ot)
{
<<<<<<< HEAD
	/* identifiers */
	ot->name = "Scroll Up";
	ot->description = "Scroll Up\nScroll the view up";
	ot->idname = "VIEW2D_OT_scroll_up";

	/* api callbacks */
	ot->exec = view_scrollup_exec;

	/* rna - must keep these in sync with the other operators */
	RNA_def_int(ot->srna, "deltax", 0, INT_MIN, INT_MAX, "Delta X", "", INT_MIN, INT_MAX);
	RNA_def_int(ot->srna, "deltay", 0, INT_MIN, INT_MAX, "Delta Y", "", INT_MIN, INT_MAX);
	RNA_def_boolean(ot->srna, "page", 0, "Page", "Scroll up one page");
=======
  /* identifiers */
  ot->name = "Scroll Up";
  ot->description = "Scroll the view up";
  ot->idname = "VIEW2D_OT_scroll_up";

  /* api callbacks */
  ot->exec = view_scrollup_exec;

  /* rna - must keep these in sync with the other operators */
  RNA_def_int(ot->srna, "deltax", 0, INT_MIN, INT_MAX, "Delta X", "", INT_MIN, INT_MAX);
  RNA_def_int(ot->srna, "deltay", 0, INT_MIN, INT_MAX, "Delta Y", "", INT_MIN, INT_MAX);
  RNA_def_boolean(ot->srna, "page", 0, "Page", "Scroll up one page");
>>>>>>> 863eeca1
}

/* ********************************************************* */
/* SINGLE-STEP VIEW ZOOMING OPERATOR                         */

/**
 * This group of operators come in several forms:
 * -# Scrollwheel 'steps' - rolling mousewheel by one step zooms view by predefined amount.
 * -# Scrollwheel 'steps' + alt + ctrl/shift - zooms view on one axis only (ctrl=x, shift=y).
 *    XXX this could be implemented...
 * -# Pad +/- Keys - pressing each key moves the zooms the view by a predefined amount.
 *
 * In order to make sure this works, each operator must define the following RNA-Operator Props:
 *
 * - zoomfacx, zoomfacy - These two zoom factors allow for non-uniform scaling.
 *   It is safe to scale by 0, as these factors are used to determine.
 *   amount to enlarge 'cur' by.
 */

/* ------------------ 'Shared' stuff ------------------------ */

/* temp customdata for operator */
typedef struct v2dViewZoomData {
  View2D *v2d; /* view2d we're operating in */
  ARegion *ar;

  /* needed for continuous zoom */
  wmTimer *timer;
  double timer_lastdraw;

  int lastx, lasty;   /* previous x/y values of mouse in window */
  int invoke_event;   /* event type that invoked, for modal exits */
  float dx, dy;       /* running tally of previous delta values (for obtaining final zoom) */
  float mx_2d, my_2d; /* initial mouse location in v2d coords */
} v2dViewZoomData;

/**
 * Clamp by convention rather then locking flags,
 * for ndof and +/- keys
 */
static void view_zoom_axis_lock_defaults(bContext *C, bool r_do_zoom_xy[2])
{
  ScrArea *sa = CTX_wm_area(C);

  r_do_zoom_xy[0] = true;
  r_do_zoom_xy[1] = true;

  /* default not to zoom the sequencer vertically */
  if (sa && sa->spacetype == SPACE_SEQ) {
    ARegion *ar = CTX_wm_region(C);

    if (ar && ar->regiontype == RGN_TYPE_WINDOW) {
      r_do_zoom_xy[1] = false;
    }
  }
}

/* initialize panning customdata */
static int view_zoomdrag_init(bContext *C, wmOperator *op)
{
  ARegion *ar = CTX_wm_region(C);
  v2dViewZoomData *vzd;
  View2D *v2d;

  /* regions now have v2d-data by default, so check for region */
  if (ar == NULL) {
    return 0;
  }
  v2d = &ar->v2d;

  /* check that 2d-view is zoomable */
  if ((v2d->keepzoom & V2D_LOCKZOOM_X) && (v2d->keepzoom & V2D_LOCKZOOM_Y)) {
    return 0;
  }

  /* set custom-data for operator */
  vzd = MEM_callocN(sizeof(v2dViewZoomData), "v2dViewZoomData");
  op->customdata = vzd;

  /* set pointers to owners */
  vzd->v2d = v2d;
  vzd->ar = ar;

  return 1;
}

/* check if step-zoom can be applied */
static bool view_zoom_poll(bContext *C)
{
  ARegion *ar = CTX_wm_region(C);
  View2D *v2d;

  /* check if there's a region in context to work with */
  if (ar == NULL) {
    return false;
  }

  /* Do not show that in 3DView context. */
  if (CTX_wm_region_view3d(C)) {
    return false;
  }

  v2d = &ar->v2d;

  /* check that 2d-view is zoomable */
  if ((v2d->keepzoom & V2D_LOCKZOOM_X) && (v2d->keepzoom & V2D_LOCKZOOM_Y)) {
    return false;
  }

  /* view is zoomable */
  return true;
}

/* apply transform to view (i.e. adjust 'cur' rect) */
static void view_zoomstep_apply_ex(
    bContext *C, v2dViewZoomData *vzd, const bool use_mousepos, const float facx, const float facy)
{
  ARegion *ar = CTX_wm_region(C);
  View2D *v2d = &ar->v2d;
  const rctf cur_old = v2d->cur;
  float dx, dy;
  const int snap_test = ED_region_snap_size_test(ar);

  /* calculate amount to move view by, ensuring symmetry so the
   * old zoom level is restored after zooming back the same amount
   */
  if (facx >= 0.0f) {
    dx = BLI_rctf_size_x(&v2d->cur) * facx;
    dy = BLI_rctf_size_y(&v2d->cur) * facy;
  }
  else {
    dx = (BLI_rctf_size_x(&v2d->cur) / (1.0f + 2.0f * facx)) * facx;
    dy = (BLI_rctf_size_y(&v2d->cur) / (1.0f + 2.0f * facy)) * facy;
  }

  /* only resize view on an axis if change is allowed */
  if ((v2d->keepzoom & V2D_LOCKZOOM_X) == 0) {
    if (v2d->keepofs & V2D_LOCKOFS_X) {
      v2d->cur.xmax -= 2 * dx;
    }
    else if (v2d->keepofs & V2D_KEEPOFS_X) {
      if (v2d->align & V2D_ALIGN_NO_POS_X) {
        v2d->cur.xmin += 2 * dx;
      }
      else {
        v2d->cur.xmax -= 2 * dx;
      }
    }
    else {

      v2d->cur.xmin += dx;
      v2d->cur.xmax -= dx;

      if (use_mousepos && (U.uiflag & USER_ZOOM_TO_MOUSEPOS)) {
        /* get zoom fac the same way as in
         * ui_view2d_curRect_validate_resize - better keep in sync! */
        const float zoomx = (float)(BLI_rcti_size_x(&v2d->mask) + 1) / BLI_rctf_size_x(&v2d->cur);

        /* only move view to mouse if zoom fac is inside minzoom/maxzoom */
        if (((v2d->keepzoom & V2D_LIMITZOOM) == 0) ||
            IN_RANGE_INCL(zoomx, v2d->minzoom, v2d->maxzoom)) {
          float mval_fac = (vzd->mx_2d - cur_old.xmin) / BLI_rctf_size_x(&cur_old);
          float mval_faci = 1.0f - mval_fac;
          float ofs = (mval_fac * dx) - (mval_faci * dx);

          v2d->cur.xmin += ofs;
          v2d->cur.xmax += ofs;
        }
      }
    }
  }
  if ((v2d->keepzoom & V2D_LOCKZOOM_Y) == 0) {
    if (v2d->keepofs & V2D_LOCKOFS_Y) {
      v2d->cur.ymax -= 2 * dy;
    }
    else if (v2d->keepofs & V2D_KEEPOFS_Y) {
      if (v2d->align & V2D_ALIGN_NO_POS_Y) {
        v2d->cur.ymin += 2 * dy;
      }
      else {
        v2d->cur.ymax -= 2 * dy;
      }
    }
    else {

      v2d->cur.ymin += dy;
      v2d->cur.ymax -= dy;

      if (use_mousepos && (U.uiflag & USER_ZOOM_TO_MOUSEPOS)) {
        /* get zoom fac the same way as in
         * ui_view2d_curRect_validate_resize - better keep in sync! */
        const float zoomy = (float)(BLI_rcti_size_y(&v2d->mask) + 1) / BLI_rctf_size_y(&v2d->cur);

        /* only move view to mouse if zoom fac is inside minzoom/maxzoom */
        if (((v2d->keepzoom & V2D_LIMITZOOM) == 0) ||
            IN_RANGE_INCL(zoomy, v2d->minzoom, v2d->maxzoom)) {
          float mval_fac = (vzd->my_2d - cur_old.ymin) / BLI_rctf_size_y(&cur_old);
          float mval_faci = 1.0f - mval_fac;
          float ofs = (mval_fac * dy) - (mval_faci * dy);

          v2d->cur.ymin += ofs;
          v2d->cur.ymax += ofs;
        }
      }
    }
  }

  /* validate that view is in valid configuration after this operation */
  UI_view2d_curRect_validate(v2d);

  if (ED_region_snap_size_apply(ar, snap_test)) {
    ScrArea *sa = CTX_wm_area(C);
    ED_area_tag_redraw(sa);
    WM_event_add_notifier(C, NC_SCREEN | NA_EDITED, NULL);
  }

  /* request updates to be done... */
  ED_region_tag_redraw_no_rebuild(vzd->ar);
  UI_view2d_sync(CTX_wm_screen(C), CTX_wm_area(C), v2d, V2D_LOCK_COPY);
}

static void view_zoomstep_apply(bContext *C, wmOperator *op)
{
  v2dViewZoomData *vzd = op->customdata;
  view_zoomstep_apply_ex(
      C, vzd, true, RNA_float_get(op->ptr, "zoomfacx"), RNA_float_get(op->ptr, "zoomfacy"));
}

/* --------------- Individual Operators ------------------- */

/* cleanup temp customdata  */
static void view_zoomstep_exit(wmOperator *op)
{
  UI_view2d_zoom_cache_reset();

  if (op->customdata) {
    MEM_freeN(op->customdata);
    op->customdata = NULL;
  }
}

/* this operator only needs this single callback, where it calls the view_zoom_*() methods */
static int view_zoomin_exec(bContext *C, wmOperator *op)
{
  bool do_zoom_xy[2];

  /* check that there's an active region, as View2D data resides there */
  if (!view_zoom_poll(C)) {
    return OPERATOR_PASS_THROUGH;
  }

  view_zoom_axis_lock_defaults(C, do_zoom_xy);

  /* set RNA-Props - zooming in by uniform factor */
  RNA_float_set(op->ptr, "zoomfacx", do_zoom_xy[0] ? 0.0375f : 0.0f);
  RNA_float_set(op->ptr, "zoomfacy", do_zoom_xy[1] ? 0.0375f : 0.0f);

  /* apply movement, then we're done */
  view_zoomstep_apply(C, op);

  view_zoomstep_exit(op);

  return OPERATOR_FINISHED;
}

static int view_zoomin_invoke(bContext *C, wmOperator *op, const wmEvent *event)
{
  v2dViewZoomData *vzd;

  if (!view_zoomdrag_init(C, op)) {
    return OPERATOR_PASS_THROUGH;
  }

  vzd = op->customdata;

  if (U.uiflag & USER_ZOOM_TO_MOUSEPOS) {
    ARegion *ar = CTX_wm_region(C);

    /* store initial mouse position (in view space) */
    UI_view2d_region_to_view(&ar->v2d, event->mval[0], event->mval[1], &vzd->mx_2d, &vzd->my_2d);
  }

  return view_zoomin_exec(C, op);
}

static void VIEW2D_OT_zoom_in(wmOperatorType *ot)
{
<<<<<<< HEAD
	PropertyRNA *prop;

	/* identifiers */
	ot->name = "Zoom In";
	ot->description = "Zoom In\nZoom in the view";
	ot->idname = "VIEW2D_OT_zoom_in";

	/* api callbacks */
	ot->invoke = view_zoomin_invoke;
	ot->exec = view_zoomin_exec;  // XXX, needs view_zoomdrag_init called first.
	ot->poll = view_zoom_poll;

	/* rna - must keep these in sync with the other operators */
	prop = RNA_def_float(ot->srna, "zoomfacx", 0, -FLT_MAX, FLT_MAX, "Zoom Factor X", "", -FLT_MAX, FLT_MAX);
	RNA_def_property_flag(prop, PROP_HIDDEN);
	prop = RNA_def_float(ot->srna, "zoomfacy", 0, -FLT_MAX, FLT_MAX, "Zoom Factor Y", "", -FLT_MAX, FLT_MAX);
	RNA_def_property_flag(prop, PROP_HIDDEN);
=======
  PropertyRNA *prop;

  /* identifiers */
  ot->name = "Zoom In";
  ot->description = "Zoom in the view";
  ot->idname = "VIEW2D_OT_zoom_in";

  /* api callbacks */
  ot->invoke = view_zoomin_invoke;
  ot->exec = view_zoomin_exec;  // XXX, needs view_zoomdrag_init called first.
  ot->poll = view_zoom_poll;

  /* rna - must keep these in sync with the other operators */
  prop = RNA_def_float(
      ot->srna, "zoomfacx", 0, -FLT_MAX, FLT_MAX, "Zoom Factor X", "", -FLT_MAX, FLT_MAX);
  RNA_def_property_flag(prop, PROP_HIDDEN);
  prop = RNA_def_float(
      ot->srna, "zoomfacy", 0, -FLT_MAX, FLT_MAX, "Zoom Factor Y", "", -FLT_MAX, FLT_MAX);
  RNA_def_property_flag(prop, PROP_HIDDEN);
>>>>>>> 863eeca1
}

/* this operator only needs this single callback, where it calls the view_zoom_*() methods */
static int view_zoomout_exec(bContext *C, wmOperator *op)
{
  bool do_zoom_xy[2];

  /* check that there's an active region, as View2D data resides there */
  if (!view_zoom_poll(C)) {
    return OPERATOR_PASS_THROUGH;
  }

  view_zoom_axis_lock_defaults(C, do_zoom_xy);

  /* set RNA-Props - zooming in by uniform factor */
  RNA_float_set(op->ptr, "zoomfacx", do_zoom_xy[0] ? -0.0375f : 0.0f);
  RNA_float_set(op->ptr, "zoomfacy", do_zoom_xy[1] ? -0.0375f : 0.0f);

  /* apply movement, then we're done */
  view_zoomstep_apply(C, op);

  view_zoomstep_exit(op);

  return OPERATOR_FINISHED;
}

static int view_zoomout_invoke(bContext *C, wmOperator *op, const wmEvent *event)
{
  v2dViewZoomData *vzd;

  if (!view_zoomdrag_init(C, op)) {
    return OPERATOR_PASS_THROUGH;
  }

  vzd = op->customdata;

  if (U.uiflag & USER_ZOOM_TO_MOUSEPOS) {
    ARegion *ar = CTX_wm_region(C);

    /* store initial mouse position (in view space) */
    UI_view2d_region_to_view(&ar->v2d, event->mval[0], event->mval[1], &vzd->mx_2d, &vzd->my_2d);
  }

  return view_zoomout_exec(C, op);
}

static void VIEW2D_OT_zoom_out(wmOperatorType *ot)
{
<<<<<<< HEAD
	PropertyRNA *prop;

	/* identifiers */
	ot->name = "Zoom Out";
	ot->description = "Zoom Out\nZoom out the view";
	ot->idname = "VIEW2D_OT_zoom_out";

	/* api callbacks */
	ot->invoke = view_zoomout_invoke;
//	ot->exec = view_zoomout_exec; // XXX, needs view_zoomdrag_init called first.
	ot->poll = view_zoom_poll;

	/* rna - must keep these in sync with the other operators */
	prop = RNA_def_float(ot->srna, "zoomfacx", 0, -FLT_MAX, FLT_MAX, "Zoom Factor X", "", -FLT_MAX, FLT_MAX);
	RNA_def_property_flag(prop, PROP_HIDDEN);
	prop = RNA_def_float(ot->srna, "zoomfacy", 0, -FLT_MAX, FLT_MAX, "Zoom Factor Y", "", -FLT_MAX, FLT_MAX);
	RNA_def_property_flag(prop, PROP_HIDDEN);
=======
  PropertyRNA *prop;

  /* identifiers */
  ot->name = "Zoom Out";
  ot->description = "Zoom out the view";
  ot->idname = "VIEW2D_OT_zoom_out";

  /* api callbacks */
  ot->invoke = view_zoomout_invoke;
  //  ot->exec = view_zoomout_exec; // XXX, needs view_zoomdrag_init called first.
  ot->poll = view_zoom_poll;

  /* rna - must keep these in sync with the other operators */
  prop = RNA_def_float(
      ot->srna, "zoomfacx", 0, -FLT_MAX, FLT_MAX, "Zoom Factor X", "", -FLT_MAX, FLT_MAX);
  RNA_def_property_flag(prop, PROP_HIDDEN);
  prop = RNA_def_float(
      ot->srna, "zoomfacy", 0, -FLT_MAX, FLT_MAX, "Zoom Factor Y", "", -FLT_MAX, FLT_MAX);
  RNA_def_property_flag(prop, PROP_HIDDEN);
>>>>>>> 863eeca1
}

/* ********************************************************* */
/* DRAG-ZOOM OPERATOR                                    */

/**
 * MMB Drag - allows non-uniform scaling by dragging mouse
 *
 * In order to make sure this works, each operator must define the following RNA-Operator Props:
 * - `deltax, deltay` - amounts to add to each side of the 'cur' rect
 */

/* apply transform to view (i.e. adjust 'cur' rect) */
static void view_zoomdrag_apply(bContext *C, wmOperator *op)
{
  v2dViewZoomData *vzd = op->customdata;
  View2D *v2d = vzd->v2d;
  float dx, dy;
  const int snap_test = ED_region_snap_size_test(vzd->ar);

  /* get amount to move view by */
  dx = RNA_float_get(op->ptr, "deltax");
  dy = RNA_float_get(op->ptr, "deltay");

  if (U.uiflag & USER_ZOOM_INVERT) {
    dx *= -1;
    dy *= -1;
  }

  /* continuous zoom shouldn't move that fast... */
  if (U.viewzoom == USER_ZOOM_CONT) {  // XXX store this setting as RNA prop?
    double time = PIL_check_seconds_timer();
    float time_step = (float)(time - vzd->timer_lastdraw);

    dx *= time_step * 0.5f;
    dy *= time_step * 0.5f;

    vzd->timer_lastdraw = time;
  }

  /* only move view on an axis if change is allowed */
  if ((v2d->keepzoom & V2D_LOCKZOOM_X) == 0) {
    if (v2d->keepofs & V2D_LOCKOFS_X) {
      v2d->cur.xmax -= 2 * dx;
    }
    else {
      if (U.uiflag & USER_ZOOM_TO_MOUSEPOS) {
        float mval_fac = (vzd->mx_2d - v2d->cur.xmin) / BLI_rctf_size_x(&v2d->cur);
        float mval_faci = 1.0f - mval_fac;
        float ofs = (mval_fac * dx) - (mval_faci * dx);

        v2d->cur.xmin += ofs + dx;
        v2d->cur.xmax += ofs - dx;
      }
      else {
        v2d->cur.xmin += dx;
        v2d->cur.xmax -= dx;
      }
    }
  }
  if ((v2d->keepzoom & V2D_LOCKZOOM_Y) == 0) {
    if (v2d->keepofs & V2D_LOCKOFS_Y) {
      v2d->cur.ymax -= 2 * dy;
    }
    else {
      if (U.uiflag & USER_ZOOM_TO_MOUSEPOS) {
        float mval_fac = (vzd->my_2d - v2d->cur.ymin) / BLI_rctf_size_y(&v2d->cur);
        float mval_faci = 1.0f - mval_fac;
        float ofs = (mval_fac * dy) - (mval_faci * dy);

        v2d->cur.ymin += ofs + dy;
        v2d->cur.ymax += ofs - dy;
      }
      else {
        v2d->cur.ymin += dy;
        v2d->cur.ymax -= dy;
      }
    }
  }

  /* validate that view is in valid configuration after this operation */
  UI_view2d_curRect_validate(v2d);

  if (ED_region_snap_size_apply(vzd->ar, snap_test)) {
    ScrArea *sa = CTX_wm_area(C);
    ED_area_tag_redraw(sa);
    WM_event_add_notifier(C, NC_SCREEN | NA_EDITED, NULL);
  }

  /* request updates to be done... */
  ED_region_tag_redraw_no_rebuild(vzd->ar);
  UI_view2d_sync(CTX_wm_screen(C), CTX_wm_area(C), v2d, V2D_LOCK_COPY);
}

/* cleanup temp customdata  */
static void view_zoomdrag_exit(bContext *C, wmOperator *op)
{
  UI_view2d_zoom_cache_reset();

  if (op->customdata) {
    v2dViewZoomData *vzd = op->customdata;

    if (vzd->timer) {
      WM_event_remove_timer(CTX_wm_manager(C), CTX_wm_window(C), vzd->timer);
    }

    MEM_freeN(op->customdata);
    op->customdata = NULL;
  }
}

static void view_zoomdrag_cancel(bContext *C, wmOperator *op)
{
  view_zoomdrag_exit(C, op);
}

/* for 'redo' only, with no user input */
static int view_zoomdrag_exec(bContext *C, wmOperator *op)
{
  if (!view_zoomdrag_init(C, op)) {
    return OPERATOR_PASS_THROUGH;
  }

  view_zoomdrag_apply(C, op);
  view_zoomdrag_exit(C, op);
  return OPERATOR_FINISHED;
}

/* set up modal operator and relevant settings */
static int view_zoomdrag_invoke(bContext *C, wmOperator *op, const wmEvent *event)
{
  wmWindow *window = CTX_wm_window(C);
  v2dViewZoomData *vzd;
  View2D *v2d;

  /* set up customdata */
  if (!view_zoomdrag_init(C, op)) {
    return OPERATOR_PASS_THROUGH;
  }

  vzd = op->customdata;
  v2d = vzd->v2d;

  if (event->type == MOUSEZOOM || event->type == MOUSEPAN) {
    float dx, dy, fac;

    vzd->lastx = event->prevx;
    vzd->lasty = event->prevy;

    /* As we have only 1D information (magnify value), feed both axes
     * with magnify information that is stored in x axis
     */
    fac = 0.01f * (event->prevx - event->x);
    dx = fac * BLI_rctf_size_x(&v2d->cur) / 10.0f;
    if (event->type == MOUSEPAN) {
      fac = 0.01f * (event->prevy - event->y);
    }
    dy = fac * BLI_rctf_size_y(&v2d->cur) / 10.0f;

    /* support trackpad zoom to always zoom entirely - the v2d code uses portrait or
     * landscape exceptions */
    if (v2d->keepzoom & V2D_KEEPASPECT) {
      if (fabsf(dx) > fabsf(dy)) {
        dy = dx;
      }
      else {
        dx = dy;
      }
    }
    RNA_float_set(op->ptr, "deltax", dx);
    RNA_float_set(op->ptr, "deltay", dy);

    view_zoomdrag_apply(C, op);
    view_zoomdrag_exit(C, op);
    return OPERATOR_FINISHED;
  }

  /* set initial settings */
  vzd->lastx = event->x;
  vzd->lasty = event->y;
  RNA_float_set(op->ptr, "deltax", 0);
  RNA_float_set(op->ptr, "deltay", 0);

  /* for modal exit test */
  vzd->invoke_event = event->type;

  if (U.uiflag & USER_ZOOM_TO_MOUSEPOS) {
    ARegion *ar = CTX_wm_region(C);

    /* store initial mouse position (in view space) */
    UI_view2d_region_to_view(&ar->v2d, event->mval[0], event->mval[1], &vzd->mx_2d, &vzd->my_2d);
  }

  if (v2d->keepofs & V2D_LOCKOFS_X) {
    WM_cursor_modal_set(window, BC_NS_SCROLLCURSOR);
  }
  else if (v2d->keepofs & V2D_LOCKOFS_Y) {
    WM_cursor_modal_set(window, BC_EW_SCROLLCURSOR);
  }
  else {
    WM_cursor_modal_set(window, BC_NSEW_SCROLLCURSOR);
  }

  /* add temp handler */
  WM_event_add_modal_handler(C, op);

  if (U.viewzoom == USER_ZOOM_CONT) {
    /* needs a timer to continue redrawing */
    vzd->timer = WM_event_add_timer(CTX_wm_manager(C), window, TIMER, 0.01f);
    vzd->timer_lastdraw = PIL_check_seconds_timer();
  }

  return OPERATOR_RUNNING_MODAL;
}

/* handle user input - calculations of mouse-movement need to be done here,
 * not in the apply callback! */
static int view_zoomdrag_modal(bContext *C, wmOperator *op, const wmEvent *event)
{
  v2dViewZoomData *vzd = op->customdata;
  View2D *v2d = vzd->v2d;

  /* execute the events */
  if (event->type == TIMER && event->customdata == vzd->timer) {
    view_zoomdrag_apply(C, op);
  }
  else if (event->type == MOUSEMOVE) {
    float dx, dy;

    /* calculate new delta transform, based on zooming mode */
    if (U.viewzoom == USER_ZOOM_SCALE) {
      /* 'scale' zooming */
      float dist;

      /* x-axis transform */
      dist = BLI_rcti_size_x(&v2d->mask) / 2.0f;
      dx = 1.0f - (fabsf(vzd->lastx - vzd->ar->winrct.xmin - dist) + 2.0f) /
                      (fabsf(event->mval[0] - dist) + 2.0f);
      dx *= 0.5f * BLI_rctf_size_x(&v2d->cur);

      /* y-axis transform */
      dist = BLI_rcti_size_y(&v2d->mask) / 2.0f;
      dy = 1.0f - (fabsf(vzd->lasty - vzd->ar->winrct.ymin - dist) + 2.0f) /
                      (fabsf(event->mval[1] - dist) + 2.0f);
      dy *= 0.5f * BLI_rctf_size_y(&v2d->cur);
    }
    else {
      /* 'continuous' or 'dolly' */
      float fac, zoomfac = 0.01f;

      /* some view2d's (graph) don't have min/max zoom, or extreme ones */
      if (v2d->maxzoom > 0.0f) {
        zoomfac = clamp_f(0.001f * v2d->maxzoom, 0.001f, 0.01f);
      }

      /* x-axis transform */
      fac = zoomfac * (event->x - vzd->lastx);
      dx = fac * BLI_rctf_size_x(&v2d->cur);

      /* y-axis transform */
      fac = zoomfac * (event->y - vzd->lasty);
      dy = fac * BLI_rctf_size_y(&v2d->cur);
    }

    /* support zoom to always zoom entirely - the v2d code uses portrait or
     * landscape exceptions */
    if (v2d->keepzoom & V2D_KEEPASPECT) {
      if (fabsf(dx) > fabsf(dy)) {
        dy = dx;
      }
      else {
        dx = dy;
      }
    }

    /* set transform amount, and add current deltas to stored total delta (for redo) */
    RNA_float_set(op->ptr, "deltax", dx);
    RNA_float_set(op->ptr, "deltay", dy);

    vzd->dx += dx;
    vzd->dy += dy;

    /* Store mouse coordinates for next time, if not doing continuous zoom:
     * - Continuous zoom only depends on distance of mouse
     *   to starting point to determine rate of change.
     */
    if (U.viewzoom != USER_ZOOM_CONT) {  // XXX store this setting as RNA prop?
      vzd->lastx = event->x;
      vzd->lasty = event->y;
    }

    /* apply zooming */
    view_zoomdrag_apply(C, op);
  }
  else if (event->type == vzd->invoke_event || event->type == ESCKEY) {
    if (event->val == KM_RELEASE) {

      /* for redo, store the overall deltas - need to respect zoom-locks here... */
      if ((v2d->keepzoom & V2D_LOCKZOOM_X) == 0) {
        RNA_float_set(op->ptr, "deltax", vzd->dx);
      }
      else {
        RNA_float_set(op->ptr, "deltax", 0);
      }

      if ((v2d->keepzoom & V2D_LOCKZOOM_Y) == 0) {
        RNA_float_set(op->ptr, "deltay", vzd->dy);
      }
      else {
        RNA_float_set(op->ptr, "deltay", 0);
      }

      /* free customdata */
      view_zoomdrag_exit(C, op);
      WM_cursor_modal_restore(CTX_wm_window(C));

      return OPERATOR_FINISHED;
    }
  }

  return OPERATOR_RUNNING_MODAL;
}

static void VIEW2D_OT_zoom(wmOperatorType *ot)
{
<<<<<<< HEAD
	PropertyRNA *prop;
	/* identifiers */
	ot->name = "Zoom 2D View";
	ot->description = "Zoom 2D View\nZoom in/out the view";
	ot->idname = "VIEW2D_OT_zoom";

	/* api callbacks */
	ot->exec = view_zoomdrag_exec;
	ot->invoke = view_zoomdrag_invoke;
	ot->modal = view_zoomdrag_modal;
	ot->cancel = view_zoomdrag_cancel;

	ot->poll = view_zoom_poll;

	/* operator is repeatable */
	ot->flag = OPTYPE_BLOCKING | OPTYPE_GRAB_CURSOR;

	/* rna - must keep these in sync with the other operators */
	prop = RNA_def_float(ot->srna, "deltax", 0, -FLT_MAX, FLT_MAX, "Delta X", "", -FLT_MAX, FLT_MAX);
	RNA_def_property_flag(prop, PROP_HIDDEN);
	prop = RNA_def_float(ot->srna, "deltay", 0, -FLT_MAX, FLT_MAX, "Delta Y", "", -FLT_MAX, FLT_MAX);
	RNA_def_property_flag(prop, PROP_HIDDEN);
=======
  PropertyRNA *prop;
  /* identifiers */
  ot->name = "Zoom 2D View";
  ot->description = "Zoom in/out the view";
  ot->idname = "VIEW2D_OT_zoom";

  /* api callbacks */
  ot->exec = view_zoomdrag_exec;
  ot->invoke = view_zoomdrag_invoke;
  ot->modal = view_zoomdrag_modal;
  ot->cancel = view_zoomdrag_cancel;

  ot->poll = view_zoom_poll;

  /* operator is repeatable */
  ot->flag = OPTYPE_BLOCKING | OPTYPE_GRAB_CURSOR;

  /* rna - must keep these in sync with the other operators */
  prop = RNA_def_float(ot->srna, "deltax", 0, -FLT_MAX, FLT_MAX, "Delta X", "", -FLT_MAX, FLT_MAX);
  RNA_def_property_flag(prop, PROP_HIDDEN);
  prop = RNA_def_float(ot->srna, "deltay", 0, -FLT_MAX, FLT_MAX, "Delta Y", "", -FLT_MAX, FLT_MAX);
  RNA_def_property_flag(prop, PROP_HIDDEN);
>>>>>>> 863eeca1
}

/* ********************************************************* */
/* BORDER-ZOOM */

/**
 * The user defines a rect using standard box select tools, and we use this rect to
 * define the new zoom-level of the view in the following ways:
 *
 * -# LEFTMOUSE - zoom in to view
 * -# RIGHTMOUSE - zoom out of view
 *
 * Currently, these key mappings are hardcoded, but it shouldn't be too important to
 * have custom keymappings for this...
 */

static int view_borderzoom_exec(bContext *C, wmOperator *op)
{
  ARegion *ar = CTX_wm_region(C);
  View2D *v2d = &ar->v2d;
  rctf rect;
  rctf cur_new = v2d->cur;
  const int smooth_viewtx = WM_operator_smooth_viewtx_get(op);

  /* convert coordinates of rect to 'tot' rect coordinates */
  WM_operator_properties_border_to_rctf(op, &rect);
  UI_view2d_region_to_view_rctf(v2d, &rect, &rect);

  /* check if zooming in/out view */
  const bool zoom_in = !RNA_boolean_get(op->ptr, "zoom_out");

  if (zoom_in) {
    /* zoom in:
     * - 'cur' rect will be defined by the coordinates of the border region
     * - just set the 'cur' rect to have the same coordinates as the border region
     *   if zoom is allowed to be changed
     */
    if ((v2d->keepzoom & V2D_LOCKZOOM_X) == 0) {
      cur_new.xmin = rect.xmin;
      cur_new.xmax = rect.xmax;
    }
    if ((v2d->keepzoom & V2D_LOCKZOOM_Y) == 0) {
      cur_new.ymin = rect.ymin;
      cur_new.ymax = rect.ymax;
    }
  }
  else {
    /* zoom out:
     * - the current 'cur' rect coordinates are going to end up where the 'rect' ones are,
     *   but the 'cur' rect coordinates will need to be adjusted to take in more of the view
     * - calculate zoom factor, and adjust using center-point
     */
    float zoom, center, size;

    /* TODO: is this zoom factor calculation valid?
     * It seems to produce same results every time... */
    if ((v2d->keepzoom & V2D_LOCKZOOM_X) == 0) {
      size = BLI_rctf_size_x(&cur_new);
      zoom = size / BLI_rctf_size_x(&rect);
      center = BLI_rctf_cent_x(&cur_new);

      cur_new.xmin = center - (size * zoom);
      cur_new.xmax = center + (size * zoom);
    }
    if ((v2d->keepzoom & V2D_LOCKZOOM_Y) == 0) {
      size = BLI_rctf_size_y(&cur_new);
      zoom = size / BLI_rctf_size_y(&rect);
      center = BLI_rctf_cent_y(&cur_new);

      cur_new.ymin = center - (size * zoom);
      cur_new.ymax = center + (size * zoom);
    }
  }

  UI_view2d_smooth_view(C, ar, &cur_new, smooth_viewtx);

  return OPERATOR_FINISHED;
}

static void VIEW2D_OT_zoom_border(wmOperatorType *ot)
{
<<<<<<< HEAD
	/* identifiers */
	ot->name = "Zoom Border";
	ot->description = "Zoom Border\nDrawing rectangle with LMB zooms in. Drawing rectangle with MMB zooms out";
	ot->idname = "VIEW2D_OT_zoom_border";
=======
  /* identifiers */
  ot->name = "Zoom to Border";
  ot->description = "Zoom in the view to the nearest item contained in the border";
  ot->idname = "VIEW2D_OT_zoom_border";
>>>>>>> 863eeca1

  /* api callbacks */
  ot->invoke = WM_gesture_box_invoke;
  ot->exec = view_borderzoom_exec;
  ot->modal = WM_gesture_box_modal;
  ot->cancel = WM_gesture_box_cancel;

  ot->poll = view_zoom_poll;

  /* rna */
  WM_operator_properties_gesture_box_zoom(ot);
}

#ifdef WITH_INPUT_NDOF
static int view2d_ndof_invoke(bContext *C, wmOperator *op, const wmEvent *event)
{
  if (event->type != NDOF_MOTION) {
    return OPERATOR_CANCELLED;
  }
  else {
    const wmNDOFMotionData *ndof = event->customdata;

    /* tune these until it feels right */
    const float zoom_sensitivity = 0.5f;
    const float speed = 10.0f; /* match view3d ortho */
    const bool has_translate = (ndof->tvec[0] && ndof->tvec[1]) && view_pan_poll(C);
    const bool has_zoom = (ndof->tvec[2] != 0.0f) && view_zoom_poll(C);

    if (has_translate) {
      if (view_pan_init(C, op)) {
        v2dViewPanData *vpd;
        float pan_vec[3];

        WM_event_ndof_pan_get(ndof, pan_vec, false);

        pan_vec[0] *= speed;
        pan_vec[1] *= speed;

        vpd = op->customdata;

        view_pan_apply_ex(C, vpd, pan_vec[0], pan_vec[1]);

        view_pan_exit(op);
      }
    }

    if (has_zoom) {
      if (view_zoomdrag_init(C, op)) {
        v2dViewZoomData *vzd;
        float zoom_factor = zoom_sensitivity * ndof->dt * -ndof->tvec[2];

        bool do_zoom_xy[2];

        if (U.ndof_flag & NDOF_ZOOM_INVERT) {
          zoom_factor = -zoom_factor;
        }

        view_zoom_axis_lock_defaults(C, do_zoom_xy);

        vzd = op->customdata;

        view_zoomstep_apply_ex(
            C, vzd, false, do_zoom_xy[0] ? zoom_factor : 0.0f, do_zoom_xy[1] ? zoom_factor : 0.0f);

        view_zoomstep_exit(op);
      }
    }

    return OPERATOR_FINISHED;
  }
}

static void VIEW2D_OT_ndof(wmOperatorType *ot)
{
<<<<<<< HEAD
	/* identifiers */
	ot->name = "NDOF Pan/Zoom";
	ot->idname = "VIEW2D_OT_ndof";
	ot->description = "NDOF Pan/Zoom\nUse a 3D mouse device to pan/zoom the view";
=======
  /* identifiers */
  ot->name = "NDOF Pan/Zoom";
  ot->idname = "VIEW2D_OT_ndof";
  ot->description = "Use a 3D mouse device to pan/zoom the view";
>>>>>>> 863eeca1

  /* api callbacks */
  ot->invoke = view2d_ndof_invoke;
  ot->poll = view2d_poll;

  /* flags */
  ot->flag = OPTYPE_LOCK_BYPASS;
}
#endif /* WITH_INPUT_NDOF */

/* ********************************************************* */
/* SMOOTH VIEW */

struct SmoothView2DStore {
  rctf orig_cur, new_cur;

  double time_allowed;
};

/**
 * function to get a factor out of a rectangle
 *
 * note: this doesn't always work as well as it might because the target size
 *       may not be reached because of clamping the desired rect, we _could_
 *       attempt to clamp the rect before working out the zoom factor but its
 *       not really worthwhile for the few cases this happens.
 */
static float smooth_view_rect_to_fac(const rctf *rect_a, const rctf *rect_b)
{
  const float size_a[2] = {BLI_rctf_size_x(rect_a), BLI_rctf_size_y(rect_a)};
  const float size_b[2] = {BLI_rctf_size_x(rect_b), BLI_rctf_size_y(rect_b)};
  const float cent_a[2] = {BLI_rctf_cent_x(rect_a), BLI_rctf_cent_y(rect_a)};
  const float cent_b[2] = {BLI_rctf_cent_x(rect_b), BLI_rctf_cent_y(rect_b)};

  float fac_max = 0.0f;
  float tfac;

  int i;

  for (i = 0; i < 2; i++) {
    /* axis translation normalized to scale */
    tfac = fabsf(cent_a[i] - cent_b[i]) / min_ff(size_a[i], size_b[i]);
    fac_max = max_ff(fac_max, tfac);
    if (fac_max >= 1.0f) {
      break;
    }

    /* axis scale difference, x2 so doubling or half gives 1.0f */
    tfac = (1.0f - (min_ff(size_a[i], size_b[i]) / max_ff(size_a[i], size_b[i]))) * 2.0f;
    fac_max = max_ff(fac_max, tfac);
    if (fac_max >= 1.0f) {
      break;
    }
  }
  return min_ff(fac_max, 1.0f);
}

/* will start timer if appropriate */
/* the arguments are the desired situation */
void UI_view2d_smooth_view(bContext *C, ARegion *ar, const rctf *cur, const int smooth_viewtx)
{
  wmWindowManager *wm = CTX_wm_manager(C);
  wmWindow *win = CTX_wm_window(C);

  View2D *v2d = &ar->v2d;
  struct SmoothView2DStore sms = {{0}};
  bool ok = false;
  float fac = 1.0f;

  /* initialize sms */
  sms.new_cur = v2d->cur;

  /* store the options we want to end with */
  if (cur) {
    sms.new_cur = *cur;
  }

  if (cur) {
    fac = smooth_view_rect_to_fac(&v2d->cur, cur);
  }

  if (smooth_viewtx && fac > FLT_EPSILON) {
    bool changed = false;

    if (BLI_rctf_compare(&sms.new_cur, &v2d->cur, FLT_EPSILON) == false) {
      changed = true;
    }

    /* The new view is different from the old one
     * so animate the view */
    if (changed) {
      sms.orig_cur = v2d->cur;

      sms.time_allowed = (double)smooth_viewtx / 1000.0;

      /* scale the time allowed the change in view */
      sms.time_allowed *= (double)fac;

      /* keep track of running timer! */
      if (v2d->sms == NULL) {
        v2d->sms = MEM_mallocN(sizeof(struct SmoothView2DStore), "smoothview v2d");
      }
      *v2d->sms = sms;
      if (v2d->smooth_timer) {
        WM_event_remove_timer(wm, win, v2d->smooth_timer);
      }
      /* TIMER1 is hardcoded in keymap */
      /* max 30 frs/sec */
      v2d->smooth_timer = WM_event_add_timer(wm, win, TIMER1, 1.0 / 100.0);

      ok = true;
    }
  }

  /* if we get here nothing happens */
  if (ok == false) {
    v2d->cur = sms.new_cur;

    UI_view2d_curRect_validate(v2d);
    ED_region_tag_redraw_no_rebuild(ar);
    UI_view2d_sync(CTX_wm_screen(C), CTX_wm_area(C), v2d, V2D_LOCK_COPY);
  }
}

/* only meant for timer usage */
static int view2d_smoothview_invoke(bContext *C, wmOperator *UNUSED(op), const wmEvent *event)
{
  ARegion *ar = CTX_wm_region(C);
  View2D *v2d = &ar->v2d;
  struct SmoothView2DStore *sms = v2d->sms;
  float step;

  /* escape if not our timer */
  if (v2d->smooth_timer == NULL || v2d->smooth_timer != event->customdata) {
    return OPERATOR_PASS_THROUGH;
  }

  if (sms->time_allowed != 0.0) {
    step = (float)((v2d->smooth_timer->duration) / sms->time_allowed);
  }
  else {
    step = 1.0f;
  }

  /* end timer */
  if (step >= 1.0f) {
    v2d->cur = sms->new_cur;

    MEM_freeN(v2d->sms);
    v2d->sms = NULL;

    WM_event_remove_timer(CTX_wm_manager(C), CTX_wm_window(C), v2d->smooth_timer);
    v2d->smooth_timer = NULL;

    /* Event handling won't know if a UI item has been moved under the pointer. */
    WM_event_add_mousemove(C);
  }
  else {
    /* ease in/out */
    step = (3.0f * step * step - 2.0f * step * step * step);

    BLI_rctf_interp(&v2d->cur, &sms->orig_cur, &sms->new_cur, step);
  }

  UI_view2d_curRect_validate(v2d);
  UI_view2d_sync(CTX_wm_screen(C), CTX_wm_area(C), v2d, V2D_LOCK_COPY);
  ED_region_tag_redraw_no_rebuild(ar);

  if (v2d->sms == NULL) {
    UI_view2d_zoom_cache_reset();
  }

  return OPERATOR_FINISHED;
}

static void VIEW2D_OT_smoothview(wmOperatorType *ot)
{
<<<<<<< HEAD
	/* identifiers */
	ot->name = "Smooth View 2D";
	ot->description = "Smooth View 2D";
	ot->idname = "VIEW2D_OT_smoothview";
=======
  /* identifiers */
  ot->name = "Smooth View 2D";
  ot->idname = "VIEW2D_OT_smoothview";
>>>>>>> 863eeca1

  /* api callbacks */
  ot->invoke = view2d_smoothview_invoke;
  ot->poll = view2d_poll;

  /* flags */
  ot->flag = OPTYPE_INTERNAL;

  /* rna */
  WM_operator_properties_gesture_box(ot);
}

/* ********************************************************* */
/* SCROLLERS */

/**
 * Scrollers should behave in the following ways, when clicked on with LMB (and dragged):
 * -# 'Handles' on end of 'bubble' - when the axis that the scroller represents is zoomable,
 *    enlarge 'cur' rect on the relevant side.
 * -# 'Bubble'/'bar' - just drag, and bar should move with mouse (view pans opposite).
 *
 * In order to make sure this works, each operator must define the following RNA-Operator Props:
 * - `deltax, deltay` - define how much to move view by (relative to zoom-correction factor)
 */

/* customdata for scroller-invoke data */
typedef struct v2dScrollerMove {
  /** View2D data that this operation affects */
  View2D *v2d;
  /** region that the scroller is in */
  ARegion *ar;

  /** scroller that mouse is in ('h' or 'v') */
  char scroller;

  /* XXX find some way to provide visual feedback of this (active color?) */
  /** -1 is min zoomer, 0 is bar, 1 is max zoomer */
  short zone;

  /** view adjustment factor, based on size of region */
  float fac;
  /** for pixel rounding (avoid visible UI jitter) */
  float fac_round;
  /** amount moved by mouse on axis of interest */
  float delta;

  /** width of the scrollbar itself, used for page up/down clicks */
  float scrollbarwidth;
  /** initial location of scrollbar x/y, mouse relative */
  int scrollbar_orig;

  /** previous mouse coordinates (in screen coordinates) for determining movement */
  int lastx, lasty;
} v2dScrollerMove;

/**
 * #View2DScrollers is typedef'd in UI_view2d.h
 * This is a CUT DOWN VERSION of the 'real' version, which is defined in view2d.c,
 * as we only need focus bubble info.
 *
 * \warning: The start of this struct must not change,
 * so that it stays in sync with the 'real' version.
 * For now, we don't need to have a separate (internal) header for structs like this...
 */
struct View2DScrollers {
  /* focus bubbles */
  int vert_min, vert_max; /* vertical scrollbar */
  int hor_min, hor_max;   /* horizontal scrollbar */
};

/* quick enum for vsm->zone (scroller handles) */
enum {
  SCROLLHANDLE_MIN = -1,
  SCROLLHANDLE_BAR,
  SCROLLHANDLE_MAX,
  SCROLLHANDLE_MIN_OUTSIDE,
  SCROLLHANDLE_MAX_OUTSIDE,
} /*eV2DScrollerHandle_Zone*/;

/* ------------------------ */

/**
 * Check if mouse is within scroller handle.
 *
 * \param mouse: relevant mouse coordinate in region space.
 * \param sc_min, sc_max: extents of scroller 'groove' (potential available space for scroller).
 * \param sh_min, sh_max: positions of scrollbar handles.
 */
static short mouse_in_scroller_handle(int mouse, int sc_min, int sc_max, int sh_min, int sh_max)
{
  bool in_min, in_max, in_bar, out_min, out_max, in_view = 1;

  /* firstly, check if
   * - 'bubble' fills entire scroller
   * - 'bubble' completely out of view on either side
   */
  if ((sh_min <= sc_min) && (sh_max >= sc_max)) {
    in_view = 0;
  }
  if (sh_min == sh_max) {
    if (sh_min <= sc_min) {
      in_view = 0;
    }
    if (sh_max >= sc_max) {
      in_view = 0;
    }
  }
  else {
    if (sh_max <= sc_min) {
      in_view = 0;
    }
    if (sh_min >= sc_max) {
      in_view = 0;
    }
  }

  if (in_view == 0) {
    return SCROLLHANDLE_BAR;
  }

  /* check if mouse is in or past either handle */
  /* TODO: check if these extents are still valid or not */
  in_max = ((mouse >= (sh_max - V2D_SCROLLER_HANDLE_SIZE)) &&
            (mouse <= (sh_max + V2D_SCROLLER_HANDLE_SIZE)));
  in_min = ((mouse <= (sh_min + V2D_SCROLLER_HANDLE_SIZE)) &&
            (mouse >= (sh_min - V2D_SCROLLER_HANDLE_SIZE)));
  in_bar = ((mouse < (sh_max - V2D_SCROLLER_HANDLE_SIZE)) &&
            (mouse > (sh_min + V2D_SCROLLER_HANDLE_SIZE)));
  out_min = mouse < (sh_min - V2D_SCROLLER_HANDLE_SIZE);
  out_max = mouse > (sh_max + V2D_SCROLLER_HANDLE_SIZE);

  if (in_bar) {
    return SCROLLHANDLE_BAR;
  }
  else if (in_max) {
    return SCROLLHANDLE_MAX;
  }
  else if (in_min) {
    return SCROLLHANDLE_MIN;
  }
  else if (out_min) {
    return SCROLLHANDLE_MIN_OUTSIDE;
  }
  else if (out_max) {
    return SCROLLHANDLE_MAX_OUTSIDE;
  }

  /* unlikely to happen, though we just cover it in case */
  return SCROLLHANDLE_BAR;
}

static bool scroller_activate_poll(bContext *C)
{
  if (!view2d_poll(C)) {
    return false;
  }

  wmWindow *win = CTX_wm_window(C);
  ARegion *ar = CTX_wm_region(C);
  View2D *v2d = &ar->v2d;
  wmEvent *event = win->eventstate;

  /* check if mouse in scrollbars, if they're enabled */
  return (UI_view2d_mouse_in_scrollers(ar, v2d, event->x, event->y) != 0);
}

/* initialize customdata for scroller manipulation operator */
static void scroller_activate_init(bContext *C,
                                   wmOperator *op,
                                   const wmEvent *event,
                                   const char in_scroller)
{
  v2dScrollerMove *vsm;
  View2DScrollers *scrollers;
  ARegion *ar = CTX_wm_region(C);
  View2D *v2d = &ar->v2d;
  rctf tot_cur_union;
  float mask_size;

  /* set custom-data for operator */
  vsm = MEM_callocN(sizeof(v2dScrollerMove), "v2dScrollerMove");
  op->customdata = vsm;

  /* set general data */
  vsm->v2d = v2d;
  vsm->ar = ar;
  vsm->scroller = in_scroller;

  /* store mouse-coordinates, and convert mouse/screen coordinates to region coordinates */
  vsm->lastx = event->x;
  vsm->lasty = event->y;
  /* 'zone' depends on where mouse is relative to bubble
   * - zooming must be allowed on this axis, otherwise, default to pan
   */
  scrollers = UI_view2d_scrollers_calc(
      C, v2d, NULL, V2D_ARG_DUMMY, V2D_ARG_DUMMY, V2D_ARG_DUMMY, V2D_ARG_DUMMY);

  /* use a union of 'cur' & 'tot' incase the current view is far outside 'tot'. In this cases
   * moving the scroll bars has far too little effect and the view can get stuck T31476. */
  tot_cur_union = v2d->tot;
  BLI_rctf_union(&tot_cur_union, &v2d->cur);

  if (in_scroller == 'h') {
    /* horizontal scroller - calculate adjustment factor first */
    mask_size = (float)BLI_rcti_size_x(&v2d->hor);
    vsm->fac = BLI_rctf_size_x(&tot_cur_union) / mask_size;

    /* pixel rounding */
    vsm->fac_round = (BLI_rctf_size_x(&v2d->cur)) / (float)(BLI_rcti_size_x(&ar->winrct) + 1);

    /* get 'zone' (i.e. which part of scroller is activated) */
    vsm->zone = mouse_in_scroller_handle(
        event->mval[0], v2d->hor.xmin, v2d->hor.xmax, scrollers->hor_min, scrollers->hor_max);

    if ((v2d->keepzoom & V2D_LOCKZOOM_X) && ELEM(vsm->zone, SCROLLHANDLE_MIN, SCROLLHANDLE_MAX)) {
      /* default to scroll, as handles not usable */
      vsm->zone = SCROLLHANDLE_BAR;
    }

    vsm->scrollbarwidth = scrollers->hor_max - scrollers->hor_min;
    vsm->scrollbar_orig = ((scrollers->hor_max + scrollers->hor_min) / 2) + ar->winrct.xmin;
  }
  else {
    /* vertical scroller - calculate adjustment factor first */
    mask_size = (float)BLI_rcti_size_y(&v2d->vert);
    vsm->fac = BLI_rctf_size_y(&tot_cur_union) / mask_size;

    /* pixel rounding */
    vsm->fac_round = (BLI_rctf_size_y(&v2d->cur)) / (float)(BLI_rcti_size_y(&ar->winrct) + 1);

    /* get 'zone' (i.e. which part of scroller is activated) */
    vsm->zone = mouse_in_scroller_handle(
        event->mval[1], v2d->vert.ymin, v2d->vert.ymax, scrollers->vert_min, scrollers->vert_max);

    if ((v2d->keepzoom & V2D_LOCKZOOM_Y) && ELEM(vsm->zone, SCROLLHANDLE_MIN, SCROLLHANDLE_MAX)) {
      /* default to scroll, as handles not usable */
      vsm->zone = SCROLLHANDLE_BAR;
    }

    vsm->scrollbarwidth = scrollers->vert_max - scrollers->vert_min;
    vsm->scrollbar_orig = ((scrollers->vert_max + scrollers->vert_min) / 2) + ar->winrct.ymin;
  }

  UI_view2d_scrollers_free(scrollers);
  ED_region_tag_redraw_no_rebuild(ar);
}

/* cleanup temp customdata  */
static void scroller_activate_exit(bContext *C, wmOperator *op)
{
  if (op->customdata) {
    v2dScrollerMove *vsm = op->customdata;

    vsm->v2d->scroll_ui &= ~(V2D_SCROLL_H_ACTIVE | V2D_SCROLL_V_ACTIVE);

    MEM_freeN(op->customdata);
    op->customdata = NULL;

    ED_region_tag_redraw_no_rebuild(CTX_wm_region(C));
  }
}

static void scroller_activate_cancel(bContext *C, wmOperator *op)
{
  scroller_activate_exit(C, op);
}

/* apply transform to view (i.e. adjust 'cur' rect) */
static void scroller_activate_apply(bContext *C, wmOperator *op)
{
  v2dScrollerMove *vsm = op->customdata;
  View2D *v2d = vsm->v2d;
  float temp;

  /* calculate amount to move view by */
  temp = vsm->fac * vsm->delta;

  /* round to pixel */
  temp = roundf(temp / vsm->fac_round) * vsm->fac_round;

  /* type of movement */
  switch (vsm->zone) {
    case SCROLLHANDLE_MIN:
      /* only expand view on axis if zoom is allowed */
      if ((vsm->scroller == 'h') && !(v2d->keepzoom & V2D_LOCKZOOM_X)) {
        v2d->cur.xmin -= temp;
      }
      if ((vsm->scroller == 'v') && !(v2d->keepzoom & V2D_LOCKZOOM_Y)) {
        v2d->cur.ymin -= temp;
      }
      break;

    case SCROLLHANDLE_MAX:

      /* only expand view on axis if zoom is allowed */
      if ((vsm->scroller == 'h') && !(v2d->keepzoom & V2D_LOCKZOOM_X)) {
        v2d->cur.xmax += temp;
      }
      if ((vsm->scroller == 'v') && !(v2d->keepzoom & V2D_LOCKZOOM_Y)) {
        v2d->cur.ymax += temp;
      }
      break;

    case SCROLLHANDLE_MIN_OUTSIDE:
    case SCROLLHANDLE_MAX_OUTSIDE:
    case SCROLLHANDLE_BAR:
    default:
      /* only move view on an axis if panning is allowed */
      if ((vsm->scroller == 'h') && !(v2d->keepofs & V2D_LOCKOFS_X)) {
        v2d->cur.xmin += temp;
        v2d->cur.xmax += temp;
      }
      if ((vsm->scroller == 'v') && !(v2d->keepofs & V2D_LOCKOFS_Y)) {
        v2d->cur.ymin += temp;
        v2d->cur.ymax += temp;
      }
      break;
  }

  /* validate that view is in valid configuration after this operation */
  UI_view2d_curRect_validate(v2d);

  /* request updates to be done... */
  ED_region_tag_redraw_no_rebuild(vsm->ar);
  UI_view2d_sync(CTX_wm_screen(C), CTX_wm_area(C), v2d, V2D_LOCK_COPY);
}

/**
 * Handle user input for scrollers - calculations of mouse-movement need to be done here,
 * not in the apply callback!
 */
static int scroller_activate_modal(bContext *C, wmOperator *op, const wmEvent *event)
{
  v2dScrollerMove *vsm = op->customdata;

  /* execute the events */
  switch (event->type) {
    case MOUSEMOVE: {
      /* calculate new delta transform, then store mouse-coordinates for next-time */
      if (ELEM(vsm->zone, SCROLLHANDLE_BAR, SCROLLHANDLE_MAX)) {
        /* if using bar (i.e. 'panning') or 'max' zoom widget */
        switch (vsm->scroller) {
          case 'h': /* horizontal scroller - so only horizontal movement
                     * ('cur' moves opposite to mouse) */
            vsm->delta = (float)(event->x - vsm->lastx);
            break;
          case 'v': /* vertical scroller - so only vertical movement
                     * ('cur' moves opposite to mouse) */
            vsm->delta = (float)(event->y - vsm->lasty);
            break;
        }
      }
      else if (vsm->zone == SCROLLHANDLE_MIN) {
        /* using 'min' zoom widget */
        switch (vsm->scroller) {
          case 'h': /* horizontal scroller - so only horizontal movement
                     * ('cur' moves with mouse) */
            vsm->delta = (float)(vsm->lastx - event->x);
            break;
          case 'v': /* vertical scroller - so only vertical movement
                     * ('cur' moves with to mouse) */
            vsm->delta = (float)(vsm->lasty - event->y);
            break;
        }
      }

      /* store previous coordinates */
      vsm->lastx = event->x;
      vsm->lasty = event->y;

      scroller_activate_apply(C, op);
      break;
    }
    case LEFTMOUSE:
    case MIDDLEMOUSE:
      if (event->val == KM_RELEASE) {
        /* single-click was in empty space outside bubble, so scroll by 1 'page' */
        if (ELEM(vsm->zone, SCROLLHANDLE_MIN_OUTSIDE, SCROLLHANDLE_MAX_OUTSIDE)) {
          if (vsm->zone == SCROLLHANDLE_MIN_OUTSIDE) {
            vsm->delta = -vsm->scrollbarwidth * 0.8f;
          }
          else if (vsm->zone == SCROLLHANDLE_MAX_OUTSIDE) {
            vsm->delta = vsm->scrollbarwidth * 0.8f;
          }

          scroller_activate_apply(C, op);
          scroller_activate_exit(C, op);
          return OPERATOR_FINISHED;
        }

        /* otherwise, end the drag action  */
        if (vsm->lastx || vsm->lasty) {
          scroller_activate_exit(C, op);
          return OPERATOR_FINISHED;
        }
      }
      break;
  }

  return OPERATOR_RUNNING_MODAL;
}

/* a click (or click drag in progress)
 * should have occurred, so check if it happened in scrollbar */
static int scroller_activate_invoke(bContext *C, wmOperator *op, const wmEvent *event)
{
  ARegion *ar = CTX_wm_region(C);
  View2D *v2d = &ar->v2d;

  /* check if mouse in scrollbars, if they're enabled */
  const char in_scroller = UI_view2d_mouse_in_scrollers(ar, v2d, event->x, event->y);

  /* if in a scroller, init customdata then set modal handler which will
   * catch mousedown to start doing useful stuff */
  if (in_scroller) {
    v2dScrollerMove *vsm;

    /* initialize customdata */
    scroller_activate_init(C, op, event, in_scroller);
    vsm = (v2dScrollerMove *)op->customdata;

    /* support for quick jump to location - gtk and qt do this on linux */
    if (event->type == MIDDLEMOUSE) {
      switch (vsm->scroller) {
        case 'h': /* horizontal scroller - so only horizontal movement
                   * ('cur' moves opposite to mouse) */
          vsm->delta = (float)(event->x - vsm->scrollbar_orig);
          break;
        case 'v': /* vertical scroller - so only vertical movement
                   * ('cur' moves opposite to mouse) */
          vsm->delta = (float)(event->y - vsm->scrollbar_orig);
          break;
      }
      scroller_activate_apply(C, op);

      vsm->zone = SCROLLHANDLE_BAR;
    }

    /* check if zoom zones are inappropriate (i.e. zoom widgets not shown), so cannot continue
     * NOTE: see view2d.c for latest conditions, and keep this in sync with that
     */
    if (ELEM(vsm->zone, SCROLLHANDLE_MIN, SCROLLHANDLE_MAX)) {
      if (((vsm->scroller == 'h') && (v2d->scroll & V2D_SCROLL_SCALE_HORIZONTAL) == 0) ||
          ((vsm->scroller == 'v') && (v2d->scroll & V2D_SCROLL_SCALE_VERTICAL) == 0)) {
        /* switch to bar (i.e. no scaling gets handled) */
        vsm->zone = SCROLLHANDLE_BAR;
      }
    }

    /* check if zone is inappropriate (i.e. 'bar' but panning is banned), so cannot continue */
    if (vsm->zone == SCROLLHANDLE_BAR) {
      if (((vsm->scroller == 'h') && (v2d->keepofs & V2D_LOCKOFS_X)) ||
          ((vsm->scroller == 'v') && (v2d->keepofs & V2D_LOCKOFS_Y))) {
        /* free customdata initialized */
        scroller_activate_exit(C, op);

        /* can't catch this event for ourselves, so let it go to someone else? */
        return OPERATOR_PASS_THROUGH;
      }
    }

    /* zone is also inappropriate if scroller is not visible... */
    if (((vsm->scroller == 'h') && (v2d->scroll & (V2D_SCROLL_HORIZONTAL_FULLR))) ||
        ((vsm->scroller == 'v') && (v2d->scroll & (V2D_SCROLL_VERTICAL_FULLR)))) {
      /* free customdata initialized */
      scroller_activate_exit(C, op);

      /* can't catch this event for ourselves, so let it go to someone else? */
      /* XXX note: if handlers use mask rect to clip input, input will fail for this case */
      return OPERATOR_PASS_THROUGH;
    }

    /* activate the scroller */
    if (vsm->scroller == 'h') {
      v2d->scroll_ui |= V2D_SCROLL_H_ACTIVE;
    }
    else {
      v2d->scroll_ui |= V2D_SCROLL_V_ACTIVE;
    }

    /* still ok, so can add */
    WM_event_add_modal_handler(C, op);
    return OPERATOR_RUNNING_MODAL;
  }
  else {
    /* not in scroller, so nothing happened...
     * (pass through let's something else catch event) */
    return OPERATOR_PASS_THROUGH;
  }
}

/* LMB-Drag in Scrollers - not repeatable operator! */
static void VIEW2D_OT_scroller_activate(wmOperatorType *ot)
{
<<<<<<< HEAD
	/* identifiers */
	ot->name = "Scroller Activate";
	ot->description = "Scroller Activate\nScroll view by mouse click and drag";
	ot->idname = "VIEW2D_OT_scroller_activate";
=======
  /* identifiers */
  ot->name = "Scroller Activate";
  ot->description = "Scroll view by mouse click and drag";
  ot->idname = "VIEW2D_OT_scroller_activate";
>>>>>>> 863eeca1

  /* flags */
  ot->flag = OPTYPE_BLOCKING;

  /* api callbacks */
  ot->invoke = scroller_activate_invoke;
  ot->modal = scroller_activate_modal;
  ot->cancel = scroller_activate_cancel;

  ot->poll = scroller_activate_poll;
}

/* ********************************************************* */
/* RESET */

static int reset_exec(bContext *C, wmOperator *UNUSED(op))
{
  uiStyle *style = UI_style_get();
  ARegion *ar = CTX_wm_region(C);
  View2D *v2d = &ar->v2d;
  int winx, winy;
  const int snap_test = ED_region_snap_size_test(ar);

  /* zoom 1.0 */
  winx = (float)(BLI_rcti_size_x(&v2d->mask) + 1);
  winy = (float)(BLI_rcti_size_y(&v2d->mask) + 1);

  v2d->cur.xmax = v2d->cur.xmin + winx;
  v2d->cur.ymax = v2d->cur.ymin + winy;

  /* align */
  if (v2d->align) {
    /* posx and negx flags are mutually exclusive, so watch out */
    if ((v2d->align & V2D_ALIGN_NO_POS_X) && !(v2d->align & V2D_ALIGN_NO_NEG_X)) {
      v2d->cur.xmax = 0.0f;
      v2d->cur.xmin = -winx * style->panelzoom;
    }
    else if ((v2d->align & V2D_ALIGN_NO_NEG_X) && !(v2d->align & V2D_ALIGN_NO_POS_X)) {
      v2d->cur.xmax = winx * style->panelzoom;
      v2d->cur.xmin = 0.0f;
    }

    /* - posx and negx flags are mutually exclusive, so watch out */
    if ((v2d->align & V2D_ALIGN_NO_POS_Y) && !(v2d->align & V2D_ALIGN_NO_NEG_Y)) {
      v2d->cur.ymax = 0.0f;
      v2d->cur.ymin = -winy * style->panelzoom;
    }
    else if ((v2d->align & V2D_ALIGN_NO_NEG_Y) && !(v2d->align & V2D_ALIGN_NO_POS_Y)) {
      v2d->cur.ymax = winy * style->panelzoom;
      v2d->cur.ymin = 0.0f;
    }
  }

  /* validate that view is in valid configuration after this operation */
  UI_view2d_curRect_validate(v2d);

  if (ED_region_snap_size_apply(ar, snap_test)) {
    ScrArea *sa = CTX_wm_area(C);
    ED_area_tag_redraw(sa);
    WM_event_add_notifier(C, NC_SCREEN | NA_EDITED, NULL);
  }

  /* request updates to be done... */
  ED_region_tag_redraw(ar);
  UI_view2d_sync(CTX_wm_screen(C), CTX_wm_area(C), v2d, V2D_LOCK_COPY);

  UI_view2d_zoom_cache_reset();

  return OPERATOR_FINISHED;
}

static void VIEW2D_OT_reset(wmOperatorType *ot)
{
<<<<<<< HEAD
	/* identifiers */
	ot->name = "Reset View";
	ot->description = "Reset View\nReset the view";
	ot->idname = "VIEW2D_OT_reset";

	/* api callbacks */
	ot->exec = reset_exec;
	ot->poll = view2d_poll;
=======
  /* identifiers */
  ot->name = "Reset View";
  ot->description = "Reset the view";
  ot->idname = "VIEW2D_OT_reset";

  /* api callbacks */
  ot->exec = reset_exec;
  ot->poll = view2d_poll;
>>>>>>> 863eeca1
}

/* ********************************************************* */
/* Registration */

void ED_operatortypes_view2d(void)
{
  WM_operatortype_append(VIEW2D_OT_pan);

  WM_operatortype_append(VIEW2D_OT_scroll_left);
  WM_operatortype_append(VIEW2D_OT_scroll_right);
  WM_operatortype_append(VIEW2D_OT_scroll_up);
  WM_operatortype_append(VIEW2D_OT_scroll_down);

  WM_operatortype_append(VIEW2D_OT_zoom_in);
  WM_operatortype_append(VIEW2D_OT_zoom_out);

  WM_operatortype_append(VIEW2D_OT_zoom);
  WM_operatortype_append(VIEW2D_OT_zoom_border);

#ifdef WITH_INPUT_NDOF
  WM_operatortype_append(VIEW2D_OT_ndof);
#endif

  WM_operatortype_append(VIEW2D_OT_smoothview);

  WM_operatortype_append(VIEW2D_OT_scroller_activate);

  WM_operatortype_append(VIEW2D_OT_reset);
}

void ED_keymap_view2d(wmKeyConfig *keyconf)
{
  WM_keymap_ensure(keyconf, "View2D", 0, 0);
}<|MERGE_RESOLUTION|>--- conflicted
+++ resolved
@@ -323,28 +323,9 @@
 
 static void VIEW2D_OT_pan(wmOperatorType *ot)
 {
-<<<<<<< HEAD
-	/* identifiers */
-	ot->name = "Pan View";
-	ot->description = "Pan View\nPan the view";
-	ot->idname = "VIEW2D_OT_pan";
-
-	/* api callbacks */
-	ot->exec = view_pan_exec;
-	ot->invoke = view_pan_invoke;
-	ot->modal = view_pan_modal;
-	ot->cancel = view_pan_cancel;
-
-	/* operator is modal */
-	ot->flag = OPTYPE_BLOCKING | OPTYPE_GRAB_CURSOR;
-
-	/* rna - must keep these in sync with the other operators */
-	RNA_def_int(ot->srna, "deltax", 0, INT_MIN, INT_MAX, "Delta X", "", INT_MIN, INT_MAX);
-	RNA_def_int(ot->srna, "deltay", 0, INT_MIN, INT_MAX, "Delta Y", "", INT_MIN, INT_MAX);
-=======
   /* identifiers */
   ot->name = "Pan View";
-  ot->description = "Pan the view";
+  ot->description = "Pan View\nPan the view";
   ot->idname = "VIEW2D_OT_pan";
 
   /* api callbacks */
@@ -359,7 +340,6 @@
   /* rna - must keep these in sync with the other operators */
   RNA_def_int(ot->srna, "deltax", 0, INT_MIN, INT_MAX, "Delta X", "", INT_MIN, INT_MAX);
   RNA_def_int(ot->srna, "deltay", 0, INT_MIN, INT_MAX, "Delta Y", "", INT_MIN, INT_MAX);
->>>>>>> 863eeca1
 }
 
 /* ------------------ Scrollwheel Versions (2) ---------------------- */
@@ -394,17 +374,10 @@
 
 static void VIEW2D_OT_scroll_right(wmOperatorType *ot)
 {
-<<<<<<< HEAD
-	/* identifiers */
-	ot->name = "Scroll Right";
-	ot->description = "Scroll Right\nScroll the view right";
-	ot->idname = "VIEW2D_OT_scroll_right";
-=======
   /* identifiers */
   ot->name = "Scroll Right";
-  ot->description = "Scroll the view right";
+  ot->description = "Scroll Right\nScroll the view right";
   ot->idname = "VIEW2D_OT_scroll_right";
->>>>>>> 863eeca1
 
   /* api callbacks */
   ot->exec = view_scrollright_exec;
@@ -444,17 +417,10 @@
 
 static void VIEW2D_OT_scroll_left(wmOperatorType *ot)
 {
-<<<<<<< HEAD
-	/* identifiers */
-	ot->name = "Scroll Left";
-	ot->description = "Scroll Left\nScroll the view left";
-	ot->idname = "VIEW2D_OT_scroll_left";
-=======
   /* identifiers */
   ot->name = "Scroll Left";
-  ot->description = "Scroll the view left";
+  ot->description = "Scroll Left\nScroll the view left";
   ot->idname = "VIEW2D_OT_scroll_left";
->>>>>>> 863eeca1
 
   /* api callbacks */
   ot->exec = view_scrollleft_exec;
@@ -500,23 +466,9 @@
 
 static void VIEW2D_OT_scroll_down(wmOperatorType *ot)
 {
-<<<<<<< HEAD
-	/* identifiers */
-	ot->name = "Scroll Down";
-	ot->description = "Scroll Down\nScroll the view down";
-	ot->idname = "VIEW2D_OT_scroll_down";
-
-	/* api callbacks */
-	ot->exec = view_scrolldown_exec;
-
-	/* rna - must keep these in sync with the other operators */
-	RNA_def_int(ot->srna, "deltax", 0, INT_MIN, INT_MAX, "Delta X", "", INT_MIN, INT_MAX);
-	RNA_def_int(ot->srna, "deltay", 0, INT_MIN, INT_MAX, "Delta Y", "", INT_MIN, INT_MAX);
-	RNA_def_boolean(ot->srna, "page", 0, "Page", "Scroll down one page");
-=======
   /* identifiers */
   ot->name = "Scroll Down";
-  ot->description = "Scroll the view down";
+  ot->description = "Scroll Down\nScroll the view down";
   ot->idname = "VIEW2D_OT_scroll_down";
 
   /* api callbacks */
@@ -526,7 +478,6 @@
   RNA_def_int(ot->srna, "deltax", 0, INT_MIN, INT_MAX, "Delta X", "", INT_MIN, INT_MAX);
   RNA_def_int(ot->srna, "deltay", 0, INT_MIN, INT_MAX, "Delta Y", "", INT_MIN, INT_MAX);
   RNA_def_boolean(ot->srna, "page", 0, "Page", "Scroll down one page");
->>>>>>> 863eeca1
 }
 
 /* this operator only needs this single callback, where it calls the view_pan_*() methods */
@@ -565,23 +516,9 @@
 
 static void VIEW2D_OT_scroll_up(wmOperatorType *ot)
 {
-<<<<<<< HEAD
-	/* identifiers */
-	ot->name = "Scroll Up";
-	ot->description = "Scroll Up\nScroll the view up";
-	ot->idname = "VIEW2D_OT_scroll_up";
-
-	/* api callbacks */
-	ot->exec = view_scrollup_exec;
-
-	/* rna - must keep these in sync with the other operators */
-	RNA_def_int(ot->srna, "deltax", 0, INT_MIN, INT_MAX, "Delta X", "", INT_MIN, INT_MAX);
-	RNA_def_int(ot->srna, "deltay", 0, INT_MIN, INT_MAX, "Delta Y", "", INT_MIN, INT_MAX);
-	RNA_def_boolean(ot->srna, "page", 0, "Page", "Scroll up one page");
-=======
   /* identifiers */
   ot->name = "Scroll Up";
-  ot->description = "Scroll the view up";
+  ot->description = "Scroll Up\nScroll the view up";
   ot->idname = "VIEW2D_OT_scroll_up";
 
   /* api callbacks */
@@ -591,7 +528,6 @@
   RNA_def_int(ot->srna, "deltax", 0, INT_MIN, INT_MAX, "Delta X", "", INT_MIN, INT_MAX);
   RNA_def_int(ot->srna, "deltay", 0, INT_MIN, INT_MAX, "Delta Y", "", INT_MIN, INT_MAX);
   RNA_def_boolean(ot->srna, "page", 0, "Page", "Scroll up one page");
->>>>>>> 863eeca1
 }
 
 /* ********************************************************* */
@@ -879,30 +815,11 @@
 
 static void VIEW2D_OT_zoom_in(wmOperatorType *ot)
 {
-<<<<<<< HEAD
-	PropertyRNA *prop;
-
-	/* identifiers */
-	ot->name = "Zoom In";
-	ot->description = "Zoom In\nZoom in the view";
-	ot->idname = "VIEW2D_OT_zoom_in";
-
-	/* api callbacks */
-	ot->invoke = view_zoomin_invoke;
-	ot->exec = view_zoomin_exec;  // XXX, needs view_zoomdrag_init called first.
-	ot->poll = view_zoom_poll;
-
-	/* rna - must keep these in sync with the other operators */
-	prop = RNA_def_float(ot->srna, "zoomfacx", 0, -FLT_MAX, FLT_MAX, "Zoom Factor X", "", -FLT_MAX, FLT_MAX);
-	RNA_def_property_flag(prop, PROP_HIDDEN);
-	prop = RNA_def_float(ot->srna, "zoomfacy", 0, -FLT_MAX, FLT_MAX, "Zoom Factor Y", "", -FLT_MAX, FLT_MAX);
-	RNA_def_property_flag(prop, PROP_HIDDEN);
-=======
   PropertyRNA *prop;
 
   /* identifiers */
   ot->name = "Zoom In";
-  ot->description = "Zoom in the view";
+  ot->description = "Zoom In\nZoom in the view";
   ot->idname = "VIEW2D_OT_zoom_in";
 
   /* api callbacks */
@@ -917,7 +834,6 @@
   prop = RNA_def_float(
       ot->srna, "zoomfacy", 0, -FLT_MAX, FLT_MAX, "Zoom Factor Y", "", -FLT_MAX, FLT_MAX);
   RNA_def_property_flag(prop, PROP_HIDDEN);
->>>>>>> 863eeca1
 }
 
 /* this operator only needs this single callback, where it calls the view_zoom_*() methods */
@@ -966,30 +882,11 @@
 
 static void VIEW2D_OT_zoom_out(wmOperatorType *ot)
 {
-<<<<<<< HEAD
-	PropertyRNA *prop;
-
-	/* identifiers */
-	ot->name = "Zoom Out";
-	ot->description = "Zoom Out\nZoom out the view";
-	ot->idname = "VIEW2D_OT_zoom_out";
-
-	/* api callbacks */
-	ot->invoke = view_zoomout_invoke;
-//	ot->exec = view_zoomout_exec; // XXX, needs view_zoomdrag_init called first.
-	ot->poll = view_zoom_poll;
-
-	/* rna - must keep these in sync with the other operators */
-	prop = RNA_def_float(ot->srna, "zoomfacx", 0, -FLT_MAX, FLT_MAX, "Zoom Factor X", "", -FLT_MAX, FLT_MAX);
-	RNA_def_property_flag(prop, PROP_HIDDEN);
-	prop = RNA_def_float(ot->srna, "zoomfacy", 0, -FLT_MAX, FLT_MAX, "Zoom Factor Y", "", -FLT_MAX, FLT_MAX);
-	RNA_def_property_flag(prop, PROP_HIDDEN);
-=======
   PropertyRNA *prop;
 
   /* identifiers */
   ot->name = "Zoom Out";
-  ot->description = "Zoom out the view";
+  ot->description = "Zoom Out\nZoom out the view";
   ot->idname = "VIEW2D_OT_zoom_out";
 
   /* api callbacks */
@@ -1004,7 +901,6 @@
   prop = RNA_def_float(
       ot->srna, "zoomfacy", 0, -FLT_MAX, FLT_MAX, "Zoom Factor Y", "", -FLT_MAX, FLT_MAX);
   RNA_def_property_flag(prop, PROP_HIDDEN);
->>>>>>> 863eeca1
 }
 
 /* ********************************************************* */
@@ -1330,34 +1226,10 @@
 
 static void VIEW2D_OT_zoom(wmOperatorType *ot)
 {
-<<<<<<< HEAD
-	PropertyRNA *prop;
-	/* identifiers */
-	ot->name = "Zoom 2D View";
-	ot->description = "Zoom 2D View\nZoom in/out the view";
-	ot->idname = "VIEW2D_OT_zoom";
-
-	/* api callbacks */
-	ot->exec = view_zoomdrag_exec;
-	ot->invoke = view_zoomdrag_invoke;
-	ot->modal = view_zoomdrag_modal;
-	ot->cancel = view_zoomdrag_cancel;
-
-	ot->poll = view_zoom_poll;
-
-	/* operator is repeatable */
-	ot->flag = OPTYPE_BLOCKING | OPTYPE_GRAB_CURSOR;
-
-	/* rna - must keep these in sync with the other operators */
-	prop = RNA_def_float(ot->srna, "deltax", 0, -FLT_MAX, FLT_MAX, "Delta X", "", -FLT_MAX, FLT_MAX);
-	RNA_def_property_flag(prop, PROP_HIDDEN);
-	prop = RNA_def_float(ot->srna, "deltay", 0, -FLT_MAX, FLT_MAX, "Delta Y", "", -FLT_MAX, FLT_MAX);
-	RNA_def_property_flag(prop, PROP_HIDDEN);
-=======
   PropertyRNA *prop;
   /* identifiers */
   ot->name = "Zoom 2D View";
-  ot->description = "Zoom in/out the view";
+  ot->description = "Zoom 2D View\nZoom in/out the view";
   ot->idname = "VIEW2D_OT_zoom";
 
   /* api callbacks */
@@ -1376,7 +1248,6 @@
   RNA_def_property_flag(prop, PROP_HIDDEN);
   prop = RNA_def_float(ot->srna, "deltay", 0, -FLT_MAX, FLT_MAX, "Delta Y", "", -FLT_MAX, FLT_MAX);
   RNA_def_property_flag(prop, PROP_HIDDEN);
->>>>>>> 863eeca1
 }
 
 /* ********************************************************* */
@@ -1458,17 +1329,11 @@
 
 static void VIEW2D_OT_zoom_border(wmOperatorType *ot)
 {
-<<<<<<< HEAD
-	/* identifiers */
-	ot->name = "Zoom Border";
-	ot->description = "Zoom Border\nDrawing rectangle with LMB zooms in. Drawing rectangle with MMB zooms out";
-	ot->idname = "VIEW2D_OT_zoom_border";
-=======
   /* identifiers */
-  ot->name = "Zoom to Border";
-  ot->description = "Zoom in the view to the nearest item contained in the border";
+  ot->name = "Zoom Border";
+  ot->description =
+      "Zoom Border\nDrawing rectangle with LMB zooms in. Drawing rectangle with MMB zooms out";
   ot->idname = "VIEW2D_OT_zoom_border";
->>>>>>> 863eeca1
 
   /* api callbacks */
   ot->invoke = WM_gesture_box_invoke;
@@ -1543,17 +1408,10 @@
 
 static void VIEW2D_OT_ndof(wmOperatorType *ot)
 {
-<<<<<<< HEAD
-	/* identifiers */
-	ot->name = "NDOF Pan/Zoom";
-	ot->idname = "VIEW2D_OT_ndof";
-	ot->description = "NDOF Pan/Zoom\nUse a 3D mouse device to pan/zoom the view";
-=======
   /* identifiers */
   ot->name = "NDOF Pan/Zoom";
   ot->idname = "VIEW2D_OT_ndof";
-  ot->description = "Use a 3D mouse device to pan/zoom the view";
->>>>>>> 863eeca1
+  ot->description = "NDOF Pan/Zoom\nUse a 3D mouse device to pan/zoom the view";
 
   /* api callbacks */
   ot->invoke = view2d_ndof_invoke;
@@ -1731,16 +1589,10 @@
 
 static void VIEW2D_OT_smoothview(wmOperatorType *ot)
 {
-<<<<<<< HEAD
-	/* identifiers */
-	ot->name = "Smooth View 2D";
-	ot->description = "Smooth View 2D";
-	ot->idname = "VIEW2D_OT_smoothview";
-=======
   /* identifiers */
   ot->name = "Smooth View 2D";
+  ot->description = "Smooth View 2D";
   ot->idname = "VIEW2D_OT_smoothview";
->>>>>>> 863eeca1
 
   /* api callbacks */
   ot->invoke = view2d_smoothview_invoke;
@@ -2227,7 +2079,7 @@
   }
   else {
     /* not in scroller, so nothing happened...
-     * (pass through let's something else catch event) */
+		 * (pass through let's something else catch event) */
     return OPERATOR_PASS_THROUGH;
   }
 }
@@ -2235,17 +2087,10 @@
 /* LMB-Drag in Scrollers - not repeatable operator! */
 static void VIEW2D_OT_scroller_activate(wmOperatorType *ot)
 {
-<<<<<<< HEAD
-	/* identifiers */
-	ot->name = "Scroller Activate";
-	ot->description = "Scroller Activate\nScroll view by mouse click and drag";
-	ot->idname = "VIEW2D_OT_scroller_activate";
-=======
   /* identifiers */
   ot->name = "Scroller Activate";
-  ot->description = "Scroll view by mouse click and drag";
+  ot->description = "Scroller Activate\nScroll view by mouse click and drag";
   ot->idname = "VIEW2D_OT_scroller_activate";
->>>>>>> 863eeca1
 
   /* flags */
   ot->flag = OPTYPE_BLOCKING;
@@ -2319,25 +2164,14 @@
 
 static void VIEW2D_OT_reset(wmOperatorType *ot)
 {
-<<<<<<< HEAD
-	/* identifiers */
-	ot->name = "Reset View";
-	ot->description = "Reset View\nReset the view";
-	ot->idname = "VIEW2D_OT_reset";
-
-	/* api callbacks */
-	ot->exec = reset_exec;
-	ot->poll = view2d_poll;
-=======
   /* identifiers */
   ot->name = "Reset View";
-  ot->description = "Reset the view";
+  ot->description = "Reset View\nReset the view";
   ot->idname = "VIEW2D_OT_reset";
 
   /* api callbacks */
   ot->exec = reset_exec;
   ot->poll = view2d_poll;
->>>>>>> 863eeca1
 }
 
 /* ********************************************************* */
