--- conflicted
+++ resolved
@@ -1545,10 +1545,7 @@
 {
 	/* identifiers */
 	ot->name = "Smooth View 2D";
-<<<<<<< HEAD
 	ot->description = "Smooth View 2D";
-=======
->>>>>>> ec20d311
 	ot->idname = "VIEW2D_OT_smoothview";
 
 	/* api callbacks */
