--- conflicted
+++ resolved
@@ -1544,19 +1544,11 @@
 
 struct uiListType *UI_UL_cache_file_layers(void);
 
-<<<<<<< HEAD
-struct ID *ui_template_id_liboverride_hierarchy_create(struct bContext *C,
-                                                       struct Main *bmain,
-                                                       struct ID *owner_id,
-                                                       struct ID *id,
-                                                       const char **r_undo_push_label);
-=======
 struct ID *ui_template_id_liboverride_hierarchy_make(struct bContext *C,
                                                      struct Main *bmain,
                                                      struct ID *owner_id,
                                                      struct ID *id,
                                                      const char **r_undo_push_label);
->>>>>>> 5db7626d
 
 #ifdef __cplusplus
 }
