--- conflicted
+++ resolved
@@ -632,11 +632,7 @@
         uiButNumber *number_but = (uiButNumber *)but;
 
         but->a1 = number_but->step_size;
-<<<<<<< HEAD
-        ui_but_change_type(but, UI_BTYPE_NUM_SLIDER);
-=======
         but = ui_but_change_type(but, UI_BTYPE_NUM_SLIDER);
->>>>>>> 020f95e9
       }
     }
   }
@@ -707,11 +703,7 @@
           uiButNumber *number_but = (uiButNumber *)but;
 
           but->a1 = number_but->step_size;
-<<<<<<< HEAD
-          ui_but_change_type(but, UI_BTYPE_NUM_SLIDER);
-=======
           but = ui_but_change_type(but, UI_BTYPE_NUM_SLIDER);
->>>>>>> 020f95e9
         }
         if ((toggle == 1) && but->type == UI_BTYPE_CHECKBOX) {
           but->type = UI_BTYPE_TOGGLE;
@@ -2307,11 +2299,7 @@
       uiButNumber *num_but = (uiButNumber *)but;
 
       but->a1 = num_but->step_size;
-<<<<<<< HEAD
-      ui_but_change_type(but, UI_BTYPE_NUM_SLIDER);
-=======
       but = ui_but_change_type(but, UI_BTYPE_NUM_SLIDER);
->>>>>>> 020f95e9
     }
 
     if (flag & UI_ITEM_R_CHECKBOX_INVERT) {
