/*
 * This program is free software; you can redistribute it and/or
 * modify it under the terms of the GNU General Public License
 * as published by the Free Software Foundation; either version 2
 * of the License, or (at your option) any later version.
 *
 * This program is distributed in the hope that it will be useful,
 * but WITHOUT ANY WARRANTY; without even the implied warranty of
 * MERCHANTABILITY or FITNESS FOR A PARTICULAR PURPOSE.  See the
 * GNU General Public License for more details.
 *
 * You should have received a copy of the GNU General Public License
 * along with this program; if not, write to the Free Software Foundation,
 * Inc., 51 Franklin Street, Fifth Floor, Boston, MA 02110-1301, USA.
 *
 * The Original Code is Copyright (C) 2001-2002 by NaN Holding BV.
 * All rights reserved.
 */

/** \file
 * \ingroup edinterface
 */

#include <ctype.h>
#include <float.h>
#include <limits.h>
#include <math.h>
#include <stddef.h> /* offsetof() */
#include <string.h>

#include "MEM_guardedalloc.h"

#include "DNA_object_types.h"
#include "DNA_scene_types.h"
#include "DNA_screen_types.h"
#include "DNA_userdef_types.h"
#include "DNA_workspace_types.h"

#include "BLI_alloca.h"
#include "BLI_listbase.h"
#include "BLI_math.h"
#include "BLI_rect.h"
#include "BLI_string.h"
#include "BLI_string_search.h"
#include "BLI_string_utf8.h"

#include "BLI_utildefines.h"

#include "BLO_readfile.h"

#include "BKE_animsys.h"
#include "BKE_context.h"
#include "BKE_idprop.h"
#include "BKE_main.h"
#include "BKE_scene.h"
#include "BKE_screen.h"
#include "BKE_unit.h"

#include "GPU_matrix.h"
#include "GPU_state.h"

#include "BLF_api.h"
#include "BLT_translation.h"

#include "UI_interface.h"
#include "UI_interface_icons.h"

#include "IMB_imbuf.h"

#include "WM_api.h"
#include "WM_message.h"
#include "WM_types.h"

#include "RNA_access.h"

#ifdef WITH_PYTHON
#  include "BPY_extern_run.h"
#endif

#include "ED_numinput.h"
#include "ED_screen.h"

#include "IMB_colormanagement.h"

#include "DEG_depsgraph_query.h"

#include "interface_intern.h"

/* prototypes. */
static void ui_but_to_pixelrect(struct rcti *rect,
                                const struct ARegion *region,
                                struct uiBlock *block,
                                struct uiBut *but);
static void ui_def_but_rna__menu(bContext *UNUSED(C), uiLayout *layout, void *but_p);
static void ui_def_but_rna__panel_type(bContext *UNUSED(C), uiLayout *layout, void *but_p);
static void ui_def_but_rna__menu_type(bContext *UNUSED(C), uiLayout *layout, void *but_p);

/* avoid unneeded calls to ui_but_value_get */
#define UI_BUT_VALUE_UNSET DBL_MAX
#define UI_GET_BUT_VALUE_INIT(_but, _value) \
  if (_value == DBL_MAX) { \
    (_value) = ui_but_value_get(_but); \
  } \
  ((void)0)

#define B_NOP -1

/**
 * a full doc with API notes can be found in 'blender/doc/guides/interface_API.txt'
 *
 * `uiBlahBlah()`   external function.
 * `ui_blah_blah()` internal function.
 */

static void ui_but_free(const bContext *C, uiBut *but);

static bool ui_but_is_unit_radians_ex(UnitSettings *unit, const int unit_type)
{
  return (unit->system_rotation == USER_UNIT_ROT_RADIANS && unit_type == PROP_UNIT_ROTATION);
}

static bool ui_but_is_unit_radians(const uiBut *but)
{
  UnitSettings *unit = but->block->unit;
  const int unit_type = UI_but_unit_type_get(but);

  return ui_but_is_unit_radians_ex(unit, unit_type);
}

/* ************* window matrix ************** */

void ui_block_to_window_fl(const ARegion *region, uiBlock *block, float *x, float *y)
{
  float gx, gy;
  int sx, sy, getsizex, getsizey;

  getsizex = BLI_rcti_size_x(&region->winrct) + 1;
  getsizey = BLI_rcti_size_y(&region->winrct) + 1;
  sx = region->winrct.xmin;
  sy = region->winrct.ymin;

  gx = *x;
  gy = *y;

  if (block->panel) {
    gx += block->panel->ofsx;
    gy += block->panel->ofsy;
  }

  *x = ((float)sx) +
       ((float)getsizex) * (0.5f + 0.5f * (gx * block->winmat[0][0] + gy * block->winmat[1][0] +
                                           block->winmat[3][0]));
  *y = ((float)sy) +
       ((float)getsizey) * (0.5f + 0.5f * (gx * block->winmat[0][1] + gy * block->winmat[1][1] +
                                           block->winmat[3][1]));
}

void ui_block_to_window(const ARegion *region, uiBlock *block, int *x, int *y)
{
  float fx, fy;

  fx = *x;
  fy = *y;

  ui_block_to_window_fl(region, block, &fx, &fy);

  *x = (int)(fx + 0.5f);
  *y = (int)(fy + 0.5f);
}

void ui_block_to_window_rctf(const ARegion *region,
                             uiBlock *block,
                             rctf *rct_dst,
                             const rctf *rct_src)
{
  *rct_dst = *rct_src;
  ui_block_to_window_fl(region, block, &rct_dst->xmin, &rct_dst->ymin);
  ui_block_to_window_fl(region, block, &rct_dst->xmax, &rct_dst->ymax);
}

float ui_block_to_window_scale(const ARegion *region, uiBlock *block)
{
  /* We could have function for this to avoid dummy arg. */
  float dummy_x;
  float min_y = 0, max_y = 1;
  dummy_x = 0.0f;
  ui_block_to_window_fl(region, block, &dummy_x, &min_y);
  dummy_x = 0.0f;
  ui_block_to_window_fl(region, block, &dummy_x, &max_y);
  return max_y - min_y;
}

/* for mouse cursor */
void ui_window_to_block_fl(const ARegion *region, uiBlock *block, float *x, float *y)
{
  float a, b, c, d, e, f, px, py;
  int sx, sy, getsizex, getsizey;

  getsizex = BLI_rcti_size_x(&region->winrct) + 1;
  getsizey = BLI_rcti_size_y(&region->winrct) + 1;
  sx = region->winrct.xmin;
  sy = region->winrct.ymin;

  a = 0.5f * ((float)getsizex) * block->winmat[0][0];
  b = 0.5f * ((float)getsizex) * block->winmat[1][0];
  c = 0.5f * ((float)getsizex) * (1.0f + block->winmat[3][0]);

  d = 0.5f * ((float)getsizey) * block->winmat[0][1];
  e = 0.5f * ((float)getsizey) * block->winmat[1][1];
  f = 0.5f * ((float)getsizey) * (1.0f + block->winmat[3][1]);

  px = *x - sx;
  py = *y - sy;

  *y = (a * (py - f) + d * (c - px)) / (a * e - d * b);
  *x = (px - b * (*y) - c) / a;

  if (block->panel) {
    *x -= block->panel->ofsx;
    *y -= block->panel->ofsy;
  }
}

void ui_window_to_block_rctf(const struct ARegion *region,
                             uiBlock *block,
                             rctf *rct_dst,
                             const rctf *rct_src)
{
  *rct_dst = *rct_src;
  ui_window_to_block_fl(region, block, &rct_dst->xmin, &rct_dst->ymin);
  ui_window_to_block_fl(region, block, &rct_dst->xmax, &rct_dst->ymax);
}

void ui_window_to_block(const ARegion *region, uiBlock *block, int *x, int *y)
{
  float fx, fy;

  fx = *x;
  fy = *y;

  ui_window_to_block_fl(region, block, &fx, &fy);

  *x = (int)(fx + 0.5f);
  *y = (int)(fy + 0.5f);
}

void ui_window_to_region(const ARegion *region, int *x, int *y)
{
  *x -= region->winrct.xmin;
  *y -= region->winrct.ymin;
}

void ui_window_to_region_rcti(const ARegion *region, rcti *rect_dst, const rcti *rct_src)
{
  rect_dst->xmin = rct_src->xmin - region->winrct.xmin;
  rect_dst->xmax = rct_src->xmax - region->winrct.xmin;
  rect_dst->ymin = rct_src->ymin - region->winrct.ymin;
  rect_dst->ymax = rct_src->ymax - region->winrct.ymin;
}

void ui_region_to_window(const ARegion *region, int *x, int *y)
{
  *x += region->winrct.xmin;
  *y += region->winrct.ymin;
}

static void ui_update_flexible_spacing(const ARegion *region, uiBlock *block)
{
  int sepr_flex_len = 0;
  LISTBASE_FOREACH (uiBut *, but, &block->buttons) {
    if (but->type == UI_BTYPE_SEPR_SPACER) {
      sepr_flex_len++;
    }
  }

  if (sepr_flex_len == 0) {
    return;
  }

  rcti rect;
  ui_but_to_pixelrect(&rect, region, block, block->buttons.last);
  const float buttons_width = (float)rect.xmax + UI_HEADER_OFFSET;
  const float region_width = (float)region->sizex * U.dpi_fac;

  if (region_width <= buttons_width) {
    return;
  }

  /* We could get rid of this loop if we agree on a max number of spacer */
  int *spacers_pos = alloca(sizeof(*spacers_pos) * (size_t)sepr_flex_len);
  int i = 0;
  LISTBASE_FOREACH (uiBut *, but, &block->buttons) {
    if (but->type == UI_BTYPE_SEPR_SPACER) {
      ui_but_to_pixelrect(&rect, region, block, but);
      spacers_pos[i] = rect.xmax + UI_HEADER_OFFSET;
      i++;
    }
  }

  const float segment_width = region_width / (float)sepr_flex_len;
  float offset = 0, remaining_space = region_width - buttons_width;
  i = 0;
  LISTBASE_FOREACH (uiBut *, but, &block->buttons) {
    BLI_rctf_translate(&but->rect, offset, 0);
    if (but->type == UI_BTYPE_SEPR_SPACER) {
      /* How much the next block overlap with the current segment */
      int overlap = ((i == sepr_flex_len - 1) ? buttons_width - spacers_pos[i] :
                                                (spacers_pos[i + 1] - spacers_pos[i]) / 2);
      const int segment_end = segment_width * (i + 1);
      const int spacer_end = segment_end - overlap;
      const int spacer_sta = spacers_pos[i] + offset;
      if (spacer_end > spacer_sta) {
        const float step = min_ff(remaining_space, spacer_end - spacer_sta);
        remaining_space -= step;
        offset += step;
      }
      i++;
    }
  }
  ui_block_bounds_calc(block);
}

static void ui_update_window_matrix(const wmWindow *window, const ARegion *region, uiBlock *block)
{
  /* window matrix and aspect */
  if (region && region->visible) {
    /* Get projection matrix which includes View2D translation and zoom. */
    GPU_matrix_projection_get(block->winmat);
    block->aspect = 2.0f / fabsf(region->winx * block->winmat[0][0]);
  }
  else {
    /* No subwindow created yet, for menus for example, so we use the main
     * window instead, since buttons are created there anyway. */
    const int width = WM_window_pixels_x(window);
    const int height = WM_window_pixels_y(window);
    const rcti winrct = {0, width - 1, 0, height - 1};

    wmGetProjectionMatrix(block->winmat, &winrct);
    block->aspect = 2.0f / fabsf(width * block->winmat[0][0]);
  }
}

/**
 * Popups will add a margin to #ARegion.winrct for shadow,
 * for interactivity (point-inside tests for eg), we want the winrct without the margin added.
 */
void ui_region_winrct_get_no_margin(const struct ARegion *region, struct rcti *r_rect)
{
  uiBlock *block = region->uiblocks.first;
  if (block && (block->flag & UI_BLOCK_LOOP) && (block->flag & UI_BLOCK_RADIAL) == 0) {
    BLI_rcti_rctf_copy_floor(r_rect, &block->rect);
    BLI_rcti_translate(r_rect, region->winrct.xmin, region->winrct.ymin);
  }
  else {
    *r_rect = region->winrct;
  }
}

/* ******************* block calc ************************* */

void UI_block_translate(uiBlock *block, int x, int y)
{
  LISTBASE_FOREACH (uiBut *, but, &block->buttons) {
    BLI_rctf_translate(&but->rect, x, y);
  }

  BLI_rctf_translate(&block->rect, x, y);
}

static void ui_block_bounds_calc_text(uiBlock *block, float offset)
{
  const uiStyle *style = UI_style_get();
  uiBut *col_bt;
  int i = 0, j, x1addval = offset;

  UI_fontstyle_set(&style->widget);

  uiBut *init_col_bt = block->buttons.first;
  LISTBASE_FOREACH (uiBut *, bt, &block->buttons) {
    if (!ELEM(bt->type, UI_BTYPE_SEPR, UI_BTYPE_SEPR_LINE, UI_BTYPE_SEPR_SPACER)) {
      j = BLF_width(style->widget.uifont_id, bt->drawstr, sizeof(bt->drawstr));

      if (j > i) {
        i = j;
      }
    }

    if (bt->next && bt->rect.xmin < bt->next->rect.xmin) {
      /* End of this column, and it's not the last one. */
      for (col_bt = init_col_bt; col_bt->prev != bt; col_bt = col_bt->next) {
        col_bt->rect.xmin = x1addval;
        col_bt->rect.xmax = x1addval + i + block->bounds;

        ui_but_update(col_bt); /* clips text again */
      }

      /* And we prepare next column. */
      x1addval += i + block->bounds;
      i = 0;
      init_col_bt = col_bt;
    }
  }

  /* Last column. */
  for (col_bt = init_col_bt; col_bt; col_bt = col_bt->next) {
    col_bt->rect.xmin = x1addval;
    col_bt->rect.xmax = max_ff(x1addval + i + block->bounds, offset + block->minbounds);

    ui_but_update(col_bt); /* clips text again */
  }
}

void ui_block_bounds_calc(uiBlock *block)
{
  int xof;

  if (BLI_listbase_is_empty(&block->buttons)) {
    if (block->panel) {
      block->rect.xmin = 0.0;
      block->rect.xmax = block->panel->sizex;
      block->rect.ymin = 0.0;
      block->rect.ymax = block->panel->sizey;
    }
  }
  else {

    BLI_rctf_init_minmax(&block->rect);

    LISTBASE_FOREACH (uiBut *, bt, &block->buttons) {
      BLI_rctf_union(&block->rect, &bt->rect);
    }

    block->rect.xmin -= block->bounds;
    block->rect.ymin -= block->bounds;
    block->rect.xmax += block->bounds;
    block->rect.ymax += block->bounds;
  }

  block->rect.xmax = block->rect.xmin + max_ff(BLI_rctf_size_x(&block->rect), block->minbounds);

  /* hardcoded exception... but that one is annoying with larger safety */
  uiBut *bt = block->buttons.first;
  if (bt && STREQLEN(bt->str, "ERROR", 5)) {
    xof = 10;
  }
  else {
    xof = 40;
  }

  block->safety.xmin = block->rect.xmin - xof;
  block->safety.ymin = block->rect.ymin - xof;
  block->safety.xmax = block->rect.xmax + xof;
  block->safety.ymax = block->rect.ymax + xof;
}

static void ui_block_bounds_calc_centered(wmWindow *window, uiBlock *block)
{
  int xmax, ymax;
  int startx, starty;
  int width, height;

  /* note: this is used for the splash where window bounds event has not been
   * updated by ghost, get the window bounds from ghost directly */

  xmax = WM_window_pixels_x(window);
  ymax = WM_window_pixels_y(window);

  ui_block_bounds_calc(block);

  width = BLI_rctf_size_x(&block->rect);
  height = BLI_rctf_size_y(&block->rect);

  startx = (xmax * 0.5f) - (width * 0.5f);
  starty = (ymax * 0.5f) - (height * 0.5f);

  UI_block_translate(block, startx - block->rect.xmin, starty - block->rect.ymin);

  /* now recompute bounds and safety */
  ui_block_bounds_calc(block);
}

static void ui_block_bounds_calc_centered_pie(uiBlock *block)
{
  const int xy[2] = {
      block->pie_data.pie_center_spawned[0],
      block->pie_data.pie_center_spawned[1],
  };

  UI_block_translate(block, xy[0], xy[1]);

  /* now recompute bounds and safety */
  ui_block_bounds_calc(block);
}

static void ui_block_bounds_calc_popup(
    wmWindow *window, uiBlock *block, eBlockBoundsCalc bounds_calc, const int xy[2], int r_xy[2])
{
  int width, height, oldwidth, oldheight;
  int oldbounds, xmax, ymax, raw_x, raw_y;
  const int margin = UI_SCREEN_MARGIN;
  rcti rect, rect_bounds;
  int ofs_dummy[2];

  oldbounds = block->bounds;

  /* compute mouse position with user defined offset */
  ui_block_bounds_calc(block);

  xmax = WM_window_pixels_x(window);
  ymax = WM_window_pixels_y(window);

  oldwidth = BLI_rctf_size_x(&block->rect);
  oldheight = BLI_rctf_size_y(&block->rect);

  /* first we ensure wide enough text bounds */
  if (bounds_calc == UI_BLOCK_BOUNDS_POPUP_MENU) {
    if (block->flag & UI_BLOCK_LOOP) {
      block->bounds = 2.5f * UI_UNIT_X;
      ui_block_bounds_calc_text(block, block->rect.xmin);
    }
  }

  /* next we recompute bounds */
  block->bounds = oldbounds;
  ui_block_bounds_calc(block);

  /* and we adjust the position to fit within window */
  width = BLI_rctf_size_x(&block->rect);
  height = BLI_rctf_size_y(&block->rect);

  /* avoid divide by zero below, caused by calling with no UI, but better not crash */
  oldwidth = oldwidth > 0 ? oldwidth : MAX2(1, width);
  oldheight = oldheight > 0 ? oldheight : MAX2(1, height);

  /* offset block based on mouse position, user offset is scaled
   * along in case we resized the block in ui_block_bounds_calc_text */
  raw_x = rect.xmin = xy[0] + block->rect.xmin + (block->bounds_offset[0] * width) / oldwidth;
  raw_y = rect.ymin = xy[1] + block->rect.ymin + (block->bounds_offset[1] * height) / oldheight;
  rect.xmax = rect.xmin + width;
  rect.ymax = rect.ymin + height;

  rect_bounds.xmin = margin;
  rect_bounds.ymin = margin;
  rect_bounds.xmax = xmax - margin;
  rect_bounds.ymax = ymax - UI_POPUP_MENU_TOP;

  BLI_rcti_clamp(&rect, &rect_bounds, ofs_dummy);
  UI_block_translate(block, rect.xmin - block->rect.xmin, rect.ymin - block->rect.ymin);

  /* now recompute bounds and safety */
  ui_block_bounds_calc(block);

  /* If given, adjust input coordinates such that they would generate real final popup position.
   * Needed to handle correctly floating panels once they have been dragged around,
   * see T52999. */
  if (r_xy) {
    r_xy[0] = xy[0] + block->rect.xmin - raw_x;
    r_xy[1] = xy[1] + block->rect.ymin - raw_y;
  }
}

/* used for various cases */
void UI_block_bounds_set_normal(uiBlock *block, int addval)
{
  if (block == NULL) {
    return;
  }

  block->bounds = addval;
  block->bounds_type = UI_BLOCK_BOUNDS;
}

/* used for pulldowns */
void UI_block_bounds_set_text(uiBlock *block, int addval)
{
  block->bounds = addval;
  block->bounds_type = UI_BLOCK_BOUNDS_TEXT;
}

/* used for block popups */
void UI_block_bounds_set_popup(uiBlock *block, int addval, const int bounds_offset[2])
{
  block->bounds = addval;
  block->bounds_type = UI_BLOCK_BOUNDS_POPUP_MOUSE;
  if (bounds_offset != NULL) {
    block->bounds_offset[0] = bounds_offset[0];
    block->bounds_offset[1] = bounds_offset[1];
  }
  else {
    block->bounds_offset[0] = 0;
    block->bounds_offset[1] = 0;
  }
}

/* used for menu popups */
void UI_block_bounds_set_menu(uiBlock *block, int addval, const int bounds_offset[2])
{
  block->bounds = addval;
  block->bounds_type = UI_BLOCK_BOUNDS_POPUP_MENU;
  if (bounds_offset != NULL) {
    block->bounds_offset[0] = bounds_offset[0];
    block->bounds_offset[1] = bounds_offset[1];
  }
  else {
    block->bounds_offset[0] = 0;
    block->bounds_offset[1] = 0;
  }
}

/* used for centered popups, i.e. splash */
void UI_block_bounds_set_centered(uiBlock *block, int addval)
{
  block->bounds = addval;
  block->bounds_type = UI_BLOCK_BOUNDS_POPUP_CENTER;
}

void UI_block_bounds_set_explicit(uiBlock *block, int minx, int miny, int maxx, int maxy)
{
  block->rect.xmin = minx;
  block->rect.ymin = miny;
  block->rect.xmax = maxx;
  block->rect.ymax = maxy;
  block->bounds_type = UI_BLOCK_BOUNDS_NONE;
}

static float ui_but_get_float_precision(uiBut *but)
{
  if (but->type == UI_BTYPE_NUM) {
    return ((uiButNumber *)but)->precision;
  }

  return but->a2;
}

static int ui_but_calc_float_precision(uiBut *but, double value)
{
  int prec = (int)ui_but_get_float_precision(but);

  /* first check for various special cases:
   * * If button is radians, we want additional precision (see T39861).
   * * If prec is not set, we fallback to a simple default */
  if (ui_but_is_unit_radians(but) && prec < 5) {
    prec = 5;
  }
  else if (prec == -1) {
    prec = (but->hardmax < 10.001f) ? 3 : 2;
  }
  else {
    CLAMP(prec, 0, UI_PRECISION_FLOAT_MAX);
  }

  return UI_calc_float_precision(prec, value);
}

/* ************** BLOCK ENDING FUNCTION ************* */

bool ui_but_rna_equals(const uiBut *a, const uiBut *b)
{
  return ui_but_rna_equals_ex(a, &b->rnapoin, b->rnaprop, b->rnaindex);
}

bool ui_but_rna_equals_ex(const uiBut *but,
                          const PointerRNA *ptr,
                          const PropertyRNA *prop,
                          int index)
{
  if (but->rnapoin.data != ptr->data) {
    return false;
  }
  if (but->rnaprop != prop || but->rnaindex != index) {
    return false;
  }

  return true;
}

/* NOTE: if but->poin is allocated memory for every defbut, things fail... */
static bool ui_but_equals_old(const uiBut *but, const uiBut *oldbut)
{
  /* various properties are being compared here, hopefully sufficient
   * to catch all cases, but it is simple to add more checks later */
  if (but->retval != oldbut->retval) {
    return false;
  }
  if (!ui_but_rna_equals(but, oldbut)) {
    return false;
  }
  if (but->func != oldbut->func) {
    return false;
  }
  if (but->funcN != oldbut->funcN) {
    return false;
  }
  if (oldbut->func_arg1 != oldbut && but->func_arg1 != oldbut->func_arg1) {
    return false;
  }
  if (oldbut->func_arg2 != oldbut && but->func_arg2 != oldbut->func_arg2) {
    return false;
  }
  if (!but->funcN && ((but->poin != oldbut->poin && (uiBut *)oldbut->poin != oldbut) ||
                      (but->pointype != oldbut->pointype))) {
    return false;
  }
  if (but->optype != oldbut->optype) {
    return false;
  }

  return true;
}

uiBut *ui_but_find_old(uiBlock *block_old, const uiBut *but_new)
{
  uiBut *but_old = NULL;
  LISTBASE_FOREACH (uiBut *, but, &block_old->buttons) {
    if (ui_but_equals_old(but_new, but)) {
      but_old = but;
      break;
    }
  }
  return but_old;
}
uiBut *ui_but_find_new(uiBlock *block_new, const uiBut *but_old)
{
  uiBut *but_new = NULL;
  LISTBASE_FOREACH (uiBut *, but, &block_new->buttons) {
    if (ui_but_equals_old(but, but_old)) {
      but_new = but;
      break;
    }
  }
  return but_new;
}

/**
 * \return true when \a but_p is set (only done for active buttons).
 */
static bool ui_but_update_from_old_block(const bContext *C,
                                         uiBlock *block,
                                         uiBut **but_p,
                                         uiBut **but_old_p)
{
  const int drawflag_copy = 0; /* None currently. */

  uiBlock *oldblock = block->oldblock;
  uiBut *oldbut = NULL, *but = *but_p;
  bool found_active = false;

#if 0
  /* simple/stupid - search every time */
  oldbut = ui_but_find_old(oldblock, but);
  (void)but_old_p;
#else
  BLI_assert(*but_old_p == NULL || BLI_findindex(&oldblock->buttons, *but_old_p) != -1);

  /* Fast-path - avoid loop-in-loop, calling #ui_but_find_old
   * as long as old/new buttons are aligned. */
  if (LIKELY(*but_old_p && ui_but_equals_old(but, *but_old_p))) {
    oldbut = *but_old_p;
  }
  else {
    /* fallback to block search */
    oldbut = ui_but_find_old(oldblock, but);
  }
  (*but_old_p) = oldbut ? oldbut->next : NULL;
#endif

  if (!oldbut) {
    return found_active;
  }

  if (oldbut->active) {
    /* flags from the buttons we want to refresh, may want to add more here... */
    const int flag_copy = UI_BUT_REDALERT | UI_HAS_ICON;

    found_active = true;

#if 0
    but->flag = oldbut->flag;
    but->active = oldbut->active;
    but->pos = oldbut->pos;
    but->ofs = oldbut->ofs;
    but->editstr = oldbut->editstr;
    but->editval = oldbut->editval;
    but->editvec = oldbut->editvec;
    but->selsta = oldbut->selsta;
    but->selend = oldbut->selend;
    but->softmin = oldbut->softmin;
    but->softmax = oldbut->softmax;
    oldbut->active = NULL;
#endif

    /* move button over from oldblock to new block */
    BLI_remlink(&oldblock->buttons, oldbut);
    BLI_insertlinkafter(&block->buttons, but, oldbut);
    oldbut->block = block;
    *but_p = oldbut;

    /* still stuff needs to be copied */
    oldbut->rect = but->rect;
    oldbut->context = but->context; /* set by Layout */

    /* drawing */
    oldbut->icon = but->icon;
    oldbut->iconadd = but->iconadd;
    oldbut->alignnr = but->alignnr;

    /* typically the same pointers, but not on undo/redo */
    /* XXX some menu buttons store button itself in but->poin. Ugly */
    if (oldbut->poin != (char *)oldbut) {
      SWAP(char *, oldbut->poin, but->poin);
      SWAP(void *, oldbut->func_argN, but->func_argN);
    }

    /* Move tooltip from new to old. */
    SWAP(uiButToolTipFunc, oldbut->tip_func, but->tip_func);
    SWAP(void *, oldbut->tip_argN, but->tip_argN);

    oldbut->flag = (oldbut->flag & ~flag_copy) | (but->flag & flag_copy);
    oldbut->drawflag = (oldbut->drawflag & ~drawflag_copy) | (but->drawflag & drawflag_copy);

    SWAP(ListBase, but->extra_op_icons, oldbut->extra_op_icons);

    if (oldbut->type == UI_BTYPE_SEARCH_MENU) {
      uiButSearch *search_oldbut = (uiButSearch *)oldbut, *search_but = (uiButSearch *)but;

      SWAP(uiButSearchArgFreeFn, search_oldbut->arg_free_fn, search_but->arg_free_fn);
      SWAP(void *, search_oldbut->arg, search_but->arg);
    }

    /* copy hardmin for list rows to prevent 'sticking' highlight to mouse position
     * when scrolling without moving mouse (see [#28432]) */
    if (ELEM(oldbut->type, UI_BTYPE_ROW, UI_BTYPE_LISTROW)) {
      oldbut->hardmax = but->hardmax;
    }

    if (oldbut->type == UI_BTYPE_PROGRESS_BAR) {
      uiButProgressbar *progress_oldbut = (uiButProgressbar *)oldbut;
      uiButProgressbar *progress_but = (uiButProgressbar *)but;
      progress_oldbut->progress = progress_but->progress;
    }

    if (!BLI_listbase_is_empty(&block->butstore)) {
      UI_butstore_register_update(block, oldbut, but);
    }

    /* move/copy string from the new button to the old */
    /* needed for alt+mouse wheel over enums */
    if (but->str != but->strdata) {
      if (oldbut->str != oldbut->strdata) {
        SWAP(char *, but->str, oldbut->str);
      }
      else {
        oldbut->str = but->str;
        but->str = but->strdata;
      }
    }
    else {
      if (oldbut->str != oldbut->strdata) {
        MEM_freeN(oldbut->str);
        oldbut->str = oldbut->strdata;
      }
      BLI_strncpy(oldbut->strdata, but->strdata, sizeof(oldbut->strdata));
    }

    if (but->dragpoin && (but->dragflag & UI_BUT_DRAGPOIN_FREE)) {
      SWAP(void *, but->dragpoin, oldbut->dragpoin);
    }

    BLI_remlink(&block->buttons, but);
    ui_but_free(C, but);

    /* note: if layout hasn't been applied yet, it uses old button pointers... */
  }
  else {
    const int flag_copy = UI_BUT_DRAG_MULTI;

    but->flag = (but->flag & ~flag_copy) | (oldbut->flag & flag_copy);

    /* ensures one button can get activated, and in case the buttons
     * draw are the same this gives O(1) lookup for each button */
    BLI_remlink(&oldblock->buttons, oldbut);
    ui_but_free(C, oldbut);
  }

  return found_active;
}

/* needed for temporarily rename buttons, such as in outliner or file-select,
 * they should keep calling uiDefButs to keep them alive */
/* returns 0 when button removed */
bool UI_but_active_only_ex(
    const bContext *C, ARegion *region, uiBlock *block, uiBut *but, const bool remove_on_failure)
{
  uiBlock *oldblock;
  uiBut *oldbut;
  bool activate = false, found = false, isactive = false;

  oldblock = block->oldblock;
  if (!oldblock) {
    activate = true;
  }
  else {
    oldbut = ui_but_find_old(oldblock, but);
    if (oldbut) {
      found = true;

      if (oldbut->active) {
        isactive = true;
      }
    }
  }
  if ((activate == true) || (found == false)) {
    /* There might still be another active button. */
    uiBut *old_active = ui_region_find_active_but(region);
    if (old_active) {
      ui_but_active_free(C, old_active);
    }

    ui_but_activate_event((bContext *)C, region, but);
  }
  else if ((found == true) && (isactive == false)) {
    if (remove_on_failure) {
      BLI_remlink(&block->buttons, but);
      ui_but_free(C, but);
    }
    return false;
  }

  return true;
}

bool UI_but_active_only(const bContext *C, ARegion *region, uiBlock *block, uiBut *but)
{
  return UI_but_active_only_ex(C, region, block, but, true);
}

/**
 * \warning This must run after other handlers have been added,
 * otherwise the handler wont be removed, see: T71112.
 */
bool UI_block_active_only_flagged_buttons(const bContext *C, ARegion *region, uiBlock *block)
{
  bool done = false;
  LISTBASE_FOREACH (uiBut *, but, &block->buttons) {
    if (but->flag & UI_BUT_ACTIVATE_ON_INIT) {
      but->flag &= ~UI_BUT_ACTIVATE_ON_INIT;
      if (ui_but_is_editable(but)) {
        if (UI_but_active_only_ex(C, region, block, but, false)) {
          done = true;
          break;
        }
      }
    }
  }

  if (done) {
    /* Run this in a second pass since it's possible activating the button
     * removes the buttons being looped over. */
    LISTBASE_FOREACH (uiBut *, but, &block->buttons) {
      but->flag &= ~UI_BUT_ACTIVATE_ON_INIT;
    }
  }

  return done;
}

/* simulate button click */
void UI_but_execute(const bContext *C, ARegion *region, uiBut *but)
{
  void *active_back;
  ui_but_execute_begin((bContext *)C, region, but, &active_back);
  /* Value is applied in begin. No further action required. */
  ui_but_execute_end((bContext *)C, region, but, active_back);
}

/* use to check if we need to disable undo, but don't make any changes
 * returns false if undo needs to be disabled. */
static bool ui_but_is_rna_undo(const uiBut *but)
{
  if (but->rnapoin.owner_id) {
    /* avoid undo push for buttons who's ID are screen or wm level
     * we could disable undo for buttons with no ID too but may have
     * unforeseen consequences, so best check for ID's we _know_ are not
     * handled by undo - campbell */
    ID *id = but->rnapoin.owner_id;
    if (ID_CHECK_UNDO(id) == false) {
      return false;
    }
    return true;
  }
  if (but->rnapoin.type && !RNA_struct_undo_check(but->rnapoin.type)) {
    return false;
  }

  return true;
}

/* assigns automatic keybindings to menu items for fast access
 * (underline key in menu) */
static void ui_menu_block_set_keyaccels(uiBlock *block)
{
  uint menu_key_mask = 0;
  int tot_missing = 0;

  /* only do it before bounding */
  if (block->rect.xmin != block->rect.xmax) {
    return;
  }

  for (int pass = 0; pass < 2; pass++) {
    /* 2 Passes, on for first letter only, second for any letter if first fails
     * fun first pass on all buttons so first word chars always get first priority */

    LISTBASE_FOREACH (uiBut *, but, &block->buttons) {
      if (!ELEM(but->type,
                UI_BTYPE_BUT,
                UI_BTYPE_BUT_MENU,
                UI_BTYPE_MENU,
                UI_BTYPE_BLOCK,
                UI_BTYPE_PULLDOWN,
                /* For PIE-menus. */
                UI_BTYPE_ROW) ||
          (but->flag & UI_HIDDEN)) {
        /* pass */
      }
      else if (but->menu_key == '\0') {
        if (but->str && but->str[0]) {
          const char *str_pt = but->str;
          uchar menu_key;
          do {
            menu_key = tolower(*str_pt);
            if ((menu_key >= 'a' && menu_key <= 'z') && !(menu_key_mask & 1 << (menu_key - 'a'))) {
              menu_key_mask |= 1 << (menu_key - 'a');
              break;
            }

            if (pass == 0) {
              /* Skip to next delimiter on first pass (be picky) */
              while (isalpha(*str_pt)) {
                str_pt++;
              }

              if (*str_pt) {
                str_pt++;
              }
            }
            else {
              /* just step over every char second pass and find first usable key */
              str_pt++;
            }
          } while (*str_pt);

          if (*str_pt) {
            but->menu_key = menu_key;
          }
          else {
            /* run second pass */
            tot_missing++;
          }

          /* if all keys have been used just exit, unlikely */
          if (menu_key_mask == (1 << 26) - 1) {
            return;
          }
        }
      }
    }

    /* check if second pass is needed */
    if (!tot_missing) {
      break;
    }
  }
}

/* XXX, this code will shorten any allocated string to 'UI_MAX_NAME_STR'
 * since this is really long its unlikely to be an issue,
 * but this could be supported */
void ui_but_add_shortcut(uiBut *but, const char *shortcut_str, const bool do_strip)
{
  if (do_strip && (but->flag & UI_BUT_HAS_SEP_CHAR)) {
    char *cpoin = strrchr(but->str, UI_SEP_CHAR);
    if (cpoin) {
      *cpoin = '\0';
    }
    but->flag &= ~UI_BUT_HAS_SEP_CHAR;
  }

  /* without this, just allow stripping of the shortcut */
  if (shortcut_str) {
    char *butstr_orig;

    if (but->str != but->strdata) {
      butstr_orig = but->str; /* free after using as source buffer */
    }
    else {
      butstr_orig = BLI_strdup(but->str);
    }
    BLI_snprintf(
        but->strdata, sizeof(but->strdata), "%s" UI_SEP_CHAR_S "%s", butstr_orig, shortcut_str);
    MEM_freeN(butstr_orig);
    but->str = but->strdata;
    but->flag |= UI_BUT_HAS_SEP_CHAR;
    but->drawflag |= UI_BUT_HAS_SHORTCUT;
    ui_but_update(but);
  }
}

/* -------------------------------------------------------------------- */
/** \name Find Key Shortcut for Button
 *
 * - #ui_but_event_operator_string (and helpers)
 * - #ui_but_event_property_operator_string
 * \{ */

static bool ui_but_event_operator_string_from_operator(const bContext *C,
                                                       uiBut *but,
                                                       char *buf,
                                                       const size_t buf_len)
{
  BLI_assert(but->optype != NULL);
  bool found = false;
  IDProperty *prop = (but->opptr) ? but->opptr->data : NULL;

  if (WM_key_event_operator_string(
          C, but->optype->idname, but->opcontext, prop, true, buf, buf_len)) {
    found = true;
  }
  return found;
}

static bool ui_but_event_operator_string_from_menu(const bContext *C,
                                                   uiBut *but,
                                                   char *buf,
                                                   const size_t buf_len)
{
  MenuType *mt = UI_but_menutype_get(but);
  BLI_assert(mt != NULL);

  bool found = false;
  IDProperty *prop_menu;

  /* annoying, create a property */
  const IDPropertyTemplate val = {0};
  prop_menu = IDP_New(IDP_GROUP, &val, __func__); /* dummy, name is unimportant  */
  IDP_AddToGroup(prop_menu, IDP_NewString(mt->idname, "name", sizeof(mt->idname)));

  if (WM_key_event_operator_string(
          C, "WM_OT_call_menu", WM_OP_INVOKE_REGION_WIN, prop_menu, true, buf, buf_len)) {
    found = true;
  }

  IDP_FreeProperty(prop_menu);
  return found;
}

static bool ui_but_event_operator_string_from_panel(const bContext *C,
                                                    uiBut *but,
                                                    char *buf,
                                                    const size_t buf_len)
{
  /** Nearly exact copy of #ui_but_event_operator_string_from_menu */
  PanelType *pt = UI_but_paneltype_get(but);
  BLI_assert(pt != NULL);

  bool found = false;
  IDProperty *prop_panel;

  /* annoying, create a property */
  const IDPropertyTemplate val = {0};
  prop_panel = IDP_New(IDP_GROUP, &val, __func__); /* dummy, name is unimportant  */
  IDP_AddToGroup(prop_panel, IDP_NewString(pt->idname, "name", sizeof(pt->idname)));
  IDP_AddToGroup(prop_panel,
                 IDP_New(IDP_INT,
                         &(IDPropertyTemplate){
                             .i = pt->space_type,
                         },
                         "space_type"));
  IDP_AddToGroup(prop_panel,
                 IDP_New(IDP_INT,
                         &(IDPropertyTemplate){
                             .i = pt->region_type,
                         },
                         "region_type"));

  for (int i = 0; i < 2; i++) {
    /* FIXME(campbell): We can't reasonably search all configurations - long term. */
    IDP_ReplaceInGroup(prop_panel,
                       IDP_New(IDP_INT,
                               &(IDPropertyTemplate){
                                   .i = i,
                               },
                               "keep_open"));
    if (WM_key_event_operator_string(
            C, "WM_OT_call_panel", WM_OP_INVOKE_REGION_WIN, prop_panel, true, buf, buf_len)) {
      found = true;
      break;
    }
  }

  IDP_FreeProperty(prop_panel);
  return found;
}

static bool ui_but_event_operator_string(const bContext *C,
                                         uiBut *but,
                                         char *buf,
                                         const size_t buf_len)
{
  bool found = false;

  if (but->optype != NULL) {
    found = ui_but_event_operator_string_from_operator(C, but, buf, buf_len);
  }
  else if (UI_but_menutype_get(but) != NULL) {
    found = ui_but_event_operator_string_from_menu(C, but, buf, buf_len);
  }
  else if (UI_but_paneltype_get(but) != NULL) {
    found = ui_but_event_operator_string_from_panel(C, but, buf, buf_len);
  }

  return found;
}

static bool ui_but_event_property_operator_string(const bContext *C,
                                                  uiBut *but,
                                                  char *buf,
                                                  const size_t buf_len)
{
  /* context toggle operator names to check... */

  /* This function could use a refactor to generalize button type to operator relationship
   * as well as which operators use properties.
   * - Campbell
   * */
  const char *ctx_toggle_opnames[] = {
      "WM_OT_context_toggle",
      "WM_OT_context_toggle_enum",
      "WM_OT_context_cycle_int",
      "WM_OT_context_cycle_enum",
      "WM_OT_context_cycle_array",
      "WM_OT_context_menu_enum",
      NULL,
  };

  const char *ctx_enum_opnames[] = {
      "WM_OT_context_set_enum",
      NULL,
  };

  const char *ctx_enum_opnames_for_Area_ui_type[] = {
      "SCREEN_OT_space_type_set_or_cycle",
      NULL,
  };

  const char **opnames = ctx_toggle_opnames;
  int opnames_len = ARRAY_SIZE(ctx_toggle_opnames);

  int prop_enum_value = -1;
  bool prop_enum_value_ok = false;
  bool prop_enum_value_is_int = false;
  const char *prop_enum_value_id = "value";
  PointerRNA *ptr = &but->rnapoin;
  PropertyRNA *prop = but->rnaprop;
  if ((but->type == UI_BTYPE_BUT_MENU) && (but->block->handle != NULL)) {
    uiBut *but_parent = but->block->handle->popup_create_vars.but;
    if ((but->type == UI_BTYPE_BUT_MENU) && (but_parent && but_parent->rnaprop) &&
        (RNA_property_type(but_parent->rnaprop) == PROP_ENUM) &&
        ELEM(but_parent->menu_create_func,
             ui_def_but_rna__menu,
             ui_def_but_rna__panel_type,
             ui_def_but_rna__menu_type)) {
      prop_enum_value = (int)but->hardmin;
      ptr = &but_parent->rnapoin;
      prop = but_parent->rnaprop;
      prop_enum_value_ok = true;

      opnames = ctx_enum_opnames;
      opnames_len = ARRAY_SIZE(ctx_enum_opnames);
    }
  }

  bool found = false;

  /* Don't use the button again. */
  but = NULL;

  /* this version is only for finding hotkeys for properties
   * (which get set via context using operators) */
  if (prop) {
    /* to avoid massive slowdowns on property panels, for now, we only check the
     * hotkeys for Editor / Scene settings...
     *
     * TODO: userpref settings?
     */
    char *data_path = NULL;

    if (ptr->owner_id) {
      ID *id = ptr->owner_id;

      if (GS(id->name) == ID_SCR) {
        /* screen/editor property
         * NOTE: in most cases, there is actually no info for backwards tracing
         * how to get back to ID from the editor data we may be dealing with
         */
        if (RNA_struct_is_a(ptr->type, &RNA_Space)) {
          /* data should be directly on here... */
          data_path = BLI_sprintfN("space_data.%s", RNA_property_identifier(prop));
        }
        else if (RNA_struct_is_a(ptr->type, &RNA_Area)) {
          /* data should be directly on here... */
          const char *prop_id = RNA_property_identifier(prop);
          /* Hack since keys access 'type', UI shows 'ui_type'. */
          if (STREQ(prop_id, "ui_type")) {
            prop_id = "type";
            prop_enum_value >>= 16;
            prop = RNA_struct_find_property(ptr, prop_id);

            opnames = ctx_enum_opnames_for_Area_ui_type;
            opnames_len = ARRAY_SIZE(ctx_enum_opnames_for_Area_ui_type);
            prop_enum_value_id = "space_type";
            prop_enum_value_is_int = true;
          }
          else {
            data_path = BLI_sprintfN("area.%s", prop_id);
          }
        }
        else {
          /* special exceptions for common nested data in editors... */
          if (RNA_struct_is_a(ptr->type, &RNA_DopeSheet)) {
            /* dopesheet filtering options... */
            data_path = BLI_sprintfN("space_data.dopesheet.%s", RNA_property_identifier(prop));
          }
          else if (RNA_struct_is_a(ptr->type, &RNA_FileSelectParams)) {
            /* Filebrowser options... */
            data_path = BLI_sprintfN("space_data.params.%s", RNA_property_identifier(prop));
          }
        }
      }
      else if (GS(id->name) == ID_SCE) {
        if (RNA_struct_is_a(ptr->type, &RNA_ToolSettings)) {
          /* Tool-settings property:
           * NOTE: tool-settings is usually accessed directly (i.e. not through scene). */
          data_path = RNA_path_from_ID_to_property(ptr, prop);
        }
        else {
          /* scene property */
          char *path = RNA_path_from_ID_to_property(ptr, prop);

          if (path) {
            data_path = BLI_sprintfN("scene.%s", path);
            MEM_freeN(path);
          }
#if 0
          else {
            printf("ERROR in %s(): Couldn't get path for scene property - %s\n",
                   __func__,
                   RNA_property_identifier(prop));
          }
#endif
        }
      }
      else {
        // puts("other id");
      }

      // printf("prop shortcut: '%s' (%s)\n", RNA_property_identifier(prop), data_path);
    }

    /* we have a datapath! */
    if (data_path || (prop_enum_value_ok && prop_enum_value_id)) {
      /* create a property to host the "datapath" property we're sending to the operators */
      IDProperty *prop_path;

      const IDPropertyTemplate val = {0};
      prop_path = IDP_New(IDP_GROUP, &val, __func__);
      if (data_path) {
        IDP_AddToGroup(prop_path, IDP_NewString(data_path, "data_path", strlen(data_path) + 1));
      }
      if (prop_enum_value_ok) {
        const EnumPropertyItem *item;
        bool free;
        RNA_property_enum_items((bContext *)C, ptr, prop, &item, NULL, &free);
        const int index = RNA_enum_from_value(item, prop_enum_value);
        if (index != -1) {
          IDProperty *prop_value;
          if (prop_enum_value_is_int) {
            const int value = item[index].value;
            prop_value = IDP_New(IDP_INT,
                                 &(IDPropertyTemplate){
                                     .i = value,
                                 },
                                 prop_enum_value_id);
          }
          else {
            const char *id = item[index].identifier;
            prop_value = IDP_NewString(id, prop_enum_value_id, strlen(id) + 1);
          }
          IDP_AddToGroup(prop_path, prop_value);
        }
        else {
          opnames_len = 0; /* Do nothing. */
        }
        if (free) {
          MEM_freeN((void *)item);
        }
      }

      /* check each until one works... */

      for (int i = 0; (i < opnames_len) && (opnames[i]); i++) {
        if (WM_key_event_operator_string(
                C, opnames[i], WM_OP_INVOKE_REGION_WIN, prop_path, false, buf, buf_len)) {
          found = true;
          break;
        }
      }

      /* cleanup */
      IDP_FreeProperty(prop_path);
      if (data_path) {
        MEM_freeN(data_path);
      }
    }
  }

  return found;
}

/** \} */

/**
 * This goes in a seemingly weird pattern:
 *
 * <pre>
 *     4
 *  5     6
 * 1       2
 *  7     8
 *     3
 * </pre>
 *
 * but it's actually quite logical. It's designed to be 'upwards compatible'
 * for muscle memory so that the menu item locations are fixed and don't move
 * as new items are added to the menu later on. It also optimizes efficiency -
 * a radial menu is best kept symmetrical, with as large an angle between
 * items as possible, so that the gestural mouse movements can be fast and inexact.
 *
 * It starts off with two opposite sides for the first two items
 * then joined by the one below for the third (this way, even with three items,
 * the menu seems to still be 'in order' reading left to right). Then the fourth is
 * added to complete the compass directions. From here, it's just a matter of
 * subdividing the rest of the angles for the last 4 items.
 *
 * --Matt 07/2006
 */
const char ui_radial_dir_order[8] = {
    UI_RADIAL_W,
    UI_RADIAL_E,
    UI_RADIAL_S,
    UI_RADIAL_N,
    UI_RADIAL_NW,
    UI_RADIAL_NE,
    UI_RADIAL_SW,
    UI_RADIAL_SE,
};

const char ui_radial_dir_to_numpad[8] = {8, 9, 6, 3, 2, 1, 4, 7};
const short ui_radial_dir_to_angle[8] = {90, 45, 0, 315, 270, 225, 180, 135};

static void ui_but_pie_direction_string(uiBut *but, char *buf, int size)
{
  BLI_assert(but->pie_dir < ARRAY_SIZE(ui_radial_dir_to_numpad));
  BLI_snprintf(buf, size, "%d", ui_radial_dir_to_numpad[but->pie_dir]);
}

static void ui_menu_block_set_keymaps(const bContext *C, uiBlock *block)
{
  char buf[128];

  BLI_assert(block->flag & (UI_BLOCK_LOOP | UI_BLOCK_SHOW_SHORTCUT_ALWAYS));

  /* only do it before bounding */
  if (block->rect.xmin != block->rect.xmax) {
    return;
  }
  if (STREQ(block->name, "splash")) {
    return;
  }

  if (block->flag & UI_BLOCK_RADIAL) {
    LISTBASE_FOREACH (uiBut *, but, &block->buttons) {
      if (but->pie_dir != UI_RADIAL_NONE) {
        ui_but_pie_direction_string(but, buf, sizeof(buf));
        ui_but_add_shortcut(but, buf, false);
      }
    }
  }
  else {
    LISTBASE_FOREACH (uiBut *, but, &block->buttons) {
      if (block->flag & UI_BLOCK_SHOW_SHORTCUT_ALWAYS) {
        /* Skip icon-only buttons (as used in the toolbar). */
        if (but->drawstr[0] == '\0') {
          continue;
        }
        if (((block->flag & UI_BLOCK_POPOVER) == 0) && UI_but_is_tool(but)) {
          /* For non-popovers, shown in shortcut only
           * (has special shortcut handling code). */
          continue;
        }
      }
      else if (but->emboss != UI_EMBOSS_PULLDOWN) {
        continue;
      }

      if (ui_but_event_operator_string(C, but, buf, sizeof(buf))) {
        ui_but_add_shortcut(but, buf, false);
      }
      else if (ui_but_event_property_operator_string(C, but, buf, sizeof(buf))) {
        ui_but_add_shortcut(but, buf, false);
      }
    }
  }
}

void ui_but_override_flag(Main *bmain, uiBut *but)
{
  const uint override_status = RNA_property_override_library_status(
      bmain, &but->rnapoin, but->rnaprop, but->rnaindex);

  if (override_status & RNA_OVERRIDE_STATUS_OVERRIDDEN) {
    but->flag |= UI_BUT_OVERRIDEN;
  }
  else {
    but->flag &= ~UI_BUT_OVERRIDEN;
  }
}

/** \name Button Extra Operator Icons
 *
 * Extra icons are shown on the right hand side of buttons. They can be clicked to invoke custom
 * operators.
 * There are some predefined here, which get added to buttons automatically based on button data
 * (type, flags, state, etc).
 * \{ */

/**
 * Predefined types for generic extra operator icons (uiButExtraOpIcon).
 */
typedef enum PredefinedExtraOpIconType {
  PREDEFINED_EXTRA_OP_ICON_NONE = 1,
  PREDEFINED_EXTRA_OP_ICON_CLEAR,
  PREDEFINED_EXTRA_OP_ICON_EYEDROPPER,
} PredefinedExtraOpIconType;

static PointerRNA *ui_but_extra_operator_icon_add_ptr(uiBut *but,
                                                      wmOperatorType *optype,
                                                      short opcontext,
                                                      int icon)
{
  uiButExtraOpIcon *extra_op_icon = MEM_mallocN(sizeof(*extra_op_icon), __func__);

  extra_op_icon->icon = (BIFIconID)icon;
  extra_op_icon->optype_params = MEM_callocN(sizeof(*extra_op_icon->optype_params),
                                             "uiButExtraOpIcon.optype_hook");
  extra_op_icon->optype_params->optype = optype;
  extra_op_icon->optype_params->opptr = MEM_callocN(sizeof(*extra_op_icon->optype_params->opptr),
                                                    "uiButExtraOpIcon.optype_hook.opptr");
  WM_operator_properties_create_ptr(extra_op_icon->optype_params->opptr,
                                    extra_op_icon->optype_params->optype);
  extra_op_icon->optype_params->opcontext = opcontext;

  BLI_addtail(&but->extra_op_icons, extra_op_icon);

  return extra_op_icon->optype_params->opptr;
}

static void ui_but_extra_operator_icon_free(uiButExtraOpIcon *extra_icon)
{
  WM_operator_properties_free(extra_icon->optype_params->opptr);
  MEM_freeN(extra_icon->optype_params->opptr);
  MEM_freeN(extra_icon->optype_params);
  MEM_freeN(extra_icon);
}

void ui_but_extra_operator_icons_free(uiBut *but)
{
  LISTBASE_FOREACH_MUTABLE (uiButExtraOpIcon *, op_icon, &but->extra_op_icons) {
    ui_but_extra_operator_icon_free(op_icon);
  }
  BLI_listbase_clear(&but->extra_op_icons);
}

PointerRNA *UI_but_extra_operator_icon_add(uiBut *but,
                                           const char *opname,
                                           short opcontext,
                                           int icon)
{
  wmOperatorType *optype = WM_operatortype_find(opname, false);

  if (optype) {
    return ui_but_extra_operator_icon_add_ptr(but, optype, opcontext, icon);
  }

  return NULL;
}

static bool ui_but_icon_extra_is_visible_text_clear(const uiBut *but)
{
  BLI_assert(but->type == UI_BTYPE_TEXT);
  return ((but->flag & UI_BUT_VALUE_CLEAR) && but->drawstr[0]);
}

static bool ui_but_icon_extra_is_visible_search_unlink(const uiBut *but)
{
  BLI_assert(ELEM(but->type, UI_BTYPE_SEARCH_MENU));
  return ((but->editstr == NULL) && (but->drawstr[0] != '\0') && (but->flag & UI_BUT_VALUE_CLEAR));
}

static bool ui_but_icon_extra_is_visible_search_eyedropper(uiBut *but)
{
  StructRNA *type;
  short idcode;

  BLI_assert(but->type == UI_BTYPE_SEARCH_MENU && (but->flag & UI_BUT_VALUE_CLEAR));

  if (but->rnaprop == NULL) {
    return false;
  }

  type = RNA_property_pointer_type(&but->rnapoin, but->rnaprop);
  idcode = RNA_type_to_ID_code(type);

  return ((but->editstr == NULL) && (idcode == ID_OB || OB_DATA_SUPPORT_ID(idcode)));
}

static PredefinedExtraOpIconType ui_but_icon_extra_get(uiBut *but)
{
  switch (but->type) {
    case UI_BTYPE_TEXT:
      if (ui_but_icon_extra_is_visible_text_clear(but)) {
        return PREDEFINED_EXTRA_OP_ICON_CLEAR;
      }
      break;
    case UI_BTYPE_SEARCH_MENU:
      if ((but->flag & UI_BUT_VALUE_CLEAR) == 0) {
        /* pass */
      }
      else if (ui_but_icon_extra_is_visible_search_unlink(but)) {
        return PREDEFINED_EXTRA_OP_ICON_CLEAR;
      }
      else if (ui_but_icon_extra_is_visible_search_eyedropper(but)) {
        return PREDEFINED_EXTRA_OP_ICON_EYEDROPPER;
      }
      break;
    default:
      break;
  }

  return PREDEFINED_EXTRA_OP_ICON_NONE;
}

/**
 * While some extra operator icons have to be set explicitly upon button creating, this code adds
 * some generic ones based on button data. Currently these are mutually exclusive, so there's only
 * ever one predefined extra icon.
 */
static void ui_but_predefined_extra_operator_icons_add(uiBut *but)
{
  const PredefinedExtraOpIconType extra_icon = ui_but_icon_extra_get(but);
  wmOperatorType *optype = NULL;
  BIFIconID icon = ICON_NONE;

  switch (extra_icon) {
    case PREDEFINED_EXTRA_OP_ICON_EYEDROPPER: {
      static wmOperatorType *id_eyedropper_ot = NULL;
      if (!id_eyedropper_ot) {
        id_eyedropper_ot = WM_operatortype_find("UI_OT_eyedropper_id", false);
      }
      BLI_assert(id_eyedropper_ot);

      optype = id_eyedropper_ot;
      icon = ICON_EYEDROPPER;

      break;
    }
    case PREDEFINED_EXTRA_OP_ICON_CLEAR: {
      static wmOperatorType *clear_ot = NULL;
      if (!clear_ot) {
        clear_ot = WM_operatortype_find("UI_OT_button_string_clear", false);
      }
      BLI_assert(clear_ot);

      optype = clear_ot;
      icon = ICON_PANEL_CLOSE;

      break;
    }
    default:
      break;
  }

  if (optype) {
    LISTBASE_FOREACH (uiButExtraOpIcon *, op_icon, &but->extra_op_icons) {
      if ((op_icon->optype_params->optype == optype) && (op_icon->icon == icon)) {
        /* Don't add the same operator icon twice (happens if button is kept alive while active).
         */
        return;
      }
    }
    ui_but_extra_operator_icon_add_ptr(but, optype, WM_OP_INVOKE_DEFAULT, (int)icon);
  }
}

/** \} */

void UI_block_update_from_old(const bContext *C, uiBlock *block)
{
  uiBut *but_old;

  if (!block->oldblock) {
    return;
  }

  but_old = block->oldblock->buttons.first;

  if (BLI_listbase_is_empty(&block->oldblock->butstore) == false) {
    UI_butstore_update(block);
  }

  LISTBASE_FOREACH (uiBut *, but, &block->buttons) {
    if (ui_but_update_from_old_block(C, block, &but, &but_old)) {
      ui_but_update(but);

      /* redraw dynamic tooltip if we have one open */
      if (but->tip_func) {
        UI_but_tooltip_refresh((bContext *)C, but);
      }
    }
  }

  block->auto_open = block->oldblock->auto_open;
  block->auto_open_last = block->oldblock->auto_open_last;
  block->tooltipdisabled = block->oldblock->tooltipdisabled;
  BLI_movelisttolist(&block->color_pickers.list, &block->oldblock->color_pickers.list);

  block->oldblock = NULL;
}

#ifndef NDEBUG
/**
 * Extra sanity checks for invariants (debug builds only).
 */
static void ui_but_validate(const uiBut *but)
{
  /* Number buttons must have a click-step,
   * assert instead of correcting the value to ensure the caller knows what they're doing.  */
  if (but->type == UI_BTYPE_NUM) {
    uiButNumber *number_but = (uiButNumber *)but;

    if (ELEM(but->pointype, UI_BUT_POIN_CHAR, UI_BUT_POIN_SHORT, UI_BUT_POIN_INT)) {
      BLI_assert((int)number_but->step_size > 0);
    }
  }
}
#endif

void UI_block_end_ex(const bContext *C, uiBlock *block, const int xy[2], int r_xy[2])
{
  wmWindow *window = CTX_wm_window(C);
  Scene *scene = CTX_data_scene(C);
  ARegion *region = CTX_wm_region(C);
  Depsgraph *depsgraph = CTX_data_depsgraph_pointer(C);

  BLI_assert(block->active);

  UI_block_update_from_old(C, block);

  /* inherit flags from 'old' buttons that was drawn here previous, based
   * on matching buttons, we need this to make button event handling non
   * blocking, while still allowing buttons to be remade each redraw as it
   * is expected by blender code */
  LISTBASE_FOREACH (uiBut *, but, &block->buttons) {
    /* temp? Proper check for graying out */
    if (but->optype) {
      wmOperatorType *ot = but->optype;

      if (but->context) {
        CTX_store_set((bContext *)C, but->context);
      }

      if (ot == NULL || WM_operator_poll_context((bContext *)C, ot, but->opcontext) == 0) {
        but->flag |= UI_BUT_DISABLED;
      }

      if (but->context) {
        CTX_store_set((bContext *)C, NULL);
      }
    }

    const AnimationEvalContext anim_eval_context = BKE_animsys_eval_context_construct(
        depsgraph, (scene) ? scene->r.cfra : 0.0f);
    ui_but_anim_flag(but, &anim_eval_context);
    ui_but_override_flag(CTX_data_main(C), but);
    if (UI_but_is_decorator(but)) {
      ui_but_anim_decorate_update_from_flag((uiButDecorator *)but);
    }
    ui_but_predefined_extra_operator_icons_add(but);

#ifndef NDEBUG
    ui_but_validate(but);
#endif
  }

  /* handle pending stuff */
  if (block->layouts.first) {
    UI_block_layout_resolve(block, NULL, NULL);
  }
  ui_block_align_calc(block, CTX_wm_region(C));
  if ((block->flag & UI_BLOCK_LOOP) && (block->flag & UI_BLOCK_NUMSELECT)) {
    ui_menu_block_set_keyaccels(block); /* could use a different flag to check */
  }

  if (block->flag & (UI_BLOCK_LOOP | UI_BLOCK_SHOW_SHORTCUT_ALWAYS)) {
    ui_menu_block_set_keymaps(C, block);
  }

  /* after keymaps! */
  switch (block->bounds_type) {
    case UI_BLOCK_BOUNDS_NONE:
      break;
    case UI_BLOCK_BOUNDS:
      ui_block_bounds_calc(block);
      break;
    case UI_BLOCK_BOUNDS_TEXT:
      ui_block_bounds_calc_text(block, 0.0f);
      break;
    case UI_BLOCK_BOUNDS_POPUP_CENTER:
      ui_block_bounds_calc_centered(window, block);
      break;
    case UI_BLOCK_BOUNDS_PIE_CENTER:
      ui_block_bounds_calc_centered_pie(block);
      break;

      /* fallback */
    case UI_BLOCK_BOUNDS_POPUP_MOUSE:
    case UI_BLOCK_BOUNDS_POPUP_MENU:
      ui_block_bounds_calc_popup(window, block, block->bounds_type, xy, r_xy);
      break;
  }

  if (block->rect.xmin == 0.0f && block->rect.xmax == 0.0f) {
    UI_block_bounds_set_normal(block, 0);
  }
  if (block->flag & UI_BUT_ALIGN) {
    UI_block_align_end(block);
  }

  ui_update_flexible_spacing(region, block);

  block->endblock = 1;
}

void UI_block_end(const bContext *C, uiBlock *block)
{
  wmWindow *window = CTX_wm_window(C);

  UI_block_end_ex(C, block, &window->eventstate->x, NULL);
}

/* ************** BLOCK DRAWING FUNCTION ************* */

void ui_fontscale(short *points, float aspect)
{
  if (aspect < 0.9f || aspect > 1.1f) {
    float pointsf = *points;

    /* for some reason scaling fonts goes too fast compared to widget size */
    /* XXX not true anymore? (ton) */
    // aspect = sqrt(aspect);
    pointsf /= aspect;

    if (aspect > 1.0f) {
      *points = ceilf(pointsf);
    }
    else {
      *points = floorf(pointsf);
    }
  }
}

/* project button or block (but==NULL) to pixels in regionspace */
static void ui_but_to_pixelrect(rcti *rect, const ARegion *region, uiBlock *block, uiBut *but)
{
  rctf rectf;

  ui_block_to_window_rctf(region, block, &rectf, (but) ? &but->rect : &block->rect);
  BLI_rcti_rctf_copy_round(rect, &rectf);
  BLI_rcti_translate(rect, -region->winrct.xmin, -region->winrct.ymin);
}

/* uses local copy of style, to scale things down, and allow widgets to change stuff */
void UI_block_draw(const bContext *C, uiBlock *block)
{
  uiStyle style = *UI_style_get_dpi(); /* XXX pass on as arg */
  ARegion *region;
  rcti rect;

  /* get menu region or area region */
  region = CTX_wm_menu(C);
  if (!region) {
    region = CTX_wm_region(C);
  }

  if (!block->endblock) {
    UI_block_end(C, block);
  }

  /* we set this only once */
  GPU_blend(GPU_BLEND_ALPHA);

  /* scale fonts */
  ui_fontscale(&style.paneltitle.points, block->aspect);
  ui_fontscale(&style.grouplabel.points, block->aspect);
  ui_fontscale(&style.widgetlabel.points, block->aspect);
  ui_fontscale(&style.widget.points, block->aspect);

  /* scale block min/max to rect */
  ui_but_to_pixelrect(&rect, region, block, NULL);

  /* pixel space for AA widgets */
  GPU_matrix_push_projection();
  GPU_matrix_push();
  GPU_matrix_identity_set();

  wmOrtho2_region_pixelspace(region);

  /* back */
  if (block->flag & UI_BLOCK_RADIAL) {
    ui_draw_pie_center(block);
  }
  else if (block->flag & UI_BLOCK_POPOVER) {
    ui_draw_popover_back(region, &style, block, &rect);
  }
  else if (block->flag & UI_BLOCK_LOOP) {
    ui_draw_menu_back(&style, block, &rect);
  }
  else if (block->panel) {
    bool show_background = region->alignment != RGN_ALIGN_FLOAT;
    if (show_background) {
      if (block->panel->type && (block->panel->type->flag & PNL_NO_HEADER)) {
        if (region->regiontype == RGN_TYPE_TOOLS) {
          /* We never want a background around active tools. */
          show_background = false;
        }
        else {
          /* Without a header there is no background except for region overlap. */
          show_background = region->overlap != 0;
        }
      }
    }
    ui_draw_aligned_panel(
        &style, block, &rect, UI_panel_category_is_visible(region), show_background);
  }

  BLF_batch_draw_begin();
  UI_icon_draw_cache_begin();
  UI_widgetbase_draw_cache_begin();

  /* widgets */
  LISTBASE_FOREACH (uiBut *, but, &block->buttons) {
    if (!(but->flag & (UI_HIDDEN | UI_SCROLLED))) {
      ui_but_to_pixelrect(&rect, region, block, but);

      /* XXX: figure out why invalid coordinates happen when closing render window */
      /* and material preview is redrawn in main window (temp fix for bug #23848) */
      if (rect.xmin < rect.xmax && rect.ymin < rect.ymax) {
        ui_draw_but(C, region, &style, but, &rect);
      }
    }
  }

  UI_widgetbase_draw_cache_end();
  UI_icon_draw_cache_end();
  BLF_batch_draw_end();

  /* restore matrix */
  GPU_matrix_pop_projection();
  GPU_matrix_pop();
}

static void ui_block_message_subscribe(ARegion *region, struct wmMsgBus *mbus, uiBlock *block)
{
  uiBut *but_prev = NULL;
  /* possibly we should keep the region this block is contained in? */
  LISTBASE_FOREACH (uiBut *, but, &block->buttons) {
    if (but->rnapoin.type && but->rnaprop) {
      /* quick check to avoid adding buttons representing a vector, multiple times. */
      if ((but_prev && (but_prev->rnaprop == but->rnaprop) &&
           (but_prev->rnapoin.type == but->rnapoin.type) &&
           (but_prev->rnapoin.data == but->rnapoin.data) &&
           (but_prev->rnapoin.owner_id == but->rnapoin.owner_id)) == false) {
        /* TODO: could make this into utility function. */
        WM_msg_subscribe_rna(mbus,
                             &but->rnapoin,
                             but->rnaprop,
                             &(const wmMsgSubscribeValue){
                                 .owner = region,
                                 .user_data = region,
                                 .notify = ED_region_do_msg_notify_tag_redraw,
                             },
                             __func__);
        but_prev = but;
      }
    }
  }
}

void UI_region_message_subscribe(ARegion *region, struct wmMsgBus *mbus)
{
  LISTBASE_FOREACH (uiBlock *, block, &region->uiblocks) {
    ui_block_message_subscribe(region, mbus, block);
  }
}

/* ************* EVENTS ************* */

/**
 * Check if the button is pushed, this is only meaningful for some button types.
 *
 * \return (0 == UNSELECT), (1 == SELECT), (-1 == DO-NOTHING)
 */
int ui_but_is_pushed_ex(uiBut *but, double *value)
{
  int is_push = 0;

  if (but->bit) {
    const bool state = !ELEM(
        but->type, UI_BTYPE_TOGGLE_N, UI_BTYPE_ICON_TOGGLE_N, UI_BTYPE_CHECKBOX_N);
    int lvalue;
    UI_GET_BUT_VALUE_INIT(but, *value);
    lvalue = (int)*value;
    if (UI_BITBUT_TEST(lvalue, (but->bitnr))) {
      is_push = state;
    }
    else {
      is_push = !state;
    }
  }
  else {
    switch (but->type) {
      case UI_BTYPE_BUT:
      case UI_BTYPE_HOTKEY_EVENT:
      case UI_BTYPE_KEY_EVENT:
      case UI_BTYPE_COLOR:
      case UI_BTYPE_DECORATOR:
        is_push = -1;
        break;
      case UI_BTYPE_BUT_TOGGLE:
      case UI_BTYPE_TOGGLE:
      case UI_BTYPE_ICON_TOGGLE:
      case UI_BTYPE_CHECKBOX:
        UI_GET_BUT_VALUE_INIT(but, *value);
        if (*value != (double)but->hardmin) {
          is_push = true;
        }
        break;
      case UI_BTYPE_ICON_TOGGLE_N:
      case UI_BTYPE_TOGGLE_N:
      case UI_BTYPE_CHECKBOX_N:
        UI_GET_BUT_VALUE_INIT(but, *value);
        if (*value == 0.0) {
          is_push = true;
        }
        break;
      case UI_BTYPE_ROW:
      case UI_BTYPE_LISTROW:
      case UI_BTYPE_TAB:
        if ((but->type == UI_BTYPE_TAB) && but->rnaprop && but->custom_data) {
          /* uiBut.custom_data points to data this tab represents (e.g. workspace).
           * uiBut.rnapoin/prop store an active value (e.g. active workspace). */
          if (RNA_property_type(but->rnaprop) == PROP_POINTER) {
            const PointerRNA active_ptr = RNA_property_pointer_get(&but->rnapoin, but->rnaprop);
            if (active_ptr.data == but->custom_data) {
              is_push = true;
            }
          }
          break;
        }
        else if (but->optype) {
          break;
        }

        UI_GET_BUT_VALUE_INIT(but, *value);
        /* support for rna enum buts */
        if (but->rnaprop && (RNA_property_flag(but->rnaprop) & PROP_ENUM_FLAG)) {
          if ((int)*value & (int)but->hardmax) {
            is_push = true;
          }
        }
        else {
          if (*value == (double)but->hardmax) {
            is_push = true;
          }
        }
        break;
      default:
        is_push = -1;
        break;
    }
  }

  if ((but->drawflag & UI_BUT_CHECKBOX_INVERT) && (is_push != -1)) {
    is_push = !((bool)is_push);
  }
  return is_push;
}
int ui_but_is_pushed(uiBut *but)
{
  double value = UI_BUT_VALUE_UNSET;
  return ui_but_is_pushed_ex(but, &value);
}

static void ui_but_update_select_flag(uiBut *but, double *value)
{
  switch (ui_but_is_pushed_ex(but, value)) {
    case true:
      but->flag |= UI_SELECT;
      break;
    case false:
      but->flag &= ~UI_SELECT;
      break;
  }
}

/* ************************************************ */

void UI_block_lock_set(uiBlock *block, bool val, const char *lockstr)
{
  if (val) {
    block->lock = val;
    block->lockstr = lockstr;
  }
}

void UI_block_lock_clear(uiBlock *block)
{
  block->lock = false;
  block->lockstr = NULL;
}

/* *********************** data get/set ***********************
 * this either works with the pointed to data, or can work with
 * an edit override pointer while dragging for example */

/* for buttons pointing to color for example */
void ui_but_v3_get(uiBut *but, float vec[3])
{
  PropertyRNA *prop;
  int a;

  if (but->editvec) {
    copy_v3_v3(vec, but->editvec);
  }

  if (but->rnaprop) {
    prop = but->rnaprop;

    zero_v3(vec);

    if (RNA_property_type(prop) == PROP_FLOAT) {
      int tot = RNA_property_array_length(&but->rnapoin, prop);
      BLI_assert(tot > 0);
      if (tot == 3) {
        RNA_property_float_get_array(&but->rnapoin, prop, vec);
      }
      else {
        tot = min_ii(tot, 3);
        for (a = 0; a < tot; a++) {
          vec[a] = RNA_property_float_get_index(&but->rnapoin, prop, a);
        }
      }
    }
  }
  else if (but->pointype == UI_BUT_POIN_CHAR) {
    const char *cp = (char *)but->poin;

    vec[0] = ((float)cp[0]) / 255.0f;
    vec[1] = ((float)cp[1]) / 255.0f;
    vec[2] = ((float)cp[2]) / 255.0f;
  }
  else if (but->pointype == UI_BUT_POIN_FLOAT) {
    const float *fp = (float *)but->poin;
    copy_v3_v3(vec, fp);
  }
  else {
    if (but->editvec == NULL) {
      fprintf(stderr, "%s: can't get color, should never happen\n", __func__);
      zero_v3(vec);
    }
  }

  if (but->type == UI_BTYPE_UNITVEC) {
    normalize_v3(vec);
  }
}

/* for buttons pointing to color for example */
void ui_but_v3_set(uiBut *but, const float vec[3])
{
  PropertyRNA *prop;

  if (but->editvec) {
    copy_v3_v3(but->editvec, vec);
  }

  if (but->rnaprop) {
    prop = but->rnaprop;

    if (RNA_property_type(prop) == PROP_FLOAT) {
      int tot;
      int a;

      tot = RNA_property_array_length(&but->rnapoin, prop);
      BLI_assert(tot > 0);
      if (tot == 3) {
        RNA_property_float_set_array(&but->rnapoin, prop, vec);
      }
      else {
        tot = min_ii(tot, 3);
        for (a = 0; a < tot; a++) {
          RNA_property_float_set_index(&but->rnapoin, prop, a, vec[a]);
        }
      }
    }
  }
  else if (but->pointype == UI_BUT_POIN_CHAR) {
    char *cp = (char *)but->poin;
    cp[0] = (char)(0.5f + vec[0] * 255.0f);
    cp[1] = (char)(0.5f + vec[1] * 255.0f);
    cp[2] = (char)(0.5f + vec[2] * 255.0f);
  }
  else if (but->pointype == UI_BUT_POIN_FLOAT) {
    float *fp = (float *)but->poin;
    copy_v3_v3(fp, vec);
  }
}

bool ui_but_is_float(const uiBut *but)
{
  if (but->pointype == UI_BUT_POIN_FLOAT && but->poin) {
    return true;
  }

  if (but->rnaprop && RNA_property_type(but->rnaprop) == PROP_FLOAT) {
    return true;
  }

  return false;
}

bool ui_but_is_bool(const uiBut *but)
{
  if (ELEM(but->type,
           UI_BTYPE_TOGGLE,
           UI_BTYPE_TOGGLE_N,
           UI_BTYPE_ICON_TOGGLE,
           UI_BTYPE_ICON_TOGGLE_N,
           UI_BTYPE_TAB)) {
    return true;
  }

  if (but->rnaprop && RNA_property_type(but->rnaprop) == PROP_BOOLEAN) {
    return true;
  }

  if ((but->rnaprop && RNA_property_type(but->rnaprop) == PROP_ENUM) &&
      (but->type == UI_BTYPE_ROW)) {
    return true;
  }

  return false;
}

bool ui_but_is_unit(const uiBut *but)
{
  UnitSettings *unit = but->block->unit;
  const int unit_type = UI_but_unit_type_get(but);

  if (unit_type == PROP_UNIT_NONE) {
    return false;
  }

#if 1 /* removed so angle buttons get correct snapping */
  if (ui_but_is_unit_radians_ex(unit, unit_type)) {
    return false;
  }
#endif

  /* for now disable time unit conversion */
  if (unit_type == PROP_UNIT_TIME) {
    return false;
  }

  if (unit->system == USER_UNIT_NONE) {
    if (unit_type != PROP_UNIT_ROTATION) {
      return false;
    }
  }

  return true;
}

/**
 * Check if this button is similar enough to be grouped with another.
 */
bool ui_but_is_compatible(const uiBut *but_a, const uiBut *but_b)
{
  if (but_a->type != but_b->type) {
    return false;
  }
  if (but_a->pointype != but_b->pointype) {
    return false;
  }

  if (but_a->rnaprop) {
    /* skip 'rnapoin.data', 'rnapoin.owner_id'
     * allow different data to have the same props edited at once */
    if (but_a->rnapoin.type != but_b->rnapoin.type) {
      return false;
    }
    if (RNA_property_type(but_a->rnaprop) != RNA_property_type(but_b->rnaprop)) {
      return false;
    }
    if (RNA_property_subtype(but_a->rnaprop) != RNA_property_subtype(but_b->rnaprop)) {
      return false;
    }
  }

  return true;
}

bool ui_but_is_rna_valid(uiBut *but)
{
  if (but->rnaprop == NULL || RNA_struct_contains_property(&but->rnapoin, but->rnaprop)) {
    return true;
  }
  printf("property removed %s: %p\n", but->drawstr, but->rnaprop);
  return false;
}

/**
 * Checks if the button supports cycling next/previous menu items (ctrl+mouse-wheel).
 */
bool ui_but_supports_cycling(const uiBut *but)
{
  return ((ELEM(but->type, UI_BTYPE_ROW, UI_BTYPE_NUM, UI_BTYPE_NUM_SLIDER, UI_BTYPE_LISTBOX)) ||
          (but->type == UI_BTYPE_MENU && ui_but_menu_step_poll(but)) ||
          (but->type == UI_BTYPE_COLOR && ((uiButColor *)but)->is_pallete_color) ||
          (but->menu_step_func != NULL));
}

double ui_but_value_get(uiBut *but)
{
  PropertyRNA *prop;
  double value = 0.0;

  if (but->editval) {
    return *(but->editval);
  }
  if (but->poin == NULL && but->rnapoin.data == NULL) {
    return 0.0;
  }

  if (but->rnaprop) {
    prop = but->rnaprop;

    BLI_assert(but->rnaindex != -1);

    switch (RNA_property_type(prop)) {
      case PROP_BOOLEAN:
        if (RNA_property_array_check(prop)) {
          value = RNA_property_boolean_get_index(&but->rnapoin, prop, but->rnaindex);
        }
        else {
          value = RNA_property_boolean_get(&but->rnapoin, prop);
        }
        break;
      case PROP_INT:
        if (RNA_property_array_check(prop)) {
          value = RNA_property_int_get_index(&but->rnapoin, prop, but->rnaindex);
        }
        else {
          value = RNA_property_int_get(&but->rnapoin, prop);
        }
        break;
      case PROP_FLOAT:
        if (RNA_property_array_check(prop)) {
          value = RNA_property_float_get_index(&but->rnapoin, prop, but->rnaindex);
        }
        else {
          value = RNA_property_float_get(&but->rnapoin, prop);
        }
        break;
      case PROP_ENUM:
        value = RNA_property_enum_get(&but->rnapoin, prop);
        break;
      default:
        value = 0.0;
        break;
    }
  }
  else if (but->pointype == UI_BUT_POIN_CHAR) {
    value = *(char *)but->poin;
  }
  else if (but->pointype == UI_BUT_POIN_SHORT) {
    value = *(short *)but->poin;
  }
  else if (but->pointype == UI_BUT_POIN_INT) {
    value = *(int *)but->poin;
  }
  else if (but->pointype == UI_BUT_POIN_FLOAT) {
    value = *(float *)but->poin;
  }

  return value;
}

void ui_but_value_set(uiBut *but, double value)
{
  PropertyRNA *prop;

  /* value is a hsv value: convert to rgb */
  if (but->rnaprop) {
    prop = but->rnaprop;

    if (RNA_property_editable(&but->rnapoin, prop)) {
      switch (RNA_property_type(prop)) {
        case PROP_BOOLEAN:
          if (RNA_property_array_check(prop)) {
            RNA_property_boolean_set_index(&but->rnapoin, prop, but->rnaindex, value);
          }
          else {
            RNA_property_boolean_set(&but->rnapoin, prop, value);
          }
          break;
        case PROP_INT:
          if (RNA_property_array_check(prop)) {
            RNA_property_int_set_index(&but->rnapoin, prop, but->rnaindex, (int)value);
          }
          else {
            RNA_property_int_set(&but->rnapoin, prop, (int)value);
          }
          break;
        case PROP_FLOAT:
          if (RNA_property_array_check(prop)) {
            RNA_property_float_set_index(&but->rnapoin, prop, but->rnaindex, value);
          }
          else {
            RNA_property_float_set(&but->rnapoin, prop, value);
          }
          break;
        case PROP_ENUM:
          if (RNA_property_flag(prop) & PROP_ENUM_FLAG) {
            int ivalue = (int)value;
            /* toggle for enum/flag buttons */
            ivalue ^= RNA_property_enum_get(&but->rnapoin, prop);
            RNA_property_enum_set(&but->rnapoin, prop, ivalue);
          }
          else {
            RNA_property_enum_set(&but->rnapoin, prop, value);
          }
          break;
        default:
          break;
      }
    }

    /* we can't be sure what RNA set functions actually do,
     * so leave this unset */
    value = UI_BUT_VALUE_UNSET;
  }
  else if (but->pointype == 0) {
    /* pass */
  }
  else {
    /* first do rounding */
    if (but->pointype == UI_BUT_POIN_CHAR) {
      value = round_db_to_uchar_clamp(value);
    }
    else if (but->pointype == UI_BUT_POIN_SHORT) {
      value = round_db_to_short_clamp(value);
    }
    else if (but->pointype == UI_BUT_POIN_INT) {
      value = round_db_to_int_clamp(value);
    }
    else if (but->pointype == UI_BUT_POIN_FLOAT) {
      float fval = (float)value;
      if (fval >= -0.00001f && fval <= 0.00001f) {
        /* prevent negative zero */
        fval = 0.0f;
      }
      value = fval;
    }

    /* then set value with possible edit override */
    if (but->editval) {
      value = *but->editval = value;
    }
    else if (but->pointype == UI_BUT_POIN_CHAR) {
      value = *((char *)but->poin) = (char)value;
    }
    else if (but->pointype == UI_BUT_POIN_SHORT) {
      value = *((short *)but->poin) = (short)value;
    }
    else if (but->pointype == UI_BUT_POIN_INT) {
      value = *((int *)but->poin) = (int)value;
    }
    else if (but->pointype == UI_BUT_POIN_FLOAT) {
      value = *((float *)but->poin) = (float)value;
    }
  }

  ui_but_update_select_flag(but, &value);
}

int ui_but_string_get_max_length(uiBut *but)
{
  if (ELEM(but->type, UI_BTYPE_TEXT, UI_BTYPE_SEARCH_MENU)) {
    return but->hardmax;
  }
  return UI_MAX_DRAW_STR;
}

uiBut *ui_but_drag_multi_edit_get(uiBut *but)
{
  uiBut *return_but = NULL;

  BLI_assert(but->flag & UI_BUT_DRAG_MULTI);

  LISTBASE_FOREACH (uiBut *, but_iter, &but->block->buttons) {
    if (but_iter->editstr) {
      return_but = but_iter;
      break;
    }
  }

  return return_but;
}

static double ui_get_but_scale_unit(uiBut *but, double value)
{
  UnitSettings *unit = but->block->unit;
  const int unit_type = UI_but_unit_type_get(but);

  /* Time unit is a bit special, not handled by BKE_scene_unit_scale() for now. */
  if (unit_type == PROP_UNIT_TIME) { /* WARNING - using evil_C :| */
    Scene *scene = CTX_data_scene(but->block->evil_C);
    return FRA2TIME(value);
  }
  return BKE_scene_unit_scale(unit, RNA_SUBTYPE_UNIT_VALUE(unit_type), value);
}

/* str will be overwritten */
void ui_but_convert_to_unit_alt_name(uiBut *but, char *str, size_t maxlen)
{
  if (ui_but_is_unit(but)) {
    UnitSettings *unit = but->block->unit;
    const int unit_type = UI_but_unit_type_get(but);
    char *orig_str;

    orig_str = BLI_strdup(str);

    BKE_unit_name_to_alt(str, maxlen, orig_str, unit->system, RNA_SUBTYPE_UNIT_VALUE(unit_type));

    MEM_freeN(orig_str);
  }
}

/**
 * \param float_precision: Override the button precision.
 */
static void ui_get_but_string_unit(
    uiBut *but, char *str, int len_max, double value, bool pad, int float_precision)
{
  UnitSettings *unit = but->block->unit;
  const int unit_type = UI_but_unit_type_get(but);
  int precision;

  if (unit->scale_length < 0.0001f) {
    unit->scale_length = 1.0f;  // XXX do_versions
  }

  /* Use precision override? */
  if (float_precision == -1) {
    /* Sanity checks */
    precision = (int)ui_but_get_float_precision(but);
    if (precision > UI_PRECISION_FLOAT_MAX) {
      precision = UI_PRECISION_FLOAT_MAX;
    }
    else if (precision == -1) {
      precision = 2;
    }
  }
  else {
    precision = float_precision;
  }

  BKE_unit_value_as_string(str,
                           len_max,
                           ui_get_but_scale_unit(but, value),
                           precision,
                           RNA_SUBTYPE_UNIT_VALUE(unit_type),
                           unit,
                           pad);
}

static float ui_get_but_step_unit(uiBut *but, float step_default)
{
  const int unit_type = RNA_SUBTYPE_UNIT_VALUE(UI_but_unit_type_get(but));
  const double step_orig = step_default * UI_PRECISION_FLOAT_SCALE;
  /* Scaling up 'step_origg ' here is a bit arbitrary,
   * its just giving better scales from user POV */
  const double scale_step = ui_get_but_scale_unit(but, step_orig * 10);
  const double step = BKE_unit_closest_scalar(scale_step, but->block->unit->system, unit_type);

  /* -1 is an error value */
  if (step != -1.0) {
    const double scale_unit = ui_get_but_scale_unit(but, 1.0);
    const double step_unit = BKE_unit_closest_scalar(
        scale_unit, but->block->unit->system, unit_type);
    double step_final;

    BLI_assert(step > 0.0);

    step_final = (step / scale_unit) / (double)UI_PRECISION_FLOAT_SCALE;

    if (step == step_unit) {
      /* Logic here is to scale by the original 'step_orig'
       * only when the unit step matches the scaled step.
       *
       * This is needed for units that don't have a wide range of scales (degrees for eg.).
       * Without this we can't select between a single degree, or a 10th of a degree.
       */
      step_final *= step_orig;
    }

    return (float)step_final;
  }
  return step_default;
}

/**
 * \param float_precision: For number buttons the precision
 * to use or -1 to fallback to the button default.
 * \param use_exp_float: Use exponent representation of floats
 * when out of reasonable range (outside of 1e3/1e-3).
 */
void ui_but_string_get_ex(uiBut *but,
                          char *str,
                          const size_t maxlen,
                          const int float_precision,
                          const bool use_exp_float,
                          bool *r_use_exp_float)
{
  if (r_use_exp_float) {
    *r_use_exp_float = false;
  }

  if (but->rnaprop && ELEM(but->type, UI_BTYPE_TEXT, UI_BTYPE_SEARCH_MENU, UI_BTYPE_TAB)) {
    PropertyType type;
    const char *buf = NULL;
    int buf_len;

    type = RNA_property_type(but->rnaprop);

    if ((but->type == UI_BTYPE_TAB) && (but->custom_data)) {
      StructRNA *ptr_type = RNA_property_pointer_type(&but->rnapoin, but->rnaprop);
      PointerRNA ptr;

      /* uiBut.custom_data points to data this tab represents (e.g. workspace).
       * uiBut.rnapoin/prop store an active value (e.g. active workspace). */
      RNA_pointer_create(but->rnapoin.owner_id, ptr_type, but->custom_data, &ptr);
      buf = RNA_struct_name_get_alloc(&ptr, str, maxlen, &buf_len);
    }
    else if (type == PROP_STRING) {
      /* RNA string */
      buf = RNA_property_string_get_alloc(&but->rnapoin, but->rnaprop, str, maxlen, &buf_len);
    }
    else if (type == PROP_ENUM) {
      /* RNA enum */
      const int value = RNA_property_enum_get(&but->rnapoin, but->rnaprop);
      if (RNA_property_enum_name(but->block->evil_C, &but->rnapoin, but->rnaprop, value, &buf)) {
        BLI_strncpy(str, buf, maxlen);
        buf = str;
      }
    }
    else if (type == PROP_POINTER) {
      /* RNA pointer */
      PointerRNA ptr = RNA_property_pointer_get(&but->rnapoin, but->rnaprop);
      buf = RNA_struct_name_get_alloc(&ptr, str, maxlen, &buf_len);
    }
    else {
      BLI_assert(0);
    }

    if (buf == NULL) {
      str[0] = '\0';
    }
    else if (buf != str) {
      BLI_assert(maxlen <= buf_len + 1);
      /* string was too long, we have to truncate */
      if (UI_but_is_utf8(but)) {
        BLI_strncpy_utf8(str, buf, maxlen);
      }
      else {
        BLI_strncpy(str, buf, maxlen);
      }
      MEM_freeN((void *)buf);
    }
  }
  else if (ELEM(but->type, UI_BTYPE_TEXT, UI_BTYPE_SEARCH_MENU)) {
    /* string */
    BLI_strncpy(str, but->poin, maxlen);
    return;
  }
  else if (ui_but_anim_expression_get(but, str, maxlen)) {
    /* driver expression */
  }
  else {
    /* number editing */
    double value;

    value = ui_but_value_get(but);

    PropertySubType subtype = PROP_NONE;
    if (but->rnaprop) {
      subtype = RNA_property_subtype(but->rnaprop);
    }

    if (ui_but_is_float(but)) {
      int prec = (float_precision == -1) ? ui_but_calc_float_precision(but, value) :
                                           float_precision;

      if (ui_but_is_unit(but)) {
        ui_get_but_string_unit(but, str, maxlen, value, false, prec);
      }
      else if (subtype == PROP_FACTOR) {
        if (U.factor_display_type == USER_FACTOR_AS_FACTOR) {
          BLI_snprintf(str, maxlen, "%.*f", prec, value);
        }
        else {
          BLI_snprintf(str, maxlen, "%.*f", MAX2(0, prec - 2), value * 100);
        }
      }
      else {
        const int int_digits_num = integer_digits_f(value);
        if (use_exp_float) {
          if (int_digits_num < -6 || int_digits_num > 12) {
            BLI_snprintf(str, maxlen, "%.*g", prec, value);
            if (r_use_exp_float) {
              *r_use_exp_float = true;
            }
          }
          else {
            prec -= int_digits_num;
            CLAMP(prec, 0, UI_PRECISION_FLOAT_MAX);
            BLI_snprintf(str, maxlen, "%.*f", prec, value);
          }
        }
        else {
          prec -= int_digits_num;
          CLAMP(prec, 0, UI_PRECISION_FLOAT_MAX);
          BLI_snprintf(str, maxlen, "%.*f", prec, value);
        }
      }
    }
    else {
      BLI_snprintf(str, maxlen, "%d", (int)value);
    }
  }
}
void ui_but_string_get(uiBut *but, char *str, const size_t maxlen)
{
  ui_but_string_get_ex(but, str, maxlen, -1, false, NULL);
}

/**
 * A version of #ui_but_string_get_ex for dynamic buffer sizes
 * (where #ui_but_string_get_max_length returns 0).
 *
 * \param r_str_size: size of the returned string (including terminator).
 */
char *ui_but_string_get_dynamic(uiBut *but, int *r_str_size)
{
  char *str = NULL;
  *r_str_size = 1;

  if (but->rnaprop && ELEM(but->type, UI_BTYPE_TEXT, UI_BTYPE_SEARCH_MENU)) {
    PropertyType type;

    type = RNA_property_type(but->rnaprop);

    if (type == PROP_STRING) {
      /* RNA string */
      str = RNA_property_string_get_alloc(&but->rnapoin, but->rnaprop, NULL, 0, r_str_size);
      (*r_str_size) += 1;
    }
    else if (type == PROP_ENUM) {
      /* RNA enum */
      const int value = RNA_property_enum_get(&but->rnapoin, but->rnaprop);
      const char *value_id;
      if (!RNA_property_enum_name(
              but->block->evil_C, &but->rnapoin, but->rnaprop, value, &value_id)) {
        value_id = "";
      }

      *r_str_size = strlen(value_id) + 1;
      str = BLI_strdupn(value_id, *r_str_size);
    }
    else if (type == PROP_POINTER) {
      /* RNA pointer */
      PointerRNA ptr = RNA_property_pointer_get(&but->rnapoin, but->rnaprop);
      str = RNA_struct_name_get_alloc(&ptr, NULL, 0, r_str_size);
      (*r_str_size) += 1;
    }
    else {
      BLI_assert(0);
    }
  }
  else {
    BLI_assert(0);
  }

  if (UNLIKELY(str == NULL)) {
    /* should never happen, paranoid check */
    *r_str_size = 1;
    str = BLI_strdup("");
    BLI_assert(0);
  }

  return str;
}

/**
 * Report a generic error prefix when evaluating a string with #BPY_run_string_as_number
 * as the Python error on it's own doesn't provide enough context.
 */
#define UI_NUMBER_EVAL_ERROR_PREFIX IFACE_("Error evaluating number, see Info editor for details")

static bool ui_number_from_string_units(
    bContext *C, const char *str, const int unit_type, const UnitSettings *unit, double *r_value)
{
  return user_string_to_number(C, str, unit, unit_type, UI_NUMBER_EVAL_ERROR_PREFIX, r_value);
}

static bool ui_number_from_string_units_with_but(bContext *C,
                                                 const char *str,
                                                 const uiBut *but,
                                                 double *r_value)
{
  const int unit_type = RNA_SUBTYPE_UNIT_VALUE(UI_but_unit_type_get(but));
  const UnitSettings *unit = but->block->unit;
  return ui_number_from_string_units(C, str, unit_type, unit, r_value);
}

static bool ui_number_from_string(bContext *C, const char *str, double *r_value)
{
  bool ok;
#ifdef WITH_PYTHON
  ok = BPY_run_string_as_number(C, NULL, str, UI_NUMBER_EVAL_ERROR_PREFIX, r_value);
#else
  UNUSED_VARS(C);
  *r_value = atof(str);
  ok = true;
#endif
  return ok;
}

static bool ui_number_from_string_factor(bContext *C, const char *str, double *r_value)
{
  const int len = strlen(str);
  if (BLI_strn_endswith(str, "%", len)) {
    char *str_new = BLI_strdupn(str, len - 1);
    const bool success = ui_number_from_string(C, str_new, r_value);
    MEM_freeN(str_new);
    *r_value /= 100.0;
    return success;
  }
  if (!ui_number_from_string(C, str, r_value)) {
    return false;
  }
  if (U.factor_display_type == USER_FACTOR_AS_PERCENTAGE) {
    *r_value /= 100.0;
  }
  return true;
}

static bool ui_number_from_string_percentage(bContext *C, const char *str, double *r_value)
{
  const int len = strlen(str);
  if (BLI_strn_endswith(str, "%", len)) {
    char *str_new = BLI_strdupn(str, len - 1);
    const bool success = ui_number_from_string(C, str_new, r_value);
    MEM_freeN(str_new);
    return success;
  }
  return ui_number_from_string(C, str, r_value);
}

bool ui_but_string_eval_number(bContext *C, const uiBut *but, const char *str, double *r_value)
{
  if (str[0] == '\0') {
    *r_value = 0.0;
    return true;
  }

  PropertySubType subtype = PROP_NONE;
  if (but->rnaprop) {
    subtype = RNA_property_subtype(but->rnaprop);
  }

  if (ui_but_is_float(but)) {
    if (ui_but_is_unit(but)) {
      return ui_number_from_string_units_with_but(C, str, but, r_value);
    }
    if (subtype == PROP_FACTOR) {
      return ui_number_from_string_factor(C, str, r_value);
    }
    if (subtype == PROP_PERCENTAGE) {
      return ui_number_from_string_percentage(C, str, r_value);
    }
    return ui_number_from_string(C, str, r_value);
  }
  return ui_number_from_string(C, str, r_value);
}

/* just the assignment/free part */
static void ui_but_string_set_internal(uiBut *but, const char *str, size_t str_len)
{
  BLI_assert(str_len == strlen(str));
  BLI_assert(but->str == NULL);
  str_len += 1;

  if (str_len > UI_MAX_NAME_STR) {
    but->str = MEM_mallocN(str_len, "ui_def_but str");
  }
  else {
    but->str = but->strdata;
  }
  memcpy(but->str, str, str_len);
}

static void ui_but_string_free_internal(uiBut *but)
{
  if (but->str) {
    if (but->str != but->strdata) {
      MEM_freeN(but->str);
    }
    /* must call 'ui_but_string_set_internal' after */
    but->str = NULL;
  }
}

bool ui_but_string_set(bContext *C, uiBut *but, const char *str)
{
  if (but->rnaprop && but->rnapoin.data && ELEM(but->type, UI_BTYPE_TEXT, UI_BTYPE_SEARCH_MENU)) {
    if (RNA_property_editable(&but->rnapoin, but->rnaprop)) {
      PropertyType type;

      type = RNA_property_type(but->rnaprop);

      if (type == PROP_STRING) {
        /* RNA string */
        RNA_property_string_set(&but->rnapoin, but->rnaprop, str);
        return true;
      }

      if (type == PROP_POINTER) {
        if (str[0] == '\0') {
          RNA_property_pointer_set(&but->rnapoin, but->rnaprop, PointerRNA_NULL, NULL);
          return true;
        }

        uiButSearch *search_but = (but->type == UI_BTYPE_SEARCH_MENU) ? (uiButSearch *)but : NULL;
        /* RNA pointer */
        PointerRNA rptr;

        /* This is kind of hackish, in theory think we could only ever use the second member of
         * this if/else, since ui_searchbox_apply() is supposed to always set that pointer when
         * we are storing pointers... But keeping str search first for now,
         * to try to break as little as possible existing code. All this is band-aids anyway.
         * Fact remains, using editstr as main 'reference' over whole search button thingy
         * is utterly weak and should be redesigned imho, but that's not a simple task. */
        if (search_but && search_but->rnasearchprop &&
            RNA_property_collection_lookup_string(
                &search_but->rnasearchpoin, search_but->rnasearchprop, str, &rptr)) {
          RNA_property_pointer_set(&but->rnapoin, but->rnaprop, rptr, NULL);
        }
        else if (search_but->item_active != NULL) {
          RNA_pointer_create(NULL,
                             RNA_property_pointer_type(&but->rnapoin, but->rnaprop),
                             search_but->item_active,
                             &rptr);
          RNA_property_pointer_set(&but->rnapoin, but->rnaprop, rptr, NULL);
        }

        return true;
      }

      if (type == PROP_ENUM) {
        int value;
        if (RNA_property_enum_value(
                but->block->evil_C, &but->rnapoin, but->rnaprop, str, &value)) {
          RNA_property_enum_set(&but->rnapoin, but->rnaprop, value);
          return true;
        }
        return false;
      }
      BLI_assert(0);
    }
  }
  else if (but->type == UI_BTYPE_TAB) {
    if (but->rnaprop && but->custom_data) {
      StructRNA *ptr_type = RNA_property_pointer_type(&but->rnapoin, but->rnaprop);
      PointerRNA ptr;
      PropertyRNA *prop;

      /* uiBut.custom_data points to data this tab represents (e.g. workspace).
       * uiBut.rnapoin/prop store an active value (e.g. active workspace). */
      RNA_pointer_create(but->rnapoin.owner_id, ptr_type, but->custom_data, &ptr);
      prop = RNA_struct_name_property(ptr_type);
      if (RNA_property_editable(&ptr, prop)) {
        RNA_property_string_set(&ptr, prop, str);
      }
    }
  }
  else if (but->type == UI_BTYPE_TEXT) {
    /* string */
    if (!but->poin) {
      str = "";
    }
    else if (UI_but_is_utf8(but)) {
      BLI_strncpy_utf8(but->poin, str, but->hardmax);
    }
    else {
      BLI_strncpy(but->poin, str, but->hardmax);
    }

    return true;
  }
  else if (but->type == UI_BTYPE_SEARCH_MENU) {
    /* string */
    BLI_strncpy(but->poin, str, but->hardmax);
    return true;
  }
  else if (ui_but_anim_expression_set(but, str)) {
    /* driver expression */
    return true;
  }
  else if (str[0] == '#') {
    /* shortcut to create new driver expression (versus immediate Py-execution) */
    return ui_but_anim_expression_create(but, str + 1);
  }
  else {
    /* number editing */
    double value;

    if (ui_but_string_eval_number(C, but, str, &value) == false) {
      WM_report_banner_show();
      return false;
    }

    if (!ui_but_is_float(but)) {
      value = floor(value + 0.5);
    }

    /* not that we use hard limits here */
    if (value < (double)but->hardmin) {
      value = but->hardmin;
    }
    if (value > (double)but->hardmax) {
      value = but->hardmax;
    }

    ui_but_value_set(but, value);
    return true;
  }

  return false;
}

void ui_but_default_set(bContext *C, const bool all, const bool use_afterfunc)
{
  wmOperatorType *ot = WM_operatortype_find("UI_OT_reset_default_button", true);

  if (use_afterfunc) {
    PointerRNA *ptr;
    ptr = ui_handle_afterfunc_add_operator(ot, WM_OP_EXEC_DEFAULT, true);
    RNA_boolean_set(ptr, "all", all);
  }
  else {
    PointerRNA ptr;
    WM_operator_properties_create_ptr(&ptr, ot);
    RNA_boolean_set(&ptr, "all", all);
    WM_operator_name_call_ptr(C, ot, WM_OP_EXEC_DEFAULT, &ptr);
    WM_operator_properties_free(&ptr);
  }
}

static double soft_range_round_up(double value, double max)
{
  /* round up to .., 0.1, 0.2, 0.5, 1, 2, 5, 10, 20, 50, ..
   * checking for 0.0 prevents floating point exceptions */
  const double newmax = (value != 0.0) ? pow(10.0, ceil(log(value) / M_LN10)) : 0.0;

  if (newmax * 0.2 >= max && newmax * 0.2 >= value) {
    return newmax * 0.2;
  }
  if (newmax * 0.5 >= max && newmax * 0.5 >= value) {
    return newmax * 0.5;
  }
  return newmax;
}

static double soft_range_round_down(double value, double max)
{
  /* round down to .., 0.1, 0.2, 0.5, 1, 2, 5, 10, 20, 50, ..
   * checking for 0.0 prevents floating point exceptions */
  const double newmax = (value != 0.0) ? pow(10.0, floor(log(value) / M_LN10)) : 0.0;

  if (newmax * 5.0 <= max && newmax * 5.0 <= value) {
    return newmax * 5.0;
  }
  if (newmax * 2.0 <= max && newmax * 2.0 <= value) {
    return newmax * 2.0;
  }
  return newmax;
}

void ui_but_range_set_hard(uiBut *but)
{
  if (but->rnaprop) {
    const PropertyType type = RNA_property_type(but->rnaprop);
    double hardmin, hardmax;

    /* clamp button range to something reasonable in case
     * we get -inf/inf from RNA properties */
    if (type == PROP_INT) {
      int imin, imax;

      RNA_property_int_range(&but->rnapoin, but->rnaprop, &imin, &imax);
      hardmin = (imin == INT_MIN) ? -1e4 : imin;
      hardmax = (imin == INT_MAX) ? 1e4 : imax;
    }
    else if (type == PROP_FLOAT) {
      float fmin, fmax;

      RNA_property_float_range(&but->rnapoin, but->rnaprop, &fmin, &fmax);
      hardmin = (fmin == -FLT_MAX) ? (float)-1e4 : fmin;
      hardmax = (fmax == FLT_MAX) ? (float)1e4 : fmax;
    }
    else {
      return;
    }
    but->hardmin = hardmin;
    but->hardmax = hardmax;
  }
}

/* note: this could be split up into functions which handle arrays and not */
void ui_but_range_set_soft(uiBut *but)
{
  /* ideally we would not limit this but practically, its more than
   * enough worst case is very long vectors wont use a smart soft-range
   * which isn't so bad. */

  if (but->rnaprop) {
    const PropertyType type = RNA_property_type(but->rnaprop);
    double softmin, softmax /*, step, precision*/;
    double value_min;
    double value_max;

    /* clamp button range to something reasonable in case
     * we get -inf/inf from RNA properties */
    if (type == PROP_INT) {
      const bool is_array = RNA_property_array_check(but->rnaprop);
      int imin, imax, istep;

      RNA_property_int_ui_range(&but->rnapoin, but->rnaprop, &imin, &imax, &istep);
      softmin = (imin == INT_MIN) ? -1e4 : imin;
      softmax = (imin == INT_MAX) ? 1e4 : imax;
      /*step = istep;*/  /*UNUSED*/
      /*precision = 1;*/ /*UNUSED*/

      if (is_array) {
        int value_range[2];
        RNA_property_int_get_array_range(&but->rnapoin, but->rnaprop, value_range);
        value_min = (double)value_range[0];
        value_max = (double)value_range[1];
      }
      else {
        value_min = value_max = (double)RNA_property_int_get(&but->rnapoin, but->rnaprop);
      }
    }
    else if (type == PROP_FLOAT) {
      const bool is_array = RNA_property_array_check(but->rnaprop);
      float fmin, fmax, fstep, fprecision;

      RNA_property_float_ui_range(&but->rnapoin, but->rnaprop, &fmin, &fmax, &fstep, &fprecision);
      softmin = (fmin == -FLT_MAX) ? (float)-1e4 : fmin;
      softmax = (fmax == FLT_MAX) ? (float)1e4 : fmax;
      /*step = fstep;*/           /*UNUSED*/
      /*precision = fprecision;*/ /*UNUSED*/

      if (is_array) {
        float value_range[2];
        RNA_property_float_get_array_range(&but->rnapoin, but->rnaprop, value_range);
        value_min = (double)value_range[0];
        value_max = (double)value_range[1];
      }
      else {
        value_min = value_max = (double)RNA_property_float_get(&but->rnapoin, but->rnaprop);
      }
    }
    else {
      return;
    }

    /* if the value goes out of the soft/max range, adapt the range */
    if (value_min + 1e-10 < softmin) {
      if (value_min < 0.0) {
        softmin = -soft_range_round_up(-value_min, -softmin);
      }
      else {
        softmin = soft_range_round_down(value_min, softmin);
      }

      if (softmin < (double)but->hardmin) {
        softmin = (double)but->hardmin;
      }
    }
    if (value_max - 1e-10 > softmax) {
      if (value_max < 0.0) {
        softmax = -soft_range_round_down(-value_max, -softmax);
      }
      else {
        softmax = soft_range_round_up(value_max, softmax);
      }

      if (softmax > (double)but->hardmax) {
        softmax = but->hardmax;
      }
    }

    but->softmin = softmin;
    but->softmax = softmax;
  }
  else if (but->poin && (but->pointype & UI_BUT_POIN_TYPES)) {
    float value = ui_but_value_get(but);
    if (isfinite(value)) {
      CLAMP(value, but->hardmin, but->hardmax);
      but->softmin = min_ff(but->softmin, value);
      but->softmax = max_ff(but->softmax, value);
    }
  }
  else {
    BLI_assert(0);
  }
}

/* ******************* Free ********************/

/**
 * Free data specific to a certain button type.
 * For now just do in a switch-case, we could instead have a callback stored in #uiBut and set that
 * in #ui_but_alloc_info().
 */
static void ui_but_free_type_specific(uiBut *but)
{
  switch (but->type) {
    case UI_BTYPE_SEARCH_MENU: {
      uiButSearch *search_but = (uiButSearch *)but;

      if (search_but->arg_free_fn) {
        search_but->arg_free_fn(search_but->arg);
        search_but->arg = NULL;
      }
      break;
    }
    default:
      break;
  }
}

/* can be called with C==NULL */
static void ui_but_free(const bContext *C, uiBut *but)
{
  if (but->opptr) {
    WM_operator_properties_free(but->opptr);
    MEM_freeN(but->opptr);
  }

  if (but->func_argN) {
    MEM_freeN(but->func_argN);
  }

  if (but->tip_argN) {
    MEM_freeN(but->tip_argN);
  }

  if (but->hold_argN) {
    MEM_freeN(but->hold_argN);
  }

  ui_but_free_type_specific(but);

  if (but->active) {
    /* XXX solve later, buttons should be free-able without context ideally,
     * however they may have open tooltips or popup windows, which need to
     * be closed using a context pointer */
    if (C) {
      ui_but_active_free(C, but);
    }
    else {
      if (but->active) {
        MEM_freeN(but->active);
      }
    }
  }
  if (but->str && but->str != but->strdata) {
    MEM_freeN(but->str);
  }

  if ((but->type == UI_BTYPE_IMAGE) && but->poin) {
    IMB_freeImBuf((struct ImBuf *)but->poin);
  }

  if (but->dragpoin && (but->dragflag & UI_BUT_DRAGPOIN_FREE)) {
    MEM_freeN(but->dragpoin);
  }
  ui_but_extra_operator_icons_free(but);

  BLI_assert(UI_butstore_is_registered(but->block, but) == false);

  MEM_freeN(but);
}

/* can be called with C==NULL */
void UI_block_free(const bContext *C, uiBlock *block)
{
  uiBut *but;

  UI_butstore_clear(block);

  while ((but = BLI_pophead(&block->buttons))) {
    ui_but_free(C, but);
  }

  if (block->unit) {
    MEM_freeN(block->unit);
  }

  if (block->func_argN) {
    MEM_freeN(block->func_argN);
  }

  CTX_store_free_list(&block->contexts);

  BLI_freelistN(&block->saferct);
  BLI_freelistN(&block->color_pickers.list);

  MEM_freeN(block);
}

void UI_blocklist_update_window_matrix(const bContext *C, const ListBase *lb)
{
  ARegion *region = CTX_wm_region(C);
  wmWindow *window = CTX_wm_window(C);

  LISTBASE_FOREACH (uiBlock *, block, lb) {
    if (block->active) {
      ui_update_window_matrix(window, region, block);
    }
  }
}

void UI_blocklist_draw(const bContext *C, const ListBase *lb)
{
  LISTBASE_FOREACH (uiBlock *, block, lb) {
    if (block->active) {
      UI_block_draw(C, block);
    }
  }
}

/* can be called with C==NULL */
void UI_blocklist_free(const bContext *C, ListBase *lb)
{
  uiBlock *block;

  while ((block = BLI_pophead(lb))) {
    UI_block_free(C, block);
  }
}

void UI_blocklist_free_inactive(const bContext *C, ListBase *lb)
{
  LISTBASE_FOREACH_MUTABLE (uiBlock *, block, lb) {
    if (!block->handle) {
      if (!block->active) {
        BLI_remlink(lb, block);
        UI_block_free(C, block);
      }
      else {
        block->active = 0;
      }
    }
  }
}

void UI_block_region_set(uiBlock *block, ARegion *region)
{
  ListBase *lb = &region->uiblocks;
  uiBlock *oldblock = NULL;

  /* each listbase only has one block with this name, free block
   * if is already there so it can be rebuilt from scratch */
  if (lb) {
    oldblock = BLI_findstring(lb, block->name, offsetof(uiBlock, name));

    if (oldblock) {
      oldblock->active = 0;
      oldblock->panel = NULL;
      oldblock->handle = NULL;
    }

    /* at the beginning of the list! for dynamical menus/blocks */
    BLI_addhead(lb, block);
  }

  block->oldblock = oldblock;
}

uiBlock *UI_block_begin(const bContext *C, ARegion *region, const char *name, char emboss)
{
  uiBlock *block;
  wmWindow *window;
  Scene *scn;

  window = CTX_wm_window(C);
  scn = CTX_data_scene(C);

  block = MEM_callocN(sizeof(uiBlock), "uiBlock");
  block->active = 1;
  block->emboss = emboss;
  block->evil_C = (void *)C; /* XXX */

  if (scn) {
    /* store display device name, don't lookup for transformations yet
     * block could be used for non-color displays where looking up for transformation
     * would slow down redraw, so only lookup for actual transform when it's indeed
     * needed
     */
    STRNCPY(block->display_device, scn->display_settings.display_device);

    /* copy to avoid crash when scene gets deleted with ui still open */
    block->unit = MEM_mallocN(sizeof(scn->unit), "UI UnitSettings");
    memcpy(block->unit, &scn->unit, sizeof(scn->unit));
  }
  else {
    STRNCPY(block->display_device, IMB_colormanagement_display_get_default_name());
  }

  BLI_strncpy(block->name, name, sizeof(block->name));

  if (region) {
    UI_block_region_set(block, region);
  }

  /* Set window matrix and aspect for region and OpenGL state. */
  ui_update_window_matrix(window, region, block);

  /* Tag as popup menu if not created within a region. */
  if (!(region && region->visible)) {
    block->auto_open = true;
    block->flag |= UI_BLOCK_LOOP;
  }

  return block;
}

char UI_block_emboss_get(uiBlock *block)
{
  return block->emboss;
}

void UI_block_emboss_set(uiBlock *block, char emboss)
{
  block->emboss = emboss;
}

void UI_block_theme_style_set(uiBlock *block, char theme_style)
{
  block->theme_style = theme_style;
}

static void ui_but_build_drawstr_float(uiBut *but, double value)
{
  size_t slen = 0;
  STR_CONCAT(but->drawstr, slen, but->str);

  PropertySubType subtype = PROP_NONE;
  if (but->rnaprop) {
    subtype = RNA_property_subtype(but->rnaprop);
  }

  /* Change negative zero to regular zero, without altering anything else.  */
  value += +0.0f;

  if (value == (double)FLT_MAX) {
    STR_CONCAT(but->drawstr, slen, "inf");
  }
  else if (value == (double)-FLT_MAX) {
    STR_CONCAT(but->drawstr, slen, "-inf");
  }
  else if (subtype == PROP_PERCENTAGE) {
    const int prec = ui_but_calc_float_precision(but, value);
    STR_CONCATF(but->drawstr, slen, "%.*f%%", prec, value);
  }
  else if (subtype == PROP_PIXEL) {
    const int prec = ui_but_calc_float_precision(but, value);
    STR_CONCATF(but->drawstr, slen, "%.*f px", prec, value);
  }
  else if (subtype == PROP_FACTOR) {
    const int precision = ui_but_calc_float_precision(but, value);

    if (U.factor_display_type == USER_FACTOR_AS_FACTOR) {
      STR_CONCATF(but->drawstr, slen, "%.*f", precision, value);
    }
    else {
      STR_CONCATF(but->drawstr, slen, "%.*f%%", MAX2(0, precision - 2), value * 100);
    }
  }
  else if (ui_but_is_unit(but)) {
    char new_str[sizeof(but->drawstr)];
    ui_get_but_string_unit(but, new_str, sizeof(new_str), value, true, -1);
    STR_CONCAT(but->drawstr, slen, new_str);
  }
  else {
    const int prec = ui_but_calc_float_precision(but, value);
    STR_CONCATF(but->drawstr, slen, "%.*f", prec, value);
  }
}

static void ui_but_build_drawstr_int(uiBut *but, int value)
{
  size_t slen = 0;
  STR_CONCAT(but->drawstr, slen, but->str);

  PropertySubType subtype = PROP_NONE;
  if (but->rnaprop) {
    subtype = RNA_property_subtype(but->rnaprop);
  }

  STR_CONCATF(but->drawstr, slen, "%d", value);

  if (subtype == PROP_PERCENTAGE) {
    STR_CONCAT(but->drawstr, slen, "%");
  }
  else if (subtype == PROP_PIXEL) {
    STR_CONCAT(but->drawstr, slen, " px");
  }
}

/**
 * \param but: Button to update.
 * \param validate: When set, this function may change the button value.
 * Otherwise treat the button value as read-only.
 */
static void ui_but_update_ex(uiBut *but, const bool validate)
{
  /* if something changed in the button */
  double value = UI_BUT_VALUE_UNSET;

  ui_but_update_select_flag(but, &value);

  /* only update soft range while not editing */
  if (!ui_but_is_editing(but)) {
    if ((but->rnaprop != NULL) || (but->poin && (but->pointype & UI_BUT_POIN_TYPES))) {
      ui_but_range_set_soft(but);
    }
  }

  /* test for min and max, icon sliders, etc */
  switch (but->type) {
    case UI_BTYPE_NUM:
    case UI_BTYPE_SCROLL:
    case UI_BTYPE_NUM_SLIDER:
      if (validate) {
        UI_GET_BUT_VALUE_INIT(but, value);
        if (value < (double)but->hardmin) {
          ui_but_value_set(but, but->hardmin);
        }
        else if (value > (double)but->hardmax) {
          ui_but_value_set(but, but->hardmax);
        }

        /* max must never be smaller than min! Both being equal is allowed though */
        BLI_assert(but->softmin <= but->softmax && but->hardmin <= but->hardmax);
      }
      break;

    case UI_BTYPE_ICON_TOGGLE:
    case UI_BTYPE_ICON_TOGGLE_N:
      if ((but->rnaprop == NULL) || (RNA_property_flag(but->rnaprop) & PROP_ICONS_CONSECUTIVE)) {
        if (but->rnaprop && RNA_property_flag(but->rnaprop) & PROP_ICONS_REVERSE) {
          but->drawflag |= UI_BUT_ICON_REVERSE;
        }

        but->iconadd = (but->flag & UI_SELECT) ? 1 : 0;
      }
      break;

      /* quiet warnings for unhandled types */
    default:
      break;
  }

  /* safety is 4 to enable small number buttons (like 'users') */
  // okwidth = -4 + (BLI_rcti_size_x(&but->rect)); // UNUSED

  /* name: */
  switch (but->type) {

    case UI_BTYPE_MENU:
      if (BLI_rctf_size_x(&but->rect) >= (UI_UNIT_X * 2)) {
        /* only needed for menus in popup blocks that don't recreate buttons on redraw */
        if (but->block->flag & UI_BLOCK_LOOP) {
          if (but->rnaprop && (RNA_property_type(but->rnaprop) == PROP_ENUM)) {
            const int value_enum = RNA_property_enum_get(&but->rnapoin, but->rnaprop);

            EnumPropertyItem item;
            if (RNA_property_enum_item_from_value_gettexted(
                    but->block->evil_C, &but->rnapoin, but->rnaprop, value_enum, &item)) {
              const size_t slen = strlen(item.name);
              ui_but_string_free_internal(but);
              ui_but_string_set_internal(but, item.name, slen);
              but->icon = item.icon;
            }
          }
        }
        BLI_strncpy(but->drawstr, but->str, sizeof(but->drawstr));
      }
      break;

    case UI_BTYPE_NUM:
    case UI_BTYPE_NUM_SLIDER:
      if (but->editstr) {
        break;
      }
      UI_GET_BUT_VALUE_INIT(but, value);
      if (ui_but_is_float(but)) {
        ui_but_build_drawstr_float(but, value);
      }
      else {
        ui_but_build_drawstr_int(but, (int)value);
      }
      break;

    case UI_BTYPE_LABEL:
      if (ui_but_is_float(but)) {
        int prec;
        UI_GET_BUT_VALUE_INIT(but, value);
        prec = ui_but_calc_float_precision(but, value);
        BLI_snprintf(but->drawstr, sizeof(but->drawstr), "%s%.*f", but->str, prec, value);
      }
      else {
        BLI_strncpy(but->drawstr, but->str, UI_MAX_DRAW_STR);
      }

      break;

    case UI_BTYPE_TEXT:
    case UI_BTYPE_SEARCH_MENU:
      if (!but->editstr) {
        char str[UI_MAX_DRAW_STR];

        ui_but_string_get(but, str, UI_MAX_DRAW_STR);
        BLI_snprintf(but->drawstr, sizeof(but->drawstr), "%s%s", but->str, str);
      }
      break;

    case UI_BTYPE_KEY_EVENT: {
      const char *str;
      if (but->flag & UI_SELECT) {
        str = "Press a key";
      }
      else {
        UI_GET_BUT_VALUE_INIT(but, value);
        str = WM_key_event_string((short)value, false);
      }
      BLI_snprintf(but->drawstr, UI_MAX_DRAW_STR, "%s%s", but->str, str);
      break;
    }
    case UI_BTYPE_HOTKEY_EVENT:
      if (but->flag & UI_SELECT) {

        if (but->modifier_key) {
          char *str = but->drawstr;
          but->drawstr[0] = '\0';

          if (but->modifier_key & KM_SHIFT) {
            str += BLI_strcpy_rlen(str, "Shift ");
          }
          if (but->modifier_key & KM_CTRL) {
            str += BLI_strcpy_rlen(str, "Ctrl ");
          }
          if (but->modifier_key & KM_ALT) {
            str += BLI_strcpy_rlen(str, "Alt ");
          }
          if (but->modifier_key & KM_OSKEY) {
            str += BLI_strcpy_rlen(str, "Cmd ");
          }

          (void)str; /* UNUSED */
        }
        else {
          BLI_strncpy(but->drawstr, "Press a key", UI_MAX_DRAW_STR);
        }
      }
      else {
        BLI_strncpy(but->drawstr, but->str, UI_MAX_DRAW_STR);
      }

      break;

    case UI_BTYPE_HSVCUBE:
    case UI_BTYPE_HSVCIRCLE:
      break;
    default:
      BLI_strncpy(but->drawstr, but->str, UI_MAX_DRAW_STR);
      break;
  }

  /* if we are doing text editing, this will override the drawstr */
  if (but->editstr) {
    but->drawstr[0] = '\0';
  }

  /* text clipping moved to widget drawing code itself */
}

void ui_but_update(uiBut *but)
{
  ui_but_update_ex(but, false);
}

void ui_but_update_edited(uiBut *but)
{
  ui_but_update_ex(but, true);
}

void UI_block_align_begin(uiBlock *block)
{
  /* if other align was active, end it */
  if (block->flag & UI_BUT_ALIGN) {
    UI_block_align_end(block);
  }

  block->flag |= UI_BUT_ALIGN_DOWN;
  block->alignnr++;

  /* buttons declared after this call will get this align nr */  // XXX flag?
}

void UI_block_align_end(uiBlock *block)
{
  block->flag &= ~UI_BUT_ALIGN; /* all 4 flags */
}

struct ColorManagedDisplay *ui_block_cm_display_get(uiBlock *block)
{
  return IMB_colormanagement_display_get_named(block->display_device);
}

void ui_block_cm_to_display_space_v3(uiBlock *block, float pixel[3])
{
  struct ColorManagedDisplay *display = ui_block_cm_display_get(block);

  IMB_colormanagement_scene_linear_to_display_v3(pixel, display);
}

static void ui_but_alloc_info(const eButType type,
                              size_t *r_alloc_size,
                              const char **r_alloc_str,
                              bool *r_has_custom_type)
{
  size_t alloc_size;
  const char *alloc_str;
  bool has_custom_type = true;

  switch (type) {
    case UI_BTYPE_NUM:
      alloc_size = sizeof(uiButNumber);
      alloc_str = "uiButNumber";
      break;
    case UI_BTYPE_COLOR:
      alloc_size = sizeof(uiButColor);
      alloc_str = "uiButColor";
      break;
    case UI_BTYPE_DECORATOR:
      alloc_size = sizeof(uiButDecorator);
      alloc_str = "uiButDecorator";
      break;
    case UI_BTYPE_TAB:
      alloc_size = sizeof(uiButTab);
      alloc_str = "uiButTab";
      break;
    case UI_BTYPE_SEARCH_MENU:
      alloc_size = sizeof(uiButSearch);
      alloc_str = "uiButSearch";
      break;
    case UI_BTYPE_PROGRESS_BAR:
      alloc_size = sizeof(uiButProgressbar);
      alloc_str = "uiButProgressbar";
      break;
    case UI_BTYPE_HSVCUBE:
      alloc_size = sizeof(uiButHSVCube);
      alloc_str = "uiButHSVCube";
      break;
    case UI_BTYPE_COLORBAND:
      alloc_size = sizeof(uiButColorBand);
      alloc_str = "uiButColorBand";
      break;
    case UI_BTYPE_CURVE:
      alloc_size = sizeof(uiButCurveMapping);
      alloc_str = "uiButCurveMapping";
      break;
    case UI_BTYPE_CURVEPROFILE:
      alloc_size = sizeof(uiButCurveProfile);
      alloc_str = "uiButCurveProfile";
      break;
    default:
      alloc_size = sizeof(uiBut);
      alloc_str = "uiBut";
      has_custom_type = false;
      break;
  }

  if (r_alloc_size) {
    *r_alloc_size = alloc_size;
  }
  if (r_alloc_str) {
    *r_alloc_str = alloc_str;
  }
  if (r_has_custom_type) {
    *r_has_custom_type = has_custom_type;
  }
}

static uiBut *ui_but_alloc(const eButType type)
{
  size_t alloc_size;
  const char *alloc_str;

  ui_but_alloc_info(type, &alloc_size, &alloc_str, NULL);

  return MEM_callocN(alloc_size, alloc_str);
}

/**
 * Reallocate the button (new address is returned) for a new button type.
 * This should generally be avoided and instead the correct type be created right away.
 *
 * \note Only the #uiBut data can be kept. If the old button used a derived type (e.g. #uiButTab),
 *       the data that is not inside #uiBut will be lost.
 */
uiBut *ui_but_change_type(uiBut *but, eButType new_type)
{
  if (but->type != new_type) {
    size_t alloc_size;
    const char *alloc_str;
    uiBut *insert_after_but = but->prev;
    bool new_has_custom_type, old_has_custom_type;

    /* Remove old button address */
    BLI_remlink(&but->block->buttons, but);

    ui_but_alloc_info(but->type, NULL, NULL, &old_has_custom_type);
    ui_but_alloc_info(new_type, &alloc_size, &alloc_str, &new_has_custom_type);

    if (new_has_custom_type || old_has_custom_type) {
      const void *old_but_ptr = but;
      /* Button may have pointer to a member within itself, this will have to be updated. */
      const bool has_str_ptr_to_self = but->str == but->strdata;

      but = MEM_recallocN_id(but, alloc_size, alloc_str);
      but->type = new_type;
      if (has_str_ptr_to_self) {
        but->str = but->strdata;
      }

      BLI_insertlinkafter(&but->block->buttons, insert_after_but, but);

      if (but->layout) {
        const bool found_layout = ui_layout_replace_but_ptr(but->layout, old_but_ptr, but);
        BLI_assert(found_layout);
        UNUSED_VARS_NDEBUG(found_layout);
      }
    }
  }

  return but;
}

/**
 * \brief ui_def_but is the function that draws many button types
 *
 * \param x, y: The lower left hand corner of the button (X axis)
 * \param width, height: The size of the button.
 *
 * for float buttons:
 * \param a1: Click Step (how much to change the value each click)
 * \param a2: Number of decimal point values to display. 0 defaults to 3 (0.000)
 * 1,2,3, and a maximum of 4, all greater values will be clamped to 4.
 */
static uiBut *ui_def_but(uiBlock *block,
                         int type,
                         int retval,
                         const char *str,
                         int x,
                         int y,
                         short width,
                         short height,
                         void *poin,
                         float min,
                         float max,
                         float a1,
                         float a2,
                         const char *tip)
{
  uiBut *but;
  int slen;

  BLI_assert(width >= 0 && height >= 0);

  /* we could do some more error checks here */
  if ((type & BUTTYPE) == UI_BTYPE_LABEL) {
    BLI_assert((poin != NULL || min != 0.0f || max != 0.0f || (a1 == 0.0f && a2 != 0.0f) ||
                (a1 != 0.0f && a1 != 1.0f)) == false);
  }

  if (type & UI_BUT_POIN_TYPES) { /* a pointer is required */
    if (poin == NULL) {
      BLI_assert(0);
      return NULL;
    }
  }

  but = ui_but_alloc(type & BUTTYPE);

  but->type = type & BUTTYPE;
  but->pointype = type & UI_BUT_POIN_TYPES;
  but->bit = type & UI_BUT_POIN_BIT;
  but->bitnr = type & 31;
  but->icon = ICON_NONE;
  but->iconadd = 0;

  but->retval = retval;

  slen = strlen(str);
  ui_but_string_set_internal(but, str, slen);

  but->rect.xmin = x;
  but->rect.ymin = y;
  but->rect.xmax = but->rect.xmin + width;
  but->rect.ymax = but->rect.ymin + height;

  but->poin = poin;
  but->hardmin = but->softmin = min;
  but->hardmax = but->softmax = max;
  but->a1 = a1;
  but->a2 = a2;
  but->tip = tip;

  but->disabled_info = block->lockstr;
  but->emboss = block->emboss;
  but->pie_dir = UI_RADIAL_NONE;

  but->block = block; /* pointer back, used for frontbuffer status, and picker */

  if ((block->flag & UI_BUT_ALIGN) && ui_but_can_align(but)) {
    but->alignnr = block->alignnr;
  }

  but->func = block->func;
  but->func_arg1 = block->func_arg1;
  but->func_arg2 = block->func_arg2;

  but->funcN = block->funcN;
  if (block->func_argN) {
    but->func_argN = MEM_dupallocN(block->func_argN);
  }

  but->pos = -1; /* cursor invisible */

  if (ELEM(but->type, UI_BTYPE_NUM, UI_BTYPE_NUM_SLIDER)) { /* add a space to name */
    /* slen remains unchanged from previous assignment, ensure this stays true */
    if (slen > 0 && slen < UI_MAX_NAME_STR - 2) {
      if (but->str[slen - 1] != ' ') {
        but->str[slen] = ' ';
        but->str[slen + 1] = 0;
      }
    }
  }

  if (block->flag & UI_BLOCK_RADIAL) {
    but->drawflag |= UI_BUT_TEXT_LEFT;
    if (but->str && but->str[0]) {
      but->drawflag |= UI_BUT_ICON_LEFT;
    }
  }
  else if (((block->flag & UI_BLOCK_LOOP) && !ui_block_is_popover(block)) ||
           ELEM(but->type,
                UI_BTYPE_MENU,
                UI_BTYPE_TEXT,
                UI_BTYPE_LABEL,
                UI_BTYPE_BLOCK,
                UI_BTYPE_BUT_MENU,
                UI_BTYPE_SEARCH_MENU,
                UI_BTYPE_PROGRESS_BAR,
                UI_BTYPE_POPOVER)) {
    but->drawflag |= (UI_BUT_TEXT_LEFT | UI_BUT_ICON_LEFT);
  }
#ifdef USE_NUMBUTS_LR_ALIGN
  else if (ELEM(but->type, UI_BTYPE_NUM, UI_BTYPE_NUM_SLIDER)) {
    if (slen != 0) {
      but->drawflag |= UI_BUT_TEXT_LEFT;
    }
  }
#endif

  but->drawflag |= (block->flag & UI_BUT_ALIGN);

  if (block->lock == true) {
    but->flag |= UI_BUT_DISABLED;
  }

  /* keep track of UI_interface.h */
  if (ELEM(but->type,
           UI_BTYPE_BLOCK,
           UI_BTYPE_BUT,
           UI_BTYPE_DECORATOR,
           UI_BTYPE_LABEL,
           UI_BTYPE_PULLDOWN,
           UI_BTYPE_ROUNDBOX,
           UI_BTYPE_LISTBOX,
           UI_BTYPE_BUT_MENU,
           UI_BTYPE_SCROLL,
           UI_BTYPE_GRIP,
           UI_BTYPE_SEPR,
           UI_BTYPE_SEPR_LINE,
           UI_BTYPE_SEPR_SPACER) ||
      (but->type >= UI_BTYPE_SEARCH_MENU)) {
    /* pass */
  }
  else {
    but->flag |= UI_BUT_UNDO;
  }

  BLI_addtail(&block->buttons, but);

  if (block->curlayout) {
    ui_layout_add_but(block->curlayout, but);
  }

#ifdef WITH_PYTHON
  /* if the 'UI_OT_editsource' is running, extract the source info from the button  */
  if (UI_editsource_enable_check()) {
    UI_editsource_active_but_test(but);
  }
#endif

  return but;
}

void ui_def_but_icon(uiBut *but, const int icon, const int flag)
{
  if (icon) {
    ui_icon_ensure_deferred(but->block->evil_C, icon, (flag & UI_BUT_ICON_PREVIEW) != 0);
  }
  but->icon = (BIFIconID)icon;
  but->flag |= flag;

  if (but->str && but->str[0]) {
    but->drawflag |= UI_BUT_ICON_LEFT;
  }
}

/**
 * Avoid using this where possible since it's better not to ask for an icon in the first place.
 */
void ui_def_but_icon_clear(uiBut *but)
{
  but->icon = ICON_NONE;
  but->flag &= ~UI_HAS_ICON;
  but->drawflag &= ~UI_BUT_ICON_LEFT;
}

static void ui_def_but_rna__menu(bContext *UNUSED(C), uiLayout *layout, void *but_p)
{
  uiBlock *block = uiLayoutGetBlock(layout);
  uiPopupBlockHandle *handle = block->handle;
  uiBut *but = (uiBut *)but_p;

  /* see comment in ui_item_enum_expand, re: uiname  */
  const EnumPropertyItem *item, *item_array;
  bool free;

  uiLayout *split, *column = NULL;

  int totitems = 0;
  int columns, rows, a, b;
  int column_end = 0;
  int nbr_entries_nosepr = 0;

  UI_block_flag_enable(block, UI_BLOCK_MOVEMOUSE_QUIT);

  RNA_property_enum_items_gettexted(
      block->evil_C, &but->rnapoin, but->rnaprop, &item_array, NULL, &free);

  /* we dont want nested rows, cols in menus */
  UI_block_layout_set_current(block, layout);

  for (item = item_array; item->identifier; item++, totitems++) {
    if (!item->identifier[0]) {
      /* inconsistent, but menus with categories do not look good flipped */
      if (item->name) {
        block->flag |= UI_BLOCK_NO_FLIP;
        nbr_entries_nosepr++;
      }
      /* We do not want simple separators in nbr_entries_nosepr count */
      continue;
    }
    nbr_entries_nosepr++;
  }

  /* Columns and row estimation. Ignore simple separators here. */
  columns = (nbr_entries_nosepr + 20) / 20;
  if (columns < 1) {
    columns = 1;
  }
  if (columns > 8) {
    columns = (nbr_entries_nosepr + 25) / 25;
  }

  rows = totitems / columns;
  if (rows < 1) {
    rows = 1;
  }
  while (rows * columns < totitems) {
    rows++;
  }

  if (block->flag & UI_BLOCK_NO_FLIP) {
    /* Title at the top for menus with categories. */
    uiDefBut(block,
             UI_BTYPE_LABEL,
             0,
             RNA_property_ui_name(but->rnaprop),
             0,
             0,
             UI_UNIT_X * 5,
             UI_UNIT_Y,
             NULL,
             0.0,
             0.0,
             0,
             0,
             "");
    uiItemS(layout);
  }

  /* note, item_array[...] is reversed on access */

  /* create items */
  split = uiLayoutSplit(layout, 0.0f, false);

  for (a = 0; a < totitems; a++) {
    if (a == column_end) {
      /* start new column, and find out where it ends in advance, so we
       * can flip the order of items properly per column */
      column_end = totitems;

      for (b = a + 1; b < totitems; b++) {
        item = &item_array[b];

        /* new column on N rows or on separation label */
        if (((b - a) % rows == 0) || (!item->identifier[0] && item->name)) {
          column_end = b;
          break;
        }
      }

      column = uiLayoutColumn(split, false);
    }

    item = &item_array[a];

    if (!item->identifier[0]) {
      if (item->name) {
        if (item->icon) {
          uiItemL(column, item->name, item->icon);
        }
        else {
          /* Do not use uiItemL here, as our root layout is a menu one,
           * it will add a fake blank icon! */
          uiDefBut(block,
                   UI_BTYPE_LABEL,
                   0,
                   item->name,
                   0,
                   0,
                   UI_UNIT_X * 5,
                   UI_UNIT_Y,
                   NULL,
                   0.0,
                   0.0,
                   0,
                   0,
                   "");
        }
      }
      else {
        uiItemS(column);
      }
    }
    else {
      if (item->icon) {
        uiDefIconTextButI(block,
                          UI_BTYPE_BUT_MENU,
                          B_NOP,
                          item->icon,
                          item->name,
                          0,
                          0,
                          UI_UNIT_X * 5,
                          UI_UNIT_Y,
                          &handle->retvalue,
                          item->value,
                          0.0,
                          0,
                          -1,
                          item->description);
      }
      else {
        uiDefButI(block,
                  UI_BTYPE_BUT_MENU,
                  B_NOP,
                  item->name,
                  0,
                  0,
                  UI_UNIT_X * 5,
                  UI_UNIT_X,
                  &handle->retvalue,
                  item->value,
                  0.0,
                  0,
                  -1,
                  item->description);
      }
    }
  }

  if (!(block->flag & UI_BLOCK_NO_FLIP)) {
    /* Title at the bottom for menus without categories. */
    uiItemS(layout);
    uiDefBut(block,
             UI_BTYPE_LABEL,
             0,
             RNA_property_ui_name(but->rnaprop),
             0,
             0,
             UI_UNIT_X * 5,
             UI_UNIT_Y,
             NULL,
             0.0,
             0.0,
             0,
             0,
             "");
  }

  UI_block_layout_set_current(block, layout);

  if (free) {
    MEM_freeN((void *)item_array);
  }
  BLI_assert((block->flag & UI_BLOCK_IS_FLIP) == 0);
  block->flag |= UI_BLOCK_IS_FLIP;
}

static void ui_def_but_rna__panel_type(bContext *C, uiLayout *layout, void *but_p)
{
  uiBut *but = but_p;
  const char *panel_type = but->func_argN;
  PanelType *pt = WM_paneltype_find(panel_type, true);
  if (pt) {
    ui_item_paneltype_func(C, layout, pt);
  }
  else {
    char msg[256];
    SNPRINTF(msg, "Missing Panel: %s", panel_type);
    uiItemL(layout, msg, ICON_NONE);
  }
}

void ui_but_rna_menu_convert_to_panel_type(uiBut *but, const char *panel_type)
{
  BLI_assert(ELEM(but->type, UI_BTYPE_MENU, UI_BTYPE_COLOR));
  //  BLI_assert(but->menu_create_func == ui_def_but_rna__menu);
  //  BLI_assert((void *)but->poin == but);
  but->menu_create_func = ui_def_but_rna__panel_type;
  but->func_argN = BLI_strdup(panel_type);
}

bool ui_but_menu_draw_as_popover(const uiBut *but)
{
  return (but->menu_create_func == ui_def_but_rna__panel_type);
}

static void ui_def_but_rna__menu_type(bContext *C, uiLayout *layout, void *but_p)
{
  uiBut *but = but_p;
  const char *menu_type = but->func_argN;
  MenuType *mt = WM_menutype_find(menu_type, true);
  if (mt) {
    ui_item_menutype_func(C, layout, mt);
  }
  else {
    char msg[256];
    SNPRINTF(msg, "Missing Menu: %s", menu_type);
    uiItemL(layout, msg, ICON_NONE);
  }
}

void ui_but_rna_menu_convert_to_menu_type(uiBut *but, const char *menu_type)
{
  BLI_assert(but->type == UI_BTYPE_MENU);
  BLI_assert(but->menu_create_func == ui_def_but_rna__menu);
  BLI_assert((void *)but->poin == but);
  but->menu_create_func = ui_def_but_rna__menu_type;
  but->func_argN = BLI_strdup(menu_type);
}

static void ui_but_submenu_enable(uiBlock *block, uiBut *but)
{
  but->flag |= UI_BUT_ICON_SUBMENU;
  block->content_hints |= UI_BLOCK_CONTAINS_SUBMENU_BUT;
}

/**
 * ui_def_but_rna_propname and ui_def_but_rna
 * both take the same args except for propname vs prop, this is done so we can
 * avoid an extra lookup on 'prop' when its already available.
 *
 * When this kind of change won't disrupt branches, best look into making more
 * of our UI functions take prop rather then propname.
 */
static uiBut *ui_def_but_rna(uiBlock *block,
                             int type,
                             int retval,
                             const char *str,
                             int x,
                             int y,
                             short width,
                             short height,
                             PointerRNA *ptr,
                             PropertyRNA *prop,
                             int index,
                             float min,
                             float max,
                             float a1,
                             float a2,
                             const char *tip)
{
  const PropertyType proptype = RNA_property_type(prop);
  uiBut *but;
  int icon = 0;
  uiMenuCreateFunc func = NULL;
  const bool always_set_a1_a2 = ELEM(type, UI_BTYPE_NUM);

  if (ELEM(type, UI_BTYPE_COLOR, UI_BTYPE_HSVCIRCLE, UI_BTYPE_HSVCUBE)) {
    BLI_assert(index == -1);
  }

  /* use rna values if parameters are not specified */
  if ((proptype == PROP_ENUM) && ELEM(type, UI_BTYPE_MENU, UI_BTYPE_ROW, UI_BTYPE_LISTROW)) {
    /* UI_BTYPE_MENU is handled a little differently here */
    const EnumPropertyItem *item;
    int value;
    bool free;
    int i;

    RNA_property_enum_items(block->evil_C, ptr, prop, &item, NULL, &free);

    if (type == UI_BTYPE_MENU) {
      value = RNA_property_enum_get(ptr, prop);
    }
    else {
      value = (int)max;
    }

    i = RNA_enum_from_value(item, value);
    if (i != -1) {

      if (!str) {
        str = item[i].name;
#ifdef WITH_INTERNATIONAL
        str = CTX_IFACE_(RNA_property_translation_context(prop), str);
#endif
      }

      icon = item[i].icon;
    }
    else {
      if (!str) {
        if (type == UI_BTYPE_MENU) {
          str = "";
        }
        else {
          str = RNA_property_ui_name(prop);
        }
      }
    }

    if (type == UI_BTYPE_MENU) {
      func = ui_def_but_rna__menu;
    }

    if (free) {
      MEM_freeN((void *)item);
    }
  }
  else {
    if (!str) {
      str = RNA_property_ui_name(prop);
    }
    icon = RNA_property_ui_icon(prop);
  }

  if (!tip && proptype != PROP_ENUM) {
    tip = RNA_property_ui_description(prop);
  }

  if (min == max || a1 == -1 || a2 == -1 || always_set_a1_a2) {
    if (proptype == PROP_INT) {
      int hardmin, hardmax, softmin, softmax, step;

      RNA_property_int_range(ptr, prop, &hardmin, &hardmax);
      RNA_property_int_ui_range(ptr, prop, &softmin, &softmax, &step);

      if (!ELEM(type, UI_BTYPE_ROW, UI_BTYPE_LISTROW) && min == max) {
        min = hardmin;
        max = hardmax;
      }
      if (a1 == -1 || always_set_a1_a2) {
        a1 = step;
      }
      if (a2 == -1 || always_set_a1_a2) {
        a2 = 0;
      }
    }
    else if (proptype == PROP_FLOAT) {
      float hardmin, hardmax, softmin, softmax, step, precision;

      RNA_property_float_range(ptr, prop, &hardmin, &hardmax);
      RNA_property_float_ui_range(ptr, prop, &softmin, &softmax, &step, &precision);

      if (!ELEM(type, UI_BTYPE_ROW, UI_BTYPE_LISTROW) && min == max) {
        min = hardmin;
        max = hardmax;
      }
      if (a1 == -1 || always_set_a1_a2) {
        a1 = step;
      }
      if (a2 == -1 || always_set_a1_a2) {
        a2 = precision;
      }
    }
    else if (proptype == PROP_STRING) {
      min = 0;
      max = RNA_property_string_maxlength(prop);
      /* note, 'max' may be zero (code for dynamically resized array) */
    }
  }

  /* now create button */
  but = ui_def_but(block, type, retval, str, x, y, width, height, NULL, min, max, a1, a2, tip);

  if (but->type == UI_BTYPE_NUM) {
    /* Set default values, can be overriden later. */
    UI_but_number_step_size_set(but, a1);
    UI_but_number_precision_set(but, a2);
  }

  but->rnapoin = *ptr;
  but->rnaprop = prop;

  if (RNA_property_array_check(but->rnaprop)) {
    but->rnaindex = index;
  }
  else {
    but->rnaindex = 0;
  }

  if (icon) {
    ui_def_but_icon(but, icon, UI_HAS_ICON);
  }

  if (type == UI_BTYPE_MENU) {
    if (but->emboss == UI_EMBOSS_PULLDOWN) {
      ui_but_submenu_enable(block, but);
    }
  }
  else if (type == UI_BTYPE_SEARCH_MENU) {
    if (proptype == PROP_POINTER) {
      /* Search buttons normally don't get undo, see: T54580. */
      but->flag |= UI_BUT_UNDO;
    }
  }

  const char *info;
  if (but->rnapoin.data && !RNA_property_editable_info(&but->rnapoin, prop, &info)) {
    UI_but_disable(but, info);
  }

  if (but->flag & UI_BUT_UNDO && (ui_but_is_rna_undo(but) == false)) {
    but->flag &= ~UI_BUT_UNDO;
  }

  /* If this button uses units, calculate the step from this */
  if ((proptype == PROP_FLOAT) && ui_but_is_unit(but)) {
    if (type == UI_BTYPE_NUM) {
      uiButNumber *number_but = (uiButNumber *)but;
      number_but->step_size = ui_get_but_step_unit(but, number_but->step_size);
    }
    else {
      but->a1 = ui_get_but_step_unit(but, but->a1);
    }
  }

  if (func) {
    but->menu_create_func = func;
    but->poin = (char *)but;
  }

  return but;
}

static uiBut *ui_def_but_rna_propname(uiBlock *block,
                                      int type,
                                      int retval,
                                      const char *str,
                                      int x,
                                      int y,
                                      short width,
                                      short height,
                                      PointerRNA *ptr,
                                      const char *propname,
                                      int index,
                                      float min,
                                      float max,
                                      float a1,
                                      float a2,
                                      const char *tip)
{
  PropertyRNA *prop = RNA_struct_find_property(ptr, propname);
  uiBut *but;

  if (prop) {
    but = ui_def_but_rna(
        block, type, retval, str, x, y, width, height, ptr, prop, index, min, max, a1, a2, tip);
  }
  else {
    but = ui_def_but(
        block, type, retval, propname, x, y, width, height, NULL, min, max, a1, a2, tip);

    UI_but_disable(but, "Unknown Property.");
  }

  return but;
}

static uiBut *ui_def_but_operator_ptr(uiBlock *block,
                                      int type,
                                      wmOperatorType *ot,
                                      int opcontext,
                                      const char *str,
                                      int x,
                                      int y,
                                      short width,
                                      short height,
                                      const char *tip)
{
  uiBut *but;

  if (!str) {
    if (ot && ot->srna) {
      str = WM_operatortype_name(ot, NULL);
    }
    else {
      str = "";
    }
  }

  if ((!tip || tip[0] == '\0') && ot && ot->srna && !ot->get_description) {
    tip = RNA_struct_ui_description(ot->srna);
  }

  but = ui_def_but(block, type, -1, str, x, y, width, height, NULL, 0, 0, 0, 0, tip);
  but->optype = ot;
  but->opcontext = opcontext;
  but->flag &= ~UI_BUT_UNDO; /* no need for ui_but_is_rna_undo(), we never need undo here */

  if (!ot) {
    UI_but_disable(but, "");
  }

  return but;
}

uiBut *uiDefBut(uiBlock *block,
                int type,
                int retval,
                const char *str,
                int x,
                int y,
                short width,
                short height,
                void *poin,
                float min,
                float max,
                float a1,
                float a2,
                const char *tip)
{
  uiBut *but = ui_def_but(
      block, type, retval, str, x, y, width, height, poin, min, max, a1, a2, tip);

  ui_but_update(but);

  return but;
}

uiBut *uiDefButImage(
    uiBlock *block, void *imbuf, int x, int y, short width, short height, const uchar color[4])
{
  uiBut *but = ui_def_but(
      block, UI_BTYPE_IMAGE, 0, "", x, y, width, height, imbuf, 0, 0, 0, 0, "");
  if (color) {
    copy_v4_v4_uchar(but->col, color);
  }
  else {
    but->col[0] = 255;
    but->col[1] = 255;
    but->col[2] = 255;
    but->col[3] = 255;
  }
  ui_but_update(but);
  return but;
}

uiBut *uiDefButAlert(uiBlock *block, int icon, int x, int y, short width, short height)
{
  struct ImBuf *ibuf = UI_alert_image(icon);

  if (icon == ALERT_ICON_BLENDER) {
    return uiDefButImage(block, ibuf, x, y, width, height, NULL);
  }

  uchar icon_color[4];
  ThemeColorID color_id = TH_INFO_WARNING;
  if (icon == ALERT_ICON_ERROR) {
    color_id = TH_INFO_ERROR;
  }
  else if (icon == ALERT_ICON_INFO) {
    color_id = TH_INFO_INFO;
  }
  else if (icon == ALERT_ICON_QUESTION) {
    color_id = TH_INFO_PROPERTY;
  }
  UI_GetThemeColorType4ubv(color_id, SPACE_INFO, icon_color);
  return uiDefButImage(block, ibuf, x, y, width, height, icon_color);
}

/**
 * if \a _x_ is a power of two (only one bit) return the power,
 * otherwise return -1.
 *
 * for powers of two:
 * \code{.c}
 *     ((1 << findBitIndex(x)) == x);
 * \endcode
 */
static int findBitIndex(uint x)
{
  if (!x || !is_power_of_2_i(x)) { /* is_power_of_2_i(x) strips lowest bit */
    return -1;
  }
  int idx = 0;

  if (x & 0xFFFF0000) {
    idx += 16;
    x >>= 16;
  }
  if (x & 0xFF00) {
    idx += 8;
    x >>= 8;
  }
  if (x & 0xF0) {
    idx += 4;
    x >>= 4;
  }
  if (x & 0xC) {
    idx += 2;
    x >>= 2;
  }
  if (x & 0x2) {
    idx += 1;
  }

  return idx;
}

/* autocomplete helper functions */
struct AutoComplete {
  size_t maxlen;
  int matches;
  char *truncate;
  const char *startname;
};

AutoComplete *UI_autocomplete_begin(const char *startname, size_t maxlen)
{
  AutoComplete *autocpl;

  autocpl = MEM_callocN(sizeof(AutoComplete), "AutoComplete");
  autocpl->maxlen = maxlen;
  autocpl->matches = 0;
  autocpl->truncate = MEM_callocN(sizeof(char) * maxlen, "AutoCompleteTruncate");
  autocpl->startname = startname;

  return autocpl;
}

void UI_autocomplete_update_name(AutoComplete *autocpl, const char *name)
{
  char *truncate = autocpl->truncate;
  const char *startname = autocpl->startname;
  int a;

  for (a = 0; a < autocpl->maxlen - 1; a++) {
    if (startname[a] == 0 || startname[a] != name[a]) {
      break;
    }
  }
  /* found a match */
  if (startname[a] == 0) {
    autocpl->matches++;
    /* first match */
    if (truncate[0] == 0) {
      BLI_strncpy(truncate, name, autocpl->maxlen);
    }
    else {
      /* remove from truncate what is not in bone->name */
      for (a = 0; a < autocpl->maxlen - 1; a++) {
        if (name[a] == 0) {
          truncate[a] = 0;
          break;
        }
        if (truncate[a] != name[a]) {
          truncate[a] = 0;
        }
      }
    }
  }
}

int UI_autocomplete_end(AutoComplete *autocpl, char *autoname)
{
  int match = AUTOCOMPLETE_NO_MATCH;
  if (autocpl->truncate[0]) {
    if (autocpl->matches == 1) {
      match = AUTOCOMPLETE_FULL_MATCH;
    }
    else {
      match = AUTOCOMPLETE_PARTIAL_MATCH;
    }
    BLI_strncpy(autoname, autocpl->truncate, autocpl->maxlen);
  }
  else {
    if (autoname != autocpl->startname) { /* don't copy a string over its self */
      BLI_strncpy(autoname, autocpl->startname, autocpl->maxlen);
    }
  }

  MEM_freeN(autocpl->truncate);
  MEM_freeN(autocpl);
  return match;
}

static void ui_but_update_and_icon_set(uiBut *but, int icon)
{
  if (icon) {
    ui_def_but_icon(but, icon, UI_HAS_ICON);
  }

  ui_but_update(but);
}

static uiBut *uiDefButBit(uiBlock *block,
                          int type,
                          int bit,
                          int retval,
                          const char *str,
                          int x,
                          int y,
                          short width,
                          short height,
                          void *poin,
                          float min,
                          float max,
                          float a1,
                          float a2,
                          const char *tip)
{
  const int bitIdx = findBitIndex(bit);
  if (bitIdx == -1) {
    return NULL;
  }
  return uiDefBut(block,
                  type | UI_BUT_POIN_BIT | bitIdx,
                  retval,
                  str,
                  x,
                  y,
                  width,
                  height,
                  poin,
                  min,
                  max,
                  a1,
                  a2,
                  tip);
}
uiBut *uiDefButF(uiBlock *block,
                 int type,
                 int retval,
                 const char *str,
                 int x,
                 int y,
                 short width,
                 short height,
                 float *poin,
                 float min,
                 float max,
                 float a1,
                 float a2,
                 const char *tip)
{
  return uiDefBut(block,
                  type | UI_BUT_POIN_FLOAT,
                  retval,
                  str,
                  x,
                  y,
                  width,
                  height,
                  (void *)poin,
                  min,
                  max,
                  a1,
                  a2,
                  tip);
}
uiBut *uiDefButBitF(uiBlock *block,
                    int type,
                    int bit,
                    int retval,
                    const char *str,
                    int x,
                    int y,
                    short width,
                    short height,
                    float *poin,
                    float min,
                    float max,
                    float a1,
                    float a2,
                    const char *tip)
{
  return uiDefButBit(block,
                     type | UI_BUT_POIN_FLOAT,
                     bit,
                     retval,
                     str,
                     x,
                     y,
                     width,
                     height,
                     (void *)poin,
                     min,
                     max,
                     a1,
                     a2,
                     tip);
}
uiBut *uiDefButI(uiBlock *block,
                 int type,
                 int retval,
                 const char *str,
                 int x,
                 int y,
                 short width,
                 short height,
                 int *poin,
                 float min,
                 float max,
                 float a1,
                 float a2,
                 const char *tip)
{
  return uiDefBut(block,
                  type | UI_BUT_POIN_INT,
                  retval,
                  str,
                  x,
                  y,
                  width,
                  height,
                  (void *)poin,
                  min,
                  max,
                  a1,
                  a2,
                  tip);
}
uiBut *uiDefButBitI(uiBlock *block,
                    int type,
                    int bit,
                    int retval,
                    const char *str,
                    int x,
                    int y,
                    short width,
                    short height,
                    int *poin,
                    float min,
                    float max,
                    float a1,
                    float a2,
                    const char *tip)
{
  return uiDefButBit(block,
                     type | UI_BUT_POIN_INT,
                     bit,
                     retval,
                     str,
                     x,
                     y,
                     width,
                     height,
                     (void *)poin,
                     min,
                     max,
                     a1,
                     a2,
                     tip);
}
uiBut *uiDefButS(uiBlock *block,
                 int type,
                 int retval,
                 const char *str,
                 int x,
                 int y,
                 short width,
                 short height,
                 short *poin,
                 float min,
                 float max,
                 float a1,
                 float a2,
                 const char *tip)
{
  return uiDefBut(block,
                  type | UI_BUT_POIN_SHORT,
                  retval,
                  str,
                  x,
                  y,
                  width,
                  height,
                  (void *)poin,
                  min,
                  max,
                  a1,
                  a2,
                  tip);
}
uiBut *uiDefButBitS(uiBlock *block,
                    int type,
                    int bit,
                    int retval,
                    const char *str,
                    int x,
                    int y,
                    short width,
                    short height,
                    short *poin,
                    float min,
                    float max,
                    float a1,
                    float a2,
                    const char *tip)
{
  return uiDefButBit(block,
                     type | UI_BUT_POIN_SHORT,
                     bit,
                     retval,
                     str,
                     x,
                     y,
                     width,
                     height,
                     (void *)poin,
                     min,
                     max,
                     a1,
                     a2,
                     tip);
}
uiBut *uiDefButC(uiBlock *block,
                 int type,
                 int retval,
                 const char *str,
                 int x,
                 int y,
                 short width,
                 short height,
                 char *poin,
                 float min,
                 float max,
                 float a1,
                 float a2,
                 const char *tip)
{
  return uiDefBut(block,
                  type | UI_BUT_POIN_CHAR,
                  retval,
                  str,
                  x,
                  y,
                  width,
                  height,
                  (void *)poin,
                  min,
                  max,
                  a1,
                  a2,
                  tip);
}
uiBut *uiDefButBitC(uiBlock *block,
                    int type,
                    int bit,
                    int retval,
                    const char *str,
                    int x,
                    int y,
                    short width,
                    short height,
                    char *poin,
                    float min,
                    float max,
                    float a1,
                    float a2,
                    const char *tip)
{
  return uiDefButBit(block,
                     type | UI_BUT_POIN_CHAR,
                     bit,
                     retval,
                     str,
                     x,
                     y,
                     width,
                     height,
                     (void *)poin,
                     min,
                     max,
                     a1,
                     a2,
                     tip);
}
uiBut *uiDefButR(uiBlock *block,
                 int type,
                 int retval,
                 const char *str,
                 int x,
                 int y,
                 short width,
                 short height,
                 PointerRNA *ptr,
                 const char *propname,
                 int index,
                 float min,
                 float max,
                 float a1,
                 float a2,
                 const char *tip)
{
  uiBut *but;
  but = ui_def_but_rna_propname(
      block, type, retval, str, x, y, width, height, ptr, propname, index, min, max, a1, a2, tip);
  ui_but_update(but);
  return but;
}
uiBut *uiDefButR_prop(uiBlock *block,
                      int type,
                      int retval,
                      const char *str,
                      int x,
                      int y,
                      short width,
                      short height,
                      PointerRNA *ptr,
                      PropertyRNA *prop,
                      int index,
                      float min,
                      float max,
                      float a1,
                      float a2,
                      const char *tip)
{
  uiBut *but;
  but = ui_def_but_rna(
      block, type, retval, str, x, y, width, height, ptr, prop, index, min, max, a1, a2, tip);
  ui_but_update(but);
  return but;
}

uiBut *uiDefButO_ptr(uiBlock *block,
                     int type,
                     wmOperatorType *ot,
                     int opcontext,
                     const char *str,
                     int x,
                     int y,
                     short width,
                     short height,
                     const char *tip)
{
  uiBut *but;
  but = ui_def_but_operator_ptr(block, type, ot, opcontext, str, x, y, width, height, tip);
  ui_but_update(but);
  return but;
}
uiBut *uiDefButO(uiBlock *block,
                 int type,
                 const char *opname,
                 int opcontext,
                 const char *str,
                 int x,
                 int y,
                 short width,
                 short height,
                 const char *tip)
{
  wmOperatorType *ot = WM_operatortype_find(opname, 0);
  if (str == NULL && ot == NULL) {
    str = opname;
  }
  return uiDefButO_ptr(block, type, ot, opcontext, str, x, y, width, height, tip);
}

/* if a1==1.0 then a2 is an extra icon blending factor (alpha 0.0 - 1.0) */
uiBut *uiDefIconBut(uiBlock *block,
                    int type,
                    int retval,
                    int icon,
                    int x,
                    int y,
                    short width,
                    short height,
                    void *poin,
                    float min,
                    float max,
                    float a1,
                    float a2,
                    const char *tip)
{
  uiBut *but = ui_def_but(
      block, type, retval, "", x, y, width, height, poin, min, max, a1, a2, tip);
  ui_but_update_and_icon_set(but, icon);
  return but;
}
static uiBut *uiDefIconButBit(uiBlock *block,
                              int type,
                              int bit,
                              int retval,
                              int icon,
                              int x,
                              int y,
                              short width,
                              short height,
                              void *poin,
                              float min,
                              float max,
                              float a1,
                              float a2,
                              const char *tip)
{
  const int bitIdx = findBitIndex(bit);
  if (bitIdx == -1) {
    return NULL;
  }
  return uiDefIconBut(block,
                      type | UI_BUT_POIN_BIT | bitIdx,
                      retval,
                      icon,
                      x,
                      y,
                      width,
                      height,
                      poin,
                      min,
                      max,
                      a1,
                      a2,
                      tip);
}

uiBut *uiDefIconButF(uiBlock *block,
                     int type,
                     int retval,
                     int icon,
                     int x,
                     int y,
                     short width,
                     short height,
                     float *poin,
                     float min,
                     float max,
                     float a1,
                     float a2,
                     const char *tip)
{
  return uiDefIconBut(block,
                      type | UI_BUT_POIN_FLOAT,
                      retval,
                      icon,
                      x,
                      y,
                      width,
                      height,
                      (void *)poin,
                      min,
                      max,
                      a1,
                      a2,
                      tip);
}
uiBut *uiDefIconButBitF(uiBlock *block,
                        int type,
                        int bit,
                        int retval,
                        int icon,
                        int x,
                        int y,
                        short width,
                        short height,
                        float *poin,
                        float min,
                        float max,
                        float a1,
                        float a2,
                        const char *tip)
{
  return uiDefIconButBit(block,
                         type | UI_BUT_POIN_FLOAT,
                         bit,
                         retval,
                         icon,
                         x,
                         y,
                         width,
                         height,
                         (void *)poin,
                         min,
                         max,
                         a1,
                         a2,
                         tip);
}
uiBut *uiDefIconButI(uiBlock *block,
                     int type,
                     int retval,
                     int icon,
                     int x,
                     int y,
                     short width,
                     short height,
                     int *poin,
                     float min,
                     float max,
                     float a1,
                     float a2,
                     const char *tip)
{
  return uiDefIconBut(block,
                      type | UI_BUT_POIN_INT,
                      retval,
                      icon,
                      x,
                      y,
                      width,
                      height,
                      (void *)poin,
                      min,
                      max,
                      a1,
                      a2,
                      tip);
}
uiBut *uiDefIconButBitI(uiBlock *block,
                        int type,
                        int bit,
                        int retval,
                        int icon,
                        int x,
                        int y,
                        short width,
                        short height,
                        int *poin,
                        float min,
                        float max,
                        float a1,
                        float a2,
                        const char *tip)
{
  return uiDefIconButBit(block,
                         type | UI_BUT_POIN_INT,
                         bit,
                         retval,
                         icon,
                         x,
                         y,
                         width,
                         height,
                         (void *)poin,
                         min,
                         max,
                         a1,
                         a2,
                         tip);
}
uiBut *uiDefIconButS(uiBlock *block,
                     int type,
                     int retval,
                     int icon,
                     int x,
                     int y,
                     short width,
                     short height,
                     short *poin,
                     float min,
                     float max,
                     float a1,
                     float a2,
                     const char *tip)
{
  return uiDefIconBut(block,
                      type | UI_BUT_POIN_SHORT,
                      retval,
                      icon,
                      x,
                      y,
                      width,
                      height,
                      (void *)poin,
                      min,
                      max,
                      a1,
                      a2,
                      tip);
}
uiBut *uiDefIconButBitS(uiBlock *block,
                        int type,
                        int bit,
                        int retval,
                        int icon,
                        int x,
                        int y,
                        short width,
                        short height,
                        short *poin,
                        float min,
                        float max,
                        float a1,
                        float a2,
                        const char *tip)
{
  return uiDefIconButBit(block,
                         type | UI_BUT_POIN_SHORT,
                         bit,
                         retval,
                         icon,
                         x,
                         y,
                         width,
                         height,
                         (void *)poin,
                         min,
                         max,
                         a1,
                         a2,
                         tip);
}
uiBut *uiDefIconButC(uiBlock *block,
                     int type,
                     int retval,
                     int icon,
                     int x,
                     int y,
                     short width,
                     short height,
                     char *poin,
                     float min,
                     float max,
                     float a1,
                     float a2,
                     const char *tip)
{
  return uiDefIconBut(block,
                      type | UI_BUT_POIN_CHAR,
                      retval,
                      icon,
                      x,
                      y,
                      width,
                      height,
                      (void *)poin,
                      min,
                      max,
                      a1,
                      a2,
                      tip);
}
uiBut *uiDefIconButBitC(uiBlock *block,
                        int type,
                        int bit,
                        int retval,
                        int icon,
                        int x,
                        int y,
                        short width,
                        short height,
                        char *poin,
                        float min,
                        float max,
                        float a1,
                        float a2,
                        const char *tip)
{
  return uiDefIconButBit(block,
                         type | UI_BUT_POIN_CHAR,
                         bit,
                         retval,
                         icon,
                         x,
                         y,
                         width,
                         height,
                         (void *)poin,
                         min,
                         max,
                         a1,
                         a2,
                         tip);
}
uiBut *uiDefIconButR(uiBlock *block,
                     int type,
                     int retval,
                     int icon,
                     int x,
                     int y,
                     short width,
                     short height,
                     PointerRNA *ptr,
                     const char *propname,
                     int index,
                     float min,
                     float max,
                     float a1,
                     float a2,
                     const char *tip)
{
  uiBut *but;
  but = ui_def_but_rna_propname(
      block, type, retval, "", x, y, width, height, ptr, propname, index, min, max, a1, a2, tip);
  ui_but_update_and_icon_set(but, icon);
  return but;
}
uiBut *uiDefIconButR_prop(uiBlock *block,
                          int type,
                          int retval,
                          int icon,
                          int x,
                          int y,
                          short width,
                          short height,
                          PointerRNA *ptr,
                          PropertyRNA *prop,
                          int index,
                          float min,
                          float max,
                          float a1,
                          float a2,
                          const char *tip)
{
  uiBut *but;
  but = ui_def_but_rna(
      block, type, retval, "", x, y, width, height, ptr, prop, index, min, max, a1, a2, tip);
  ui_but_update_and_icon_set(but, icon);
  return but;
}

uiBut *uiDefIconButO_ptr(uiBlock *block,
                         int type,
                         wmOperatorType *ot,
                         int opcontext,
                         int icon,
                         int x,
                         int y,
                         short width,
                         short height,
                         const char *tip)
{
  uiBut *but;
  but = ui_def_but_operator_ptr(block, type, ot, opcontext, "", x, y, width, height, tip);
  ui_but_update_and_icon_set(but, icon);
  return but;
}
uiBut *uiDefIconButO(uiBlock *block,
                     int type,
                     const char *opname,
                     int opcontext,
                     int icon,
                     int x,
                     int y,
                     short width,
                     short height,
                     const char *tip)
{
  wmOperatorType *ot = WM_operatortype_find(opname, 0);
  return uiDefIconButO_ptr(block, type, ot, opcontext, icon, x, y, width, height, tip);
}

/* Button containing both string label and icon */
uiBut *uiDefIconTextBut(uiBlock *block,
                        int type,
                        int retval,
                        int icon,
                        const char *str,
                        int x,
                        int y,
                        short width,
                        short height,
                        void *poin,
                        float min,
                        float max,
                        float a1,
                        float a2,
                        const char *tip)
{
  uiBut *but = ui_def_but(
      block, type, retval, str, x, y, width, height, poin, min, max, a1, a2, tip);
  ui_but_update_and_icon_set(but, icon);
  but->drawflag |= UI_BUT_ICON_LEFT;
  return but;
}
static uiBut *uiDefIconTextButBit(uiBlock *block,
                                  int type,
                                  int bit,
                                  int retval,
                                  int icon,
                                  const char *str,
                                  int x,
                                  int y,
                                  short width,
                                  short height,
                                  void *poin,
                                  float min,
                                  float max,
                                  float a1,
                                  float a2,
                                  const char *tip)
{
  const int bitIdx = findBitIndex(bit);
  if (bitIdx == -1) {
    return NULL;
  }
  return uiDefIconTextBut(block,
                          type | UI_BUT_POIN_BIT | bitIdx,
                          retval,
                          icon,
                          str,
                          x,
                          y,
                          width,
                          height,
                          poin,
                          min,
                          max,
                          a1,
                          a2,
                          tip);
}

uiBut *uiDefIconTextButF(uiBlock *block,
                         int type,
                         int retval,
                         int icon,
                         const char *str,
                         int x,
                         int y,
                         short width,
                         short height,
                         float *poin,
                         float min,
                         float max,
                         float a1,
                         float a2,
                         const char *tip)
{
  return uiDefIconTextBut(block,
                          type | UI_BUT_POIN_FLOAT,
                          retval,
                          icon,
                          str,
                          x,
                          y,
                          width,
                          height,
                          (void *)poin,
                          min,
                          max,
                          a1,
                          a2,
                          tip);
}
uiBut *uiDefIconTextButBitF(uiBlock *block,
                            int type,
                            int bit,
                            int retval,
                            int icon,
                            const char *str,
                            int x,
                            int y,
                            short width,
                            short height,
                            float *poin,
                            float min,
                            float max,
                            float a1,
                            float a2,
                            const char *tip)
{
  return uiDefIconTextButBit(block,
                             type | UI_BUT_POIN_FLOAT,
                             bit,
                             retval,
                             icon,
                             str,
                             x,
                             y,
                             width,
                             height,
                             (void *)poin,
                             min,
                             max,
                             a1,
                             a2,
                             tip);
}
uiBut *uiDefIconTextButI(uiBlock *block,
                         int type,
                         int retval,
                         int icon,
                         const char *str,
                         int x,
                         int y,
                         short width,
                         short height,
                         int *poin,
                         float min,
                         float max,
                         float a1,
                         float a2,
                         const char *tip)
{
  return uiDefIconTextBut(block,
                          type | UI_BUT_POIN_INT,
                          retval,
                          icon,
                          str,
                          x,
                          y,
                          width,
                          height,
                          (void *)poin,
                          min,
                          max,
                          a1,
                          a2,
                          tip);
}
uiBut *uiDefIconTextButBitI(uiBlock *block,
                            int type,
                            int bit,
                            int retval,
                            int icon,
                            const char *str,
                            int x,
                            int y,
                            short width,
                            short height,
                            int *poin,
                            float min,
                            float max,
                            float a1,
                            float a2,
                            const char *tip)
{
  return uiDefIconTextButBit(block,
                             type | UI_BUT_POIN_INT,
                             bit,
                             retval,
                             icon,
                             str,
                             x,
                             y,
                             width,
                             height,
                             (void *)poin,
                             min,
                             max,
                             a1,
                             a2,
                             tip);
}
uiBut *uiDefIconTextButS(uiBlock *block,
                         int type,
                         int retval,
                         int icon,
                         const char *str,
                         int x,
                         int y,
                         short width,
                         short height,
                         short *poin,
                         float min,
                         float max,
                         float a1,
                         float a2,
                         const char *tip)
{
  return uiDefIconTextBut(block,
                          type | UI_BUT_POIN_SHORT,
                          retval,
                          icon,
                          str,
                          x,
                          y,
                          width,
                          height,
                          (void *)poin,
                          min,
                          max,
                          a1,
                          a2,
                          tip);
}
uiBut *uiDefIconTextButBitS(uiBlock *block,
                            int type,
                            int bit,
                            int retval,
                            int icon,
                            const char *str,
                            int x,
                            int y,
                            short width,
                            short height,
                            short *poin,
                            float min,
                            float max,
                            float a1,
                            float a2,
                            const char *tip)
{
  return uiDefIconTextButBit(block,
                             type | UI_BUT_POIN_SHORT,
                             bit,
                             retval,
                             icon,
                             str,
                             x,
                             y,
                             width,
                             height,
                             (void *)poin,
                             min,
                             max,
                             a1,
                             a2,
                             tip);
}
uiBut *uiDefIconTextButC(uiBlock *block,
                         int type,
                         int retval,
                         int icon,
                         const char *str,
                         int x,
                         int y,
                         short width,
                         short height,
                         char *poin,
                         float min,
                         float max,
                         float a1,
                         float a2,
                         const char *tip)
{
  return uiDefIconTextBut(block,
                          type | UI_BUT_POIN_CHAR,
                          retval,
                          icon,
                          str,
                          x,
                          y,
                          width,
                          height,
                          (void *)poin,
                          min,
                          max,
                          a1,
                          a2,
                          tip);
}
uiBut *uiDefIconTextButBitC(uiBlock *block,
                            int type,
                            int bit,
                            int retval,
                            int icon,
                            const char *str,
                            int x,
                            int y,
                            short width,
                            short height,
                            char *poin,
                            float min,
                            float max,
                            float a1,
                            float a2,
                            const char *tip)
{
  return uiDefIconTextButBit(block,
                             type | UI_BUT_POIN_CHAR,
                             bit,
                             retval,
                             icon,
                             str,
                             x,
                             y,
                             width,
                             height,
                             (void *)poin,
                             min,
                             max,
                             a1,
                             a2,
                             tip);
}
uiBut *uiDefIconTextButR(uiBlock *block,
                         int type,
                         int retval,
                         int icon,
                         const char *str,
                         int x,
                         int y,
                         short width,
                         short height,
                         PointerRNA *ptr,
                         const char *propname,
                         int index,
                         float min,
                         float max,
                         float a1,
                         float a2,
                         const char *tip)
{
  uiBut *but;
  but = ui_def_but_rna_propname(
      block, type, retval, str, x, y, width, height, ptr, propname, index, min, max, a1, a2, tip);
  ui_but_update_and_icon_set(but, icon);
  but->drawflag |= UI_BUT_ICON_LEFT;
  return but;
}
uiBut *uiDefIconTextButR_prop(uiBlock *block,
                              int type,
                              int retval,
                              int icon,
                              const char *str,
                              int x,
                              int y,
                              short width,
                              short height,
                              PointerRNA *ptr,
                              PropertyRNA *prop,
                              int index,
                              float min,
                              float max,
                              float a1,
                              float a2,
                              const char *tip)
{
  uiBut *but;
  but = ui_def_but_rna(
      block, type, retval, str, x, y, width, height, ptr, prop, index, min, max, a1, a2, tip);
  ui_but_update_and_icon_set(but, icon);
  but->drawflag |= UI_BUT_ICON_LEFT;
  return but;
}
uiBut *uiDefIconTextButO_ptr(uiBlock *block,
                             int type,
                             wmOperatorType *ot,
                             int opcontext,
                             int icon,
                             const char *str,
                             int x,
                             int y,
                             short width,
                             short height,
                             const char *tip)
{
  uiBut *but;
  but = ui_def_but_operator_ptr(block, type, ot, opcontext, str, x, y, width, height, tip);
  ui_but_update_and_icon_set(but, icon);
  but->drawflag |= UI_BUT_ICON_LEFT;
  return but;
}
uiBut *uiDefIconTextButO(uiBlock *block,
                         int type,
                         const char *opname,
                         int opcontext,
                         int icon,
                         const char *str,
                         int x,
                         int y,
                         short width,
                         short height,
                         const char *tip)
{
  wmOperatorType *ot = WM_operatortype_find(opname, 0);
  if (str && str[0] == '\0') {
    return uiDefIconButO_ptr(block, type, ot, opcontext, icon, x, y, width, height, tip);
  }
  return uiDefIconTextButO_ptr(block, type, ot, opcontext, icon, str, x, y, width, height, tip);
}

/* END Button containing both string label and icon */

/* cruft to make uiBlock and uiBut private */

int UI_blocklist_min_y_get(ListBase *lb)
{
  int min = 0;

  LISTBASE_FOREACH (uiBlock *, block, lb) {
    if (block == lb->first || block->rect.ymin < min) {
      min = block->rect.ymin;
    }
  }

  return min;
}

void UI_block_direction_set(uiBlock *block, char direction)
{
  block->direction = direction;
}

/* this call escapes if there's alignment flags */
void UI_block_order_flip(uiBlock *block)
{
  float centy, miny = 10000, maxy = -10000;

  if (U.uiflag & USER_MENUFIXEDORDER) {
    return;
  }
  if (block->flag & UI_BLOCK_NO_FLIP) {
    return;
  }

  LISTBASE_FOREACH (uiBut *, but, &block->buttons) {
    if (but->drawflag & UI_BUT_ALIGN) {
      return;
    }
    if (but->rect.ymin < miny) {
      miny = but->rect.ymin;
    }
    if (but->rect.ymax > maxy) {
      maxy = but->rect.ymax;
    }
  }
  /* mirror trick */
  centy = (miny + maxy) / 2.0f;
  LISTBASE_FOREACH (uiBut *, but, &block->buttons) {
    but->rect.ymin = centy - (but->rect.ymin - centy);
    but->rect.ymax = centy - (but->rect.ymax - centy);
    SWAP(float, but->rect.ymin, but->rect.ymax);
  }

  block->flag ^= UI_BLOCK_IS_FLIP;
}

void UI_block_flag_enable(uiBlock *block, int flag)
{
  block->flag |= flag;
}

void UI_block_flag_disable(uiBlock *block, int flag)
{
  block->flag &= ~flag;
}

void UI_but_flag_enable(uiBut *but, int flag)
{
  but->flag |= flag;
}

void UI_but_flag_disable(uiBut *but, int flag)
{
  but->flag &= ~flag;
}

bool UI_but_flag_is_set(uiBut *but, int flag)
{
  return (but->flag & flag) != 0;
}

void UI_but_drawflag_enable(uiBut *but, int flag)
{
  but->drawflag |= flag;
}

void UI_but_drawflag_disable(uiBut *but, int flag)
{
  but->drawflag &= ~flag;
}

void UI_but_disable(uiBut *but, const char *disabled_hint)
{
  UI_but_flag_enable(but, UI_BUT_DISABLED);

  /* Only one disabled hint at a time currently. Don't override the previous one here. */
  if (but->disabled_info && but->disabled_info[0]) {
    return;
  }

  but->disabled_info = disabled_hint;
}

void UI_but_type_set_menu_from_pulldown(uiBut *but)
{
  BLI_assert(but->type == UI_BTYPE_PULLDOWN);
  but->type = UI_BTYPE_MENU;
  UI_but_drawflag_disable(but, UI_BUT_TEXT_RIGHT);
  UI_but_drawflag_enable(but, UI_BUT_TEXT_LEFT);
}

int UI_but_return_value_get(uiBut *but)
{
  return but->retval;
}

void UI_but_drag_set_id(uiBut *but, ID *id)
{
  but->dragtype = WM_DRAG_ID;
  if ((but->dragflag & UI_BUT_DRAGPOIN_FREE)) {
    MEM_SAFE_FREE(but->dragpoin);
    but->dragflag &= ~UI_BUT_DRAGPOIN_FREE;
  }
  but->dragpoin = (void *)id;
}

void UI_but_drag_set_rna(uiBut *but, PointerRNA *ptr)
{
  but->dragtype = WM_DRAG_RNA;
  if ((but->dragflag & UI_BUT_DRAGPOIN_FREE)) {
    MEM_SAFE_FREE(but->dragpoin);
    but->dragflag &= ~UI_BUT_DRAGPOIN_FREE;
  }
  but->dragpoin = (void *)ptr;
}

void UI_but_drag_set_path(uiBut *but, const char *path, const bool use_free)
{
  but->dragtype = WM_DRAG_PATH;
  if ((but->dragflag & UI_BUT_DRAGPOIN_FREE)) {
    MEM_SAFE_FREE(but->dragpoin);
    but->dragflag &= ~UI_BUT_DRAGPOIN_FREE;
  }
  but->dragpoin = (void *)path;
  if (use_free) {
    but->dragflag |= UI_BUT_DRAGPOIN_FREE;
  }
}

void UI_but_drag_set_name(uiBut *but, const char *name)
{
  but->dragtype = WM_DRAG_NAME;
  if ((but->dragflag & UI_BUT_DRAGPOIN_FREE)) {
    MEM_SAFE_FREE(but->dragpoin);
    but->dragflag &= ~UI_BUT_DRAGPOIN_FREE;
  }
  but->dragpoin = (void *)name;
}

/* value from button itself */
void UI_but_drag_set_value(uiBut *but)
{
  but->dragtype = WM_DRAG_VALUE;
}

void UI_but_drag_set_image(
    uiBut *but, const char *path, int icon, struct ImBuf *imb, float scale, const bool use_free)
{
  but->dragtype = WM_DRAG_PATH;
  ui_def_but_icon(but, icon, 0); /* no flag UI_HAS_ICON, so icon doesn't draw in button */
  if ((but->dragflag & UI_BUT_DRAGPOIN_FREE)) {
    MEM_SAFE_FREE(but->dragpoin);
    but->dragflag &= ~UI_BUT_DRAGPOIN_FREE;
  }
  but->dragpoin = (void *)path;
  if (use_free) {
    but->dragflag |= UI_BUT_DRAGPOIN_FREE;
  }
  but->imb = imb;
  but->imb_scale = scale;
}

PointerRNA *UI_but_operator_ptr_get(uiBut *but)
{
  if (but->optype && !but->opptr) {
    but->opptr = MEM_callocN(sizeof(PointerRNA), "uiButOpPtr");
    WM_operator_properties_create_ptr(but->opptr, but->optype);
  }

  return but->opptr;
}

void UI_but_unit_type_set(uiBut *but, const int unit_type)
{
  but->unit_type = (uchar)(RNA_SUBTYPE_UNIT_VALUE(unit_type));
}

int UI_but_unit_type_get(const uiBut *but)
{
  const int ownUnit = (int)but->unit_type;

  /* own unit define always takes precedence over RNA provided, allowing for overriding
   * default value provided in RNA in a few special cases (i.e. Active Keyframe in Graph Edit)
   */
  /* XXX: this doesn't allow clearing unit completely, though the same could be said for icons */
  if ((ownUnit != 0) || (but->rnaprop == NULL)) {
    return ownUnit << 16;
  }
  return RNA_SUBTYPE_UNIT(RNA_property_subtype(but->rnaprop));
}

void UI_block_func_handle_set(uiBlock *block, uiBlockHandleFunc func, void *arg)
{
  block->handle_func = func;
  block->handle_func_arg = arg;
}

void UI_block_func_butmenu_set(uiBlock *block, uiMenuHandleFunc func, void *arg)
{
  block->butm_func = func;
  block->butm_func_arg = arg;
}

void UI_block_func_set(uiBlock *block, uiButHandleFunc func, void *arg1, void *arg2)
{
  block->func = func;
  block->func_arg1 = arg1;
  block->func_arg2 = arg2;
}

void UI_block_funcN_set(uiBlock *block, uiButHandleNFunc funcN, void *argN, void *arg2)
{
  if (block->func_argN) {
    MEM_freeN(block->func_argN);
  }

  block->funcN = funcN;
  block->func_argN = argN;
  block->func_arg2 = arg2;
}

void UI_but_func_rename_set(uiBut *but, uiButHandleRenameFunc func, void *arg1)
{
  but->rename_func = func;
  but->rename_arg1 = arg1;
}

void UI_but_func_drawextra_set(
    uiBlock *block,
    void (*func)(const bContext *C, void *idv, void *arg1, void *arg2, rcti *rect),
    void *arg1,
    void *arg2)
{
  block->drawextra = func;
  block->drawextra_arg1 = arg1;
  block->drawextra_arg2 = arg2;
}

void UI_but_func_set(uiBut *but, uiButHandleFunc func, void *arg1, void *arg2)
{
  but->func = func;
  but->func_arg1 = arg1;
  but->func_arg2 = arg2;
}

void UI_but_funcN_set(uiBut *but, uiButHandleNFunc funcN, void *argN, void *arg2)
{
  if (but->func_argN) {
    MEM_freeN(but->func_argN);
  }

  but->funcN = funcN;
  but->func_argN = argN;
  but->func_arg2 = arg2;
}

void UI_but_func_complete_set(uiBut *but, uiButCompleteFunc func, void *arg)
{
  but->autocomplete_func = func;
  but->autofunc_arg = arg;
}

void UI_but_func_menu_step_set(uiBut *but, uiMenuStepFunc func)
{
  but->menu_step_func = func;
}

void UI_but_func_tooltip_set(uiBut *but, uiButToolTipFunc func, void *argN)
{
  but->tip_func = func;
  if (but->tip_argN) {
    MEM_freeN(but->tip_argN);
  }
  but->tip_argN = argN;
}

void UI_but_func_pushed_state_set(uiBut *but, uiButPushedStateFunc func, void *arg)
{
  but->pushed_state_func = func;
  but->pushed_state_arg = arg;
}

uiBut *uiDefBlockBut(uiBlock *block,
                     uiBlockCreateFunc func,
                     void *arg,
                     const char *str,
                     int x,
                     int y,
                     short width,
                     short height,
                     const char *tip)
{
  uiBut *but = ui_def_but(
      block, UI_BTYPE_BLOCK, 0, str, x, y, width, height, arg, 0.0, 0.0, 0.0, 0.0, tip);
  but->block_create_func = func;
  ui_but_update(but);
  return but;
}

uiBut *uiDefBlockButN(uiBlock *block,
                      uiBlockCreateFunc func,
                      void *argN,
                      const char *str,
                      int x,
                      int y,
                      short width,
                      short height,
                      const char *tip)
{
  uiBut *but = ui_def_but(
      block, UI_BTYPE_BLOCK, 0, str, x, y, width, height, NULL, 0.0, 0.0, 0.0, 0.0, tip);
  but->block_create_func = func;
  if (but->func_argN) {
    MEM_freeN(but->func_argN);
  }
  but->func_argN = argN;
  ui_but_update(but);
  return but;
}

uiBut *uiDefPulldownBut(uiBlock *block,
                        uiBlockCreateFunc func,
                        void *arg,
                        const char *str,
                        int x,
                        int y,
                        short width,
                        short height,
                        const char *tip)
{
  uiBut *but = ui_def_but(
      block, UI_BTYPE_PULLDOWN, 0, str, x, y, width, height, arg, 0.0, 0.0, 0.0, 0.0, tip);
  but->block_create_func = func;
  ui_but_update(but);
  return but;
}

uiBut *uiDefMenuBut(uiBlock *block,
                    uiMenuCreateFunc func,
                    void *arg,
                    const char *str,
                    int x,
                    int y,
                    short width,
                    short height,
                    const char *tip)
{
  uiBut *but = ui_def_but(
      block, UI_BTYPE_PULLDOWN, 0, str, x, y, width, height, arg, 0.0, 0.0, 0.0, 0.0, tip);
  but->menu_create_func = func;
  ui_but_update(but);
  return but;
}

uiBut *uiDefIconTextMenuBut(uiBlock *block,
                            uiMenuCreateFunc func,
                            void *arg,
                            int icon,
                            const char *str,
                            int x,
                            int y,
                            short width,
                            short height,
                            const char *tip)
{
  uiBut *but = ui_def_but(
      block, UI_BTYPE_PULLDOWN, 0, str, x, y, width, height, arg, 0.0, 0.0, 0.0, 0.0, tip);

  ui_def_but_icon(but, icon, UI_HAS_ICON);

  but->drawflag |= UI_BUT_ICON_LEFT;
  ui_but_submenu_enable(block, but);

  but->menu_create_func = func;
  ui_but_update(but);

  return but;
}

uiBut *uiDefIconMenuBut(uiBlock *block,
                        uiMenuCreateFunc func,
                        void *arg,
                        int icon,
                        int x,
                        int y,
                        short width,
                        short height,
                        const char *tip)
{
  uiBut *but = ui_def_but(
      block, UI_BTYPE_PULLDOWN, 0, "", x, y, width, height, arg, 0.0, 0.0, 0.0, 0.0, tip);

  ui_def_but_icon(but, icon, UI_HAS_ICON);
  but->drawflag &= ~UI_BUT_ICON_LEFT;

  but->menu_create_func = func;
  ui_but_update(but);

  return but;
}

/* Block button containing both string label and icon */
uiBut *uiDefIconTextBlockBut(uiBlock *block,
                             uiBlockCreateFunc func,
                             void *arg,
                             int icon,
                             const char *str,
                             int x,
                             int y,
                             short width,
                             short height,
                             const char *tip)
{
  uiBut *but = ui_def_but(
      block, UI_BTYPE_BLOCK, 0, str, x, y, width, height, arg, 0.0, 0.0, 0.0, 0.0, tip);

  /* XXX temp, old menu calls pass on icon arrow, which is now UI_BUT_ICON_SUBMENU flag */
  if (icon != ICON_RIGHTARROW_THIN) {
    ui_def_but_icon(but, icon, 0);
    but->drawflag |= UI_BUT_ICON_LEFT;
  }
  but->flag |= UI_HAS_ICON;
  ui_but_submenu_enable(block, but);

  but->block_create_func = func;
  ui_but_update(but);

  return but;
}

/* Block button containing icon */
uiBut *uiDefIconBlockBut(uiBlock *block,
                         uiBlockCreateFunc func,
                         void *arg,
                         int retval,
                         int icon,
                         int x,
                         int y,
                         short width,
                         short height,
                         const char *tip)
{
  uiBut *but = ui_def_but(
      block, UI_BTYPE_BLOCK, retval, "", x, y, width, height, arg, 0.0, 0.0, 0.0, 0.0, tip);

  ui_def_but_icon(but, icon, UI_HAS_ICON);

  but->drawflag |= UI_BUT_ICON_LEFT;

  but->block_create_func = func;
  ui_but_update(but);

  return but;
}

uiBut *uiDefKeyevtButS(uiBlock *block,
                       int retval,
                       const char *str,
                       int x,
                       int y,
                       short width,
                       short height,
                       short *spoin,
                       const char *tip)
{
  uiBut *but = ui_def_but(block,
                          UI_BTYPE_KEY_EVENT | UI_BUT_POIN_SHORT,
                          retval,
                          str,
                          x,
                          y,
                          width,
                          height,
                          spoin,
                          0.0,
                          0.0,
                          0.0,
                          0.0,
                          tip);
  ui_but_update(but);
  return but;
}

/* short pointers hardcoded */
/* modkeypoin will be set to KM_SHIFT, KM_ALT, KM_CTRL, KM_OSKEY bits */
uiBut *uiDefHotKeyevtButS(uiBlock *block,
                          int retval,
                          const char *str,
                          int x,
                          int y,
                          short width,
                          short height,
                          short *keypoin,
                          const short *modkeypoin,
                          const char *tip)
{
  uiBut *but = ui_def_but(block,
                          UI_BTYPE_HOTKEY_EVENT | UI_BUT_POIN_SHORT,
                          retval,
                          str,
                          x,
                          y,
                          width,
                          height,
                          keypoin,
                          0.0,
                          0.0,
                          0.0,
                          0.0,
                          tip);
  but->modifier_key = *modkeypoin;
  ui_but_update(but);
  return but;
}

/* arg is pointer to string/name, use UI_but_func_search_set() below to make this work */
/* here a1 and a2, if set, control thumbnail preview rows/cols */
uiBut *uiDefSearchBut(uiBlock *block,
                      void *arg,
                      int retval,
                      int icon,
                      int maxlen,
                      int x,
                      int y,
                      short width,
                      short height,
                      float a1,
                      float a2,
                      const char *tip)
{
  uiBut *but = ui_def_but(
      block, UI_BTYPE_SEARCH_MENU, retval, "", x, y, width, height, arg, 0.0, maxlen, a1, a2, tip);

  ui_def_but_icon(but, icon, UI_HAS_ICON);

  but->drawflag |= UI_BUT_ICON_LEFT | UI_BUT_TEXT_LEFT;

  ui_but_update(but);

  return but;
}

/**
 * \note The item-pointer (referred to below) is a per search item user pointer
 * passed to #UI_search_item_add (stored in  #uiSearchItems.pointers).
 *
 * \param search_create_fn: Function to create the menu.
 * \param search_update_fn: Function to refresh search content after the search text has changed.
 * \param arg: user value.
 * \param search_arg_free_fn: When non-null, use this function to free \a arg.
 * \param search_exec_fn: Function that executes the action, gets \a arg as the first argument.
 * The second argument as the active item-pointer
 * \param active: When non-null, this item-pointer item will be visible and selected,
 * otherwise the first item will be selected.
 */
void UI_but_func_search_set(uiBut *but,
                            uiButSearchCreateFn search_create_fn,
                            uiButSearchUpdateFn search_update_fn,
                            void *arg,
                            uiButSearchArgFreeFn search_arg_free_fn,
                            uiButHandleFunc search_exec_fn,
                            void *active)
{
  uiButSearch *search_but = (uiButSearch *)but;

  BLI_assert(but->type == UI_BTYPE_SEARCH_MENU);

  /* needed since callers don't have access to internal functions
   * (as an alternative we could expose it) */
  if (search_create_fn == NULL) {
    search_create_fn = ui_searchbox_create_generic;
  }

  if (search_but->arg_free_fn != NULL) {
    search_but->arg_free_fn(search_but->arg);
    search_but->arg = NULL;
  }

  search_but->popup_create_fn = search_create_fn;
  search_but->items_update_fn = search_update_fn;
  search_but->item_active = active;

  search_but->arg = arg;
  search_but->arg_free_fn = search_arg_free_fn;

  if (search_exec_fn) {
#ifdef DEBUG
    if (search_but->but.func) {
      /* watch this, can be cause of much confusion, see: T47691 */
      printf("%s: warning, overwriting button callback with search function callback!\n",
             __func__);
    }
#endif
    /* Handling will pass the active item as arg2 later, so keep it NULL here. */
    UI_but_func_set(but, search_exec_fn, search_but->arg, NULL);
  }

  /* search buttons show red-alert if item doesn't exist, not for menus */
  if (0 == (but->block->flag & UI_BLOCK_LOOP)) {
    /* skip empty buttons, not all buttons need input, we only show invalid */
    if (but->drawstr[0]) {
      ui_but_search_refresh(search_but);
    }
  }
}

void UI_but_func_search_set_context_menu(uiBut *but, uiButSearchContextMenuFn context_menu_fn)
{
  uiButSearch *but_search = (uiButSearch *)but;
  BLI_assert(but->type == UI_BTYPE_SEARCH_MENU);

  but_search->item_context_menu_fn = context_menu_fn;
}

/**
 * \param search_sep_string: when not NULL, this string is used as a separator,
 * showing the icon and highlighted text after the last instance of this string.
 */
void UI_but_func_search_set_sep_string(uiBut *but, const char *search_sep_string)
{
  uiButSearch *but_search = (uiButSearch *)but;
  BLI_assert(but->type == UI_BTYPE_SEARCH_MENU);

  but_search->item_sep_string = search_sep_string;
}

void UI_but_func_search_set_tooltip(uiBut *but, uiButSearchTooltipFn tooltip_fn)
{
  uiButSearch *but_search = (uiButSearch *)but;
  BLI_assert(but->type == UI_BTYPE_SEARCH_MENU);

  but_search->item_tooltip_fn = tooltip_fn;
}

/* Callbacks for operator search button. */
static void operator_enum_search_update_fn(const struct bContext *C,
                                           void *but,
                                           const char *str,
                                           uiSearchItems *items)
{
  wmOperatorType *ot = ((uiBut *)but)->optype;
  PropertyRNA *prop = ot->prop;

  if (prop == NULL) {
    printf("%s: %s has no enum property set\n", __func__, ot->idname);
  }
  else if (RNA_property_type(prop) != PROP_ENUM) {
    printf("%s: %s \"%s\" is not an enum property\n",
           __func__,
           ot->idname,
           RNA_property_identifier(prop));
  }
  else {
    PointerRNA *ptr = UI_but_operator_ptr_get(but); /* Will create it if needed! */

    bool do_free;
    const EnumPropertyItem *all_items;
    RNA_property_enum_items_gettexted((bContext *)C, ptr, prop, &all_items, NULL, &do_free);

<<<<<<< HEAD
    /* Prepare BLI_string_all_words_matched. */
    const size_t str_len = strlen(str);
    const int words_max = BLI_string_max_possible_word_count(str_len);
    int(*words)[2] = BLI_array_alloca(words, words_max);
    const int words_len = BLI_string_find_split_words(str, str_len, ' ', words, words_max);

    RNA_property_enum_items_gettexted((bContext *)C, ptr, prop, &item_array, NULL, &do_free);
=======
    StringSearch *search = BLI_string_search_new();
    for (const EnumPropertyItem *item = all_items; item->identifier; item++) {
      BLI_string_search_add(search, item->name, (void *)item);
    }
>>>>>>> 5eaffd9e

    const EnumPropertyItem **filtered_items;
    int filtered_amount = BLI_string_search_query(search, str, (void ***)&filtered_items);

    for (int i = 0; i < filtered_amount; i++) {
      const EnumPropertyItem *item = filtered_items[i];
      /* note: need to give the index rather than the
       * identifier because the enum can be freed */
<<<<<<< HEAD
      if (BLI_string_all_words_matched(item->name, str, words, words_len)) {
        if (!UI_search_item_add(
                items, item->name, POINTER_FROM_INT(item->value), item->icon, 0, 0)) {
          break;
        }
=======
      if (!UI_search_item_add(
              items, item->name, POINTER_FROM_INT(item->value), item->icon, 0, 0)) {
        break;
>>>>>>> 5eaffd9e
      }
    }

    MEM_freeN((void *)filtered_items);
    BLI_string_search_free(search);

    if (do_free) {
      MEM_freeN((void *)all_items);
    }
  }
}

static void operator_enum_search_exec_fn(struct bContext *UNUSED(C), void *but, void *arg2)
{
  wmOperatorType *ot = ((uiBut *)but)->optype;
  PointerRNA *opptr = UI_but_operator_ptr_get(but); /* Will create it if needed! */

  if (ot) {
    if (ot->prop) {
      RNA_property_enum_set(opptr, ot->prop, POINTER_AS_INT(arg2));
      /* We do not call op from here, will be called by button code.
       * ui_apply_but_funcs_after() (in interface_handlers.c)
       * called this func before checking operators,
       * because one of its parameters is the button itself! */
    }
    else {
      printf("%s: op->prop for '%s' is NULL\n", __func__, ot->idname);
    }
  }
}

/**
 * Same parameters as for uiDefSearchBut, with additional operator type and properties,
 * used by callback to call again the right op with the right options (properties values).
 */
uiBut *uiDefSearchButO_ptr(uiBlock *block,
                           wmOperatorType *ot,
                           IDProperty *properties,
                           void *arg,
                           int retval,
                           int icon,
                           int maxlen,
                           int x,
                           int y,
                           short width,
                           short height,
                           float a1,
                           float a2,
                           const char *tip)
{
  uiBut *but;

  but = uiDefSearchBut(block, arg, retval, icon, maxlen, x, y, width, height, a1, a2, tip);
  UI_but_func_search_set(but,
                         ui_searchbox_create_generic,
                         operator_enum_search_update_fn,
                         but,
                         NULL,
                         operator_enum_search_exec_fn,
                         NULL);

  but->optype = ot;
  but->opcontext = WM_OP_EXEC_DEFAULT;

  if (properties) {
    PointerRNA *ptr = UI_but_operator_ptr_get(but);
    /* Copy idproperties. */
    ptr->data = IDP_CopyProperty(properties);
  }

  return but;
}

void UI_but_node_link_set(uiBut *but, bNodeSocket *socket, const float draw_color[4])
{
  but->flag |= UI_BUT_NODE_LINK;
  but->custom_data = socket;
  rgba_float_to_uchar(but->col, draw_color);
}

void UI_but_number_step_size_set(uiBut *but, float step_size)
{
  uiButNumber *but_number = (uiButNumber *)but;
  BLI_assert(but->type == UI_BTYPE_NUM);

  but_number->step_size = step_size;
  BLI_assert(step_size > 0);
}

void UI_but_number_precision_set(uiBut *but, float precision)
{
  uiButNumber *but_number = (uiButNumber *)but;
  BLI_assert(but->type == UI_BTYPE_NUM);

  but_number->precision = precision;
<<<<<<< HEAD
  BLI_assert(precision > -1);
=======
  /* -1 is a valid value, UI code figures out an appropriate precision then. */
  BLI_assert(precision > -2);
>>>>>>> 5eaffd9e
}

/**
 * push a new event onto event queue to activate the given button
 * (usually a text-field) upon entering a popup
 */
void UI_but_focus_on_enter_event(wmWindow *win, uiBut *but)
{
  wmEvent event;

  wm_event_init_from_window(win, &event);

  event.type = EVT_BUT_OPEN;
  event.val = KM_PRESS;
  event.customdata = but;
  event.customdatafree = false;

  wm_event_add(win, &event);
}

void UI_but_func_hold_set(uiBut *but, uiButHandleHoldFunc func, void *argN)
{
  but->hold_func = func;
  but->hold_argN = argN;
}

void UI_but_string_info_get(bContext *C, uiBut *but, ...)
{
  va_list args;
  uiStringInfo *si;

  const EnumPropertyItem *items = NULL, *item = NULL;
  int totitems;
  bool free_items = false;

  va_start(args, but);
  while ((si = (uiStringInfo *)va_arg(args, void *))) {
    int type = si->type;
    char *tmp = NULL;

    if (type == BUT_GET_LABEL) {
      if (but->str && but->str[0]) {
        const char *str_sep;
        size_t str_len;

        if ((but->flag & UI_BUT_HAS_SEP_CHAR) && (str_sep = strrchr(but->str, UI_SEP_CHAR))) {
          str_len = (str_sep - but->str);
        }
        else {
          str_len = strlen(but->str);
        }

        tmp = BLI_strdupn(but->str, str_len);
      }
      else {
        type = BUT_GET_RNA_LABEL; /* Fail-safe solution... */
      }
    }
    else if (type == BUT_GET_TIP) {
      if (but->tip_func) {
        tmp = but->tip_func(C, but->tip_argN, but->tip);
      }
      else if (but->tip && but->tip[0]) {
        tmp = BLI_strdup(but->tip);
      }
      else {
        type = BUT_GET_RNA_TIP; /* Fail-safe solution... */
      }
    }

    if (type == BUT_GET_RNAPROP_IDENTIFIER) {
      if (but->rnaprop) {
        tmp = BLI_strdup(RNA_property_identifier(but->rnaprop));
      }
    }
    else if (type == BUT_GET_RNASTRUCT_IDENTIFIER) {
      if (but->rnaprop && but->rnapoin.data) {
        tmp = BLI_strdup(RNA_struct_identifier(but->rnapoin.type));
      }
      else if (but->optype) {
        tmp = BLI_strdup(but->optype->idname);
      }
      else if (ELEM(but->type, UI_BTYPE_MENU, UI_BTYPE_PULLDOWN)) {
        MenuType *mt = UI_but_menutype_get(but);
        if (mt) {
          tmp = BLI_strdup(mt->idname);
        }
      }
      else if (but->type == UI_BTYPE_POPOVER) {
        PanelType *pt = UI_but_paneltype_get(but);
        if (pt) {
          tmp = BLI_strdup(pt->idname);
        }
      }
    }
    else if (ELEM(type, BUT_GET_RNA_LABEL, BUT_GET_RNA_TIP)) {
      if (but->rnaprop) {
        if (type == BUT_GET_RNA_LABEL) {
          tmp = BLI_strdup(RNA_property_ui_name(but->rnaprop));
        }
        else {
          const char *t = RNA_property_ui_description(but->rnaprop);
          if (t && t[0]) {
            tmp = BLI_strdup(t);
          }
        }
      }
      else if (but->optype) {
        if (type == BUT_GET_RNA_LABEL) {
          tmp = BLI_strdup(WM_operatortype_name(but->optype, but->opptr));
        }
        else {
          tmp = WM_operatortype_description(C, but->optype, but->opptr);
        }
      }
      else if (ELEM(but->type, UI_BTYPE_MENU, UI_BTYPE_PULLDOWN, UI_BTYPE_POPOVER)) {
        {
          MenuType *mt = UI_but_menutype_get(but);
          if (mt) {
            if (type == BUT_GET_RNA_LABEL) {
              tmp = BLI_strdup(mt->label);
            }
            else {
              /* Not all menus are from Python. */
              if (mt->rna_ext.srna) {
                const char *t = RNA_struct_ui_description(mt->rna_ext.srna);
                if (t && t[0]) {
                  tmp = BLI_strdup(t);
                }
              }
            }
          }
        }

        if (tmp == NULL) {
          wmOperatorType *ot = UI_but_operatortype_get_from_enum_menu(but, NULL);
          if (ot) {
            if (type == BUT_GET_RNA_LABEL) {
              tmp = BLI_strdup(WM_operatortype_name(ot, NULL));
            }
            else {
              tmp = WM_operatortype_description(C, ot, NULL);
            }
          }
        }

        if (tmp == NULL) {
          PanelType *pt = UI_but_paneltype_get(but);
          if (pt) {
            if (type == BUT_GET_RNA_LABEL) {
              tmp = BLI_strdup(pt->label);
            }
            else {
              /* Not all panels are from Python. */
              if (pt->rna_ext.srna) {
                /* Panels don't yet have descriptions, this may be added. */
              }
            }
          }
        }
      }
    }
    else if (type == BUT_GET_RNA_LABEL_CONTEXT) {
      const char *_tmp = BLT_I18NCONTEXT_DEFAULT;
      if (but->rnaprop) {
        _tmp = RNA_property_translation_context(but->rnaprop);
      }
      else if (but->optype) {
        _tmp = RNA_struct_translation_context(but->optype->srna);
      }
      else if (ELEM(but->type, UI_BTYPE_MENU, UI_BTYPE_PULLDOWN)) {
        MenuType *mt = UI_but_menutype_get(but);
        if (mt) {
          _tmp = RNA_struct_translation_context(mt->rna_ext.srna);
        }
      }
      if (BLT_is_default_context(_tmp)) {
        _tmp = BLT_I18NCONTEXT_DEFAULT_BPYRNA;
      }
      tmp = BLI_strdup(_tmp);
    }
    else if (ELEM(type, BUT_GET_RNAENUM_IDENTIFIER, BUT_GET_RNAENUM_LABEL, BUT_GET_RNAENUM_TIP)) {
      PointerRNA *ptr = NULL;
      PropertyRNA *prop = NULL;
      int value = 0;

      /* get the enum property... */
      if (but->rnaprop && RNA_property_type(but->rnaprop) == PROP_ENUM) {
        /* enum property */
        ptr = &but->rnapoin;
        prop = but->rnaprop;
        value = (ELEM(but->type, UI_BTYPE_ROW, UI_BTYPE_TAB)) ? (int)but->hardmax :
                                                                (int)ui_but_value_get(but);
      }
      else if (but->optype) {
        PointerRNA *opptr = UI_but_operator_ptr_get(but);
        wmOperatorType *ot = but->optype;

        /* so the context is passed to itemf functions */
        WM_operator_properties_sanitize(opptr, false);

        /* if the default property of the operator is enum and it is set,
         * fetch the tooltip of the selected value so that "Snap" and "Mirror"
         * operator menus in the Anim Editors will show tooltips for the different
         * operations instead of the meaningless generic operator tooltip
         */
        if (ot->prop && RNA_property_type(ot->prop) == PROP_ENUM) {
          if (RNA_struct_contains_property(opptr, ot->prop)) {
            ptr = opptr;
            prop = ot->prop;
            value = RNA_property_enum_get(opptr, ot->prop);
          }
        }
      }

      /* get strings from matching enum item */
      if (ptr && prop) {
        if (!item) {
          int i;

          RNA_property_enum_items_gettexted(C, ptr, prop, &items, &totitems, &free_items);
          for (i = 0, item = items; i < totitems; i++, item++) {
            if (item->identifier[0] && item->value == value) {
              break;
            }
          }
        }
        if (item && item->identifier) {
          if (type == BUT_GET_RNAENUM_IDENTIFIER) {
            tmp = BLI_strdup(item->identifier);
          }
          else if (type == BUT_GET_RNAENUM_LABEL) {
            tmp = BLI_strdup(item->name);
          }
          else if (item->description && item->description[0]) {
            tmp = BLI_strdup(item->description);
          }
        }
      }
    }
    else if (type == BUT_GET_OP_KEYMAP) {
      if (!ui_block_is_menu(but->block)) {
        char buf[128];
        if (ui_but_event_operator_string(C, but, buf, sizeof(buf))) {
          tmp = BLI_strdup(buf);
        }
      }
    }
    else if (type == BUT_GET_PROP_KEYMAP) {
      /* for properties that are bound to one of the context cycle, etc. keys... */
      char buf[128];
      if (ui_but_event_property_operator_string(C, but, buf, sizeof(buf))) {
        tmp = BLI_strdup(buf);
      }
    }

    si->strinfo = tmp;
  }
  va_end(args);

  if (free_items && items) {
    MEM_freeN((void *)items);
  }
}

/* Program Init/Exit */

void UI_init(void)
{
  ui_resources_init();
}

/* after reading userdef file */
void UI_init_userdef(Main *bmain)
{
  /* fix saved themes */
  init_userdef_do_versions(bmain);
  uiStyleInit();

  BLO_sanitize_experimental_features_userpref_blend(&U);
}

void UI_reinit_font(void)
{
  uiStyleInit();
}

void UI_exit(void)
{
  ui_resources_free();
  ui_but_clipboard_free();
}

void UI_interface_tag_script_reload(void)
{
  ui_interface_tag_script_reload_queries();
}<|MERGE_RESOLUTION|>--- conflicted
+++ resolved
@@ -6658,20 +6658,10 @@
     const EnumPropertyItem *all_items;
     RNA_property_enum_items_gettexted((bContext *)C, ptr, prop, &all_items, NULL, &do_free);
 
-<<<<<<< HEAD
-    /* Prepare BLI_string_all_words_matched. */
-    const size_t str_len = strlen(str);
-    const int words_max = BLI_string_max_possible_word_count(str_len);
-    int(*words)[2] = BLI_array_alloca(words, words_max);
-    const int words_len = BLI_string_find_split_words(str, str_len, ' ', words, words_max);
-
-    RNA_property_enum_items_gettexted((bContext *)C, ptr, prop, &item_array, NULL, &do_free);
-=======
     StringSearch *search = BLI_string_search_new();
     for (const EnumPropertyItem *item = all_items; item->identifier; item++) {
       BLI_string_search_add(search, item->name, (void *)item);
     }
->>>>>>> 5eaffd9e
 
     const EnumPropertyItem **filtered_items;
     int filtered_amount = BLI_string_search_query(search, str, (void ***)&filtered_items);
@@ -6680,17 +6670,9 @@
       const EnumPropertyItem *item = filtered_items[i];
       /* note: need to give the index rather than the
        * identifier because the enum can be freed */
-<<<<<<< HEAD
-      if (BLI_string_all_words_matched(item->name, str, words, words_len)) {
-        if (!UI_search_item_add(
-                items, item->name, POINTER_FROM_INT(item->value), item->icon, 0, 0)) {
-          break;
-        }
-=======
       if (!UI_search_item_add(
               items, item->name, POINTER_FROM_INT(item->value), item->icon, 0, 0)) {
         break;
->>>>>>> 5eaffd9e
       }
     }
 
@@ -6786,12 +6768,8 @@
   BLI_assert(but->type == UI_BTYPE_NUM);
 
   but_number->precision = precision;
-<<<<<<< HEAD
-  BLI_assert(precision > -1);
-=======
   /* -1 is a valid value, UI code figures out an appropriate precision then. */
   BLI_assert(precision > -2);
->>>>>>> 5eaffd9e
 }
 
 /**
