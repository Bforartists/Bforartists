--- conflicted
+++ resolved
@@ -371,15 +371,9 @@
 
 	startx = (xmax * 0.5f) - (width * 0.5f);
 	starty = (ymax * 0.5f) - (height * 0.5f);
-<<<<<<< HEAD
-	
+
 	UI_block_translate(block, startx - block->rect.xmin, starty - block->rect.ymin);
-	
-=======
-
-	ui_block_translate(block, startx - block->rect.xmin, starty - block->rect.ymin);
-
->>>>>>> a802bb50
+
 	/* now recompute bounds and safety */
 	ui_block_bounds_calc(block);
 
@@ -536,89 +530,6 @@
 	return UI_calc_float_precision(prec, value);
 }
 
-<<<<<<< HEAD
-=======
-/* ************** LINK LINE DRAWING  ************* */
-
-/* link line drawing is not part of buttons or theme.. so we stick with it here */
-
-static void ui_draw_linkline(uiLinkLine *line, int highlightActiveLines, int dashInactiveLines)
-{
-	rcti rect;
-
-	if (line->from == NULL || line->to == NULL) return;
-
-	rect.xmin = BLI_rctf_cent_x(&line->from->rect);
-	rect.ymin = BLI_rctf_cent_y(&line->from->rect);
-	rect.xmax = BLI_rctf_cent_x(&line->to->rect);
-	rect.ymax = BLI_rctf_cent_y(&line->to->rect);
-
-	if (dashInactiveLines)
-		UI_ThemeColor(TH_GRID);
-	else if (line->flag & UI_SELECT)
-		glColor3ub(100, 100, 100);
-	else if (highlightActiveLines && ((line->from->flag & UI_ACTIVE) || (line->to->flag & UI_ACTIVE)))
-		UI_ThemeColor(TH_TEXT_HI);
-	else
-		glColor3ub(0, 0, 0);
-
-	ui_draw_link_bezier(&rect);
-}
-
-static void ui_draw_links(uiBlock *block)
-{
-	uiBut *but;
-	uiLinkLine *line;
-
-	/* Draw the gray out lines. Do this first so they appear at the
-	 * bottom of inactive or active lines.
-	 * As we go, remember if we see any active or selected lines. */
-	bool found_selectline = false;
-	bool found_activeline = false;
-
-	for (but = block->buttons.first; but; but = but->next) {
-		if (but->type == UI_BTYPE_LINK && but->link) {
-			for (line = but->link->lines.first; line; line = line->next) {
-				if (!(line->from->flag & UI_ACTIVE) && !(line->to->flag & UI_ACTIVE)) {
-					if (line->deactive)
-						ui_draw_linkline(line, 0, true);
-				}
-				else
-					found_activeline = true;
-
-				if ((line->from->flag & UI_SELECT) || (line->to->flag & UI_SELECT))
-					found_selectline = true;
-			}
-		}
-	}
-
-	/* Draw the inactive lines (lines with neither button being hovered over) */
-	for (but = block->buttons.first; but; but = but->next) {
-		if (but->type == UI_BTYPE_LINK && but->link) {
-			for (line = but->link->lines.first; line; line = line->next) {
-				if (!(line->from->flag & UI_ACTIVE) && !(line->to->flag & UI_ACTIVE)) {
-					if (!line->deactive)
-						ui_draw_linkline(line, 0, false);
-				}
-			}
-		}
-	}
-
-	/* Draw any active lines (lines with either button being hovered over).
-	 * Do this last so they appear on top of inactive and gray out lines. */
-	if (found_activeline) {
-		for (but = block->buttons.first; but; but = but->next) {
-			if (but->type == UI_BTYPE_LINK && but->link) {
-				for (line = but->link->lines.first; line; line = line->next) {
-					if ((line->from->flag & UI_ACTIVE) || (line->to->flag & UI_ACTIVE))
-						ui_draw_linkline(line, !found_selectline, false);
-				}
-			}
-		}
-	}
-}
-
->>>>>>> a802bb50
 /* ************** BLOCK ENDING FUNCTION ************* */
 
 /* NOTE: if but->poin is allocated memory for every defbut, things fail... */
@@ -661,41 +572,6 @@
 	return but_new;
 }
 
-<<<<<<< HEAD
-=======
-/* oldbut is being inserted in new block, so we use the lines from new button, and replace button pointers */
-static void ui_but_update_linklines(uiBlock *block, uiBut *oldbut, uiBut *newbut)
-{
-	uiLinkLine *line;
-	uiBut *but;
-
-	/* if active button is UI_BTYPE_LINK */
-	if (newbut->type == UI_BTYPE_LINK && newbut->link) {
-
-		SWAP(uiLink *, oldbut->link, newbut->link);
-
-		for (line = oldbut->link->lines.first; line; line = line->next) {
-			if (line->to == newbut)
-				line->to = oldbut;
-			if (line->from == newbut)
-				line->from = oldbut;
-		}
-	}
-
-	/* check all other button links */
-	for (but = block->buttons.first; but; but = but->next) {
-		if (but != newbut && but->type == UI_BTYPE_LINK && but->link) {
-			for (line = but->link->lines.first; line; line = line->next) {
-				if (line->to == newbut)
-					line->to = oldbut;
-				if (line->from == newbut)
-					line->from = oldbut;
-			}
-		}
-	}
-}
-
->>>>>>> a802bb50
 /**
  * \return true when \a but_p is set (only done for active buttons).
  */
@@ -1427,12 +1303,7 @@
 	ARegion *ar;
 	uiBut *but;
 	rcti rect;
-<<<<<<< HEAD
-	
-=======
-	int multisample_enabled;
-
->>>>>>> a802bb50
+
 	/* get menu region or area region */
 	ar = CTX_wm_menu(C);
 	if (!ar)
@@ -1442,13 +1313,8 @@
 		UI_block_end(C, block);
 
 	/* we set this only once */
-<<<<<<< HEAD
 	glBlendFuncSeparate(GL_SRC_ALPHA, GL_ONE_MINUS_SRC_ALPHA, GL_ONE, GL_ONE_MINUS_SRC_ALPHA);
-	
-=======
-	glBlendFunc(GL_SRC_ALPHA, GL_ONE_MINUS_SRC_ALPHA);
-
->>>>>>> a802bb50
+
 	/* scale fonts */
 	ui_fontscale(&style.paneltitle.points, block->aspect);
 	ui_fontscale(&style.grouplabel.points, block->aspect);
@@ -1491,13 +1357,10 @@
 		}
 	}
 
-<<<<<<< HEAD
 	UI_widgetbase_draw_cache_end();
 	UI_icon_draw_cache_end();
 	BLF_batch_draw_end();
-	
-=======
->>>>>>> a802bb50
+
 	/* restore matrix */
 	gpuPopProjectionMatrix();
 	gpuPopMatrix();
@@ -1530,18 +1393,11 @@
 	}
 }
 
-<<<<<<< HEAD
 void UI_region_message_subscribe(ARegion *ar, struct wmMsgBus *mbus)
 {
 	for (uiBlock *block = ar->uiblocks.first; block; block = block->next) {
 		ui_block_message_subscribe(ar, mbus, block);
 	}
-=======
-	if (multisample_enabled)
-		glEnable(GL_MULTISAMPLE);
-
-	ui_draw_links(block);
->>>>>>> a802bb50
 }
 
 /* ************* EVENTS ************* */
@@ -1637,86 +1493,6 @@
 	}
 }
 
-<<<<<<< HEAD
-=======
-static uiBut *ui_linkline_find_inlink(uiBlock *block, void *poin)
-{
-	uiBut *but;
-
-	but = block->buttons.first;
-	while (but) {
-		if (but->type == UI_BTYPE_INLINK) {
-			if (but->poin == poin) return but;
-		}
-		but = but->next;
-	}
-	return NULL;
-}
-
-static void ui_linkline_add(ListBase *listb, uiBut *but, uiBut *bt, short deactive)
-{
-	uiLinkLine *line;
-
-	line = MEM_callocN(sizeof(uiLinkLine), "linkline");
-	BLI_addtail(listb, line);
-	line->from = but;
-	line->to = bt;
-	line->deactive = deactive;
-}
-
-uiBut *UI_block_links_find_inlink(uiBlock *block, void *poin)
-{
-	return ui_linkline_find_inlink(block, poin);
-}
-
-void UI_block_links_compose(uiBlock *block)
-{
-	uiBut *but, *bt;
-	uiLink *link;
-	void ***ppoin;
-	int a;
-
-	but = block->buttons.first;
-	while (but) {
-		if (but->type == UI_BTYPE_LINK) {
-			link = but->link;
-
-			/* for all pointers in the array */
-			if (link) {
-				if (link->ppoin) {
-					ppoin = link->ppoin;
-					for (a = 0; a < *(link->totlink); a++) {
-						bt = ui_linkline_find_inlink(block, (*ppoin)[a]);
-						if (bt) {
-							if ((but->flag & UI_BUT_SCA_LINK_GREY) || (bt->flag & UI_BUT_SCA_LINK_GREY)) {
-								ui_linkline_add(&link->lines, but, bt, true);
-							}
-							else {
-								ui_linkline_add(&link->lines, but, bt, false);
-							}
-
-						}
-					}
-				}
-				else if (link->poin) {
-					bt = ui_linkline_find_inlink(block, *link->poin);
-					if (bt) {
-						if ((but->flag & UI_BUT_SCA_LINK_GREY) || (bt->flag & UI_BUT_SCA_LINK_GREY)) {
-							ui_linkline_add(&link->lines, but, bt, true);
-						}
-						else {
-							ui_linkline_add(&link->lines, but, bt, false);
-						}
-					}
-				}
-			}
-		}
-		but = but->next;
-	}
-}
-
-
->>>>>>> a802bb50
 /* ************************************************ */
 
 void UI_block_lock_set(uiBlock *block, bool val, const char *lockstr)
@@ -1733,7 +1509,6 @@
 	block->lockstr = NULL;
 }
 
-<<<<<<< HEAD
 /* *********************** data get/set ***********************
  * this either works with the pointed to data, or can work with
  * an edit override pointer while dragging for example */
@@ -1800,36 +1575,6 @@
 		                           NULL, NULL))
 		{
 			/* TODO(sergey): Anything to do here to recover? */
-=======
-/* *************************************************************** */
-
-void ui_linkline_remove(uiLinkLine *line, uiBut *but)
-{
-	uiLink *link;
-	int a, b;
-
-	BLI_remlink(&but->link->lines, line);
-
-	link = line->from->link;
-
-	/* are there more pointers allowed? */
-	if (link->ppoin) {
-
-		if (*(link->totlink) == 1) {
-			*(link->totlink) = 0;
-			MEM_freeN(*(link->ppoin));
-			*(link->ppoin) = NULL;
-		}
-		else {
-			b = 0;
-			for (a = 0; a < (*(link->totlink)); a++) {
-				if ((*(link->ppoin))[a] != line->to->poin) {
-					(*(link->ppoin))[b] = (*(link->ppoin))[a];
-					b++;
-				}
-			}
-			(*(link->totlink))--;
->>>>>>> a802bb50
 		}
 		MEM_freeN((void *)rna_path);
 	}
@@ -2635,15 +2380,10 @@
 					return true;
 				}
 				else {
-<<<<<<< HEAD
 					/* RNA pointer */
 					PointerRNA rptr;
 					PointerRNA ptr = but->rnasearchpoin;
 					PropertyRNA *prop = but->rnasearchprop;
-=======
-					ptr = but->rnasearchpoin;
-					prop = but->rnasearchprop;
->>>>>>> a802bb50
 
 					if (prop && RNA_property_collection_lookup_string(&ptr, prop, str, &rptr))
 						RNA_property_pointer_set(&but->rnapoin, but->rnaprop, rptr);
@@ -4211,22 +3951,6 @@
 
 /* END Button containing both string label and icon */
 
-<<<<<<< HEAD
-=======
-void UI_but_link_set(uiBut *but, void **poin, void ***ppoin, short *tot, int from, int to)
-{
-	uiLink *link;
-
-	link = but->link = MEM_callocN(sizeof(uiLink), "new uilink");
-
-	link->poin = poin;
-	link->ppoin = ppoin;
-	link->totlink = tot;
-	link->fromcode = from;
-	link->tocode = to;
-}
-
->>>>>>> a802bb50
 /* cruft to make uiBlock and uiBut private */
 
 int UI_blocklist_min_y_get(ListBase *lb)
@@ -4921,12 +4645,9 @@
 				if (!item) {
 					int i;
 
-<<<<<<< HEAD
 					/* so the context is passed to itemf functions */
 					WM_operator_properties_sanitize(ptr, false);
 
-=======
->>>>>>> a802bb50
 					RNA_property_enum_items_gettexted(C, ptr, prop, &items, &totitems, &free_items);
 					for (i = 0, item = items; i < totitems; i++, item++) {
 						if (item->identifier[0] && item->value == value)
