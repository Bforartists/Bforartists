--- conflicted
+++ resolved
@@ -2026,13 +2026,8 @@
   if (but->editstr || (but->drawflag & BUT_TEXT_LEFT)) {
     align = UI_STYLE_TEXT_LEFT;
   }
-<<<<<<< HEAD
-  else if (but->drawflag & UI_BUT_TEXT_RIGHT) {
+  else if (but->drawflag & BUT_TEXT_RIGHT) {
     align = UI_STYLE_TEXT_LEFT; /* bfa align text in split props left */
-=======
-  else if (but->drawflag & BUT_TEXT_RIGHT) {
-    align = UI_STYLE_TEXT_RIGHT;
->>>>>>> 1536700a
   }
   else {
     align = UI_STYLE_TEXT_CENTER;
