--- conflicted
+++ resolved
@@ -2068,11 +2068,7 @@
       GPU_blend(GPU_BLEND_ALPHA);
       UI_widgetbase_draw_cache_flush();
       uint pos = GPU_vertformat_attr_add(
-<<<<<<< HEAD
-          immVertexFormat(), "pos", GPU_COMP_F32, 2, GPU_FETCH_FLOAT);
-=======
           immVertexFormat(), "pos", blender::gpu::VertAttrType::SFLOAT_32_32);
->>>>>>> 9a41dc73
       immBindBuiltinProgram(GPU_SHADER_3D_UNIFORM_COLOR);
       immUniformColor4ubv(wcol->item);
       const auto boxes = BLF_str_selection_boxes(
@@ -2126,11 +2122,7 @@
       GPU_blend(GPU_BLEND_NONE);
 
       uint pos = GPU_vertformat_attr_add(
-<<<<<<< HEAD
-          immVertexFormat(), "pos", GPU_COMP_F32, 2, GPU_FETCH_FLOAT);
-=======
           immVertexFormat(), "pos", blender::gpu::VertAttrType::SFLOAT_32_32);
->>>>>>> 9a41dc73
       immBindBuiltinProgram(GPU_SHADER_3D_UNIFORM_COLOR);
 
       immUniformThemeColor(TH_WIDGET_TEXT_CURSOR);
