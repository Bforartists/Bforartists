/* SPDX-FileCopyrightText: 2023 Blender Authors
 *
 * SPDX-License-Identifier: GPL-2.0-or-later */

/** \file
 * \ingroup edinterface
 */

#include "AS_asset_representation.hh"

#include "DNA_space_types.h"
#include "DNA_userdef_types.h"

#include "BKE_screen.hh"

#include "BLI_string.h"
#include "BLI_string_ref.hh"

<<<<<<< HEAD
#include "BLO_readfile.hh"

=======
>>>>>>> 727c11bd
#include "ED_asset.hh"
#include "ED_screen.hh"

#include "MEM_guardedalloc.h"

#include "RNA_access.hh"
#include "RNA_prototypes.h"

#include "UI_interface.hh"

#include "WM_types.hh"

#include "interface_intern.hh"

using namespace blender;
using namespace blender::ed;

struct AssetViewListData {
  AssetLibraryReference asset_library_ref;
  AssetFilterSettings filter_settings;
  bScreen *screen;
  bool show_names;
};

static void asset_view_item_but_drag_set(uiBut *but, AssetHandle *asset_handle)
{
  blender::asset_system::AssetRepresentation *asset = asset::handle_get_representation(
      asset_handle);

  UI_but_dragflag_enable(but, UI_BUT_DRAG_FULL_BUT);

  ID *id = asset->local_id();
  if (id != nullptr) {
    UI_but_drag_set_id(but, id);
    return;
  }

  const eAssetImportMethod import_method = asset->get_import_method().value_or(
      ASSET_IMPORT_APPEND_REUSE);

  ImBuf *imbuf = asset::list::asset_image_get(asset_handle);
  UI_but_drag_set_asset(
      but, asset, import_method, asset::handle_get_preview_icon_id(asset_handle), imbuf, 1.0f, false, false); /* BFA - "false, false" is needed for setting #use_instance and location from UI before executing the drop operator */
}

static void asset_view_draw_item(uiList *ui_list,
                                 const bContext * /*C*/,
                                 uiLayout *layout,
                                 PointerRNA * /*dataptr*/,
                                 PointerRNA * /*itemptr*/,
                                 int /*icon*/,
                                 PointerRNA * /*active_dataptr*/,
                                 const char * /*active_propname*/,
                                 int index,
                                 int /*flt_flag*/)
{
  AssetViewListData *list_data = (AssetViewListData *)ui_list->dyn_data->customdata;

  AssetHandle asset_handle = asset::list::asset_handle_get_by_index(&list_data->asset_library_ref,
                                                                    index);

  PointerRNA file_ptr = RNA_pointer_create(&list_data->screen->id,
                                           &RNA_FileSelectEntry,
                                           const_cast<FileDirEntry *>(asset_handle.file_data));
  uiLayoutSetContextPointer(layout, "active_file", &file_ptr);

  uiBlock *block = uiLayoutGetBlock(layout);
  const bool show_names = list_data->show_names;
  const float size_x = UI_preview_tile_size_x();
  const float size_y = show_names ? UI_preview_tile_size_y() : UI_preview_tile_size_y_no_label();
  uiBut *but = uiDefIconTextBut(
      block,
      UI_BTYPE_PREVIEW_TILE,
      0,
      asset::handle_get_preview_icon_id(&asset_handle),
      show_names ? asset::handle_get_representation(&asset_handle)->get_name().c_str() : "",
      0,
      0,
      size_x,
      size_y,
      nullptr,
      0,
      0,
      0,
      0,
      "");
  ui_def_but_icon(but,
                  asset::handle_get_preview_icon_id(&asset_handle),
                  /* NOLINTNEXTLINE: bugprone-suspicious-enum-usage */
                  UI_HAS_ICON | UI_BUT_ICON_PREVIEW);
  but->emboss = UI_EMBOSS_NONE;
  if (!ui_list->dyn_data->custom_drag_optype) {
    asset_view_item_but_drag_set(but, &asset_handle);
  }
}

static void asset_view_filter_items(uiList *ui_list,
                                    const bContext *C,
                                    PointerRNA *dataptr,
                                    const char *propname)
{
  AssetViewListData *list_data = (AssetViewListData *)ui_list->dyn_data->customdata;
  AssetFilterSettings &filter_settings = list_data->filter_settings;

  uiListNameFilter name_filter(*ui_list);

  UI_list_filter_and_sort_items(
      ui_list,
      C,
      [&name_filter, list_data, &filter_settings](
          const PointerRNA &itemptr, blender::StringRefNull name, int index) {
        asset_system::AssetRepresentation *asset = asset::list::asset_get_by_index(
            list_data->asset_library_ref, index);

        if (!asset::filter_matches_asset(&filter_settings, *asset)) {
          return UI_LIST_ITEM_NEVER_SHOW;
        }
        return name_filter(itemptr, name, index);
      },
      dataptr,
      propname,
      [list_data](const PointerRNA & /*itemptr*/, int index) -> std::string {
        asset_system::AssetRepresentation *asset = asset::list::asset_get_by_index(
            list_data->asset_library_ref, index);

        return asset->get_name();
      });
}

static void asset_view_listener(uiList * /*ui_list*/, wmRegionListenerParams *params)
{
  const wmNotifier *notifier = params->notifier;

  switch (notifier->category) {
    case NC_ID: {
      if (ELEM(notifier->action, NA_RENAME)) {
        asset::list::storage_tag_main_data_dirty();
      }
      break;
    }
  }

  if (asset::list::listen(params->notifier)) {
    ED_region_tag_redraw(params->region);
  }
}

uiListType *UI_UL_asset_view()
{
  uiListType *list_type = (uiListType *)MEM_callocN(sizeof(*list_type), __func__);

  STRNCPY(list_type->idname, "UI_UL_asset_view");
  list_type->draw_item = asset_view_draw_item;
  list_type->filter_items = asset_view_filter_items;
  list_type->listener = asset_view_listener;

  return list_type;
}

static void populate_asset_collection(const AssetLibraryReference &asset_library_ref,
                                      PointerRNA &assets_dataptr,
                                      const char *assets_propname)
{
  PropertyRNA *assets_prop = RNA_struct_find_property(&assets_dataptr, assets_propname);
  if (!assets_prop) {
    RNA_warning("Asset collection not found");
    return;
  }
  if (RNA_property_type(assets_prop) != PROP_COLLECTION) {
    RNA_warning("Expected a collection property");
    return;
  }
  if (!RNA_struct_is_a(RNA_property_pointer_type(&assets_dataptr, assets_prop), &RNA_AssetHandle))
  {
    RNA_warning("Expected a collection property for AssetHandle items");
    return;
  }

  RNA_property_collection_clear(&assets_dataptr, assets_prop);

  asset::list::iterate(asset_library_ref, [&](AssetHandle /*asset*/) {
    /* XXX creating a dummy #RNA_AssetHandle collection item. It's #file_data will be null. This is
     * because the #FileDirEntry may be freed while iterating, there's a cache for them with a
     * maximum size. Further code will query as needed it using the collection index. */

    PointerRNA itemptr;
    RNA_property_collection_add(&assets_dataptr, assets_prop, &itemptr);
    PointerRNA fileptr = RNA_pointer_create(nullptr, &RNA_FileSelectEntry, nullptr);
    RNA_pointer_set(&itemptr, "file_data", fileptr);

    return true;
  });
}

void uiTemplateAssetView(uiLayout *layout,
                         const bContext *C,
                         const char *list_id,
                         PointerRNA *asset_library_dataptr,
                         const char *asset_library_propname,
                         PointerRNA *assets_dataptr,
                         const char *assets_propname,
                         PointerRNA *active_dataptr,
                         const char *active_propname,
                         const AssetFilterSettings *filter_settings,
                         const int display_flags,
                         const char *activate_opname,
                         PointerRNA *r_activate_op_properties,
                         const char *drag_opname,
                         PointerRNA *r_drag_op_properties)
{
  if (!list_id || !list_id[0]) {
    RNA_warning("Asset view needs a valid identifier");
    return;
  }

  uiLayout *col = uiLayoutColumn(layout, false);

  PropertyRNA *asset_library_prop = RNA_struct_find_property(asset_library_dataptr,
                                                             asset_library_propname);
  AssetLibraryReference asset_library_ref = asset::library_reference_from_enum_value(
      RNA_property_enum_get(asset_library_dataptr, asset_library_prop));

  uiLayout *row = uiLayoutRow(col, true);
  if ((display_flags & UI_TEMPLATE_ASSET_DRAW_NO_LIBRARY) == 0) {
    uiItemFullR(row,
                asset_library_dataptr,
                asset_library_prop,
                RNA_NO_INDEX,
                0,
                UI_ITEM_NONE,
                "",
                ICON_NONE);
    if (asset_library_ref.type != ASSET_LIBRARY_LOCAL) {
      uiItemO(row, "", ICON_FILE_REFRESH, "ASSET_OT_library_refresh");
    }
  }

  asset::list::storage_fetch(&asset_library_ref, C);
  asset::list::ensure_previews_job(&asset_library_ref, C);
  const int tot_items = asset::list::size(&asset_library_ref);

  populate_asset_collection(asset_library_ref, *assets_dataptr, assets_propname);

  AssetViewListData *list_data = (AssetViewListData *)MEM_mallocN(sizeof(*list_data),
                                                                  "AssetViewListData");
  list_data->asset_library_ref = asset_library_ref;
  list_data->filter_settings = *filter_settings;
  list_data->screen = CTX_wm_screen(C);
  list_data->show_names = (display_flags & UI_TEMPLATE_ASSET_DRAW_NO_NAMES) == 0;

  uiTemplateListFlags template_list_flags = UI_TEMPLATE_LIST_NO_GRIP;
  if ((display_flags & UI_TEMPLATE_ASSET_DRAW_NO_NAMES) != 0) {
    template_list_flags |= UI_TEMPLATE_LIST_NO_NAMES;
  }
  if ((display_flags & UI_TEMPLATE_ASSET_DRAW_NO_FILTER) != 0) {
    template_list_flags |= UI_TEMPLATE_LIST_NO_FILTER_OPTIONS;
  }

  uiLayout *subcol = uiLayoutColumn(col, false);

  uiLayoutSetScaleX(subcol, 0.8f);
  uiLayoutSetScaleY(subcol, 0.8f);

  /* TODO can we have some kind of model-view API to handle referencing, filtering and lazy loading
   * (of previews) of the items? */
  uiList *list = uiTemplateList_ex(subcol,
                                   C,
                                   "UI_UL_asset_view",
                                   list_id,
                                   assets_dataptr,
                                   assets_propname,
                                   active_dataptr,
                                   active_propname,
                                   nullptr,
                                   tot_items,
                                   0,
                                   UILST_LAYOUT_BIG_PREVIEW_GRID,
                                   0,
                                   template_list_flags,
                                   list_data);
  if (!list) {
    /* List creation failed. */
    MEM_freeN(list_data);
    return;
  }

  if (activate_opname) {
    PointerRNA *ptr = UI_list_custom_activate_operator_set(
        list, activate_opname, r_activate_op_properties != nullptr);
    if (r_activate_op_properties && ptr) {
      *r_activate_op_properties = *ptr;
    }
  }
  if (drag_opname) {
    PointerRNA *ptr = UI_list_custom_drag_operator_set(
        list, drag_opname, r_drag_op_properties != nullptr);
    if (r_drag_op_properties && ptr) {
      *r_drag_op_properties = *ptr;
    }
  }
}<|MERGE_RESOLUTION|>--- conflicted
+++ resolved
@@ -16,11 +16,6 @@
 #include "BLI_string.h"
 #include "BLI_string_ref.hh"
 
-<<<<<<< HEAD
-#include "BLO_readfile.hh"
-
-=======
->>>>>>> 727c11bd
 #include "ED_asset.hh"
 #include "ED_screen.hh"
 
