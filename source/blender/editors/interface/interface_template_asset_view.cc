--- conflicted
+++ resolved
@@ -16,11 +16,6 @@
 #include "BLI_string.h"
 #include "BLI_string_ref.hh"
 
-<<<<<<< HEAD
-#include "BLO_readfile.hh"
-
-=======
->>>>>>> 6f0ef0e3
 #include "ED_asset.hh"
 #include "ED_screen.hh"
 
