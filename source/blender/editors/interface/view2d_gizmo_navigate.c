--- conflicted
+++ resolved
@@ -228,23 +228,13 @@
   int icon_mini_slot = 0;
 
   gz = navgroup->gz_array[GZ_INDEX_ZOOM];
-<<<<<<< HEAD
-  gz->matrix_basis[3][0] = co[0] - 10 - (icon_offset_mini * icon_mini_slot++); /* bfa- changed back navigation buttons to horizontal, 10 px offset*/
-  gz->matrix_basis[3][1] = co[1]; /* bfa- changed back navigation buttons to horizontal*/
+  gz->matrix_basis[3][0] = roundf(co[0]) - 10 - (icon_offset_mini * icon_mini_slot++); /* bfa- changed back navigation buttons to horizontal, 10 px offset*/
+  gz->matrix_basis[3][1] = roundf(co[1]); /* bfa- changed back navigation buttons to horizontal*/
   WM_gizmo_set_flag(gz, WM_GIZMO_HIDDEN, false);
 
   gz = navgroup->gz_array[GZ_INDEX_MOVE];
-  gz->matrix_basis[3][0] = co[0] - (icon_offset_mini * icon_mini_slot++); /* bfa- changed back navigation buttons to horizontal*/
-  gz->matrix_basis[3][1] = co[1]; /* bfa- changed back navigation buttons to horizontal*/
-=======
-  gz->matrix_basis[3][0] = roundf(co[0]);
-  gz->matrix_basis[3][1] = roundf(co[1] - (icon_offset_mini * icon_mini_slot++));
-  WM_gizmo_set_flag(gz, WM_GIZMO_HIDDEN, false);
-
-  gz = navgroup->gz_array[GZ_INDEX_MOVE];
-  gz->matrix_basis[3][0] = roundf(co[0]);
-  gz->matrix_basis[3][1] = roundf(co[1] - (icon_offset_mini * icon_mini_slot++));
->>>>>>> de9c7bae
+  gz->matrix_basis[3][0] = roundf(co[0]) - (icon_offset_mini * icon_mini_slot++); /* bfa- changed back navigation buttons to horizontal*/
+  gz->matrix_basis[3][1] = roundf(co[1]); /* bfa- changed back navigation buttons to horizontal*/
   WM_gizmo_set_flag(gz, WM_GIZMO_HIDDEN, false);
 }
 
