--- conflicted
+++ resolved
@@ -781,20 +781,15 @@
   }
 
   /* Tip Label (only for buttons not already showing the label).
-<<<<<<< HEAD
-   * Check prefix instead of comparing because the button may include the shortcut. */
-
-  /* bfa - turned off this specific check. */
-  /* if (but_label.strinfo && !STRPREFIX(but->drawstr, but_label.strinfo)) { */
-
-  /* bfa - add the prefix everywhere in case it is not NULL! */
-  if (but_label.strinfo != NULL) {
-=======
    * Check prefix instead of comparing because the button may include the shortcut.
    * Buttons with dynamic tool-tips also don't get their default label here since they
    * can already provide more accurate and specific tool-tip content. */
-  if (but_label.strinfo && !STRPREFIX(but->drawstr, but_label.strinfo) && !but->tip_func) {
->>>>>>> ffc3c2e0
+
+  /* bfa - turned off this specific check. */
+  /* if (but_label.strinfo && !STRPREFIX(but->drawstr, but_label.strinfo)) { */
+
+  /* bfa - add the prefix everywhere in case it is not NULL! */
+  if (but_label.strinfo != NULL) {
     uiTooltipField *field = text_field_add(
         data, uiTooltipFormat::Style::Header, uiTooltipFormat::ColorID::Normal);
     /* bfa - Some buttons do not have an explicit button title. (e.g. the properties editor tab
