/*
 * ***** BEGIN GPL LICENSE BLOCK *****
 *
 * This program is free software; you can redistribute it and/or
 * modify it under the terms of the GNU General Public License
 * as published by the Free Software Foundation; either version 2
 * of the License, or (at your option) any later version.
 *
 * This program is distributed in the hope that it will be useful,
 * but WITHOUT ANY WARRANTY; without even the implied warranty of
 * MERCHANTABILITY or FITNESS FOR A PARTICULAR PURPOSE.  See the
 * GNU General Public License for more details.
 *
 * You should have received a copy of the GNU General Public License
 * along with this program; if not, write to the Free Software Foundation,
 * Inc., 51 Franklin Street, Fifth Floor, Boston, MA 02110-1301, USA.
 *
 * The Original Code is Copyright (C) 2008 Blender Foundation.
 * All rights reserved.
 *
 *
 * Contributor(s): Blender Foundation
 *
 * ***** END GPL LICENSE BLOCK *****
 */

/** \file ED_object.h
 *  \ingroup editors
 */

#ifndef __ED_OBJECT_H__
#define __ED_OBJECT_H__

#ifdef __cplusplus
extern "C" {
#endif

struct bFaceMap;
struct Base;
struct EnumPropertyItem;
struct ID;
struct Main;
struct ModifierData;
struct Object;
struct ReportList;
struct Scene;
struct ViewLayer;
struct bConstraint;
struct bContext;
struct bPoseChannel;
struct wmKeyConfig;
struct wmKeyMap;
struct wmOperator;
struct wmOperatorType;
struct wmWindow;
struct wmWindowManager;
struct PointerRNA;
struct PropertyRNA;
struct EnumPropertyItem;
struct Depsgraph;

#include "DNA_object_enums.h"

/* object_edit.c */
struct Object *ED_object_context(struct bContext *C);               /* context.object */
struct Object *ED_object_active_context(struct bContext *C); /* context.object or context.active_object */

/* object_ops.c */
void ED_operatortypes_object(void);
void ED_operatormacros_object(void);
void ED_keymap_object(struct wmKeyConfig *keyconf);

/* object_relations.c */
typedef enum eParentType {
	PAR_OBJECT,
	PAR_ARMATURE,
	PAR_ARMATURE_NAME,
	PAR_ARMATURE_ENVELOPE,
	PAR_ARMATURE_AUTO,
	PAR_BONE,
	PAR_BONE_RELATIVE,
	PAR_CURVE,
	PAR_FOLLOW,
	PAR_PATH_CONST,
	PAR_LATTICE,
	PAR_VERTEX,
	PAR_VERTEX_TRI,
} eParentType;

typedef enum eObjectSelect_Mode {
	BA_DESELECT = 0,
	BA_SELECT = 1,
	BA_INVERT = 2,
} eObjectSelect_Mode;

#ifdef __RNA_TYPES_H__
extern struct EnumPropertyItem prop_clear_parent_types[];
extern struct EnumPropertyItem prop_make_parent_types[];
#endif

bool ED_object_parent_set(struct ReportList *reports, const struct bContext *C, struct Scene *scene, struct Object *ob,
                          struct Object *par, int partype, const bool xmirror, const bool keep_transform,
                          const int vert_par[3]);
void ED_object_parent_clear(struct Object *ob, const int type);

void ED_keymap_proportional_cycle(struct wmKeyConfig *keyconf, struct wmKeyMap *keymap);
void ED_keymap_proportional_obmode(struct wmKeyConfig *keyconf, struct wmKeyMap *keymap);
void ED_keymap_proportional_maskmode(struct wmKeyConfig *keyconf, struct wmKeyMap *keymap);
void ED_keymap_proportional_editmode(struct wmKeyConfig *keyconf, struct wmKeyMap *keymap,
                                     const bool do_connected);

void ED_object_base_select(struct Base *base, eObjectSelect_Mode mode);
void ED_object_base_activate(struct bContext *C, struct Base *base);
void ED_object_base_free_and_unlink(struct Main *bmain, struct Scene *scene, struct Object *ob);

/* single object duplicate, if (dupflag == 0), fully linked, else it uses the flags given */
struct Base *ED_object_add_duplicate(struct Main *bmain, struct Scene *scene, struct ViewLayer *view_layer, struct Base *base, int dupflag);

void ED_object_parent(struct Object *ob, struct Object *parent, const int type, const char *substr);

/* bitflags for enter/exit editmode */
enum {
	EM_FREEDATA         = (1 << 0),
	EM_WAITCURSOR       = (1 << 1),
	EM_IGNORE_LAYER     = (1 << 3),
	EM_NO_CONTEXT       = (1 << 4),
};
bool ED_object_editmode_exit_ex(
        struct Main *bmain, struct Scene *scene, struct Object *obedit, int flag);
bool ED_object_editmode_exit(struct bContext *C, int flag);

bool ED_object_editmode_enter_ex(struct Main *bmain, struct Scene *scene, struct Object *ob, int flag);
bool ED_object_editmode_enter(struct bContext *C, int flag);
bool ED_object_editmode_load(struct Main *bmain, struct Object *obedit);

bool ED_object_editmode_calc_active_center(struct Object *obedit, const bool select_only, float r_center[3]);


void ED_object_vpaintmode_enter_ex(
        struct Depsgraph *depsgraph, struct wmWindowManager *wm,
        struct Scene *scene, struct Object *ob);
void ED_object_vpaintmode_enter(struct bContext *C);
void ED_object_wpaintmode_enter_ex(
        struct Depsgraph *depsgraph, struct wmWindowManager *wm,
        struct Scene *scene, struct Object *ob);
void ED_object_wpaintmode_enter(struct bContext *C);

void ED_object_vpaintmode_exit_ex(struct Object *ob);
void ED_object_vpaintmode_exit(struct bContext *C);
void ED_object_wpaintmode_exit_ex(struct Object *ob);
void ED_object_wpaintmode_exit(struct bContext *C);

void ED_object_sculptmode_enter_ex(
<<<<<<< HEAD
        struct Depsgraph *depsgraph,
        struct Scene *scene, struct Object *ob,
=======
        struct Main *bmain, struct Scene *scene, struct Object *ob,
>>>>>>> ac7ffbe9
        struct ReportList *reports);
void ED_object_sculptmode_enter(struct bContext *C, struct ReportList *reports);
void ED_object_sculptmode_exit_ex(
        struct Depsgraph *depsgraph,
        struct Scene *scene, struct Object *ob);
void ED_object_sculptmode_exit(struct bContext *C);

void ED_object_location_from_view(struct bContext *C, float loc[3]);
void ED_object_rotation_from_quat(float rot[3], const float quat[4], const char align_axis);
void ED_object_rotation_from_view(struct bContext *C, float rot[3], const char align_axis);
void ED_object_base_init_transform(struct bContext *C, struct Base *base, const float loc[3], const float rot[3]);
float ED_object_new_primitive_matrix(
        struct bContext *C, struct Object *editob,
        const float loc[3], const float rot[3], float primmat[4][4]);


/* Avoid allowing too much insane values even by typing (typos can hang/crash Blender otherwise). */
#define OBJECT_ADD_SIZE_MAXF 1.0e12f

void ED_object_add_unit_props(struct wmOperatorType *ot);
void ED_object_add_generic_props(struct wmOperatorType *ot, bool do_editmode);
void ED_object_add_mesh_props(struct wmOperatorType *ot);
bool ED_object_add_generic_get_opts(struct bContext *C, struct wmOperator *op, const char view_align_axis,
                                    float loc[3], float rot[3],
                                    bool *enter_editmode, unsigned int *layer, bool *is_view_aligned);

struct Object *ED_object_add_type(
        struct bContext *C,
        int type, const char *name, const float loc[3], const float rot[3],
        bool enter_editmode, unsigned int layer)
        ATTR_NONNULL(1) ATTR_RETURNS_NONNULL;

void ED_object_single_users(struct Main *bmain, struct Scene *scene, const bool full, const bool copy_groups);
void ED_object_single_user(struct Main *bmain, struct Scene *scene, struct Object *ob);

/* object motion paths */
void ED_objects_clear_paths(struct bContext *C, bool only_selected);
void ED_objects_recalculate_paths(struct bContext *C, struct Scene *scene);

/* constraints */
struct ListBase *get_active_constraints(struct Object *ob);
struct ListBase *get_constraint_lb(struct Object *ob, struct bConstraint *con, struct bPoseChannel **r_pchan);
struct bConstraint *get_active_constraint(struct Object *ob);

void object_test_constraints(struct Main *bmain, struct Object *ob);

void ED_object_constraint_set_active(struct Object *ob, struct bConstraint *con);
void ED_object_constraint_update(struct Main *bmain, struct Object *ob);
void ED_object_constraint_dependency_update(struct Main *bmain, struct Object *ob);

void ED_object_constraint_tag_update(struct Main *bmain, struct Object *ob, struct bConstraint *con);
void ED_object_constraint_dependency_tag_update(struct Main *bmain, struct Object *ob, struct bConstraint *con);

/* object_modes.c */
bool ED_object_mode_compat_test(const struct Object *ob, eObjectMode mode);
bool ED_object_mode_compat_set(struct bContext *C, struct Object *ob, eObjectMode mode, struct ReportList *reports);
void ED_object_mode_toggle(struct bContext *C, eObjectMode mode);
void ED_object_mode_set(struct bContext *C, eObjectMode mode);

bool ED_object_mode_generic_enter(
        struct bContext *C,
        eObjectMode object_mode);
void ED_object_mode_generic_exit(
        struct Main *bmain,
        struct Depsgraph *depsgraph,
        struct Scene *scene, struct Object *ob);
bool ED_object_mode_generic_has_data(
        struct Depsgraph *depsgraph,
        struct Object *ob);

bool ED_object_mode_generic_exists(
        struct wmWindowManager *wm, struct Object *ob,
        eObjectMode object_mode);

/* object_modifier.c */
enum {
	MODIFIER_APPLY_DATA = 1,
	MODIFIER_APPLY_SHAPE
};

struct ModifierData *ED_object_modifier_add(
        struct ReportList *reports, struct Main *bmain, struct Scene *scene,
        struct Object *ob, const char *name, int type);
bool ED_object_modifier_remove(struct ReportList *reports, struct Main *bmain,
                               struct Object *ob, struct ModifierData *md);
void ED_object_modifier_clear(struct Main *bmain, struct Object *ob);
int ED_object_modifier_move_down(struct ReportList *reports, struct Object *ob, struct ModifierData *md);
int ED_object_modifier_move_up(struct ReportList *reports, struct Object *ob, struct ModifierData *md);
int ED_object_modifier_convert(
        struct ReportList *reports, struct Main *bmain, struct Scene *scene,
        struct ViewLayer *view_layer, struct Object *ob, struct ModifierData *md);
int ED_object_modifier_apply(
        struct ReportList *reports, struct Depsgraph *depsgraph, struct Scene *scene,
        struct Object *ob, struct ModifierData *md, int mode);
int ED_object_modifier_copy(struct ReportList *reports, struct Object *ob, struct ModifierData *md);

bool ED_object_iter_other(
        struct Main *bmain, struct Object *orig_ob, const bool include_orig,
        bool (*callback)(struct Object *ob, void *callback_data),
        void *callback_data);

bool ED_object_multires_update_totlevels_cb(struct Object *ob, void *totlevel_v);

/* object_select.c */
void ED_object_select_linked_by_id(struct bContext *C, struct ID *id);

const struct EnumPropertyItem *ED_object_vgroup_selection_itemf_helper(
        const struct bContext *C,
        struct PointerRNA *ptr,
        struct PropertyRNA *prop,
        bool *r_free,
        const unsigned int selection_mask);

void ED_object_check_force_modifiers(
        struct Main *bmain, struct Scene *scene, struct Object *object);

/* object_facemap_ops.c */
void ED_object_facemap_face_add(struct Object *ob, struct bFaceMap *fmap, int facenum);
void ED_object_facemap_face_remove(struct Object *ob, struct bFaceMap *fmap, int facenum);

#ifdef __cplusplus
}
#endif

/* Don't allow switching object-modes when selecting objects. */
#define USE_OBJECT_MODE_STRICT

#endif /* __ED_OBJECT_H__ */<|MERGE_RESOLUTION|>--- conflicted
+++ resolved
@@ -151,12 +151,8 @@
 void ED_object_wpaintmode_exit(struct bContext *C);
 
 void ED_object_sculptmode_enter_ex(
-<<<<<<< HEAD
-        struct Depsgraph *depsgraph,
+        struct Main *bmain, struct Depsgraph *depsgraph,
         struct Scene *scene, struct Object *ob,
-=======
-        struct Main *bmain, struct Scene *scene, struct Object *ob,
->>>>>>> ac7ffbe9
         struct ReportList *reports);
 void ED_object_sculptmode_enter(struct bContext *C, struct ReportList *reports);
 void ED_object_sculptmode_exit_ex(
