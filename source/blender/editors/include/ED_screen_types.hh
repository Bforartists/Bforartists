/* SPDX-FileCopyrightText: 2008 Blender Authors
 *
 * SPDX-License-Identifier: GPL-2.0-or-later */

/** \file
 * \ingroup editors
 */

#pragma once

#include "BLI_rect.h"

struct ARegion;

/* ----------------------------------------------------- */

/**
 * For animation playback operator, stored in #bScreen.animtimer.customdata.
 */
struct ScreenAnimData {
<<<<<<< HEAD
  ARegion *region; /* do not read from this, only for comparing if region exists */
  Scene *scene; /* the scene that is playing (might different from the active scene and overridden
                   by the sequencer). */  /*BFA - 3D Sequencer*/
  ViewLayer *view_layer; /* The view_layer to use in the scene that is playing */  /*BFA - 3D Sequencer*/
=======
  /** Do not read from this, only for comparing if region exists. */
  ARegion *region;
>>>>>>> 80a68cd1
  short redraws;
  /** Flags for playback */
  short flag;
  /** Frame that playback was started from */
  int sfra;
  /** Next frame to go to (when ANIMPLAY_FLAG_USE_NEXT_FRAME is set) */
  int nextfra;
  /** Used for frame dropping */
  double lagging_frame_count;
  /** Playback was invoked from animation editor */
  bool from_anim_edit;
};

/** #ScreenAnimData.flag */
enum {
  /** User-setting - frame range is played backwards. */
  ANIMPLAY_FLAG_REVERSE = (1 << 0),
  /** Temporary - playback just jumped to the start/end. */
  ANIMPLAY_FLAG_JUMPED = (1 << 1),
  /** Drop frames as needed to maintain frame-rate. */
  ANIMPLAY_FLAG_SYNC = (1 << 2),
  /** Don't drop frames (and ignore #SCE_FRAME_DROP flag). */
  ANIMPLAY_FLAG_NO_SYNC = (1 << 3),
  /** Use #ScreenAnimData::nextfra at next timer update. */
  ANIMPLAY_FLAG_USE_NEXT_FRAME = (1 << 4),
};

/* ----------------------------------------------------- */

/** Enum for Action Zone Edges. Which edge of area is action zone. */
enum AZEdge {
  /** Region located on the left, _right_ edge is action zone.
   * Region minimized to the top left */
  AE_RIGHT_TO_TOPLEFT,
  /** Region located on the right, _left_ edge is action zone.
   * Region minimized to the top right */
  AE_LEFT_TO_TOPRIGHT,
  /** Region located at the bottom, _top_ edge is action zone.
   * Region minimized to the bottom right */
  AE_TOP_TO_BOTTOMRIGHT,
  /** Region located at the top, _bottom_ edge is action zone.
   * Region minimized to the top left */
  AE_BOTTOM_TO_TOPLEFT,
};

enum AZScrollDirection {
  AZ_SCROLL_VERT,
  AZ_SCROLL_HOR,
};

/** For editing areas/regions. */
struct AZone {
  AZone *next, *prev;
  ARegion *region;
  int type;

  union {
    /** Region-azone, which of the edges (only for #AZONE_REGION). */
    AZEdge edge;
    AZScrollDirection direction;
  };
  /** For drawing. */
  short x1, y1, x2, y2;
  /** For clip. */
  rcti rect;
  /** For fade in/out. */
  float alpha;
};

/** Action-Zone Type: #AZone.type */
enum {
  /**
   * Corner widgets for:
   * - Splitting areas.
   * - Swapping areas (Ctrl).
   * - Copying the area into a new window (Shift).
   */
  AZONE_AREA = 1,
  /**
   * Use for region show/hide state:
   * - When a region is collapsed, draw a handle to expose.
   * - When a region is expanded, use the action zone to resize the region.
   */
  AZONE_REGION,
  /**
   * Used when in editor full-screen draw a corner to return to normal mode.
   */
  AZONE_FULLSCREEN,
  /**
   * Hot-spot #AZone around scroll-bars to show/hide them.
   * Only show the scroll-bars when the cursor is close.
   */
  AZONE_REGION_SCROLL,
};<|MERGE_RESOLUTION|>--- conflicted
+++ resolved
@@ -18,15 +18,11 @@
  * For animation playback operator, stored in #bScreen.animtimer.customdata.
  */
 struct ScreenAnimData {
-<<<<<<< HEAD
-  ARegion *region; /* do not read from this, only for comparing if region exists */
+  /** Do not read from this, only for comparing if region exists. */
+  ARegion *region;
   Scene *scene; /* the scene that is playing (might different from the active scene and overridden
                    by the sequencer). */  /*BFA - 3D Sequencer*/
   ViewLayer *view_layer; /* The view_layer to use in the scene that is playing */  /*BFA - 3D Sequencer*/
-=======
-  /** Do not read from this, only for comparing if region exists. */
-  ARegion *region;
->>>>>>> 80a68cd1
   short redraws;
   /** Flags for playback */
   short flag;
