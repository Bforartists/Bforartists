/*
 * $Id$
 *
 * ***** BEGIN GPL LICENSE BLOCK *****
 *
 * This program is free software; you can redistribute it and/or
 * modify it under the terms of the GNU General Public License
 * as published by the Free Software Foundation; either version 2
 * of the License, or (at your option) any later version. 
 *
 * This program is distributed in the hope that it will be useful,
 * but WITHOUT ANY WARRANTY; without even the implied warranty of
 * MERCHANTABILITY or FITNESS FOR A PARTICULAR PURPOSE.  See the
 * GNU General Public License for more details.
 *
 * You should have received a copy of the GNU General Public License
 * along with this program; if not, write to the Free Software Foundation,
 * Inc., 51 Franklin Street, Fifth Floor, Boston, MA 02110-1301, USA.
 *
 * The Original Code is Copyright (C) 2009 Blender Foundation.
 * All rights reserved.
 *
 * 
 * Contributor(s): Blender Foundation
 *
 * ***** END GPL LICENSE BLOCK *****
 */

/** \file ED_node.h
 *  \ingroup editors
 */

#ifndef ED_NODE_H
#define ED_NODE_H

struct ID;
struct Main;
struct Material;
struct Scene;
struct Tex;
struct bContext;
struct bNode;
<<<<<<< HEAD
struct bNodeTree;
=======
struct ID;
struct ScrArea;
>>>>>>> f0042e6f

/* drawnode.c */
void ED_init_node_butfuncs(void);

/* node_draw.c */
void ED_node_changed_update(struct ID *id, struct bNode *node);
void ED_node_generic_update(struct Main *bmain, struct bNodeTree *ntree, struct bNode *node);

/* node_edit.c */
void ED_node_shader_default(struct ID *id);
void ED_node_composit_default(struct Scene *sce);
void ED_node_texture_default(struct Tex *tex);
void ED_node_link_intersect_test(struct ScrArea *sa, int test);
void ED_node_link_insert(struct ScrArea *sa);

void ED_node_set_active(struct Main *bmain, struct bNodeTree *ntree, struct bNode *node);

/* node_layout.c */
void ED_node_tree_auto_layout(struct bNodeTree *ntree, struct bNode *root);

/* node_ops.c */
void ED_operatormacros_node(void);

#endif /* ED_NODE_H */
<|MERGE_RESOLUTION|>--- conflicted
+++ resolved
@@ -40,12 +40,8 @@
 struct Tex;
 struct bContext;
 struct bNode;
-<<<<<<< HEAD
 struct bNodeTree;
-=======
-struct ID;
 struct ScrArea;
->>>>>>> f0042e6f
 
 /* drawnode.c */
 void ED_init_node_butfuncs(void);
