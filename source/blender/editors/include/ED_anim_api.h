--- conflicted
+++ resolved
@@ -80,12 +80,8 @@
 	struct ARegion *ar;     /* region within editor */
 
 	struct bDopeSheet *ads; /* dopesheet data for editor (or which is being used) */
-<<<<<<< HEAD
-	
+
 	struct Depsgraph *depsgraph; /* active dependency graph */
-=======
-
->>>>>>> 040dac87
 	struct Scene *scene;    /* active scene */
 	struct ViewLayer *view_layer; /* active scene layer */
 	struct Object *obact;   /* active object */
