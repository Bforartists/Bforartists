/* SPDX-FileCopyrightText: 2025 Blender Authors
 *
 * SPDX-License-Identifier: GPL-2.0-or-later */

#pragma once

#include <optional>

#include "BLI_string_ref.hh"
#include "BLI_vector.hh"

#include "UI_interface_icons.hh" /* `eAlertIcon` */
#include "UI_interface_types.hh"

#include "WM_types.hh" /* `wmOperatorCallContext` */

struct bContext;
struct bContextStore;
struct uiBlock;
struct uiBut;
struct uiLayoutRoot;
struct uiStyle;
struct MenuType;
struct PanelType;
struct PointerRNA;

/* Layout
 *
 * More automated layout of buttons. Has three levels:
 * - Layout: contains a number templates, within a bounded width or height.
 * - Template: predefined layouts for buttons with a number of slots, each
 *   slot can contain multiple items.
 * - Item: item to put in a template slot, being either an RNA property,
 *   operator, label or menu. Also regular buttons can be used when setting
 *   uiBlockCurLayout. */

namespace blender::ui {
enum class ItemType : int8_t;
enum class ItemInternalFlag : uint8_t;
enum class EmbossType : uint8_t;
}  // namespace blender::ui

struct PanelLayout {
  uiLayout *header;
  uiLayout *body;
};

/**
 * NOTE: `uiItem` properties should be considered private outside `interface_layout.cc`,
 * incoming refactors would remove public access and add public read/write function methods.
 * Meanwhile keep using `uiLayout*` functions to read/write this properties.
 */
struct uiItem {
  blender::ui::ItemType type_;
  blender::ui::ItemInternalFlag flag_;

  uiItem() = default;
  uiItem(const uiItem &) = default;
  virtual ~uiItem() = default;
};

enum eUI_Item_Flag : uint16_t;

enum class LayoutSeparatorType : int8_t {
  Auto,
  Space,
  Line,
};

/**
 * NOTE: `uiLayout` properties should be considered private outside `interface_layout.cc`,
 * incoming refactors would remove public access and add public read/write function methods.
 * Meanwhile keep using `uiLayout*` functions to read/write this properties.
 */
struct uiLayout : uiItem {
  // protected:
  uiLayoutRoot *root_;
  bContextStore *context_;
  uiLayout *parent_;
  blender::Vector<uiItem *> items_;

  char heading_[UI_MAX_NAME_STR];

  /** Sub layout to add child items, if not the layout itself. */
  uiLayout *child_items_layout_;

  int x_, y_, w_, h_;
  float scale_[2];
  short space_;
  bool align_;
  bool active_;
  bool active_default_;
  bool activate_init_;
  bool enabled_;
  bool redalert_;
  bool keepaspect_;
  /** For layouts inside grid-flow, they and their items shall never have a fixed maximal size. */
  bool variable_size_;
  char alignment_;
  blender::ui::EmbossType emboss_;
  /** for fixed width or height to avoid UI size changes */
  float units_[2];
  /** Is copied to uiButs created in this layout. */
  float search_weight_;

 public:
  uiLayout &absolute(bool align);
  uiBlock *absolute_block();

  /**
   * Add a new box sub-layout, items placed in this sub-layout are added vertically one under
   * each other in a column and are surrounded by a box.
   */
  uiLayout &box();
  /**
   * Add a new column sub-layout, items placed in this sub-layout are added vertically one under
   * each other in a column.
   */
  uiLayout &column(bool align);
  /**
   * Add a new column sub-layout, items placed in this sub-layout are added vertically one under
   * each other in a column.
   * \param heading: Heading label to set to the first child element added in the sub-layout
   * through #uiLayout::prop. When property split is used, this heading label is set in the split
   * label column when there is no label defined.
   */
  uiLayout &column(bool align, blender::StringRef heading);

  /**
   * Add a new row sub-layout, items placed in this sub-layout are added horizontally next to each
   * other in row.
   */
  uiLayout &row(bool align);
  /**
   * Add a new row sub-layout, items placed in this sub-layout are added horizontally next to each
   * other in row.
   * \param heading: Heading label to set to the first child element added in the sub-layout
   * through #uiLayout::prop. When property split is used, this heading label is set in the split
   * label column when there is no label defined.
   */
  uiLayout &row(bool align, blender::StringRef heading);

  /**
   * Add a new column flow sub-layout, items placed in this sub-layout would be evenly distributed
   * in columns.
   * \param number: the number of columns in which items are distributed.
   */
  uiLayout &column_flow(int number, bool align);
  /**
   * Add a new grid flow sub-layout, items placed in this sub-layout would be distributed in a
   * grid.
   * \param row_major: When true items are distributed by rows, otherwise items are distributed by
   * columns.
   * \param columns_len: When positive is the fixed number of columns to show, when 0 its automatic
   * defined, when negative its an automatic stepped number of columns/rows to show (e.g. when \a
   * row_major is true -3 will automatically show (1,2,3,6,9,...) columns, or when \a row_major is
   * false -3 will automatically show (3,6,9,...) rows).
   * \param even_columns: All columns will have the same width.
   * \param even_rows: All rows will have the same height.
   */
  uiLayout &grid_flow(
      bool row_major, int columns_len, bool even_columns, bool even_rows, bool align);

  /** Add a new list box sub-layout. */
  uiLayout &list_box(uiList *ui_list, PointerRNA *actptr, PropertyRNA *actprop);

  /**
   * Add a pie menu layout, buttons are arranged around a center.
   * Only one pie menu per layout root can be added, if it's already initialized it will be
   * returned instead of adding a new one.
   */
  uiLayout &menu_pie();

  /** Add a new overlap sub-layout. */
  uiLayout &overlap();

  /**
   * Create a "layout panel" which is a panel that is defined as part of the `uiLayout`. This
   * allows creating expandable sections which can also be nested.
   *
   * The open-state of the panel is defined by an RNA property which is passed in as a pointer +
   * property name pair. This gives the caller flexibility to decide who should own the open-state.
   *
   * \param C: The context is necessary because sometimes the panel may be forced to be open by the
   * context even of the open-property is `false`. This can happen with e.g. property search.
   * \param layout: The `uiLayout` that should contain the sub-panel.
   * Only layouts that span the full width of the region are supported for now.
   * \param open_prop_owner: Data that contains the open-property.
   * \param open_prop_name: Name of the open-property in `open_prop_owner`.
   *
   * \return A #PanelLayout containing layouts for both the header row and the panel body. If the
   * panel is closed and should not be drawn, the body layout will be NULL.
   */
  PanelLayout panel_prop(const bContext *C,
                         PointerRNA *open_prop_owner,
                         blender::StringRefNull open_prop_name);
  /**
   * Variant of #panel_prop that automatically creates the header row with the
   * given label and only returns the body layout.
   *
   * \param label: Text that's shown in the panel header. It should already be translated.
   *
   * \return NULL if the panel is closed and should not be drawn, otherwise the layout where the
   * sub-panel should be inserted into.
   */
  uiLayout *panel_prop(const bContext *C,
                       PointerRNA *open_prop_owner,
                       blender::StringRefNull open_prop_name,
                       blender::StringRef label);
  PanelLayout panel_prop_with_bool_header(const bContext *C,
                                          PointerRNA *open_prop_owner,
                                          blender::StringRefNull open_prop_name,
                                          PointerRNA *bool_prop_owner,
                                          blender::StringRefNull bool_prop_name,
                                          std::optional<blender::StringRefNull> label);
  /**
   * Variant of #panel_prop that automatically stores the open-close-state in the root
   * panel. When a dynamic number of panels is required, it's recommended to use #panel_prop
   * instead of passing in generated id names.
   *
   * \param idname: String that identifies the open-close-state in the root panel.
   */
  PanelLayout panel(const bContext *C, blender::StringRef idname, bool default_closed);

  /**
   * Variant of #panel that automatically creates the header row with the given label and
   * only returns the body layout.
   *
   * \param label:  Text that's shown in the panel header. It should already be translated.
   *
   * \return NULL if the panel is closed and should not be drawn, otherwise the layout where the
   * sub-panel should be inserted into.
   */
  uiLayout *panel(const bContext *C,
                  blender::StringRef idname,
                  bool default_closed,
                  blender::StringRef label);

  /**
   * Add a new split sub-layout, items placed in this sub-layout are added horizontally next to
   * each other in row, but width is splitted between the first item and remaining items.
   * \param percentage: Width percent to split.
   */
  uiLayout &split(float percentage, bool align);

  /** Items. */

  /** Adds a label item that will display text and/or icon in the layout. */
  void label(blender::StringRef name, int icon);

  /**
   * Adds a menu item, which is a button that when active will display a menu.
   * If menu fails to poll with `WM_menutype_poll` it will not be added into the layout.
   */
  void menu(MenuType *mt, std::optional<blender::StringRef> name, int icon);
  /**
   * Adds a menu item, which is a button that when active will display a menu.
   * If menu fails to poll with `WM_menutype_poll` it will not be added into the layout.
   */
  void menu(blender::StringRef menuname, std::optional<blender::StringRef> name, int icon);

  /**
   * Adds a menu item, which is a button that when active will display a menu.
   * \param name: Label to show in the menu button.
   * \param func: Function that generates the menu layout.
   * \param arg: Pointer to data used as last argument in \a func.
   */
  void menu_fn(blender::StringRefNull name, int icon, uiMenuCreateFunc func, void *arg);
  /**
   * Adds a menu item, which is a button that when active will display a menu.
   * \param name: Label to show in the menu button.
   * \param func: Function that generates the menu layout.
   * \param argN: Pointer to data used as last argument in \a func, it will be
   * freed with the menu button.
   */
  void menu_fn_argN_free(blender::StringRefNull name, int icon, uiMenuCreateFunc func, void *argN);
<<<<<<< HEAD
=======
  /**
   * Adds a operator item, places a button in the layout to call the operator.
   * \param ot: Operator to add.
   * \param name: Text to show in the layout.
   * \param context: Operator call context for #WM_operator_name_call.
   * \returns Operator pointer to write properties.
   */
  PointerRNA op(wmOperatorType *ot,
                std::optional<blender::StringRef> name,
                int icon,
                wmOperatorCallContext context,
                eUI_Item_Flag flag);

  /**
   * Adds a operator item, places a button in the layout to call the operator.
   * \param ot: Operator to add.
   * \param name: Text to show in the layout.
   * \returns Operator pointer to write properties.
   */
  PointerRNA op(wmOperatorType *ot, std::optional<blender::StringRef> name, int icon);
>>>>>>> f812af9b

  /**
   * Adds a operator item, places a button in the layout to call the operator.
   * \param opname: Operator id name.
   * \param name: Text to show in the layout.
<<<<<<< HEAD
   */
  void op(blender::StringRefNull opname, std::optional<blender::StringRef> name, int icon);
=======
   * \returns Operator pointer to write properties, might be #PointerRNA_NULL if operator does not
   * exists.
   */
  PointerRNA op(blender::StringRefNull opname, std::optional<blender::StringRef> name, int icon);
>>>>>>> f812af9b

  /**
   * Adds a operator item, places a button in the layout to call the operator.
   * \param opname: Operator id name.
   * \param name: Text to show in the layout.
   * \param context: Operator call context for #WM_operator_name_call.
   * \returns Operator pointer to write properties, might be #PointerRNA_NULL if operator does not
   * exists.
   */
  PointerRNA op(blender::StringRefNull opname,
                std::optional<blender::StringRef> name,
                int icon,
                wmOperatorCallContext context,
                eUI_Item_Flag flag);
  /**
   * Adds a RNA property item, and exposes it into the layout.
   * \param ptr: RNA pointer to the struct owner of \a prop.
   * \param prop: The property in \a ptr to add.
   * \param index: When \a prop is a array property, indicates what entry to expose through the
   * layout, #RNA_NO_INDEX (-1) means all.
   */
  void prop(PointerRNA *ptr,
            PropertyRNA *prop,
            int index,
            int value,
            eUI_Item_Flag flag,
            std::optional<blender::StringRef> name_opt,
            int icon,
            std::optional<blender::StringRef> placeholder = std::nullopt);
  /** Adds a RNA property item, and exposes it into the layout. */
  void prop(PointerRNA *ptr,
            blender::StringRefNull propname,
            eUI_Item_Flag flag,
            std::optional<blender::StringRef> name,
            int icon);

  /** Adds a separator item, that adds empty space between items. */
  void separator(float factor = 1.0f, LayoutSeparatorType type = LayoutSeparatorType::Auto);
};

enum {
  UI_LAYOUT_HORIZONTAL = 0,
  UI_LAYOUT_VERTICAL = 1,
};

enum {
  UI_LAYOUT_PANEL = 0,
  UI_LAYOUT_HEADER = 1,
  UI_LAYOUT_MENU = 2,
  UI_LAYOUT_TOOLBAR = 3,
  UI_LAYOUT_PIEMENU = 4,
  UI_LAYOUT_VERT_BAR = 5,
};

enum {
  UI_LAYOUT_ALIGN_EXPAND = 0,
  UI_LAYOUT_ALIGN_LEFT = 1,
  UI_LAYOUT_ALIGN_CENTER = 2,
  UI_LAYOUT_ALIGN_RIGHT = 3,
};

enum eUI_Item_Flag : uint16_t {
  /* UI_ITEM_O_RETURN_PROPS = 1 << 0, */ /* UNUSED */
  UI_ITEM_R_EXPAND = 1 << 1,
  UI_ITEM_R_SLIDER = 1 << 2,
  /**
   * Use for booleans, causes the button to draw with an outline (emboss),
   * instead of text with a checkbox.
   * This is implied when toggle buttons have an icon
   * unless #UI_ITEM_R_ICON_NEVER flag is set.
   */
  UI_ITEM_R_TOGGLE = 1 << 3,
  /**
   * Don't attempt to use an icon when the icon is set to #ICON_NONE.
   *
   * Use for booleans, causes the buttons to always show as a checkbox
   * even when there is an icon (which would normally show the button as a toggle).
   */
  UI_ITEM_R_ICON_NEVER = 1 << 4,
  UI_ITEM_R_ICON_ONLY = 1 << 5,
  UI_ITEM_R_EVENT = 1 << 6,
  UI_ITEM_R_FULL_EVENT = 1 << 7,
  UI_ITEM_R_NO_BG = 1 << 8,
  UI_ITEM_R_IMMEDIATE = 1 << 9,
  UI_ITEM_O_DEPRESS = 1 << 10,
  UI_ITEM_R_COMPACT = 1 << 11,
  UI_ITEM_R_CHECKBOX_INVERT = 1 << 12,
  /** Don't add a real decorator item, just blank space. */
  UI_ITEM_R_FORCE_BLANK_DECORATE = 1 << 13,
  /* Even create the property split layout if there's no name to show there. */
  UI_ITEM_R_SPLIT_EMPTY_NAME = 1 << 14,
  /**
   * Only for text buttons (for now): Force the button as active in a semi-modal state (capturing
   * text input while leaving the remaining UI interactive).
   */
  UI_ITEM_R_TEXT_BUT_FORCE_SEMI_MODAL_ACTIVE = 1 << 15,
};
ENUM_OPERATORS(eUI_Item_Flag, UI_ITEM_R_TEXT_BUT_FORCE_SEMI_MODAL_ACTIVE)
#define UI_ITEM_NONE eUI_Item_Flag(0)

uiLayout *UI_block_layout(uiBlock *block,
                          int dir,
                          int type,
                          int x,
                          int y,
                          int size,
                          int em,
                          int padding,
                          const uiStyle *style);
void UI_block_layout_set_current(uiBlock *block, uiLayout *layout);
void UI_block_layout_resolve(uiBlock *block, int *r_x, int *r_y);
bool UI_block_layout_needs_resolving(const uiBlock *block);
/**
 * Used for property search when the layout process needs to be cancelled in order to avoid
 * computing the locations for buttons, but the layout items created while adding the buttons
 * must still be freed.
 */
void UI_block_layout_free(uiBlock *block);

/**
 * Apply property search behavior, setting panel flags and deactivating buttons that don't match.
 *
 * \note Must not be run after #UI_block_layout_resolve.
 */
bool UI_block_apply_search_filter(uiBlock *block, const char *search_filter);

uiBlock *uiLayoutGetBlock(uiLayout *layout);

void uiLayoutSetFunc(uiLayout *layout, uiMenuHandleFunc handlefunc, void *argv);
void uiLayoutSetContextPointer(uiLayout *layout, blender::StringRef name, PointerRNA *ptr);
void uiLayoutSetContextString(uiLayout *layout, blender::StringRef name, blender::StringRef value);
void uiLayoutSetContextInt(uiLayout *layout, blender::StringRef name, int64_t value);
bContextStore *uiLayoutGetContextStore(uiLayout *layout);
void uiLayoutContextCopy(uiLayout *layout, const bContextStore *context);

/**
 * Set tooltip function for all buttons in the layout.
 * func, arg and free_arg are passed on to UI_but_func_tooltip_set, so their meaning is the same.
 *
 * \param func: The callback function that gets called to get tooltip content
 * \param arg: An optional opaque pointer that gets passed to func
 * \param free_arg: An optional callback for freeing arg (can be set to e.g. MEM_freeN)
 * \param copy_arg: An optional callback for duplicating arg in case UI_but_func_tooltip_set
 * is being called on multiple buttons (can be set to e.g. MEM_dupallocN). If set to NULL, arg will
 * be passed as-is to all buttons.
 */
void uiLayoutSetTooltipFunc(uiLayout *layout,
                            uiButToolTipFunc func,
                            void *arg,
                            uiCopyArgFunc copy_arg,
                            uiFreeArgFunc free_arg);

void UI_menutype_draw(bContext *C, MenuType *mt, uiLayout *layout);

/**
 * Used for popup panels only.
 */
void UI_paneltype_draw(bContext *C, PanelType *pt, uiLayout *layout);

/* Only for convenience. */
void uiLayoutSetContextFromBut(uiLayout *layout, uiBut *but);

void uiLayoutSetOperatorContext(uiLayout *layout, wmOperatorCallContext opcontext);
void uiLayoutSetActive(uiLayout *layout, bool active);
void uiLayoutSetActiveDefault(uiLayout *layout, bool active_default);
void uiLayoutSetActivateInit(uiLayout *layout, bool activate_init);
void uiLayoutSetEnabled(uiLayout *layout, bool enabled);
void uiLayoutSetRedAlert(uiLayout *layout, bool redalert);
void uiLayoutSetAlignment(uiLayout *layout, char alignment);
void uiLayoutSetFixedSize(uiLayout *layout, bool fixed_size);
void uiLayoutSetKeepAspect(uiLayout *layout, bool keepaspect);
void uiLayoutSetScaleX(uiLayout *layout, float scale);
void uiLayoutSetScaleY(uiLayout *layout, float scale);
void uiLayoutSetUnitsX(uiLayout *layout, float unit);
void uiLayoutSetUnitsY(uiLayout *layout, float unit);
void uiLayoutSetEmboss(uiLayout *layout, blender::ui::EmbossType emboss);
void uiLayoutSetPropSep(uiLayout *layout, bool is_sep);
void uiLayoutSetPropDecorate(uiLayout *layout, bool is_sep);
int uiLayoutGetLocalDir(const uiLayout *layout);
void uiLayoutSetSearchWeight(uiLayout *layout, float weight);

wmOperatorCallContext uiLayoutGetOperatorContext(uiLayout *layout);
bool uiLayoutGetActive(uiLayout *layout);
bool uiLayoutGetActiveDefault(uiLayout *layout);
bool uiLayoutGetActivateInit(uiLayout *layout);
bool uiLayoutGetEnabled(uiLayout *layout);
bool uiLayoutGetRedAlert(uiLayout *layout);
int uiLayoutGetAlignment(uiLayout *layout);
bool uiLayoutGetFixedSize(uiLayout *layout);
bool uiLayoutGetKeepAspect(uiLayout *layout);
int uiLayoutGetWidth(uiLayout *layout);
float uiLayoutGetScaleX(uiLayout *layout);
float uiLayoutGetScaleY(uiLayout *layout);
float uiLayoutGetUnitsX(uiLayout *layout);
float uiLayoutGetUnitsY(uiLayout *layout);
blender::ui::EmbossType uiLayoutGetEmboss(uiLayout *layout);
bool uiLayoutGetPropSep(uiLayout *layout);
bool uiLayoutGetPropDecorate(uiLayout *layout);
Panel *uiLayoutGetRootPanel(uiLayout *layout);
float uiLayoutGetSearchWeight(uiLayout *layout);

int uiLayoutListItemPaddingWidth();
void uiLayoutListItemAddPadding(uiLayout *layout);

/* Layout create functions. */

bool uiLayoutEndsWithPanelHeader(const uiLayout &layout);

/* items */

void uiItemEnumO_ptr(uiLayout *layout,
                     wmOperatorType *ot,
                     std::optional<blender::StringRef> name,
                     int icon,
                     blender::StringRefNull propname,
                     int value);
void uiItemEnumO(uiLayout *layout,
                 blender::StringRefNull opname,
                 std::optional<blender::StringRef> name,
                 int icon,
                 blender::StringRefNull propname,
                 int value);
/**
 * For use in cases where we have.
 */
void uiItemEnumO_value(uiLayout *layout,
                       blender::StringRefNull name,
                       int icon,
                       blender::StringRefNull opname,
                       blender::StringRefNull propname,
                       int value);
void uiItemEnumO_string(uiLayout *layout,
                        blender::StringRef name,
                        int icon,
                        blender::StringRefNull opname,
                        blender::StringRefNull propname,
                        const char *value_str);
void uiItemsEnumO(uiLayout *layout,
                  blender::StringRefNull opname,
                  blender::StringRefNull propname);
void uiItemStringO(uiLayout *layout,
                   std::optional<blender::StringRef> name,
                   int icon,
                   blender::StringRefNull opname,
                   blender::StringRefNull propname,
                   const char *value);

<<<<<<< HEAD
void uiItemFullO_ptr(uiLayout *layout,
                     wmOperatorType *ot,
                     std::optional<blender::StringRef> name,
                     int icon,
                     IDProperty *properties,
                     wmOperatorCallContext context,
                     eUI_Item_Flag flag,
                     PointerRNA *r_opptr);
=======
>>>>>>> f812af9b
void uiItemFullOMenuHold_ptr(uiLayout *layout,
                             wmOperatorType *ot,
                             std::optional<blender::StringRef> name,
                             int icon,
                             wmOperatorCallContext context,
                             eUI_Item_Flag flag,
                             const char *menu_id, /* extra menu arg. */
                             PointerRNA *r_opptr);

/**
 * Use a wrapper function since re-implementing all the logic in this function would be messy.
 */
void uiItemFullR_with_popover(uiLayout *layout,
                              PointerRNA *ptr,
                              PropertyRNA *prop,
                              int index,
                              int value,
                              eUI_Item_Flag flag,
                              std::optional<blender::StringRefNull> name,
                              int icon,
                              const char *panel_type);
void uiItemFullR_with_menu(uiLayout *layout,
                           PointerRNA *ptr,
                           PropertyRNA *prop,
                           int index,
                           int value,
                           eUI_Item_Flag flag,
                           std::optional<blender::StringRefNull> name,
                           int icon,
                           const char *menu_type);
void uiItemEnumR_prop(uiLayout *layout,
                      std::optional<blender::StringRefNull> name,
                      int icon,
                      PointerRNA *ptr,
                      PropertyRNA *prop,
                      int value);
void uiItemEnumR_string_prop(uiLayout *layout,
                             PointerRNA *ptr,
                             PropertyRNA *prop,
                             const char *value,
                             std::optional<blender::StringRefNull> name,
                             int icon);
void uiItemEnumR_string(uiLayout *layout,
                        PointerRNA *ptr,
                        blender::StringRefNull propname,
                        const char *value,
                        std::optional<blender::StringRefNull> name,
                        int icon);
void uiItemsEnumR(uiLayout *layout, PointerRNA *ptr, blender::StringRefNull propname);
void uiItemPointerR_prop(uiLayout *layout,
                         PointerRNA *ptr,
                         PropertyRNA *prop,
                         PointerRNA *searchptr,
                         PropertyRNA *searchprop,
                         std::optional<blender::StringRefNull> name,
                         int icon,
                         bool results_are_suggestions);
void uiItemPointerR(uiLayout *layout,
                    PointerRNA *ptr,
                    blender::StringRefNull propname,
                    PointerRNA *searchptr,
                    blender::StringRefNull searchpropname,
                    std::optional<blender::StringRefNull> name,
                    int icon);

/**
 * Create a list of enum items.
 *
 * \param active: an optional item to highlight.
 */
void uiItemsFullEnumO(uiLayout *layout,
                      blender::StringRefNull opname,
                      blender::StringRefNull propname,
                      IDProperty *properties,
                      wmOperatorCallContext context,
                      eUI_Item_Flag flag,
                      const int active = -1);
/**
 * Create UI items for enum items in \a item_array.
 *
 * A version of #uiItemsFullEnumO that takes pre-calculated item array.
 * \param active: if not -1, will highlight that item.
 */
void uiItemsFullEnumO_items(uiLayout *layout,
                            wmOperatorType *ot,
                            const PointerRNA &ptr,
                            PropertyRNA *prop,
                            IDProperty *properties,
                            wmOperatorCallContext context,
                            eUI_Item_Flag flag,
                            const EnumPropertyItem *item_array,
                            int totitem,
                            int active = -1);

struct uiPropertySplitWrapper {
  uiLayout *label_column;
  uiLayout *property_row;
  /**
   * Column for decorators. Note that this may be null, see #uiItemPropertySplitWrapperCreate().
   */
  uiLayout *decorate_column;
};

/**
 * Normally, we handle the split layout in #uiLayout::prop(), but there are other cases where the
 * logic is needed. Ideally, #uiLayout::prop() could just call this, but it currently has too many
 * special needs.
 *
 * The returned #uiPropertySplitWrapper.decorator_column may be null when decorators are disabled
 * (#uiLayoutGetPropDecorate() returns false).
 */
uiPropertySplitWrapper uiItemPropertySplitWrapperCreate(uiLayout *parent_layout);

uiBut *uiItemL_ex(
    uiLayout *layout, blender::StringRef name, int icon, bool highlight, bool redalert);
/**
 * Helper to add a label using a property split layout if needed. After calling this the
 * active layout will be the one to place the labeled items in. An additional layout may be
 * returned to place decorator buttons in.
 *
 * \return the layout to place decorators in, if #UI_ITEM_PROP_SEP is enabled. Otherwise null.
 */
uiLayout *uiItemL_respect_property_split(uiLayout *layout, blender::StringRef text, int icon);
/**
 * Label icon for dragging.
 */
void uiItemLDrag(uiLayout *layout, PointerRNA *ptr, blender::StringRef name, int icon);
/**
 * Menu contents.
 */
void uiItemMContents(uiLayout *layout, blender::StringRef menuname);

/* Decorators. */

/**
 * Insert a decorator item for a button with the same property as \a prop.
 * To force inserting a blank dummy element, NULL can be passed for \a ptr and \a prop.
 */
void uiItemDecoratorR_prop(uiLayout *layout, PointerRNA *ptr, PropertyRNA *prop, int index);
/**
 * Insert a decorator item for a button with the same property as \a prop.
 * To force inserting a blank dummy element, NULL can be passed for \a ptr and \a propname.
 */
void uiItemDecoratorR(uiLayout *layout,
                      PointerRNA *ptr,
                      std::optional<blender::StringRefNull> propname,
                      int index);

/** Flexible spacing. */
void uiItemSpacer(uiLayout *layout);

enum eButProgressType {
  UI_BUT_PROGRESS_TYPE_BAR = 0,
  UI_BUT_PROGRESS_TYPE_RING = 1,
};

void uiItemProgressIndicator(uiLayout *layout,
                             const char *text,
                             float factor,
                             eButProgressType progress_type);

/* popover */
void uiItemPopoverPanel_ptr(uiLayout *layout,
                            const bContext *C,
                            PanelType *pt,
                            std::optional<blender::StringRef> name_opt,
                            int icon);
void uiItemPopoverPanel(uiLayout *layout,
                        const bContext *C,
                        blender::StringRef panel_type,
                        std::optional<blender::StringRef> name_opt,
                        int icon);
void uiItemPopoverPanelFromGroup(uiLayout *layout,
                                 bContext *C,
                                 int space_id,
                                 int region_id,
                                 const char *context,
                                 const char *category);

/**
 * Level items.
 */
void uiItemMenuEnumFullO_ptr(uiLayout *layout,
                             const bContext *C,
                             wmOperatorType *ot,
                             blender::StringRefNull propname,
                             std::optional<blender::StringRefNull> name,
                             int icon,
                             PointerRNA *r_opptr);
void uiItemMenuEnumFullO(uiLayout *layout,
                         const bContext *C,
                         blender::StringRefNull opname,
                         blender::StringRefNull propname,
                         blender::StringRefNull name,
                         int icon,
                         PointerRNA *r_opptr);
void uiItemMenuEnumO(uiLayout *layout,
                     const bContext *C,
                     blender::StringRefNull opname,
                     blender::StringRefNull propname,
                     blender::StringRefNull name,
                     int icon);
void uiItemMenuEnumR_prop(uiLayout *layout,
                          PointerRNA *ptr,
                          PropertyRNA *prop,
                          std::optional<blender::StringRefNull>,
                          int icon);
void uiItemTabsEnumR_prop(uiLayout *layout,
                          bContext *C,
                          PointerRNA *ptr,
                          PropertyRNA *prop,
                          PointerRNA *ptr_highlight,
                          PropertyRNA *prop_highlight,
                          bool icon_only);

/* Only for testing, inspecting layouts. */
/**
 * Evaluate layout items as a Python dictionary.
 */
const char *UI_layout_introspect(uiLayout *layout);

/**
 * Helpers to add a big icon and create a split layout for alert popups.
 * Returns the layout to place further items into the alert box.
 */
uiLayout *uiItemsAlertBox(uiBlock *block,
                          const uiStyle *style,
                          const int dialog_width,
                          const eAlertIcon icon,
                          const int icon_size);
uiLayout *uiItemsAlertBox(uiBlock *block, const int size, const eAlertIcon icon);<|MERGE_RESOLUTION|>--- conflicted
+++ resolved
@@ -274,8 +274,6 @@
    * freed with the menu button.
    */
   void menu_fn_argN_free(blender::StringRefNull name, int icon, uiMenuCreateFunc func, void *argN);
-<<<<<<< HEAD
-=======
   /**
    * Adds a operator item, places a button in the layout to call the operator.
    * \param ot: Operator to add.
@@ -296,21 +294,15 @@
    * \returns Operator pointer to write properties.
    */
   PointerRNA op(wmOperatorType *ot, std::optional<blender::StringRef> name, int icon);
->>>>>>> f812af9b
 
   /**
    * Adds a operator item, places a button in the layout to call the operator.
    * \param opname: Operator id name.
    * \param name: Text to show in the layout.
-<<<<<<< HEAD
-   */
-  void op(blender::StringRefNull opname, std::optional<blender::StringRef> name, int icon);
-=======
    * \returns Operator pointer to write properties, might be #PointerRNA_NULL if operator does not
    * exists.
    */
   PointerRNA op(blender::StringRefNull opname, std::optional<blender::StringRef> name, int icon);
->>>>>>> f812af9b
 
   /**
    * Adds a operator item, places a button in the layout to call the operator.
@@ -558,17 +550,6 @@
                    blender::StringRefNull propname,
                    const char *value);
 
-<<<<<<< HEAD
-void uiItemFullO_ptr(uiLayout *layout,
-                     wmOperatorType *ot,
-                     std::optional<blender::StringRef> name,
-                     int icon,
-                     IDProperty *properties,
-                     wmOperatorCallContext context,
-                     eUI_Item_Flag flag,
-                     PointerRNA *r_opptr);
-=======
->>>>>>> f812af9b
 void uiItemFullOMenuHold_ptr(uiLayout *layout,
                              wmOperatorType *ot,
                              std::optional<blender::StringRef> name,
