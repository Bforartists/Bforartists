--- conflicted
+++ resolved
@@ -55,11 +55,8 @@
 void ED_spacetype_clip(void);
 void ED_spacetype_statusbar(void);
 void ED_spacetype_topbar(void);
-<<<<<<< HEAD
 void ED_spacetype_toolbar(void);
-=======
 void ED_spacetype_spreadsheet(void);
->>>>>>> 1d692f62
 
 /* calls for instancing and freeing spacetype static data
  * called in WM_init_exit */
