--- conflicted
+++ resolved
@@ -258,13 +258,9 @@
 
 #define UI_PANEL_CATEGORY_MARGIN_WIDTH (U.widget_unit * 1.0f)
 
-<<<<<<< HEAD
-#define UI_PANEL_MARGIN_X (U.widget_unit * 0.1f) /*bfa - margin from 0.4 to 0.1*/
-=======
 /* Both these margins should be ignored if the panel doesn't show a background (check
  * #UI_panel_should_show_background()). */
-#define UI_PANEL_MARGIN_X (U.widget_unit * 0.4f)
->>>>>>> 2f38bfed
+#define UI_PANEL_MARGIN_X (U.widget_unit * 0.1f) /*bfa - margin from 0.4 to 0.1*/
 #define UI_PANEL_MARGIN_Y (U.widget_unit * 0.1f)
 
 /* but->drawflag - these flags should only affect how the button is drawn. */
