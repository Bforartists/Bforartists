--- conflicted
+++ resolved
@@ -1821,14 +1821,10 @@
                            int import_type, /* eAssetImportType */
                            int icon,
                            struct ImBuf *imb,
-<<<<<<< HEAD
                            float scale,
                            bool drop_collections_as_instances); /* BFA - needed for setting #use_instance from UI before executing the drop operator */
-=======
-                           float scale);
 #endif
 
->>>>>>> a85312b4
 void UI_but_drag_set_rna(uiBut *but, struct PointerRNA *ptr);
 /**
  * Enable dragging a path from this button.
