--- conflicted
+++ resolved
@@ -750,20 +750,6 @@
         void *arg, int retval, int icon, int maxlen, int x, int y,
         short width, short height, float a1, float a2, const char *tip);
 
-<<<<<<< HEAD
-=======
-uiBut *uiDefAutoButR(uiBlock *block, struct PointerRNA *ptr, struct PropertyRNA *prop, int index, const char *name, int icon, int x1, int y1, int x2, int y2);
-
-int uiDefAutoButsRNA(
-        uiLayout *layout, struct PointerRNA *ptr,
-        bool (*check_prop)(struct PointerRNA *ptr, struct PropertyRNA *prop, void *user_data), void *user_data,
-        const char label_align);
-
-/* Links
- *
- * Game engine logic brick links. Non-functional currently in 2.5,
- * code to handle and draw these is disabled internally. */
->>>>>>> cea8d301
 
 /* For uiDefAutoButsRNA */
 typedef enum {
@@ -786,7 +772,7 @@
 uiBut *uiDefAutoButR(uiBlock *block, struct PointerRNA *ptr, struct PropertyRNA *prop, int index, const char *name, int icon, int x1, int y1, int x2, int y2);
 eAutoPropButsReturn uiDefAutoButsRNA(
         uiLayout *layout, struct PointerRNA *ptr,
-        bool (*check_prop)(struct PointerRNA *, struct PropertyRNA *),
+        bool (*check_prop)(struct PointerRNA *ptr, struct PropertyRNA *prop, void *user_data), void *user_data,
         eButLabelAlign label_align, const bool compact);
 
 /* use inside searchfunc to add items */
@@ -949,6 +935,7 @@
 	UI_TEMPLATE_OP_PROPS_SHOW_TITLE       = (1 << 0),
 	UI_TEMPLATE_OP_PROPS_SHOW_EMPTY       = (1 << 1),
 	UI_TEMPLATE_OP_PROPS_COMPACT          = (1 << 2),
+	UI_TEMPLATE_OP_PROPS_HIDE_ADVANCED    = (1 << 3),
 };
 
 /* used for transp checkers */
@@ -1099,13 +1086,8 @@
 void uiTemplateOperatorSearch(uiLayout *layout);
 eAutoPropButsReturn uiTemplateOperatorPropertyButs(
         const struct bContext *C, uiLayout *layout, struct wmOperator *op,
-<<<<<<< HEAD
-        bool (*check_prop)(struct PointerRNA *, struct PropertyRNA *),
         const eButLabelAlign label_align, const short flag);
 void uiTemplateHeader3D_mode(uiLayout *layout, struct bContext *C);
-=======
-        const char label_align, const short flag);
->>>>>>> cea8d301
 void uiTemplateHeader3D(uiLayout *layout, struct bContext *C);
 void uiTemplateEditModeSelection(uiLayout *layout, struct bContext *C);
 void uiTemplateReportsBanner(uiLayout *layout, struct bContext *C);
