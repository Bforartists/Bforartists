--- conflicted
+++ resolved
@@ -1833,14 +1833,9 @@
                            const blender::asset_system::AssetRepresentation *asset,
                            int import_type, /* eAssetImportType */
                            int icon,
-<<<<<<< HEAD
-                           struct ImBuf *imb,
+                           const struct ImBuf *imb,
                            float scale,
                            bool drop_collections_as_instances); /* BFA - needed for setting #use_instance from UI before executing the drop operator */
-=======
-                           const struct ImBuf *imb,
-                           float scale);
->>>>>>> ecdf40cc
 #endif
 
 void UI_but_drag_set_rna(uiBut *but, struct PointerRNA *ptr);
