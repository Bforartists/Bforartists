/* SPDX-FileCopyrightText: 2001-2002 NaN Holding BV. All rights reserved.
 *
 * SPDX-License-Identifier: GPL-2.0-or-later */

/** \file
 * \ingroup editorui
 */

#pragma once

#ifdef __cplusplus
#  include <functional>
#  include <string>
#endif

#include "BLI_compiler_attrs.h"
#include "BLI_string_utf8_symbols.h"
#include "BLI_sys_types.h" /* size_t */
#include "BLI_utildefines.h"
#include "UI_interface_icons.h"
#include "WM_types.h"

#ifdef __cplusplus
extern "C" {
#endif

/* Struct Declarations */

struct ARegion;
struct AssetFilterSettings;
struct AssetRepresentation;
struct AutoComplete;
struct EnumPropertyItem;
struct FileSelectParams;
struct ID;
struct IDProperty;
struct ImBuf;
struct Image;
struct ImageUser;
struct ListBase;
struct MTex;
struct Panel;
struct PanelType;
struct PointerRNA;
struct PropertyRNA;
struct ReportList;
struct ResultBLF;
struct bContext;
struct bContextStore;
struct bNode;
struct bNodeSocket;
struct bNodeTree;
struct bScreen;
struct rctf;
struct rcti;
struct uiButSearch;
struct uiFontStyle;
struct uiList;
struct uiStyle;
struct uiWidgetColors;
struct wmDrag;
struct wmDropBox;
struct wmEvent;
struct wmGizmo;
struct wmKeyConfig;
struct wmKeyMap;
struct wmKeyMapItem;
struct wmMsgBus;
struct wmOperator;
struct wmOperatorType;
struct wmRegionListenerParams;
struct wmWindow;

typedef struct uiBlock uiBlock;
typedef struct uiBut uiBut;
typedef struct uiButExtraOpIcon uiButExtraOpIcon;
typedef struct uiLayout uiLayout;
typedef struct uiPopupBlockHandle uiPopupBlockHandle;
/* C handle for C++ #ui::AbstractView type. */
typedef struct uiViewHandle uiViewHandle;
/* C handle for C++ #ui::AbstractViewItem type. */
typedef struct uiViewItemHandle uiViewItemHandle;

/* Defines */

/**
 * Character used for splitting labels (right align text after this character).
 * Users should never see this character.
 * Only applied when #UI_BUT_HAS_SEP_CHAR flag is enabled, see it's doc-string for details.
 */
#define UI_SEP_CHAR '|'
#define UI_SEP_CHAR_S "|"

/**
 * Character used when value is indeterminate (multiple, unknown, unset).
 */
#define UI_VALUE_INDETERMINATE_CHAR BLI_STR_UTF8_EM_DASH

/**
 * Separator for text in search menus (right pointing arrow).
 * keep in sync with `string_search.cc`.
 */
#define UI_MENU_ARROW_SEP BLI_STR_UTF8_BLACK_RIGHT_POINTING_SMALL_TRIANGLE

/* names */
#define UI_MAX_DRAW_STR 400
#define UI_MAX_NAME_STR 128
#define UI_MAX_SHORTCUT_STR 64

/**
 * For #ARegion.overlap regions, pass events though if they don't overlap
 * the regions contents (the usable part of the #View2D and buttons).
 *
 * The margin is needed so it's not possible to accidentally click in between buttons.
 */
#define UI_REGION_OVERLAP_MARGIN (U.widget_unit / 3)

/** Use for clamping popups within the screen. */
#define UI_SCREEN_MARGIN 10

/** #uiBlock.emboss and #uiBut.emboss */
typedef enum eUIEmbossType {
  UI_EMBOSS = 0,          /* use widget style for drawing */
  UI_EMBOSS_NONE = 1,     /* Nothing, only icon and/or text */
  UI_EMBOSS_PULLDOWN = 2, /* Pull-down menu style */
  UI_EMBOSS_RADIAL = 3,   /* Pie Menu */
  /**
   * The same as #UI_EMBOSS_NONE, unless the button has
   * a coloring status like an animation state or red alert.
   */
  UI_EMBOSS_NONE_OR_STATUS = 4,

  UI_EMBOSS_UNDEFINED = 255, /* For layout engine, use emboss from block. */
} eUIEmbossType;

/** #uiBlock::direction */
enum {
  UI_DIR_UP = 1 << 0,
  UI_DIR_DOWN = 1 << 1,
  UI_DIR_LEFT = 1 << 2,
  UI_DIR_RIGHT = 1 << 3,
  UI_DIR_CENTER_X = 1 << 4,
  UI_DIR_CENTER_Y = 1 << 5,

  UI_DIR_ALL = UI_DIR_UP | UI_DIR_DOWN | UI_DIR_LEFT | UI_DIR_RIGHT,
};

/** #uiBlock.flag (controls) */
enum {
  UI_BLOCK_LOOP = 1 << 0,
  /** Indicate that items in a popup are drawn with inverted order. Used for arrow key navigation
   *  so that it knows to invert the navigation direction to match the drawing order. */
  UI_BLOCK_IS_FLIP = 1 << 1,
  UI_BLOCK_NO_FLIP = 1 << 2,
  UI_BLOCK_NUMSELECT = 1 << 3,
  /** Don't apply window clipping. */
  UI_BLOCK_NO_WIN_CLIP = 1 << 4,
  UI_BLOCK_CLIPBOTTOM = 1 << 5,
  UI_BLOCK_CLIPTOP = 1 << 6,
  UI_BLOCK_MOVEMOUSE_QUIT = 1 << 7,
  UI_BLOCK_KEEP_OPEN = 1 << 8,
  UI_BLOCK_POPUP = 1 << 9,
  UI_BLOCK_OUT_1 = 1 << 10,
  UI_BLOCK_SEARCH_MENU = 1 << 11,
  UI_BLOCK_POPUP_MEMORY = 1 << 12,
  /** Stop handling mouse events. */
  UI_BLOCK_CLIP_EVENTS = 1 << 13,

  /* #uiBlock::flags bits 14-17 are identical to #uiBut::drawflag bits. */

  UI_BLOCK_POPUP_HOLD = 1 << 18,
  UI_BLOCK_LIST_ITEM = 1 << 19,
  UI_BLOCK_RADIAL = 1 << 20,
  UI_BLOCK_POPOVER = 1 << 21,
  UI_BLOCK_POPOVER_ONCE = 1 << 22,
  /** Always show key-maps, even for non-menus. */
  UI_BLOCK_SHOW_SHORTCUT_ALWAYS = 1 << 23,
  /** Don't show library override state for buttons in this block. */
  UI_BLOCK_NO_DRAW_OVERRIDDEN_STATE = 1 << 24,
  /** The block is only used during the search process and will not be drawn.
   * Currently just for the case of a closed panel's sub-panel (and its sub-panels). */
  UI_BLOCK_SEARCH_ONLY = 1 << 25,
  /** Hack for quick setup (splash screen) to draw text centered. */
  UI_BLOCK_QUICK_SETUP = 1 << 26,
};

/** #uiPopupBlockHandle.menuretval */
enum {
  /** Cancel all menus cascading. */
  UI_RETURN_CANCEL = 1 << 0,
  /** Choice made. */
  UI_RETURN_OK = 1 << 1,
  /** Left the menu. */
  UI_RETURN_OUT = 1 << 2,
  /** Let the parent handle this event. */
  UI_RETURN_OUT_PARENT = 1 << 3,
  /** Update the button that opened. */
  UI_RETURN_UPDATE = 1 << 4,
  /** Popup is ok to be handled. */
  UI_RETURN_POPUP_OK = 1 << 5,
};

/** #uiBut.flag general state flags. */
enum {
  /* WARNING: the first 8 flags are internal (see #UI_SELECT definition). */

  UI_BUT_ICON_SUBMENU = 1 << 8,
  UI_BUT_ICON_PREVIEW = 1 << 9,

  UI_BUT_NODE_LINK = 1 << 10,
  UI_BUT_NODE_ACTIVE = 1 << 11,
  UI_BUT_DRAG_LOCK = 1 << 12,
  /** Grayed out and un-editable. */
  UI_BUT_DISABLED = 1 << 13,

  UI_BUT_ANIMATED = 1 << 14,
  UI_BUT_ANIMATED_KEY = 1 << 15,
  UI_BUT_DRIVEN = 1 << 16,
  UI_BUT_REDALERT = 1 << 17,
  /** Grayed out but still editable. */
  UI_BUT_INACTIVE = 1 << 18,
  UI_BUT_LAST_ACTIVE = 1 << 19,
  UI_BUT_UNDO = 1 << 20,
  /* UNUSED = 1 << 21, */
  UI_BUT_NO_UTF8 = 1 << 22,

  /** For popups, pressing return activates this button, overriding the highlighted button.
   * For non-popups this is just used as a display hint for the user to let them
   * know the action which is activated when pressing return (file selector for eg). */
  UI_BUT_ACTIVE_DEFAULT = 1 << 23,

  /** This but is "inside" a list item (currently used to change theme colors). */
  UI_BUT_LIST_ITEM = 1 << 24,
  /** edit this button as well as the active button (not just dragging) */
  UI_BUT_DRAG_MULTI = 1 << 25,
  /** Use for popups to start editing the button on initialization. */
  UI_BUT_ACTIVATE_ON_INIT = 1 << 26,

  /**
   * #uiBut.str contains #UI_SEP_CHAR, used to show key-shortcuts right aligned.
   *
   * Since a label may contain #UI_SEP_CHAR, it's important to split on the last occurrence
   * (meaning the right aligned text can't contain this character).
   */
  UI_BUT_HAS_SEP_CHAR = 1 << 27,
  /** Don't run updates while dragging (needed in rare cases). */
  UI_BUT_UPDATE_DELAY = 1 << 28,
  /** When widget is in text-edit mode, update value on each char stroke. */
  UI_BUT_TEXTEDIT_UPDATE = 1 << 29,
  /** Show 'x' icon to clear/unlink value of text or search button. */
  UI_BUT_VALUE_CLEAR = 1 << 30,

  /** RNA property of the button is overridden from linked reference data. */
  UI_BUT_OVERRIDDEN = 1u << 31u,
};

/** #uiBut.dragflag */
enum {
  /** By default only the left part of a button triggers dragging. A questionable design to make
   * the icon but not other parts of the button draggable. Set this flag so the entire button can
   * be dragged. */
  UI_BUT_DRAG_FULL_BUT = (1 << 0),

  /* --- Internal flags. --- */
  UI_BUT_DRAGPOIN_FREE = (1 << 1),
};

/** Default font size for normal text. */
#define UI_DEFAULT_TEXT_POINTS 11.0f

/** Larger size used for title text. */
#define UI_DEFAULT_TITLE_POINTS 11.0f

#define UI_PANEL_WIDTH 340
#define UI_COMPACT_PANEL_WIDTH 160
#define UI_SIDEBAR_PANEL_WIDTH 220
#define UI_NAVIGATION_REGION_WIDTH UI_COMPACT_PANEL_WIDTH
#define UI_NARROW_NAVIGATION_REGION_WIDTH 100

/** The width of one icon column of the Toolbar. */
#define UI_TOOLBAR_COLUMN (1.25f * ICON_DEFAULT_HEIGHT_TOOLBAR)
<<<<<<< HEAD
/* The space between the Toolbar and the area's edge. */
/* bfa - margin changed from 0.5f > 0.75f to fix icons size */
#define UI_TOOLBAR_MARGIN (0.75f * ICON_DEFAULT_HEIGHT_TOOLBAR)
/* Total width of Toolbar showing one icon column. */
=======
/** The space between the Toolbar and the area's edge. */
#define UI_TOOLBAR_MARGIN (0.5f * ICON_DEFAULT_HEIGHT_TOOLBAR)
/** Total width of Toolbar showing one icon column. */
>>>>>>> a14c747f
#define UI_TOOLBAR_WIDTH UI_TOOLBAR_MARGIN + UI_TOOLBAR_COLUMN

#define UI_PANEL_CATEGORY_MARGIN_WIDTH (U.widget_unit * 1.0f)

/* Both these margins should be ignored if the panel doesn't show a background (check
 * #UI_panel_should_show_background()). */
#define UI_PANEL_MARGIN_X (U.widget_unit * 0.2f) /*bfa - margin from 0.4 to 0.2 for now*/
#define UI_PANEL_MARGIN_Y (U.widget_unit * 0.1f)

/**
 * #uiBut::drawflag, these flags should only affect how the button is drawn.
 *
 * \note currently, these flags *are not passed* to the widgets state() or draw() functions
 * (except for the 'align' ones)!
 */
enum {
  /** Text and icon alignment (by default, they are centered). */
  UI_BUT_TEXT_LEFT = 1 << 1,
  UI_BUT_ICON_LEFT = 1 << 2,
  UI_BUT_TEXT_RIGHT = 1 << 3,
  /** Prevent the button to show any tool-tip. */
  UI_BUT_NO_TOOLTIP = 1 << 4,
  /**
   * Show a quick tool-tip label, that is, a short tool-tip that appears faster than the full one
   * and only shows the label. After a short delay the full tool-tip is shown if any.
   */
  UI_BUT_HAS_TOOLTIP_LABEL = 1 << 5,
  /** Do not add the usual horizontal padding for text drawing. */
  UI_BUT_NO_TEXT_PADDING = 1 << 6,

  /* Button align flag, for drawing groups together.
   * Used in 'uiBlock.flag', take care! */
  UI_BUT_ALIGN_TOP = 1 << 14,
  UI_BUT_ALIGN_LEFT = 1 << 15,
  UI_BUT_ALIGN_RIGHT = 1 << 16,
  UI_BUT_ALIGN_DOWN = 1 << 17,
  UI_BUT_ALIGN = UI_BUT_ALIGN_TOP | UI_BUT_ALIGN_LEFT | UI_BUT_ALIGN_RIGHT | UI_BUT_ALIGN_DOWN,
  /* end bits shared with 'uiBlock.flag' */

  /**
   * Warning - HACK!
   * Needed for buttons which are not TOP/LEFT aligned,
   * but have some top/left corner stitched to some other TOP/LEFT-aligned button,
   * because of "corrective" hack in #widget_roundbox_set().
   */
  UI_BUT_ALIGN_STITCH_TOP = 1 << 18,
  UI_BUT_ALIGN_STITCH_LEFT = 1 << 19,
  UI_BUT_ALIGN_ALL = UI_BUT_ALIGN | UI_BUT_ALIGN_STITCH_TOP | UI_BUT_ALIGN_STITCH_LEFT,

  /** This but is "inside" a box item (currently used to change theme colors). */
  UI_BUT_BOX_ITEM = 1 << 20,

  /** Active left part of number button */
  UI_BUT_ACTIVE_LEFT = 1 << 21,
  /** Active right part of number button */
  UI_BUT_ACTIVE_RIGHT = 1 << 22,

  /** Reverse order of consecutive off/on icons */
  UI_BUT_ICON_REVERSE = 1 << 23,

  /** Value is animated, but the current value differs from the animated one. */
  UI_BUT_ANIMATED_CHANGED = 1 << 24,

  /** Draw the checkbox buttons inverted. */
  UI_BUT_CHECKBOX_INVERT = 1 << 25,

  /** Drawn in a way that indicates that the state/value is unknown. */
  UI_BUT_INDETERMINATE = 1 << 26,
};

/**
 * Button types, bits stored in 1 value... and a short even!
 * - bits 0-4:  #uiBut.bitnr (0-31)
 * - bits 5-7:  pointer type
 * - bit  8:    for 'bit'
 * - bit  9-15: button type (now 6 bits, 64 types)
 */
typedef enum {
  UI_BUT_POIN_NONE = 0,

  UI_BUT_POIN_CHAR = 32,
  UI_BUT_POIN_SHORT = 64,
  UI_BUT_POIN_INT = 96,
  UI_BUT_POIN_FLOAT = 128,
  // UI_BUT_POIN_FUNCTION = 192, /* UNUSED */
  UI_BUT_POIN_BIT = 256, /* OR'd with a bit index. */
} eButPointerType;

/** \note requires `but->poin != NULL`. */
#define UI_BUT_POIN_TYPES (UI_BUT_POIN_FLOAT | UI_BUT_POIN_SHORT | UI_BUT_POIN_CHAR)

/**
 * #uiBut::type
 * OR'd with #eButPointerType when passing as an argument.
 */
typedef enum {
  UI_BTYPE_BUT = 1 << 9,
  UI_BTYPE_ROW = 2 << 9,
  UI_BTYPE_TEXT = 3 << 9,
  /** Drop-down list. */
  UI_BTYPE_MENU = 4 << 9,
  UI_BTYPE_BUT_MENU = 5 << 9,
  /** number button */
  UI_BTYPE_NUM = 6 << 9,
  /** number slider */
  UI_BTYPE_NUM_SLIDER = 7 << 9,
  UI_BTYPE_TOGGLE = 8 << 9,
  UI_BTYPE_TOGGLE_N = 9 << 9,
  UI_BTYPE_ICON_TOGGLE = 10 << 9,
  UI_BTYPE_ICON_TOGGLE_N = 11 << 9,
  /** same as regular toggle, but no on/off state displayed */
  UI_BTYPE_BUT_TOGGLE = 12 << 9,
  /** similar to toggle, display a 'tick' */
  UI_BTYPE_CHECKBOX = 13 << 9,
  UI_BTYPE_CHECKBOX_N = 14 << 9,
  UI_BTYPE_COLOR = 15 << 9,
  UI_BTYPE_TAB = 16 << 9,
  UI_BTYPE_POPOVER = 17 << 9,
  UI_BTYPE_SCROLL = 18 << 9,
  UI_BTYPE_BLOCK = 19 << 9,
  UI_BTYPE_LABEL = 20 << 9,
  UI_BTYPE_KEY_EVENT = 24 << 9,
  UI_BTYPE_HSVCUBE = 26 << 9,
  /** Menu (often used in headers), `*_MENU` with different draw-type. */
  UI_BTYPE_PULLDOWN = 27 << 9,
  UI_BTYPE_ROUNDBOX = 28 << 9,
  UI_BTYPE_COLORBAND = 30 << 9,
  /** sphere widget (used to input a unit-vector, aka normal) */
  UI_BTYPE_UNITVEC = 31 << 9,
  UI_BTYPE_CURVE = 32 << 9,
  /** Profile editing widget */
  UI_BTYPE_CURVEPROFILE = 33 << 9,
  UI_BTYPE_LISTBOX = 36 << 9,
  UI_BTYPE_LISTROW = 37 << 9,
  UI_BTYPE_HSVCIRCLE = 38 << 9,
  UI_BTYPE_TRACK_PREVIEW = 40 << 9,

  /** Buttons with value >= #UI_BTYPE_SEARCH_MENU don't get undo pushes. */
  UI_BTYPE_SEARCH_MENU = 41 << 9,
  UI_BTYPE_EXTRA = 42 << 9,
  /** A preview image (#PreviewImage), with text under it. Typically bigger than normal buttons and
   * laid out in a grid, e.g. like the File Browser in thumbnail display mode. */
  UI_BTYPE_PREVIEW_TILE = 43 << 9,
  UI_BTYPE_HOTKEY_EVENT = 46 << 9,
  /** Non-interactive image, used for splash screen */
  UI_BTYPE_IMAGE = 47 << 9,
  UI_BTYPE_HISTOGRAM = 48 << 9,
  UI_BTYPE_WAVEFORM = 49 << 9,
  UI_BTYPE_VECTORSCOPE = 50 << 9,
  UI_BTYPE_PROGRESS = 51 << 9,
  UI_BTYPE_NODE_SOCKET = 53 << 9,
  UI_BTYPE_SEPR = 54 << 9,
  UI_BTYPE_SEPR_LINE = 55 << 9,
  /** Dynamically fill available space. */
  UI_BTYPE_SEPR_SPACER = 56 << 9,
  /** Resize handle (resize UI-list). */
  UI_BTYPE_GRIP = 57 << 9,
  UI_BTYPE_DECORATOR = 58 << 9,
  /** An item a view (see #ui::AbstractViewItem). */
  UI_BTYPE_VIEW_ITEM = 59 << 9,
} eButType;

#define BUTTYPE (63 << 9)

/** Gradient types, for color picker #UI_BTYPE_HSVCUBE etc. */
typedef enum eButGradientType {
  UI_GRAD_SV = 0,
  UI_GRAD_HV = 1,
  UI_GRAD_HS = 2,
  UI_GRAD_H = 3,
  UI_GRAD_S = 4,
  UI_GRAD_V = 5,

  UI_GRAD_V_ALT = 9,
  UI_GRAD_L_ALT = 10,
} eButGradientType;

/* Drawing
 *
 * Functions to draw various shapes, taking theme settings into account.
 * Used for code that draws its own UI style elements. */

void UI_draw_roundbox_corner_set(int type);
void UI_draw_roundbox_aa(const struct rctf *rect, bool filled, float rad, const float color[4]);
void UI_draw_roundbox_4fv(const struct rctf *rect, bool filled, float rad, const float col[4]);
void UI_draw_roundbox_3ub_alpha(const struct rctf *rect,
                                bool filled,
                                float rad,
                                const unsigned char col[3],
                                unsigned char alpha);
void UI_draw_roundbox_3fv_alpha(
    const struct rctf *rect, bool filled, float rad, const float col[3], float alpha);
void UI_draw_roundbox_4fv_ex(const struct rctf *rect,
                             const float inner1[4],
                             const float inner2[4],
                             float shade_dir,
                             const float outline[4],
                             float outline_width,
                             float rad);

#if 0 /* unused */
int UI_draw_roundbox_corner_get(void);
#endif

void UI_draw_box_shadow(const struct rctf *rect, unsigned char alpha);
void UI_draw_text_underline(int pos_x, int pos_y, int len, int height, const float color[4]);

/**
 * Draw title and text safe areas.
 *
 * \note This function is to be used with the 2D dashed shader enabled.
 *
 * \param pos: is a #PRIM_FLOAT, 2, #GPU_FETCH_FLOAT vertex attribute.
 * \param rect: The offsets for the view, not the zones.
 */
void UI_draw_safe_areas(uint pos,
                        const struct rctf *rect,
                        const float title_aspect[2],
                        const float action_aspect[2]);

/** State for scroll-drawing. */
enum {
  UI_SCROLL_PRESSED = 1 << 0,
  UI_SCROLL_ARROWS = 1 << 1,
};
/**
 * Function in use for buttons and for view2d sliders.
 */
void UI_draw_widget_scroll(struct uiWidgetColors *wcol,
                           const struct rcti *rect,
                           const struct rcti *slider,
                           int state);

/**
 * Shortening string helper.
 *
 * Cut off the middle of the text to fit into the given width.
 *
 * \note in case this middle clipping would just remove a few chars,
 * it rather clips right, which is more readable.
 *
 * If `rpart_sep` is not null, the part of `str` starting to first occurrence of `rpart_sep`
 * is preserved at all cost.
 * Useful for strings with shortcuts
 * (like `A Very Long Foo Bar Label For Menu Entry|Ctrl O' -> 'AVeryLong...MenuEntry|Ctrl O`).
 */
float UI_text_clip_middle_ex(const struct uiFontStyle *fstyle,
                             char *str,
                             float okwidth,
                             float minwidth,
                             size_t max_len,
                             char rpart_sep);

/**
 * Callbacks.
 *
 * #UI_block_func_handle_set/ButmFunc are for handling events through a callback.
 * HandleFunc gets the retval passed on, and ButmFunc gets a2. The latter is
 * mostly for compatibility with older code.
 *
 * - #UI_but_func_complete_set is for tab completion.
 *
 * - #uiButSearchFunc is for name buttons, showing a popup with matches
 *
 * - #UI_block_func_set and UI_but_func_set are callbacks run when a button is used,
 *   in case events, operators or RNA are not sufficient to handle the button.
 *
 * - #UI_but_funcN_set will free the argument with MEM_freeN. */

typedef struct uiSearchItems uiSearchItems;

typedef void (*uiButHandleFunc)(struct bContext *C, void *arg1, void *arg2);
typedef void (*uiButHandleRenameFunc)(struct bContext *C, void *arg, char *origstr);
typedef void (*uiButHandleNFunc)(struct bContext *C, void *argN, void *arg2);
typedef void (*uiButHandleHoldFunc)(struct bContext *C, struct ARegion *butregion, uiBut *but);
typedef int (*uiButCompleteFunc)(struct bContext *C, char *str, void *arg);

/** Function to compare the identity of two buttons over redraws, to check if they represent the
 * same data, and thus should be considered the same button over redraws. */
typedef bool (*uiButIdentityCompareFunc)(const uiBut *a, const uiBut *b);

/* Search types. */
typedef struct ARegion *(*uiButSearchCreateFn)(struct bContext *C,
                                               struct ARegion *butregion,
                                               struct uiButSearch *search_but);
/**
 * `is_first` is typically used to ignore search filtering when the menu is first opened in order
 * to display the full list of options. The value will be false after the button's text is edited
 * (for every call except the first).
 */
typedef void (*uiButSearchUpdateFn)(
    const struct bContext *C, void *arg, const char *str, uiSearchItems *items, bool is_first);
typedef bool (*uiButSearchContextMenuFn)(struct bContext *C,
                                         void *arg,
                                         void *active,
                                         const struct wmEvent *event);
typedef struct ARegion *(*uiButSearchTooltipFn)(struct bContext *C,
                                                struct ARegion *region,
                                                const struct rcti *item_rect,
                                                void *arg,
                                                void *active);
typedef void (*uiButSearchListenFn)(const struct wmRegionListenerParams *params, void *arg);

/** Must return an allocated string. */
typedef char *(*uiButToolTipFunc)(struct bContext *C, void *argN, const char *tip);

typedef void (*uiBlockHandleFunc)(struct bContext *C, void *arg, int event);

/* -------------------------------------------------------------------- */
/** \name Custom Interaction
 *
 * Sometimes it's useful to create data that remains available
 * while the user interacts with a button.
 *
 * A common case is dragging a number button or slider
 * however this could be used in other cases too.
 * \{ */

struct uiBlockInteraction_Params {
  /**
   * When true, this interaction is not modal
   * (user clicking on a number button arrows or pasting a value for example).
   */
  bool is_click;
  /**
   * Array of unique event ID's (values from #uiBut.retval).
   * There may be more than one for multi-button editing (see #UI_BUT_DRAG_MULTI).
   */
  int *unique_retval_ids;
  uint unique_retval_ids_len;
};

/** Returns 'user_data', freed by #uiBlockInteractionEndFn. */
typedef void *(*uiBlockInteractionBeginFn)(struct bContext *C,
                                           const struct uiBlockInteraction_Params *params,
                                           void *arg1);
typedef void (*uiBlockInteractionEndFn)(struct bContext *C,
                                        const struct uiBlockInteraction_Params *params,
                                        void *arg1,
                                        void *user_data);
typedef void (*uiBlockInteractionUpdateFn)(struct bContext *C,
                                           const struct uiBlockInteraction_Params *params,
                                           void *arg1,
                                           void *user_data);

typedef struct uiBlockInteraction_CallbackData {
  uiBlockInteractionBeginFn begin_fn;
  uiBlockInteractionEndFn end_fn;
  uiBlockInteractionUpdateFn update_fn;
  void *arg1;
} uiBlockInteraction_CallbackData;

void UI_block_interaction_set(uiBlock *block, uiBlockInteraction_CallbackData *callbacks);

/** \} */

/* Menu Callbacks */

typedef void (*uiMenuCreateFunc)(struct bContext *C, struct uiLayout *layout, void *arg1);
typedef void (*uiMenuHandleFunc)(struct bContext *C, void *arg, int event);
/**
 * Used for cycling menu values without opening the menu (Ctrl-Wheel).
 * \param direction: forward or backwards [1 / -1].
 * \param arg1: uiBut.poin (as with #uiMenuCreateFunc).
 * \return true when the button was changed.
 */
typedef bool (*uiMenuStepFunc)(struct bContext *C, int direction, void *arg1);

typedef void *(*uiCopyArgFunc)(const void *arg);
typedef void (*uiFreeArgFunc)(void *arg);

/* interface_query.c */

bool UI_but_has_tooltip_label(const uiBut *but);
bool UI_but_is_tool(const uiBut *but);
/* file selectors are exempt from utf-8 checks */
bool UI_but_is_utf8(const uiBut *but);
#define UI_but_is_decorator(but) ((but)->type == UI_BTYPE_DECORATOR)

bool UI_block_is_empty_ex(const uiBlock *block, bool skip_title);
bool UI_block_is_empty(const uiBlock *block);
bool UI_block_can_add_separator(const uiBlock *block);

struct uiList *UI_list_find_mouse_over(const struct ARegion *region, const struct wmEvent *event);

/* interface_region_menu_popup.c */

/**
 * Popup Menus
 *
 * Functions used to create popup menus. For more extended menus the
 * UI_popup_menu_begin/End functions can be used to define own items with
 * the uiItem functions in between. If it is a simple confirmation menu
 * or similar, popups can be created with a single function call.
 */
typedef struct uiPopupMenu uiPopupMenu;

uiPopupMenu *UI_popup_menu_begin(struct bContext *C, const char *title, int icon) ATTR_NONNULL();
/**
 * Directly create a popup menu that is not refreshed on redraw.
 *
 * Only return handler, and set optional title.
 * \param block_name: Assigned to uiBlock.name (useful info for debugging).
 */
uiPopupMenu *UI_popup_menu_begin_ex(struct bContext *C,
                                    const char *title,
                                    const char *block_name,
                                    int icon) ATTR_NONNULL();
/**
 * Set the whole structure to work.
 */
void UI_popup_menu_end(struct bContext *C, struct uiPopupMenu *pup);
bool UI_popup_menu_end_or_cancel(struct bContext *C, struct uiPopupMenu *pup);
struct uiLayout *UI_popup_menu_layout(uiPopupMenu *pup);

void UI_popup_menu_reports(struct bContext *C, struct ReportList *reports) ATTR_NONNULL();
int UI_popup_menu_invoke(struct bContext *C, const char *idname, struct ReportList *reports)
    ATTR_NONNULL(1, 2);

/**
 * Allow setting menu return value from externals.
 * E.g. WM might need to do this for exiting files correctly.
 */
void UI_popup_menu_retval_set(const uiBlock *block, int retval, bool enable);
/**
 * Setting the button makes the popup open from the button instead of the cursor.
 */
void UI_popup_menu_but_set(uiPopupMenu *pup, struct ARegion *butregion, uiBut *but);

/* interface_region_popover.c */

typedef struct uiPopover uiPopover;

int UI_popover_panel_invoke(struct bContext *C,
                            const char *idname,
                            bool keep_open,
                            struct ReportList *reports);

/**
 * Only return handler, and set optional title.
 *
 * \param from_active_button: Use the active button for positioning,
 * use when the popover is activated from an operator instead of directly from the button.
 */
uiPopover *UI_popover_begin(struct bContext *C, int menu_width, bool from_active_button)
    ATTR_NONNULL(1);
/**
 * Set the whole structure to work.
 */
void UI_popover_end(struct bContext *C, struct uiPopover *pup, struct wmKeyMap *keymap);
struct uiLayout *UI_popover_layout(uiPopover *pup);
void UI_popover_once_clear(uiPopover *pup);

/* interface_region_menu_pie.c */

/* Pie menus */
typedef struct uiPieMenu uiPieMenu;

int UI_pie_menu_invoke(struct bContext *C, const char *idname, const struct wmEvent *event);
int UI_pie_menu_invoke_from_operator_enum(struct bContext *C,
                                          const char *title,
                                          const char *opname,
                                          const char *propname,
                                          const struct wmEvent *event);
int UI_pie_menu_invoke_from_rna_enum(struct bContext *C,
                                     const char *title,
                                     const char *path,
                                     const struct wmEvent *event);

struct uiPieMenu *UI_pie_menu_begin(struct bContext *C,
                                    const char *title,
                                    int icon,
                                    const struct wmEvent *event) ATTR_NONNULL();
void UI_pie_menu_end(struct bContext *C, uiPieMenu *pie);
struct uiLayout *UI_pie_menu_layout(struct uiPieMenu *pie);

/* interface_region_menu_popup.c */

/* Popup Blocks
 *
 * Functions used to create popup blocks. These are like popup menus
 * but allow using all button types and creating an own layout. */
typedef uiBlock *(*uiBlockCreateFunc)(struct bContext *C, struct ARegion *region, void *arg1);
typedef void (*uiBlockCancelFunc)(struct bContext *C, void *arg1);

void UI_popup_block_invoke(struct bContext *C,
                           uiBlockCreateFunc func,
                           void *arg,
                           uiFreeArgFunc arg_free);
void UI_popup_block_invoke_ex(struct bContext *C,
                              uiBlockCreateFunc func,
                              void *arg,
                              uiFreeArgFunc arg_free,
                              bool can_refresh);
void UI_popup_block_ex(struct bContext *C,
                       uiBlockCreateFunc func,
                       uiBlockHandleFunc popup_func,
                       uiBlockCancelFunc cancel_func,
                       void *arg,
                       struct wmOperator *op);
#if 0 /* UNUSED */
void uiPupBlockOperator(struct bContext *C,
                        uiBlockCreateFunc func,
                        struct wmOperator *op,
                        wmOperatorCallContext opcontext);
#endif

void UI_popup_block_close(struct bContext *C, struct wmWindow *win, uiBlock *block);

bool UI_popup_block_name_exists(const struct bScreen *screen, const char *name);

/* Blocks
 *
 * Functions for creating, drawing and freeing blocks. A Block is a
 * container of buttons and used for various purposes.
 *
 * Begin/Define Buttons/End/Draw is the typical order in which these
 * function should be called, though for popup blocks Draw is left out.
 * Freeing blocks is done by the screen/ module automatically.
 */

uiBlock *UI_block_begin(const struct bContext *C,
                        struct ARegion *region,
                        const char *name,
                        eUIEmbossType emboss);
void UI_block_end_ex(const struct bContext *C, uiBlock *block, const int xy[2], int r_xy[2]);
void UI_block_end(const struct bContext *C, uiBlock *block);
/**
 * Uses local copy of style, to scale things down, and allow widgets to change stuff.
 */
void UI_block_draw(const struct bContext *C, struct uiBlock *block);
void UI_blocklist_update_window_matrix(const struct bContext *C, const struct ListBase *lb);
void UI_blocklist_update_view_for_buttons(const struct bContext *C, const struct ListBase *lb);
void UI_blocklist_draw(const struct bContext *C, const struct ListBase *lb);
void UI_block_update_from_old(const struct bContext *C, struct uiBlock *block);

enum {
  UI_BLOCK_THEME_STYLE_REGULAR = 0,
  UI_BLOCK_THEME_STYLE_POPUP = 1,
};
void UI_block_theme_style_set(uiBlock *block, char theme_style);
eUIEmbossType UI_block_emboss_get(uiBlock *block);
void UI_block_emboss_set(uiBlock *block, eUIEmbossType emboss);
bool UI_block_is_search_only(const uiBlock *block);
/**
 * Use when a block must be searched to give accurate results
 * for the whole region but shouldn't be displayed.
 */
void UI_block_set_search_only(uiBlock *block, bool search_only);

/**
 * Can be called with C==NULL.
 */
void UI_block_free(const struct bContext *C, uiBlock *block);

void UI_block_listen(const uiBlock *block, const struct wmRegionListenerParams *listener_params);

/**
 * Can be called with C==NULL.
 */
void UI_blocklist_free(const struct bContext *C, struct ARegion *region);
void UI_blocklist_free_inactive(const struct bContext *C, struct ARegion *region);

/**
 * Is called by notifier.
 */
void UI_screen_free_active_but_highlight(const struct bContext *C, struct bScreen *screen);
void UI_region_free_active_but_all(struct bContext *context, struct ARegion *region);

void UI_block_region_set(uiBlock *block, struct ARegion *region);

void UI_block_lock_set(uiBlock *block, bool val, const char *lockstr);
void UI_block_lock_clear(uiBlock *block);

/**
 * Automatic aligning, horizontal or vertical.
 */
void UI_block_align_begin(uiBlock *block);
void UI_block_align_end(uiBlock *block);

/** Block bounds/position calculation. */
typedef enum {
  UI_BLOCK_BOUNDS_NONE = 0,
  UI_BLOCK_BOUNDS = 1,
  UI_BLOCK_BOUNDS_TEXT,
  UI_BLOCK_BOUNDS_POPUP_MOUSE,
  UI_BLOCK_BOUNDS_POPUP_MENU,
  UI_BLOCK_BOUNDS_POPUP_CENTER,
  UI_BLOCK_BOUNDS_PIE_CENTER,
} eBlockBoundsCalc;

/**
 * Used for various cases.
 */
void UI_block_bounds_set_normal(struct uiBlock *block, int addval);
/**
 * Used for pull-downs.
 */
void UI_block_bounds_set_text(uiBlock *block, int addval);
/**
 * Used for block popups.
 */
void UI_block_bounds_set_popup(uiBlock *block, int addval, const int bounds_offset[2]);
/**
 * Used for menu popups.
 */
void UI_block_bounds_set_menu(uiBlock *block, int addval, const int bounds_offset[2]);
/**
 * Used for centered popups, i.e. splash.
 */
void UI_block_bounds_set_centered(uiBlock *block, int addval);
void UI_block_bounds_set_explicit(uiBlock *block, int minx, int miny, int maxx, int maxy);

int UI_blocklist_min_y_get(struct ListBase *lb);

void UI_block_direction_set(uiBlock *block, char direction);
/**
 * This call escapes if there's alignment flags.
 */
void UI_block_order_flip(uiBlock *block);
void UI_block_flag_enable(uiBlock *block, int flag);
void UI_block_flag_disable(uiBlock *block, int flag);
void UI_block_translate(uiBlock *block, int x, int y);

int UI_but_return_value_get(uiBut *but);

uiBut *UI_but_active_drop_name_button(const struct bContext *C);
/**
 * Returns true if highlighted button allows drop of names.
 * called in region context.
 */
bool UI_but_active_drop_name(const struct bContext *C);
bool UI_but_active_drop_color(struct bContext *C);

void UI_but_flag_enable(uiBut *but, int flag);
void UI_but_flag_disable(uiBut *but, int flag);
bool UI_but_flag_is_set(uiBut *but, int flag);

void UI_but_drawflag_enable(uiBut *but, int flag);
void UI_but_drawflag_disable(uiBut *but, int flag);

void UI_but_dragflag_enable(uiBut *but, int flag);
void UI_but_dragflag_disable(uiBut *but, int flag);

void UI_but_disable(uiBut *but, const char *disabled_hint);

void UI_but_type_set_menu_from_pulldown(uiBut *but);

/**
 * Special button case, only draw it when used actively, for outliner etc.
 *
 * Needed for temporarily rename buttons, such as in outliner or file-select,
 * they should keep calling #uiDefBut to keep them alive.
 * \return false when button removed.
 */
bool UI_but_active_only_ex(const struct bContext *C,
                           struct ARegion *region,
                           uiBlock *block,
                           uiBut *but,
                           bool remove_on_failure);
bool UI_but_active_only(const struct bContext *C,
                        struct ARegion *region,
                        uiBlock *block,
                        uiBut *but);
/**
 * \warning This must run after other handlers have been added,
 * otherwise the handler won't be removed, see: #71112.
 */
bool UI_block_active_only_flagged_buttons(const struct bContext *C,
                                          struct ARegion *region,
                                          struct uiBlock *block);

/**
 * Simulate button click.
 */
void UI_but_execute(const struct bContext *C, struct ARegion *region, uiBut *but);

bool UI_but_online_manual_id(const uiBut *but,
                             char *r_str,
                             size_t str_maxncpy) ATTR_WARN_UNUSED_RESULT;
bool UI_but_online_manual_id_from_active(const struct bContext *C,
                                         char *r_str,
                                         size_t str_maxncpy) ATTR_WARN_UNUSED_RESULT;
bool UI_but_is_userdef(const uiBut *but);

/* Buttons
 *
 * Functions to define various types of buttons in a block. Postfixes:
 * - F: float
 * - I: int
 * - S: short
 * - C: char
 * - R: RNA
 * - O: operator */

uiBut *uiDefBut(uiBlock *block,
                int type,
                int retval,
                const char *str,
                int x,
                int y,
                short width,
                short height,
                void *poin,
                float min,
                float max,
                float a1,
                float a2,
                const char *tip);
uiBut *uiDefButF(uiBlock *block,
                 int type,
                 int retval,
                 const char *str,
                 int x,
                 int y,
                 short width,
                 short height,
                 float *poin,
                 float min,
                 float max,
                 float a1,
                 float a2,
                 const char *tip);
uiBut *uiDefButI(uiBlock *block,
                 int type,
                 int retval,
                 const char *str,
                 int x,
                 int y,
                 short width,
                 short height,
                 int *poin,
                 float min,
                 float max,
                 float a1,
                 float a2,
                 const char *tip);
uiBut *uiDefButBitI(uiBlock *block,
                    int type,
                    int bit,
                    int retval,
                    const char *str,
                    int x,
                    int y,
                    short width,
                    short height,
                    int *poin,
                    float min,
                    float max,
                    float a1,
                    float a2,
                    const char *tip);
uiBut *uiDefButS(uiBlock *block,
                 int type,
                 int retval,
                 const char *str,
                 int x,
                 int y,
                 short width,
                 short height,
                 short *poin,
                 float min,
                 float max,
                 float a1,
                 float a2,
                 const char *tip);
uiBut *uiDefButBitS(uiBlock *block,
                    int type,
                    int bit,
                    int retval,
                    const char *str,
                    int x,
                    int y,
                    short width,
                    short height,
                    short *poin,
                    float min,
                    float max,
                    float a1,
                    float a2,
                    const char *tip);
uiBut *uiDefButC(uiBlock *block,
                 int type,
                 int retval,
                 const char *str,
                 int x,
                 int y,
                 short width,
                 short height,
                 char *poin,
                 float min,
                 float max,
                 float a1,
                 float a2,
                 const char *tip);
uiBut *uiDefButBitC(uiBlock *block,
                    int type,
                    int bit,
                    int retval,
                    const char *str,
                    int x,
                    int y,
                    short width,
                    short height,
                    char *poin,
                    float min,
                    float max,
                    float a1,
                    float a2,
                    const char *tip);
uiBut *uiDefButR(uiBlock *block,
                 int type,
                 int retval,
                 const char *str,
                 int x,
                 int y,
                 short width,
                 short height,
                 struct PointerRNA *ptr,
                 const char *propname,
                 int index,
                 float min,
                 float max,
                 float a1,
                 float a2,
                 const char *tip);
uiBut *uiDefButR_prop(uiBlock *block,
                      int type,
                      int retval,
                      const char *str,
                      int x,
                      int y,
                      short width,
                      short height,
                      struct PointerRNA *ptr,
                      struct PropertyRNA *prop,
                      int index,
                      float min,
                      float max,
                      float a1,
                      float a2,
                      const char *tip);
uiBut *uiDefButO(uiBlock *block,
                 int type,
                 const char *opname,
                 wmOperatorCallContext opcontext,
                 const char *str,
                 int x,
                 int y,
                 short width,
                 short height,
                 const char *tip);
uiBut *uiDefButO_ptr(uiBlock *block,
                     int type,
                     struct wmOperatorType *ot,
                     wmOperatorCallContext opcontext,
                     const char *str,
                     int x,
                     int y,
                     short width,
                     short height,
                     const char *tip);

/**
 * If a1==1.0 then a2 is an extra icon blending factor (alpha 0.0 - 1.0).
 */
uiBut *uiDefIconBut(uiBlock *block,
                    int type,
                    int retval,
                    int icon,
                    int x,
                    int y,
                    short width,
                    short height,
                    void *poin,
                    float min,
                    float max,
                    float a1,
                    float a2,
                    const char *tip);
uiBut *uiDefIconButI(uiBlock *block,
                     int type,
                     int retval,
                     int icon,
                     int x,
                     int y,
                     short width,
                     short height,
                     int *poin,
                     float min,
                     float max,
                     float a1,
                     float a2,
                     const char *tip);
uiBut *uiDefIconButBitI(uiBlock *block,
                        int type,
                        int bit,
                        int retval,
                        int icon,
                        int x,
                        int y,
                        short width,
                        short height,
                        int *poin,
                        float min,
                        float max,
                        float a1,
                        float a2,
                        const char *tip);
uiBut *uiDefIconButS(uiBlock *block,
                     int type,
                     int retval,
                     int icon,
                     int x,
                     int y,
                     short width,
                     short height,
                     short *poin,
                     float min,
                     float max,
                     float a1,
                     float a2,
                     const char *tip);
uiBut *uiDefIconButBitS(uiBlock *block,
                        int type,
                        int bit,
                        int retval,
                        int icon,
                        int x,
                        int y,
                        short width,
                        short height,
                        short *poin,
                        float min,
                        float max,
                        float a1,
                        float a2,
                        const char *tip);
uiBut *uiDefIconButBitC(uiBlock *block,
                        int type,
                        int bit,
                        int retval,
                        int icon,
                        int x,
                        int y,
                        short width,
                        short height,
                        char *poin,
                        float min,
                        float max,
                        float a1,
                        float a2,
                        const char *tip);
uiBut *uiDefIconButR(uiBlock *block,
                     int type,
                     int retval,
                     int icon,
                     int x,
                     int y,
                     short width,
                     short height,
                     struct PointerRNA *ptr,
                     const char *propname,
                     int index,
                     float min,
                     float max,
                     float a1,
                     float a2,
                     const char *tip);
uiBut *uiDefIconButR_prop(uiBlock *block,
                          int type,
                          int retval,
                          int icon,
                          int x,
                          int y,
                          short width,
                          short height,
                          struct PointerRNA *ptr,
                          struct PropertyRNA *prop,
                          int index,
                          float min,
                          float max,
                          float a1,
                          float a2,
                          const char *tip);
uiBut *uiDefIconButO(uiBlock *block,
                     int type,
                     const char *opname,
                     wmOperatorCallContext opcontext,
                     int icon,
                     int x,
                     int y,
                     short width,
                     short height,
                     const char *tip);
uiBut *uiDefIconButO_ptr(uiBlock *block,
                         int type,
                         struct wmOperatorType *ot,
                         wmOperatorCallContext opcontext,
                         int icon,
                         int x,
                         int y,
                         short width,
                         short height,
                         const char *tip);
uiBut *uiDefButImage(
    uiBlock *block, void *imbuf, int x, int y, short width, short height, const uchar color[4]);
uiBut *uiDefButAlert(uiBlock *block, int icon, int x, int y, short width, short height);
/** Button containing both string label and icon. */
uiBut *uiDefIconTextBut(uiBlock *block,
                        int type,
                        int retval,
                        int icon,
                        const char *str,
                        int x,
                        int y,
                        short width,
                        short height,
                        void *poin,
                        float min,
                        float max,
                        float a1,
                        float a2,
                        const char *tip);
uiBut *uiDefIconTextButF(uiBlock *block,
                         int type,
                         int retval,
                         int icon,
                         const char *str,
                         int x,
                         int y,
                         short width,
                         short height,
                         float *poin,
                         float min,
                         float max,
                         float a1,
                         float a2,
                         const char *tip);
uiBut *uiDefIconTextButI(uiBlock *block,
                         int type,
                         int retval,
                         int icon,
                         const char *str,
                         int x,
                         int y,
                         short width,
                         short height,
                         int *poin,
                         float min,
                         float max,
                         float a1,
                         float a2,
                         const char *tip);
uiBut *uiDefIconTextButR(uiBlock *block,
                         int type,
                         int retval,
                         int icon,
                         const char *str,
                         int x,
                         int y,
                         short width,
                         short height,
                         struct PointerRNA *ptr,
                         const char *propname,
                         int index,
                         float min,
                         float max,
                         float a1,
                         float a2,
                         const char *tip);
uiBut *uiDefIconTextButR_prop(uiBlock *block,
                              int type,
                              int retval,
                              int icon,
                              const char *str,
                              int x,
                              int y,
                              short width,
                              short height,
                              struct PointerRNA *ptr,
                              struct PropertyRNA *prop,
                              int index,
                              float min,
                              float max,
                              float a1,
                              float a2,
                              const char *tip);
uiBut *uiDefIconTextButO(uiBlock *block,
                         int type,
                         const char *opname,
                         wmOperatorCallContext opcontext,
                         int icon,
                         const char *str,
                         int x,
                         int y,
                         short width,
                         short height,
                         const char *tip);
uiBut *uiDefIconTextButO_ptr(uiBlock *block,
                             int type,
                             struct wmOperatorType *ot,
                             wmOperatorCallContext opcontext,
                             int icon,
                             const char *str,
                             int x,
                             int y,
                             short width,
                             short height,
                             const char *tip);

/** For passing inputs to ButO buttons. */
struct PointerRNA *UI_but_operator_ptr_get(uiBut *but);

void UI_but_context_ptr_set(uiBlock *block,
                            uiBut *but,
                            const char *name,
                            const struct PointerRNA *ptr);
const struct PointerRNA *UI_but_context_ptr_get(const uiBut *but,
                                                const char *name,
                                                const StructRNA *type CPP_ARG_DEFAULT(nullptr));
struct bContextStore *UI_but_context_get(const uiBut *but);

void UI_but_unit_type_set(uiBut *but, int unit_type);
int UI_but_unit_type_get(const uiBut *but);

typedef enum uiStringInfoType {
  BUT_GET_RNAPROP_IDENTIFIER = 1,
  BUT_GET_RNASTRUCT_IDENTIFIER,
  BUT_GET_RNAENUM_IDENTIFIER,
  BUT_GET_LABEL,
  /** Sometimes the button doesn't have a label itself, but provides one for the tooltip. This can
   * be displayed in a quick tooltip, appearing after a smaller timeout and expanding to the full
   * tooltip after the regular timeout. */
  BUT_GET_TIP_LABEL,
  BUT_GET_RNA_LABEL,
  BUT_GET_RNAENUM_LABEL,
  BUT_GET_RNA_LABEL_CONTEXT, /* Context specified in CTX_XXX_ macros are just unreachable! */
  BUT_GET_TIP,
  BUT_GET_RNA_TIP,
  BUT_GET_RNAENUM_TIP,
  BUT_GET_OP_KEYMAP,
  BUT_GET_PROP_KEYMAP,
} uiStringInfoType;

typedef struct uiStringInfo {
  uiStringInfoType type;
  char *strinfo;
} uiStringInfo;

/**
 * \note Expects pointers to #uiStringInfo structs as parameters.
 * Will fill them with translated strings, when possible.
 * Strings in #uiStringInfo must be MEM_freeN'ed by caller.
 */
void UI_but_string_info_get(struct bContext *C, uiBut *but, ...) ATTR_SENTINEL(0);
void UI_but_extra_icon_string_info_get(struct bContext *C, uiButExtraOpIcon *extra_icon, ...)
    ATTR_SENTINEL(0);

/* Edit i18n stuff. */
/* Name of the main py op from i18n addon. */
#define EDTSRC_I18N_OP_NAME "UI_OT_edittranslation"

/**
 * Special Buttons
 *
 * Buttons with a more specific purpose:
 * - MenuBut: buttons that popup a menu (in headers usually).
 * - PulldownBut: like MenuBut, but creating a uiBlock (for compatibility).
 * - BlockBut: buttons that popup a block with more buttons.
 * - KeyevtBut: buttons that can be used to turn key events into values.
 * - PickerButtons: buttons like the color picker (for code sharing).
 * - AutoButR: RNA property button with type automatically defined.
 */
enum {
  UI_ID_NOP = 0,
  UI_ID_RENAME = 1 << 0,
  UI_ID_BROWSE = 1 << 1,
  UI_ID_ADD_NEW = 1 << 2,
  UI_ID_ALONE = 1 << 4,
  UI_ID_OPEN = 1 << 3,
  UI_ID_DELETE = 1 << 5,
  UI_ID_LOCAL = 1 << 6,
  UI_ID_AUTO_NAME = 1 << 7,
  UI_ID_FAKE_USER = 1 << 8,
  UI_ID_PIN = 1 << 9,
  UI_ID_PREVIEWS = 1 << 10,
  UI_ID_OVERRIDE = 1 << 11,
  UI_ID_FULL = UI_ID_RENAME | UI_ID_BROWSE | UI_ID_ADD_NEW | UI_ID_OPEN | UI_ID_ALONE |
               UI_ID_DELETE | UI_ID_LOCAL,
};

/**
 * Ways to limit what is displayed in ID-search popup.
 * \note We may want to add LOCAL, LIBRARY ... as needed.
 */
enum {
  UI_TEMPLATE_ID_FILTER_ALL = 0,
  UI_TEMPLATE_ID_FILTER_AVAILABLE = 1,
};

enum eButProgressType {
  UI_BUT_PROGRESS_TYPE_BAR = 0,
  UI_BUT_PROGRESS_TYPE_RING = 1,
};

/***************************** ID Utilities *******************************/

int UI_icon_from_id(const struct ID *id);
/** See: #BKE_report_type_str */
int UI_icon_from_report_type(int type);
int UI_icon_colorid_from_report_type(int type);
int UI_text_colorid_from_report_type(int type);

int UI_icon_from_event_type(short event_type, short event_value);
int UI_icon_from_keymap_item(const struct wmKeyMapItem *kmi, int r_icon_mod[4]);

uiBut *uiDefPulldownBut(uiBlock *block,
                        uiBlockCreateFunc func,
                        void *arg,
                        const char *str,
                        int x,
                        int y,
                        short width,
                        short height,
                        const char *tip);
uiBut *uiDefMenuBut(uiBlock *block,
                    uiMenuCreateFunc func,
                    void *arg,
                    const char *str,
                    int x,
                    int y,
                    short width,
                    short height,
                    const char *tip);
uiBut *uiDefIconTextMenuBut(uiBlock *block,
                            uiMenuCreateFunc func,
                            void *arg,
                            int icon,
                            const char *str,
                            int x,
                            int y,
                            short width,
                            short height,
                            const char *tip);
uiBut *uiDefIconMenuBut(uiBlock *block,
                        uiMenuCreateFunc func,
                        void *arg,
                        int icon,
                        int x,
                        int y,
                        short width,
                        short height,
                        const char *tip);

uiBut *uiDefBlockBut(uiBlock *block,
                     uiBlockCreateFunc func,
                     void *arg,
                     const char *str,
                     int x,
                     int y,
                     short width,
                     short height,
                     const char *tip);
uiBut *uiDefBlockButN(uiBlock *block,
                      uiBlockCreateFunc func,
                      void *argN,
                      const char *str,
                      int x,
                      int y,
                      short width,
                      short height,
                      const char *tip);

/**
 * Block button containing icon.
 */
uiBut *uiDefIconBlockBut(uiBlock *block,
                         uiBlockCreateFunc func,
                         void *arg,
                         int retval,
                         int icon,
                         int x,
                         int y,
                         short width,
                         short height,
                         const char *tip);
/**
 * Block button containing both string label and icon.
 */
uiBut *uiDefIconTextBlockBut(uiBlock *block,
                             uiBlockCreateFunc func,
                             void *arg,
                             int icon,
                             const char *str,
                             int x,
                             int y,
                             short width,
                             short height,
                             const char *tip);

/**
 * \param arg: A pointer to string/name, use #UI_but_func_search_set() below to make this work.
 * here `a1` and `a2`, if set, control thumbnail preview rows/cols.
 */
uiBut *uiDefSearchBut(uiBlock *block,
                      void *arg,
                      int retval,
                      int icon,
                      int maxlen,
                      int x,
                      int y,
                      short width,
                      short height,
                      float a1,
                      float a2,
                      const char *tip);
/**
 * Same parameters as for #uiDefSearchBut, with additional operator type and properties,
 * used by callback to call again the right op with the right options (properties values).
 */
uiBut *uiDefSearchButO_ptr(uiBlock *block,
                           struct wmOperatorType *ot,
                           struct IDProperty *properties,
                           void *arg,
                           int retval,
                           int icon,
                           int maxlen,
                           int x,
                           int y,
                           short width,
                           short height,
                           float a1,
                           float a2,
                           const char *tip);

/** For #uiDefAutoButsRNA. */
typedef enum {
  /** Keep current layout for aligning label with property button. */
  UI_BUT_LABEL_ALIGN_NONE,
  /** Align label and property button vertically. */
  UI_BUT_LABEL_ALIGN_COLUMN,
  /** Split layout into a column for the label and one for property button. */
  UI_BUT_LABEL_ALIGN_SPLIT_COLUMN,
} eButLabelAlign;

/** Return info for uiDefAutoButsRNA. */
typedef enum eAutoPropButsReturn {
  /** Returns when no buttons were added */
  UI_PROP_BUTS_NONE_ADDED = 1 << 0,
  /** Returned when any property failed the custom check callback (check_prop) */
  UI_PROP_BUTS_ANY_FAILED_CHECK = 1 << 1,
} eAutoPropButsReturn;

ENUM_OPERATORS(eAutoPropButsReturn, UI_PROP_BUTS_ANY_FAILED_CHECK);

uiBut *uiDefAutoButR(uiBlock *block,
                     struct PointerRNA *ptr,
                     struct PropertyRNA *prop,
                     int index,
                     const char *name,
                     int icon,
                     int x,
                     int y,
                     int width,
                     int height);
void uiDefAutoButsArrayR(uiBlock *block,
                         PointerRNA *ptr,
                         PropertyRNA *prop,
                         const int icon,
                         const int x,
                         const int y,
                         const int tot_width,
                         const int height);
/**
 * \a check_prop callback filters functions to avoid drawing certain properties,
 * in cases where PROP_HIDDEN flag can't be used for a property.
 *
 * \param prop_activate_init: Property to activate on initial popup (#UI_BUT_ACTIVATE_ON_INIT).
 */
eAutoPropButsReturn uiDefAutoButsRNA(uiLayout *layout,
                                     struct PointerRNA *ptr,
                                     bool (*check_prop)(struct PointerRNA *ptr,
                                                        struct PropertyRNA *prop,
                                                        void *user_data),
                                     void *user_data,
                                     struct PropertyRNA *prop_activate_init,
                                     eButLabelAlign label_align,
                                     bool compact);

/**
 * Callback to compare the identity of two buttons, used to identify buttons over redraws. If the
 * callback returns true, the given buttons are considered to be matching and relevant state is
 * preserved (copied from the old to the new button). If it returns false, it's considered
 * non-matching and no further checks are done.
 *
 * If this is set, it is always executed instead of the default comparisons. However it is only
 * executed for buttons that have the same type and the same callback. So callbacks can assume the
 * button types match.
 */
void UI_but_func_identity_compare_set(uiBut *but, uiButIdentityCompareFunc cmp_fn);

/**
 * Public function exported for functions that use #UI_BTYPE_SEARCH_MENU.
 *
 * Use inside searchfunc to add items.
 *
 * \param items: Stores the items.
 * \param name: Text to display for the item.
 * \param poin: Opaque pointer (for use by the caller).
 * \param iconid: The icon, #ICON_NONE for no icon.
 * \param but_flag: Button flags (#uiBut.flag) indicating the state of the item, typically
 *                  #UI_BUT_DISABLED, #UI_BUT_INACTIVE or #UI_BUT_HAS_SEP_CHAR.
 *
 * \return false if there is nothing to add.
 */
bool UI_search_item_add(uiSearchItems *items,
                        const char *name,
                        void *poin,
                        int iconid,
                        int but_flag,
                        uint8_t name_prefix_offset);

/**
 * \note The item-pointer (referred to below) is a per search item user pointer
 * passed to #UI_search_item_add (stored in  #uiSearchItems.pointers).
 *
 * \param search_create_fn: Function to create the menu.
 * \param search_update_fn: Function to refresh search content after the search text has changed.
 * \param arg: user value.
 * \param free_arg: Set to true if the argument is newly allocated memory for every redraw and
 * should be freed when the button is destroyed.
 * \param search_arg_free_fn: When non-null, use this function to free \a arg.
 * \param search_exec_fn: Function that executes the action, gets \a arg as the first argument.
 * The second argument as the active item-pointer
 * \param active: When non-null, this item-pointer item will be visible and selected,
 * otherwise the first item will be selected.
 */
void UI_but_func_search_set(uiBut *but,
                            uiButSearchCreateFn search_create_fn,
                            uiButSearchUpdateFn search_update_fn,
                            void *arg,
                            bool free_arg,
                            uiFreeArgFunc search_arg_free_fn,
                            uiButHandleFunc search_exec_fn,
                            void *active);
void UI_but_func_search_set_context_menu(uiBut *but, uiButSearchContextMenuFn context_menu_fn);
void UI_but_func_search_set_tooltip(uiBut *but, uiButSearchTooltipFn tooltip_fn);
void UI_but_func_search_set_listen(uiBut *but, uiButSearchListenFn listen_fn);
/**
 * \param search_sep_string: when not NULL, this string is used as a separator,
 * showing the icon and highlighted text after the last instance of this string.
 */
void UI_but_func_search_set_sep_string(uiBut *but, const char *search_sep_string);
void UI_but_func_search_set_results_are_suggestions(uiBut *but, bool value);

/**
 * Height in pixels, it's using hard-coded values still.
 */
int UI_searchbox_size_y(void);
int UI_searchbox_size_x(void);
/**
 * Check if a string is in an existing search box.
 */
int UI_search_items_find_index(uiSearchItems *items, const char *name);

/**
 * Adds a hint to the button which draws right aligned, grayed out and never clipped.
 */
void UI_but_hint_drawstr_set(uiBut *but, const char *string);
void UI_but_icon_indicator_number_set(uiBut *but, const int indicator_number);

void UI_but_node_link_set(uiBut *but, struct bNodeSocket *socket, const float draw_color[4]);

void UI_but_number_step_size_set(uiBut *but, float step_size);
void UI_but_number_precision_set(uiBut *but, float precision);

void UI_block_func_handle_set(uiBlock *block, uiBlockHandleFunc func, void *arg);
void UI_block_func_butmenu_set(uiBlock *block, uiMenuHandleFunc func, void *arg);
void UI_block_func_set(uiBlock *block, uiButHandleFunc func, void *arg1, void *arg2);
void UI_block_funcN_set(uiBlock *block, uiButHandleNFunc funcN, void *argN, void *arg2);

void UI_but_func_rename_set(uiBut *but, uiButHandleRenameFunc func, void *arg1);
void UI_but_func_set(uiBut *but, uiButHandleFunc func, void *arg1, void *arg2);
void UI_but_funcN_set(uiBut *but, uiButHandleNFunc funcN, void *argN, void *arg2);

void UI_but_func_complete_set(uiBut *but, uiButCompleteFunc func, void *arg);

void UI_but_func_drawextra_set(
    uiBlock *block,
    void (*func)(const struct bContext *C, void *, void *, void *, struct rcti *rect),
    void *arg1,
    void *arg2);

void UI_but_func_menu_step_set(uiBut *but, uiMenuStepFunc func);

void UI_but_func_tooltip_set(uiBut *but, uiButToolTipFunc func, void *arg, uiFreeArgFunc free_arg);
#ifdef __cplusplus
void UI_but_func_tooltip_label_set(uiBut *but, std::function<std::string(const uiBut *but)> func);
#endif
/**
 * Recreate tool-tip (use to update dynamic tips)
 */
void UI_but_tooltip_refresh(struct bContext *C, uiBut *but);
/**
 * Removes tool-tip timer from active but
 * (meaning tool-tip is disabled until it's re-enabled again).
 */
void UI_but_tooltip_timer_remove(struct bContext *C, uiBut *but);

bool UI_textbutton_activate_rna(const struct bContext *C,
                                struct ARegion *region,
                                const void *rna_poin_data,
                                const char *rna_prop_id);
bool UI_textbutton_activate_but(const struct bContext *C, uiBut *but);

/**
 * push a new event onto event queue to activate the given button
 * (usually a text-field) upon entering a popup
 */
void UI_but_focus_on_enter_event(struct wmWindow *win, uiBut *but);

void UI_but_func_hold_set(uiBut *but, uiButHandleHoldFunc func, void *argN);

struct PointerRNA *UI_but_extra_operator_icon_add(uiBut *but,
                                                  const char *opname,
                                                  wmOperatorCallContext opcontext,
                                                  int icon);
struct wmOperatorType *UI_but_extra_operator_icon_optype_get(struct uiButExtraOpIcon *extra_icon);
struct PointerRNA *UI_but_extra_operator_icon_opptr_get(struct uiButExtraOpIcon *extra_icon);

/**
 * A decent size for a button (typically #UI_BTYPE_PREVIEW_TILE) to display a nicely readable
 * preview with label in.
 */
int UI_preview_tile_size_x(void);
int UI_preview_tile_size_y(void);
int UI_preview_tile_size_y_no_label(void);

/* Autocomplete
 *
 * Tab complete helper functions, for use in uiButCompleteFunc callbacks.
 * Call begin once, then multiple times do_name with all possibilities,
 * and finally end to finish and get the completed name. */

typedef struct AutoComplete AutoComplete;

#define AUTOCOMPLETE_NO_MATCH 0
#define AUTOCOMPLETE_FULL_MATCH 1
#define AUTOCOMPLETE_PARTIAL_MATCH 2

AutoComplete *UI_autocomplete_begin(const char *startname, size_t maxlen);
void UI_autocomplete_update_name(AutoComplete *autocpl, const char *name);
int UI_autocomplete_end(AutoComplete *autocpl, char *autoname);

/* Button drag-data (interface_drag.cc).
 *
 * Functions to set drag data for buttons. This enables dragging support, whereby the drag data is
 * "dragged", not the button itself. */

void UI_but_drag_set_id(uiBut *but, struct ID *id);
/**
 * Set an image to display while dragging. This works for any drag type (`WM_DRAG_XXX`).
 * Not to be confused with #UI_but_drag_set_image(), which sets up dragging of an image.
 *
 * Sets #UI_BUT_DRAG_FULL_BUT so the full button can be dragged.
 */
void UI_but_drag_attach_image(uiBut *but, const struct ImBuf *imb, float scale);

#ifdef __cplusplus
/**
 * Sets #UI_BUT_DRAG_FULL_BUT so the full button can be dragged.
 * \param asset: May be passed from a temporary variable, drag data only stores a copy of this.
 */
void UI_but_drag_set_asset(uiBut *but,
                           const blender::asset_system::AssetRepresentation *asset,
                           int import_type, /* eAssetImportType */
                           int icon,
                           const struct ImBuf *imb,
                           float scale,
                           bool drop_collections_as_instances); /* BFA - needed for setting #use_instance from UI before executing the drop operator */
#endif

void UI_but_drag_set_rna(uiBut *but, struct PointerRNA *ptr);
/**
 * Enable dragging a path from this button.
 * \param path: The path to drag. The passed string may be destructed, button keeps a copy.
 */
void UI_but_drag_set_path(uiBut *but, const char *path);
void UI_but_drag_set_name(uiBut *but, const char *name);
/**
 * Value from button itself.
 */
void UI_but_drag_set_value(uiBut *but);

/**
 * Sets #UI_BUT_DRAG_FULL_BUT so the full button can be dragged.
 * \param path: The path to drag. The passed string may be destructed, button keeps a copy.
 */
void UI_but_drag_set_image(
    uiBut *but, const char *path, int icon, const struct ImBuf *imb, float scale);

/* Panels
 *
 * Functions for creating, freeing and drawing panels. The API here
 * could use a good cleanup, though how they will function in 2.5 is
 * not clear yet so we postpone that. */

void UI_panels_begin(const struct bContext *C, struct ARegion *region);
void UI_panels_end(const struct bContext *C, struct ARegion *region, int *r_x, int *r_y);
/**
 * Draw panels, selected (panels currently being dragged) on top.
 */
void UI_panels_draw(const struct bContext *C, struct ARegion *region);

struct Panel *UI_panel_find_by_type(struct ListBase *lb, const struct PanelType *pt);
/**
 * \note \a panel should be return value from #UI_panel_find_by_type and can be NULL.
 */
struct Panel *UI_panel_begin(struct ARegion *region,
                             struct ListBase *lb,
                             uiBlock *block,
                             struct PanelType *pt,
                             struct Panel *panel,
                             bool *r_open);
/**
 * Create the panel header button group, used to mark which buttons are part of
 * panel headers for the panel search process that happens later. This Should be
 * called before adding buttons for the panel's header layout.
 */
void UI_panel_header_buttons_begin(struct Panel *panel);
/**
 * Finish the button group for the panel header to avoid putting panel body buttons in it.
 */
void UI_panel_header_buttons_end(struct Panel *panel);
void UI_panel_end(struct Panel *panel, int width, int height);

/**
 * Set a context for this entire panel and its current layout. This should be used whenever panel
 * callbacks that are called outside of regular drawing might require context. Currently it affects
 * the #PanelType.reorder callback only.
 */
void UI_panel_context_pointer_set(struct Panel *panel, const char *name, struct PointerRNA *ptr);

/**
 * Get the panel's expansion state, taking into account
 * expansion set from property search if it applies.
 */
bool UI_panel_is_closed(const struct Panel *panel);
bool UI_panel_is_active(const struct Panel *panel);
/**
 * For button layout next to label.
 */
void UI_panel_label_offset(const struct uiBlock *block, int *r_x, int *r_y);
bool UI_panel_should_show_background(const struct ARegion *region,
                                     const struct PanelType *panel_type);
int UI_panel_size_y(const struct Panel *panel);
bool UI_panel_is_dragging(const struct Panel *panel);
/**
 * Find whether a panel or any of its sub-panels contain a property that matches the search filter,
 * depending on the search process running in #UI_block_apply_search_filter earlier.
 */
bool UI_panel_matches_search_filter(const struct Panel *panel);
bool UI_panel_can_be_pinned(const struct Panel *panel);

bool UI_panel_category_is_visible(const struct ARegion *region);
void UI_panel_category_add(struct ARegion *region, const char *name);
struct PanelCategoryDyn *UI_panel_category_find(const struct ARegion *region, const char *idname);
struct PanelCategoryStack *UI_panel_category_active_find(struct ARegion *region,
                                                         const char *idname);
const char *UI_panel_category_active_get(struct ARegion *region, bool set_fallback);
void UI_panel_category_active_set(struct ARegion *region, const char *idname);
void UI_panel_category_active_set_default(struct ARegion *region, const char *idname);
void UI_panel_category_clear_all(struct ARegion *region);
/**
 * Draw vertical tabs on the left side of the region, one tab per category.
 */
void UI_panel_category_draw_all(struct ARegion *region, const char *category_id_active);

/* Panel custom data. */
struct PointerRNA *UI_panel_custom_data_get(const struct Panel *panel);
struct PointerRNA *UI_region_panel_custom_data_under_cursor(const struct bContext *C,
                                                            const struct wmEvent *event);
void UI_panel_custom_data_set(struct Panel *panel, struct PointerRNA *custom_data);

/* Poly-instantiated panels for representing a list of data. */
/**
 * Called in situations where panels need to be added dynamically rather than
 * having only one panel corresponding to each #PanelType.
 */
struct Panel *UI_panel_add_instanced(const struct bContext *C,
                                     struct ARegion *region,
                                     struct ListBase *panels,
                                     const char *panel_idname,
                                     struct PointerRNA *custom_data);
/**
 * Remove instanced panels from the region's panel list.
 *
 * \note Can be called with NULL \a C, but it should be avoided because
 * handlers might not be removed.
 */
void UI_panels_free_instanced(const struct bContext *C, struct ARegion *region);

#define INSTANCED_PANEL_UNIQUE_STR_SIZE 16
/**
 * Find a unique key to append to the #PanelType.idname for the lookup to the panel's #uiBlock.
 * Needed for instanced panels, where there can be multiple with the same type and identifier.
 */
void UI_list_panel_unique_str(struct Panel *panel, char *r_name);

typedef void (*uiListPanelIDFromDataFunc)(void *data_link, char *r_idname);
/**
 * Check if the instanced panels in the region's panels correspond to the list of data the panels
 * represent. Returns false if the panels have been reordered or if the types from the list data
 * don't match in any way.
 *
 * \param data: The list of data to check against the instanced panels.
 * \param panel_idname_func: Function to find the #PanelType.idname for each item in the data list.
 * For a readability and generality, this lookup happens separately for each type of panel list.
 */
bool UI_panel_list_matches_data(struct ARegion *region,
                                struct ListBase *data,
                                uiListPanelIDFromDataFunc panel_idname_func);

/* Handlers
 *
 * Handlers that can be registered in regions, areas and windows for
 * handling WM events. Mostly this is done automatic by modules such
 * as screen/ if ED_KEYMAP_UI is set, or internally in popup functions. */

void UI_region_handlers_add(struct ListBase *handlers);
void UI_popup_handlers_add(struct bContext *C,
                           struct ListBase *handlers,
                           uiPopupBlockHandle *popup,
                           char flag);
void UI_popup_handlers_remove(struct ListBase *handlers, uiPopupBlockHandle *popup);
void UI_popup_handlers_remove_all(struct bContext *C, struct ListBase *handlers);

/* Module
 *
 * init and exit should be called before using this module. init_userdef must
 * be used to reinitialize some internal state if user preferences change. */

void UI_init(void);
/* after reading userdef file */
void UI_init_userdef(void);
void UI_reinit_font(void);
void UI_exit(void);

/* Layout
 *
 * More automated layout of buttons. Has three levels:
 * - Layout: contains a number templates, within a bounded width or height.
 * - Template: predefined layouts for buttons with a number of slots, each
 *   slot can contain multiple items.
 * - Item: item to put in a template slot, being either an RNA property,
 *   operator, label or menu. Also regular buttons can be used when setting
 *   uiBlockCurLayout. */

/* layout */
enum {
  UI_LAYOUT_HORIZONTAL = 0,
  UI_LAYOUT_VERTICAL = 1,
};

enum {
  UI_LAYOUT_PANEL = 0,
  UI_LAYOUT_HEADER = 1,
  UI_LAYOUT_MENU = 2,
  UI_LAYOUT_TOOLBAR = 3,
  UI_LAYOUT_PIEMENU = 4,
  UI_LAYOUT_VERT_BAR = 5,
};

#define UI_UNIT_X ((void)0, U.widget_unit)
#define UI_UNIT_Y ((void)0, U.widget_unit)

enum {
  UI_LAYOUT_ALIGN_EXPAND = 0,
  UI_LAYOUT_ALIGN_LEFT = 1,
  UI_LAYOUT_ALIGN_CENTER = 2,
  UI_LAYOUT_ALIGN_RIGHT = 3,
};

typedef enum eUI_Item_Flag {
  /* UI_ITEM_O_RETURN_PROPS = 1 << 0, */ /* UNUSED */
  UI_ITEM_R_EXPAND = 1 << 1,
  UI_ITEM_R_SLIDER = 1 << 2,
  /**
   * Use for booleans, causes the button to draw with an outline (emboss),
   * instead of text with a checkbox.
   * This is implied when toggle buttons have an icon
   * unless #UI_ITEM_R_ICON_NEVER flag is set.
   */
  UI_ITEM_R_TOGGLE = 1 << 3,
  /**
   * Don't attempt to use an icon when the icon is set to #ICON_NONE.
   *
   * Use for boolean's, causes the buttons to always show as a checkbox
   * even when there is an icon (which would normally show the button as a toggle).
   */
  UI_ITEM_R_ICON_NEVER = 1 << 4,
  UI_ITEM_R_ICON_ONLY = 1 << 5,
  UI_ITEM_R_EVENT = 1 << 6,
  UI_ITEM_R_FULL_EVENT = 1 << 7,
  UI_ITEM_R_NO_BG = 1 << 8,
  UI_ITEM_R_IMMEDIATE = 1 << 9,
  UI_ITEM_O_DEPRESS = 1 << 10,
  UI_ITEM_R_COMPACT = 1 << 11,
  UI_ITEM_R_CHECKBOX_INVERT = 1 << 12,
  /** Don't add a real decorator item, just blank space. */
  UI_ITEM_R_FORCE_BLANK_DECORATE = 1 << 13,
  /* Even create the property split layout if there's no name to show there. */
  UI_ITEM_R_SPLIT_EMPTY_NAME = 1 << 14,
} eUI_Item_Flag;
ENUM_OPERATORS(eUI_Item_Flag, UI_ITEM_R_SPLIT_EMPTY_NAME)
#define UI_ITEM_NONE eUI_Item_Flag(0)

#define UI_HEADER_OFFSET ((void)0, 0.4f * UI_UNIT_X)

/* uiLayoutOperatorButs flags */
enum {
  UI_TEMPLATE_OP_PROPS_SHOW_TITLE = 1 << 0,
  UI_TEMPLATE_OP_PROPS_SHOW_EMPTY = 1 << 1,
  UI_TEMPLATE_OP_PROPS_COMPACT = 1 << 2,
  UI_TEMPLATE_OP_PROPS_HIDE_ADVANCED = 1 << 3,
  /* Disable property split for the default layout (custom ui callbacks still have full control
   * over the layout and can enable it). */
  UI_TEMPLATE_OP_PROPS_NO_SPLIT_LAYOUT = 1 << 4,
};

/* Used for transparent checkers shown under color buttons that have an alpha component. */
#define UI_ALPHA_CHECKER_DARK 100
#define UI_ALPHA_CHECKER_LIGHT 160

/* flags to set which corners will become rounded:
 *
 * 1------2
 * |      |
 * 8------4 */

enum {
  UI_CNR_TOP_LEFT = 1 << 0,
  UI_CNR_TOP_RIGHT = 1 << 1,
  UI_CNR_BOTTOM_RIGHT = 1 << 2,
  UI_CNR_BOTTOM_LEFT = 1 << 3,
  /* just for convenience */
  UI_CNR_NONE = 0,
  UI_CNR_ALL = (UI_CNR_TOP_LEFT | UI_CNR_TOP_RIGHT | UI_CNR_BOTTOM_RIGHT | UI_CNR_BOTTOM_LEFT),
};

uiLayout *UI_block_layout(uiBlock *block,
                          int dir,
                          int type,
                          int x,
                          int y,
                          int size,
                          int em,
                          int padding,
                          const struct uiStyle *style);
void UI_block_layout_set_current(uiBlock *block, uiLayout *layout);
void UI_block_layout_resolve(uiBlock *block, int *r_x, int *r_y);
bool UI_block_layout_needs_resolving(const uiBlock *block);
/**
 * Used for property search when the layout process needs to be cancelled in order to avoid
 * computing the locations for buttons, but the layout items created while adding the buttons
 * must still be freed.
 */
void UI_block_layout_free(uiBlock *block);

/**
 * Apply property search behavior, setting panel flags and deactivating buttons that don't match.
 *
 * \note Must not be run after #UI_block_layout_resolve.
 */
bool UI_block_apply_search_filter(uiBlock *block, const char *search_filter);

void UI_region_message_subscribe(struct ARegion *region, struct wmMsgBus *mbus);

uiBlock *uiLayoutGetBlock(uiLayout *layout);

void uiLayoutSetFunc(uiLayout *layout, uiMenuHandleFunc handlefunc, void *argv);
void uiLayoutSetContextPointer(uiLayout *layout, const char *name, struct PointerRNA *ptr);
struct bContextStore *uiLayoutGetContextStore(uiLayout *layout);
void uiLayoutContextCopy(uiLayout *layout, struct bContextStore *context);

/**
 * Set tooltip function for all buttons in the layout.
 * func, arg and free_arg are passed on to UI_but_func_tooltip_set, so their meaning is the same.
 *
 * \param func: The callback function that gets called to get tooltip content
 * \param arg: An optional opaque pointer that gets passed to func
 * \param free_arg: An optional callback for freeing arg (can be set to e.g. MEM_freeN)
 * \param copy_arg: An optional callback for duplicating arg in case UI_but_func_tooltip_set
 * is being called on multiple buttons (can be set to e.g. MEM_dupallocN). If set to NULL, arg will
 * be passed as-is to all buttons.
 */
void uiLayoutSetTooltipFunc(uiLayout *layout,
                            uiButToolTipFunc func,
                            void *arg,
                            uiCopyArgFunc copy_arg,
                            uiFreeArgFunc free_arg);

/**
 * This is a bit of a hack but best keep it in one place at least.
 */
struct wmOperatorType *UI_but_operatortype_get_from_enum_menu(struct uiBut *but,
                                                              struct PropertyRNA **r_prop);
/**
 * This is a bit of a hack but best keep it in one place at least.
 */
struct MenuType *UI_but_menutype_get(uiBut *but);
/**
 * This is a bit of a hack but best keep it in one place at least.
 */
struct PanelType *UI_but_paneltype_get(uiBut *but);
void UI_menutype_draw(struct bContext *C, struct MenuType *mt, struct uiLayout *layout);
/**
 * Used for popup panels only.
 */
void UI_paneltype_draw(struct bContext *C, struct PanelType *pt, struct uiLayout *layout);

/* Only for convenience. */
void uiLayoutSetContextFromBut(uiLayout *layout, uiBut *but);

void uiLayoutSetOperatorContext(uiLayout *layout, wmOperatorCallContext opcontext);
void uiLayoutSetActive(uiLayout *layout, bool active);
void uiLayoutSetActiveDefault(uiLayout *layout, bool active_default);
void uiLayoutSetActivateInit(uiLayout *layout, bool activate_init);
void uiLayoutSetEnabled(uiLayout *layout, bool enabled);
void uiLayoutSetRedAlert(uiLayout *layout, bool redalert);
void uiLayoutSetAlignment(uiLayout *layout, char alignment);
void uiLayoutSetFixedSize(uiLayout *layout, bool fixed_size);
void uiLayoutSetKeepAspect(uiLayout *layout, bool keepaspect);
void uiLayoutSetScaleX(uiLayout *layout, float scale);
void uiLayoutSetScaleY(uiLayout *layout, float scale);
void uiLayoutSetUnitsX(uiLayout *layout, float unit);
void uiLayoutSetUnitsY(uiLayout *layout, float unit);
void uiLayoutSetEmboss(uiLayout *layout, eUIEmbossType emboss);
void uiLayoutSetPropSep(uiLayout *layout, bool is_sep);
void uiLayoutSetPropDecorate(uiLayout *layout, bool is_sep);
int uiLayoutGetLocalDir(const uiLayout *layout);

wmOperatorCallContext uiLayoutGetOperatorContext(uiLayout *layout);
bool uiLayoutGetActive(uiLayout *layout);
bool uiLayoutGetActiveDefault(uiLayout *layout);
bool uiLayoutGetActivateInit(uiLayout *layout);
bool uiLayoutGetEnabled(uiLayout *layout);
bool uiLayoutGetRedAlert(uiLayout *layout);
int uiLayoutGetAlignment(uiLayout *layout);
bool uiLayoutGetFixedSize(uiLayout *layout);
bool uiLayoutGetKeepAspect(uiLayout *layout);
int uiLayoutGetWidth(uiLayout *layout);
float uiLayoutGetScaleX(uiLayout *layout);
float uiLayoutGetScaleY(uiLayout *layout);
float uiLayoutGetUnitsX(uiLayout *layout);
float uiLayoutGetUnitsY(uiLayout *layout);
eUIEmbossType uiLayoutGetEmboss(uiLayout *layout);
bool uiLayoutGetPropSep(uiLayout *layout);
bool uiLayoutGetPropDecorate(uiLayout *layout);

/* Layout create functions. */

uiLayout *uiLayoutRow(uiLayout *layout, bool align);
/**
 * See #uiLayoutColumnWithHeading().
 */
uiLayout *uiLayoutRowWithHeading(uiLayout *layout, bool align, const char *heading);
uiLayout *uiLayoutColumn(uiLayout *layout, bool align);
/**
 * Variant of #uiLayoutColumn() that sets a heading label for the layout if the first item is
 * added through #uiItemFullR(). If split layout is used and the item has no string to add to the
 * first split-column, the heading is added there instead. Otherwise the heading inserted with a
 * new row.
 */
uiLayout *uiLayoutColumnWithHeading(uiLayout *layout, bool align, const char *heading);
uiLayout *uiLayoutColumnFlow(uiLayout *layout, int number, bool align);
uiLayout *uiLayoutGridFlow(uiLayout *layout,
                           bool row_major,
                           int columns_len,
                           bool even_columns,
                           bool even_rows,
                           bool align);
uiLayout *uiLayoutBox(uiLayout *layout);
uiLayout *uiLayoutListBox(uiLayout *layout,
                          struct uiList *ui_list,
                          struct PointerRNA *actptr,
                          struct PropertyRNA *actprop);
uiLayout *uiLayoutAbsolute(uiLayout *layout, bool align);
uiLayout *uiLayoutSplit(uiLayout *layout, float percentage, bool align);
uiLayout *uiLayoutOverlap(uiLayout *layout);
uiBlock *uiLayoutAbsoluteBlock(uiLayout *layout);
uiLayout *uiLayoutRadial(uiLayout *layout);

/* templates */
void uiTemplateHeader(uiLayout *layout, struct bContext *C);
void uiTemplateID(uiLayout *layout,
                  const struct bContext *C,
                  struct PointerRNA *ptr,
                  const char *propname,
                  const char *newop,
                  const char *openop,
                  const char *unlinkop,
                  int filter,
                  bool live_icon,
                  const char *text);
void uiTemplateIDBrowse(uiLayout *layout,
                        struct bContext *C,
                        struct PointerRNA *ptr,
                        const char *propname,
                        const char *newop,
                        const char *openop,
                        const char *unlinkop,
                        int filter,
                        const char *text);
void uiTemplateIDPreview(uiLayout *layout,
                         struct bContext *C,
                         struct PointerRNA *ptr,
                         const char *propname,
                         const char *newop,
                         const char *openop,
                         const char *unlinkop,
                         int rows,
                         int cols,
                         int filter,
                         bool hide_buttons);
/**
 * Version of #uiTemplateID using tabs.
 */
void uiTemplateIDTabs(uiLayout *layout,
                      struct bContext *C,
                      struct PointerRNA *ptr,
                      const char *propname,
                      const char *newop,
                      const char *menu,
                      int filter);
/**
 * This is for selecting the type of ID-block to use,
 * and then from the relevant type choosing the block to use.
 *
 * \param propname: property identifier for property that ID-pointer gets stored to.
 * \param proptypename: property identifier for property
 * used to determine the type of ID-pointer that can be used.
 */
void uiTemplateAnyID(uiLayout *layout,
                     struct PointerRNA *ptr,
                     const char *propname,
                     const char *proptypename,
                     const char *text);
/**
 * Search menu to pick an item from a collection.
 * A version of uiTemplateID that works for non-ID types.
 */
void uiTemplateSearch(uiLayout *layout,
                      struct bContext *C,
                      struct PointerRNA *ptr,
                      const char *propname,
                      struct PointerRNA *searchptr,
                      const char *searchpropname,
                      const char *newop,
                      const char *unlinkop);
void uiTemplateSearchPreview(uiLayout *layout,
                             struct bContext *C,
                             struct PointerRNA *ptr,
                             const char *propname,
                             struct PointerRNA *searchptr,
                             const char *searchpropname,
                             const char *newop,
                             const char *unlinkop,
                             int rows,
                             int cols);
/**
 * This is creating/editing RNA-Paths
 *
 * - ptr: struct which holds the path property
 * - propname: property identifier for property that path gets stored to
 * - root_ptr: struct that path gets built from
 */
void uiTemplatePathBuilder(uiLayout *layout,
                           struct PointerRNA *ptr,
                           const char *propname,
                           struct PointerRNA *root_ptr,
                           const char *text);
void uiTemplateModifiers(uiLayout *layout, struct bContext *C);
void uiTemplateGpencilModifiers(uiLayout *layout, struct bContext *C);
/**
 * Check if the shader effect panels don't match the data and rebuild the panels if so.
 */
void uiTemplateShaderFx(uiLayout *layout, struct bContext *C);
/**
 * Check if the constraint panels don't match the data and rebuild the panels if so.
 */
void uiTemplateConstraints(uiLayout *layout, struct bContext *C, bool use_bone_constraints);

uiLayout *uiTemplateGpencilModifier(uiLayout *layout, struct bContext *C, struct PointerRNA *ptr);
void uiTemplateGpencilColorPreview(uiLayout *layout,
                                   struct bContext *C,
                                   struct PointerRNA *ptr,
                                   const char *propname,
                                   int rows,
                                   int cols,
                                   float scale,
                                   int filter);

void uiTemplateOperatorRedoProperties(uiLayout *layout, const struct bContext *C);

void uiTemplateConstraintHeader(uiLayout *layout, struct PointerRNA *ptr);
void uiTemplatePreview(uiLayout *layout,
                       struct bContext *C,
                       struct ID *id,
                       bool show_buttons,
                       struct ID *parent,
                       struct MTex *slot,
                       const char *preview_id);
void uiTemplateColorRamp(uiLayout *layout,
                         struct PointerRNA *ptr,
                         const char *propname,
                         bool expand);
/**
 * \param icon_scale: Scale of the icon, 1x == button height.
 */
void uiTemplateIcon(uiLayout *layout, int icon_value, float icon_scale);
/**
 * \param icon_scale: Scale of the icon, 1x == button height.
 */
void uiTemplateIconView(uiLayout *layout,
                        struct PointerRNA *ptr,
                        const char *propname,
                        bool show_labels,
                        float icon_scale,
                        float icon_scale_popup);
void uiTemplateHistogram(uiLayout *layout, struct PointerRNA *ptr, const char *propname);
void uiTemplateWaveform(uiLayout *layout, struct PointerRNA *ptr, const char *propname);
void uiTemplateVectorscope(uiLayout *layout, struct PointerRNA *ptr, const char *propname);
void uiTemplateCurveMapping(uiLayout *layout,
                            struct PointerRNA *ptr,
                            const char *propname,
                            int type,
                            bool levels,
                            bool brush,
                            bool neg_slope,
                            bool tone);
/**
 * Template for a path creation widget intended for custom bevel profiles.
 * This section is quite similar to #uiTemplateCurveMapping, but with reduced complexity.
 */
void uiTemplateCurveProfile(uiLayout *layout, struct PointerRNA *ptr, const char *propname);
/**
 * This template now follows User Preference for type - name is not correct anymore.
 */
void uiTemplateColorPicker(uiLayout *layout,
                           struct PointerRNA *ptr,
                           const char *propname,
                           bool value_slider,
                           bool lock,
                           bool lock_luminosity,
                           bool cubic);
void uiTemplatePalette(uiLayout *layout,
                       struct PointerRNA *ptr,
                       const char *propname,
                       bool colors);
void uiTemplateCryptoPicker(uiLayout *layout,
                            struct PointerRNA *ptr,
                            const char *propname,
                            int icon);
/**
 * \todo for now, grouping of layers is determined by dividing up the length of
 * the array of layer bitflags
 */
void uiTemplateLayers(uiLayout *layout,
                      struct PointerRNA *ptr,
                      const char *propname,
                      struct PointerRNA *used_ptr,
                      const char *used_propname,
                      int active_layer);
void uiTemplateImage(uiLayout *layout,
                     struct bContext *C,
                     struct PointerRNA *ptr,
                     const char *propname,
                     struct PointerRNA *userptr,
                     bool compact,
                     bool multiview);
void uiTemplateImageSettings(uiLayout *layout, struct PointerRNA *imfptr, bool color_management);
void uiTemplateImageStereo3d(uiLayout *layout, struct PointerRNA *stereo3d_format_ptr);
void uiTemplateImageViews(uiLayout *layout, struct PointerRNA *imaptr);
void uiTemplateImageFormatViews(uiLayout *layout,
                                struct PointerRNA *imfptr,
                                struct PointerRNA *ptr);
void uiTemplateImageLayers(uiLayout *layout,
                           struct bContext *C,
                           struct Image *ima,
                           struct ImageUser *iuser);
void uiTemplateImageInfo(uiLayout *layout,
                         struct bContext *C,
                         struct Image *ima,
                         struct ImageUser *iuser);
void uiTemplateRunningJobs(uiLayout *layout, struct bContext *C);
void UI_but_func_operator_search(uiBut *but);
void uiTemplateOperatorSearch(uiLayout *layout);

void UI_but_func_menu_search(uiBut *but);
void uiTemplateMenuSearch(uiLayout *layout);

/**
 * Draw Operator property buttons for redoing execution with different settings.
 * This function does not initialize the layout,
 * functions can be called on the layout before and after.
 */
void uiTemplateOperatorPropertyButs(const struct bContext *C,
                                    uiLayout *layout,
                                    struct wmOperator *op,
                                    eButLabelAlign label_align,
                                    short flag);
void uiTemplateHeader3D_mode(uiLayout *layout, struct bContext *C);
void uiTemplateEditModeSelection(uiLayout *layout, struct bContext *C);
void uiTemplateReportsBanner(uiLayout *layout, struct bContext *C);
void uiTemplateInputStatus(uiLayout *layout, struct bContext *C);
void uiTemplateStatusInfo(uiLayout *layout, struct bContext *C);
void uiTemplateKeymapItemProperties(uiLayout *layout, struct PointerRNA *ptr);

bool uiTemplateEventFromKeymapItem(struct uiLayout *layout,
                                   const char *text,
                                   const struct wmKeyMapItem *kmi,
                                   bool text_fallback);

void uiTemplateComponentMenu(uiLayout *layout,
                             struct PointerRNA *ptr,
                             const char *propname,
                             const char *name);
void uiTemplateNodeSocket(uiLayout *layout, struct bContext *C, float color[4]);

/**
 * Draw the main CacheFile properties and operators (file path, scale, etc.), that is those which
 * do not have their own dedicated template functions.
 */
void uiTemplateCacheFile(uiLayout *layout,
                         const struct bContext *C,
                         struct PointerRNA *ptr,
                         const char *propname);

/**
 * Lookup the CacheFile PointerRNA of the given pointer and return it in the output parameter.
 * Returns true if `ptr` has a RNACacheFile, false otherwise. If false, the output parameter is not
 * initialized.
 */
bool uiTemplateCacheFilePointer(struct PointerRNA *ptr,
                                const char *propname,
                                struct PointerRNA *r_file_ptr);

/**
 * Draw the velocity related properties of the CacheFile.
 */
void uiTemplateCacheFileVelocity(uiLayout *layout, struct PointerRNA *fileptr);

/**
 * Draw the render procedural related properties of the CacheFile.
 */
void uiTemplateCacheFileProcedural(uiLayout *layout,
                                   const struct bContext *C,
                                   struct PointerRNA *fileptr);

/**
 * Draw the time related properties of the CacheFile.
 */
void uiTemplateCacheFileTimeSettings(uiLayout *layout, struct PointerRNA *fileptr);

/**
 * Draw the override layers related properties of the CacheFile.
 */
void uiTemplateCacheFileLayers(uiLayout *layout,
                               const struct bContext *C,
                               struct PointerRNA *fileptr);

/** Default UIList class name, keep in sync with its declaration in `bl_ui/__init__.py`. */
#define UI_UL_DEFAULT_CLASS_NAME "UI_UL_list"
enum uiTemplateListFlags {
  UI_TEMPLATE_LIST_FLAG_NONE = 0,
  UI_TEMPLATE_LIST_SORT_REVERSE = (1 << 0),
  UI_TEMPLATE_LIST_SORT_LOCK = (1 << 1),
  /** Don't allow resizing the list, i.e. don't add the grip button. */
  UI_TEMPLATE_LIST_NO_GRIP = (1 << 2),
  /** Do not show filtering options, not even the button to expand/collapse them. Also hides the
   * grip button. */
  UI_TEMPLATE_LIST_NO_FILTER_OPTIONS = (1 << 3),
  /** For #UILST_LAYOUT_BIG_PREVIEW_GRID, don't reserve space for the name label. */
  UI_TEMPLATE_LIST_NO_NAMES = (1 << 4),

  UI_TEMPLATE_LIST_FLAGS_LAST
};
ENUM_OPERATORS(uiTemplateListFlags, UI_TEMPLATE_LIST_FLAGS_LAST);

void uiTemplateList(uiLayout *layout,
                    const struct bContext *C,
                    const char *listtype_name,
                    const char *list_id,
                    struct PointerRNA *dataptr,
                    const char *propname,
                    struct PointerRNA *active_dataptr,
                    const char *active_propname,
                    const char *item_dyntip_propname,
                    int rows,
                    int maxrows,
                    int layout_type,
                    int columns,
                    enum uiTemplateListFlags flags);
struct uiList *uiTemplateList_ex(uiLayout *layout,
                                 const struct bContext *C,
                                 const char *listtype_name,
                                 const char *list_id,
                                 struct PointerRNA *dataptr,
                                 const char *propname,
                                 struct PointerRNA *active_dataptr,
                                 const char *active_propname,
                                 const char *item_dyntip_propname,
                                 int rows,
                                 int maxrows,
                                 int layout_type,
                                 int columns,
                                 enum uiTemplateListFlags flags,
                                 void *customdata);

void uiTemplateNodeLink(uiLayout *layout,
                        struct bContext *C,
                        struct bNodeTree *ntree,
                        struct bNode *node,
                        struct bNodeSocket *input);
void uiTemplateNodeView(uiLayout *layout,
                        struct bContext *C,
                        struct bNodeTree *ntree,
                        struct bNode *node,
                        struct bNodeSocket *input);
void uiTemplateNodeAssetMenuItems(uiLayout *layout, struct bContext *C, const char *catalog_path);
void uiTemplateTextureUser(uiLayout *layout, struct bContext *C);
/**
 * Button to quickly show texture in Properties Editor texture tab.
 */
void uiTemplateTextureShow(uiLayout *layout,
                           const struct bContext *C,
                           struct PointerRNA *ptr,
                           struct PropertyRNA *prop);

void uiTemplateMovieClip(struct uiLayout *layout,
                         struct bContext *C,
                         struct PointerRNA *ptr,
                         const char *propname,
                         bool compact);
void uiTemplateTrack(struct uiLayout *layout, struct PointerRNA *ptr, const char *propname);
void uiTemplateMarker(struct uiLayout *layout,
                      struct PointerRNA *ptr,
                      const char *propname,
                      struct PointerRNA *userptr,
                      struct PointerRNA *trackptr,
                      bool compact);
void uiTemplateMovieclipInformation(struct uiLayout *layout,
                                    struct PointerRNA *ptr,
                                    const char *propname,
                                    struct PointerRNA *userptr);

void uiTemplateColorspaceSettings(struct uiLayout *layout,
                                  struct PointerRNA *ptr,
                                  const char *propname);
void uiTemplateColormanagedViewSettings(struct uiLayout *layout,
                                        struct bContext *C,
                                        struct PointerRNA *ptr,
                                        const char *propname);

int uiTemplateRecentFiles(struct uiLayout *layout, int rows);
void uiTemplateFileSelectPath(uiLayout *layout,
                              struct bContext *C,
                              struct FileSelectParams *params);

enum {
  UI_TEMPLATE_ASSET_DRAW_NO_NAMES = (1 << 0),
  UI_TEMPLATE_ASSET_DRAW_NO_FILTER = (1 << 1),
  UI_TEMPLATE_ASSET_DRAW_NO_LIBRARY = (1 << 2),
};
void uiTemplateAssetView(struct uiLayout *layout,
                         const struct bContext *C,
                         const char *list_id,
                         struct PointerRNA *asset_library_dataptr,
                         const char *asset_library_propname,
                         struct PointerRNA *assets_dataptr,
                         const char *assets_propname,
                         struct PointerRNA *active_dataptr,
                         const char *active_propname,
                         const struct AssetFilterSettings *filter_settings,
                         int display_flags,
                         const char *activate_opname,
                         struct PointerRNA *r_activate_op_properties,
                         const char *drag_opname,
                         struct PointerRNA *r_drag_op_properties);

void uiTemplateLightLinkingCollection(struct uiLayout *layout,
                                      struct PointerRNA *ptr,
                                      const char *propname);

void uiTemplateGreasePencilLayerTree(uiLayout *layout, struct bContext *C);

/**
 * \return: A RNA pointer for the operator properties.
 */
struct PointerRNA *UI_list_custom_activate_operator_set(struct uiList *ui_list,
                                                        const char *opname,
                                                        bool create_properties);
/**
 * \return: A RNA pointer for the operator properties.
 */
struct PointerRNA *UI_list_custom_drag_operator_set(struct uiList *ui_list,
                                                    const char *opname,
                                                    bool create_properties);

/* items */
void uiItemO(uiLayout *layout, const char *name, int icon, const char *opname);
void uiItemEnumO_ptr(uiLayout *layout,
                     struct wmOperatorType *ot,
                     const char *name,
                     int icon,
                     const char *propname,
                     int value);
void uiItemEnumO(uiLayout *layout,
                 const char *opname,
                 const char *name,
                 int icon,
                 const char *propname,
                 int value);
/**
 * For use in cases where we have.
 */
void uiItemEnumO_value(uiLayout *layout,
                       const char *name,
                       int icon,
                       const char *opname,
                       const char *propname,
                       int value);
void uiItemEnumO_string(uiLayout *layout,
                        const char *name,
                        int icon,
                        const char *opname,
                        const char *propname,
                        const char *value);
void uiItemsEnumO(uiLayout *layout, const char *opname, const char *propname);
void uiItemBooleanO(uiLayout *layout,
                    const char *name,
                    int icon,
                    const char *opname,
                    const char *propname,
                    int value);
void uiItemIntO(uiLayout *layout,
                const char *name,
                int icon,
                const char *opname,
                const char *propname,
                int value);
void uiItemFloatO(uiLayout *layout,
                  const char *name,
                  int icon,
                  const char *opname,
                  const char *propname,
                  float value);
void uiItemStringO(uiLayout *layout,
                   const char *name,
                   int icon,
                   const char *opname,
                   const char *propname,
                   const char *value);

void uiItemFullO_ptr(uiLayout *layout,
                     struct wmOperatorType *ot,
                     const char *name,
                     int icon,
                     struct IDProperty *properties,
                     wmOperatorCallContext context,
                     eUI_Item_Flag flag,
                     struct PointerRNA *r_opptr);
void uiItemFullO(uiLayout *layout,
                 const char *opname,
                 const char *name,
                 int icon,
                 struct IDProperty *properties,
                 wmOperatorCallContext context,
                 eUI_Item_Flag flag,
                 struct PointerRNA *r_opptr);
void uiItemFullOMenuHold_ptr(uiLayout *layout,
                             struct wmOperatorType *ot,
                             const char *name,
                             int icon,
                             struct IDProperty *properties,
                             wmOperatorCallContext context,
                             eUI_Item_Flag flag,
                             const char *menu_id, /* extra menu arg. */
                             struct PointerRNA *r_opptr);

void uiItemR(uiLayout *layout,
             struct PointerRNA *ptr,
             const char *propname,
             eUI_Item_Flag flag,
             const char *name,
             int icon);
void uiItemFullR(uiLayout *layout,
                 struct PointerRNA *ptr,
                 struct PropertyRNA *prop,
                 int index,
                 int value,
                 eUI_Item_Flag flag,
                 const char *name,
                 int icon);
/**
 * Use a wrapper function since re-implementing all the logic in this function would be messy.
 */
void uiItemFullR_with_popover(uiLayout *layout,
                              struct PointerRNA *ptr,
                              struct PropertyRNA *prop,
                              int index,
                              int value,
                              eUI_Item_Flag flag,
                              const char *name,
                              int icon,
                              const char *panel_type);
void uiItemFullR_with_menu(uiLayout *layout,
                           struct PointerRNA *ptr,
                           struct PropertyRNA *prop,
                           int index,
                           int value,
                           eUI_Item_Flag flag,
                           const char *name,
                           int icon,
                           const char *menu_type);
void uiItemEnumR_prop(uiLayout *layout,
                      const char *name,
                      int icon,
                      struct PointerRNA *ptr,
                      struct PropertyRNA *prop,
                      int value);
void uiItemEnumR(uiLayout *layout,
                 const char *name,
                 int icon,
                 struct PointerRNA *ptr,
                 const char *propname,
                 int value);
void uiItemEnumR_string_prop(uiLayout *layout,
                             struct PointerRNA *ptr,
                             struct PropertyRNA *prop,
                             const char *value,
                             const char *name,
                             int icon);
void uiItemEnumR_string(uiLayout *layout,
                        struct PointerRNA *ptr,
                        const char *propname,
                        const char *value,
                        const char *name,
                        int icon);
void uiItemsEnumR(uiLayout *layout, struct PointerRNA *ptr, const char *propname);
void uiItemPointerR_prop(uiLayout *layout,
                         struct PointerRNA *ptr,
                         struct PropertyRNA *prop,
                         struct PointerRNA *searchptr,
                         struct PropertyRNA *searchprop,
                         const char *name,
                         int icon,
                         bool results_are_suggestions);
void uiItemPointerR(uiLayout *layout,
                    struct PointerRNA *ptr,
                    const char *propname,
                    struct PointerRNA *searchptr,
                    const char *searchpropname,
                    const char *name,
                    int icon);
void uiItemsFullEnumO(uiLayout *layout,
                      const char *opname,
                      const char *propname,
                      struct IDProperty *properties,
                      wmOperatorCallContext context,
                      eUI_Item_Flag flag);
/**
 * Create UI items for enum items in \a item_array.
 *
 * A version of #uiItemsFullEnumO that takes pre-calculated item array.
 */
void uiItemsFullEnumO_items(uiLayout *layout,
                            struct wmOperatorType *ot,
                            struct PointerRNA ptr,
                            struct PropertyRNA *prop,
                            struct IDProperty *properties,
                            wmOperatorCallContext context,
                            eUI_Item_Flag flag,
                            const struct EnumPropertyItem *item_array,
                            int totitem);

typedef struct uiPropertySplitWrapper {
  uiLayout *label_column;
  uiLayout *property_row;
  uiLayout *decorate_column;
} uiPropertySplitWrapper;

/**
 * Normally, we handle the split layout in #uiItemFullR(), but there are other cases where the
 * logic is needed. Ideally, #uiItemFullR() could just call this, but it currently has too many
 * special needs.
 */
uiPropertySplitWrapper uiItemPropertySplitWrapperCreate(uiLayout *parent_layout);

void uiItemL(uiLayout *layout, const char *name, int icon); /* label */
struct uiBut *uiItemL_ex(
    uiLayout *layout, const char *name, int icon, bool highlight, bool redalert);
/**
 * Helper to add a label and creates a property split layout if needed.
 */
uiLayout *uiItemL_respect_property_split(uiLayout *layout, const char *text, int icon);
/**
 * Label icon for dragging.
 */
void uiItemLDrag(uiLayout *layout, struct PointerRNA *ptr, const char *name, int icon);
/**
 * Menu.
 */
void uiItemM_ptr(uiLayout *layout, struct MenuType *mt, const char *name, int icon);
void uiItemM(uiLayout *layout, const char *menuname, const char *name, int icon);
/**
 * Menu contents.
 */
void uiItemMContents(uiLayout *layout, const char *menuname);

/* Decorators. */

/**
 * Insert a decorator item for a button with the same property as \a prop.
 * To force inserting a blank dummy element, NULL can be passed for \a ptr and \a prop.
 */
void uiItemDecoratorR_prop(uiLayout *layout,
                           struct PointerRNA *ptr,
                           struct PropertyRNA *prop,
                           int index);
/**
 * Insert a decorator item for a button with the same property as \a prop.
 * To force inserting a blank dummy element, NULL can be passed for \a ptr and \a propname.
 */
void uiItemDecoratorR(uiLayout *layout, struct PointerRNA *ptr, const char *propname, int index);
/** Value item */
void uiItemV(uiLayout *layout, const char *name, int icon, int argval);
/** Separator item */
void uiItemS(uiLayout *layout);
/** Separator item */
void uiItemS_ex(uiLayout *layout, float factor);
/** Flexible spacing. */
void uiItemSpacer(uiLayout *layout);

void uiItemProgressIndicator(uiLayout *layout,
                             const char *text,
                             float factor,
                             enum eButProgressType progress_type);

/* popover */
void uiItemPopoverPanel_ptr(
    uiLayout *layout, const struct bContext *C, struct PanelType *pt, const char *name, int icon);
void uiItemPopoverPanel(uiLayout *layout,
                        const struct bContext *C,
                        const char *panel_type,
                        const char *name,
                        int icon);
void uiItemPopoverPanelFromGroup(uiLayout *layout,
                                 struct bContext *C,
                                 int space_id,
                                 int region_id,
                                 const char *context,
                                 const char *category);

/**
 * Level items.
 */
void uiItemMenuF(uiLayout *layout, const char *name, int icon, uiMenuCreateFunc func, void *arg);
/**
 * Version of #uiItemMenuF that free's `argN`.
 */
void uiItemMenuFN(uiLayout *layout, const char *name, int icon, uiMenuCreateFunc func, void *argN);
void uiItemMenuEnumFullO_ptr(uiLayout *layout,
                             const struct bContext *C,
                             struct wmOperatorType *ot,
                             const char *propname,
                             const char *name,
                             int icon,
                             struct PointerRNA *r_opptr);
void uiItemMenuEnumFullO(uiLayout *layout,
                         const struct bContext *C,
                         const char *opname,
                         const char *propname,
                         const char *name,
                         int icon,
                         struct PointerRNA *r_opptr);
void uiItemMenuEnumO(uiLayout *layout,
                     const struct bContext *C,
                     const char *opname,
                     const char *propname,
                     const char *name,
                     int icon);
void uiItemMenuEnumR_prop(uiLayout *layout,
                          struct PointerRNA *ptr,
                          struct PropertyRNA *prop,
                          const char *name,
                          int icon);
void uiItemMenuEnumR(
    uiLayout *layout, struct PointerRNA *ptr, const char *propname, const char *name, int icon);
void uiItemTabsEnumR_prop(uiLayout *layout,
                          struct bContext *C,
                          struct PointerRNA *ptr,
                          struct PropertyRNA *prop,
                          struct PointerRNA *ptr_highlight,
                          struct PropertyRNA *prop_highlight,
                          bool icon_only);

/* Only for testing, inspecting layouts. */
/**
 * Evaluate layout items as a Python dictionary.
 */
const char *UI_layout_introspect(uiLayout *layout);

/**
 * Helper to add a big icon and create a split layout for alert popups.
 * Returns the layout to place further items into the alert box.
 */
uiLayout *uiItemsAlertBox(uiBlock *block, int size, eAlertIcon icon);

/* UI Operators */
typedef struct uiDragColorHandle {
  float color[3];
  bool gamma_corrected;
} uiDragColorHandle;

void ED_operatortypes_ui(void);
/**
 * \brief User Interface Keymap
 */
void ED_keymap_ui(struct wmKeyConfig *keyconf);
void ED_dropboxes_ui(void);
void ED_uilisttypes_ui(void);

void UI_drop_color_copy(struct bContext *C, struct wmDrag *drag, struct wmDropBox *drop);
bool UI_drop_color_poll(struct bContext *C, struct wmDrag *drag, const struct wmEvent *event);

bool UI_context_copy_to_selected_list(struct bContext *C,
                                      struct PointerRNA *ptr,
                                      struct PropertyRNA *prop,
                                      struct ListBase *r_lb,
                                      bool *r_use_path_from_id,
                                      char **r_path);
bool UI_context_copy_to_selected_check(struct PointerRNA *ptr,
                                       struct PointerRNA *ptr_link,
                                       struct PropertyRNA *prop,
                                       const char *path,
                                       bool use_path_from_id,
                                       struct PointerRNA *r_ptr,
                                       struct PropertyRNA **r_prop);

/* Helpers for Operators */
uiBut *UI_context_active_but_get(const struct bContext *C);
/**
 * Version of #UI_context_active_get() that uses the result of #CTX_wm_menu()
 * if set. Does not traverse into parent menus, which may be wanted in some
 * cases.
 */
uiBut *UI_context_active_but_get_respect_menu(const struct bContext *C);
/**
 * Version of #UI_context_active_but_get that also returns RNA property info.
 * Helper function for insert keyframe, reset to default, etc operators.
 *
 * \return active button, NULL if none found or if it doesn't contain valid RNA data.
 */
uiBut *UI_context_active_but_prop_get(const struct bContext *C,
                                      struct PointerRNA *r_ptr,
                                      struct PropertyRNA **r_prop,
                                      int *r_index);

/**
 * As above, but for a specified region.
 *
 * \return active button, NULL if none found or if it doesn't contain valid RNA data.
 */
uiBut *UI_region_active_but_prop_get(const struct ARegion *region,
                                     struct PointerRNA *r_ptr,
                                     struct PropertyRNA **r_prop,
                                     int *r_index);

void UI_context_active_but_prop_handle(struct bContext *C, bool handle_undo);
void UI_context_active_but_clear(struct bContext *C, struct wmWindow *win, struct ARegion *region);

struct wmOperator *UI_context_active_operator_get(const struct bContext *C);
/**
 * Helper function for insert keyframe, reset to default, etc operators.
 */
void UI_context_update_anim_flag(const struct bContext *C);
void UI_context_active_but_prop_get_filebrowser(const struct bContext *C,
                                                struct PointerRNA *r_ptr,
                                                struct PropertyRNA **r_prop,
                                                bool *r_is_undo,
                                                bool *r_is_userdef);
/**
 * For new/open operators.
 *
 * This is for browsing and editing the ID-blocks used.
 */
void UI_context_active_but_prop_get_templateID(struct bContext *C,
                                               struct PointerRNA *r_ptr,
                                               struct PropertyRNA **r_prop);
struct ID *UI_context_active_but_get_tab_ID(struct bContext *C);

uiBut *UI_region_active_but_get(const struct ARegion *region);
uiBut *UI_region_but_find_rect_over(const struct ARegion *region, const struct rcti *rect_px);
uiBlock *UI_region_block_find_mouse_over(const struct ARegion *region,
                                         const int xy[2],
                                         bool only_clip);
/**
 * Try to find a search-box region opened from a button in \a button_region.
 */
struct ARegion *UI_region_searchbox_region_get(const struct ARegion *button_region);

/** #uiFontStyle.align */
typedef enum eFontStyle_Align {
  UI_STYLE_TEXT_LEFT = 0,
  UI_STYLE_TEXT_CENTER = 1,
  UI_STYLE_TEXT_RIGHT = 2,
} eFontStyle_Align;

struct uiFontStyleDraw_Params {
  eFontStyle_Align align;
  uint word_wrap : 1;
};

/* Styled text draw */
void UI_fontstyle_set(const struct uiFontStyle *fs);
void UI_fontstyle_draw_ex(const struct uiFontStyle *fs,
                          const struct rcti *rect,
                          const char *str,
                          size_t str_len,
                          const uchar col[4],
                          const struct uiFontStyleDraw_Params *fs_params,
                          int *r_xofs,
                          int *r_yofs,
                          struct ResultBLF *r_info);

void UI_fontstyle_draw(const struct uiFontStyle *fs,
                       const struct rcti *rect,
                       const char *str,
                       size_t str_len,
                       const uchar col[4],
                       const struct uiFontStyleDraw_Params *fs_params);
/**
 * Drawn same as above, but at 90 degree angle.
 */
void UI_fontstyle_draw_rotated(const struct uiFontStyle *fs,
                               const struct rcti *rect,
                               const char *str,
                               const uchar col[4]);
/**
 * Similar to #UI_fontstyle_draw
 * but ignore alignment, shadow & no clipping rect.
 *
 * For drawing on-screen labels.
 */
void UI_fontstyle_draw_simple(
    const struct uiFontStyle *fs, float x, float y, const char *str, const uchar col[4]);
/**
 * Same as #UI_fontstyle_draw but draw a colored backdrop.
 */
void UI_fontstyle_draw_simple_backdrop(const struct uiFontStyle *fs,
                                       float x,
                                       float y,
                                       const char *str,
                                       const float col_fg[4],
                                       const float col_bg[4]);

int UI_fontstyle_string_width(const struct uiFontStyle *fs,
                              const char *str) ATTR_WARN_UNUSED_RESULT ATTR_NONNULL(1, 2);
/**
 * Return the width of `str` with the spacing & kerning of `fs` with `aspect`
 * (representing #uiBlock.aspect) applied.
 *
 * When calculating text width, the UI layout logic calculate widths without scale,
 * only applying scale when drawing. This causes problems for fonts since kerning at
 * smaller sizes often makes them wider than a scaled down version of the larger text.
 * Resolve this by calculating the text at the on-screen size,
 * returning the result scaled back to 1:1. See #92361.
 */
int UI_fontstyle_string_width_with_block_aspect(const struct uiFontStyle *fs,
                                                const char *str,
                                                float aspect) ATTR_WARN_UNUSED_RESULT
    ATTR_NONNULL(1, 2);
int UI_fontstyle_height_max(const struct uiFontStyle *fs);

/**
 * Triangle 'icon' for panel header and other cases.
 */
void UI_draw_icon_tri(float x, float y, char dir, const float[4]);

/**
 * Read a style (without any scaling applied).
 */
const struct uiStyle *UI_style_get(void); /* use for fonts etc */
/**
 * Read a style (with the current DPI applied).
 */
const struct uiStyle *UI_style_get_dpi(void);

/* linker workaround ack! */
void UI_template_fix_linking(void);

/* UI_OT_editsource helpers */
bool UI_editsource_enable_check(void);
void UI_editsource_active_but_test(uiBut *but);
/**
 * Remove the editsource data for \a old_but and reinsert it for \a new_but. Use when the button
 * was reallocated, e.g. to have a new type (#ui_but_change_type()).
 */
void UI_editsource_but_replace(const uiBut *old_but, uiBut *new_but);

/**
 * Adjust the view so the rectangle of \a but is in view, with some extra margin.
 *
 * It's important that this is only executed after buttons received their final #uiBut.rect. E.g.
 * #UI_panels_end() modifies them, so if that is executed, this function must not be called before
 * it.
 *
 * \param region: The region the button is placed in. Make sure this is actually the one the button
 *                is placed in, not just the context region.
 */
void UI_but_ensure_in_view(const struct bContext *C, struct ARegion *region, const uiBut *but);

/* UI_butstore_ helpers */
typedef struct uiButStore uiButStore;
typedef struct uiButStoreElem uiButStoreElem;

/**
 * Create a new button store, the caller must manage and run #UI_butstore_free
 */
uiButStore *UI_butstore_create(uiBlock *block);
/**
 * NULL all pointers, don't free since the owner needs to be able to inspect.
 */
void UI_butstore_clear(uiBlock *block);
/**
 * Map freed buttons from the old block and update pointers.
 */
void UI_butstore_update(uiBlock *block);
void UI_butstore_free(uiBlock *block, uiButStore *bs);
bool UI_butstore_is_valid(uiButStore *bs);
bool UI_butstore_is_registered(uiBlock *block, uiBut *but);
void UI_butstore_register(uiButStore *bs_handle, uiBut **but_p);
/**
 * Update the pointer for a registered button.
 */
bool UI_butstore_register_update(uiBlock *block, uiBut *but_dst, const uiBut *but_src);
void UI_butstore_unregister(uiButStore *bs_handle, uiBut **but_p);

/**
 * A version of #WM_key_event_operator_string that's limited to UI elements.
 *
 * This supports showing shortcuts in context-menus (for example),
 * for actions that can also be activated using shortcuts while the cursor is over the button.
 * Without this those shortcuts aren't discoverable for users.
 */
const char *UI_key_event_operator_string(const struct bContext *C,
                                         const char *opname,
                                         IDProperty *properties,
                                         const bool is_strict,
                                         char *result,
                                         const int result_maxncpy);

/* ui_interface_region_tooltip.c */

/**
 * \param is_label: When true, show a small tip that only shows the name, otherwise show the full
 *                  tooltip.
 */
struct ARegion *UI_tooltip_create_from_button(struct bContext *C,
                                              struct ARegion *butregion,
                                              uiBut *but,
                                              bool is_label);
struct ARegion *UI_tooltip_create_from_button_or_extra_icon(struct bContext *C,
                                                            struct ARegion *butregion,
                                                            uiBut *but,
                                                            uiButExtraOpIcon *extra_icon,
                                                            bool is_label);
struct ARegion *UI_tooltip_create_from_gizmo(struct bContext *C, struct wmGizmo *gz);
void UI_tooltip_free(struct bContext *C, struct bScreen *screen, struct ARegion *region);

typedef struct {
  /** A description for the item, e.g. what happens when selecting it. */
  char description[UI_MAX_DRAW_STR];
  /* The full name of the item, without prefixes or suffixes (e.g. hint with UI_SEP_CHARP). */
  const char *name;
  /** Additional info about the item (e.g. library name of a linked data-block). */
  char hint[UI_MAX_DRAW_STR];
} uiSearchItemTooltipData;

/**
 * Create a tooltip from search-item tooltip data \a item_tooltip data.
 * To be called from a callback set with #UI_but_func_search_set_tooltip().
 *
 * \param item_rect: Rectangle of the search item in search region space (#ui_searchbox_butrect())
 *                   which is passed to the tooltip callback.
 */
struct ARegion *UI_tooltip_create_from_search_item_generic(
    struct bContext *C,
    const struct ARegion *searchbox_region,
    const struct rcti *item_rect,
    const uiSearchItemTooltipData *item_tooltip_data);

/* How long before a tool-tip shows. */
#define UI_TOOLTIP_DELAY 0.5
#define UI_TOOLTIP_DELAY_LABEL 0.2

/* Float precision helpers */
#define UI_PRECISION_FLOAT_MAX 6
/* For float buttons the 'step' (or a1), is scaled */
#define UI_PRECISION_FLOAT_SCALE 0.01f

/* Typical UI text */
#define UI_FSTYLE_WIDGET (const uiFontStyle *)&(UI_style_get()->widget)

/**
 * Returns the best "UI" precision for given floating value,
 * so that e.g. 10.000001 rather gets drawn as '10'...
 */
int UI_calc_float_precision(int prec, double value);

/* widget batched drawing */
void UI_widgetbase_draw_cache_begin(void);
void UI_widgetbase_draw_cache_flush(void);
void UI_widgetbase_draw_cache_end(void);

/* Use for resetting the theme. */
/**
 * Initialize default theme.
 *
 * \note When you add new colors, created & saved themes need initialized
 * use function below, #init_userdef_do_versions.
 */
void UI_theme_init_default(void);
void UI_style_init_default(void);

void UI_interface_tag_script_reload(void);

/** Special drawing for toolbar, mainly workarounds for inflexible icon sizing. */
#define USE_UI_TOOLBAR_HACK

/** Support click-drag motion which presses the button and closes a popover (like a menu). */
#define USE_UI_POPOVER_ONCE

/**
 * Call the #ui::AbstractView::begin_filtering() function of the view to enable filtering.
 * Typically used to enable a filter text button. Triggered on Ctrl+F by default.
 * \return True when filtering was enabled successfully.
 */
bool UI_view_begin_filtering(const struct bContext *C, const uiViewHandle *view_handle);

bool UI_view_item_is_interactive(const uiViewItemHandle *item_handle);
bool UI_view_item_is_active(const uiViewItemHandle *item_handle);
bool UI_view_item_matches(const uiViewItemHandle *a_handle, const uiViewItemHandle *b_handle);
/**
 * Can \a item_handle be renamed right now? Note that this isn't just a mere wrapper around
 * #AbstractViewItem::supports_renaming(). This also checks if there is another item being renamed,
 * and returns false if so.
 */
bool UI_view_item_can_rename(const uiViewItemHandle *item_handle);
void UI_view_item_begin_rename(uiViewItemHandle *item_handle);

void UI_view_item_context_menu_build(struct bContext *C,
                                     const uiViewItemHandle *item_handle,
                                     uiLayout *column);

/**
 * Attempt to start dragging \a item_. This will not work if the view item doesn't
 * support dragging, i.e. if it won't create a drag-controller upon request.
 * \return True if dragging started successfully, otherwise false.
 */
bool UI_view_item_drag_start(struct bContext *C, const uiViewItemHandle *item_);

/**
 * \param xy: Coordinate to find a view item at, in window space.
 * \param pad: Extra padding added to the bounding box of the view.
 */
uiViewHandle *UI_region_view_find_at(const struct ARegion *region, const int xy[2], int pad);
/**
 * \param xy: Coordinate to find a view item at, in window space.
 */
uiViewItemHandle *UI_region_views_find_item_at(const struct ARegion *region, const int xy[2])
    ATTR_NONNULL();
uiViewItemHandle *UI_region_views_find_active_item(const struct ARegion *region);

#ifdef __cplusplus
}
#endif<|MERGE_RESOLUTION|>--- conflicted
+++ resolved
@@ -279,16 +279,10 @@
 
 /** The width of one icon column of the Toolbar. */
 #define UI_TOOLBAR_COLUMN (1.25f * ICON_DEFAULT_HEIGHT_TOOLBAR)
-<<<<<<< HEAD
-/* The space between the Toolbar and the area's edge. */
+/** The space between the Toolbar and the area's edge. */
 /* bfa - margin changed from 0.5f > 0.75f to fix icons size */
 #define UI_TOOLBAR_MARGIN (0.75f * ICON_DEFAULT_HEIGHT_TOOLBAR)
-/* Total width of Toolbar showing one icon column. */
-=======
-/** The space between the Toolbar and the area's edge. */
-#define UI_TOOLBAR_MARGIN (0.5f * ICON_DEFAULT_HEIGHT_TOOLBAR)
 /** Total width of Toolbar showing one icon column. */
->>>>>>> a14c747f
 #define UI_TOOLBAR_WIDTH UI_TOOLBAR_MARGIN + UI_TOOLBAR_COLUMN
 
 #define UI_PANEL_CATEGORY_MARGIN_WIDTH (U.widget_unit * 1.0f)
