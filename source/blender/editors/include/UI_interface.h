--- conflicted
+++ resolved
@@ -990,17 +990,11 @@
 bool uiLayoutGetPropDecorate(uiLayout *layout);
 
 /* layout specifiers */
-<<<<<<< HEAD
-uiLayout *uiLayoutRow(uiLayout *layout, int align);
-uiLayout *uiLayoutColumn(uiLayout *layout, int align);
-uiLayout *uiLayoutColumnFlow(uiLayout *layout, int number, int align);
-uiLayout *uiLayoutGridFlow(
-        uiLayout *layout, int row_major, int num_columns, int even_columns, int even_rows, int align);
-=======
 uiLayout *uiLayoutRow(uiLayout *layout, bool align);
 uiLayout *uiLayoutColumn(uiLayout *layout, bool align);
 uiLayout *uiLayoutColumnFlow(uiLayout *layout, int number, bool align);
->>>>>>> a8867565
+uiLayout *uiLayoutGridFlow(
+        uiLayout *layout, bool row_major, int columns_len, bool even_columns, bool even_rows, bool align);
 uiLayout *uiLayoutBox(uiLayout *layout);
 uiLayout *uiLayoutListBox(uiLayout *layout, struct uiList *ui_list, struct PointerRNA *ptr, struct PropertyRNA *prop,
                           struct PointerRNA *actptr, struct PropertyRNA *actprop);
@@ -1048,14 +1042,9 @@
 uiLayout *uiTemplateConstraint(uiLayout *layout, struct PointerRNA *ptr);
 void uiTemplatePreview(uiLayout *layout, struct bContext *C, struct ID *id, bool show_buttons, struct ID *parent,
                        struct MTex *slot, const char *preview_id);
-<<<<<<< HEAD
-void uiTemplateColorRamp(uiLayout *layout, struct PointerRNA *ptr, const char *propname, int expand);
+void uiTemplateColorRamp(uiLayout *layout, struct PointerRNA *ptr, const char *propname, bool expand);
 void uiTemplateIcon(uiLayout *layout, int icon_value, float icon_scale);
-void uiTemplateIconView(uiLayout *layout, struct PointerRNA *ptr, const char *propname, int show_labels, float icon_scale);
-=======
-void uiTemplateColorRamp(uiLayout *layout, struct PointerRNA *ptr, const char *propname, bool expand);
 void uiTemplateIconView(uiLayout *layout, struct PointerRNA *ptr, const char *propname, bool show_labels, float icon_scale);
->>>>>>> a8867565
 void uiTemplateHistogram(uiLayout *layout, struct PointerRNA *ptr, const char *propname);
 void uiTemplateWaveform(uiLayout *layout, struct PointerRNA *ptr, const char *propname);
 void uiTemplateVectorscope(uiLayout *layout, struct PointerRNA *ptr, const char *propname);
@@ -1065,15 +1054,8 @@
 void uiTemplatePalette(uiLayout *layout, struct PointerRNA *ptr, const char *propname, bool color);
 void uiTemplateLayers(uiLayout *layout, struct PointerRNA *ptr, const char *propname,
                       PointerRNA *used_ptr, const char *used_propname, int active_layer);
-<<<<<<< HEAD
-void uiTemplateImage(uiLayout *layout, struct bContext *C, struct PointerRNA *ptr, const char *propname, struct PointerRNA *userptr, int compact, int multiview);
-void uiTemplateImageSettings(uiLayout *layout, struct PointerRNA *imfptr, int color_management);
-=======
-void uiTemplateGameStates(uiLayout *layout, struct PointerRNA *ptr, const char *propname,
-                      PointerRNA *used_ptr, const char *used_propname, int active_state);
 void uiTemplateImage(uiLayout *layout, struct bContext *C, struct PointerRNA *ptr, const char *propname, struct PointerRNA *userptr, bool compact, bool multiview);
 void uiTemplateImageSettings(uiLayout *layout, struct PointerRNA *imfptr, bool color_management);
->>>>>>> a8867565
 void uiTemplateImageStereo3d(uiLayout *layout, struct PointerRNA *stereo3d_format_ptr);
 void uiTemplateImageViews(uiLayout *layout, struct PointerRNA *imaptr);
 void uiTemplateImageFormatViews(uiLayout *layout, PointerRNA *imfptr, PointerRNA *ptr);
