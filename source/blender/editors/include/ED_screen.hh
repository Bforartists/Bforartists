/* SPDX-FileCopyrightText: 2008 Blender Authors
 *
 * SPDX-License-Identifier: GPL-2.0-or-later */

/** \file
 * \ingroup editors
 */

#pragma once

#include "DNA_screen_types.h"
#include "DNA_space_types.h"
#include "DNA_userdef_types.h"
#include "DNA_workspace_types.h"

#include "ED_screen_types.hh"

#include "WM_types.hh"

#include "BLI_compiler_attrs.h"

struct ARegion;
struct AZone;
struct Depsgraph;
struct IDProperty;
struct Main;
struct MenuType;
struct Scene;
struct SpaceLink;
struct WorkSpace;
struct WorkSpaceInstanceHook;
struct bContext;
struct bScreen;
struct rcti;
struct uiBlock;
struct wmKeyConfig;
struct wmMsgSubscribeKey;
struct wmMsgSubscribeValue;
struct wmNotifier;
struct wmOperatorType;
struct wmRegionListenerParams;
struct wmRegionMessageSubscribeParams;
struct wmSpaceTypeListenerParams;
struct wmWindow;
struct wmWindowManager;

namespace blender::ui {
struct Layout;
}  // namespace blender::ui

/* regions */
/** Only exported for WM. */
void ED_region_do_listen(wmRegionListenerParams *params);
/** Only exported for WM. */
void ED_region_do_layout(bContext *C, ARegion *region);
/** Only exported for WM. */
void ED_region_do_draw(bContext *C, ARegion *region);
void ED_region_exit(bContext *C, ARegion *region);
/**
 * Utility to exit and free an area-region. Screen level regions (menus/popups) need to be treated
 * slightly differently, see #ui_region_temp_remove().
 */
void ED_region_remove(bContext *C, ScrArea *area, ARegion *region);
void ED_region_pixelspace(const ARegion *region);
/**
 * Call to move a popup window (keep OpenGL context free!)
 */
void ED_region_update_rect(ARegion *region);
/**
 * Externally called for floating regions like menus.
 */
void ED_region_floating_init(ARegion *region);
void ED_region_tag_redraw(ARegion *region);
void ED_region_tag_redraw_partial(ARegion *region, const rcti *rct, bool rebuild);
void ED_region_tag_redraw_cursor(ARegion *region);
void ED_region_tag_redraw_no_rebuild(ARegion *region);
void ED_region_tag_refresh_ui(ARegion *region);
/**
 * Tag editor overlays to be redrawn. If in doubt about which parts need to be redrawn (partial
 * clipping rectangle set), redraw everything.
 */
void ED_region_tag_redraw_editor_overlays(ARegion *region);

/**
 * If the region has tag RGN_FLAG_INDICATE_OVERFLOW then draw
 * a line or gradient on edges if there is content overflowing.
 */
void ED_region_draw_overflow_indication(const ScrArea *area,
                                        const ARegion *region,
                                        const rcti *mask = nullptr);

/**
 * Set the temporary update flag for property search.
 */
void ED_region_search_filter_update(const ScrArea *area, ARegion *region);
/**
 * Returns the search string if the space type and region type support property search.
 */
const char *ED_area_region_search_filter_get(const ScrArea *area, const ARegion *region);
/**
 * Returns the maximum size a region can grow to so it still fits in the area.
 */
int ED_area_max_regionsize(const ScrArea *area, const ARegion *scale_region, const AZEdge edge);

void ED_region_panels_init(wmWindowManager *wm, ARegion *region);
void ED_region_panels_ex(const bContext *C,
                         ARegion *region,
                         blender::wm::OpCallContext op_context,
                         const char *contexts[]);
void ED_region_panels(const bContext *C, ARegion *region);
/**
 * \param contexts: A NULL terminated array of context strings to match against.
 * Matching against any of these strings will draw the panel.
 * Can be NULL to skip context checks.
 */
void ED_region_panels_layout_ex(const bContext *C,
                                ARegion *region,
                                ListBase *paneltypes,
                                blender::wm::OpCallContext op_context,
                                const char *contexts[],
                                const char *category_override);
/**
 * Build the same panel list as #ED_region_panels_layout_ex and checks whether any
 * of the panels contain a search result based on the area / region's search filter.
 */
bool ED_region_property_search(const bContext *C,
                               ARegion *region,
                               ListBase *paneltypes,
                               const char *contexts[],
                               const char *category_override);

void ED_region_panels_layout(const bContext *C, ARegion *region);
void ED_region_panels_draw(const bContext *C, ARegion *region);

void ED_region_header_init(ARegion *region);
void ED_region_header(const bContext *C, ARegion *region);
void ED_region_header_layout(const bContext *C, ARegion *region);
void ED_region_header_draw(const bContext *C, ARegion *region);
/* Forward declare enum. */
enum class uiButtonSectionsAlign : int8_t;
/** Version of #ED_region_header() that draws with button sections. */
void ED_region_header_with_button_sections(const bContext *C,
                                           ARegion *region,
                                           uiButtonSectionsAlign align);
/** Version of #ED_region_header_draw() that draws with button sections. */
void ED_region_header_draw_with_button_sections(const bContext *C,
                                                const ARegion *region,
                                                uiButtonSectionsAlign align);

void ED_region_cursor_set(wmWindow *win, ScrArea *area, ARegion *region);
/**
 * Exported to all editors, uses fading default.
 */
void ED_region_toggle_hidden(bContext *C, ARegion *region);
/**
 * For use after changing visibility of regions.
 */
void ED_region_visibility_change_update_ex(
    bContext *C, ScrArea *area, ARegion *region, bool is_hidden, bool do_init);
void ED_region_visibility_change_update(bContext *C, ScrArea *area, ARegion *region);
/* `screen_ops.cc` */

/**
 * \note Assumes that \a region itself is not a split version from previous region.
 */
void ED_region_visibility_change_update_animated(bContext *C, ScrArea *area, ARegion *region);

void ED_region_clear(const bContext *C, const ARegion *region, int /*ThemeColorID*/ colorid);

void ED_region_info_draw(ARegion *region,
                         const char *text,
                         const float fill_color[4],
                         bool full_redraw);
void ED_region_info_draw_multiline(ARegion *region,
                                   const char *text_array[],
                                   const float fill_color[4],
                                   bool full_redraw);
void ED_region_image_metadata_panel_draw(ImBuf *ibuf, blender::ui::Layout *layout);
void ED_region_grid_draw(ARegion *region, float zoomx, float zoomy, float x0, float y0);
float ED_region_blend_alpha(ARegion *region);
const rcti *ED_region_visible_rect(ARegion *region);
/**
 * Overlapping regions only in the following restricted cases.
 */
bool ED_region_is_overlap(int spacetype, int regiontype);

int ED_region_snap_size_test(const ARegion *region);
bool ED_region_snap_size_apply(ARegion *region, int snap_flag);

/* message_bus callbacks */
void ED_region_do_msg_notify_tag_redraw(bContext *C,
                                        wmMsgSubscribeKey *msg_key,
                                        wmMsgSubscribeValue *msg_val);
void ED_area_do_msg_notify_tag_refresh(bContext *C,
                                       wmMsgSubscribeKey *msg_key,
                                       wmMsgSubscribeValue *msg_val);

/**
 * Follow #ARegionType.message_subscribe.
 */
void ED_area_do_mgs_subscribe_for_tool_header(const wmRegionMessageSubscribeParams *params);
void ED_area_do_mgs_subscribe_for_tool_ui(const wmRegionMessageSubscribeParams *params);

/* message bus */

/**
 * Generate subscriptions for this region.
 */
void ED_region_message_subscribe(wmRegionMessageSubscribeParams *params);

/* spaces */

/**
 * \note Keymap definitions are registered only once per WM initialize,
 * usually on file read, using the keymap the actual areas/regions add the handlers.
 * \note Called in `wm.cc`. */
void ED_spacetypes_keymap(wmKeyConfig *keyconf);
/**
 * Returns offset for next button in header.
 */
int ED_area_header_switchbutton(const bContext *C, uiBlock *block, int yco);

/* areas */
/**
 * Ensure #ScrArea.type and #ARegion.type are set and valid.
 */
void ED_area_and_region_types_init(ScrArea *area);
/**
 * Called in screen_refresh, or screens_init, also area size changes.
 */
void ED_area_init(bContext *C, const wmWindow *win, ScrArea *area);
void ED_area_exit(bContext *C, ScrArea *area);
blender::StringRefNull ED_area_name(const ScrArea *area);
int ED_area_icon(const ScrArea *area);
int ED_screen_area_active(const bContext *C);
void ED_screen_global_areas_refresh(wmWindow *win);
void ED_screen_global_areas_sync(wmWindow *win);
/** Only exported for WM. */
void ED_area_do_listen(wmSpaceTypeListenerParams *params);
void ED_area_tag_redraw(ScrArea *area);
void ED_area_tag_redraw_no_rebuild(ScrArea *area);
void ED_area_tag_redraw_regiontype(ScrArea *area, int regiontype);
void ED_area_tag_refresh(ScrArea *area);
/**
 * For regions that change the region size in their #ARegionType.layout() callback: Mark the area
 * as having a changed region size, requiring refitting of regions within the area.
 */
void ED_area_tag_region_size_update(ScrArea *area, ARegion *changed_region);
/**
 * Only exported for WM.
 */
void ED_area_do_refresh(bContext *C, ScrArea *area);
AZone *ED_area_azones_update(ScrArea *area, const int mouse_xy[2]);
/**
 * Show the given text in the area's header, instead of its regular contents.
 * Use NULL to disable this and show the regular header contents again.
 */
void ED_area_status_text(ScrArea *area, const char *str);
/**
 * \param skip_region_exit: Skip calling area exit callback. Set for opening temp spaces.
 */
void ED_area_newspace(bContext *C, ScrArea *area, int type, bool skip_region_exit);
void ED_area_prevspace(bContext *C, ScrArea *area);
void ED_area_swapspace(bContext *C, ScrArea *sa1, ScrArea *sa2);
int ED_area_headersize();
int ED_area_footersize();
/**
 * \return the final height of a global \a area, accounting for DPI.
 */
int ED_area_global_size_y(const ScrArea *area);
int ED_area_global_min_size_y(const ScrArea *area);
int ED_area_global_max_size_y(const ScrArea *area);
bool ED_area_is_global(const ScrArea *area);
/**
 * For now we just assume all global areas are made up out of horizontal bars
 * with the same size. A fixed size could be stored in ARegion instead if needed.
 *
 * \return the DPI aware height of a single bar/region in global areas.
 */
int ED_region_global_size_y();
void ED_area_update_region_sizes(wmWindowManager *wm, wmWindow *win, ScrArea *area);
bool ED_area_has_shared_border(ScrArea *a, ScrArea *b);
ScrArea *ED_area_offscreen_create(wmWindow *win, eSpace_Type space_type);
void ED_area_offscreen_free(wmWindowManager *wm, wmWindow *win, ScrArea *area);

/**
 * Search all screens, even non-active or overlapping (multiple windows), return the most-likely
 * area of interest. xy is relative to active window, like all similar functions.
 */
ScrArea *ED_area_find_under_cursor(const bContext *C, int spacetype, const int event_xy[2]);

ScrArea *ED_screen_areas_iter_first(const wmWindow *win, const bScreen *screen);
ScrArea *ED_screen_areas_iter_next(const bScreen *screen, const ScrArea *area);
/**
 * Iterate over all areas visible in the screen (screen as in everything
 * visible in the window, not just bScreen).
 * \note Skips global areas with flag GLOBAL_AREA_IS_HIDDEN.
 */
#define ED_screen_areas_iter(win, screen, area_name) \
  for (ScrArea *area_name = ED_screen_areas_iter_first(win, screen); area_name != NULL; \
       area_name = ED_screen_areas_iter_next(screen, area_name))
#define ED_screen_verts_iter(win, screen, vert_name) \
  for (ScrVert *vert_name = (win)->global_areas.vertbase.first ? \
                                (ScrVert *)(win)->global_areas.vertbase.first : \
                                (ScrVert *)(screen)->vertbase.first; \
       vert_name != NULL; \
       vert_name = (vert_name == (win)->global_areas.vertbase.last) ? \
                       (ScrVert *)(screen)->vertbase.first : \
                       vert_name->next)

/**
 * Update all areas that are supposed to follow the timeline current-frame indicator.
 */
void ED_areas_do_frame_follow(bContext *C, bool center_view);

/* screens */

/**
 * File read, set all screens, ....
 */
void ED_screens_init(bContext *C, Main *bmain, wmWindowManager *wm);
/**
 * Only for edge lines between areas.
 */
void ED_screen_draw_edges(wmWindow *win);

/**
 * Make this screen usable.
 * for file read and first use, for scaling window, area moves.
 */
void ED_screen_refresh(bContext *C, wmWindowManager *wm, wmWindow *win);
void ED_screen_ensure_updated(bContext *C, wmWindowManager *wm, wmWindow *win);
void ED_screen_do_listen(bContext *C, const wmNotifier *note);
/**
 * \brief Change the active screen.
 *
 * Operator call, WM + Window + screen already existed before
 *
 * \warning Do NOT call in area/region queues!
 * \returns if screen changing was successful.
 */
bool ED_screen_change(bContext *C, bScreen *screen);
void ED_screen_scene_change(bContext *C, wmWindow *win, Scene *scene, bool refresh_toolsystem);
/**
 * Called in `wm_event_system.cc`. sets state vars in screen, cursors.
 * event type is mouse move.
 */
void ED_screen_set_active_region(bContext *C, wmWindow *win, const int xy[2]);
void ED_screen_exit(bContext *C, wmWindow *window, bScreen *screen);
/**
 * redraws: uses defines from `stime->redraws`
 * \param enable: 1 - forward on, -1 - backwards on, 0 - off.
 */
void ED_screen_animation_timer(
    bContext *C, Scene *scene, ViewLayer *view_layer, int redraws, int sync, int enable);
void ED_screen_animation_timer_update(bScreen *screen, int redraws);
void ED_screen_restore_temp_type(bContext *C, ScrArea *area);
ScrArea *ED_screen_full_newspace(bContext *C, ScrArea *area, int type);
/**
 * \a was_prev_temp for the case previous space was a temporary full-screen as well
 */
void ED_screen_full_prevspace(bContext *C, ScrArea *area);
/**
 * Restore a screen / area back to default operation, after temp full-screen modes.
 */
void ED_screen_full_restore(bContext *C, ScrArea *area);
/**
 * Create a new temporary screen with a maximized, empty area.
 * This can be closed with #ED_screen_state_toggle().
 *
 * Use this to just create a new maximized screen/area, rather than maximizing an existing one.
 * Otherwise, maximize with #ED_screen_state_toggle().
 */
bScreen *ED_screen_state_maximized_create(bContext *C);
/**
 * This function toggles: if area is maximized/full then the parent will be restored.
 *
 * Use #ED_screen_state_maximized_create() if you do not want the toggle behavior when changing to
 * a maximized area. I.e. if you just want to open a new maximized screen/area, not maximize a
 * specific area. In the former case, space data of the maximized and non-maximized area should be
 * independent, in the latter it should be the same.
 *
 * \warning \a area may be freed.
 */
ScrArea *ED_screen_state_toggle(bContext *C, wmWindow *win, ScrArea *area, short state);
/**
 * Wrapper to open a temporary space either as full-screen space, or as separate window,
 * as defined by \a display_type.
 *
 * \param title: Title to set for the window, if a window is spawned.
 * \param rect_unscaled: Position & size of the window, if a window is spawned.
 */
ScrArea *ED_screen_temp_space_open(bContext *C,
                                   const char *title,
                                   eSpace_Type space_type,
                                   int display_type,
                                   bool dialog) ATTR_NONNULL(1);
<<<<<<< HEAD
void ED_screens_header_tools_menu_create(bContext *C, uiLayout *layout, void *arg);
void ED_screens_topbar_tools_menu_create(bContext *C, uiLayout *layout, void *arg); /* bfa - topbar*/
void ED_screens_toolbar_tools_menu_create(bContext *C, uiLayout *layout, void *arg); /* bfa - toolbar*/
void ED_screens_footer_tools_menu_create(bContext *C, uiLayout *layout, void *arg);
void ED_screens_region_flip_menu_create(bContext *C, uiLayout *layout, void *arg);
=======
void ED_screens_header_tools_menu_create(bContext *C, blender::ui::Layout *layout, void *arg);
void ED_screens_footer_tools_menu_create(bContext *C, blender::ui::Layout *layout, void *arg);
void ED_screens_region_flip_menu_create(bContext *C, blender::ui::Layout *layout, void *arg);
>>>>>>> c95e82fd
/**
 * \return true if any active area requires to see in 3D.
 */
bool ED_screen_stereo3d_required(const bScreen *screen, const Scene *scene);
Scene *ED_screen_scene_find(const bScreen *screen, const wmWindowManager *wm);
/**
 * Find the scene displayed in \a screen.
 * \note Assumes \a screen to be visible/active!
 */
Scene *ED_screen_scene_find_with_window(const bScreen *screen,
                                        const wmWindowManager *wm,
                                        wmWindow **r_window);
ScrArea *ED_screen_area_find_with_spacedata(const bScreen *screen,
                                            const SpaceLink *sl,
                                            bool only_visible);
wmWindow *ED_screen_window_find(const bScreen *screen, const wmWindowManager *wm);

/* workspaces */

WorkSpace *ED_workspace_add(Main *bmain, const char *name) ATTR_NONNULL();
/**
 * \brief Change the active workspace.
 *
 * Operator call, WM + Window + screen already existed before
 * Pretty similar to #ED_screen_change since changing workspace also changes screen.
 *
 * \warning Do NOT call in area/region queues!
 * \returns if workspace changing was successful.
 */
bool ED_workspace_change(WorkSpace *workspace_new, bContext *C, wmWindowManager *wm, wmWindow *win)
    ATTR_NONNULL();
/**
 * Duplicate a workspace including its layouts. Does not activate the workspace, but
 * it stores the screen-layout to be activated (BKE_workspace_temp_layout_store)
 */
WorkSpace *ED_workspace_duplicate(WorkSpace *workspace_old, Main *bmain, wmWindow *win);
/**
 * \return if succeeded.
 */
bool ED_workspace_delete(WorkSpace *workspace, Main *bmain, bContext *C, wmWindowManager *wm)
    ATTR_NONNULL();
/**
 * Some editor data may need to be synced with scene data (3D View camera and layers).
 * This function ensures data is synced for editors in active layout of \a workspace.
 */
void ED_workspace_scene_data_sync(WorkSpaceInstanceHook *hook, Scene *scene) ATTR_NONNULL();
/**
 * Make sure there is a non-full-screen layout to switch to that isn't used yet by an other window.
 * Needed for workspace or screen switching to ensure valid screens.
 *
 * \param layout_fallback_base: As last resort, this layout is duplicated and returned.
 */
WorkSpaceLayout *ED_workspace_screen_change_ensure_unused_layout(
    Main *bmain,
    WorkSpace *workspace,
    WorkSpaceLayout *layout_new,
    const WorkSpaceLayout *layout_fallback_base,
    wmWindow *win) ATTR_NONNULL();
/**
 * Empty screen, with 1 dummy area without space-data. Uses window size.
 */
WorkSpaceLayout *ED_workspace_layout_add(Main *bmain,
                                         WorkSpace *workspace,
                                         wmWindow *win,
                                         const char *name) ATTR_NONNULL();
WorkSpaceLayout *ED_workspace_layout_duplicate(Main *bmain,
                                               WorkSpace *workspace,
                                               const WorkSpaceLayout *layout_old,
                                               wmWindow *win) ATTR_NONNULL();
/**
 * \warning Only call outside of area/region loops!
 * \return true if succeeded.
 */
bool ED_workspace_layout_delete(WorkSpace *workspace, WorkSpaceLayout *layout_old, bContext *C)
    ATTR_NONNULL();
bool ED_workspace_layout_cycle(WorkSpace *workspace, short direction, bContext *C) ATTR_NONNULL();

void ED_workspace_status_text(bContext *C, const char *str);

class WorkspaceStatus {
  WorkSpace *workspace_;
  wmWindowManager *wm_;

 public:
  WorkspaceStatus(bContext *C);

  /**
   * Add a static status entry and up to two icons.
   *
   * Example:
   *   [LMB][Enter] Confirm
   */
  void item(std::string text, int icon1, int icon2 = 0);

  /**
   * Add extra (or negative) space between items.
   */
  void separator(float factor = 1.0f);

  /**
   * Add a dynamic status entry with up to two icons that change appearance.
   * Example:
   *   [CTRL] Tweak
   */
  void item_bool(std::string text, bool inverted, int icon1, int icon2 = 0);

  /**
   * Add a static status entry showing two icons separated by a dash.
   * Example:
   *   [A]-[Z] Search
   */
  void range(std::string text, int icon1, int icon2);

  /**
   * Add a dynamic status entry for a given property in an operator's keymap.
   * Example:
   *   [V] X-Ray
   */
  void opmodal(std::string text, const wmOperatorType *ot, int propvalue, bool inverted = false);
};

void ED_workspace_do_listen(bContext *C, const wmNotifier *note);

/* anim */
/**
 * Results in fully updated anim system.
 */
void ED_update_for_newframe(Main *bmain, Depsgraph *depsgraph);

/**
 * Toggle operator.
 */
void ED_reset_audio_device(bContext *C);
wmOperatorStatus ED_screen_animation_play(bContext *C, int sync, int mode);
/**
 * Find window that owns the animation timer.
 */
bScreen *ED_screen_animation_playing(const wmWindowManager *wm);
bScreen *ED_screen_animation_no_scrub(const wmWindowManager *wm);

/* screen keymaps */
/* called in `spacetypes.cc`. */
void ED_operatortypes_screen();
/* called in `spacetypes.cc`. */
void ED_keymap_screen(wmKeyConfig *keyconf);
/**
 * Workspace key-maps.
 */
void ED_operatortypes_workspace();

/* operators; context poll callbacks */

bool ED_operator_screenactive(bContext *C);
bool ED_operator_screenactive_nobackground(bContext *C);
/**
 * When mouse is over area-edge.
 */
bool ED_operator_screen_mainwinactive(bContext *C);
bool ED_operator_areaactive(bContext *C);
bool ED_operator_regionactive(bContext *C);

bool ED_operator_scene(bContext *C);
bool ED_operator_scene_editable(bContext *C);
bool ED_operator_sequencer_scene(bContext *C);
bool ED_operator_sequencer_scene_editable(bContext *C);

bool ED_operator_objectmode(bContext *C);
/**
 * Same as #ED_operator_objectmode() but additionally sets a "disabled hint". That is, a message
 * to be displayed to the user explaining why the operator can't be used in current context.
 */
bool ED_operator_objectmode_poll_msg(bContext *C);
bool ED_operator_objectmode_with_view3d_poll_msg(bContext *C);

bool ED_operator_view3d_active(bContext *C);
bool ED_operator_region_view3d_active(bContext *C);
bool ED_operator_region_gizmo_active(bContext *C);

/**
 * Generic for any view2d which uses anim_ops.
 */
bool ED_operator_animview_active(bContext *C);
bool ED_operator_outliner_active(bContext *C);
bool ED_operator_region_outliner_active(bContext *C);
bool ED_operator_outliner_active_no_editobject(bContext *C);
/**
 * \note Will return true for file spaces in either file or asset browsing mode! See
 * #ED_operator_file_browsing_active() (file browsing only) and
 * #ED_operator_asset_browsing_active() (asset browsing only).
 */
bool ED_operator_file_active(bContext *C);
/**
 * \note Will only return true if the file space is in file browsing mode, not asset browsing! See
 * #ED_operator_file_active() (file or asset browsing) and
 * #ED_operator_asset_browsing_active() (asset browsing only).
 */
bool ED_operator_file_browsing_active(bContext *C);
bool ED_operator_asset_browsing_active(bContext *C);
bool ED_operator_spreadsheet_active(bContext *C);
bool ED_operator_action_active(bContext *C);
bool ED_operator_buttons_active(bContext *C);
bool ED_operator_node_active(bContext *C);
bool ED_operator_node_editable(bContext *C);
bool ED_operator_graphedit_active(bContext *C);
bool ED_operator_sequencer_active(bContext *C);
bool ED_operator_sequencer_active_editable(bContext *C);
bool ED_operator_image_active(bContext *C);
bool ED_operator_nla_active(bContext *C);
bool ED_operator_info_active(bContext *C);
bool ED_operator_console_active(bContext *C);

/** Only check there is an active object (no visibility check). */
bool ED_operator_object_active_only(bContext *C);
bool ED_operator_object_active(bContext *C);
bool ED_operator_object_active_editable_ex(bContext *C, const Object *ob);
bool ED_operator_object_active_editable(bContext *C);
/**
 * Object must be editable and fully local (i.e. not an override).
 */
bool ED_operator_object_active_local_editable_ex(bContext *C, const Object *ob);
bool ED_operator_object_active_local_editable(bContext *C);
bool ED_operator_object_active_editable_mesh(bContext *C);
bool ED_operator_object_active_editable_font(bContext *C);
bool ED_operator_editable_mesh(bContext *C);
bool ED_operator_editmesh(bContext *C);
bool ED_operator_editmesh_view3d(bContext *C);
bool ED_operator_editmesh_region_view3d(bContext *C);
bool ED_operator_editarmature(bContext *C);
bool ED_operator_editcurve(bContext *C);
bool ED_operator_editcurve_3d(bContext *C);
bool ED_operator_editsurf(bContext *C);
bool ED_operator_editsurfcurve(bContext *C);
bool ED_operator_editsurfcurve_region_view3d(bContext *C);
bool ED_operator_editfont(bContext *C);
bool ED_operator_editlattice(bContext *C);
bool ED_operator_editmball(bContext *C);
/**
 * Wrapper for #ED_space_image_show_uvedit.
 */
bool ED_operator_uvedit(bContext *C);
bool ED_operator_uvedit_space_image(bContext *C);
bool ED_operator_uvmap(bContext *C);
bool ED_operator_posemode_exclusive(bContext *C);
/**
 * Object must be editable, fully local (i.e. not an override), and exclusively in Pose mode.
 */
bool ED_operator_object_active_local_editable_posemode_exclusive(bContext *C);
/**
 * Allows for pinned pose objects to be used in the object buttons
 * and the non-active pose object to be used in the 3D view.
 */
bool ED_operator_posemode_context(bContext *C);
bool ED_operator_posemode(bContext *C);
bool ED_operator_posemode_local(bContext *C);
bool ED_operator_camera_poll(bContext *C);

/* `screen_user_menu.cc` */

bUserMenu **ED_screen_user_menus_find(const bContext *C, uint *r_len);
bUserMenu *ED_screen_user_menu_ensure(bContext *C);

/**
 * Finds a menu item associated with an operator in user menus (aka Quick Favorites)
 *
 * \param op_prop_enum: name of an operator property when the operator is called with an enum (to
 * be an empty string otherwise)
 */
bUserMenuItem_Op *ED_screen_user_menu_item_find_operator(ListBase *lb,
                                                         const wmOperatorType *ot,
                                                         IDProperty *prop,
                                                         const char *op_prop_enum,
                                                         blender::wm::OpCallContext opcontext);
bUserMenuItem_Menu *ED_screen_user_menu_item_find_menu(ListBase *lb, const MenuType *mt);
bUserMenuItem_Prop *ED_screen_user_menu_item_find_prop(ListBase *lb,
                                                       const char *context_data_path,
                                                       const char *prop_id,
                                                       int prop_index);

void ED_screen_user_menu_item_add_operator(ListBase *lb,
                                           const char *ui_name,
                                           const wmOperatorType *ot,
                                           const IDProperty *prop,
                                           const char *op_prop_enum,
                                           blender::wm::OpCallContext opcontext);
void ED_screen_user_menu_item_add_menu(ListBase *lb, const char *ui_name, const MenuType *mt);
void ED_screen_user_menu_item_add_prop(ListBase *lb,
                                       const char *ui_name,
                                       const char *context_data_path,
                                       const char *prop_id,
                                       int prop_index);

void ED_screen_user_menu_item_remove(ListBase *lb, bUserMenuItem *umi);
void ED_screen_user_menu_register();

/* Cache display helpers */

void ED_region_cache_draw_background(ARegion *region);
void ED_region_cache_draw_curfra_label(int framenr, float x, float y);
void ED_region_cache_draw_cached_segments(
    ARegion *region, int num_segments, const int *points, int sfra, int efra);

/* `area_utils.cc` */

/**
 * Callback for #ARegionType.message_subscribe
 */
void ED_region_generic_tools_region_message_subscribe(
    const wmRegionMessageSubscribeParams *params);
/**
 * Callback for #ARegionType.snap_size
 */
int ED_region_generic_tools_region_snap_size(const ARegion *region, int size, int axis);
int ED_region_generic_panel_region_snap_size(const ARegion *region, int size, int axis);

/* `area_query.cc` */

bool ED_region_overlap_isect_x(const ARegion *region, int event_x);
bool ED_region_overlap_isect_y(const ARegion *region, int event_y);
bool ED_region_overlap_isect_xy(const ARegion *region, const int event_xy[2]);
bool ED_region_overlap_isect_any_xy(const ScrArea *area, const int event_xy[2]);
bool ED_region_overlap_isect_x_with_margin(const ARegion *region, int event_x, int margin);
bool ED_region_overlap_isect_y_with_margin(const ARegion *region, int event_y, int margin);
bool ED_region_overlap_isect_xy_with_margin(const ARegion *region,
                                            const int event_xy[2],
                                            int margin);

bool ED_region_panel_category_gutter_calc_rect(const ARegion *region, rcti *r_region_gutter);
bool ED_region_panel_category_gutter_isect_xy(const ARegion *region, const int event_xy[2]);

/**
 * \note This may return true for multiple overlapping regions.
 * If it matters, check overlapped regions first (#ARegion.overlap).
 */
bool ED_region_contains_xy(const ARegion *region, const int event_xy[2]);
/**
 * Similar to #BKE_area_find_region_xy() but when \a event_xy intersects an overlapping region,
 * this returns the region that is visually under the cursor. E.g. when over the
 * transparent part of the region, it returns the region underneath.
 *
 * The overlapping region is determined using the #ED_region_contains_xy() query.
 */
ARegion *ED_area_find_region_xy_visual(const ScrArea *area, int regiontype, const int event_xy[2]);

/* `interface_region_hud.cc` */

ARegionType *ED_area_type_hud(int space_type);
void ED_area_type_hud_clear(wmWindowManager *wm, ScrArea *area_keep);
void ED_area_type_hud_ensure(bContext *C, ScrArea *area);
/**
 * Lookup the region the operation was executed in, and which should be used to redo the
 * operation. The lookup is based on the region type, so it can return a different region when the
 * same region type is present multiple times.
 */
ARegion *ED_area_type_hud_redo_region_find(const ScrArea *area, const ARegion *hud_region);

/**
 * Default key-maps, bit-flags (matches order of evaluation).
 */
enum {
  ED_KEYMAP_UI = (1 << 1),
  ED_KEYMAP_GIZMO = (1 << 2),
  ED_KEYMAP_TOOL = (1 << 3),
  ED_KEYMAP_VIEW2D = (1 << 4),
  ED_KEYMAP_ANIMATION = (1 << 6),
  ED_KEYMAP_FRAMES = (1 << 7),
  ED_KEYMAP_HEADER = (1 << 8),
  ED_KEYMAP_FOOTER = (1 << 9),
  ED_KEYMAP_GPENCIL = (1 << 10),
  ED_KEYMAP_NAVBAR = (1 << 11),
  ED_KEYMAP_ASSET_SHELF = (1 << 12),
};

/** #SCREEN_OT_space_context_cycle direction. */
enum eScreenCycle {
  SPACE_CONTEXT_CYCLE_PREV,
  SPACE_CONTEXT_CYCLE_NEXT,
};<|MERGE_RESOLUTION|>--- conflicted
+++ resolved
@@ -395,17 +395,15 @@
                                    eSpace_Type space_type,
                                    int display_type,
                                    bool dialog) ATTR_NONNULL(1);
-<<<<<<< HEAD
-void ED_screens_header_tools_menu_create(bContext *C, uiLayout *layout, void *arg);
-void ED_screens_topbar_tools_menu_create(bContext *C, uiLayout *layout, void *arg); /* bfa - topbar*/
-void ED_screens_toolbar_tools_menu_create(bContext *C, uiLayout *layout, void *arg); /* bfa - toolbar*/
-void ED_screens_footer_tools_menu_create(bContext *C, uiLayout *layout, void *arg);
-void ED_screens_region_flip_menu_create(bContext *C, uiLayout *layout, void *arg);
-=======
 void ED_screens_header_tools_menu_create(bContext *C, blender::ui::Layout *layout, void *arg);
+void ED_screens_topbar_tools_menu_create(bContext *C,
+                                         blender::ui::Layout *layout,
+                                         void *arg); /* bfa - topbar*/
+void ED_screens_toolbar_tools_menu_create(bContext *C,
+                                          blender::ui::Layout *layout,
+                                          void *arg); /* bfa - toolbar*/
 void ED_screens_footer_tools_menu_create(bContext *C, blender::ui::Layout *layout, void *arg);
 void ED_screens_region_flip_menu_create(bContext *C, blender::ui::Layout *layout, void *arg);
->>>>>>> c95e82fd
 /**
  * \return true if any active area requires to see in 3D.
  */
