/* SPDX-License-Identifier: GPL-2.0-or-later
 * Copyright 2008 Blender Foundation. All rights reserved. */

/** \file
 * \ingroup editorui
 * Generic 2D view with should allow drawing grids,
 * panning, zooming, scrolling, .. etc.
 */

#pragma once

#include "BLI_compiler_attrs.h"
#include "BLI_rect.h"

#ifdef __cplusplus
extern "C" {
#endif

/* ------------------------------------------ */
/* Settings and Defines:                      */

/* ---- General Defines ---- */

/* generic value to use when coordinate lies out of view when converting */
#define V2D_IS_CLIPPED 12000

/* Common View2D view types
 * NOTE: only define a type here if it completely sets all (+/- a few) of the relevant flags
 *       and settings for a View2D region, and that set of settings is used in more
 *       than one specific place
 */
enum eView2D_CommonViewTypes {
  /* custom view type (region has defined all necessary flags already) */
  V2D_COMMONVIEW_CUSTOM = -1,
  /* standard (only use this when setting up a new view, as a sensible base for most settings) */
  V2D_COMMONVIEW_STANDARD,
  /* listview (i.e. Outliner) */
  V2D_COMMONVIEW_LIST,
  /* Stack-view (this is basically a list where new items are added at the top). */
  V2D_COMMONVIEW_STACK,
  /* headers (this is basically the same as listview, but no y-panning) */
  V2D_COMMONVIEW_HEADER,
  /* ui region containing panels */
  V2D_COMMONVIEW_PANELS_UI,
};

/* ---- Defines for Scroller Arguments ----- */

/* ------ Defines for Scrollers ----- */

/** Scroll bar area. */
<<<<<<< HEAD
#define V2D_SCROLL_HEIGHT \
  (0.55f * U.widget_unit) /*bfa - scrollbar width vertical - changed from 0.45 to 0.55*/
#define V2D_SCROLL_WIDTH \
  (0.55f * U.widget_unit) /*bfa - scrollbar width vertical - changed from 0.45 to 0.55*/
=======

/* Maximum has to include outline which varies with line width. */
#define V2D_SCROLL_HEIGHT ((0.45f * U.widget_unit) + (2.0f * U.pixelsize))
#define V2D_SCROLL_WIDTH ((0.45f * U.widget_unit) + (2.0f * U.pixelsize))

/* Alpha of scrollbar when at minimum size. */
#define V2D_SCROLL_MIN_ALPHA (0.4f)

/* Minimum size needs to include outline which varies with line width. */
#define V2D_SCROLL_MIN_WIDTH ((5.0f * U.dpi_fac) + (2.0f * U.pixelsize))

/* When to start showing the full-width scroller. */
#define V2D_SCROLL_HIDE_WIDTH (AREAMINX * U.dpi_fac)
#define V2D_SCROLL_HIDE_HEIGHT (HEADERY * U.dpi_fac)

>>>>>>> 6b022681
/** Scroll bars with 'handles' used for scale (zoom). */
#define V2D_SCROLL_HANDLE_HEIGHT (0.6f * U.widget_unit)
#define V2D_SCROLL_HANDLE_WIDTH (0.6f * U.widget_unit)

/** Scroll bar with 'handles' hot-spot radius for cursor proximity. */
#define V2D_SCROLL_HANDLE_SIZE_HOTSPOT (0.6f * U.widget_unit)

/** Don't allow scroll thumb to show below this size (so it's never too small to click on). */
#define V2D_SCROLL_THUMB_SIZE_MIN (30.0 * UI_DPI_FAC)

/* ------ Define for UI_view2d_sync ----- */

/* means copy it from another v2d */
#define V2D_LOCK_SET 0
/* means copy it to the other v2ds */
#define V2D_LOCK_COPY 1

/* ------------------------------------------ */
/* Macros:                                    */

/* test if mouse in a scrollbar (assume that scroller availability has been tested) */
#define IN_2D_VERT_SCROLL(v2d, co) (BLI_rcti_isect_pt_v(&v2d->vert, co))
#define IN_2D_HORIZ_SCROLL(v2d, co) (BLI_rcti_isect_pt_v(&v2d->hor, co))

#define IN_2D_VERT_SCROLL_RECT(v2d, rct) (BLI_rcti_isect(&v2d->vert, rct, NULL))
#define IN_2D_HORIZ_SCROLL_RECT(v2d, rct) (BLI_rcti_isect(&v2d->hor, rct, NULL))

/* ------------------------------------------ */
/* Type definitions:                          */

struct View2D;
struct View2DScrollers;

struct ARegion;
struct Scene;
struct ScrArea;
struct bContext;
struct bScreen;
struct rctf;
struct rcti;
struct wmEvent;
struct wmGizmoGroupType;
struct wmKeyConfig;
struct wmOperator;
struct wmOperatorType;

typedef struct View2DScrollers View2DScrollers;

/* ----------------------------------------- */
/* Prototypes:                               */

/**
 * Refresh and validation (of view rects).
 *
 * Initialize all relevant View2D data (including view rects if first time)
 * and/or refresh mask sizes after view resize.
 *
 * - For some of these presets, it is expected that the region will have defined some
 *   additional settings necessary for the customization of the 2D viewport to its requirements
 * - This function should only be called from region init() callbacks, where it is expected that
 *   this is called before #UI_view2d_size_update(),
 *   as this one checks that the rects are properly initialized.
 */
void UI_view2d_region_reinit(struct View2D *v2d, short type, int winx, int winy);

void UI_view2d_curRect_validate(struct View2D *v2d);
/**
 * Restore 'cur' rect to standard orientation (i.e. optimal maximum view of tot).
 * This does not take into account if zooming the view on an axis
 * will improve the view (if allowed).
 */
void UI_view2d_curRect_reset(struct View2D *v2d);
bool UI_view2d_area_supports_sync(struct ScrArea *area);
/**
 * Called by menus to activate it, or by view2d operators
 * to make sure 'related' views stay in synchrony.
 */
void UI_view2d_sync(struct bScreen *screen, struct ScrArea *area, struct View2D *v2dcur, int flag);

/**
 * Perform all required updates after `v2d->cur` as been modified.
 * This includes like validation view validation (#UI_view2d_curRect_validate).
 *
 * Current intent is to use it from user code, such as view navigation and zoom operations.
 */
void UI_view2d_curRect_changed(const struct bContext *C, struct View2D *v2d);

void UI_view2d_totRect_set(struct View2D *v2d, int width, int height);
/**
 * Change the size of the maximum viewable area (i.e. 'tot' rect).
 */
void UI_view2d_totRect_set_resize(struct View2D *v2d, int width, int height, bool resize);

void UI_view2d_mask_from_win(const struct View2D *v2d, struct rcti *r_mask);

void UI_view2d_zoom_cache_reset(void);

/* view matrix operations */
/**
 * Set view matrices to use 'cur' rect as viewing frame for View2D drawing.
 */
void UI_view2d_view_ortho(const struct View2D *v2d);
/**
 * Set view matrices to only use one axis of 'cur' only
 *
 * \param xaxis: if non-zero, only use cur x-axis,
 * otherwise use cur-yaxis (mostly this will be used for x).
 */
void UI_view2d_view_orthoSpecial(struct ARegion *region, struct View2D *v2d, bool xaxis);
/**
 * Restore view matrices after drawing.
 */
void UI_view2d_view_restore(const struct bContext *C);

/* grid drawing */

/**
 * Draw a multi-level grid in given 2d-region.
 */
void UI_view2d_multi_grid_draw(
    const struct View2D *v2d, int colorid, float step, int level_size, int totlevels);
/**
 * Draw a multi-level grid of dots, with a dynamic number of levels based on the fading.
 *
 * \param grid_color_id: The theme color used for the points. Faded dynamically based on zoom.
 * \param min_step: The base size of the grid. At different zoom levels, the visible grid may have
 * a larger step size.
 * \param grid_subdivisions: The maximum number of sub-levels drawn at once.
 */
void UI_view2d_dot_grid_draw(const struct View2D *v2d,
                             int grid_color_id,
                             float min_step,
                             int grid_subdivisions);

void UI_view2d_draw_lines_y__values(const struct View2D *v2d);
void UI_view2d_draw_lines_x__values(const struct View2D *v2d);
void UI_view2d_draw_lines_x__discrete_values(const struct View2D *v2d, bool display_minor_lines);
void UI_view2d_draw_lines_x__discrete_time(const struct View2D *v2d,
                                           const struct Scene *scene,
                                           bool display_minor_lines);
void UI_view2d_draw_lines_x__discrete_frames_or_seconds(const struct View2D *v2d,
                                                        const struct Scene *scene,
                                                        bool display_seconds,
                                                        bool display_minor_lines);
void UI_view2d_draw_lines_x__frames_or_seconds(const struct View2D *v2d,
                                               const struct Scene *scene,
                                               bool display_seconds);

float UI_view2d_grid_resolution_x__frames_or_seconds(const struct View2D *v2d,
                                                     const struct Scene *scene,
                                                     bool display_seconds);
float UI_view2d_grid_resolution_y__values(const struct View2D *v2d);

/**
 * Scale indicator text drawing.
 */
void UI_view2d_draw_scale_y__values(const struct ARegion *region,
                                    const struct View2D *v2d,
                                    const struct rcti *rect,
                                    int colorid);
void UI_view2d_draw_scale_y__block(const struct ARegion *region,
                                   const struct View2D *v2d,
                                   const struct rcti *rect,
                                   int colorid);
void UI_view2d_draw_scale_x__discrete_frames_or_seconds(const struct ARegion *region,
                                                        const struct View2D *v2d,
                                                        const struct rcti *rect,
                                                        const struct Scene *scene,
                                                        bool display_seconds,
                                                        int colorid);
void UI_view2d_draw_scale_x__frames_or_seconds(const struct ARegion *region,
                                               const struct View2D *v2d,
                                               const struct rcti *rect,
                                               const struct Scene *scene,
                                               bool display_seconds,
                                               int colorid);

/* Scroll-bar drawing. */

/**
 * Calculate relevant scroller properties.
 */
void UI_view2d_scrollers_calc(struct View2D *v2d,
                              const struct rcti *mask_custom,
                              struct View2DScrollers *r_scrollers);

/**
 * Draw scroll-bars in the given 2D-region.
 */
void UI_view2d_scrollers_draw_ex(struct View2D *v2d,
                                 const struct rcti *mask_custom,
                                 bool use_full_hide);
void UI_view2d_scrollers_draw(struct View2D *v2d, const struct rcti *mask_custom);

/* List view tools. */

/**
 * Get the 'cell' (row, column) that the given 2D-view coordinates
 * (i.e. in 'tot' rect space) lie in.
 *
 * \param columnwidth, rowheight: size of each 'cell'
 * \param startx, starty: coordinates (in 'tot' rect space) that the list starts from.
 * This should be (0,0) for most views. However, for those where the starting row was offsetted
 * (like for Animation Editor channel lists, to make the first entry more visible), these will be
 * the min-coordinates of the first item.
 * \param viewx, viewy: 2D-coordinates (in 2D-view / 'tot' rect space) to get the cell for
 * \param r_column, r_row: The 'coordinates' of the relevant 'cell'.
 */
void UI_view2d_listview_view_to_cell(float columnwidth,
                                     float rowheight,
                                     float startx,
                                     float starty,
                                     float viewx,
                                     float viewy,
                                     int *r_column,
                                     int *r_row);

/* Coordinate conversion. */

float UI_view2d_region_to_view_x(const struct View2D *v2d, float x);
float UI_view2d_region_to_view_y(const struct View2D *v2d, float y);
/**
 * Convert from screen/region space to 2d-View space
 *
 * \param x, y: coordinates to convert
 * \param r_view_x, r_view_y: resultant coordinates
 */
void UI_view2d_region_to_view(
    const struct View2D *v2d, float x, float y, float *r_view_x, float *r_view_y) ATTR_NONNULL();
void UI_view2d_region_to_view_rctf(const struct View2D *v2d,
                                   const struct rctf *rect_src,
                                   struct rctf *rect_dst) ATTR_NONNULL();

float UI_view2d_view_to_region_x(const struct View2D *v2d, float x);
float UI_view2d_view_to_region_y(const struct View2D *v2d, float y);
/**
 * Convert from 2d-View space to screen/region space
 * \note Coordinates are clamped to lie within bounds of region
 *
 * \param x, y: Coordinates to convert.
 * \param r_region_x, r_region_y: Resultant coordinates.
 */
bool UI_view2d_view_to_region_clip(
    const struct View2D *v2d, float x, float y, int *r_region_x, int *r_region_y) ATTR_NONNULL();

/**
 * Convert from 2d-view space to screen/region space
 *
 * \note Coordinates are NOT clamped to lie within bounds of region.
 *
 * \param x, y: Coordinates to convert.
 * \param r_region_x, r_region_y: Resultant coordinates.
 */
void UI_view2d_view_to_region(
    const struct View2D *v2d, float x, float y, int *r_region_x, int *r_region_y) ATTR_NONNULL();
void UI_view2d_view_to_region_fl(const struct View2D *v2d,
                                 float x,
                                 float y,
                                 float *r_region_x,
                                 float *r_region_y) ATTR_NONNULL();
void UI_view2d_view_to_region_m4(const struct View2D *v2d, float matrix[4][4]) ATTR_NONNULL();
void UI_view2d_view_to_region_rcti(const struct View2D *v2d,
                                   const struct rctf *rect_src,
                                   struct rcti *rect_dst) ATTR_NONNULL();
bool UI_view2d_view_to_region_rcti_clip(const struct View2D *v2d,
                                        const struct rctf *rect_src,
                                        struct rcti *rect_dst) ATTR_NONNULL();

/* Utilities. */

/**
 * View2D data by default resides in region, so get from region stored in context.
 */
struct View2D *UI_view2d_fromcontext(const struct bContext *C);
/**
 * Same as above, but it returns region-window. Utility for pull-downs or buttons.
 */
struct View2D *UI_view2d_fromcontext_rwin(const struct bContext *C);

/**
 * Get scrollbar sizes of the current 2D view.
 * The size will be zero if the view has its scrollbars disabled.
 *
 * \param mapped: whether to use view2d_scroll_mapped which changes flags
 */
void UI_view2d_scroller_size_get(const struct View2D *v2d, bool mapped, float *r_x, float *r_y);
/**
 * Calculate the scale per-axis of the drawing-area
 *
 * Is used to inverse correct drawing of icons, etc. that need to follow view
 * but not be affected by scale
 *
 * \param r_x, r_y: scale on each axis
 */
void UI_view2d_scale_get(const struct View2D *v2d, float *r_x, float *r_y);
float UI_view2d_scale_get_x(const struct View2D *v2d);
float UI_view2d_scale_get_y(const struct View2D *v2d);
/**
 * Same as `UI_view2d_scale_get() - 1.0f / x, y`.
 */
void UI_view2d_scale_get_inverse(const struct View2D *v2d, float *r_x, float *r_y);

/**
 * Simple functions for consistent center offset access.
 * Used by node editor to shift view center for each individual node tree.
 */
void UI_view2d_center_get(const struct View2D *v2d, float *r_x, float *r_y);
void UI_view2d_center_set(struct View2D *v2d, float x, float y);

/**
 * Simple pan function
 *  (0.0, 0.0) bottom left
 *  (0.5, 0.5) center
 *  (1.0, 1.0) top right.
 */
void UI_view2d_offset(struct View2D *v2d, float xfac, float yfac);

/**
 * Check if mouse is within scrollers
 *
 * \param xy: Mouse coordinates in screen (not region) space.
 * \param r_scroll: Return argument for the mapped view2d scroll flag.
 *
 * \return appropriate code for match.
 * - 'h' = in horizontal scroller.
 * - 'v' = in vertical scroller.
 * - 0 = not in scroller.
 */
char UI_view2d_mouse_in_scrollers_ex(const struct ARegion *region,
                                     const struct View2D *v2d,
                                     const int xy[2],
                                     int *r_scroll) ATTR_NONNULL(1, 2, 3, 4);
char UI_view2d_mouse_in_scrollers(const struct ARegion *region,
                                  const struct View2D *v2d,
                                  const int xy[2]) ATTR_NONNULL(1, 2, 3);
char UI_view2d_rect_in_scrollers_ex(const struct ARegion *region,
                                    const struct View2D *v2d,
                                    const struct rcti *rect,
                                    int *r_scroll) ATTR_NONNULL(1, 2, 3);
char UI_view2d_rect_in_scrollers(const struct ARegion *region,
                                 const struct View2D *v2d,
                                 const struct rcti *rect) ATTR_NONNULL(1, 2, 3);

/**
 * Cached text drawing in v2d, to allow pixel-aligned draw as post process.
 */
void UI_view2d_text_cache_add(struct View2D *v2d,
                              float x,
                              float y,
                              const char *str,
                              size_t str_len,
                              const unsigned char col[4]);
/**
 * No clip (yet).
 */
void UI_view2d_text_cache_add_rectf(struct View2D *v2d,
                                    const struct rctf *rect_view,
                                    const char *str,
                                    size_t str_len,
                                    const unsigned char col[4]);
void UI_view2d_text_cache_draw(struct ARegion *region);

/* Operators. */

void ED_operatortypes_view2d(void);
void ED_keymap_view2d(struct wmKeyConfig *keyconf);

/**
 * Will start timer if appropriate.
 * the arguments are the desired situation.
 */
void UI_view2d_smooth_view(const struct bContext *C,
                           struct ARegion *region,
                           const struct rctf *cur,
                           int smooth_viewtx);

#define UI_MARKER_MARGIN_Y (42 * UI_DPI_FAC)
#define UI_TIME_SCRUB_MARGIN_Y (23 * UI_DPI_FAC)

/* Gizmo Types. */

/* view2d_gizmo_navigate.c */

/**
 * Caller defines the name for gizmo group.
 */
void VIEW2D_GGT_navigate_impl(struct wmGizmoGroupType *gzgt, const char *idname);

/* Edge pan. */

/**
 * Custom-data for view panning operators.
 */
typedef struct View2DEdgePanData {
  /** Screen where view pan was initiated. */
  struct bScreen *screen;
  /** Area where view pan was initiated. */
  struct ScrArea *area;
  /** Region where view pan was initiated. */
  struct ARegion *region;
  /** View2d we're operating in. */
  struct View2D *v2d;
  /** Limit maximum pannable area. */
  struct rctf limit;

  /** Panning should only start once being in the inside rect once (e.g. adding nodes can happen
   * outside). */
  bool enabled;
  /** Inside distance in UI units from the edge of the region within which to start panning. */
  float inside_pad;
  /** Outside distance in UI units from the edge of the region at which to stop panning. */
  float outside_pad;
  /**
   * Width of the zone in UI units where speed increases with distance from the edge.
   * At the end of this zone max speed is reached.
   */
  float speed_ramp;
  /** Maximum speed in UI units per second. */
  float max_speed;
  /** Delay in seconds before maximum speed is reached. */
  float delay;
  /** Influence factor for view zoom:
   *    0 = Constant speed in UI units
   *    1 = Constant speed in view space, UI speed slows down when zooming out
   */
  float zoom_influence;

  /** Initial view rect. */
  rctf initial_rect;

  /** Amount to move view relative to zoom. */
  float facx, facy;

  /* Timers. */
  double edge_pan_last_time;
  double edge_pan_start_time_x, edge_pan_start_time_y;
} View2DEdgePanData;

bool UI_view2d_edge_pan_poll(struct bContext *C);

void UI_view2d_edge_pan_init(struct bContext *C,
                             struct View2DEdgePanData *vpd,
                             float inside_pad,
                             float outside_pad,
                             float speed_ramp,
                             float max_speed,
                             float delay,
                             float zoom_influence);

/**
 * Set area which can be panned
 */
void UI_view2d_edge_pan_set_limits(
    struct View2DEdgePanData *vpd, float xmin, float xmax, float ymin, float ymax);

void UI_view2d_edge_pan_reset(struct View2DEdgePanData *vpd);

/**
 * Apply transform to view (i.e. adjust 'cur' rect).
 */
void UI_view2d_edge_pan_apply(struct bContext *C, struct View2DEdgePanData *vpd, const int xy[2])
    ATTR_NONNULL(1, 2, 3);

/**
 * Apply transform to view using mouse events.
 */
void UI_view2d_edge_pan_apply_event(struct bContext *C,
                                    struct View2DEdgePanData *vpd,
                                    const struct wmEvent *event);

void UI_view2d_edge_pan_cancel(struct bContext *C, struct View2DEdgePanData *vpd);

void UI_view2d_edge_pan_operator_properties(struct wmOperatorType *ot);

void UI_view2d_edge_pan_operator_properties_ex(struct wmOperatorType *ot,
                                               float inside_pad,
                                               float outside_pad,
                                               float speed_ramp,
                                               float max_speed,
                                               float delay,
                                               float zoom_influence);

/**
 * Initialize panning data with operator settings.
 */
void UI_view2d_edge_pan_operator_init(struct bContext *C,
                                      struct View2DEdgePanData *vpd,
                                      struct wmOperator *op);

#ifdef __cplusplus
}
#endif<|MERGE_RESOLUTION|>--- conflicted
+++ resolved
@@ -49,16 +49,11 @@
 /* ------ Defines for Scrollers ----- */
 
 /** Scroll bar area. */
-<<<<<<< HEAD
-#define V2D_SCROLL_HEIGHT \
-  (0.55f * U.widget_unit) /*bfa - scrollbar width vertical - changed from 0.45 to 0.55*/
-#define V2D_SCROLL_WIDTH \
-  (0.55f * U.widget_unit) /*bfa - scrollbar width vertical - changed from 0.45 to 0.55*/
-=======
 
 /* Maximum has to include outline which varies with line width. */
-#define V2D_SCROLL_HEIGHT ((0.45f * U.widget_unit) + (2.0f * U.pixelsize))
-#define V2D_SCROLL_WIDTH ((0.45f * U.widget_unit) + (2.0f * U.pixelsize))
+/* bfa - scrollbar width and height - changed from 0.45 to 0.55 */
+#define V2D_SCROLL_HEIGHT ((0.55f * U.widget_unit) + (2.0f * U.pixelsize))
+#define V2D_SCROLL_WIDTH ((0.55f * U.widget_unit) + (2.0f * U.pixelsize))
 
 /* Alpha of scrollbar when at minimum size. */
 #define V2D_SCROLL_MIN_ALPHA (0.4f)
@@ -70,7 +65,6 @@
 #define V2D_SCROLL_HIDE_WIDTH (AREAMINX * U.dpi_fac)
 #define V2D_SCROLL_HIDE_HEIGHT (HEADERY * U.dpi_fac)
 
->>>>>>> 6b022681
 /** Scroll bars with 'handles' used for scale (zoom). */
 #define V2D_SCROLL_HANDLE_HEIGHT (0.6f * U.widget_unit)
 #define V2D_SCROLL_HANDLE_WIDTH (0.6f * U.widget_unit)
