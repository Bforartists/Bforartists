/*
 * This program is free software; you can redistribute it and/or
 * modify it under the terms of the GNU General Public License
 * as published by the Free Software Foundation; either version 2
 * of the License, or (at your option) any later version.
 *
 * This program is distributed in the hope that it will be useful,
 * but WITHOUT ANY WARRANTY; without even the implied warranty of
 * MERCHANTABILITY or FITNESS FOR A PARTICULAR PURPOSE.  See the
 * GNU General Public License for more details.
 *
 * You should have received a copy of the GNU General Public License
 * along with this program; if not, write to the Free Software Foundation,
 * Inc., 51 Franklin Street, Fifth Floor, Boston, MA 02110-1301, USA.
 *
 * The Original Code is Copyright (C) 2008 Blender Foundation.
 * All rights reserved.
 * Generic 2d view with should allow drawing grids,
 * panning, zooming, scrolling, ..
 */

/** \file
 * \ingroup editorui
 */

#ifndef __UI_VIEW2D_H__
#define __UI_VIEW2D_H__

#include "BLI_compiler_attrs.h"

/* ------------------------------------------ */
/* Settings and Defines:                      */

/* ---- General Defines ---- */

/* generic value to use when coordinate lies out of view when converting */
#define V2D_IS_CLIPPED 12000

/* Common View2D view types
 * NOTE: only define a type here if it completely sets all (+/- a few) of the relevant flags
 *       and settings for a View2D region, and that set of settings is used in more
 *       than one specific place
 */
enum eView2D_CommonViewTypes {
  /* custom view type (region has defined all necessary flags already) */
  V2D_COMMONVIEW_CUSTOM = -1,
  /* standard (only use this when setting up a new view, as a sensible base for most settings) */
  V2D_COMMONVIEW_STANDARD,
  /* listview (i.e. Outliner) */
  V2D_COMMONVIEW_LIST,
  /* stackview (this is basically a list where new items are added at the top) */
  V2D_COMMONVIEW_STACK,
  /* headers (this is basically the same as listview, but no y-panning) */
  V2D_COMMONVIEW_HEADER,
  /* ui region containing panels */
  V2D_COMMONVIEW_PANELS_UI,
};

/* ---- Defines for Scroller/Grid Arguments ----- */

/* 'dummy' argument to pass when argument is irrelevant */
#define V2D_ARG_DUMMY -1

/* Grid units */
enum eView2D_Units {
  /* for drawing time */
  V2D_UNIT_SECONDS = 0,
  V2D_UNIT_FRAMES,
  V2D_UNIT_FRAMESCALE,

  /* for drawing values */
  V2D_UNIT_VALUES,
};

/* clamping of grid values to whole numbers */
enum eView2D_Clamp {
  V2D_GRID_NOCLAMP = 0,
  V2D_GRID_CLAMP,
};

/* flags for grid-lines to draw */
enum eView2D_Gridlines {
  V2D_HORIZONTAL_LINES = (1 << 0),
  V2D_VERTICAL_LINES = (1 << 1),
  V2D_HORIZONTAL_AXIS = (1 << 2),
  V2D_VERTICAL_AXIS = (1 << 3),
  V2D_HORIZONTAL_FINELINES = (1 << 4),

  V2D_GRIDLINES_MAJOR = (V2D_VERTICAL_LINES | V2D_VERTICAL_AXIS | V2D_HORIZONTAL_LINES |
                         V2D_HORIZONTAL_AXIS),
  V2D_GRIDLINES_ALL = (V2D_GRIDLINES_MAJOR | V2D_HORIZONTAL_FINELINES),
};

/* ------ Defines for Scrollers ----- */

/* scroller area */
<<<<<<< HEAD
#define V2D_SCROLL_HEIGHT      (0.55f * U.widget_unit) /*bfa - scrollbar width vertical - changed from 0.45 to 0.55*/
#define V2D_SCROLL_WIDTH       (0.55f * U.widget_unit) /*bfa - scrollbar width horizontal - changed from 0.45 to 0.55*/
=======
#define V2D_SCROLL_HEIGHT (0.45f * U.widget_unit)
#define V2D_SCROLL_WIDTH (0.45f * U.widget_unit)
>>>>>>> d301d80d
/* For scrollers with scale markings (text written onto them) */
#define V2D_SCROLL_HEIGHT_TEXT (0.79f * U.widget_unit)
#define V2D_SCROLL_WIDTH_TEXT (0.79f * U.widget_unit)

/* scroller 'handles' hotspot radius for mouse */
#define V2D_SCROLLER_HANDLE_SIZE (0.6f * U.widget_unit)

/* ------ Define for UI_view2d_sync ----- */

/* means copy it from another v2d */
#define V2D_LOCK_SET 0
/* means copy it to the other v2ds */
#define V2D_LOCK_COPY 1

/* ------------------------------------------ */
/* Macros:                                    */

/* test if mouse in a scrollbar (assume that scroller availability has been tested) */
#define IN_2D_VERT_SCROLL(v2d, co) (BLI_rcti_isect_pt_v(&v2d->vert, co))
#define IN_2D_HORIZ_SCROLL(v2d, co) (BLI_rcti_isect_pt_v(&v2d->hor, co))

/* ------------------------------------------ */
/* Type definitions:                          */

struct View2D;
struct View2DGrid;
struct View2DScrollers;

struct ARegion;
struct Scene;
struct ScrArea;
struct bContext;
struct bScreen;
struct rctf;
struct wmKeyConfig;

typedef struct View2DGrid View2DGrid;
typedef struct View2DScrollers View2DScrollers;

/* ----------------------------------------- */
/* Prototypes:                               */

/* refresh and validation (of view rects) */
void UI_view2d_region_reinit(struct View2D *v2d, short type, int winx, int winy);

void UI_view2d_curRect_validate(struct View2D *v2d);
void UI_view2d_curRect_reset(struct View2D *v2d);
void UI_view2d_sync(struct bScreen *screen, struct ScrArea *sa, struct View2D *v2dcur, int flag);

void UI_view2d_totRect_set(struct View2D *v2d, int width, int height);
void UI_view2d_totRect_set_resize(struct View2D *v2d, int width, int height, bool resize);

void UI_view2d_mask_from_win(const struct View2D *v2d, struct rcti *r_mask);

/* per tab offsets, returns 1 if tab changed */
bool UI_view2d_tab_set(struct View2D *v2d, int tab);

void UI_view2d_zoom_cache_reset(void);

/* view matrix operations */
void UI_view2d_view_ortho(struct View2D *v2d);
void UI_view2d_view_orthoSpecial(struct ARegion *ar, struct View2D *v2d, const bool xaxis);
void UI_view2d_view_restore(const struct bContext *C);

/* grid drawing */
View2DGrid *UI_view2d_grid_calc(struct Scene *scene,
                                struct View2D *v2d,
                                short xunits,
                                short xclamp,
                                short yunits,
                                short yclamp,
                                int winx,
                                int winy);
void UI_view2d_grid_draw(struct View2D *v2d, View2DGrid *grid, int flag);
void UI_view2d_constant_grid_draw(struct View2D *v2d, float step);
void UI_view2d_multi_grid_draw(
    struct View2D *v2d, int colorid, float step, int level_size, int totlevels);
void UI_view2d_grid_size(View2DGrid *grid, float *r_dx, float *r_dy);
void UI_view2d_grid_draw_numbers_horizontal(const struct Scene *scene,
                                            const struct View2D *v2d,
                                            const View2DGrid *grid,
                                            const struct rcti *rect,
                                            int unit,
                                            bool whole_numbers_only);
void UI_view2d_grid_draw_numbers_vertical(const struct Scene *scene,
                                          const struct View2D *v2d,
                                          const View2DGrid *grid,
                                          const struct rcti *rect,
                                          int unit,
                                          float text_offset);
void UI_view2d_grid_free(View2DGrid *grid);

/* scrollbar drawing */
View2DScrollers *UI_view2d_scrollers_calc(const struct bContext *C,
                                          struct View2D *v2d,
                                          const struct rcti *mask_custom,
                                          short xunits,
                                          short xclamp,
                                          short yunits,
                                          short yclamp);
void UI_view2d_scrollers_draw(const struct bContext *C,
                              struct View2D *v2d,
                              View2DScrollers *scrollers);
void UI_view2d_scrollers_free(View2DScrollers *scrollers);

/* list view tools */
void UI_view2d_listview_cell_to_view(struct View2D *v2d,
                                     float columnwidth,
                                     float rowheight,
                                     float startx,
                                     float starty,
                                     int column,
                                     int row,
                                     struct rctf *rect);
void UI_view2d_listview_view_to_cell(struct View2D *v2d,
                                     float columnwidth,
                                     float rowheight,
                                     float startx,
                                     float starty,
                                     float viewx,
                                     float viewy,
                                     int *column,
                                     int *row);
void UI_view2d_listview_visible_cells(struct View2D *v2d,
                                      float columnwidth,
                                      float rowheight,
                                      float startx,
                                      float starty,
                                      int *column_min,
                                      int *column_max,
                                      int *row_min,
                                      int *row_max);

/* coordinate conversion */
float UI_view2d_region_to_view_x(const struct View2D *v2d, float x);
float UI_view2d_region_to_view_y(const struct View2D *v2d, float y);
void UI_view2d_region_to_view(
    const struct View2D *v2d, float x, float y, float *r_view_x, float *r_view_y) ATTR_NONNULL();
void UI_view2d_region_to_view_rctf(const struct View2D *v2d,
                                   const struct rctf *rect_src,
                                   struct rctf *rect_dst) ATTR_NONNULL();

float UI_view2d_view_to_region_x(const struct View2D *v2d, float x);
float UI_view2d_view_to_region_y(const struct View2D *v2d, float y);
bool UI_view2d_view_to_region_clip(
    const struct View2D *v2d, float x, float y, int *r_region_x, int *r_region_y) ATTR_NONNULL();

void UI_view2d_view_to_region(
    struct View2D *v2d, float x, float y, int *r_region_x, int *r_region_y) ATTR_NONNULL();
void UI_view2d_view_to_region_fl(
    struct View2D *v2d, float x, float y, float *r_region_x, float *r_region_y) ATTR_NONNULL();
void UI_view2d_view_to_region_m4(struct View2D *v2d, float matrix[4][4]) ATTR_NONNULL();
void UI_view2d_view_to_region_rcti(struct View2D *v2d,
                                   const struct rctf *rect_src,
                                   struct rcti *rect_dst) ATTR_NONNULL();
bool UI_view2d_view_to_region_rcti_clip(struct View2D *v2d,
                                        const struct rctf *rect_src,
                                        struct rcti *rect_dst) ATTR_NONNULL();

/* utilities */
struct View2D *UI_view2d_fromcontext(const struct bContext *C);
struct View2D *UI_view2d_fromcontext_rwin(const struct bContext *C);

void UI_view2d_scale_get(struct View2D *v2d, float *r_x, float *r_y);
float UI_view2d_scale_get_x(const struct View2D *v2d);
float UI_view2d_scale_get_y(const struct View2D *v2d);
void UI_view2d_scale_get_inverse(struct View2D *v2d, float *r_x, float *r_y);

void UI_view2d_center_get(struct View2D *v2d, float *r_x, float *r_y);
void UI_view2d_center_set(struct View2D *v2d, float x, float y);

void UI_view2d_offset(struct View2D *v2d, float xfac, float yfac);

char UI_view2d_mouse_in_scrollers_ex(
    const struct ARegion *ar, const struct View2D *v2d, int x, int y, int *r_scroll);
char UI_view2d_mouse_in_scrollers(const struct ARegion *ar,
                                  const struct View2D *v2d,
                                  int x,
                                  int y);

/* cached text drawing in v2d, to allow pixel-aligned draw as post process */
void UI_view2d_text_cache_add(
    struct View2D *v2d, float x, float y, const char *str, size_t str_len, const char col[4]);
void UI_view2d_text_cache_add_rectf(struct View2D *v2d,
                                    const struct rctf *rect_view,
                                    const char *str,
                                    size_t str_len,
                                    const char col[4]);
void UI_view2d_text_cache_draw(struct ARegion *ar);

/* operators */
void ED_operatortypes_view2d(void);
void ED_keymap_view2d(struct wmKeyConfig *keyconf);

void UI_view2d_smooth_view(struct bContext *C,
                           struct ARegion *ar,
                           const struct rctf *cur,
                           const int smooth_viewtx);
#define UI_MARKER_MARGIN_Y (42 * UI_DPI_FAC)

#endif /* __UI_VIEW2D_H__ */<|MERGE_RESOLUTION|>--- conflicted
+++ resolved
@@ -94,13 +94,10 @@
 /* ------ Defines for Scrollers ----- */
 
 /* scroller area */
-<<<<<<< HEAD
-#define V2D_SCROLL_HEIGHT      (0.55f * U.widget_unit) /*bfa - scrollbar width vertical - changed from 0.45 to 0.55*/
-#define V2D_SCROLL_WIDTH       (0.55f * U.widget_unit) /*bfa - scrollbar width horizontal - changed from 0.45 to 0.55*/
-=======
-#define V2D_SCROLL_HEIGHT (0.45f * U.widget_unit)
-#define V2D_SCROLL_WIDTH (0.45f * U.widget_unit)
->>>>>>> d301d80d
+#define V2D_SCROLL_HEIGHT \
+  (0.55f * U.widget_unit) /*bfa - scrollbar width vertical - changed from 0.45 to 0.55*/
+#define V2D_SCROLL_WIDTH \
+  (0.55f * U.widget_unit) /*bfa - scrollbar width horizontal - changed from 0.45 to 0.55*/
 /* For scrollers with scale markings (text written onto them) */
 #define V2D_SCROLL_HEIGHT_TEXT (0.79f * U.widget_unit)
 #define V2D_SCROLL_WIDTH_TEXT (0.79f * U.widget_unit)
