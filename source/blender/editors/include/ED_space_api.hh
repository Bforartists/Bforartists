--- conflicted
+++ resolved
@@ -42,14 +42,9 @@
 void ED_spacetype_clip();
 void ED_spacetype_statusbar();
 void ED_spacetype_topbar();
-<<<<<<< HEAD
 void ED_spacetype_toolbar(); /*bfa - toolbar*/
-namespace blender::ed {
-namespace spreadsheet {
-=======
 
 namespace blender::ed::spreadsheet {
->>>>>>> dcf71af8
 void register_spacetype();
 }
 
