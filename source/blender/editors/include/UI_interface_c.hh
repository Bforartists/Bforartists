--- conflicted
+++ resolved
@@ -126,6 +126,7 @@
 #define UI_SCREEN_MARGIN 10
 
 namespace blender::ui {
+
 /** #uiBlock.emboss and #uiBut.emboss */
 enum class EmbossType : uint8_t {
   /** Use widget style for drawing. */
@@ -2006,24 +2007,11 @@
  * \param preview_icon: Bigger preview size icon that will be drawn while dragging instead of \a
  * icon.
  */
-<<<<<<< HEAD
-void UI_but_drag_set_asset(
-    uiBut *but,
-    const blender::asset_system::AssetRepresentation *asset,
-    int import_method,
-    int icon,
-    int preview_icon,
-    bool drop_collections_as_instances, /* BFA - needed for setting #use_instance from UI before
-                                           executing the drop operator */
-    bool drop_collection_instances_at_origin); /* BFA - needed for dropping collection at origin
-                                                 instead of cursor when #use_instance is enabled */
-=======
 void UI_but_drag_set_asset(uiBut *but,
                            const blender::asset_system::AssetRepresentation *asset,
                            const AssetImportSettings &import_settings,
                            int icon,
                            int preview_icon);
->>>>>>> 5912e409
 
 void UI_but_drag_set_rna(uiBut *but, PointerRNA *ptr);
 /**
