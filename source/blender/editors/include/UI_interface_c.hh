/* SPDX-FileCopyrightText: 2001-2002 NaN Holding BV. All rights reserved.
 *
 * SPDX-License-Identifier: GPL-2.0-or-later */

/** \file
 * \ingroup editorui
 */

#pragma once

#include <functional>
#include <optional>
#include <string>

#include "BLI_compiler_attrs.h"
#include "BLI_string_ref.hh"
#include "BLI_string_utf8_symbols.h"
#include "BLI_sys_types.h" /* size_t */
#include "BLI_utildefines.h"
#include "UI_interface_icons.hh"
#include "WM_types.hh"

#include "MEM_guardedalloc.h"

/* Struct Declarations */

struct ARegion;
struct AutoComplete;
struct EnumPropertyItem;
struct FileSelectParams;
struct ID;
struct IDProperty;
struct ImBuf;
struct Image;
struct ImageUser;
struct ListBase;
struct MTex;
struct Panel;
struct PanelType;
struct PanelCategoryDyn;
struct PanelCategoryStack;
struct PointerRNA;
struct PropertyRNA;
struct ReportList;
struct ResultBLF;
struct bContext;
struct bContextStore;
struct bNode;
struct bNodeSocket;
struct bNodeTree;
struct bScreen;
struct MenuType;
struct rctf;
struct rcti;
struct uiButSearch;
struct uiFontStyle;
struct uiList;
struct uiStyle;
struct uiWidgetColors;
struct wmDrag;
struct wmDropBox;
struct wmEvent;
struct wmGizmo;
struct wmKeyConfig;
struct wmKeyMap;
struct wmKeyMapItem;
struct wmMsgBus;
struct wmOperator;
struct wmOperatorType;
struct wmRegionListenerParams;
struct wmWindow;
namespace blender::ed::asset {
struct AssetFilterSettings;
}
namespace blender::ui {
class AbstractView;
class AbstractViewItem;
}  // namespace blender::ui

struct uiBlock;
struct uiBut;
struct uiButExtraOpIcon;
struct uiLayout;
struct uiPopupBlockHandle;
struct uiTooltipData;

/* Defines */

/**
 * Character used for splitting labels (right align text after this character).
 * Users should never see this character.
 * Only applied when #UI_BUT_HAS_SEP_CHAR flag is enabled, see it's doc-string for details.
 */
#define UI_SEP_CHAR '|'
#define UI_SEP_CHAR_S "|"

/**
 * Character used when value is indeterminate (multiple, unknown, unset).
 */
#define UI_VALUE_INDETERMINATE_CHAR BLI_STR_UTF8_EM_DASH

/**
 * Separator for text in search menus (right pointing arrow).
 * keep in sync with `string_search.cc`.
 */
#define UI_MENU_ARROW_SEP BLI_STR_UTF8_BLACK_RIGHT_POINTING_SMALL_TRIANGLE

/* names */
#define UI_MAX_DRAW_STR 400
#define UI_MAX_NAME_STR 128
#define UI_MAX_SHORTCUT_STR 64

/**
 * For #ARegion.overlap regions, pass events though if they don't overlap
 * the regions contents (the usable part of the #View2D and buttons).
 *
 * The margin is needed so it's not possible to accidentally click in between buttons.
 */
#define UI_REGION_OVERLAP_MARGIN (U.widget_unit / 3)

/** Use for clamping popups within the screen. */
#define UI_SCREEN_MARGIN 10

/** #uiBlock.emboss and #uiBut.emboss */
enum eUIEmbossType {
  /** Use widget style for drawing. */
  UI_EMBOSS = 0,
  /** Nothing, only icon and/or text */
  UI_EMBOSS_NONE = 1,
  /** Pull-down menu style */
  UI_EMBOSS_PULLDOWN = 2,
  /** Pie Menu */
  UI_EMBOSS_PIE_MENU = 3,
  /**
   * The same as #UI_EMBOSS_NONE, unless the button has
   * a coloring status like an animation state or red alert.
   */
  UI_EMBOSS_NONE_OR_STATUS = 4,
  /** For layout engine, use emboss from block. */
  UI_EMBOSS_UNDEFINED = 255,
};

/** #uiBlock::direction */
enum {
  UI_DIR_UP = 1 << 0,
  UI_DIR_DOWN = 1 << 1,
  UI_DIR_LEFT = 1 << 2,
  UI_DIR_RIGHT = 1 << 3,
  UI_DIR_CENTER_X = 1 << 4,
  UI_DIR_CENTER_Y = 1 << 5,

  UI_DIR_ALL = UI_DIR_UP | UI_DIR_DOWN | UI_DIR_LEFT | UI_DIR_RIGHT,
};

/** #uiBlock.flag (controls) */
enum {
  UI_BLOCK_LOOP = 1 << 0,
  UI_BLOCK_NUMSELECT = 1 << 1,
  /** Don't apply window clipping. */
  UI_BLOCK_NO_WIN_CLIP = 1 << 2,
  UI_BLOCK_CLIPBOTTOM = 1 << 3,
  UI_BLOCK_CLIPTOP = 1 << 4,
  UI_BLOCK_MOVEMOUSE_QUIT = 1 << 5,
  UI_BLOCK_KEEP_OPEN = 1 << 6,
  UI_BLOCK_POPUP = 1 << 7,
  UI_BLOCK_OUT_1 = 1 << 8,
  UI_BLOCK_SEARCH_MENU = 1 << 9,
  UI_BLOCK_POPUP_MEMORY = 1 << 10,
  /** Stop handling mouse events. */
  UI_BLOCK_CLIP_EVENTS = 1 << 11,

  /* #uiBlock::flags bits 14-17 are identical to #uiBut::drawflag bits. */

  UI_BLOCK_POPUP_HOLD = 1 << 18,
  UI_BLOCK_LIST_ITEM = 1 << 19,
  UI_BLOCK_PIE_MENU = 1 << 20,
  UI_BLOCK_POPOVER = 1 << 21,
  UI_BLOCK_POPOVER_ONCE = 1 << 22,
  /** Always show key-maps, even for non-menus. */
  UI_BLOCK_SHOW_SHORTCUT_ALWAYS = 1 << 23,
  /** Don't show library override state for buttons in this block. */
  UI_BLOCK_NO_DRAW_OVERRIDDEN_STATE = 1 << 24,
  /** The block is only used during the search process and will not be drawn.
   * Currently just for the case of a closed panel's sub-panel (and its sub-panels). */
  UI_BLOCK_SEARCH_ONLY = 1 << 25,
  /** Hack for quick setup (splash screen) to draw text centered. */
  UI_BLOCK_QUICK_SETUP = 1 << 26,
  /** Don't accelerator keys for the items in the block. */
  UI_BLOCK_NO_ACCELERATOR_KEYS = 1 << 27,
};

/** #uiPopupBlockHandle.menuretval */
enum {
  /** Cancel all menus cascading. */
  UI_RETURN_CANCEL = 1 << 0,
  /** Choice made. */
  UI_RETURN_OK = 1 << 1,
  /** Left the menu. */
  UI_RETURN_OUT = 1 << 2,
  /** Let the parent handle this event. */
  UI_RETURN_OUT_PARENT = 1 << 3,
  /** Update the button that opened. */
  UI_RETURN_UPDATE = 1 << 4,
  /** Popup is ok to be handled. */
  UI_RETURN_POPUP_OK = 1 << 5,
};

/** #uiBut.flag general state flags. */
enum {
  /* WARNING: the first 8 flags are internal (see #UI_SELECT definition). */

  UI_BUT_ICON_SUBMENU = 1 << 8,
  UI_BUT_ICON_PREVIEW = 1 << 9,

  UI_BUT_NODE_LINK = 1 << 10,
  UI_BUT_NODE_ACTIVE = 1 << 11,
  UI_BUT_DRAG_LOCK = 1 << 12,
  /** Grayed out and un-editable. */
  UI_BUT_DISABLED = 1 << 13,

  UI_BUT_ANIMATED = 1 << 14,
  UI_BUT_ANIMATED_KEY = 1 << 15,
  UI_BUT_DRIVEN = 1 << 16,
  UI_BUT_REDALERT = 1 << 17,
  /** Grayed out but still editable. */
  UI_BUT_INACTIVE = 1 << 18,
  UI_BUT_LAST_ACTIVE = 1 << 19,
  UI_BUT_UNDO = 1 << 20,
  /* UNUSED = 1 << 21, */
  UI_BUT_NO_UTF8 = 1 << 22,

  /** For popups, pressing return activates this button, overriding the highlighted button.
   * For non-popups this is just used as a display hint for the user to let them
   * know the action which is activated when pressing return (file selector for eg). */
  UI_BUT_ACTIVE_DEFAULT = 1 << 23,

  /** This but is "inside" a list item (currently used to change theme colors). */
  UI_BUT_LIST_ITEM = 1 << 24,
  /** edit this button as well as the active button (not just dragging) */
  UI_BUT_DRAG_MULTI = 1 << 25,
  /** Use for popups to start editing the button on initialization. */
  UI_BUT_ACTIVATE_ON_INIT = 1 << 26,

  /**
   * #uiBut.str contains #UI_SEP_CHAR, used to show key-shortcuts right aligned.
   *
   * Since a label may contain #UI_SEP_CHAR, it's important to split on the last occurrence
   * (meaning the right aligned text can't contain this character).
   */
  UI_BUT_HAS_SEP_CHAR = 1 << 27,
  /** Don't run updates while dragging (needed in rare cases). */
  UI_BUT_UPDATE_DELAY = 1 << 28,
  /** When widget is in text-edit mode, update value on each char stroke. */
  UI_BUT_TEXTEDIT_UPDATE = 1 << 29,
  /** Show 'x' icon to clear/unlink value of text or search button. */
  UI_BUT_VALUE_CLEAR = 1 << 30,

  /** RNA property of the button is overridden from linked reference data. */
  UI_BUT_OVERRIDDEN = 1u << 31u,
};

enum {
  /**
   * This is used when `UI_BUT_ACTIVATE_ON_INIT` is used, which is used to activate e.g. a search
   * box as soon as a popup opens. Usually, the text in the search box is selected by default.
   * However, sometimes this behavior is not desired, so it can be disabled with this flag.
   */
  UI_BUT2_ACTIVATE_ON_INIT_NO_SELECT = 1 << 0,
  /**
   * Force the button as active in a semi-modal state. For example, text buttons can continuously
   * capture text input, while leaving the remaining UI interactive. Only supported well for text
   * buttons currently.
   */
  UI_BUT2_FORCE_SEMI_MODAL_ACTIVE = 1 << 1,
};

/** #uiBut.dragflag */
enum {
  /** By default only the left part of a button triggers dragging. A questionable design to make
   * the icon but not other parts of the button draggable. Set this flag so the entire button can
   * be dragged. */
  UI_BUT_DRAG_FULL_BUT = (1 << 0),

  /* --- Internal flags. --- */
  UI_BUT_DRAGPOIN_FREE = (1 << 1),
};

/** Default font size for normal text. */
#define UI_DEFAULT_TEXT_POINTS 11.0f

/** Larger size used for title text. */
#define UI_DEFAULT_TITLE_POINTS 11.0f

/** Size of tooltip text. */
#define UI_DEFAULT_TOOLTIP_POINTS 11.0f

#define UI_PANEL_WIDTH 340
#define UI_COMPACT_PANEL_WIDTH 160
#define UI_SIDEBAR_PANEL_WIDTH 280
#define UI_NAVIGATION_REGION_WIDTH UI_COMPACT_PANEL_WIDTH
#define UI_NARROW_NAVIGATION_REGION_WIDTH 100

/** The width of one icon column of the Toolbar. */
#define UI_TOOLBAR_COLUMN (1.25f * ICON_DEFAULT_HEIGHT_TOOLBAR)
/** The space between the Toolbar and the area's edge. */
/* bfa - margin changed from 0.5f > 0.75f to fix icons size */
#define UI_TOOLBAR_MARGIN (0.75f * ICON_DEFAULT_HEIGHT_TOOLBAR)
/** Total width of Toolbar showing one icon column. */
#define UI_TOOLBAR_WIDTH UI_TOOLBAR_MARGIN + UI_TOOLBAR_COLUMN

#define UI_PANEL_CATEGORY_MARGIN_WIDTH (U.widget_unit * 1.0f)

/* Both these margins should be ignored if the panel doesn't show a background (check
 * #UI_panel_should_show_background()). */
#define UI_PANEL_MARGIN_X (U.widget_unit * 0.2f) /*bfa - margin from 0.4 to 0.2 for now*/
#define UI_PANEL_MARGIN_Y (U.widget_unit * 0.1f)

/**
 * #uiBut::drawflag, these flags should only affect how the button is drawn.
 *
 * \note currently, these flags *are not passed* to the widgets state() or draw() functions
 * (except for the 'align' ones)!
 */
enum {
  /** Text and icon alignment (by default, they are centered). */
  UI_BUT_TEXT_LEFT = 1 << 1,
  UI_BUT_ICON_LEFT = 1 << 2,
  UI_BUT_TEXT_RIGHT = 1 << 3,
  /** Prevent the button to show any tool-tip. */
  UI_BUT_NO_TOOLTIP = 1 << 4,
  /**
   * Show a quick tool-tip label, that is, a short tool-tip that appears faster than the full one
   * and only shows the label. After a short delay the full tool-tip is shown if any.
   */
  UI_BUT_HAS_TOOLTIP_LABEL = 1 << 5,
  /** Do not add the usual horizontal padding for text drawing. */
  UI_BUT_NO_TEXT_PADDING = 1 << 6,

  /* Button align flag, for drawing groups together.
   * Used in 'uiBlock.flag', take care! */
  UI_BUT_ALIGN_TOP = 1 << 14,
  UI_BUT_ALIGN_LEFT = 1 << 15,
  UI_BUT_ALIGN_RIGHT = 1 << 16,
  UI_BUT_ALIGN_DOWN = 1 << 17,
  UI_BUT_ALIGN = UI_BUT_ALIGN_TOP | UI_BUT_ALIGN_LEFT | UI_BUT_ALIGN_RIGHT | UI_BUT_ALIGN_DOWN,
  /* end bits shared with 'uiBlock.flag' */

  /**
   * Warning - HACK!
   * Needed for buttons which are not TOP/LEFT aligned,
   * but have some top/left corner stitched to some other TOP/LEFT-aligned button,
   * because of "corrective" hack in #widget_roundbox_set().
   */
  UI_BUT_ALIGN_STITCH_TOP = 1 << 18,
  UI_BUT_ALIGN_STITCH_LEFT = 1 << 19,
  UI_BUT_ALIGN_ALL = UI_BUT_ALIGN | UI_BUT_ALIGN_STITCH_TOP | UI_BUT_ALIGN_STITCH_LEFT,

  /** This but is "inside" a box item (currently used to change theme colors). */
  UI_BUT_BOX_ITEM = 1 << 20,

  /** Mouse is hovering left part of number button */
  UI_BUT_HOVER_LEFT = 1 << 21,
  /** Mouse is hovering right part of number button */
  UI_BUT_HOVER_RIGHT = 1 << 22,

  /** Reverse order of consecutive off/on icons */
  UI_BUT_ICON_REVERSE = 1 << 23,

  /** Value is animated, but the current value differs from the animated one. */
  UI_BUT_ANIMATED_CHANGED = 1 << 24,

  /** Draw the checkbox buttons inverted. */
  UI_BUT_CHECKBOX_INVERT = 1 << 25,

  /** Drawn in a way that indicates that the state/value is unknown. */
  UI_BUT_INDETERMINATE = 1 << 26,

  /** Draw icon inverted to indicate a special state. */
  UI_BUT_ICON_INVERT = 1 << 27,
};

/**
 * Button types, bits stored in 1 value... and a short even!
 * - bits 0-4:  #uiBut.bitnr (0-31)
 * - bits 5-7:  pointer type
 * - bit  8:    for 'bit'
 * - bit  9-15: button type (now 6 bits, 64 types)
 */
enum eButPointerType {
  UI_BUT_POIN_NONE = 0,

  UI_BUT_POIN_CHAR = 32,
  UI_BUT_POIN_SHORT = 64,
  UI_BUT_POIN_INT = 96,
  UI_BUT_POIN_FLOAT = 128,
  // UI_BUT_POIN_FUNCTION = 192, /* UNUSED */
  UI_BUT_POIN_BIT = 256, /* OR'd with a bit index. */
};

/** \note requires `but->poin != NULL`. */
#define UI_BUT_POIN_TYPES (UI_BUT_POIN_FLOAT | UI_BUT_POIN_SHORT | UI_BUT_POIN_CHAR)

/**
 * #uiBut::type
 * OR'd with #eButPointerType when passing as an argument.
 */
enum eButType {
  UI_BTYPE_BUT = 1 << 9,
  UI_BTYPE_ROW = 2 << 9,
  UI_BTYPE_TEXT = 3 << 9,
  /** Drop-down list. */
  UI_BTYPE_MENU = 4 << 9,
  UI_BTYPE_BUT_MENU = 5 << 9,
  /** number button */
  UI_BTYPE_NUM = 6 << 9,
  /** number slider */
  UI_BTYPE_NUM_SLIDER = 7 << 9,
  UI_BTYPE_TOGGLE = 8 << 9,
  UI_BTYPE_TOGGLE_N = 9 << 9,
  UI_BTYPE_ICON_TOGGLE = 10 << 9,
  UI_BTYPE_ICON_TOGGLE_N = 11 << 9,
  /** same as regular toggle, but no on/off state displayed */
  UI_BTYPE_BUT_TOGGLE = 12 << 9,
  /** similar to toggle, display a 'tick' */
  UI_BTYPE_CHECKBOX = 13 << 9,
  UI_BTYPE_CHECKBOX_N = 14 << 9,
  UI_BTYPE_COLOR = 15 << 9,
  UI_BTYPE_TAB = 16 << 9,
  UI_BTYPE_POPOVER = 17 << 9,
  UI_BTYPE_SCROLL = 18 << 9,
  UI_BTYPE_BLOCK = 19 << 9,
  UI_BTYPE_LABEL = 20 << 9,
  UI_BTYPE_KEY_EVENT = 24 << 9,
  UI_BTYPE_HSVCUBE = 26 << 9,
  /** Menu (often used in headers), `*_MENU` with different draw-type. */
  UI_BTYPE_PULLDOWN = 27 << 9,
  UI_BTYPE_ROUNDBOX = 28 << 9,
  UI_BTYPE_COLORBAND = 30 << 9,
  /** sphere widget (used to input a unit-vector, aka normal) */
  UI_BTYPE_UNITVEC = 31 << 9,
  UI_BTYPE_CURVE = 32 << 9,
  /** Profile editing widget */
  UI_BTYPE_CURVEPROFILE = 33 << 9,
  UI_BTYPE_LISTBOX = 36 << 9,
  UI_BTYPE_LISTROW = 37 << 9,
  UI_BTYPE_HSVCIRCLE = 38 << 9,
  UI_BTYPE_TRACK_PREVIEW = 40 << 9,

  /** Buttons with value >= #UI_BTYPE_SEARCH_MENU don't get undo pushes. */
  UI_BTYPE_SEARCH_MENU = 41 << 9,
  UI_BTYPE_EXTRA = 42 << 9,
  /** A preview image (#PreviewImage), with text under it. Typically bigger than normal buttons and
   * laid out in a grid, e.g. like the File Browser in thumbnail display mode. */
  UI_BTYPE_PREVIEW_TILE = 43 << 9,
  UI_BTYPE_HOTKEY_EVENT = 46 << 9,
  /** Non-interactive image, used for splash screen */
  UI_BTYPE_IMAGE = 47 << 9,
  UI_BTYPE_HISTOGRAM = 48 << 9,
  UI_BTYPE_WAVEFORM = 49 << 9,
  UI_BTYPE_VECTORSCOPE = 50 << 9,
  UI_BTYPE_PROGRESS = 51 << 9,
  UI_BTYPE_NODE_SOCKET = 53 << 9,
  UI_BTYPE_SEPR = 54 << 9,
  UI_BTYPE_SEPR_LINE = 55 << 9,
  /** Dynamically fill available space. */
  UI_BTYPE_SEPR_SPACER = 56 << 9,
  /** Resize handle (resize UI-list). */
  UI_BTYPE_GRIP = 57 << 9,
  UI_BTYPE_DECORATOR = 58 << 9,
  /** An item a view (see #ui::AbstractViewItem). */
  UI_BTYPE_VIEW_ITEM = 59 << 9,
};

#define BUTTYPE (63 << 9)

/** Gradient types, for color picker #UI_BTYPE_HSVCUBE etc. */
enum eButGradientType {
  UI_GRAD_NONE = -1,
  UI_GRAD_SV = 0,
  UI_GRAD_HV = 1,
  UI_GRAD_HS = 2,
  UI_GRAD_H = 3,
  UI_GRAD_S = 4,
  UI_GRAD_V = 5,

  UI_GRAD_V_ALT = 9,
  UI_GRAD_L_ALT = 10,
};

/* Drawing
 *
 * Functions to draw various shapes, taking theme settings into account.
 * Used for code that draws its own UI style elements. */

void UI_draw_roundbox_corner_set(int type);
void UI_draw_roundbox_aa(const rctf *rect, bool filled, float rad, const float color[4]);
void UI_draw_roundbox_4fv(const rctf *rect, bool filled, float rad, const float col[4]);
void UI_draw_roundbox_3ub_alpha(
    const rctf *rect, bool filled, float rad, const unsigned char col[3], unsigned char alpha);
void UI_draw_roundbox_3fv_alpha(
    const rctf *rect, bool filled, float rad, const float col[3], float alpha);
void UI_draw_roundbox_4fv_ex(const rctf *rect,
                             const float inner1[4],
                             const float inner2[4],
                             float shade_dir,
                             const float outline[4],
                             float outline_width,
                             float rad);

#if 0 /* unused */
int UI_draw_roundbox_corner_get();
#endif

void ui_draw_dropshadow(const rctf *rct, float radius, float width, float aspect, float alpha);

void UI_draw_text_underline(int pos_x, int pos_y, int len, int height, const float color[4]);

/**
 * Draw title and text safe areas.
 *
 * \note This function is to be used with the 2D dashed shader enabled.
 *
 * \param pos: is a #PRIM_FLOAT, 2, #GPU_FETCH_FLOAT vertex attribute.
 * \param rect: The offsets for the view, not the zones.
 */
void UI_draw_safe_areas(uint pos,
                        const rctf *rect,
                        const float title_aspect[2],
                        const float action_aspect[2]);

/** State for scroll-drawing. */
enum {
  UI_SCROLL_PRESSED = 1 << 0,
  UI_SCROLL_ARROWS = 1 << 1,
};
/**
 * Function in use for buttons and for view2d sliders.
 */
void UI_draw_widget_scroll(uiWidgetColors *wcol, const rcti *rect, const rcti *slider, int state);

/**
 * Shortening string helper.
 *
 * Cut off the middle of the text to fit into the given width.
 *
 * \note in case this middle clipping would just remove a few chars,
 * it rather clips right, which is more readable.
 *
 * If `rpart_sep` is not null, the part of `str` starting to first occurrence of `rpart_sep`
 * is preserved at all cost.
 * Useful for strings with shortcuts
 * (like `A Very Long Foo Bar Label For Menu Entry|Ctrl O' -> 'AVeryLong...MenuEntry|Ctrl O`).
 */
float UI_text_clip_middle_ex(const uiFontStyle *fstyle,
                             char *str,
                             float okwidth,
                             float minwidth,
                             size_t max_len,
                             char rpart_sep);

/**
 * Callbacks.
 *
 * #UI_block_func_handle_set/ButmFunc are for handling events through a callback.
 * HandleFunc gets the retval passed on, and ButmFunc gets a2. The latter is
 * mostly for compatibility with older code.
 *
 * - #UI_but_func_complete_set is for tab completion.
 *
 * - #uiButSearchFunc is for name buttons, showing a popup with matches
 *
 * - #UI_block_func_set and UI_but_func_set are callbacks run when a button is used,
 *   in case events, operators or RNA are not sufficient to handle the button.
 *
 * - #UI_but_funcN_set will free the argument with MEM_freeN. */

struct uiSearchItems;

using uiButHandleFunc = void (*)(bContext *C, void *arg1, void *arg2);
using uiButHandleRenameFunc = void (*)(bContext *C, void *arg, char *origstr);
using uiButHandleNFunc = void (*)(bContext *C, void *argN, void *arg2);
using uiButHandleHoldFunc = void (*)(bContext *C, ARegion *butregion, uiBut *but);
using uiButCompleteFunc = int (*)(bContext *C, char *str, void *arg);

/**
 * Signatures of callbacks used to free or copy some 'owned' void pointer data (like e.g.
 * #func_argN in #uiBut or #uiBlock).
 */
using uiButArgNFree = void (*)(void *argN);
using uiButArgNCopy = void *(*)(const void *argN);

/**
 * Function to compare the identity of two buttons over redraws, to check if they represent the
 * same data, and thus should be considered the same button over redraws.
 */
using uiButIdentityCompareFunc = bool (*)(const uiBut *a, const uiBut *b);

/* Search types. */
using uiButSearchCreateFn = ARegion *(*)(bContext *C, ARegion *butregion, uiButSearch *search_but);
/**
 * `is_first` is typically used to ignore search filtering when the menu is first opened in order
 * to display the full list of options. The value will be false after the button's text is edited
 * (for every call except the first).
 */
using uiButSearchUpdateFn =
    void (*)(const bContext *C, void *arg, const char *str, uiSearchItems *items, bool is_first);
using uiButSearchContextMenuFn = bool (*)(bContext *C,
                                          void *arg,
                                          void *active,
                                          const wmEvent *event);
using uiButSearchTooltipFn =
    ARegion *(*)(bContext *C, ARegion *region, const rcti *item_rect, void *arg, void *active);
using uiButSearchListenFn = void (*)(const wmRegionListenerParams *params, void *arg);

/** Must return an allocated string. */
using uiButToolTipFunc = std::string (*)(bContext *C, void *argN, const char *tip);

using uiButToolTipCustomFunc = void (*)(bContext &C, uiTooltipData &data, void *argN);

using uiBlockHandleFunc = void (*)(bContext *C, void *arg, int event);

/* -------------------------------------------------------------------- */
/** \name Custom Interaction
 *
 * Sometimes it's useful to create data that remains available
 * while the user interacts with a button.
 *
 * A common case is dragging a number button or slider
 * however this could be used in other cases too.
 * \{ */

struct uiBlockInteraction_Params {
  /**
   * When true, this interaction is not modal
   * (user clicking on a number button arrows or pasting a value for example).
   */
  bool is_click;
  /**
   * Array of unique event ID's (values from #uiBut.retval).
   * There may be more than one for multi-button editing (see #UI_BUT_DRAG_MULTI).
   */
  int *unique_retval_ids;
  uint unique_retval_ids_len;
};

/** Returns 'user_data', freed by #uiBlockInteractionEndFn. */
using uiBlockInteractionBeginFn = void *(*)(bContext *C,
                                            const uiBlockInteraction_Params *params,
                                            void *arg1);
using uiBlockInteractionEndFn = void (*)(bContext *C,
                                         const uiBlockInteraction_Params *params,
                                         void *arg1,
                                         void *user_data);
using uiBlockInteractionUpdateFn = void (*)(bContext *C,
                                            const uiBlockInteraction_Params *params,
                                            void *arg1,
                                            void *user_data);

struct uiBlockInteraction_CallbackData {
  uiBlockInteractionBeginFn begin_fn;
  uiBlockInteractionEndFn end_fn;
  uiBlockInteractionUpdateFn update_fn;
  void *arg1;
};

void UI_block_interaction_set(uiBlock *block, uiBlockInteraction_CallbackData *callbacks);

/** \} */

/* Menu Callbacks */

using uiMenuCreateFunc = void (*)(bContext *C, uiLayout *layout, void *arg1);
using uiMenuHandleFunc = void (*)(bContext *C, void *arg, int event);
/**
 * Used for cycling menu values without opening the menu (Ctrl-Wheel).
 * \param direction: forward or backwards [1 / -1].
 * \param arg1: uiBut.poin (as with #uiMenuCreateFunc).
 * \return true when the button was changed.
 */
using uiMenuStepFunc = bool (*)(bContext *C, int direction, void *arg1);

using uiCopyArgFunc = void *(*)(const void *arg);
using uiFreeArgFunc = void (*)(void *arg);

/* `interface_query.cc` */

bool UI_but_has_tooltip_label(const uiBut *but);
bool UI_but_is_tool(const uiBut *but);
/* file selectors are exempt from utf-8 checks */
bool UI_but_is_utf8(const uiBut *but);
#define UI_but_is_decorator(but) ((but)->type == UI_BTYPE_DECORATOR)

bool UI_block_is_empty_ex(const uiBlock *block, bool skip_title);
bool UI_block_is_empty(const uiBlock *block);
bool UI_block_can_add_separator(const uiBlock *block);
/**
 * Return true when the block has a default button.
 * Use this for popups to detect when pressing "Return" will run an action.
 */
bool UI_block_has_active_default_button(const uiBlock *block);

uiList *UI_list_find_mouse_over(const ARegion *region, const wmEvent *event);

/* `interface_region_menu_popup.cc` */

/**
 * Popup Menus
 *
 * Functions used to create popup menus. For more extended menus the
 * UI_popup_menu_begin/End functions can be used to define own items with
 * the uiItem functions in between. If it is a simple confirmation menu
 * or similar, popups can be created with a single function call.
 */
struct uiPopupMenu;

uiPopupMenu *UI_popup_menu_begin(bContext *C, const char *title, int icon) ATTR_NONNULL();
/**
 * Directly create a popup menu that is not refreshed on redraw.
 *
 * Only return handler, and set optional title.
 * \param block_name: Assigned to uiBlock.name (useful info for debugging).
 */
uiPopupMenu *UI_popup_menu_begin_ex(bContext *C,
                                    const char *title,
                                    const char *block_name,
                                    int icon) ATTR_NONNULL();
/**
 * Set the whole structure to work.
 */
void UI_popup_menu_end(bContext *C, uiPopupMenu *pup);
bool UI_popup_menu_end_or_cancel(bContext *C, uiPopupMenu *pup);
uiLayout *UI_popup_menu_layout(uiPopupMenu *pup);

void UI_popup_menu_reports(bContext *C, ReportList *reports) ATTR_NONNULL();
int UI_popup_menu_invoke(bContext *C, const char *idname, ReportList *reports) ATTR_NONNULL(1, 2);

/**
 * If \a block is displayed in a popup menu, tag it for closing.
 * \param is_cancel: If set to true, the popup will be closed as being cancelled (e.g. when
 *                   pressing escape) as opposed to being handled successfully.
 */
void UI_popup_menu_close(const uiBlock *block, bool is_cancel = false);
/**
 * Version of #UI_popup_menu_close() that can be called on a button contained in a popup menu
 * block. Convenience since the block may not be available.
 */
void UI_popup_menu_close_from_but(const uiBut *but, bool is_cancel = false);

/**
 * Allow setting menu return value from externals.
 * E.g. WM might need to do this for exiting files correctly.
 */
void UI_popup_menu_retval_set(const uiBlock *block, int retval, bool enable);
/**
 * Set a dummy panel in the popup `block` to support using layout panels, the panel is linked
 * to the popup `region` so layout panels state can be persistent until the popup is closed.
 */
void UI_popup_dummy_panel_set(ARegion *region, uiBlock *block);
/**
 * Setting the button makes the popup open from the button instead of the cursor.
 */
void UI_popup_menu_but_set(uiPopupMenu *pup, ARegion *butregion, uiBut *but);

/* `interface_region_popover.cc` */

struct uiPopover;

int UI_popover_panel_invoke(bContext *C, const char *idname, bool keep_open, ReportList *reports);

/**
 * Only return handler, and set optional title.
 *
 * \param from_active_button: Use the active button for positioning,
 * use when the popover is activated from an operator instead of directly from the button.
 */
uiPopover *UI_popover_begin(bContext *C, int ui_menu_width, bool from_active_button)
    ATTR_NONNULL(1);
/**
 * Set the whole structure to work.
 */
void UI_popover_end(bContext *C, uiPopover *pup, wmKeyMap *keymap);
uiLayout *UI_popover_layout(uiPopover *pup);
void UI_popover_once_clear(uiPopover *pup);

/* `interface_region_menu_pie.cc` */

/* Pie menus */
struct uiPieMenu;

int UI_pie_menu_invoke(bContext *C, const char *idname, const wmEvent *event);
int UI_pie_menu_invoke_from_operator_enum(bContext *C,
                                          blender::StringRefNull title,
                                          blender::StringRefNull opname,
                                          blender::StringRefNull propname,
                                          const wmEvent *event);
int UI_pie_menu_invoke_from_rna_enum(bContext *C,
                                     const char *title,
                                     const char *path,
                                     const wmEvent *event);

uiPieMenu *UI_pie_menu_begin(bContext *C, const char *title, int icon, const wmEvent *event)
    ATTR_NONNULL();
void UI_pie_menu_end(bContext *C, uiPieMenu *pie);
uiLayout *UI_pie_menu_layout(uiPieMenu *pie);

/* `interface_region_menu_popup.cc` */

/* Popup Blocks
 *
 * Functions used to create popup blocks. These are like popup menus
 * but allow using all button types and creating their own layout. */
using uiBlockCreateFunc = uiBlock *(*)(bContext *C, ARegion *region, void *arg1);
using uiBlockCancelFunc = void (*)(bContext *C, void *arg1);

void UI_popup_block_invoke(bContext *C, uiBlockCreateFunc func, void *arg, uiFreeArgFunc arg_free);
/**
 * \param can_refresh: When true, the popup may be refreshed (updated after creation).
 * \note It can be useful to disable refresh (even though it will work)
 * as this exits text fields which can be disruptive if refresh isn't needed.
 */
void UI_popup_block_invoke_ex(
    bContext *C, uiBlockCreateFunc func, void *arg, uiFreeArgFunc arg_free, bool can_refresh);
void UI_popup_block_ex(bContext *C,
                       uiBlockCreateFunc func,
                       uiBlockHandleFunc popup_func,
                       uiBlockCancelFunc cancel_func,
                       void *arg,
                       wmOperator *op);

/**
 * Return true when #UI_popup_block_template_confirm and related functions are supported.
 */
bool UI_popup_block_template_confirm_is_supported(const uiBlock *block);
/**
 * Create confirm & cancel buttons in a popup using callback functions.
 */
void UI_popup_block_template_confirm(uiBlock *block,
                                     bool cancel_default,
                                     blender::FunctionRef<uiBut *()> confirm_fn,
                                     blender::FunctionRef<uiBut *()> cancel_fn);
/**
 * Create confirm & cancel buttons in a popup using an operator.
 *
 * \param confirm_text: The text to confirm, null for default text or an empty string to hide.
 * \param cancel_text: The text to cancel, null for default text or an empty string to hide.
 * \param r_ptr: The pointer for operator properties, set a "confirm" button has been created.
 */
void UI_popup_block_template_confirm_op(uiLayout *layout,
                                        wmOperatorType *ot,
                                        std::optional<blender::StringRef> confirm_text,
                                        std::optional<blender::StringRef> cancel_text,
                                        const int icon,
                                        bool cancel_default,
                                        PointerRNA *r_ptr);

#if 0 /* UNUSED */
void uiPupBlockOperator(bContext *C,
                        uiBlockCreateFunc func,
                        wmOperator *op,
                        wmOperatorCallContext opcontext);
#endif

void UI_popup_block_close(bContext *C, wmWindow *win, uiBlock *block);

bool UI_popup_block_name_exists(const bScreen *screen, blender::StringRef name);

/* Blocks
 *
 * Functions for creating, drawing and freeing blocks. A Block is a
 * container of buttons and used for various purposes.
 *
 * Begin/Define Buttons/End/Draw is the typical order in which these
 * function should be called, though for popup blocks Draw is left out.
 * Freeing blocks is done by the screen/ module automatically.
 */

uiBlock *UI_block_begin(const bContext *C,
                        ARegion *region,
                        std::string name,
                        eUIEmbossType emboss);
uiBlock *UI_block_begin(const bContext *C,
                        Scene *scene,
                        wmWindow *window,
                        ARegion *region,
                        std::string name,
                        eUIEmbossType emboss);
void UI_block_end_ex(const bContext *C,
                     Main *bmain,
                     wmWindow *window,
                     Scene *scene,
                     ARegion *region,
                     Depsgraph *depsgraph,
                     uiBlock *block,
                     const int xy[2] = nullptr,
                     int r_xy[2] = nullptr);
void UI_block_end(const bContext *C, uiBlock *block);
/**
 * Uses local copy of style, to scale things down, and allow widgets to change stuff.
 */
void UI_block_draw(const bContext *C, uiBlock *block);
void UI_blocklist_update_window_matrix(const bContext *C, const ListBase *lb);
void UI_blocklist_update_view_for_buttons(const bContext *C, const ListBase *lb);
void UI_blocklist_draw(const bContext *C, const ListBase *lb);
void UI_block_update_from_old(const bContext *C, uiBlock *block);

enum {
  UI_BLOCK_THEME_STYLE_REGULAR = 0,
  UI_BLOCK_THEME_STYLE_POPUP = 1,
};
void UI_block_theme_style_set(uiBlock *block, char theme_style);
eUIEmbossType UI_block_emboss_get(uiBlock *block);
void UI_block_emboss_set(uiBlock *block, eUIEmbossType emboss);
bool UI_block_is_search_only(const uiBlock *block);
/**
 * Use when a block must be searched to give accurate results
 * for the whole region but shouldn't be displayed.
 */
void UI_block_set_search_only(uiBlock *block, bool search_only);

/**
 * Used for operator presets.
 */
void UI_block_set_active_operator(uiBlock *block, wmOperator *op, const bool free);

/**
 * Can be called with C==NULL.
 */
void UI_block_free(const bContext *C, uiBlock *block);

void UI_block_listen(const uiBlock *block, const wmRegionListenerParams *listener_params);

/**
 * Can be called with C==NULL.
 */
void UI_blocklist_free(const bContext *C, ARegion *region);
void UI_blocklist_free_inactive(const bContext *C, ARegion *region);

/**
 * Is called by notifier.
 */
void UI_screen_free_active_but_highlight(const bContext *C, bScreen *screen);
void UI_region_free_active_but_all(bContext *C, ARegion *region);

void UI_block_region_set(uiBlock *block, ARegion *region);

void UI_block_lock_set(uiBlock *block, bool val, const char *lockstr);
void UI_block_lock_clear(uiBlock *block);

#define UI_BUTTON_SECTION_MERGE_DISTANCE (UI_UNIT_X * 3)
/* Separator line between regions if the #uiButtonSectionsAlign is not #None. */
#define UI_BUTTON_SECTION_SEPERATOR_LINE_WITH (U.pixelsize * 2)

enum class uiButtonSectionsAlign : int8_t { None = 1, Top, Bottom };
/**
 * Draw a background with rounded corners behind each visual group of buttons. The visual groups
 * are separated by spacer buttons (#uiItemSpacer()). Button groups that are closer than
 * #UI_BUTTON_SECTION_MERGE_DISTANCE will be merged into one visual section. If the group is closer
 * than that to a region edge, it will also be extended to that, and the rounded corners will be
 * removed on that edge.
 *
 * \note This currently only works well for horizontal, header like regions.
 */
void UI_region_button_sections_draw(const ARegion *region,
                                    int /*THemeColorID*/ colorid,
                                    uiButtonSectionsAlign align);
bool UI_region_button_sections_is_inside_x(const ARegion *region, const int mval_x);

/**
 * Automatic aligning, horizontal or vertical.
 */
void UI_block_align_begin(uiBlock *block);
void UI_block_align_end(uiBlock *block);

/** Block bounds/position calculation. */
enum eBlockBoundsCalc {
  UI_BLOCK_BOUNDS_NONE = 0,
  UI_BLOCK_BOUNDS = 1,
  UI_BLOCK_BOUNDS_TEXT,
  UI_BLOCK_BOUNDS_POPUP_MOUSE,
  UI_BLOCK_BOUNDS_POPUP_MENU,
  UI_BLOCK_BOUNDS_POPUP_CENTER,
  UI_BLOCK_BOUNDS_PIE_CENTER,
};

/**
 * Used for various cases.
 */
void UI_block_bounds_set_normal(uiBlock *block, int addval);
/**
 * Used for pull-downs.
 */
void UI_block_bounds_set_text(uiBlock *block, int addval);
/**
 * Used for block popups.
 */
void UI_block_bounds_set_popup(uiBlock *block, int addval, const int bounds_offset[2]);
/**
 * Used for menu popups.
 */
void UI_block_bounds_set_menu(uiBlock *block, int addval, const int bounds_offset[2]);
/**
 * Used for centered popups, i.e. splash.
 */
void UI_block_bounds_set_centered(uiBlock *block, int addval);
void UI_block_bounds_set_explicit(uiBlock *block, int minx, int miny, int maxx, int maxy);

int UI_blocklist_min_y_get(ListBase *lb);

void UI_block_direction_set(uiBlock *block, char direction);
/**
 * This call escapes if there's alignment flags.
 */
void UI_block_flag_enable(uiBlock *block, int flag);
void UI_block_flag_disable(uiBlock *block, int flag);
void UI_block_translate(uiBlock *block, float x, float y);

int UI_but_return_value_get(uiBut *but);

uiBut *UI_but_active_drop_name_button(const bContext *C);
/**
 * Returns true if highlighted button allows drop of names.
 * called in region context.
 */
bool UI_but_active_drop_name(const bContext *C);
bool UI_but_active_drop_color(bContext *C);

void UI_but_flag_enable(uiBut *but, int flag);
void UI_but_flag_disable(uiBut *but, int flag);
bool UI_but_flag_is_set(uiBut *but, int flag);
void UI_but_flag2_enable(uiBut *but, int flag);

void UI_but_drawflag_enable(uiBut *but, int flag);
void UI_but_drawflag_disable(uiBut *but, int flag);

void UI_but_dragflag_enable(uiBut *but, int flag);
void UI_but_dragflag_disable(uiBut *but, int flag);

void UI_but_disable(uiBut *but, const char *disabled_hint);

void UI_but_type_set_menu_from_pulldown(uiBut *but);

/**
 * Sets the button's color, normally only used to recolor the icon. In the
 * special case of UI_BTYPE_LABEL without icon this is used as text color.
 */
void UI_but_color_set(uiBut *but, const uchar color[4]);

/**
 * Set at hint that describes the expected value when empty.
 */
void UI_but_placeholder_set(uiBut *but, const char *placeholder_text) ATTR_NONNULL(1);

/**
 * Special button case, only draw it when used actively, for outliner etc.
 *
 * Needed for temporarily rename buttons, such as in outliner or file-select,
 * they should keep calling #uiDefBut to keep them alive.
 * \return false when button removed.
 */
bool UI_but_active_only_ex(
    const bContext *C, ARegion *region, uiBlock *block, uiBut *but, bool remove_on_failure);
bool UI_but_active_only(const bContext *C, ARegion *region, uiBlock *block, uiBut *but);
/**
 * \warning This must run after other handlers have been added,
 * otherwise the handler won't be removed, see: #71112.
 */
bool UI_block_active_only_flagged_buttons(const bContext *C, ARegion *region, uiBlock *block);

/**
 * Simulate button click.
 */
void UI_but_execute(const bContext *C, ARegion *region, uiBut *but);

std::optional<std::string> UI_but_online_manual_id(const uiBut *but) ATTR_WARN_UNUSED_RESULT;
std::optional<std::string> UI_but_online_manual_id_from_active(const bContext *C)
    ATTR_WARN_UNUSED_RESULT;
bool UI_but_is_userdef(const uiBut *but);

/* Buttons
 *
 * Functions to define various types of buttons in a block. Postfixes:
 * - F: float
 * - I: int
 * - S: short
 * - C: char
 * - R: RNA
 * - O: operator */

uiBut *uiDefBut(uiBlock *block,
                int type,
                int retval,
                blender::StringRef str,
                int x,
                int y,
                short width,
                short height,
                void *poin,
                float min,
                float max,
                const char *tip);
uiBut *uiDefButF(uiBlock *block,
                 int type,
                 int retval,
                 blender::StringRef str,
                 int x,
                 int y,
                 short width,
                 short height,
                 float *poin,
                 float min,
                 float max,
                 const char *tip);
uiBut *uiDefButI(uiBlock *block,
                 int type,
                 int retval,
                 blender::StringRef str,
                 int x,
                 int y,
                 short width,
                 short height,
                 int *poin,
                 float min,
                 float max,
                 const char *tip);
uiBut *uiDefButBitI(uiBlock *block,
                    int type,
                    int bit,
                    int retval,
                    blender::StringRef str,
                    int x,
                    int y,
                    short width,
                    short height,
                    int *poin,
                    float min,
                    float max,
                    const char *tip);
uiBut *uiDefButS(uiBlock *block,
                 int type,
                 int retval,
                 blender::StringRef str,
                 int x,
                 int y,
                 short width,
                 short height,
                 short *poin,
                 float min,
                 float max,
                 const char *tip);
uiBut *uiDefButBitS(uiBlock *block,
                    int type,
                    int bit,
                    int retval,
                    blender::StringRef str,
                    int x,
                    int y,
                    short width,
                    short height,
                    short *poin,
                    float min,
                    float max,
                    const char *tip);
uiBut *uiDefButC(uiBlock *block,
                 int type,
                 int retval,
                 blender::StringRef str,
                 int x,
                 int y,
                 short width,
                 short height,
                 char *poin,
                 float min,
                 float max,
                 const char *tip);
uiBut *uiDefButBitC(uiBlock *block,
                    int type,
                    int bit,
                    int retval,
                    blender::StringRef str,
                    int x,
                    int y,
                    short width,
                    short height,
                    char *poin,
                    float min,
                    float max,
                    const char *tip);
uiBut *uiDefButR(uiBlock *block,
                 int type,
                 int retval,
                 std::optional<blender::StringRefNull> str,
                 int x,
                 int y,
                 short width,
                 short height,
                 PointerRNA *ptr,
                 const blender::StringRefNull propname,
                 int index,
                 float min,
                 float max,
                 const char *tip);
uiBut *uiDefButR_prop(uiBlock *block,
                      int type,
                      int retval,
                      std::optional<blender::StringRefNull> str,
                      int x,
                      int y,
                      short width,
                      short height,
                      PointerRNA *ptr,
                      PropertyRNA *prop,
                      int index,
                      float min,
                      float max,
                      const char *tip);
uiBut *uiDefButO(uiBlock *block,
                 int type,
                 blender::StringRefNull opname,
                 wmOperatorCallContext opcontext,
                 const std::optional<blender::StringRef> str,
                 int x,
                 int y,
                 short width,
                 short height,
                 const char *tip);
uiBut *uiDefButO_ptr(uiBlock *block,
                     int type,
                     wmOperatorType *ot,
                     wmOperatorCallContext opcontext,
                     blender::StringRef str,
                     int x,
                     int y,
                     short width,
                     short height,
                     const char *tip);

uiBut *uiDefIconBut(uiBlock *block,
                    int type,
                    int retval,
                    int icon,
                    int x,
                    int y,
                    short width,
                    short height,
                    void *poin,
                    float min,
                    float max,
                    const char *tip);
uiBut *uiDefIconButI(uiBlock *block,
                     int type,
                     int retval,
                     int icon,
                     int x,
                     int y,
                     short width,
                     short height,
                     int *poin,
                     float min,
                     float max,
                     const char *tip);
uiBut *uiDefIconButBitI(uiBlock *block,
                        int type,
                        int bit,
                        int retval,
                        int icon,
                        int x,
                        int y,
                        short width,
                        short height,
                        int *poin,
                        float min,
                        float max,
                        const char *tip);
uiBut *uiDefIconButS(uiBlock *block,
                     int type,
                     int retval,
                     int icon,
                     int x,
                     int y,
                     short width,
                     short height,
                     short *poin,
                     float min,
                     float max,
                     const char *tip);
uiBut *uiDefIconButBitS(uiBlock *block,
                        int type,
                        int bit,
                        int retval,
                        int icon,
                        int x,
                        int y,
                        short width,
                        short height,
                        short *poin,
                        float min,
                        float max,
                        const char *tip);
uiBut *uiDefIconButBitC(uiBlock *block,
                        int type,
                        int bit,
                        int retval,
                        int icon,
                        int x,
                        int y,
                        short width,
                        short height,
                        char *poin,
                        float min,
                        float max,
                        const char *tip);
uiBut *uiDefIconButR(uiBlock *block,
                     int type,
                     int retval,
                     int icon,
                     int x,
                     int y,
                     short width,
                     short height,
                     PointerRNA *ptr,
                     blender::StringRefNull propname,
                     int index,
                     float min,
                     float max,
                     const char *tip);
uiBut *uiDefIconButR_prop(uiBlock *block,
                          int type,
                          int retval,
                          int icon,
                          int x,
                          int y,
                          short width,
                          short height,
                          PointerRNA *ptr,
                          PropertyRNA *prop,
                          int index,
                          float min,
                          float max,
                          const char *tip);
uiBut *uiDefIconButO(uiBlock *block,
                     int type,
                     blender::StringRefNull opname,
                     wmOperatorCallContext opcontext,
                     int icon,
                     int x,
                     int y,
                     short width,
                     short height,
                     const char *tip);
uiBut *uiDefIconButO_ptr(uiBlock *block,
                         int type,
                         wmOperatorType *ot,
                         wmOperatorCallContext opcontext,
                         int icon,
                         int x,
                         int y,
                         short width,
                         short height,
                         const char *tip);
uiBut *uiDefButImage(
    uiBlock *block, void *imbuf, int x, int y, short width, short height, const uchar color[4]);
uiBut *uiDefButAlert(uiBlock *block, int icon, int x, int y, short width, short height);
/** Button containing both string label and icon. */
uiBut *uiDefIconTextBut(uiBlock *block,
                        int type,
                        int retval,
                        int icon,
                        blender::StringRef str,
                        int x,
                        int y,
                        short width,
                        short height,
                        void *poin,
                        float min,
                        float max,
                        const char *tip);
uiBut *uiDefIconTextButI(uiBlock *block,
                         int type,
                         int retval,
                         int icon,
                         blender::StringRef str,
                         int x,
                         int y,
                         short width,
                         short height,
                         int *poin,
                         float min,
                         float max,
                         const char *tip);
uiBut *uiDefIconTextButR(uiBlock *block,
                         int type,
                         int retval,
                         int icon,
                         std::optional<blender::StringRefNull> str,
                         int x,
                         int y,
                         short width,
                         short height,
                         PointerRNA *ptr,
                         blender::StringRefNull propname,
                         int index,
                         float min,
                         float max,
                         const char *tip);
uiBut *uiDefIconTextButR_prop(uiBlock *block,
                              int type,
                              int retval,
                              int icon,
                              std::optional<blender::StringRefNull> str,
                              int x,
                              int y,
                              short width,
                              short height,
                              PointerRNA *ptr,
                              PropertyRNA *prop,
                              int index,
                              float min,
                              float max,
                              const char *tip);
uiBut *uiDefIconTextButO(uiBlock *block,
                         int type,
                         blender::StringRefNull,
                         wmOperatorCallContext opcontext,
                         int icon,
                         blender::StringRef str,
                         int x,
                         int y,
                         short width,
                         short height,
                         const char *tip);
uiBut *uiDefIconTextButO_ptr(uiBlock *block,
                             int type,
                             wmOperatorType *ot,
                             wmOperatorCallContext opcontext,
                             int icon,
                             blender::StringRef str,
                             int x,
                             int y,
                             short width,
                             short height,
                             const char *tip);

void UI_but_operator_set(uiBut *but,
                         wmOperatorType *optype,
                         wmOperatorCallContext opcontext,
                         const PointerRNA *opptr = nullptr);
/**
 * Disable calling operators from \a but in button handling. Useful to attach an operator to a
 * button for tooltips, "Assign Shortcut", etc. without actually making the button execute the
 * operator.
 */
void UI_but_operator_set_never_call(uiBut *but);

/** For passing inputs to ButO buttons. */
PointerRNA *UI_but_operator_ptr_ensure(uiBut *but);

void UI_but_context_ptr_set(uiBlock *block,
                            uiBut *but,
                            blender::StringRef name,
                            const PointerRNA *ptr);
void UI_but_context_int_set(uiBlock *block, uiBut *but, blender::StringRef name, int64_t value);
const PointerRNA *UI_but_context_ptr_get(const uiBut *but,
                                         blender::StringRef name,
                                         const StructRNA *type = nullptr);
std::optional<blender::StringRefNull> UI_but_context_string_get(const uiBut *but,
                                                                blender::StringRef name);
std::optional<int64_t> UI_but_context_int_get(const uiBut *but, blender::StringRef name);
const bContextStore *UI_but_context_get(const uiBut *but);

void UI_but_unit_type_set(uiBut *but, int unit_type);
int UI_but_unit_type_get(const uiBut *but);

std::optional<EnumPropertyItem> UI_but_rna_enum_item_get(bContext &C, uiBut &but);

std::string UI_but_string_get_rna_property_identifier(const uiBut &but);
std::string UI_but_string_get_rna_struct_identifier(const uiBut &but);
std::string UI_but_string_get_label(uiBut &but);
std::string UI_but_context_menu_title_from_button(uiBut &but);
/**
 * Query the result of #uiBut::tip_label_func().
 * Meant to allow overriding the label to be displayed in the tool-tip.
 */
std::string UI_but_string_get_tooltip_label(const uiBut &but);
std::string UI_but_string_get_rna_label(uiBut &but);
/** Context specified in `CTX_*_` macros are just unreachable! */
std::string UI_but_string_get_rna_label_context(const uiBut &but);
std::string UI_but_string_get_tooltip(bContext &C, uiBut &but);
std::string UI_but_string_get_rna_tooltip(bContext &C, uiBut &but);
/** Buttons assigned to an operator (common case). */
std::string UI_but_string_get_operator_keymap(bContext &C, uiBut &but);
/** Use for properties that are bound to one of the context cycle, etc. keys. */
std::string UI_but_string_get_property_keymap(bContext &C, uiBut &but);

std::string UI_but_extra_icon_string_get_label(const uiButExtraOpIcon &extra_icon);
std::string UI_but_extra_icon_string_get_tooltip(bContext &C, const uiButExtraOpIcon &extra_icon);
std::string UI_but_extra_icon_string_get_operator_keymap(const bContext &C,
                                                         const uiButExtraOpIcon &extra_icon);

/**
 * Special Buttons
 *
 * Buttons with a more specific purpose:
 * - MenuBut: buttons that popup a menu (in headers usually).
 * - PulldownBut: like MenuBut, but creating a uiBlock (for compatibility).
 * - BlockBut: buttons that popup a block with more buttons.
 * - KeyevtBut: buttons that can be used to turn key events into values.
 * - PickerButtons: buttons like the color picker (for code sharing).
 * - AutoButR: RNA property button with type automatically defined.
 */
enum {
  UI_ID_NOP = 0,
  UI_ID_RENAME = 1 << 0,
  UI_ID_BROWSE = 1 << 1,
  UI_ID_ADD_NEW = 1 << 2,
  UI_ID_ALONE = 1 << 4,
  UI_ID_OPEN = 1 << 3,
  UI_ID_DELETE = 1 << 5,
  UI_ID_LOCAL = 1 << 6,
  UI_ID_AUTO_NAME = 1 << 7,
  UI_ID_FAKE_USER = 1 << 8,
  UI_ID_PIN = 1 << 9,
  UI_ID_PREVIEWS = 1 << 10,
  UI_ID_OVERRIDE = 1 << 11,
  UI_ID_FULL = UI_ID_RENAME | UI_ID_BROWSE | UI_ID_ADD_NEW | UI_ID_OPEN | UI_ID_ALONE |
               UI_ID_DELETE | UI_ID_LOCAL,
};

/**
 * Ways to limit what is displayed in ID-search popup.
 * \note We may want to add LOCAL, LIBRARY ... as needed.
 */
enum {
  UI_TEMPLATE_ID_FILTER_ALL = 0,
  UI_TEMPLATE_ID_FILTER_AVAILABLE = 1,
  UI_TEMPLATE_ID_FILTER_INACTIVE = 2, /*BFA - 3D Sequencer*/
};

enum eButProgressType {
  UI_BUT_PROGRESS_TYPE_BAR = 0,
  UI_BUT_PROGRESS_TYPE_RING = 1,
};

enum class LayoutSeparatorType : int8_t {
  Auto,
  Space,
  Line,
};

/***************************** ID Utilities *******************************/

int UI_icon_from_id(const ID *id);
/** See: #BKE_report_type_str */
int UI_icon_from_report_type(int type);
int UI_icon_colorid_from_report_type(int type);
int UI_text_colorid_from_report_type(int type);

int UI_icon_from_event_type(short event_type, short event_value);
int UI_icon_from_keymap_item(const wmKeyMapItem *kmi, int r_icon_mod[4]);

uiBut *uiDefMenuBut(uiBlock *block,
                    uiMenuCreateFunc func,
                    void *arg,
                    blender::StringRef str,
                    int x,
                    int y,
                    short width,
                    short height,
                    const char *tip);
uiBut *uiDefIconTextMenuBut(uiBlock *block,
                            uiMenuCreateFunc func,
                            void *arg,
                            int icon,
                            blender::StringRef str,
                            int x,
                            int y,
                            short width,
                            short height,
                            const char *tip);
uiBut *uiDefIconMenuBut(uiBlock *block,
                        uiMenuCreateFunc func,
                        void *arg,
                        int icon,
                        int x,
                        int y,
                        short width,
                        short height,
                        const char *tip);

uiBut *uiDefBlockBut(uiBlock *block,
                     uiBlockCreateFunc func,
                     void *arg,
                     blender::StringRef str,
                     int x,
                     int y,
                     short width,
                     short height,
                     const char *tip);
uiBut *uiDefBlockButN(uiBlock *block,
                      uiBlockCreateFunc func,
                      void *argN,
                      blender::StringRef str,
                      int x,
                      int y,
                      short width,
                      short height,
                      const char *tip,
                      uiButArgNFree func_argN_free_fn = MEM_freeN,
                      uiButArgNCopy func_argN_copy_fn = MEM_dupallocN);

/**
 * Block button containing icon.
 */
uiBut *uiDefIconBlockBut(uiBlock *block,
                         uiBlockCreateFunc func,
                         void *arg,
                         int retval,
                         int icon,
                         int x,
                         int y,
                         short width,
                         short height,
                         const char *tip);

/**
 * \param arg: A pointer to string/name, use #UI_but_func_search_set() below to make this work.
 */
uiBut *uiDefSearchBut(uiBlock *block,
                      void *arg,
                      int retval,
                      int icon,
                      int maxncpy,
                      int x,
                      int y,
                      short width,
                      short height,
                      const char *tip);
/**
 * Same parameters as for #uiDefSearchBut, with additional operator type and properties,
 * used by callback to call again the right op with the right options (properties values).
 */
uiBut *uiDefSearchButO_ptr(uiBlock *block,
                           wmOperatorType *ot,
                           IDProperty *properties,
                           void *arg,
                           int retval,
                           int icon,
                           int maxncpy,
                           int x,
                           int y,
                           short width,
                           short height,
                           const char *tip);

/** For #uiDefAutoButsRNA. */
enum eButLabelAlign {
  /** Keep current layout for aligning label with property button. */
  UI_BUT_LABEL_ALIGN_NONE,
  /** Align label and property button vertically. */
  UI_BUT_LABEL_ALIGN_COLUMN,
  /** Split layout into a column for the label and one for property button. */
  UI_BUT_LABEL_ALIGN_SPLIT_COLUMN,
};

/** Return info for uiDefAutoButsRNA. */
enum eAutoPropButsReturn {
  /** Returns when no buttons were added */
  UI_PROP_BUTS_NONE_ADDED = 1 << 0,
  /** Returned when any property failed the custom check callback (check_prop) */
  UI_PROP_BUTS_ANY_FAILED_CHECK = 1 << 1,
};

ENUM_OPERATORS(eAutoPropButsReturn, UI_PROP_BUTS_ANY_FAILED_CHECK);

uiBut *uiDefAutoButR(uiBlock *block,
                     PointerRNA *ptr,
                     PropertyRNA *prop,
                     int index,
                     std::optional<blender::StringRefNull> name,
                     int icon,
                     int x,
                     int y,
                     int width,
                     int height);
void uiDefAutoButsArrayR(uiBlock *block,
                         PointerRNA *ptr,
                         PropertyRNA *prop,
                         const int icon,
                         const int x,
                         const int y,
                         const int tot_width,
                         const int height);
/**
 * \a check_prop callback filters functions to avoid drawing certain properties,
 * in cases where PROP_HIDDEN flag can't be used for a property.
 *
 * \param prop_activate_init: Property to activate on initial popup (#UI_BUT_ACTIVATE_ON_INIT).
 */
eAutoPropButsReturn uiDefAutoButsRNA(uiLayout *layout,
                                     PointerRNA *ptr,
                                     bool (*check_prop)(PointerRNA *ptr,
                                                        PropertyRNA *prop,
                                                        void *user_data),
                                     void *user_data,
                                     PropertyRNA *prop_activate_init,
                                     eButLabelAlign label_align,
                                     bool compact);

/**
 * Callback to compare the identity of two buttons, used to identify buttons over redraws. If the
 * callback returns true, the given buttons are considered to be matching and relevant state is
 * preserved (copied from the old to the new button). If it returns false, it's considered
 * non-matching and no further checks are done.
 *
 * If this is set, it is always executed instead of the default comparisons. However it is only
 * executed for buttons that have the same type and the same callback. So callbacks can assume the
 * button types match.
 */
void UI_but_func_identity_compare_set(uiBut *but, uiButIdentityCompareFunc cmp_fn);

/**
 * Public function exported for functions that use #UI_BTYPE_SEARCH_MENU.
 *
 * Use inside searchfunc to add items.
 *
 * \param items: Stores the items.
 * \param name: Text to display for the item.
 * \param poin: Opaque pointer (for use by the caller).
 * \param iconid: The icon, #ICON_NONE for no icon.
 * \param but_flag: Button flags (#uiBut.flag) indicating the state of the item, typically
 *                  #UI_BUT_DISABLED, #UI_BUT_INACTIVE or #UI_BUT_HAS_SEP_CHAR.
 *
 * \return false if there is nothing to add.
 */
bool UI_search_item_add(uiSearchItems *items,
                        const char *name,
                        void *poin,
                        int iconid,
                        int but_flag,
                        uint8_t name_prefix_offset);

/**
 * \note The item-pointer (referred to below) is a per search item user pointer
 * passed to #UI_search_item_add (stored in  #uiSearchItems.pointers).
 *
 * \param search_create_fn: Function to create the menu.
 * \param search_update_fn: Function to refresh search content after the search text has changed.
 * \param arg: user value.
 * \param free_arg: Set to true if the argument is newly allocated memory for every redraw and
 * should be freed when the button is destroyed.
 * \param search_arg_free_fn: When non-null, use this function to free \a arg.
 * \param search_exec_fn: Function that executes the action, gets \a arg as the first argument.
 * The second argument as the active item-pointer
 * \param active: When non-null, this item-pointer item will be visible and selected,
 * otherwise the first item will be selected.
 */
void UI_but_func_search_set(uiBut *but,
                            uiButSearchCreateFn search_create_fn,
                            uiButSearchUpdateFn search_update_fn,
                            void *arg,
                            bool free_arg,
                            uiFreeArgFunc search_arg_free_fn,
                            uiButHandleFunc search_exec_fn,
                            void *active);
void UI_but_func_search_set_context_menu(uiBut *but, uiButSearchContextMenuFn context_menu_fn);
void UI_but_func_search_set_tooltip(uiBut *but, uiButSearchTooltipFn tooltip_fn);
void UI_but_func_search_set_listen(uiBut *but, uiButSearchListenFn listen_fn);
/**
 * \param search_sep_string: when not NULL, this string is used as a separator,
 * showing the icon and highlighted text after the last instance of this string.
 */
void UI_but_func_search_set_sep_string(uiBut *but, const char *search_sep_string);
void UI_but_func_search_set_results_are_suggestions(uiBut *but, bool value);

/**
 * Height in pixels, it's using hard-coded values still.
 */
int UI_searchbox_size_y();
int UI_searchbox_size_x();
/**
 * Check if a string is in an existing search box.
 */
int UI_search_items_find_index(const uiSearchItems *items, const char *name);

/**
 * Adds a hint to the button which draws right aligned, grayed out and never clipped.
 */
void UI_but_hint_drawstr_set(uiBut *but, const char *string);
void UI_but_icon_indicator_number_set(uiBut *but, const int indicator_number);
void UI_but_icon_indicator_set(uiBut *but, const char *string);
void UI_but_icon_indicator_color_set(uiBut *but, const uchar color[4]);

void UI_but_node_link_set(uiBut *but, bNodeSocket *socket, const float draw_color[4]);

void UI_but_number_step_size_set(uiBut *but, float step_size);
void UI_but_number_precision_set(uiBut *but, float precision);

void UI_but_number_slider_step_size_set(uiBut *but, float step_size);
void UI_but_number_slider_precision_set(uiBut *but, float precision);

void UI_but_label_alpha_factor_set(uiBut *but, float alpha_factor);

void UI_but_search_preview_grid_size_set(uiBut *but, int rows, int cols);

void UI_but_view_item_draw_size_set(uiBut *but,
                                    const std::optional<int> draw_width = std::nullopt,
                                    const std::optional<int> draw_height = std::nullopt);

void UI_block_func_handle_set(uiBlock *block, uiBlockHandleFunc func, void *arg);
void UI_block_func_set(uiBlock *block, uiButHandleFunc func, void *arg1, void *arg2);
void UI_block_funcN_set(uiBlock *block,
                        uiButHandleNFunc funcN,
                        void *argN,
                        void *arg2,
                        uiButArgNFree func_argN_free_fn = MEM_freeN,
                        uiButArgNCopy func_argN_copy_fn = MEM_dupallocN);

void UI_but_func_rename_set(uiBut *but, uiButHandleRenameFunc func, void *arg1);
void UI_but_func_rename_full_set(uiBut *but,
                                 std::function<void(std::string &new_name)> rename_full_func);
void UI_but_func_set(uiBut *but, uiButHandleFunc func, void *arg1, void *arg2);
void UI_but_funcN_set(uiBut *but,
                      uiButHandleNFunc funcN,
                      void *argN,
                      void *arg2,
                      uiButArgNFree func_argN_free_fn = MEM_freeN,
                      uiButArgNCopy func_argN_copy_fn = MEM_dupallocN);

void UI_but_func_complete_set(uiBut *but, uiButCompleteFunc func, void *arg);

void UI_but_func_drawextra_set(uiBlock *block,
                               std::function<void(const bContext *C, rcti *rect)> func);

void UI_but_func_menu_step_set(uiBut *but, uiMenuStepFunc func);

/**
 * When a button displays a menu, hovering another button that can display one will switch to that
 * menu instead. In some cases that's unexpected, so the feature can be disabled here (as in, this
 * button will not spawn its menu on hover and the previously spawned menu will remain open).
 */
void UI_but_menu_disable_hover_open(uiBut *but);

void UI_but_func_tooltip_set(uiBut *but, uiButToolTipFunc func, void *arg, uiFreeArgFunc free_arg);
/**
 * Enable a custom quick tooltip label. That is, a short tooltip that appears faster than the full
 * one and only shows the label string returned by \a func. After a short delay the full tooltip is
 * shown, including the same label.
 */
void UI_but_func_tooltip_label_set(uiBut *but, std::function<std::string(const uiBut *but)> func);

enum uiTooltipStyle {
  UI_TIP_STYLE_NORMAL = 0, /* Regular text. */
  UI_TIP_STYLE_HEADER,     /* Header text. */
  UI_TIP_STYLE_MONO,       /* Mono-spaced text. */
  UI_TIP_STYLE_IMAGE,      /* Image field. */
  UI_TIP_STYLE_SPACER,     /* Padding to separate sections. */
};

enum uiTooltipColorID {
  UI_TIP_LC_MAIN = 0, /* Color of primary text. */
  UI_TIP_LC_VALUE,    /* Color for the value of buttons (also shortcuts). */
  UI_TIP_LC_ACTIVE,   /* Color of titles of active enum values. */
  UI_TIP_LC_NORMAL,   /* Color of regular text. */
  UI_TIP_LC_PYTHON,   /* Color of python snippets. */
  UI_TIP_LC_ALERT,    /* Warning text color, eg: why operator can't run. */
  UI_TIP_LC_MAX
};

enum class uiTooltipImageBackground {
  None = 0,
  Checkerboard_Themed,
  Checkerboard_Fixed,
};

struct uiTooltipImage {
  ImBuf *ibuf = nullptr;
  short width = 0;
  short height = 0;
  bool premultiplied = false;
  bool border = false;
  bool text_color = false;
  uiTooltipImageBackground background = uiTooltipImageBackground::None;
};

void UI_but_func_tooltip_custom_set(uiBut *but,
                                    uiButToolTipCustomFunc func,
                                    void *arg,
                                    uiFreeArgFunc free_arg);

/**
 * \param text: Allocated text (transfer ownership to `data`) or null.
 * \param suffix: Allocated text (transfer ownership to `data`) or null.
 */
void UI_tooltip_text_field_add(uiTooltipData &data,
                               std::string text,
                               std::string suffix,
                               const uiTooltipStyle style,
                               const uiTooltipColorID color_id,
                               const bool is_pad = false);

/**
 * \param image: Image buffer (duplicated, ownership is *not* transferred to `data`).
 * \param image_size: Display size for the image (pixels without UI scale applied).
 */
void UI_tooltip_image_field_add(uiTooltipData &data, const uiTooltipImage &image_data);

/**
 * Recreate tool-tip (use to update dynamic tips)
 */
void UI_but_tooltip_refresh(bContext *C, uiBut *but);
/**
 * Removes tool-tip timer from active but
 * (meaning tool-tip is disabled until it's re-enabled again).
 */
void UI_but_tooltip_timer_remove(bContext *C, uiBut *but);

bool UI_textbutton_activate_rna(const bContext *C,
                                ARegion *region,
                                const void *rna_poin_data,
                                const char *rna_prop_id);
bool UI_textbutton_activate_but(const bContext *C, uiBut *actbut);

/**
 * push a new event onto event queue to activate the given button
 * (usually a text-field) upon entering a popup
 */
void UI_but_focus_on_enter_event(wmWindow *win, uiBut *but);

void UI_but_func_hold_set(uiBut *but, uiButHandleHoldFunc func, void *argN);

PointerRNA *UI_but_extra_operator_icon_add(uiBut *but,
                                           blender::StringRefNull opname,
                                           wmOperatorCallContext opcontext,
                                           int icon);
wmOperatorType *UI_but_extra_operator_icon_optype_get(const uiButExtraOpIcon *extra_icon);
PointerRNA *UI_but_extra_operator_icon_opptr_get(const uiButExtraOpIcon *extra_icon);

/**
 * Get the scaled size for a preview button (typically #UI_BTyPE_PREVIEW_TILE) based on \a
 * size_px plus padding.
 */
int UI_preview_tile_size_x(const int size_px = 96);
int UI_preview_tile_size_y(const int size_px = 96);
int UI_preview_tile_size_y_no_label(const int size_px = 96);

/* Autocomplete
 *
 * Tab complete helper functions, for use in uiButCompleteFunc callbacks.
 * Call begin once, then multiple times do_name with all possibilities,
 * and finally end to finish and get the completed name. */

struct AutoComplete;

#define AUTOCOMPLETE_NO_MATCH 0
#define AUTOCOMPLETE_FULL_MATCH 1
#define AUTOCOMPLETE_PARTIAL_MATCH 2

AutoComplete *UI_autocomplete_begin(const char *startname, size_t maxncpy);
void UI_autocomplete_update_name(AutoComplete *autocpl, const char *name);
int UI_autocomplete_end(AutoComplete *autocpl, char *autoname);

/* Button drag-data (interface_drag.cc).
 *
 * Functions to set drag data for buttons. This enables dragging support, whereby the drag data is
 * "dragged", not the button itself. */

void UI_but_drag_set_id(uiBut *but, ID *id);
/**
 * Set an image to display while dragging. This works for any drag type (`WM_DRAG_XXX`).
 * Not to be confused with #UI_but_drag_set_image(), which sets up dragging of an image.
 *
 * Sets #UI_BUT_DRAG_FULL_BUT so the full button can be dragged.
 */
void UI_but_drag_attach_image(uiBut *but, const ImBuf *imb, float scale);

/**
 * Sets #UI_BUT_DRAG_FULL_BUT so the full button can be dragged.
 * \param asset: May be passed from a temporary variable, drag data only stores a copy of this.
 * \param icon: Small icon that will be drawn while dragging.
 * \param preview_icon: Bigger preview size icon that will be drawn while dragging instead of \a
 * icon.
 */
void UI_but_drag_set_asset(uiBut *but,
                           const blender::asset_system::AssetRepresentation *asset,
                           int import_method, /* eAssetImportMethod */
                           int icon,
<<<<<<< HEAD
                           const ImBuf *imb,
                           float scale,
                           bool drop_collections_as_instances, /* BFA - needed for setting #use_instance from UI before executing the drop operator */
                           bool drop_collections_at_origin); /* BFA - needed for dropping collection at origin instead of cursor when #use_instance is enabled */
=======
                           int preview_icon);
>>>>>>> dc35564c

void UI_but_drag_set_rna(uiBut *but, PointerRNA *ptr);
/**
 * Enable dragging a path from this button.
 * \param path: The path to drag. The passed string may be destructed, button keeps a copy.
 */
void UI_but_drag_set_path(uiBut *but, const char *path);
void UI_but_drag_set_name(uiBut *but, const char *name);

/**
 * Sets #UI_BUT_DRAG_FULL_BUT so the full button can be dragged.
 * \param path: The path to drag. The passed string may be destructed, button keeps a copy.
 */
void UI_but_drag_set_image(uiBut *but, const char *path, int icon, const ImBuf *imb, float scale);

/* Panels
 *
 * Functions for creating, freeing and drawing panels. The API here
 * could use a good cleanup, though how they will function in 2.5 is
 * not clear yet so we postpone that. */

void UI_panels_begin(const bContext *C, ARegion *region);
void UI_panels_end(const bContext *C, ARegion *region, int *r_x, int *r_y);
/**
 * Draw panels, selected (panels currently being dragged) on top.
 */
void UI_panels_draw(const bContext *C, ARegion *region);

Panel *UI_panel_find_by_type(ListBase *lb, const PanelType *pt);
/**
 * \note \a panel should be return value from #UI_panel_find_by_type and can be NULL.
 */
Panel *UI_panel_begin(
    ARegion *region, ListBase *lb, uiBlock *block, PanelType *pt, Panel *panel, bool *r_open);
/**
 * Create the panel header button group, used to mark which buttons are part of
 * panel headers for the panel search process that happens later. This Should be
 * called before adding buttons for the panel's header layout.
 */
void UI_panel_header_buttons_begin(Panel *panel);
/**
 * Finish the button group for the panel header to avoid putting panel body buttons in it.
 */
void UI_panel_header_buttons_end(Panel *panel);
void UI_panel_end(Panel *panel, int width, int height);

/** Set the name that should be drawn in the UI. Should be a translated string. */
void UI_panel_drawname_set(Panel *panel, blender::StringRef name);

/**
 * Set a context for this entire panel and its current layout. This should be used whenever panel
 * callbacks that are called outside of regular drawing might require context. Currently it affects
 * the #PanelType.reorder callback only.
 */
void UI_panel_context_pointer_set(Panel *panel, const char *name, PointerRNA *ptr);

/**
 * Get the panel's expansion state, taking into account
 * expansion set from property search if it applies.
 */
bool UI_panel_is_closed(const Panel *panel);
bool UI_panel_is_active(const Panel *panel);
/**
 * For button layout next to label.
 */
void UI_panel_label_offset(const uiBlock *block, int *r_x, int *r_y);
bool UI_panel_should_show_background(const ARegion *region, const PanelType *panel_type);
int UI_panel_size_y(const Panel *panel);
bool UI_panel_is_dragging(const Panel *panel);
/**
 * Find whether a panel or any of its sub-panels contain a property that matches the search filter,
 * depending on the search process running in #UI_block_apply_search_filter earlier.
 */
bool UI_panel_matches_search_filter(const Panel *panel);
bool UI_panel_can_be_pinned(const Panel *panel);

bool UI_panel_category_is_visible(const ARegion *region);
void UI_panel_category_add(ARegion *region, const char *name);
PanelCategoryDyn *UI_panel_category_find(const ARegion *region, const char *idname);
int UI_panel_category_index_find(ARegion *region, const char *idname);
PanelCategoryStack *UI_panel_category_active_find(ARegion *region, const char *idname);
const char *UI_panel_category_active_get(ARegion *region, bool set_fallback);
void UI_panel_category_active_set(ARegion *region, const char *idname);
/** \param index: index of item _in #ARegion.panels_category list_. */
void UI_panel_category_index_active_set(ARegion *region, const int index);
void UI_panel_category_active_set_default(ARegion *region, const char *idname);
void UI_panel_category_clear_all(ARegion *region);
/**
 * Draw vertical tabs on the left side of the region, one tab per category.
 */
void UI_panel_category_draw_all(ARegion *region, const char *category_id_active);

void UI_panel_stop_animation(const bContext *C, Panel *panel);

/* Panel custom data. */
PointerRNA *UI_panel_custom_data_get(const Panel *panel);
PointerRNA *UI_region_panel_custom_data_under_cursor(const bContext *C, const wmEvent *event);
void UI_panel_custom_data_set(Panel *panel, PointerRNA *custom_data);

/* Poly-instantiated panels for representing a list of data. */
/**
 * Called in situations where panels need to be added dynamically rather than
 * having only one panel corresponding to each #PanelType.
 */
Panel *UI_panel_add_instanced(const bContext *C,
                              ARegion *region,
                              ListBase *panels,
                              const char *panel_idname,
                              PointerRNA *custom_data);
/**
 * Remove instanced panels from the region's panel list.
 *
 * \note Can be called with NULL \a C, but it should be avoided because
 * handlers might not be removed.
 */
void UI_panels_free_instanced(const bContext *C, ARegion *region);

#define INSTANCED_PANEL_UNIQUE_STR_SIZE 16
/**
 * Find a unique key to append to the #PanelType.idname for the lookup to the panel's #uiBlock.
 * Needed for instanced panels, where there can be multiple with the same type and identifier.
 */
void UI_list_panel_unique_str(Panel *panel, char *r_name);

using uiListPanelIDFromDataFunc = void (*)(void *data_link, char *r_idname);
/**
 * Check if the instanced panels in the region's panels correspond to the list of data the panels
 * represent. Returns false if the panels have been reordered or if the types from the list data
 * don't match in any way.
 *
 * \param data: The list of data to check against the instanced panels.
 * \param panel_idname_func: Function to find the #PanelType.idname for each item in the data list.
 * For a readability and generality, this lookup happens separately for each type of panel list.
 */
bool UI_panel_list_matches_data(ARegion *region,
                                ListBase *data,
                                uiListPanelIDFromDataFunc panel_idname_func);

/* Handlers
 *
 * Handlers that can be registered in regions, areas and windows for
 * handling WM events. Mostly this is done automatic by modules such
 * as screen/ if ED_KEYMAP_UI is set, or internally in popup functions. */

void UI_region_handlers_add(ListBase *handlers);
void UI_popup_handlers_add(bContext *C, ListBase *handlers, uiPopupBlockHandle *popup, char flag);
void UI_popup_handlers_remove(ListBase *handlers, uiPopupBlockHandle *popup);
void UI_popup_handlers_remove_all(bContext *C, ListBase *handlers);

/* Module
 *
 * init and exit should be called before using this module. init_userdef must
 * be used to reinitialize some internal state if user preferences change. */

void UI_init();
/* after reading userdef file */
void UI_init_userdef();
void UI_reinit_font();
void UI_exit();

/* When changing UI font, update text style weights with default font weight
 * if non-variable. Therefore fixed weight bold font will look bold. */
void UI_update_text_styles();

/* Layout
 *
 * More automated layout of buttons. Has three levels:
 * - Layout: contains a number templates, within a bounded width or height.
 * - Template: predefined layouts for buttons with a number of slots, each
 *   slot can contain multiple items.
 * - Item: item to put in a template slot, being either an RNA property,
 *   operator, label or menu. Also regular buttons can be used when setting
 *   uiBlockCurLayout. */

/* layout */
enum {
  UI_LAYOUT_HORIZONTAL = 0,
  UI_LAYOUT_VERTICAL = 1,
};

enum {
  UI_LAYOUT_PANEL = 0,
  UI_LAYOUT_HEADER = 1,
  UI_LAYOUT_MENU = 2,
  UI_LAYOUT_TOOLBAR = 3,
  UI_LAYOUT_PIEMENU = 4,
  UI_LAYOUT_VERT_BAR = 5,
};

#define UI_UNIT_X ((void)0, U.widget_unit)
#define UI_UNIT_Y ((void)0, U.widget_unit)

enum {
  UI_LAYOUT_ALIGN_EXPAND = 0,
  UI_LAYOUT_ALIGN_LEFT = 1,
  UI_LAYOUT_ALIGN_CENTER = 2,
  UI_LAYOUT_ALIGN_RIGHT = 3,
};

enum eUI_Item_Flag {
  /* UI_ITEM_O_RETURN_PROPS = 1 << 0, */ /* UNUSED */
  UI_ITEM_R_EXPAND = 1 << 1,
  UI_ITEM_R_SLIDER = 1 << 2,
  /**
   * Use for booleans, causes the button to draw with an outline (emboss),
   * instead of text with a checkbox.
   * This is implied when toggle buttons have an icon
   * unless #UI_ITEM_R_ICON_NEVER flag is set.
   */
  UI_ITEM_R_TOGGLE = 1 << 3,
  /**
   * Don't attempt to use an icon when the icon is set to #ICON_NONE.
   *
   * Use for booleans, causes the buttons to always show as a checkbox
   * even when there is an icon (which would normally show the button as a toggle).
   */
  UI_ITEM_R_ICON_NEVER = 1 << 4,
  UI_ITEM_R_ICON_ONLY = 1 << 5,
  UI_ITEM_R_EVENT = 1 << 6,
  UI_ITEM_R_FULL_EVENT = 1 << 7,
  UI_ITEM_R_NO_BG = 1 << 8,
  UI_ITEM_R_IMMEDIATE = 1 << 9,
  UI_ITEM_O_DEPRESS = 1 << 10,
  UI_ITEM_R_COMPACT = 1 << 11,
  UI_ITEM_R_CHECKBOX_INVERT = 1 << 12,
  /** Don't add a real decorator item, just blank space. */
  UI_ITEM_R_FORCE_BLANK_DECORATE = 1 << 13,
  /* Even create the property split layout if there's no name to show there. */
  UI_ITEM_R_SPLIT_EMPTY_NAME = 1 << 14,
  /**
   * Only for text buttons (for now): Force the button as active in a semi-modal state (capturing
   * text input while leaving the remaining UI interactive).
   */
  UI_ITEM_R_TEXT_BUT_FORCE_SEMI_MODAL_ACTIVE = 1 << 15,
};
ENUM_OPERATORS(eUI_Item_Flag, UI_ITEM_R_TEXT_BUT_FORCE_SEMI_MODAL_ACTIVE)
#define UI_ITEM_NONE eUI_Item_Flag(0)

#define UI_HEADER_OFFSET ((void)0, 0.4f * UI_UNIT_X)

/* uiLayoutOperatorButs flags */
enum {
  UI_TEMPLATE_OP_PROPS_SHOW_TITLE = 1 << 0,
  UI_TEMPLATE_OP_PROPS_SHOW_EMPTY = 1 << 1,
  UI_TEMPLATE_OP_PROPS_COMPACT = 1 << 2,
  UI_TEMPLATE_OP_PROPS_HIDE_ADVANCED = 1 << 3,
  /* Disable property split for the default layout (custom ui callbacks still have full control
   * over the layout and can enable it). */
  UI_TEMPLATE_OP_PROPS_NO_SPLIT_LAYOUT = 1 << 4,
  UI_TEMPLATE_OP_PROPS_HIDE_PRESETS = 1 << 5,
};

/* Used for transparent checkers shown under color buttons that have an alpha component. */
#define UI_ALPHA_CHECKER_DARK 100
#define UI_ALPHA_CHECKER_LIGHT 160

/* flags to set which corners will become rounded:
 *
 * 1------2
 * |      |
 * 8------4 */

enum {
  UI_CNR_TOP_LEFT = 1 << 0,
  UI_CNR_TOP_RIGHT = 1 << 1,
  UI_CNR_BOTTOM_RIGHT = 1 << 2,
  UI_CNR_BOTTOM_LEFT = 1 << 3,
  /* just for convenience */
  UI_CNR_NONE = 0,
  UI_CNR_ALL = (UI_CNR_TOP_LEFT | UI_CNR_TOP_RIGHT | UI_CNR_BOTTOM_RIGHT | UI_CNR_BOTTOM_LEFT),
};

uiLayout *UI_block_layout(uiBlock *block,
                          int dir,
                          int type,
                          int x,
                          int y,
                          int size,
                          int em,
                          int padding,
                          const uiStyle *style);
void UI_block_layout_set_current(uiBlock *block, uiLayout *layout);
void UI_block_layout_resolve(uiBlock *block, int *r_x, int *r_y);
bool UI_block_layout_needs_resolving(const uiBlock *block);
/**
 * Used for property search when the layout process needs to be cancelled in order to avoid
 * computing the locations for buttons, but the layout items created while adding the buttons
 * must still be freed.
 */
void UI_block_layout_free(uiBlock *block);

/**
 * Apply property search behavior, setting panel flags and deactivating buttons that don't match.
 *
 * \note Must not be run after #UI_block_layout_resolve.
 */
bool UI_block_apply_search_filter(uiBlock *block, const char *search_filter);

void UI_region_message_subscribe(ARegion *region, wmMsgBus *mbus);

uiBlock *uiLayoutGetBlock(uiLayout *layout);

void uiLayoutSetFunc(uiLayout *layout, uiMenuHandleFunc handlefunc, void *argv);
void uiLayoutSetContextPointer(uiLayout *layout, blender::StringRef name, PointerRNA *ptr);
void uiLayoutSetContextString(uiLayout *layout, blender::StringRef name, blender::StringRef value);
void uiLayoutSetContextInt(uiLayout *layout, blender::StringRef name, int64_t value);
bContextStore *uiLayoutGetContextStore(uiLayout *layout);
void uiLayoutContextCopy(uiLayout *layout, const bContextStore *context);

/**
 * Set tooltip function for all buttons in the layout.
 * func, arg and free_arg are passed on to UI_but_func_tooltip_set, so their meaning is the same.
 *
 * \param func: The callback function that gets called to get tooltip content
 * \param arg: An optional opaque pointer that gets passed to func
 * \param free_arg: An optional callback for freeing arg (can be set to e.g. MEM_freeN)
 * \param copy_arg: An optional callback for duplicating arg in case UI_but_func_tooltip_set
 * is being called on multiple buttons (can be set to e.g. MEM_dupallocN). If set to NULL, arg will
 * be passed as-is to all buttons.
 */
void uiLayoutSetTooltipFunc(uiLayout *layout,
                            uiButToolTipFunc func,
                            void *arg,
                            uiCopyArgFunc copy_arg,
                            uiFreeArgFunc free_arg);

/**
 * This is a bit of a hack but best keep it in one place at least.
 */
wmOperatorType *UI_but_operatortype_get_from_enum_menu(uiBut *but, PropertyRNA **r_prop);
/**
 * This is a bit of a hack but best keep it in one place at least.
 */
MenuType *UI_but_menutype_get(const uiBut *but);
/**
 * This is a bit of a hack but best keep it in one place at least.
 */
PanelType *UI_but_paneltype_get(const uiBut *but);
/**
 * This is a bit of a hack but best keep it in one place at least.
 */
std::optional<blender::StringRefNull> UI_but_asset_shelf_type_idname_get(const uiBut *but);
void UI_menutype_draw(bContext *C, MenuType *mt, uiLayout *layout);
/**
 * Used for popup panels only.
 */
void UI_paneltype_draw(bContext *C, PanelType *pt, uiLayout *layout);

/* Only for convenience. */
void uiLayoutSetContextFromBut(uiLayout *layout, uiBut *but);

void uiLayoutSetOperatorContext(uiLayout *layout, wmOperatorCallContext opcontext);
void uiLayoutSetActive(uiLayout *layout, bool active);
void uiLayoutSetActiveDefault(uiLayout *layout, bool active_default);
void uiLayoutSetActivateInit(uiLayout *layout, bool activate_init);
void uiLayoutSetEnabled(uiLayout *layout, bool enabled);
void uiLayoutSetRedAlert(uiLayout *layout, bool redalert);
void uiLayoutSetAlignment(uiLayout *layout, char alignment);
void uiLayoutSetFixedSize(uiLayout *layout, bool fixed_size);
void uiLayoutSetKeepAspect(uiLayout *layout, bool keepaspect);
void uiLayoutSetScaleX(uiLayout *layout, float scale);
void uiLayoutSetScaleY(uiLayout *layout, float scale);
void uiLayoutSetUnitsX(uiLayout *layout, float unit);
void uiLayoutSetUnitsY(uiLayout *layout, float unit);
void uiLayoutSetEmboss(uiLayout *layout, eUIEmbossType emboss);
void uiLayoutSetPropSep(uiLayout *layout, bool is_sep);
void uiLayoutSetPropDecorate(uiLayout *layout, bool is_sep);
int uiLayoutGetLocalDir(const uiLayout *layout);
void uiLayoutSetSearchWeight(uiLayout *layout, float weight);

wmOperatorCallContext uiLayoutGetOperatorContext(uiLayout *layout);
bool uiLayoutGetActive(uiLayout *layout);
bool uiLayoutGetActiveDefault(uiLayout *layout);
bool uiLayoutGetActivateInit(uiLayout *layout);
bool uiLayoutGetEnabled(uiLayout *layout);
bool uiLayoutGetRedAlert(uiLayout *layout);
int uiLayoutGetAlignment(uiLayout *layout);
bool uiLayoutGetFixedSize(uiLayout *layout);
bool uiLayoutGetKeepAspect(uiLayout *layout);
int uiLayoutGetWidth(uiLayout *layout);
float uiLayoutGetScaleX(uiLayout *layout);
float uiLayoutGetScaleY(uiLayout *layout);
float uiLayoutGetUnitsX(uiLayout *layout);
float uiLayoutGetUnitsY(uiLayout *layout);
eUIEmbossType uiLayoutGetEmboss(uiLayout *layout);
bool uiLayoutGetPropSep(uiLayout *layout);
bool uiLayoutGetPropDecorate(uiLayout *layout);
Panel *uiLayoutGetRootPanel(uiLayout *layout);
float uiLayoutGetSearchWeight(uiLayout *layout);

int uiLayoutListItemPaddingWidth();
void uiLayoutListItemAddPadding(uiLayout *layout);

/* Layout create functions. */

uiLayout *uiLayoutRow(uiLayout *layout, bool align);

struct PanelLayout {
  uiLayout *header;
  uiLayout *body;
};

/**
 * Create a "layout panel" which is a panel that is defined as part of the `uiLayout`. This allows
 * creating expandable sections which can also be nested.
 *
 * The open-state of the panel is defined by an RNA property which is passed in as a pointer +
 * property name pair. This gives the caller flexibility to decide who should own the open-state.
 *
 * \param C: The context is necessary because sometimes the panel may be forced to be open by the
 * context even of the open-property is `false`. This can happen with e.g. property search.
 * \param layout: The `uiLayout` that should contain the sub-panel.
 * Only layouts that span the full width of the region are supported for now.
 * \param open_prop_owner: Data that contains the open-property.
 * \param open_prop_name: Name of the open-property in `open_prop_owner`.
 *
 * \return A #PanelLayout containing layouts for both the header row and the panel body. If the
 * panel is closed and should not be drawn, the body layout will be NULL.
 */
PanelLayout uiLayoutPanelProp(const bContext *C,
                              uiLayout *layout,
                              PointerRNA *open_prop_owner,
                              const char *open_prop_name);

/**
 * Variant of #uiLayoutPanelProp that automatically creates the header row with the
 * given label and only returns the body layout.
 *
 * \param label: Text that's shown in the panel header. It should already be translated.
 *
 * \return NULL if the panel is closed and should not be drawn, otherwise the layout where the
 * sub-panel should be inserted into.
 */
uiLayout *uiLayoutPanelProp(const bContext *C,
                            uiLayout *layout,
                            PointerRNA *open_prop_owner,
                            const char *open_prop_name,
                            const char *label);

uiLayout *uiLayoutPanelPropWithBoolHeader(const bContext *C,
                                          uiLayout *layout,
                                          PointerRNA *open_prop_owner,
                                          const blender::StringRefNull open_prop_name,
                                          const blender::StringRefNull bool_prop_name,
                                          const std::optional<blender::StringRefNull> label);

/**
 * Variant of #uiLayoutPanelProp that automatically stores the open-close-state in the root
 * panel. When a dynamic number of panels is required, it's recommended to use #uiLayoutPanelProp
 * instead of passing in generated id names.
 *
 * \param idname: String that identifies the open-close-state in the root panel.
 */
PanelLayout uiLayoutPanel(const bContext *C,
                          uiLayout *layout,
                          const char *idname,
                          bool default_closed);

/**
 * Variant of #uiLayoutPanel that automatically creates the header row with the given label and
 * only returns the body layout.
 *
 * \param label:  Text that's shown in the panel header. It should already be translated.
 *
 * \return NULL if the panel is closed and should not be drawn, otherwise the layout where the
 * sub-panel should be inserted into.
 */
uiLayout *uiLayoutPanel(const bContext *C,
                        uiLayout *layout,
                        const char *idname,
                        bool default_closed,
                        const char *label);

bool uiLayoutEndsWithPanelHeader(const uiLayout &layout);

/**
 * See #uiLayoutColumnWithHeading().
 */
uiLayout *uiLayoutRowWithHeading(uiLayout *layout, bool align, blender::StringRef heading);
uiLayout *uiLayoutColumn(uiLayout *layout, bool align);
/**
 * Variant of #uiLayoutColumn() that sets a heading label for the layout if the first item is
 * added through #uiItemFullR(). If split layout is used and the item has no string to add to the
 * first split-column, the heading is added there instead. Otherwise the heading inserted with a
 * new row.
 */
uiLayout *uiLayoutColumnWithHeading(uiLayout *layout, bool align, blender::StringRef heading);
uiLayout *uiLayoutColumnFlow(uiLayout *layout, int number, bool align);
uiLayout *uiLayoutGridFlow(uiLayout *layout,
                           bool row_major,
                           int columns_len,
                           bool even_columns,
                           bool even_rows,
                           bool align);
uiLayout *uiLayoutBox(uiLayout *layout);
uiLayout *uiLayoutListBox(uiLayout *layout,
                          uiList *ui_list,
                          PointerRNA *actptr,
                          PropertyRNA *actprop);
uiLayout *uiLayoutAbsolute(uiLayout *layout, bool align);
uiLayout *uiLayoutSplit(uiLayout *layout, float percentage, bool align);
uiLayout *uiLayoutOverlap(uiLayout *layout);
uiBlock *uiLayoutAbsoluteBlock(uiLayout *layout);
/** Pie menu layout: Buttons are arranged around a center. */
uiLayout *uiLayoutRadial(uiLayout *layout);

/* templates */
void uiTemplateHeader(uiLayout *layout, bContext *C);
void uiTemplateID(uiLayout *layout,
                  const bContext *C,
                  PointerRNA *ptr,
                  blender::StringRefNull propname,
                  const char *newop,
                  const char *openop,
                  const char *unlinkop,
                  int filter = UI_TEMPLATE_ID_FILTER_ALL,
                  bool live_icon = false,
                  std::optional<blender::StringRef> text = std::nullopt);
void uiTemplateIDBrowse(uiLayout *layout,
                        bContext *C,
                        PointerRNA *ptr,
                        blender::StringRefNull propname,
                        const char *newop,
                        const char *openop,
                        const char *unlinkop,
                        int filter = UI_TEMPLATE_ID_FILTER_ALL,
                        const char *text = nullptr);
void uiTemplateIDPreview(uiLayout *layout,
                         bContext *C,
                         PointerRNA *ptr,
                         blender::StringRefNull propname,
                         const char *newop,
                         const char *openop,
                         const char *unlinkop,
                         int rows,
                         int cols,
                         int filter = UI_TEMPLATE_ID_FILTER_ALL,
                         bool hide_buttons = false);
/**
 * Version of #uiTemplateID using tabs.
 */
void uiTemplateIDTabs(uiLayout *layout,
                      bContext *C,
                      PointerRNA *ptr,
                      blender::StringRefNull propname,
                      const char *newop,
                      const char *menu,
                      int filter = UI_TEMPLATE_ID_FILTER_ALL);
/**
 * This is for selecting the type of ID-block to use,
 * and then from the relevant type choosing the block to use.
 *
 * \param propname: property identifier for property that ID-pointer gets stored to.
 * \param proptypename: property identifier for property
 * used to determine the type of ID-pointer that can be used.
 */
void uiTemplateAnyID(uiLayout *layout,
                     PointerRNA *ptr,
                     blender::StringRefNull propname,
                     blender::StringRefNull proptypename,
                     std::optional<blender::StringRef> text);

/**
 * Action selector.
 *
 * This is a specialization of #uiTemplateID, hard-coded to assign Actions to the given ID.
 * Such a specialization is necessary, as the RNA property (`id.animation_data.action`) does not
 * exist when the ID's `adt` pointer is `nullptr`. In that case uiTemplateID will not be able
 * to find the RNA type of that property, which in turn it needs to determine the type of IDs to
 * show.
 */
void uiTemplateAction(uiLayout *layout,
                      const bContext *C,
                      ID *id,
                      const char *newop,
                      const char *unlinkop,
                      std::optional<blender::StringRef> text);

/**
 * Search menu to pick an item from a collection.
 * A version of uiTemplateID that works for non-ID types.
 */
void uiTemplateSearch(uiLayout *layout,
                      const bContext *C,
                      PointerRNA *ptr,
                      blender::StringRefNull propname,
                      PointerRNA *searchptr,
                      const char *searchpropname,
                      const char *newop,
                      const char *unlinkop,
                      std::optional<blender::StringRef> text = std::nullopt);
void uiTemplateSearchPreview(uiLayout *layout,
                             bContext *C,
                             PointerRNA *ptr,
                             blender::StringRefNull propname,
                             PointerRNA *searchptr,
                             const char *searchpropname,
                             const char *newop,
                             const char *unlinkop,
                             int rows,
                             int cols,
                             std::optional<blender::StringRef> text = std::nullopt);
/**
 * This is creating/editing RNA-Paths
 *
 * - ptr: struct which holds the path property
 * - propname: property identifier for property that path gets stored to
 * - root_ptr: struct that path gets built from
 */
void uiTemplatePathBuilder(uiLayout *layout,
                           PointerRNA *ptr,
                           blender::StringRefNull propname,
                           PointerRNA *root_ptr,
                           std::optional<blender::StringRefNull> text);
void uiTemplateModifiers(uiLayout *layout, bContext *C);
/**
 * Check if the shader effect panels don't match the data and rebuild the panels if so.
 */
void uiTemplateShaderFx(uiLayout *layout, bContext *C);
/**
 * Check if the constraint panels don't match the data and rebuild the panels if so.
 */
void uiTemplateConstraints(uiLayout *layout, bContext *C, bool use_bone_constraints);

uiLayout *uiTemplateGpencilModifier(uiLayout *layout, bContext *C, PointerRNA *ptr);
void uiTemplateGpencilColorPreview(uiLayout *layout,
                                   bContext *C,
                                   PointerRNA *ptr,
                                   blender::StringRefNull propname,
                                   int rows,
                                   int cols,
                                   float scale,
                                   int filter);

void uiTemplateOperatorRedoProperties(uiLayout *layout, const bContext *C);

void uiTemplateConstraintHeader(uiLayout *layout, PointerRNA *ptr);
void uiTemplatePreview(uiLayout *layout,
                       bContext *C,
                       ID *id,
                       bool show_buttons,
                       ID *parent,
                       MTex *slot,
                       const char *preview_id);
void uiTemplateColorRamp(uiLayout *layout,
                         PointerRNA *ptr,
                         blender::StringRefNull propname,
                         bool expand);
/**
 * \param icon_scale: Scale of the icon, 1x == button height.
 */
void uiTemplateIcon(uiLayout *layout, int icon_value, float icon_scale);
/**
 * \param icon_scale: Scale of the icon, 1x == button height.
 */
void uiTemplateIconView(uiLayout *layout,
                        PointerRNA *ptr,
                        blender::StringRefNull propname,
                        bool show_labels,
                        float icon_scale,
                        float icon_scale_popup);
void uiTemplateHistogram(uiLayout *layout, PointerRNA *ptr, blender::StringRefNull propname);
void uiTemplateWaveform(uiLayout *layout, PointerRNA *ptr, blender::StringRefNull propname);
void uiTemplateVectorscope(uiLayout *layout, PointerRNA *ptr, blender::StringRefNull propname);
void uiTemplateCurveMapping(uiLayout *layout,
                            PointerRNA *ptr,
                            blender::StringRefNull propname,
                            int type,
                            bool levels,
                            bool brush,
                            bool neg_slope,
                            bool tone);
/**
 * Template for a path creation widget intended for custom bevel profiles.
 * This section is quite similar to #uiTemplateCurveMapping, but with reduced complexity.
 */
void uiTemplateCurveProfile(uiLayout *layout, PointerRNA *ptr, blender::StringRefNull propname);
/**
 * This template now follows User Preference for type - name is not correct anymore.
 */
void uiTemplateColorPicker(uiLayout *layout,
                           PointerRNA *ptr,
                           blender::StringRefNull propname,
                           bool value_slider,
                           bool lock,
                           bool lock_luminosity,
                           bool cubic);
void uiTemplatePalette(uiLayout *layout,
                       PointerRNA *ptr,
                       blender::StringRefNull propname,
                       bool colors);
void uiTemplateCryptoPicker(uiLayout *layout,
                            PointerRNA *ptr,
                            blender::StringRefNull propname,
                            int icon);
/**
 * TODO: for now, grouping of layers is determined by dividing up the length of
 * the array of layer bit-flags.
 */
void uiTemplateLayers(uiLayout *layout,
                      PointerRNA *ptr,
                      blender::StringRefNull propname,
                      PointerRNA *used_ptr,
                      const char *used_propname,
                      int active_layer);
void uiTemplateImage(uiLayout *layout,
                     bContext *C,
                     PointerRNA *ptr,
                     blender::StringRefNull propname,
                     PointerRNA *userptr,
                     bool compact,
                     bool multiview);
void uiTemplateImageSettings(uiLayout *layout, PointerRNA *imfptr, bool color_management);
void uiTemplateImageStereo3d(uiLayout *layout, PointerRNA *stereo3d_format_ptr);
void uiTemplateImageViews(uiLayout *layout, PointerRNA *imaptr);
void uiTemplateImageFormatViews(uiLayout *layout, PointerRNA *imfptr, PointerRNA *ptr);
void uiTemplateImageLayers(uiLayout *layout, bContext *C, Image *ima, ImageUser *iuser);
void uiTemplateImageInfo(uiLayout *layout, bContext *C, Image *ima, ImageUser *iuser);
void uiTemplateRunningJobs(uiLayout *layout, bContext *C);
void UI_but_func_operator_search(uiBut *but);
void uiTemplateOperatorSearch(uiLayout *layout);

void UI_but_func_menu_search(uiBut *but, const char *single_menu_idname = nullptr);
void uiTemplateMenuSearch(uiLayout *layout);

/**
 * Draw Operator property buttons for redoing execution with different settings.
 * This function does not initialize the layout,
 * functions can be called on the layout before and after.
 */
void uiTemplateOperatorPropertyButs(
    const bContext *C, uiLayout *layout, wmOperator *op, eButLabelAlign label_align, short flag);
void uiTemplateHeader3D_mode(uiLayout *layout, bContext *C);
void uiTemplateEditModeSelection(uiLayout *layout, bContext *C);
void uiTemplateReportsBanner(uiLayout *layout, bContext *C);
void uiTemplateInputStatus(uiLayout *layout, bContext *C);
void uiTemplateStatusInfo(uiLayout *layout, bContext *C);
void uiTemplateKeymapItemProperties(uiLayout *layout, PointerRNA *ptr);

bool uiTemplateEventFromKeymapItem(uiLayout *layout,
                                   const blender::StringRefNull text,
                                   const wmKeyMapItem *kmi,
                                   bool text_fallback);

/* Draw keymap item for status bar. Returns number of items consumed,
 * as X/Y/Z items may get merged to use less space. */
int uiTemplateStatusBarModalItem(uiLayout *layout,
                                 const wmKeyMap *keymap,
                                 const EnumPropertyItem *item);

void uiTemplateComponentMenu(uiLayout *layout,
                             PointerRNA *ptr,
                             blender::StringRefNull propname,
                             blender::StringRef name);
void uiTemplateNodeSocket(uiLayout *layout, bContext *C, const float color[4]);

/**
 * Draw the main CacheFile properties and operators (file path, scale, etc.), that is those which
 * do not have their own dedicated template functions.
 */
void uiTemplateCacheFile(uiLayout *layout,
                         const bContext *C,
                         PointerRNA *ptr,
                         blender::StringRefNull propname);

/**
 * Lookup the CacheFile PointerRNA of the given pointer and return it in the output parameter.
 * Returns true if `ptr` has a RNACacheFile, false otherwise. If false, the output parameter is not
 * initialized.
 */
bool uiTemplateCacheFilePointer(PointerRNA *ptr,
                                blender::StringRefNull propname,
                                PointerRNA *r_file_ptr);

/**
 * Draw the velocity related properties of the CacheFile.
 */
void uiTemplateCacheFileVelocity(uiLayout *layout, PointerRNA *fileptr);

/**
 * Draw the render procedural related properties of the CacheFile.
 */
void uiTemplateCacheFileProcedural(uiLayout *layout, const bContext *C, PointerRNA *fileptr);

/**
 * Draw the time related properties of the CacheFile.
 */
void uiTemplateCacheFileTimeSettings(uiLayout *layout, PointerRNA *fileptr);

/**
 * Draw the override layers related properties of the CacheFile.
 */
void uiTemplateCacheFileLayers(uiLayout *layout, const bContext *C, PointerRNA *fileptr);

/** Default UIList class name, keep in sync with its declaration in `bl_ui/__init__.py`. */
#define UI_UL_DEFAULT_CLASS_NAME "UI_UL_list"
enum uiTemplateListFlags {
  UI_TEMPLATE_LIST_FLAG_NONE = 0,
  UI_TEMPLATE_LIST_SORT_REVERSE = (1 << 0),
  UI_TEMPLATE_LIST_SORT_LOCK = (1 << 1),
  /** Don't allow resizing the list, i.e. don't add the grip button. */
  UI_TEMPLATE_LIST_NO_GRIP = (1 << 2),
  /** Do not show filtering options, not even the button to expand/collapse them. Also hides the
   * grip button. */
  UI_TEMPLATE_LIST_NO_FILTER_OPTIONS = (1 << 3),
  /** For #UILST_LAYOUT_BIG_PREVIEW_GRID, don't reserve space for the name label. */
  UI_TEMPLATE_LIST_NO_NAMES = (1 << 4),

  UI_TEMPLATE_LIST_FLAGS_LAST
};
ENUM_OPERATORS(uiTemplateListFlags, UI_TEMPLATE_LIST_FLAGS_LAST);

void uiTemplateList(uiLayout *layout,
                    const bContext *C,
                    const char *listtype_name,
                    const char *list_id,
                    PointerRNA *dataptr,
                    blender::StringRefNull propname,
                    PointerRNA *active_dataptr,
                    const char *active_propname,
                    const char *item_dyntip_propname,
                    int rows,
                    int maxrows,
                    int layout_type,
                    int columns,
                    enum uiTemplateListFlags flags);
uiList *uiTemplateList_ex(uiLayout *layout,
                          const bContext *C,
                          const char *listtype_name,
                          const char *list_id,
                          PointerRNA *dataptr,
                          blender::StringRefNull propname,
                          PointerRNA *active_dataptr,
                          blender::StringRefNull active_propname,
                          const char *item_dyntip_propname,
                          int rows,
                          int maxrows,
                          int layout_type,
                          int columns,
                          enum uiTemplateListFlags flags,
                          void *customdata);

void uiTemplateNodeLink(
    uiLayout *layout, bContext *C, bNodeTree *ntree, bNode *node, bNodeSocket *input);
void uiTemplateNodeView(
    uiLayout *layout, bContext *C, bNodeTree *ntree, bNode *node, bNodeSocket *input);
void uiTemplateTextureUser(uiLayout *layout, bContext *C);
/**
 * Button to quickly show texture in Properties Editor texture tab.
 */
void uiTemplateTextureShow(uiLayout *layout,
                           const bContext *C,
                           PointerRNA *ptr,
                           PropertyRNA *prop);

void uiTemplateMovieClip(
    uiLayout *layout, bContext *C, PointerRNA *ptr, blender::StringRefNull propname, bool compact);
void uiTemplateTrack(uiLayout *layout, PointerRNA *ptr, blender::StringRefNull propname);
void uiTemplateMarker(uiLayout *layout,
                      PointerRNA *ptr,
                      blender::StringRefNull propname,
                      PointerRNA *userptr,
                      PointerRNA *trackptr,
                      bool compact);
void uiTemplateMovieclipInformation(uiLayout *layout,
                                    PointerRNA *ptr,
                                    blender::StringRefNull propname,
                                    PointerRNA *userptr);

void uiTemplateColorspaceSettings(uiLayout *layout,
                                  PointerRNA *ptr,
                                  blender::StringRefNull propname);
void uiTemplateColormanagedViewSettings(uiLayout *layout,
                                        bContext *C,
                                        PointerRNA *ptr,
                                        blender::StringRefNull propname);

int uiTemplateRecentFiles(uiLayout *layout, int rows);
void uiTemplateFileSelectPath(uiLayout *layout, bContext *C, FileSelectParams *params);

enum {
  UI_TEMPLATE_ASSET_DRAW_NO_NAMES = (1 << 0),
  UI_TEMPLATE_ASSET_DRAW_NO_FILTER = (1 << 1),
  UI_TEMPLATE_ASSET_DRAW_NO_LIBRARY = (1 << 2),
};
void uiTemplateAssetView(uiLayout *layout,
                         const bContext *C,
                         const char *list_id,
                         PointerRNA *asset_library_dataptr,
                         const char *asset_library_propname,
                         PointerRNA *assets_dataptr,
                         const char *assets_propname,
                         PointerRNA *active_dataptr,
                         const char *active_propname,
                         const blender::ed::asset::AssetFilterSettings *filter_settings,
                         int display_flags,
                         const char *activate_opname,
                         PointerRNA *r_activate_op_properties,
                         const char *drag_opname,
                         PointerRNA *r_drag_op_properties);

namespace blender::ui {

void template_asset_shelf_popover(uiLayout &layout,
                                  const bContext &C,
                                  StringRefNull asset_shelf_id,
                                  StringRefNull name,
                                  int icon);

}

void uiTemplateLightLinkingCollection(uiLayout *layout,
                                      bContext *C,
                                      uiLayout *context_layout,
                                      PointerRNA *ptr,
                                      blender::StringRefNull propname);

void uiTemplateBoneCollectionTree(uiLayout *layout, bContext *C);
void uiTemplateGreasePencilLayerTree(uiLayout *layout, bContext *C);

void uiTemplateNodeTreeInterface(uiLayout *layout, bContext *C, PointerRNA *ptr);
/**
 * Draw all node buttons and socket default values with the same panel structure used by the node.
 */
void uiTemplateNodeInputs(uiLayout *layout, bContext *C, PointerRNA *ptr);

void uiTemplateCollectionExporters(uiLayout *layout, bContext *C);

/**
 * \return: True if the list item with unfiltered, unordered index \a item_idx is visible given the
 *          current filter settings.
 */
bool UI_list_item_index_is_filtered_visible(const struct uiList *ui_list, int item_idx);

/**
 * \return An RNA pointer for the operator properties.
 */
PointerRNA *UI_list_custom_activate_operator_set(uiList *ui_list,
                                                 blender::StringRefNull opname,
                                                 bool create_properties);
/**
 * \return An RNA pointer for the operator properties.
 */
PointerRNA *UI_list_custom_drag_operator_set(uiList *ui_list,
                                             blender::StringRefNull opname,
                                             bool create_properties);

/* items */
void uiItemO(uiLayout *layout,
             std::optional<blender::StringRef> name,
             int icon,
             blender::StringRefNull opname);
void uiItemEnumO_ptr(uiLayout *layout,
                     wmOperatorType *ot,
                     std::optional<blender::StringRef> name,
                     int icon,
                     blender::StringRefNull propname,
                     int value);
void uiItemEnumO(uiLayout *layout,
                 blender::StringRefNull opname,
                 std::optional<blender::StringRef> name,
                 int icon,
                 blender::StringRefNull propname,
                 int value);
/**
 * For use in cases where we have.
 */
void uiItemEnumO_value(uiLayout *layout,
                       blender::StringRefNull name,
                       int icon,
                       blender::StringRefNull opname,
                       blender::StringRefNull propname,
                       int value);
void uiItemEnumO_string(uiLayout *layout,
                        blender::StringRef name,
                        int icon,
                        blender::StringRefNull opname,
                        blender::StringRefNull propname,
                        const char *value_str);
void uiItemsEnumO(uiLayout *layout,
                  blender::StringRefNull opname,
                  blender::StringRefNull propname);
void uiItemBooleanO(uiLayout *layout,
                    std::optional<blender::StringRef> name,
                    int icon,
                    blender::StringRefNull opname,
                    blender::StringRefNull propname,
                    int value);
void uiItemIntO(uiLayout *layout,
                std::optional<blender::StringRef> name,
                int icon,
                blender::StringRefNull opname,
                blender::StringRefNull propname,
                int value);
void uiItemFloatO(uiLayout *layout,
                  std::optional<blender::StringRef> name,
                  int icon,
                  blender::StringRefNull opname,
                  blender::StringRefNull propname,
                  float value);
void uiItemStringO(uiLayout *layout,
                   std::optional<blender::StringRef> name,
                   int icon,
                   blender::StringRefNull opname,
                   blender::StringRefNull propname,
                   const char *value);

void uiItemFullO_ptr(uiLayout *layout,
                     wmOperatorType *ot,
                     std::optional<blender::StringRef> name,
                     int icon,
                     IDProperty *properties,
                     wmOperatorCallContext context,
                     eUI_Item_Flag flag,
                     PointerRNA *r_opptr);
void uiItemFullO(uiLayout *layout,
                 blender::StringRefNull opname,
                 std::optional<blender::StringRef> name,
                 int icon,
                 IDProperty *properties,
                 wmOperatorCallContext context,
                 eUI_Item_Flag flag,
                 PointerRNA *r_opptr);
void uiItemFullOMenuHold_ptr(uiLayout *layout,
                             wmOperatorType *ot,
                             std::optional<blender::StringRef> name,
                             int icon,
                             IDProperty *properties,
                             wmOperatorCallContext context,
                             eUI_Item_Flag flag,
                             const char *menu_id, /* extra menu arg. */
                             PointerRNA *r_opptr);

void uiItemR(uiLayout *layout,
             PointerRNA *ptr,
             blender::StringRefNull propname,
             eUI_Item_Flag flag,
             std::optional<blender::StringRefNull> name,
             int icon);
void uiItemFullR(uiLayout *layout,
                 PointerRNA *ptr,
                 PropertyRNA *prop,
                 int index,
                 int value,
                 eUI_Item_Flag flag,
                 std::optional<blender::StringRefNull> name_opt,
                 int icon,
                 std::optional<blender::StringRefNull> placeholder = std::nullopt);
/**
 * Use a wrapper function since re-implementing all the logic in this function would be messy.
 */
void uiItemFullR_with_popover(uiLayout *layout,
                              PointerRNA *ptr,
                              PropertyRNA *prop,
                              int index,
                              int value,
                              eUI_Item_Flag flag,
                              std::optional<blender::StringRefNull> name,
                              int icon,
                              const char *panel_type);
void uiItemFullR_with_menu(uiLayout *layout,
                           PointerRNA *ptr,
                           PropertyRNA *prop,
                           int index,
                           int value,
                           eUI_Item_Flag flag,
                           std::optional<blender::StringRefNull> name,
                           int icon,
                           const char *menu_type);
void uiItemEnumR_prop(uiLayout *layout,
                      std::optional<blender::StringRefNull> name,
                      int icon,
                      PointerRNA *ptr,
                      PropertyRNA *prop,
                      int value);
void uiItemEnumR_string_prop(uiLayout *layout,
                             PointerRNA *ptr,
                             PropertyRNA *prop,
                             const char *value,
                             std::optional<blender::StringRefNull> name,
                             int icon);
void uiItemEnumR_string(uiLayout *layout,
                        PointerRNA *ptr,
                        blender::StringRefNull propname,
                        const char *value,
                        std::optional<blender::StringRefNull> name,
                        int icon);
void uiItemsEnumR(uiLayout *layout, PointerRNA *ptr, blender::StringRefNull propname);
void uiItemPointerR_prop(uiLayout *layout,
                         PointerRNA *ptr,
                         PropertyRNA *prop,
                         PointerRNA *searchptr,
                         PropertyRNA *searchprop,
                         std::optional<blender::StringRefNull> name,
                         int icon,
                         bool results_are_suggestions);
void uiItemPointerR(uiLayout *layout,
                    PointerRNA *ptr,
                    blender::StringRefNull propname,
                    PointerRNA *searchptr,
                    blender::StringRefNull searchpropname,
                    std::optional<blender::StringRefNull> name,
                    int icon);

/**
 * Create a list of enum items.
 *
 * \param active: an optional item to highlight.
 */
void uiItemsFullEnumO(uiLayout *layout,
                      blender::StringRefNull opname,
                      blender::StringRefNull propname,
                      IDProperty *properties,
                      wmOperatorCallContext context,
                      eUI_Item_Flag flag,
                      const int active = -1);
/**
 * Create UI items for enum items in \a item_array.
 *
 * A version of #uiItemsFullEnumO that takes pre-calculated item array.
 * \param active: if not -1, will highlight that item.
 */
void uiItemsFullEnumO_items(uiLayout *layout,
                            wmOperatorType *ot,
                            const PointerRNA &ptr,
                            PropertyRNA *prop,
                            IDProperty *properties,
                            wmOperatorCallContext context,
                            eUI_Item_Flag flag,
                            const EnumPropertyItem *item_array,
                            int totitem,
                            int active = -1);

struct uiPropertySplitWrapper {
  uiLayout *label_column;
  uiLayout *property_row;
  /**
   * Column for decorators. Note that this may be null, see #uiItemPropertySplitWrapperCreate().
   */
  uiLayout *decorate_column;
};

/**
 * Normally, we handle the split layout in #uiItemFullR(), but there are other cases where the
 * logic is needed. Ideally, #uiItemFullR() could just call this, but it currently has too many
 * special needs.
 *
 * The returned #uiPropertySplitWrapper.decorator_column may be null when decorators are disabled
 * (#uiLayoutGetPropDecorate() returns false).
 */
uiPropertySplitWrapper uiItemPropertySplitWrapperCreate(uiLayout *parent_layout);

void uiItemL(uiLayout *layout, blender::StringRef name, int icon); /* label */
uiBut *uiItemL_ex(
    uiLayout *layout, blender::StringRef name, int icon, bool highlight, bool redalert);
/**
 * Helper to add a label using a property split layout if needed. After calling this the
 * active layout will be the one to place the labeled items in. An additional layout may be
 * returned to place decorator buttons in.
 *
 * \return the layout to place decorators in, if #UI_ITEM_PROP_SEP is enabled. Otherwise null.
 */
uiLayout *uiItemL_respect_property_split(uiLayout *layout, blender::StringRef text, int icon);
/**
 * Label icon for dragging.
 */
void uiItemLDrag(uiLayout *layout, PointerRNA *ptr, blender::StringRef name, int icon);
/**
 * Menu.
 */
void uiItemM_ptr(uiLayout *layout,
                 MenuType *mt,
                 std::optional<blender::StringRefNull> name,
                 int icon);
void uiItemM(uiLayout *layout,
             blender::StringRefNull menuname,
             std::optional<blender::StringRefNull> name,
             int icon);
/**
 * Menu contents.
 */
void uiItemMContents(uiLayout *layout, blender::StringRefNull menuname);

/* Decorators. */

/**
 * Insert a decorator item for a button with the same property as \a prop.
 * To force inserting a blank dummy element, NULL can be passed for \a ptr and \a prop.
 */
void uiItemDecoratorR_prop(uiLayout *layout, PointerRNA *ptr, PropertyRNA *prop, int index);
/**
 * Insert a decorator item for a button with the same property as \a prop.
 * To force inserting a blank dummy element, NULL can be passed for \a ptr and \a propname.
 */
void uiItemDecoratorR(uiLayout *layout,
                      PointerRNA *ptr,
                      std::optional<blender::StringRefNull> propname,
                      int index);
/** Separator item */
void uiItemS(uiLayout *layout);
/** Separator item */
void uiItemS_ex(uiLayout *layout,
                float factor,
                LayoutSeparatorType type = LayoutSeparatorType::Auto);
/** Flexible spacing. */
void uiItemSpacer(uiLayout *layout);

void uiItemProgressIndicator(uiLayout *layout,
                             const char *text,
                             float factor,
                             enum eButProgressType progress_type);

/* popover */
void uiItemPopoverPanel_ptr(uiLayout *layout,
                            const bContext *C,
                            PanelType *pt,
                            std::optional<blender::StringRefNull> name_opt,
                            int icon);
void uiItemPopoverPanel(uiLayout *layout,
                        const bContext *C,
                        blender::StringRefNull panel_type,
                        std::optional<blender::StringRefNull> name_opt,
                        int icon);
void uiItemPopoverPanelFromGroup(uiLayout *layout,
                                 bContext *C,
                                 int space_id,
                                 int region_id,
                                 const char *context,
                                 const char *category);

/**
 * Level items.
 */
void uiItemMenuF(
    uiLayout *layout, blender::StringRefNull, int icon, uiMenuCreateFunc func, void *arg);
/**
 * Version of #uiItemMenuF that free's `argN`.
 */
void uiItemMenuFN(
    uiLayout *layout, blender::StringRefNull, int icon, uiMenuCreateFunc func, void *argN);
void uiItemMenuEnumFullO_ptr(uiLayout *layout,
                             const bContext *C,
                             wmOperatorType *ot,
                             blender::StringRefNull propname,
                             std::optional<blender::StringRefNull> name,
                             int icon,
                             PointerRNA *r_opptr);
void uiItemMenuEnumFullO(uiLayout *layout,
                         const bContext *C,
                         blender::StringRefNull opname,
                         blender::StringRefNull propname,
                         blender::StringRefNull name,
                         int icon,
                         PointerRNA *r_opptr);
void uiItemMenuEnumO(uiLayout *layout,
                     const bContext *C,
                     blender::StringRefNull opname,
                     blender::StringRefNull propname,
                     blender::StringRefNull name,
                     int icon);
void uiItemMenuEnumR_prop(uiLayout *layout,
                          PointerRNA *ptr,
                          PropertyRNA *prop,
                          std::optional<blender::StringRefNull>,
                          int icon);
void uiItemTabsEnumR_prop(uiLayout *layout,
                          bContext *C,
                          PointerRNA *ptr,
                          PropertyRNA *prop,
                          PointerRNA *ptr_highlight,
                          PropertyRNA *prop_highlight,
                          bool icon_only);

/* Only for testing, inspecting layouts. */
/**
 * Evaluate layout items as a Python dictionary.
 */
const char *UI_layout_introspect(uiLayout *layout);

/**
 * Helpers to add a big icon and create a split layout for alert popups.
 * Returns the layout to place further items into the alert box.
 */
uiLayout *uiItemsAlertBox(uiBlock *block,
                          const uiStyle *style,
                          const int dialog_width,
                          const eAlertIcon icon,
                          const int icon_size);
uiLayout *uiItemsAlertBox(uiBlock *block, const int size, const eAlertIcon icon);

/* UI Operators */
struct uiDragColorHandle {
  float color[3];
  bool gamma_corrected;
};

void ED_operatortypes_ui();
/**
 * \brief User Interface Keymap
 */
void ED_keymap_ui(wmKeyConfig *keyconf);
void ED_dropboxes_ui();
void ED_uilisttypes_ui();

void UI_drop_color_copy(bContext *C, wmDrag *drag, wmDropBox *drop);
bool UI_drop_color_poll(bContext *C, wmDrag *drag, const wmEvent *event);

bool UI_context_copy_to_selected_list(bContext *C,
                                      PointerRNA *ptr,
                                      PropertyRNA *prop,
                                      blender::Vector<PointerRNA> *r_lb,
                                      bool *r_use_path_from_id,
                                      std::optional<std::string> *r_path);
bool UI_context_copy_to_selected_check(PointerRNA *ptr,
                                       PointerRNA *ptr_link,
                                       PropertyRNA *prop,
                                       const char *path,
                                       bool use_path_from_id,
                                       PointerRNA *r_ptr,
                                       PropertyRNA **r_prop);

/* Helpers for Operators */
uiBut *UI_context_active_but_get(const bContext *C);
/**
 * Version of #UI_context_active_get() that uses the result of #CTX_wm_region_popup() if set.
 * Does not traverse into parent menus, which may be wanted in some cases.
 */
uiBut *UI_context_active_but_get_respect_popup(const bContext *C);
/**
 * Version of #UI_context_active_but_get that also returns RNA property info.
 * Helper function for insert keyframe, reset to default, etc operators.
 *
 * \return active button, NULL if none found or if it doesn't contain valid RNA data.
 */
uiBut *UI_context_active_but_prop_get(const bContext *C,
                                      PointerRNA *r_ptr,
                                      PropertyRNA **r_prop,
                                      int *r_index);

/**
 * As above, but for a specified region.
 *
 * \return active button, NULL if none found or if it doesn't contain valid RNA data.
 */
uiBut *UI_region_active_but_prop_get(const ARegion *region,
                                     PointerRNA *r_ptr,
                                     PropertyRNA **r_prop,
                                     int *r_index);

void UI_context_active_but_prop_handle(bContext *C, bool handle_undo);
void UI_context_active_but_clear(bContext *C, wmWindow *win, ARegion *region);

wmOperator *UI_context_active_operator_get(const bContext *C);
/**
 * Helper function for insert keyframe, reset to default, etc operators.
 */
void UI_context_update_anim_flag(const bContext *C);
void UI_context_active_but_prop_get_filebrowser(const bContext *C,
                                                PointerRNA *r_ptr,
                                                PropertyRNA **r_prop,
                                                bool *r_is_undo,
                                                bool *r_is_userdef);
/**
 * For new/open operators.
 *
 * This is for browsing and editing the ID-blocks used.
 */
void UI_context_active_but_prop_get_templateID(const bContext *C,
                                               PointerRNA *r_ptr,
                                               PropertyRNA **r_prop);
ID *UI_context_active_but_get_tab_ID(bContext *C);

uiBut *UI_region_active_but_get(const ARegion *region);
uiBut *UI_region_but_find_rect_over(const ARegion *region, const rcti *rect_px);
uiBlock *UI_region_block_find_mouse_over(const ARegion *region, const int xy[2], bool only_clip);
/**
 * Try to find a search-box region opened from a button in \a button_region.
 */
ARegion *UI_region_searchbox_region_get(const ARegion *button_region);

/** #uiFontStyle.align */
enum eFontStyle_Align {
  UI_STYLE_TEXT_LEFT = 0,
  UI_STYLE_TEXT_CENTER = 1,
  UI_STYLE_TEXT_RIGHT = 2,
};

struct uiFontStyleDraw_Params {
  eFontStyle_Align align;
  uint word_wrap : 1;
};

/* Styled text draw */
void UI_fontstyle_set(const uiFontStyle *fs);
void UI_fontstyle_draw_ex(const uiFontStyle *fs,
                          const rcti *rect,
                          const char *str,
                          size_t str_len,
                          const uchar col[4],
                          const uiFontStyleDraw_Params *fs_params,
                          int *r_xofs,
                          int *r_yofs,
                          ResultBLF *r_info);

void UI_fontstyle_draw(const uiFontStyle *fs,
                       const rcti *rect,
                       const char *str,
                       size_t str_len,
                       const uchar col[4],
                       const uiFontStyleDraw_Params *fs_params);
/**
 * Drawn same as #UI_fontstyle_draw, but at 90 degree angle.
 */
void UI_fontstyle_draw_rotated(const uiFontStyle *fs,
                               const rcti *rect,
                               const char *str,
                               const uchar col[4]);
/**
 * Similar to #UI_fontstyle_draw
 * but ignore alignment, shadow & no clipping rect.
 *
 * For drawing on-screen labels.
 */
void UI_fontstyle_draw_simple(
    const uiFontStyle *fs, float x, float y, const char *str, const uchar col[4]);
/**
 * Same as #UI_fontstyle_draw but draw a colored backdrop.
 */
void UI_fontstyle_draw_simple_backdrop(const uiFontStyle *fs,
                                       float x,
                                       float y,
                                       blender::StringRef str,
                                       const float col_fg[4],
                                       const float col_bg[4]);

int UI_fontstyle_string_width(const uiFontStyle *fs, const char *str) ATTR_WARN_UNUSED_RESULT
    ATTR_NONNULL(1, 2);
/**
 * Return the width of `str` with the spacing & kerning of `fs` with `aspect`
 * (representing #uiBlock.aspect) applied.
 *
 * When calculating text width, the UI layout logic calculate widths without scale,
 * only applying scale when drawing. This causes problems for fonts since kerning at
 * smaller sizes often makes them wider than a scaled down version of the larger text.
 * Resolve this by calculating the text at the on-screen size,
 * returning the result scaled back to 1:1. See #92361.
 */
int UI_fontstyle_string_width_with_block_aspect(const uiFontStyle *fs,
                                                blender::StringRef str,
                                                float aspect) ATTR_WARN_UNUSED_RESULT
    ATTR_NONNULL(1);
int UI_fontstyle_height_max(const uiFontStyle *fs);

/**
 * Triangle 'icon' for panel header and other cases.
 */
void UI_draw_icon_tri(float x, float y, char dir, const float[4]);

/**
 * Read a style (without any scaling applied).
 */
const uiStyle *UI_style_get(); /* use for fonts etc */
/**
 * Read a style (with the current DPI applied).
 */
const uiStyle *UI_style_get_dpi();

/* UI_OT_editsource helpers */
bool UI_editsource_enable_check();
void UI_editsource_active_but_test(uiBut *but);
/**
 * Remove the editsource data for \a old_but and reinsert it for \a new_but. Use when the button
 * was reallocated, e.g. to have a new type (#ui_but_change_type()).
 */
void UI_editsource_but_replace(const uiBut *old_but, uiBut *new_but);

/**
 * Adjust the view so the rectangle of \a but is in view, with some extra margin.
 *
 * It's important that this is only executed after buttons received their final #uiBut.rect. E.g.
 * #UI_panels_end() modifies them, so if that is executed, this function must not be called before
 * it.
 *
 * \param region: The region the button is placed in. Make sure this is actually the one the button
 *                is placed in, not just the context region.
 */
void UI_but_ensure_in_view(const bContext *C, ARegion *region, const uiBut *but);

/* UI_butstore_ helpers */
struct uiButStore;

/**
 * Create a new button store, the caller must manage and run #UI_butstore_free
 */
uiButStore *UI_butstore_create(uiBlock *block);
/**
 * NULL all pointers, don't free since the owner needs to be able to inspect.
 */
void UI_butstore_clear(uiBlock *block);
/**
 * Map freed buttons from the old block and update pointers.
 */
void UI_butstore_update(uiBlock *block);
void UI_butstore_free(uiBlock *block, uiButStore *bs_handle);
bool UI_butstore_is_valid(uiButStore *bs_handle);
bool UI_butstore_is_registered(uiBlock *block, uiBut *but);
void UI_butstore_register(uiButStore *bs_handle, uiBut **but_p);
/**
 * Update the pointer for a registered button.
 */
bool UI_butstore_register_update(uiBlock *block, uiBut *but_dst, const uiBut *but_src);
void UI_butstore_unregister(uiButStore *bs_handle, uiBut **but_p);

/**
 * A version of #WM_key_event_operator_string that's limited to UI elements.
 *
 * This supports showing shortcuts in context-menus (for example),
 * for actions that can also be activated using shortcuts while the cursor is over the button.
 * Without this those shortcuts aren't discoverable for users.
 */
std::optional<std::string> UI_key_event_operator_string(const bContext *C,
                                                        blender::StringRefNull opname,
                                                        IDProperty *properties,
                                                        bool is_strict);

/* ui_interface_region_tooltip.c */

/**
 * \param is_label: When true, show a small tip that only shows the name, otherwise show the full
 *                  tooltip.
 */
ARegion *UI_tooltip_create_from_button(bContext *C, ARegion *butregion, uiBut *but, bool is_label);
ARegion *UI_tooltip_create_from_button_or_extra_icon(
    bContext *C, ARegion *butregion, uiBut *but, uiButExtraOpIcon *extra_icon, bool is_label);
ARegion *UI_tooltip_create_from_gizmo(bContext *C, wmGizmo *gz);
void UI_tooltip_free(bContext *C, bScreen *screen, ARegion *region);

/**
 * Create a tooltip from search-item tooltip data \a item_tooltip data.
 * To be called from a callback set with #UI_but_func_search_set_tooltip().
 *
 * \param item_rect: Rectangle of the search item in search region space (#ui_searchbox_butrect())
 *                   which is passed to the tooltip callback.
 */
ARegion *UI_tooltip_create_from_search_item_generic(bContext *C,
                                                    const ARegion *searchbox_region,
                                                    const rcti *item_rect,
                                                    ID *id);

/* How long before a tool-tip shows. */
#define UI_TOOLTIP_DELAY 0.5
#define UI_TOOLTIP_DELAY_LABEL 0.2

/* Float precision helpers */
#define UI_PRECISION_FLOAT_MAX 6
/* For float buttons the 'step', is scaled */
#define UI_PRECISION_FLOAT_SCALE 0.01f

/* Typical UI text */
#define UI_FSTYLE_WIDGET (const uiFontStyle *)&(UI_style_get()->widget)
#define UI_FSTYLE_TOOLTIP (const uiFontStyle *)&(UI_style_get()->tooltip)

/**
 * Returns the best "UI" precision for given floating value,
 * so that e.g. 10.000001 rather gets drawn as '10'...
 */
int UI_calc_float_precision(int prec, double value);

/* widget batched drawing */
void UI_widgetbase_draw_cache_begin();
void UI_widgetbase_draw_cache_flush();
void UI_widgetbase_draw_cache_end();

/* Use for resetting the theme. */
/**
 * Initialize default theme.
 *
 * \note When you add new colors, created & saved themes need initialized
 * use function below, #init_userdef_do_versions.
 */
void UI_theme_init_default();
void UI_style_init_default();

void UI_interface_tag_script_reload();

/** Special drawing for toolbar, mainly workarounds for inflexible icon sizing. */
#define USE_UI_TOOLBAR_HACK

/** Support click-drag motion which presses the button and closes a popover (like a menu). */
#define USE_UI_POPOVER_ONCE

bool UI_view_item_matches(const blender::ui::AbstractViewItem &a,
                          const blender::ui::AbstractViewItem &b);
/**
 * Can \a item be renamed right now? Note that this isn't just a mere wrapper around
 * #AbstractViewItem::supports_renaming(). This also checks if there is another item being renamed,
 * and returns false if so.
 */
bool UI_view_item_can_rename(const blender::ui::AbstractViewItem &item);
void UI_view_item_begin_rename(blender::ui::AbstractViewItem &item);

bool UI_view_item_supports_drag(const blender::ui::AbstractViewItem &item);
/** If this view is displayed in a popup, don't close it when clicking to activate items. */
bool UI_view_item_popup_keep_open(const blender::ui::AbstractViewItem &item);
/**
 * Attempt to start dragging \a item_. This will not work if the view item doesn't
 * support dragging, i.e. if it won't create a drag-controller upon request.
 * \return True if dragging started successfully, otherwise false.
 */
bool UI_view_item_drag_start(bContext &C, const blender::ui::AbstractViewItem &item);

/**
 * \param xy: Coordinate to find a view item at, in window space.
 * \param pad: Extra padding added to the bounding box of the view.
 */
blender::ui::AbstractView *UI_region_view_find_at(const ARegion *region, const int xy[2], int pad);
/**
 * \param xy: Coordinate to find a view item at, in window space.
 */
blender::ui::AbstractViewItem *UI_region_views_find_item_at(const ARegion &region,
                                                            const int xy[2]);
blender::ui::AbstractViewItem *UI_region_views_find_active_item(const ARegion *region);
uiBut *UI_region_views_find_active_item_but(const ARegion *region);
void UI_region_views_clear_search_highlight(const ARegion *region);<|MERGE_RESOLUTION|>--- conflicted
+++ resolved
@@ -596,7 +596,9 @@
 using uiButIdentityCompareFunc = bool (*)(const uiBut *a, const uiBut *b);
 
 /* Search types. */
-using uiButSearchCreateFn = ARegion *(*)(bContext *C, ARegion *butregion, uiButSearch *search_but);
+using uiButSearchCreateFn = ARegion *(*)(bContext * C,
+                                         ARegion *butregion,
+                                         uiButSearch *search_but);
 /**
  * `is_first` is typically used to ignore search filtering when the menu is first opened in order
  * to display the full list of options. The value will be false after the button's text is edited
@@ -609,7 +611,7 @@
                                           void *active,
                                           const wmEvent *event);
 using uiButSearchTooltipFn =
-    ARegion *(*)(bContext *C, ARegion *region, const rcti *item_rect, void *arg, void *active);
+    ARegion *(*)(bContext * C, ARegion *region, const rcti *item_rect, void *arg, void *active);
 using uiButSearchListenFn = void (*)(const wmRegionListenerParams *params, void *arg);
 
 /** Must return an allocated string. */
@@ -644,7 +646,7 @@
 };
 
 /** Returns 'user_data', freed by #uiBlockInteractionEndFn. */
-using uiBlockInteractionBeginFn = void *(*)(bContext *C,
+using uiBlockInteractionBeginFn = void *(*)(bContext * C,
                                             const uiBlockInteraction_Params *params,
                                             void *arg1);
 using uiBlockInteractionEndFn = void (*)(bContext *C,
@@ -809,7 +811,7 @@
  *
  * Functions used to create popup blocks. These are like popup menus
  * but allow using all button types and creating their own layout. */
-using uiBlockCreateFunc = uiBlock *(*)(bContext *C, ARegion *region, void *arg1);
+using uiBlockCreateFunc = uiBlock *(*)(bContext * C, ARegion *region, void *arg1);
 using uiBlockCancelFunc = void (*)(bContext *C, void *arg1);
 
 void UI_popup_block_invoke(bContext *C, uiBlockCreateFunc func, void *arg, uiFreeArgFunc arg_free);
@@ -1979,18 +1981,16 @@
  * \param preview_icon: Bigger preview size icon that will be drawn while dragging instead of \a
  * icon.
  */
-void UI_but_drag_set_asset(uiBut *but,
-                           const blender::asset_system::AssetRepresentation *asset,
-                           int import_method, /* eAssetImportMethod */
-                           int icon,
-<<<<<<< HEAD
-                           const ImBuf *imb,
-                           float scale,
-                           bool drop_collections_as_instances, /* BFA - needed for setting #use_instance from UI before executing the drop operator */
-                           bool drop_collections_at_origin); /* BFA - needed for dropping collection at origin instead of cursor when #use_instance is enabled */
-=======
-                           int preview_icon);
->>>>>>> dc35564c
+void UI_but_drag_set_asset(
+    uiBut *but,
+    const blender::asset_system::AssetRepresentation *asset,
+    int import_method,
+    int icon,
+    int preview_icon,
+    bool drop_collections_as_instances, /* BFA - needed for setting #use_instance from UI before
+                                           executing the drop operator */
+    bool drop_collection_instances_at_origin); /* BFA - needed for dropping collection at origin
+                                                 instead of cursor when #use_instance is enabled */
 
 void UI_but_drag_set_rna(uiBut *but, PointerRNA *ptr);
 /**
