--- conflicted
+++ resolved
@@ -320,13 +320,8 @@
 #define UI_PANEL_CATEGORY_MIN_WIDTH 26.0f
 
 /* Both these margins should be ignored if the panel doesn't show a background (check
-<<<<<<< HEAD
- * #UI_panel_should_show_background()). */
+ * #panel_should_show_background()). */
 #define UI_PANEL_MARGIN_X (U.widget_unit * 0.2f) /*bfa - margin from 0.4 to 0.2 for now*/
-=======
- * #panel_should_show_background()). */
-#define UI_PANEL_MARGIN_X (U.widget_unit * 0.4f)
->>>>>>> 1536700a
 #define UI_PANEL_MARGIN_Y (U.widget_unit * 0.1f)
 
 /**
