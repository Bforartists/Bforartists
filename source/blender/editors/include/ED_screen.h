/* SPDX-License-Identifier: GPL-2.0-or-later
 * Copyright 2008 Blender Foundation. All rights reserved. */

/** \file
 * \ingroup editors
 */

#pragma once

#include "DNA_screen_types.h"
#include "DNA_space_types.h"
#include "DNA_view2d_types.h"
#include "DNA_view3d_types.h"
#include "DNA_workspace_types.h"

#include "DNA_object_enums.h"

#include "WM_types.h"

#include "BLI_compiler_attrs.h"

#ifdef __cplusplus
extern "C" {
#endif

struct ARegion;
struct Depsgraph;
struct IDProperty;
struct Main;
struct MenuType;
struct Scene;
struct SpaceLink;
struct WorkSpace;
struct WorkSpaceInstanceHook;
struct bContext;
struct bScreen;
struct rcti;
struct uiBlock;
struct uiLayout;
struct wmKeyConfig;
struct wmMsgSubscribeKey;
struct wmMsgSubscribeValue;
struct wmNotifier;
struct wmOperatorType;
struct wmRegionListenerParams;
struct wmRegionMessageSubscribeParams;
struct wmSpaceTypeListenerParams;
struct wmWindow;
struct wmWindowManager;

/* regions */
/** Only exported for WM. */
void ED_region_do_listen(struct wmRegionListenerParams *params);
/** Only exported for WM. */
void ED_region_do_layout(struct bContext *C, struct ARegion *region);
/** Only exported for WM. */
void ED_region_do_draw(struct bContext *C, struct ARegion *region);
void ED_region_exit(struct bContext *C, struct ARegion *region);
/**
 * Utility to exit and free an area-region. Screen level regions (menus/popups) need to be treated
 * slightly differently, see #ui_region_temp_remove().
 */
void ED_region_remove(struct bContext *C, struct ScrArea *area, struct ARegion *region);
void ED_region_pixelspace(const struct ARegion *region);
/**
 * Call to move a popup window (keep OpenGL context free!)
 */
void ED_region_update_rect(struct ARegion *region);
/**
 * Externally called for floating regions like menus.
 */
void ED_region_floating_init(struct ARegion *region);
void ED_region_tag_redraw(struct ARegion *region);
void ED_region_tag_redraw_partial(struct ARegion *region, const struct rcti *rct, bool rebuild);
void ED_region_tag_redraw_cursor(struct ARegion *region);
void ED_region_tag_redraw_no_rebuild(struct ARegion *region);
void ED_region_tag_refresh_ui(struct ARegion *region);
/**
 * Tag editor overlays to be redrawn. If in doubt about which parts need to be redrawn (partial
 * clipping rectangle set), redraw everything.
 */
void ED_region_tag_redraw_editor_overlays(struct ARegion *region);

/**
 * Set the temporary update flag for property search.
 */
void ED_region_search_filter_update(const struct ScrArea *area, struct ARegion *region);
/**
 * Returns the search string if the space type and region type support property search.
 */
const char *ED_area_region_search_filter_get(const struct ScrArea *area,
                                             const struct ARegion *region);

void ED_region_panels_init(struct wmWindowManager *wm, struct ARegion *region);
void ED_region_panels_ex(const struct bContext *C, struct ARegion *region, const char *contexts[]);
void ED_region_panels(const struct bContext *C, struct ARegion *region);
/**
 * \param contexts: A NULL terminated array of context strings to match against.
 * Matching against any of these strings will draw the panel.
 * Can be NULL to skip context checks.
 */
void ED_region_panels_layout_ex(const struct bContext *C,
                                struct ARegion *region,
                                struct ListBase *paneltypes,
                                const char *contexts[],
                                const char *category_override);
/**
 * Build the same panel list as #ED_region_panels_layout_ex and checks whether any
 * of the panels contain a search result based on the area / region's search filter.
 */
bool ED_region_property_search(const struct bContext *C,
                               struct ARegion *region,
                               struct ListBase *paneltypes,
                               const char *contexts[],
                               const char *category_override);

void ED_region_panels_layout(const struct bContext *C, struct ARegion *region);
void ED_region_panels_draw(const struct bContext *C, struct ARegion *region);

void ED_region_header_init(struct ARegion *region);
void ED_region_header(const struct bContext *C, struct ARegion *region);
void ED_region_header_layout(const struct bContext *C, struct ARegion *region);
void ED_region_header_draw(const struct bContext *C, struct ARegion *region);

void ED_region_cursor_set(struct wmWindow *win, struct ScrArea *area, struct ARegion *region);
/**
 * Exported to all editors, uses fading default.
 */
void ED_region_toggle_hidden(struct bContext *C, struct ARegion *region);
/**
 * For use after changing visibility of regions.
 */
void ED_region_visibility_change_update(struct bContext *C,
                                        struct ScrArea *area,
                                        struct ARegion *region);
/* screen_ops.c */

/**
 * \note Assumes that \a region itself is not a split version from previous region.
 */
void ED_region_visibility_change_update_animated(struct bContext *C,
                                                 struct ScrArea *area,
                                                 struct ARegion *region);

void ED_region_info_draw(struct ARegion *region,
                         const char *text,
                         float fill_color[4],
                         bool full_redraw);
void ED_region_info_draw_multiline(ARegion *region,
                                   const char *text_array[],
                                   float fill_color[4],
                                   bool full_redraw);
void ED_region_image_metadata_panel_draw(struct ImBuf *ibuf, struct uiLayout *layout);
void ED_region_grid_draw(struct ARegion *region, float zoomx, float zoomy, float x0, float y0);
float ED_region_blend_alpha(struct ARegion *region);
void ED_region_visible_rect_calc(struct ARegion *region, struct rcti *rect);
const rcti *ED_region_visible_rect(ARegion *region);
/**
 * Overlapping regions only in the following restricted cases.
 */
bool ED_region_is_overlap(int spacetype, int regiontype);

int ED_region_snap_size_test(const struct ARegion *region);
bool ED_region_snap_size_apply(struct ARegion *region, int snap_flag);

/* message_bus callbacks */
void ED_region_do_msg_notify_tag_redraw(struct bContext *C,
                                        struct wmMsgSubscribeKey *msg_key,
                                        struct wmMsgSubscribeValue *msg_val);
void ED_area_do_msg_notify_tag_refresh(struct bContext *C,
                                       struct wmMsgSubscribeKey *msg_key,
                                       struct wmMsgSubscribeValue *msg_val);

/**
 * Follow #ARegionType.message_subscribe.
 */
void ED_area_do_mgs_subscribe_for_tool_header(const struct wmRegionMessageSubscribeParams *params);
void ED_area_do_mgs_subscribe_for_tool_ui(const struct wmRegionMessageSubscribeParams *params);

/* message bus */

/**
 * Generate subscriptions for this region.
 */
void ED_region_message_subscribe(struct wmRegionMessageSubscribeParams *params);

/* spaces */

/**
 * \note Keymap definitions are registered only once per WM initialize,
 * usually on file read, using the keymap the actual areas/regions add the handlers.
 * \note Called in wm.c. */
void ED_spacetypes_keymap(struct wmKeyConfig *keyconf);
/**
 * Returns offset for next button in header.
 */
int ED_area_header_switchbutton(const struct bContext *C, struct uiBlock *block, int yco);

/* areas */
/**
 * Called in screen_refresh, or screens_init, also area size changes.
 */
void ED_area_init(struct wmWindowManager *wm, struct wmWindow *win, struct ScrArea *area);
void ED_area_exit(struct bContext *C, struct ScrArea *area);
int ED_screen_area_active(const struct bContext *C);
void ED_screen_global_areas_refresh(struct wmWindow *win);
void ED_screen_global_areas_sync(struct wmWindow *win);
/** Only exported for WM. */
void ED_area_do_listen(struct wmSpaceTypeListenerParams *params);
void ED_area_tag_redraw(ScrArea *area);
void ED_area_tag_redraw_no_rebuild(ScrArea *area);
void ED_area_tag_redraw_regiontype(ScrArea *area, int type);
void ED_area_tag_refresh(ScrArea *area);
/**
 * Only exported for WM.
 */
void ED_area_do_refresh(struct bContext *C, ScrArea *area);
struct AZone *ED_area_azones_update(ScrArea *area, const int mouse_xy[2]);
/**
 * Use NULL to disable it.
 */
void ED_area_status_text(ScrArea *area, const char *str);
/**
 * \param skip_region_exit: Skip calling area exit callback. Set for opening temp spaces.
 */
void ED_area_newspace(struct bContext *C, ScrArea *area, int type, bool skip_region_exit);
void ED_area_prevspace(struct bContext *C, ScrArea *area);
void ED_area_swapspace(struct bContext *C, ScrArea *sa1, ScrArea *sa2);
int ED_area_headersize(void);
int ED_area_footersize(void);
/**
 * \return the final height of a global \a area, accounting for DPI.
 */
int ED_area_global_size_y(const ScrArea *area);
int ED_area_global_min_size_y(const ScrArea *area);
int ED_area_global_max_size_y(const ScrArea *area);
bool ED_area_is_global(const ScrArea *area);
/**
 * For now we just assume all global areas are made up out of horizontal bars
 * with the same size. A fixed size could be stored in ARegion instead if needed.
 *
 * \return the DPI aware height of a single bar/region in global areas.
 */
int ED_region_global_size_y(void);
void ED_area_update_region_sizes(struct wmWindowManager *wm,
                                 struct wmWindow *win,
                                 struct ScrArea *area);
bool ED_area_has_shared_border(struct ScrArea *a, struct ScrArea *b);
ScrArea *ED_area_offscreen_create(struct wmWindow *win, eSpace_Type space_type);
void ED_area_offscreen_free(struct wmWindowManager *wm,
                            struct wmWindow *win,
                            struct ScrArea *area);

/**
 * Search all screens, even non-active or overlapping (multiple windows), return the most-likely
 * area of interest. xy is relative to active window, like all similar functions.
 */
ScrArea *ED_area_find_under_cursor(const struct bContext *C, int spacetype, const int xy[2]);

ScrArea *ED_screen_areas_iter_first(const struct wmWindow *win, const bScreen *screen);
ScrArea *ED_screen_areas_iter_next(const bScreen *screen, const ScrArea *area);
/**
 * Iterate over all areas visible in the screen (screen as in everything
 * visible in the window, not just bScreen).
 * \note Skips global areas with flag GLOBAL_AREA_IS_HIDDEN.
 */
#define ED_screen_areas_iter(win, screen, area_name) \
  for (ScrArea *area_name = ED_screen_areas_iter_first(win, screen); area_name != NULL; \
       area_name = ED_screen_areas_iter_next(screen, area_name))
#define ED_screen_verts_iter(win, screen, vert_name) \
  for (ScrVert *vert_name = (win)->global_areas.vertbase.first ? \
                                (win)->global_areas.vertbase.first : \
                                (screen)->vertbase.first; \
       vert_name != NULL; \
       vert_name = (vert_name == (win)->global_areas.vertbase.last) ? (screen)->vertbase.first : \
                                                                      vert_name->next)

/* screens */

/**
 * File read, set all screens, ....
 */
void ED_screens_init(struct Main *bmain, struct wmWindowManager *wm);
/**
 * Only for edge lines between areas.
 */
void ED_screen_draw_edges(struct wmWindow *win);

/**
 * Make this screen usable.
 * for file read and first use, for scaling window, area moves.
 */
void ED_screen_refresh(struct wmWindowManager *wm, struct wmWindow *win);
void ED_screen_ensure_updated(struct wmWindowManager *wm,
                              struct wmWindow *win,
                              struct bScreen *screen);
void ED_screen_do_listen(struct bContext *C, struct wmNotifier *note);
/**
 * \brief Change the active screen.
 *
 * Operator call, WM + Window + screen already existed before
 *
 * \warning Do NOT call in area/region queues!
 * \returns if screen changing was successful.
 */
bool ED_screen_change(struct bContext *C, struct bScreen *screen);
void ED_screen_scene_change(struct bContext *C,
                            struct wmWindow *win,
                            struct Scene *scene,
                            bool refresh_toolsystem);
/**
 * Called in wm_event_system.c. sets state vars in screen, cursors.
 * event type is mouse move.
 */
void ED_screen_set_active_region(struct bContext *C, struct wmWindow *win, const int xy[2]);
void ED_screen_exit(struct bContext *C, struct wmWindow *window, struct bScreen *screen);
/**
 * redraws: uses defines from `stime->redraws`
 * \param enable: 1 - forward on, -1 - backwards on, 0 - off.
 */
void ED_screen_animation_timer(struct bContext *C, int redraws, int sync, int enable);
void ED_screen_animation_timer_update(struct bScreen *screen, int redraws);
void ED_screen_restore_temp_type(struct bContext *C, ScrArea *area);
ScrArea *ED_screen_full_newspace(struct bContext *C, ScrArea *area, int type);
/**
 * \a was_prev_temp for the case previous space was a temporary full-screen as well
 */
void ED_screen_full_prevspace(struct bContext *C, ScrArea *area);
/**
 * Restore a screen / area back to default operation, after temp full-screen modes.
 */
void ED_screen_full_restore(struct bContext *C, ScrArea *area);
/**
 * Create a new temporary screen with a maximized, empty area.
 * This can be closed with #ED_screen_state_toggle().
 *
 * Use this to just create a new maximized screen/area, rather than maximizing an existing one.
 * Otherwise, maximize with #ED_screen_state_toggle().
 */
bScreen *ED_screen_state_maximized_create(struct bContext *C);
/**
 * This function toggles: if area is maximized/full then the parent will be restored.
 *
 * Use #ED_screen_state_maximized_create() if you do not want the toggle behavior when changing to
 * a maximized area. I.e. if you just want to open a new maximized screen/area, not maximize a
 * specific area. In the former case, space data of the maximized and non-maximized area should be
 * independent, in the latter it should be the same.
 *
 * \warning \a area may be freed.
 */
struct ScrArea *ED_screen_state_toggle(struct bContext *C,
                                       struct wmWindow *win,
                                       struct ScrArea *area,
                                       short state);
/**
 * Wrapper to open a temporary space either as fullscreen space, or as separate window, as defined
 * by \a display_type.
 *
 * \param title: Title to set for the window, if a window is spawned.
 * \param x, y: Position of the window, if a window is spawned.
 * \param sizex, sizey: Dimensions of the window, if a window is spawned.
 */
ScrArea *ED_screen_temp_space_open(struct bContext *C,
                                   const char *title,
                                   int x,
                                   int y,
                                   int sizex,
                                   int sizey,
                                   eSpace_Type space_type,
                                   int display_type,
                                   bool dialog);
void ED_screens_header_tools_menu_create(struct bContext *C, struct uiLayout *layout, void *arg);
<<<<<<< HEAD
void ED_screens_toolbar_tools_menu_create(struct bContext *C, struct uiLayout *layout, void *arg); /*bfa - toolbar*/
=======
void ED_screens_toolbar_tools_menu_create(struct bContext *C,
                                          struct uiLayout *layout,
                                          void *arg); /*bfa - toolbar*/
>>>>>>> ca1fc36b
void ED_screens_footer_tools_menu_create(struct bContext *C, struct uiLayout *layout, void *arg);
void ED_screens_navigation_bar_tools_menu_create(struct bContext *C,
                                                 struct uiLayout *layout,
                                                 void *arg);
/**
 * \return true if any active area requires to see in 3D.
 */
bool ED_screen_stereo3d_required(const struct bScreen *screen, const struct Scene *scene);
Scene *ED_screen_scene_find(const struct bScreen *screen, const struct wmWindowManager *wm);
/**
 * Find the scene displayed in \a screen.
 * \note Assumes \a screen to be visible/active!
 */
Scene *ED_screen_scene_find_with_window(const struct bScreen *screen,
                                        const struct wmWindowManager *wm,
                                        struct wmWindow **r_window);
ScrArea *ED_screen_area_find_with_spacedata(const bScreen *screen,
                                            const struct SpaceLink *sl,
                                            bool only_visible);
struct wmWindow *ED_screen_window_find(const struct bScreen *screen,
                                       const struct wmWindowManager *wm);
/**
 * Render the preview for a screen layout in \a screen.
 */
void ED_screen_preview_render(const struct bScreen *screen,
                              int size_x,
                              int size_y,
                              unsigned int *r_rect) ATTR_NONNULL();

/* workspaces */

struct WorkSpace *ED_workspace_add(struct Main *bmain, const char *name) ATTR_NONNULL();
/**
 * \brief Change the active workspace.
 *
 * Operator call, WM + Window + screen already existed before
 * Pretty similar to #ED_screen_change since changing workspace also changes screen.
 *
 * \warning Do NOT call in area/region queues!
 * \returns if workspace changing was successful.
 */
bool ED_workspace_change(struct WorkSpace *workspace_new,
                         struct bContext *C,
                         struct wmWindowManager *wm,
                         struct wmWindow *win) ATTR_NONNULL();
/**
 * Duplicate a workspace including its layouts. Does not activate the workspace, but
 * it stores the screen-layout to be activated (BKE_workspace_temp_layout_store)
 */
struct WorkSpace *ED_workspace_duplicate(struct WorkSpace *workspace_old,
                                         struct Main *bmain,
                                         struct wmWindow *win);
/**
 * \return if succeeded.
 */
bool ED_workspace_delete(struct WorkSpace *workspace,
                         struct Main *bmain,
                         struct bContext *C,
                         struct wmWindowManager *wm) ATTR_NONNULL();
/**
 * Some editor data may need to be synced with scene data (3D View camera and layers).
 * This function ensures data is synced for editors in active layout of \a workspace.
 */
void ED_workspace_scene_data_sync(struct WorkSpaceInstanceHook *hook, Scene *scene) ATTR_NONNULL();
/**
 * Make sure there is a non-full-screen layout to switch to that isn't used yet by an other window.
 * Needed for workspace or screen switching to ensure valid screens.
 *
 * \param layout_fallback_base: As last resort, this layout is duplicated and returned.
 */
struct WorkSpaceLayout *ED_workspace_screen_change_ensure_unused_layout(
    struct Main *bmain,
    struct WorkSpace *workspace,
    struct WorkSpaceLayout *layout_new,
    const struct WorkSpaceLayout *layout_fallback_base,
    struct wmWindow *win) ATTR_NONNULL();
/**
 * Empty screen, with 1 dummy area without space-data. Uses window size.
 */
struct WorkSpaceLayout *ED_workspace_layout_add(struct Main *bmain,
                                                struct WorkSpace *workspace,
                                                struct wmWindow *win,
                                                const char *name) ATTR_NONNULL();
struct WorkSpaceLayout *ED_workspace_layout_duplicate(struct Main *bmain,
                                                      struct WorkSpace *workspace,
                                                      const struct WorkSpaceLayout *layout_old,
                                                      struct wmWindow *win) ATTR_NONNULL();
/**
 * \warning Only call outside of area/region loops!
 * \return true if succeeded.
 */
bool ED_workspace_layout_delete(struct WorkSpace *workspace,
                                struct WorkSpaceLayout *layout_old,
                                struct bContext *C) ATTR_NONNULL();
bool ED_workspace_layout_cycle(struct WorkSpace *workspace, short direction, struct bContext *C)
    ATTR_NONNULL();

void ED_workspace_status_text(struct bContext *C, const char *str);

/* anim */
/**
 * Results in fully updated anim system.
 */
void ED_update_for_newframe(struct Main *bmain, struct Depsgraph *depsgraph);

/**
 * Update frame rate info for viewport drawing.
 */
void ED_refresh_viewport_fps(struct bContext *C);
/**
 * Toggle operator.
 */
int ED_screen_animation_play(struct bContext *C, int sync, int mode);
/**
 * Find window that owns the animation timer.
 */
bScreen *ED_screen_animation_playing(const struct wmWindowManager *wm);
bScreen *ED_screen_animation_no_scrub(const struct wmWindowManager *wm);

/* screen keymaps */
/* called in spacetypes.c */
void ED_operatortypes_screen(void);
/* called in spacetypes.c */
void ED_keymap_screen(struct wmKeyConfig *keyconf);
/**
 * Workspace key-maps.
 */
void ED_operatortypes_workspace(void);

/* operators; context poll callbacks */

bool ED_operator_screenactive(struct bContext *C);
bool ED_operator_screenactive_nobackground(struct bContext *C);
/**
 * When mouse is over area-edge.
 */
bool ED_operator_screen_mainwinactive(struct bContext *C);
bool ED_operator_areaactive(struct bContext *C);
bool ED_operator_regionactive(struct bContext *C);

bool ED_operator_scene(struct bContext *C);
bool ED_operator_scene_editable(struct bContext *C);
bool ED_operator_objectmode(struct bContext *C);
/**
 * Same as #ED_operator_objectmode() but additionally sets a "disabled hint". That is, a message
 * to be displayed to the user explaining why the operator can't be used in current context.
 */
bool ED_operator_objectmode_poll_msg(struct bContext *C);

bool ED_operator_view3d_active(struct bContext *C);
bool ED_operator_region_view3d_active(struct bContext *C);
/**
 * Generic for any view2d which uses anim_ops.
 */
bool ED_operator_animview_active(struct bContext *C);
bool ED_operator_outliner_active(struct bContext *C);
bool ED_operator_outliner_active_no_editobject(struct bContext *C);
/**
 * \note Will return true for file spaces in either file or asset browsing mode! See
 * #ED_operator_file_browsing_active() (file browsing only) and
 * #ED_operator_asset_browsing_active() (asset browsing only).
 */
bool ED_operator_file_active(struct bContext *C);
/**
 * \note Will only return true if the file space is in file browsing mode, not asset browsing! See
 * #ED_operator_file_active() (file or asset browsing) and
 * #ED_operator_asset_browsing_active() (asset browsing only).
 */
bool ED_operator_file_browsing_active(struct bContext *C);
bool ED_operator_asset_browsing_active(struct bContext *C);
bool ED_operator_spreadsheet_active(struct bContext *C);
bool ED_operator_action_active(struct bContext *C);
bool ED_operator_buttons_active(struct bContext *C);
bool ED_operator_node_active(struct bContext *C);
bool ED_operator_node_editable(struct bContext *C);
bool ED_operator_graphedit_active(struct bContext *C);
bool ED_operator_sequencer_active(struct bContext *C);
bool ED_operator_sequencer_active_editable(struct bContext *C);
bool ED_operator_image_active(struct bContext *C);
bool ED_operator_nla_active(struct bContext *C);
bool ED_operator_info_active(struct bContext *C);
bool ED_operator_console_active(struct bContext *C);

bool ED_operator_object_active(struct bContext *C);
bool ED_operator_object_active_editable_ex(struct bContext *C, const Object *ob);
bool ED_operator_object_active_editable(struct bContext *C);
/**
 * Object must be editable and fully local (i.e. not an override).
 */
bool ED_operator_object_active_local_editable_ex(struct bContext *C, const Object *ob);
bool ED_operator_object_active_local_editable(struct bContext *C);
bool ED_operator_object_active_editable_mesh(struct bContext *C);
bool ED_operator_object_active_editable_font(struct bContext *C);
bool ED_operator_editable_mesh(struct bContext *C);
bool ED_operator_editmesh(struct bContext *C);
bool ED_operator_editmesh_view3d(struct bContext *C);
bool ED_operator_editmesh_region_view3d(struct bContext *C);
bool ED_operator_editmesh_auto_smooth(struct bContext *C);
bool ED_operator_editarmature(struct bContext *C);
bool ED_operator_editcurve(struct bContext *C);
bool ED_operator_editcurve_3d(struct bContext *C);
bool ED_operator_editsurf(struct bContext *C);
bool ED_operator_editsurfcurve(struct bContext *C);
bool ED_operator_editsurfcurve_region_view3d(struct bContext *C);
bool ED_operator_editfont(struct bContext *C);
bool ED_operator_editlattice(struct bContext *C);
bool ED_operator_editmball(struct bContext *C);
/**
 * Wrapper for #ED_space_image_show_uvedit.
 */
bool ED_operator_uvedit(struct bContext *C);
bool ED_operator_uvedit_space_image(struct bContext *C);
bool ED_operator_uvmap(struct bContext *C);
bool ED_operator_posemode_exclusive(struct bContext *C);
/**
 * Object must be editable, fully local (i.e. not an override), and exclusively in Pose mode.
 */
bool ED_operator_object_active_local_editable_posemode_exclusive(struct bContext *C);
/**
 * Allows for pinned pose objects to be used in the object buttons
 * and the non-active pose object to be used in the 3D view.
 */
bool ED_operator_posemode_context(struct bContext *C);
bool ED_operator_posemode(struct bContext *C);
bool ED_operator_posemode_local(struct bContext *C);
bool ED_operator_mask(struct bContext *C);
bool ED_operator_camera(struct bContext *C);

/* screen_user_menu.c */

bUserMenu **ED_screen_user_menus_find(const struct bContext *C, uint *r_len);
struct bUserMenu *ED_screen_user_menu_ensure(struct bContext *C);

struct bUserMenuItem_Op *ED_screen_user_menu_item_find_operator(struct ListBase *lb,
                                                                const struct wmOperatorType *ot,
                                                                struct IDProperty *prop,
                                                                wmOperatorCallContext opcontext);
struct bUserMenuItem_Menu *ED_screen_user_menu_item_find_menu(struct ListBase *lb,
                                                              const struct MenuType *mt);
struct bUserMenuItem_Prop *ED_screen_user_menu_item_find_prop(struct ListBase *lb,
                                                              const char *context_data_path,
                                                              const char *prop_id,
                                                              int prop_index);

void ED_screen_user_menu_item_add_operator(struct ListBase *lb,
                                           const char *ui_name,
                                           const struct wmOperatorType *ot,
                                           const struct IDProperty *prop,
                                           wmOperatorCallContext opcontext);
void ED_screen_user_menu_item_add_menu(struct ListBase *lb,
                                       const char *ui_name,
                                       const struct MenuType *mt);
void ED_screen_user_menu_item_add_prop(ListBase *lb,
                                       const char *ui_name,
                                       const char *context_data_path,
                                       const char *prop_id,
                                       int prop_index);

void ED_screen_user_menu_item_remove(struct ListBase *lb, struct bUserMenuItem *umi);
void ED_screen_user_menu_register(void);

/* Cache display helpers */

void ED_region_cache_draw_background(struct ARegion *region);
void ED_region_cache_draw_curfra_label(int framenr, float x, float y);
void ED_region_cache_draw_cached_segments(
    struct ARegion *region, int num_segments, const int *points, int sfra, int efra);

/* area_utils.c */

/**
 * Callback for #ARegionType.message_subscribe
 */
void ED_region_generic_tools_region_message_subscribe(
    const struct wmRegionMessageSubscribeParams *params);
/**
 * Callback for #ARegionType.snap_size
 */
int ED_region_generic_tools_region_snap_size(const struct ARegion *region, int size, int axis);

/* area_query.c */

bool ED_region_overlap_isect_x(const ARegion *region, int event_x);
bool ED_region_overlap_isect_y(const ARegion *region, int event_y);
bool ED_region_overlap_isect_xy(const ARegion *region, const int event_xy[2]);
bool ED_region_overlap_isect_any_xy(const ScrArea *area, const int event_xy[2]);
bool ED_region_overlap_isect_x_with_margin(const ARegion *region, int event_x, int margin);
bool ED_region_overlap_isect_y_with_margin(const ARegion *region, int event_y, int margin);
bool ED_region_overlap_isect_xy_with_margin(const ARegion *region,
                                            const int event_xy[2],
                                            int margin);

bool ED_region_panel_category_gutter_calc_rect(const ARegion *region, rcti *r_region_gutter);
bool ED_region_panel_category_gutter_isect_xy(const ARegion *region, const int event_xy[2]);

/**
 * \note: This may return true for multiple overlapping regions.
 * If it matters, check overlapped regions first (#ARegion.overlap).
 */
bool ED_region_contains_xy(const struct ARegion *region, const int event_xy[2]);
/**
 * Similar to #BKE_area_find_region_xy() but when \a event_xy intersects an overlapping region,
 * this returns the region that is visually under the cursor. E.g. when over the
 * transparent part of the region, it returns the region underneath.
 *
 * The overlapping region is determined using the #ED_region_contains_xy() query.
 */
ARegion *ED_area_find_region_xy_visual(const ScrArea *area, int regiontype, const int event_xy[2]);

/* interface_region_hud.c */

struct ARegionType *ED_area_type_hud(int space_type);
void ED_area_type_hud_clear(struct wmWindowManager *wm, ScrArea *area_keep);
void ED_area_type_hud_ensure(struct bContext *C, struct ScrArea *area);

/**
 * Default key-maps, bit-flags (matches order of evaluation).
 */
enum {
  ED_KEYMAP_UI = (1 << 1),
  ED_KEYMAP_GIZMO = (1 << 2),
  ED_KEYMAP_TOOL = (1 << 3),
  ED_KEYMAP_VIEW2D = (1 << 4),
  ED_KEYMAP_ANIMATION = (1 << 6),
  ED_KEYMAP_FRAMES = (1 << 7),
  ED_KEYMAP_HEADER = (1 << 8),
  ED_KEYMAP_FOOTER = (1 << 9),
  ED_KEYMAP_GPENCIL = (1 << 10),
  ED_KEYMAP_NAVBAR = (1 << 11),
};

/** #SCREEN_OT_space_context_cycle direction. */
typedef enum eScreenCycle {
  SPACE_CONTEXT_CYCLE_PREV,
  SPACE_CONTEXT_CYCLE_NEXT,
} eScreenCycle;

#ifdef __cplusplus
}
#endif<|MERGE_RESOLUTION|>--- conflicted
+++ resolved
@@ -370,13 +370,9 @@
                                    int display_type,
                                    bool dialog);
 void ED_screens_header_tools_menu_create(struct bContext *C, struct uiLayout *layout, void *arg);
-<<<<<<< HEAD
-void ED_screens_toolbar_tools_menu_create(struct bContext *C, struct uiLayout *layout, void *arg); /*bfa - toolbar*/
-=======
 void ED_screens_toolbar_tools_menu_create(struct bContext *C,
                                           struct uiLayout *layout,
                                           void *arg); /*bfa - toolbar*/
->>>>>>> ca1fc36b
 void ED_screens_footer_tools_menu_create(struct bContext *C, struct uiLayout *layout, void *arg);
 void ED_screens_navigation_bar_tools_menu_create(struct bContext *C,
                                                  struct uiLayout *layout,
