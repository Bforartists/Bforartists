--- conflicted
+++ resolved
@@ -991,11 +991,7 @@
   GPU_matrix_scale_2f(zoomx, zoomy);
 
   GPUVertFormat *format = immVertexFormat();
-<<<<<<< HEAD
-  uint pos = GPU_vertformat_attr_add(format, "pos", GPU_COMP_F32, 2, GPU_FETCH_FLOAT);
-=======
   uint pos = GPU_vertformat_attr_add(format, "pos", blender::gpu::VertAttrType::SFLOAT_32_32);
->>>>>>> 9a41dc73
 
   immBindBuiltinProgram(GPU_SHADER_3D_UNIFORM_COLOR);
   GPU_blend(GPU_BLEND_ALPHA);
