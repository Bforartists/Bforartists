/*
 * This program is free software; you can redistribute it and/or
 * modify it under the terms of the GNU General Public License
 * as published by the Free Software Foundation; either version 2
 * of the License, or (at your option) any later version.
 *
 * This program is distributed in the hope that it will be useful,
 * but WITHOUT ANY WARRANTY; without even the implied warranty of
 * MERCHANTABILITY or FITNESS FOR A PARTICULAR PURPOSE.  See the
 * GNU General Public License for more details.
 *
 * You should have received a copy of the GNU General Public License
 * along with this program; if not, write to the Free Software Foundation,
 * Inc., 51 Franklin Street, Fifth Floor, Boston, MA 02110-1301, USA.
 *
 * The Original Code is Copyright (C) 2008 Blender Foundation.
 * All rights reserved.
 */

/** \file
 * \ingroup edmeta
 */

#include "DNA_scene_types.h"

#include "RNA_access.h"

#include "WM_api.h"
#include "WM_types.h"

#include "ED_mball.h"
#include "ED_screen.h"
#include "ED_select_utils.h"
#include "ED_object.h"

#include "mball_intern.h"

void ED_operatortypes_metaball(void)
{
  WM_operatortype_append(MBALL_OT_delete_metaelems);
  WM_operatortype_append(MBALL_OT_duplicate_metaelems);

  WM_operatortype_append(MBALL_OT_hide_metaelems);
  WM_operatortype_append(MBALL_OT_reveal_metaelems);

  WM_operatortype_append(MBALL_OT_select_all);
  WM_operatortype_append(MBALL_OT_select_similar);
  WM_operatortype_append(MBALL_OT_select_random_metaelems);
}

void ED_operatormacros_metaball(void)
{
  wmOperatorType *ot;
  wmOperatorTypeMacro *otmacro;

<<<<<<< HEAD
	ot = WM_operatortype_append_macro("MBALL_OT_duplicate_move", "Duplicate",
	                                  "Duplicate\nMake copies of the selected metaelements and move them",
	                                  OPTYPE_UNDO | OPTYPE_REGISTER);
	WM_operatortype_macro_define(ot, "MBALL_OT_duplicate_metaelems");
	otmacro = WM_operatortype_macro_define(ot, "TRANSFORM_OT_translate");
	RNA_enum_set(otmacro->ptr, "proportional", 0);
=======
  ot = WM_operatortype_append_macro("MBALL_OT_duplicate_move",
                                    "Duplicate",
                                    "Make copies of the selected metaelements and move them",
                                    OPTYPE_UNDO | OPTYPE_REGISTER);
  WM_operatortype_macro_define(ot, "MBALL_OT_duplicate_metaelems");
  otmacro = WM_operatortype_macro_define(ot, "TRANSFORM_OT_translate");
  RNA_enum_set(otmacro->ptr, "proportional", 0);
>>>>>>> 38bd6dcc
}

void ED_keymap_metaball(wmKeyConfig *keyconf)
{
  wmKeyMap *keymap = WM_keymap_ensure(keyconf, "Metaball", 0, 0);
  keymap->poll = ED_operator_editmball;
}<|MERGE_RESOLUTION|>--- conflicted
+++ resolved
@@ -53,22 +53,14 @@
   wmOperatorType *ot;
   wmOperatorTypeMacro *otmacro;
 
-<<<<<<< HEAD
-	ot = WM_operatortype_append_macro("MBALL_OT_duplicate_move", "Duplicate",
-	                                  "Duplicate\nMake copies of the selected metaelements and move them",
-	                                  OPTYPE_UNDO | OPTYPE_REGISTER);
-	WM_operatortype_macro_define(ot, "MBALL_OT_duplicate_metaelems");
-	otmacro = WM_operatortype_macro_define(ot, "TRANSFORM_OT_translate");
-	RNA_enum_set(otmacro->ptr, "proportional", 0);
-=======
-  ot = WM_operatortype_append_macro("MBALL_OT_duplicate_move",
-                                    "Duplicate",
-                                    "Make copies of the selected metaelements and move them",
-                                    OPTYPE_UNDO | OPTYPE_REGISTER);
+  ot = WM_operatortype_append_macro(
+      "MBALL_OT_duplicate_move",
+      "Duplicate",
+      "Duplicate\nMake copies of the selected metaelements and move them",
+      OPTYPE_UNDO | OPTYPE_REGISTER);
   WM_operatortype_macro_define(ot, "MBALL_OT_duplicate_metaelems");
   otmacro = WM_operatortype_macro_define(ot, "TRANSFORM_OT_translate");
   RNA_enum_set(otmacro->ptr, "proportional", 0);
->>>>>>> 38bd6dcc
 }
 
 void ED_keymap_metaball(wmKeyConfig *keyconf)
