--- conflicted
+++ resolved
@@ -160,17 +160,10 @@
 
 void MBALL_OT_select_all(wmOperatorType *ot)
 {
-<<<<<<< HEAD
-	/* identifiers */
-	ot->name = "(De)select All";
-	ot->description = "(De)select All\nChange selection of all meta elements";
-	ot->idname = "MBALL_OT_select_all";
-=======
   /* identifiers */
   ot->name = "(De)select All";
-  ot->description = "Change selection of all meta elements";
+  ot->description = "(De)select All\nChange selection of all meta elements";
   ot->idname = "MBALL_OT_select_all";
->>>>>>> 3ea04e77
 
   /* callback functions */
   ot->exec = mball_select_all_exec;
@@ -420,19 +413,11 @@
   ot->name = "Select Similar";
   ot->idname = "MBALL_OT_select_similar";
 
-<<<<<<< HEAD
-	/* callback functions */
-	ot->invoke = WM_menu_invoke;
-	ot->exec = mball_select_similar_exec;
-	ot->poll = ED_operator_editmball;
-	ot->description = "Select Similar\nSelect similar metaballs by property types";
-=======
   /* callback functions */
   ot->invoke = WM_menu_invoke;
   ot->exec = mball_select_similar_exec;
   ot->poll = ED_operator_editmball;
-  ot->description = "Select similar metaballs by property types";
->>>>>>> 3ea04e77
+  ot->description = "Select Similar\nSelect similar metaballs by property types";
 
   /* flags */
   ot->flag = OPTYPE_REGISTER | OPTYPE_UNDO;
@@ -493,17 +478,10 @@
 
 void MBALL_OT_select_random_metaelems(struct wmOperatorType *ot)
 {
-<<<<<<< HEAD
-	/* identifiers */
-	ot->name = "Select Random";
-	ot->description = "Select Random\nRandomly select metaelements";
-	ot->idname = "MBALL_OT_select_random_metaelems";
-=======
   /* identifiers */
   ot->name = "Select Random";
-  ot->description = "Randomly select metaelements";
+  ot->description = "Select Random\nRandomly select metaelements";
   ot->idname = "MBALL_OT_select_random_metaelems";
->>>>>>> 3ea04e77
 
   /* callback functions */
   ot->exec = select_random_metaelems_exec;
@@ -555,17 +533,10 @@
 
 void MBALL_OT_duplicate_metaelems(wmOperatorType *ot)
 {
-<<<<<<< HEAD
-	/* identifiers */
-	ot->name = "Duplicate Metaelements";
-	ot->description = "Duplicate Metaelements\nDuplicate selected metaelement(s)";
-	ot->idname = "MBALL_OT_duplicate_metaelems";
-=======
   /* identifiers */
   ot->name = "Duplicate Metaelements";
-  ot->description = "Duplicate selected metaelement(s)";
+  ot->description = "Duplicate Metaelements\nDuplicate selected metaelement(s)";
   ot->idname = "MBALL_OT_duplicate_metaelems";
->>>>>>> 3ea04e77
 
   /* callback functions */
   ot->exec = duplicate_metaelems_exec;
@@ -616,23 +587,9 @@
 
 void MBALL_OT_delete_metaelems(wmOperatorType *ot)
 {
-<<<<<<< HEAD
-	/* identifiers */
-	ot->name = "Delete";
-	ot->description = "Delete\nDelete selected metaelement(s)";
-	ot->idname = "MBALL_OT_delete_metaelems";
-
-	/* callback functions */
-	ot->invoke = WM_operator_confirm;
-	ot->exec = delete_metaelems_exec;
-	ot->poll = ED_operator_editmball;
-
-	/* flags */
-	ot->flag = OPTYPE_REGISTER | OPTYPE_UNDO;
-=======
   /* identifiers */
   ot->name = "Delete";
-  ot->description = "Delete selected metaelement(s)";
+  ot->description = "Delete\nDelete selected metaelement(s)";
   ot->idname = "MBALL_OT_delete_metaelems";
 
   /* callback functions */
@@ -642,7 +599,6 @@
 
   /* flags */
   ot->flag = OPTYPE_REGISTER | OPTYPE_UNDO;
->>>>>>> 3ea04e77
 }
 
 /***************************** Hide operator *****************************/
@@ -673,17 +629,10 @@
 
 void MBALL_OT_hide_metaelems(wmOperatorType *ot)
 {
-<<<<<<< HEAD
-	/* identifiers */
-	ot->name = "Hide";
-	ot->description = "Hide\nHide selected metaelement(s)";
-	ot->idname = "MBALL_OT_hide_metaelems";
-=======
   /* identifiers */
-  ot->name = "Hide Selected";
-  ot->description = "Hide (un)selected metaelement(s)";
+  ot->name = "Hide";
+  ot->description = "Hide\nHide selected metaelement(s)";
   ot->idname = "MBALL_OT_hide_metaelems";
->>>>>>> 3ea04e77
 
   /* callback functions */
   ot->exec = hide_metaelems_exec;
@@ -724,17 +673,10 @@
 
 void MBALL_OT_reveal_metaelems(wmOperatorType *ot)
 {
-<<<<<<< HEAD
-	/* identifiers */
-	ot->name = "Reveal";
-	ot->description = "Reveal\nReveal all hidden metaelements";
-	ot->idname = "MBALL_OT_reveal_metaelems";
-=======
   /* identifiers */
-  ot->name = "Reveal Hidden";
-  ot->description = "Reveal all hidden metaelements";
+  ot->name = "Reveal";
+  ot->description = "Reveal\nReveal all hidden metaelements";
   ot->idname = "MBALL_OT_reveal_metaelems";
->>>>>>> 3ea04e77
 
   /* callback functions */
   ot->exec = reveal_metaelems_exec;
