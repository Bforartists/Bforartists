--- conflicted
+++ resolved
@@ -342,16 +342,8 @@
   ot->flag = OPTYPE_REGISTER | OPTYPE_UNDO;
 
   /* props */
-<<<<<<< HEAD
-  RNA_def_boolean(ot->srna,
-                  "unselected",
-                  0,
-                  "Unselected",
-                  "Unselected\nHide unselected rather than selected curves");
-=======
   RNA_def_boolean(
-      ot->srna, "unselected", false, "Unselected", "Hide unselected rather than selected curves");
->>>>>>> 0d273f9b
+      ot->srna, "unselected", false, "Unselected", "Unselected\nHide unselected rather than selected curves");
 }
 
 /* ........ */
