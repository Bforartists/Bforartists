/*
 * ***** BEGIN GPL LICENSE BLOCK *****
 *
 * This program is free software; you can redistribute it and/or
 * modify it under the terms of the GNU General Public License
 * as published by the Free Software Foundation; either version 2
 * of the License, or (at your option) any later version.
 *
 * This program is distributed in the hope that it will be useful,
 * but WITHOUT ANY WARRANTY; without even the implied warranty of
 * MERCHANTABILITY or FITNESS FOR A PARTICULAR PURPOSE.  See the
 * GNU General Public License for more details.
 *
 * You should have received a copy of the GNU General Public License
 * along with this program; if not, write to the Free Software Foundation,
 * Inc., 51 Franklin Street, Fifth Floor, Boston, MA 02110-1301, USA.
 *
 * The Original Code is Copyright (C) 2008 Blender Foundation.
 * All rights reserved.
 *
 *
 * Contributor(s): Blender Foundation
 *
 * ***** END GPL LICENSE BLOCK *****
 */

/** \file blender/editors/space_graph/graph_ops.c
 *  \ingroup spgraph
 */


#include <stdlib.h>
#include <math.h>

#include "DNA_scene_types.h"

#include "BLI_blenlib.h"
#include "BLI_utildefines.h"
#include "BLI_math_base.h"

#include "BKE_context.h"
#include "BKE_global.h"
#include "BKE_main.h"
#include "BKE_sound.h"

#include "UI_view2d.h"

#include "ED_anim_api.h"
#include "ED_markers.h"
#include "ED_screen.h"
#include "ED_transform.h"

#include "graph_intern.h"

#include "RNA_access.h"
#include "RNA_define.h"

#include "WM_api.h"
#include "WM_types.h"

/* ************************** view-based operators **********************************/
// XXX should these really be here?

/* Set Cursor --------------------------------------------------------------------- */
/* The 'cursor' in the Graph Editor consists of two parts:
 *	1) Current Frame Indicator (as per ANIM_OT_change_frame)
 *	2) Value Indicator (stored per Graph Editor instance)
 */

static int graphview_cursor_poll(bContext *C)
{
	/* prevent changes during render */
	if (G.is_rendering)
		return 0;

	return ED_operator_graphedit_active(C);
}

/* Set the new frame number */
static void graphview_cursor_apply(bContext *C, wmOperator *op)
{
	Main *bmain = CTX_data_main(C);
	Scene *scene = CTX_data_scene(C);
	SpaceIpo *sipo = CTX_wm_space_graph(C);
	float frame = RNA_float_get(op->ptr, "frame"); /* this isn't technically "frame", but it'll do... */

	/* adjust the frame or the cursor x-value */
	if (sipo->mode == SIPO_MODE_DRIVERS) {
		/* adjust cursor x-value */
		sipo->cursorTime = frame;
	}
	else {
		/* adjust the frame
		 * NOTE: sync this part of the code with ANIM_OT_change_frame
		 */
		/* 1) frame is rounded to the nearest int, since frames are ints */
		CFRA = round_fl_to_int(frame);

		if (scene->r.flag & SCER_LOCK_FRAME_SELECTION) {
			/* Clip to preview range
			 * NOTE: Preview range won't go into negative values,
			 *       so only clamping once should be fine.
			 */
			CLAMP(CFRA, PSFRA, PEFRA);
		}
		else {
			/* Prevent negative frames */
			FRAMENUMBER_MIN_CLAMP(CFRA);
		}

		SUBFRA = 0.0f;
		BKE_sound_seek_scene(bmain, scene);
	}

	/* set the cursor value */
	sipo->cursorVal = RNA_float_get(op->ptr, "value");

	/* send notifiers - notifiers for frame should force an update for both vars ok... */
	WM_event_add_notifier(C, NC_SCENE | ND_FRAME, scene);
}

/* ... */

/* Non-modal callback for running operator without user input */
static int graphview_cursor_exec(bContext *C, wmOperator *op)
{
	graphview_cursor_apply(C, op);
	return OPERATOR_FINISHED;
}

/* ... */

/* set the operator properties from the initial event */
static void graphview_cursor_setprops(bContext *C, wmOperator *op, const wmEvent *event)
{
	ARegion *ar = CTX_wm_region(C);
	float viewx, viewy;

	/* abort if not active region (should not really be possible) */
	if (ar == NULL)
		return;

	/* convert from region coordinates to View2D 'tot' space */
	UI_view2d_region_to_view(&ar->v2d, event->mval[0], event->mval[1], &viewx, &viewy);

	/* store the values in the operator properties */
	/* NOTE: we don't clamp frame here, as it might be used for the drivers cursor */
	RNA_float_set(op->ptr, "frame", viewx);
	RNA_float_set(op->ptr, "value", viewy);
}

/* Modal Operator init */
static int graphview_cursor_invoke(bContext *C, wmOperator *op, const wmEvent *event)
{
	bScreen *screen = CTX_wm_screen(C);

	/* Change to frame that mouse is over before adding modal handler,
	 * as user could click on a single frame (jump to frame) as well as
	 * click-dragging over a range (modal scrubbing). Apply this change.
	 */
	graphview_cursor_setprops(C, op, event);
	graphview_cursor_apply(C, op);

	/* Signal that a scrubbing operating is starting */
	if (screen)
		screen->scrubbing = true;

	/* add temp handler */
	WM_event_add_modal_handler(C, op);
	return OPERATOR_RUNNING_MODAL;
}

/* Modal event handling of cursor changing */
static int graphview_cursor_modal(bContext *C, wmOperator *op, const wmEvent *event)
{
	bScreen *screen = CTX_wm_screen(C);
	Scene *scene = CTX_data_scene(C);

	/* execute the events */
	switch (event->type) {
		case ESCKEY:
			if (screen)
				screen->scrubbing = false;

			WM_event_add_notifier(C, NC_SCENE | ND_FRAME, scene);
			return OPERATOR_FINISHED;

		case MOUSEMOVE:
			/* set the new values */
			graphview_cursor_setprops(C, op, event);
			graphview_cursor_apply(C, op);
			break;

		case LEFTMOUSE:
		case RIGHTMOUSE:
		case MIDDLEMOUSE:
			/* we check for either mouse-button to end, as checking for ACTIONMOUSE (which is used to init
			 * the modal op) doesn't work for some reason
			 */
			if (event->val == KM_RELEASE) {
				if (screen)
					screen->scrubbing = false;

				WM_event_add_notifier(C, NC_SCENE | ND_FRAME, scene);
				return OPERATOR_FINISHED;
			}
			break;
	}

	return OPERATOR_RUNNING_MODAL;
}

static void GRAPH_OT_cursor_set(wmOperatorType *ot)
{
	/* identifiers */
	ot->name = "Set Cursor";
	ot->idname = "GRAPH_OT_cursor_set";
<<<<<<< HEAD
	ot->description = "Set Cursor\nInteractively set the current frame number and value cursor";
	
=======
	ot->description = "Interactively set the current frame and value cursor";

>>>>>>> f10d37f2
	/* api callbacks */
	ot->exec = graphview_cursor_exec;
	ot->invoke = graphview_cursor_invoke;
	ot->modal = graphview_cursor_modal;
	ot->poll = graphview_cursor_poll;

	/* flags */
	ot->flag = OPTYPE_BLOCKING | OPTYPE_UNDO;

	/* rna */
	RNA_def_float(ot->srna, "frame", 0, MINAFRAMEF, MAXFRAMEF, "Frame", "", MINAFRAMEF, MAXFRAMEF);
	RNA_def_float(ot->srna, "value", 0, -FLT_MAX, FLT_MAX, "Value", "", -100.0f, 100.0f);
}

/* Hide/Reveal ------------------------------------------------------------ */

static int graphview_curves_hide_exec(bContext *C, wmOperator *op)
{
	bAnimContext ac;
	ListBase anim_data = {NULL, NULL};
	ListBase all_data = {NULL, NULL};
	bAnimListElem *ale;
	int filter;
	const bool unselected = RNA_boolean_get(op->ptr, "unselected");

	/* get editor data */
	if (ANIM_animdata_get_context(C, &ac) == 0)
		return OPERATOR_CANCELLED;

	/* get list of all channels that selection may need to be flushed to
	 * - hierarchy must not affect what we have access to here...
	 */
	filter = (ANIMFILTER_DATA_VISIBLE | ANIMFILTER_LIST_CHANNELS | ANIMFILTER_NODUPLIS);
	ANIM_animdata_filter(&ac, &all_data, filter, ac.data, ac.datatype);

	/* filter data
	 * - of the remaining visible curves, we want to hide the ones that are
	 *   selected/unselected (depending on "unselected" prop)
	 */
	filter = (ANIMFILTER_DATA_VISIBLE | ANIMFILTER_CURVE_VISIBLE | ANIMFILTER_NODUPLIS);
	if (unselected)
		filter |= ANIMFILTER_UNSEL;
	else
		filter |= ANIMFILTER_SEL;

	ANIM_animdata_filter(&ac, &anim_data, filter, ac.data, ac.datatype);

	for (ale = anim_data.first; ale; ale = ale->next) {
		/* hack: skip object channels for now, since flushing those will always flush everything, but they are always included */
		/* TODO: find out why this is the case, and fix that */
		if (ale->type == ANIMTYPE_OBJECT)
			continue;

		/* change the hide setting, and unselect it... */
		ANIM_channel_setting_set(&ac, ale, ACHANNEL_SETTING_VISIBLE, ACHANNEL_SETFLAG_CLEAR);
		ANIM_channel_setting_set(&ac, ale, ACHANNEL_SETTING_SELECT,  ACHANNEL_SETFLAG_CLEAR);

		/* now, also flush selection status up/down as appropriate */
		ANIM_flush_setting_anim_channels(&ac, &all_data, ale, ACHANNEL_SETTING_VISIBLE, ACHANNEL_SETFLAG_CLEAR);
	}

	/* cleanup */
	ANIM_animdata_freelist(&anim_data);
	BLI_freelistN(&all_data);

	/* unhide selected */
	if (unselected) {
		/* turn off requirement for visible */
		filter = ANIMFILTER_SEL | ANIMFILTER_NODUPLIS | ANIMFILTER_LIST_CHANNELS;

		/* flushing has been done */
		ANIM_animdata_filter(&ac, &anim_data, filter, ac.data, ac.datatype);

		for (ale = anim_data.first; ale; ale = ale->next) {
			/* hack: skip object channels for now, since flushing those will always flush everything, but they are always included */
			/* TODO: find out why this is the case, and fix that */
			if (ale->type == ANIMTYPE_OBJECT)
				continue;

			/* change the hide setting, and unselect it... */
			ANIM_channel_setting_set(&ac, ale, ACHANNEL_SETTING_VISIBLE, ACHANNEL_SETFLAG_ADD);
			ANIM_channel_setting_set(&ac, ale, ACHANNEL_SETTING_SELECT,  ACHANNEL_SETFLAG_ADD);

			/* now, also flush selection status up/down as appropriate */
			ANIM_flush_setting_anim_channels(&ac, &anim_data, ale, ACHANNEL_SETTING_VISIBLE, ACHANNEL_SETFLAG_ADD);
		}
		ANIM_animdata_freelist(&anim_data);
	}


	/* send notifier that things have changed */
	WM_event_add_notifier(C, NC_ANIMATION | ND_ANIMCHAN | NA_EDITED, NULL);

	return OPERATOR_FINISHED;
}

static void GRAPH_OT_hide(wmOperatorType *ot)
{
	/* identifiers */
	ot->name = "Hide Curves";
	ot->idname = "GRAPH_OT_hide";
<<<<<<< HEAD
	ot->description = "Hide Curves\nHide selected curves from Graph Editor view";
	
=======
	ot->description = "Hide selected curves from Graph Editor view";

>>>>>>> f10d37f2
	/* api callbacks */
	ot->exec = graphview_curves_hide_exec;
	ot->poll = ED_operator_graphedit_active;

	/* flags */
	ot->flag = OPTYPE_REGISTER | OPTYPE_UNDO;

	/* props */
	RNA_def_boolean(ot->srna, "unselected", 0, "Unselected", "Unselected\nHide unselected rather than selected curves");
}

/* ........ */

static int graphview_curves_reveal_exec(bContext *C, wmOperator *op)
{
	bAnimContext ac;
	ListBase anim_data = {NULL, NULL};
	ListBase all_data = {NULL, NULL};
	bAnimListElem *ale;
	int filter;
	const bool select = RNA_boolean_get(op->ptr, "select");

	/* get editor data */
	if (ANIM_animdata_get_context(C, &ac) == 0)
		return OPERATOR_CANCELLED;

	/* get list of all channels that selection may need to be flushed to
	 * - hierarchy must not affect what we have access to here...
	 */
	filter = (ANIMFILTER_DATA_VISIBLE | ANIMFILTER_LIST_CHANNELS | ANIMFILTER_NODUPLIS);
	ANIM_animdata_filter(&ac, &all_data, filter, ac.data, ac.datatype);

	/* filter data
	 * - just go through all visible channels, ensuring that everything is set to be curve-visible
	 */
	filter = (ANIMFILTER_DATA_VISIBLE | ANIMFILTER_LIST_VISIBLE | ANIMFILTER_NODUPLIS);
	ANIM_animdata_filter(&ac, &anim_data, filter, ac.data, ac.datatype);

	for (ale = anim_data.first; ale; ale = ale->next) {
		/* hack: skip object channels for now, since flushing those will always flush everything, but they are always included */
		/* TODO: find out why this is the case, and fix that */
		if (ale->type == ANIMTYPE_OBJECT)
			continue;

		/* select if it is not visible */
		if (ANIM_channel_setting_get(&ac, ale, ACHANNEL_SETTING_VISIBLE) == 0) {
			ANIM_channel_setting_set(
			        &ac, ale, ACHANNEL_SETTING_SELECT,
			        select ? ACHANNEL_SETFLAG_ADD : ACHANNEL_SETFLAG_CLEAR);
		}

		/* change the visibility setting */
		ANIM_channel_setting_set(&ac, ale, ACHANNEL_SETTING_VISIBLE, ACHANNEL_SETFLAG_ADD);

		/* now, also flush selection status up/down as appropriate */
		ANIM_flush_setting_anim_channels(&ac, &all_data, ale, ACHANNEL_SETTING_VISIBLE, true);
	}

	/* cleanup */
	ANIM_animdata_freelist(&anim_data);
	BLI_freelistN(&all_data);

	/* send notifier that things have changed */
	WM_event_add_notifier(C, NC_ANIMATION | ND_ANIMCHAN | NA_EDITED, NULL);

	return OPERATOR_FINISHED;
}

static void GRAPH_OT_reveal(wmOperatorType *ot)
{
	/* identifiers */
	ot->name = "Reveal Curves";
	ot->idname = "GRAPH_OT_reveal";
<<<<<<< HEAD
	ot->description = "Reveal Curves\nMake previously hidden curves visible again in Graph Editor view";
	
=======
	ot->description = "Make previously hidden curves visible again in Graph Editor view";

>>>>>>> f10d37f2
	/* api callbacks */
	ot->exec = graphview_curves_reveal_exec;
	ot->poll = ED_operator_graphedit_active;

	/* flags */
	ot->flag = OPTYPE_REGISTER | OPTYPE_UNDO;

	RNA_def_boolean(ot->srna, "select", true, "Select", "");
}

/* ************************** registration - operator types **********************************/

void graphedit_operatortypes(void)
{
	/* view */
	WM_operatortype_append(GRAPH_OT_cursor_set);

	WM_operatortype_append(GRAPH_OT_previewrange_set);
	WM_operatortype_append(GRAPH_OT_view_all);
	WM_operatortype_append(GRAPH_OT_view_selected);
	WM_operatortype_append(GRAPH_OT_properties);
	WM_operatortype_append(GRAPH_OT_view_frame);

	WM_operatortype_append(GRAPH_OT_ghost_curves_create);
	WM_operatortype_append(GRAPH_OT_ghost_curves_clear);

	WM_operatortype_append(GRAPH_OT_hide);
	WM_operatortype_append(GRAPH_OT_reveal);

	/* keyframes */
	/* selection */
	WM_operatortype_append(GRAPH_OT_clickselect);
	WM_operatortype_append(GRAPH_OT_select_all_toggle);
	WM_operatortype_append(GRAPH_OT_select_border);
	WM_operatortype_append(GRAPH_OT_select_lasso);
	WM_operatortype_append(GRAPH_OT_select_circle);
	WM_operatortype_append(GRAPH_OT_select_column);
	WM_operatortype_append(GRAPH_OT_select_linked);
	WM_operatortype_append(GRAPH_OT_select_more);
	WM_operatortype_append(GRAPH_OT_select_less);
	WM_operatortype_append(GRAPH_OT_select_leftright);

	/* editing */
	WM_operatortype_append(GRAPH_OT_snap);
	WM_operatortype_append(GRAPH_OT_mirror);
	WM_operatortype_append(GRAPH_OT_frame_jump);
	WM_operatortype_append(GRAPH_OT_handle_type);
	WM_operatortype_append(GRAPH_OT_interpolation_type);
	WM_operatortype_append(GRAPH_OT_extrapolation_type);
	WM_operatortype_append(GRAPH_OT_easing_type);
	WM_operatortype_append(GRAPH_OT_sample);
	WM_operatortype_append(GRAPH_OT_bake);
	WM_operatortype_append(GRAPH_OT_sound_bake);
	WM_operatortype_append(GRAPH_OT_smooth);
	WM_operatortype_append(GRAPH_OT_clean);
	WM_operatortype_append(GRAPH_OT_euler_filter);
	WM_operatortype_append(GRAPH_OT_delete);
	WM_operatortype_append(GRAPH_OT_duplicate);

	WM_operatortype_append(GRAPH_OT_copy);
	WM_operatortype_append(GRAPH_OT_paste);

	WM_operatortype_append(GRAPH_OT_keyframe_insert);
	WM_operatortype_append(GRAPH_OT_click_insert);

	/* F-Curve Modifiers */
	WM_operatortype_append(GRAPH_OT_fmodifier_add);
	WM_operatortype_append(GRAPH_OT_fmodifier_copy);
	WM_operatortype_append(GRAPH_OT_fmodifier_paste);

	/* Drivers */
	WM_operatortype_append(GRAPH_OT_driver_variables_copy);
	WM_operatortype_append(GRAPH_OT_driver_variables_paste);
	WM_operatortype_append(GRAPH_OT_driver_delete_invalid);
}

void ED_operatormacros_graph(void)
{
	wmOperatorType *ot;
	wmOperatorTypeMacro *otmacro;

	ot = WM_operatortype_append_macro("GRAPH_OT_duplicate_move", "Duplicate",
	                                  "Duplicate\nMake a copy of all selected keyframes and move them",
	                                  OPTYPE_UNDO | OPTYPE_REGISTER);
	WM_operatortype_macro_define(ot, "GRAPH_OT_duplicate");
	otmacro = WM_operatortype_macro_define(ot, "TRANSFORM_OT_transform");
	RNA_enum_set(otmacro->ptr, "mode", TFM_TIME_DUPLICATE);
	RNA_enum_set(otmacro->ptr, "proportional", PROP_EDIT_OFF);
}


/* ************************** registration - keymaps **********************************/

static void graphedit_keymap_keyframes(wmKeyConfig *keyconf, wmKeyMap *keymap)
{
	wmKeyMapItem *kmi;

	/* view */
	kmi = WM_keymap_add_item(keymap, "WM_OT_context_toggle", HKEY, KM_PRESS, KM_CTRL, 0);
	RNA_string_set(kmi->ptr, "data_path", "space_data.show_handles");

	/* NOTE: 'ACTIONMOUSE' not 'LEFTMOUSE', as user may have swapped mouse-buttons
	 * This keymap is supposed to override ANIM_OT_change_frame, which does the same except it doesn't do y-values
	 */
	WM_keymap_add_item(keymap, "GRAPH_OT_cursor_set", ACTIONMOUSE, KM_PRESS, 0, 0);


	/* graph_select.c - selection tools */
	/* click-select: keyframe (replace)  */
	kmi = WM_keymap_add_item(keymap, "GRAPH_OT_clickselect", SELECTMOUSE, KM_PRESS, 0, 0);
	RNA_boolean_set(kmi->ptr, "extend", false);
	RNA_boolean_set(kmi->ptr, "curves", false);
	RNA_boolean_set(kmi->ptr, "column", false);
	/* click-select: all keyframes on same frame (replace) */
	kmi = WM_keymap_add_item(keymap, "GRAPH_OT_clickselect", SELECTMOUSE, KM_PRESS, KM_ALT, 0);
	RNA_boolean_set(kmi->ptr, "extend", false);
	RNA_boolean_set(kmi->ptr, "curves", false);
	RNA_boolean_set(kmi->ptr, "column", true);
	/* click-select: keyframe (add) */
	kmi = WM_keymap_add_item(keymap, "GRAPH_OT_clickselect", SELECTMOUSE, KM_PRESS, KM_SHIFT, 0);
	RNA_boolean_set(kmi->ptr, "extend", true);
	RNA_boolean_set(kmi->ptr, "curves", false);
	RNA_boolean_set(kmi->ptr, "column", false);
	/* click-select: all keyframes on same frame (add) */
	kmi = WM_keymap_add_item(keymap, "GRAPH_OT_clickselect", SELECTMOUSE, KM_PRESS, KM_ALT | KM_SHIFT, 0);
	RNA_boolean_set(kmi->ptr, "extend", true);
	RNA_boolean_set(kmi->ptr, "curves", false);
	RNA_boolean_set(kmi->ptr, "column", true);
	/* click-select: all keyframes in same curve (replace) */
	kmi = WM_keymap_add_item(keymap, "GRAPH_OT_clickselect", SELECTMOUSE, KM_PRESS, KM_CTRL | KM_ALT, 0);
	RNA_boolean_set(kmi->ptr, "extend", false);
	RNA_boolean_set(kmi->ptr, "curves", true);
	RNA_boolean_set(kmi->ptr, "column", false);
	/* click-select: all keyframes in same curve (add) */
	kmi = WM_keymap_add_item(keymap, "GRAPH_OT_clickselect", SELECTMOUSE, KM_PRESS, KM_CTRL | KM_ALT | KM_SHIFT, 0);
	RNA_boolean_set(kmi->ptr, "extend", true);
	RNA_boolean_set(kmi->ptr, "curves", true);
	RNA_boolean_set(kmi->ptr, "column", false);

	/* click-select left/right */
	kmi = WM_keymap_add_item(keymap, "GRAPH_OT_select_leftright", SELECTMOUSE, KM_PRESS, KM_CTRL, 0);
	RNA_boolean_set(kmi->ptr, "extend", false);
	RNA_enum_set(kmi->ptr, "mode", GRAPHKEYS_LRSEL_TEST);
	kmi = WM_keymap_add_item(keymap, "GRAPH_OT_select_leftright", SELECTMOUSE, KM_PRESS, KM_CTRL | KM_SHIFT, 0);
	RNA_boolean_set(kmi->ptr, "extend", true);
	RNA_enum_set(kmi->ptr, "mode", GRAPHKEYS_LRSEL_TEST);

	kmi = WM_keymap_add_item(keymap, "GRAPH_OT_select_leftright", LEFTBRACKETKEY, KM_PRESS, 0, 0);
	RNA_boolean_set(kmi->ptr, "extend", false);
	RNA_enum_set(kmi->ptr, "mode", GRAPHKEYS_LRSEL_LEFT);
	kmi = WM_keymap_add_item(keymap, "GRAPH_OT_select_leftright", RIGHTBRACKETKEY, KM_PRESS, 0, 0);
	RNA_boolean_set(kmi->ptr, "extend", false);
	RNA_enum_set(kmi->ptr, "mode", GRAPHKEYS_LRSEL_RIGHT);

	/* deselect all */
	kmi = WM_keymap_add_item(keymap, "GRAPH_OT_select_all_toggle", AKEY, KM_PRESS, 0, 0);
	RNA_boolean_set(kmi->ptr, "invert", false);
	kmi = WM_keymap_add_item(keymap, "GRAPH_OT_select_all_toggle", IKEY, KM_PRESS, KM_CTRL, 0);
	RNA_boolean_set(kmi->ptr, "invert", true);

	/* borderselect */
	kmi = WM_keymap_add_item(keymap, "GRAPH_OT_select_border", BKEY, KM_PRESS, 0, 0);
	RNA_boolean_set(kmi->ptr, "axis_range", false);
	RNA_boolean_set(kmi->ptr, "include_handles", false);
	kmi = WM_keymap_add_item(keymap, "GRAPH_OT_select_border", BKEY, KM_PRESS, KM_ALT, 0);
	RNA_boolean_set(kmi->ptr, "axis_range", true);
	RNA_boolean_set(kmi->ptr, "include_handles", false);

	kmi = WM_keymap_add_item(keymap, "GRAPH_OT_select_border", BKEY, KM_PRESS, KM_CTRL, 0);
	RNA_boolean_set(kmi->ptr, "axis_range", false);
	RNA_boolean_set(kmi->ptr, "include_handles", true);
	kmi = WM_keymap_add_item(keymap, "GRAPH_OT_select_border", BKEY, KM_PRESS, KM_CTRL | KM_ALT, 0);
	RNA_boolean_set(kmi->ptr, "axis_range", true);
	RNA_boolean_set(kmi->ptr, "include_handles", true);

	/* region select */
	kmi = WM_keymap_add_item(keymap, "GRAPH_OT_select_lasso", EVT_TWEAK_A, KM_ANY, KM_CTRL, 0);
	RNA_boolean_set(kmi->ptr, "deselect", false);
	kmi = WM_keymap_add_item(keymap, "GRAPH_OT_select_lasso", EVT_TWEAK_A, KM_ANY, KM_CTRL | KM_SHIFT, 0);
	RNA_boolean_set(kmi->ptr, "deselect", true);

	WM_keymap_add_item(keymap, "GRAPH_OT_select_circle", CKEY, KM_PRESS, 0, 0);

	/* column select */
	RNA_enum_set(WM_keymap_add_item(keymap, "GRAPH_OT_select_column", KKEY, KM_PRESS, 0, 0)->ptr, "mode", GRAPHKEYS_COLUMNSEL_KEYS);
	RNA_enum_set(WM_keymap_add_item(keymap, "GRAPH_OT_select_column", KKEY, KM_PRESS, KM_CTRL, 0)->ptr, "mode", GRAPHKEYS_COLUMNSEL_CFRA);
	RNA_enum_set(WM_keymap_add_item(keymap, "GRAPH_OT_select_column", KKEY, KM_PRESS, KM_SHIFT, 0)->ptr, "mode", GRAPHKEYS_COLUMNSEL_MARKERS_COLUMN);
	RNA_enum_set(WM_keymap_add_item(keymap, "GRAPH_OT_select_column", KKEY, KM_PRESS, KM_ALT, 0)->ptr, "mode", GRAPHKEYS_COLUMNSEL_MARKERS_BETWEEN);

	/* select more/less */
	WM_keymap_add_item(keymap, "GRAPH_OT_select_more", PADPLUSKEY, KM_PRESS, KM_CTRL, 0);
	WM_keymap_add_item(keymap, "GRAPH_OT_select_less", PADMINUS, KM_PRESS, KM_CTRL, 0);

	/* select linked */
	WM_keymap_add_item(keymap, "GRAPH_OT_select_linked", LKEY, KM_PRESS, 0, 0);


	/* graph_edit.c */
	/* jump to selected keyframes */
	WM_keymap_add_item(keymap, "GRAPH_OT_frame_jump", GKEY, KM_PRESS, KM_CTRL, 0);

	/* menu + single-step transform */
	WM_keymap_add_item(keymap, "GRAPH_OT_snap", SKEY, KM_PRESS, KM_SHIFT, 0);
	WM_keymap_add_item(keymap, "GRAPH_OT_mirror", MKEY, KM_PRESS, KM_SHIFT, 0);

	WM_keymap_add_item(keymap, "GRAPH_OT_handle_type", VKEY, KM_PRESS, 0, 0);

	WM_keymap_add_item(keymap, "GRAPH_OT_interpolation_type", TKEY, KM_PRESS, 0, 0);
	WM_keymap_add_item(keymap, "GRAPH_OT_easing_type", EKEY, KM_PRESS, KM_CTRL, 0);

	/* destructive */
	WM_keymap_add_item(keymap, "GRAPH_OT_smooth", OKEY, KM_PRESS, KM_ALT, 0);
	WM_keymap_add_item(keymap, "GRAPH_OT_sample", OKEY, KM_PRESS, KM_SHIFT, 0);

	WM_keymap_add_item(keymap, "GRAPH_OT_bake", CKEY, KM_PRESS, KM_ALT, 0);

	WM_keymap_add_menu(keymap, "GRAPH_MT_delete", XKEY, KM_PRESS, 0, 0);
	WM_keymap_add_menu(keymap, "GRAPH_MT_delete", DELKEY, KM_PRESS, 0, 0);

	WM_keymap_add_item(keymap, "GRAPH_OT_duplicate_move", DKEY, KM_PRESS, KM_SHIFT, 0);

	/* insertkey */
	WM_keymap_add_item(keymap, "GRAPH_OT_keyframe_insert", IKEY, KM_PRESS, 0, 0);

	kmi = WM_keymap_add_item(keymap, "GRAPH_OT_click_insert", ACTIONMOUSE, KM_CLICK, KM_CTRL, 0);
	RNA_boolean_set(kmi->ptr, "extend", false);
	kmi = WM_keymap_add_item(keymap, "GRAPH_OT_click_insert", ACTIONMOUSE, KM_CLICK, KM_CTRL | KM_SHIFT, 0);
	RNA_boolean_set(kmi->ptr, "extend", true);

	/* copy/paste */
	WM_keymap_add_item(keymap, "GRAPH_OT_copy", CKEY, KM_PRESS, KM_CTRL, 0);
	WM_keymap_add_item(keymap, "GRAPH_OT_paste", VKEY, KM_PRESS, KM_CTRL, 0);
	kmi = WM_keymap_add_item(keymap, "GRAPH_OT_paste", VKEY, KM_PRESS, KM_CTRL | KM_SHIFT, 0);
	RNA_boolean_set(kmi->ptr, "flipped", true);
#ifdef __APPLE__
	WM_keymap_add_item(keymap, "GRAPH_OT_copy", CKEY, KM_PRESS, KM_OSKEY, 0);
	WM_keymap_add_item(keymap, "GRAPH_OT_paste", VKEY, KM_PRESS, KM_OSKEY, 0);
	kmi = WM_keymap_add_item(keymap, "GRAPH_OT_paste", VKEY, KM_PRESS, KM_OSKEY | KM_SHIFT, 0);
	RNA_boolean_set(kmi->ptr, "flipped", true);
#endif

	/* auto-set range */
	WM_keymap_add_item(keymap, "GRAPH_OT_previewrange_set", PKEY, KM_PRESS, KM_CTRL | KM_ALT, 0);
	WM_keymap_add_item(keymap, "GRAPH_OT_view_all", HOMEKEY, KM_PRESS, 0, 0);
#ifdef WITH_INPUT_NDOF
	WM_keymap_add_item(keymap, "GRAPH_OT_view_all", NDOF_BUTTON_FIT, KM_PRESS, 0, 0);
#endif
	WM_keymap_add_item(keymap, "GRAPH_OT_view_selected", PADPERIOD, KM_PRESS, 0, 0);
	WM_keymap_add_item(keymap, "GRAPH_OT_view_frame", PAD0, KM_PRESS, 0, 0);

	/* F-Modifiers */
	kmi = WM_keymap_add_item(keymap, "GRAPH_OT_fmodifier_add", MKEY, KM_PRESS, KM_CTRL | KM_SHIFT, 0);
	RNA_boolean_set(kmi->ptr, "only_active", false);

	/* animation module */
	/* channels list
	 * NOTE: these operators were originally for the channels list, but are added here too for convenience...
	 */
	WM_keymap_add_item(keymap, "ANIM_OT_channels_editable_toggle", TABKEY, KM_PRESS, 0, 0);

	/* transform system */
	transform_keymap_for_space(keyconf, keymap, SPACE_IPO);

	kmi = WM_keymap_add_item(keymap, "WM_OT_context_toggle", OKEY, KM_PRESS, 0, 0);
	RNA_string_set(kmi->ptr, "data_path", "tool_settings.use_proportional_fcurve");

	/* pivot point settings */
	kmi = WM_keymap_add_item(keymap, "WM_OT_context_set_enum", COMMAKEY, KM_PRESS, 0, 0);
	RNA_string_set(kmi->ptr, "data_path", "space_data.pivot_point");
	RNA_string_set(kmi->ptr, "value", "BOUNDING_BOX_CENTER");

	kmi = WM_keymap_add_item(keymap, "WM_OT_context_set_enum", PERIODKEY, KM_PRESS, 0, 0);
	RNA_string_set(kmi->ptr, "data_path", "space_data.pivot_point");
	RNA_string_set(kmi->ptr, "value", "CURSOR");

	kmi = WM_keymap_add_item(keymap, "WM_OT_context_set_enum", PERIODKEY, KM_PRESS, KM_CTRL, 0);
	RNA_string_set(kmi->ptr, "data_path", "space_data.pivot_point");
	RNA_string_set(kmi->ptr, "value", "INDIVIDUAL_ORIGINS");

	/* special markers hotkeys for anim editors: see note in definition of this function */
	ED_marker_keymap_animedit_conflictfree(keymap);
}

/* --------------- */

void graphedit_keymap(wmKeyConfig *keyconf)
{
	wmKeyMap *keymap;
	wmKeyMapItem *kmi;

	/* keymap for all regions */
	keymap = WM_keymap_find(keyconf, "Graph Editor Generic", SPACE_IPO, 0);
	WM_keymap_add_item(keymap, "GRAPH_OT_properties", NKEY, KM_PRESS, 0, 0);

	/* extrapolation works on channels, not keys */
	WM_keymap_add_item(keymap, "GRAPH_OT_extrapolation_type", EKEY, KM_PRESS, KM_SHIFT, 0);

	/* find (i.e. a shortcut for setting the name filter) */
	WM_keymap_add_item(keymap, "ANIM_OT_channels_find", FKEY, KM_PRESS, KM_CTRL, 0);

	/* hide/reveal selected curves */
	kmi = WM_keymap_add_item(keymap, "GRAPH_OT_hide", HKEY, KM_PRESS, 0, 0);
	RNA_boolean_set(kmi->ptr, "unselected", false);

	kmi = WM_keymap_add_item(keymap, "GRAPH_OT_hide", HKEY, KM_PRESS, KM_SHIFT, 0);
	RNA_boolean_set(kmi->ptr, "unselected", true);

	WM_keymap_add_item(keymap, "GRAPH_OT_reveal", HKEY, KM_PRESS, KM_ALT, 0);


	/* channels */
	/* Channels are not directly handled by the Graph Editor module, but are inherited from the Animation module.
	 * All the relevant operations, keymaps, drawing, etc. can therefore all be found in that module instead, as these
	 * are all used for the Graph Editor too.
	 */

	/* keyframes */
	keymap = WM_keymap_find(keyconf, "Graph Editor", SPACE_IPO, 0);
	graphedit_keymap_keyframes(keyconf, keymap);
}
<|MERGE_RESOLUTION|>--- conflicted
+++ resolved
@@ -215,13 +215,8 @@
 	/* identifiers */
 	ot->name = "Set Cursor";
 	ot->idname = "GRAPH_OT_cursor_set";
-<<<<<<< HEAD
 	ot->description = "Set Cursor\nInteractively set the current frame number and value cursor";
-	
-=======
-	ot->description = "Interactively set the current frame and value cursor";
-
->>>>>>> f10d37f2
+
 	/* api callbacks */
 	ot->exec = graphview_cursor_exec;
 	ot->invoke = graphview_cursor_invoke;
@@ -323,13 +318,8 @@
 	/* identifiers */
 	ot->name = "Hide Curves";
 	ot->idname = "GRAPH_OT_hide";
-<<<<<<< HEAD
 	ot->description = "Hide Curves\nHide selected curves from Graph Editor view";
-	
-=======
-	ot->description = "Hide selected curves from Graph Editor view";
-
->>>>>>> f10d37f2
+
 	/* api callbacks */
 	ot->exec = graphview_curves_hide_exec;
 	ot->poll = ED_operator_graphedit_active;
@@ -403,13 +393,8 @@
 	/* identifiers */
 	ot->name = "Reveal Curves";
 	ot->idname = "GRAPH_OT_reveal";
-<<<<<<< HEAD
 	ot->description = "Reveal Curves\nMake previously hidden curves visible again in Graph Editor view";
-	
-=======
-	ot->description = "Make previously hidden curves visible again in Graph Editor view";
-
->>>>>>> f10d37f2
+
 	/* api callbacks */
 	ot->exec = graphview_curves_reveal_exec;
 	ot->poll = ED_operator_graphedit_active;
