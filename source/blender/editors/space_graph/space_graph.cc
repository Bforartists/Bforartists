/* SPDX-FileCopyrightText: 2008 Blender Authors
 *
 * SPDX-License-Identifier: GPL-2.0-or-later */

/** \file
 * \ingroup spgraph
 */

#include <cstdio>
#include <cstring>

#include "DNA_anim_types.h"
#include "DNA_collection_types.h"
#include "DNA_scene_types.h"
#include "DNA_space_types.h"

#include "MEM_guardedalloc.h"

#include "BLI_listbase.h"
#include "BLI_math_color.h"
#include "BLI_math_vector.h"
#include "BLI_string.h"
#include "BLI_utildefines.h"

#include "BKE_context.hh"
#include "BKE_fcurve.hh"
#include "BKE_lib_query.hh"
#include "BKE_lib_remap.hh"
#include "BKE_screen.hh"

#include "ED_anim_api.hh"
#include "ED_markers.hh"
#include "ED_screen.hh"
#include "ED_space_api.hh"
#include "ED_time_scrub_ui.hh"

#include "GPU_immediate.hh"
#include "GPU_state.hh"

#include "WM_api.hh"
#include "WM_message.hh"
#include "WM_types.hh"

#include "RNA_access.hh"
#include "RNA_define.hh"
#include "RNA_enum_types.hh"

#include "UI_interface.hh"
#include "UI_resources.hh"
#include "UI_view2d.hh"

#include "BLO_read_write.hh"

#include "graph_intern.hh" /* own include */

/* ******************** default callbacks for ipo space ***************** */

static SpaceLink *graph_create(const ScrArea * /*area*/, const Scene *scene)
{
  ARegion *region;
  SpaceGraph *sipo;

  /* Graph Editor - general stuff */
  sipo = MEM_callocN<SpaceGraph>("init graphedit");
  sipo->spacetype = SPACE_GRAPH;

  /* allocate DopeSheet data for Graph Editor */
  sipo->ads = MEM_callocN<bDopeSheet>("GraphEdit DopeSheet");
  sipo->ads->source = (ID *)scene;

  /* settings for making it easier by default to just see what you're interested in tweaking */
  sipo->ads->filterflag |= ADS_FILTER_ONLYSEL;
  sipo->flag |= SIPO_SHOW_MARKERS;

  /* header */
  region = BKE_area_region_new();

  BLI_addtail(&sipo->regionbase, region);
  region->regiontype = RGN_TYPE_HEADER;
  region->alignment = (U.uiflag & USER_HEADER_BOTTOM) ? RGN_ALIGN_BOTTOM : RGN_ALIGN_TOP;

  /* channels */
  region = BKE_area_region_new();

  BLI_addtail(&sipo->regionbase, region);
  region->regiontype = RGN_TYPE_CHANNELS;
  region->alignment = RGN_ALIGN_LEFT;

  region->v2d.scroll = (V2D_SCROLL_RIGHT | V2D_SCROLL_BOTTOM);

  /* ui buttons */
  region = BKE_area_region_new();

  BLI_addtail(&sipo->regionbase, region);
  region->regiontype = RGN_TYPE_UI;
  region->alignment = RGN_ALIGN_RIGHT;

  /* main region */
  region = BKE_area_region_new();

  BLI_addtail(&sipo->regionbase, region);
  region->regiontype = RGN_TYPE_WINDOW;

  region->v2d.tot.xmin = 0.0f;
  region->v2d.tot.ymin = float(scene->r.sfra) - 10.0f;
  region->v2d.tot.xmax = float(scene->r.efra);
  region->v2d.tot.ymax = 10.0f;

  region->v2d.cur = region->v2d.tot;

  region->v2d.min[0] = FLT_MIN;
  region->v2d.min[1] = FLT_MIN;

  region->v2d.max[0] = MAXFRAMEF;
  region->v2d.max[1] = FLT_MAX;

  region->v2d.scroll = (V2D_SCROLL_BOTTOM | V2D_SCROLL_HORIZONTAL_HANDLES);
  region->v2d.scroll |= (V2D_SCROLL_RIGHT | V2D_SCROLL_VERTICAL_HANDLES);

  region->v2d.keeptot = 0;

  return (SpaceLink *)sipo;
}

/* Doesn't free the space-link itself. */
static void graph_free(SpaceLink *sl)
{
  SpaceGraph *si = (SpaceGraph *)sl;

  if (si->ads) {
    BLI_freelistN(&si->ads->chanbase);
    MEM_freeN(si->ads);
  }

  if (si->runtime.ghost_curves.first) {
    BKE_fcurves_free(&si->runtime.ghost_curves);
  }
}

/* spacetype; init callback */
static void graph_init(wmWindowManager *wm, ScrArea *area)
{
  SpaceGraph *sipo = (SpaceGraph *)area->spacedata.first;

  /* Init dope-sheet if non-existent (i.e. for old files). */
  if (sipo->ads == nullptr) {
    wmWindow *win = WM_window_find_by_area(wm, area);
    sipo->ads = MEM_callocN<bDopeSheet>("GraphEdit DopeSheet");
    sipo->ads->source = win ? (ID *)WM_window_get_active_scene(win) : nullptr;
  }

  /* force immediate init of any invalid F-Curve colors */
  /* XXX: but, don't do SIPO_TEMP_NEEDCHANSYNC (i.e. channel select state sync)
   * as this is run on each region resize; setting this here will cause selection
   * state to be lost on area/region resizing. #35744.
   */
  ED_area_tag_refresh(area);
}

static SpaceLink *graph_duplicate(SpaceLink *sl)
{
  SpaceGraph *sipon = static_cast<SpaceGraph *>(MEM_dupallocN(sl));

  sipon->runtime = SpaceGraph_Runtime{};

  /* clear or remove stuff from old */
  BLI_duplicatelist(&sipon->runtime.ghost_curves, &((SpaceGraph *)sl)->runtime.ghost_curves);
  sipon->ads = static_cast<bDopeSheet *>(MEM_dupallocN(sipon->ads));

  return (SpaceLink *)sipon;
}

/* add handlers, stuff you only do once or on area/region changes */
static void graph_main_region_init(wmWindowManager *wm, ARegion *region)
{
  wmKeyMap *keymap;

  UI_view2d_region_reinit(&region->v2d, V2D_COMMONVIEW_CUSTOM, region->winx, region->winy);

  /* own keymap */
  keymap = WM_keymap_ensure(wm->defaultconf, "Graph Editor", SPACE_GRAPH, RGN_TYPE_WINDOW);
  WM_event_add_keymap_handler_poll(
      &region->runtime->handlers, keymap, WM_event_handler_region_v2d_mask_no_marker_poll);
  keymap = WM_keymap_ensure(wm->defaultconf, "Graph Editor Generic", SPACE_GRAPH, RGN_TYPE_WINDOW);
  WM_event_add_keymap_handler(&region->runtime->handlers, keymap);
}

/* Draw a darker area above 1 and below -1. */
static void draw_normalization_borders(Scene *scene, View2D *v2d)
{
  GPU_blend(GPU_BLEND_ALPHA);

  GPUVertFormat *format = immVertexFormat();
  const uint pos = GPU_vertformat_attr_add(
      format, "pos", blender::gpu::VertAttrType::SFLOAT_32_32);

  immBindBuiltinProgram(GPU_SHADER_3D_UNIFORM_COLOR);
  immUniformThemeColorShadeAlpha(TH_BACK, -25, -180);

  if (v2d->cur.ymax >= 1) {
    immRectf(pos, scene->r.sfra, 1, scene->r.efra, v2d->cur.ymax);
  }
  if (v2d->cur.ymin <= -1) {
    immRectf(pos, scene->r.sfra, v2d->cur.ymin, scene->r.efra, -1);
  }

  GPU_blend(GPU_BLEND_NONE);
  immUnbindProgram();
}

static void graph_main_region_draw(const bContext *C, ARegion *region)
{
  /* draw entirely, view changes should be handled here */
  SpaceGraph *sipo = CTX_wm_space_graph(C);
  Scene *scene = CTX_data_scene(C);
  bAnimContext ac;
  View2D *v2d = &region->v2d;

  const int min_height = UI_ANIM_MINY;

  /* clear and setup matrix */
  UI_ThemeClearColor(region->winy > min_height ? TH_BACK : TH_TIME_SCRUB_BACKGROUND);

  UI_view2d_view_ortho(v2d);

  /* grid */
  bool display_seconds = (sipo->mode == SIPO_MODE_ANIMATION) && (sipo->flag & SIPO_DRAWTIME);
  if (region->winy > min_height) {
    UI_view2d_draw_lines_x__frames_or_seconds(v2d, scene, display_seconds);
    UI_view2d_draw_lines_y__values(v2d);
  }

  ED_region_draw_cb_draw(C, region, REGION_DRAW_PRE_VIEW);

  /* start and end frame (in F-Curve mode only) */
  if (sipo->mode != SIPO_MODE_DRIVERS && region->winy > min_height) {
    ANIM_draw_framerange(scene, v2d);
  }

  if (sipo->mode == SIPO_MODE_ANIMATION && (sipo->flag & SIPO_NORMALIZE)) {
    draw_normalization_borders(scene, v2d);
  }

  /* draw data */
  if (ANIM_animdata_get_context(C, &ac)) {
    /* draw ghost curves */
    graph_draw_ghost_curves(&ac, sipo, region);

    /* draw curves twice - unselected, then selected, so that the are fewer occlusion problems */
    graph_draw_curves(&ac, sipo, region, 0);
    graph_draw_curves(&ac, sipo, region, 1);

    /* XXX(ton): the slow way to set tot rect... but for nice sliders needed. */
    /* Excluding handles from the calculation to save performance. This cuts the time it takes for
     * this function to run in half which is a major performance bottleneck on heavy scenes.  */
    get_graph_keyframe_extents(
        &ac, &v2d->tot.xmin, &v2d->tot.xmax, &v2d->tot.ymin, &v2d->tot.ymax, false, false);
    /* extra offset so that these items are visible */
    v2d->tot.xmin -= 10.0f;
    v2d->tot.xmax += 10.0f;
  }

  if ((sipo->flag & SIPO_NODRAWCURSOR) == 0) {
    uint pos = GPU_vertformat_attr_add(
        immVertexFormat(), "pos", blender::gpu::VertAttrType::SFLOAT_32_32);

    immBindBuiltinProgram(GPU_SHADER_3D_UNIFORM_COLOR);

    /* horizontal component of value-cursor (value line before the current frame line) */
    float y = sipo->cursorVal;

    /* Draw a line to indicate the cursor value. */
    immUniformThemeColorShadeAlpha(TH_CFRAME, -10, -50);
    GPU_blend(GPU_BLEND_ALPHA);
    GPU_line_width(2.0);

    immBegin(GPU_PRIM_LINES, 2);
    immVertex2f(pos, v2d->cur.xmin, y);
    immVertex2f(pos, v2d->cur.xmax, y);
    immEnd();

    GPU_blend(GPU_BLEND_NONE);

    /* Vertical component of the cursor. */
    if (sipo->mode == SIPO_MODE_DRIVERS) {
      /* cursor x-value */
      float x = sipo->cursorTime;

      /* to help differentiate this from the current frame,
       * draw slightly darker like the horizontal one */
      immUniformThemeColorShadeAlpha(TH_CFRAME, -40, -50);
      GPU_blend(GPU_BLEND_ALPHA);
      GPU_line_width(2.0);

      immBegin(GPU_PRIM_LINES, 2);
      immVertex2f(pos, x, v2d->cur.ymin);
      immVertex2f(pos, x, v2d->cur.ymax);
      immEnd();

      GPU_blend(GPU_BLEND_NONE);
    }

    immUnbindProgram();
  }

  /* markers */
  if (sipo->mode != SIPO_MODE_DRIVERS) {
    UI_view2d_view_orthoSpecial(region, v2d, true);
    int marker_draw_flag = DRAW_MARKERS_MARGIN;
    if (sipo->flag & SIPO_SHOW_MARKERS) {
      ED_markers_draw(C, marker_draw_flag);
    }
  }

  /* preview range */
<<<<<<< HEAD
  /*if (sipo->mode != SIPO_MODE_DRIVERS) {*/ /*bfa - we display the preview range in driver
                                                editor*/
  UI_view2d_view_ortho(v2d);
  ANIM_draw_previewrange(scene, v2d, 0);
  /*}*/ /*bfa - we display the preview range in driver editor*/
=======
  if (sipo->mode != SIPO_MODE_DRIVERS) {
    UI_view2d_view_ortho(v2d);
    ANIM_draw_previewrange(scene, v2d, 0);
  }
>>>>>>> 9a41dc73

  /* callback */
  UI_view2d_view_ortho(v2d);
  ED_region_draw_cb_draw(C, region, REGION_DRAW_POST_VIEW);

  /* reset view matrix */
  UI_view2d_view_restore(C);

  /* time-scrubbing */
  ED_time_scrub_draw(region, scene, display_seconds, false);
}

static void graph_main_region_draw_overlay(const bContext *C, ARegion *region)
{
  /* draw entirely, view changes should be handled here */
  const SpaceGraph *sipo = CTX_wm_space_graph(C);
  const bool minimized = (region->winy < UI_ANIM_MINY);

  const Scene *scene = CTX_data_scene(C);
  View2D *v2d = &region->v2d;

  /* Driver Editor's X axis is not time. */
  if (sipo->mode != SIPO_MODE_DRIVERS) {
    /* scrubbing region */
    ED_time_scrub_draw_current_frame(region, scene, sipo->flag & SIPO_DRAWTIME, !minimized);
  }

  if (!minimized) {
    /* scrollers */
    const rcti scroller_mask = ED_time_scrub_clamp_scroller_mask(v2d->mask);
    /* FIXME: args for scrollers depend on the type of data being shown. */
    region->v2d.scroll |= V2D_SCROLL_BOTTOM;
    UI_view2d_scrollers_draw(v2d, &scroller_mask);

    /* scale numbers */
    {
      rcti rect;
      BLI_rcti_init(
          &rect, 0, 15 * UI_SCALE_FAC, 15 * UI_SCALE_FAC, region->winy - UI_TIME_SCRUB_MARGIN_Y);
      UI_view2d_draw_scale_y__values(region, v2d, &rect, TH_SCROLL_TEXT);
    }
  }
  else {
    region->v2d.scroll &= ~V2D_SCROLL_BOTTOM;
  }
}

static void graph_channel_region_init(wmWindowManager *wm, ARegion *region)
{
  wmKeyMap *keymap;

  /* make sure we keep the hide flags */
  region->v2d.scroll |= V2D_SCROLL_RIGHT;

  /* prevent any noise of past */
  region->v2d.scroll &= ~(V2D_SCROLL_LEFT | V2D_SCROLL_TOP | V2D_SCROLL_BOTTOM);

  region->v2d.scroll |= V2D_SCROLL_HORIZONTAL_HIDE;
  region->v2d.scroll |= V2D_SCROLL_VERTICAL_HIDE;

  UI_view2d_region_reinit(&region->v2d, V2D_COMMONVIEW_LIST, region->winx, region->winy);

  /* own keymap */
  keymap = WM_keymap_ensure(wm->defaultconf, "Animation Channels", SPACE_EMPTY, RGN_TYPE_WINDOW);
  WM_event_add_keymap_handler_v2d_mask(&region->runtime->handlers, keymap);
  keymap = WM_keymap_ensure(wm->defaultconf, "Graph Editor Generic", SPACE_GRAPH, RGN_TYPE_WINDOW);
  WM_event_add_keymap_handler(&region->runtime->handlers, keymap);
}

static void set_v2d_height(View2D *v2d, const size_t item_count)
{
  const int height = ANIM_UI_get_channels_total_height(v2d, item_count);
  v2d->tot.ymin = -height;
  UI_view2d_curRect_clamp_y(v2d);
}

static void graph_channel_region_draw(const bContext *C, ARegion *region)
{
  bAnimContext ac;
  if (!ANIM_animdata_get_context(C, &ac)) {
    return;
  }
  View2D *v2d = &region->v2d;

  /* clear and setup matrix */
  UI_ThemeClearColor(TH_BACK);

  ListBase anim_data = {nullptr, nullptr};
  const eAnimFilter_Flags filter = (ANIMFILTER_DATA_VISIBLE | ANIMFILTER_LIST_VISIBLE |
                                    ANIMFILTER_LIST_CHANNELS | ANIMFILTER_FCURVESONLY);
  const size_t item_count = ANIM_animdata_filter(
      &ac, &anim_data, filter, ac.data, eAnimCont_Types(ac.datatype));
  set_v2d_height(v2d, item_count);
  UI_view2d_view_ortho(v2d);

  /* draw channels */
  graph_draw_channel_names((bContext *)C, &ac, region, anim_data);

  /* channel filter next to scrubbing area */
  ED_time_scrub_channel_search_draw(C, region, ac.ads);

  /* reset view matrix */
  UI_view2d_view_restore(C);

  /* scrollers */
  UI_view2d_scrollers_draw(v2d, nullptr);

  ANIM_animdata_freelist(&anim_data);
}

/* add handlers, stuff you only do once or on area/region changes */
static void graph_header_region_init(wmWindowManager * /*wm*/, ARegion *region)
{
  ED_region_header_init(region);
}

static void graph_header_region_draw(const bContext *C, ARegion *region)
{
  ED_region_header(C, region);
}

/* add handlers, stuff you only do once or on area/region changes */
static void graph_buttons_region_init(wmWindowManager *wm, ARegion *region)
{
  wmKeyMap *keymap;

  ED_region_panels_init(wm, region);

  keymap = WM_keymap_ensure(wm->defaultconf, "Graph Editor Generic", SPACE_GRAPH, RGN_TYPE_WINDOW);
  WM_event_add_keymap_handler_v2d_mask(&region->runtime->handlers, keymap);
}

static void graph_buttons_region_draw(const bContext *C, ARegion *region)
{
  ED_region_panels(C, region);
}

static void graph_region_listener(const wmRegionListenerParams *params)
{
  ARegion *region = params->region;
  const wmNotifier *wmn = params->notifier;

  /* context changes */
  switch (wmn->category) {
    case NC_ANIMATION:
      ED_region_tag_redraw(region);
      break;
    case NC_SCENE:
      switch (wmn->data) {
        case ND_RENDER_OPTIONS:
        case ND_OB_ACTIVE:
        case ND_FRAME:
        case ND_FRAME_RANGE:
        case ND_MARKERS:
          ED_region_tag_redraw(region);
          break;
        case ND_SEQUENCER:
          if (wmn->action == NA_SELECTED) {
            ED_region_tag_redraw(region);
          }
          break;
      }
      break;
    case NC_OBJECT:
      switch (wmn->data) {
        case ND_BONE_ACTIVE:
        case ND_BONE_SELECT:
        case ND_KEYS:
          ED_region_tag_redraw(region);
          break;
        case ND_MODIFIER:
          if (wmn->action == NA_RENAME) {
            ED_region_tag_redraw(region);
          }
          break;
      }
      break;
    case NC_NODE:
      switch (wmn->action) {
        case NA_EDITED:
        case NA_SELECTED:
          ED_region_tag_redraw(region);
          break;
      }
      break;
    case NC_ID:
      if (wmn->action == NA_RENAME) {
        ED_region_tag_redraw(region);
      }
      break;
    case NC_SCREEN:
      if (ELEM(wmn->data, ND_LAYER)) {
        ED_region_tag_redraw(region);
      }
      break;
    default:
      if (wmn->data == ND_KEYS) {
        ED_region_tag_redraw(region);
      }
      break;
  }
}

static void graph_region_message_subscribe(const wmRegionMessageSubscribeParams *params)
{
  wmMsgBus *mbus = params->message_bus;
  Scene *scene = params->scene;
  ARegion *region = params->region;

  wmMsgSubscribeValue msg_sub_value_region_tag_redraw{};
  msg_sub_value_region_tag_redraw.owner = region;
  msg_sub_value_region_tag_redraw.user_data = region;
  msg_sub_value_region_tag_redraw.notify = ED_region_do_msg_notify_tag_redraw;

  /* Timeline depends on scene properties. */
  {
    bool use_preview = (scene->r.flag & SCER_PRV_RANGE);
    const PropertyRNA *props[] = {
        use_preview ? &rna_Scene_frame_preview_start : &rna_Scene_frame_start,
        use_preview ? &rna_Scene_frame_preview_end : &rna_Scene_frame_end,
        &rna_Scene_use_preview_range,
        &rna_Scene_frame_current,
    };

    PointerRNA idptr = RNA_id_pointer_create(&scene->id);

    for (int i = 0; i < ARRAY_SIZE(props); i++) {
      WM_msg_subscribe_rna(mbus, &idptr, props[i], &msg_sub_value_region_tag_redraw, __func__);
    }
  }

  /* All dope-sheet filter settings, etc. affect the drawing of this editor,
   * also same applies for all animation-related data-types that may appear here,
   * so just whitelist the entire structs for updates
   */
  {
    wmMsgParams_RNA msg_key_params = {{}};
    StructRNA *type_array[] = {
        &RNA_DopeSheet, /* dope-sheet filters */

        &RNA_ActionGroup, /* channel groups */
        &RNA_FCurve,      /* F-Curve */
        &RNA_Keyframe,
        &RNA_FCurveSample,

        &RNA_FModifier, /* F-Modifiers (XXX: Why can't we just do all subclasses too?) */
        &RNA_FModifierCycles,
        &RNA_FModifierEnvelope,
        &RNA_FModifierEnvelopeControlPoint,
        &RNA_FModifierFunctionGenerator,
        &RNA_FModifierGenerator,
        &RNA_FModifierLimits,
        &RNA_FModifierNoise,
        &RNA_FModifierStepped,
    };

    for (int i = 0; i < ARRAY_SIZE(type_array); i++) {
      msg_key_params.ptr.type = type_array[i];
      WM_msg_subscribe_rna_params(
          mbus, &msg_key_params, &msg_sub_value_region_tag_redraw, __func__);
    }
  }
}

/* editor level listener */
static void graph_listener(const wmSpaceTypeListenerParams *params)
{
  ScrArea *area = params->area;
  const wmNotifier *wmn = params->notifier;
  SpaceGraph *sipo = (SpaceGraph *)area->spacedata.first;

  /* context changes */
  switch (wmn->category) {
    case NC_ANIMATION:
      /* For selection changes of animation data, we can just redraw...
       * otherwise auto-color might need to be done again. */
      if (ELEM(wmn->data, ND_KEYFRAME, ND_ANIMCHAN) && (wmn->action == NA_SELECTED)) {
        ED_area_tag_redraw(area);
      }
      else {
        ED_area_tag_refresh(area);
      }
      break;
    case NC_SCENE:
      switch (wmn->data) {
        case ND_OB_ACTIVE: /* Selection changed, so force refresh to flush
                            * (needs flag set to do syncing). */
        case ND_OB_SELECT:
          sipo->runtime.flag |= SIPO_RUNTIME_FLAG_NEED_CHAN_SYNC;
          ED_area_tag_refresh(area);
          break;

        default: /* just redrawing the view will do */
          ED_area_tag_redraw(area);
          break;
      }
      break;
    case NC_OBJECT:
      switch (wmn->data) {
        case ND_BONE_SELECT: /* Selection changed, so force refresh to flush
                              * (needs flag set to do syncing). */
        case ND_BONE_ACTIVE:
          sipo->runtime.flag |= SIPO_RUNTIME_FLAG_NEED_CHAN_SYNC;
          ED_area_tag_refresh(area);
          break;
        case ND_TRANSFORM:
          break; /* Do nothing. */

        default: /* just redrawing the view will do */
          ED_area_tag_redraw(area);
          break;
      }
      break;
    case NC_NODE:
      if (wmn->action == NA_SELECTED) {
        /* selection changed, so force refresh to flush (needs flag set to do syncing) */
        sipo->runtime.flag |= SIPO_RUNTIME_FLAG_NEED_CHAN_SYNC;
        ED_area_tag_refresh(area);
      }
      break;
    case NC_SPACE:
      if (wmn->data == ND_SPACE_GRAPH) {
        ED_area_tag_redraw(area);
      }
      break;
    case NC_WINDOW:
      if (sipo->runtime.flag &
          (SIPO_RUNTIME_FLAG_NEED_CHAN_SYNC | SIPO_RUNTIME_FLAG_NEED_CHAN_SYNC_COLOR))
      {
        /* force redraw/refresh after undo/redo - prevents "black curve" problem */
        ED_area_tag_refresh(area);
      }
      break;

#if 0 /* XXX: restore the case below if not enough updates occur... */
    default: {
      if (wmn->data == ND_KEYS) {
        ED_area_tag_redraw(area);
      }
    }
#endif
  }
}

/* Update F-Curve colors */
static void graph_refresh_fcurve_colors(const bContext *C)
{
  bAnimContext ac;

  ListBase anim_data = {nullptr, nullptr};
  bAnimListElem *ale;
  size_t items;
  int filter;
  int i;

  if (ANIM_animdata_get_context(C, &ac) == false) {
    return;
  }

  UI_SetTheme(SPACE_GRAPH, RGN_TYPE_WINDOW);

  /* build list of F-Curves which will be visible as channels in channel-region
   * - we don't include ANIMFILTER_CURVEVISIBLE filter, as that will result in a
   *   mismatch between channel-colors and the drawn curves
   */
  filter = (ANIMFILTER_DATA_VISIBLE | ANIMFILTER_NODUPLIS | ANIMFILTER_FCURVESONLY);
  items = ANIM_animdata_filter(
      &ac, &anim_data, eAnimFilter_Flags(filter), ac.data, eAnimCont_Types(ac.datatype));

  /* loop over F-Curves, assigning colors */
  for (ale = static_cast<bAnimListElem *>(anim_data.first), i = 0; ale; ale = ale->next, i++) {
    BLI_assert_msg(ELEM(ale->type, ANIMTYPE_FCURVE, ANIMTYPE_NLACURVE),
                   "Expecting only FCurves when using the ANIMFILTER_FCURVESONLY filter");
    FCurve *fcu = (FCurve *)ale->data;

    /* set color of curve here */
    switch (fcu->color_mode) {
      case FCURVE_COLOR_CUSTOM: {
        /* User has defined a custom color for this curve already
         * (we assume it's not going to cause clashes with text colors),
         * which should be left alone... Nothing needs to be done here.
         */
        break;
      }
      case FCURVE_COLOR_AUTO_RGB: {
        /* F-Curve's array index is automatically mapped to RGB values.
         * This works best of 3-value vectors.
         * TODO: find a way to module the hue so that not all curves have same color...
         */
        float *col = fcu->color;

        switch (fcu->array_index) {
          case 0:
            UI_GetThemeColor3fv(TH_AXIS_X, col);
            break;
          case 1:
            UI_GetThemeColor3fv(TH_AXIS_Y, col);
            break;
          case 2:
            UI_GetThemeColor3fv(TH_AXIS_Z, col);
            break;
          default:
            /* 'unknown' color - bluish so as to not conflict with handles */
            col[0] = 0.3f;
            col[1] = 0.8f;
            col[2] = 1.0f;
            break;
        }
        break;
      }
      case FCURVE_COLOR_AUTO_YRGB: {
        /* Like FCURVE_COLOR_AUTO_RGB, except this is for quaternions... */
        float *col = fcu->color;

        switch (fcu->array_index) {
          case 1:
            UI_GetThemeColor3fv(TH_AXIS_X, col);
            break;
          case 2:
            UI_GetThemeColor3fv(TH_AXIS_Y, col);
            break;
          case 3:
            UI_GetThemeColor3fv(TH_AXIS_Z, col);
            break;

          case 0: {
            /* Special Case: "W" channel should be yellowish, so blend X and Y channel colors... */
            float c1[3], c2[3];
            float h1[3], h2[3];
            float hresult[3];

            /* - get colors (rgb) */
            UI_GetThemeColor3fv(TH_AXIS_X, c1);
            UI_GetThemeColor3fv(TH_AXIS_Y, c2);

            /* - perform blending in HSV space (to keep brightness similar) */
            rgb_to_hsv_v(c1, h1);
            rgb_to_hsv_v(c2, h2);

            interp_v3_v3v3(hresult, h1, h2, 0.5f);

            /* - convert back to RGB for display */
            hsv_to_rgb_v(hresult, col);
            break;
          }

          default:
            /* 'unknown' color - bluish so as to not conflict with handles */
            col[0] = 0.3f;
            col[1] = 0.8f;
            col[2] = 1.0f;
            break;
        }
        break;
      }
      case FCURVE_COLOR_AUTO_RAINBOW:
      default: {
        /* determine color 'automatically' using 'magic function' which uses the given args
         * of current item index + total items to determine some RGB color
         */
        getcolor_fcurve_rainbow(i, items, fcu->color);
        break;
      }
    }
  }

  /* free temp list */
  ANIM_animdata_freelist(&anim_data);
}

static void graph_refresh(const bContext *C, ScrArea *area)
{
  SpaceGraph *sipo = (SpaceGraph *)area->spacedata.first;

  /* updates to data needed depends on Graph Editor mode... */
  switch (sipo->mode) {
    case SIPO_MODE_ANIMATION: /* all animation */
    {
      break;
    }

    case SIPO_MODE_DRIVERS: /* Drivers only. */
    {
      break;
    }
  }

  /* region updates? */
  /* XXX re-sizing y-extents of tot should go here? */

  /* Update the state of the animchannels in response to changes from the data they represent
   * NOTE: the temp flag is used to indicate when this needs to be done,
   * and will be cleared once handled. */
  if (sipo->runtime.flag & SIPO_RUNTIME_FLAG_NEED_CHAN_SYNC) {
    ANIM_sync_animchannels_to_data(C);
    sipo->runtime.flag &= ~SIPO_RUNTIME_FLAG_NEED_CHAN_SYNC;
    ED_area_tag_redraw(area);
  }

  /* We could check 'SIPO_RUNTIME_FLAG_NEED_CHAN_SYNC_COLOR', but color is recalculated anyway. */
  if (sipo->runtime.flag & SIPO_RUNTIME_FLAG_NEED_CHAN_SYNC_COLOR) {
    sipo->runtime.flag &= ~SIPO_RUNTIME_FLAG_NEED_CHAN_SYNC_COLOR;
#if 0 /* Done below. */
    graph_refresh_fcurve_colors(C);
#endif
    ED_area_tag_redraw(area);
  }

  sipo->runtime.flag &= ~(SIPO_RUNTIME_FLAG_TWEAK_HANDLES_LEFT |
                          SIPO_RUNTIME_FLAG_TWEAK_HANDLES_RIGHT);

  /* init/adjust F-Curve colors */
  graph_refresh_fcurve_colors(C);
}

static void graph_id_remap(ScrArea * /*area*/,
                           SpaceLink *slink,
                           const blender::bke::id::IDRemapper &mappings)
{
  SpaceGraph *sgraph = (SpaceGraph *)slink;
  if (!sgraph->ads) {
    return;
  }

  mappings.apply(reinterpret_cast<ID **>(&sgraph->ads->filter_grp), ID_REMAP_APPLY_DEFAULT);
  mappings.apply((&sgraph->ads->source), ID_REMAP_APPLY_DEFAULT);
}

static void graph_foreach_id(SpaceLink *space_link, LibraryForeachIDData *data)
{
  SpaceGraph *sgraph = reinterpret_cast<SpaceGraph *>(space_link);
  const int data_flags = BKE_lib_query_foreachid_process_flags_get(data);
  const bool is_readonly = (data_flags & IDWALK_READONLY) != 0;

  /* NOTE: Could be deduplicated with the #bDopeSheet handling of #SpaceAction and #SpaceNla. */
  if (sgraph->ads == nullptr) {
    return;
  }

  BKE_LIB_FOREACHID_PROCESS_ID(data, sgraph->ads->source, IDWALK_CB_DIRECT_WEAK_LINK);
  BKE_LIB_FOREACHID_PROCESS_IDSUPER(data, sgraph->ads->filter_grp, IDWALK_CB_DIRECT_WEAK_LINK);

  if (!is_readonly) {
    /* Force recalc of list of channels (i.e. including calculating F-Curve colors) to
     * prevent the "black curves" problem post-undo. */
    sgraph->runtime.flag |= SIPO_RUNTIME_FLAG_NEED_CHAN_SYNC_COLOR;
  }
}

static int graph_space_subtype_get(ScrArea *area)
{
  SpaceGraph *sgraph = static_cast<SpaceGraph *>(area->spacedata.first);
  return sgraph->mode;
}

static void graph_space_subtype_set(ScrArea *area, int value)
{
  SpaceGraph *sgraph = static_cast<SpaceGraph *>(area->spacedata.first);
  sgraph->mode = value;
}

static void graph_space_subtype_item_extend(bContext * /*C*/,
                                            EnumPropertyItem **item,
                                            int *totitem)
{
  RNA_enum_items_add(item, totitem, rna_enum_space_graph_mode_items);
}

static blender::StringRefNull graph_space_name_get(const ScrArea *area)
{
  SpaceGraph *sgraph = static_cast<SpaceGraph *>(area->spacedata.first);
  const int index = RNA_enum_from_value(rna_enum_space_graph_mode_items, sgraph->mode);
  const EnumPropertyItem item = rna_enum_space_graph_mode_items[index];
  return item.name;
}

static int graph_space_icon_get(const ScrArea *area)
{
  SpaceGraph *sgraph = static_cast<SpaceGraph *>(area->spacedata.first);
  const int index = RNA_enum_from_value(rna_enum_space_graph_mode_items, sgraph->mode);
  const EnumPropertyItem item = rna_enum_space_graph_mode_items[index];
  return item.icon;
}

static void graph_space_blend_read_data(BlendDataReader *reader, SpaceLink *sl)
{
  SpaceGraph *sipo = (SpaceGraph *)sl;

  BLO_read_struct(reader, bDopeSheet, &sipo->ads);
  sipo->runtime = SpaceGraph_Runtime{};
}

static void graph_space_blend_write(BlendWriter *writer, SpaceLink *sl)
{
  SpaceGraph *sipo = (SpaceGraph *)sl;
  ListBase tmpGhosts = sipo->runtime.ghost_curves;

  /* temporarily disable ghost curves when saving */
  BLI_listbase_clear(&sipo->runtime.ghost_curves);

  BLO_write_struct(writer, SpaceGraph, sl);
  if (sipo->ads) {
    BLO_write_struct(writer, bDopeSheet, sipo->ads);
  }

  /* Re-enable ghost curves. */
  sipo->runtime.ghost_curves = tmpGhosts;
}

void ED_spacetype_ipo()
{
  std::unique_ptr<SpaceType> st = std::make_unique<SpaceType>();
  ARegionType *art;

  st->spaceid = SPACE_GRAPH;
  STRNCPY(st->name, "Graph");

  st->create = graph_create;
  st->free = graph_free;
  st->init = graph_init;
  st->duplicate = graph_duplicate;
  st->operatortypes = graphedit_operatortypes;
  st->keymap = graphedit_keymap;
  st->listener = graph_listener;
  st->refresh = graph_refresh;
  st->id_remap = graph_id_remap;
  st->foreach_id = graph_foreach_id;
  st->space_subtype_item_extend = graph_space_subtype_item_extend;
  st->space_subtype_get = graph_space_subtype_get;
  st->space_subtype_set = graph_space_subtype_set;
  st->space_name_get = graph_space_name_get;
  st->space_icon_get = graph_space_icon_get;
  st->blend_read_data = graph_space_blend_read_data;
  st->blend_read_after_liblink = nullptr;
  st->blend_write = graph_space_blend_write;

  /* regions: main window */
  art = MEM_callocN<ARegionType>("spacetype graphedit region");
  art->regionid = RGN_TYPE_WINDOW;
  art->init = graph_main_region_init;
  art->draw = graph_main_region_draw;
  art->draw_overlay = graph_main_region_draw_overlay;
  art->listener = graph_region_listener;
  art->message_subscribe = graph_region_message_subscribe;
  art->keymapflag = ED_KEYMAP_VIEW2D | ED_KEYMAP_ANIMATION | ED_KEYMAP_FRAMES;

  BLI_addhead(&st->regiontypes, art);

  /* regions: header */
  art = MEM_callocN<ARegionType>("spacetype graphedit region");
  art->regionid = RGN_TYPE_HEADER;
  art->prefsizey = HEADERY;
  art->keymapflag = ED_KEYMAP_UI | ED_KEYMAP_VIEW2D | ED_KEYMAP_FRAMES | ED_KEYMAP_HEADER;
  art->listener = graph_region_listener;
  art->init = graph_header_region_init;
  art->draw = graph_header_region_draw;

  BLI_addhead(&st->regiontypes, art);

  /* regions: channels */
  art = MEM_callocN<ARegionType>("spacetype graphedit region");
  art->regionid = RGN_TYPE_CHANNELS;
  /* 200 is the 'standard', but due to scrollers, we want a bit more to fit the lock icons in */
  art->prefsizex = 200 + V2D_SCROLL_WIDTH;
  art->keymapflag = ED_KEYMAP_UI | ED_KEYMAP_VIEW2D | ED_KEYMAP_FRAMES;
  art->listener = graph_region_listener;
  art->message_subscribe = graph_region_message_subscribe;
  art->init = graph_channel_region_init;
  art->draw = graph_channel_region_draw;

  BLI_addhead(&st->regiontypes, art);

  /* regions: UI buttons */
  art = MEM_callocN<ARegionType>("spacetype graphedit region");
  art->regionid = RGN_TYPE_UI;
  art->prefsizex = UI_SIDEBAR_PANEL_WIDTH;
  art->keymapflag = ED_KEYMAP_UI | ED_KEYMAP_FRAMES;
  art->listener = graph_region_listener;
  art->init = graph_buttons_region_init;
  art->draw = graph_buttons_region_draw;

  BLI_addhead(&st->regiontypes, art);

  graph_buttons_register(art);

  art = ED_area_type_hud(st->spaceid);
  BLI_addhead(&st->regiontypes, art);

  BKE_spacetype_register(std::move(st));
}<|MERGE_RESOLUTION|>--- conflicted
+++ resolved
@@ -313,18 +313,11 @@
   }
 
   /* preview range */
-<<<<<<< HEAD
   /*if (sipo->mode != SIPO_MODE_DRIVERS) {*/ /*bfa - we display the preview range in driver
                                                 editor*/
   UI_view2d_view_ortho(v2d);
   ANIM_draw_previewrange(scene, v2d, 0);
   /*}*/ /*bfa - we display the preview range in driver editor*/
-=======
-  if (sipo->mode != SIPO_MODE_DRIVERS) {
-    UI_view2d_view_ortho(v2d);
-    ANIM_draw_previewrange(scene, v2d, 0);
-  }
->>>>>>> 9a41dc73
 
   /* callback */
   UI_view2d_view_ortho(v2d);
