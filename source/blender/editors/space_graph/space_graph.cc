--- conflicted
+++ resolved
@@ -332,18 +332,11 @@
   }
 
   /* preview range */
-<<<<<<< HEAD
   /*if (sipo->mode != SIPO_MODE_DRIVERS) {*/ /*bfa - we display the preview range in driver
                                                 editor*/
-  UI_view2d_view_ortho(v2d);
+  blender::ui::view2d_view_ortho(v2d);
   ANIM_draw_previewrange(scene, v2d, 0);
   /*}*/ /*bfa - we display the preview range in driver editor*/
-=======
-  if (sipo->mode != SIPO_MODE_DRIVERS) {
-    blender::ui::view2d_view_ortho(v2d);
-    ANIM_draw_previewrange(scene, v2d, 0);
-  }
->>>>>>> 1536700a
 
   /* callback */
   blender::ui::view2d_view_ortho(v2d);
