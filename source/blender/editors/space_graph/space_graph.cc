/* SPDX-FileCopyrightText: 2008 Blender Authors
 *
 * SPDX-License-Identifier: GPL-2.0-or-later */

/** \file
 * \ingroup spgraph
 */

#include <cstdio>
#include <cstring>

#include "DNA_anim_types.h"
#include "DNA_collection_types.h"
#include "DNA_scene_types.h"
#include "DNA_space_types.h"

#include "MEM_guardedalloc.h"

#include "BLI_listbase.h"
#include "BLI_math_color.h"
#include "BLI_math_vector.h"
#include "BLI_string.h"
#include "BLI_utildefines.h"

#include "BKE_context.hh"
#include "BKE_fcurve.hh"
#include "BKE_lib_query.hh"
#include "BKE_lib_remap.hh"
#include "BKE_screen.hh"

#include "ED_anim_api.hh"
#include "ED_markers.hh"
#include "ED_screen.hh"
#include "ED_space_api.hh"
#include "ED_time_scrub_ui.hh"

#include "GPU_immediate.hh"
#include "GPU_state.hh"

#include "WM_api.hh"
#include "WM_message.hh"
#include "WM_types.hh"

#include "RNA_access.hh"
#include "RNA_define.hh"
#include "RNA_enum_types.hh"

#include "UI_interface.hh"
#include "UI_resources.hh"
#include "UI_view2d.hh"

#include "BLO_read_write.hh"

#include "graph_intern.hh" /* own include */

/* ******************** default callbacks for ipo space ***************** */

static SpaceLink *graph_create(const ScrArea * /*area*/, const Scene *scene)
{
  ARegion *region;
  SpaceGraph *sipo;

  /* Graph Editor - general stuff */
  sipo = MEM_callocN<SpaceGraph>("init graphedit");
  sipo->spacetype = SPACE_GRAPH;

  /* allocate DopeSheet data for Graph Editor */
  sipo->ads = MEM_callocN<bDopeSheet>("GraphEdit DopeSheet");
  sipo->ads->source = (ID *)scene;

  /* settings for making it easier by default to just see what you're interested in tweaking */
  sipo->ads->filterflag |= ADS_FILTER_ONLYSEL;
  sipo->flag |= SIPO_SHOW_MARKERS;

  /* header */
  region = BKE_area_region_new();

  BLI_addtail(&sipo->regionbase, region);
  region->regiontype = RGN_TYPE_HEADER;
  region->alignment = (U.uiflag & USER_HEADER_BOTTOM) ? RGN_ALIGN_BOTTOM : RGN_ALIGN_TOP;

  /* channels */
  region = BKE_area_region_new();

  BLI_addtail(&sipo->regionbase, region);
  region->regiontype = RGN_TYPE_CHANNELS;
  region->alignment = RGN_ALIGN_LEFT;

  region->v2d.scroll = (V2D_SCROLL_RIGHT | V2D_SCROLL_BOTTOM);

  /* ui buttons */
  region = BKE_area_region_new();

  BLI_addtail(&sipo->regionbase, region);
  region->regiontype = RGN_TYPE_UI;
  region->alignment = RGN_ALIGN_RIGHT;

  /* main region */
  region = BKE_area_region_new();

  BLI_addtail(&sipo->regionbase, region);
  region->regiontype = RGN_TYPE_WINDOW;

  region->v2d.tot.xmin = 0.0f;
  region->v2d.tot.ymin = float(scene->r.sfra) - 10.0f;
  region->v2d.tot.xmax = float(scene->r.efra);
  region->v2d.tot.ymax = 10.0f;

  region->v2d.cur = region->v2d.tot;

  region->v2d.min[0] = FLT_MIN;
  region->v2d.min[1] = FLT_MIN;

  region->v2d.max[0] = MAXFRAMEF;
  region->v2d.max[1] = FLT_MAX;

  region->v2d.scroll = (V2D_SCROLL_BOTTOM | V2D_SCROLL_HORIZONTAL_HANDLES);
  region->v2d.scroll |= (V2D_SCROLL_RIGHT | V2D_SCROLL_VERTICAL_HANDLES);

  region->v2d.keeptot = 0;

  return (SpaceLink *)sipo;
}

/* Doesn't free the space-link itself. */
static void graph_free(SpaceLink *sl)
{
  SpaceGraph *si = (SpaceGraph *)sl;

  if (si->ads) {
    BLI_freelistN(&si->ads->chanbase);
    MEM_freeN(si->ads);
  }

  if (si->runtime.ghost_curves.first) {
    BKE_fcurves_free(&si->runtime.ghost_curves);
  }
}

/* spacetype; init callback */
static void graph_init(wmWindowManager *wm, ScrArea *area)
{
  SpaceGraph *sipo = (SpaceGraph *)area->spacedata.first;

  /* Init dope-sheet if non-existent (i.e. for old files). */
  if (sipo->ads == nullptr) {
    wmWindow *win = WM_window_find_by_area(wm, area);
    sipo->ads = MEM_callocN<bDopeSheet>("GraphEdit DopeSheet");
    sipo->ads->source = win ? (ID *)WM_window_get_active_scene(win) : nullptr;
  }

  /* force immediate init of any invalid F-Curve colors */
  /* XXX: but, don't do SIPO_TEMP_NEEDCHANSYNC (i.e. channel select state sync)
   * as this is run on each region resize; setting this here will cause selection
   * state to be lost on area/region resizing. #35744.
   */
  ED_area_tag_refresh(area);
}

static SpaceLink *graph_duplicate(SpaceLink *sl)
{
  SpaceGraph *sipon = static_cast<SpaceGraph *>(MEM_dupallocN(sl));

  sipon->runtime = SpaceGraph_Runtime{};

  /* clear or remove stuff from old */
  BLI_duplicatelist(&sipon->runtime.ghost_curves, &((SpaceGraph *)sl)->runtime.ghost_curves);
  sipon->ads = static_cast<bDopeSheet *>(MEM_dupallocN(sipon->ads));

  return (SpaceLink *)sipon;
}

/* add handlers, stuff you only do once or on area/region changes */
static void graph_main_region_init(wmWindowManager *wm, ARegion *region)
{
  wmKeyMap *keymap;

  UI_view2d_region_reinit(&region->v2d, V2D_COMMONVIEW_CUSTOM, region->winx, region->winy);

  /* own keymap */
  keymap = WM_keymap_ensure(wm->defaultconf, "Graph Editor", SPACE_GRAPH, RGN_TYPE_WINDOW);
  WM_event_add_keymap_handler_poll(
      &region->runtime->handlers, keymap, WM_event_handler_region_v2d_mask_no_marker_poll);
  keymap = WM_keymap_ensure(wm->defaultconf, "Graph Editor Generic", SPACE_GRAPH, RGN_TYPE_WINDOW);
  WM_event_add_keymap_handler(&region->runtime->handlers, keymap);
}

/* Draw a darker area above 1 and below -1. */
static void draw_normalization_borders(Scene *scene, View2D *v2d)
{
  GPU_blend(GPU_BLEND_ALPHA);

  GPUVertFormat *format = immVertexFormat();
  const uint pos = GPU_vertformat_attr_add(format, "pos", GPU_COMP_F32, 2, GPU_FETCH_FLOAT);

  immBindBuiltinProgram(GPU_SHADER_3D_UNIFORM_COLOR);
  immUniformThemeColorShadeAlpha(TH_BACK, -25, -180);

  if (v2d->cur.ymax >= 1) {
    immRectf(pos, scene->r.sfra, 1, scene->r.efra, v2d->cur.ymax);
  }
  if (v2d->cur.ymin <= -1) {
    immRectf(pos, scene->r.sfra, v2d->cur.ymin, scene->r.efra, -1);
  }

  GPU_blend(GPU_BLEND_NONE);
  immUnbindProgram();
}

static void graph_main_region_draw(const bContext *C, ARegion *region)
{
  /* draw entirely, view changes should be handled here */
  SpaceGraph *sipo = CTX_wm_space_graph(C);
  Scene *scene = CTX_data_scene(C);
  bAnimContext ac;
  View2D *v2d = &region->v2d;

  const int min_height = UI_ANIM_MINY;

  /* clear and setup matrix */
  UI_ThemeClearColor(region->winy > min_height ? TH_BACK : TH_TIME_SCRUB_BACKGROUND);

  UI_view2d_view_ortho(v2d);

  /* grid */
  bool display_seconds = (sipo->mode == SIPO_MODE_ANIMATION) && (sipo->flag & SIPO_DRAWTIME);
  if (region->winy > min_height) {
    UI_view2d_draw_lines_x__frames_or_seconds(v2d, scene, display_seconds);
    UI_view2d_draw_lines_y__values(v2d);
  }

  ED_region_draw_cb_draw(C, region, REGION_DRAW_PRE_VIEW);

  /* start and end frame (in F-Curve mode only) */
  if (sipo->mode != SIPO_MODE_DRIVERS && region->winy > min_height) {
    ANIM_draw_framerange(scene, v2d);
  }

  if (sipo->mode == SIPO_MODE_ANIMATION && (sipo->flag & SIPO_NORMALIZE)) {
    draw_normalization_borders(scene, v2d);
  }

  /* draw data */
  if (ANIM_animdata_get_context(C, &ac)) {
    /* draw ghost curves */
    graph_draw_ghost_curves(&ac, sipo, region);

    /* draw curves twice - unselected, then selected, so that the are fewer occlusion problems */
    graph_draw_curves(&ac, sipo, region, 0);
    graph_draw_curves(&ac, sipo, region, 1);

    /* XXX(ton): the slow way to set tot rect... but for nice sliders needed. */
    /* Excluding handles from the calculation to save performance. This cuts the time it takes for
     * this function to run in half which is a major performance bottleneck on heavy scenes.  */
    get_graph_keyframe_extents(
        &ac, &v2d->tot.xmin, &v2d->tot.xmax, &v2d->tot.ymin, &v2d->tot.ymax, false, false);
    /* extra offset so that these items are visible */
    v2d->tot.xmin -= 10.0f;
    v2d->tot.xmax += 10.0f;
  }

  if ((sipo->flag & SIPO_NODRAWCURSOR) == 0) {
    uint pos = GPU_vertformat_attr_add(immVertexFormat(), "pos", GPU_COMP_F32, 2, GPU_FETCH_FLOAT);

    immBindBuiltinProgram(GPU_SHADER_3D_UNIFORM_COLOR);

    /* horizontal component of value-cursor (value line before the current frame line) */
    float y = sipo->cursorVal;

    /* Draw a line to indicate the cursor value. */
    immUniformThemeColorShadeAlpha(TH_CFRAME, -10, -50);
    GPU_blend(GPU_BLEND_ALPHA);
    GPU_line_width(2.0);

    immBegin(GPU_PRIM_LINES, 2);
    immVertex2f(pos, v2d->cur.xmin, y);
    immVertex2f(pos, v2d->cur.xmax, y);
    immEnd();

    GPU_blend(GPU_BLEND_NONE);

    /* Vertical component of the cursor. */
    if (sipo->mode == SIPO_MODE_DRIVERS) {
      /* cursor x-value */
      float x = sipo->cursorTime;

      /* to help differentiate this from the current frame,
       * draw slightly darker like the horizontal one */
      immUniformThemeColorShadeAlpha(TH_CFRAME, -40, -50);
      GPU_blend(GPU_BLEND_ALPHA);
      GPU_line_width(2.0);

      immBegin(GPU_PRIM_LINES, 2);
      immVertex2f(pos, x, v2d->cur.ymin);
      immVertex2f(pos, x, v2d->cur.ymax);
      immEnd();

      GPU_blend(GPU_BLEND_NONE);
    }

    immUnbindProgram();
  }

  /* markers */
  if (sipo->mode != SIPO_MODE_DRIVERS) {
    UI_view2d_view_orthoSpecial(region, v2d, true);
    int marker_draw_flag = DRAW_MARKERS_MARGIN;
    if (sipo->flag & SIPO_SHOW_MARKERS) {
      ED_markers_draw(C, marker_draw_flag);
    }
  }

  /* preview range */
<<<<<<< HEAD
  /*if (sipo->mode != SIPO_MODE_DRIVERS) {*/ /*bfa - we display the preview range in driver
                                                editor*/
  UI_view2d_view_ortho(v2d);
  ANIM_draw_previewrange(C, v2d, 0);
  /*}*/ /*bfa - we display the preview range in driver editor*/
=======
  if (sipo->mode != SIPO_MODE_DRIVERS) {
    UI_view2d_view_ortho(v2d);
    ANIM_draw_previewrange(scene, v2d, 0);
  }
>>>>>>> 5898c1b9

  /* callback */
  UI_view2d_view_ortho(v2d);
  ED_region_draw_cb_draw(C, region, REGION_DRAW_POST_VIEW);

  /* reset view matrix */
  UI_view2d_view_restore(C);

  /* time-scrubbing */
  ED_time_scrub_draw(region, scene, display_seconds, false);
}

static void graph_main_region_draw_overlay(const bContext *C, ARegion *region)
{
  /* draw entirely, view changes should be handled here */
  const SpaceGraph *sipo = CTX_wm_space_graph(C);
  const bool minimized = (region->winy < UI_ANIM_MINY);

  const Scene *scene = CTX_data_scene(C);
  View2D *v2d = &region->v2d;

  /* Driver Editor's X axis is not time. */
  if (sipo->mode != SIPO_MODE_DRIVERS) {
    /* scrubbing region */
    ED_time_scrub_draw_current_frame(region, scene, sipo->flag & SIPO_DRAWTIME, !minimized);
  }

  if (!minimized) {
    /* scrollers */
    const rcti scroller_mask = ED_time_scrub_clamp_scroller_mask(v2d->mask);
    /* FIXME: args for scrollers depend on the type of data being shown. */
    region->v2d.scroll |= V2D_SCROLL_BOTTOM;
    UI_view2d_scrollers_draw(v2d, &scroller_mask);

    /* scale numbers */
    {
      rcti rect;
      BLI_rcti_init(
          &rect, 0, 15 * UI_SCALE_FAC, 15 * UI_SCALE_FAC, region->winy - UI_TIME_SCRUB_MARGIN_Y);
      UI_view2d_draw_scale_y__values(region, v2d, &rect, TH_SCROLL_TEXT);
    }
  }
  else {
    region->v2d.scroll &= ~V2D_SCROLL_BOTTOM;
  }
}

static void graph_channel_region_init(wmWindowManager *wm, ARegion *region)
{
  wmKeyMap *keymap;

  /* make sure we keep the hide flags */
  region->v2d.scroll |= V2D_SCROLL_RIGHT;

  /* prevent any noise of past */
  region->v2d.scroll &= ~(V2D_SCROLL_LEFT | V2D_SCROLL_TOP | V2D_SCROLL_BOTTOM);

  region->v2d.scroll |= V2D_SCROLL_HORIZONTAL_HIDE;
  region->v2d.scroll |= V2D_SCROLL_VERTICAL_HIDE;

  UI_view2d_region_reinit(&region->v2d, V2D_COMMONVIEW_LIST, region->winx, region->winy);

  /* own keymap */
  keymap = WM_keymap_ensure(wm->defaultconf, "Animation Channels", SPACE_EMPTY, RGN_TYPE_WINDOW);
  WM_event_add_keymap_handler_v2d_mask(&region->runtime->handlers, keymap);
  keymap = WM_keymap_ensure(wm->defaultconf, "Graph Editor Generic", SPACE_GRAPH, RGN_TYPE_WINDOW);
  WM_event_add_keymap_handler(&region->runtime->handlers, keymap);
}

static void set_v2d_height(View2D *v2d, const size_t item_count)
{
  const int height = ANIM_UI_get_channels_total_height(v2d, item_count);
  v2d->tot.ymin = -height;
  UI_view2d_curRect_clamp_y(v2d);
}

static void graph_channel_region_draw(const bContext *C, ARegion *region)
{
  bAnimContext ac;
  if (!ANIM_animdata_get_context(C, &ac)) {
    return;
  }
  View2D *v2d = &region->v2d;

  /* clear and setup matrix */
  UI_ThemeClearColor(TH_BACK);

  ListBase anim_data = {nullptr, nullptr};
  const eAnimFilter_Flags filter = (ANIMFILTER_DATA_VISIBLE | ANIMFILTER_LIST_VISIBLE |
                                    ANIMFILTER_LIST_CHANNELS | ANIMFILTER_FCURVESONLY);
  const size_t item_count = ANIM_animdata_filter(
      &ac, &anim_data, filter, ac.data, eAnimCont_Types(ac.datatype));
  set_v2d_height(v2d, item_count);
  UI_view2d_view_ortho(v2d);

  /* draw channels */
  graph_draw_channel_names((bContext *)C, &ac, region, anim_data);

  /* channel filter next to scrubbing area */
  ED_time_scrub_channel_search_draw(C, region, ac.ads);

  /* reset view matrix */
  UI_view2d_view_restore(C);

  /* scrollers */
  UI_view2d_scrollers_draw(v2d, nullptr);

  ANIM_animdata_freelist(&anim_data);
}

/* add handlers, stuff you only do once or on area/region changes */
static void graph_header_region_init(wmWindowManager * /*wm*/, ARegion *region)
{
  ED_region_header_init(region);
}

static void graph_header_region_draw(const bContext *C, ARegion *region)
{
  ED_region_header(C, region);
}

/* add handlers, stuff you only do once or on area/region changes */
static void graph_buttons_region_init(wmWindowManager *wm, ARegion *region)
{
  wmKeyMap *keymap;

  ED_region_panels_init(wm, region);

  keymap = WM_keymap_ensure(wm->defaultconf, "Graph Editor Generic", SPACE_GRAPH, RGN_TYPE_WINDOW);
  WM_event_add_keymap_handler_v2d_mask(&region->runtime->handlers, keymap);
}

static void graph_buttons_region_draw(const bContext *C, ARegion *region)
{
  ED_region_panels(C, region);
}

static void graph_region_listener(const wmRegionListenerParams *params)
{
  ARegion *region = params->region;
  const wmNotifier *wmn = params->notifier;

  /* context changes */
  switch (wmn->category) {
    case NC_ANIMATION:
      ED_region_tag_redraw(region);
      break;
    case NC_SCENE:
      switch (wmn->data) {
        case ND_RENDER_OPTIONS:
        case ND_OB_ACTIVE:
        case ND_FRAME:
        case ND_FRAME_RANGE:
        case ND_MARKERS:
          ED_region_tag_redraw(region);
          break;
        case ND_SEQUENCER:
          if (wmn->action == NA_SELECTED) {
            ED_region_tag_redraw(region);
          }
          break;
      }
      break;
    case NC_OBJECT:
      switch (wmn->data) {
        case ND_BONE_ACTIVE:
        case ND_BONE_SELECT:
        case ND_KEYS:
          ED_region_tag_redraw(region);
          break;
        case ND_MODIFIER:
          if (wmn->action == NA_RENAME) {
            ED_region_tag_redraw(region);
          }
          break;
      }
      break;
    case NC_NODE:
      switch (wmn->action) {
        case NA_EDITED:
        case NA_SELECTED:
          ED_region_tag_redraw(region);
          break;
      }
      break;
    case NC_ID:
      if (wmn->action == NA_RENAME) {
        ED_region_tag_redraw(region);
      }
      break;
    case NC_SCREEN:
      if (ELEM(wmn->data, ND_LAYER)) {
        ED_region_tag_redraw(region);
      }
      break;
    default:
      if (wmn->data == ND_KEYS) {
        ED_region_tag_redraw(region);
      }
      break;
  }
}

static void graph_region_message_subscribe(const wmRegionMessageSubscribeParams *params)
{
  wmMsgBus *mbus = params->message_bus;
  Scene *scene = params->scene;
  ARegion *region = params->region;

  wmMsgSubscribeValue msg_sub_value_region_tag_redraw{};
  msg_sub_value_region_tag_redraw.owner = region;
  msg_sub_value_region_tag_redraw.user_data = region;
  msg_sub_value_region_tag_redraw.notify = ED_region_do_msg_notify_tag_redraw;

  /* Timeline depends on scene properties. */
  {
    bool use_preview = (scene->r.flag & SCER_PRV_RANGE);
    const PropertyRNA *props[] = {
        use_preview ? &rna_Scene_frame_preview_start : &rna_Scene_frame_start,
        use_preview ? &rna_Scene_frame_preview_end : &rna_Scene_frame_end,
        &rna_Scene_use_preview_range,
        &rna_Scene_frame_current,
    };

    PointerRNA idptr = RNA_id_pointer_create(&scene->id);

    for (int i = 0; i < ARRAY_SIZE(props); i++) {
      WM_msg_subscribe_rna(mbus, &idptr, props[i], &msg_sub_value_region_tag_redraw, __func__);
    }
  }

  /* All dope-sheet filter settings, etc. affect the drawing of this editor,
   * also same applies for all animation-related data-types that may appear here,
   * so just whitelist the entire structs for updates
   */
  {
    wmMsgParams_RNA msg_key_params = {{}};
    StructRNA *type_array[] = {
        &RNA_DopeSheet, /* dope-sheet filters */

        &RNA_ActionGroup, /* channel groups */
        &RNA_FCurve,      /* F-Curve */
        &RNA_Keyframe,
        &RNA_FCurveSample,

        &RNA_FModifier, /* F-Modifiers (XXX: Why can't we just do all subclasses too?) */
        &RNA_FModifierCycles,
        &RNA_FModifierEnvelope,
        &RNA_FModifierEnvelopeControlPoint,
        &RNA_FModifierFunctionGenerator,
        &RNA_FModifierGenerator,
        &RNA_FModifierLimits,
        &RNA_FModifierNoise,
        &RNA_FModifierStepped,
    };

    for (int i = 0; i < ARRAY_SIZE(type_array); i++) {
      msg_key_params.ptr.type = type_array[i];
      WM_msg_subscribe_rna_params(
          mbus, &msg_key_params, &msg_sub_value_region_tag_redraw, __func__);
    }
  }
}

/* editor level listener */
static void graph_listener(const wmSpaceTypeListenerParams *params)
{
  ScrArea *area = params->area;
  const wmNotifier *wmn = params->notifier;
  SpaceGraph *sipo = (SpaceGraph *)area->spacedata.first;

  /* context changes */
  switch (wmn->category) {
    case NC_ANIMATION:
      /* For selection changes of animation data, we can just redraw...
       * otherwise auto-color might need to be done again. */
      if (ELEM(wmn->data, ND_KEYFRAME, ND_ANIMCHAN) && (wmn->action == NA_SELECTED)) {
        ED_area_tag_redraw(area);
      }
      else {
        ED_area_tag_refresh(area);
      }
      break;
    case NC_SCENE:
      switch (wmn->data) {
        case ND_OB_ACTIVE: /* Selection changed, so force refresh to flush
                            * (needs flag set to do syncing). */
        case ND_OB_SELECT:
          sipo->runtime.flag |= SIPO_RUNTIME_FLAG_NEED_CHAN_SYNC;
          ED_area_tag_refresh(area);
          break;

        default: /* just redrawing the view will do */
          ED_area_tag_redraw(area);
          break;
      }
      break;
    case NC_OBJECT:
      switch (wmn->data) {
        case ND_BONE_SELECT: /* Selection changed, so force refresh to flush
                              * (needs flag set to do syncing). */
        case ND_BONE_ACTIVE:
          sipo->runtime.flag |= SIPO_RUNTIME_FLAG_NEED_CHAN_SYNC;
          ED_area_tag_refresh(area);
          break;
        case ND_TRANSFORM:
          break; /* Do nothing. */

        default: /* just redrawing the view will do */
          ED_area_tag_redraw(area);
          break;
      }
      break;
    case NC_NODE:
      if (wmn->action == NA_SELECTED) {
        /* selection changed, so force refresh to flush (needs flag set to do syncing) */
        sipo->runtime.flag |= SIPO_RUNTIME_FLAG_NEED_CHAN_SYNC;
        ED_area_tag_refresh(area);
      }
      break;
    case NC_SPACE:
      if (wmn->data == ND_SPACE_GRAPH) {
        ED_area_tag_redraw(area);
      }
      break;
    case NC_WINDOW:
      if (sipo->runtime.flag &
          (SIPO_RUNTIME_FLAG_NEED_CHAN_SYNC | SIPO_RUNTIME_FLAG_NEED_CHAN_SYNC_COLOR))
      {
        /* force redraw/refresh after undo/redo - prevents "black curve" problem */
        ED_area_tag_refresh(area);
      }
      break;

#if 0 /* XXX: restore the case below if not enough updates occur... */
    default: {
      if (wmn->data == ND_KEYS) {
        ED_area_tag_redraw(area);
      }
    }
#endif
  }
}

/* Update F-Curve colors */
static void graph_refresh_fcurve_colors(const bContext *C)
{
  bAnimContext ac;

  ListBase anim_data = {nullptr, nullptr};
  bAnimListElem *ale;
  size_t items;
  int filter;
  int i;

  if (ANIM_animdata_get_context(C, &ac) == false) {
    return;
  }

  UI_SetTheme(SPACE_GRAPH, RGN_TYPE_WINDOW);

  /* build list of F-Curves which will be visible as channels in channel-region
   * - we don't include ANIMFILTER_CURVEVISIBLE filter, as that will result in a
   *   mismatch between channel-colors and the drawn curves
   */
  filter = (ANIMFILTER_DATA_VISIBLE | ANIMFILTER_NODUPLIS | ANIMFILTER_FCURVESONLY);
  items = ANIM_animdata_filter(
      &ac, &anim_data, eAnimFilter_Flags(filter), ac.data, eAnimCont_Types(ac.datatype));

  /* loop over F-Curves, assigning colors */
  for (ale = static_cast<bAnimListElem *>(anim_data.first), i = 0; ale; ale = ale->next, i++) {
    BLI_assert_msg(ELEM(ale->type, ANIMTYPE_FCURVE, ANIMTYPE_NLACURVE),
                   "Expecting only FCurves when using the ANIMFILTER_FCURVESONLY filter");
    FCurve *fcu = (FCurve *)ale->data;

    /* set color of curve here */
    switch (fcu->color_mode) {
      case FCURVE_COLOR_CUSTOM: {
        /* User has defined a custom color for this curve already
         * (we assume it's not going to cause clashes with text colors),
         * which should be left alone... Nothing needs to be done here.
         */
        break;
      }
      case FCURVE_COLOR_AUTO_RGB: {
        /* F-Curve's array index is automatically mapped to RGB values.
         * This works best of 3-value vectors.
         * TODO: find a way to module the hue so that not all curves have same color...
         */
        float *col = fcu->color;

        switch (fcu->array_index) {
          case 0:
            UI_GetThemeColor3fv(TH_AXIS_X, col);
            break;
          case 1:
            UI_GetThemeColor3fv(TH_AXIS_Y, col);
            break;
          case 2:
            UI_GetThemeColor3fv(TH_AXIS_Z, col);
            break;
          default:
            /* 'unknown' color - bluish so as to not conflict with handles */
            col[0] = 0.3f;
            col[1] = 0.8f;
            col[2] = 1.0f;
            break;
        }
        break;
      }
      case FCURVE_COLOR_AUTO_YRGB: {
        /* Like FCURVE_COLOR_AUTO_RGB, except this is for quaternions... */
        float *col = fcu->color;

        switch (fcu->array_index) {
          case 1:
            UI_GetThemeColor3fv(TH_AXIS_X, col);
            break;
          case 2:
            UI_GetThemeColor3fv(TH_AXIS_Y, col);
            break;
          case 3:
            UI_GetThemeColor3fv(TH_AXIS_Z, col);
            break;

          case 0: {
            /* Special Case: "W" channel should be yellowish, so blend X and Y channel colors... */
            float c1[3], c2[3];
            float h1[3], h2[3];
            float hresult[3];

            /* - get colors (rgb) */
            UI_GetThemeColor3fv(TH_AXIS_X, c1);
            UI_GetThemeColor3fv(TH_AXIS_Y, c2);

            /* - perform blending in HSV space (to keep brightness similar) */
            rgb_to_hsv_v(c1, h1);
            rgb_to_hsv_v(c2, h2);

            interp_v3_v3v3(hresult, h1, h2, 0.5f);

            /* - convert back to RGB for display */
            hsv_to_rgb_v(hresult, col);
            break;
          }

          default:
            /* 'unknown' color - bluish so as to not conflict with handles */
            col[0] = 0.3f;
            col[1] = 0.8f;
            col[2] = 1.0f;
            break;
        }
        break;
      }
      case FCURVE_COLOR_AUTO_RAINBOW:
      default: {
        /* determine color 'automatically' using 'magic function' which uses the given args
         * of current item index + total items to determine some RGB color
         */
        getcolor_fcurve_rainbow(i, items, fcu->color);
        break;
      }
    }
  }

  /* free temp list */
  ANIM_animdata_freelist(&anim_data);
}

static void graph_refresh(const bContext *C, ScrArea *area)
{
  SpaceGraph *sipo = (SpaceGraph *)area->spacedata.first;

  /* updates to data needed depends on Graph Editor mode... */
  switch (sipo->mode) {
    case SIPO_MODE_ANIMATION: /* all animation */
    {
      break;
    }

    case SIPO_MODE_DRIVERS: /* Drivers only. */
    {
      break;
    }
  }

  /* region updates? */
  /* XXX re-sizing y-extents of tot should go here? */

  /* Update the state of the animchannels in response to changes from the data they represent
   * NOTE: the temp flag is used to indicate when this needs to be done,
   * and will be cleared once handled. */
  if (sipo->runtime.flag & SIPO_RUNTIME_FLAG_NEED_CHAN_SYNC) {
    ANIM_sync_animchannels_to_data(C);
    sipo->runtime.flag &= ~SIPO_RUNTIME_FLAG_NEED_CHAN_SYNC;
    ED_area_tag_redraw(area);
  }

  /* We could check 'SIPO_RUNTIME_FLAG_NEED_CHAN_SYNC_COLOR', but color is recalculated anyway. */
  if (sipo->runtime.flag & SIPO_RUNTIME_FLAG_NEED_CHAN_SYNC_COLOR) {
    sipo->runtime.flag &= ~SIPO_RUNTIME_FLAG_NEED_CHAN_SYNC_COLOR;
#if 0 /* Done below. */
    graph_refresh_fcurve_colors(C);
#endif
    ED_area_tag_redraw(area);
  }

  sipo->runtime.flag &= ~(SIPO_RUNTIME_FLAG_TWEAK_HANDLES_LEFT |
                          SIPO_RUNTIME_FLAG_TWEAK_HANDLES_RIGHT);

  /* init/adjust F-Curve colors */
  graph_refresh_fcurve_colors(C);
}

static void graph_id_remap(ScrArea * /*area*/,
                           SpaceLink *slink,
                           const blender::bke::id::IDRemapper &mappings)
{
  SpaceGraph *sgraph = (SpaceGraph *)slink;
  if (!sgraph->ads) {
    return;
  }

  mappings.apply(reinterpret_cast<ID **>(&sgraph->ads->filter_grp), ID_REMAP_APPLY_DEFAULT);
  mappings.apply((&sgraph->ads->source), ID_REMAP_APPLY_DEFAULT);
}

static void graph_foreach_id(SpaceLink *space_link, LibraryForeachIDData *data)
{
  SpaceGraph *sgraph = reinterpret_cast<SpaceGraph *>(space_link);
  const int data_flags = BKE_lib_query_foreachid_process_flags_get(data);
  const bool is_readonly = (data_flags & IDWALK_READONLY) != 0;

  /* NOTE: Could be deduplicated with the #bDopeSheet handling of #SpaceAction and #SpaceNla. */
  if (sgraph->ads == nullptr) {
    return;
  }

  BKE_LIB_FOREACHID_PROCESS_ID(data, sgraph->ads->source, IDWALK_CB_DIRECT_WEAK_LINK);
  BKE_LIB_FOREACHID_PROCESS_IDSUPER(data, sgraph->ads->filter_grp, IDWALK_CB_DIRECT_WEAK_LINK);

  if (!is_readonly) {
    /* Force recalc of list of channels (i.e. including calculating F-Curve colors) to
     * prevent the "black curves" problem post-undo. */
    sgraph->runtime.flag |= SIPO_RUNTIME_FLAG_NEED_CHAN_SYNC_COLOR;
  }
}

static int graph_space_subtype_get(ScrArea *area)
{
  SpaceGraph *sgraph = static_cast<SpaceGraph *>(area->spacedata.first);
  return sgraph->mode;
}

static void graph_space_subtype_set(ScrArea *area, int value)
{
  SpaceGraph *sgraph = static_cast<SpaceGraph *>(area->spacedata.first);
  sgraph->mode = value;
}

static void graph_space_subtype_item_extend(bContext * /*C*/,
                                            EnumPropertyItem **item,
                                            int *totitem)
{
  RNA_enum_items_add(item, totitem, rna_enum_space_graph_mode_items);
}

static blender::StringRefNull graph_space_name_get(const ScrArea *area)
{
  SpaceGraph *sgraph = static_cast<SpaceGraph *>(area->spacedata.first);
  const int index = RNA_enum_from_value(rna_enum_space_graph_mode_items, sgraph->mode);
  const EnumPropertyItem item = rna_enum_space_graph_mode_items[index];
  return item.name;
}

static int graph_space_icon_get(const ScrArea *area)
{
  SpaceGraph *sgraph = static_cast<SpaceGraph *>(area->spacedata.first);
  const int index = RNA_enum_from_value(rna_enum_space_graph_mode_items, sgraph->mode);
  const EnumPropertyItem item = rna_enum_space_graph_mode_items[index];
  return item.icon;
}

static void graph_space_blend_read_data(BlendDataReader *reader, SpaceLink *sl)
{
  SpaceGraph *sipo = (SpaceGraph *)sl;

  BLO_read_struct(reader, bDopeSheet, &sipo->ads);
  sipo->runtime = SpaceGraph_Runtime{};
}

static void graph_space_blend_write(BlendWriter *writer, SpaceLink *sl)
{
  SpaceGraph *sipo = (SpaceGraph *)sl;
  ListBase tmpGhosts = sipo->runtime.ghost_curves;

  /* temporarily disable ghost curves when saving */
  BLI_listbase_clear(&sipo->runtime.ghost_curves);

  BLO_write_struct(writer, SpaceGraph, sl);
  if (sipo->ads) {
    BLO_write_struct(writer, bDopeSheet, sipo->ads);
  }

  /* Re-enable ghost curves. */
  sipo->runtime.ghost_curves = tmpGhosts;
}

void ED_spacetype_ipo()
{
  std::unique_ptr<SpaceType> st = std::make_unique<SpaceType>();
  ARegionType *art;

  st->spaceid = SPACE_GRAPH;
  STRNCPY(st->name, "Graph");

  st->create = graph_create;
  st->free = graph_free;
  st->init = graph_init;
  st->duplicate = graph_duplicate;
  st->operatortypes = graphedit_operatortypes;
  st->keymap = graphedit_keymap;
  st->listener = graph_listener;
  st->refresh = graph_refresh;
  st->id_remap = graph_id_remap;
  st->foreach_id = graph_foreach_id;
  st->space_subtype_item_extend = graph_space_subtype_item_extend;
  st->space_subtype_get = graph_space_subtype_get;
  st->space_subtype_set = graph_space_subtype_set;
  st->space_name_get = graph_space_name_get;
  st->space_icon_get = graph_space_icon_get;
  st->blend_read_data = graph_space_blend_read_data;
  st->blend_read_after_liblink = nullptr;
  st->blend_write = graph_space_blend_write;

  /* regions: main window */
  art = MEM_callocN<ARegionType>("spacetype graphedit region");
  art->regionid = RGN_TYPE_WINDOW;
  art->init = graph_main_region_init;
  art->draw = graph_main_region_draw;
  art->draw_overlay = graph_main_region_draw_overlay;
  art->listener = graph_region_listener;
  art->message_subscribe = graph_region_message_subscribe;
  art->keymapflag = ED_KEYMAP_VIEW2D | ED_KEYMAP_ANIMATION | ED_KEYMAP_FRAMES;

  BLI_addhead(&st->regiontypes, art);

  /* regions: header */
  art = MEM_callocN<ARegionType>("spacetype graphedit region");
  art->regionid = RGN_TYPE_HEADER;
  art->prefsizey = HEADERY;
  art->keymapflag = ED_KEYMAP_UI | ED_KEYMAP_VIEW2D | ED_KEYMAP_FRAMES | ED_KEYMAP_HEADER;
  art->listener = graph_region_listener;
  art->init = graph_header_region_init;
  art->draw = graph_header_region_draw;

  BLI_addhead(&st->regiontypes, art);

  /* regions: channels */
  art = MEM_callocN<ARegionType>("spacetype graphedit region");
  art->regionid = RGN_TYPE_CHANNELS;
  /* 200 is the 'standard', but due to scrollers, we want a bit more to fit the lock icons in */
  art->prefsizex = 200 + V2D_SCROLL_WIDTH;
  art->keymapflag = ED_KEYMAP_UI | ED_KEYMAP_VIEW2D | ED_KEYMAP_FRAMES;
  art->listener = graph_region_listener;
  art->message_subscribe = graph_region_message_subscribe;
  art->init = graph_channel_region_init;
  art->draw = graph_channel_region_draw;

  BLI_addhead(&st->regiontypes, art);

  /* regions: UI buttons */
  art = MEM_callocN<ARegionType>("spacetype graphedit region");
  art->regionid = RGN_TYPE_UI;
  art->prefsizex = UI_SIDEBAR_PANEL_WIDTH;
  art->keymapflag = ED_KEYMAP_UI | ED_KEYMAP_FRAMES;
  art->listener = graph_region_listener;
  art->init = graph_buttons_region_init;
  art->draw = graph_buttons_region_draw;

  BLI_addhead(&st->regiontypes, art);

  graph_buttons_register(art);

  art = ED_area_type_hud(st->spaceid);
  BLI_addhead(&st->regiontypes, art);

  BKE_spacetype_register(std::move(st));
}<|MERGE_RESOLUTION|>--- conflicted
+++ resolved
@@ -311,18 +311,12 @@
   }
 
   /* preview range */
-<<<<<<< HEAD
-  /*if (sipo->mode != SIPO_MODE_DRIVERS) {*/ /*bfa - we display the preview range in driver
-                                                editor*/
+  /*BFA - we display the preview range in driver editor*/
+  //if (sipo->mode != SIPO_MODE_DRIVERS) {
   UI_view2d_view_ortho(v2d);
-  ANIM_draw_previewrange(C, v2d, 0);
-  /*}*/ /*bfa - we display the preview range in driver editor*/
-=======
-  if (sipo->mode != SIPO_MODE_DRIVERS) {
-    UI_view2d_view_ortho(v2d);
-    ANIM_draw_previewrange(scene, v2d, 0);
-  }
->>>>>>> 5898c1b9
+  ANIM_draw_previewrange(scene, v2d, 0);
+  //}
+  /*BFA - we display the preview range in driver editor*/
 
   /* callback */
   UI_view2d_view_ortho(v2d);
