--- conflicted
+++ resolved
@@ -318,11 +318,7 @@
 	
 	/* Target ID */
 	row= uiLayoutRow(layout, 0);
-<<<<<<< HEAD
-		uiTemplateAnyID(row, (bContext *)C, &dtar_ptr, "id", "id_type", "Value:");
-=======
 		uiTemplateAnyID(row, (bContext *)C, &dtar_ptr, "id", "id_type", "Prop:");
->>>>>>> 85cb2d5f
 	
 	/* Target Property */
 	// TODO: make this less technical...
@@ -528,7 +524,6 @@
 		box= uiLayoutBox(col);
 			/* first row context info for driver */
 			RNA_pointer_create(ale->id, &RNA_DriverVariable, dvar, &dvar_ptr);
-<<<<<<< HEAD
 			
 			row= uiLayoutRow(box, 0);
 			block= uiLayoutGetBlock(row);
@@ -562,40 +557,6 @@
 					graph_panel_driverVar__transChan(C, box, ale->id, dvar);
 					break;
 			}
-=======
-			
-			row= uiLayoutRow(box, 0);
-			block= uiLayoutGetBlock(row);
-				/* variable name */
-				uiItemR(row, "", 0, &dvar_ptr, "name", 0);
-				
-				/* remove button */
-				uiBlockSetEmboss(block, UI_EMBOSSN);
-					but= uiDefIconBut(block, BUT, B_IPO_DEPCHANGE, ICON_X, 290, 0, UI_UNIT_X, UI_UNIT_Y, NULL, 0.0, 0.0, 0.0, 0.0, "Delete target variable.");
-					uiButSetFunc(but, driver_delete_var_cb, driver, dvar);
-				uiBlockSetEmboss(block, UI_EMBOSS);
-			
-			/* variable type */
-			row= uiLayoutRow(box, 0);
-				uiItemR(row, "", 0, &dvar_ptr, "type", 0);
-				
-		/* variable type settings */
-		box= uiLayoutBox(col);
-			/* controls to draw depends on the type of variable */
-			switch (dvar->type) {
-				case DVAR_TYPE_SINGLE_PROP:	/* single property */
-					graph_panel_driverVar__singleProp(C, box, ale->id, dvar);
-					break;
-				case DVAR_TYPE_ROT_DIFF: /* rotational difference */
-					graph_panel_driverVar__rotDiff(C, box, ale->id, dvar);
-					break;
-				case DVAR_TYPE_LOC_DIFF: /* location difference */
-					graph_panel_driverVar__locDiff(C, box, ale->id, dvar);
-					break;
-				case DVAR_TYPE_TRANSFORM_CHAN: /* transform channel */
-					graph_panel_driverVar__transChan(C, box, ale->id, dvar);
-					break;
-			}
 			
 		/* value of variable */
 		if (driver->flag & DRIVER_FLAG_SHOWDEBUG) {
@@ -609,7 +570,6 @@
 				sprintf(valBuf, "%.3f", dvar->curval);
 				uiItemL(row, valBuf, 0);
 		}
->>>>>>> 85cb2d5f
 	}
 	
 	/* cleanup */
