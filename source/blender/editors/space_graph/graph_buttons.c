/*
 * ***** BEGIN GPL LICENSE BLOCK *****
 *
 * This program is free software; you can redistribute it and/or
 * modify it under the terms of the GNU General Public License
 * as published by the Free Software Foundation; either version 2
 * of the License, or (at your option) any later version.
 *
 * This program is distributed in the hope that it will be useful,
 * but WITHOUT ANY WARRANTY; without even the implied warranty of
 * MERCHANTABILITY or FITNESS FOR A PARTICULAR PURPOSE.  See the
 * GNU General Public License for more details.
 *
 * You should have received a copy of the GNU General Public License
 * along with this program; if not, write to the Free Software Foundation,
 * Inc., 51 Franklin Street, Fifth Floor, Boston, MA 02110-1301, USA.
 *
 * The Original Code is Copyright (C) 2009 Blender Foundation.
 * All rights reserved.
 *
 *
 * Contributor(s): Blender Foundation, Joshua Leung
 *
 * ***** END GPL LICENSE BLOCK *****
 */

/** \file blender/editors/space_graph/graph_buttons.c
 *  \ingroup spgraph
 */


#include <string.h>
#include <stdio.h>
#include <math.h>
#include <float.h>

#include "DNA_anim_types.h"
#include "DNA_object_types.h"
#include "DNA_scene_types.h"

#include "MEM_guardedalloc.h"

#include "BLI_math.h"
#include "BLI_blenlib.h"
#include "BLI_utildefines.h"

#include "BLT_translation.h"

#include "BKE_context.h"
#include "BKE_curve.h"
#include "BKE_fcurve.h"
#include "BKE_main.h"
#include "BKE_global.h"
#include "BKE_screen.h"
#include "BKE_unit.h"

#include "DEG_depsgraph_build.h"

#include "WM_api.h"
#include "WM_types.h"

#include "RNA_access.h"

#include "ED_anim_api.h"
#include "ED_keyframing.h"
#include "ED_screen.h"
#include "ED_undo.h"

#include "UI_interface.h"
#include "UI_resources.h"

#include "graph_intern.h"   // own include

/* ******************* graph editor space & buttons ************** */

#define B_REDR 1

/* -------------- */

static int graph_panel_context(const bContext *C, bAnimListElem **ale, FCurve **fcu)
{
	bAnimContext ac;
	bAnimListElem *elem = NULL;

	/* for now, only draw if we could init the anim-context info (necessary for all animation-related tools)
	 * to work correctly is able to be correctly retrieved. There's no point showing empty panels?
	 */
	if (ANIM_animdata_get_context(C, &ac) == 0)
		return 0;

	/* try to find 'active' F-Curve */
	elem = get_active_fcurve_channel(&ac);
	if (elem == NULL)
		return 0;

	if (fcu)
		*fcu = (FCurve *)elem->data;
	if (ale)
		*ale = elem;
	else
		MEM_freeN(elem);

	return 1;
}

static int graph_panel_poll(const bContext *C, PanelType *UNUSED(pt))
{
	return graph_panel_context(C, NULL, NULL);
}

/* -------------- */

/* Graph Editor View Settings */
static void graph_panel_view(const bContext *C, Panel *pa)
{
	bScreen *sc = CTX_wm_screen(C);
	SpaceIpo *sipo = CTX_wm_space_graph(C);
	Scene *scene = CTX_data_scene(C);
	PointerRNA spaceptr, sceneptr;
	uiLayout *col, *sub, *row;

	/* get RNA pointers for use when creating the UI elements */
	RNA_id_pointer_create(&scene->id, &sceneptr);
	RNA_pointer_create(&sc->id, &RNA_SpaceGraphEditor, sipo, &spaceptr);

	/* 2D-Cursor */
	col = uiLayoutColumn(pa->layout, false);
	uiItemR(col, &spaceptr, "show_cursor", 0, NULL, ICON_NONE);

	sub = uiLayoutColumn(col, true);
	uiLayoutSetActive(sub, RNA_boolean_get(&spaceptr, "show_cursor"));
	uiItemO(sub, IFACE_("Cursor from Selection"), ICON_NONE, "GRAPH_OT_frame_jump");

	sub = uiLayoutColumn(col, true);
	uiLayoutSetActive(sub, RNA_boolean_get(&spaceptr, "show_cursor"));
	row = uiLayoutSplit(sub, 0.7f, true);
	if (sipo->mode == SIPO_MODE_DRIVERS)
		uiItemR(row, &spaceptr, "cursor_position_x", 0, IFACE_("Cursor X"), ICON_NONE);
	else
		uiItemR(row, &sceneptr, "frame_current", 0, IFACE_("Cursor X"), ICON_NONE);
	uiItemEnumO(row, "GRAPH_OT_snap", IFACE_("To Keys"), 0, "type", GRAPHKEYS_SNAP_CFRA);

	row = uiLayoutSplit(sub, 0.7f, true);
	uiItemR(row, &spaceptr, "cursor_position_y", 0, IFACE_("Cursor Y"), ICON_NONE);
	uiItemEnumO(row, "GRAPH_OT_snap", IFACE_("To Keys"), 0, "type", GRAPHKEYS_SNAP_VALUE);
}

/* ******************* active F-Curve ************** */

static void graph_panel_properties(const bContext *C, Panel *pa)
{
	bAnimListElem *ale;
	FCurve *fcu;
	PointerRNA fcu_ptr;
	uiLayout *layout = pa->layout;
	uiLayout *col, *row, *sub;
	char name[256];
	int icon = 0;

	if (!graph_panel_context(C, &ale, &fcu))
		return;
<<<<<<< HEAD
	
=======

	// UNUSED
	// block = uiLayoutGetBlock(layout);
	// UI_block_func_handle_set(block, do_graph_region_buttons, NULL);

>>>>>>> e4011c77
	/* F-Curve pointer */
	RNA_pointer_create(ale->id, &RNA_FCurve, fcu, &fcu_ptr);

	/* user-friendly 'name' for F-Curve */
	col = uiLayoutColumn(layout, false);
	if (ale->type == ANIMTYPE_FCURVE) {
		/* get user-friendly name for F-Curve */
		icon = getname_anim_fcurve(name, ale->id, fcu);
	}
	else {
		/* NLA Control Curve, etc. */
		const bAnimChannelType *acf = ANIM_channel_get_typeinfo(ale);

		/* get name */
		if (acf && acf->name) {
			acf->name(ale, name);
		}
		else {
			strcpy(name, IFACE_("<invalid>"));
			icon = ICON_ERROR;
		}

		/* icon */
		if (ale->type == ANIMTYPE_NLACURVE)
			icon = ICON_NLA;
	}
	uiItemL(col, name, icon);
<<<<<<< HEAD
	
=======

>>>>>>> e4011c77
	/* RNA-Path Editing - only really should be enabled when things aren't working */
	col = uiLayoutColumn(layout, true);
	uiLayoutSetEnabled(col, (fcu->flag & FCURVE_DISABLED) != 0);
	uiItemR(col, &fcu_ptr, "data_path", 0, "", ICON_RNA);
	uiItemR(col, &fcu_ptr, "array_index", 0, NULL, ICON_NONE);

	/* color settings */
	col = uiLayoutColumn(layout, true);
	uiItemL(col, IFACE_("Display Color:"), ICON_NONE);

	row = uiLayoutRow(col, true);
	uiItemR(row, &fcu_ptr, "color_mode", 0, "", ICON_NONE);
<<<<<<< HEAD
	
=======

>>>>>>> e4011c77
	sub = uiLayoutRow(row, true);
	uiLayoutSetEnabled(sub, (fcu->color_mode == FCURVE_COLOR_CUSTOM));
	uiItemR(sub, &fcu_ptr, "color", 0, "", ICON_NONE);
	
	/* smoothing setting */
	col = uiLayoutColumn(layout, true);
	uiItemL(col, IFACE_("Auto Handle Smoothing:"), ICON_NONE);
	uiItemR(col, &fcu_ptr, "auto_smoothing", 0, "", ICON_NONE);
	
	MEM_freeN(ale);
}

/* ******************* active Keyframe ************** */

/* get 'active' keyframe for panel editing */
static short get_active_fcurve_keyframe_edit(FCurve *fcu, BezTriple **bezt, BezTriple **prevbezt)
{
	BezTriple *b;
	int i;

	/* zero the pointers */
	*bezt = *prevbezt = NULL;

	/* sanity checks */
	if ((fcu->bezt == NULL) || (fcu->totvert == 0))
		return 0;

	/* find first selected keyframe for now, and call it the active one
	 *	- this is a reasonable assumption, given that whenever anyone
	 *	  wants to edit numerically, there is likely to only be 1 vert selected
	 */
	for (i = 0, b = fcu->bezt; i < fcu->totvert; i++, b++) {
		if (BEZT_ISSEL_ANY(b)) {
			/* found
			 *	- 'previous' is either the one before, of the keyframe itself (which is still fine)
			 *		XXX: we can just make this null instead if needed
			 */
			*prevbezt = (i > 0) ? b - 1 : b;
			*bezt = b;

			return 1;
		}
	}

	/* not found */
	return 0;
}

/* update callback for active keyframe properties - base updates stuff */
static void graphedit_activekey_update_cb(bContext *UNUSED(C), void *fcu_ptr, void *UNUSED(bezt_ptr))
{
	FCurve *fcu = (FCurve *)fcu_ptr;

	/* make sure F-Curve and its handles are still valid after this editing */
	sort_time_fcurve(fcu);
	calchandles_fcurve(fcu);
}

/* update callback for active keyframe properties - handle-editing wrapper */
static void graphedit_activekey_handles_cb(bContext *C, void *fcu_ptr, void *bezt_ptr)
{
	BezTriple *bezt = (BezTriple *)bezt_ptr;

	/* since editing the handles, make sure they're set to types which are receptive to editing
	 * see transform_conversions.c :: createTransGraphEditData(), last step in second loop
	 */
	if (ELEM(bezt->h1, HD_AUTO, HD_AUTO_ANIM) && ELEM(bezt->h2, HD_AUTO, HD_AUTO_ANIM)) {
		/* by changing to aligned handles, these can now be moved... */
		bezt->h1 = HD_ALIGN;
		bezt->h2 = HD_ALIGN;
	}
	else {
		BKE_nurb_bezt_handle_test(bezt, true);
	}

	/* now call standard updates */
	graphedit_activekey_update_cb(C, fcu_ptr, bezt_ptr);
}

/* update callback for editing coordinates of right handle in active keyframe properties
 * NOTE: we cannot just do graphedit_activekey_handles_cb() due to "order of computation"
 *       weirdness (see calchandleNurb_intern() and T39911)
 */
static void graphedit_activekey_left_handle_coord_cb(bContext *C, void *fcu_ptr, void *bezt_ptr)
{
	BezTriple *bezt = (BezTriple *)bezt_ptr;

	const char f1 = bezt->f1;
	const char f3 = bezt->f3;

	bezt->f1 |= SELECT;
	bezt->f3 &= ~SELECT;

	/* perform normal updates NOW */
	graphedit_activekey_handles_cb(C, fcu_ptr, bezt_ptr);

	/* restore selection state so that no-one notices this hack */
	bezt->f1 = f1;
	bezt->f3 = f3;
}

static void graphedit_activekey_right_handle_coord_cb(bContext *C, void *fcu_ptr, void *bezt_ptr)
{
	BezTriple *bezt = (BezTriple *)bezt_ptr;

	/* original state of handle selection - to be restored after performing the recalculation */
	const char f1 = bezt->f1;
	const char f3 = bezt->f3;

	/* temporarily make it so that only the right handle is selected, so that updates go correctly
	 * (i.e. it now acts as if we've just transforming the vert when it is selected by itself)
	 */
	bezt->f1 &= ~SELECT;
	bezt->f3 |= SELECT;

	/* perform normal updates NOW */
	graphedit_activekey_handles_cb(C, fcu_ptr, bezt_ptr);

	/* restore selection state so that no-one notices this hack */
	bezt->f1 = f1;
	bezt->f3 = f3;
}

static void graph_panel_key_properties(const bContext *C, Panel *pa)
{
	bAnimListElem *ale;
	FCurve *fcu;
	BezTriple *bezt, *prevbezt;

	uiLayout *layout = pa->layout;
	uiLayout *col;
	uiBlock *block;

	if (!graph_panel_context(C, &ale, &fcu))
		return;

	block = uiLayoutGetBlock(layout);
	/* UI_block_func_handle_set(block, do_graph_region_buttons, NULL); */

	/* only show this info if there are keyframes to edit */
	if (get_active_fcurve_keyframe_edit(fcu, &bezt, &prevbezt)) {
		PointerRNA bezt_ptr, id_ptr, fcu_prop_ptr;
		PropertyRNA *fcu_prop = NULL;
		uiBut *but;
		int unit = B_UNIT_NONE;

		/* RNA pointer to keyframe, to allow editing */
		RNA_pointer_create(ale->id, &RNA_Keyframe, bezt, &bezt_ptr);

		/* get property that F-Curve affects, for some unit-conversion magic */
		RNA_id_pointer_create(ale->id, &id_ptr);
		if (RNA_path_resolve_property(&id_ptr, fcu->rna_path, &fcu_prop_ptr, &fcu_prop)) {
			/* determine the unit for this property */
			unit = RNA_SUBTYPE_UNIT(RNA_property_subtype(fcu_prop));
		}

		/* interpolation */
		col = uiLayoutColumn(layout, false);
		if (fcu->flag & FCURVE_DISCRETE_VALUES) {
			uiLayout *split = uiLayoutSplit(col, 0.33f, true);
			uiItemL(split, IFACE_("Interpolation:"), ICON_NONE);
			uiItemL(split, IFACE_("None for Enum/Boolean"), ICON_IPO_CONSTANT);
		}
		else {
			uiItemR(col, &bezt_ptr, "interpolation", 0, NULL, ICON_NONE);
		}

		/* easing type */
		if (bezt->ipo > BEZT_IPO_BEZ)
			uiItemR(col, &bezt_ptr, "easing", 0, NULL, 0);

		/* easing extra */
		switch (bezt->ipo) {
			case BEZT_IPO_BACK:
				col = uiLayoutColumn(layout, 1);
				uiItemR(col, &bezt_ptr, "back", 0, NULL, 0);
				break;
			case BEZT_IPO_ELASTIC:
				col = uiLayoutColumn(layout, 1);
				uiItemR(col, &bezt_ptr, "amplitude", 0, NULL, 0);
				uiItemR(col, &bezt_ptr, "period", 0, NULL, 0);
				break;
			default:
				break;
		}

		/* numerical coordinate editing
		 *  - we use the button-versions of the calls so that we can attach special update handlers
		 *    and unit conversion magic that cannot be achieved using a purely RNA-approach
		 */
		col = uiLayoutColumn(layout, true);
		/* keyframe itself */
		{
			uiItemL(col, IFACE_("Key:"), ICON_NONE);

			but = uiDefButR(block, UI_BTYPE_NUM, B_REDR, IFACE_("Frame:"), 0, 0, UI_UNIT_X, UI_UNIT_Y,
			                &bezt_ptr, "co", 0, 0, 0, -1, -1, NULL);
			UI_but_func_set(but, graphedit_activekey_update_cb, fcu, bezt);

			but = uiDefButR(block, UI_BTYPE_NUM, B_REDR, IFACE_("Value:"), 0, 0, UI_UNIT_X, UI_UNIT_Y,
			                &bezt_ptr, "co", 1, 0, 0, -1, -1, NULL);
			UI_but_func_set(but, graphedit_activekey_update_cb, fcu, bezt);
			UI_but_unit_type_set(but, unit);
		}

		/* previous handle - only if previous was Bezier interpolation */
		if ((prevbezt) && (prevbezt->ipo == BEZT_IPO_BEZ)) {
			uiItemL(col, IFACE_("Left Handle:"), ICON_NONE);

			but = uiDefButR(block, UI_BTYPE_NUM, B_REDR, "X:", 0, 0, UI_UNIT_X, UI_UNIT_Y,
			                &bezt_ptr, "handle_left", 0, 0, 0, -1, -1, NULL);
			UI_but_func_set(but, graphedit_activekey_left_handle_coord_cb, fcu, bezt);

			but = uiDefButR(block, UI_BTYPE_NUM, B_REDR, "Y:", 0, 0, UI_UNIT_X, UI_UNIT_Y,
			                &bezt_ptr, "handle_left", 1, 0, 0, -1, -1, NULL);
			UI_but_func_set(but, graphedit_activekey_left_handle_coord_cb, fcu, bezt);
			UI_but_unit_type_set(but, unit);

			/* XXX: with label? */
			but = uiDefButR(block, UI_BTYPE_MENU, B_REDR, NULL, 0, 0, UI_UNIT_X, UI_UNIT_Y,
			                &bezt_ptr, "handle_left_type", 0, 0, 0, -1, -1, "Type of left handle");
			UI_but_func_set(but, graphedit_activekey_handles_cb, fcu, bezt);
		}

		/* next handle - only if current is Bezier interpolation */
		if (bezt->ipo == BEZT_IPO_BEZ) {
			/* NOTE: special update callbacks are needed on the coords here due to T39911 */
			uiItemL(col, IFACE_("Right Handle:"), ICON_NONE);

			but = uiDefButR(block, UI_BTYPE_NUM, B_REDR, "X:", 0, 0, UI_UNIT_X, UI_UNIT_Y,
			                &bezt_ptr, "handle_right", 0, 0, 0, -1, -1, NULL);
			UI_but_func_set(but, graphedit_activekey_right_handle_coord_cb, fcu, bezt);

			but = uiDefButR(block, UI_BTYPE_NUM, B_REDR, "Y:", 0, 0, UI_UNIT_X, UI_UNIT_Y,
			                &bezt_ptr, "handle_right", 1, 0, 0, -1, -1, NULL);
			UI_but_func_set(but, graphedit_activekey_right_handle_coord_cb, fcu, bezt);
			UI_but_unit_type_set(but, unit);

			/* XXX: with label? */
			but = uiDefButR(block, UI_BTYPE_MENU, B_REDR, NULL, 0, 0, UI_UNIT_X, UI_UNIT_Y,
			                &bezt_ptr, "handle_right_type", 0, 0, 0, -1, -1, "Type of right handle");
			UI_but_func_set(but, graphedit_activekey_handles_cb, fcu, bezt);
		}
	}
	else {
		if ((fcu->bezt == NULL) && (fcu->modifiers.first)) {
			/* modifiers only - so no keyframes to be active */
			uiItemL(layout, IFACE_("F-Curve only has F-Modifiers"), ICON_NONE);
			uiItemL(layout, IFACE_("See Modifiers panel below"), ICON_INFO);
		}
		else if (fcu->fpt) {
			/* samples only */
			uiItemL(layout, IFACE_("F-Curve doesn't have any keyframes as it only contains sampled points"),
			        ICON_NONE);
		}
		else
			uiItemL(layout, IFACE_("No active keyframe on F-Curve"), ICON_NONE);
	}

	MEM_freeN(ale);
}

/* ******************* drivers ******************************** */

#define B_IPO_DEPCHANGE     10

static void do_graph_region_driver_buttons(bContext *C, void *fcu_v, int event)
{
	Main *bmain = CTX_data_main(C);
	Scene *scene = CTX_data_scene(C);

	switch (event) {
		case B_IPO_DEPCHANGE:
		{
			/* force F-Curve & Driver to get re-evaluated (same as the old Update Dependencies) */
			FCurve *fcu = (FCurve *)fcu_v;
			ChannelDriver *driver = (fcu) ? fcu->driver : NULL;
			
			/* clear invalid flags */
			if (fcu) {
				fcu->flag &= ~FCURVE_DISABLED;
				driver->flag &= ~DRIVER_FLAG_INVALID;
			}
			
			/* rebuild depsgraph for the new deps */
			DEG_relations_tag_update(bmain);
			break;
		}
	}

	/* default for now */
	WM_event_add_notifier(C, NC_SCENE | ND_FRAME, scene); // XXX could use better notifier
}

<<<<<<< HEAD
=======
/* callback to remove the active driver */
static void driver_remove_cb(bContext *C, void *ale_v, void *UNUSED(arg))
{
	bAnimListElem *ale = (bAnimListElem *)ale_v;
	ID *id = ale->id;
	FCurve *fcu = ale->data;
	ReportList *reports = CTX_wm_reports(C);

	/* try to get F-Curve that driver lives on, and ID block which has this AnimData */
	if (ELEM(NULL, id, fcu))
		return;

	/* call API method to remove this driver  */
	ANIM_remove_driver(reports, id, fcu->rna_path, fcu->array_index, 0);
	ED_undo_push(C, "Remove Driver");
}

>>>>>>> e4011c77
/* callback to add a target variable to the active driver */
static void driver_add_var_cb(bContext *C, void *driver_v, void *UNUSED(arg))
{
	ChannelDriver *driver = (ChannelDriver *)driver_v;

	/* add a new variable */
	driver_add_new_variable(driver);
	ED_undo_push(C, "Add Driver Variable");
}

/* callback to remove target variable from active driver */
static void driver_delete_var_cb(bContext *C, void *driver_v, void *dvar_v)
{
	ChannelDriver *driver = (ChannelDriver *)driver_v;
	DriverVar *dvar = (DriverVar *)dvar_v;

	/* remove the active variable */
	driver_free_variable_ex(driver, dvar);
	ED_undo_push(C, "Delete Driver Variable");
}

/* callback to report why a driver variable is invalid */
static void driver_dvar_invalid_name_query_cb(bContext *C, void *dvar_v, void *UNUSED(arg))
{
	uiPopupMenu *pup = UI_popup_menu_begin(C, CTX_IFACE_(BLT_I18NCONTEXT_OPERATOR_DEFAULT, "Invalid Variable Name"), ICON_NONE);
	uiLayout *layout = UI_popup_menu_layout(pup);

	DriverVar *dvar = (DriverVar *)dvar_v;

	if (dvar->flag & DVAR_FLAG_INVALID_EMPTY) {
		uiItemL(layout, "It cannot be left blank", ICON_ERROR);
	}
	if (dvar->flag & DVAR_FLAG_INVALID_START_NUM) {
		uiItemL(layout, "It cannot start with a number", ICON_ERROR);
	}
	if (dvar->flag & DVAR_FLAG_INVALID_START_CHAR) {
		uiItemL(layout,
		        "It cannot start with a special character,"
		        " including '$', '@', '!', '~', '+', '-', '_', '.', or ' '",
		        ICON_NONE);
	}
	if (dvar->flag & DVAR_FLAG_INVALID_HAS_SPACE) {
		uiItemL(layout, "It cannot contain spaces (e.g. 'a space')", ICON_ERROR);
	}
	if (dvar->flag & DVAR_FLAG_INVALID_HAS_DOT) {
		uiItemL(layout, "It cannot contain dots (e.g. 'a.dot')", ICON_ERROR);
	}
	if (dvar->flag & DVAR_FLAG_INVALID_HAS_SPECIAL) {
		uiItemL(layout, "It cannot contain special (non-alphabetical/numeric) characters", ICON_ERROR);
	}
	if (dvar->flag & DVAR_FLAG_INVALID_PY_KEYWORD) {
		uiItemL(layout, "It cannot be a reserved keyword in Python", ICON_INFO);
	}

	UI_popup_menu_end(C, pup);
}

/* callback to reset the driver's flags */
static void driver_update_flags_cb(bContext *UNUSED(C), void *fcu_v, void *UNUSED(arg))
{
	FCurve *fcu = (FCurve *)fcu_v;
	ChannelDriver *driver = fcu->driver;

	/* clear invalid flags */
	fcu->flag &= ~FCURVE_DISABLED;
	driver->flag &= ~DRIVER_FLAG_INVALID;
}

/* drivers panel poll */
static int graph_panel_drivers_poll(const bContext *C, PanelType *UNUSED(pt))
{
	SpaceIpo *sipo = CTX_wm_space_graph(C);

	if (sipo->mode != SIPO_MODE_DRIVERS)
		return 0;

	return graph_panel_context(C, NULL, NULL);
}

/* settings for 'single property' driver variable type */
static void graph_panel_driverVar__singleProp(uiLayout *layout, ID *id, DriverVar *dvar)
{
	DriverTarget *dtar = &dvar->targets[0];
	PointerRNA dtar_ptr;
	uiLayout *row, *col;

	/* initialize RNA pointer to the target */
	RNA_pointer_create(id, &RNA_DriverTarget, dtar, &dtar_ptr);

	/* Target ID */
	row = uiLayoutRow(layout, false);
	uiLayoutSetRedAlert(row, ((dtar->flag & DTAR_FLAG_INVALID) && !dtar->id));
	uiTemplateAnyID(row, &dtar_ptr, "id", "id_type", IFACE_("Prop:"));

	/* Target Property */
	if (dtar->id) {
		PointerRNA root_ptr;

		/* get pointer for resolving the property selected */
		RNA_id_pointer_create(dtar->id, &root_ptr);

		/* rna path */
		col = uiLayoutColumn(layout, true);
		uiLayoutSetRedAlert(col, (dtar->flag & DTAR_FLAG_INVALID));
		uiTemplatePathBuilder(col, &dtar_ptr, "data_path", &root_ptr, IFACE_("Path"));
	}
}

/* settings for 'rotation difference' driver variable type */
/* FIXME: 1) Must be same armature for both dtars, 2) Alignment issues... */
static void graph_panel_driverVar__rotDiff(uiLayout *layout, ID *id, DriverVar *dvar)
{
	DriverTarget *dtar = &dvar->targets[0];
	DriverTarget *dtar2 = &dvar->targets[1];
	Object *ob1 = (Object *)dtar->id;
	Object *ob2 = (Object *)dtar2->id;
	PointerRNA dtar_ptr, dtar2_ptr;
	uiLayout *col;

	/* initialize RNA pointer to the target */
	RNA_pointer_create(id, &RNA_DriverTarget, dtar, &dtar_ptr);
	RNA_pointer_create(id, &RNA_DriverTarget, dtar2, &dtar2_ptr);

	/* Object 1 */
	col = uiLayoutColumn(layout, true);
	uiLayoutSetRedAlert(col, (dtar->flag & DTAR_FLAG_INVALID)); /* XXX: per field... */
	uiItemR(col, &dtar_ptr, "id", 0, IFACE_("Object 1"), ICON_NONE);

	if (dtar->id && GS(dtar->id->name) == ID_OB && ob1->pose) {
		PointerRNA tar_ptr;

		RNA_pointer_create(dtar->id, &RNA_Pose, ob1->pose, &tar_ptr);
		uiItemPointerR(col, &dtar_ptr, "bone_target", &tar_ptr, "bones", "", ICON_BONE_DATA);
	}

	/* Object 2 */
	col = uiLayoutColumn(layout, true);
	uiLayoutSetRedAlert(col, (dtar2->flag & DTAR_FLAG_INVALID)); /* XXX: per field... */
	uiItemR(col, &dtar2_ptr, "id", 0, IFACE_("Object 2"), ICON_NONE);

	if (dtar2->id && GS(dtar2->id->name) == ID_OB && ob2->pose) {
		PointerRNA tar_ptr;

		RNA_pointer_create(dtar2->id, &RNA_Pose, ob2->pose, &tar_ptr);
		uiItemPointerR(col, &dtar2_ptr, "bone_target", &tar_ptr, "bones", "", ICON_BONE_DATA);
	}
}

/* settings for 'location difference' driver variable type */
static void graph_panel_driverVar__locDiff(uiLayout *layout, ID *id, DriverVar *dvar)
{
	DriverTarget *dtar  = &dvar->targets[0];
	DriverTarget *dtar2 = &dvar->targets[1];
	Object *ob1 = (Object *)dtar->id;
	Object *ob2 = (Object *)dtar2->id;
	PointerRNA dtar_ptr, dtar2_ptr;
	uiLayout *col;

	/* initialize RNA pointer to the target */
	RNA_pointer_create(id, &RNA_DriverTarget, dtar,  &dtar_ptr);
	RNA_pointer_create(id, &RNA_DriverTarget, dtar2, &dtar2_ptr);

	/* Object 1 */
	col = uiLayoutColumn(layout, true);
	uiLayoutSetRedAlert(col, (dtar->flag & DTAR_FLAG_INVALID)); /* XXX: per field... */
	uiItemR(col, &dtar_ptr, "id", 0, IFACE_("Object 1"), ICON_NONE);

	if (dtar->id && GS(dtar->id->name) == ID_OB && ob1->pose) {
		PointerRNA tar_ptr;

		RNA_pointer_create(dtar->id, &RNA_Pose, ob1->pose, &tar_ptr);
		uiItemPointerR(col, &dtar_ptr, "bone_target", &tar_ptr, "bones", IFACE_("Bone"), ICON_BONE_DATA);
	}

	uiLayoutSetRedAlert(col, false); /* we can clear it again now - it's only needed when creating the ID/Bone fields */
	uiItemR(col, &dtar_ptr, "transform_space", 0, NULL, ICON_NONE);

	/* Object 2 */
	col = uiLayoutColumn(layout, true);
	uiLayoutSetRedAlert(col, (dtar2->flag & DTAR_FLAG_INVALID)); /* XXX: per field... */
	uiItemR(col, &dtar2_ptr, "id", 0, IFACE_("Object 2"), ICON_NONE);

	if (dtar2->id && GS(dtar2->id->name) == ID_OB && ob2->pose) {
		PointerRNA tar_ptr;

		RNA_pointer_create(dtar2->id, &RNA_Pose, ob2->pose, &tar_ptr);
		uiItemPointerR(col, &dtar2_ptr, "bone_target", &tar_ptr, "bones", IFACE_("Bone"), ICON_BONE_DATA);
	}

	uiLayoutSetRedAlert(col, false); /* we can clear it again now - it's only needed when creating the ID/Bone fields */
	uiItemR(col, &dtar2_ptr, "transform_space", 0, NULL, ICON_NONE);
}

/* settings for 'transform channel' driver variable type */
static void graph_panel_driverVar__transChan(uiLayout *layout, ID *id, DriverVar *dvar)
{
	DriverTarget *dtar = &dvar->targets[0];
	Object *ob = (Object *)dtar->id;
	PointerRNA dtar_ptr;
	uiLayout *col, *sub;

	/* initialize RNA pointer to the target */
	RNA_pointer_create(id, &RNA_DriverTarget, dtar, &dtar_ptr);

	/* properties */
	col = uiLayoutColumn(layout, true);
	uiLayoutSetRedAlert(col, (dtar->flag & DTAR_FLAG_INVALID)); /* XXX: per field... */
	uiItemR(col, &dtar_ptr, "id", 0, IFACE_("Object"), ICON_NONE);

	if (dtar->id && GS(dtar->id->name) == ID_OB && ob->pose) {
		PointerRNA tar_ptr;

		RNA_pointer_create(dtar->id, &RNA_Pose, ob->pose, &tar_ptr);
		uiItemPointerR(col, &dtar_ptr, "bone_target", &tar_ptr, "bones", IFACE_("Bone"), ICON_BONE_DATA);
	}

	sub = uiLayoutColumn(layout, true);
	uiItemR(sub, &dtar_ptr, "transform_type", 0, NULL, ICON_NONE);
	uiItemR(sub, &dtar_ptr, "transform_space", 0, IFACE_("Space"), ICON_NONE);
}

/* ----------------------------------------------------------------- */


/* property driven by the driver - duplicates Active FCurve, but useful for clarity */
static void graph_draw_driven_property_panel(uiLayout *layout, ID *id, FCurve *fcu)
{
	PointerRNA fcu_ptr;
	uiLayout *row;
	char name[256];
	int icon = 0;
	
	/* F-Curve pointer */
	RNA_pointer_create(id, &RNA_FCurve, fcu, &fcu_ptr);
	
	/* get user-friendly 'name' for F-Curve */
	icon = getname_anim_fcurve(name, id, fcu);
	
	/* panel layout... */
	row = uiLayoutRow(layout, true);
	uiLayoutSetAlignment(row, UI_LAYOUT_ALIGN_LEFT);
	
	/* -> user friendly 'name' for datablock that owns F-Curve */
	/* XXX: Actually, we may need the datablock icons only... (e.g. right now will show bone for bone props) */
	uiItemL(row, id->name + 2, icon);
	
	/* -> user friendly 'name' for F-Curve/driver target */
	uiItemL(row, "", VICO_SMALL_TRI_RIGHT_VEC);
	uiItemL(row, name, ICON_RNA);
}

/* UI properties panel layout for driver settings - shared for Drivers Editor and for */
static void graph_draw_driver_settings_panel(uiLayout *layout, ID *id, FCurve *fcu)
{
	ChannelDriver *driver = fcu->driver;
	DriverVar *dvar;

	PointerRNA driver_ptr;
	uiLayout *col, *row;
	uiBlock *block;
	uiBut *but;
<<<<<<< HEAD
	
=======

	/* Get settings from context */
	if (!graph_panel_context(C, &ale, &fcu))
		return;
	driver = fcu->driver;

>>>>>>> e4011c77
	/* set event handler for panel */
	block = uiLayoutGetBlock(layout);
	UI_block_func_handle_set(block, do_graph_region_driver_buttons, NULL);
<<<<<<< HEAD
	
	/* driver-level settings - type, expressions, and errors */
	RNA_pointer_create(id, &RNA_Driver, driver, &driver_ptr);
	
	col = uiLayoutColumn(layout, true);
=======

	/* general actions - management */
	col = uiLayoutColumn(pa->layout, false);
	block = uiLayoutGetBlock(col);
	but = uiDefIconTextBut(block, UI_BTYPE_BUT, B_IPO_DEPCHANGE, ICON_FILE_REFRESH, IFACE_("Update Dependencies"),
	               0, 0, 10 * UI_UNIT_X, UI_UNIT_Y,
	               NULL, 0.0, 0.0, 0, 0,
	               TIP_("Force updates of dependencies"));
	UI_but_func_set(but, driver_update_flags_cb, fcu, NULL);

	but = uiDefIconTextBut(block, UI_BTYPE_BUT, B_IPO_DEPCHANGE, ICON_ZOOMOUT, IFACE_("Remove Driver"),
	               0, 0, 10 * UI_UNIT_X, UI_UNIT_Y,
	               NULL, 0.0, 0.0, 0, 0,
	               TIP_("Remove this driver"));
	UI_but_funcN_set(but, driver_remove_cb, MEM_dupallocN(ale), NULL);

	/* driver-level settings - type, expressions, and errors */
	RNA_pointer_create(ale->id, &RNA_Driver, driver, &driver_ptr);

	col = uiLayoutColumn(pa->layout, true);
>>>>>>> e4011c77
	block = uiLayoutGetBlock(col);
	uiItemR(col, &driver_ptr, "type", 0, NULL, ICON_NONE);
	
	{
		char valBuf[32];
		
		/* value of driver */
		row = uiLayoutRow(col, true);
		uiItemL(row, IFACE_("Driver Value:"), ICON_NONE);
		BLI_snprintf(valBuf, sizeof(valBuf), "%.3f", driver->curval);
		uiItemL(row, valBuf, ICON_NONE);
	}
	
	/* show expression box if doing scripted drivers, and/or error messages when invalid drivers exist */
	if (driver->type == DRIVER_TYPE_PYTHON) {
		bool bpy_data_expr_error = (strstr(driver->expression, "bpy.data.") != NULL);
		bool bpy_ctx_expr_error  = (strstr(driver->expression, "bpy.context.") != NULL);

		/* expression */
<<<<<<< HEAD
		/* TODO: "Show syntax hints" button */
		col = uiLayoutColumn(layout, true);
		block = uiLayoutGetBlock(col);
		
		uiItemL(col, IFACE_("Expression:"), ICON_NONE);
		uiItemR(col, &driver_ptr, "expression", 0, "", ICON_NONE);
		uiItemR(col, &driver_ptr, "use_self", 0, NULL, ICON_NONE);
		
=======
		uiItemR(col, &driver_ptr, "expression", 0, IFACE_("Expr"), ICON_NONE);

>>>>>>> e4011c77
		/* errors? */
		col = uiLayoutColumn(layout, true);
		block = uiLayoutGetBlock(col);
		
		if ((G.f & G_SCRIPT_AUTOEXEC) == 0) {
			/* TODO: Add button to enable? */
			uiItemL(col, IFACE_("ERROR: Python auto-execution disabled"), ICON_CANCEL);
		}
		else if (driver->flag & DRIVER_FLAG_INVALID) {
			uiItemL(col, IFACE_("ERROR: Invalid Python expression"), ICON_CANCEL);
		}

		/* Explicit bpy-references are evil. Warn about these to prevent errors */
		/* TODO: put these in a box? */
		if (bpy_data_expr_error || bpy_ctx_expr_error) {
			uiItemL(col, IFACE_("WARNING: Driver expression may not work correctly"), ICON_HELP);

			if (bpy_data_expr_error) {
				uiItemL(col, IFACE_("TIP: Use variables instead of bpy.data paths (see below)"), ICON_ERROR);
			}
			if (bpy_ctx_expr_error) {
				uiItemL(col, IFACE_("TIP: bpy.context is not safe for renderfarm usage"), ICON_ERROR);
			}
		}
	}
	else {
		/* errors? */
		col = uiLayoutColumn(layout, true);
		block = uiLayoutGetBlock(col);
		
		if (driver->flag & DRIVER_FLAG_INVALID)
			uiItemL(col, IFACE_("ERROR: Invalid target channel(s)"), ICON_ERROR);

		/* Warnings about a lack of variables
		 * NOTE: The lack of variables is generally a bad thing, since it indicates
		 *       that the driver doesn't work at all. This particular scenario arises
		 *       primarily when users mistakenly try to use drivers for procedural
		 *       property animation
		 */
		if (BLI_listbase_is_empty(&driver->variables)) {
			uiItemL(col, IFACE_("ERROR: Driver is useless without any inputs"), ICON_ERROR);

			if (!BLI_listbase_is_empty(&fcu->modifiers)) {
				uiItemL(col, IFACE_("TIP: Use F-Curves for procedural animation instead"), ICON_INFO);
				uiItemL(col, IFACE_("F-Modifiers can generate curves for those too"), ICON_INFO);
			}
		}
	}
<<<<<<< HEAD
	
	/* add/copy/paste driver variables */
	{
=======

	col = uiLayoutColumn(pa->layout, true);

	if (driver->type == DRIVER_TYPE_PYTHON) {
		uiItemR(col, &driver_ptr, "use_self", 0, NULL, ICON_NONE);
	}

	/* debug setting */
	uiItemR(col, &driver_ptr, "show_debug_info", 0, NULL, ICON_NONE);

	/* value of driver */
	if (driver->flag & DRIVER_FLAG_SHOWDEBUG) {
		uiLayout *row = uiLayoutRow(col, true);
		char valBuf[32];

		uiItemL(row, IFACE_("Driver Value:"), ICON_NONE);

		BLI_snprintf(valBuf, sizeof(valBuf), "%.3f", driver->curval);
		uiItemL(row, valBuf, ICON_NONE);
	}

	/* add/copy/paste driver variables */
	{
		uiLayout *row;

>>>>>>> e4011c77
		/* add driver variable */
		row = uiLayoutRow(layout, false);
		block = uiLayoutGetBlock(row);
		but = uiDefIconTextBut(block, UI_BTYPE_BUT, B_IPO_DEPCHANGE, ICON_ZOOMIN, IFACE_("Add Input Variable"),
	                           0, 0, 10 * UI_UNIT_X, UI_UNIT_Y,
	                           NULL, 0.0, 0.0, 0, 0,
	                           TIP_("Driver variables ensure that all dependencies will be accounted for, eusuring that drivers will update correctly"));
		UI_but_func_set(but, driver_add_var_cb, driver, NULL);

		/* copy/paste (as sub-row) */
		row = uiLayoutRow(row, true);
		block = uiLayoutGetBlock(row);

		uiItemO(row, "", ICON_COPYDOWN, "GRAPH_OT_driver_variables_copy");
		uiItemO(row, "", ICON_PASTEDOWN, "GRAPH_OT_driver_variables_paste");
	}

	/* loop over targets, drawing them */
	for (dvar = driver->variables.first; dvar; dvar = dvar->next) {
		PointerRNA dvar_ptr;
		uiLayout *box;
		uiLayout *subrow, *sub;

		/* sub-layout column for this variable's settings */
<<<<<<< HEAD
		col = uiLayoutColumn(layout, true);
		
		/* 1) header panel */
		box = uiLayoutBox(col);
		RNA_pointer_create(id, &RNA_DriverVariable, dvar, &dvar_ptr);
		
=======
		col = uiLayoutColumn(pa->layout, true);

		/* 1) header panel */
		box = uiLayoutBox(col);
		RNA_pointer_create(ale->id, &RNA_DriverVariable, dvar, &dvar_ptr);

>>>>>>> e4011c77
		row = uiLayoutRow(box, false);
		block = uiLayoutGetBlock(row);

		/* 1.1) variable type and name */
		subrow = uiLayoutRow(row, true);

		/* 1.1.1) variable type */
		sub = uiLayoutRow(subrow, true);                     /* HACK: special group just for the enum, otherwise we */
		uiLayoutSetAlignment(sub, UI_LAYOUT_ALIGN_LEFT);  /*       we get ugly layout with text included too...  */

		uiItemR(sub, &dvar_ptr, "type", UI_ITEM_R_ICON_ONLY, "", ICON_NONE);

		/* 1.1.2) variable name */
		sub = uiLayoutRow(subrow, true);                       /* HACK: special group to counteract the effects of the previous */
		uiLayoutSetAlignment(sub, UI_LAYOUT_ALIGN_EXPAND);  /*       enum, which now pushes everything too far right         */

		uiItemR(sub, &dvar_ptr, "name", 0, "", ICON_NONE);

		/* 1.2) invalid name? */
		UI_block_emboss_set(block, UI_EMBOSS_NONE);

		if (dvar->flag & DVAR_FLAG_INVALID_NAME) {
			but = uiDefIconBut(block, UI_BTYPE_BUT, B_IPO_DEPCHANGE, ICON_ERROR, 290, 0, UI_UNIT_X, UI_UNIT_Y,
			                   NULL, 0.0, 0.0, 0.0, 0.0, IFACE_("Invalid variable name, click here for details"));
			UI_but_func_set(but, driver_dvar_invalid_name_query_cb, dvar, NULL); // XXX: reports?
		}

		/* 1.3) remove button */
		but = uiDefIconBut(block, UI_BTYPE_BUT, B_IPO_DEPCHANGE, ICON_X, 290, 0, UI_UNIT_X, UI_UNIT_Y,
		                   NULL, 0.0, 0.0, 0.0, 0.0, IFACE_("Delete target variable"));
		UI_but_func_set(but, driver_delete_var_cb, driver, dvar);
		UI_block_emboss_set(block, UI_EMBOSS);


		/* 2) variable type settings */
		box = uiLayoutBox(col);
		/* controls to draw depends on the type of variable */
		switch (dvar->type) {
			case DVAR_TYPE_SINGLE_PROP:     /* single property */
				graph_panel_driverVar__singleProp(box, id, dvar);
				break;
			case DVAR_TYPE_ROT_DIFF:     /* rotational difference */
				graph_panel_driverVar__rotDiff(box, id, dvar);
				break;
			case DVAR_TYPE_LOC_DIFF:     /* location difference */
				graph_panel_driverVar__locDiff(box, id, dvar);
				break;
			case DVAR_TYPE_TRANSFORM_CHAN:     /* transform channel */
				graph_panel_driverVar__transChan(box, id, dvar);
				break;
		}

		/* 3) value of variable */
		{
			char valBuf[32];

			box = uiLayoutBox(col);
			row = uiLayoutRow(box, true);
			uiItemL(row, IFACE_("Value:"), ICON_NONE);

			if ((dvar->type == DVAR_TYPE_ROT_DIFF) ||
			    (dvar->type == DVAR_TYPE_TRANSFORM_CHAN &&
			     dvar->targets[0].transChan >= DTAR_TRANSCHAN_ROTX &&
			     dvar->targets[0].transChan < DTAR_TRANSCHAN_SCALEX))
			{
				BLI_snprintf(valBuf, sizeof(valBuf), "%.3f (%4.1f°)", dvar->curval, RAD2DEGF(dvar->curval));
			}
			else {
				BLI_snprintf(valBuf, sizeof(valBuf), "%.3f", dvar->curval);
			}

			uiItemL(row, valBuf, ICON_NONE);
		}
	}
<<<<<<< HEAD
	
	/* XXX: This should become redundant. But sometimes the flushing fails, so keep this around for a while longer as a "last resort" */
	row = uiLayoutRow(layout, true);
	block = uiLayoutGetBlock(row);
	but = uiDefIconTextBut(block, UI_BTYPE_BUT, B_IPO_DEPCHANGE, ICON_FILE_REFRESH, IFACE_("Update Dependencies"),
	               0, 0, 10 * UI_UNIT_X, UI_UNIT_Y,
	               NULL, 0.0, 0.0, 0, 0,
	               TIP_("Force updates of dependencies - Only use this if drivers are not updating correctly"));
	UI_but_func_set(but, driver_update_flags_cb, fcu, NULL);
}

/* ----------------------------------------------------------------- */


/* panel to show property driven by the driver (in Drivers Editor) - duplicates Active FCurve, but useful for clarity */
static void graph_panel_driven_property(const bContext *C, Panel *pa)
{
	bAnimListElem *ale;
	FCurve *fcu;

	if (!graph_panel_context(C, &ale, &fcu))
		return;
	
	graph_draw_driven_property_panel(pa->layout, ale->id, fcu);
	
	MEM_freeN(ale);
}

/* driver settings for active F-Curve (only for 'Drivers' mode in Graph Editor, i.e. the full "Drivers Editor") */
static void graph_panel_drivers(const bContext *C, Panel *pa)
{
	bAnimListElem *ale;
	FCurve *fcu;
	
	/* Get settings from context */
	if (!graph_panel_context(C, &ale, &fcu))
		return;
	
	graph_draw_driver_settings_panel(pa->layout, ale->id, fcu);
	
=======

>>>>>>> e4011c77
	/* cleanup */
	MEM_freeN(ale);
}

/* ----------------------------------------------------------------- */

/* poll to make this not show up in the graph editor, as this is only to be used as a popup elsewhere */
static int graph_panel_drivers_popover_poll(const bContext *C, PanelType *UNUSED(pt))
{
	return ED_operator_graphedit_active((bContext *)C) == false;
}

/* popover panel for driver editing anywhere in ui */
static void graph_panel_drivers_popover(const bContext *C, Panel *pa)
{
	uiLayout *layout = pa->layout;
	
	PointerRNA ptr = {{NULL}};
	PropertyRNA *prop = NULL;
	int index = -1;
	uiBut *but = NULL;
	
	/* Get active property to show driver properties for */
	but = UI_context_active_but_prop_get((bContext *)C, &ptr, &prop, &index);
	if (but) {
		FCurve *fcu;
		bool driven, special;
		
		fcu = rna_get_fcurve_context_ui((bContext *)C,
		                                &ptr, prop, index,
		                                NULL, NULL, &driven, &special);
		
		/* Populate Panel - With a combination of the contents of the Driven and Driver panels */
		if (fcu) {
			ID *id = ptr.id.data;
			
			/* Driven Property Settings */
			uiItemL(layout, IFACE_("Driven Property:"), ICON_NONE);
			graph_draw_driven_property_panel(pa->layout, id, fcu);
			/* TODO: All vs Single */
			
			uiItemS(layout);
			uiItemS(layout);
			
			/* Drivers Settings */
			uiItemL(layout, IFACE_("Driver Settings:"), ICON_NONE);
			graph_draw_driver_settings_panel(pa->layout, id, fcu);
		}
	}
	
	/* Show drivers editor is always visible */
	uiItemO(layout, IFACE_("Show in Drivers Editor"), ICON_DRIVER, "SCREEN_OT_drivers_editor_show");
}

/* ******************* F-Modifiers ******************************** */
/* All the drawing code is in editors/animation/fmodifier_ui.c */

#define B_FMODIFIER_REDRAW      20

static void do_graph_region_modifier_buttons(bContext *C, void *UNUSED(arg), int event)
{
	switch (event) {
		case B_FMODIFIER_REDRAW: // XXX this should send depsgraph updates too
			WM_event_add_notifier(C, NC_ANIMATION, NULL); // XXX need a notifier specially for F-Modifiers
			break;
	}
}

static void graph_panel_modifiers(const bContext *C, Panel *pa)
{
	bAnimListElem *ale;
	FCurve *fcu;
	FModifier *fcm;
	uiLayout *col, *row;
	uiBlock *block;
	bool active;

	if (!graph_panel_context(C, &ale, &fcu))
		return;

	block = uiLayoutGetBlock(pa->layout);
	UI_block_func_handle_set(block, do_graph_region_modifier_buttons, NULL);

	/* 'add modifier' button at top of panel */
	{
		row = uiLayoutRow(pa->layout, false);

		/* this is an operator button which calls a 'add modifier' operator...
		 * a menu might be nicer but would be tricky as we need some custom filtering
		 */
		uiItemMenuEnumO(row, (bContext *)C, "GRAPH_OT_fmodifier_add", "type", IFACE_("Add Modifier"), ICON_NONE);

		/* copy/paste (as sub-row) */
		row = uiLayoutRow(row, true);
		uiItemO(row, "", ICON_COPYDOWN, "GRAPH_OT_fmodifier_copy");
		uiItemO(row, "", ICON_PASTEDOWN, "GRAPH_OT_fmodifier_paste");
	}

	active = !(fcu->flag & FCURVE_MOD_OFF);
	/* draw each modifier */
	for (fcm = fcu->modifiers.first; fcm; fcm = fcm->next) {
		col = uiLayoutColumn(pa->layout, true);
		uiLayoutSetActive(col, active);

		ANIM_uiTemplate_fmodifier_draw(col, ale->id, &fcu->modifiers, fcm);
	}

	MEM_freeN(ale);
}

/* ******************* general ******************************** */

void graph_buttons_register(ARegionType *art)
{
	PanelType *pt;

	pt = MEM_callocN(sizeof(PanelType), "spacetype graph panel properties");
	strcpy(pt->idname, "GRAPH_PT_properties");
	strcpy(pt->label, N_("Active F-Curve"));
	strcpy(pt->category, "F-Curve");
	strcpy(pt->translation_context, BLT_I18NCONTEXT_DEFAULT_BPYRNA);
	pt->draw = graph_panel_properties;
	pt->poll = graph_panel_poll;
	BLI_addtail(&art->paneltypes, pt);

	pt = MEM_callocN(sizeof(PanelType), "spacetype graph panel properties");
	strcpy(pt->idname, "GRAPH_PT_key_properties");
	strcpy(pt->label, N_("Active Keyframe"));
	strcpy(pt->category, "F-Curve");
	strcpy(pt->translation_context, BLT_I18NCONTEXT_DEFAULT_BPYRNA);
	pt->draw = graph_panel_key_properties;
	pt->poll = graph_panel_poll;
	BLI_addtail(&art->paneltypes, pt);

	pt = MEM_callocN(sizeof(PanelType), "spacetype graph panel drivers driven");
	strcpy(pt->idname, "GRAPH_PT_driven_property");
	strcpy(pt->label, N_("Driven Property"));
	strcpy(pt->category, "Drivers");
	strcpy(pt->translation_context, BLT_I18NCONTEXT_DEFAULT_BPYRNA);
	pt->draw = graph_panel_driven_property;
	pt->poll = graph_panel_drivers_poll;
	BLI_addtail(&art->paneltypes, pt);

	pt = MEM_callocN(sizeof(PanelType), "spacetype graph panel drivers");
	strcpy(pt->idname, "GRAPH_PT_drivers");
	strcpy(pt->label, N_("Driver"));
	strcpy(pt->category, "Drivers");
	strcpy(pt->translation_context, BLT_I18NCONTEXT_DEFAULT_BPYRNA);
	pt->draw = graph_panel_drivers;
	pt->poll = graph_panel_drivers_poll;
	BLI_addtail(&art->paneltypes, pt);
	
	pt = MEM_callocN(sizeof(PanelType), "spacetype graph panel drivers pover");
	strcpy(pt->idname, "GRAPH_PT_drivers_popover");
	strcpy(pt->label, N_("Add/Edit Driver"));
	strcpy(pt->category, "Drivers");
	strcpy(pt->translation_context, BLT_I18NCONTEXT_DEFAULT_BPYRNA);
	pt->draw = graph_panel_drivers_popover;
	pt->poll = graph_panel_drivers_popover_poll;
	BLI_addtail(&art->paneltypes, pt);

	pt = MEM_callocN(sizeof(PanelType), "spacetype graph panel modifiers");
	strcpy(pt->idname, "GRAPH_PT_modifiers");
	strcpy(pt->label, N_("Modifiers"));
	strcpy(pt->category, "Modifiers");
	strcpy(pt->translation_context, BLT_I18NCONTEXT_DEFAULT_BPYRNA);
	pt->draw = graph_panel_modifiers;
	pt->poll = graph_panel_poll;
	BLI_addtail(&art->paneltypes, pt);

	pt = MEM_callocN(sizeof(PanelType), "spacetype graph panel view");
	strcpy(pt->idname, "GRAPH_PT_view");
	strcpy(pt->label, N_("View Properties"));
	strcpy(pt->category, "View");
	strcpy(pt->translation_context, BLT_I18NCONTEXT_DEFAULT_BPYRNA);
	pt->draw = graph_panel_view;
	BLI_addtail(&art->paneltypes, pt);
}

static int graph_properties_toggle_exec(bContext *C, wmOperator *UNUSED(op))
{
	ScrArea *sa = CTX_wm_area(C);
	ARegion *ar = graph_has_buttons_region(sa);

	if (ar)
		ED_region_toggle_hidden(C, ar);

	return OPERATOR_FINISHED;
}

void GRAPH_OT_properties(wmOperatorType *ot)
{
	ot->name = "Properties";
	ot->idname = "GRAPH_OT_properties";
	ot->description = "Toggle the properties region visibility";

	ot->exec = graph_properties_toggle_exec;
	ot->poll = ED_operator_graphedit_active;

	/* flags */
	ot->flag = 0;
}<|MERGE_RESOLUTION|>--- conflicted
+++ resolved
@@ -159,15 +159,7 @@
 
 	if (!graph_panel_context(C, &ale, &fcu))
 		return;
-<<<<<<< HEAD
-	
-=======
-
-	// UNUSED
-	// block = uiLayoutGetBlock(layout);
-	// UI_block_func_handle_set(block, do_graph_region_buttons, NULL);
-
->>>>>>> e4011c77
+
 	/* F-Curve pointer */
 	RNA_pointer_create(ale->id, &RNA_FCurve, fcu, &fcu_ptr);
 
@@ -195,11 +187,7 @@
 			icon = ICON_NLA;
 	}
 	uiItemL(col, name, icon);
-<<<<<<< HEAD
-	
-=======
-
->>>>>>> e4011c77
+
 	/* RNA-Path Editing - only really should be enabled when things aren't working */
 	col = uiLayoutColumn(layout, true);
 	uiLayoutSetEnabled(col, (fcu->flag & FCURVE_DISABLED) != 0);
@@ -212,20 +200,16 @@
 
 	row = uiLayoutRow(col, true);
 	uiItemR(row, &fcu_ptr, "color_mode", 0, "", ICON_NONE);
-<<<<<<< HEAD
-	
-=======
-
->>>>>>> e4011c77
+
 	sub = uiLayoutRow(row, true);
 	uiLayoutSetEnabled(sub, (fcu->color_mode == FCURVE_COLOR_CUSTOM));
 	uiItemR(sub, &fcu_ptr, "color", 0, "", ICON_NONE);
-	
+
 	/* smoothing setting */
 	col = uiLayoutColumn(layout, true);
 	uiItemL(col, IFACE_("Auto Handle Smoothing:"), ICON_NONE);
 	uiItemR(col, &fcu_ptr, "auto_smoothing", 0, "", ICON_NONE);
-	
+
 	MEM_freeN(ale);
 }
 
@@ -494,13 +478,13 @@
 			/* force F-Curve & Driver to get re-evaluated (same as the old Update Dependencies) */
 			FCurve *fcu = (FCurve *)fcu_v;
 			ChannelDriver *driver = (fcu) ? fcu->driver : NULL;
-			
+
 			/* clear invalid flags */
 			if (fcu) {
 				fcu->flag &= ~FCURVE_DISABLED;
 				driver->flag &= ~DRIVER_FLAG_INVALID;
 			}
-			
+
 			/* rebuild depsgraph for the new deps */
 			DEG_relations_tag_update(bmain);
 			break;
@@ -511,26 +495,6 @@
 	WM_event_add_notifier(C, NC_SCENE | ND_FRAME, scene); // XXX could use better notifier
 }
 
-<<<<<<< HEAD
-=======
-/* callback to remove the active driver */
-static void driver_remove_cb(bContext *C, void *ale_v, void *UNUSED(arg))
-{
-	bAnimListElem *ale = (bAnimListElem *)ale_v;
-	ID *id = ale->id;
-	FCurve *fcu = ale->data;
-	ReportList *reports = CTX_wm_reports(C);
-
-	/* try to get F-Curve that driver lives on, and ID block which has this AnimData */
-	if (ELEM(NULL, id, fcu))
-		return;
-
-	/* call API method to remove this driver  */
-	ANIM_remove_driver(reports, id, fcu->rna_path, fcu->array_index, 0);
-	ED_undo_push(C, "Remove Driver");
-}
-
->>>>>>> e4011c77
 /* callback to add a target variable to the active driver */
 static void driver_add_var_cb(bContext *C, void *driver_v, void *UNUSED(arg))
 {
@@ -762,21 +726,21 @@
 	uiLayout *row;
 	char name[256];
 	int icon = 0;
-	
+
 	/* F-Curve pointer */
 	RNA_pointer_create(id, &RNA_FCurve, fcu, &fcu_ptr);
-	
+
 	/* get user-friendly 'name' for F-Curve */
 	icon = getname_anim_fcurve(name, id, fcu);
-	
+
 	/* panel layout... */
 	row = uiLayoutRow(layout, true);
 	uiLayoutSetAlignment(row, UI_LAYOUT_ALIGN_LEFT);
-	
+
 	/* -> user friendly 'name' for datablock that owns F-Curve */
 	/* XXX: Actually, we may need the datablock icons only... (e.g. right now will show bone for bone props) */
 	uiItemL(row, id->name + 2, icon);
-	
+
 	/* -> user friendly 'name' for F-Curve/driver target */
 	uiItemL(row, "", VICO_SMALL_TRI_RIGHT_VEC);
 	uiItemL(row, name, ICON_RNA);
@@ -792,83 +756,46 @@
 	uiLayout *col, *row;
 	uiBlock *block;
 	uiBut *but;
-<<<<<<< HEAD
-	
-=======
-
-	/* Get settings from context */
-	if (!graph_panel_context(C, &ale, &fcu))
-		return;
-	driver = fcu->driver;
-
->>>>>>> e4011c77
+
 	/* set event handler for panel */
 	block = uiLayoutGetBlock(layout);
 	UI_block_func_handle_set(block, do_graph_region_driver_buttons, NULL);
-<<<<<<< HEAD
-	
+
 	/* driver-level settings - type, expressions, and errors */
 	RNA_pointer_create(id, &RNA_Driver, driver, &driver_ptr);
-	
+
 	col = uiLayoutColumn(layout, true);
-=======
-
-	/* general actions - management */
-	col = uiLayoutColumn(pa->layout, false);
-	block = uiLayoutGetBlock(col);
-	but = uiDefIconTextBut(block, UI_BTYPE_BUT, B_IPO_DEPCHANGE, ICON_FILE_REFRESH, IFACE_("Update Dependencies"),
-	               0, 0, 10 * UI_UNIT_X, UI_UNIT_Y,
-	               NULL, 0.0, 0.0, 0, 0,
-	               TIP_("Force updates of dependencies"));
-	UI_but_func_set(but, driver_update_flags_cb, fcu, NULL);
-
-	but = uiDefIconTextBut(block, UI_BTYPE_BUT, B_IPO_DEPCHANGE, ICON_ZOOMOUT, IFACE_("Remove Driver"),
-	               0, 0, 10 * UI_UNIT_X, UI_UNIT_Y,
-	               NULL, 0.0, 0.0, 0, 0,
-	               TIP_("Remove this driver"));
-	UI_but_funcN_set(but, driver_remove_cb, MEM_dupallocN(ale), NULL);
-
-	/* driver-level settings - type, expressions, and errors */
-	RNA_pointer_create(ale->id, &RNA_Driver, driver, &driver_ptr);
-
-	col = uiLayoutColumn(pa->layout, true);
->>>>>>> e4011c77
 	block = uiLayoutGetBlock(col);
 	uiItemR(col, &driver_ptr, "type", 0, NULL, ICON_NONE);
-	
+
 	{
 		char valBuf[32];
-		
+
 		/* value of driver */
 		row = uiLayoutRow(col, true);
 		uiItemL(row, IFACE_("Driver Value:"), ICON_NONE);
 		BLI_snprintf(valBuf, sizeof(valBuf), "%.3f", driver->curval);
 		uiItemL(row, valBuf, ICON_NONE);
 	}
-	
+
 	/* show expression box if doing scripted drivers, and/or error messages when invalid drivers exist */
 	if (driver->type == DRIVER_TYPE_PYTHON) {
 		bool bpy_data_expr_error = (strstr(driver->expression, "bpy.data.") != NULL);
 		bool bpy_ctx_expr_error  = (strstr(driver->expression, "bpy.context.") != NULL);
 
 		/* expression */
-<<<<<<< HEAD
 		/* TODO: "Show syntax hints" button */
 		col = uiLayoutColumn(layout, true);
 		block = uiLayoutGetBlock(col);
-		
+
 		uiItemL(col, IFACE_("Expression:"), ICON_NONE);
 		uiItemR(col, &driver_ptr, "expression", 0, "", ICON_NONE);
 		uiItemR(col, &driver_ptr, "use_self", 0, NULL, ICON_NONE);
-		
-=======
-		uiItemR(col, &driver_ptr, "expression", 0, IFACE_("Expr"), ICON_NONE);
-
->>>>>>> e4011c77
+
 		/* errors? */
 		col = uiLayoutColumn(layout, true);
 		block = uiLayoutGetBlock(col);
-		
+
 		if ((G.f & G_SCRIPT_AUTOEXEC) == 0) {
 			/* TODO: Add button to enable? */
 			uiItemL(col, IFACE_("ERROR: Python auto-execution disabled"), ICON_CANCEL);
@@ -894,7 +821,7 @@
 		/* errors? */
 		col = uiLayoutColumn(layout, true);
 		block = uiLayoutGetBlock(col);
-		
+
 		if (driver->flag & DRIVER_FLAG_INVALID)
 			uiItemL(col, IFACE_("ERROR: Invalid target channel(s)"), ICON_ERROR);
 
@@ -913,37 +840,9 @@
 			}
 		}
 	}
-<<<<<<< HEAD
-	
+
 	/* add/copy/paste driver variables */
 	{
-=======
-
-	col = uiLayoutColumn(pa->layout, true);
-
-	if (driver->type == DRIVER_TYPE_PYTHON) {
-		uiItemR(col, &driver_ptr, "use_self", 0, NULL, ICON_NONE);
-	}
-
-	/* debug setting */
-	uiItemR(col, &driver_ptr, "show_debug_info", 0, NULL, ICON_NONE);
-
-	/* value of driver */
-	if (driver->flag & DRIVER_FLAG_SHOWDEBUG) {
-		uiLayout *row = uiLayoutRow(col, true);
-		char valBuf[32];
-
-		uiItemL(row, IFACE_("Driver Value:"), ICON_NONE);
-
-		BLI_snprintf(valBuf, sizeof(valBuf), "%.3f", driver->curval);
-		uiItemL(row, valBuf, ICON_NONE);
-	}
-
-	/* add/copy/paste driver variables */
-	{
-		uiLayout *row;
-
->>>>>>> e4011c77
 		/* add driver variable */
 		row = uiLayoutRow(layout, false);
 		block = uiLayoutGetBlock(row);
@@ -968,21 +867,12 @@
 		uiLayout *subrow, *sub;
 
 		/* sub-layout column for this variable's settings */
-<<<<<<< HEAD
 		col = uiLayoutColumn(layout, true);
-		
+
 		/* 1) header panel */
 		box = uiLayoutBox(col);
 		RNA_pointer_create(id, &RNA_DriverVariable, dvar, &dvar_ptr);
-		
-=======
-		col = uiLayoutColumn(pa->layout, true);
-
-		/* 1) header panel */
-		box = uiLayoutBox(col);
-		RNA_pointer_create(ale->id, &RNA_DriverVariable, dvar, &dvar_ptr);
-
->>>>>>> e4011c77
+
 		row = uiLayoutRow(box, false);
 		block = uiLayoutGetBlock(row);
 
@@ -1057,8 +947,7 @@
 			uiItemL(row, valBuf, ICON_NONE);
 		}
 	}
-<<<<<<< HEAD
-	
+
 	/* XXX: This should become redundant. But sometimes the flushing fails, so keep this around for a while longer as a "last resort" */
 	row = uiLayoutRow(layout, true);
 	block = uiLayoutGetBlock(row);
@@ -1080,9 +969,9 @@
 
 	if (!graph_panel_context(C, &ale, &fcu))
 		return;
-	
+
 	graph_draw_driven_property_panel(pa->layout, ale->id, fcu);
-	
+
 	MEM_freeN(ale);
 }
 
@@ -1091,16 +980,13 @@
 {
 	bAnimListElem *ale;
 	FCurve *fcu;
-	
+
 	/* Get settings from context */
 	if (!graph_panel_context(C, &ale, &fcu))
 		return;
-	
+
 	graph_draw_driver_settings_panel(pa->layout, ale->id, fcu);
-	
-=======
-
->>>>>>> e4011c77
+
 	/* cleanup */
 	MEM_freeN(ale);
 }
@@ -1117,40 +1003,40 @@
 static void graph_panel_drivers_popover(const bContext *C, Panel *pa)
 {
 	uiLayout *layout = pa->layout;
-	
+
 	PointerRNA ptr = {{NULL}};
 	PropertyRNA *prop = NULL;
 	int index = -1;
 	uiBut *but = NULL;
-	
+
 	/* Get active property to show driver properties for */
 	but = UI_context_active_but_prop_get((bContext *)C, &ptr, &prop, &index);
 	if (but) {
 		FCurve *fcu;
 		bool driven, special;
-		
+
 		fcu = rna_get_fcurve_context_ui((bContext *)C,
 		                                &ptr, prop, index,
 		                                NULL, NULL, &driven, &special);
-		
+
 		/* Populate Panel - With a combination of the contents of the Driven and Driver panels */
 		if (fcu) {
 			ID *id = ptr.id.data;
-			
+
 			/* Driven Property Settings */
 			uiItemL(layout, IFACE_("Driven Property:"), ICON_NONE);
 			graph_draw_driven_property_panel(pa->layout, id, fcu);
 			/* TODO: All vs Single */
-			
+
 			uiItemS(layout);
 			uiItemS(layout);
-			
+
 			/* Drivers Settings */
 			uiItemL(layout, IFACE_("Driver Settings:"), ICON_NONE);
 			graph_draw_driver_settings_panel(pa->layout, id, fcu);
 		}
 	}
-	
+
 	/* Show drivers editor is always visible */
 	uiItemO(layout, IFACE_("Show in Drivers Editor"), ICON_DRIVER, "SCREEN_OT_drivers_editor_show");
 }
@@ -1252,7 +1138,7 @@
 	pt->draw = graph_panel_drivers;
 	pt->poll = graph_panel_drivers_poll;
 	BLI_addtail(&art->paneltypes, pt);
-	
+
 	pt = MEM_callocN(sizeof(PanelType), "spacetype graph panel drivers pover");
 	strcpy(pt->idname, "GRAPH_PT_drivers_popover");
 	strcpy(pt->label, N_("Add/Edit Driver"));
