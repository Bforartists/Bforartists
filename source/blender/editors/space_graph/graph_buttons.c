/*
 * ***** BEGIN GPL LICENSE BLOCK *****
 *
 * This program is free software; you can redistribute it and/or
 * modify it under the terms of the GNU General Public License
 * as published by the Free Software Foundation; either version 2
 * of the License, or (at your option) any later version.
 *
 * This program is distributed in the hope that it will be useful,
 * but WITHOUT ANY WARRANTY; without even the implied warranty of
 * MERCHANTABILITY or FITNESS FOR A PARTICULAR PURPOSE.  See the
 * GNU General Public License for more details.
 *
 * You should have received a copy of the GNU General Public License
 * along with this program; if not, write to the Free Software Foundation,
 * Inc., 51 Franklin Street, Fifth Floor, Boston, MA 02110-1301, USA.
 *
 * The Original Code is Copyright (C) 2009 Blender Foundation.
 * All rights reserved.
 *
 *
 * Contributor(s): Blender Foundation, Joshua Leung
 *
 * ***** END GPL LICENSE BLOCK *****
 */

/** \file blender/editors/space_graph/graph_buttons.c
 *  \ingroup spgraph
 */


#include <string.h>
#include <stdio.h>
#include <math.h>
#include <float.h>

#include "DNA_anim_types.h"
#include "DNA_object_types.h"
#include "DNA_scene_types.h"

#include "MEM_guardedalloc.h"

#include "BLI_math.h"
#include "BLI_blenlib.h"
#include "BLI_utildefines.h"

#include "BLT_translation.h"

#include "BKE_context.h"
#include "BKE_curve.h"
#include "BKE_depsgraph.h"
#include "BKE_fcurve.h"
#include "BKE_main.h"
#include "BKE_global.h"
#include "BKE_screen.h"
#include "BKE_unit.h"


#include "WM_api.h"
#include "WM_types.h"

#include "RNA_access.h"

#include "ED_anim_api.h"
#include "ED_keyframing.h"
#include "ED_screen.h"
#include "ED_undo.h"

#include "UI_interface.h"
#include "UI_resources.h"

#include "graph_intern.h"   // own include

/* ******************* graph editor space & buttons ************** */

#define B_REDR 1

/* -------------- */

static int graph_panel_context(const bContext *C, bAnimListElem **ale, FCurve **fcu)
{
	bAnimContext ac;
	bAnimListElem *elem = NULL;

	/* for now, only draw if we could init the anim-context info (necessary for all animation-related tools)
	 * to work correctly is able to be correctly retrieved. There's no point showing empty panels?
	 */
	if (ANIM_animdata_get_context(C, &ac) == 0)
		return 0;

	/* try to find 'active' F-Curve */
	elem = get_active_fcurve_channel(&ac);
	if (elem == NULL)
		return 0;

	if (fcu)
		*fcu = (FCurve *)elem->data;
	if (ale)
		*ale = elem;
	else
		MEM_freeN(elem);

	return 1;
}

static int graph_panel_poll(const bContext *C, PanelType *UNUSED(pt))
{
	return graph_panel_context(C, NULL, NULL);
}

/* -------------- */

/* Graph Editor View Settings */
static void graph_panel_view(const bContext *C, Panel *pa)
{
	bScreen *sc = CTX_wm_screen(C);
	SpaceIpo *sipo = CTX_wm_space_graph(C);
	Scene *scene = CTX_data_scene(C);
	PointerRNA spaceptr, sceneptr;
	uiLayout *col, *sub, *row;

	/* get RNA pointers for use when creating the UI elements */
	RNA_id_pointer_create(&scene->id, &sceneptr);
	RNA_pointer_create(&sc->id, &RNA_SpaceGraphEditor, sipo, &spaceptr);

	/* 2D-Cursor */
	col = uiLayoutColumn(pa->layout, false);
	uiItemR(col, &spaceptr, "show_cursor", 0, NULL, ICON_NONE);

	sub = uiLayoutColumn(col, true);
	uiLayoutSetActive(sub, RNA_boolean_get(&spaceptr, "show_cursor"));
	uiItemO(sub, IFACE_("Jump to Keyframes"), ICON_JUMP_TO_KEYFRAMES, "GRAPH_OT_frame_jump");

	sub = uiLayoutColumn(col, true);
	uiLayoutSetActive(sub, RNA_boolean_get(&spaceptr, "show_cursor"));
	row = uiLayoutSplit(sub, 0.7f, true);
	if (sipo->mode == SIPO_MODE_DRIVERS)
		uiItemR(row, &spaceptr, "cursor_position_x", 0, IFACE_("Cursor X"), ICON_NONE);
	else
		uiItemR(row, &sceneptr, "frame_current", 0, IFACE_("Cursor X"), ICON_NONE);
	uiItemEnumO(row, "GRAPH_OT_snap", IFACE_("To Keys"), 0, "type", GRAPHKEYS_SNAP_CFRA);

	row = uiLayoutSplit(sub, 0.7f, true);
	uiItemR(row, &spaceptr, "cursor_position_y", 0, IFACE_("Cursor Y"), ICON_NONE);
	uiItemEnumO(row, "GRAPH_OT_snap", IFACE_("To Keys"), 0, "type", GRAPHKEYS_SNAP_VALUE);
}

/* ******************* active F-Curve ************** */

static void graph_panel_properties(const bContext *C, Panel *pa)
{
	bAnimListElem *ale;
	FCurve *fcu;
	PointerRNA fcu_ptr;
	uiLayout *layout = pa->layout;
	uiLayout *col, *row, *sub;
	// uiBlock *block;  // UNUSED
	char name[256];
	int icon = 0;

	if (!graph_panel_context(C, &ale, &fcu))
		return;

	// UNUSED
	// block = uiLayoutGetBlock(layout);
	// UI_block_func_handle_set(block, do_graph_region_buttons, NULL);

	/* F-Curve pointer */
	RNA_pointer_create(ale->id, &RNA_FCurve, fcu, &fcu_ptr);

	/* user-friendly 'name' for F-Curve */
	col = uiLayoutColumn(layout, false);
	if (ale->type == ANIMTYPE_FCURVE) {
		/* get user-friendly name for F-Curve */
		icon = getname_anim_fcurve(name, ale->id, fcu);
	}
	else {
		/* NLA Control Curve, etc. */
		const bAnimChannelType *acf = ANIM_channel_get_typeinfo(ale);

		/* get name */
		if (acf && acf->name) {
			acf->name(ale, name);
		}
		else {
			strcpy(name, IFACE_("<invalid>"));
			icon = ICON_ERROR;
		}

		/* icon */
		if (ale->type == ANIMTYPE_NLACURVE)
			icon = ICON_NLA;
	}
	uiItemL(col, name, icon);

	/* RNA-Path Editing - only really should be enabled when things aren't working */
	col = uiLayoutColumn(layout, true);
	uiLayoutSetEnabled(col, (fcu->flag & FCURVE_DISABLED) != 0);
	uiItemR(col, &fcu_ptr, "data_path", 0, "", ICON_RNA);
	uiItemR(col, &fcu_ptr, "array_index", 0, NULL, ICON_NONE);

	/* color settings */
	col = uiLayoutColumn(layout, true);
	uiItemL(col, IFACE_("Display Color:"), ICON_NONE);

	row = uiLayoutRow(col, true);
	uiItemR(row, &fcu_ptr, "color_mode", 0, "", ICON_NONE);

	sub = uiLayoutRow(row, true);
	uiLayoutSetEnabled(sub, (fcu->color_mode == FCURVE_COLOR_CUSTOM));
	uiItemR(sub, &fcu_ptr, "color", 0, "", ICON_NONE);

	/* smoothing setting */
	col = uiLayoutColumn(layout, true);
	uiItemL(col, IFACE_("Auto Handle Smoothing:"), ICON_NONE);
	uiItemR(col, &fcu_ptr, "auto_smoothing", 0, "", ICON_NONE);

	MEM_freeN(ale);
}

/* ******************* active Keyframe ************** */

/* get 'active' keyframe for panel editing */
static short get_active_fcurve_keyframe_edit(FCurve *fcu, BezTriple **bezt, BezTriple **prevbezt)
{
	BezTriple *b;
	int i;

	/* zero the pointers */
	*bezt = *prevbezt = NULL;

	/* sanity checks */
	if ((fcu->bezt == NULL) || (fcu->totvert == 0))
		return 0;

	/* find first selected keyframe for now, and call it the active one
	 *	- this is a reasonable assumption, given that whenever anyone
	 *	  wants to edit numerically, there is likely to only be 1 vert selected
	 */
	for (i = 0, b = fcu->bezt; i < fcu->totvert; i++, b++) {
		if (BEZT_ISSEL_ANY(b)) {
			/* found
			 *	- 'previous' is either the one before, of the keyframe itself (which is still fine)
			 *		XXX: we can just make this null instead if needed
			 */
			*prevbezt = (i > 0) ? b - 1 : b;
			*bezt = b;

			return 1;
		}
	}

	/* not found */
	return 0;
}

/* update callback for active keyframe properties - base updates stuff */
static void graphedit_activekey_update_cb(bContext *UNUSED(C), void *fcu_ptr, void *UNUSED(bezt_ptr))
{
	FCurve *fcu = (FCurve *)fcu_ptr;

	/* make sure F-Curve and its handles are still valid after this editing */
	sort_time_fcurve(fcu);
	calchandles_fcurve(fcu);
}

/* update callback for active keyframe properties - handle-editing wrapper */
static void graphedit_activekey_handles_cb(bContext *C, void *fcu_ptr, void *bezt_ptr)
{
	BezTriple *bezt = (BezTriple *)bezt_ptr;

	/* since editing the handles, make sure they're set to types which are receptive to editing
	 * see transform_conversions.c :: createTransGraphEditData(), last step in second loop
	 */
	if (ELEM(bezt->h1, HD_AUTO, HD_AUTO_ANIM) && ELEM(bezt->h2, HD_AUTO, HD_AUTO_ANIM)) {
		/* by changing to aligned handles, these can now be moved... */
		bezt->h1 = HD_ALIGN;
		bezt->h2 = HD_ALIGN;
	}
	else {
		BKE_nurb_bezt_handle_test(bezt, true);
	}

	/* now call standard updates */
	graphedit_activekey_update_cb(C, fcu_ptr, bezt_ptr);
}

/* update callback for editing coordinates of right handle in active keyframe properties
 * NOTE: we cannot just do graphedit_activekey_handles_cb() due to "order of computation"
 *       weirdness (see calchandleNurb_intern() and T39911)
 */
static void graphedit_activekey_left_handle_coord_cb(bContext *C, void *fcu_ptr, void *bezt_ptr)
{
	BezTriple *bezt = (BezTriple *)bezt_ptr;

	const char f1 = bezt->f1;
	const char f3 = bezt->f3;

	bezt->f1 |= SELECT;
	bezt->f3 &= ~SELECT;

	/* perform normal updates NOW */
	graphedit_activekey_handles_cb(C, fcu_ptr, bezt_ptr);

	/* restore selection state so that no-one notices this hack */
	bezt->f1 = f1;
	bezt->f3 = f3;
}

static void graphedit_activekey_right_handle_coord_cb(bContext *C, void *fcu_ptr, void *bezt_ptr)
{
	BezTriple *bezt = (BezTriple *)bezt_ptr;

	/* original state of handle selection - to be restored after performing the recalculation */
	const char f1 = bezt->f1;
	const char f3 = bezt->f3;

	/* temporarily make it so that only the right handle is selected, so that updates go correctly
	 * (i.e. it now acts as if we've just transforming the vert when it is selected by itself)
	 */
	bezt->f1 &= ~SELECT;
	bezt->f3 |= SELECT;

	/* perform normal updates NOW */
	graphedit_activekey_handles_cb(C, fcu_ptr, bezt_ptr);

	/* restore selection state so that no-one notices this hack */
	bezt->f1 = f1;
	bezt->f3 = f3;
}

static void graph_panel_key_properties(const bContext *C, Panel *pa)
{
	bAnimListElem *ale;
	FCurve *fcu;
	BezTriple *bezt, *prevbezt;

	uiLayout *layout = pa->layout;
	uiLayout *col;
	uiBlock *block;

	if (!graph_panel_context(C, &ale, &fcu))
		return;

	block = uiLayoutGetBlock(layout);
	/* UI_block_func_handle_set(block, do_graph_region_buttons, NULL); */

	/* only show this info if there are keyframes to edit */
	if (get_active_fcurve_keyframe_edit(fcu, &bezt, &prevbezt)) {
		PointerRNA bezt_ptr, id_ptr, fcu_prop_ptr;
		PropertyRNA *fcu_prop = NULL;
		uiBut *but;
		int unit = B_UNIT_NONE;

		/* RNA pointer to keyframe, to allow editing */
		RNA_pointer_create(ale->id, &RNA_Keyframe, bezt, &bezt_ptr);

		/* get property that F-Curve affects, for some unit-conversion magic */
		RNA_id_pointer_create(ale->id, &id_ptr);
		if (RNA_path_resolve_property(&id_ptr, fcu->rna_path, &fcu_prop_ptr, &fcu_prop)) {
			/* determine the unit for this property */
			unit = RNA_SUBTYPE_UNIT(RNA_property_subtype(fcu_prop));
		}

		/* interpolation */
		col = uiLayoutColumn(layout, false);
		if (fcu->flag & FCURVE_DISCRETE_VALUES) {
			uiLayout *split = uiLayoutSplit(col, 0.33f, true);
			uiItemL(split, IFACE_("Interpolation:"), ICON_NONE);
			uiItemL(split, IFACE_("None for Enum/Boolean"), ICON_IPO_CONSTANT);
		}
		else {
			uiItemR(col, &bezt_ptr, "interpolation", 0, NULL, ICON_NONE);
		}

		/* easing type */
		if (bezt->ipo > BEZT_IPO_BEZ)
			uiItemR(col, &bezt_ptr, "easing", 0, NULL, 0);

		/* easing extra */
		switch (bezt->ipo) {
			case BEZT_IPO_BACK:
				col = uiLayoutColumn(layout, 1);
				uiItemR(col, &bezt_ptr, "back", 0, NULL, 0);
				break;
			case BEZT_IPO_ELASTIC:
				col = uiLayoutColumn(layout, 1);
				uiItemR(col, &bezt_ptr, "amplitude", 0, NULL, 0);
				uiItemR(col, &bezt_ptr, "period", 0, NULL, 0);
				break;
			default:
				break;
		}

		/* numerical coordinate editing
		 *  - we use the button-versions of the calls so that we can attach special update handlers
		 *    and unit conversion magic that cannot be achieved using a purely RNA-approach
		 */
		col = uiLayoutColumn(layout, true);
		/* keyframe itself */
		{
			uiItemL(col, IFACE_("Key:"), ICON_NONE);

			but = uiDefButR(block, UI_BTYPE_NUM, B_REDR, IFACE_("Frame:"), 0, 0, UI_UNIT_X, UI_UNIT_Y,
			                &bezt_ptr, "co", 0, 0, 0, -1, -1, NULL);
			UI_but_func_set(but, graphedit_activekey_update_cb, fcu, bezt);

			but = uiDefButR(block, UI_BTYPE_NUM, B_REDR, IFACE_("Value:"), 0, 0, UI_UNIT_X, UI_UNIT_Y,
			                &bezt_ptr, "co", 1, 0, 0, -1, -1, NULL);
			UI_but_func_set(but, graphedit_activekey_update_cb, fcu, bezt);
			UI_but_unit_type_set(but, unit);
		}

		/* previous handle - only if previous was Bezier interpolation */
		if ((prevbezt) && (prevbezt->ipo == BEZT_IPO_BEZ)) {
			uiItemL(col, IFACE_("Left Handle:"), ICON_NONE);

			but = uiDefButR(block, UI_BTYPE_NUM, B_REDR, "X:", 0, 0, UI_UNIT_X, UI_UNIT_Y,
			                &bezt_ptr, "handle_left", 0, 0, 0, -1, -1, NULL);
			UI_but_func_set(but, graphedit_activekey_left_handle_coord_cb, fcu, bezt);

			but = uiDefButR(block, UI_BTYPE_NUM, B_REDR, "Y:", 0, 0, UI_UNIT_X, UI_UNIT_Y,
			                &bezt_ptr, "handle_left", 1, 0, 0, -1, -1, NULL);
			UI_but_func_set(but, graphedit_activekey_left_handle_coord_cb, fcu, bezt);
			UI_but_unit_type_set(but, unit);

			/* XXX: with label? */
			but = uiDefButR(block, UI_BTYPE_MENU, B_REDR, NULL, 0, 0, UI_UNIT_X, UI_UNIT_Y,
			                &bezt_ptr, "handle_left_type", 0, 0, 0, -1, -1, "Type of left handle");
			UI_but_func_set(but, graphedit_activekey_handles_cb, fcu, bezt);
		}

		/* next handle - only if current is Bezier interpolation */
		if (bezt->ipo == BEZT_IPO_BEZ) {
			/* NOTE: special update callbacks are needed on the coords here due to T39911 */
			uiItemL(col, IFACE_("Right Handle:"), ICON_NONE);

			but = uiDefButR(block, UI_BTYPE_NUM, B_REDR, "X:", 0, 0, UI_UNIT_X, UI_UNIT_Y,
			                &bezt_ptr, "handle_right", 0, 0, 0, -1, -1, NULL);
			UI_but_func_set(but, graphedit_activekey_right_handle_coord_cb, fcu, bezt);

			but = uiDefButR(block, UI_BTYPE_NUM, B_REDR, "Y:", 0, 0, UI_UNIT_X, UI_UNIT_Y,
			                &bezt_ptr, "handle_right", 1, 0, 0, -1, -1, NULL);
			UI_but_func_set(but, graphedit_activekey_right_handle_coord_cb, fcu, bezt);
			UI_but_unit_type_set(but, unit);

			/* XXX: with label? */
			but = uiDefButR(block, UI_BTYPE_MENU, B_REDR, NULL, 0, 0, UI_UNIT_X, UI_UNIT_Y,
			                &bezt_ptr, "handle_right_type", 0, 0, 0, -1, -1, "Type of right handle");
			UI_but_func_set(but, graphedit_activekey_handles_cb, fcu, bezt);
		}
	}
	else {
		if ((fcu->bezt == NULL) && (fcu->modifiers.first)) {
			/* modifiers only - so no keyframes to be active */
			uiItemL(layout, IFACE_("F-Curve only has F-Modifiers"), ICON_NONE);
			uiItemL(layout, IFACE_("See Modifiers panel below"), ICON_INFO);
		}
		else if (fcu->fpt) {
			/* samples only */
			uiItemL(layout, IFACE_("F-Curve doesn't have any keyframes as it only contains sampled points"),
			        ICON_NONE);
		}
		else
			uiItemL(layout, IFACE_("No active keyframe on F-Curve"), ICON_NONE);
	}

	MEM_freeN(ale);
}

/* ******************* drivers ******************************** */

#define B_IPO_DEPCHANGE     10

static void do_graph_region_driver_buttons(bContext *C, void *UNUSED(arg), int event)
{
	Main *bmain = CTX_data_main(C);
	Scene *scene = CTX_data_scene(C);

	switch (event) {
		case B_IPO_DEPCHANGE:
		{
			/* rebuild depsgraph for the new deps */
			DAG_relations_tag_update(bmain);
			break;
		}
	}

	/* default for now */
	WM_event_add_notifier(C, NC_SCENE | ND_FRAME, scene); // XXX could use better notifier
}

/* callback to remove the active driver */
static void driver_remove_cb(bContext *C, void *ale_v, void *UNUSED(arg))
{
	bAnimListElem *ale = (bAnimListElem *)ale_v;
	ID *id = ale->id;
	FCurve *fcu = ale->data;
	ReportList *reports = CTX_wm_reports(C);

	/* try to get F-Curve that driver lives on, and ID block which has this AnimData */
	if (ELEM(NULL, id, fcu))
		return;

	/* call API method to remove this driver  */
	ANIM_remove_driver(reports, id, fcu->rna_path, fcu->array_index, 0);
	ED_undo_push(C, "Remove Driver");
}

/* callback to add a target variable to the active driver */
static void driver_add_var_cb(bContext *C, void *driver_v, void *UNUSED(arg))
{
	ChannelDriver *driver = (ChannelDriver *)driver_v;

	/* add a new variable */
	driver_add_new_variable(driver);
	ED_undo_push(C, "Add Driver Variable");
}

/* callback to remove target variable from active driver */
static void driver_delete_var_cb(bContext *C, void *driver_v, void *dvar_v)
{
	ChannelDriver *driver = (ChannelDriver *)driver_v;
	DriverVar *dvar = (DriverVar *)dvar_v;

	/* remove the active variable */
	driver_free_variable_ex(driver, dvar);
	ED_undo_push(C, "Delete Driver Variable");
}

/* callback to report why a driver variable is invalid */
static void driver_dvar_invalid_name_query_cb(bContext *C, void *dvar_v, void *UNUSED(arg))
{
	uiPopupMenu *pup = UI_popup_menu_begin(C, CTX_IFACE_(BLT_I18NCONTEXT_OPERATOR_DEFAULT, "Invalid Variable Name"), ICON_NONE);
	uiLayout *layout = UI_popup_menu_layout(pup);

	DriverVar *dvar = (DriverVar *)dvar_v;

	if (dvar->flag & DVAR_FLAG_INVALID_EMPTY) {
		uiItemL(layout, "It cannot be left blank", ICON_ERROR);
	}
	if (dvar->flag & DVAR_FLAG_INVALID_START_NUM) {
		uiItemL(layout, "It cannot start with a number", ICON_ERROR);
	}
	if (dvar->flag & DVAR_FLAG_INVALID_START_CHAR) {
		uiItemL(layout,
		        "It cannot start with a special character,"
		        " including '$', '@', '!', '~', '+', '-', '_', '.', or ' '",
		        ICON_NONE);
	}
	if (dvar->flag & DVAR_FLAG_INVALID_HAS_SPACE) {
		uiItemL(layout, "It cannot contain spaces (e.g. 'a space')", ICON_ERROR);
	}
	if (dvar->flag & DVAR_FLAG_INVALID_HAS_DOT) {
		uiItemL(layout, "It cannot contain dots (e.g. 'a.dot')", ICON_ERROR);
	}
	if (dvar->flag & DVAR_FLAG_INVALID_HAS_SPECIAL) {
		uiItemL(layout, "It cannot contain special (non-alphabetical/numeric) characters", ICON_ERROR);
	}
	if (dvar->flag & DVAR_FLAG_INVALID_PY_KEYWORD) {
		uiItemL(layout, "It cannot be a reserved keyword in Python", ICON_INFO);
	}

	UI_popup_menu_end(C, pup);
}

/* callback to reset the driver's flags */
static void driver_update_flags_cb(bContext *UNUSED(C), void *fcu_v, void *UNUSED(arg))
{
	FCurve *fcu = (FCurve *)fcu_v;
	ChannelDriver *driver = fcu->driver;

	/* clear invalid flags */
	fcu->flag &= ~FCURVE_DISABLED;
	driver->flag &= ~DRIVER_FLAG_INVALID;
}

/* drivers panel poll */
static int graph_panel_drivers_poll(const bContext *C, PanelType *UNUSED(pt))
{
	SpaceIpo *sipo = CTX_wm_space_graph(C);

	if (sipo->mode != SIPO_MODE_DRIVERS)
		return 0;

	return graph_panel_context(C, NULL, NULL);
}

/* settings for 'single property' driver variable type */
static void graph_panel_driverVar__singleProp(uiLayout *layout, ID *id, DriverVar *dvar)
{
	DriverTarget *dtar = &dvar->targets[0];
	PointerRNA dtar_ptr;
	uiLayout *row, *col;

	/* initialize RNA pointer to the target */
	RNA_pointer_create(id, &RNA_DriverTarget, dtar, &dtar_ptr);

	/* Target ID */
	row = uiLayoutRow(layout, false);
	uiLayoutSetRedAlert(row, ((dtar->flag & DTAR_FLAG_INVALID) && !dtar->id));
	uiTemplateAnyID(row, &dtar_ptr, "id", "id_type", IFACE_("Prop:"));

	/* Target Property */
	if (dtar->id) {
		PointerRNA root_ptr;

		/* get pointer for resolving the property selected */
		RNA_id_pointer_create(dtar->id, &root_ptr);

		/* rna path */
		col = uiLayoutColumn(layout, true);
		uiLayoutSetRedAlert(col, (dtar->flag & DTAR_FLAG_INVALID));
		uiTemplatePathBuilder(col, &dtar_ptr, "data_path", &root_ptr, IFACE_("Path"));
	}
}

/* settings for 'rotation difference' driver variable type */
/* FIXME: 1) Must be same armature for both dtars, 2) Alignment issues... */
static void graph_panel_driverVar__rotDiff(uiLayout *layout, ID *id, DriverVar *dvar)
{
	DriverTarget *dtar = &dvar->targets[0];
	DriverTarget *dtar2 = &dvar->targets[1];
	Object *ob1 = (Object *)dtar->id;
	Object *ob2 = (Object *)dtar2->id;
	PointerRNA dtar_ptr, dtar2_ptr;
	uiLayout *col;

	/* initialize RNA pointer to the target */
	RNA_pointer_create(id, &RNA_DriverTarget, dtar, &dtar_ptr);
	RNA_pointer_create(id, &RNA_DriverTarget, dtar2, &dtar2_ptr);

	/* Object 1 */
	col = uiLayoutColumn(layout, true);
	uiLayoutSetRedAlert(col, (dtar->flag & DTAR_FLAG_INVALID)); /* XXX: per field... */
	uiItemR(col, &dtar_ptr, "id", 0, IFACE_("Object 1"), ICON_NONE);

	if (dtar->id && GS(dtar->id->name) == ID_OB && ob1->pose) {
		PointerRNA tar_ptr;

		RNA_pointer_create(dtar->id, &RNA_Pose, ob1->pose, &tar_ptr);
		uiItemPointerR(col, &dtar_ptr, "bone_target", &tar_ptr, "bones", "", ICON_BONE_DATA);
	}

	/* Object 2 */
	col = uiLayoutColumn(layout, true);
	uiLayoutSetRedAlert(col, (dtar2->flag & DTAR_FLAG_INVALID)); /* XXX: per field... */
	uiItemR(col, &dtar2_ptr, "id", 0, IFACE_("Object 2"), ICON_NONE);

	if (dtar2->id && GS(dtar2->id->name) == ID_OB && ob2->pose) {
		PointerRNA tar_ptr;

		RNA_pointer_create(dtar2->id, &RNA_Pose, ob2->pose, &tar_ptr);
		uiItemPointerR(col, &dtar2_ptr, "bone_target", &tar_ptr, "bones", "", ICON_BONE_DATA);
	}
}

/* settings for 'location difference' driver variable type */
static void graph_panel_driverVar__locDiff(uiLayout *layout, ID *id, DriverVar *dvar)
{
	DriverTarget *dtar  = &dvar->targets[0];
	DriverTarget *dtar2 = &dvar->targets[1];
	Object *ob1 = (Object *)dtar->id;
	Object *ob2 = (Object *)dtar2->id;
	PointerRNA dtar_ptr, dtar2_ptr;
	uiLayout *col;

	/* initialize RNA pointer to the target */
	RNA_pointer_create(id, &RNA_DriverTarget, dtar,  &dtar_ptr);
	RNA_pointer_create(id, &RNA_DriverTarget, dtar2, &dtar2_ptr);

	/* Object 1 */
	col = uiLayoutColumn(layout, true);
	uiLayoutSetRedAlert(col, (dtar->flag & DTAR_FLAG_INVALID)); /* XXX: per field... */
	uiItemR(col, &dtar_ptr, "id", 0, IFACE_("Object 1"), ICON_NONE);

	if (dtar->id && GS(dtar->id->name) == ID_OB && ob1->pose) {
		PointerRNA tar_ptr;

		RNA_pointer_create(dtar->id, &RNA_Pose, ob1->pose, &tar_ptr);
		uiItemPointerR(col, &dtar_ptr, "bone_target", &tar_ptr, "bones", IFACE_("Bone"), ICON_BONE_DATA);
	}

	uiLayoutSetRedAlert(col, false); /* we can clear it again now - it's only needed when creating the ID/Bone fields */
	uiItemR(col, &dtar_ptr, "transform_space", 0, NULL, ICON_NONE);

	/* Object 2 */
	col = uiLayoutColumn(layout, true);
	uiLayoutSetRedAlert(col, (dtar2->flag & DTAR_FLAG_INVALID)); /* XXX: per field... */
	uiItemR(col, &dtar2_ptr, "id", 0, IFACE_("Object 2"), ICON_NONE);

	if (dtar2->id && GS(dtar2->id->name) == ID_OB && ob2->pose) {
		PointerRNA tar_ptr;

		RNA_pointer_create(dtar2->id, &RNA_Pose, ob2->pose, &tar_ptr);
		uiItemPointerR(col, &dtar2_ptr, "bone_target", &tar_ptr, "bones", IFACE_("Bone"), ICON_BONE_DATA);
	}

	uiLayoutSetRedAlert(col, false); /* we can clear it again now - it's only needed when creating the ID/Bone fields */
	uiItemR(col, &dtar2_ptr, "transform_space", 0, NULL, ICON_NONE);
}

/* settings for 'transform channel' driver variable type */
static void graph_panel_driverVar__transChan(uiLayout *layout, ID *id, DriverVar *dvar)
{
	DriverTarget *dtar = &dvar->targets[0];
	Object *ob = (Object *)dtar->id;
	PointerRNA dtar_ptr;
	uiLayout *col, *sub;

	/* initialize RNA pointer to the target */
	RNA_pointer_create(id, &RNA_DriverTarget, dtar, &dtar_ptr);

	/* properties */
	col = uiLayoutColumn(layout, true);
	uiLayoutSetRedAlert(col, (dtar->flag & DTAR_FLAG_INVALID)); /* XXX: per field... */
	uiItemR(col, &dtar_ptr, "id", 0, IFACE_("Object"), ICON_NONE);

	if (dtar->id && GS(dtar->id->name) == ID_OB && ob->pose) {
		PointerRNA tar_ptr;

		RNA_pointer_create(dtar->id, &RNA_Pose, ob->pose, &tar_ptr);
		uiItemPointerR(col, &dtar_ptr, "bone_target", &tar_ptr, "bones", IFACE_("Bone"), ICON_BONE_DATA);
	}

	sub = uiLayoutColumn(layout, true);
	uiItemR(sub, &dtar_ptr, "transform_type", 0, NULL, ICON_NONE);
	uiItemR(sub, &dtar_ptr, "transform_space", 0, IFACE_("Space"), ICON_NONE);
}

/* driver settings for active F-Curve (only for 'Drivers' mode) */
static void graph_panel_drivers(const bContext *C, Panel *pa)
{
	bAnimListElem *ale;
	FCurve *fcu;
	ChannelDriver *driver;
	DriverVar *dvar;

	PointerRNA driver_ptr;
	uiLayout *col;
	uiBlock *block;
	uiBut *but;

	/* Get settings from context */
	if (!graph_panel_context(C, &ale, &fcu))
		return;
	driver = fcu->driver;

	/* set event handler for panel */
	block = uiLayoutGetBlock(pa->layout); // xxx?
	UI_block_func_handle_set(block, do_graph_region_driver_buttons, NULL);

	/* general actions - management */
	col = uiLayoutColumn(pa->layout, false);
	block = uiLayoutGetBlock(col);
	but = uiDefIconTextBut(block, UI_BTYPE_BUT, B_IPO_DEPCHANGE, ICON_FILE_REFRESH, IFACE_("Update Dependencies"),
	               0, 0, 10 * UI_UNIT_X, UI_UNIT_Y,
	               NULL, 0.0, 0.0, 0, 0,
	               TIP_("Force updates of dependencies"));
	UI_but_func_set(but, driver_update_flags_cb, fcu, NULL);

	but = uiDefIconTextBut(block, UI_BTYPE_BUT, B_IPO_DEPCHANGE, ICON_ZOOMOUT, IFACE_("Remove Driver"),
	               0, 0, 10 * UI_UNIT_X, UI_UNIT_Y,
	               NULL, 0.0, 0.0, 0, 0,
	               TIP_("Remove this driver"));
	UI_but_funcN_set(but, driver_remove_cb, MEM_dupallocN(ale), NULL);

	/* driver-level settings - type, expressions, and errors */
	RNA_pointer_create(ale->id, &RNA_Driver, driver, &driver_ptr);

	col = uiLayoutColumn(pa->layout, true);
	block = uiLayoutGetBlock(col);
	uiItemR(col, &driver_ptr, "type", 0, NULL, ICON_NONE);

	/* show expression box if doing scripted drivers, and/or error messages when invalid drivers exist */
	if (driver->type == DRIVER_TYPE_PYTHON) {
		bool bpy_data_expr_error = (strstr(driver->expression, "bpy.data.") != NULL);
		bool bpy_ctx_expr_error  = (strstr(driver->expression, "bpy.context.") != NULL);

		/* expression */
		uiItemR(col, &driver_ptr, "expression", 0, IFACE_("Expr"), ICON_NONE);

		/* errors? */
		if ((G.f & G_SCRIPT_AUTOEXEC) == 0) {
			uiItemL(col, IFACE_("ERROR: Python auto-execution disabled"), ICON_CANCEL);
		}
		else if (driver->flag & DRIVER_FLAG_INVALID) {
			uiItemL(col, IFACE_("ERROR: Invalid Python expression"), ICON_CANCEL);
		}

		/* Explicit bpy-references are evil. Warn about these to prevent errors */
		/* TODO: put these in a box? */
		if (bpy_data_expr_error || bpy_ctx_expr_error) {
			uiItemL(col, IFACE_("WARNING: Driver expression may not work correctly"), ICON_HELP);

			if (bpy_data_expr_error) {
				uiItemL(col, IFACE_("TIP: Use variables instead of bpy.data paths (see below)"), ICON_ERROR);
			}
			if (bpy_ctx_expr_error) {
				uiItemL(col, IFACE_("TIP: bpy.context is not safe for renderfarm usage"), ICON_ERROR);
			}
		}
	}
	else {
		/* errors? */
		if (driver->flag & DRIVER_FLAG_INVALID)
			uiItemL(col, IFACE_("ERROR: Invalid target channel(s)"), ICON_ERROR);

		/* Warnings about a lack of variables
		 * NOTE: The lack of variables is generally a bad thing, since it indicates
		 *       that the driver doesn't work at all. This particular scenario arises
		 *       primarily when users mistakenly try to use drivers for procedural
		 *       property animation
		 */
		if (BLI_listbase_is_empty(&driver->variables)) {
			uiItemL(col, IFACE_("ERROR: Driver is useless without any inputs"), ICON_ERROR);

			if (!BLI_listbase_is_empty(&fcu->modifiers)) {
				uiItemL(col, IFACE_("TIP: Use F-Curves for procedural animation instead"), ICON_INFO);
				uiItemL(col, IFACE_("F-Modifiers can generate curves for those too"), ICON_INFO);
			}
		}
	}

	col = uiLayoutColumn(pa->layout, true);

	if (driver->type == DRIVER_TYPE_PYTHON) {
		uiItemR(col, &driver_ptr, "use_self", 0, NULL, ICON_NONE);
	}

	/* debug setting */
	uiItemR(col, &driver_ptr, "show_debug_info", 0, NULL, ICON_NONE);

	/* value of driver */
	if (driver->flag & DRIVER_FLAG_SHOWDEBUG) {
		uiLayout *row = uiLayoutRow(col, true);
		char valBuf[32];

		uiItemL(row, IFACE_("Driver Value:"), ICON_NONE);

		BLI_snprintf(valBuf, sizeof(valBuf), "%.3f", driver->curval);
		uiItemL(row, valBuf, ICON_NONE);
	}

	/* add/copy/paste driver variables */
	{
		uiLayout *row;

		/* add driver variable */
		row = uiLayoutRow(pa->layout, false);
		block = uiLayoutGetBlock(row);
		but = uiDefIconTextBut(block, UI_BTYPE_BUT, B_IPO_DEPCHANGE, ICON_ZOOMIN, IFACE_("Add Variable"),
	                           0, 0, 10 * UI_UNIT_X, UI_UNIT_Y,
	                           NULL, 0.0, 0.0, 0, 0,
	                           TIP_("Driver variables ensure that all dependencies will be accounted for and that drivers will update correctly"));
		UI_but_func_set(but, driver_add_var_cb, driver, NULL);

		/* copy/paste (as sub-row) */
		row = uiLayoutRow(row, true);
		block = uiLayoutGetBlock(row);

		uiItemO(row, "", ICON_COPYDOWN, "GRAPH_OT_driver_variables_copy");
		uiItemO(row, "", ICON_PASTEDOWN, "GRAPH_OT_driver_variables_paste");
	}

	/* loop over targets, drawing them */
	for (dvar = driver->variables.first; dvar; dvar = dvar->next) {
		PointerRNA dvar_ptr;
		uiLayout *box, *row;
		uiLayout *subrow, *sub;

		/* sub-layout column for this variable's settings */
		col = uiLayoutColumn(pa->layout, true);

		/* 1) header panel */
		box = uiLayoutBox(col);
		RNA_pointer_create(ale->id, &RNA_DriverVariable, dvar, &dvar_ptr);

		row = uiLayoutRow(box, false);
		block = uiLayoutGetBlock(row);

		/* 1.1) variable type and name */
		subrow = uiLayoutRow(row, true);

		/* 1.1.1) variable type */
		sub = uiLayoutRow(subrow, true);                     /* HACK: special group just for the enum, otherwise we */
		uiLayoutSetAlignment(sub, UI_LAYOUT_ALIGN_LEFT);  /*       we get ugly layout with text included too...  */

		uiItemR(sub, &dvar_ptr, "type", UI_ITEM_R_ICON_ONLY, "", ICON_NONE);

		/* 1.1.2) variable name */
		sub = uiLayoutRow(subrow, true);                       /* HACK: special group to counteract the effects of the previous */
		uiLayoutSetAlignment(sub, UI_LAYOUT_ALIGN_EXPAND);  /*       enum, which now pushes everything too far right         */

		uiItemR(sub, &dvar_ptr, "name", 0, "", ICON_NONE);

		/* 1.2) invalid name? */
		UI_block_emboss_set(block, UI_EMBOSS_NONE);

		if (dvar->flag & DVAR_FLAG_INVALID_NAME) {
			but = uiDefIconBut(block, UI_BTYPE_BUT, B_IPO_DEPCHANGE, ICON_ERROR, 290, 0, UI_UNIT_X, UI_UNIT_Y,
			                   NULL, 0.0, 0.0, 0.0, 0.0, IFACE_("Invalid variable name, click here for details"));
			UI_but_func_set(but, driver_dvar_invalid_name_query_cb, dvar, NULL); // XXX: reports?
		}

		/* 1.3) remove button */
		but = uiDefIconBut(block, UI_BTYPE_BUT, B_IPO_DEPCHANGE, ICON_X, 290, 0, UI_UNIT_X, UI_UNIT_Y,
		                   NULL, 0.0, 0.0, 0.0, 0.0, IFACE_("Delete target variable"));
		UI_but_func_set(but, driver_delete_var_cb, driver, dvar);
		UI_block_emboss_set(block, UI_EMBOSS);


		/* 2) variable type settings */
		box = uiLayoutBox(col);
		/* controls to draw depends on the type of variable */
		switch (dvar->type) {
			case DVAR_TYPE_SINGLE_PROP:     /* single property */
				graph_panel_driverVar__singleProp(box, ale->id, dvar);
				break;
			case DVAR_TYPE_ROT_DIFF:     /* rotational difference */
				graph_panel_driverVar__rotDiff(box, ale->id, dvar);
				break;
			case DVAR_TYPE_LOC_DIFF:     /* location difference */
				graph_panel_driverVar__locDiff(box, ale->id, dvar);
				break;
			case DVAR_TYPE_TRANSFORM_CHAN:     /* transform channel */
				graph_panel_driverVar__transChan(box, ale->id, dvar);
				break;
		}

		/* 3) value of variable */
		if (driver->flag & DRIVER_FLAG_SHOWDEBUG) {
			char valBuf[32];

			box = uiLayoutBox(col);
			row = uiLayoutRow(box, true);
			uiItemL(row, IFACE_("Value:"), ICON_NONE);

			if ((dvar->type == DVAR_TYPE_ROT_DIFF) ||
			    (dvar->type == DVAR_TYPE_TRANSFORM_CHAN &&
			     dvar->targets[0].transChan >= DTAR_TRANSCHAN_ROTX &&
			     dvar->targets[0].transChan < DTAR_TRANSCHAN_SCALEX))
			{
				BLI_snprintf(valBuf, sizeof(valBuf), "%.3f (%4.1f°)", dvar->curval, RAD2DEGF(dvar->curval));
			}
			else {
				BLI_snprintf(valBuf, sizeof(valBuf), "%.3f", dvar->curval);
			}

			uiItemL(row, valBuf, ICON_NONE);
		}
	}

	/* cleanup */
	MEM_freeN(ale);
}

/* ******************* F-Modifiers ******************************** */
/* All the drawing code is in editors/animation/fmodifier_ui.c */

#define B_FMODIFIER_REDRAW      20

static void do_graph_region_modifier_buttons(bContext *C, void *UNUSED(arg), int event)
{
	switch (event) {
		case B_FMODIFIER_REDRAW: // XXX this should send depsgraph updates too
			WM_event_add_notifier(C, NC_ANIMATION, NULL); // XXX need a notifier specially for F-Modifiers
			break;
	}
}

static void graph_panel_modifiers(const bContext *C, Panel *pa)
{
	bAnimListElem *ale;
	FCurve *fcu;
	FModifier *fcm;
	uiLayout *col, *row;
	uiBlock *block;
	bool active;

	if (!graph_panel_context(C, &ale, &fcu))
		return;

	block = uiLayoutGetBlock(pa->layout);
	UI_block_func_handle_set(block, do_graph_region_modifier_buttons, NULL);

	/* 'add modifier' button at top of panel */
	{
		row = uiLayoutRow(pa->layout, false);

		/* this is an operator button which calls a 'add modifier' operator...
		 * a menu might be nicer but would be tricky as we need some custom filtering
		 */
		uiItemMenuEnumO(row, (bContext *)C, "GRAPH_OT_fmodifier_add", "type", IFACE_("Add Modifier"), ICON_NONE);

		/* copy/paste (as sub-row) */
		row = uiLayoutRow(row, true);
		uiItemO(row, "", ICON_COPYDOWN, "GRAPH_OT_fmodifier_copy");
		uiItemO(row, "", ICON_PASTEDOWN, "GRAPH_OT_fmodifier_paste");
	}

	active = !(fcu->flag & FCURVE_MOD_OFF);
	/* draw each modifier */
	for (fcm = fcu->modifiers.first; fcm; fcm = fcm->next) {
		col = uiLayoutColumn(pa->layout, true);
		uiLayoutSetActive(col, active);

		ANIM_uiTemplate_fmodifier_draw(col, ale->id, &fcu->modifiers, fcm);
	}

	MEM_freeN(ale);
}

/* ******************* general ******************************** */

void graph_buttons_register(ARegionType *art)
{
	PanelType *pt;

	pt = MEM_callocN(sizeof(PanelType), "spacetype graph panel properties");
	strcpy(pt->idname, "GRAPH_PT_properties");
	strcpy(pt->label, N_("Active F-Curve"));
	strcpy(pt->category, "F-Curve");
	strcpy(pt->translation_context, BLT_I18NCONTEXT_DEFAULT_BPYRNA);
	pt->draw = graph_panel_properties;
	pt->poll = graph_panel_poll;
	BLI_addtail(&art->paneltypes, pt);

	pt = MEM_callocN(sizeof(PanelType), "spacetype graph panel properties");
	strcpy(pt->idname, "GRAPH_PT_key_properties");
	strcpy(pt->label, N_("Active Keyframe"));
	strcpy(pt->category, "F-Curve");
	strcpy(pt->translation_context, BLT_I18NCONTEXT_DEFAULT_BPYRNA);
	pt->draw = graph_panel_key_properties;
	pt->poll = graph_panel_poll;
	BLI_addtail(&art->paneltypes, pt);


	pt = MEM_callocN(sizeof(PanelType), "spacetype graph panel drivers");
	strcpy(pt->idname, "GRAPH_PT_drivers");
	strcpy(pt->label, N_("Drivers"));
	strcpy(pt->category, "Drivers");
	strcpy(pt->translation_context, BLT_I18NCONTEXT_DEFAULT_BPYRNA);
	pt->draw = graph_panel_drivers;
	pt->poll = graph_panel_drivers_poll;
	BLI_addtail(&art->paneltypes, pt);

	pt = MEM_callocN(sizeof(PanelType), "spacetype graph panel modifiers");
	strcpy(pt->idname, "GRAPH_PT_modifiers");
	strcpy(pt->label, N_("Modifiers"));
	strcpy(pt->category, "Modifiers");
	strcpy(pt->translation_context, BLT_I18NCONTEXT_DEFAULT_BPYRNA);
	pt->draw = graph_panel_modifiers;
	pt->poll = graph_panel_poll;
	BLI_addtail(&art->paneltypes, pt);

	pt = MEM_callocN(sizeof(PanelType), "spacetype graph panel view");
	strcpy(pt->idname, "GRAPH_PT_view");
	strcpy(pt->label, N_("View Properties"));
	strcpy(pt->category, "View");
	strcpy(pt->translation_context, BLT_I18NCONTEXT_DEFAULT_BPYRNA);
	pt->draw = graph_panel_view;
	BLI_addtail(&art->paneltypes, pt);
}

static int graph_properties_toggle_exec(bContext *C, wmOperator *UNUSED(op))
{
	ScrArea *sa = CTX_wm_area(C);
	ARegion *ar = graph_has_buttons_region(sa);

	if (ar)
		ED_region_toggle_hidden(C, ar);

	return OPERATOR_FINISHED;
}

void GRAPH_OT_properties(wmOperatorType *ot)
{
	ot->name = "Properties";
	ot->idname = "GRAPH_OT_properties";
<<<<<<< HEAD
	ot->description = "Properties\nToggle display properties panel";
	
=======
	ot->description = "Toggle the properties region visibility";

>>>>>>> f10d37f2
	ot->exec = graph_properties_toggle_exec;
	ot->poll = ED_operator_graphedit_active;

	/* flags */
	ot->flag = 0;
}<|MERGE_RESOLUTION|>--- conflicted
+++ resolved
@@ -1078,13 +1078,8 @@
 {
 	ot->name = "Properties";
 	ot->idname = "GRAPH_OT_properties";
-<<<<<<< HEAD
 	ot->description = "Properties\nToggle display properties panel";
-	
-=======
-	ot->description = "Toggle the properties region visibility";
-
->>>>>>> f10d37f2
+
 	ot->exec = graph_properties_toggle_exec;
 	ot->poll = ED_operator_graphedit_active;
 
