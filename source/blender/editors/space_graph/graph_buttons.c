--- conflicted
+++ resolved
@@ -107,38 +107,6 @@
 /* Graph Editor View Settings */
 static void graph_panel_view(const bContext *C, Panel *pa)
 {
-<<<<<<< HEAD
-	bScreen *sc = CTX_wm_screen(C);
-	SpaceGraph *sipo = CTX_wm_space_graph(C);
-	Scene *scene = CTX_data_scene(C);
-	PointerRNA spaceptr, sceneptr;
-	uiLayout *col, *sub, *row;
-
-	/* get RNA pointers for use when creating the UI elements */
-	RNA_id_pointer_create(&scene->id, &sceneptr);
-	RNA_pointer_create(&sc->id, &RNA_SpaceGraphEditor, sipo, &spaceptr);
-
-	/* 2D-Cursor */
-	col = uiLayoutColumn(pa->layout, false);
-	uiItemR(col, &spaceptr, "show_cursor", 0, NULL, ICON_NONE);
-
-	sub = uiLayoutColumn(col, true);
-	uiLayoutSetActive(sub, RNA_boolean_get(&spaceptr, "show_cursor"));
-	uiItemO(sub, IFACE_("Jump to Keyframes"), ICON_JUMP_TO_KEYFRAMES, "GRAPH_OT_frame_jump");
-
-	sub = uiLayoutColumn(col, true);
-	uiLayoutSetActive(sub, RNA_boolean_get(&spaceptr, "show_cursor"));
-	row = uiLayoutSplit(sub, 0.7f, true);
-	if (sipo->mode == SIPO_MODE_DRIVERS)
-		uiItemR(row, &spaceptr, "cursor_position_x", 0, IFACE_("Cursor X"), ICON_NONE);
-	else
-		uiItemR(row, &sceneptr, "frame_current", 0, IFACE_("Cursor X"), ICON_NONE);
-	uiItemEnumO(row, "GRAPH_OT_snap", IFACE_("To Keys"), 0, "type", GRAPHKEYS_SNAP_CFRA);
-
-	row = uiLayoutSplit(sub, 0.7f, true);
-	uiItemR(row, &spaceptr, "cursor_position_y", 0, IFACE_("Cursor Y"), ICON_NONE);
-	uiItemEnumO(row, "GRAPH_OT_snap", IFACE_("To Keys"), 0, "type", GRAPHKEYS_SNAP_VALUE);
-=======
   bScreen *sc = CTX_wm_screen(C);
   SpaceGraph *sipo = CTX_wm_space_graph(C);
   Scene *scene = CTX_data_scene(C);
@@ -155,7 +123,7 @@
 
   sub = uiLayoutColumn(col, true);
   uiLayoutSetActive(sub, RNA_boolean_get(&spaceptr, "show_cursor"));
-  uiItemO(sub, IFACE_("Cursor from Selection"), ICON_NONE, "GRAPH_OT_frame_jump");
+  uiItemO(sub, IFACE_("Cursor from Selection"), ICON_JUMP_TO_KEYFRAMES, "GRAPH_OT_frame_jump");
 
   sub = uiLayoutColumn(col, true);
   uiLayoutSetActive(sub, RNA_boolean_get(&spaceptr, "show_cursor"));
@@ -169,7 +137,6 @@
   row = uiLayoutSplit(sub, 0.7f, true);
   uiItemR(row, &spaceptr, "cursor_position_y", 0, IFACE_("Cursor Y"), ICON_NONE);
   uiItemEnumO(row, "GRAPH_OT_snap", IFACE_("To Keys"), 0, "type", GRAPHKEYS_SNAP_VALUE);
->>>>>>> 93c19a5a
 }
 
 /* ******************* active F-Curve ************** */
@@ -1371,98 +1338,6 @@
 
 void graph_buttons_register(ARegionType *art)
 {
-<<<<<<< HEAD
-	PanelType *pt;
-
-	pt = MEM_callocN(sizeof(PanelType), "spacetype graph panel properties");
-	strcpy(pt->idname, "GRAPH_PT_properties");
-	strcpy(pt->label, N_("Active F-Curve"));
-	strcpy(pt->category, "F-Curve");
-	strcpy(pt->translation_context, BLT_I18NCONTEXT_DEFAULT_BPYRNA);
-	pt->draw = graph_panel_properties;
-	pt->poll = graph_panel_poll;
-	BLI_addtail(&art->paneltypes, pt);
-
-	pt = MEM_callocN(sizeof(PanelType), "spacetype graph panel properties");
-	strcpy(pt->idname, "GRAPH_PT_key_properties");
-	strcpy(pt->label, N_("Active Keyframe"));
-	strcpy(pt->category, "F-Curve");
-	strcpy(pt->translation_context, BLT_I18NCONTEXT_DEFAULT_BPYRNA);
-	pt->draw = graph_panel_key_properties;
-	pt->poll = graph_panel_poll;
-	BLI_addtail(&art->paneltypes, pt);
-
-	pt = MEM_callocN(sizeof(PanelType), "spacetype graph panel drivers driven");
-	strcpy(pt->idname, "GRAPH_PT_driven_property");
-	strcpy(pt->label, N_("Driven Property"));
-	strcpy(pt->category, "Drivers");
-	strcpy(pt->translation_context, BLT_I18NCONTEXT_DEFAULT_BPYRNA);
-	pt->draw = graph_panel_driven_property;
-	pt->poll = graph_panel_drivers_poll;
-	BLI_addtail(&art->paneltypes, pt);
-
-	pt = MEM_callocN(sizeof(PanelType), "spacetype graph panel drivers");
-	strcpy(pt->idname, "GRAPH_PT_drivers");
-	strcpy(pt->label, N_("Driver"));
-	strcpy(pt->category, "Drivers");
-	strcpy(pt->translation_context, BLT_I18NCONTEXT_DEFAULT_BPYRNA);
-	pt->draw = graph_panel_drivers;
-	pt->poll = graph_panel_drivers_poll;
-	BLI_addtail(&art->paneltypes, pt);
-
-	pt = MEM_callocN(sizeof(PanelType), "spacetype graph panel drivers pover");
-	strcpy(pt->idname, "GRAPH_PT_drivers_popover");
-	strcpy(pt->label, N_("Add/Edit Driver"));
-	strcpy(pt->category, "Drivers");
-	strcpy(pt->translation_context, BLT_I18NCONTEXT_DEFAULT_BPYRNA);
-	pt->draw = graph_panel_drivers_popover;
-	pt->poll = graph_panel_drivers_popover_poll;
-	BLI_addtail(&art->paneltypes, pt);
-	/* This panel isn't used in this region.
-	 * Add explicitly to global list (so popovers work). */
-	WM_paneltype_add(pt);
-
-	pt = MEM_callocN(sizeof(PanelType), "spacetype graph panel modifiers");
-	strcpy(pt->idname, "GRAPH_PT_modifiers");
-	strcpy(pt->label, N_("Modifiers"));
-	strcpy(pt->category, "Modifiers");
-	strcpy(pt->translation_context, BLT_I18NCONTEXT_DEFAULT_BPYRNA);
-	pt->draw = graph_panel_modifiers;
-	pt->poll = graph_panel_poll;
-	BLI_addtail(&art->paneltypes, pt);
-
-	pt = MEM_callocN(sizeof(PanelType), "spacetype graph panel view");
-	strcpy(pt->idname, "GRAPH_PT_view");
-	strcpy(pt->label, N_("View Properties"));
-	strcpy(pt->category, "View");
-	strcpy(pt->translation_context, BLT_I18NCONTEXT_DEFAULT_BPYRNA);
-	pt->draw = graph_panel_view;
-	BLI_addtail(&art->paneltypes, pt);
-}
-
-static int graph_properties_toggle_exec(bContext *C, wmOperator *UNUSED(op))
-{
-	ScrArea *sa = CTX_wm_area(C);
-	ARegion *ar = graph_has_buttons_region(sa);
-
-	if (ar)
-		ED_region_toggle_hidden(C, ar);
-
-	return OPERATOR_FINISHED;
-}
-
-void GRAPH_OT_properties(wmOperatorType *ot)
-{
-	ot->name = "Toggle Sidebar";
-	ot->idname = "GRAPH_OT_properties";
-	ot->description = "Properties\nToggle display properties panel";
-
-	ot->exec = graph_properties_toggle_exec;
-	ot->poll = ED_operator_graphedit_active;
-
-	/* flags */
-	ot->flag = 0;
-=======
   PanelType *pt;
 
   pt = MEM_callocN(sizeof(PanelType), "spacetype graph panel properties");
@@ -1529,5 +1404,4 @@
   strcpy(pt->translation_context, BLT_I18NCONTEXT_DEFAULT_BPYRNA);
   pt->draw = graph_panel_view;
   BLI_addtail(&art->paneltypes, pt);
->>>>>>> 93c19a5a
 }