--- conflicted
+++ resolved
@@ -90,10 +90,6 @@
   BLI_addtail(&sipo->regionbase, region);
   region->regiontype = RGN_TYPE_UI;
   region->alignment = RGN_ALIGN_RIGHT;
-<<<<<<< HEAD
-  /*region->flag = RGN_FLAG_HIDDEN;*/ /*BFA - to show by default*/
-=======
->>>>>>> 49a32f0d
 
   /* main region */
   region = MEM_callocN(sizeof(ARegion), "main region for graphedit");
