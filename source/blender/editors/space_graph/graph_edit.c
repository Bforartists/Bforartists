--- conflicted
+++ resolved
@@ -2526,7 +2526,7 @@
   KeyframeEditFunc edit_cb = ANIM_editkeyframes_handles(mode);
   KeyframeEditFunc sel_cb = ANIM_editkeyframes_ok(BEZT_OK_SELECTED);
 
-  /* filter data */
+  /* Filter data. */
   filter = (ANIMFILTER_DATA_VISIBLE | ANIMFILTER_CURVE_VISIBLE | ANIMFILTER_FOREDIT |
             ANIMFILTER_NODUPLIS);
   ANIM_animdata_filter(ac, &anim_data, filter, ac->data, ac->datatype);
@@ -2960,7 +2960,6 @@
 static const EnumPropertyItem prop_graphkeys_snap_types[] = {
     {GRAPHKEYS_SNAP_CFRA,
      "CFRA",
-<<<<<<< HEAD
      ICON_SNAP_CURRENTFRAME,
      "Current Frame",
      "Snap selected keyframes to the current frame"},
@@ -2973,25 +2972,10 @@
      "NEAREST_FRAME",
      ICON_SNAP_NEARESTFRAME,
      "Nearest Frame",
-=======
-     0,
-     "Selection to Current Frame",
-     "Snap selected keyframes to the current frame"},
-    {GRAPHKEYS_SNAP_VALUE,
-     "VALUE",
-     0,
-     "Selection to Cursor Value",
-     "Set values of selected keyframes to the cursor value (Y/Horizontal component)"},
-    {GRAPHKEYS_SNAP_NEAREST_FRAME,
-     "NEAREST_FRAME",
-     0,
-     "Selection to Nearest Frame",
->>>>>>> 888676bc
      "Snap selected keyframes to the nearest (whole) frame (use to fix accidental sub-frame "
      "offsets)"},
     {GRAPHKEYS_SNAP_NEAREST_SECOND,
      "NEAREST_SECOND",
-<<<<<<< HEAD
      ICON_SNAP_NEARESTSECOND,
      "Nearest Second",
      "Snap selected keyframes to the nearest second"},
@@ -2999,15 +2983,6 @@
      "NEAREST_MARKER",
      ICON_SNAP_NEARESTMARKER,
      "Nearest Marker",
-=======
-     0,
-     "Selection to Nearest Second",
-     "Snap selected keyframes to the nearest second"},
-    {GRAPHKEYS_SNAP_NEAREST_MARKER,
-     "NEAREST_MARKER",
-     0,
-     "Selection to Nearest Marker",
->>>>>>> 888676bc
      "Snap selected keyframes to the nearest marker"},
     {GRAPHKEYS_SNAP_HORIZONTAL,
      "HORIZONTAL",
