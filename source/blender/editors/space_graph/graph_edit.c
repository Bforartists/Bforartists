/*
 * This program is free software; you can redistribute it and/or
 * modify it under the terms of the GNU General Public License
 * as published by the Free Software Foundation; either version 2
 * of the License, or (at your option) any later version.
 *
 * This program is distributed in the hope that it will be useful,
 * but WITHOUT ANY WARRANTY; without even the implied warranty of
 * MERCHANTABILITY or FITNESS FOR A PARTICULAR PURPOSE.  See the
 * GNU General Public License for more details.
 *
 * You should have received a copy of the GNU General Public License
 * along with this program; if not, write to the Free Software Foundation,
 * Inc., 51 Franklin Street, Fifth Floor, Boston, MA 02110-1301, USA.
 *
 * The Original Code is Copyright (C) 2001-2002 by NaN Holding BV.
 * All rights reserved.
 */

/** \file
 * \ingroup spgraph
 */

#include <float.h>
#include <math.h>
#include <stdlib.h>
#include <string.h>

#ifdef WITH_AUDASPACE
#  include <AUD_Special.h>
#endif

#include "MEM_guardedalloc.h"

#include "BLI_blenlib.h"
#include "BLI_math.h"
#include "BLI_utildefines.h"

#include "DNA_anim_types.h"
#include "DNA_scene_types.h"

#include "RNA_access.h"
#include "RNA_define.h"
#include "RNA_enum_types.h"

#include "BLT_translation.h"

#include "BKE_animsys.h"
#include "BKE_context.h"
#include "BKE_fcurve.h"
#include "BKE_global.h"
#include "BKE_nla.h"
#include "BKE_report.h"

#include "DEG_depsgraph_build.h"

#include "UI_interface.h"
#include "UI_resources.h" /*bfa - needed for the icons*/
#include "UI_view2d.h"

#include "ED_anim_api.h"
#include "ED_keyframes_edit.h"
#include "ED_keyframing.h"
#include "ED_markers.h"
#include "ED_screen.h"
#include "ED_transform.h"

#include "WM_api.h"
#include "WM_types.h"

#include "graph_intern.h"

/* ************************************************************************** */
/* INSERT DUPLICATE AND BAKE KEYFRAMES */

/* ******************** Insert Keyframes Operator ************************* */

/* Mode defines for insert keyframes tool. */
typedef enum eGraphKeys_InsertKey_Types {
  GRAPHKEYS_INSERTKEY_ALL = (1 << 0),
  GRAPHKEYS_INSERTKEY_SEL = (1 << 1),
  GRAPHKEYS_INSERTKEY_CURSOR = (1 << 2),
  GRAPHKEYS_INSERTKEY_ACTIVE = (1 << 3),
} eGraphKeys_InsertKey_Types;

/* RNA mode types for insert keyframes tool. */
static const EnumPropertyItem prop_graphkeys_insertkey_types[] = {
    {GRAPHKEYS_INSERTKEY_ALL,
     "ALL",
     ICON_KEYFRAMES_INSERT,
     "All Channels",
     "Insert a keyframe on all visible and editable F-Curves using each curve's current value"},
    {GRAPHKEYS_INSERTKEY_SEL,
     "SEL",
     ICON_KEYFRAMES_INSERT,
     "Only Selected Channels",
     "Insert a keyframe on selected F-Curves using each curve's current value"},
    {GRAPHKEYS_INSERTKEY_ACTIVE | GRAPHKEYS_INSERTKEY_CURSOR,
     "CURSOR_ACTIVE",
     ICON_KEYFRAMES_INSERT,
     "Active Channels At Cursor",
     "Insert a keyframe for the active F-Curve at the cursor point"},
    {GRAPHKEYS_INSERTKEY_SEL | GRAPHKEYS_INSERTKEY_CURSOR,
     "CURSOR_SEL",
     ICON_KEYFRAMES_INSERT,
     "Selected Channels At Cursor",
     "Insert a keyframe for selected F-Curves at the cursor point"},
    {0, NULL, 0, NULL, NULL},
};

/* This function is responsible for snapping keyframes to frame-times. */
static void insert_graph_keys(bAnimContext *ac, eGraphKeys_InsertKey_Types mode)
{
  ListBase anim_data = {NULL, NULL};
  ListBase nla_cache = {NULL, NULL};
  bAnimListElem *ale;
  int filter;
  size_t num_items;

  ReportList *reports = ac->reports;
  SpaceGraph *sipo = (SpaceGraph *)ac->sl;
  Scene *scene = ac->scene;
  ToolSettings *ts = scene->toolsettings;
  eInsertKeyFlags flag = 0;

  /* Filter data. */
  filter = (ANIMFILTER_DATA_VISIBLE | ANIMFILTER_CURVE_VISIBLE | ANIMFILTER_FOREDIT |
            ANIMFILTER_NODUPLIS);
  if (mode & GRAPHKEYS_INSERTKEY_SEL) {
    filter |= ANIMFILTER_SEL;
  }
  else if (mode & GRAPHKEYS_INSERTKEY_ACTIVE) {
    filter |= ANIMFILTER_ACTIVE;
  }

  num_items = ANIM_animdata_filter(ac, &anim_data, filter, ac->data, ac->datatype);
  if (num_items == 0) {
    if (mode & GRAPHKEYS_INSERTKEY_ACTIVE) {
      BKE_report(reports,
                 RPT_ERROR,
                 "No active F-Curve to add a keyframe to. Select an editable F-Curve first");
    }
    else if (mode & GRAPHKEYS_INSERTKEY_SEL) {
      BKE_report(reports, RPT_ERROR, "No selected F-Curves to add keyframes to");
    }
    else {
      BKE_report(reports, RPT_ERROR, "No channels to add keyframes to");
    }

    return;
  }

  /* Init key-framing flag. */
  flag = ANIM_get_keyframing_flags(scene, true);

  /* Insert keyframes. */
  if (mode & GRAPHKEYS_INSERTKEY_CURSOR) {
    for (ale = anim_data.first; ale; ale = ale->next) {
      AnimData *adt = ANIM_nla_mapping_get(ac, ale);
      FCurve *fcu = (FCurve *)ale->key_data;

      short mapping_flag = ANIM_get_normalization_flags(ac);
      float offset;
      float unit_scale = ANIM_unit_mapping_get_factor(
          ac->scene, ale->id, ale->key_data, mapping_flag, &offset);

      float x, y;

      /* perform time remapping for x-coordinate (if necessary) */
      if ((sipo) && (sipo->mode == SIPO_MODE_DRIVERS)) {
        x = sipo->cursorTime;
      }
      else if (adt) {
        x = BKE_nla_tweakedit_remap(adt, (float)CFRA, NLATIME_CONVERT_UNMAP);
      }
      else {
        x = (float)CFRA;
      }

      /* Normalise units of cursor's value. */
      if (sipo) {
        y = (sipo->cursorVal / unit_scale) - offset;
      }
      else {
        y = 0.0f;
      }

      /* Insert keyframe directly into the F-Curve. */
      insert_vert_fcurve(fcu, x, y, ts->keyframe_type, 0);

      ale->update |= ANIM_UPDATE_DEFAULT;
    }
  }
  else {
    const AnimationEvalContext anim_eval_context = BKE_animsys_eval_context_construct(
        ac->depsgraph, (float)CFRA);
    for (ale = anim_data.first; ale; ale = ale->next) {
      FCurve *fcu = (FCurve *)ale->key_data;

      /* Read value from property the F-Curve represents, or from the curve only?
       *
       * - ale->id != NULL:
       *   Typically, this means that we have enough info to try resolving the path.
       * - ale->owner != NULL:
       *   If this is set, then the path may not be resolvable from the ID alone,
       *   so it's easier for now to just read the F-Curve directly.
       *   (TODO: add the full-blown PointerRNA relative parsing case here... (Joshua Leung 2015))
       * - fcu->driver != NULL:
       *   If this is set, then it's a driver. If we don't check for this, we'd end
       *   up adding the keyframes on a new F-Curve in the action data instead.
       */
      if (ale->id && !ale->owner && !fcu->driver) {
        insert_keyframe(ac->bmain,
                        reports,
                        ale->id,
                        NULL,
                        ((fcu->grp) ? (fcu->grp->name) : (NULL)),
                        fcu->rna_path,
                        fcu->array_index,
                        &anim_eval_context,
                        ts->keyframe_type,
                        &nla_cache,
                        flag);
      }
      else {
        AnimData *adt = ANIM_nla_mapping_get(ac, ale);

        /* Adjust current frame for NLA-mapping. */
        float cfra = (float)CFRA;
        if ((sipo) && (sipo->mode == SIPO_MODE_DRIVERS)) {
          cfra = sipo->cursorTime;
        }
        else if (adt) {
          cfra = BKE_nla_tweakedit_remap(adt, (float)CFRA, NLATIME_CONVERT_UNMAP);
        }

        const float curval = evaluate_fcurve_only_curve(fcu, cfra);
        insert_vert_fcurve(fcu, cfra, curval, ts->keyframe_type, 0);
      }

      ale->update |= ANIM_UPDATE_DEFAULT;
    }
  }

  BKE_animsys_free_nla_keyframing_context_cache(&nla_cache);

  ANIM_animdata_update(ac, &anim_data);
  ANIM_animdata_freelist(&anim_data);
}

/* ------------------- */

static int graphkeys_insertkey_exec(bContext *C, wmOperator *op)
{
  bAnimContext ac;
  eGraphKeys_InsertKey_Types mode;

  /* Get editor data. */
  if (ANIM_animdata_get_context(C, &ac) == 0) {
    return OPERATOR_CANCELLED;
  }

  /* Which channels to affect?. */
  mode = RNA_enum_get(op->ptr, "type");

  /* Insert keyframes. */
  insert_graph_keys(&ac, mode);

  /* Set notifier that keyframes have changed. */
  WM_event_add_notifier(C, NC_ANIMATION | ND_KEYFRAME | NA_ADDED, NULL);

  return OPERATOR_FINISHED;
}

void GRAPH_OT_keyframe_insert(wmOperatorType *ot)
{
  /* Identifiers */
  ot->name = "Insert Keyframes";
  ot->idname = "GRAPH_OT_keyframe_insert";
  ot->description = "Insert keyframes for the specified channels";

  /* API callbacks */
  ot->invoke = WM_menu_invoke;
  ot->exec = graphkeys_insertkey_exec;
  ot->poll = graphop_editable_keyframes_poll;

  /* Flags */
  ot->flag = OPTYPE_REGISTER | OPTYPE_UNDO;

  /* Id-props */
  ot->prop = RNA_def_enum(ot->srna, "type", prop_graphkeys_insertkey_types, 0, "Type", "");
}

/* ******************** Click-Insert Keyframes Operator ************************* */

static int graphkeys_click_insert_exec(bContext *C, wmOperator *op)
{
  bAnimContext ac;
  bAnimListElem *ale;
  AnimData *adt;
  FCurve *fcu;
  float frame, val;

  /* Get animation context. */
  if (ANIM_animdata_get_context(C, &ac) == 0) {
    return OPERATOR_CANCELLED;
  }

  /* Get active F-Curve 'anim-list-element'. */
  ale = get_active_fcurve_channel(&ac);
  if (ELEM(NULL, ale, ale->data)) {
    if (ale) {
      MEM_freeN(ale);
    }
    return OPERATOR_CANCELLED;
  }
  fcu = ale->data;

  /* When there are F-Modifiers on the curve, only allow adding
   * keyframes if these will be visible after doing so...
   */
  if (BKE_fcurve_is_keyframable(fcu)) {
    ListBase anim_data;
    ToolSettings *ts = ac.scene->toolsettings;

    short mapping_flag = ANIM_get_normalization_flags(&ac);
    float scale, offset;

    /* Preserve selection? */
    if (RNA_boolean_get(op->ptr, "extend") == false) {
      /* Deselect all keyframes first,
       * so that we can immediately start manipulating the newly added one(s)
       * - only affect the keyframes themselves, as we don't want channels popping in and out. */
      deselect_graph_keys(&ac, false, SELECT_SUBTRACT, false);
    }

    /* Get frame and value from props. */
    frame = RNA_float_get(op->ptr, "frame");
    val = RNA_float_get(op->ptr, "value");

    /* Apply inverse NLA-mapping to frame to get correct time in un-scaled action. */
    adt = ANIM_nla_mapping_get(&ac, ale);
    frame = BKE_nla_tweakedit_remap(adt, frame, NLATIME_CONVERT_UNMAP);

    /* Apply inverse unit-mapping to value to get correct value for F-Curves. */
    scale = ANIM_unit_mapping_get_factor(
        ac.scene, ale->id, fcu, mapping_flag | ANIM_UNITCONV_RESTORE, &offset);

    val = val * scale - offset;

    /* Insert keyframe on the specified frame + value. */
    insert_vert_fcurve(fcu, frame, val, ts->keyframe_type, 0);

    ale->update |= ANIM_UPDATE_DEPS;

    BLI_listbase_clear(&anim_data);
    BLI_addtail(&anim_data, ale);

    ANIM_animdata_update(&ac, &anim_data);
  }
  else {
    /* Warn about why this can't happen. */
    if (fcu->fpt) {
      BKE_report(op->reports, RPT_ERROR, "Keyframes cannot be added to sampled F-Curves");
    }
    else if (fcu->flag & FCURVE_PROTECTED) {
      BKE_report(op->reports, RPT_ERROR, "Active F-Curve is not editable");
    }
    else {
      BKE_report(op->reports, RPT_ERROR, "Remove F-Modifiers from F-Curve to add keyframes");
    }
  }

  /* Free temp data. */
  MEM_freeN(ale);

  /* Set notifier that keyframes have changed. */
  WM_event_add_notifier(C, NC_ANIMATION | ND_KEYFRAME | NA_EDITED, NULL);

  /* Done */
  return OPERATOR_FINISHED;
}

static int graphkeys_click_insert_invoke(bContext *C, wmOperator *op, const wmEvent *event)
{
  bAnimContext ac;
  ARegion *region;
  View2D *v2d;
  int mval[2];
  float x, y;

  /* Get animation context. */
  if (ANIM_animdata_get_context(C, &ac) == 0) {
    return OPERATOR_CANCELLED;
  }

  /* Store mouse coordinates in View2D space, into the operator's properties. */
  region = ac.region;
  v2d = &region->v2d;

  mval[0] = (event->x - region->winrct.xmin);
  mval[1] = (event->y - region->winrct.ymin);

  UI_view2d_region_to_view(v2d, mval[0], mval[1], &x, &y);

  RNA_float_set(op->ptr, "frame", x);
  RNA_float_set(op->ptr, "value", y);

  /* Run exec now. */
  return graphkeys_click_insert_exec(C, op);
}

void GRAPH_OT_click_insert(wmOperatorType *ot)
{
  /* Identifiers */
  ot->name = "Click-Insert Keyframes";
  ot->idname = "GRAPH_OT_click_insert";
  ot->description = "Insert new keyframe at the cursor position for the active F-Curve";

  /* API callbacks */
  ot->invoke = graphkeys_click_insert_invoke;
  ot->exec = graphkeys_click_insert_exec;
  ot->poll = graphop_active_fcurve_poll;

  /* Flags */
  ot->flag = OPTYPE_REGISTER | OPTYPE_UNDO;

  /* Properties */
  RNA_def_float(ot->srna,
                "frame",
                1.0f,
                -FLT_MAX,
                FLT_MAX,
                "Frame Number",
                "Frame to insert keyframe on",
                0,
                100);
  RNA_def_float(
      ot->srna, "value", 1.0f, -FLT_MAX, FLT_MAX, "Value", "Value for keyframe on", 0, 100);

  RNA_def_boolean(ot->srna,
                  "extend",
                  false,
                  "Extend",
                  "Extend selection instead of deselecting everything first");
}

/* ******************** Copy/Paste Keyframes Operator ************************* */
/* NOTE: the backend code for this is shared with the dopesheet editor */

static short copy_graph_keys(bAnimContext *ac)
{
  ListBase anim_data = {NULL, NULL};
  int filter, ok = 0;

  /* Clear buffer first. */
  ANIM_fcurves_copybuf_free();

  /* Filter data
   * - First time we try to filter more strictly, allowing only selected channels
   *   to allow copying animation between channels.
   */
  filter = (ANIMFILTER_DATA_VISIBLE | ANIMFILTER_CURVE_VISIBLE | ANIMFILTER_NODUPLIS);

  if (ANIM_animdata_filter(ac, &anim_data, filter | ANIMFILTER_SEL, ac->data, ac->datatype) == 0) {
    ANIM_animdata_filter(ac, &anim_data, filter, ac->data, ac->datatype);
  }

  /* Copy keyframes. */
  ok = copy_animedit_keys(ac, &anim_data);

  /* Clean up. */
  ANIM_animdata_freelist(&anim_data);

  return ok;
}

static short paste_graph_keys(bAnimContext *ac,
                              const eKeyPasteOffset offset_mode,
                              const eKeyMergeMode merge_mode,
                              bool flip)
{
  ListBase anim_data = {NULL, NULL};
  int filter, ok = 0;

  /* Filter data
   * - First time we try to filter more strictly, allowing only selected channels
   *   to allow copying animation between channels
   * - Second time, we loosen things up if nothing was found the first time, allowing
   *   users to just paste keyframes back into the original curve again T31670.
   */
  filter = (ANIMFILTER_DATA_VISIBLE | ANIMFILTER_CURVE_VISIBLE | ANIMFILTER_FOREDIT |
            ANIMFILTER_NODUPLIS);

  if (ANIM_animdata_filter(ac, &anim_data, filter | ANIMFILTER_SEL, ac->data, ac->datatype) == 0) {
    ANIM_animdata_filter(ac, &anim_data, filter, ac->data, ac->datatype);
  }

  /* Paste keyframes. */
  ok = paste_animedit_keys(ac, &anim_data, offset_mode, merge_mode, flip);

  /* Clean up. */
  ANIM_animdata_freelist(&anim_data);

  return ok;
}

/* ------------------- */

static int graphkeys_copy_exec(bContext *C, wmOperator *op)
{
  bAnimContext ac;

  /* Get editor data. */
  if (ANIM_animdata_get_context(C, &ac) == 0) {
    return OPERATOR_CANCELLED;
  }

  /* Copy keyframes. */
  if (copy_graph_keys(&ac)) {
    BKE_report(op->reports, RPT_ERROR, "No keyframes copied to keyframes copy/paste buffer");
    return OPERATOR_CANCELLED;
  }

  /* Just return - no operator needed here (no changes). */
  return OPERATOR_FINISHED;
}

void GRAPH_OT_copy(wmOperatorType *ot)
{
  /* Identifiers */
  ot->name = "Copy Keyframes";
  ot->idname = "GRAPH_OT_copy";
  ot->description = "Copy selected keyframes to the copy/paste buffer";

  /* API callbacks */
  ot->exec = graphkeys_copy_exec;
  ot->poll = graphop_editable_keyframes_poll;

  /* Flags */
  ot->flag = OPTYPE_REGISTER | OPTYPE_UNDO;
}

static int graphkeys_paste_exec(bContext *C, wmOperator *op)
{
  bAnimContext ac;

  const eKeyPasteOffset offset_mode = RNA_enum_get(op->ptr, "offset");
  const eKeyMergeMode merge_mode = RNA_enum_get(op->ptr, "merge");
  const bool flipped = RNA_boolean_get(op->ptr, "flipped");

  /* Get editor data. */
  if (ANIM_animdata_get_context(C, &ac) == 0) {
    return OPERATOR_CANCELLED;
  }

  /* Ac.reports by default will be the global reports list, which won't show warnings. */
  ac.reports = op->reports;

  /* Paste keyframes - non-zero return means an error occurred while trying to paste. */
  if (paste_graph_keys(&ac, offset_mode, merge_mode, flipped)) {
    return OPERATOR_CANCELLED;
  }

  /* Set notifier that keyframes have changed. */
  WM_event_add_notifier(C, NC_ANIMATION | ND_KEYFRAME | NA_EDITED, NULL);

  return OPERATOR_FINISHED;
}

void GRAPH_OT_paste(wmOperatorType *ot)
{
  PropertyRNA *prop;

  /* Identifiers */
  ot->name = "Paste Keyframes / Flipped";
  ot->idname = "GRAPH_OT_paste";
  ot->description =
      "Paste Keyframes pastes keyframes into the selected channels, "
      "starting on the current frame\nPaste Flipped pastes keyframes flipped into the selected "
      "channels, starting on the current frame";

  /* API callbacks */

  // ot->invoke = WM_operator_props_popup; /* better wait for graph redo panel */
  ot->exec = graphkeys_paste_exec;
  ot->poll = graphop_editable_keyframes_poll;

  /* Flags */
  ot->flag = OPTYPE_REGISTER | OPTYPE_UNDO;

  /* Props */
  RNA_def_enum(ot->srna,
               "offset",
               rna_enum_keyframe_paste_offset_items,
               KEYFRAME_PASTE_OFFSET_CFRA_START,
               "Offset",
               "Paste time offset of keys");
  RNA_def_enum(ot->srna,
               "merge",
               rna_enum_keyframe_paste_merge_items,
               KEYFRAME_PASTE_MERGE_MIX,
               "Type",
               "Method of merging pasted keys and existing");
  prop = RNA_def_boolean(
      ot->srna, "flipped", false, "Flipped", "Paste keyframes from mirrored bones if they exist");
  RNA_def_property_flag(prop, PROP_SKIP_SAVE);
}

/* ******************** Duplicate Keyframes Operator ************************* */

static void duplicate_graph_keys(bAnimContext *ac)
{
  ListBase anim_data = {NULL, NULL};
  bAnimListElem *ale;
  int filter;

  /* Filter data. */
  filter = (ANIMFILTER_DATA_VISIBLE | ANIMFILTER_CURVE_VISIBLE | ANIMFILTER_FOREDIT |
            ANIMFILTER_NODUPLIS);
  ANIM_animdata_filter(ac, &anim_data, filter, ac->data, ac->datatype);
<<<<<<< HEAD

  /* Loop through filtered data and delete selected keys. */
  for (ale = anim_data.first; ale; ale = ale->next) {
    duplicate_fcurve_keys((FCurve *)ale->key_data);

    ale->update |= ANIM_UPDATE_DEFAULT;
  }

  ANIM_animdata_update(ac, &anim_data);
  ANIM_animdata_freelist(&anim_data);
}

/* ------------------- */

static int graphkeys_duplicate_exec(bContext *C, wmOperator *UNUSED(op))
{
  bAnimContext ac;

  /* Get editor data. */
  if (ANIM_animdata_get_context(C, &ac) == 0) {
    return OPERATOR_CANCELLED;
  }

  /* Duplicate keyframes. */
  duplicate_graph_keys(&ac);

  /* Set notifier that keyframes have changed. */
  WM_event_add_notifier(C, NC_ANIMATION | ND_KEYFRAME | NA_ADDED, NULL);

  return OPERATOR_FINISHED;
}

void GRAPH_OT_duplicate(wmOperatorType *ot)
{
  /* Identifiers */
  ot->name = "Duplicate Keyframes";
  ot->idname = "GRAPH_OT_duplicate";
  ot->description = "Make a copy of all selected keyframes";

  /* API callbacks */
  ot->exec = graphkeys_duplicate_exec;
  ot->poll = graphop_editable_keyframes_poll;

  /* Flags */
  ot->flag = OPTYPE_REGISTER | OPTYPE_UNDO;

  /* To give to transform. */
  RNA_def_enum(ot->srna, "mode", rna_enum_transform_mode_types, TFM_TRANSLATION, "Mode", "");
}

/* ******************** Delete Keyframes Operator ************************* */

static bool delete_graph_keys(bAnimContext *ac)
{
  ListBase anim_data = {NULL, NULL};
  bAnimListElem *ale;
  int filter;
  bool changed_final = false;

  /* Filter data. */
  filter = (ANIMFILTER_DATA_VISIBLE | ANIMFILTER_CURVE_VISIBLE | ANIMFILTER_FOREDIT |
            ANIMFILTER_NODUPLIS);
  ANIM_animdata_filter(ac, &anim_data, filter, ac->data, ac->datatype);

  /* Loop through filtered data and delete selected keys. */
  for (ale = anim_data.first; ale; ale = ale->next) {
    FCurve *fcu = (FCurve *)ale->key_data;
    AnimData *adt = ale->adt;
    bool changed;

    /* Delete selected keyframes only. */
    changed = delete_fcurve_keys(fcu);

    if (changed) {
      ale->update |= ANIM_UPDATE_DEFAULT;
      changed_final = true;
    }

    /* Only delete curve too if it won't be doing anything anymore. */
    if (BKE_fcurve_is_empty(fcu)) {
      ANIM_fcurve_delete_from_animdata(ac, adt, fcu);
      ale->key_data = NULL;
    }
  }

  ANIM_animdata_update(ac, &anim_data);
  ANIM_animdata_freelist(&anim_data);

  return changed_final;
}

/* ------------------- */

static int graphkeys_delete_exec(bContext *C, wmOperator *UNUSED(op))
{
  bAnimContext ac;

  /* Get editor data. */
  if (ANIM_animdata_get_context(C, &ac) == 0) {
    return OPERATOR_CANCELLED;
  }

  /* Delete keyframes. */
  if (!delete_graph_keys(&ac)) {
    return OPERATOR_CANCELLED;
  }

  /* Set notifier that keyframes have changed. */
  WM_event_add_notifier(C, NC_ANIMATION | ND_KEYFRAME | NA_REMOVED, NULL);

  return OPERATOR_FINISHED;
}

void GRAPH_OT_delete(wmOperatorType *ot)
{
  /* Identifiers */
  ot->name = "Delete Keyframes";
  ot->idname = "GRAPH_OT_delete";
  ot->description = "Remove all selected keyframes";

  /* API callbacks */
  ot->invoke = WM_operator_confirm;
  ot->exec = graphkeys_delete_exec;
  ot->poll = graphop_editable_keyframes_poll;

  /* Flags */
  ot->flag = OPTYPE_REGISTER | OPTYPE_UNDO;
}

/* ******************** Clean Keyframes Operator ************************* */

static void clean_graph_keys(bAnimContext *ac, float thresh, bool clean_chan)
{
  ListBase anim_data = {NULL, NULL};
  bAnimListElem *ale;
  int filter;

  /* Filter data. */
  filter = (ANIMFILTER_DATA_VISIBLE | ANIMFILTER_CURVE_VISIBLE | ANIMFILTER_FOREDIT |
            ANIMFILTER_SEL | ANIMFILTER_NODUPLIS);
  ANIM_animdata_filter(ac, &anim_data, filter, ac->data, ac->datatype);

  /* Loop through filtered data and clean curves. */
  for (ale = anim_data.first; ale; ale = ale->next) {
    clean_fcurve(ac, ale, thresh, clean_chan);

    ale->update |= ANIM_UPDATE_DEFAULT;
  }

  ANIM_animdata_update(ac, &anim_data);
  ANIM_animdata_freelist(&anim_data);
}

/* ------------------- */

static int graphkeys_clean_exec(bContext *C, wmOperator *op)
{
  bAnimContext ac;
  float thresh;
  bool clean_chan;

  /* Get editor data. */
  if (ANIM_animdata_get_context(C, &ac) == 0) {
    return OPERATOR_CANCELLED;
  }

  /* Get cleaning threshold. */
  thresh = RNA_float_get(op->ptr, "threshold");
  clean_chan = RNA_boolean_get(op->ptr, "channels");
  /* Clean keyframes. */
  clean_graph_keys(&ac, thresh, clean_chan);

  /* Set notifier that keyframes have changed. */
  WM_event_add_notifier(C, NC_ANIMATION | ND_KEYFRAME | NA_EDITED, NULL);

  return OPERATOR_FINISHED;
}

void GRAPH_OT_clean(wmOperatorType *ot)
{
  /* Identifiers */
  ot->name = "Clean Keyframes";
  ot->idname = "GRAPH_OT_clean";
  ot->description =
      "Simplify F-Curves by removing closely spaced "
      "keyframes in all channels\nClean Channels simplifies F-Curves by removing closely spaced "
      "keyframes in selected channels";

  /* API callbacks */
  // ot->invoke = ???; /* XXX we need that number popup for this! */
  ot->exec = graphkeys_clean_exec;
  ot->poll = graphop_editable_keyframes_poll;

  /* Flags */
  ot->flag = OPTYPE_REGISTER | OPTYPE_UNDO;

  /* Properties */
  ot->prop = RNA_def_float(
      ot->srna, "threshold", 0.001f, 0.0f, FLT_MAX, "Threshold", "", 0.0f, 1000.0f);
  RNA_def_boolean(ot->srna, "channels", false, "Channels", "");
}

/* ******************** Decimate Keyframes Operator ************************* */

static void decimate_graph_keys(bAnimContext *ac, float remove_ratio, float error_sq_max)
{
  ListBase anim_data = {NULL, NULL};
  bAnimListElem *ale;
  int filter;

  /* Filter data. */
  filter = (ANIMFILTER_DATA_VISIBLE | ANIMFILTER_CURVE_VISIBLE | ANIMFILTER_FOREDIT |
            ANIMFILTER_SEL | ANIMFILTER_NODUPLIS);
  ANIM_animdata_filter(ac, &anim_data, filter, ac->data, ac->datatype);

  /* Loop through filtered data and clean curves. */
  for (ale = anim_data.first; ale; ale = ale->next) {
    if (!decimate_fcurve(ale, remove_ratio, error_sq_max)) {
      /* The selection contains unsupported keyframe types! */
      WM_report(RPT_WARNING, "Decimate: Skipping non linear/bezier keyframes!");
    }

    ale->update |= ANIM_UPDATE_DEFAULT;
  }

  ANIM_animdata_update(ac, &anim_data);
  ANIM_animdata_freelist(&anim_data);
}

/* ------------------- */

/* This data type is only used for modal operation. */
typedef struct tDecimateGraphOp {
  bAnimContext ac;
  Scene *scene;
  ScrArea *area;
  ARegion *region;

  /** A 0-1 value for determining how much we should decimate. */
  PropertyRNA *percentage_prop;

  /** The original bezt curve data (used for restoring fcurves).*/
  ListBase bezt_arr_list;

  NumInput num;
} tDecimateGraphOp;

typedef struct tBeztCopyData {
  int tot_vert;
  BezTriple *bezt;
} tBeztCopyData;

typedef enum tDecimModes {
  DECIM_RATIO = 1,
  DECIM_ERROR,
} tDecimModes;

/* Overwrite the current bezts arrays with the original data. */
static void decimate_reset_bezts(tDecimateGraphOp *dgo)
{
  ListBase anim_data = {NULL, NULL};
  LinkData *link_bezt;
  bAnimListElem *ale;
  int filter;

  bAnimContext *ac = &dgo->ac;

  /* Filter data. */
  filter = (ANIMFILTER_DATA_VISIBLE | ANIMFILTER_CURVE_VISIBLE | ANIMFILTER_FOREDIT |
            ANIMFILTER_SEL | ANIMFILTER_NODUPLIS);
  ANIM_animdata_filter(ac, &anim_data, filter, ac->data, ac->datatype);

  /* Loop through filtered data and reset bezts. */
  for (ale = anim_data.first, link_bezt = dgo->bezt_arr_list.first; ale; ale = ale->next) {
    FCurve *fcu = (FCurve *)ale->key_data;

    if (fcu->bezt == NULL) {
      /* This curve is baked, skip it. */
      continue;
    }

    tBeztCopyData *data = link_bezt->data;

    const int arr_size = sizeof(BezTriple) * data->tot_vert;

    MEM_freeN(fcu->bezt);

    fcu->bezt = MEM_mallocN(arr_size, __func__);
    fcu->totvert = data->tot_vert;

    memcpy(fcu->bezt, data->bezt, arr_size);

    link_bezt = link_bezt->next;
  }

  ANIM_animdata_freelist(&anim_data);
}

static void decimate_exit(bContext *C, wmOperator *op)
{
  tDecimateGraphOp *dgo = op->customdata;
  wmWindow *win = CTX_wm_window(C);

  /* If data exists, clear its data and exit. */
  if (dgo == NULL) {
    return;
  }

  ScrArea *area = dgo->area;
  LinkData *link;

  for (link = dgo->bezt_arr_list.first; link != NULL; link = link->next) {
    tBeztCopyData *copy = link->data;
    MEM_freeN(copy->bezt);
    MEM_freeN(link->data);
  }

  BLI_freelistN(&dgo->bezt_arr_list);
  MEM_freeN(dgo);

  /* Return to normal cursor and header status. */
  WM_cursor_modal_restore(win);
  ED_area_status_text(area, NULL);

  /* Cleanup. */
  op->customdata = NULL;
}

/* Draw a percentage indicator in header. */
static void decimate_draw_status_header(wmOperator *op, tDecimateGraphOp *dgo)
{
  char status_str[UI_MAX_DRAW_STR];
  char mode_str[32];

  strcpy(mode_str, TIP_("Decimate Keyframes"));

  if (hasNumInput(&dgo->num)) {
    char str_offs[NUM_STR_REP_LEN];
=======
>>>>>>> 6ac17793

  /* Loop through filtered data and delete selected keys. */
  for (ale = anim_data.first; ale; ale = ale->next) {
    duplicate_fcurve_keys((FCurve *)ale->key_data);

    ale->update |= ANIM_UPDATE_DEFAULT;
  }

  ANIM_animdata_update(ac, &anim_data);
  ANIM_animdata_freelist(&anim_data);
}

/* ------------------- */

static int graphkeys_duplicate_exec(bContext *C, wmOperator *UNUSED(op))
{
  bAnimContext ac;

  /* Get editor data. */
  if (ANIM_animdata_get_context(C, &ac) == 0) {
    return OPERATOR_CANCELLED;
  }

  /* Duplicate keyframes. */
  duplicate_graph_keys(&ac);

  /* Set notifier that keyframes have changed. */
  WM_event_add_notifier(C, NC_ANIMATION | ND_KEYFRAME | NA_ADDED, NULL);

  return OPERATOR_FINISHED;
}

void GRAPH_OT_duplicate(wmOperatorType *ot)
{
  /* Identifiers */
  ot->name = "Duplicate Keyframes";
  ot->idname = "GRAPH_OT_duplicate";
  ot->description = "Make a copy of all selected keyframes";

  /* API callbacks */
  ot->exec = graphkeys_duplicate_exec;
  ot->poll = graphop_editable_keyframes_poll;

  /* Flags */
  ot->flag = OPTYPE_REGISTER | OPTYPE_UNDO;

  /* To give to transform. */
  RNA_def_enum(ot->srna, "mode", rna_enum_transform_mode_types, TFM_TRANSLATION, "Mode", "");
}

/* ******************** Delete Keyframes Operator ************************* */

static bool delete_graph_keys(bAnimContext *ac)
{
  ListBase anim_data = {NULL, NULL};
  bAnimListElem *ale;
  int filter;
  bool changed_final = false;

  /* Filter data. */
  filter = (ANIMFILTER_DATA_VISIBLE | ANIMFILTER_CURVE_VISIBLE | ANIMFILTER_FOREDIT |
            ANIMFILTER_NODUPLIS);
  ANIM_animdata_filter(ac, &anim_data, filter, ac->data, ac->datatype);

  /* Loop through filtered data and delete selected keys. */
  for (ale = anim_data.first; ale; ale = ale->next) {
    FCurve *fcu = (FCurve *)ale->key_data;
    AnimData *adt = ale->adt;
    bool changed;

    /* Delete selected keyframes only. */
    changed = delete_fcurve_keys(fcu);

    if (changed) {
      ale->update |= ANIM_UPDATE_DEFAULT;
      changed_final = true;
    }

    /* Only delete curve too if it won't be doing anything anymore. */
    if (BKE_fcurve_is_empty(fcu)) {
      ANIM_fcurve_delete_from_animdata(ac, adt, fcu);
      ale->key_data = NULL;
    }
  }

  ANIM_animdata_update(ac, &anim_data);
  ANIM_animdata_freelist(&anim_data);

  return changed_final;
}

/* ------------------- */

static int graphkeys_delete_exec(bContext *C, wmOperator *UNUSED(op))
{
  bAnimContext ac;

  /* Get editor data. */
  if (ANIM_animdata_get_context(C, &ac) == 0) {
    return OPERATOR_CANCELLED;
  }

  /* Delete keyframes. */
  if (!delete_graph_keys(&ac)) {
    return OPERATOR_CANCELLED;
  }

  /* Set notifier that keyframes have changed. */
  WM_event_add_notifier(C, NC_ANIMATION | ND_KEYFRAME | NA_REMOVED, NULL);

  return OPERATOR_FINISHED;
}

void GRAPH_OT_delete(wmOperatorType *ot)
{
  /* Identifiers */
  ot->name = "Delete Keyframes";
  ot->idname = "GRAPH_OT_delete";
  ot->description = "Remove all selected keyframes";

  /* API callbacks */
  ot->invoke = WM_operator_confirm;
  ot->exec = graphkeys_delete_exec;
  ot->poll = graphop_editable_keyframes_poll;

  /* Flags */
  ot->flag = OPTYPE_REGISTER | OPTYPE_UNDO;
}

/* ******************** Clean Keyframes Operator ************************* */

static void clean_graph_keys(bAnimContext *ac, float thresh, bool clean_chan)
{
  ListBase anim_data = {NULL, NULL};
  bAnimListElem *ale;
  int filter;

  /* Filter data. */
  filter = (ANIMFILTER_DATA_VISIBLE | ANIMFILTER_CURVE_VISIBLE | ANIMFILTER_FOREDIT |
            ANIMFILTER_SEL | ANIMFILTER_NODUPLIS);
  ANIM_animdata_filter(ac, &anim_data, filter, ac->data, ac->datatype);

  /* Loop through filtered data and clean curves. */
  for (ale = anim_data.first; ale; ale = ale->next) {
    clean_fcurve(ac, ale, thresh, clean_chan);

    ale->update |= ANIM_UPDATE_DEFAULT;
  }

  ANIM_animdata_update(ac, &anim_data);
  ANIM_animdata_freelist(&anim_data);
}

/* ------------------- */

static int graphkeys_clean_exec(bContext *C, wmOperator *op)
{
  bAnimContext ac;
  float thresh;
  bool clean_chan;

  /* Get editor data. */
  if (ANIM_animdata_get_context(C, &ac) == 0) {
    return OPERATOR_CANCELLED;
  }

  /* Get cleaning threshold. */
  thresh = RNA_float_get(op->ptr, "threshold");
  clean_chan = RNA_boolean_get(op->ptr, "channels");
  /* Clean keyframes. */
  clean_graph_keys(&ac, thresh, clean_chan);

  /* Set notifier that keyframes have changed. */
  WM_event_add_notifier(C, NC_ANIMATION | ND_KEYFRAME | NA_EDITED, NULL);

  return OPERATOR_FINISHED;
}

void GRAPH_OT_clean(wmOperatorType *ot)
{
  /* Identifiers */
  ot->name = "Clean Keyframes";
  ot->idname = "GRAPH_OT_clean";
  ot->description = "Simplify F-Curves by removing closely spaced keyframes";

  /* API callbacks */
  // ot->invoke = ???; /* XXX we need that number popup for this! */
  ot->exec = graphkeys_clean_exec;
  ot->poll = graphop_editable_keyframes_poll;

  /* Flags */
  ot->flag = OPTYPE_REGISTER | OPTYPE_UNDO;

  /* Properties */
  ot->prop = RNA_def_float(
      ot->srna, "threshold", 0.001f, 0.0f, FLT_MAX, "Threshold", "", 0.0f, 1000.0f);
  RNA_def_boolean(ot->srna, "channels", false, "Channels", "");
}

/* ******************** Bake F-Curve Operator *********************** */
/* This operator bakes the data of the selected F-Curves to F-Points */

/* Bake each F-Curve into a set of samples. */
static void bake_graph_curves(bAnimContext *ac, int start, int end)
{
  ListBase anim_data = {NULL, NULL};
  bAnimListElem *ale;
  int filter;

  /* Filter data. */
  filter = (ANIMFILTER_DATA_VISIBLE | ANIMFILTER_CURVE_VISIBLE | ANIMFILTER_SEL |
            ANIMFILTER_FOREDIT | ANIMFILTER_NODUPLIS);
  ANIM_animdata_filter(ac, &anim_data, filter, ac->data, ac->datatype);

  /* Loop through filtered data and add keys between selected keyframes on every frame. */
  for (ale = anim_data.first; ale; ale = ale->next) {
    FCurve *fcu = (FCurve *)ale->key_data;
    ChannelDriver *driver = fcu->driver;

    /* Disable driver so that it don't muck up the sampling process. */
    fcu->driver = NULL;

    /* Create samples. */
    fcurve_store_samples(fcu, NULL, start, end, fcurve_samplingcb_evalcurve);

    /* Restore driver. */
    fcu->driver = driver;

    ale->update |= ANIM_UPDATE_DEPS;
  }

  ANIM_animdata_update(ac, &anim_data);
  ANIM_animdata_freelist(&anim_data);
}

/* ------------------- */

static int graphkeys_bake_exec(bContext *C, wmOperator *UNUSED(op))
{
  bAnimContext ac;
  Scene *scene = NULL;
  int start, end;

  /* Get editor data. */
  if (ANIM_animdata_get_context(C, &ac) == 0) {
    return OPERATOR_CANCELLED;
  }

  /* For now, init start/end from preview-range extents. */
  /* TODO: add properties for this. (Joshua Leung 2009) */
  scene = ac.scene;
  start = PSFRA;
  end = PEFRA;

  /* Bake keyframes. */
  bake_graph_curves(&ac, start, end);

  /* Set notifier that keyframes have changed. */
  /* NOTE: some distinction between order/number of keyframes and type should be made? */
  WM_event_add_notifier(C, NC_ANIMATION | ND_KEYFRAME | NA_EDITED, NULL);

  return OPERATOR_FINISHED;
}

void GRAPH_OT_bake(wmOperatorType *ot)
{
  /* Identifiers */
  ot->name = "Bake Curve";
  ot->idname = "GRAPH_OT_bake";
  ot->description = "Bake selected F-Curves to a set of sampled points defining a similar curve";

  /* API callbacks */
  ot->invoke = WM_operator_confirm; /* FIXME */
  ot->exec = graphkeys_bake_exec;
  ot->poll = graphop_selected_fcurve_poll;

  /* Flags */
  ot->flag = OPTYPE_REGISTER | OPTYPE_UNDO;

  /* TODO: add props for start/end frames (Joshua Leung 2009) */
}

/* ******************** Un-Bake F-Curve Operator *********************** */
/* This operator unbakes the data of the selected F-Points to F-Curves. */

/* Un-Bake F-Points into F-Curves. */
static void unbake_graph_curves(bAnimContext *ac, int start, int end)
{
  ListBase anim_data = {NULL, NULL};
  bAnimListElem *ale;

  /* Filter data. */
  const int filter = (ANIMFILTER_DATA_VISIBLE | ANIMFILTER_CURVE_VISIBLE | ANIMFILTER_SEL |
                      ANIMFILTER_FOREDIT | ANIMFILTER_NODUPLIS);
  ANIM_animdata_filter(ac, &anim_data, filter, ac->data, ac->datatype);

  /* Loop through filtered data and add keys between selected keyframes on every frame. */
  for (ale = anim_data.first; ale; ale = ale->next) {
    FCurve *fcu = (FCurve *)ale->key_data;

    fcurve_samples_to_keyframes(fcu, start, end);

    ale->update |= ANIM_UPDATE_DEPS;
  }

  ANIM_animdata_update(ac, &anim_data);
  ANIM_animdata_freelist(&anim_data);
}

/* ------------------- */

static int graphkeys_unbake_exec(bContext *C, wmOperator *UNUSED(op))
{
  bAnimContext ac;
  Scene *scene = NULL;
  int start, end;

  /* Get editor data. */
  if (ANIM_animdata_get_context(C, &ac) == 0) {
    return OPERATOR_CANCELLED;
  }

  scene = ac.scene;
  start = PSFRA;
  end = PEFRA;

  /* Unbake keyframes. */
  unbake_graph_curves(&ac, start, end);

  /* Set notifier that keyframes have changed. */
  /* NOTE: some distinction between order/number of keyframes and type should be made? */
  WM_event_add_notifier(C, NC_ANIMATION | ND_KEYFRAME | NA_EDITED, NULL);

  return OPERATOR_FINISHED;
}

void GRAPH_OT_unbake(wmOperatorType *ot)
{
  /* Identifiers */
  ot->name = "Un-Bake Curve";
  ot->idname = "GRAPH_OT_unbake";
  ot->description = "Un-Bake selected F-Points to F-Curves";

  /* API callbacks */
  ot->exec = graphkeys_unbake_exec;
  ot->poll = graphop_selected_fcurve_poll;

  /* Flags */
  ot->flag = OPTYPE_REGISTER | OPTYPE_UNDO;
}

#ifdef WITH_AUDASPACE

/* ******************** Sound Bake F-Curve Operator *********************** */
/* This operator bakes the given sound to the selected F-Curves */

/* ------------------- */

/* Custom data storage passed to the F-Sample-ing function,
 * which provides the necessary info for baking the sound.
 */
typedef struct tSoundBakeInfo {
  float *samples;
  int length;
  int cfra;
} tSoundBakeInfo;

/* ------------------- */

/* Sampling callback used to determine the value from the sound to
 * save in the F-Curve at the specified frame.
 */
static float fcurve_samplingcb_sound(FCurve *UNUSED(fcu), void *data, float evaltime)
{
  tSoundBakeInfo *sbi = (tSoundBakeInfo *)data;

  int position = evaltime - sbi->cfra;
  if ((position < 0) || (position >= sbi->length)) {
    return 0.0f;
  }

  return sbi->samples[position];
}

/* ------------------- */

static int graphkeys_sound_bake_exec(bContext *C, wmOperator *op)
{
  bAnimContext ac;
  ListBase anim_data = {NULL, NULL};
  bAnimListElem *ale;
  int filter;

  tSoundBakeInfo sbi;
  Scene *scene = NULL;
  int start, end;

  char path[FILE_MAX];

  /* Get editor data. */
  if (ANIM_animdata_get_context(C, &ac) == 0) {
    return OPERATOR_CANCELLED;
  }

  RNA_string_get(op->ptr, "filepath", path);

  if (!BLI_is_file(path)) {
    BKE_reportf(op->reports, RPT_ERROR, "File not found '%s'", path);
    return OPERATOR_CANCELLED;
  }

  scene = ac.scene; /* Current scene. */

  /* Store necessary data for the baking steps. */
  sbi.samples = AUD_readSoundBuffer(path,
                                    RNA_float_get(op->ptr, "low"),
                                    RNA_float_get(op->ptr, "high"),
                                    RNA_float_get(op->ptr, "attack"),
                                    RNA_float_get(op->ptr, "release"),
                                    RNA_float_get(op->ptr, "threshold"),
                                    RNA_boolean_get(op->ptr, "use_accumulate"),
                                    RNA_boolean_get(op->ptr, "use_additive"),
                                    RNA_boolean_get(op->ptr, "use_square"),
                                    RNA_float_get(op->ptr, "sthreshold"),
                                    FPS,
                                    &sbi.length);

  if (sbi.samples == NULL) {
    BKE_report(op->reports, RPT_ERROR, "Unsupported audio format");
    return OPERATOR_CANCELLED;
  }

  /* Determine extents of the baking. */
  sbi.cfra = start = CFRA;
  end = CFRA + sbi.length - 1;

  /* Filter anim channels. */
  filter = (ANIMFILTER_DATA_VISIBLE | ANIMFILTER_CURVE_VISIBLE | ANIMFILTER_SEL |
            ANIMFILTER_FOREDIT | ANIMFILTER_NODUPLIS);
  ANIM_animdata_filter(&ac, &anim_data, filter, ac.data, ac.datatype);

  /* Loop through all selected F-Curves, replacing its data with the sound samples. */
  for (ale = anim_data.first; ale; ale = ale->next) {
    FCurve *fcu = (FCurve *)ale->key_data;

    /* Sample the sound. */
    fcurve_store_samples(fcu, &sbi, start, end, fcurve_samplingcb_sound);

    ale->update |= ANIM_UPDATE_DEFAULT;
  }

  /* Free sample data. */
  free(sbi.samples);

  /* Validate keyframes after editing. */
  ANIM_animdata_update(&ac, &anim_data);
  ANIM_animdata_freelist(&anim_data);

  /* Set notifier that 'keyframes' have changed. */
  WM_event_add_notifier(C, NC_ANIMATION | ND_KEYFRAME | NA_EDITED, NULL);

  return OPERATOR_FINISHED;
}

#else /* WITH_AUDASPACE */

static int graphkeys_sound_bake_exec(bContext *UNUSED(C), wmOperator *op)
{
  BKE_report(op->reports, RPT_ERROR, "Compiled without sound support");

  return OPERATOR_CANCELLED;
}

#endif /* WITH_AUDASPACE */

static int graphkeys_sound_bake_invoke(bContext *C, wmOperator *op, const wmEvent *event)
{
  bAnimContext ac;

  /* Verify editor data. */
  if (ANIM_animdata_get_context(C, &ac) == 0) {
    return OPERATOR_CANCELLED;
  }

  return WM_operator_filesel(C, op, event);
}

void GRAPH_OT_sound_bake(wmOperatorType *ot)
{
  /* Identifiers */
  ot->name = "Bake Sound to F-Curves";
  ot->idname = "GRAPH_OT_sound_bake";
  ot->description = "Bakes a sound wave to selected F-Curves";

  /* API callbacks */
  ot->invoke = graphkeys_sound_bake_invoke;
  ot->exec = graphkeys_sound_bake_exec;
  ot->poll = graphop_selected_fcurve_poll;

  /* Flags */
  ot->flag = OPTYPE_REGISTER | OPTYPE_UNDO;

  /* Properties */
  WM_operator_properties_filesel(ot,
                                 FILE_TYPE_FOLDER | FILE_TYPE_SOUND | FILE_TYPE_MOVIE,
                                 FILE_SPECIAL,
                                 FILE_OPENFILE,
                                 WM_FILESEL_FILEPATH | WM_FILESEL_SHOW_PROPS,
                                 FILE_DEFAULTDISPLAY,
                                 FILE_SORT_DEFAULT);
  RNA_def_float(ot->srna,
                "low",
                0.0f,
                0.0,
                100000.0,
                "Lowest frequency",
                "Cutoff frequency of a high-pass filter that is applied to the audio data",
                0.1,
                1000.00);
  RNA_def_float(ot->srna,
                "high",
                100000.0,
                0.0,
                100000.0,
                "Highest frequency",
                "Cutoff frequency of a low-pass filter that is applied to the audio data",
                0.1,
                1000.00);
  RNA_def_float(ot->srna,
                "attack",
                0.005,
                0.0,
                2.0,
                "Attack time",
                "Value for the hull curve calculation that tells how fast the hull curve can rise "
                "(the lower the value the steeper it can rise)",
                0.01,
                0.1);
  RNA_def_float(ot->srna,
                "release",
                0.2,
                0.0,
                5.0,
                "Release time",
                "Value for the hull curve calculation that tells how fast the hull curve can fall "
                "(the lower the value the steeper it can fall)",
                0.01,
                0.2);
  RNA_def_float(ot->srna,
                "threshold",
                0.0,
                0.0,
                1.0,
                "Threshold",
                "Minimum amplitude value needed to influence the hull curve",
                0.01,
                0.1);
  RNA_def_boolean(ot->srna,
                  "use_accumulate",
                  0,
                  "Accumulate",
                  "Only the positive differences of the hull curve amplitudes are summarized to "
                  "produce the output");
  RNA_def_boolean(
      ot->srna,
      "use_additive",
      0,
      "Additive",
      "The amplitudes of the hull curve are summarized (or, when Accumulate is enabled, "
      "both positive and negative differences are accumulated)");
  RNA_def_boolean(ot->srna,
                  "use_square",
                  0,
                  "Square",
                  "The output is a square curve (negative values always result in -1, and "
                  "positive ones in 1)");
  RNA_def_float(ot->srna,
                "sthreshold",
                0.1,
                0.0,
                1.0,
                "Square Threshold",
                "Square only: all values with an absolute amplitude lower than that result in 0",
                0.01,
                0.1);
}

/* ******************** Sample Keyframes Operator *********************** */
/* This operator 'bakes' the values of the curve into new keyframes between pairs
 * of selected keyframes. It is useful for creating keyframes for tweaking overlap.
 */

/* Evaluates the curves between each selected keyframe on each frame, and keys the value. */
static void sample_graph_keys(bAnimContext *ac)
{
  ListBase anim_data = {NULL, NULL};
  bAnimListElem *ale;
  int filter;

  /* filter data */
  filter = (ANIMFILTER_DATA_VISIBLE | ANIMFILTER_CURVE_VISIBLE | ANIMFILTER_FOREDIT |
            ANIMFILTER_NODUPLIS);
  ANIM_animdata_filter(ac, &anim_data, filter, ac->data, ac->datatype);

  /* Loop through filtered data and add keys between selected keyframes on every frame. */
  for (ale = anim_data.first; ale; ale = ale->next) {
    sample_fcurve((FCurve *)ale->key_data);

    ale->update |= ANIM_UPDATE_DEPS;
  }

  ANIM_animdata_update(ac, &anim_data);
  ANIM_animdata_freelist(&anim_data);
}

/* ------------------- */

static int graphkeys_sample_exec(bContext *C, wmOperator *UNUSED(op))
{
  bAnimContext ac;

  /* Get editor data. */
  if (ANIM_animdata_get_context(C, &ac) == 0) {
    return OPERATOR_CANCELLED;
  }

  /* Sample keyframes. */
  sample_graph_keys(&ac);

  /* Set notifier that keyframes have changed. */
  WM_event_add_notifier(C, NC_ANIMATION | ND_KEYFRAME | NA_EDITED, NULL);

  return OPERATOR_FINISHED;
}

void GRAPH_OT_sample(wmOperatorType *ot)
{
  /* Identifiers */
  ot->name = "Sample Keyframes";
  ot->idname = "GRAPH_OT_sample";
  ot->description = "Add keyframes on every frame between the selected keyframes";

  /* API callbacks */
  ot->exec = graphkeys_sample_exec;
  ot->poll = graphop_editable_keyframes_poll;

  /* Flags */
  ot->flag = OPTYPE_REGISTER | OPTYPE_UNDO;
}

/* ************************************************************************** */
/* EXTRAPOLATION MODE AND KEYFRAME HANDLE SETTINGS */

/* ******************** Set Extrapolation-Type Operator *********************** */

/* Defines for make/clear cyclic extrapolation tools. */
#define MAKE_CYCLIC_EXPO -1
#define CLEAR_CYCLIC_EXPO -2

/* Defines for set extrapolation-type for selected keyframes tool. */
static const EnumPropertyItem prop_graphkeys_expo_types[] = {
    {FCURVE_EXTRAPOLATE_CONSTANT,
     "CONSTANT",
     0,
     "Constant Extrapolation",
     "Values on endpoint keyframes are held"},
    {FCURVE_EXTRAPOLATE_LINEAR,
     "LINEAR",
     0,
     "Linear Extrapolation",
     "Straight-line slope of end segments are extended past the endpoint keyframes"},

    {MAKE_CYCLIC_EXPO,
     "MAKE_CYCLIC",
     0,
     "Make Cyclic (F-Modifier)",
     "Add Cycles F-Modifier if one doesn't exist already"},
    {CLEAR_CYCLIC_EXPO,
     "CLEAR_CYCLIC",
     0,
     "Clear Cyclic (F-Modifier)",
     "Remove Cycles F-Modifier if not needed anymore"},
    {0, NULL, 0, NULL, NULL},
};

/* This function is responsible for setting extrapolation mode for keyframes. */
static void setexpo_graph_keys(bAnimContext *ac, short mode)
{
  ListBase anim_data = {NULL, NULL};
  bAnimListElem *ale;
  int filter;

  /* Filter data. */
  filter = (ANIMFILTER_DATA_VISIBLE | ANIMFILTER_CURVE_VISIBLE | ANIMFILTER_SEL |
            ANIMFILTER_FOREDIT | ANIMFILTER_NODUPLIS);
  ANIM_animdata_filter(ac, &anim_data, filter, ac->data, ac->datatype);

  /* Loop through setting mode per F-Curve. */
  for (ale = anim_data.first; ale; ale = ale->next) {
    FCurve *fcu = (FCurve *)ale->data;

    if (mode >= 0) {
      /* Just set mode setting. */
      fcu->extend = mode;

      ale->update |= ANIM_UPDATE_HANDLES;
    }
    else {
      /* Shortcuts for managing Cycles F-Modifiers to make it easier to toggle cyclic animation
       * without having to go through FModifier UI in Graph Editor to do so.
       */
      if (mode == MAKE_CYCLIC_EXPO) {
        /* Only add if one doesn't exist. */
        if (list_has_suitable_fmodifier(&fcu->modifiers, FMODIFIER_TYPE_CYCLES, -1) == 0) {
          /* TODO: add some more preset versions which set different extrapolation options?
           * (Joshua Leung 2011) */
          add_fmodifier(&fcu->modifiers, FMODIFIER_TYPE_CYCLES, fcu);
        }
      }
      else if (mode == CLEAR_CYCLIC_EXPO) {
        /* Remove all the modifiers fitting this description. */
        FModifier *fcm, *fcn = NULL;

        for (fcm = fcu->modifiers.first; fcm; fcm = fcn) {
          fcn = fcm->next;

          if (fcm->type == FMODIFIER_TYPE_CYCLES) {
            remove_fmodifier(&fcu->modifiers, fcm);
          }
        }
      }
    }

    ale->update |= ANIM_UPDATE_DEPS;
  }

  ANIM_animdata_update(ac, &anim_data);
  ANIM_animdata_freelist(&anim_data);
}

/* ------------------- */

static int graphkeys_expo_exec(bContext *C, wmOperator *op)
{
  bAnimContext ac;
  short mode;

  /* Get editor data. */
  if (ANIM_animdata_get_context(C, &ac) == 0) {
    return OPERATOR_CANCELLED;
  }

  /* Get handle setting mode. */
  mode = RNA_enum_get(op->ptr, "type");

  /* Set handle type. */
  setexpo_graph_keys(&ac, mode);

  /* Set notifier that keyframe properties have changed. */
  WM_event_add_notifier(C, NC_ANIMATION | ND_KEYFRAME_PROP, NULL);

  return OPERATOR_FINISHED;
}

void GRAPH_OT_extrapolation_type(wmOperatorType *ot)
{
  /* Identifiers */
  ot->name = "Set Keyframe Extrapolation";
  ot->idname = "GRAPH_OT_extrapolation_type";
  ot->description = "Set extrapolation mode for selected F-Curves";

  /* API callbacks */
  ot->invoke = WM_menu_invoke;
  ot->exec = graphkeys_expo_exec;
  ot->poll = graphop_editable_keyframes_poll;

  /* Flags */
  ot->flag = OPTYPE_REGISTER | OPTYPE_UNDO;

  /* Id-props */
  ot->prop = RNA_def_enum(ot->srna, "type", prop_graphkeys_expo_types, 0, "Type", "");
}

/* ******************** Set Interpolation-Type Operator *********************** */

/* This function is responsible for setting interpolation mode for keyframes. */
static void setipo_graph_keys(bAnimContext *ac, short mode)
{
  ListBase anim_data = {NULL, NULL};
  bAnimListElem *ale;
  int filter;
  KeyframeEditFunc set_cb = ANIM_editkeyframes_ipo(mode);

  /* Filter data. */
  filter = (ANIMFILTER_DATA_VISIBLE | ANIMFILTER_CURVE_VISIBLE | ANIMFILTER_FOREDIT |
            ANIMFILTER_NODUPLIS);
  ANIM_animdata_filter(ac, &anim_data, filter, ac->data, ac->datatype);

  /* Loop through setting BezTriple interpolation
   * Note: we do not supply KeyframeEditData to the looper yet.
   * Currently that's not necessary here.
   */
  for (ale = anim_data.first; ale; ale = ale->next) {
    ANIM_fcurve_keyframes_loop(NULL, ale->key_data, NULL, set_cb, calchandles_fcurve);

    ale->update |= ANIM_UPDATE_DEFAULT_NOHANDLES;
  }

  ANIM_animdata_update(ac, &anim_data);
  ANIM_animdata_freelist(&anim_data);
}

/* ------------------- */

static int graphkeys_ipo_exec(bContext *C, wmOperator *op)
{
  bAnimContext ac;
  short mode;

  /* Get editor data. */
  if (ANIM_animdata_get_context(C, &ac) == 0) {
    return OPERATOR_CANCELLED;
  }

  /* Get handle setting mode. */
  mode = RNA_enum_get(op->ptr, "type");

  /* Set handle type. */
  setipo_graph_keys(&ac, mode);

  /* Set notifier that keyframe properties have changed. */
  WM_event_add_notifier(C, NC_ANIMATION | ND_KEYFRAME_PROP, NULL);

  return OPERATOR_FINISHED;
}

void GRAPH_OT_interpolation_type(wmOperatorType *ot)
{
  /* Identifiers */
  ot->name = "Set Keyframe Interpolation";
  ot->idname = "GRAPH_OT_interpolation_type";
  ot->description =
      "Keyframe Interpolation\nSet interpolation mode for the F-Curve segments starting from the selected keyframes";

  /* API callbacks */
  ot->invoke = WM_menu_invoke;
  ot->exec = graphkeys_ipo_exec;
  ot->poll = graphop_editable_keyframes_poll;

  /* Flags */
  ot->flag = OPTYPE_REGISTER | OPTYPE_UNDO;

  /* Id-props */
  ot->prop = RNA_def_enum(
      ot->srna, "type", rna_enum_beztriple_interpolation_mode_items, 0, "Type", "");
}

/* ******************** Set Easing Operator *********************** */

static void seteasing_graph_keys(bAnimContext *ac, short mode)
{
  ListBase anim_data = {NULL, NULL};
  bAnimListElem *ale;
  int filter;
  KeyframeEditFunc set_cb = ANIM_editkeyframes_easing(mode);

  /* Filter data. */
  filter = (ANIMFILTER_DATA_VISIBLE | ANIMFILTER_CURVE_VISIBLE | ANIMFILTER_FOREDIT |
            ANIMFILTER_NODUPLIS);
  ANIM_animdata_filter(ac, &anim_data, filter, ac->data, ac->datatype);

  /* Loop through setting BezTriple easing.
   * Note: we do not supply KeyframeEditData to the looper yet.
   * Currently that's not necessary here.
   */
  for (ale = anim_data.first; ale; ale = ale->next) {
    ANIM_fcurve_keyframes_loop(NULL, ale->key_data, NULL, set_cb, calchandles_fcurve);

    ale->update |= ANIM_UPDATE_DEFAULT_NOHANDLES;
  }

  ANIM_animdata_update(ac, &anim_data);
  ANIM_animdata_freelist(&anim_data);
}

static int graphkeys_easing_exec(bContext *C, wmOperator *op)
{
  bAnimContext ac;
  short mode;

  /* Get editor data. */
  if (ANIM_animdata_get_context(C, &ac) == 0) {
    return OPERATOR_CANCELLED;
  }

  /* Get handle setting mode. */
  mode = RNA_enum_get(op->ptr, "type");

  /* Set handle type. */
  seteasing_graph_keys(&ac, mode);

  /* Set notifier that keyframe properties have changed. */
  WM_event_add_notifier(C, NC_ANIMATION | ND_KEYFRAME_PROP, NULL);

  return OPERATOR_FINISHED;
}

void GRAPH_OT_easing_type(wmOperatorType *ot)
{
  /* Identifiers */
  ot->name = "Set Keyframe Easing Type";
  ot->idname = "GRAPH_OT_easing_type";
  ot->description =
      "Easing Mode\nSet easing type for the F-Curve segments starting from the selected keyframes";

  /* API callbacks */
  ot->invoke = WM_menu_invoke;
  ot->exec = graphkeys_easing_exec;
  ot->poll = graphop_editable_keyframes_poll;

  /* Flags */
  ot->flag = OPTYPE_REGISTER | OPTYPE_UNDO;

  /* Id-props */
  ot->prop = RNA_def_enum(
      ot->srna, "type", rna_enum_beztriple_interpolation_easing_items, 0, "Type", "");
}

/* ******************** Set Handle-Type Operator *********************** */

/* This function is responsible for setting handle-type of selected keyframes. */
static void sethandles_graph_keys(bAnimContext *ac, short mode)
{
  ListBase anim_data = {NULL, NULL};
  bAnimListElem *ale;
  int filter;

  KeyframeEditFunc edit_cb = ANIM_editkeyframes_handles(mode);
  KeyframeEditFunc sel_cb = ANIM_editkeyframes_ok(BEZT_OK_SELECTED);

  /* Filter data. */
  filter = (ANIMFILTER_DATA_VISIBLE | ANIMFILTER_CURVE_VISIBLE | ANIMFILTER_FOREDIT |
            ANIMFILTER_NODUPLIS);
  ANIM_animdata_filter(ac, &anim_data, filter, ac->data, ac->datatype);

  /* Loop through setting flags for handles.
   * Note: we do not supply KeyframeEditData to the looper yet.
   * Currently that's not necessary here.
   */
  for (ale = anim_data.first; ale; ale = ale->next) {
    FCurve *fcu = (FCurve *)ale->key_data;

    /* Any selected keyframes for editing? */
    if (ANIM_fcurve_keyframes_loop(NULL, fcu, NULL, sel_cb, NULL)) {
      /* Change type of selected handles. */
      ANIM_fcurve_keyframes_loop(NULL, fcu, NULL, edit_cb, calchandles_fcurve);

      ale->update |= ANIM_UPDATE_DEFAULT;
    }
  }

  ANIM_animdata_update(ac, &anim_data);
  ANIM_animdata_freelist(&anim_data);
}
/* ------------------- */

static int graphkeys_handletype_exec(bContext *C, wmOperator *op)
{
  bAnimContext ac;
  short mode;

  /* Get editor data. */
  if (ANIM_animdata_get_context(C, &ac) == 0) {
    return OPERATOR_CANCELLED;
  }

  /* Get handle setting mode. */
  mode = RNA_enum_get(op->ptr, "type");

  /* Set handle type. */
  sethandles_graph_keys(&ac, mode);

  /* Set notifier that keyframe properties have changed. */
  WM_event_add_notifier(C, NC_ANIMATION | ND_KEYFRAME_PROP, NULL);

  return OPERATOR_FINISHED;
}

void GRAPH_OT_handle_type(wmOperatorType *ot)
{
  /* Identifiers */
  ot->name = "Set Keyframe Handle Type";
  ot->idname = "GRAPH_OT_handle_type";
  ot->description = "Keyframe Handle Type\nSet type of handle for selected keyframes";

  /* API callbacks */
  ot->invoke = WM_menu_invoke;
  ot->exec = graphkeys_handletype_exec;
  ot->poll = graphop_editable_keyframes_poll;

  /* Flags */
  ot->flag = OPTYPE_REGISTER | OPTYPE_UNDO;

  /* Id-props */
  ot->prop = RNA_def_enum(ot->srna, "type", rna_enum_keyframe_handle_type_items, 0, "Type", "");
}

/* ************************************************************************** */
/* EULER FILTER */

/* ***************** 'Euler Filter' Operator **************************** */
/* Euler filter tools (as seen in Maya), are necessary for working with 'baked'
 * rotation curves (with Euler rotations). The main purpose of such tools is to
 * resolve any discontinuities that may arise in the curves due to the clamping
 * of values to -180 degrees to 180 degrees.
 */

/* Set of three euler-rotation F-Curves. */
typedef struct tEulerFilter {
  struct tEulerFilter *next, *prev;

  /** ID-block which owns the channels */
  ID *id;
  /** 3 Pointers to F-Curves. */
  FCurve *(fcurves[3]);
  /** Pointer to one of the RNA Path's used by one of the F-Curves. */
  const char *rna_path;
} tEulerFilter;

static bool keyframe_time_differs(BezTriple *keyframes[3])
{
  const float precision = 1e-5;
  return fabs(keyframes[0]->vec[1][0] - keyframes[1]->vec[1][0]) > precision ||
         fabs(keyframes[1]->vec[1][0] - keyframes[2]->vec[1][0]) > precision ||
         fabs(keyframes[0]->vec[1][0] - keyframes[2]->vec[1][0]) > precision;
}

/* Find groups of `rotation_euler` channels. */
static ListBase /*tEulerFilter*/ euler_filter_group_channels(
    const ListBase /*bAnimListElem*/ *anim_data, ReportList *reports, int *r_num_groups)
{
  ListBase euler_groups = {NULL, NULL};
  tEulerFilter *euf = NULL;
  *r_num_groups = 0;

  LISTBASE_FOREACH (bAnimListElem *, ale, anim_data) {
    FCurve *const fcu = (FCurve *)ale->data;

    /* Check if this is an appropriate F-Curve:
     * - Only rotation curves.
     * - For pchan curves, make sure we're only using the euler curves.
     */
    if (strstr(fcu->rna_path, "rotation_euler") == NULL) {
      continue;
    }
    if (ELEM(fcu->array_index, 0, 1, 2) == 0) {
      BKE_reportf(reports,
                  RPT_WARNING,
                  "Euler Rotation F-Curve has invalid index (ID='%s', Path='%s', Index=%d)",
                  (ale->id) ? ale->id->name : TIP_("<No ID>"),
                  fcu->rna_path,
                  fcu->array_index);
      continue;
    }

    /* Assume that this animation channel will be touched by the Euler filter. Doing this here
     * saves another loop over the animation data. */
    ale->update |= ANIM_UPDATE_DEFAULT;

    /* Optimization: assume that xyz curves will always be stored consecutively,
     * so if the paths or the ID's don't match up, then a curve needs to be added
     * to a new group.
     */
    if ((euf) && (euf->id == ale->id) && (STREQ(euf->rna_path, fcu->rna_path))) {
      /* This should be fine to add to the existing group then. */
      euf->fcurves[fcu->array_index] = fcu;
      continue;
    }

    /* Just add to a new block. */
    euf = MEM_callocN(sizeof(tEulerFilter), "tEulerFilter");
    BLI_addtail(&euler_groups, euf);
    ++*r_num_groups;

    euf->id = ale->id;
    /* This should be safe, since we're only using it for a short time. */
    euf->rna_path = fcu->rna_path;
    euf->fcurves[fcu->array_index] = fcu;
  }

  return euler_groups;
}

/* Perform discontinuity filter based on conversion to matrix and back.
 * Return true if the curves were filtered (which may have been a no-op), false otherwise. */
static bool euler_filter_multi_channel(tEulerFilter *euf, ReportList *reports)
{
  /* Sanity check: ensure that there are enough F-Curves to work on in this group. */
  if (ELEM(NULL, euf->fcurves[0], euf->fcurves[1], euf->fcurves[2])) {
    /* Report which components are missing. */
    BKE_reportf(reports,
                RPT_INFO,
                "Missing %s%s%s component(s) of euler rotation for ID='%s' and RNA-Path='%s'",
                (euf->fcurves[0] == NULL) ? "X" : "",
                (euf->fcurves[1] == NULL) ? "Y" : "",
                (euf->fcurves[2] == NULL) ? "Z" : "",
                euf->id->name,
                euf->rna_path);
    return false;
  }

  FCurve *fcu_rot_x = euf->fcurves[0];
  FCurve *fcu_rot_y = euf->fcurves[1];
  FCurve *fcu_rot_z = euf->fcurves[2];
  if (fcu_rot_x->totvert != fcu_rot_y->totvert || fcu_rot_y->totvert != fcu_rot_z->totvert) {
    BKE_reportf(reports,
                RPT_INFO,
                "XYZ rotations not equally keyed for ID='%s' and RNA-Path='%s'",
                euf->id->name,
                euf->rna_path);
    return false;
  }

  if (fcu_rot_x->totvert < 2) {
    /* Empty curves and single keyframes are trivially "filtered". */
    return false;
  }

  float filtered_euler[3] = {
      fcu_rot_x->bezt[0].vec[1][1],
      fcu_rot_y->bezt[0].vec[1][1],
      fcu_rot_z->bezt[0].vec[1][1],
  };

  for (int keyframe_index = 1; keyframe_index < fcu_rot_x->totvert; ++keyframe_index) {
    BezTriple *keyframes[3] = {
        &fcu_rot_x->bezt[keyframe_index],
        &fcu_rot_y->bezt[keyframe_index],
        &fcu_rot_z->bezt[keyframe_index],
    };

    if (keyframe_time_differs(keyframes)) {
      /* The X-coordinates of the keyframes are different, so we cannot correct this key. */
      continue;
    }

    const float unfiltered_euler[3] = {
        keyframes[0]->vec[1][1],
        keyframes[1]->vec[1][1],
        keyframes[2]->vec[1][1],
    };

    /* The conversion back from matrix to Euler angles actually performs the filtering. */
    float matrix[3][3];
    eul_to_mat3(matrix, unfiltered_euler);
    mat3_normalized_to_compatible_eul(filtered_euler, filtered_euler, matrix);

    /* TODO(Sybren): it might be a nice touch to compare `filtered_euler` with `unfiltered_euler`,
     * to see if there was actually a change. This could improve reporting for the artist. */

    BKE_fcurve_keyframe_move_value_with_handles(keyframes[0], filtered_euler[0]);
    BKE_fcurve_keyframe_move_value_with_handles(keyframes[1], filtered_euler[1]);
    BKE_fcurve_keyframe_move_value_with_handles(keyframes[2], filtered_euler[2]);
  }

  return true;
}

/* Remove 360-degree flips from a single FCurve.
 * Return true if the curve was modified, false otherwise. */
static bool euler_filter_single_channel(FCurve *fcu)
{
  /* Simple method: just treat any difference between keys of greater than 180 degrees as being a
   * flip. */
  BezTriple *bezt, *prev;
  uint i;

  /* Skip if not enough verts to do a decent analysis. */
  if (fcu->totvert <= 2) {
    return false;
  }

  /* Prev follows bezt, bezt = "current" point to be fixed. */
  /* Our method depends on determining a "difference" from the previous vert. */
  bool is_modified = false;
  for (i = 1, prev = fcu->bezt, bezt = fcu->bezt + 1; i < fcu->totvert; i++, prev = bezt++) {
    const float sign = (prev->vec[1][1] > bezt->vec[1][1]) ? 1.0f : -1.0f;

    /* >= 180 degree flip? */
    if ((sign * (prev->vec[1][1] - bezt->vec[1][1])) < (float)M_PI) {
      continue;
    }

    /* 360 degrees to add/subtract frame value until difference
     * is acceptably small that there's no more flip. */
    const float fac = sign * 2.0f * (float)M_PI;

    while ((sign * (prev->vec[1][1] - bezt->vec[1][1])) >= (float)M_PI) {
      bezt->vec[0][1] += fac;
      bezt->vec[1][1] += fac;
      bezt->vec[2][1] += fac;
    }

    is_modified = true;
  }

  return is_modified;
}

static void euler_filter_perform_filter(ListBase /*tEulerFilter*/ *eulers,
                                        ReportList *reports,
                                        int *r_curves_filtered,
                                        int *r_curves_seen)
{
  *r_curves_filtered = 0;
  *r_curves_seen = 0;

  LISTBASE_FOREACH (tEulerFilter *, euf, eulers) {
    int curves_filtered_this_group = 0;

    if (euler_filter_multi_channel(euf, reports)) {
      curves_filtered_this_group = 3;
    }

    for (int channel_index = 0; channel_index < 3; channel_index++) {
      FCurve *fcu = euf->fcurves[channel_index];
      if (fcu == NULL) {
        continue;
      }
      ++*r_curves_seen;

      if (euler_filter_single_channel(fcu)) {
        ++curves_filtered_this_group;
      }
    }

    *r_curves_filtered += min_ii(3, curves_filtered_this_group);
  }
}

static int graphkeys_euler_filter_exec(bContext *C, wmOperator *op)
{
  /* Get editor data. */
  bAnimContext ac;
  if (ANIM_animdata_get_context(C, &ac) == 0) {
    return OPERATOR_CANCELLED;
  }

  /* The process is done in two passes:
   * 1) Sets of three related rotation curves are identified from the selected channels,
   *    and are stored as a single 'operation unit' for the next step.
   * 2) Each set of three F-Curves is processed for each keyframe, with the values being
   *    processed as necessary.
   */

  /* Step 1: extract only the rotation f-curves. */
  const int filter = (ANIMFILTER_DATA_VISIBLE | ANIMFILTER_SEL | ANIMFILTER_CURVE_VISIBLE |
                      ANIMFILTER_FOREDIT | ANIMFILTER_NODUPLIS);
  ListBase anim_data = {NULL, NULL};
  ANIM_animdata_filter(&ac, &anim_data, filter, ac.data, ac.datatype);

  int groups = 0;
  ListBase eulers = euler_filter_group_channels(&anim_data, op->reports, &groups);
  BLI_assert(BLI_listbase_count(&eulers) == groups);

  if (groups == 0) {
    ANIM_animdata_freelist(&anim_data);
    BKE_report(op->reports, RPT_WARNING, "No Euler Rotation F-Curves to fix up");
    return OPERATOR_CANCELLED;
  }

  /* Step 2: go through each set of curves, processing the values at each keyframe.
   * - It is assumed that there must be a full set of keyframes at each keyframe position.
   */
  int curves_filtered;
  int curves_seen;
  euler_filter_perform_filter(&eulers, op->reports, &curves_filtered, &curves_seen);

  BLI_freelistN(&eulers);
  ANIM_animdata_update(&ac, &anim_data);
  ANIM_animdata_freelist(&anim_data);

  if (curves_filtered == 0) {
    if (curves_seen < 3) {
      /* Showing the entire error message makes no sense when the artist is only trying to filter
       * one or two curves. */
      BKE_report(op->reports, RPT_WARNING, "No Euler Rotations could be corrected.");
    }
    else {
      BKE_report(op->reports,
                 RPT_ERROR,
                 "No Euler Rotations could be corrected, ensure each rotation has keys for all "
                 "components, "
                 "and that F-Curves for these are in consecutive XYZ order and selected");
    }
    return OPERATOR_CANCELLED;
  }

  if (curves_filtered != curves_seen) {
    BLI_assert(curves_filtered < curves_seen);
    BKE_reportf(op->reports,
                RPT_INFO,
                "%d of %d rotation channels were filtered. See the Info window for details.",
                curves_filtered,
                curves_seen);
  }
  else if (curves_seen == 1) {
    BKE_report(op->reports, RPT_INFO, "The rotation channel was filtered.");
  }
  else {
    BKE_reportf(op->reports, RPT_INFO, "All %d rotation channels were filtered.", curves_seen);
  }

  /* Set notifier that keyframes have changed. */
  WM_event_add_notifier(C, NC_ANIMATION | ND_KEYFRAME | NA_EDITED, NULL);

  /* Done at last. */
  return OPERATOR_FINISHED;
}

void GRAPH_OT_euler_filter(wmOperatorType *ot)
{
  /* Identifiers */
  ot->name = "Euler Discontinuity Filter";
  ot->idname = "GRAPH_OT_euler_filter";
  ot->description =
      "Fix large jumps and flips in the selected "
      "Euler Rotation F-Curves arising from rotation "
      "values being clipped when baking physics";

  /* API callbacks */
  ot->exec = graphkeys_euler_filter_exec;
  ot->poll = graphop_editable_keyframes_poll;

  /* Flags */
  ot->flag = OPTYPE_REGISTER | OPTYPE_UNDO;
}

/* ************************************************************************** */
/* SNAPPING */

/* ***************** Jump to Selected Frames Operator *********************** */

static bool graphkeys_framejump_poll(bContext *C)
{
  /* Prevent changes during render. */
  if (G.is_rendering) {
    return false;
  }

  return graphop_visible_keyframes_poll(C);
}

static KeyframeEditData sum_selected_keyframes(bAnimContext *ac)
{
  ListBase anim_data = {NULL, NULL};
  bAnimListElem *ale;
  int filter;
  KeyframeEditData ked;

  /* Init edit data. */
  memset(&ked, 0, sizeof(KeyframeEditData));

  /* Loop over action data, averaging values. */
  filter = (ANIMFILTER_DATA_VISIBLE | ANIMFILTER_CURVE_VISIBLE | ANIMFILTER_NODUPLIS);
  ANIM_animdata_filter(ac, &anim_data, filter, ac->data, ac->datatype);

  for (ale = anim_data.first; ale; ale = ale->next) {
    AnimData *adt = ANIM_nla_mapping_get(ac, ale);
    short mapping_flag = ANIM_get_normalization_flags(ac);
    KeyframeEditData current_ked;
    float offset;
    float unit_scale = ANIM_unit_mapping_get_factor(
        ac->scene, ale->id, ale->key_data, mapping_flag | ANIM_UNITCONV_ONLYKEYS, &offset);

    memset(&current_ked, 0, sizeof(current_ked));

    if (adt) {
      ANIM_nla_mapping_apply_fcurve(adt, ale->key_data, 0, 1);
      ANIM_fcurve_keyframes_loop(&current_ked, ale->key_data, NULL, bezt_calc_average, NULL);
      ANIM_nla_mapping_apply_fcurve(adt, ale->key_data, 1, 1);
    }
    else {
      ANIM_fcurve_keyframes_loop(&current_ked, ale->key_data, NULL, bezt_calc_average, NULL);
    }

    ked.f1 += current_ked.f1;
    ked.i1 += current_ked.i1;
    ked.f2 += (current_ked.f2 + offset) * unit_scale;
    ked.i2 += current_ked.i2;
  }

  ANIM_animdata_freelist(&anim_data);

  return ked;
}

/* Snap current-frame indicator to 'average time' of selected keyframe. */
static int graphkeys_framejump_exec(bContext *C, wmOperator *UNUSED(op))
{
  bAnimContext ac;

  /* Get editor data. */
  if (ANIM_animdata_get_context(C, &ac) == 0) {
    return OPERATOR_CANCELLED;
  }

  const KeyframeEditData keyframe_sum = sum_selected_keyframes(&ac);
  const float sum_time = keyframe_sum.f1;
  const float sum_value = keyframe_sum.f2;
  const int num_keyframes = keyframe_sum.i1;

  if (num_keyframes == 0) {
    return OPERATOR_FINISHED;
  }

  /* Set the new current frame and cursor values, based on the average time and value. */
  SpaceGraph *sipo = (SpaceGraph *)ac.sl;
  Scene *scene = ac.scene;

  /* Take the average values, rounding to the nearest int as necessary for int results. */
  if (sipo->mode == SIPO_MODE_DRIVERS) {
    /* Drivers Mode - Affects cursor (float) */
    sipo->cursorTime = sum_time / (float)num_keyframes;
  }
  else {
    /* Animation Mode - Affects current frame (int) */
    CFRA = round_fl_to_int(sum_time / num_keyframes);
    SUBFRA = 0.0f;
  }
  sipo->cursorVal = sum_value / (float)num_keyframes;

  /* Set notifier that things have changed. */
  WM_event_add_notifier(C, NC_SCENE | ND_FRAME, ac.scene);

  return OPERATOR_FINISHED;
}

void GRAPH_OT_frame_jump(wmOperatorType *ot)
{
  /* Identifiers */
  ot->name = "Jump to Keyframes";
  ot->idname = "GRAPH_OT_frame_jump";
  ot->description = "Place the cursor on the midpoint of selected keyframes";

  /* API callbacks */
  ot->exec = graphkeys_framejump_exec;
  ot->poll = graphkeys_framejump_poll;

  /* Flags */
  ot->flag = OPTYPE_REGISTER | OPTYPE_UNDO;
}

/* snap 2D cursor value to the average value of selected keyframe */
static int graphkeys_snap_cursor_value_exec(bContext *C, wmOperator *UNUSED(op))
{
  bAnimContext ac;

  if (ANIM_animdata_get_context(C, &ac) == 0) {
    return OPERATOR_CANCELLED;
  }

  const KeyframeEditData keyframe_sum = sum_selected_keyframes(&ac);
  const float sum_value = keyframe_sum.f2;
  const int num_keyframes = keyframe_sum.i1;

  if (num_keyframes == 0) {
    return OPERATOR_FINISHED;
  }

  SpaceGraph *sipo = (SpaceGraph *)ac.sl;
  sipo->cursorVal = sum_value / (float)num_keyframes;
  // WM_event_add_notifier(C, NC_SCENE | ND_FRAME, ac.scene);
  ED_region_tag_redraw(CTX_wm_region(C));

  return OPERATOR_FINISHED;
}

void GRAPH_OT_snap_cursor_value(wmOperatorType *ot)
{
  /* Identifiers. */
  ot->name = "Snap Cursor Value to Selected";
  ot->idname = "GRAPH_OT_snap_cursor_value";
  ot->description = "Place the cursor value on the average value of selected keyframes";

  /* API callbacks. */
  ot->exec = graphkeys_snap_cursor_value_exec;
  ot->poll = graphkeys_framejump_poll;

  /* Flags */
  ot->flag = OPTYPE_REGISTER | OPTYPE_UNDO;
}

/* ******************** Snap Keyframes Operator *********************** */

/* Defines for snap keyframes tool. */
static const EnumPropertyItem prop_graphkeys_snap_types[] = {
    {GRAPHKEYS_SNAP_CFRA,
     "CFRA",
     ICON_SNAP_CURRENTFRAME,
     "Current Frame",
     "Snap selected keyframes to the current frame"},
    {GRAPHKEYS_SNAP_VALUE,
     "VALUE",
     ICON_SNAP_CURSORVALUE,
     "Cursor Value",
     "Set values of selected keyframes to the cursor value (Y/Horizontal component)"},
    {GRAPHKEYS_SNAP_NEAREST_FRAME,
     "NEAREST_FRAME",
     ICON_SNAP_NEARESTFRAME,
     "Nearest Frame",
     "Snap selected keyframes to the nearest (whole) frame (use to fix accidental sub-frame "
     "offsets)"},
    {GRAPHKEYS_SNAP_NEAREST_SECOND,
     "NEAREST_SECOND",
     ICON_SNAP_NEARESTSECOND,
     "Nearest Second",
     "Snap selected keyframes to the nearest second"},
    {GRAPHKEYS_SNAP_NEAREST_MARKER,
     "NEAREST_MARKER",
     ICON_SNAP_NEARESTMARKER,
     "Nearest Marker",
     "Snap selected keyframes to the nearest marker"},
    {GRAPHKEYS_SNAP_HORIZONTAL,
     "HORIZONTAL",
     ICON_FLATTEN_HANDLER,
     "Flatten Handles",
     "Flatten handles for a smoother transition"},
    {0, NULL, 0, NULL, NULL},
};

/* This function is responsible for snapping keyframes to frame-times. */
static void snap_graph_keys(bAnimContext *ac, short mode)
{
  ListBase anim_data = {NULL, NULL};
  bAnimListElem *ale;
  int filter;

  SpaceGraph *sipo = (SpaceGraph *)ac->sl;
  KeyframeEditData ked;
  KeyframeEditFunc edit_cb;
  float cursor_value = 0.0f;

  /* Filter data. */
  filter = (ANIMFILTER_DATA_VISIBLE | ANIMFILTER_CURVE_VISIBLE | ANIMFILTER_FOREDIT |
            ANIMFILTER_NODUPLIS);
  ANIM_animdata_filter(ac, &anim_data, filter, ac->data, ac->datatype);

  /* Init custom data for iterating over keyframes. */
  memset(&ked, 0, sizeof(KeyframeEditData));
  ked.scene = ac->scene;
  if (mode == GRAPHKEYS_SNAP_NEAREST_MARKER) {
    ked.list.first = (ac->markers) ? ac->markers->first : NULL;
    ked.list.last = (ac->markers) ? ac->markers->last : NULL;
  }
  else if (mode == GRAPHKEYS_SNAP_VALUE) {
    cursor_value = (sipo) ? sipo->cursorVal : 0.0f;
  }
  else if (mode == GRAPHKEYS_SNAP_CFRA) {
    /* In drivers mode, use the cursor value instead
     * (We need to use a different callback for that though)
     */
    if (sipo->mode == SIPO_MODE_DRIVERS) {
      ked.f1 = sipo->cursorTime;
      mode = SNAP_KEYS_TIME;
    }
  }

  /* Get beztriple editing callbacks. */
  edit_cb = ANIM_editkeyframes_snap(mode);

  /* Snap keyframes. */
  for (ale = anim_data.first; ale; ale = ale->next) {
    AnimData *adt = ANIM_nla_mapping_get(ac, ale);

    /* Normalise cursor value (for normalised F-Curves display). */
    if (mode == GRAPHKEYS_SNAP_VALUE) {
      short mapping_flag = ANIM_get_normalization_flags(ac);
      float offset;
      float unit_scale = ANIM_unit_mapping_get_factor(
          ac->scene, ale->id, ale->key_data, mapping_flag, &offset);

      ked.f1 = (cursor_value / unit_scale) - offset;
    }

    /* Perform snapping. */
    if (adt) {
      ANIM_nla_mapping_apply_fcurve(adt, ale->key_data, 0, 0);
      ANIM_fcurve_keyframes_loop(&ked, ale->key_data, NULL, edit_cb, calchandles_fcurve);
      ANIM_nla_mapping_apply_fcurve(adt, ale->key_data, 1, 0);
    }
    else {
      ANIM_fcurve_keyframes_loop(&ked, ale->key_data, NULL, edit_cb, calchandles_fcurve);
    }

    ale->update |= ANIM_UPDATE_DEFAULT;
  }

  ANIM_animdata_update(ac, &anim_data);
  ANIM_animdata_freelist(&anim_data);
}

/* ------------------- */

static int graphkeys_snap_exec(bContext *C, wmOperator *op)
{
  bAnimContext ac;
  short mode;

  /* Get editor data. */
  if (ANIM_animdata_get_context(C, &ac) == 0) {
    return OPERATOR_CANCELLED;
  }

  /* Get snapping mode. */
  mode = RNA_enum_get(op->ptr, "type");

  /* Snap keyframes. */
  snap_graph_keys(&ac, mode);

  /* Set notifier that keyframes have changed. */
  WM_event_add_notifier(C, NC_ANIMATION | ND_KEYFRAME | NA_EDITED, NULL);

  return OPERATOR_FINISHED;
}

void GRAPH_OT_snap(wmOperatorType *ot)
{
  /* Identifiers */
  ot->name = "Snap Keys";
  ot->idname = "GRAPH_OT_snap";
  ot->description = "Snap selected keyframes to the chosen times/values";

  /* API callbacks */
  ot->invoke = WM_menu_invoke;
  ot->exec = graphkeys_snap_exec;
  ot->poll = graphop_editable_keyframes_poll;

  /* Flags */
  ot->flag = OPTYPE_REGISTER | OPTYPE_UNDO;

  /* Id-props */
  ot->prop = RNA_def_enum(ot->srna, "type", prop_graphkeys_snap_types, 0, "Type", "");
}

/* ******************** Mirror Keyframes Operator *********************** */

/* Defines for mirror keyframes tool. */
static const EnumPropertyItem prop_graphkeys_mirror_types[] = {
    {GRAPHKEYS_MIRROR_CFRA,
     "CFRA",
     ICON_MIRROR_TIME,
     "By Times Over Current Frame",
     "Flip times of selected keyframes using the current frame as the mirror line"},
    {GRAPHKEYS_MIRROR_VALUE,
     "VALUE",
     ICON_MIRROR_CURSORVALUE,
     "By Values Over Cursor Value",
     "Flip values of selected keyframes using the cursor value (Y/Horizontal component) as the "
     "mirror line"},
    {GRAPHKEYS_MIRROR_YAXIS,
     "YAXIS",
     ICON_MIRROR_TIME,
     "By Times Over Time=0",
     "Flip times of selected keyframes, effectively reversing the order they appear in"},
    {GRAPHKEYS_MIRROR_XAXIS,
     "XAXIS",
     ICON_MIRROR_CURSORVALUE,
     "By Values Over Value=0",
     "Flip values of selected keyframes (i.e. negative values become positive, and vice versa)"},
    {GRAPHKEYS_MIRROR_MARKER,
     "MARKER",
     ICON_MIRROR_MARKER,
     "By Times Over First Selected Marker",
     "Flip times of selected keyframes using the first selected marker as the reference point"},
    {0, NULL, 0, NULL, NULL},
};

/* This function is responsible for mirroring keyframes. */
static void mirror_graph_keys(bAnimContext *ac, short mode)
{
  ListBase anim_data = {NULL, NULL};
  bAnimListElem *ale;
  int filter;

  SpaceGraph *sipo = (SpaceGraph *)ac->sl;
  KeyframeEditData ked;
  KeyframeEditFunc edit_cb;
  float cursor_value = 0.0f;

  /* Init custom data for looping over keyframes. */
  memset(&ked, 0, sizeof(KeyframeEditData));
  ked.scene = ac->scene;

  /* Store mode-specific custom data... */
  if (mode == GRAPHKEYS_MIRROR_MARKER) {
    TimeMarker *marker = NULL;

    /* Find first selected marker. */
    marker = ED_markers_get_first_selected(ac->markers);

    /* Store marker's time (if available). */
    if (marker) {
      ked.f1 = (float)marker->frame;
    }
    else {
      return;
    }
  }
  else if (mode == GRAPHKEYS_MIRROR_VALUE) {
    cursor_value = (sipo) ? sipo->cursorVal : 0.0f;
  }
  else if (mode == GRAPHKEYS_MIRROR_CFRA) {
    /* In drivers mode, use the cursor value instead
     * (We need to use a different callback for that though)
     */
    if (sipo->mode == SIPO_MODE_DRIVERS) {
      ked.f1 = sipo->cursorTime;
      mode = MIRROR_KEYS_TIME;
    }
  }

  /* Get beztriple editing callbacks. */
  edit_cb = ANIM_editkeyframes_mirror(mode);

  /* Filter data. */
  filter = (ANIMFILTER_DATA_VISIBLE | ANIMFILTER_CURVE_VISIBLE | ANIMFILTER_FOREDIT |
            ANIMFILTER_NODUPLIS);
  ANIM_animdata_filter(ac, &anim_data, filter, ac->data, ac->datatype);

  /* Mirror keyframes. */
  for (ale = anim_data.first; ale; ale = ale->next) {
    AnimData *adt = ANIM_nla_mapping_get(ac, ale);

    /* Apply unit corrections. */
    if (mode == GRAPHKEYS_MIRROR_VALUE) {
      short mapping_flag = ANIM_get_normalization_flags(ac);
      float offset;
      float unit_scale = ANIM_unit_mapping_get_factor(
          ac->scene, ale->id, ale->key_data, mapping_flag | ANIM_UNITCONV_ONLYKEYS, &offset);

      ked.f1 = (cursor_value + offset) * unit_scale;
    }

    /* Perform actual mirroring. */
    if (adt) {
      ANIM_nla_mapping_apply_fcurve(adt, ale->key_data, 0, 0);
      ANIM_fcurve_keyframes_loop(&ked, ale->key_data, NULL, edit_cb, calchandles_fcurve);
      ANIM_nla_mapping_apply_fcurve(adt, ale->key_data, 1, 0);
    }
    else {
      ANIM_fcurve_keyframes_loop(&ked, ale->key_data, NULL, edit_cb, calchandles_fcurve);
    }

    ale->update |= ANIM_UPDATE_DEFAULT;
  }

  ANIM_animdata_update(ac, &anim_data);
  ANIM_animdata_freelist(&anim_data);
}

/* ------------------- */

static int graphkeys_mirror_exec(bContext *C, wmOperator *op)
{
  bAnimContext ac;
  short mode;

  /* Get editor data. */
  if (ANIM_animdata_get_context(C, &ac) == 0) {
    return OPERATOR_CANCELLED;
  }

  /* Get mirroring mode. */
  mode = RNA_enum_get(op->ptr, "type");

  /* Mirror keyframes. */
  mirror_graph_keys(&ac, mode);

  /* Set notifier that keyframes have changed. */
  WM_event_add_notifier(C, NC_ANIMATION | ND_KEYFRAME | NA_EDITED, NULL);

  return OPERATOR_FINISHED;
}

void GRAPH_OT_mirror(wmOperatorType *ot)
{
  /* Identifiers */
  ot->name = "Mirror Keys";
  ot->idname = "GRAPH_OT_mirror";
  ot->description = "Flip selected keyframes over the selected mirror line";

  /* API callbacks */
  ot->invoke = WM_menu_invoke;
  ot->exec = graphkeys_mirror_exec;
  ot->poll = graphop_editable_keyframes_poll;

  /* Flags */
  ot->flag = OPTYPE_REGISTER | OPTYPE_UNDO;

  /* Id-props */
  ot->prop = RNA_def_enum(ot->srna, "type", prop_graphkeys_mirror_types, 0, "Type", "");
}

/* ******************** Smooth Keyframes Operator *********************** */

static int graphkeys_smooth_exec(bContext *C, wmOperator *UNUSED(op))
{
  bAnimContext ac;
  ListBase anim_data = {NULL, NULL};
  bAnimListElem *ale;
  int filter;

  /* Get editor data. */
  if (ANIM_animdata_get_context(C, &ac) == 0) {
    return OPERATOR_CANCELLED;
  }

  /* Filter data. */
  filter = (ANIMFILTER_DATA_VISIBLE | ANIMFILTER_CURVE_VISIBLE | ANIMFILTER_FOREDIT |
            ANIMFILTER_NODUPLIS);
  ANIM_animdata_filter(&ac, &anim_data, filter, ac.data, ac.datatype);

  /* Smooth keyframes. */
  for (ale = anim_data.first; ale; ale = ale->next) {
    /* For now, we can only smooth by flattening handles AND smoothing curve values.
     * Perhaps the mode argument could be removed, as that functionality is offered through
     * Snap->Flatten Handles anyway.
     */
    smooth_fcurve(ale->key_data);

    ale->update |= ANIM_UPDATE_DEFAULT;
  }

  ANIM_animdata_update(&ac, &anim_data);
  ANIM_animdata_freelist(&anim_data);

  /* Set notifier that keyframes have changed. */
  WM_event_add_notifier(C, NC_ANIMATION | ND_KEYFRAME | NA_EDITED, NULL);

  return OPERATOR_FINISHED;
}

void GRAPH_OT_smooth(wmOperatorType *ot)
{
  /* Identifiers */
  ot->name = "Smooth Keys";
  ot->idname = "GRAPH_OT_smooth";
  ot->description = "Apply weighted moving means to make selected F-Curves less bumpy";

  /* API callbacks */
  ot->exec = graphkeys_smooth_exec;
  ot->poll = graphop_editable_keyframes_poll;

  /* Flags */
  ot->flag = OPTYPE_REGISTER | OPTYPE_UNDO;
}

/* ************************************************************************** */
/* F-CURVE MODIFIERS */

/* ******************** Add F-Modifier Operator *********************** */

static const EnumPropertyItem *graph_fmodifier_itemf(bContext *C,
                                                     PointerRNA *UNUSED(ptr),
                                                     PropertyRNA *UNUSED(prop),
                                                     bool *r_free)
{
  EnumPropertyItem *item = NULL;
  int totitem = 0;
  int i = 0;

  if (C == NULL) {
    return rna_enum_fmodifier_type_items;
  }

  /* Start from 1 to skip the 'Invalid' modifier type. */
  for (i = 1; i < FMODIFIER_NUM_TYPES; i++) {
    const FModifierTypeInfo *fmi = get_fmodifier_typeinfo(i);
    int index;

    /* Check if modifier is valid for this context. */
    if (fmi == NULL) {
      continue;
    }

    index = RNA_enum_from_value(rna_enum_fmodifier_type_items, fmi->type);
    if (index != -1) { /* Not all types are implemented yet... */
      RNA_enum_item_add(&item, &totitem, &rna_enum_fmodifier_type_items[index]);
    }
  }

  RNA_enum_item_end(&item, &totitem);
  *r_free = true;

  return item;
}

static int graph_fmodifier_add_exec(bContext *C, wmOperator *op)
{
  bAnimContext ac;
  ListBase anim_data = {NULL, NULL};
  bAnimListElem *ale;
  int filter;
  short type;

  /* Get editor data. */
  if (ANIM_animdata_get_context(C, &ac) == 0) {
    return OPERATOR_CANCELLED;
  }

  /* Get type of modifier to add. */
  type = RNA_enum_get(op->ptr, "type");

  /* Filter data. */
  filter = (ANIMFILTER_DATA_VISIBLE | ANIMFILTER_FOREDIT | ANIMFILTER_NODUPLIS);
  if (RNA_boolean_get(op->ptr, "only_active")) {
    /* FIXME: enforce in this case only a single channel to get handled? */
    filter |= ANIMFILTER_ACTIVE;
  }
  else {
    filter |= (ANIMFILTER_SEL | ANIMFILTER_CURVE_VISIBLE);
  }
  ANIM_animdata_filter(&ac, &anim_data, filter, ac.data, ac.datatype);

  /* Add f-modifier to each curve. */
  for (ale = anim_data.first; ale; ale = ale->next) {
    FCurve *fcu = (FCurve *)ale->data;
    FModifier *fcm;

    /* Add F-Modifier of specified type to active F-Curve, and make it the active one. */
    fcm = add_fmodifier(&fcu->modifiers, type, fcu);
    if (fcm) {
      set_active_fmodifier(&fcu->modifiers, fcm);
    }
    else {
      BKE_report(op->reports, RPT_ERROR, "Modifier could not be added (see console for details)");
      break;
    }

    ale->update |= ANIM_UPDATE_DEPS;
  }

  ANIM_animdata_update(&ac, &anim_data);
  ANIM_animdata_freelist(&anim_data);

  /* Set notifier that things have changed. */
  WM_event_add_notifier(C, NC_ANIMATION | ND_KEYFRAME | NA_EDITED, NULL);

  return OPERATOR_FINISHED;
}

void GRAPH_OT_fmodifier_add(wmOperatorType *ot)
{
  PropertyRNA *prop;

  /* Identifiers */
  ot->name = "Add F-Curve Modifier";
  ot->idname = "GRAPH_OT_fmodifier_add";
  ot->description = "Add F-Modifier to the active/selected F-Curves";

  /* API callbacks */
  ot->invoke = WM_menu_invoke;
  ot->exec = graph_fmodifier_add_exec;
  ot->poll = graphop_selected_fcurve_poll;

  /* Flags */
  ot->flag = OPTYPE_REGISTER | OPTYPE_UNDO;

  /* Id-props */
  prop = RNA_def_enum(ot->srna, "type", rna_enum_fmodifier_type_items, 0, "Type", "");
  RNA_def_property_translation_context(prop, BLT_I18NCONTEXT_ID_ACTION);
  RNA_def_enum_funcs(prop, graph_fmodifier_itemf);
  ot->prop = prop;

  RNA_def_boolean(
      ot->srna, "only_active", 1, "Only Active", "Only add F-Modifier to active F-Curve");
}

/* ******************** Copy F-Modifiers Operator *********************** */

static int graph_fmodifier_copy_exec(bContext *C, wmOperator *op)
{
  bAnimContext ac;
  bAnimListElem *ale;
  bool ok = false;

  /* Get editor data. */
  if (ANIM_animdata_get_context(C, &ac) == 0) {
    return OPERATOR_CANCELLED;
  }

  /* Clear buffer first. */
  ANIM_fmodifiers_copybuf_free();

  /* Get the active F-Curve. */
  ale = get_active_fcurve_channel(&ac);

  /* If this exists, call the copy F-Modifiers API function. */
  if (ale && ale->data) {
    FCurve *fcu = (FCurve *)ale->data;

    /* TODO: When 'active' vs 'all' boolean is added, change last param! (Joshua Leung 2010) */
    ok = ANIM_fmodifiers_copy_to_buf(&fcu->modifiers, 0);

    /* Free temp data now. */
    MEM_freeN(ale);
  }

  /* Successful or not? */
  if (ok == 0) {
    BKE_report(op->reports, RPT_ERROR, "No F-Modifiers available to be copied");
    return OPERATOR_CANCELLED;
  }
  return OPERATOR_FINISHED;
}

void GRAPH_OT_fmodifier_copy(wmOperatorType *ot)
{
  /* Identifiers */
  ot->name = "Copy F-Modifiers";
  ot->idname = "GRAPH_OT_fmodifier_copy";
  ot->description = "Copy the F-Modifier(s) of the active F-Curve";

  /* API callbacks */
  ot->exec = graph_fmodifier_copy_exec;
  ot->poll = graphop_active_fcurve_poll;

  /* Flags */
  ot->flag = OPTYPE_REGISTER | OPTYPE_UNDO;

  /* Id-props */
#if 0
  ot->prop = RNA_def_boolean(ot->srna,
                             "all",
                             1,
                             "All F-Modifiers",
                             "Copy all the F-Modifiers, instead of just the active one");
#endif
}

/* ******************** Paste F-Modifiers Operator *********************** */

static int graph_fmodifier_paste_exec(bContext *C, wmOperator *op)
{
  bAnimContext ac;

  ListBase anim_data = {NULL, NULL};
  bAnimListElem *ale;
  int filter;

  const bool replace = RNA_boolean_get(op->ptr, "replace");
  bool ok = false;

  /* Get editor data. */
  if (ANIM_animdata_get_context(C, &ac) == 0) {
    return OPERATOR_CANCELLED;
  }

  /* Filter data. */
  if (RNA_boolean_get(op->ptr, "only_active")) {
    /* This should be the default (for buttons) - Just paste to the active FCurve. */
    filter = (ANIMFILTER_DATA_VISIBLE | ANIMFILTER_ACTIVE | ANIMFILTER_FOREDIT |
              ANIMFILTER_NODUPLIS);
  }
  else {
    /* This is only if the operator gets called from a hotkey or search -
     * Paste to all visible curves. */
    filter = (ANIMFILTER_DATA_VISIBLE | ANIMFILTER_CURVE_VISIBLE | ANIMFILTER_SEL |
              ANIMFILTER_FOREDIT | ANIMFILTER_NODUPLIS);
  }

  ANIM_animdata_filter(&ac, &anim_data, filter, ac.data, ac.datatype);

  /* Paste modifiers. */
  for (ale = anim_data.first; ale; ale = ale->next) {
    FCurve *fcu = (FCurve *)ale->data;
    int tot;

    tot = ANIM_fmodifiers_paste_from_buf(&fcu->modifiers, replace, fcu);

    if (tot) {
      ale->update |= ANIM_UPDATE_DEPS;
      ok = true;
    }
  }

  if (ok) {
    ANIM_animdata_update(&ac, &anim_data);
  }
  ANIM_animdata_freelist(&anim_data);

  /* Successful or not?. */
  if (ok) {
    /* Set notifier that keyframes have changed. */
    WM_event_add_notifier(C, NC_ANIMATION | ND_KEYFRAME | NA_EDITED, NULL);

    return OPERATOR_FINISHED;
  }

  BKE_report(op->reports, RPT_ERROR, "No F-Modifiers to paste");
  return OPERATOR_CANCELLED;
}

void GRAPH_OT_fmodifier_paste(wmOperatorType *ot)
{
  /* Identifiers */
  ot->name = "Paste F-Modifiers";
  ot->idname = "GRAPH_OT_fmodifier_paste";
  ot->description = "Add copied F-Modifiers to the selected F-Curves";

  /* API callbacks */
  ot->exec = graph_fmodifier_paste_exec;
  ot->poll = graphop_active_fcurve_poll;

  /* Flags */
  ot->flag = OPTYPE_REGISTER | OPTYPE_UNDO;

  /* Properties */
  RNA_def_boolean(
      ot->srna, "only_active", false, "Only Active", "Only paste F-Modifiers on active F-Curve");
  RNA_def_boolean(
      ot->srna,
      "replace",
      false,
      "Replace Existing",
      "Replace existing F-Modifiers, instead of just appending to the end of the existing list");
}

/* ************************************************************************** */
/* Drivers */

/* ******************** Copy Driver Vars Operator *********************** */

static int graph_driver_vars_copy_exec(bContext *C, wmOperator *op)
{
  bool ok = false;

  PointerRNA ptr = CTX_data_pointer_get_type(C, "active_editable_fcurve", &RNA_FCurve);

  /* If this exists, call the copy driver vars API function. */
  FCurve *fcu = ptr.data;

  if (fcu) {
    ok = ANIM_driver_vars_copy(op->reports, fcu);
  }

  /* Successful or not?. */
  if (ok) {
    return OPERATOR_FINISHED;
  }
  return OPERATOR_CANCELLED;
}

void GRAPH_OT_driver_variables_copy(wmOperatorType *ot)
{
  /* Identifiers */
  ot->name = "Copy Driver Variables";
  ot->idname = "GRAPH_OT_driver_variables_copy";
  ot->description = "Copy the driver variables of the active driver";

  /* API callbacks */
  ot->exec = graph_driver_vars_copy_exec;
  ot->poll = graphop_active_editable_fcurve_ctx_poll;

  /* Flags */
  ot->flag = OPTYPE_REGISTER | OPTYPE_UNDO;
}

/* ******************** Paste Driver Vars Operator *********************** */

static int graph_driver_vars_paste_exec(bContext *C, wmOperator *op)
{
  const bool replace = RNA_boolean_get(op->ptr, "replace");
  bool ok = false;

  PointerRNA ptr = CTX_data_pointer_get_type(C, "active_editable_fcurve", &RNA_FCurve);

  /* If this exists, call the paste driver vars API function. */
  FCurve *fcu = ptr.data;

  if (fcu) {
    ok = ANIM_driver_vars_paste(op->reports, fcu, replace);
  }

  /* Successful or not?. */
  if (ok) {
    /* Rebuild depsgraph, now that there are extra deps here. */
    DEG_relations_tag_update(CTX_data_main(C));

    /* Set notifier that keyframes have changed. */
    WM_event_add_notifier(C, NC_SCENE | ND_FRAME, CTX_data_scene(C));

    return OPERATOR_FINISHED;
  }
  return OPERATOR_CANCELLED;
}

void GRAPH_OT_driver_variables_paste(wmOperatorType *ot)
{
  /* Identifiers */
  ot->name = "Paste Driver Variables";
  ot->idname = "GRAPH_OT_driver_variables_paste";
  ot->description = "Add copied driver variables to the active driver";

  /* API callbacks */
  ot->exec = graph_driver_vars_paste_exec;
  ot->poll = graphop_active_editable_fcurve_ctx_poll;

  /* Flags */
  ot->flag = OPTYPE_REGISTER | OPTYPE_UNDO;

  /* Properties */
  RNA_def_boolean(ot->srna,
                  "replace",
                  false,
                  "Replace Existing",
                  "Replace existing driver variables, instead of just appending to the end of the "
                  "existing list");
}

/* ************************************************************************** */

static int graph_driver_delete_invalid_exec(bContext *C, wmOperator *op)
{
  bAnimContext ac;
  ListBase anim_data = {NULL, NULL};
  bAnimListElem *ale;
  int filter;
  bool ok = false;
  uint deleted = 0;

  /* Get editor data. */
  if (ANIM_animdata_get_context(C, &ac) == 0) {
    return OPERATOR_CANCELLED;
  }

  /* NOTE: We might need a scene update to evaluate the driver flags. */

  /* Filter data. */
  filter = (ANIMFILTER_DATA_VISIBLE | ANIMFILTER_CURVE_VISIBLE | ANIMFILTER_NODUPLIS);
  ANIM_animdata_filter(&ac, &anim_data, filter, ac.data, ac.datatype);

  /* Find invalid drivers. */
  for (ale = anim_data.first; ale; ale = ale->next) {
    FCurve *fcu = (FCurve *)ale->data;
    if (ELEM(NULL, fcu, fcu->driver)) {
      continue;
    }
    if (!(fcu->driver->flag & DRIVER_FLAG_INVALID)) {
      continue;
    }

    ok |= ANIM_remove_driver(op->reports, ale->id, fcu->rna_path, fcu->array_index, 0);
    if (!ok) {
      break;
    }
    deleted += 1;
  }

  /* Cleanup. */
  ANIM_animdata_freelist(&anim_data);

  if (deleted > 0) {
    /* Notify the world of any changes. */
    DEG_relations_tag_update(CTX_data_main(C));
    WM_event_add_notifier(C, NC_ANIMATION | ND_KEYFRAME | NA_REMOVED, NULL);
    WM_reportf(RPT_INFO, "Deleted %u drivers", deleted);
  }
  else {
    WM_report(RPT_INFO, "No drivers deleted");
  }

  /* Successful or not?*/
  if (!ok) {
    return OPERATOR_CANCELLED;
  }

  return OPERATOR_FINISHED;
}

static bool graph_driver_delete_invalid_poll(bContext *C)
{
  bAnimContext ac;
  ScrArea *area = CTX_wm_area(C);

  /* Firstly, check if in Graph Editor. */
  if ((area == NULL) || (area->spacetype != SPACE_GRAPH)) {
    return false;
  }

  /* Try to init Anim-Context stuff ourselves and check. */
  return ANIM_animdata_get_context(C, &ac) != 0;
}

void GRAPH_OT_driver_delete_invalid(wmOperatorType *ot)
{
  /* Identifiers */
  ot->name = "Delete Invalid Drivers";
  ot->idname = "GRAPH_OT_driver_delete_invalid";
  ot->description = "Delete all visible drivers considered invalid";

  /* API callbacks */
  ot->exec = graph_driver_delete_invalid_exec;
  ot->poll = graph_driver_delete_invalid_poll;

  /* Flags */
  ot->flag = OPTYPE_REGISTER | OPTYPE_UNDO;
}<|MERGE_RESOLUTION|>--- conflicted
+++ resolved
@@ -619,347 +619,6 @@
   filter = (ANIMFILTER_DATA_VISIBLE | ANIMFILTER_CURVE_VISIBLE | ANIMFILTER_FOREDIT |
             ANIMFILTER_NODUPLIS);
   ANIM_animdata_filter(ac, &anim_data, filter, ac->data, ac->datatype);
-<<<<<<< HEAD
-
-  /* Loop through filtered data and delete selected keys. */
-  for (ale = anim_data.first; ale; ale = ale->next) {
-    duplicate_fcurve_keys((FCurve *)ale->key_data);
-
-    ale->update |= ANIM_UPDATE_DEFAULT;
-  }
-
-  ANIM_animdata_update(ac, &anim_data);
-  ANIM_animdata_freelist(&anim_data);
-}
-
-/* ------------------- */
-
-static int graphkeys_duplicate_exec(bContext *C, wmOperator *UNUSED(op))
-{
-  bAnimContext ac;
-
-  /* Get editor data. */
-  if (ANIM_animdata_get_context(C, &ac) == 0) {
-    return OPERATOR_CANCELLED;
-  }
-
-  /* Duplicate keyframes. */
-  duplicate_graph_keys(&ac);
-
-  /* Set notifier that keyframes have changed. */
-  WM_event_add_notifier(C, NC_ANIMATION | ND_KEYFRAME | NA_ADDED, NULL);
-
-  return OPERATOR_FINISHED;
-}
-
-void GRAPH_OT_duplicate(wmOperatorType *ot)
-{
-  /* Identifiers */
-  ot->name = "Duplicate Keyframes";
-  ot->idname = "GRAPH_OT_duplicate";
-  ot->description = "Make a copy of all selected keyframes";
-
-  /* API callbacks */
-  ot->exec = graphkeys_duplicate_exec;
-  ot->poll = graphop_editable_keyframes_poll;
-
-  /* Flags */
-  ot->flag = OPTYPE_REGISTER | OPTYPE_UNDO;
-
-  /* To give to transform. */
-  RNA_def_enum(ot->srna, "mode", rna_enum_transform_mode_types, TFM_TRANSLATION, "Mode", "");
-}
-
-/* ******************** Delete Keyframes Operator ************************* */
-
-static bool delete_graph_keys(bAnimContext *ac)
-{
-  ListBase anim_data = {NULL, NULL};
-  bAnimListElem *ale;
-  int filter;
-  bool changed_final = false;
-
-  /* Filter data. */
-  filter = (ANIMFILTER_DATA_VISIBLE | ANIMFILTER_CURVE_VISIBLE | ANIMFILTER_FOREDIT |
-            ANIMFILTER_NODUPLIS);
-  ANIM_animdata_filter(ac, &anim_data, filter, ac->data, ac->datatype);
-
-  /* Loop through filtered data and delete selected keys. */
-  for (ale = anim_data.first; ale; ale = ale->next) {
-    FCurve *fcu = (FCurve *)ale->key_data;
-    AnimData *adt = ale->adt;
-    bool changed;
-
-    /* Delete selected keyframes only. */
-    changed = delete_fcurve_keys(fcu);
-
-    if (changed) {
-      ale->update |= ANIM_UPDATE_DEFAULT;
-      changed_final = true;
-    }
-
-    /* Only delete curve too if it won't be doing anything anymore. */
-    if (BKE_fcurve_is_empty(fcu)) {
-      ANIM_fcurve_delete_from_animdata(ac, adt, fcu);
-      ale->key_data = NULL;
-    }
-  }
-
-  ANIM_animdata_update(ac, &anim_data);
-  ANIM_animdata_freelist(&anim_data);
-
-  return changed_final;
-}
-
-/* ------------------- */
-
-static int graphkeys_delete_exec(bContext *C, wmOperator *UNUSED(op))
-{
-  bAnimContext ac;
-
-  /* Get editor data. */
-  if (ANIM_animdata_get_context(C, &ac) == 0) {
-    return OPERATOR_CANCELLED;
-  }
-
-  /* Delete keyframes. */
-  if (!delete_graph_keys(&ac)) {
-    return OPERATOR_CANCELLED;
-  }
-
-  /* Set notifier that keyframes have changed. */
-  WM_event_add_notifier(C, NC_ANIMATION | ND_KEYFRAME | NA_REMOVED, NULL);
-
-  return OPERATOR_FINISHED;
-}
-
-void GRAPH_OT_delete(wmOperatorType *ot)
-{
-  /* Identifiers */
-  ot->name = "Delete Keyframes";
-  ot->idname = "GRAPH_OT_delete";
-  ot->description = "Remove all selected keyframes";
-
-  /* API callbacks */
-  ot->invoke = WM_operator_confirm;
-  ot->exec = graphkeys_delete_exec;
-  ot->poll = graphop_editable_keyframes_poll;
-
-  /* Flags */
-  ot->flag = OPTYPE_REGISTER | OPTYPE_UNDO;
-}
-
-/* ******************** Clean Keyframes Operator ************************* */
-
-static void clean_graph_keys(bAnimContext *ac, float thresh, bool clean_chan)
-{
-  ListBase anim_data = {NULL, NULL};
-  bAnimListElem *ale;
-  int filter;
-
-  /* Filter data. */
-  filter = (ANIMFILTER_DATA_VISIBLE | ANIMFILTER_CURVE_VISIBLE | ANIMFILTER_FOREDIT |
-            ANIMFILTER_SEL | ANIMFILTER_NODUPLIS);
-  ANIM_animdata_filter(ac, &anim_data, filter, ac->data, ac->datatype);
-
-  /* Loop through filtered data and clean curves. */
-  for (ale = anim_data.first; ale; ale = ale->next) {
-    clean_fcurve(ac, ale, thresh, clean_chan);
-
-    ale->update |= ANIM_UPDATE_DEFAULT;
-  }
-
-  ANIM_animdata_update(ac, &anim_data);
-  ANIM_animdata_freelist(&anim_data);
-}
-
-/* ------------------- */
-
-static int graphkeys_clean_exec(bContext *C, wmOperator *op)
-{
-  bAnimContext ac;
-  float thresh;
-  bool clean_chan;
-
-  /* Get editor data. */
-  if (ANIM_animdata_get_context(C, &ac) == 0) {
-    return OPERATOR_CANCELLED;
-  }
-
-  /* Get cleaning threshold. */
-  thresh = RNA_float_get(op->ptr, "threshold");
-  clean_chan = RNA_boolean_get(op->ptr, "channels");
-  /* Clean keyframes. */
-  clean_graph_keys(&ac, thresh, clean_chan);
-
-  /* Set notifier that keyframes have changed. */
-  WM_event_add_notifier(C, NC_ANIMATION | ND_KEYFRAME | NA_EDITED, NULL);
-
-  return OPERATOR_FINISHED;
-}
-
-void GRAPH_OT_clean(wmOperatorType *ot)
-{
-  /* Identifiers */
-  ot->name = "Clean Keyframes";
-  ot->idname = "GRAPH_OT_clean";
-  ot->description =
-      "Simplify F-Curves by removing closely spaced "
-      "keyframes in all channels\nClean Channels simplifies F-Curves by removing closely spaced "
-      "keyframes in selected channels";
-
-  /* API callbacks */
-  // ot->invoke = ???; /* XXX we need that number popup for this! */
-  ot->exec = graphkeys_clean_exec;
-  ot->poll = graphop_editable_keyframes_poll;
-
-  /* Flags */
-  ot->flag = OPTYPE_REGISTER | OPTYPE_UNDO;
-
-  /* Properties */
-  ot->prop = RNA_def_float(
-      ot->srna, "threshold", 0.001f, 0.0f, FLT_MAX, "Threshold", "", 0.0f, 1000.0f);
-  RNA_def_boolean(ot->srna, "channels", false, "Channels", "");
-}
-
-/* ******************** Decimate Keyframes Operator ************************* */
-
-static void decimate_graph_keys(bAnimContext *ac, float remove_ratio, float error_sq_max)
-{
-  ListBase anim_data = {NULL, NULL};
-  bAnimListElem *ale;
-  int filter;
-
-  /* Filter data. */
-  filter = (ANIMFILTER_DATA_VISIBLE | ANIMFILTER_CURVE_VISIBLE | ANIMFILTER_FOREDIT |
-            ANIMFILTER_SEL | ANIMFILTER_NODUPLIS);
-  ANIM_animdata_filter(ac, &anim_data, filter, ac->data, ac->datatype);
-
-  /* Loop through filtered data and clean curves. */
-  for (ale = anim_data.first; ale; ale = ale->next) {
-    if (!decimate_fcurve(ale, remove_ratio, error_sq_max)) {
-      /* The selection contains unsupported keyframe types! */
-      WM_report(RPT_WARNING, "Decimate: Skipping non linear/bezier keyframes!");
-    }
-
-    ale->update |= ANIM_UPDATE_DEFAULT;
-  }
-
-  ANIM_animdata_update(ac, &anim_data);
-  ANIM_animdata_freelist(&anim_data);
-}
-
-/* ------------------- */
-
-/* This data type is only used for modal operation. */
-typedef struct tDecimateGraphOp {
-  bAnimContext ac;
-  Scene *scene;
-  ScrArea *area;
-  ARegion *region;
-
-  /** A 0-1 value for determining how much we should decimate. */
-  PropertyRNA *percentage_prop;
-
-  /** The original bezt curve data (used for restoring fcurves).*/
-  ListBase bezt_arr_list;
-
-  NumInput num;
-} tDecimateGraphOp;
-
-typedef struct tBeztCopyData {
-  int tot_vert;
-  BezTriple *bezt;
-} tBeztCopyData;
-
-typedef enum tDecimModes {
-  DECIM_RATIO = 1,
-  DECIM_ERROR,
-} tDecimModes;
-
-/* Overwrite the current bezts arrays with the original data. */
-static void decimate_reset_bezts(tDecimateGraphOp *dgo)
-{
-  ListBase anim_data = {NULL, NULL};
-  LinkData *link_bezt;
-  bAnimListElem *ale;
-  int filter;
-
-  bAnimContext *ac = &dgo->ac;
-
-  /* Filter data. */
-  filter = (ANIMFILTER_DATA_VISIBLE | ANIMFILTER_CURVE_VISIBLE | ANIMFILTER_FOREDIT |
-            ANIMFILTER_SEL | ANIMFILTER_NODUPLIS);
-  ANIM_animdata_filter(ac, &anim_data, filter, ac->data, ac->datatype);
-
-  /* Loop through filtered data and reset bezts. */
-  for (ale = anim_data.first, link_bezt = dgo->bezt_arr_list.first; ale; ale = ale->next) {
-    FCurve *fcu = (FCurve *)ale->key_data;
-
-    if (fcu->bezt == NULL) {
-      /* This curve is baked, skip it. */
-      continue;
-    }
-
-    tBeztCopyData *data = link_bezt->data;
-
-    const int arr_size = sizeof(BezTriple) * data->tot_vert;
-
-    MEM_freeN(fcu->bezt);
-
-    fcu->bezt = MEM_mallocN(arr_size, __func__);
-    fcu->totvert = data->tot_vert;
-
-    memcpy(fcu->bezt, data->bezt, arr_size);
-
-    link_bezt = link_bezt->next;
-  }
-
-  ANIM_animdata_freelist(&anim_data);
-}
-
-static void decimate_exit(bContext *C, wmOperator *op)
-{
-  tDecimateGraphOp *dgo = op->customdata;
-  wmWindow *win = CTX_wm_window(C);
-
-  /* If data exists, clear its data and exit. */
-  if (dgo == NULL) {
-    return;
-  }
-
-  ScrArea *area = dgo->area;
-  LinkData *link;
-
-  for (link = dgo->bezt_arr_list.first; link != NULL; link = link->next) {
-    tBeztCopyData *copy = link->data;
-    MEM_freeN(copy->bezt);
-    MEM_freeN(link->data);
-  }
-
-  BLI_freelistN(&dgo->bezt_arr_list);
-  MEM_freeN(dgo);
-
-  /* Return to normal cursor and header status. */
-  WM_cursor_modal_restore(win);
-  ED_area_status_text(area, NULL);
-
-  /* Cleanup. */
-  op->customdata = NULL;
-}
-
-/* Draw a percentage indicator in header. */
-static void decimate_draw_status_header(wmOperator *op, tDecimateGraphOp *dgo)
-{
-  char status_str[UI_MAX_DRAW_STR];
-  char mode_str[32];
-
-  strcpy(mode_str, TIP_("Decimate Keyframes"));
-
-  if (hasNumInput(&dgo->num)) {
-    char str_offs[NUM_STR_REP_LEN];
-=======
->>>>>>> 6ac17793
 
   /* Loop through filtered data and delete selected keys. */
   for (ale = anim_data.first; ale; ale = ale->next) {
