/*
 * This program is free software; you can redistribute it and/or
 * modify it under the terms of the GNU General Public License
 * as published by the Free Software Foundation; either version 2
 * of the License, or (at your option) any later version.
 *
 * This program is distributed in the hope that it will be useful,
 * but WITHOUT ANY WARRANTY; without even the implied warranty of
 * MERCHANTABILITY or FITNESS FOR A PARTICULAR PURPOSE.  See the
 * GNU General Public License for more details.
 *
 * You should have received a copy of the GNU General Public License
 * along with this program; if not, write to the Free Software Foundation,
 * Inc., 51 Franklin Street, Fifth Floor, Boston, MA 02110-1301, USA.
 *
 * The Original Code is Copyright (C) 2008 Blender Foundation
 */

/** \file
 * \ingroup spgraph
 */

#include <float.h>
#include <math.h>
#include <stdlib.h>
#include <string.h>

#include "MEM_guardedalloc.h"

#include "BLI_blenlib.h"
#include "BLI_lasso_2d.h"
#include "BLI_math.h"
#include "BLI_utildefines.h"

#include "DNA_anim_types.h"
#include "DNA_scene_types.h"
#include "DNA_screen_types.h"
#include "DNA_space_types.h"

#include "RNA_access.h"
#include "RNA_define.h"

#include "BKE_context.h"
#include "BKE_fcurve.h"
#include "BKE_nla.h"

#include "UI_view2d.h"

#include "ED_anim_api.h"
#include "ED_keyframes_edit.h"
#include "ED_markers.h"
#include "ED_select_utils.h"

#include "WM_api.h"
#include "WM_types.h"

#include "graph_intern.h"

<<<<<<< HEAD
#include "BLI_string.h" /*bfa - needed for BLI_strdup */

/* ************************************************************************** */
/* KEYFRAMES STUFF */
=======
/* -------------------------------------------------------------------- */
/** \name Internal Keyframe Utilities
 * \{ */
>>>>>>> a57678c4

/* temp info for caching handle vertices close */
typedef struct tNearestVertInfo {
  struct tNearestVertInfo *next, *prev;

  FCurve *fcu; /* F-Curve that keyframe comes from */

  BezTriple *bezt; /* keyframe to consider */
  FPoint *fpt;     /* sample point to consider */

  short hpoint; /* the handle index that we hit (eHandleIndex) */
  short sel;    /* whether the handle is selected or not */
  int dist;     /* distance from mouse to vert */

  eAnim_ChannelType ctype; /* type of animation channel this FCurve comes from */

  float frame; /* frame that point was on when it matched (global time) */
} tNearestVertInfo;

/* Tags for the type of graph vert that we have */
typedef enum eGraphVertIndex {
  NEAREST_HANDLE_LEFT = -1,
  NEAREST_HANDLE_KEY,
  NEAREST_HANDLE_RIGHT,
} eGraphVertIndex;

/* Tolerance for absolute radius (in pixels) of the vert from the cursor to use */
/* TODO: perhaps this should depend a bit on the size that the user set the vertices to be? */
#define GVERTSEL_TOL (10 * U.pixelsize)

/* ....... */

/* check if its ok to select a handle */
/* XXX also need to check for int-values only? */
static bool fcurve_handle_sel_check(SpaceGraph *sipo, BezTriple *bezt)
{
  if (sipo->flag & SIPO_NOHANDLES) {
    return false;
  }
  if ((sipo->flag & SIPO_SELVHANDLESONLY) && BEZT_ISSEL_ANY(bezt) == 0) {
    return false;
  }
  return true;
}

/* check if the given vertex is within bounds or not */
/* TODO: should we return if we hit something? */
static void nearest_fcurve_vert_store(ListBase *matches,
                                      View2D *v2d,
                                      FCurve *fcu,
                                      eAnim_ChannelType ctype,
                                      BezTriple *bezt,
                                      FPoint *fpt,
                                      short hpoint,
                                      const int mval[2],
                                      float unit_scale,
                                      float offset)
{
  /* Keyframes or Samples? */
  if (bezt) {
    int screen_co[2], dist;

    /* convert from data-space to screen coordinates
     * NOTE: hpoint+1 gives us 0,1,2 respectively for each handle,
     *  needed to access the relevant vertex coordinates in the 3x3
     *  'vec' matrix
     */
    if (UI_view2d_view_to_region_clip(v2d,
                                      bezt->vec[hpoint + 1][0],
                                      (bezt->vec[hpoint + 1][1] + offset) * unit_scale,
                                      &screen_co[0],
                                      &screen_co[1]) &&
        /* check if distance from mouse cursor to vert in screen space is within tolerance */
        ((dist = len_v2v2_int(mval, screen_co)) <= GVERTSEL_TOL)) {
      tNearestVertInfo *nvi = (tNearestVertInfo *)matches->last;
      bool replace = false;

      /* If there is already a point for the F-Curve,
       * check if this point is closer than that was. */
      if ((nvi) && (nvi->fcu == fcu)) {
        /* replace if we are closer, or if equal and that one wasn't selected but we are... */
        if ((nvi->dist > dist) || ((nvi->sel == 0) && BEZT_ISSEL_ANY(bezt))) {
          replace = 1;
        }
      }
      /* add new if not replacing... */
      if (replace == 0) {
        nvi = MEM_callocN(sizeof(tNearestVertInfo), "Nearest Graph Vert Info - Bezt");
      }

      /* store values */
      nvi->fcu = fcu;
      nvi->ctype = ctype;

      nvi->bezt = bezt;
      nvi->hpoint = hpoint;
      nvi->dist = dist;

      nvi->frame = bezt->vec[1][0]; /* currently in global time... */

      nvi->sel = BEZT_ISSEL_ANY(bezt); /* XXX... should this use the individual verts instead? */

      /* add to list of matches if appropriate... */
      if (replace == 0) {
        BLI_addtail(matches, nvi);
      }
    }
  }
  else if (fpt) {
    /* TODO: support #FPoint. */
  }
}

/* helper for find_nearest_fcurve_vert() - build the list of nearest matches */
static void get_nearest_fcurve_verts_list(bAnimContext *ac, const int mval[2], ListBase *matches)
{
  ListBase anim_data = {NULL, NULL};
  bAnimListElem *ale;
  int filter;

  SpaceGraph *sipo = (SpaceGraph *)ac->sl;
  View2D *v2d = &ac->region->v2d;
  short mapping_flag = 0;

  /* get curves to search through
   * - if the option to only show keyframes that belong to selected F-Curves is enabled,
   *   include the 'only selected' flag...
   */
  filter = (ANIMFILTER_DATA_VISIBLE | ANIMFILTER_CURVE_VISIBLE | ANIMFILTER_NODUPLIS);
  if (sipo->flag &
      SIPO_SELCUVERTSONLY) { /* FIXME: this should really be check for by the filtering code... */
    filter |= ANIMFILTER_SEL;
  }
  mapping_flag |= ANIM_get_normalization_flags(ac);
  ANIM_animdata_filter(ac, &anim_data, filter, ac->data, ac->datatype);

  for (ale = anim_data.first; ale; ale = ale->next) {
    FCurve *fcu = (FCurve *)ale->key_data;
    AnimData *adt = ANIM_nla_mapping_get(ac, ale);
    float offset;
    float unit_scale = ANIM_unit_mapping_get_factor(
        ac->scene, ale->id, fcu, mapping_flag, &offset);

    /* apply NLA mapping to all the keyframes */
    if (adt) {
      ANIM_nla_mapping_apply_fcurve(adt, ale->key_data, 0, 0);
    }

    if (fcu->bezt) {
      BezTriple *bezt1 = fcu->bezt, *prevbezt = NULL;
      int i;

      for (i = 0; i < fcu->totvert; i++, prevbezt = bezt1, bezt1++) {
        /* keyframe */
        nearest_fcurve_vert_store(matches,
                                  v2d,
                                  fcu,
                                  ale->type,
                                  bezt1,
                                  NULL,
                                  NEAREST_HANDLE_KEY,
                                  mval,
                                  unit_scale,
                                  offset);

        /* handles - only do them if they're visible */
        if (fcurve_handle_sel_check(sipo, bezt1) && (fcu->totvert > 1)) {
          /* first handle only visible if previous segment had handles */
          if ((!prevbezt && (bezt1->ipo == BEZT_IPO_BEZ)) ||
              (prevbezt && (prevbezt->ipo == BEZT_IPO_BEZ))) {
            nearest_fcurve_vert_store(matches,
                                      v2d,
                                      fcu,
                                      ale->type,
                                      bezt1,
                                      NULL,
                                      NEAREST_HANDLE_LEFT,
                                      mval,
                                      unit_scale,
                                      offset);
          }

          /* second handle only visible if this segment is bezier */
          if (bezt1->ipo == BEZT_IPO_BEZ) {
            nearest_fcurve_vert_store(matches,
                                      v2d,
                                      fcu,
                                      ale->type,
                                      bezt1,
                                      NULL,
                                      NEAREST_HANDLE_RIGHT,
                                      mval,
                                      unit_scale,
                                      offset);
          }
        }
      }
    }
    else if (fcu->fpt) {
      /* TODO: do this for samples too. */
    }

    /* un-apply NLA mapping from all the keyframes */
    if (adt) {
      ANIM_nla_mapping_apply_fcurve(adt, ale->key_data, 1, 0);
    }
  }

  /* free channels */
  ANIM_animdata_freelist(&anim_data);
}

/* helper for find_nearest_fcurve_vert() - get the best match to use */
static tNearestVertInfo *get_best_nearest_fcurve_vert(ListBase *matches)
{
  tNearestVertInfo *nvi = NULL;
  short found = 0;

  /* abort if list is empty */
  if (BLI_listbase_is_empty(matches)) {
    return NULL;
  }

  /* if list only has 1 item, remove it from the list and return */
  if (BLI_listbase_is_single(matches)) {
    /* need to remove from the list, otherwise it gets freed and then we can't return it */
    return BLI_pophead(matches);
  }

  /* try to find the first selected F-Curve vert, then take the one after it */
  for (nvi = matches->first; nvi; nvi = nvi->next) {
    /* which mode of search are we in: find first selected, or find vert? */
    if (found) {
      /* Just take this vert now that we've found the selected one
       * - We'll need to remove this from the list
       *   so that it can be returned to the original caller.
       */
      BLI_remlink(matches, nvi);
      return nvi;
    }

    /* if vert is selected, we've got what we want... */
    if (nvi->sel) {
      found = 1;
    }
  }

  /* if we're still here, this means that we failed to find anything appropriate in the first pass,
   * so just take the first item now...
   */
  return BLI_pophead(matches);
}

/**
 * Find the nearest vertices (either a handle or the keyframe)
 * that are nearest to the mouse cursor (in area coordinates)
 *
 * \note the match info found must still be freed.
 */
static tNearestVertInfo *find_nearest_fcurve_vert(bAnimContext *ac, const int mval[2])
{
  ListBase matches = {NULL, NULL};
  tNearestVertInfo *nvi;

  /* step 1: get the nearest verts */
  get_nearest_fcurve_verts_list(ac, mval, &matches);

  /* step 2: find the best vert */
  nvi = get_best_nearest_fcurve_vert(&matches);

  BLI_freelistN(&matches);

  /* return the best vert found */
  return nvi;
}

/** \} */

/* -------------------------------------------------------------------- */
/** \name Deselect All Operator
 *
 * This operator works in one of three ways:
 * 1) (de)select all (AKEY) - test if select all or deselect all
 * 2) invert all (CTRL-IKEY) - invert selection of all keyframes
 * 3) (de)select all - no testing is done; only for use internal tools as normal function...
 * \{ */

/**
 * Deselects keyframes in the Graph Editor
 * - This is called by the deselect all operator, as well as other ones!
 *
 * - test: check if select or deselect all
 * - sel: how to select keyframes
 *   0 = deselect
 *   1 = select
 *   2 = invert
 * - do_channels: whether to affect selection status of channels
 */
void deselect_graph_keys(bAnimContext *ac, bool test, short sel, bool do_channels)
{
  ListBase anim_data = {NULL, NULL};
  bAnimListElem *ale;
  int filter;

  SpaceGraph *sipo = (SpaceGraph *)ac->sl;
  KeyframeEditData ked = {{NULL}};
  KeyframeEditFunc test_cb, sel_cb;

  /* determine type-based settings */
  filter = (ANIMFILTER_DATA_VISIBLE | ANIMFILTER_CURVE_VISIBLE | ANIMFILTER_NODUPLIS);

  /* filter data */
  ANIM_animdata_filter(ac, &anim_data, filter, ac->data, ac->datatype);

  /* init BezTriple looping data */
  test_cb = ANIM_editkeyframes_ok(BEZT_OK_SELECTED);

  /* See if we should be selecting or deselecting */
  if (test) {
    for (ale = anim_data.first; ale; ale = ale->next) {
      if (ANIM_fcurve_keyframes_loop(&ked, ale->key_data, NULL, test_cb, NULL)) {
        sel = SELECT_SUBTRACT;
        break;
      }
    }
  }

  /* convert sel to selectmode, and use that to get editor */
  sel_cb = ANIM_editkeyframes_select(sel);

  /* Now set the flags */
  for (ale = anim_data.first; ale; ale = ale->next) {
    FCurve *fcu = (FCurve *)ale->key_data;

    /* Keyframes First */
    ANIM_fcurve_keyframes_loop(&ked, ale->key_data, NULL, sel_cb, NULL);

    /* affect channel selection status? */
    if (do_channels) {
      /* Only change selection of channel when the visibility of keyframes
       * doesn't depend on this. */
      if ((sipo->flag & SIPO_SELCUVERTSONLY) == 0) {
        /* deactivate the F-Curve, and deselect if deselecting keyframes.
         * otherwise select the F-Curve too since we've selected all the keyframes
         */
        if (sel == SELECT_SUBTRACT) {
          fcu->flag &= ~FCURVE_SELECTED;
        }
        else {
          fcu->flag |= FCURVE_SELECTED;
        }
      }

      /* always deactivate all F-Curves if we perform batch ops for selection */
      fcu->flag &= ~FCURVE_ACTIVE;
    }
  }

  /* Cleanup */
  ANIM_animdata_freelist(&anim_data);
}

/* ------------------- */

static int graphkeys_deselectall_exec(bContext *C, wmOperator *op)
{
  bAnimContext ac;
  bAnimListElem *ale_active = NULL;

  /* get editor data */
  if (ANIM_animdata_get_context(C, &ac) == 0) {
    return OPERATOR_CANCELLED;
  }

  /* find active F-Curve, and preserve this for later
   * or else it becomes annoying with the current active
   * curve keeps fading out even while you're editing it
   */
  ale_active = get_active_fcurve_channel(&ac);

  /* 'standard' behavior - check if selected, then apply relevant selection */
  const int action = RNA_enum_get(op->ptr, "action");
  switch (action) {
    case SEL_TOGGLE:
      deselect_graph_keys(&ac, 1, SELECT_ADD, true);
      break;
    case SEL_SELECT:
      deselect_graph_keys(&ac, 0, SELECT_ADD, true);
      break;
    case SEL_DESELECT:
      deselect_graph_keys(&ac, 0, SELECT_SUBTRACT, true);
      break;
    case SEL_INVERT:
      deselect_graph_keys(&ac, 0, SELECT_INVERT, true);
      break;
    default:
      BLI_assert(0);
      break;
  }

  /* restore active F-Curve... */
  if (ale_active) {
    FCurve *fcu = (FCurve *)ale_active->data;

    /* all others should not be disabled, so we should be able to just set this directly...
     * - selection needs to be set too, or else this won't work...
     */
    fcu->flag |= (FCURVE_SELECTED | FCURVE_ACTIVE);

    MEM_freeN(ale_active);
    ale_active = NULL;
  }

  /* set notifier that things have changed */
  WM_event_add_notifier(C, NC_ANIMATION | ND_KEYFRAME | NA_SELECTED, NULL);

  return OPERATOR_FINISHED;
}

/*bfa - descriptions*/
static char *wm_graph_ot_select_all_get_description(bContext *UNUSED(C),
                                                    wmOperatorType *UNUSED(ot),
                                                    PointerRNA *ptr)
{
  /*Select*/
  if (RNA_enum_get(ptr, "action") == SEL_SELECT) {
    return BLI_strdup("Toggle selection of all keyframes");
  }
  /*Deselect*/
  else if (RNA_enum_get(ptr, "action") == SEL_DESELECT) {
    return BLI_strdup("Deselect all keyframes");
  }
  /*Invert*/
  else if (RNA_enum_get(ptr, "action") == SEL_INVERT) {
    return BLI_strdup("Invert selection of the selected keyframes");
  }
  return NULL;
}

void GRAPH_OT_select_all(wmOperatorType *ot)
{
  /* identifiers */
  ot->name = "Select All";
  ot->idname = "GRAPH_OT_select_all";
  ot->description = "Toggle selection of all keyframes";

  /* api callbacks */
  ot->exec = graphkeys_deselectall_exec;
  ot->get_description = wm_graph_ot_select_all_get_description; /*bfa - descriptions*/
  ot->poll = graphop_visible_keyframes_poll;

  /* flags */
  ot->flag = OPTYPE_REGISTER | OPTYPE_UNDO;

  /* properties */
  WM_operator_properties_select_all(ot);
}

/** \} */

/* -------------------------------------------------------------------- */
/** \name Box Select Operator
 *
 * This operator currently works in one of three ways:
 * -> BKEY     - 1) all keyframes within region are selected (validation with BEZT_OK_REGION)
 * -> ALT-BKEY - depending on which axis of the region was larger...
 *    -> 2) x-axis, so select all frames within frame range (validation with BEZT_OK_FRAMERANGE)
 *    -> 3) y-axis, so select all frames within channels that region included
 *          (validation with BEZT_OK_VALUERANGE).
 *
 * The selection backend is also reused for the Lasso and Circle select operators.
 * \{ */

static rctf initialize_box_select_coords(const bAnimContext *ac, const rctf *rectf_view)
{
  const View2D *v2d = &ac->region->v2d;
  rctf rectf;

  /* Convert mouse coordinates to frame ranges and
   * channel coordinates corrected for view pan/zoom. */
  UI_view2d_region_to_view_rctf(v2d, rectf_view, &rectf);
  return rectf;
}

static int initialize_animdata_selection_filter(const SpaceGraph *sipo)
{
  int filter = (ANIMFILTER_DATA_VISIBLE | ANIMFILTER_CURVE_VISIBLE | ANIMFILTER_NODUPLIS);
  if (sipo->flag & SIPO_SELCUVERTSONLY) {
    filter |= ANIMFILTER_FOREDIT | ANIMFILTER_SELEDIT;
  }
  return filter;
}

static ListBase initialize_box_select_anim_data(const int filter, bAnimContext *ac)
{
  ListBase anim_data = {NULL, NULL};
  ANIM_animdata_filter(ac, &anim_data, filter, ac->data, ac->datatype);
  return anim_data;
}

static void initialize_box_select_key_editing_data(const SpaceGraph *sipo,
                                                   const bool incl_handles,
                                                   const short mode,
                                                   bAnimContext *ac,
                                                   void *data,
                                                   rctf *scaled_rectf,
                                                   KeyframeEditData *r_ked,
                                                   int *r_mapping_flag)
{
  memset(r_ked, 0, sizeof(KeyframeEditData));
  switch (mode) {
    case BEZT_OK_REGION_LASSO: {
      KeyframeEdit_LassoData *data_lasso = data;
      data_lasso->rectf_scaled = scaled_rectf;
      r_ked->data = data_lasso;
      break;
    }
    case BEZT_OK_REGION_CIRCLE: {
      KeyframeEdit_CircleData *data_circle = data;
      data_circle->rectf_scaled = scaled_rectf;
      r_ked->data = data_circle;
      break;
    }
    default:
      r_ked->data = scaled_rectf;
      break;
  }

  if (sipo->flag & SIPO_SELVHANDLESONLY) {
    r_ked->iterflags |= KEYFRAME_ITER_HANDLES_DEFAULT_INVISIBLE;
  }

  /* Enable handles selection. (used in keyframes_edit.c > KEYFRAME_OK_CHECKS macro) */
  if (incl_handles) {
    r_ked->iterflags |= KEYFRAME_ITER_INCL_HANDLES;
    *r_mapping_flag = 0;
  }
  else {
    *r_mapping_flag = ANIM_UNITCONV_ONLYKEYS;
  }

  *r_mapping_flag |= ANIM_get_normalization_flags(ac);
}

/**
 * Box Select only selects keyframes, as overshooting handles often get caught too,
 * which means that they may be inadvertently moved as well. However, incl_handles overrides
 * this, and allow handles to be considered independently too.
 * Also, for convenience, handles should get same status as keyframe (if it was within bounds).
 *
 * This function returns true if there was any change in the selection of a key (selecting or
 * deselecting any key returns true, otherwise it returns false).
 */
static bool box_select_graphkeys(bAnimContext *ac,
                                 const rctf *rectf_view,
                                 short mode,
                                 short selectmode,
                                 bool incl_handles,
                                 void *data)
{
  const rctf rectf = initialize_box_select_coords(ac, rectf_view);
  SpaceGraph *sipo = (SpaceGraph *)ac->sl;
  const int filter = initialize_animdata_selection_filter(sipo);
  ListBase anim_data = initialize_box_select_anim_data(filter, ac);
  rctf scaled_rectf;
  KeyframeEditData ked;
  int mapping_flag;
  initialize_box_select_key_editing_data(
      sipo, incl_handles, mode, ac, data, &scaled_rectf, &ked, &mapping_flag);

  /* Get beztriple editing/validation funcs. */
  const KeyframeEditFunc select_cb = ANIM_editkeyframes_select(selectmode);
  const KeyframeEditFunc ok_cb = ANIM_editkeyframes_ok(mode);

  /* Try selecting the keyframes. */
  bAnimListElem *ale = NULL;

  /* This variable will be set to true if any key is selected or deselected. */
  bool any_key_selection_changed = false;

  /* First loop over data, doing box select. try selecting keys only. */
  for (ale = anim_data.first; ale; ale = ale->next) {
    AnimData *adt = ANIM_nla_mapping_get(ac, ale);
    FCurve *fcu = (FCurve *)ale->key_data;
    float offset;
    const float unit_scale = ANIM_unit_mapping_get_factor(
        ac->scene, ale->id, fcu, mapping_flag, &offset);

    /* Apply NLA mapping to all the keyframes, since it's easier than trying to
     * guess when a callback might use something different.
     */
    if (adt) {
      ANIM_nla_mapping_apply_fcurve(adt, ale->key_data, 0, incl_handles == 0);
    }

    scaled_rectf.xmin = rectf.xmin;
    scaled_rectf.xmax = rectf.xmax;
    scaled_rectf.ymin = rectf.ymin / unit_scale - offset;
    scaled_rectf.ymax = rectf.ymax / unit_scale - offset;

    /* Set horizontal range (if applicable).
     * NOTE: these values are only used for x-range and y-range but not region
     *      (which uses ked.data, i.e. rectf)
     */
    if (mode != BEZT_OK_VALUERANGE) {
      ked.f1 = rectf.xmin;
      ked.f2 = rectf.xmax;
    }
    else {
      ked.f1 = rectf.ymin;
      ked.f2 = rectf.ymax;
    }

    /* Firstly, check if any keyframes will be hit by this. */
    if (ANIM_fcurve_keyframes_loop(&ked, fcu, NULL, ok_cb, NULL)) {
      /* select keyframes that are in the appropriate places */
      ANIM_fcurve_keyframes_loop(&ked, fcu, ok_cb, select_cb, NULL);
      any_key_selection_changed = true;
      /* Only change selection of channel when the visibility of keyframes
       * doesn't depend on this. */
      if ((sipo->flag & SIPO_SELCUVERTSONLY) == 0) {
        /* select the curve too now that curve will be touched */
        if (selectmode == SELECT_ADD) {
          fcu->flag |= FCURVE_SELECTED;
        }
      }
    }

    /* Un-apply NLA mapping from all the keyframes. */
    if (adt) {
      ANIM_nla_mapping_apply_fcurve(adt, ale->key_data, 1, incl_handles == 0);
    }
  }

  /* Cleanup. */
  ANIM_animdata_freelist(&anim_data);

  return any_key_selection_changed;
}

/**
 * This function is used to set all the keyframes of a given curve as selectable
 * by the "select_cb" function inside of "box_select_graphcurves".
 */
static short ok_bezier_always_ok(KeyframeEditData *UNUSED(ked), BezTriple *UNUSED(bezt))
{
  return KEYFRAME_OK_KEY | KEYFRAME_OK_H1 | KEYFRAME_OK_H2;
}

#define ABOVE 1
#define INSIDE 0
#define BELOW -1
static int rectf_curve_zone_y(
    FCurve *fcu, const rctf *rectf, const float offset, const float unit_scale, const float eval_x)
{
  const float fcurve_y = (evaluate_fcurve(fcu, eval_x) + offset) * unit_scale;
  return fcurve_y < rectf->ymin ? BELOW : fcurve_y <= rectf->ymax ? INSIDE : ABOVE;
}

/* Checks whether the given rectangle intersects the given fcurve's calculated curve (i.e. not
 * only keyframes, but also all the interpolated values). This is done by sampling the curve at
 * different points between the xmin and the xmax of the rectangle.
 */
static bool rectf_curve_intersection(
    const float offset, const float unit_scale, const rctf *rectf, AnimData *adt, FCurve *fcu)
{
  /* 30 sampling points. This worked well in tests. */
  int num_steps = 30;

  /* Remap the range at which to evaluate the fcurves. This enables us to avoid remapping
   * the keys themselves. */
  const float mapped_max = BKE_nla_tweakedit_remap(adt, rectf->xmax, NLATIME_CONVERT_UNMAP);
  const float mapped_min = BKE_nla_tweakedit_remap(adt, rectf->xmin, NLATIME_CONVERT_UNMAP);
  const float eval_step = (mapped_max - mapped_min) / num_steps;

  /* Sample points on the given fcurve in the interval defined by the
   * mapped_min and mapped_max of the selected rectangle.
   * For each point, check if it is inside of the selection box. If it is, then select
   * all the keyframes of the curve, the curve, and stop the loop.
   */
  struct {
    float eval_x;
    int zone;
  } cur, prev;

  prev.eval_x = mapped_min;
  prev.zone = rectf_curve_zone_y(fcu, rectf, offset, unit_scale, prev.eval_x);
  if (prev.zone == INSIDE) {
    return true;
  }

  while (num_steps--) {
    cur.eval_x = prev.eval_x + eval_step;
    cur.zone = rectf_curve_zone_y(fcu, rectf, offset, unit_scale, cur.eval_x);
    if (cur.zone != prev.zone) {
      return true;
    }

    prev = cur;
  }
  return false;
}
#undef ABOVE
#undef INSIDE
#undef BELOW

/**
 * Perform a box selection of the curves themselves. This means this function tries
 * to select a curve by sampling it at various points instead of trying to select the
 * keyframes directly.
 * The selection actions done to a curve are actually done on all the keyframes of the curve.
 * \note This function is only called if no keyframe is in the selection area.
 */
static void box_select_graphcurves(bAnimContext *ac,
                                   const rctf *rectf_view,
                                   const short mode,
                                   const short selectmode,
                                   const bool incl_handles,
                                   void *data)
{
  const SpaceGraph *sipo = (SpaceGraph *)ac->sl;
  const int filter = initialize_animdata_selection_filter(sipo);
  ListBase anim_data = initialize_box_select_anim_data(filter, ac);
  rctf scaled_rectf;
  KeyframeEditData ked;
  int mapping_flag;
  initialize_box_select_key_editing_data(
      sipo, incl_handles, mode, ac, data, &scaled_rectf, &ked, &mapping_flag);

  FCurve *last_selected_curve = NULL;

  /* Go through all the curves and try selecting them. This function is only called
   * if no keyframe is in the selection area, so we only have to check if the curve
   * intersects the area in order to check if the selection/deselection must happen.
   */

  LISTBASE_FOREACH (bAnimListElem *, ale, &anim_data) {
    AnimData *adt = ANIM_nla_mapping_get(ac, ale);
    FCurve *fcu = (FCurve *)ale->key_data;
    float offset;
    const float unit_scale = ANIM_unit_mapping_get_factor(
        ac->scene, ale->id, fcu, mapping_flag, &offset);

    const rctf rectf = initialize_box_select_coords(ac, rectf_view);

    /* scaled_rectf is declared at the top of the block because it is required by the
     * initialize_box_select_key_editing_data function (which does
     * data_xxx->rectf_scaled = scaled_rectf). The below assignment therefore modifies the
     * data we use to iterate over the curves (ked).
     */
    scaled_rectf.xmin = rectf.xmin;
    scaled_rectf.xmax = rectf.xmax;
    scaled_rectf.ymin = rectf.ymin / unit_scale - offset;
    scaled_rectf.ymax = rectf.ymax / unit_scale - offset;

    const KeyframeEditFunc select_cb = ANIM_editkeyframes_select(selectmode);
    if (rectf_curve_intersection(offset, unit_scale, &rectf, adt, fcu)) {
      if ((selectmode & SELECT_ADD) || (selectmode & SELECT_REPLACE)) {
        fcu->flag |= FCURVE_SELECTED;
        last_selected_curve = fcu;
      }
      else {
        fcu->flag &= ~FCURVE_SELECTED;
      }
      ANIM_fcurve_keyframes_loop(&ked, fcu, ok_bezier_always_ok, select_cb, NULL);
    }
  }

  /* Make sure that one of the selected curves is active in the end. */
  if (last_selected_curve != NULL) {
    ANIM_set_active_channel(
        ac, ac->data, ac->datatype, filter, last_selected_curve, ANIMTYPE_FCURVE);
  }

  ANIM_animdata_freelist(&anim_data);
}

/* ------------------- */

static int graphkeys_box_select_invoke(bContext *C, wmOperator *op, const wmEvent *event)
{
  bAnimContext ac;
  if (ANIM_animdata_get_context(C, &ac) == 0) {
    return OPERATOR_CANCELLED;
  }

  if (RNA_boolean_get(op->ptr, "tweak")) {
    tNearestVertInfo *under_mouse = find_nearest_fcurve_vert(&ac, event->mval);
    bool mouse_is_over_element = under_mouse != NULL;
    if (under_mouse) {
      MEM_freeN(under_mouse);
    }

    if (mouse_is_over_element) {
      return OPERATOR_CANCELLED | OPERATOR_PASS_THROUGH;
    }
  }

  return WM_gesture_box_invoke(C, op, event);
}

static int graphkeys_box_select_exec(bContext *C, wmOperator *op)
{
  bAnimContext ac;
  rcti rect;
  rctf rect_fl;
  short mode = 0;

  /* get editor data */
  if (ANIM_animdata_get_context(C, &ac) == 0) {
    return OPERATOR_CANCELLED;
  }

  const eSelectOp sel_op = RNA_enum_get(op->ptr, "mode");
  const int selectmode = (sel_op != SEL_OP_SUB) ? SELECT_ADD : SELECT_SUBTRACT;
  if (SEL_OP_USE_PRE_DESELECT(sel_op)) {
    deselect_graph_keys(&ac, 1, SELECT_SUBTRACT, true);
  }

  /* 'include_handles' from the operator specifies whether to include handles in the selection. */
  const bool incl_handles = RNA_boolean_get(op->ptr, "include_handles");

  /* Get settings from operator. */
  WM_operator_properties_border_to_rcti(op, &rect);

  /* Selection 'mode' depends on whether box_select region only matters on one axis. */
  if (RNA_boolean_get(op->ptr, "axis_range")) {
    /* Mode depends on which axis of the range is larger to determine which axis to use
     * - Checking this in region-space is fine, as it's fundamentally still going to be a
     *   different rect size.
     * - The frame-range select option is favored over the channel one (x over y),
     *   as frame-range one is often used for tweaking timing when "blocking",
     *   while channels is not that useful.
     */
    if (BLI_rcti_size_x(&rect) >= BLI_rcti_size_y(&rect)) {
      mode = BEZT_OK_FRAMERANGE;
    }
    else {
      mode = BEZT_OK_VALUERANGE;
    }
  }
  else {
    mode = BEZT_OK_REGION;
  }

  BLI_rctf_rcti_copy(&rect_fl, &rect);

  /* Apply box_select action. */
  const bool any_key_selection_changed = box_select_graphkeys(
      &ac, &rect_fl, mode, selectmode, incl_handles, NULL);
  const bool use_curve_selection = RNA_boolean_get(op->ptr, "use_curve_selection");
  if (use_curve_selection && !any_key_selection_changed) {
    box_select_graphcurves(&ac, &rect_fl, mode, selectmode, incl_handles, NULL);
  }
  /* Send notifier that keyframe selection has changed. */
  WM_event_add_notifier(C, NC_ANIMATION | ND_KEYFRAME | NA_SELECTED, NULL);

  return OPERATOR_FINISHED;
}

void GRAPH_OT_select_box(wmOperatorType *ot)
{
  /* Identifiers. */
  ot->name = "Box Select";
  ot->idname = "GRAPH_OT_select_box";
  ot->description = "Select all keyframes within the specified region";

  /* API callbacks. */
  ot->invoke = graphkeys_box_select_invoke;
  ot->exec = graphkeys_box_select_exec;
  ot->modal = WM_gesture_box_modal;
  ot->cancel = WM_gesture_box_cancel;

  ot->poll = graphop_visible_keyframes_poll;

  /* Flags. */
  ot->flag = OPTYPE_REGISTER | OPTYPE_UNDO;

  /* Properties. */
  ot->prop = RNA_def_boolean(ot->srna, "axis_range", 0, "Axis Range", "");
  RNA_def_property_flag(ot->prop, PROP_SKIP_SAVE);

  PropertyRNA *prop;
  prop = RNA_def_boolean(ot->srna,
                         "include_handles",
                         true,
                         "Include Handles",
                         "Are handles tested individually against the selection criteria");
  RNA_def_property_flag(prop, PROP_SKIP_SAVE);

  prop = RNA_def_boolean(
      ot->srna, "tweak", 0, "Tweak", "Operator has been activated using a tweak event");
  RNA_def_property_flag(prop, PROP_SKIP_SAVE);

  prop = RNA_def_boolean(
      ot->srna,
      "use_curve_selection",
      1,
      "Select Curves",
      "Allow selecting all the keyframes of a curve by selecting the calculated fcurve");
  RNA_def_property_flag(prop, PROP_SKIP_SAVE);

  WM_operator_properties_gesture_box(ot);
  WM_operator_properties_select_operation_simple(ot);
}

/* ------------------- */

static int graphkeys_lassoselect_exec(bContext *C, wmOperator *op)
{
  bAnimContext ac;

  KeyframeEdit_LassoData data_lasso = {0};
  rcti rect;
  rctf rect_fl;

  bool incl_handles;

  /* Get editor data. */
  if (ANIM_animdata_get_context(C, &ac) == 0) {
    return OPERATOR_CANCELLED;
  }

  data_lasso.rectf_view = &rect_fl;
  data_lasso.mcoords = WM_gesture_lasso_path_to_array(C, op, &data_lasso.mcoords_len);
  if (data_lasso.mcoords == NULL) {
    return OPERATOR_CANCELLED;
  }

  const eSelectOp sel_op = RNA_enum_get(op->ptr, "mode");
  const short selectmode = (sel_op != SEL_OP_SUB) ? SELECT_ADD : SELECT_SUBTRACT;
  if (SEL_OP_USE_PRE_DESELECT(sel_op)) {
    deselect_graph_keys(&ac, 0, SELECT_SUBTRACT, true);
  }

  {
    SpaceGraph *sipo = (SpaceGraph *)ac.sl;
    if (selectmode == SELECT_ADD) {
      incl_handles = ((sipo->flag & SIPO_SELVHANDLESONLY) || (sipo->flag & SIPO_NOHANDLES)) == 0;
    }
    else {
      incl_handles = (sipo->flag & SIPO_NOHANDLES) == 0;
    }
  }

  /* Get settings from operator. */
  BLI_lasso_boundbox(&rect, data_lasso.mcoords, data_lasso.mcoords_len);
  BLI_rctf_rcti_copy(&rect_fl, &rect);

  /* Apply box_select action. */
  const bool any_key_selection_changed = box_select_graphkeys(
      &ac, &rect_fl, BEZT_OK_REGION_LASSO, selectmode, incl_handles, &data_lasso);
  const bool use_curve_selection = RNA_boolean_get(op->ptr, "use_curve_selection");
  if (use_curve_selection && !any_key_selection_changed) {
    box_select_graphcurves(
        &ac, &rect_fl, BEZT_OK_REGION_LASSO, selectmode, incl_handles, &data_lasso);
  }

  MEM_freeN((void *)data_lasso.mcoords);

  /* Send notifier that keyframe selection has changed. */
  WM_event_add_notifier(C, NC_ANIMATION | ND_KEYFRAME | NA_SELECTED, NULL);

  return OPERATOR_FINISHED;
}

void GRAPH_OT_select_lasso(wmOperatorType *ot)
{
  /* Identifiers. */
  ot->name = "Lasso Select";
  ot->description = "Select keyframe points using lasso selection";
  ot->idname = "GRAPH_OT_select_lasso";

  /* API callbacks. */
  ot->invoke = WM_gesture_lasso_invoke;
  ot->modal = WM_gesture_lasso_modal;
  ot->exec = graphkeys_lassoselect_exec;
  ot->poll = graphop_visible_keyframes_poll;
  ot->cancel = WM_gesture_lasso_cancel;

  /* Flags. */
  ot->flag = OPTYPE_UNDO | OPTYPE_DEPENDS_ON_CURSOR;

  /* Properties. */
  WM_operator_properties_gesture_lasso(ot);
  WM_operator_properties_select_operation_simple(ot);
  PropertyRNA *prop = RNA_def_boolean(
      ot->srna,
      "use_curve_selection",
      1,
      "Select Curves",
      "Allow selecting all the keyframes of a curve by selecting the curve itself");
  RNA_def_property_flag(prop, PROP_SKIP_SAVE);
}

/* ------------------- */

static int graph_circle_select_exec(bContext *C, wmOperator *op)
{
  bAnimContext ac;
  bool incl_handles = false;

  KeyframeEdit_CircleData data = {0};
  rctf rect_fl;

  float x = RNA_int_get(op->ptr, "x");
  float y = RNA_int_get(op->ptr, "y");
  float radius = RNA_int_get(op->ptr, "radius");

  /* Get editor data. */
  if (ANIM_animdata_get_context(C, &ac) == 0) {
    return OPERATOR_CANCELLED;
  }

  const eSelectOp sel_op = ED_select_op_modal(RNA_enum_get(op->ptr, "mode"),
                                              WM_gesture_is_modal_first(op->customdata));
  const short selectmode = (sel_op != SEL_OP_SUB) ? SELECT_ADD : SELECT_SUBTRACT;
  if (SEL_OP_USE_PRE_DESELECT(sel_op)) {
    deselect_graph_keys(&ac, 0, SELECT_SUBTRACT, true);
  }

  data.mval[0] = x;
  data.mval[1] = y;
  data.radius_squared = radius * radius;
  data.rectf_view = &rect_fl;

  rect_fl.xmin = x - radius;
  rect_fl.xmax = x + radius;
  rect_fl.ymin = y - radius;
  rect_fl.ymax = y + radius;

  {
    SpaceGraph *sipo = (SpaceGraph *)ac.sl;
    if (selectmode == SELECT_ADD) {
      incl_handles = ((sipo->flag & SIPO_SELVHANDLESONLY) || (sipo->flag & SIPO_NOHANDLES)) == 0;
    }
    else {
      incl_handles = (sipo->flag & SIPO_NOHANDLES) == 0;
    }
  }

  /* Apply box_select action. */
  const bool any_key_selection_changed = box_select_graphkeys(
      &ac, &rect_fl, BEZT_OK_REGION_CIRCLE, selectmode, incl_handles, &data);
  const bool use_curve_selection = RNA_boolean_get(op->ptr, "use_curve_selection");
  if (use_curve_selection && !any_key_selection_changed) {
    box_select_graphcurves(&ac, &rect_fl, BEZT_OK_REGION_CIRCLE, selectmode, incl_handles, &data);
  }

  /* Send notifier that keyframe selection has changed. */
  WM_event_add_notifier(C, NC_ANIMATION | ND_KEYFRAME | NA_SELECTED, NULL);

  return OPERATOR_FINISHED;
}

void GRAPH_OT_select_circle(wmOperatorType *ot)
{
  ot->name = "Circle Select";
  ot->description = "Select keyframe points using circle selection";
  ot->idname = "GRAPH_OT_select_circle";

  ot->invoke = WM_gesture_circle_invoke;
  ot->modal = WM_gesture_circle_modal;
  ot->exec = graph_circle_select_exec;
  ot->poll = graphop_visible_keyframes_poll;
  ot->cancel = WM_gesture_circle_cancel;

  /* flags */
  ot->flag = OPTYPE_UNDO;

  /* properties */
  WM_operator_properties_gesture_circle(ot);
  WM_operator_properties_select_operation_simple(ot);
  PropertyRNA *prop = RNA_def_boolean(
      ot->srna,
      "use_curve_selection",
      1,
      "Select Curves",
      "Allow selecting all the keyframes of a curve by selecting the curve itself");
  RNA_def_property_flag(prop, PROP_SKIP_SAVE);
}

/** \} */

/* -------------------------------------------------------------------- */
/** \name Column Select Operator
 *
 * This operator works in one of four ways:
 * - 1) select all keyframes in the same frame as a selected one  (KKEY)
 * - 2) select all keyframes in the same frame as the current frame marker (CTRL-KKEY)
 * - 3) select all keyframes in the same frame as a selected markers (SHIFT-KKEY)
 * - 4) select all keyframes that occur between selected markers (ALT-KKEY)
 * \{ */

/* defines for column-select mode */
static const EnumPropertyItem prop_column_select_types[] = {
    {GRAPHKEYS_COLUMNSEL_KEYS, "KEYS", 0, "On Selected Keyframes", ""},
    {GRAPHKEYS_COLUMNSEL_CFRA, "CFRA", 0, "On Current Frame", ""},
    {GRAPHKEYS_COLUMNSEL_MARKERS_COLUMN, "MARKERS_COLUMN", 0, "On Selected Markers", ""},
    {GRAPHKEYS_COLUMNSEL_MARKERS_BETWEEN,
     "MARKERS_BETWEEN",
     0,
     "Between Min/Max Selected Markers",
     ""},
    {0, NULL, 0, NULL, NULL},
};

/* ------------------- */

/* Selects all visible keyframes between the specified markers */
/* TODO(campbell): this is almost an _exact_ duplicate of a function of the same name in
 * action_select.c should de-duplicate. */
static void markers_selectkeys_between(bAnimContext *ac)
{
  ListBase anim_data = {NULL, NULL};
  bAnimListElem *ale;
  int filter;

  KeyframeEditFunc ok_cb, select_cb;
  KeyframeEditData ked = {{NULL}};
  float min, max;

  /* get extreme markers */
  ED_markers_get_minmax(ac->markers, 1, &min, &max);
  min -= 0.5f;
  max += 0.5f;

  /* get editing funcs + data */
  ok_cb = ANIM_editkeyframes_ok(BEZT_OK_FRAMERANGE);
  select_cb = ANIM_editkeyframes_select(SELECT_ADD);

  ked.f1 = min;
  ked.f2 = max;

  /* filter data */
  filter = (ANIMFILTER_DATA_VISIBLE | ANIMFILTER_CURVE_VISIBLE | ANIMFILTER_NODUPLIS);
  ANIM_animdata_filter(ac, &anim_data, filter, ac->data, ac->datatype);

  /* select keys in-between */
  for (ale = anim_data.first; ale; ale = ale->next) {
    AnimData *adt = ANIM_nla_mapping_get(ac, ale);

    if (adt) {
      ANIM_nla_mapping_apply_fcurve(adt, ale->key_data, 0, 1);
      ANIM_fcurve_keyframes_loop(&ked, ale->key_data, ok_cb, select_cb, NULL);
      ANIM_nla_mapping_apply_fcurve(adt, ale->key_data, 1, 1);
    }
    else {
      ANIM_fcurve_keyframes_loop(&ked, ale->key_data, ok_cb, select_cb, NULL);
    }
  }

  /* Cleanup */
  ANIM_animdata_freelist(&anim_data);
}

/* Selects all visible keyframes in the same frames as the specified elements */
static void columnselect_graph_keys(bAnimContext *ac, short mode)
{
  ListBase anim_data = {NULL, NULL};
  bAnimListElem *ale;
  int filter;

  Scene *scene = ac->scene;
  CfraElem *ce;
  KeyframeEditFunc select_cb, ok_cb;
  KeyframeEditData ked;

  /* initialize keyframe editing data */
  memset(&ked, 0, sizeof(KeyframeEditData));

  /* build list of columns */
  switch (mode) {
    case GRAPHKEYS_COLUMNSEL_KEYS: /* list of selected keys */
      filter = (ANIMFILTER_DATA_VISIBLE | ANIMFILTER_CURVE_VISIBLE | ANIMFILTER_NODUPLIS);
      ANIM_animdata_filter(ac, &anim_data, filter, ac->data, ac->datatype);

      for (ale = anim_data.first; ale; ale = ale->next) {
        ANIM_fcurve_keyframes_loop(&ked, ale->key_data, NULL, bezt_to_cfraelem, NULL);
      }

      ANIM_animdata_freelist(&anim_data);
      break;

    case GRAPHKEYS_COLUMNSEL_CFRA: /* current frame */
      /* make a single CfraElem for storing this */
      ce = MEM_callocN(sizeof(CfraElem), "cfraElem");
      BLI_addtail(&ked.list, ce);

      ce->cfra = (float)CFRA;
      break;

    case GRAPHKEYS_COLUMNSEL_MARKERS_COLUMN: /* list of selected markers */
      ED_markers_make_cfra_list(ac->markers, &ked.list, SELECT);
      break;

    default: /* invalid option */
      return;
  }

  /* set up BezTriple edit callbacks */
  select_cb = ANIM_editkeyframes_select(SELECT_ADD);
  ok_cb = ANIM_editkeyframes_ok(BEZT_OK_FRAME);

  /* loop through all of the keys and select additional keyframes
   * based on the keys found to be selected above
   */
  filter = (ANIMFILTER_DATA_VISIBLE | ANIMFILTER_CURVE_VISIBLE | ANIMFILTER_NODUPLIS);
  ANIM_animdata_filter(ac, &anim_data, filter, ac->data, ac->datatype);

  for (ale = anim_data.first; ale; ale = ale->next) {
    AnimData *adt = ANIM_nla_mapping_get(ac, ale);

    /* loop over cfraelems (stored in the KeyframeEditData->list)
     * - we need to do this here, as we can apply fewer NLA-mapping conversions
     */
    for (ce = ked.list.first; ce; ce = ce->next) {
      /* set frame for validation callback to refer to */
      ked.f1 = BKE_nla_tweakedit_remap(adt, ce->cfra, NLATIME_CONVERT_UNMAP);

      /* select elements with frame number matching cfraelem */
      ANIM_fcurve_keyframes_loop(&ked, ale->key_data, ok_cb, select_cb, NULL);
    }
  }

  /* free elements */
  BLI_freelistN(&ked.list);
  ANIM_animdata_freelist(&anim_data);
}

/* ------------------- */

static int graphkeys_columnselect_exec(bContext *C, wmOperator *op)
{
  bAnimContext ac;
  short mode;

  /* get editor data */
  if (ANIM_animdata_get_context(C, &ac) == 0) {
    return OPERATOR_CANCELLED;
  }

  /* action to take depends on the mode */
  mode = RNA_enum_get(op->ptr, "mode");

  if (mode == GRAPHKEYS_COLUMNSEL_MARKERS_BETWEEN) {
    markers_selectkeys_between(&ac);
  }
  else {
    columnselect_graph_keys(&ac, mode);
  }

  /* set notifier that keyframe selection has changed */
  WM_event_add_notifier(C, NC_ANIMATION | ND_KEYFRAME | NA_SELECTED, NULL);

  return OPERATOR_FINISHED;
}

void GRAPH_OT_select_column(wmOperatorType *ot)
{
  /* identifiers */
  ot->name = "Select All";
  ot->idname = "GRAPH_OT_select_column";
  ot->description = "Select all keyframes on the specified frame(s)";

  /* api callbacks */
  ot->exec = graphkeys_columnselect_exec;
  ot->poll = graphop_visible_keyframes_poll;

  /* flags */
  ot->flag = OPTYPE_REGISTER | OPTYPE_UNDO;

  /* props */
  ot->prop = RNA_def_enum(ot->srna, "mode", prop_column_select_types, 0, "Mode", "");
}

/** \} */

/* -------------------------------------------------------------------- */
/** \name Select Linked Operator
 * \{ */

static int graphkeys_select_linked_exec(bContext *C, wmOperator *UNUSED(op))
{
  bAnimContext ac;

  ListBase anim_data = {NULL, NULL};
  bAnimListElem *ale;
  int filter;

  KeyframeEditFunc ok_cb = ANIM_editkeyframes_ok(BEZT_OK_SELECTED);
  KeyframeEditFunc sel_cb = ANIM_editkeyframes_select(SELECT_ADD);

  /* get editor data */
  if (ANIM_animdata_get_context(C, &ac) == 0) {
    return OPERATOR_CANCELLED;
  }

  /* loop through all of the keys and select additional keyframes based on these */
  filter = (ANIMFILTER_DATA_VISIBLE | ANIMFILTER_CURVE_VISIBLE | ANIMFILTER_NODUPLIS);
  ANIM_animdata_filter(&ac, &anim_data, filter, ac.data, ac.datatype);

  for (ale = anim_data.first; ale; ale = ale->next) {
    FCurve *fcu = (FCurve *)ale->key_data;

    /* check if anything selected? */
    if (ANIM_fcurve_keyframes_loop(NULL, fcu, NULL, ok_cb, NULL)) {
      /* select every keyframe in this curve then */
      ANIM_fcurve_keyframes_loop(NULL, fcu, NULL, sel_cb, NULL);
    }
  }

  /* Cleanup */
  ANIM_animdata_freelist(&anim_data);

  /* set notifier that keyframe selection has changed */
  WM_event_add_notifier(C, NC_ANIMATION | ND_KEYFRAME | NA_SELECTED, NULL);

  return OPERATOR_FINISHED;
}

void GRAPH_OT_select_linked(wmOperatorType *ot)
{
  /* identifiers */
  ot->name = "Select Linked";
  ot->idname = "GRAPH_OT_select_linked";
  ot->description = "Select keyframes occurring in the same F-Curves as selected ones";

  /* api callbacks */
  ot->exec = graphkeys_select_linked_exec;
  ot->poll = graphop_visible_keyframes_poll;

  /* flags */
  ot->flag = OPTYPE_REGISTER | OPTYPE_UNDO;
}

/** \} */

/* -------------------------------------------------------------------- */
/** \name Select More/Less Operators
 * \{ */

/* Common code to perform selection */
static void select_moreless_graph_keys(bAnimContext *ac, short mode)
{
  ListBase anim_data = {NULL, NULL};
  bAnimListElem *ale;
  int filter;

  KeyframeEditData ked;
  KeyframeEditFunc build_cb;

  /* init selmap building data */
  build_cb = ANIM_editkeyframes_buildselmap(mode);
  memset(&ked, 0, sizeof(KeyframeEditData));

  /* loop through all of the keys and select additional keyframes based on these */
  filter = (ANIMFILTER_DATA_VISIBLE | ANIMFILTER_CURVE_VISIBLE | ANIMFILTER_NODUPLIS);
  ANIM_animdata_filter(ac, &anim_data, filter, ac->data, ac->datatype);

  for (ale = anim_data.first; ale; ale = ale->next) {
    FCurve *fcu = (FCurve *)ale->key_data;

    /* only continue if F-Curve has keyframes */
    if (fcu->bezt == NULL) {
      continue;
    }

    /* build up map of whether F-Curve's keyframes should be selected or not */
    ked.data = MEM_callocN(fcu->totvert, "selmap graphEdit");
    ANIM_fcurve_keyframes_loop(&ked, fcu, NULL, build_cb, NULL);

    /* based on this map, adjust the selection status of the keyframes */
    ANIM_fcurve_keyframes_loop(&ked, fcu, NULL, bezt_selmap_flush, NULL);

    /* free the selmap used here */
    MEM_freeN(ked.data);
    ked.data = NULL;
  }

  /* Cleanup */
  ANIM_animdata_freelist(&anim_data);
}

/* ----------------- */

static int graphkeys_select_more_exec(bContext *C, wmOperator *UNUSED(op))
{
  bAnimContext ac;

  /* get editor data */
  if (ANIM_animdata_get_context(C, &ac) == 0) {
    return OPERATOR_CANCELLED;
  }

  /* perform select changes */
  select_moreless_graph_keys(&ac, SELMAP_MORE);

  /* set notifier that keyframe selection has changed */
  WM_event_add_notifier(C, NC_ANIMATION | ND_KEYFRAME | NA_SELECTED, NULL);

  return OPERATOR_FINISHED;
}

void GRAPH_OT_select_more(wmOperatorType *ot)
{
  /* identifiers */
  ot->name = "Select More";
  ot->idname = "GRAPH_OT_select_more";
  ot->description = "Select keyframes beside already selected ones";

  /* api callbacks */
  ot->exec = graphkeys_select_more_exec;
  ot->poll = graphop_visible_keyframes_poll;

  /* flags */
  ot->flag = OPTYPE_REGISTER | OPTYPE_UNDO;
}

/* ----------------- */

static int graphkeys_select_less_exec(bContext *C, wmOperator *UNUSED(op))
{
  bAnimContext ac;

  /* get editor data */
  if (ANIM_animdata_get_context(C, &ac) == 0) {
    return OPERATOR_CANCELLED;
  }

  /* perform select changes */
  select_moreless_graph_keys(&ac, SELMAP_LESS);

  /* set notifier that keyframe selection has changed */
  WM_event_add_notifier(C, NC_ANIMATION | ND_KEYFRAME | NA_SELECTED, NULL);

  return OPERATOR_FINISHED;
}

void GRAPH_OT_select_less(wmOperatorType *ot)
{
  /* identifiers */
  ot->name = "Select Less";
  ot->idname = "GRAPH_OT_select_less";
  ot->description = "Deselect keyframes on ends of selection islands";

  /* api callbacks */
  ot->exec = graphkeys_select_less_exec;
  ot->poll = graphop_visible_keyframes_poll;

  /* flags */
  ot->flag = OPTYPE_REGISTER | OPTYPE_UNDO;
}

/** \} */

/* -------------------------------------------------------------------- */
/** \name Select Left/Right Operator
 *
 * Select keyframes left/right of the current frame indicator.
 * \{ */

/* defines for left-right select tool */
static const EnumPropertyItem prop_graphkeys_leftright_select_types[] = {
    {GRAPHKEYS_LRSEL_TEST, "CHECK", 0, "Check if Select Left or Right", ""},
    {GRAPHKEYS_LRSEL_LEFT, "LEFT", 0, "Before Current Frame", ""},
    {GRAPHKEYS_LRSEL_RIGHT, "RIGHT", 0, "After Current Frame", ""},
    {0, NULL, 0, NULL, NULL},
};

/* --------------------------------- */

static void graphkeys_select_leftright(bAnimContext *ac, short leftright, short select_mode)
{
  ListBase anim_data = {NULL, NULL};
  bAnimListElem *ale;
  int filter;

  KeyframeEditFunc ok_cb, select_cb;
  KeyframeEditData ked = {{NULL}};
  Scene *scene = ac->scene;

  /* if select mode is replace, deselect all keyframes (and channels) first */
  if (select_mode == SELECT_REPLACE) {
    select_mode = SELECT_ADD;

    /* - deselect all other keyframes, so that just the newly selected remain
     * - channels aren't deselected, since we don't re-select any as a consequence
     */
    deselect_graph_keys(ac, 0, SELECT_SUBTRACT, false);
  }

  /* set callbacks and editing data */
  ok_cb = ANIM_editkeyframes_ok(BEZT_OK_FRAMERANGE);
  select_cb = ANIM_editkeyframes_select(select_mode);

  if (leftright == GRAPHKEYS_LRSEL_LEFT) {
    ked.f1 = MINAFRAMEF;
    ked.f2 = (float)(CFRA + 0.1f);
  }
  else {
    ked.f1 = (float)(CFRA - 0.1f);
    ked.f2 = MAXFRAMEF;
  }

  /* filter data */
  filter = (ANIMFILTER_DATA_VISIBLE | ANIMFILTER_NODUPLIS);
  ANIM_animdata_filter(ac, &anim_data, filter, ac->data, ac->datatype);

  /* select keys */
  for (ale = anim_data.first; ale; ale = ale->next) {
    AnimData *adt = ANIM_nla_mapping_get(ac, ale);

    if (adt) {
      ANIM_nla_mapping_apply_fcurve(adt, ale->key_data, 0, 1);
      ANIM_fcurve_keyframes_loop(&ked, ale->key_data, ok_cb, select_cb, NULL);
      ANIM_nla_mapping_apply_fcurve(adt, ale->key_data, 1, 1);
    }
    else {
      ANIM_fcurve_keyframes_loop(&ked, ale->key_data, ok_cb, select_cb, NULL);
    }
  }

  /* Cleanup */
  ANIM_animdata_freelist(&anim_data);
}

/* ----------------- */

static int graphkeys_select_leftright_exec(bContext *C, wmOperator *op)
{
  bAnimContext ac;
  short leftright = RNA_enum_get(op->ptr, "mode");
  short selectmode;

  /* get editor data */
  if (ANIM_animdata_get_context(C, &ac) == 0) {
    return OPERATOR_CANCELLED;
  }

  /* select mode is either replace (deselect all, then add) or add/extend */
  if (RNA_boolean_get(op->ptr, "extend")) {
    selectmode = SELECT_INVERT;
  }
  else {
    selectmode = SELECT_REPLACE;
  }

  /* if "test" mode is set, we don't have any info to set this with */
  if (leftright == GRAPHKEYS_LRSEL_TEST) {
    return OPERATOR_CANCELLED;
  }

  /* do the selecting now */
  graphkeys_select_leftright(&ac, leftright, selectmode);

  /* set notifier that keyframe selection (and channels too) have changed */
  WM_event_add_notifier(C, NC_ANIMATION | ND_KEYFRAME | NA_SELECTED, NULL);
  WM_event_add_notifier(C, NC_ANIMATION | ND_ANIMCHAN | NA_SELECTED, NULL);

  return OPERATOR_FINISHED;
}

static int graphkeys_select_leftright_invoke(bContext *C, wmOperator *op, const wmEvent *event)
{
  bAnimContext ac;
  short leftright = RNA_enum_get(op->ptr, "mode");

  /* get editor data */
  if (ANIM_animdata_get_context(C, &ac) == 0) {
    return OPERATOR_CANCELLED;
  }

  /* handle mode-based testing */
  if (leftright == GRAPHKEYS_LRSEL_TEST) {
    Scene *scene = ac.scene;
    ARegion *region = ac.region;
    View2D *v2d = &region->v2d;
    float x;

    /* determine which side of the current frame mouse is on */
    x = UI_view2d_region_to_view_x(v2d, event->mval[0]);
    if (x < CFRA) {
      RNA_enum_set(op->ptr, "mode", GRAPHKEYS_LRSEL_LEFT);
    }
    else {
      RNA_enum_set(op->ptr, "mode", GRAPHKEYS_LRSEL_RIGHT);
    }
  }

  /* perform selection */
  return graphkeys_select_leftright_exec(C, op);
}

static char *wm_save_as_mainfile_get_description(bContext *UNUSED(C),
                                                 wmOperatorType *UNUSED(ot),
                                                 PointerRNA *ptr)
{
  if (RNA_boolean_get(ptr, "copy")) {
    return BLI_strdup(
        "Save the current file in the desired location but do not make the saved file active");
  }
  return NULL;
}

/*bfa - descriptions*/
static char *graph_ot_select_leftright_get_description(bContext *UNUSED(C),
                                                       wmOperatorType *UNUSED(ot),
                                                       PointerRNA *ptr)
{
  if (RNA_enum_get(ptr, "mode") == GRAPHKEYS_LRSEL_LEFT) {

    return BLI_strdup("Select keyframes to the left of the current frame");
  }
  return NULL;
}

void GRAPH_OT_select_leftright(wmOperatorType *ot)
{
  PropertyRNA *prop;

  /* identifiers */
  ot->name = "Select Left/Right";
  ot->idname = "GRAPH_OT_select_leftright";
  ot->description = "Select keyframes to the right of the current frame";

  /* api callbacks */
  ot->invoke = graphkeys_select_leftright_invoke;
  ot->exec = graphkeys_select_leftright_exec;
  ot->get_description = graph_ot_select_leftright_get_description; /*bfa - descriptions*/
  ot->poll = graphop_visible_keyframes_poll;

  /* flags */
  ot->flag = OPTYPE_REGISTER | OPTYPE_UNDO;

  /* id-props */
  ot->prop = RNA_def_enum(
      ot->srna, "mode", prop_graphkeys_leftright_select_types, GRAPHKEYS_LRSEL_TEST, "Mode", "");
  RNA_def_property_flag(ot->prop, PROP_SKIP_SAVE);

  prop = RNA_def_boolean(ot->srna, "extend", 0, "Extend Select", "");
  RNA_def_property_flag(prop, PROP_SKIP_SAVE);
}

/** \} */

/* -------------------------------------------------------------------- */
/** \name Mouse-Click Select Operator
 *
 * This operator works in one of three ways:
 * - 1) keyframe under mouse - no special modifiers
 * - 2) all keyframes on the same side of current frame indicator as mouse - ALT modifier
 * - 3) column select all keyframes in frame under mouse - CTRL modifier
 *
 * In addition to these basic options, the SHIFT modifier can be used to toggle the
 * selection mode between replacing the selection (without) and inverting the selection (with).
 * \{ */

/* option 1) select keyframe directly under mouse */
static int mouse_graph_keys(bAnimContext *ac,
                            const int mval[2],
                            eEditKeyframes_Select select_mode,
                            const bool deselect_all,
                            const bool curves_only,
                            bool wait_to_deselect_others)
{
  SpaceGraph *sipo = (SpaceGraph *)ac->sl;
  tNearestVertInfo *nvi;
  BezTriple *bezt = NULL;
  bool run_modal = false;

  /* find the beztriple that we're selecting, and the handle that was clicked on */
  nvi = find_nearest_fcurve_vert(ac, mval);

  if (select_mode != SELECT_REPLACE) {
    /* The modal execution to delay deselecting other items is only needed for normal click
     * selection, i.e. for SELECT_REPLACE. */
    wait_to_deselect_others = false;
  }

  sipo->runtime.flag &= ~(SIPO_RUNTIME_FLAG_TWEAK_HANDLES_LEFT |
                          SIPO_RUNTIME_FLAG_TWEAK_HANDLES_RIGHT);

  const bool already_selected =
      (nvi != NULL) && (((nvi->hpoint == NEAREST_HANDLE_KEY) && (nvi->bezt->f2 & SELECT)) ||
                        ((nvi->hpoint == NEAREST_HANDLE_LEFT) && (nvi->bezt->f1 & SELECT)) ||
                        ((nvi->hpoint == NEAREST_HANDLE_RIGHT) && (nvi->bezt->f3 & SELECT)));

  if (wait_to_deselect_others && nvi && already_selected) {
    run_modal = true;
  }
  /* For replacing selection, if we have something to select, we have to clear existing selection.
   * The same goes if we found nothing to select, and deselect_all is true
   * (deselect on nothing behavior). */
  else if ((nvi != NULL && select_mode == SELECT_REPLACE) || (nvi == NULL && deselect_all)) {
    /* reset selection mode */
    select_mode = SELECT_ADD;

    /* deselect all other keyframes (+ F-Curves too) */
    deselect_graph_keys(ac, 0, SELECT_SUBTRACT, true);

    /* Deselect other channels too, but only do this if selection of channel
     * when the visibility of keyframes doesn't depend on this. */
    if ((sipo->flag & SIPO_SELCUVERTSONLY) == 0) {
      ANIM_anim_channels_select_set(ac, ACHANNEL_SETFLAG_CLEAR);
    }
  }

  if (nvi == NULL) {
    return deselect_all ? OPERATOR_FINISHED : OPERATOR_CANCELLED;
  }

  /* if points can be selected on this F-Curve */
  /* TODO: what about those with no keyframes? */
  bool something_was_selected = false;
  if (!curves_only && ((nvi->fcu->flag & FCURVE_PROTECTED) == 0)) {
    /* only if there's keyframe */
    if (nvi->bezt) {
      bezt = nvi->bezt; /* Used to check `bezt` selection is set. */
      if (select_mode == SELECT_INVERT) {
        if (nvi->hpoint == NEAREST_HANDLE_KEY) {
          bezt->f2 ^= SELECT;
          something_was_selected = (bezt->f2 & SELECT);
        }
        else if (nvi->hpoint == NEAREST_HANDLE_LEFT) {
          /* toggle selection */
          bezt->f1 ^= SELECT;
          something_was_selected = (bezt->f1 & SELECT);
        }
        else {
          /* toggle selection */
          bezt->f3 ^= SELECT;
          something_was_selected = (bezt->f3 & SELECT);
        }
      }
      else {
        if (nvi->hpoint == NEAREST_HANDLE_KEY) {
          bezt->f2 |= SELECT;
        }
        else if (nvi->hpoint == NEAREST_HANDLE_LEFT) {
          bezt->f1 |= SELECT;
        }
        else {
          bezt->f3 |= SELECT;
        }
        something_was_selected = true;
      }

      if (!run_modal && BEZT_ISSEL_ANY(bezt)) {
        const bool may_activate = !already_selected ||
                                  BKE_fcurve_active_keyframe_index(nvi->fcu) ==
                                      FCURVE_ACTIVE_KEYFRAME_NONE;
        if (may_activate) {
          BKE_fcurve_active_keyframe_set(nvi->fcu, bezt);
        }
      }
    }
    else if (nvi->fpt) {
      /* TODO: need to handle sample points */
    }
  }
  else {
    KeyframeEditFunc select_cb;
    KeyframeEditData ked;

    /* initialize keyframe editing data */
    memset(&ked, 0, sizeof(KeyframeEditData));

    /* set up BezTriple edit callbacks */
    select_cb = ANIM_editkeyframes_select(select_mode);

    /* select all keyframes */
    ANIM_fcurve_keyframes_loop(&ked, nvi->fcu, NULL, select_cb, NULL);
  }

  /* only change selection of channel when the visibility of keyframes doesn't depend on this */
  if ((sipo->flag & SIPO_SELCUVERTSONLY) == 0) {
    /* select or deselect curve? */
    if (bezt) {
      /* take selection status from item that got hit, to prevent flip/flop on channel
       * selection status when shift-selecting (i.e. "SELECT_INVERT") points
       */
      if (BEZT_ISSEL_ANY(bezt)) {
        nvi->fcu->flag |= FCURVE_SELECTED;
      }
      else {
        nvi->fcu->flag &= ~FCURVE_SELECTED;
      }
    }
    else {
      /* Didn't hit any channel,
       * so just apply that selection mode to the curve's selection status. */
      if (select_mode == SELECT_INVERT) {
        nvi->fcu->flag ^= FCURVE_SELECTED;
      }
      else if (select_mode == SELECT_ADD) {
        nvi->fcu->flag |= FCURVE_SELECTED;
      }
    }
  }

  /* Set active F-Curve when something was actually selected (so not on a deselect), except when
   * dragging the selected keys. Needs to be called with (sipo->flag & SIPO_SELCUVERTSONLY),
   * otherwise the active flag won't be set T26452. */
  if (!run_modal && (nvi->fcu->flag & FCURVE_SELECTED) && something_was_selected) {
    /* NOTE: Sync the filter flags with findnearest_fcurve_vert. */
    int filter = (ANIMFILTER_DATA_VISIBLE | ANIMFILTER_CURVE_VISIBLE | ANIMFILTER_NODUPLIS);
    ANIM_set_active_channel(ac, ac->data, ac->datatype, filter, nvi->fcu, nvi->ctype);
  }

  if (nvi->hpoint == NEAREST_HANDLE_LEFT) {
    sipo->runtime.flag |= SIPO_RUNTIME_FLAG_TWEAK_HANDLES_LEFT;
  }
  else if (nvi->hpoint == NEAREST_HANDLE_RIGHT) {
    sipo->runtime.flag |= SIPO_RUNTIME_FLAG_TWEAK_HANDLES_RIGHT;
  }

  /* free temp sample data for filtering */
  MEM_freeN(nvi);

  return run_modal ? OPERATOR_RUNNING_MODAL : OPERATOR_FINISHED;
}

/* Option 2) Selects all the keyframes on either side of the current frame
 * (depends on which side the mouse is on) */
/* (see graphkeys_select_leftright) */

/* Option 3) Selects all visible keyframes in the same frame as the mouse click */
static int graphkeys_mselect_column(bAnimContext *ac,
                                    const int mval[2],
                                    eEditKeyframes_Select select_mode,
                                    bool wait_to_deselect_others)
{
  ListBase anim_data = {NULL, NULL};
  bAnimListElem *ale;
  int filter;
  bool run_modal = false;

  KeyframeEditFunc select_cb, ok_cb;
  KeyframeEditData ked;
  tNearestVertInfo *nvi;

  /* find the beztriple that we're selecting, and the handle that was clicked on */
  nvi = find_nearest_fcurve_vert(ac, mval);

  /* check if anything to select */
  if (nvi == NULL) {
    return OPERATOR_CANCELLED;
  }

  /* get frame number on which elements should be selected */
  /* TODO: should we restrict to integer frames only? */
  const float selx = nvi->frame;

  if (select_mode != SELECT_REPLACE) {
    /* Doesn't need to deselect anything -> Pass. */
  }
  else if (wait_to_deselect_others && (nvi->bezt->f2 & SELECT)) {
    run_modal = true;
  }
  /* If select mode is replace (and we don't do delayed deselection on mouse release), deselect all
   * keyframes first. */
  else {
    /* reset selection mode to add to selection */
    select_mode = SELECT_ADD;

    /* - deselect all other keyframes, so that just the newly selected remain
     * - channels aren't deselected, since we don't re-select any as a consequence
     */
    deselect_graph_keys(ac, 0, SELECT_SUBTRACT, false);
  }

  /* initialize keyframe editing data */
  memset(&ked, 0, sizeof(KeyframeEditData));

  /* set up BezTriple edit callbacks */
  select_cb = ANIM_editkeyframes_select(select_mode);
  ok_cb = ANIM_editkeyframes_ok(BEZT_OK_FRAME);

  /* loop through all of the keys and select additional keyframes
   * based on the keys found to be selected above
   */
  filter = (ANIMFILTER_DATA_VISIBLE | ANIMFILTER_CURVE_VISIBLE | ANIMFILTER_NODUPLIS);
  ANIM_animdata_filter(ac, &anim_data, filter, ac->data, ac->datatype);

  for (ale = anim_data.first; ale; ale = ale->next) {
    AnimData *adt = ANIM_nla_mapping_get(ac, ale);

    /* set frame for validation callback to refer to */
    if (adt) {
      ked.f1 = BKE_nla_tweakedit_remap(adt, selx, NLATIME_CONVERT_UNMAP);
    }
    else {
      ked.f1 = selx;
    }

    /* select elements with frame number matching cfra */
    ANIM_fcurve_keyframes_loop(&ked, ale->key_data, ok_cb, select_cb, NULL);
  }

  /* free elements */
  MEM_freeN(nvi);
  BLI_freelistN(&ked.list);
  ANIM_animdata_freelist(&anim_data);

  return run_modal ? OPERATOR_RUNNING_MODAL : OPERATOR_FINISHED;
}

/** \} */

/* -------------------------------------------------------------------- */
/** \name Click Select Operator
 * \{ */

static int graphkeys_clickselect_exec(bContext *C, wmOperator *op)
{
  bAnimContext ac;

  /* get editor data */
  if (ANIM_animdata_get_context(C, &ac) == 0) {
    return OPERATOR_CANCELLED;
  }

  /* select mode is either replace (deselect all, then add) or add/extend */
  const short selectmode = RNA_boolean_get(op->ptr, "extend") ? SELECT_INVERT : SELECT_REPLACE;
  const bool deselect_all = RNA_boolean_get(op->ptr, "deselect_all");
  /* See #WM_operator_properties_generic_select() for a detailed description of the how and why of
   * this. */
  const bool wait_to_deselect_others = RNA_boolean_get(op->ptr, "wait_to_deselect_others");
  int mval[2];
  int ret_val;

  mval[0] = RNA_int_get(op->ptr, "mouse_x");
  mval[1] = RNA_int_get(op->ptr, "mouse_y");

  /* figure out action to take */
  if (RNA_boolean_get(op->ptr, "column")) {
    /* select all keyframes in the same frame as the one that was under the mouse */
    ret_val = graphkeys_mselect_column(&ac, mval, selectmode, wait_to_deselect_others);
  }
  else if (RNA_boolean_get(op->ptr, "curves")) {
    /* select all keyframes in the same F-Curve as the one under the mouse */
    ret_val = mouse_graph_keys(&ac, mval, selectmode, deselect_all, true, wait_to_deselect_others);
  }
  else {
    /* select keyframe under mouse */
    ret_val = mouse_graph_keys(
        &ac, mval, selectmode, deselect_all, false, wait_to_deselect_others);
  }

  /* set notifier that keyframe selection (and also channel selection in some cases) has
   * changed */
  WM_event_add_notifier(C, NC_ANIMATION | ND_KEYFRAME | NA_SELECTED, NULL);
  WM_event_add_notifier(C, NC_ANIMATION | ND_ANIMCHAN | NA_SELECTED, NULL);

  /* for tweak grab to work */
  return ret_val | OPERATOR_PASS_THROUGH;
}

void GRAPH_OT_clickselect(wmOperatorType *ot)
{
  PropertyRNA *prop;

  /* identifiers */
  ot->name = "Select Keyframes";
  ot->idname = "GRAPH_OT_clickselect";
  ot->description = "Select keyframes by clicking on them";

  /* callbacks */
  ot->poll = graphop_visible_keyframes_poll;
  ot->exec = graphkeys_clickselect_exec;
  ot->invoke = WM_generic_select_invoke;
  ot->modal = WM_generic_select_modal;

  /* flags */
  ot->flag = OPTYPE_UNDO;

  /* properties */
  WM_operator_properties_generic_select(ot);

  /* Key-map: Enable with `Shift`. */
  prop = RNA_def_boolean(ot->srna,
                         "extend",
                         0,
                         "Extend Select",
                         "Toggle keyframe selection instead of leaving newly selected "
                         "keyframes only");
  RNA_def_property_flag(prop, PROP_SKIP_SAVE);

  prop = RNA_def_boolean(ot->srna,
                         "deselect_all",
                         false,
                         "Deselect On Nothing",
                         "Deselect all when nothing under the cursor");
  RNA_def_property_flag(prop, PROP_SKIP_SAVE);

  /* Key-map: Enable with `Alt`. */
  prop = RNA_def_boolean(ot->srna,
                         "column",
                         0,
                         "Column Select",
                         "Select all keyframes that occur on the same frame as the one under "
                         "the mouse");
  RNA_def_property_flag(prop, PROP_SKIP_SAVE);

  /* Key-map: Enable with `Ctrl-Atl`. */
  prop = RNA_def_boolean(
      ot->srna, "curves", 0, "Only Curves", "Select all the keyframes in the curve");
  RNA_def_property_flag(prop, PROP_SKIP_SAVE);
}

/** \} */<|MERGE_RESOLUTION|>--- conflicted
+++ resolved
@@ -56,16 +56,11 @@
 
 #include "graph_intern.h"
 
-<<<<<<< HEAD
 #include "BLI_string.h" /*bfa - needed for BLI_strdup */
 
-/* ************************************************************************** */
-/* KEYFRAMES STUFF */
-=======
 /* -------------------------------------------------------------------- */
 /** \name Internal Keyframe Utilities
  * \{ */
->>>>>>> a57678c4
 
 /* temp info for caching handle vertices close */
 typedef struct tNearestVertInfo {
@@ -1660,6 +1655,7 @@
   return graphkeys_select_leftright_exec(C, op);
 }
 
+/*bfa - descriptions*/
 static char *wm_save_as_mainfile_get_description(bContext *UNUSED(C),
                                                  wmOperatorType *UNUSED(ot),
                                                  PointerRNA *ptr)
