--- conflicted
+++ resolved
@@ -205,13 +205,8 @@
 {
 	/* identifiers */
 	ot->name = "Select All";
-<<<<<<< HEAD
-	ot->idname = "GRAPH_OT_select_all_toggle";
-	ot->description = "Select All\nToggle selection of all keyframes";
-=======
 	ot->idname = "GRAPH_OT_select_all";
 	ot->description = "Toggle selection of all keyframes";
->>>>>>> 285b06da
 
 	/* api callbacks */
 	ot->exec = graphkeys_deselectall_exec;
@@ -408,15 +403,9 @@
 void GRAPH_OT_select_box(wmOperatorType *ot)
 {
 	/* identifiers */
-<<<<<<< HEAD
-	ot->name = "Border Select";
-	ot->idname = "GRAPH_OT_select_border";
-	ot->description = "Border Select\nBorder Select selects all keyframes that are inside the rectangle\nBorder Axis Range selects all keyframes within the width of the rectangle\nBorder Include handles selects Keyframes with handlers\nBorder Axis + Handles handles selects Keyframes with handlers +  no idea. Fix me!";
-=======
 	ot->name = "Box Select";
 	ot->idname = "GRAPH_OT_select_box";
-	ot->description = "Select all keyframes within the specified region";
->>>>>>> 285b06da
+	ot->description = "Box Select\nSelect all keyframes within the specified region";
 
 	/* api callbacks */
 	ot->invoke = WM_gesture_box_invoke;
@@ -1558,7 +1547,7 @@
 	/* identifiers */
 	ot->name = "Select Keyframes";
 	ot->idname = "GRAPH_OT_clickselect";
-	ot->description = "Select keyframes by clicking on them";
+	ot->description = "Select Keyframes\nSelect keyframes by clicking on them";
 
 	/* callbacks */
 	ot->invoke = graphkeys_clickselect_invoke;
