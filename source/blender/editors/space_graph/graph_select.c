/*
 * ***** BEGIN GPL LICENSE BLOCK *****
 *
 * This program is free software; you can redistribute it and/or
 * modify it under the terms of the GNU General Public License
 * as published by the Free Software Foundation; either version 2
 * of the License, or (at your option) any later version.
 *
 * This program is distributed in the hope that it will be useful,
 * but WITHOUT ANY WARRANTY; without even the implied warranty of
 * MERCHANTABILITY or FITNESS FOR A PARTICULAR PURPOSE.  See the
 * GNU General Public License for more details.
 *
 * You should have received a copy of the GNU General Public License
 * along with this program; if not, write to the Free Software Foundation,
 * Inc., 51 Franklin Street, Fifth Floor, Boston, MA 02110-1301, USA.
 *
 * The Original Code is Copyright (C) 2008 Blender Foundation
 *
 * Contributor(s): Joshua Leung
 *
 * ***** END GPL LICENSE BLOCK *****
 */

/** \file blender/editors/space_graph/graph_select.c
 *  \ingroup spgraph
 */


#include <math.h>
#include <stdlib.h>
#include <string.h>
#include <float.h>

#include "MEM_guardedalloc.h"

#include "BLI_blenlib.h"
#include "BLI_math.h"
#include "BLI_utildefines.h"
#include "BLI_lasso_2d.h"

#include "DNA_anim_types.h"
#include "DNA_screen_types.h"
#include "DNA_scene_types.h"
#include "DNA_space_types.h"

#include "RNA_access.h"
#include "RNA_define.h"

#include "BKE_fcurve.h"
#include "BKE_nla.h"
#include "BKE_context.h"

#include "UI_view2d.h"

#include "ED_anim_api.h"
#include "ED_keyframes_edit.h"
#include "ED_markers.h"

#include "WM_api.h"
#include "WM_types.h"

#include "graph_intern.h"


/* ************************************************************************** */
/* KEYFRAMES STUFF */

/* ******************** Deselect All Operator ***************************** */
/* This operator works in one of three ways:
 *	1) (de)select all (AKEY) - test if select all or deselect all
 *	2) invert all (CTRL-IKEY) - invert selection of all keyframes
 *	3) (de)select all - no testing is done; only for use internal tools as normal function...
 */

/* Deselects keyframes in the Graph Editor
 *	- This is called by the deselect all operator, as well as other ones!
 *
 *  - test: check if select or deselect all
 *	- sel: how to select keyframes
 *		0 = deselect
 *		1 = select
 *		2 = invert
 *	- do_channels: whether to affect selection status of channels
 */
void deselect_graph_keys(bAnimContext *ac, bool test, short sel, bool do_channels)
{
	ListBase anim_data = {NULL, NULL};
	bAnimListElem *ale;
	int filter;

	SpaceIpo *sipo = (SpaceIpo *)ac->sl;
	KeyframeEditData ked = {{NULL}};
	KeyframeEditFunc test_cb, sel_cb;

	/* determine type-based settings */
	filter = (ANIMFILTER_DATA_VISIBLE | ANIMFILTER_CURVE_VISIBLE | ANIMFILTER_NODUPLIS);

	/* filter data */
	ANIM_animdata_filter(ac, &anim_data, filter, ac->data, ac->datatype);

	/* init BezTriple looping data */
	test_cb = ANIM_editkeyframes_ok(BEZT_OK_SELECTED);

	/* See if we should be selecting or deselecting */
	if (test) {
		for (ale = anim_data.first; ale; ale = ale->next) {
			if (ANIM_fcurve_keyframes_loop(&ked, ale->key_data, NULL, test_cb, NULL)) {
				sel = SELECT_SUBTRACT;
				break;
			}
		}
	}

	/* convert sel to selectmode, and use that to get editor */
	sel_cb = ANIM_editkeyframes_select(sel);

	/* Now set the flags */
	for (ale = anim_data.first; ale; ale = ale->next) {
		FCurve *fcu = (FCurve *)ale->key_data;

		/* Keyframes First */
		ANIM_fcurve_keyframes_loop(&ked, ale->key_data, NULL, sel_cb, NULL);

		/* affect channel selection status? */
		if (do_channels) {
			/* only change selection of channel when the visibility of keyframes doesn't depend on this */
			if ((sipo->flag & SIPO_SELCUVERTSONLY) == 0) {
				/* deactivate the F-Curve, and deselect if deselecting keyframes.
				 * otherwise select the F-Curve too since we've selected all the keyframes
				 */
				if (sel == SELECT_SUBTRACT)
					fcu->flag &= ~FCURVE_SELECTED;
				else
					fcu->flag |= FCURVE_SELECTED;
			}

			/* always deactivate all F-Curves if we perform batch ops for selection */
			fcu->flag &= ~FCURVE_ACTIVE;
		}
	}

	/* Cleanup */
	ANIM_animdata_freelist(&anim_data);
}

/* ------------------- */

static int graphkeys_deselectall_exec(bContext *C, wmOperator *op)
{
	bAnimContext ac;
	bAnimListElem *ale_active = NULL;

	/* get editor data */
	if (ANIM_animdata_get_context(C, &ac) == 0)
		return OPERATOR_CANCELLED;

	/* find active F-Curve, and preserve this for later
	 * or else it becomes annoying with the current active
	 * curve keeps fading out even while you're editing it
	 */
	ale_active = get_active_fcurve_channel(&ac);

	/* 'standard' behavior - check if selected, then apply relevant selection */
	if (RNA_boolean_get(op->ptr, "invert"))
		deselect_graph_keys(&ac, 0, SELECT_INVERT, true);
	else
		deselect_graph_keys(&ac, 1, SELECT_ADD, true);

	/* restore active F-Curve... */
	if (ale_active) {
		FCurve *fcu = (FCurve *)ale_active->data;

		/* all others should not be disabled, so we should be able to just set this directly...
		 * - selection needs to be set too, or else this won't work...
		 */
		fcu->flag |= (FCURVE_SELECTED | FCURVE_ACTIVE);

		MEM_freeN(ale_active);
		ale_active = NULL;
	}

	/* set notifier that things have changed */
	WM_event_add_notifier(C, NC_ANIMATION | ND_KEYFRAME | NA_SELECTED, NULL);

	return OPERATOR_FINISHED;
}

void GRAPH_OT_select_all_toggle(wmOperatorType *ot)
{
	/* identifiers */
	ot->name = "Select All";
	ot->idname = "GRAPH_OT_select_all_toggle";
<<<<<<< HEAD
	ot->description = "Select All\nToggle selection of all keyframes";
	
=======
	ot->description = "Toggle selection of all keyframes";

>>>>>>> ae01df57
	/* api callbacks */
	ot->exec = graphkeys_deselectall_exec;
	ot->poll = graphop_visible_keyframes_poll;

	/* flags */
	ot->flag = OPTYPE_REGISTER | OPTYPE_UNDO;

	/* props */
	ot->prop = RNA_def_boolean(ot->srna, "invert", 0, "Invert", "");
}

/* ******************** Border Select Operator **************************** */
/* This operator currently works in one of three ways:
 *	-> BKEY     - 1) all keyframes within region are selected (validation with BEZT_OK_REGION)
 *	-> ALT-BKEY - depending on which axis of the region was larger...
 *		-> 2) x-axis, so select all frames within frame range (validation with BEZT_OK_FRAMERANGE)
 *		-> 3) y-axis, so select all frames within channels that region included (validation with BEZT_OK_VALUERANGE)
 *
 * The selection backend is also reused for the Lasso and Circle select operators.
 */

/* Borderselect only selects keyframes now, as overshooting handles often get caught too,
 * which means that they may be inadvertently moved as well. However, incl_handles overrides
 * this, and allow handles to be considered independently too.
 * Also, for convenience, handles should get same status as keyframe (if it was within bounds).
 */
static void borderselect_graphkeys(
        bAnimContext *ac, const rctf *rectf_view, short mode, short selectmode, bool incl_handles,
        void *data)
{
	ListBase anim_data = {NULL, NULL};
	bAnimListElem *ale;
	int filter, mapping_flag;

	SpaceIpo *sipo = (SpaceIpo *)ac->sl;
	KeyframeEditData ked;
	KeyframeEditFunc ok_cb, select_cb;
	View2D *v2d = &ac->ar->v2d;
	rctf rectf, scaled_rectf;

	/* convert mouse coordinates to frame ranges and channel coordinates corrected for view pan/zoom */
	UI_view2d_region_to_view_rctf(v2d, rectf_view, &rectf);

	/* filter data */
	filter = (ANIMFILTER_DATA_VISIBLE | ANIMFILTER_CURVE_VISIBLE | ANIMFILTER_NODUPLIS);
	ANIM_animdata_filter(ac, &anim_data, filter, ac->data, ac->datatype);

	/* get beztriple editing/validation funcs  */
	select_cb = ANIM_editkeyframes_select(selectmode);
	ok_cb = ANIM_editkeyframes_ok(mode);

	/* init editing data */
	memset(&ked, 0, sizeof(KeyframeEditData));
	if (mode == BEZT_OK_REGION_LASSO) {
		KeyframeEdit_LassoData *data_lasso = data;
		data_lasso->rectf_scaled = &scaled_rectf;
		ked.data = data_lasso;
	}
	else if (mode == BEZT_OK_REGION_CIRCLE) {
		KeyframeEdit_CircleData *data_circle = data;
		data_circle->rectf_scaled = &scaled_rectf;
		ked.data = data;
	}
	else {
		ked.data = &scaled_rectf;
	}

	/* treat handles separately? */
	if (incl_handles) {
		ked.iterflags |= KEYFRAME_ITER_INCL_HANDLES;
		mapping_flag = 0;
	}
	else
		mapping_flag = ANIM_UNITCONV_ONLYKEYS;

	mapping_flag |= ANIM_get_normalization_flags(ac);

	/* loop over data, doing border select */
	for (ale = anim_data.first; ale; ale = ale->next) {
		AnimData *adt = ANIM_nla_mapping_get(ac, ale);
		FCurve *fcu = (FCurve *)ale->key_data;
		float offset;
		float unit_scale = ANIM_unit_mapping_get_factor(ac->scene, ale->id, fcu, mapping_flag, &offset);

		/* apply NLA mapping to all the keyframes, since it's easier than trying to
		 * guess when a callback might use something different
		 */
		if (adt)
			ANIM_nla_mapping_apply_fcurve(adt, ale->key_data, 0, incl_handles == 0);

		scaled_rectf.xmin = rectf.xmin;
		scaled_rectf.xmax = rectf.xmax;
		scaled_rectf.ymin = rectf.ymin / unit_scale - offset;
		scaled_rectf.ymax = rectf.ymax / unit_scale - offset;

		/* set horizontal range (if applicable)
		 * NOTE: these values are only used for x-range and y-range but not region
		 *      (which uses ked.data, i.e. rectf)
		 */
		if (mode != BEZT_OK_VALUERANGE) {
			ked.f1 = rectf.xmin;
			ked.f2 = rectf.xmax;
		}
		else {
			ked.f1 = rectf.ymin;
			ked.f2 = rectf.ymax;
		}

		/* firstly, check if any keyframes will be hit by this */
		if (ANIM_fcurve_keyframes_loop(&ked, fcu, NULL, ok_cb, NULL)) {
			/* select keyframes that are in the appropriate places */
			ANIM_fcurve_keyframes_loop(&ked, fcu, ok_cb, select_cb, NULL);

			/* only change selection of channel when the visibility of keyframes doesn't depend on this */
			if ((sipo->flag & SIPO_SELCUVERTSONLY) == 0) {
				/* select the curve too now that curve will be touched */
				if (selectmode == SELECT_ADD)
					fcu->flag |= FCURVE_SELECTED;
			}
		}

		/* un-apply NLA mapping from all the keyframes */
		if (adt)
			ANIM_nla_mapping_apply_fcurve(adt, ale->key_data, 1, incl_handles == 0);
	}

	/* cleanup */
	ANIM_animdata_freelist(&anim_data);
}

/* ------------------- */

static int graphkeys_borderselect_exec(bContext *C, wmOperator *op)
{
	bAnimContext ac;
	rcti rect;
	rctf rect_fl;
	short mode = 0, selectmode = 0;
	bool incl_handles;
	const bool select = !RNA_boolean_get(op->ptr, "deselect");
	const bool extend = RNA_boolean_get(op->ptr, "extend");

	/* get editor data */
	if (ANIM_animdata_get_context(C, &ac) == 0)
		return OPERATOR_CANCELLED;

	/* clear all selection if not extending selection */

	if (!extend)
		deselect_graph_keys(&ac, 1, SELECT_SUBTRACT, true);

	/* get select mode
	 *	- 'include_handles' from the operator specifies whether to include handles in the selection
	 */
	if (select) {
		selectmode = SELECT_ADD;
	}
	else {
		selectmode = SELECT_SUBTRACT;
	}

	incl_handles = RNA_boolean_get(op->ptr, "include_handles");

	/* get settings from operator */
	WM_operator_properties_border_to_rcti(op, &rect);

	/* selection 'mode' depends on whether borderselect region only matters on one axis */
	if (RNA_boolean_get(op->ptr, "axis_range")) {
		/* mode depends on which axis of the range is larger to determine which axis to use
		 *	- checking this in region-space is fine, as it's fundamentally still going to be a different rect size
		 *	- the frame-range select option is favored over the channel one (x over y), as frame-range one is often
		 *	  used for tweaking timing when "blocking", while channels is not that useful...
		 */
		if ((BLI_rcti_size_x(&rect)) >= (BLI_rcti_size_y(&rect)))
			mode = BEZT_OK_FRAMERANGE;
		else
			mode = BEZT_OK_VALUERANGE;
	}
	else
		mode = BEZT_OK_REGION;

	BLI_rctf_rcti_copy(&rect_fl, &rect);

	/* apply borderselect action */
	borderselect_graphkeys(&ac, &rect_fl, mode, selectmode, incl_handles, NULL);

	/* send notifier that keyframe selection has changed */
	WM_event_add_notifier(C, NC_ANIMATION | ND_KEYFRAME | NA_SELECTED, NULL);

	return OPERATOR_FINISHED;
}

void GRAPH_OT_select_border(wmOperatorType *ot)
{
	/* identifiers */
	ot->name = "Border Select";
	ot->idname = "GRAPH_OT_select_border";
<<<<<<< HEAD
	ot->description = "Border Select\nBorder Select selects all keyframes that are inside the rectangle\nBorder Axis Range selects all keyframes within the width of the rectangle\nBorder Include handles selects Keyframes with handlers\nBorder Axis + Handles handles selects Keyframes with handlers +  no idea. Fix me!";
	
=======
	ot->description = "Select all keyframes within the specified region";

>>>>>>> ae01df57
	/* api callbacks */
	ot->invoke = WM_gesture_border_invoke;
	ot->exec = graphkeys_borderselect_exec;
	ot->modal = WM_gesture_border_modal;
	ot->cancel = WM_gesture_border_cancel;

	ot->poll = graphop_visible_keyframes_poll;

	/* flags */
	ot->flag = OPTYPE_REGISTER | OPTYPE_UNDO;

	/* rna */
	WM_operator_properties_gesture_border_select(ot);

	ot->prop = RNA_def_boolean(ot->srna, "axis_range", 0, "Axis Range", "");
	RNA_def_boolean(ot->srna, "include_handles", 0, "Include Handles", "Are handles tested individually against the selection criteria");
}


/* ------------------- */

static int graphkeys_lassoselect_exec(bContext *C, wmOperator *op)
{
	bAnimContext ac;

	KeyframeEdit_LassoData data_lasso = {0};
	rcti rect;
	rctf rect_fl;

	short selectmode;
	bool incl_handles;
	bool extend;

	/* get editor data */
	if (ANIM_animdata_get_context(C, &ac) == 0)
		return OPERATOR_CANCELLED;

	data_lasso.rectf_view = &rect_fl;
	data_lasso.mcords = WM_gesture_lasso_path_to_array(C, op, &data_lasso.mcords_tot);
	if (data_lasso.mcords == NULL)
		return OPERATOR_CANCELLED;

	/* clear all selection if not extending selection */
	extend = RNA_boolean_get(op->ptr, "extend");
	if (!extend)
		deselect_graph_keys(&ac, 1, SELECT_SUBTRACT, true);

	if (!RNA_boolean_get(op->ptr, "deselect"))
		selectmode = SELECT_ADD;
	else
		selectmode = SELECT_SUBTRACT;

	{
		SpaceIpo *sipo = (SpaceIpo *)ac.sl;
		if (selectmode == SELECT_ADD) {
			incl_handles = ((sipo->flag & SIPO_SELVHANDLESONLY) ||
			                (sipo->flag & SIPO_NOHANDLES)) == 0;
		}
		else {
			incl_handles = (sipo->flag & SIPO_NOHANDLES) == 0;
		}
	}

	/* get settings from operator */
	BLI_lasso_boundbox(&rect, data_lasso.mcords, data_lasso.mcords_tot);
	BLI_rctf_rcti_copy(&rect_fl, &rect);

	/* apply borderselect action */
	borderselect_graphkeys(&ac, &rect_fl, BEZT_OK_REGION_LASSO, selectmode, incl_handles, &data_lasso);

	MEM_freeN((void *)data_lasso.mcords);

	/* send notifier that keyframe selection has changed */
	WM_event_add_notifier(C, NC_ANIMATION | ND_KEYFRAME | NA_SELECTED, NULL);

	return OPERATOR_FINISHED;
}

void GRAPH_OT_select_lasso(wmOperatorType *ot)
{
	/* identifiers */
	ot->name = "Lasso Select";
	ot->description = "Lasso Select\nSelect keyframe points using lasso selection";
	ot->idname = "GRAPH_OT_select_lasso";

	/* api callbacks */
	ot->invoke = WM_gesture_lasso_invoke;
	ot->modal = WM_gesture_lasso_modal;
	ot->exec = graphkeys_lassoselect_exec;
	ot->poll = graphop_visible_keyframes_poll;
	ot->cancel = WM_gesture_lasso_cancel;

	/* flags */
	ot->flag = OPTYPE_UNDO;

	/* properties */
	WM_operator_properties_gesture_lasso_select(ot);
}

/* ------------------- */

static int graph_circle_select_exec(bContext *C, wmOperator *op)
{
	bAnimContext ac;
	const bool select = !RNA_boolean_get(op->ptr, "deselect");
	const short selectmode = select ? SELECT_ADD : SELECT_SUBTRACT;
	bool incl_handles = false;

	KeyframeEdit_CircleData data = {0};
	rctf rect_fl;

	float x = RNA_int_get(op->ptr, "x");
	float y = RNA_int_get(op->ptr, "y");
	float radius = RNA_int_get(op->ptr, "radius");

	/* get editor data */
	if (ANIM_animdata_get_context(C, &ac) == 0)
		return OPERATOR_CANCELLED;

	data.mval[0] = x;
	data.mval[1] = y;
	data.radius_squared = radius * radius;
	data.rectf_view = &rect_fl;

	rect_fl.xmin = x - radius;
	rect_fl.xmax = x + radius;
	rect_fl.ymin = y - radius;
	rect_fl.ymax = y + radius;

	{
		SpaceIpo *sipo = (SpaceIpo *)ac.sl;
		if (selectmode == SELECT_ADD) {
			incl_handles = ((sipo->flag & SIPO_SELVHANDLESONLY) ||
			                (sipo->flag & SIPO_NOHANDLES)) == 0;
		}
		else {
			incl_handles = (sipo->flag & SIPO_NOHANDLES) == 0;
		}
	}

	/* apply borderselect action */
	borderselect_graphkeys(&ac, &rect_fl, BEZT_OK_REGION_CIRCLE, selectmode, incl_handles, &data);

	/* send notifier that keyframe selection has changed */
	WM_event_add_notifier(C, NC_ANIMATION | ND_KEYFRAME | NA_SELECTED, NULL);

	return OPERATOR_FINISHED;
}

void GRAPH_OT_select_circle(wmOperatorType *ot)
{
	ot->name = "Circle Select";
	ot->description = "Circle Select\nSelect keyframe points using circle selection";
	ot->idname = "GRAPH_OT_select_circle";

	ot->invoke = WM_gesture_circle_invoke;
	ot->modal = WM_gesture_circle_modal;
	ot->exec = graph_circle_select_exec;
	ot->poll = graphop_visible_keyframes_poll;
	ot->cancel = WM_gesture_circle_cancel;

	/* flags */
	ot->flag = OPTYPE_UNDO;

	/* properties */
	WM_operator_properties_gesture_circle_select(ot);
}

/* ******************** Column Select Operator **************************** */
/* This operator works in one of four ways:
 *	- 1) select all keyframes in the same frame as a selected one  (KKEY)
 *	- 2) select all keyframes in the same frame as the current frame marker (CTRL-KKEY)
 *	- 3) select all keyframes in the same frame as a selected markers (SHIFT-KKEY)
 *	- 4) select all keyframes that occur between selected markers (ALT-KKEY)
 */

/* defines for column-select mode */
static const EnumPropertyItem prop_column_select_types[] = {
	{GRAPHKEYS_COLUMNSEL_KEYS, "KEYS", 0, "On Selected Keyframes", ""},
	{GRAPHKEYS_COLUMNSEL_CFRA, "CFRA", 0, "On Current Frame", ""},
	{GRAPHKEYS_COLUMNSEL_MARKERS_COLUMN, "MARKERS_COLUMN", 0, "On Selected Markers", ""},
	{GRAPHKEYS_COLUMNSEL_MARKERS_BETWEEN, "MARKERS_BETWEEN", 0, "Between Min/Max Selected Markers", ""},
	{0, NULL, 0, NULL, NULL}
};

/* ------------------- */

/* Selects all visible keyframes between the specified markers */
/* TODO, this is almost an _exact_ duplicate of a function of the same name in action_select.c
 * should de-duplicate - campbell */
static void markers_selectkeys_between(bAnimContext *ac)
{
	ListBase anim_data = {NULL, NULL};
	bAnimListElem *ale;
	int filter;

	KeyframeEditFunc ok_cb, select_cb;
	KeyframeEditData ked = {{NULL}};
	float min, max;

	/* get extreme markers */
	ED_markers_get_minmax(ac->markers, 1, &min, &max);
	min -= 0.5f;
	max += 0.5f;

	/* get editing funcs + data */
	ok_cb = ANIM_editkeyframes_ok(BEZT_OK_FRAMERANGE);
	select_cb = ANIM_editkeyframes_select(SELECT_ADD);

	ked.f1 = min;
	ked.f2 = max;

	/* filter data */
	filter = (ANIMFILTER_DATA_VISIBLE | ANIMFILTER_CURVE_VISIBLE | ANIMFILTER_NODUPLIS);
	ANIM_animdata_filter(ac, &anim_data, filter, ac->data, ac->datatype);

	/* select keys in-between */
	for (ale = anim_data.first; ale; ale = ale->next) {
		AnimData *adt = ANIM_nla_mapping_get(ac, ale);

		if (adt) {
			ANIM_nla_mapping_apply_fcurve(adt, ale->key_data, 0, 1);
			ANIM_fcurve_keyframes_loop(&ked, ale->key_data, ok_cb, select_cb, NULL);
			ANIM_nla_mapping_apply_fcurve(adt, ale->key_data, 1, 1);
		}
		else {
			ANIM_fcurve_keyframes_loop(&ked, ale->key_data, ok_cb, select_cb, NULL);
		}
	}

	/* Cleanup */
	ANIM_animdata_freelist(&anim_data);
}


/* Selects all visible keyframes in the same frames as the specified elements */
static void columnselect_graph_keys(bAnimContext *ac, short mode)
{
	ListBase anim_data = {NULL, NULL};
	bAnimListElem *ale;
	int filter;

	Scene *scene = ac->scene;
	CfraElem *ce;
	KeyframeEditFunc select_cb, ok_cb;
	KeyframeEditData ked;

	/* initialize keyframe editing data */
	memset(&ked, 0, sizeof(KeyframeEditData));

	/* build list of columns */
	switch (mode) {
		case GRAPHKEYS_COLUMNSEL_KEYS: /* list of selected keys */
			filter = (ANIMFILTER_DATA_VISIBLE | ANIMFILTER_CURVE_VISIBLE | ANIMFILTER_NODUPLIS);
			ANIM_animdata_filter(ac, &anim_data, filter, ac->data, ac->datatype);

			for (ale = anim_data.first; ale; ale = ale->next)
				ANIM_fcurve_keyframes_loop(&ked, ale->key_data, NULL, bezt_to_cfraelem, NULL);

			ANIM_animdata_freelist(&anim_data);
			break;

		case GRAPHKEYS_COLUMNSEL_CFRA: /* current frame */
			/* make a single CfraElem for storing this */
			ce = MEM_callocN(sizeof(CfraElem), "cfraElem");
			BLI_addtail(&ked.list, ce);

			ce->cfra = (float)CFRA;
			break;

		case GRAPHKEYS_COLUMNSEL_MARKERS_COLUMN: /* list of selected markers */
			ED_markers_make_cfra_list(ac->markers, &ked.list, SELECT);
			break;

		default: /* invalid option */
			return;
	}

	/* set up BezTriple edit callbacks */
	select_cb = ANIM_editkeyframes_select(SELECT_ADD);
	ok_cb = ANIM_editkeyframes_ok(BEZT_OK_FRAME);

	/* loop through all of the keys and select additional keyframes
	 * based on the keys found to be selected above
	 */
	filter = (ANIMFILTER_DATA_VISIBLE | ANIMFILTER_CURVE_VISIBLE | ANIMFILTER_NODUPLIS);
	ANIM_animdata_filter(ac, &anim_data, filter, ac->data, ac->datatype);

	for (ale = anim_data.first; ale; ale = ale->next) {
		AnimData *adt = ANIM_nla_mapping_get(ac, ale);

		/* loop over cfraelems (stored in the KeyframeEditData->list)
		 *	- we need to do this here, as we can apply fewer NLA-mapping conversions
		 */
		for (ce = ked.list.first; ce; ce = ce->next) {
			/* set frame for validation callback to refer to */
			ked.f1 = BKE_nla_tweakedit_remap(adt, ce->cfra, NLATIME_CONVERT_UNMAP);

			/* select elements with frame number matching cfraelem */
			ANIM_fcurve_keyframes_loop(&ked, ale->key_data, ok_cb, select_cb, NULL);
		}
	}

	/* free elements */
	BLI_freelistN(&ked.list);
	ANIM_animdata_freelist(&anim_data);
}

/* ------------------- */

static int graphkeys_columnselect_exec(bContext *C, wmOperator *op)
{
	bAnimContext ac;
	short mode;

	/* get editor data */
	if (ANIM_animdata_get_context(C, &ac) == 0)
		return OPERATOR_CANCELLED;

	/* action to take depends on the mode */
	mode = RNA_enum_get(op->ptr, "mode");

	if (mode == GRAPHKEYS_COLUMNSEL_MARKERS_BETWEEN)
		markers_selectkeys_between(&ac);
	else
		columnselect_graph_keys(&ac, mode);

	/* set notifier that keyframe selection has changed */
	WM_event_add_notifier(C, NC_ANIMATION | ND_KEYFRAME | NA_SELECTED, NULL);

	return OPERATOR_FINISHED;
}

void GRAPH_OT_select_column(wmOperatorType *ot)
{
	/* identifiers */
	ot->name = "Select All";
	ot->idname = "GRAPH_OT_select_column";
<<<<<<< HEAD
	ot->description = "Select All, Select all keyframes on the specified frame(s)";
	
=======
	ot->description = "Select all keyframes on the specified frame(s)";

>>>>>>> ae01df57
	/* api callbacks */
	ot->exec = graphkeys_columnselect_exec;
	ot->poll = graphop_visible_keyframes_poll;

	/* flags */
	ot->flag = OPTYPE_REGISTER | OPTYPE_UNDO;

	/* props */
	ot->prop = RNA_def_enum(ot->srna, "mode", prop_column_select_types, 0, "Mode", "");
}

/* ******************** Select Linked Operator *********************** */

static int graphkeys_select_linked_exec(bContext *C, wmOperator *UNUSED(op))
{
	bAnimContext ac;

	ListBase anim_data = {NULL, NULL};
	bAnimListElem *ale;
	int filter;

	KeyframeEditFunc ok_cb = ANIM_editkeyframes_ok(BEZT_OK_SELECTED);
	KeyframeEditFunc sel_cb = ANIM_editkeyframes_select(SELECT_ADD);

	/* get editor data */
	if (ANIM_animdata_get_context(C, &ac) == 0)
		return OPERATOR_CANCELLED;

	/* loop through all of the keys and select additional keyframes based on these */
	filter = (ANIMFILTER_DATA_VISIBLE | ANIMFILTER_CURVE_VISIBLE | ANIMFILTER_NODUPLIS);
	ANIM_animdata_filter(&ac, &anim_data, filter, ac.data, ac.datatype);

	for (ale = anim_data.first; ale; ale = ale->next) {
		FCurve *fcu = (FCurve *)ale->key_data;

		/* check if anything selected? */
		if (ANIM_fcurve_keyframes_loop(NULL, fcu, NULL, ok_cb, NULL)) {
			/* select every keyframe in this curve then */
			ANIM_fcurve_keyframes_loop(NULL, fcu, NULL, sel_cb, NULL);
		}
	}

	/* Cleanup */
	ANIM_animdata_freelist(&anim_data);

	/* set notifier that keyframe selection has changed */
	WM_event_add_notifier(C, NC_ANIMATION | ND_KEYFRAME | NA_SELECTED, NULL);

	return OPERATOR_FINISHED;
}

void GRAPH_OT_select_linked(wmOperatorType *ot)
{
	/* identifiers */
	ot->name = "Select Linked";
	ot->idname = "GRAPH_OT_select_linked";
<<<<<<< HEAD
	ot->description = "Select Linked\nSelect keyframes occurring in the same F-Curves as selected ones";
	
=======
	ot->description = "Select keyframes occurring in the same F-Curves as selected ones";

>>>>>>> ae01df57
	/* api callbacks */
	ot->exec = graphkeys_select_linked_exec;
	ot->poll = graphop_visible_keyframes_poll;

	/* flags */
	ot->flag = OPTYPE_REGISTER | OPTYPE_UNDO;
}

/* ******************** Select More/Less Operators *********************** */

/* Common code to perform selection */
static void select_moreless_graph_keys(bAnimContext *ac, short mode)
{
	ListBase anim_data = {NULL, NULL};
	bAnimListElem *ale;
	int filter;

	KeyframeEditData ked;
	KeyframeEditFunc build_cb;


	/* init selmap building data */
	build_cb = ANIM_editkeyframes_buildselmap(mode);
	memset(&ked, 0, sizeof(KeyframeEditData));

	/* loop through all of the keys and select additional keyframes based on these */
	filter = (ANIMFILTER_DATA_VISIBLE | ANIMFILTER_CURVE_VISIBLE | ANIMFILTER_NODUPLIS);
	ANIM_animdata_filter(ac, &anim_data, filter, ac->data, ac->datatype);

	for (ale = anim_data.first; ale; ale = ale->next) {
		FCurve *fcu = (FCurve *)ale->key_data;

		/* only continue if F-Curve has keyframes */
		if (fcu->bezt == NULL)
			continue;

		/* build up map of whether F-Curve's keyframes should be selected or not */
		ked.data = MEM_callocN(fcu->totvert, "selmap graphEdit");
		ANIM_fcurve_keyframes_loop(&ked, fcu, NULL, build_cb, NULL);

		/* based on this map, adjust the selection status of the keyframes */
		ANIM_fcurve_keyframes_loop(&ked, fcu, NULL, bezt_selmap_flush, NULL);

		/* free the selmap used here */
		MEM_freeN(ked.data);
		ked.data = NULL;
	}

	/* Cleanup */
	ANIM_animdata_freelist(&anim_data);
}

/* ----------------- */

static int graphkeys_select_more_exec(bContext *C, wmOperator *UNUSED(op))
{
	bAnimContext ac;

	/* get editor data */
	if (ANIM_animdata_get_context(C, &ac) == 0)
		return OPERATOR_CANCELLED;

	/* perform select changes */
	select_moreless_graph_keys(&ac, SELMAP_MORE);

	/* set notifier that keyframe selection has changed */
	WM_event_add_notifier(C, NC_ANIMATION | ND_KEYFRAME | NA_SELECTED, NULL);

	return OPERATOR_FINISHED;
}

void GRAPH_OT_select_more(wmOperatorType *ot)
{
	/* identifiers */
	ot->name = "Select More";
	ot->idname = "GRAPH_OT_select_more";
<<<<<<< HEAD
	ot->description = "Select More\nSelect keyframes beside already selected ones";
	
=======
	ot->description = "Select keyframes beside already selected ones";

>>>>>>> ae01df57
	/* api callbacks */
	ot->exec = graphkeys_select_more_exec;
	ot->poll = graphop_visible_keyframes_poll;

	/* flags */
	ot->flag = OPTYPE_REGISTER | OPTYPE_UNDO;
}

/* ----------------- */

static int graphkeys_select_less_exec(bContext *C, wmOperator *UNUSED(op))
{
	bAnimContext ac;

	/* get editor data */
	if (ANIM_animdata_get_context(C, &ac) == 0)
		return OPERATOR_CANCELLED;

	/* perform select changes */
	select_moreless_graph_keys(&ac, SELMAP_LESS);

	/* set notifier that keyframe selection has changed */
	WM_event_add_notifier(C, NC_ANIMATION | ND_KEYFRAME | NA_SELECTED, NULL);

	return OPERATOR_FINISHED;
}

void GRAPH_OT_select_less(wmOperatorType *ot)
{
	/* identifiers */
	ot->name = "Select Less";
	ot->idname = "GRAPH_OT_select_less";
<<<<<<< HEAD
	ot->description = "Select Less\nDeselect keyframes on ends of selection islands";
	
=======
	ot->description = "Deselect keyframes on ends of selection islands";

>>>>>>> ae01df57
	/* api callbacks */
	ot->exec = graphkeys_select_less_exec;
	ot->poll = graphop_visible_keyframes_poll;

	/* flags */
	ot->flag = OPTYPE_REGISTER | OPTYPE_UNDO;
}

/* ******************** Select Left/Right Operator ************************* */
/* Select keyframes left/right of the current frame indicator */

/* defines for left-right select tool */
static const EnumPropertyItem prop_graphkeys_leftright_select_types[] = {
	{GRAPHKEYS_LRSEL_TEST, "CHECK", 0, "Check if Select Left or Right", ""},
	{GRAPHKEYS_LRSEL_LEFT, "LEFT", 0, "Before current frame", ""},
	{GRAPHKEYS_LRSEL_RIGHT, "RIGHT", 0, "After current frame", ""},
	{0, NULL, 0, NULL, NULL}
};

/* --------------------------------- */

static void graphkeys_select_leftright(bAnimContext *ac, short leftright, short select_mode)
{
	ListBase anim_data = {NULL, NULL};
	bAnimListElem *ale;
	int filter;

	KeyframeEditFunc ok_cb, select_cb;
	KeyframeEditData ked = {{NULL}};
	Scene *scene = ac->scene;

	/* if select mode is replace, deselect all keyframes (and channels) first */
	if (select_mode == SELECT_REPLACE) {
		select_mode = SELECT_ADD;

		/* - deselect all other keyframes, so that just the newly selected remain
		 * - channels aren't deselected, since we don't re-select any as a consequence
		 */
		deselect_graph_keys(ac, 0, SELECT_SUBTRACT, false);
	}

	/* set callbacks and editing data */
	ok_cb = ANIM_editkeyframes_ok(BEZT_OK_FRAMERANGE);
	select_cb = ANIM_editkeyframes_select(select_mode);

	if (leftright == GRAPHKEYS_LRSEL_LEFT) {
		ked.f1 = MINAFRAMEF;
		ked.f2 = (float)(CFRA + 0.1f);
	}
	else {
		ked.f1 = (float)(CFRA - 0.1f);
		ked.f2 = MAXFRAMEF;
	}

	/* filter data */
	filter = (ANIMFILTER_DATA_VISIBLE | ANIMFILTER_NODUPLIS);
	ANIM_animdata_filter(ac, &anim_data, filter, ac->data, ac->datatype);

	/* select keys */
	for (ale = anim_data.first; ale; ale = ale->next) {
		AnimData *adt = ANIM_nla_mapping_get(ac, ale);

		if (adt) {
			ANIM_nla_mapping_apply_fcurve(adt, ale->key_data, 0, 1);
			ANIM_fcurve_keyframes_loop(&ked, ale->key_data, ok_cb, select_cb, NULL);
			ANIM_nla_mapping_apply_fcurve(adt, ale->key_data, 1, 1);
		}
		else
			ANIM_fcurve_keyframes_loop(&ked, ale->key_data, ok_cb, select_cb, NULL);
	}

	/* Cleanup */
	ANIM_animdata_freelist(&anim_data);
}

/* ----------------- */

static int graphkeys_select_leftright_exec(bContext *C, wmOperator *op)
{
	bAnimContext ac;
	short leftright = RNA_enum_get(op->ptr, "mode");
	short selectmode;

	/* get editor data */
	if (ANIM_animdata_get_context(C, &ac) == 0)
		return OPERATOR_CANCELLED;

	/* select mode is either replace (deselect all, then add) or add/extend */
	if (RNA_boolean_get(op->ptr, "extend"))
		selectmode = SELECT_INVERT;
	else
		selectmode = SELECT_REPLACE;

	/* if "test" mode is set, we don't have any info to set this with */
	if (leftright == GRAPHKEYS_LRSEL_TEST)
		return OPERATOR_CANCELLED;

	/* do the selecting now */
	graphkeys_select_leftright(&ac, leftright, selectmode);

	/* set notifier that keyframe selection (and channels too) have changed */
	WM_event_add_notifier(C, NC_ANIMATION | ND_KEYFRAME | NA_SELECTED, NULL);
	WM_event_add_notifier(C, NC_ANIMATION | ND_ANIMCHAN | NA_SELECTED, NULL);

	return OPERATOR_FINISHED;
}

static int graphkeys_select_leftright_invoke(bContext *C, wmOperator *op, const wmEvent *event)
{
	bAnimContext ac;
	short leftright = RNA_enum_get(op->ptr, "mode");

	/* get editor data */
	if (ANIM_animdata_get_context(C, &ac) == 0)
		return OPERATOR_CANCELLED;

	/* handle mode-based testing */
	if (leftright == GRAPHKEYS_LRSEL_TEST) {
		Scene *scene = ac.scene;
		ARegion *ar = ac.ar;
		View2D *v2d = &ar->v2d;
		float x;

		/* determine which side of the current frame mouse is on */
		x = UI_view2d_region_to_view_x(v2d, event->mval[0]);
		if (x < CFRA)
			RNA_enum_set(op->ptr, "mode", GRAPHKEYS_LRSEL_LEFT);
		else
			RNA_enum_set(op->ptr, "mode", GRAPHKEYS_LRSEL_RIGHT);
	}

	/* perform selection */
	return graphkeys_select_leftright_exec(C, op);
}

void GRAPH_OT_select_leftright(wmOperatorType *ot)
{
	PropertyRNA *prop;

	/* identifiers */
	ot->name = "Select Left/Right";
	ot->idname = "GRAPH_OT_select_leftright";
<<<<<<< HEAD
	ot->description = "Select Left/Right\nSelect keyframes to the left or the right of the current frame";
	
=======
	ot->description = "Select keyframes to the left or the right of the current frame";

>>>>>>> ae01df57
	/* api callbacks  */
	ot->invoke = graphkeys_select_leftright_invoke;
	ot->exec = graphkeys_select_leftright_exec;
	ot->poll = graphop_visible_keyframes_poll;

	/* flags */
	ot->flag = OPTYPE_REGISTER | OPTYPE_UNDO;

	/* id-props */
	ot->prop = RNA_def_enum(ot->srna, "mode", prop_graphkeys_leftright_select_types, GRAPHKEYS_LRSEL_TEST, "Mode", "");
	RNA_def_property_flag(ot->prop, PROP_SKIP_SAVE);

	prop = RNA_def_boolean(ot->srna, "extend", 0, "Extend Select", "");
	RNA_def_property_flag(prop, PROP_SKIP_SAVE);
}

/* ******************** Mouse-Click Select Operator *********************** */
/* This operator works in one of three ways:
 *	- 1) keyframe under mouse - no special modifiers
 *	- 2) all keyframes on the same side of current frame indicator as mouse - ALT modifier
 *	- 3) column select all keyframes in frame under mouse - CTRL modifier
 *
 * In addition to these basic options, the SHIFT modifier can be used to toggle the
 * selection mode between replacing the selection (without) and inverting the selection (with).
 */

/* temp info for caching handle vertices close */
typedef struct tNearestVertInfo {
	struct tNearestVertInfo *next, *prev;

	FCurve *fcu;        /* F-Curve that keyframe comes from */

	BezTriple *bezt;    /* keyframe to consider */
	FPoint *fpt;        /* sample point to consider */

	short hpoint;       /* the handle index that we hit (eHandleIndex) */
	short sel;          /* whether the handle is selected or not */
	int dist;           /* distance from mouse to vert */

	eAnim_ChannelType ctype; /* type of animation channel this FCurve comes from */

	float frame;        /* frame that point was on when it matched (global time) */
} tNearestVertInfo;

/* Tags for the type of graph vert that we have */
typedef enum eGraphVertIndex {
	NEAREST_HANDLE_LEFT = -1,
	NEAREST_HANDLE_KEY,
	NEAREST_HANDLE_RIGHT
} eGraphVertIndex;

/* Tolerance for absolute radius (in pixels) of the vert from the cursor to use */
// TODO: perhaps this should depend a bit on the size that the user set the vertices to be?
#define GVERTSEL_TOL    10

/* ....... */

/* check if its ok to select a handle */
// XXX also need to check for int-values only?
static bool fcurve_handle_sel_check(SpaceIpo *sipo, BezTriple *bezt)
{
	if (sipo->flag & SIPO_NOHANDLES) return 0;
	if ((sipo->flag & SIPO_SELVHANDLESONLY) && BEZT_ISSEL_ANY(bezt) == 0) return 0;
	return 1;
}

/* check if the given vertex is within bounds or not */
// TODO: should we return if we hit something?
static void nearest_fcurve_vert_store(
        ListBase *matches, View2D *v2d, FCurve *fcu, eAnim_ChannelType ctype,
        BezTriple *bezt, FPoint *fpt, short hpoint, const int mval[2], float unit_scale, float offset)
{
	/* Keyframes or Samples? */
	if (bezt) {
		int screen_co[2], dist;

		/* convert from data-space to screen coordinates
		 * NOTE: hpoint+1 gives us 0,1,2 respectively for each handle,
		 *  needed to access the relevant vertex coordinates in the 3x3
		 *  'vec' matrix
		 */
		if (UI_view2d_view_to_region_clip(v2d,
		                                  bezt->vec[hpoint + 1][0], (bezt->vec[hpoint + 1][1] + offset) * unit_scale,
		                                  &screen_co[0], &screen_co[1]) &&
		    /* check if distance from mouse cursor to vert in screen space is within tolerance */
		    ((dist = len_v2v2_int(mval, screen_co)) <= GVERTSEL_TOL))
		{
			tNearestVertInfo *nvi = (tNearestVertInfo *)matches->last;
			bool replace = false;

			/* if there is already a point for the F-Curve, check if this point is closer than that was */
			if ((nvi) && (nvi->fcu == fcu)) {
				/* replace if we are closer, or if equal and that one wasn't selected but we are... */
				if ((nvi->dist > dist) || ((nvi->sel == 0) && BEZT_ISSEL_ANY(bezt)))
					replace = 1;
			}
			/* add new if not replacing... */
			if (replace == 0)
				nvi = MEM_callocN(sizeof(tNearestVertInfo), "Nearest Graph Vert Info - Bezt");

			/* store values */
			nvi->fcu = fcu;
			nvi->ctype = ctype;

			nvi->bezt = bezt;
			nvi->hpoint = hpoint;
			nvi->dist = dist;

			nvi->frame = bezt->vec[1][0]; /* currently in global time... */

			nvi->sel = BEZT_ISSEL_ANY(bezt); // XXX... should this use the individual verts instead?

			/* add to list of matches if appropriate... */
			if (replace == 0)
				BLI_addtail(matches, nvi);
		}
	}
	else if (fpt) {
		/* TODO... */
	}
}

/* helper for find_nearest_fcurve_vert() - build the list of nearest matches */
static void get_nearest_fcurve_verts_list(bAnimContext *ac, const int mval[2], ListBase *matches)
{
	ListBase anim_data = {NULL, NULL};
	bAnimListElem *ale;
	int filter;

	SpaceIpo *sipo = (SpaceIpo *)ac->sl;
	View2D *v2d = &ac->ar->v2d;
	short mapping_flag = 0;

	/* get curves to search through
	 *	- if the option to only show keyframes that belong to selected F-Curves is enabled,
	 *	  include the 'only selected' flag...
	 */
	filter = (ANIMFILTER_DATA_VISIBLE | ANIMFILTER_CURVE_VISIBLE | ANIMFILTER_NODUPLIS);
	if (sipo->flag & SIPO_SELCUVERTSONLY)   // FIXME: this should really be check for by the filtering code...
		filter |= ANIMFILTER_SEL;
	mapping_flag |= ANIM_get_normalization_flags(ac);
	ANIM_animdata_filter(ac, &anim_data, filter, ac->data, ac->datatype);

	for (ale = anim_data.first; ale; ale = ale->next) {
		FCurve *fcu = (FCurve *)ale->key_data;
		AnimData *adt = ANIM_nla_mapping_get(ac, ale);
		float offset;
		float unit_scale = ANIM_unit_mapping_get_factor(ac->scene, ale->id, fcu, mapping_flag, &offset);

		/* apply NLA mapping to all the keyframes */
		if (adt)
			ANIM_nla_mapping_apply_fcurve(adt, ale->key_data, 0, 0);

		if (fcu->bezt) {
			BezTriple *bezt1 = fcu->bezt, *prevbezt = NULL;
			int i;

			for (i = 0; i < fcu->totvert; i++, prevbezt = bezt1, bezt1++) {
				/* keyframe */
				nearest_fcurve_vert_store(matches, v2d, fcu, ale->type, bezt1, NULL, NEAREST_HANDLE_KEY, mval, unit_scale, offset);

				/* handles - only do them if they're visible */
				if (fcurve_handle_sel_check(sipo, bezt1) && (fcu->totvert > 1)) {
					/* first handle only visible if previous segment had handles */
					if ((!prevbezt && (bezt1->ipo == BEZT_IPO_BEZ)) || (prevbezt && (prevbezt->ipo == BEZT_IPO_BEZ))) {
						nearest_fcurve_vert_store(matches, v2d, fcu, ale->type, bezt1, NULL, NEAREST_HANDLE_LEFT, mval, unit_scale, offset);
					}

					/* second handle only visible if this segment is bezier */
					if (bezt1->ipo == BEZT_IPO_BEZ) {
						nearest_fcurve_vert_store(matches, v2d, fcu, ale->type, bezt1, NULL, NEAREST_HANDLE_RIGHT, mval, unit_scale, offset);
					}
				}
			}
		}
		else if (fcu->fpt) {
			// TODO; do this for samples too

		}

		/* un-apply NLA mapping from all the keyframes */
		if (adt)
			ANIM_nla_mapping_apply_fcurve(adt, ale->key_data, 1, 0);
	}

	/* free channels */
	ANIM_animdata_freelist(&anim_data);
}

/* helper for find_nearest_fcurve_vert() - get the best match to use */
static tNearestVertInfo *get_best_nearest_fcurve_vert(ListBase *matches)
{
	tNearestVertInfo *nvi = NULL;
	short found = 0;

	/* abort if list is empty */
	if (BLI_listbase_is_empty(matches))
		return NULL;

	/* if list only has 1 item, remove it from the list and return */
	if (BLI_listbase_is_single(matches)) {
		/* need to remove from the list, otherwise it gets freed and then we can't return it */
		return BLI_pophead(matches);
	}

	/* try to find the first selected F-Curve vert, then take the one after it */
	for (nvi = matches->first; nvi; nvi = nvi->next) {
		/* which mode of search are we in: find first selected, or find vert? */
		if (found) {
			/* just take this vert now that we've found the selected one
			 *	- we'll need to remove this from the list so that it can be returned to the original caller
			 */
			BLI_remlink(matches, nvi);
			return nvi;
		}
		else {
			/* if vert is selected, we've got what we want... */
			if (nvi->sel)
				found = 1;
		}
	}

	/* if we're still here, this means that we failed to find anything appropriate in the first pass,
	 * so just take the first item now...
	 */
	return BLI_pophead(matches);
}

/* Find the nearest vertices (either a handle or the keyframe) that are nearest to the mouse cursor (in area coordinates)
 * NOTE: the match info found must still be freed
 */
static tNearestVertInfo *find_nearest_fcurve_vert(bAnimContext *ac, const int mval[2])
{
	ListBase matches = {NULL, NULL};
	tNearestVertInfo *nvi;

	/* step 1: get the nearest verts */
	get_nearest_fcurve_verts_list(ac, mval, &matches);

	/* step 2: find the best vert */
	nvi = get_best_nearest_fcurve_vert(&matches);

	BLI_freelistN(&matches);

	/* return the best vert found */
	return nvi;
}

/* ------------------- */

/* option 1) select keyframe directly under mouse */
static void mouse_graph_keys(bAnimContext *ac, const int mval[2], short select_mode, short curves_only)
{
	SpaceIpo *sipo = (SpaceIpo *)ac->sl;
	tNearestVertInfo *nvi;
	BezTriple *bezt = NULL;

	/* find the beztriple that we're selecting, and the handle that was clicked on */
	nvi = find_nearest_fcurve_vert(ac, mval);

	/* check if anything to select */
	if (nvi == NULL)
		return;

	/* deselect all other curves? */
	if (select_mode == SELECT_REPLACE) {
		/* reset selection mode */
		select_mode = SELECT_ADD;

		/* deselect all other keyframes (+ F-Curves too) */
		deselect_graph_keys(ac, 0, SELECT_SUBTRACT, true);

		/* deselect other channels too, but only only do this if
		 * selection of channel when the visibility of keyframes
		 * doesn't depend on this
		 */
		if ((sipo->flag & SIPO_SELCUVERTSONLY) == 0)
			ANIM_deselect_anim_channels(ac, ac->data, ac->datatype, 0, ACHANNEL_SETFLAG_CLEAR);
	}

	/* if points can be selected on this F-Curve */
	// TODO: what about those with no keyframes?
	if ((curves_only == 0) && ((nvi->fcu->flag & FCURVE_PROTECTED) == 0)) {
		/* only if there's keyframe */
		if (nvi->bezt) {
			bezt = nvi->bezt; /* used to check bezt seletion is set */
			/* depends on selection mode */
			if (select_mode == SELECT_INVERT) {
				/* keyframe - invert select of all */
				if (nvi->hpoint == NEAREST_HANDLE_KEY) {
					if (BEZT_ISSEL_ANY(bezt)) {
						BEZT_DESEL_ALL(bezt);
					}
					else {
						BEZT_SEL_ALL(bezt);
					}
				}

				/* handles - toggle selection of relevant handle */
				else if (nvi->hpoint == NEAREST_HANDLE_LEFT) {
					/* toggle selection */
					bezt->f1 ^= SELECT;
				}
				else {
					/* toggle selection */
					bezt->f3 ^= SELECT;
				}
			}
			else {
				/* if the keyframe was clicked on, select all verts of given beztriple */
				if (nvi->hpoint == NEAREST_HANDLE_KEY) {
					BEZT_SEL_ALL(bezt);
				}
				/* otherwise, select the handle that applied */
				else if (nvi->hpoint == NEAREST_HANDLE_LEFT)
					bezt->f1 |= SELECT;
				else
					bezt->f3 |= SELECT;
			}
		}
		else if (nvi->fpt) {
			// TODO: need to handle sample points
		}
	}
	else {
		KeyframeEditFunc select_cb;
		KeyframeEditData ked;

		/* initialize keyframe editing data */
		memset(&ked, 0, sizeof(KeyframeEditData));

		/* set up BezTriple edit callbacks */
		select_cb = ANIM_editkeyframes_select(select_mode);

		/* select all keyframes */
		ANIM_fcurve_keyframes_loop(&ked, nvi->fcu, NULL, select_cb, NULL);
	}

	/* only change selection of channel when the visibility of keyframes doesn't depend on this */
	if ((sipo->flag & SIPO_SELCUVERTSONLY) == 0) {
		/* select or deselect curve? */
		if (bezt) {
			/* take selection status from item that got hit, to prevent flip/flop on channel
			 * selection status when shift-selecting (i.e. "SELECT_INVERT") points
			 */
			if (BEZT_ISSEL_ANY(bezt))
				nvi->fcu->flag |= FCURVE_SELECTED;
			else
				nvi->fcu->flag &= ~FCURVE_SELECTED;
		}
		else {
			/* didn't hit any channel, so just apply that selection mode to the curve's selection status */
			if (select_mode == SELECT_INVERT)
				nvi->fcu->flag ^= FCURVE_SELECTED;
			else if (select_mode == SELECT_ADD)
				nvi->fcu->flag |= FCURVE_SELECTED;
		}
	}

	/* set active F-Curve (NOTE: sync the filter flags with findnearest_fcurve_vert) */
	/* needs to be called with (sipo->flag & SIPO_SELCUVERTSONLY) otherwise the active flag won't be set [#26452] */
	if (nvi->fcu->flag & FCURVE_SELECTED) {
		int filter = (ANIMFILTER_DATA_VISIBLE | ANIMFILTER_CURVE_VISIBLE | ANIMFILTER_NODUPLIS);
		ANIM_set_active_channel(ac, ac->data, ac->datatype, filter, nvi->fcu, nvi->ctype);
	}

	/* free temp sample data for filtering */
	MEM_freeN(nvi);
}

/* Option 2) Selects all the keyframes on either side of the current frame (depends on which side the mouse is on) */
/* (see graphkeys_select_leftright) */

/* Option 3) Selects all visible keyframes in the same frame as the mouse click */
static void graphkeys_mselect_column(bAnimContext *ac, const int mval[2], short select_mode)
{
	ListBase anim_data = {NULL, NULL};
	bAnimListElem *ale;
	int filter;

	KeyframeEditFunc select_cb, ok_cb;
	KeyframeEditData ked;
	tNearestVertInfo *nvi;
	float selx = (float)ac->scene->r.cfra;

	/* find the beztriple that we're selecting, and the handle that was clicked on */
	nvi = find_nearest_fcurve_vert(ac, mval);

	/* check if anything to select */
	if (nvi == NULL)
		return;

	/* get frame number on which elements should be selected */
	// TODO: should we restrict to integer frames only?
	selx = nvi->frame;

	/* if select mode is replace, deselect all keyframes first */
	if (select_mode == SELECT_REPLACE) {
		/* reset selection mode to add to selection */
		select_mode = SELECT_ADD;

		/* - deselect all other keyframes, so that just the newly selected remain
		 * - channels aren't deselected, since we don't re-select any as a consequence
		 */
		deselect_graph_keys(ac, 0, SELECT_SUBTRACT, false);
	}

	/* initialize keyframe editing data */
	memset(&ked, 0, sizeof(KeyframeEditData));

	/* set up BezTriple edit callbacks */
	select_cb = ANIM_editkeyframes_select(select_mode);
	ok_cb = ANIM_editkeyframes_ok(BEZT_OK_FRAME);

	/* loop through all of the keys and select additional keyframes
	 * based on the keys found to be selected above
	 */
	filter = (ANIMFILTER_DATA_VISIBLE | ANIMFILTER_CURVE_VISIBLE | ANIMFILTER_NODUPLIS);
	ANIM_animdata_filter(ac, &anim_data, filter, ac->data, ac->datatype);

	for (ale = anim_data.first; ale; ale = ale->next) {
		AnimData *adt = ANIM_nla_mapping_get(ac, ale);

		/* set frame for validation callback to refer to */
		if (adt)
			ked.f1 = BKE_nla_tweakedit_remap(adt, selx, NLATIME_CONVERT_UNMAP);
		else
			ked.f1 = selx;

		/* select elements with frame number matching cfra */
		ANIM_fcurve_keyframes_loop(&ked, ale->key_data, ok_cb, select_cb, NULL);
	}

	/* free elements */
	MEM_freeN(nvi);
	BLI_freelistN(&ked.list);
	ANIM_animdata_freelist(&anim_data);
}

/* ------------------- */

/* handle clicking */
static int graphkeys_clickselect_invoke(bContext *C, wmOperator *op, const wmEvent *event)
{
	bAnimContext ac;
	short selectmode;

	/* get editor data */
	if (ANIM_animdata_get_context(C, &ac) == 0)
		return OPERATOR_CANCELLED;

	/* select mode is either replace (deselect all, then add) or add/extend */
	if (RNA_boolean_get(op->ptr, "extend"))
		selectmode = SELECT_INVERT;
	else
		selectmode = SELECT_REPLACE;

	/* figure out action to take */
	if (RNA_boolean_get(op->ptr, "column")) {
		/* select all keyframes in the same frame as the one that was under the mouse */
		graphkeys_mselect_column(&ac, event->mval, selectmode);
	}
	else if (RNA_boolean_get(op->ptr, "curves")) {
		/* select all keyframes in the same F-Curve as the one under the mouse */
		mouse_graph_keys(&ac, event->mval, selectmode, 1);
	}
	else {
		/* select keyframe under mouse */
		mouse_graph_keys(&ac, event->mval, selectmode, 0);
	}

	/* set notifier that keyframe selection (and also channel selection in some cases) has changed */
	WM_event_add_notifier(C, NC_ANIMATION | ND_KEYFRAME | NA_SELECTED, NULL);
	WM_event_add_notifier(C, NC_ANIMATION | ND_ANIMCHAN | NA_SELECTED, NULL);

	/* for tweak grab to work */
	return OPERATOR_FINISHED | OPERATOR_PASS_THROUGH;
}

void GRAPH_OT_clickselect(wmOperatorType *ot)
{
	PropertyRNA *prop;

	/* identifiers */
	ot->name = "Mouse Select Keys";
	ot->idname = "GRAPH_OT_clickselect";
	ot->description = "Select keyframes by clicking on them";

	/* callbacks */
	ot->invoke = graphkeys_clickselect_invoke;
	ot->poll = graphop_visible_keyframes_poll;

	/* flags */
	ot->flag = OPTYPE_UNDO;

	/* properties */
	prop = RNA_def_boolean(ot->srna, "extend", 0, "Extend Select",
	                       "Toggle keyframe selection instead of leaving newly selected keyframes only"); // SHIFTKEY
	RNA_def_property_flag(prop, PROP_SKIP_SAVE);

	prop = RNA_def_boolean(ot->srna, "column", 0, "Column Select",
	                       "Select all keyframes that occur on the same frame as the one under the mouse"); // ALTKEY
	RNA_def_property_flag(prop, PROP_SKIP_SAVE);

	prop = RNA_def_boolean(ot->srna, "curves", 0, "Only Curves",
	                       "Select all the keyframes in the curve"); // CTRLKEY + ALTKEY
	RNA_def_property_flag(prop, PROP_SKIP_SAVE);
}

/* ************************************************************************** */<|MERGE_RESOLUTION|>--- conflicted
+++ resolved
@@ -191,13 +191,8 @@
 	/* identifiers */
 	ot->name = "Select All";
 	ot->idname = "GRAPH_OT_select_all_toggle";
-<<<<<<< HEAD
 	ot->description = "Select All\nToggle selection of all keyframes";
-	
-=======
-	ot->description = "Toggle selection of all keyframes";
-
->>>>>>> ae01df57
+
 	/* api callbacks */
 	ot->exec = graphkeys_deselectall_exec;
 	ot->poll = graphop_visible_keyframes_poll;
@@ -395,13 +390,8 @@
 	/* identifiers */
 	ot->name = "Border Select";
 	ot->idname = "GRAPH_OT_select_border";
-<<<<<<< HEAD
 	ot->description = "Border Select\nBorder Select selects all keyframes that are inside the rectangle\nBorder Axis Range selects all keyframes within the width of the rectangle\nBorder Include handles selects Keyframes with handlers\nBorder Axis + Handles handles selects Keyframes with handlers +  no idea. Fix me!";
-	
-=======
-	ot->description = "Select all keyframes within the specified region";
-
->>>>>>> ae01df57
+
 	/* api callbacks */
 	ot->invoke = WM_gesture_border_invoke;
 	ot->exec = graphkeys_borderselect_exec;
@@ -740,13 +730,8 @@
 	/* identifiers */
 	ot->name = "Select All";
 	ot->idname = "GRAPH_OT_select_column";
-<<<<<<< HEAD
 	ot->description = "Select All, Select all keyframes on the specified frame(s)";
-	
-=======
-	ot->description = "Select all keyframes on the specified frame(s)";
-
->>>>>>> ae01df57
+
 	/* api callbacks */
 	ot->exec = graphkeys_columnselect_exec;
 	ot->poll = graphop_visible_keyframes_poll;
@@ -803,13 +788,8 @@
 	/* identifiers */
 	ot->name = "Select Linked";
 	ot->idname = "GRAPH_OT_select_linked";
-<<<<<<< HEAD
 	ot->description = "Select Linked\nSelect keyframes occurring in the same F-Curves as selected ones";
-	
-=======
-	ot->description = "Select keyframes occurring in the same F-Curves as selected ones";
-
->>>>>>> ae01df57
+
 	/* api callbacks */
 	ot->exec = graphkeys_select_linked_exec;
 	ot->poll = graphop_visible_keyframes_poll;
@@ -886,13 +866,8 @@
 	/* identifiers */
 	ot->name = "Select More";
 	ot->idname = "GRAPH_OT_select_more";
-<<<<<<< HEAD
 	ot->description = "Select More\nSelect keyframes beside already selected ones";
-	
-=======
-	ot->description = "Select keyframes beside already selected ones";
-
->>>>>>> ae01df57
+
 	/* api callbacks */
 	ot->exec = graphkeys_select_more_exec;
 	ot->poll = graphop_visible_keyframes_poll;
@@ -925,13 +900,8 @@
 	/* identifiers */
 	ot->name = "Select Less";
 	ot->idname = "GRAPH_OT_select_less";
-<<<<<<< HEAD
 	ot->description = "Select Less\nDeselect keyframes on ends of selection islands";
-	
-=======
-	ot->description = "Deselect keyframes on ends of selection islands";
-
->>>>>>> ae01df57
+
 	/* api callbacks */
 	ot->exec = graphkeys_select_less_exec;
 	ot->poll = graphop_visible_keyframes_poll;
@@ -1074,13 +1044,8 @@
 	/* identifiers */
 	ot->name = "Select Left/Right";
 	ot->idname = "GRAPH_OT_select_leftright";
-<<<<<<< HEAD
 	ot->description = "Select Left/Right\nSelect keyframes to the left or the right of the current frame";
-	
-=======
-	ot->description = "Select keyframes to the left or the right of the current frame";
-
->>>>>>> ae01df57
+
 	/* api callbacks  */
 	ot->invoke = graphkeys_select_leftright_invoke;
 	ot->exec = graphkeys_select_leftright_exec;
