/*
 * This program is free software; you can redistribute it and/or
 * modify it under the terms of the GNU General Public License
 * as published by the Free Software Foundation; either version 2
 * of the License, or (at your option) any later version.
 *
 * This program is distributed in the hope that it will be useful,
 * but WITHOUT ANY WARRANTY; without even the implied warranty of
 * MERCHANTABILITY or FITNESS FOR A PARTICULAR PURPOSE.  See the
 * GNU General Public License for more details.
 *
 * You should have received a copy of the GNU General Public License
 * along with this program; if not, write to the Free Software Foundation,
 * Inc., 51 Franklin Street, Fifth Floor, Boston, MA 02110-1301, USA.
 *
 * The Original Code is Copyright (C) 2008 Blender Foundation
 */

/** \file
 * \ingroup spgraph
 */

#include <math.h>
#include <stdlib.h>
#include <string.h>
#include <float.h>

#include "MEM_guardedalloc.h"

#include "BLI_blenlib.h"
#include "BLI_math.h"
#include "BLI_utildefines.h"
#include "BLI_lasso_2d.h"

#include "DNA_anim_types.h"
#include "DNA_screen_types.h"
#include "DNA_scene_types.h"
#include "DNA_space_types.h"

#include "RNA_access.h"
#include "RNA_define.h"

#include "BKE_fcurve.h"
#include "BKE_nla.h"
#include "BKE_context.h"

#include "UI_view2d.h"

#include "ED_anim_api.h"
#include "ED_keyframes_edit.h"
#include "ED_markers.h"
#include "ED_select_utils.h"

#include "WM_api.h"
#include "WM_types.h"

#include "graph_intern.h"

/* ************************************************************************** */
/* KEYFRAMES STUFF */

/* temp info for caching handle vertices close */
typedef struct tNearestVertInfo {
  struct tNearestVertInfo *next, *prev;

  FCurve *fcu; /* F-Curve that keyframe comes from */

  BezTriple *bezt; /* keyframe to consider */
  FPoint *fpt;     /* sample point to consider */

  short hpoint; /* the handle index that we hit (eHandleIndex) */
  short sel;    /* whether the handle is selected or not */
  int dist;     /* distance from mouse to vert */

  eAnim_ChannelType ctype; /* type of animation channel this FCurve comes from */

  float frame; /* frame that point was on when it matched (global time) */
} tNearestVertInfo;

/* Tags for the type of graph vert that we have */
typedef enum eGraphVertIndex {
  NEAREST_HANDLE_LEFT = -1,
  NEAREST_HANDLE_KEY,
  NEAREST_HANDLE_RIGHT,
} eGraphVertIndex;

/* Tolerance for absolute radius (in pixels) of the vert from the cursor to use */
// TODO: perhaps this should depend a bit on the size that the user set the vertices to be?
#define GVERTSEL_TOL (10 * U.pixelsize)

/* ....... */

/* check if its ok to select a handle */
// XXX also need to check for int-values only?
static bool fcurve_handle_sel_check(SpaceGraph *sipo, BezTriple *bezt)
{
  if (sipo->flag & SIPO_NOHANDLES) {
    return 0;
  }
  if ((sipo->flag & SIPO_SELVHANDLESONLY) && BEZT_ISSEL_ANY(bezt) == 0) {
    return 0;
  }
  return 1;
}

/* check if the given vertex is within bounds or not */
// TODO: should we return if we hit something?
static void nearest_fcurve_vert_store(ListBase *matches,
                                      View2D *v2d,
                                      FCurve *fcu,
                                      eAnim_ChannelType ctype,
                                      BezTriple *bezt,
                                      FPoint *fpt,
                                      short hpoint,
                                      const int mval[2],
                                      float unit_scale,
                                      float offset)
{
  /* Keyframes or Samples? */
  if (bezt) {
    int screen_co[2], dist;

    /* convert from data-space to screen coordinates
     * NOTE: hpoint+1 gives us 0,1,2 respectively for each handle,
     *  needed to access the relevant vertex coordinates in the 3x3
     *  'vec' matrix
     */
    if (UI_view2d_view_to_region_clip(v2d,
                                      bezt->vec[hpoint + 1][0],
                                      (bezt->vec[hpoint + 1][1] + offset) * unit_scale,
                                      &screen_co[0],
                                      &screen_co[1]) &&
        /* check if distance from mouse cursor to vert in screen space is within tolerance */
        ((dist = len_v2v2_int(mval, screen_co)) <= GVERTSEL_TOL)) {
      tNearestVertInfo *nvi = (tNearestVertInfo *)matches->last;
      bool replace = false;

      /* If there is already a point for the F-Curve,
       * check if this point is closer than that was. */
      if ((nvi) && (nvi->fcu == fcu)) {
        /* replace if we are closer, or if equal and that one wasn't selected but we are... */
        if ((nvi->dist > dist) || ((nvi->sel == 0) && BEZT_ISSEL_ANY(bezt))) {
          replace = 1;
        }
      }
      /* add new if not replacing... */
      if (replace == 0) {
        nvi = MEM_callocN(sizeof(tNearestVertInfo), "Nearest Graph Vert Info - Bezt");
      }

      /* store values */
      nvi->fcu = fcu;
      nvi->ctype = ctype;

      nvi->bezt = bezt;
      nvi->hpoint = hpoint;
      nvi->dist = dist;

      nvi->frame = bezt->vec[1][0]; /* currently in global time... */

      nvi->sel = BEZT_ISSEL_ANY(bezt);  // XXX... should this use the individual verts instead?

      /* add to list of matches if appropriate... */
      if (replace == 0) {
        BLI_addtail(matches, nvi);
      }
    }
  }
  else if (fpt) {
    /* TODO... */
  }
}

/* helper for find_nearest_fcurve_vert() - build the list of nearest matches */
static void get_nearest_fcurve_verts_list(bAnimContext *ac, const int mval[2], ListBase *matches)
{
  ListBase anim_data = {NULL, NULL};
  bAnimListElem *ale;
  int filter;

  SpaceGraph *sipo = (SpaceGraph *)ac->sl;
  View2D *v2d = &ac->ar->v2d;
  short mapping_flag = 0;

  /* get curves to search through
   * - if the option to only show keyframes that belong to selected F-Curves is enabled,
   *   include the 'only selected' flag...
   */
  filter = (ANIMFILTER_DATA_VISIBLE | ANIMFILTER_CURVE_VISIBLE | ANIMFILTER_NODUPLIS);
  if (sipo->flag &
      SIPO_SELCUVERTSONLY) {  // FIXME: this should really be check for by the filtering code...
    filter |= ANIMFILTER_SEL;
  }
  mapping_flag |= ANIM_get_normalization_flags(ac);
  ANIM_animdata_filter(ac, &anim_data, filter, ac->data, ac->datatype);

  for (ale = anim_data.first; ale; ale = ale->next) {
    FCurve *fcu = (FCurve *)ale->key_data;
    AnimData *adt = ANIM_nla_mapping_get(ac, ale);
    float offset;
    float unit_scale = ANIM_unit_mapping_get_factor(
        ac->scene, ale->id, fcu, mapping_flag, &offset);

    /* apply NLA mapping to all the keyframes */
    if (adt) {
      ANIM_nla_mapping_apply_fcurve(adt, ale->key_data, 0, 0);
    }

    if (fcu->bezt) {
      BezTriple *bezt1 = fcu->bezt, *prevbezt = NULL;
      int i;

      for (i = 0; i < fcu->totvert; i++, prevbezt = bezt1, bezt1++) {
        /* keyframe */
        nearest_fcurve_vert_store(matches,
                                  v2d,
                                  fcu,
                                  ale->type,
                                  bezt1,
                                  NULL,
                                  NEAREST_HANDLE_KEY,
                                  mval,
                                  unit_scale,
                                  offset);

        /* handles - only do them if they're visible */
        if (fcurve_handle_sel_check(sipo, bezt1) && (fcu->totvert > 1)) {
          /* first handle only visible if previous segment had handles */
          if ((!prevbezt && (bezt1->ipo == BEZT_IPO_BEZ)) ||
              (prevbezt && (prevbezt->ipo == BEZT_IPO_BEZ))) {
            nearest_fcurve_vert_store(matches,
                                      v2d,
                                      fcu,
                                      ale->type,
                                      bezt1,
                                      NULL,
                                      NEAREST_HANDLE_LEFT,
                                      mval,
                                      unit_scale,
                                      offset);
          }

          /* second handle only visible if this segment is bezier */
          if (bezt1->ipo == BEZT_IPO_BEZ) {
            nearest_fcurve_vert_store(matches,
                                      v2d,
                                      fcu,
                                      ale->type,
                                      bezt1,
                                      NULL,
                                      NEAREST_HANDLE_RIGHT,
                                      mval,
                                      unit_scale,
                                      offset);
          }
        }
      }
    }
    else if (fcu->fpt) {
      // TODO; do this for samples too
    }

    /* un-apply NLA mapping from all the keyframes */
    if (adt) {
      ANIM_nla_mapping_apply_fcurve(adt, ale->key_data, 1, 0);
    }
  }

  /* free channels */
  ANIM_animdata_freelist(&anim_data);
}

/* helper for find_nearest_fcurve_vert() - get the best match to use */
static tNearestVertInfo *get_best_nearest_fcurve_vert(ListBase *matches)
{
  tNearestVertInfo *nvi = NULL;
  short found = 0;

  /* abort if list is empty */
  if (BLI_listbase_is_empty(matches)) {
    return NULL;
  }

  /* if list only has 1 item, remove it from the list and return */
  if (BLI_listbase_is_single(matches)) {
    /* need to remove from the list, otherwise it gets freed and then we can't return it */
    return BLI_pophead(matches);
  }

  /* try to find the first selected F-Curve vert, then take the one after it */
  for (nvi = matches->first; nvi; nvi = nvi->next) {
    /* which mode of search are we in: find first selected, or find vert? */
    if (found) {
      /* Just take this vert now that we've found the selected one
       * - We'll need to remove this from the list
       *   so that it can be returned to the original caller.
       */
      BLI_remlink(matches, nvi);
      return nvi;
    }
    else {
      /* if vert is selected, we've got what we want... */
      if (nvi->sel) {
        found = 1;
      }
    }
  }

  /* if we're still here, this means that we failed to find anything appropriate in the first pass,
   * so just take the first item now...
   */
  return BLI_pophead(matches);
}

/**
 * Find the nearest vertices (either a handle or the keyframe)
 * that are nearest to the mouse cursor (in area coordinates)
 *
 * \note the match info found must still be freed.
 */
static tNearestVertInfo *find_nearest_fcurve_vert(bAnimContext *ac, const int mval[2])
{
<<<<<<< HEAD
  /* identifiers */
  ot->name = "Box Select";
  ot->idname = "GRAPH_OT_select_box";
  ot->description = "Box Select\nSelect all keyframes within the specified region";

  /* api callbacks */
  ot->invoke = WM_gesture_box_invoke;
  ot->exec = graphkeys_box_select_exec;
  ot->modal = WM_gesture_box_modal;
  ot->cancel = WM_gesture_box_cancel;
=======
  ListBase matches = {NULL, NULL};
  tNearestVertInfo *nvi;
>>>>>>> ddd89bfd

  /* step 1: get the nearest verts */
  get_nearest_fcurve_verts_list(ac, mval, &matches);

  /* step 2: find the best vert */
  nvi = get_best_nearest_fcurve_vert(&matches);

  BLI_freelistN(&matches);

  /* return the best vert found */
  return nvi;
}

/* ******************** Deselect All Operator ***************************** */
/* This operator works in one of three ways:
 * 1) (de)select all (AKEY) - test if select all or deselect all
 * 2) invert all (CTRL-IKEY) - invert selection of all keyframes
 * 3) (de)select all - no testing is done; only for use internal tools as normal function...
 */

/* Deselects keyframes in the Graph Editor
 * - This is called by the deselect all operator, as well as other ones!
 *
 * - test: check if select or deselect all
 * - sel: how to select keyframes
 *   0 = deselect
 *   1 = select
 *   2 = invert
 * - do_channels: whether to affect selection status of channels
 */
void deselect_graph_keys(bAnimContext *ac, bool test, short sel, bool do_channels)
{
  ListBase anim_data = {NULL, NULL};
  bAnimListElem *ale;
  int filter;

  SpaceGraph *sipo = (SpaceGraph *)ac->sl;
  KeyframeEditData ked = {{NULL}};
  KeyframeEditFunc test_cb, sel_cb;

  /* determine type-based settings */
  filter = (ANIMFILTER_DATA_VISIBLE | ANIMFILTER_CURVE_VISIBLE | ANIMFILTER_NODUPLIS);

  /* filter data */
  ANIM_animdata_filter(ac, &anim_data, filter, ac->data, ac->datatype);

  /* init BezTriple looping data */
  test_cb = ANIM_editkeyframes_ok(BEZT_OK_SELECTED);

  /* See if we should be selecting or deselecting */
  if (test) {
    for (ale = anim_data.first; ale; ale = ale->next) {
      if (ANIM_fcurve_keyframes_loop(&ked, ale->key_data, NULL, test_cb, NULL)) {
        sel = SELECT_SUBTRACT;
        break;
      }
    }
  }

  /* convert sel to selectmode, and use that to get editor */
  sel_cb = ANIM_editkeyframes_select(sel);

  /* Now set the flags */
  for (ale = anim_data.first; ale; ale = ale->next) {
    FCurve *fcu = (FCurve *)ale->key_data;

<<<<<<< HEAD
void GRAPH_OT_select_lasso(wmOperatorType *ot)
{
  /* identifiers */
  ot->name = "Lasso Select";
  ot->description = "Lasso Select\nSelect keyframe points using lasso selection";
  ot->idname = "GRAPH_OT_select_lasso";
=======
    /* Keyframes First */
    ANIM_fcurve_keyframes_loop(&ked, ale->key_data, NULL, sel_cb, NULL);
>>>>>>> ddd89bfd

    /* affect channel selection status? */
    if (do_channels) {
      /* Only change selection of channel when the visibility of keyframes
       * doesn't depend on this. */
      if ((sipo->flag & SIPO_SELCUVERTSONLY) == 0) {
        /* deactivate the F-Curve, and deselect if deselecting keyframes.
         * otherwise select the F-Curve too since we've selected all the keyframes
         */
        if (sel == SELECT_SUBTRACT) {
          fcu->flag &= ~FCURVE_SELECTED;
        }
        else {
          fcu->flag |= FCURVE_SELECTED;
        }
      }

      /* always deactivate all F-Curves if we perform batch ops for selection */
      fcu->flag &= ~FCURVE_ACTIVE;
    }
  }

  /* Cleanup */
  ANIM_animdata_freelist(&anim_data);
}

/* ------------------- */

static int graphkeys_deselectall_exec(bContext *C, wmOperator *op)
{
  bAnimContext ac;
  bAnimListElem *ale_active = NULL;

  /* get editor data */
  if (ANIM_animdata_get_context(C, &ac) == 0) {
    return OPERATOR_CANCELLED;
  }

  /* find active F-Curve, and preserve this for later
   * or else it becomes annoying with the current active
   * curve keeps fading out even while you're editing it
   */
  ale_active = get_active_fcurve_channel(&ac);

  /* 'standard' behavior - check if selected, then apply relevant selection */
  const int action = RNA_enum_get(op->ptr, "action");
  switch (action) {
    case SEL_TOGGLE:
      deselect_graph_keys(&ac, 1, SELECT_ADD, true);
      break;
    case SEL_SELECT:
      deselect_graph_keys(&ac, 0, SELECT_ADD, true);
      break;
    case SEL_DESELECT:
      deselect_graph_keys(&ac, 0, SELECT_SUBTRACT, true);
      break;
    case SEL_INVERT:
      deselect_graph_keys(&ac, 0, SELECT_INVERT, true);
      break;
    default:
      BLI_assert(0);
      break;
  }

  /* restore active F-Curve... */
  if (ale_active) {
    FCurve *fcu = (FCurve *)ale_active->data;

    /* all others should not be disabled, so we should be able to just set this directly...
     * - selection needs to be set too, or else this won't work...
     */
    fcu->flag |= (FCURVE_SELECTED | FCURVE_ACTIVE);

    MEM_freeN(ale_active);
    ale_active = NULL;
  }

  /* set notifier that things have changed */
  WM_event_add_notifier(C, NC_ANIMATION | ND_KEYFRAME | NA_SELECTED, NULL);

  return OPERATOR_FINISHED;
}

void GRAPH_OT_select_all(wmOperatorType *ot)
{
<<<<<<< HEAD
  ot->name = "Circle Select";
  ot->description = "Circle Select\nSelect keyframe points using circle selection";
  ot->idname = "GRAPH_OT_select_circle";
=======
  /* identifiers */
  ot->name = "Select All";
  ot->idname = "GRAPH_OT_select_all";
  ot->description = "Toggle selection of all keyframes";
>>>>>>> ddd89bfd

  /* api callbacks */
  ot->exec = graphkeys_deselectall_exec;
  ot->poll = graphop_visible_keyframes_poll;

  /* flags */
  ot->flag = OPTYPE_REGISTER | OPTYPE_UNDO;

  /* properties */
  WM_operator_properties_select_all(ot);
}

/* ******************** Box Select Operator **************************** */
/* This operator currently works in one of three ways:
 * -> BKEY     - 1) all keyframes within region are selected (validation with BEZT_OK_REGION)
 * -> ALT-BKEY - depending on which axis of the region was larger...
 *    -> 2) x-axis, so select all frames within frame range (validation with BEZT_OK_FRAMERANGE)
 *    -> 3) y-axis, so select all frames within channels that region included
 *          (validation with BEZT_OK_VALUERANGE).
 *
 * The selection backend is also reused for the Lasso and Circle select operators.
 */

/* Box Select only selects keyframes now, as overshooting handles often get caught too,
 * which means that they may be inadvertently moved as well. However, incl_handles overrides
 * this, and allow handles to be considered independently too.
 * Also, for convenience, handles should get same status as keyframe (if it was within bounds).
 */
static void box_select_graphkeys(bAnimContext *ac,
                                 const rctf *rectf_view,
                                 short mode,
                                 short selectmode,
                                 bool incl_handles,
                                 void *data)
{
  ListBase anim_data = {NULL, NULL};
  bAnimListElem *ale;
  int filter, mapping_flag;

  SpaceGraph *sipo = (SpaceGraph *)ac->sl;
  KeyframeEditData ked;
  KeyframeEditFunc ok_cb, select_cb;
  View2D *v2d = &ac->ar->v2d;
  rctf rectf, scaled_rectf;

  /* Convert mouse coordinates to frame ranges and
   * channel coordinates corrected for view pan/zoom. */
  UI_view2d_region_to_view_rctf(v2d, rectf_view, &rectf);

  /* filter data */
  filter = (ANIMFILTER_DATA_VISIBLE | ANIMFILTER_CURVE_VISIBLE | ANIMFILTER_NODUPLIS);
  ANIM_animdata_filter(ac, &anim_data, filter, ac->data, ac->datatype);

  /* get beztriple editing/validation funcs  */
  select_cb = ANIM_editkeyframes_select(selectmode);
  ok_cb = ANIM_editkeyframes_ok(mode);

  /* init editing data */
  memset(&ked, 0, sizeof(KeyframeEditData));
  if (mode == BEZT_OK_REGION_LASSO) {
    KeyframeEdit_LassoData *data_lasso = data;
    data_lasso->rectf_scaled = &scaled_rectf;
    ked.data = data_lasso;
  }
  else if (mode == BEZT_OK_REGION_CIRCLE) {
    KeyframeEdit_CircleData *data_circle = data;
    data_circle->rectf_scaled = &scaled_rectf;
    ked.data = data;
  }
  else {
    ked.data = &scaled_rectf;
  }

  /* treat handles separately? */
  if (incl_handles) {
    ked.iterflags |= KEYFRAME_ITER_INCL_HANDLES;
    mapping_flag = 0;
  }
  else {
    mapping_flag = ANIM_UNITCONV_ONLYKEYS;
  }

  mapping_flag |= ANIM_get_normalization_flags(ac);

  /* loop over data, doing box select */
  for (ale = anim_data.first; ale; ale = ale->next) {
    AnimData *adt = ANIM_nla_mapping_get(ac, ale);
    FCurve *fcu = (FCurve *)ale->key_data;
    float offset;
    float unit_scale = ANIM_unit_mapping_get_factor(
        ac->scene, ale->id, fcu, mapping_flag, &offset);

    /* apply NLA mapping to all the keyframes, since it's easier than trying to
     * guess when a callback might use something different
     */
    if (adt) {
      ANIM_nla_mapping_apply_fcurve(adt, ale->key_data, 0, incl_handles == 0);
    }

    scaled_rectf.xmin = rectf.xmin;
    scaled_rectf.xmax = rectf.xmax;
    scaled_rectf.ymin = rectf.ymin / unit_scale - offset;
    scaled_rectf.ymax = rectf.ymax / unit_scale - offset;

    /* set horizontal range (if applicable)
     * NOTE: these values are only used for x-range and y-range but not region
     *      (which uses ked.data, i.e. rectf)
     */
    if (mode != BEZT_OK_VALUERANGE) {
      ked.f1 = rectf.xmin;
      ked.f2 = rectf.xmax;
    }
    else {
      ked.f1 = rectf.ymin;
      ked.f2 = rectf.ymax;
    }

    /* firstly, check if any keyframes will be hit by this */
    if (ANIM_fcurve_keyframes_loop(&ked, fcu, NULL, ok_cb, NULL)) {
      /* select keyframes that are in the appropriate places */
      ANIM_fcurve_keyframes_loop(&ked, fcu, ok_cb, select_cb, NULL);

      /* Only change selection of channel when the visibility of keyframes
       * doesn't depend on this. */
      if ((sipo->flag & SIPO_SELCUVERTSONLY) == 0) {
        /* select the curve too now that curve will be touched */
        if (selectmode == SELECT_ADD) {
          fcu->flag |= FCURVE_SELECTED;
        }
      }
    }

    /* un-apply NLA mapping from all the keyframes */
    if (adt) {
      ANIM_nla_mapping_apply_fcurve(adt, ale->key_data, 1, incl_handles == 0);
    }
  }

  /* cleanup */
  ANIM_animdata_freelist(&anim_data);
}

/* ------------------- */

static int graphkeys_box_select_invoke(bContext *C, wmOperator *op, const wmEvent *event)
{
  bAnimContext ac;
  if (ANIM_animdata_get_context(C, &ac) == 0) {
    return OPERATOR_CANCELLED;
  }

  if (RNA_boolean_get(op->ptr, "tweak")) {
    tNearestVertInfo *under_mouse = find_nearest_fcurve_vert(&ac, event->mval);
    bool mouse_is_over_element = under_mouse != NULL;
    if (under_mouse) {
      MEM_freeN(under_mouse);
    }

    if (mouse_is_over_element) {
      return OPERATOR_CANCELLED | OPERATOR_PASS_THROUGH;
    }
  }

<<<<<<< HEAD
  /* set notifier that keyframe selection has changed */
  WM_event_add_notifier(C, NC_ANIMATION | ND_KEYFRAME | NA_SELECTED, NULL);

  return OPERATOR_FINISHED;
}

void GRAPH_OT_select_column(wmOperatorType *ot)
{
  /* identifiers */
  ot->name = "Select All";
  ot->idname = "GRAPH_OT_select_column";
  ot->description = "Select All, Select all keyframes on the specified frame(s)";

  /* api callbacks */
  ot->exec = graphkeys_columnselect_exec;
  ot->poll = graphop_visible_keyframes_poll;

  /* flags */
  ot->flag = OPTYPE_REGISTER | OPTYPE_UNDO;

  /* props */
  ot->prop = RNA_def_enum(ot->srna, "mode", prop_column_select_types, 0, "Mode", "");
=======
  return WM_gesture_box_invoke(C, op, event);
>>>>>>> ddd89bfd
}

static int graphkeys_box_select_exec(bContext *C, wmOperator *op)
{
  bAnimContext ac;
  rcti rect;
  rctf rect_fl;
  short mode = 0;

  /* get editor data */
  if (ANIM_animdata_get_context(C, &ac) == 0) {
    return OPERATOR_CANCELLED;
  }

  const eSelectOp sel_op = RNA_enum_get(op->ptr, "mode");
  const int selectmode = (sel_op != SEL_OP_SUB) ? SELECT_ADD : SELECT_SUBTRACT;
  if (SEL_OP_USE_PRE_DESELECT(sel_op)) {
    deselect_graph_keys(&ac, 1, SELECT_SUBTRACT, true);
  }

  /* 'include_handles' from the operator specifies whether to include handles in the selection. */
  const bool incl_handles = RNA_boolean_get(op->ptr, "include_handles");

  /* get settings from operator */
  WM_operator_properties_border_to_rcti(op, &rect);

  /* selection 'mode' depends on whether box_select region only matters on one axis */
  if (RNA_boolean_get(op->ptr, "axis_range")) {
    /* mode depends on which axis of the range is larger to determine which axis to use
     * - Checking this in region-space is fine, as it's fundamentally still going to be a
     *   different rect size.
     * - The frame-range select option is favored over the channel one (x over y),
     *   as frame-range one is often used for tweaking timing when "blocking",
     *   while channels is not that useful.
     */
    if ((BLI_rcti_size_x(&rect)) >= (BLI_rcti_size_y(&rect))) {
      mode = BEZT_OK_FRAMERANGE;
    }
    else {
      mode = BEZT_OK_VALUERANGE;
    }
  }
  else {
    mode = BEZT_OK_REGION;
  }

  BLI_rctf_rcti_copy(&rect_fl, &rect);

  /* apply box_select action */
  box_select_graphkeys(&ac, &rect_fl, mode, selectmode, incl_handles, NULL);

  /* send notifier that keyframe selection has changed */
  WM_event_add_notifier(C, NC_ANIMATION | ND_KEYFRAME | NA_SELECTED, NULL);

  return OPERATOR_FINISHED;
}

void GRAPH_OT_select_box(wmOperatorType *ot)
{
  /* identifiers */
<<<<<<< HEAD
  ot->name = "Select Linked";
  ot->idname = "GRAPH_OT_select_linked";
  ot->description =
      "Select Linked\nSelect keyframes occurring in the same F-Curves as selected ones";
=======
  ot->name = "Box Select";
  ot->idname = "GRAPH_OT_select_box";
  ot->description = "Select all keyframes within the specified region";
>>>>>>> ddd89bfd

  /* api callbacks */
  ot->invoke = graphkeys_box_select_invoke;
  ot->exec = graphkeys_box_select_exec;
  ot->modal = WM_gesture_box_modal;
  ot->cancel = WM_gesture_box_cancel;

  ot->poll = graphop_visible_keyframes_poll;

  /* flags */
  ot->flag = OPTYPE_REGISTER | OPTYPE_UNDO;

  /* properties */
  ot->prop = RNA_def_boolean(ot->srna, "axis_range", 0, "Axis Range", "");
  RNA_def_boolean(ot->srna,
                  "include_handles",
                  0,
                  "Include Handles",
                  "Are handles tested individually against the selection criteria");

  PropertyRNA *prop = RNA_def_boolean(
      ot->srna, "tweak", 0, "Tweak", "Operator has been activated using a tweak event");
  RNA_def_property_flag(prop, PROP_SKIP_SAVE);

  WM_operator_properties_gesture_box(ot);
  WM_operator_properties_select_operation_simple(ot);
}

/* ------------------- */

static int graphkeys_lassoselect_exec(bContext *C, wmOperator *op)
{
  bAnimContext ac;

  KeyframeEdit_LassoData data_lasso = {0};
  rcti rect;
  rctf rect_fl;

  bool incl_handles;

  /* get editor data */
  if (ANIM_animdata_get_context(C, &ac) == 0) {
    return OPERATOR_CANCELLED;
  }

  data_lasso.rectf_view = &rect_fl;
  data_lasso.mcords = WM_gesture_lasso_path_to_array(C, op, &data_lasso.mcords_tot);
  if (data_lasso.mcords == NULL) {
    return OPERATOR_CANCELLED;
  }

  const eSelectOp sel_op = RNA_enum_get(op->ptr, "mode");
  const short selectmode = (sel_op != SEL_OP_SUB) ? SELECT_ADD : SELECT_SUBTRACT;
  if (SEL_OP_USE_PRE_DESELECT(sel_op)) {
    deselect_graph_keys(&ac, 0, SELECT_SUBTRACT, true);
  }

  {
    SpaceGraph *sipo = (SpaceGraph *)ac.sl;
    if (selectmode == SELECT_ADD) {
      incl_handles = ((sipo->flag & SIPO_SELVHANDLESONLY) || (sipo->flag & SIPO_NOHANDLES)) == 0;
    }
    else {
      incl_handles = (sipo->flag & SIPO_NOHANDLES) == 0;
    }
  }

  /* get settings from operator */
  BLI_lasso_boundbox(&rect, data_lasso.mcords, data_lasso.mcords_tot);
  BLI_rctf_rcti_copy(&rect_fl, &rect);

  /* apply box_select action */
  box_select_graphkeys(&ac, &rect_fl, BEZT_OK_REGION_LASSO, selectmode, incl_handles, &data_lasso);

  MEM_freeN((void *)data_lasso.mcords);

  /* send notifier that keyframe selection has changed */
  WM_event_add_notifier(C, NC_ANIMATION | ND_KEYFRAME | NA_SELECTED, NULL);

  return OPERATOR_FINISHED;
}

void GRAPH_OT_select_lasso(wmOperatorType *ot)
{
  /* identifiers */
<<<<<<< HEAD
  ot->name = "Select More";
  ot->idname = "GRAPH_OT_select_more";
  ot->description = "Select More\nSelect keyframes beside already selected ones";
=======
  ot->name = "Lasso Select";
  ot->description = "Select keyframe points using lasso selection";
  ot->idname = "GRAPH_OT_select_lasso";
>>>>>>> ddd89bfd

  /* api callbacks */
  ot->invoke = WM_gesture_lasso_invoke;
  ot->modal = WM_gesture_lasso_modal;
  ot->exec = graphkeys_lassoselect_exec;
  ot->poll = graphop_visible_keyframes_poll;
  ot->cancel = WM_gesture_lasso_cancel;

  /* flags */
  ot->flag = OPTYPE_UNDO;

  /* properties */
  WM_operator_properties_gesture_lasso(ot);
  WM_operator_properties_select_operation_simple(ot);
}

/* ------------------- */

static int graph_circle_select_exec(bContext *C, wmOperator *op)
{
  bAnimContext ac;
  bool incl_handles = false;

  KeyframeEdit_CircleData data = {0};
  rctf rect_fl;

  float x = RNA_int_get(op->ptr, "x");
  float y = RNA_int_get(op->ptr, "y");
  float radius = RNA_int_get(op->ptr, "radius");

  /* get editor data */
  if (ANIM_animdata_get_context(C, &ac) == 0) {
    return OPERATOR_CANCELLED;
  }

  const eSelectOp sel_op = ED_select_op_modal(RNA_enum_get(op->ptr, "mode"),
                                              WM_gesture_is_modal_first(op->customdata));
  const short selectmode = (sel_op != SEL_OP_SUB) ? SELECT_ADD : SELECT_SUBTRACT;
  if (SEL_OP_USE_PRE_DESELECT(sel_op)) {
    deselect_graph_keys(&ac, 0, SELECT_SUBTRACT, true);
  }

  data.mval[0] = x;
  data.mval[1] = y;
  data.radius_squared = radius * radius;
  data.rectf_view = &rect_fl;

  rect_fl.xmin = x - radius;
  rect_fl.xmax = x + radius;
  rect_fl.ymin = y - radius;
  rect_fl.ymax = y + radius;

  {
    SpaceGraph *sipo = (SpaceGraph *)ac.sl;
    if (selectmode == SELECT_ADD) {
      incl_handles = ((sipo->flag & SIPO_SELVHANDLESONLY) || (sipo->flag & SIPO_NOHANDLES)) == 0;
    }
    else {
      incl_handles = (sipo->flag & SIPO_NOHANDLES) == 0;
    }
  }

  /* apply box_select action */
  box_select_graphkeys(&ac, &rect_fl, BEZT_OK_REGION_CIRCLE, selectmode, incl_handles, &data);

  /* send notifier that keyframe selection has changed */
  WM_event_add_notifier(C, NC_ANIMATION | ND_KEYFRAME | NA_SELECTED, NULL);

  return OPERATOR_FINISHED;
}

void GRAPH_OT_select_circle(wmOperatorType *ot)
{
<<<<<<< HEAD
  /* identifiers */
  ot->name = "Select Less";
  ot->idname = "GRAPH_OT_select_less";
  ot->description = "Select Less\nDeselect keyframes on ends of selection islands";
=======
  ot->name = "Circle Select";
  ot->description = "Select keyframe points using circle selection";
  ot->idname = "GRAPH_OT_select_circle";
>>>>>>> ddd89bfd

  ot->invoke = WM_gesture_circle_invoke;
  ot->modal = WM_gesture_circle_modal;
  ot->exec = graph_circle_select_exec;
  ot->poll = graphop_visible_keyframes_poll;
  ot->cancel = WM_gesture_circle_cancel;

  /* flags */
  ot->flag = OPTYPE_UNDO;

  /* properties */
  WM_operator_properties_gesture_circle(ot);
  WM_operator_properties_select_operation_simple(ot);
}

/* ******************** Column Select Operator **************************** */
/* This operator works in one of four ways:
 * - 1) select all keyframes in the same frame as a selected one  (KKEY)
 * - 2) select all keyframes in the same frame as the current frame marker (CTRL-KKEY)
 * - 3) select all keyframes in the same frame as a selected markers (SHIFT-KKEY)
 * - 4) select all keyframes that occur between selected markers (ALT-KKEY)
 */

/* defines for column-select mode */
static const EnumPropertyItem prop_column_select_types[] = {
    {GRAPHKEYS_COLUMNSEL_KEYS, "KEYS", 0, "On Selected Keyframes", ""},
    {GRAPHKEYS_COLUMNSEL_CFRA, "CFRA", 0, "On Current Frame", ""},
    {GRAPHKEYS_COLUMNSEL_MARKERS_COLUMN, "MARKERS_COLUMN", 0, "On Selected Markers", ""},
    {GRAPHKEYS_COLUMNSEL_MARKERS_BETWEEN,
     "MARKERS_BETWEEN",
     0,
     "Between Min/Max Selected Markers",
     ""},
    {0, NULL, 0, NULL, NULL},
};

/* ------------------- */

/* Selects all visible keyframes between the specified markers */
/* TODO, this is almost an _exact_ duplicate of a function of the same name in action_select.c
 * should de-duplicate - campbell */
static void markers_selectkeys_between(bAnimContext *ac)
{
  ListBase anim_data = {NULL, NULL};
  bAnimListElem *ale;
  int filter;

  KeyframeEditFunc ok_cb, select_cb;
  KeyframeEditData ked = {{NULL}};
  float min, max;

  /* get extreme markers */
  ED_markers_get_minmax(ac->markers, 1, &min, &max);
  min -= 0.5f;
  max += 0.5f;

  /* get editing funcs + data */
  ok_cb = ANIM_editkeyframes_ok(BEZT_OK_FRAMERANGE);
  select_cb = ANIM_editkeyframes_select(SELECT_ADD);

  ked.f1 = min;
  ked.f2 = max;

  /* filter data */
  filter = (ANIMFILTER_DATA_VISIBLE | ANIMFILTER_CURVE_VISIBLE | ANIMFILTER_NODUPLIS);
  ANIM_animdata_filter(ac, &anim_data, filter, ac->data, ac->datatype);

  /* select keys in-between */
  for (ale = anim_data.first; ale; ale = ale->next) {
    AnimData *adt = ANIM_nla_mapping_get(ac, ale);

    if (adt) {
      ANIM_nla_mapping_apply_fcurve(adt, ale->key_data, 0, 1);
      ANIM_fcurve_keyframes_loop(&ked, ale->key_data, ok_cb, select_cb, NULL);
      ANIM_nla_mapping_apply_fcurve(adt, ale->key_data, 1, 1);
    }
    else {
      ANIM_fcurve_keyframes_loop(&ked, ale->key_data, ok_cb, select_cb, NULL);
    }
  }

  /* Cleanup */
  ANIM_animdata_freelist(&anim_data);
}

/* Selects all visible keyframes in the same frames as the specified elements */
static void columnselect_graph_keys(bAnimContext *ac, short mode)
{
  ListBase anim_data = {NULL, NULL};
  bAnimListElem *ale;
  int filter;

  Scene *scene = ac->scene;
  CfraElem *ce;
  KeyframeEditFunc select_cb, ok_cb;
  KeyframeEditData ked;

  /* initialize keyframe editing data */
  memset(&ked, 0, sizeof(KeyframeEditData));

  /* build list of columns */
  switch (mode) {
    case GRAPHKEYS_COLUMNSEL_KEYS: /* list of selected keys */
      filter = (ANIMFILTER_DATA_VISIBLE | ANIMFILTER_CURVE_VISIBLE | ANIMFILTER_NODUPLIS);
      ANIM_animdata_filter(ac, &anim_data, filter, ac->data, ac->datatype);

      for (ale = anim_data.first; ale; ale = ale->next) {
        ANIM_fcurve_keyframes_loop(&ked, ale->key_data, NULL, bezt_to_cfraelem, NULL);
      }

      ANIM_animdata_freelist(&anim_data);
      break;

    case GRAPHKEYS_COLUMNSEL_CFRA: /* current frame */
      /* make a single CfraElem for storing this */
      ce = MEM_callocN(sizeof(CfraElem), "cfraElem");
      BLI_addtail(&ked.list, ce);

      ce->cfra = (float)CFRA;
      break;

    case GRAPHKEYS_COLUMNSEL_MARKERS_COLUMN: /* list of selected markers */
      ED_markers_make_cfra_list(ac->markers, &ked.list, SELECT);
      break;

    default: /* invalid option */
      return;
  }

  /* set up BezTriple edit callbacks */
  select_cb = ANIM_editkeyframes_select(SELECT_ADD);
  ok_cb = ANIM_editkeyframes_ok(BEZT_OK_FRAME);

  /* loop through all of the keys and select additional keyframes
   * based on the keys found to be selected above
   */
  filter = (ANIMFILTER_DATA_VISIBLE | ANIMFILTER_CURVE_VISIBLE | ANIMFILTER_NODUPLIS);
  ANIM_animdata_filter(ac, &anim_data, filter, ac->data, ac->datatype);

  for (ale = anim_data.first; ale; ale = ale->next) {
    AnimData *adt = ANIM_nla_mapping_get(ac, ale);

    /* loop over cfraelems (stored in the KeyframeEditData->list)
     * - we need to do this here, as we can apply fewer NLA-mapping conversions
     */
    for (ce = ked.list.first; ce; ce = ce->next) {
      /* set frame for validation callback to refer to */
      ked.f1 = BKE_nla_tweakedit_remap(adt, ce->cfra, NLATIME_CONVERT_UNMAP);

      /* select elements with frame number matching cfraelem */
      ANIM_fcurve_keyframes_loop(&ked, ale->key_data, ok_cb, select_cb, NULL);
    }
  }

  /* free elements */
  BLI_freelistN(&ked.list);
  ANIM_animdata_freelist(&anim_data);
}

/* ------------------- */

static int graphkeys_columnselect_exec(bContext *C, wmOperator *op)
{
  bAnimContext ac;
  short mode;

  /* get editor data */
  if (ANIM_animdata_get_context(C, &ac) == 0) {
    return OPERATOR_CANCELLED;
  }

  /* action to take depends on the mode */
  mode = RNA_enum_get(op->ptr, "mode");

  if (mode == GRAPHKEYS_COLUMNSEL_MARKERS_BETWEEN) {
    markers_selectkeys_between(&ac);
  }
  else {
    columnselect_graph_keys(&ac, mode);
  }

  /* set notifier that keyframe selection has changed */
  WM_event_add_notifier(C, NC_ANIMATION | ND_KEYFRAME | NA_SELECTED, NULL);

  return OPERATOR_FINISHED;
}

void GRAPH_OT_select_column(wmOperatorType *ot)
{
  /* identifiers */
  ot->name = "Select All";
  ot->idname = "GRAPH_OT_select_column";
  ot->description = "Select all keyframes on the specified frame(s)";

  /* api callbacks */
  ot->exec = graphkeys_columnselect_exec;
  ot->poll = graphop_visible_keyframes_poll;

  /* flags */
  ot->flag = OPTYPE_REGISTER | OPTYPE_UNDO;

  /* props */
  ot->prop = RNA_def_enum(ot->srna, "mode", prop_column_select_types, 0, "Mode", "");
}

/* ******************** Select Linked Operator *********************** */

static int graphkeys_select_linked_exec(bContext *C, wmOperator *UNUSED(op))
{
  bAnimContext ac;

  ListBase anim_data = {NULL, NULL};
  bAnimListElem *ale;
  int filter;

  KeyframeEditFunc ok_cb = ANIM_editkeyframes_ok(BEZT_OK_SELECTED);
  KeyframeEditFunc sel_cb = ANIM_editkeyframes_select(SELECT_ADD);

  /* get editor data */
  if (ANIM_animdata_get_context(C, &ac) == 0) {
    return OPERATOR_CANCELLED;
  }

  /* loop through all of the keys and select additional keyframes based on these */
  filter = (ANIMFILTER_DATA_VISIBLE | ANIMFILTER_CURVE_VISIBLE | ANIMFILTER_NODUPLIS);
  ANIM_animdata_filter(&ac, &anim_data, filter, ac.data, ac.datatype);

  for (ale = anim_data.first; ale; ale = ale->next) {
    FCurve *fcu = (FCurve *)ale->key_data;

    /* check if anything selected? */
    if (ANIM_fcurve_keyframes_loop(NULL, fcu, NULL, ok_cb, NULL)) {
      /* select every keyframe in this curve then */
      ANIM_fcurve_keyframes_loop(NULL, fcu, NULL, sel_cb, NULL);
    }
  }

  /* Cleanup */
  ANIM_animdata_freelist(&anim_data);

  /* set notifier that keyframe selection has changed */
  WM_event_add_notifier(C, NC_ANIMATION | ND_KEYFRAME | NA_SELECTED, NULL);

  return OPERATOR_FINISHED;
}

void GRAPH_OT_select_linked(wmOperatorType *ot)
{
  /* identifiers */
<<<<<<< HEAD
  ot->name = "Select Left/Right";
  ot->idname = "GRAPH_OT_select_leftright";
  ot->description =
      "Select Left/Right\nSelect keyframes to the left or the right of the current frame";
=======
  ot->name = "Select Linked";
  ot->idname = "GRAPH_OT_select_linked";
  ot->description = "Select keyframes occurring in the same F-Curves as selected ones";
>>>>>>> ddd89bfd

  /* api callbacks */
  ot->exec = graphkeys_select_linked_exec;
  ot->poll = graphop_visible_keyframes_poll;

  /* flags */
  ot->flag = OPTYPE_REGISTER | OPTYPE_UNDO;
}

/* ******************** Select More/Less Operators *********************** */

/* Common code to perform selection */
static void select_moreless_graph_keys(bAnimContext *ac, short mode)
{
  ListBase anim_data = {NULL, NULL};
  bAnimListElem *ale;
  int filter;

  KeyframeEditData ked;
  KeyframeEditFunc build_cb;

  /* init selmap building data */
  build_cb = ANIM_editkeyframes_buildselmap(mode);
  memset(&ked, 0, sizeof(KeyframeEditData));

  /* loop through all of the keys and select additional keyframes based on these */
  filter = (ANIMFILTER_DATA_VISIBLE | ANIMFILTER_CURVE_VISIBLE | ANIMFILTER_NODUPLIS);
  ANIM_animdata_filter(ac, &anim_data, filter, ac->data, ac->datatype);

  for (ale = anim_data.first; ale; ale = ale->next) {
    FCurve *fcu = (FCurve *)ale->key_data;

    /* only continue if F-Curve has keyframes */
    if (fcu->bezt == NULL) {
      continue;
    }

    /* build up map of whether F-Curve's keyframes should be selected or not */
    ked.data = MEM_callocN(fcu->totvert, "selmap graphEdit");
    ANIM_fcurve_keyframes_loop(&ked, fcu, NULL, build_cb, NULL);

    /* based on this map, adjust the selection status of the keyframes */
    ANIM_fcurve_keyframes_loop(&ked, fcu, NULL, bezt_selmap_flush, NULL);

    /* free the selmap used here */
    MEM_freeN(ked.data);
    ked.data = NULL;
  }

  /* Cleanup */
  ANIM_animdata_freelist(&anim_data);
}

/* ----------------- */

static int graphkeys_select_more_exec(bContext *C, wmOperator *UNUSED(op))
{
  bAnimContext ac;

  /* get editor data */
  if (ANIM_animdata_get_context(C, &ac) == 0) {
    return OPERATOR_CANCELLED;
  }

  /* perform select changes */
  select_moreless_graph_keys(&ac, SELMAP_MORE);

  /* set notifier that keyframe selection has changed */
  WM_event_add_notifier(C, NC_ANIMATION | ND_KEYFRAME | NA_SELECTED, NULL);

  return OPERATOR_FINISHED;
}

void GRAPH_OT_select_more(wmOperatorType *ot)
{
  /* identifiers */
  ot->name = "Select More";
  ot->idname = "GRAPH_OT_select_more";
  ot->description = "Select keyframes beside already selected ones";

  /* api callbacks */
  ot->exec = graphkeys_select_more_exec;
  ot->poll = graphop_visible_keyframes_poll;

  /* flags */
  ot->flag = OPTYPE_REGISTER | OPTYPE_UNDO;
}

/* ----------------- */

static int graphkeys_select_less_exec(bContext *C, wmOperator *UNUSED(op))
{
  bAnimContext ac;

  /* get editor data */
  if (ANIM_animdata_get_context(C, &ac) == 0) {
    return OPERATOR_CANCELLED;
  }

  /* perform select changes */
  select_moreless_graph_keys(&ac, SELMAP_LESS);

  /* set notifier that keyframe selection has changed */
  WM_event_add_notifier(C, NC_ANIMATION | ND_KEYFRAME | NA_SELECTED, NULL);

  return OPERATOR_FINISHED;
}

void GRAPH_OT_select_less(wmOperatorType *ot)
{
  /* identifiers */
  ot->name = "Select Less";
  ot->idname = "GRAPH_OT_select_less";
  ot->description = "Deselect keyframes on ends of selection islands";

  /* api callbacks */
  ot->exec = graphkeys_select_less_exec;
  ot->poll = graphop_visible_keyframes_poll;

  /* flags */
  ot->flag = OPTYPE_REGISTER | OPTYPE_UNDO;
}

/* ******************** Select Left/Right Operator ************************* */
/* Select keyframes left/right of the current frame indicator */

/* defines for left-right select tool */
static const EnumPropertyItem prop_graphkeys_leftright_select_types[] = {
    {GRAPHKEYS_LRSEL_TEST, "CHECK", 0, "Check if Select Left or Right", ""},
    {GRAPHKEYS_LRSEL_LEFT, "LEFT", 0, "Before current frame", ""},
    {GRAPHKEYS_LRSEL_RIGHT, "RIGHT", 0, "After current frame", ""},
    {0, NULL, 0, NULL, NULL},
};

/* --------------------------------- */

static void graphkeys_select_leftright(bAnimContext *ac, short leftright, short select_mode)
{
  ListBase anim_data = {NULL, NULL};
  bAnimListElem *ale;
  int filter;

  KeyframeEditFunc ok_cb, select_cb;
  KeyframeEditData ked = {{NULL}};
  Scene *scene = ac->scene;

  /* if select mode is replace, deselect all keyframes (and channels) first */
  if (select_mode == SELECT_REPLACE) {
    select_mode = SELECT_ADD;

    /* - deselect all other keyframes, so that just the newly selected remain
     * - channels aren't deselected, since we don't re-select any as a consequence
     */
    deselect_graph_keys(ac, 0, SELECT_SUBTRACT, false);
  }

  /* set callbacks and editing data */
  ok_cb = ANIM_editkeyframes_ok(BEZT_OK_FRAMERANGE);
  select_cb = ANIM_editkeyframes_select(select_mode);

  if (leftright == GRAPHKEYS_LRSEL_LEFT) {
    ked.f1 = MINAFRAMEF;
    ked.f2 = (float)(CFRA + 0.1f);
  }
  else {
    ked.f1 = (float)(CFRA - 0.1f);
    ked.f2 = MAXFRAMEF;
  }

  /* filter data */
  filter = (ANIMFILTER_DATA_VISIBLE | ANIMFILTER_NODUPLIS);
  ANIM_animdata_filter(ac, &anim_data, filter, ac->data, ac->datatype);

  /* select keys */
  for (ale = anim_data.first; ale; ale = ale->next) {
    AnimData *adt = ANIM_nla_mapping_get(ac, ale);

    if (adt) {
      ANIM_nla_mapping_apply_fcurve(adt, ale->key_data, 0, 1);
      ANIM_fcurve_keyframes_loop(&ked, ale->key_data, ok_cb, select_cb, NULL);
      ANIM_nla_mapping_apply_fcurve(adt, ale->key_data, 1, 1);
    }
    else {
      ANIM_fcurve_keyframes_loop(&ked, ale->key_data, ok_cb, select_cb, NULL);
    }
  }

  /* Cleanup */
  ANIM_animdata_freelist(&anim_data);
}

/* ----------------- */

static int graphkeys_select_leftright_exec(bContext *C, wmOperator *op)
{
  bAnimContext ac;
  short leftright = RNA_enum_get(op->ptr, "mode");
  short selectmode;

  /* get editor data */
  if (ANIM_animdata_get_context(C, &ac) == 0) {
    return OPERATOR_CANCELLED;
  }

  /* select mode is either replace (deselect all, then add) or add/extend */
  if (RNA_boolean_get(op->ptr, "extend")) {
    selectmode = SELECT_INVERT;
  }
  else {
    selectmode = SELECT_REPLACE;
  }

  /* if "test" mode is set, we don't have any info to set this with */
  if (leftright == GRAPHKEYS_LRSEL_TEST) {
    return OPERATOR_CANCELLED;
  }

  /* do the selecting now */
  graphkeys_select_leftright(&ac, leftright, selectmode);

  /* set notifier that keyframe selection (and channels too) have changed */
  WM_event_add_notifier(C, NC_ANIMATION | ND_KEYFRAME | NA_SELECTED, NULL);
  WM_event_add_notifier(C, NC_ANIMATION | ND_ANIMCHAN | NA_SELECTED, NULL);

  return OPERATOR_FINISHED;
}

static int graphkeys_select_leftright_invoke(bContext *C, wmOperator *op, const wmEvent *event)
{
  bAnimContext ac;
  short leftright = RNA_enum_get(op->ptr, "mode");

  /* get editor data */
  if (ANIM_animdata_get_context(C, &ac) == 0) {
    return OPERATOR_CANCELLED;
  }

  /* handle mode-based testing */
  if (leftright == GRAPHKEYS_LRSEL_TEST) {
    Scene *scene = ac.scene;
    ARegion *ar = ac.ar;
    View2D *v2d = &ar->v2d;
    float x;

    /* determine which side of the current frame mouse is on */
    x = UI_view2d_region_to_view_x(v2d, event->mval[0]);
    if (x < CFRA) {
      RNA_enum_set(op->ptr, "mode", GRAPHKEYS_LRSEL_LEFT);
    }
    else {
      RNA_enum_set(op->ptr, "mode", GRAPHKEYS_LRSEL_RIGHT);
    }
  }

  /* perform selection */
  return graphkeys_select_leftright_exec(C, op);
}

void GRAPH_OT_select_leftright(wmOperatorType *ot)
{
  PropertyRNA *prop;

  /* identifiers */
  ot->name = "Select Left/Right";
  ot->idname = "GRAPH_OT_select_leftright";
  ot->description = "Select keyframes to the left or the right of the current frame";

  /* api callbacks  */
  ot->invoke = graphkeys_select_leftright_invoke;
  ot->exec = graphkeys_select_leftright_exec;
  ot->poll = graphop_visible_keyframes_poll;

  /* flags */
  ot->flag = OPTYPE_REGISTER | OPTYPE_UNDO;

  /* id-props */
  ot->prop = RNA_def_enum(
      ot->srna, "mode", prop_graphkeys_leftright_select_types, GRAPHKEYS_LRSEL_TEST, "Mode", "");
  RNA_def_property_flag(ot->prop, PROP_SKIP_SAVE);

  prop = RNA_def_boolean(ot->srna, "extend", 0, "Extend Select", "");
  RNA_def_property_flag(prop, PROP_SKIP_SAVE);
}

/* ******************** Mouse-Click Select Operator *********************** */
/* This operator works in one of three ways:
 * - 1) keyframe under mouse - no special modifiers
 * - 2) all keyframes on the same side of current frame indicator as mouse - ALT modifier
 * - 3) column select all keyframes in frame under mouse - CTRL modifier
 *
 * In addition to these basic options, the SHIFT modifier can be used to toggle the
 * selection mode between replacing the selection (without) and inverting the selection (with).
 */

/* option 1) select keyframe directly under mouse */
static void mouse_graph_keys(bAnimContext *ac,
                             const int mval[2],
                             short select_mode,
                             const bool deselect_all,
                             const bool curves_only)
{
  SpaceGraph *sipo = (SpaceGraph *)ac->sl;
  tNearestVertInfo *nvi;
  BezTriple *bezt = NULL;

  /* find the beztriple that we're selecting, and the handle that was clicked on */
  nvi = find_nearest_fcurve_vert(ac, mval);

  /* For replacing selection, if we have something to select, we have to clear existing selection.
   * The same goes if we found nothing to select, and deselect_all is true
   * (deselect on nothing behavior). */
  if ((nvi != NULL && select_mode == SELECT_REPLACE) || (nvi == NULL && deselect_all)) {
    /* reset selection mode */
    select_mode = SELECT_ADD;

    /* deselect all other keyframes (+ F-Curves too) */
    deselect_graph_keys(ac, 0, SELECT_SUBTRACT, true);

    /* deselect other channels too, but only only do this if
     * selection of channel when the visibility of keyframes
     * doesn't depend on this
     */
    if ((sipo->flag & SIPO_SELCUVERTSONLY) == 0) {
      ANIM_deselect_anim_channels(ac, ac->data, ac->datatype, 0, ACHANNEL_SETFLAG_CLEAR);
    }
  }

  if (nvi == NULL) {
    return;
  }

  /* if points can be selected on this F-Curve */
  // TODO: what about those with no keyframes?
  if (!curves_only && ((nvi->fcu->flag & FCURVE_PROTECTED) == 0)) {
    /* only if there's keyframe */
    if (nvi->bezt) {
      bezt = nvi->bezt; /* used to check bezt seletion is set */
      /* depends on selection mode */
      if (select_mode == SELECT_INVERT) {
        /* keyframe - invert select of all */
        if (nvi->hpoint == NEAREST_HANDLE_KEY) {
          if (BEZT_ISSEL_ANY(bezt)) {
            BEZT_DESEL_ALL(bezt);
          }
          else {
            BEZT_SEL_ALL(bezt);
          }
        }

        /* handles - toggle selection of relevant handle */
        else if (nvi->hpoint == NEAREST_HANDLE_LEFT) {
          /* toggle selection */
          bezt->f1 ^= SELECT;
        }
        else {
          /* toggle selection */
          bezt->f3 ^= SELECT;
        }
      }
      else {
        /* if the keyframe was clicked on, select all verts of given beztriple */
        if (nvi->hpoint == NEAREST_HANDLE_KEY) {
          BEZT_SEL_ALL(bezt);
        }
        /* otherwise, select the handle that applied */
        else if (nvi->hpoint == NEAREST_HANDLE_LEFT) {
          bezt->f1 |= SELECT;
        }
        else {
          bezt->f3 |= SELECT;
        }
      }
    }
    else if (nvi->fpt) {
      // TODO: need to handle sample points
    }
  }
  else {
    KeyframeEditFunc select_cb;
    KeyframeEditData ked;

    /* initialize keyframe editing data */
    memset(&ked, 0, sizeof(KeyframeEditData));

    /* set up BezTriple edit callbacks */
    select_cb = ANIM_editkeyframes_select(select_mode);

    /* select all keyframes */
    ANIM_fcurve_keyframes_loop(&ked, nvi->fcu, NULL, select_cb, NULL);
  }

  /* only change selection of channel when the visibility of keyframes doesn't depend on this */
  if ((sipo->flag & SIPO_SELCUVERTSONLY) == 0) {
    /* select or deselect curve? */
    if (bezt) {
      /* take selection status from item that got hit, to prevent flip/flop on channel
       * selection status when shift-selecting (i.e. "SELECT_INVERT") points
       */
      if (BEZT_ISSEL_ANY(bezt)) {
        nvi->fcu->flag |= FCURVE_SELECTED;
      }
      else {
        nvi->fcu->flag &= ~FCURVE_SELECTED;
      }
    }
    else {
      /* Didn't hit any channel,
       * so just apply that selection mode to the curve's selection status. */
      if (select_mode == SELECT_INVERT) {
        nvi->fcu->flag ^= FCURVE_SELECTED;
      }
      else if (select_mode == SELECT_ADD) {
        nvi->fcu->flag |= FCURVE_SELECTED;
      }
    }
  }

  /* set active F-Curve (NOTE: sync the filter flags with findnearest_fcurve_vert) */
  /* needs to be called with (sipo->flag & SIPO_SELCUVERTSONLY)
   * otherwise the active flag won't be set T26452. */
  if (nvi->fcu->flag & FCURVE_SELECTED) {
    int filter = (ANIMFILTER_DATA_VISIBLE | ANIMFILTER_CURVE_VISIBLE | ANIMFILTER_NODUPLIS);
    ANIM_set_active_channel(ac, ac->data, ac->datatype, filter, nvi->fcu, nvi->ctype);
  }

  /* free temp sample data for filtering */
  MEM_freeN(nvi);
}

/* Option 2) Selects all the keyframes on either side of the current frame
 * (depends on which side the mouse is on) */
/* (see graphkeys_select_leftright) */

/* Option 3) Selects all visible keyframes in the same frame as the mouse click */
static void graphkeys_mselect_column(bAnimContext *ac, const int mval[2], short select_mode)
{
  ListBase anim_data = {NULL, NULL};
  bAnimListElem *ale;
  int filter;

  KeyframeEditFunc select_cb, ok_cb;
  KeyframeEditData ked;
  tNearestVertInfo *nvi;
  float selx = (float)ac->scene->r.cfra;

  /* find the beztriple that we're selecting, and the handle that was clicked on */
  nvi = find_nearest_fcurve_vert(ac, mval);

  /* check if anything to select */
  if (nvi == NULL) {
    return;
  }

  /* get frame number on which elements should be selected */
  // TODO: should we restrict to integer frames only?
  selx = nvi->frame;

  /* if select mode is replace, deselect all keyframes first */
  if (select_mode == SELECT_REPLACE) {
    /* reset selection mode to add to selection */
    select_mode = SELECT_ADD;

    /* - deselect all other keyframes, so that just the newly selected remain
     * - channels aren't deselected, since we don't re-select any as a consequence
     */
    deselect_graph_keys(ac, 0, SELECT_SUBTRACT, false);
  }

  /* initialize keyframe editing data */
  memset(&ked, 0, sizeof(KeyframeEditData));

  /* set up BezTriple edit callbacks */
  select_cb = ANIM_editkeyframes_select(select_mode);
  ok_cb = ANIM_editkeyframes_ok(BEZT_OK_FRAME);

  /* loop through all of the keys and select additional keyframes
   * based on the keys found to be selected above
   */
  filter = (ANIMFILTER_DATA_VISIBLE | ANIMFILTER_CURVE_VISIBLE | ANIMFILTER_NODUPLIS);
  ANIM_animdata_filter(ac, &anim_data, filter, ac->data, ac->datatype);

  for (ale = anim_data.first; ale; ale = ale->next) {
    AnimData *adt = ANIM_nla_mapping_get(ac, ale);

    /* set frame for validation callback to refer to */
    if (adt) {
      ked.f1 = BKE_nla_tweakedit_remap(adt, selx, NLATIME_CONVERT_UNMAP);
    }
    else {
      ked.f1 = selx;
    }

    /* select elements with frame number matching cfra */
    ANIM_fcurve_keyframes_loop(&ked, ale->key_data, ok_cb, select_cb, NULL);
  }

  /* free elements */
  MEM_freeN(nvi);
  BLI_freelistN(&ked.list);
  ANIM_animdata_freelist(&anim_data);
}

/* ------------------- */

/* handle clicking */
static int graphkeys_clickselect_invoke(bContext *C, wmOperator *op, const wmEvent *event)
{
  bAnimContext ac;

  /* get editor data */
  if (ANIM_animdata_get_context(C, &ac) == 0) {
    return OPERATOR_CANCELLED;
  }

  /* select mode is either replace (deselect all, then add) or add/extend */
  const short selectmode = RNA_boolean_get(op->ptr, "extend") ? SELECT_INVERT : SELECT_REPLACE;
  const bool deselect_all = RNA_boolean_get(op->ptr, "deselect_all");

  /* figure out action to take */
  if (RNA_boolean_get(op->ptr, "column")) {
    /* select all keyframes in the same frame as the one that was under the mouse */
    graphkeys_mselect_column(&ac, event->mval, selectmode);
  }
  else if (RNA_boolean_get(op->ptr, "curves")) {
    /* select all keyframes in the same F-Curve as the one under the mouse */
    mouse_graph_keys(&ac, event->mval, selectmode, deselect_all, true);
  }
  else {
    /* select keyframe under mouse */
    mouse_graph_keys(&ac, event->mval, selectmode, deselect_all, false);
  }

  /* set notifier that keyframe selection (and also channel selection in some cases) has changed */
  WM_event_add_notifier(C, NC_ANIMATION | ND_KEYFRAME | NA_SELECTED, NULL);
  WM_event_add_notifier(C, NC_ANIMATION | ND_ANIMCHAN | NA_SELECTED, NULL);

  /* for tweak grab to work */
  return OPERATOR_FINISHED | OPERATOR_PASS_THROUGH;
}

void GRAPH_OT_clickselect(wmOperatorType *ot)
{
  PropertyRNA *prop;

  /* identifiers */
  ot->name = "Select Keyframes";
  ot->idname = "GRAPH_OT_clickselect";
  ot->description = "Select Keyframes\nSelect keyframes by clicking on them";

  /* callbacks */
  ot->invoke = graphkeys_clickselect_invoke;
  ot->poll = graphop_visible_keyframes_poll;

  /* flags */
  ot->flag = OPTYPE_UNDO;

  /* properties */
  prop = RNA_def_boolean(
      ot->srna,
      "extend",
      0,
      "Extend Select",
      "Toggle keyframe selection instead of leaving newly selected keyframes only");  // SHIFTKEY
  RNA_def_property_flag(prop, PROP_SKIP_SAVE);

  prop = RNA_def_boolean(ot->srna,
                         "deselect_all",
                         false,
                         "Deselect On Nothing",
                         "Deselect all when nothing under the cursor");
  RNA_def_property_flag(prop, PROP_SKIP_SAVE);

  prop = RNA_def_boolean(
      ot->srna,
      "column",
      0,
      "Column Select",
      "Select all keyframes that occur on the same frame as the one under the mouse");  // ALTKEY
  RNA_def_property_flag(prop, PROP_SKIP_SAVE);

  prop = RNA_def_boolean(ot->srna,
                         "curves",
                         0,
                         "Only Curves",
                         "Select all the keyframes in the curve");  // CTRLKEY + ALTKEY
  RNA_def_property_flag(prop, PROP_SKIP_SAVE);
}

/* ************************************************************************** */<|MERGE_RESOLUTION|>--- conflicted
+++ resolved
@@ -320,21 +320,8 @@
  */
 static tNearestVertInfo *find_nearest_fcurve_vert(bAnimContext *ac, const int mval[2])
 {
-<<<<<<< HEAD
-  /* identifiers */
-  ot->name = "Box Select";
-  ot->idname = "GRAPH_OT_select_box";
-  ot->description = "Box Select\nSelect all keyframes within the specified region";
-
-  /* api callbacks */
-  ot->invoke = WM_gesture_box_invoke;
-  ot->exec = graphkeys_box_select_exec;
-  ot->modal = WM_gesture_box_modal;
-  ot->cancel = WM_gesture_box_cancel;
-=======
   ListBase matches = {NULL, NULL};
   tNearestVertInfo *nvi;
->>>>>>> ddd89bfd
 
   /* step 1: get the nearest verts */
   get_nearest_fcurve_verts_list(ac, mval, &matches);
@@ -401,17 +388,8 @@
   for (ale = anim_data.first; ale; ale = ale->next) {
     FCurve *fcu = (FCurve *)ale->key_data;
 
-<<<<<<< HEAD
-void GRAPH_OT_select_lasso(wmOperatorType *ot)
-{
-  /* identifiers */
-  ot->name = "Lasso Select";
-  ot->description = "Lasso Select\nSelect keyframe points using lasso selection";
-  ot->idname = "GRAPH_OT_select_lasso";
-=======
     /* Keyframes First */
     ANIM_fcurve_keyframes_loop(&ked, ale->key_data, NULL, sel_cb, NULL);
->>>>>>> ddd89bfd
 
     /* affect channel selection status? */
     if (do_channels) {
@@ -497,16 +475,10 @@
 
 void GRAPH_OT_select_all(wmOperatorType *ot)
 {
-<<<<<<< HEAD
-  ot->name = "Circle Select";
-  ot->description = "Circle Select\nSelect keyframe points using circle selection";
-  ot->idname = "GRAPH_OT_select_circle";
-=======
   /* identifiers */
   ot->name = "Select All";
   ot->idname = "GRAPH_OT_select_all";
   ot->description = "Toggle selection of all keyframes";
->>>>>>> ddd89bfd
 
   /* api callbacks */
   ot->exec = graphkeys_deselectall_exec;
@@ -670,32 +642,7 @@
     }
   }
 
-<<<<<<< HEAD
-  /* set notifier that keyframe selection has changed */
-  WM_event_add_notifier(C, NC_ANIMATION | ND_KEYFRAME | NA_SELECTED, NULL);
-
-  return OPERATOR_FINISHED;
-}
-
-void GRAPH_OT_select_column(wmOperatorType *ot)
-{
-  /* identifiers */
-  ot->name = "Select All";
-  ot->idname = "GRAPH_OT_select_column";
-  ot->description = "Select All, Select all keyframes on the specified frame(s)";
-
-  /* api callbacks */
-  ot->exec = graphkeys_columnselect_exec;
-  ot->poll = graphop_visible_keyframes_poll;
-
-  /* flags */
-  ot->flag = OPTYPE_REGISTER | OPTYPE_UNDO;
-
-  /* props */
-  ot->prop = RNA_def_enum(ot->srna, "mode", prop_column_select_types, 0, "Mode", "");
-=======
   return WM_gesture_box_invoke(C, op, event);
->>>>>>> ddd89bfd
 }
 
 static int graphkeys_box_select_exec(bContext *C, wmOperator *op)
@@ -756,16 +703,9 @@
 void GRAPH_OT_select_box(wmOperatorType *ot)
 {
   /* identifiers */
-<<<<<<< HEAD
-  ot->name = "Select Linked";
-  ot->idname = "GRAPH_OT_select_linked";
-  ot->description =
-      "Select Linked\nSelect keyframes occurring in the same F-Curves as selected ones";
-=======
   ot->name = "Box Select";
   ot->idname = "GRAPH_OT_select_box";
-  ot->description = "Select all keyframes within the specified region";
->>>>>>> ddd89bfd
+  ot->description = "Box Select\nSelect all keyframes within the specified region";
 
   /* api callbacks */
   ot->invoke = graphkeys_box_select_invoke;
@@ -851,15 +791,9 @@
 void GRAPH_OT_select_lasso(wmOperatorType *ot)
 {
   /* identifiers */
-<<<<<<< HEAD
-  ot->name = "Select More";
-  ot->idname = "GRAPH_OT_select_more";
-  ot->description = "Select More\nSelect keyframes beside already selected ones";
-=======
   ot->name = "Lasso Select";
-  ot->description = "Select keyframe points using lasso selection";
+  ot->description = "Lasso Select\nSelect keyframe points using lasso selection";
   ot->idname = "GRAPH_OT_select_lasso";
->>>>>>> ddd89bfd
 
   /* api callbacks */
   ot->invoke = WM_gesture_lasso_invoke;
@@ -933,16 +867,9 @@
 
 void GRAPH_OT_select_circle(wmOperatorType *ot)
 {
-<<<<<<< HEAD
-  /* identifiers */
-  ot->name = "Select Less";
-  ot->idname = "GRAPH_OT_select_less";
-  ot->description = "Select Less\nDeselect keyframes on ends of selection islands";
-=======
   ot->name = "Circle Select";
-  ot->description = "Select keyframe points using circle selection";
+  ot->description = "Circle Select\nSelect keyframe points using circle selection";
   ot->idname = "GRAPH_OT_select_circle";
->>>>>>> ddd89bfd
 
   ot->invoke = WM_gesture_circle_invoke;
   ot->modal = WM_gesture_circle_modal;
@@ -1135,7 +1062,7 @@
   /* identifiers */
   ot->name = "Select All";
   ot->idname = "GRAPH_OT_select_column";
-  ot->description = "Select all keyframes on the specified frame(s)";
+  ot->description = "Select All, Select all keyframes on the specified frame(s)";
 
   /* api callbacks */
   ot->exec = graphkeys_columnselect_exec;
@@ -1192,16 +1119,10 @@
 void GRAPH_OT_select_linked(wmOperatorType *ot)
 {
   /* identifiers */
-<<<<<<< HEAD
-  ot->name = "Select Left/Right";
-  ot->idname = "GRAPH_OT_select_leftright";
-  ot->description =
-      "Select Left/Right\nSelect keyframes to the left or the right of the current frame";
-=======
   ot->name = "Select Linked";
   ot->idname = "GRAPH_OT_select_linked";
-  ot->description = "Select keyframes occurring in the same F-Curves as selected ones";
->>>>>>> ddd89bfd
+  ot->description =
+      "Select Linked\nSelect keyframes occurring in the same F-Curves as selected ones";
 
   /* api callbacks */
   ot->exec = graphkeys_select_linked_exec;
@@ -1280,7 +1201,7 @@
   /* identifiers */
   ot->name = "Select More";
   ot->idname = "GRAPH_OT_select_more";
-  ot->description = "Select keyframes beside already selected ones";
+  ot->description = "Select More\nSelect keyframes beside already selected ones";
 
   /* api callbacks */
   ot->exec = graphkeys_select_more_exec;
@@ -1315,7 +1236,7 @@
   /* identifiers */
   ot->name = "Select Less";
   ot->idname = "GRAPH_OT_select_less";
-  ot->description = "Deselect keyframes on ends of selection islands";
+  ot->description = "Select Less\nDeselect keyframes on ends of selection islands";
 
   /* api callbacks */
   ot->exec = graphkeys_select_less_exec;
@@ -1467,7 +1388,8 @@
   /* identifiers */
   ot->name = "Select Left/Right";
   ot->idname = "GRAPH_OT_select_leftright";
-  ot->description = "Select keyframes to the left or the right of the current frame";
+  ot->description =
+      "Select Left/Right\nSelect keyframes to the left or the right of the current frame";
 
   /* api callbacks  */
   ot->invoke = graphkeys_select_leftright_invoke;
