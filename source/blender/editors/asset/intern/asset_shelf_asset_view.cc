--- conflicted
+++ resolved
@@ -393,11 +393,7 @@
   import_settings.method = import_method;
   import_settings.use_instance_collections = true;  // BFA
   import_settings.drop_instances_to_origin = true;
-<<<<<<< HEAD
-  import_settings.is_from_browser = false;
-=======
   import_settings.is_from_browser = false; // bfa asset shelf
->>>>>>> acc03ac3
 
   return WM_drag_create_asset_data(&asset_, import_settings);
 }
