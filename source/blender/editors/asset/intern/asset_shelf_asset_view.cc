/* SPDX-FileCopyrightText: 2023 Blender Authors
 *
 * SPDX-License-Identifier: GPL-2.0-or-later */

/** \file
 * \ingroup edasset
 *
 * Grid-view showing all assets according to the giving shelf-type and settings.
 */

#include "AS_asset_library.hh"
#include "AS_asset_representation.hh"

#include "BKE_screen.hh"

#include "BLI_fnmatch.h"
#include "BLI_listbase.h"
#include "BLI_string.h"

#include "DNA_asset_types.h"
#include "DNA_screen_types.h"

#include "ED_asset.hh"
#include "ED_asset_menu_utils.hh"
#include "ED_asset_shelf.hh"

#include "UI_grid_view.hh"
#include "UI_interface.hh"

#include "RNA_access.hh"
#include "RNA_prototypes.hh"

#include "WM_api.hh"

#include "asset_shelf.hh"

namespace blender::ed::asset::shelf {

class AssetView : public ui::AbstractGridView {
  const AssetLibraryReference library_ref_;
  const AssetShelf &shelf_;
  std::optional<AssetWeakReference> active_asset_;
  std::optional<asset_system::AssetCatalogFilter> catalog_filter_ = std::nullopt;

  friend class AssetViewItem;
  friend class AssetDragController;

 public:
  AssetView(const AssetLibraryReference &library_ref, const AssetShelf &shelf);

  void build_items() override;
  bool begin_filtering(const bContext &C) const override;

  void set_catalog_filter(const std::optional<asset_system::AssetCatalogFilter> &catalog_filter);
};

class AssetViewItem : public ui::PreviewGridItem {
  asset_system::AssetRepresentation &asset_;
  int asset_index_;
  bool allow_asset_drag_ = true;

 public:
  AssetViewItem(asset_system::AssetRepresentation &asset_,
                int asset_index,
                StringRef identifier,
                StringRef label);

  void disable_asset_drag();
  void build_grid_tile(const bContext &C, uiLayout &layout) const override;
  void build_context_menu(bContext &C, uiLayout &column) const override;
  std::optional<bool> should_be_active() const override;
  void on_activate(bContext &C) override;
  bool should_be_filtered_visible(StringRefNull filter_string) const override;

  std::unique_ptr<ui::AbstractViewItemDragController> create_drag_controller() const override;
};

class AssetDragController : public ui::AbstractViewItemDragController {
  asset_system::AssetRepresentation &asset_;

 public:
  AssetDragController(ui::AbstractGridView &view, asset_system::AssetRepresentation &asset);

  eWM_DragDataType get_drag_type() const override;
  void *create_drag_data() const override;
};

AssetView::AssetView(const AssetLibraryReference &library_ref, const AssetShelf &shelf)
    : library_ref_(library_ref), shelf_(shelf)
{
  if (shelf.type->get_active_asset) {
    if (const AssetWeakReference *weak_ref = shelf.type->get_active_asset(shelf.type)) {
      active_asset_ = *weak_ref;
    }
    else {
      active_asset_.reset();
    }
  }
}

void AssetView::build_items()
{
  const asset_system::AssetLibrary *library = list::library_get_once_available(library_ref_);
  if (!library) {
    return;
  }

  list::iterate(library_ref_, [&](asset_system::AssetRepresentation &asset, int asset_index) {
    if (shelf_.type->asset_poll && !shelf_.type->asset_poll(shelf_.type, &asset)) {
      return true;
    }

    const AssetMetaData &asset_data = asset.get_metadata();
    if (catalog_filter_ && !catalog_filter_->contains(asset_data.catalog_id)) {
      /* Skip this asset. */
      return true;
    }

    const bool show_names = (shelf_.settings.display_flag & ASSETSHELF_SHOW_NAMES);
    const StringRef identifier = asset.library_relative_identifier();

    AssetViewItem &item = this->add_item<AssetViewItem>(
        asset, asset_index, identifier, asset.get_name());
    if (!show_names) {
      item.hide_label();
    }
    if (shelf_.type->flag & ASSET_SHELF_TYPE_FLAG_NO_ASSET_DRAG) {
      item.disable_asset_drag();
    }

    return true;
  });
}

bool AssetView::begin_filtering(const bContext &C) const
{
  const ScrArea *area = CTX_wm_area(&C);
  LISTBASE_FOREACH (ARegion *, region, &area->regionbase) {
    if (UI_textbutton_activate_rna(&C, region, &shelf_, "search_filter")) {
      return true;
    }
  }

  return false;
}

void AssetView::set_catalog_filter(
    const std::optional<asset_system::AssetCatalogFilter> &catalog_filter)
{
  if (catalog_filter) {
    catalog_filter_.emplace(*catalog_filter);
  }
  else {
    catalog_filter_ = std::nullopt;
  }
}

static std::optional<asset_system::AssetCatalogFilter> catalog_filter_from_shelf_settings(
    const AssetShelfSettings &shelf_settings, const asset_system::AssetLibrary &library)
{
  if (!shelf_settings.active_catalog_path) {
    return {};
  }

  asset_system::AssetCatalog *active_catalog = library.catalog_service().find_catalog_by_path(
      shelf_settings.active_catalog_path);
  if (!active_catalog) {
    return {};
  }

  return library.catalog_service().create_catalog_filter(active_catalog->catalog_id);
}

/* ---------------------------------------------------------------------- */

AssetViewItem::AssetViewItem(asset_system::AssetRepresentation &asset,
                             int asset_index,
                             StringRef identifier,
                             StringRef label)
    : ui::PreviewGridItem(identifier, label, ICON_NONE), asset_(asset), asset_index_(asset_index)
{
}

void AssetViewItem::disable_asset_drag()
{
  allow_asset_drag_ = false;
}

/**
 * Needs freeing with #WM_operator_properties_free() (will be done by button if passed to that) and
 * #MEM_freeN().
 */
static std::optional<wmOperatorCallParams> create_activate_operator_params(
    const StringRefNull op_name, const asset_system::AssetRepresentation &asset)
{
  if (op_name.is_empty()) {
    return {};
  }
  wmOperatorType *ot = WM_operatortype_find(op_name.c_str(), true);
  if (!ot) {
    return {};
  }

  PointerRNA *op_props = MEM_new<PointerRNA>(__func__);
  WM_operator_properties_create_ptr(op_props, ot);
  asset::operator_asset_reference_props_set(asset, *op_props);
  return wmOperatorCallParams{ot, op_props, WM_OP_INVOKE_REGION_WIN};
}

void AssetViewItem::build_grid_tile(const bContext & /*C*/, uiLayout &layout) const
{
  const AssetView &asset_view = reinterpret_cast<const AssetView &>(this->get_view());
  const AssetShelfType &shelf_type = *asset_view.shelf_.type;

  AssetHandle asset_handle = list::asset_handle_get_by_index(&asset_view.library_ref_,
                                                             asset_index_);

  PointerRNA file_ptr = RNA_pointer_create_discrete(
      nullptr,
      &RNA_FileSelectEntry,
      /* XXX passing file pointer here, should be asset handle or asset representation. */
      const_cast<FileDirEntry *>(asset_handle.file_data));
  UI_but_context_ptr_set(uiLayoutGetBlock(&layout),
                         reinterpret_cast<uiBut *>(view_item_but_),
                         "active_file",
                         &file_ptr);

  uiBut *item_but = reinterpret_cast<uiBut *>(this->view_item_button());
  if (std::optional<wmOperatorCallParams> activate_op = create_activate_operator_params(
          shelf_type.activate_operator, asset_))
  {
    /* Attach the operator, but don't call it through the button. We call it using
     * #on_activate(). */
    UI_but_operator_set(item_but, activate_op->optype, activate_op->opcontext, activate_op->opptr);
    UI_but_operator_set_never_call(item_but);

    MEM_delete(activate_op->opptr);
  }
  const ui::GridViewStyle &style = this->get_view().get_style();
  /* Increase background draw size slightly, so highlights are well visible behind previews with an
   * opaque background. */
  UI_but_view_item_draw_size_set(
      item_but, style.tile_width + 2 * U.pixelsize, style.tile_height + 2 * U.pixelsize);

  UI_but_func_tooltip_custom_set(
      item_but,
      [](bContext & /*C*/, uiTooltipData &tip, void *argN) {
        const asset_system::AssetRepresentation *asset =
            static_cast<const asset_system::AssetRepresentation *>(argN);
        asset_tooltip(*asset, tip);
      },
      (&asset_),
      nullptr);

  /* Request preview when drawing. Grid views have an optimization to only draw items that are
   * actually visible, so only previews scrolled into view will be loaded this way. This reduces
   * total loading time and memory footprint. */
  asset_.ensure_previewable();

  const int preview_id = [&]() -> int {
    /* Show loading icon while list is loading still. Previews might get pushed out of view again
     * while the list grows, which can cause a lot of flickering. Note that this also means the
     * actual loading of previews is delayed, because that only happens when a preview icon-ID is
     * attached to a button. */
    if (!list::is_loaded(&asset_view.library_ref_)) {
      return ICON_PREVIEW_LOADING;
    }
    return asset_preview_or_icon(asset_);
  }();

  ui::PreviewGridItem::build_grid_tile_button(layout, preview_id);
}

void AssetViewItem::build_context_menu(bContext &C, uiLayout &column) const
{
  const AssetView &asset_view = dynamic_cast<const AssetView &>(this->get_view());
  const AssetShelfType &shelf_type = *asset_view.shelf_.type;
  if (shelf_type.draw_context_menu) {
    shelf_type.draw_context_menu(&C, &shelf_type, &asset_, &column);
  }
}

std::optional<bool> AssetViewItem::should_be_active() const
{
  const AssetView &asset_view = dynamic_cast<const AssetView &>(this->get_view());
  const AssetShelfType &shelf_type = *asset_view.shelf_.type;
  if (!shelf_type.get_active_asset) {
    return {};
  }
  if (!asset_view.active_asset_) {
    return false;
  }
  AssetWeakReference weak_ref = asset_.make_weak_reference();
  const bool matches = *asset_view.active_asset_ == weak_ref;

  return matches;
}

void AssetViewItem::on_activate(bContext &C)
{
  const AssetView &asset_view = dynamic_cast<const AssetView &>(this->get_view());
  const AssetShelfType &shelf_type = *asset_view.shelf_.type;

  if (std::optional<wmOperatorCallParams> activate_op = create_activate_operator_params(
          shelf_type.activate_operator, asset_))
  {
    WM_operator_name_call_ptr(
        &C, activate_op->optype, activate_op->opcontext, activate_op->opptr, nullptr);
    WM_operator_properties_free(activate_op->opptr);
    MEM_delete(activate_op->opptr);
  }
}

bool AssetViewItem::should_be_filtered_visible(const StringRefNull filter_string) const
{
  const StringRefNull asset_name = asset_.get_name();
  return fnmatch(filter_string.c_str(), asset_name.c_str(), FNM_CASEFOLD) == 0;
}

std::unique_ptr<ui::AbstractViewItemDragController> AssetViewItem::create_drag_controller() const
{
  if (!allow_asset_drag_) {
    return nullptr;
  }
  return std::make_unique<AssetDragController>(this->get_view(), asset_);
}

/* ---------------------------------------------------------------------- */

static std::string filter_string_get(const AssetShelf &shelf)
{
  /* Copy of the filter string from #AssetShelfSettings, with extra '*' added to the beginning and
   * end of the string, for `fnmatch()` to work. */
  char search_string[sizeof(AssetShelfSettings::search_string) + 2];
  BLI_strncpy_ensure_pad(search_string, shelf.settings.search_string, '*', sizeof(search_string));
  return search_string;
}

void build_asset_view(uiLayout &layout,
                      const AssetLibraryReference &library_ref,
                      const AssetShelf &shelf,
                      const bContext &C)
{
  list::storage_fetch(&library_ref, &C);

  const asset_system::AssetLibrary *library = list::library_get_once_available(library_ref);
  if (!library) {
    return;
  }

  const float tile_width = shelf::tile_width(shelf.settings);
  const float tile_height = shelf::tile_height(shelf.settings);
  BLI_assert(tile_width != 0);
  BLI_assert(tile_height != 0);

  std::unique_ptr asset_view = std::make_unique<AssetView>(library_ref, shelf);
  asset_view->set_catalog_filter(catalog_filter_from_shelf_settings(shelf.settings, *library));
  asset_view->set_tile_size(tile_width, tile_height);

  uiBlock *block = uiLayoutGetBlock(&layout);
  ui::AbstractGridView *grid_view = UI_block_add_view(
      *block, "asset shelf asset view", std::move(asset_view));
  grid_view->set_context_menu_title("Asset Shelf");

  ui::GridViewBuilder builder(*block);
  builder.build_grid_view(C, *grid_view, layout, filter_string_get(shelf));
}

/* ---------------------------------------------------------------------- */
/* Dragging. */

AssetDragController::AssetDragController(ui::AbstractGridView &view,
                                         asset_system::AssetRepresentation &asset)
    : ui::AbstractViewItemDragController(view), asset_(asset)
{
}

eWM_DragDataType AssetDragController::get_drag_type() const
{
  return asset_.is_local_id() ? WM_DRAG_ID : WM_DRAG_ASSET;
}

void *AssetDragController::create_drag_data() const
{
  ID *local_id = asset_.local_id();
  if (local_id) {
    return static_cast<void *>(local_id);
  }

  const eAssetImportMethod import_method = asset_.get_import_method().value_or(
      ASSET_IMPORT_APPEND_REUSE);
<<<<<<< HEAD
  // bfa asset shelf - NOTES: current default behavior will be drop as instance 
  wmDragAsset *asset_drag = WM_drag_create_asset_data(&asset_, import_method);
  asset_drag->drop_collections_as_instances = true;
  return asset_drag;
=======
  AssetImportSettings import_settings{};
  import_settings.method = import_method;
  import_settings.use_instance_collections = false;

  return WM_drag_create_asset_data(&asset_, import_settings);
>>>>>>> db3dfe12
}

}  // namespace blender::ed::asset::shelf<|MERGE_RESOLUTION|>--- conflicted
+++ resolved
@@ -389,18 +389,11 @@
 
   const eAssetImportMethod import_method = asset_.get_import_method().value_or(
       ASSET_IMPORT_APPEND_REUSE);
-<<<<<<< HEAD
-  // bfa asset shelf - NOTES: current default behavior will be drop as instance 
-  wmDragAsset *asset_drag = WM_drag_create_asset_data(&asset_, import_method);
-  asset_drag->drop_collections_as_instances = true;
-  return asset_drag;
-=======
   AssetImportSettings import_settings{};
   import_settings.method = import_method;
-  import_settings.use_instance_collections = false;
+  import_settings.use_instance_collections = true;  // BFA: changed to true
 
   return WM_drag_create_asset_data(&asset_, import_settings);
->>>>>>> db3dfe12
 }
 
 }  // namespace blender::ed::asset::shelf