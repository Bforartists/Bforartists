/*
 * This program is free software; you can redistribute it and/or
 * modify it under the terms of the GNU General Public License
 * as published by the Free Software Foundation; either version 2
 * of the License, or (at your option) any later version.
 *
 * This program is distributed in the hope that it will be useful,
 * but WITHOUT ANY WARRANTY; without even the implied warranty of
 * MERCHANTABILITY or FITNESS FOR A PARTICULAR PURPOSE.  See the
 * GNU General Public License for more details.
 *
 * You should have received a copy of the GNU General Public License
 * along with this program; if not, write to the Free Software Foundation,
 * Inc., 51 Franklin Street, Fifth Floor, Boston, MA 02110-1301, USA.
 */

/** \file
 * \ingroup edasset
 */

#include "BKE_asset_library.hh"
#include "BKE_bpath.h"
#include "BKE_context.h"
#include "BKE_global.h"
#include "BKE_lib_id.h"
#include "BKE_main.h"
#include "BKE_preferences.h"
#include "BKE_report.h"

<<<<<<< HEAD
#include "ED_asset.h"
=======
#include "BLI_fileops.h"
#include "BLI_fnmatch.h"
#include "BLI_path_util.h"
#include "BLI_string_ref.hh"
#include "BLI_vector.hh"

#include "ED_asset.h"
#include "ED_asset_catalog.hh"
#include "ED_util.h"
>>>>>>> 5392395e
/* XXX needs access to the file list, should all be done via the asset system in future. */
#include "ED_fileselect.h"

#include "RNA_access.h"
#include "RNA_define.h"

#include "WM_api.h"

#include "DNA_space_types.h"

#include "BLO_writefile.h"

using namespace blender;

/* -------------------------------------------------------------------- */

using PointerRNAVec = blender::Vector<PointerRNA>;

/**
 * Return the IDs to operate on as PointerRNA vector. Either a single one ("id" context member) or
 * multiple ones ("selected_ids" context member).
 */
static PointerRNAVec asset_operation_get_ids_from_context(const bContext *C)
{
  PointerRNAVec ids;

  PointerRNA idptr = CTX_data_pointer_get_type(C, "id", &RNA_ID);
  if (idptr.data) {
    /* Single ID. */
    ids.append(idptr);
  }
  else {
    ListBase list;
    CTX_data_selected_ids(C, &list);
    LISTBASE_FOREACH (CollectionPointerLink *, link, &list) {
      ids.append(link->ptr);
    }
    BLI_freelistN(&list);
  }

  return ids;
}

/**
 * Information about what's contained in a #PointerRNAVec, returned by
 * #asset_operation_get_id_vec_stats_from_context().
 */
struct IDVecStats {
  bool has_asset = false;
  bool has_supported_type = false;
  bool is_single = false;
};

/**
 * Helper to report stats about the IDs in context. Operator polls use this, also to report a
 * helpful disabled hint to the user.
 */
static IDVecStats asset_operation_get_id_vec_stats_from_context(const bContext *C)
{
  PointerRNAVec pointers = asset_operation_get_ids_from_context(C);
  IDVecStats stats;

  stats.is_single = pointers.size() == 1;

  for (PointerRNA &ptr : pointers) {
    BLI_assert(RNA_struct_is_ID(ptr.type));

    ID *id = static_cast<ID *>(ptr.data);
    if (ED_asset_type_is_supported(id)) {
      stats.has_supported_type = true;
    }
    if (ID_IS_ASSET(id)) {
      stats.has_asset = true;
    }
  }

  return stats;
}

static const char *asset_operation_unsupported_type_msg(const bool is_single)
{
  const char *msg_single =
      "Data-block does not support asset operations - must be "
      "a " ED_ASSET_TYPE_IDS_NON_EXPERIMENTAL_UI_STRING;
  const char *msg_multiple =
      "No data-block selected that supports asset operations - select at least "
      "one " ED_ASSET_TYPE_IDS_NON_EXPERIMENTAL_UI_STRING;
  return is_single ? msg_single : msg_multiple;
}

/* -------------------------------------------------------------------- */

class AssetMarkHelper {
 public:
  void operator()(const bContext &C, PointerRNAVec &ids);

  void reportResults(ReportList &reports) const;
  bool wasSuccessful() const;

 private:
  struct Stats {
    int tot_created = 0;
    int tot_already_asset = 0;
    ID *last_id = nullptr;
  };

  Stats stats;
};

void AssetMarkHelper::operator()(const bContext &C, PointerRNAVec &ids)
{
  for (PointerRNA &ptr : ids) {
    BLI_assert(RNA_struct_is_ID(ptr.type));

    ID *id = static_cast<ID *>(ptr.data);
    if (id->asset_data) {
      stats.tot_already_asset++;
      continue;
    }

    if (ED_asset_mark_id(id)) {
      ED_asset_generate_preview(&C, id);

      stats.last_id = id;
      stats.tot_created++;
    }
  }
}

bool AssetMarkHelper::wasSuccessful() const
{
  return stats.tot_created > 0;
}

void AssetMarkHelper::reportResults(ReportList &reports) const
{
  /* User feedback on failure. */
  if (!wasSuccessful()) {
    if (stats.tot_already_asset > 0) {
      BKE_report(&reports,
                 RPT_ERROR,
                 "Selected data-blocks are already assets (or do not support use as assets)");
    }
    else {
      BKE_report(&reports,
                 RPT_ERROR,
                 "No data-blocks to create assets for found (or do not support use as assets)");
    }
  }
  /* User feedback on success. */
  else if (stats.tot_created == 1) {
    /* If only one data-block: Give more useful message by printing asset name. */
    BKE_reportf(&reports, RPT_INFO, "Data-block '%s' is now an asset", stats.last_id->name + 2);
  }
  else {
    BKE_reportf(&reports, RPT_INFO, "%i data-blocks are now assets", stats.tot_created);
  }
}

static int asset_mark_exec(bContext *C, wmOperator *op)
{
  PointerRNAVec ids = asset_operation_get_ids_from_context(C);

  AssetMarkHelper mark_helper;
  mark_helper(*C, ids);
  mark_helper.reportResults(*op->reports);

  if (!mark_helper.wasSuccessful()) {
    return OPERATOR_CANCELLED;
  }

  WM_main_add_notifier(NC_ID | NA_EDITED, nullptr);
  WM_main_add_notifier(NC_ASSET | NA_ADDED, nullptr);

  return OPERATOR_FINISHED;
}

static bool asset_mark_poll(bContext *C)
{
  IDVecStats ctx_stats = asset_operation_get_id_vec_stats_from_context(C);

  if (!ctx_stats.has_supported_type) {
    CTX_wm_operator_poll_msg_set(C, asset_operation_unsupported_type_msg(ctx_stats.is_single));
    return false;
  }

  return true;
}

static void ASSET_OT_mark(wmOperatorType *ot)
{
  ot->name = "Mark as Asset";
  ot->description =
      "Enable easier reuse of selected data-blocks through the Asset Browser, with the help of "
      "customizable metadata (like previews, descriptions and tags)";
  ot->idname = "ASSET_OT_mark";

  ot->exec = asset_mark_exec;
  ot->poll = asset_mark_poll;

  ot->flag = OPTYPE_REGISTER | OPTYPE_UNDO;
}

/* -------------------------------------------------------------------- */

class AssetClearHelper {
  const bool set_fake_user_;

 public:
  AssetClearHelper(const bool set_fake_user) : set_fake_user_(set_fake_user)
  {
  }

  void operator()(PointerRNAVec &ids);

  void reportResults(const bContext *C, ReportList &reports) const;
  bool wasSuccessful() const;

 private:
  struct Stats {
    int tot_cleared = 0;
    ID *last_id = nullptr;
  };

  Stats stats;
};

void AssetClearHelper::operator()(PointerRNAVec &ids)
{
  for (PointerRNA &ptr : ids) {
    BLI_assert(RNA_struct_is_ID(ptr.type));

    ID *id = static_cast<ID *>(ptr.data);
    if (!id->asset_data) {
      continue;
    }

    if (!ED_asset_clear_id(id)) {
      continue;
    }

    if (set_fake_user_) {
      id_fake_user_set(id);
    }

    stats.tot_cleared++;
    stats.last_id = id;
  }
}

void AssetClearHelper::reportResults(const bContext *C, ReportList &reports) const
{
  if (!wasSuccessful()) {
    bool is_valid;
    /* Dedicated error message for when there is an active asset detected, but it's not an ID local
     * to this file. Helps users better understanding what's going on. */
    if (AssetHandle active_asset = CTX_wm_asset_handle(C, &is_valid);
        is_valid && !ED_asset_handle_get_local_id(&active_asset)) {
      BKE_report(&reports,
                 RPT_ERROR,
                 "No asset data-blocks from the current file selected (assets must be stored in "
                 "the current file to be able to edit or clear them)");
    }
    else {
      BKE_report(&reports, RPT_ERROR, "No asset data-blocks selected/focused");
    }
  }
  else if (stats.tot_cleared == 1) {
    /* If only one data-block: Give more useful message by printing asset name. */
    BKE_reportf(
        &reports, RPT_INFO, "Data-block '%s' is no asset anymore", stats.last_id->name + 2);
  }
  else {
    BKE_reportf(&reports, RPT_INFO, "%i data-blocks are no assets anymore", stats.tot_cleared);
  }
}

bool AssetClearHelper::wasSuccessful() const
{
  return stats.tot_cleared > 0;
}

static int asset_clear_exec(bContext *C, wmOperator *op)
{
  PointerRNAVec ids = asset_operation_get_ids_from_context(C);

  const bool set_fake_user = RNA_boolean_get(op->ptr, "set_fake_user");
  AssetClearHelper clear_helper(set_fake_user);
  clear_helper(ids);
  clear_helper.reportResults(C, *op->reports);

  if (!clear_helper.wasSuccessful()) {
    return OPERATOR_CANCELLED;
  }

  WM_main_add_notifier(NC_ID | NA_EDITED, nullptr);
  WM_main_add_notifier(NC_ASSET | NA_REMOVED, nullptr);

  return OPERATOR_FINISHED;
}

static bool asset_clear_poll(bContext *C)
{
  IDVecStats ctx_stats = asset_operation_get_id_vec_stats_from_context(C);

  if (!ctx_stats.has_asset) {
    const char *msg_single = "Data-block is not marked as asset";
    const char *msg_multiple = "No data-block selected that is marked as asset";
    CTX_wm_operator_poll_msg_set(C, ctx_stats.is_single ? msg_single : msg_multiple);
    return false;
  }
  if (!ctx_stats.has_supported_type) {
    CTX_wm_operator_poll_msg_set(C, asset_operation_unsupported_type_msg(ctx_stats.is_single));
    return false;
  }

  return true;
}

static char *asset_clear_get_description(struct bContext *UNUSED(C),
                                         struct wmOperatorType *UNUSED(op),
                                         struct PointerRNA *values)
{
  const bool set_fake_user = RNA_boolean_get(values, "set_fake_user");
  if (!set_fake_user) {
    return nullptr;
  }

  return BLI_strdup(
      "Delete all asset metadata, turning the selected asset data-blocks back into normal "
      "data-blocks, and set Fake User to ensure the data-blocks will still be saved");
}

static void ASSET_OT_clear(wmOperatorType *ot)
{
  ot->name = "Clear Asset";
  ot->description =
      "Delete all asset metadata and turn the selected asset data-blocks back into normal "
      "data-blocks";
  ot->get_description = asset_clear_get_description;
  ot->idname = "ASSET_OT_clear";

  ot->exec = asset_clear_exec;
  ot->poll = asset_clear_poll;

  ot->flag = OPTYPE_REGISTER | OPTYPE_UNDO;

  RNA_def_boolean(ot->srna,
                  "set_fake_user",
                  false,
                  "Set Fake User",
                  "Ensure the data-block is saved, even when it is no longer marked as asset");
}

/* -------------------------------------------------------------------- */

static bool asset_list_refresh_poll(bContext *C)
{
  const AssetLibraryReference *library = CTX_wm_asset_library_ref(C);
  if (!library) {
    return false;
  }

  return ED_assetlist_storage_has_list_for_library(library);
}

static int asset_list_refresh_exec(bContext *C, wmOperator *UNUSED(unused))
{
  const AssetLibraryReference *library = CTX_wm_asset_library_ref(C);
  ED_assetlist_clear(library, C);
  return OPERATOR_FINISHED;
}

static void ASSET_OT_list_refresh(struct wmOperatorType *ot)
{
  /* identifiers */
  ot->name = "Refresh Asset List";
  ot->description = "Trigger a reread of the assets";
  ot->idname = "ASSET_OT_list_refresh";

  /* api callbacks */
  ot->exec = asset_list_refresh_exec;
  ot->poll = asset_list_refresh_poll;
}

/* -------------------------------------------------------------------- */

static bool asset_catalog_operator_poll(bContext *C)
{
  const SpaceFile *sfile = CTX_wm_space_file(C);
  return sfile && ED_fileselect_active_asset_library_get(sfile);
}

static int asset_catalog_new_exec(bContext *C, wmOperator *op)
{
  SpaceFile *sfile = CTX_wm_space_file(C);
  struct AssetLibrary *asset_library = ED_fileselect_active_asset_library_get(sfile);
  char *parent_path = RNA_string_get_alloc(op->ptr, "parent_path", nullptr, 0, nullptr);

  blender::bke::AssetCatalog *new_catalog = ED_asset_catalog_add(
      asset_library, "Catalog", parent_path);

  if (sfile) {
    ED_fileselect_activate_asset_catalog(sfile, new_catalog->catalog_id);
  }

  MEM_freeN(parent_path);

  WM_event_add_notifier_ex(
      CTX_wm_manager(C), CTX_wm_window(C), NC_ASSET | ND_ASSET_CATALOGS, nullptr);

  return OPERATOR_FINISHED;
}

static void ASSET_OT_catalog_new(struct wmOperatorType *ot)
{
  /* identifiers */
  ot->name = "New Asset Catalog";
  ot->description = "Create a new catalog to put assets in";
  ot->idname = "ASSET_OT_catalog_new";

  /* api callbacks */
  ot->exec = asset_catalog_new_exec;
  ot->poll = asset_catalog_operator_poll;

  RNA_def_string(ot->srna,
                 "parent_path",
                 nullptr,
                 0,
                 "Parent Path",
                 "Optional path defining the location to put the new catalog under");
}

static int asset_catalog_delete_exec(bContext *C, wmOperator *op)
{
  SpaceFile *sfile = CTX_wm_space_file(C);
  struct AssetLibrary *asset_library = ED_fileselect_active_asset_library_get(sfile);
  char *catalog_id_str = RNA_string_get_alloc(op->ptr, "catalog_id", nullptr, 0, nullptr);
  bke::CatalogID catalog_id;
  if (!BLI_uuid_parse_string(&catalog_id, catalog_id_str)) {
    return OPERATOR_CANCELLED;
  }

  ED_asset_catalog_remove(asset_library, catalog_id);

  MEM_freeN(catalog_id_str);

  WM_event_add_notifier_ex(
      CTX_wm_manager(C), CTX_wm_window(C), NC_ASSET | ND_ASSET_CATALOGS, nullptr);

  return OPERATOR_FINISHED;
}

static void ASSET_OT_catalog_delete(struct wmOperatorType *ot)
{
  /* identifiers */
  ot->name = "Delete Asset Catalog";
  ot->description =
      "Remove an asset catalog from the asset library (contained assets will not be affected and "
      "show up as unassigned)";
  ot->idname = "ASSET_OT_catalog_delete";

  /* api callbacks */
  ot->exec = asset_catalog_delete_exec;
  ot->poll = asset_catalog_operator_poll;

  RNA_def_string(ot->srna, "catalog_id", nullptr, 0, "Catalog ID", "ID of the catalog to delete");
}

static bke::AssetCatalogService *get_catalog_service(bContext *C)
{
  const SpaceFile *sfile = CTX_wm_space_file(C);
  if (!sfile) {
    return nullptr;
  }

  AssetLibrary *asset_lib = ED_fileselect_active_asset_library_get(sfile);
  return BKE_asset_library_get_catalog_service(asset_lib);
}

static int asset_catalog_undo_exec(bContext *C, wmOperator * /*op*/)
{
  bke::AssetCatalogService *catalog_service = get_catalog_service(C);
  if (!catalog_service) {
    return OPERATOR_CANCELLED;
  }

  catalog_service->undo();
  WM_event_add_notifier(C, NC_SPACE | ND_SPACE_ASSET_PARAMS, nullptr);
  return OPERATOR_FINISHED;
}

static bool asset_catalog_undo_poll(bContext *C)
{
  const bke::AssetCatalogService *catalog_service = get_catalog_service(C);
  return catalog_service && catalog_service->is_undo_possbile();
}

static void ASSET_OT_catalog_undo(struct wmOperatorType *ot)
{
  /* identifiers */
  ot->name = "Undo Catalog Edits";
  ot->description = "Undo the last edit to the asset catalogs";
  ot->idname = "ASSET_OT_catalog_undo";

  /* api callbacks */
  ot->exec = asset_catalog_undo_exec;
  ot->poll = asset_catalog_undo_poll;
}

static int asset_catalog_redo_exec(bContext *C, wmOperator * /*op*/)
{
  bke::AssetCatalogService *catalog_service = get_catalog_service(C);
  if (!catalog_service) {
    return OPERATOR_CANCELLED;
  }

  catalog_service->redo();
  WM_event_add_notifier(C, NC_SPACE | ND_SPACE_ASSET_PARAMS, nullptr);
  return OPERATOR_FINISHED;
}

static bool asset_catalog_redo_poll(bContext *C)
{
  const bke::AssetCatalogService *catalog_service = get_catalog_service(C);
  return catalog_service && catalog_service->is_redo_possbile();
}

static void ASSET_OT_catalog_redo(struct wmOperatorType *ot)
{
  /* identifiers */
  ot->name = "Redo Catalog Edits";
  ot->description = "Redo the last undone edit to the asset catalogs";
  ot->idname = "ASSET_OT_catalog_redo";

  /* api callbacks */
  ot->exec = asset_catalog_redo_exec;
  ot->poll = asset_catalog_redo_poll;
}

static int asset_catalog_undo_push_exec(bContext *C, wmOperator * /*op*/)
{
  bke::AssetCatalogService *catalog_service = get_catalog_service(C);
  if (!catalog_service) {
    return OPERATOR_CANCELLED;
  }

  catalog_service->undo_push();
  return OPERATOR_FINISHED;
}

static bool asset_catalog_undo_push_poll(bContext *C)
{
  return get_catalog_service(C) != nullptr;
}

static void ASSET_OT_catalog_undo_push(struct wmOperatorType *ot)
{
  /* identifiers */
  ot->name = "Store undo snapshot for asset catalog edits";
  ot->description = "Store the current state of the asset catalogs in the undo buffer";
  ot->idname = "ASSET_OT_catalog_undo_push";

  /* api callbacks */
  ot->exec = asset_catalog_undo_push_exec;
  ot->poll = asset_catalog_undo_push_poll;

  /* Generally artists don't need to find & use this operator, it's meant for scripts only. */
  ot->flag = OPTYPE_INTERNAL;
}

/* -------------------------------------------------------------------- */

static bool asset_catalogs_save_poll(bContext *C)
{
  if (!asset_catalog_operator_poll(C)) {
    return false;
  }

  const Main *bmain = CTX_data_main(C);
  if (!bmain->name[0]) {
    CTX_wm_operator_poll_msg_set(C, "Cannot save asset catalogs before the Blender file is saved");
    return false;
  }

  if (!BKE_asset_library_has_any_unsaved_catalogs()) {
    CTX_wm_operator_poll_msg_set(C, "No changes to be saved");
    return false;
  }

  return true;
}

static int asset_catalogs_save_exec(bContext *C, wmOperator * /*op*/)
{
  const SpaceFile *sfile = CTX_wm_space_file(C);
  ::AssetLibrary *asset_library = ED_fileselect_active_asset_library_get(sfile);

  ED_asset_catalogs_save_from_main_path(asset_library, CTX_data_main(C));

  WM_event_add_notifier_ex(
      CTX_wm_manager(C), CTX_wm_window(C), NC_ASSET | ND_ASSET_CATALOGS, nullptr);

  return OPERATOR_FINISHED;
}

static void ASSET_OT_catalogs_save(struct wmOperatorType *ot)
{
  /* identifiers */
  ot->name = "Save Asset Catalogs";
  ot->description =
      "Make any edits to any catalogs permanent by writing the current set up to the asset "
      "library";
  ot->idname = "ASSET_OT_catalogs_save";

  /* api callbacks */
  ot->exec = asset_catalogs_save_exec;
  ot->poll = asset_catalogs_save_poll;
}

/* -------------------------------------------------------------------- */

static bool could_be_asset_bundle(const Main *bmain);
static const bUserAssetLibrary *selected_asset_library(struct wmOperator *op);
static bool is_contained_in_selected_asset_library(struct wmOperator *op, const char *filepath);
static bool set_filepath_for_asset_lib(const Main *bmain, struct wmOperator *op);
static bool has_external_files(Main *bmain, struct ReportList *reports);

static bool asset_bundle_install_poll(bContext *C)
{
  /* This operator only works when the asset browser is set to Current File. */
  const SpaceFile *sfile = CTX_wm_space_file(C);
  if (!ED_fileselect_is_local_asset_library(sfile)) {
    return false;
  }

  const Main *bmain = CTX_data_main(C);
  if (!could_be_asset_bundle(bmain)) {
    return false;
  }

  /* Check whether this file is already located inside any asset library. */
  const struct bUserAssetLibrary *asset_lib = BKE_preferences_asset_library_containing_path(
      &U, bmain->name);
  if (asset_lib) {
    return false;
  }

  return true;
}

static int asset_bundle_install_invoke(struct bContext *C,
                                       struct wmOperator *op,
                                       const struct wmEvent * /*event*/)
{
  Main *bmain = CTX_data_main(C);
  if (has_external_files(bmain, op->reports)) {
    return OPERATOR_CANCELLED;
  }

  WM_event_add_fileselect(C, op);

  /* Make the "Save As" dialog box default to "${ASSET_LIB_ROOT}/${CURRENT_FILE}.blend". */
  if (!set_filepath_for_asset_lib(bmain, op)) {
    return OPERATOR_CANCELLED;
  }

  return OPERATOR_RUNNING_MODAL;
}

static int asset_bundle_install_exec(bContext *C, wmOperator *op)
{
  Main *bmain = CTX_data_main(C);
  if (has_external_files(bmain, op->reports)) {
    return OPERATOR_CANCELLED;
  }

  /* Check file path, copied from #wm_file_write(). */
  char filepath[PATH_MAX];
  RNA_string_get(op->ptr, "filepath", filepath);
  const size_t len = strlen(filepath);

  if (len == 0) {
    BKE_report(op->reports, RPT_ERROR, "Path is empty, cannot save");
    return OPERATOR_CANCELLED;
  }

  if (len >= FILE_MAX) {
    BKE_report(op->reports, RPT_ERROR, "Path too long, cannot save");
    return OPERATOR_CANCELLED;
  }

  /* Check that the destination is actually contained in the selected asset library. */
  if (!is_contained_in_selected_asset_library(op, filepath)) {
    BKE_reportf(op->reports, RPT_ERROR, "Selected path is outside of the selected asset library");
    return OPERATOR_CANCELLED;
  }

  WM_cursor_wait(true);
  bke::AssetCatalogService *cat_service = get_catalog_service(C);
  /* Store undo step, such that on a failed save the 'prepare_to_merge_on_write' call can be
   * un-done. */
  cat_service->undo_push();
  cat_service->prepare_to_merge_on_write();

  const int operator_result = WM_operator_name_call(
      C, "WM_OT_save_mainfile", WM_OP_EXEC_DEFAULT, op->ptr);
  WM_cursor_wait(false);

  if (operator_result != OPERATOR_FINISHED) {
    cat_service->undo();
    return operator_result;
  }

  const bUserAssetLibrary *lib = selected_asset_library(op);
  BLI_assert_msg(lib, "If the asset library is not known, how did we get here?");
  BKE_reportf(op->reports,
              RPT_INFO,
              "Saved \"%s\" to asset library \"%s\"",
              BLI_path_basename(bmain->name),
              lib->name);
  return OPERATOR_FINISHED;
}

static const EnumPropertyItem *rna_asset_library_reference_itemf(bContext *UNUSED(C),
                                                                 PointerRNA *UNUSED(ptr),
                                                                 PropertyRNA *UNUSED(prop),
                                                                 bool *r_free)
{
  const EnumPropertyItem *items = ED_asset_library_reference_to_rna_enum_itemf(false);
  if (!items) {
    *r_free = false;
  }

  *r_free = true;
  return items;
}

static void ASSET_OT_bundle_install(struct wmOperatorType *ot)
{
  /* identifiers */
  ot->name = "Copy to Asset Library";
  ot->description =
      "Copy the current .blend file into an Asset Library. Only works on standalone .blend files "
      "(i.e. when no other files are referenced)";
  ot->idname = "ASSET_OT_bundle_install";

  /* api callbacks */
  ot->exec = asset_bundle_install_exec;
  ot->invoke = asset_bundle_install_invoke;
  ot->poll = asset_bundle_install_poll;

  ot->prop = RNA_def_property(ot->srna, "asset_library_ref", PROP_ENUM, PROP_NONE);
  RNA_def_property_flag(ot->prop, PROP_HIDDEN);
  RNA_def_enum_funcs(ot->prop, rna_asset_library_reference_itemf);

  WM_operator_properties_filesel(ot,
                                 FILE_TYPE_FOLDER | FILE_TYPE_BLENDER,
                                 FILE_BLENDER,
                                 FILE_SAVE,
                                 WM_FILESEL_FILEPATH,
                                 FILE_DEFAULTDISPLAY,
                                 FILE_SORT_DEFAULT);
}

/* Cheap check to see if this is an "asset bundle" just by checking main file name.
 * A proper check will be done in the exec function, to ensure that no external files will be
 * referenced. */
static bool could_be_asset_bundle(const Main *bmain)
{
  return fnmatch("*_bundle.blend", bmain->name, FNM_CASEFOLD) == 0;
}

static const bUserAssetLibrary *selected_asset_library(struct wmOperator *op)
{
  const int enum_value = RNA_enum_get(op->ptr, "asset_library_ref");
  const AssetLibraryReference lib_ref = ED_asset_library_reference_from_enum_value(enum_value);
  const bUserAssetLibrary *lib = BKE_preferences_asset_library_find_from_index(
      &U, lib_ref.custom_library_index);
  return lib;
}

static bool is_contained_in_selected_asset_library(struct wmOperator *op, const char *filepath)
{
  const bUserAssetLibrary *lib = selected_asset_library(op);
  if (!lib) {
    return false;
  }
  return BLI_path_contains(lib->path, filepath);
}

/**
 * Set the "filepath" RNA property based on selected "asset_library_ref".
 * \return true if ok, false if error.
 */
static bool set_filepath_for_asset_lib(const Main *bmain, struct wmOperator *op)
{
  /* Find the directory path of the selected asset library. */
  const bUserAssetLibrary *lib = selected_asset_library(op);
  if (lib == nullptr) {
    return false;
  }

  /* Concatenate the filename of the current blend file. */
  const char *blend_filename = BLI_path_basename(bmain->name);
  if (blend_filename == NULL || blend_filename[0] == '\0') {
    return false;
  }

  char file_path[PATH_MAX];
  BLI_join_dirfile(file_path, sizeof(file_path), lib->path, blend_filename);
  RNA_string_set(op->ptr, "filepath", file_path);

  return true;
}

struct FileCheckCallbackInfo {
  struct ReportList *reports;
  bool external_file_found;
};

static bool external_file_check_callback(void *callback_info_ptr,
                                         char * /*path_dst*/,
                                         const char *path_src)
{
  FileCheckCallbackInfo *callback_info = static_cast<FileCheckCallbackInfo *>(callback_info_ptr);
  BKE_reportf(callback_info->reports,
              RPT_ERROR,
              "Unable to install asset bundle, has external dependency \"%s\"",
              path_src);
  callback_info->external_file_found = true;
  return false;
}

/**
 * Do a check on any external files (.blend, textures, etc.) being used.
 * The "Install asset bundle" operator only works on standalone .blend files
 * (catalog definition files are fine, though).
 *
 * \return true when there are external files, false otherwise.
 */
static bool has_external_files(Main *bmain, struct ReportList *reports)
{
  struct FileCheckCallbackInfo callback_info = {reports, false};

  BKE_bpath_traverse_main(
      bmain,
      &external_file_check_callback,
      BKE_BPATH_TRAVERSE_SKIP_PACKED /* Packed files are fine. */
          | BKE_BPATH_TRAVERSE_SKIP_MULTIFILE /* Only report multifiles once, it's enough. */,
      &callback_info);
  return callback_info.external_file_found;
}

/* -------------------------------------------------------------------- */

void ED_operatortypes_asset(void)
{
  WM_operatortype_append(ASSET_OT_mark);
  WM_operatortype_append(ASSET_OT_clear);

  WM_operatortype_append(ASSET_OT_catalog_new);
  WM_operatortype_append(ASSET_OT_catalog_delete);
  WM_operatortype_append(ASSET_OT_catalogs_save);
  WM_operatortype_append(ASSET_OT_catalog_undo);
  WM_operatortype_append(ASSET_OT_catalog_redo);
  WM_operatortype_append(ASSET_OT_catalog_undo_push);
  WM_operatortype_append(ASSET_OT_bundle_install);

  WM_operatortype_append(ASSET_OT_list_refresh);
}<|MERGE_RESOLUTION|>--- conflicted
+++ resolved
@@ -27,19 +27,11 @@
 #include "BKE_preferences.h"
 #include "BKE_report.h"
 
-<<<<<<< HEAD
-#include "ED_asset.h"
-=======
 #include "BLI_fileops.h"
 #include "BLI_fnmatch.h"
 #include "BLI_path_util.h"
-#include "BLI_string_ref.hh"
-#include "BLI_vector.hh"
-
 #include "ED_asset.h"
-#include "ED_asset_catalog.hh"
 #include "ED_util.h"
->>>>>>> 5392395e
 /* XXX needs access to the file list, should all be done via the asset system in future. */
 #include "ED_fileselect.h"
 
