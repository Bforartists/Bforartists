/* SPDX-FileCopyrightText: 2023 Blender Authors
 *
 * SPDX-License-Identifier: GPL-2.0-or-later */

/** \file
 * \ingroup edasset
 */

#include "AS_asset_library.hh"
#include "AS_asset_representation.hh"

#include "BKE_asset_edit.hh"
#include "BKE_bpath.hh"
#include "BKE_context.hh"
#include "BKE_global.hh"
#include "BKE_icons.h"
#include "BKE_lib_id.hh"
#include "BKE_main.hh"
#include "BKE_preferences.h"
#include "BKE_preview_image.hh"
#include "BKE_report.hh"
#include "BKE_screen.hh"

#include "BLI_fnmatch.h"
#include "BLI_path_utils.hh"
#include "BLI_set.hh"

#include "ED_asset.hh"
#include "ED_screen.hh"
/* XXX needs access to the file list, should all be done via the asset system in future. */
#include "ED_fileselect.hh"
#include "ED_render.hh"
#include "ED_util.hh"
#include "ED_view3d_offscreen.hh"

#include "BLT_translation.hh"

#include "RNA_access.hh"
#include "RNA_define.hh"
#include "RNA_prototypes.hh"

#include "IMB_imbuf.hh"

#include "WM_api.hh"

#include "DNA_space_types.h"

#include "GPU_immediate.hh"
#include "UI_interface_c.hh"
#include "UI_resources.hh"

namespace blender::ed::asset {
/* -------------------------------------------------------------------- */

/**
 * Information about what's contained in a #Vector<PointerRNA>, returned by
 * #asset_operation_get_id_vec_stats_from_context().
 */
struct IDVecStats {
  bool has_asset = false;
  bool has_supported_type = false;
  bool is_single = false;
};

/**
 * Helper to report stats about the IDs in context. Operator polls use this, also to report a
 * helpful disabled hint to the user.
 */
static IDVecStats asset_operation_get_id_vec_stats_from_ids(const Span<PointerRNA> id_pointers)
{
  IDVecStats stats;

  stats.is_single = id_pointers.size() == 1;

  for (const PointerRNA &ptr : id_pointers) {
    BLI_assert(RNA_struct_is_ID(ptr.type));

    ID *id = static_cast<ID *>(ptr.data);
    if (id_type_is_supported(id)) {
      stats.has_supported_type = true;
    }
    if (ID_IS_ASSET(id)) {
      stats.has_asset = true;
    }
  }

  return stats;
}

static const char *asset_operation_unsupported_type_msg(const bool is_single)
{
  const char *msg_single =
      "Data-block does not support asset operations - must be "
      "a " ED_ASSET_TYPE_IDS_NON_EXPERIMENTAL_UI_STRING;
  const char *msg_multiple =
      "No data-block selected that supports asset operations - select at least "
      "one " ED_ASSET_TYPE_IDS_NON_EXPERIMENTAL_UI_STRING;
  return is_single ? msg_single : msg_multiple;
}

/* -------------------------------------------------------------------- */

class AssetMarkHelper {
 public:
  void operator()(const bContext &C, Span<PointerRNA> ids);

  void reportResults(ReportList &reports) const;
  bool wasSuccessful() const;

 private:
  struct Stats {
    int tot_created = 0;
    int tot_already_asset = 0;
    ID *last_id = nullptr;
  };

  Stats stats;
};

void AssetMarkHelper::operator()(const bContext &C, const Span<PointerRNA> ids)
{
  for (const PointerRNA &ptr : ids) {
    BLI_assert(RNA_struct_is_ID(ptr.type));

    ID *id = static_cast<ID *>(ptr.data);
    if (id->asset_data) {
      stats.tot_already_asset++;
      continue;
    }

    if (mark_id(id)) {
      generate_preview(&C, id);

      stats.last_id = id;
      stats.tot_created++;
    }
  }
}

bool AssetMarkHelper::wasSuccessful() const
{
  return stats.tot_created > 0;
}

void AssetMarkHelper::reportResults(ReportList &reports) const
{
  /* User feedback on failure. */
  if (!wasSuccessful()) {
    if (stats.tot_already_asset > 0) {
      BKE_report(&reports,
                 RPT_ERROR,
                 "Selected data-blocks are already assets (or do not support use as assets)");
    }
    else {
      BKE_report(&reports,
                 RPT_ERROR,
                 "No data-blocks to create assets for found (or do not support use as assets)");
    }
  }
  /* User feedback on success. */
  else if (stats.tot_created == 1) {
    /* If only one data-block: Give more useful message by printing asset name. */
    BKE_reportf(&reports, RPT_INFO, "Data-block '%s' is now an asset", stats.last_id->name + 2);
  }
  else {
    BKE_reportf(&reports, RPT_INFO, "%i data-blocks are now assets", stats.tot_created);
  }
}

static wmOperatorStatus asset_mark_exec(const bContext *C,
                                        const wmOperator *op,
                                        const Span<PointerRNA> ids)
{
  AssetMarkHelper mark_helper;
  mark_helper(*C, ids);
  mark_helper.reportResults(*op->reports);

  if (!mark_helper.wasSuccessful()) {
    return OPERATOR_CANCELLED;
  }

  WM_main_add_notifier(NC_ID | NA_EDITED, nullptr);
  WM_main_add_notifier(NC_ASSET | NA_ADDED, nullptr);

  return OPERATOR_FINISHED;
}

static bool asset_mark_poll(bContext *C, const Span<PointerRNA> ids)
{
  IDVecStats ctx_stats = asset_operation_get_id_vec_stats_from_ids(ids);

  if (!ctx_stats.has_supported_type) {
    CTX_wm_operator_poll_msg_set(C, asset_operation_unsupported_type_msg(ctx_stats.is_single));
    return false;
  }

  return true;
}

static void ASSET_OT_mark(wmOperatorType *ot)
{
  ot->name = "Mark as Asset";
  ot->description =
      "Enable easier reuse of selected data-blocks through the Asset Browser, with the help of "
      "customizable metadata (like previews, descriptions and tags)";
  ot->idname = "ASSET_OT_mark";

  ot->exec = [](bContext *C, wmOperator *op) -> wmOperatorStatus {
    return asset_mark_exec(C, op, ED_operator_get_ids_from_context_as_vec(C));
  };
  ot->poll = [](bContext *C) -> bool {
    return asset_mark_poll(C, ED_operator_get_ids_from_context_as_vec(C));
  };

  ot->flag = OPTYPE_REGISTER | OPTYPE_UNDO;
}

/**
 * Variant of #ASSET_OT_mark that only works on the "id" context member.
 */
static void ASSET_OT_mark_single(wmOperatorType *ot)
{
  ot->name = "Mark as Single Asset";
  ot->description =
      "Enable easier reuse of a data-block through the Asset Browser, with the help of "
      "customizable metadata (like previews, descriptions and tags)";
  ot->idname = "ASSET_OT_mark_single";

  ot->exec = [](bContext *C, wmOperator *op) -> wmOperatorStatus {
    return asset_mark_exec(C, op, ED_operator_single_id_from_context_as_vec(C));
  };
  ot->poll = [](bContext *C) -> bool {
    return asset_mark_poll(C, ED_operator_single_id_from_context_as_vec(C));
  };

  ot->flag = OPTYPE_REGISTER | OPTYPE_UNDO;
}

/* -------------------------------------------------------------------- */

class AssetClearHelper {
  const bool set_fake_user_;

 public:
  AssetClearHelper(const bool set_fake_user) : set_fake_user_(set_fake_user) {}

  void operator()(Span<PointerRNA> ids);

  void reportResults(const bContext *C, ReportList &reports) const;
  bool wasSuccessful() const;

 private:
  struct Stats {
    int tot_cleared = 0;
    ID *last_id = nullptr;
  };

  Stats stats;
};

void AssetClearHelper::operator()(const Span<PointerRNA> ids)
{
  for (const PointerRNA &ptr : ids) {
    BLI_assert(RNA_struct_is_ID(ptr.type));

    ID *id = static_cast<ID *>(ptr.data);
    if (!id->asset_data) {
      continue;
    }

    if (!clear_id(id)) {
      continue;
    }

    if (set_fake_user_) {
      id_fake_user_set(id);
    }

    stats.tot_cleared++;
    stats.last_id = id;
  }
}

void AssetClearHelper::reportResults(const bContext *C, ReportList &reports) const
{
  if (!wasSuccessful()) {
    /* Dedicated error message for when there is an active asset detected, but it's not an ID local
     * to this file. Helps users better understanding what's going on. */
    if (AssetRepresentationHandle *active_asset = CTX_wm_asset(C); !active_asset->is_local_id()) {
      BKE_report(&reports,
                 RPT_ERROR,
                 "No asset data-blocks from the current file selected (assets must be stored in "
                 "the current file to be able to edit or clear them)");
    }
    else {
      BKE_report(&reports, RPT_ERROR, "No asset data-blocks selected/focused");
    }
  }
  else if (stats.tot_cleared == 1) {
    /* If only one data-block: Give more useful message by printing asset name. */
    BKE_reportf(
        &reports, RPT_INFO, "Data-block '%s' is not an asset anymore", stats.last_id->name + 2);
  }
  else {
    BKE_reportf(&reports, RPT_INFO, "%i data-blocks are not assets anymore", stats.tot_cleared);
  }
}

bool AssetClearHelper::wasSuccessful() const
{
  return stats.tot_cleared > 0;
}

static wmOperatorStatus asset_clear_exec(const bContext *C,
                                         const wmOperator *op,
                                         const Span<PointerRNA> ids)
{
  const bool set_fake_user = RNA_boolean_get(op->ptr, "set_fake_user");
  AssetClearHelper clear_helper(set_fake_user);
  clear_helper(ids);
  clear_helper.reportResults(C, *op->reports);

  if (!clear_helper.wasSuccessful()) {
    return OPERATOR_CANCELLED;
  }

  WM_main_add_notifier(NC_ID | NA_EDITED, nullptr);
  WM_main_add_notifier(NC_ASSET | NA_REMOVED, nullptr);

  return OPERATOR_FINISHED;
}

static bool asset_clear_poll(bContext *C, const Span<PointerRNA> ids)
{
  IDVecStats ctx_stats = asset_operation_get_id_vec_stats_from_ids(ids);

  if (!ctx_stats.has_asset) {
    const char *msg_single = N_("Data-block is not marked as asset");
    const char *msg_multiple = N_("No data-block selected that is marked as asset");
    CTX_wm_operator_poll_msg_set(C, ctx_stats.is_single ? msg_single : msg_multiple);
    return false;
  }
  if (!ctx_stats.has_supported_type) {
    CTX_wm_operator_poll_msg_set(C, asset_operation_unsupported_type_msg(ctx_stats.is_single));
    return false;
  }

  return true;
}

static std::string asset_clear_get_description(bContext * /*C*/,
                                               wmOperatorType * /*ot*/,
                                               PointerRNA *ptr)
{
  const bool set_fake_user = RNA_boolean_get(ptr, "set_fake_user");
  if (!set_fake_user) {
    return "";
  }
  return TIP_(
      "Delete all asset metadata, turning the selected asset data-blocks back into normal "
      "data-blocks, and set Fake User to ensure the data-blocks will still be saved");
}

/**
 * Variant of #ASSET_OT_clear that only works on the "id" context member.
 */
static void ASSET_OT_clear(wmOperatorType *ot)
{
  ot->name = "Clear Asset";
  ot->description =
      "Delete all asset metadata and turn the selected asset data-blocks back into normal "
      "data-blocks";
  ot->get_description = asset_clear_get_description;
  ot->idname = "ASSET_OT_clear";

  ot->exec = [](bContext *C, wmOperator *op) -> wmOperatorStatus {
    return asset_clear_exec(C, op, ED_operator_get_ids_from_context_as_vec(C));
  };
  ot->poll = [](bContext *C) -> bool {
    return asset_clear_poll(C, ED_operator_get_ids_from_context_as_vec(C));
  };

  ot->flag = OPTYPE_REGISTER | OPTYPE_UNDO;

  RNA_def_boolean(ot->srna,
                  "set_fake_user",
                  false,
                  "Set Fake User",
                  "Ensure the data-block is saved, even when it is no longer marked as asset");
}

static void ASSET_OT_clear_single(wmOperatorType *ot)
{
  ot->name = "Clear Single Asset";
  ot->description =
      "Delete all asset metadata and turn the asset data-block back into a normal data-block";
  ot->get_description = asset_clear_get_description;
  ot->idname = "ASSET_OT_clear_single";

  ot->exec = [](bContext *C, wmOperator *op) -> wmOperatorStatus {
    return asset_clear_exec(C, op, ED_operator_single_id_from_context_as_vec(C));
  };
  ot->poll = [](bContext *C) -> bool {
    return asset_clear_poll(C, ED_operator_single_id_from_context_as_vec(C));
  };

  ot->flag = OPTYPE_REGISTER | OPTYPE_UNDO;

  RNA_def_boolean(ot->srna,
                  "set_fake_user",
                  false,
                  "Set Fake User",
                  "Ensure the data-block is saved, even when it is no longer marked as asset");
}

/* -------------------------------------------------------------------- */

static bool asset_library_refresh_poll(bContext *C)
{
  if (ED_operator_asset_browsing_active(C)) {
    return true;
  }

  /* While not inside an Asset Browser, check if there's a asset list stored for the active asset
   * library (stored in the workspace, obtained via context). */
  const AssetLibraryReference *library = CTX_wm_asset_library_ref(C);
  if (!library) {
    return false;
  }

  return list::has_list_storage_for_library(library) ||
         list::has_asset_browser_storage_for_library(library, C);
}

static wmOperatorStatus asset_library_refresh_exec(bContext *C, wmOperator * /*unused*/)
{
  const AssetLibraryReference *library = CTX_wm_asset_library_ref(C);
  /* Handles both global asset list storage and asset browsers. */
  list::clear(library, C);
  WM_event_add_notifier(C, NC_ASSET | ND_ASSET_LIST_READING, nullptr);

  return OPERATOR_FINISHED;
}

static void ASSET_OT_library_refresh(wmOperatorType *ot)
{
  /* identifiers */
  ot->name = "Refresh Asset Library";
  ot->description = "Reread assets and asset catalogs from the asset library on disk";
  ot->idname = "ASSET_OT_library_refresh";

  /* API callbacks. */
  ot->exec = asset_library_refresh_exec;
  ot->poll = asset_library_refresh_poll;
}

/* -------------------------------------------------------------------- */

static bool asset_catalog_operator_poll(bContext *C)
{
  const SpaceFile *sfile = CTX_wm_space_file(C);
  if (!sfile) {
    return false;
  }
  const asset_system::AssetLibrary *asset_library = ED_fileselect_active_asset_library_get(sfile);
  if (!asset_library) {
    return false;
  }
  if (catalogs_read_only(*asset_library)) {
    CTX_wm_operator_poll_msg_set(C, "Asset catalogs cannot be edited in this asset library");
    return false;
  }
  return true;
}

static wmOperatorStatus asset_catalog_new_exec(bContext *C, wmOperator *op)
{
  SpaceFile *sfile = CTX_wm_space_file(C);
  asset_system::AssetLibrary *asset_library = ED_fileselect_active_asset_library_get(sfile);
  char *parent_path = RNA_string_get_alloc(op->ptr, "parent_path", nullptr, 0, nullptr);

  asset_system::AssetCatalog *new_catalog = catalog_add(
      asset_library, DATA_("Catalog"), parent_path);

  if (sfile) {
    ED_fileselect_activate_asset_catalog(sfile, new_catalog->catalog_id);
  }

  MEM_freeN(parent_path);

  WM_event_add_notifier_ex(
      CTX_wm_manager(C), CTX_wm_window(C), NC_ASSET | ND_ASSET_CATALOGS, nullptr);

  return OPERATOR_FINISHED;
}

static void ASSET_OT_catalog_new(wmOperatorType *ot)
{
  /* identifiers */
  ot->name = "New Asset Catalog";
  ot->description = "Create a new catalog to put assets in";
  ot->idname = "ASSET_OT_catalog_new";

  /* API callbacks. */
  ot->exec = asset_catalog_new_exec;
  ot->poll = asset_catalog_operator_poll;

  RNA_def_string(ot->srna,
                 "parent_path",
                 nullptr,
                 0,
                 "Parent Path",
                 "Optional path defining the location to put the new catalog under");
}

static wmOperatorStatus asset_catalog_delete_exec(bContext *C, wmOperator *op)
{
  SpaceFile *sfile = CTX_wm_space_file(C);
  asset_system::AssetLibrary *asset_library = ED_fileselect_active_asset_library_get(sfile);
  char *catalog_id_str = RNA_string_get_alloc(op->ptr, "catalog_id", nullptr, 0, nullptr);
  asset_system::CatalogID catalog_id;
  if (!BLI_uuid_parse_string(&catalog_id, catalog_id_str)) {
    return OPERATOR_CANCELLED;
  }

  catalog_remove(asset_library, catalog_id);

  MEM_freeN(catalog_id_str);

  WM_event_add_notifier_ex(
      CTX_wm_manager(C), CTX_wm_window(C), NC_ASSET | ND_ASSET_CATALOGS, nullptr);

  return OPERATOR_FINISHED;
}

static void ASSET_OT_catalog_delete(wmOperatorType *ot)
{
  /* identifiers */
  ot->name = "Delete Asset Catalog";
  ot->description =
      "Remove an asset catalog from the asset library (contained assets will not be affected and "
      "show up as unassigned)";
  ot->idname = "ASSET_OT_catalog_delete";

  /* API callbacks. */
  ot->exec = asset_catalog_delete_exec;
  ot->poll = asset_catalog_operator_poll;

  RNA_def_string(ot->srna, "catalog_id", nullptr, 0, "Catalog ID", "ID of the catalog to delete");
}

static asset_system::AssetCatalogService *get_catalog_service(bContext *C)
{
  const SpaceFile *sfile = CTX_wm_space_file(C);
  if (!sfile || ED_fileselect_is_file_browser(sfile)) {
    return nullptr;
  }

  asset_system::AssetLibrary *asset_lib = ED_fileselect_active_asset_library_get(sfile);
  if (asset_lib) {
    return &asset_lib->catalog_service();
  }

  return nullptr;
}

static wmOperatorStatus asset_catalog_undo_exec(bContext *C, wmOperator * /*op*/)
{
  asset_system::AssetCatalogService *catalog_service = get_catalog_service(C);
  if (!catalog_service) {
    return OPERATOR_CANCELLED;
  }

  catalog_service->undo();
  WM_event_add_notifier(C, NC_SPACE | ND_SPACE_ASSET_PARAMS, nullptr);
  return OPERATOR_FINISHED;
}

static bool asset_catalog_undo_poll(bContext *C)
{
  const asset_system::AssetCatalogService *catalog_service = get_catalog_service(C);
  return catalog_service && catalog_service->is_undo_possbile();
}

static void ASSET_OT_catalog_undo(wmOperatorType *ot)
{
  /* identifiers */
  ot->name = "Undo Catalog Edits";
  ot->description = "Undo the last edit to the asset catalogs";
  ot->idname = "ASSET_OT_catalog_undo";

  /* API callbacks. */
  ot->exec = asset_catalog_undo_exec;
  ot->poll = asset_catalog_undo_poll;
}

static wmOperatorStatus asset_catalog_redo_exec(bContext *C, wmOperator * /*op*/)
{
  asset_system::AssetCatalogService *catalog_service = get_catalog_service(C);
  if (!catalog_service) {
    return OPERATOR_CANCELLED;
  }

  catalog_service->redo();
  WM_event_add_notifier(C, NC_SPACE | ND_SPACE_ASSET_PARAMS, nullptr);
  return OPERATOR_FINISHED;
}

static bool asset_catalog_redo_poll(bContext *C)
{
  const asset_system::AssetCatalogService *catalog_service = get_catalog_service(C);
  return catalog_service && catalog_service->is_redo_possbile();
}

static void ASSET_OT_catalog_redo(wmOperatorType *ot)
{
  /* identifiers */
  ot->name = "Redo Catalog Edits";
  ot->description = "Redo the last undone edit to the asset catalogs";
  ot->idname = "ASSET_OT_catalog_redo";

  /* API callbacks. */
  ot->exec = asset_catalog_redo_exec;
  ot->poll = asset_catalog_redo_poll;
}

static wmOperatorStatus asset_catalog_undo_push_exec(bContext *C, wmOperator * /*op*/)
{
  asset_system::AssetCatalogService *catalog_service = get_catalog_service(C);
  if (!catalog_service) {
    return OPERATOR_CANCELLED;
  }

  catalog_service->undo_push();
  return OPERATOR_FINISHED;
}

static bool asset_catalog_undo_push_poll(bContext *C)
{
  return get_catalog_service(C) != nullptr;
}

static void ASSET_OT_catalog_undo_push(wmOperatorType *ot)
{
  /* identifiers */
  ot->name = "Store undo snapshot for asset catalog edits";
  ot->description = "Store the current state of the asset catalogs in the undo buffer";
  ot->idname = "ASSET_OT_catalog_undo_push";

  /* API callbacks. */
  ot->exec = asset_catalog_undo_push_exec;
  ot->poll = asset_catalog_undo_push_poll;

  /* Generally artists don't need to find & use this operator, it's meant for scripts only. */
  ot->flag = OPTYPE_INTERNAL;
}

/* -------------------------------------------------------------------- */

static bool asset_catalogs_save_poll(bContext *C)
{
  if (!asset_catalog_operator_poll(C)) {
    return false;
  }

  const Main *bmain = CTX_data_main(C);
  if (!bmain->filepath[0]) {
    CTX_wm_operator_poll_msg_set(C, "Cannot save asset catalogs before the .blend file is saved"); /*BFA - made explicit*/
    return false;
  }

  if (!AS_asset_library_has_any_unsaved_catalogs()) {
    CTX_wm_operator_poll_msg_set(C, "No changes to be saved");
    return false;
  }

  return true;
}

static wmOperatorStatus asset_catalogs_save_exec(bContext *C, wmOperator * /*op*/)
{
  const SpaceFile *sfile = CTX_wm_space_file(C);
  asset_system::AssetLibrary *asset_library = ED_fileselect_active_asset_library_get(sfile);

  catalogs_save_from_main_path(asset_library, CTX_data_main(C));

  WM_event_add_notifier_ex(
      CTX_wm_manager(C), CTX_wm_window(C), NC_ASSET | ND_ASSET_CATALOGS, nullptr);

  return OPERATOR_FINISHED;
}

static void ASSET_OT_catalogs_save(wmOperatorType *ot)
{
  /* identifiers */
  ot->name = "Save Asset Catalogs";
  ot->description =
      "Make any edits to any catalogs permanent by writing the current set up to the asset "
      "library";
  ot->idname = "ASSET_OT_catalogs_save";

  /* API callbacks. */
  ot->exec = asset_catalogs_save_exec;
  ot->poll = asset_catalogs_save_poll;
}

/* -------------------------------------------------------------------- */

static bool could_be_asset_bundle(const Main *bmain);
static const bUserAssetLibrary *selected_asset_library(wmOperator *op);
static bool is_contained_in_selected_asset_library(wmOperator *op, const char *filepath);
static bool set_filepath_for_asset_lib(const Main *bmain, wmOperator *op);
static bool has_external_files(Main *bmain, ReportList *reports);

static bool asset_bundle_install_poll(bContext *C)
{
  /* This operator only works when the asset browser is set to Current File. */
  const SpaceFile *sfile = CTX_wm_space_file(C);
  if (sfile == nullptr) {
    return false;
  }
  if (!ED_fileselect_is_local_asset_library(sfile)) {
    return false;
  }

  const Main *bmain = CTX_data_main(C);
  if (!could_be_asset_bundle(bmain)) {
    return false;
  }

  /* Check whether this file is already located inside any asset library. */
  const bUserAssetLibrary *asset_lib = BKE_preferences_asset_library_containing_path(
      &U, bmain->filepath);
  if (asset_lib) {
    return false;
  }

  return true;
}

static wmOperatorStatus asset_bundle_install_invoke(bContext *C,
                                                    wmOperator *op,
                                                    const wmEvent * /*event*/)
{
  Main *bmain = CTX_data_main(C);
  if (has_external_files(bmain, op->reports)) {
    return OPERATOR_CANCELLED;
  }

  WM_event_add_fileselect(C, op);

  /* Make the "Save As" dialog box default to "${ASSET_LIB_ROOT}/${CURRENT_FILE}.blend". */
  if (!set_filepath_for_asset_lib(bmain, op)) {
    return OPERATOR_CANCELLED;
  }

  return OPERATOR_RUNNING_MODAL;
}

static wmOperatorStatus asset_bundle_install_exec(bContext *C, wmOperator *op)
{
  Main *bmain = CTX_data_main(C);
  if (has_external_files(bmain, op->reports)) {
    return OPERATOR_CANCELLED;
  }

  /* Check file path, copied from #wm_file_write(). */
  char filepath[FILE_MAX];
  RNA_string_get(op->ptr, "filepath", filepath);
  const size_t len = strlen(filepath);

  if (len == 0) {
    BKE_report(op->reports, RPT_ERROR, "Path is empty, cannot save");
    return OPERATOR_CANCELLED;
  }

  if (len >= FILE_MAX) {
    BKE_report(op->reports, RPT_ERROR, "Path too long, cannot save");
    return OPERATOR_CANCELLED;
  }

  /* Check that the destination is actually contained in the selected asset library. */
  if (!is_contained_in_selected_asset_library(op, filepath)) {
    BKE_reportf(op->reports, RPT_ERROR, "Selected path is outside of the selected asset library");
    return OPERATOR_CANCELLED;
  }

  WM_cursor_wait(true);
  asset_system::AssetCatalogService *cat_service = get_catalog_service(C);
  /* Store undo step, such that on a failed save the 'prepare_to_merge_on_write' call can be
   * un-done. */
  cat_service->undo_push();
  cat_service->prepare_to_merge_on_write();

  const wmOperatorStatus operator_result = WM_operator_name_call(
      C, "WM_OT_save_mainfile", WM_OP_EXEC_DEFAULT, op->ptr, nullptr);
  WM_cursor_wait(false);

  if (operator_result != OPERATOR_FINISHED) {
    cat_service->undo();
    return operator_result;
  }

  const bUserAssetLibrary *lib = selected_asset_library(op);
  BLI_assert_msg(lib, "If the asset library is not known, how did we get here?");
  BKE_reportf(op->reports,
              RPT_INFO,
              R"(Saved "%s" to asset library "%s")",
              BLI_path_basename(bmain->filepath),
              lib->name);
  return OPERATOR_FINISHED;
}

static const EnumPropertyItem *rna_asset_library_reference_itemf(bContext * /*C*/,
                                                                 PointerRNA * /*ptr*/,
                                                                 PropertyRNA * /*prop*/,
                                                                 bool *r_free)
{
  const EnumPropertyItem *items = custom_libraries_rna_enum_itemf();
  if (!items) {
    *r_free = false;
    return nullptr;
  }

  *r_free = true;
  return items;
}

static void ASSET_OT_bundle_install(wmOperatorType *ot)
{
  /* identifiers */
  ot->name = "Copy to Asset Library";
  ot->description =
      "Copy the current .blend file into an Asset Library. Only works on standalone .blend files "
      "(i.e. when no other files are referenced)";
  ot->idname = "ASSET_OT_bundle_install";

  /* API callbacks. */
  ot->exec = asset_bundle_install_exec;
  ot->invoke = asset_bundle_install_invoke;
  ot->poll = asset_bundle_install_poll;

  ot->prop = RNA_def_property(ot->srna, "asset_library_reference", PROP_ENUM, PROP_NONE);
  RNA_def_property_flag(ot->prop, PROP_HIDDEN);
  RNA_def_enum_funcs(ot->prop, rna_asset_library_reference_itemf);

  WM_operator_properties_filesel(ot,
                                 FILE_TYPE_FOLDER | FILE_TYPE_BLENDER,
                                 FILE_BLENDER,
                                 FILE_SAVE,
                                 WM_FILESEL_FILEPATH,
                                 FILE_DEFAULTDISPLAY,
                                 FILE_SORT_DEFAULT);
}

/* Cheap check to see if this is an "asset bundle" just by checking main file name.
 * A proper check will be done in the exec function, to ensure that no external files will be
 * referenced. */
static bool could_be_asset_bundle(const Main *bmain)
{
  return fnmatch("*_bundle.blend", bmain->filepath, FNM_CASEFOLD) == 0;
}

static const bUserAssetLibrary *selected_asset_library(wmOperator *op)
{
  const int enum_value = RNA_enum_get(op->ptr, "asset_library_reference");
  const AssetLibraryReference lib_ref = library_reference_from_enum_value(enum_value);
  const bUserAssetLibrary *lib = BKE_preferences_asset_library_find_index(
      &U, lib_ref.custom_library_index);
  return lib;
}

static bool is_contained_in_selected_asset_library(wmOperator *op, const char *filepath)
{
  const bUserAssetLibrary *lib = selected_asset_library(op);
  if (!lib) {
    return false;
  }
  return BLI_path_contains(lib->dirpath, filepath);
}

/**
 * Set the "filepath" RNA property based on selected "asset_library_reference".
 * \return true if ok, false if error.
 */
static bool set_filepath_for_asset_lib(const Main *bmain, wmOperator *op)
{
  /* Find the directory path of the selected asset library. */
  const bUserAssetLibrary *lib = selected_asset_library(op);
  if (lib == nullptr) {
    return false;
  }

  /* Concatenate the filename of the current blend file. */
  const char *blend_filename = BLI_path_basename(bmain->filepath);
  if (blend_filename == nullptr || blend_filename[0] == '\0') {
    return false;
  }

  char file_path[FILE_MAX];
  BLI_path_join(file_path, sizeof(file_path), lib->dirpath, blend_filename);
  RNA_string_set(op->ptr, "filepath", file_path);

  return true;
}

struct FileCheckCallbackInfo {
  ReportList *reports;
  Set<std::string> external_files;
};

static bool external_file_check_callback(BPathForeachPathData *bpath_data,
                                         char * /*path_dst*/,
                                         size_t /*path_dst_maxncpy*/,
                                         const char *path_src)
{
  FileCheckCallbackInfo *callback_info = static_cast<FileCheckCallbackInfo *>(
      bpath_data->user_data);
  callback_info->external_files.add(std::string(path_src));
  return false;
}

/**
 * Do a check on any external files (.blend, textures, etc.) being used.
 * The #ASSET_OT_bundle_install operator only works on standalone `.blend` files
 * (catalog definition files are fine, though).
 *
 * \return true when there are external files, false otherwise.
 */
static bool has_external_files(Main *bmain, ReportList *reports)
{
  FileCheckCallbackInfo callback_info = {reports, Set<std::string>()};

  eBPathForeachFlag flag =
      (BKE_BPATH_FOREACH_PATH_SKIP_PACKED          /* Packed files are fine. */
       | BKE_BPATH_FOREACH_PATH_SKIP_MULTIFILE     /* Only report multi-files once, it's enough. */
       | BKE_BPATH_TRAVERSE_SKIP_WEAK_REFERENCES); /* Only care about actually used files. */

  BPathForeachPathData bpath_data = {
      /*bmain*/ bmain,
      /*callback_function*/ &external_file_check_callback,
      /*flag*/ flag,
      /*user_data*/ &callback_info,
      /*absolute_base_path*/ nullptr,
  };
  BKE_bpath_foreach_path_main(&bpath_data);

  if (callback_info.external_files.is_empty()) {
    /* No external dependencies. */
    return false;
  }

  if (callback_info.external_files.size() == 1) {
    /* Only one external dependency, report it directly. */
    BKE_reportf(callback_info.reports,
                RPT_ERROR,
                "Unable to copy bundle due to external dependency: \"%s\"",
                callback_info.external_files.begin()->c_str());
    return true;
  }

  /* Multiple external dependencies, report the aggregate and put details on console. */
  BKE_reportf(
      callback_info.reports,
      RPT_ERROR,
      "Unable to copy bundle due to %zu external dependencies; more details on the console",
      size_t(callback_info.external_files.size()));
  printf("Unable to copy bundle due to %zu external dependencies:\n",
         size_t(callback_info.external_files.size()));
  for (const std::string &path : callback_info.external_files) {
    printf("   \"%s\"\n", path.c_str());
  }
  return true;
}

constexpr int DRAG_THRESHOLD = 4;

struct ScreenshotOperatorData {
  void *draw_handle;
  int2 drag_start, drag_end, last_cursor;
  /* Screenshot points may not be set immediately to allow for clicking to create a screenshot with
   * the previous size. */
  int2 p1, p2;

  bool is_mouse_down;
  /* Dragged far enough to create the screenshot are instead of registering as a click. */
  bool crossed_threshold;
  /* Move the whole screenshot area when moving the cursor instead of placing `drag_end`. */
  bool shift_area;
  bool force_square;
};

/* Sort points so p1 is lower left, and p2 is top right. */
static inline void sort_points(int2 &p1, int2 &p2)
{
  if (p1.x > p2.x) {
    std::swap(p1.x, p2.x);
  }
  if (p1.y > p2.y) {
    std::swap(p1.y, p2.y);
  }
}

/* Ensures that the x and y distance to from p1 to p2 is equal. The two points can be in any
 * spacial relation to each other i.e. if p1 was top left, it remains top left. */
static inline void square_points(const int2 &p1, int2 &p2)
{
  int2 delta = p2 - p1;

  const int size_x = std::abs(delta.x);
  const int size_y = std::abs(delta.y);
  if (size_x < size_y) {
    delta.x = std::copysignf(size_y, delta.x);
  }
  else if (size_y < size_x) {
    delta.y = std::copysign(size_x, delta.y);
  }
  p2.x = p1.x + delta.x;
  p2.y = p1.y + delta.y;
}

static void generate_previewimg_from_buffer(ID *id, const ImBuf *image_buffer)
{
  PreviewImage *preview_image = BKE_previewimg_id_ensure(id);
  BKE_previewimg_clear(preview_image);

  for (int size_type = 0; size_type < NUM_ICON_SIZES; size_type++) {
    BKE_previewimg_ensure(preview_image, size_type);
    int width = image_buffer->x;
    int height = image_buffer->y;
    if (size_type == ICON_SIZE_ICON) {
      /* Scales down the image to `ICON_RENDER_DEFAULT_HEIGHT` while maintaining the
       * aspect ratio. */
      if (image_buffer->x > image_buffer->y) {
        width = ICON_RENDER_DEFAULT_HEIGHT;
        height = image_buffer->y * (width / float(image_buffer->x));
      }
      else if (image_buffer->y > image_buffer->x) {
        height = ICON_RENDER_DEFAULT_HEIGHT;
        width = image_buffer->x * (height / float(image_buffer->y));
      }
      else {
        width = height = ICON_RENDER_DEFAULT_HEIGHT;
      }
    }
    ImBuf *scaled_imbuf = IMB_scale_into_new(
        image_buffer, width, height, IMBScaleFilter::Nearest, false);
    preview_image->rect[size_type] = (uint *)MEM_dupallocN(scaled_imbuf->byte_buffer.data);
    preview_image->w[size_type] = width;
    preview_image->h[size_type] = height;
    preview_image->flag[size_type] |= PRV_USER_EDITED;
    IMB_freeImBuf(scaled_imbuf);
  }
}

/**
 * Takes a screenshot of Blender for the given rect. The returned `ImBuf` has to be freed by the
 * caller with `IMB_freeImBuf()`.
 */
static ImBuf *take_screenshot_crop(bContext *C, const rcti &crop_rect)
{
  int dumprect_size[2];
  wmWindow *win = CTX_wm_window(C);
  uint8_t *dumprect = WM_window_pixels_read(C, win, dumprect_size);

  ImBuf *image_buffer = IMB_allocImBuf(dumprect_size[0], dumprect_size[1], 24, 0);
  /* Using IB_TAKE_OWNERSHIP because the crop does kind of take ownership already it seems. At
   * least freeing the memory after would cause a crash if ownership isn't taken. */
  IMB_assign_byte_buffer(image_buffer, dumprect, IB_TAKE_OWNERSHIP);

  IMB_rect_crop(image_buffer, &crop_rect);
  return image_buffer;
}

static wmOperatorStatus screenshot_preview_exec(bContext *C, wmOperator *op)
{
  int2 p1, p2;
  RNA_int_get_array(op->ptr, "p1", p1);
  RNA_int_get_array(op->ptr, "p2", p2);

  /* Squaring has to happen before sorting so the area is squared from the point where
   * dragging started. */
  if (RNA_boolean_get(op->ptr, "force_square")) {
    square_points(p1, p2);
  }

  sort_points(p1, p2);

  /* The min side is chosen arbitrarily to avoid accidental creations of very small screenshots. */
  constexpr int min_side = 16;
  if (p2.x - p1.x < min_side || p2.y - p1.y < min_side) {
    BKE_reportf(
        op->reports, RPT_ERROR, "Screenshot cannot be smaller than %i pixels on a side", min_side);
    return OPERATOR_CANCELLED;
  }

  ImBuf *image_buffer;

  ScrArea *area_p1 = ED_area_find_under_cursor(C, SPACE_TYPE_ANY, p1);
  ScrArea *area_p2 = ED_area_find_under_cursor(C, SPACE_TYPE_ANY, p2);
  /* Special case for taking a screenshot from a 3D viewport. In that case we do an offscreen
   * render to support transparency. Render settings are used as currently set up in the viewport
   * to comply with WYSIWYG as much as possible. One limitation is that GUI elements will not be
   * visible in the render. */
  if (area_p1 == area_p2 && area_p1->spacetype == SPACE_VIEW3D) {
    View3D *v3d = static_cast<View3D *>(area_p1->spacedata.first);
    ARegion *region = BKE_area_find_region_type(area_p1, RGN_TYPE_WINDOW);
    if (!region) {
      /* Unlikely to be hit, but just being cautious. */
      BLI_assert_unreachable();
      return OPERATOR_CANCELLED;
    }
    char err_out[256] = "unknown";
    image_buffer = ED_view3d_draw_offscreen_imbuf(CTX_data_ensure_evaluated_depsgraph(C),
                                                  CTX_data_scene(C),
                                                  eDrawType(v3d->shading.type),
                                                  v3d,
                                                  region,
                                                  region->winx,
                                                  region->winy,
                                                  IB_byte_data,
                                                  R_ALPHAPREMUL,
                                                  nullptr,
                                                  false,
                                                  nullptr,
                                                  nullptr,
                                                  err_out);

    /* Convert crop rect into the space relative to the area. */
    const rcti crop_rect = {p1.x - area_p1->totrct.xmin,
                            p2.x - area_p1->totrct.xmin,
                            p1.y - area_p1->totrct.ymin,
                            p2.y - area_p1->totrct.ymin};
    IMB_rect_crop(image_buffer, &crop_rect);
  }
  else {
    const rcti crop_rect = {p1.x, p2.x, p1.y, p2.y};
    image_buffer = take_screenshot_crop(C, crop_rect);
  }

  const AssetRepresentationHandle *asset_handle = CTX_wm_asset(C);
  BLI_assert_msg(asset_handle != nullptr, "This is ensured by poll");
  AssetWeakReference asset_reference = asset_handle->make_weak_reference();

  Main *bmain = CTX_data_main(C);
  ID *id = bke::asset_edit_id_from_weak_reference(
      *bmain, asset_handle->get_id_type(), asset_reference);
  BLI_assert(id != nullptr);

  ED_preview_kill_jobs_for_id(CTX_wm_manager(C), id);

  generate_previewimg_from_buffer(id, image_buffer);
  IMB_freeImBuf(image_buffer);

  if (bke::asset_edit_id_is_writable(*id)) {
    const bool saved = bke::asset_edit_id_save(*bmain, *id, *op->reports);
    if (!saved) {
      BKE_report(op->reports, RPT_ERROR, "Saving failed");
    }
  }

  asset::list::storage_tag_main_data_dirty();
  asset::refresh_asset_library_from_asset(C, *asset_handle);

  WM_main_add_notifier(NC_ASSET | ND_ASSET_LIST | NA_EDITED, nullptr);

  return OPERATOR_FINISHED;
}

static void screenshot_preview_draw(const wmWindow *window, void *operator_data)
{
  ScreenshotOperatorData *data = static_cast<ScreenshotOperatorData *>(operator_data);
  int2 p1 = data->p1;
  int2 p2 = data->p2;

  if (data->force_square) {
    square_points(p1, p2);
  }
  sort_points(p1, p2);

  /* Drawing rect just out of the screenshot area to not capture the box in the picture. */
  const rctf screenshot_rect = {
      float(p1.x - 1), float(p2.x + 1), float(p1.y - 1), float(p2.y + 1)};

  /* Drawing a semi-transparent mask to highlight the area that will be captured. */
  float4 mask_color = {1, 1, 1, 0.25};
  const rctf mask_rect_bottom = {0, float(window->sizex), 0, screenshot_rect.ymin};
  UI_draw_roundbox_aa(&mask_rect_bottom, true, 0, mask_color);
  const rctf mask_rect_top = {0, float(window->sizex), screenshot_rect.ymax, float(window->sizey)};
  UI_draw_roundbox_aa(&mask_rect_top, true, 0, mask_color);
  const rctf mask_rect_left = {
      0, screenshot_rect.xmin, screenshot_rect.ymin, screenshot_rect.ymax};
  UI_draw_roundbox_aa(&mask_rect_left, true, 0, mask_color);
  const rctf mask_rect_right = {
      screenshot_rect.xmax, float(window->sizex), screenshot_rect.ymin, screenshot_rect.ymax};
  UI_draw_roundbox_aa(&mask_rect_right, true, 0, mask_color);

  float4 color;
  UI_GetThemeColor4fv(TH_EDITOR_BORDER, color);
  UI_draw_roundbox_aa(&screenshot_rect, false, 0, color);
}

static void screenshot_preview_exit(bContext *C, wmOperator *op)
{
  wmWindow *win = CTX_wm_window(C);
  WM_cursor_modal_restore(win);
  ScreenshotOperatorData *data = static_cast<ScreenshotOperatorData *>(op->customdata);
  WM_draw_cb_exit(win, data->draw_handle);
  MEM_freeN(data);
  ED_workspace_status_text(C, nullptr);
}

static inline void screenshot_area_transfer_to_rna(wmOperator *op, ScreenshotOperatorData *data)
{
  RNA_boolean_set(op->ptr, "force_square", data->force_square);
  RNA_int_set_array(op->ptr, "p1", data->p1);
  RNA_int_set_array(op->ptr, "p2", data->p2);
}

static wmOperatorStatus screenshot_preview_modal(bContext *C, wmOperator *op, const wmEvent *event)
{
  ARegion *region = CTX_wm_region(C);

  ScreenshotOperatorData *data = static_cast<ScreenshotOperatorData *>(op->customdata);

  const int2 screen_space_cursor = {
      event->mval[0] + region->winrct.xmin,
      event->mval[1] + region->winrct.ymin,
  };
  switch (event->type) {
    case LEFTMOUSE: {
      switch (event->val) {
        case KM_PRESS:
          data->is_mouse_down = true;
          data->crossed_threshold = false;
          data->drag_start = screen_space_cursor;
          break;
        case KM_RELEASE:
          data->is_mouse_down = false;
          data->drag_end = screen_space_cursor;
          screenshot_area_transfer_to_rna(op, data);
          screenshot_preview_exec(C, op);
          screenshot_preview_exit(C, op);
          return OPERATOR_FINISHED;
      }
      break;
    }

    case EVT_PADENTER:
    case EVT_RETKEY: {
      screenshot_area_transfer_to_rna(op, data);
      screenshot_preview_exec(C, op);
      screenshot_preview_exit(C, op);
      return OPERATOR_FINISHED;
    }

    case RIGHTMOUSE:
    case EVT_ESCKEY: {
      screenshot_preview_exit(C, op);
      CTX_wm_screen(C)->do_draw = true;
      return OPERATOR_CANCELLED;
    }

    case EVT_SPACEKEY: {
      switch (event->val) {
        case KM_PRESS:
          data->shift_area = true;
          break;
        case KM_RELEASE:
          data->shift_area = false;
          break;

        default:
          break;
      }
      break;
    }

    case EVT_LEFTSHIFTKEY:
    case EVT_RIGHTSHIFTKEY: {
      switch (event->val) {
        case KM_PRESS:
          data->force_square = false;
          break;
        case KM_RELEASE:
          data->force_square = true;
          break;

        default:
          break;
      }
      break;
    }

    case MOUSEMOVE: {
      if (!data->crossed_threshold) {
        const int2 delta = data->drag_end - data->drag_start;
        if (std::abs(delta.x) > DRAG_THRESHOLD && std::abs(delta.y) > DRAG_THRESHOLD) {
          /* Only set the points once the threshold has been crossed. This allows to just
           * click to confirm using a potentially existing screenshot rect. */
          data->crossed_threshold = true;
          data->p1 = data->drag_start;
        }
      }

      if (data->shift_area) {
        const int2 delta = screen_space_cursor - data->last_cursor;
        data->p1 += delta;
        data->p2 += delta;
      }
      else if (data->is_mouse_down) {
        data->drag_end = screen_space_cursor;
        if (data->crossed_threshold) {
          data->p2 = screen_space_cursor;
        }
      }
      CTX_wm_screen(C)->do_draw = true;
      data->last_cursor = screen_space_cursor;
      break;
    }

    default:
      break;
  }

  WorkspaceStatus status(C);
  if (data->is_mouse_down) {
    status.item(IFACE_("Cancel"), ICON_EVENT_ESC, ICON_MOUSE_RMB);
  }
  else {
    status.item(IFACE_("Start"), ICON_MOUSE_LMB_DRAG);
  }
  status.item(IFACE_("Confirm"), ICON_MOUSE_LMB, ICON_EVENT_RETURN);
  status.item(IFACE_("Move"), ICON_EVENT_SPACEKEY);
  status.item(IFACE_("Unlock Aspect Ratio"), ICON_EVENT_SHIFT);

  return OPERATOR_RUNNING_MODAL;
}

static wmOperatorStatus screenshot_preview_invoke(bContext *C,
                                                  wmOperator *op,
                                                  const wmEvent * /* event */)
{
  wmWindow *win = CTX_wm_window(C);
  WM_cursor_modal_set(win, WM_CURSOR_CROSS);

  op->customdata = MEM_callocN(sizeof(ScreenshotOperatorData), __func__);
  ScreenshotOperatorData *data = static_cast<ScreenshotOperatorData *>(op->customdata);
  data->draw_handle = WM_draw_cb_activate(win, screenshot_preview_draw, data);
  data->is_mouse_down = false;
  RNA_int_get_array(op->ptr, "p1", data->p1);
  RNA_int_get_array(op->ptr, "p2", data->p2);
  data->last_cursor = data->p1;
  data->shift_area = false;
  data->crossed_threshold = false;
  data->force_square = RNA_boolean_get(op->ptr, "force_square");

  WM_event_add_modal_handler(C, op);
  CTX_wm_screen(C)->do_draw = true;

  return OPERATOR_RUNNING_MODAL;
}

static ID *id_from_selected_asset(bContext *C)
{
  const AssetRepresentationHandle *asset_handle = CTX_wm_asset(C);
  if (!asset_handle) {
    return nullptr;
  }

  AssetWeakReference asset_reference = asset_handle->make_weak_reference();
  Main *bmain = CTX_data_main(C);
  return bke::asset_edit_id_from_weak_reference(
      *bmain, asset_handle->get_id_type(), asset_reference);
}

static bool screenshot_preview_poll(bContext *C)
{
  if (G.background) {
    return false;
  }

  ID *id = id_from_selected_asset(C);
  if (!id) {
    CTX_wm_operator_poll_msg_set(C, "No selected asset");
    return false;
  }

  if (!ID_IS_LINKED(id)) {
    return WM_operator_winactive(C);
  }

  if (!bke::asset_edit_id_is_editable(*id)) {
    return false;
  }

  return WM_operator_winactive(C);
}

<<<<<<< HEAD
/* This should be a generic operator for assets not linked to the poselib. */
static void ASSET_OT_screenshot_preview(wmOperatorType *ot)
{
=======
static void ASSET_OT_screenshot_preview(wmOperatorType *ot)
{
  /* This should be a generic operator for assets not linked to the pose-library. */

>>>>>>> 8b918866
  ot->name = "Capture screenshot preview";
  ot->description = "Capture a screenshot to use as a preview for the selected asset";
  ot->idname = "ASSET_OT_screenshot_preview";

  ot->poll = screenshot_preview_poll;
  ot->invoke = screenshot_preview_invoke;
  ot->modal = screenshot_preview_modal;
  ot->exec = screenshot_preview_exec;

  RNA_def_int_array(ot->srna,
                    "p1",
                    2,
                    nullptr,
                    0,
                    INT_MAX,
                    "Point 1",
                    "First point of the screenshot in screenspace",
                    0,
                    3840);
  RNA_def_int_array(ot->srna,
                    "p2",
                    2,
                    nullptr,
                    0,
                    INT_MAX,
                    "Point 2",
                    "Second point of the screenshot in screenspace",
                    0,
                    3840);
  RNA_def_boolean(ot->srna,
                  "force_square",
                  true,
                  "Force Square",
                  "If enabled, the screenshot will have the same height as width");
}

/* -------------------------------------------------------------------- */

void operatortypes_asset()
{
  WM_operatortype_append(ASSET_OT_mark);
  WM_operatortype_append(ASSET_OT_mark_single);
  WM_operatortype_append(ASSET_OT_clear);
  WM_operatortype_append(ASSET_OT_clear_single);

  WM_operatortype_append(ASSET_OT_catalog_new);
  WM_operatortype_append(ASSET_OT_catalog_delete);
  WM_operatortype_append(ASSET_OT_catalogs_save);
  WM_operatortype_append(ASSET_OT_catalog_undo);
  WM_operatortype_append(ASSET_OT_catalog_redo);
  WM_operatortype_append(ASSET_OT_catalog_undo_push);
  WM_operatortype_append(ASSET_OT_bundle_install);

  WM_operatortype_append(ASSET_OT_library_refresh);

  WM_operatortype_append(ASSET_OT_screenshot_preview);
}

}  // namespace blender::ed::asset<|MERGE_RESOLUTION|>--- conflicted
+++ resolved
@@ -1397,16 +1397,10 @@
   return WM_operator_winactive(C);
 }
 
-<<<<<<< HEAD
-/* This should be a generic operator for assets not linked to the poselib. */
 static void ASSET_OT_screenshot_preview(wmOperatorType *ot)
 {
-=======
-static void ASSET_OT_screenshot_preview(wmOperatorType *ot)
-{
   /* This should be a generic operator for assets not linked to the pose-library. */
 
->>>>>>> 8b918866
   ot->name = "Capture screenshot preview";
   ot->description = "Capture a screenshot to use as a preview for the selected asset";
   ot->idname = "ASSET_OT_screenshot_preview";
