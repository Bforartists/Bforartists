/* SPDX-FileCopyrightText: 2023 Blender Authors
 *
 * SPDX-License-Identifier: GPL-2.0-or-later */

/** \file
 * \ingroup edasset
 */

#include "AS_asset_library.hh"
#include "AS_asset_representation.hh"

#include "BKE_asset_edit.hh"
#include "BKE_bpath.hh"
#include "BKE_context.hh"
#include "BKE_global.hh"
#include "BKE_icons.h"
#include "BKE_lib_id.hh"
#include "BKE_main.hh"
#include "BKE_preferences.h"
#include "BKE_preview_image.hh"
#include "BKE_report.hh"
#include "BKE_screen.hh"

#include "BLI_fnmatch.h"
#include "BLI_path_utils.hh"
#include "BLI_rect.h"
#include "BLI_set.hh"

#include "ED_asset.hh"
#include "ED_screen.hh"
/* XXX needs access to the file list, should all be done via the asset system in future. */
#include "ED_fileselect.hh"
#include "ED_render.hh"
#include "ED_util.hh"
#include "ED_view3d_offscreen.hh"

#include "BLT_translation.hh"

#include "RNA_access.hh"
#include "RNA_define.hh"
#include "RNA_prototypes.hh"

#include "IMB_imbuf.hh"
<<<<<<< HEAD
=======
#include "IMB_thumbs.hh"
>>>>>>> 9a41dc73

#include "WM_api.hh"

#include "DNA_space_types.h"

#include "GPU_immediate.hh"
#include "UI_interface_c.hh"
#include "UI_resources.hh"

namespace blender::ed::asset {
/* -------------------------------------------------------------------- */

/**
 * Information about what's contained in a #Vector<PointerRNA>, returned by
 * #asset_operation_get_id_vec_stats_from_context().
 */
struct IDVecStats {
  bool has_asset = false;
  bool has_supported_type = false;
  bool is_single = false;
};

/**
 * Helper to report stats about the IDs in context. Operator polls use this, also to report a
 * helpful disabled hint to the user.
 */
static IDVecStats asset_operation_get_id_vec_stats_from_ids(const Span<PointerRNA> id_pointers)
{
  IDVecStats stats;

  stats.is_single = id_pointers.size() == 1;

  for (const PointerRNA &ptr : id_pointers) {
    BLI_assert(RNA_struct_is_ID(ptr.type));

    ID *id = static_cast<ID *>(ptr.data);
    if (id_type_is_supported(id)) {
      stats.has_supported_type = true;
    }
    if (ID_IS_ASSET(id)) {
      stats.has_asset = true;
    }
  }

  return stats;
}

static const char *asset_operation_unsupported_type_msg(const bool is_single)
{
  const char *msg_single =
      "Data-block does not support asset operations - must be "
      "a " ED_ASSET_TYPE_IDS_NON_EXPERIMENTAL_UI_STRING;
  const char *msg_multiple =
      "No data-block selected that supports asset operations - select at least "
      "one " ED_ASSET_TYPE_IDS_NON_EXPERIMENTAL_UI_STRING;
  return is_single ? msg_single : msg_multiple;
}

/* -------------------------------------------------------------------- */

class AssetMarkHelper {
 public:
  void operator()(const bContext &C, Span<PointerRNA> ids);

  void reportResults(ReportList &reports) const;
  bool wasSuccessful() const;

 private:
  struct Stats {
    int tot_created = 0;
    int tot_already_asset = 0;
    ID *last_id = nullptr;
  };

  Stats stats;
};

void AssetMarkHelper::operator()(const bContext &C, const Span<PointerRNA> ids)
{
  for (const PointerRNA &ptr : ids) {
    BLI_assert(RNA_struct_is_ID(ptr.type));

    ID *id = static_cast<ID *>(ptr.data);
    if (id->asset_data) {
      stats.tot_already_asset++;
      continue;
    }

    if (mark_id(id)) {
      generate_preview(&C, id);

      stats.last_id = id;
      stats.tot_created++;
    }
  }
}

bool AssetMarkHelper::wasSuccessful() const
{
  return stats.tot_created > 0;
}

void AssetMarkHelper::reportResults(ReportList &reports) const
{
  /* User feedback on failure. */
  if (!wasSuccessful()) {
    if (stats.tot_already_asset > 0) {
      BKE_report(&reports,
                 RPT_ERROR,
                 "Selected data-blocks are already assets (or do not support use as assets)");
    }
    else {
      BKE_report(&reports,
                 RPT_ERROR,
                 "No data-blocks to create assets for found (or do not support use as assets)");
    }
  }
  /* User feedback on success. */
  else if (stats.tot_created == 1) {
    /* If only one data-block: Give more useful message by printing asset name. */
    BKE_reportf(&reports, RPT_INFO, "Data-block '%s' is now an asset", stats.last_id->name + 2);
  }
  else {
    BKE_reportf(&reports, RPT_INFO, "%i data-blocks are now assets", stats.tot_created);
  }
}

static wmOperatorStatus asset_mark_exec(const bContext *C,
                                        const wmOperator *op,
                                        const Span<PointerRNA> ids)
{
  AssetMarkHelper mark_helper;
  mark_helper(*C, ids);
  mark_helper.reportResults(*op->reports);

  if (!mark_helper.wasSuccessful()) {
    return OPERATOR_CANCELLED;
  }

  WM_main_add_notifier(NC_ID | NA_EDITED, nullptr);
  WM_main_add_notifier(NC_ASSET | NA_ADDED, nullptr);

  return OPERATOR_FINISHED;
}

static bool asset_mark_poll(bContext *C, const Span<PointerRNA> ids)
{
  IDVecStats ctx_stats = asset_operation_get_id_vec_stats_from_ids(ids);

  if (!ctx_stats.has_supported_type) {
    CTX_wm_operator_poll_msg_set(C, asset_operation_unsupported_type_msg(ctx_stats.is_single));
    return false;
  }

  return true;
}

static void ASSET_OT_mark(wmOperatorType *ot)
{
  ot->name = "Mark as Asset";
  ot->description =
      "Enable easier reuse of selected data-blocks through the Asset Browser, with the help of "
      "customizable metadata (like previews, descriptions and tags)";
  ot->idname = "ASSET_OT_mark";

  ot->exec = [](bContext *C, wmOperator *op) -> wmOperatorStatus {
    return asset_mark_exec(C, op, ED_operator_get_ids_from_context_as_vec(C));
  };
  ot->poll = [](bContext *C) -> bool {
    return asset_mark_poll(C, ED_operator_get_ids_from_context_as_vec(C));
  };

  ot->flag = OPTYPE_REGISTER | OPTYPE_UNDO;
}

/**
 * Variant of #ASSET_OT_mark that only works on the "id" context member.
 */
static void ASSET_OT_mark_single(wmOperatorType *ot)
{
  ot->name = "Mark as Single Asset";
  ot->description =
      "Enable easier reuse of a data-block through the Asset Browser, with the help of "
      "customizable metadata (like previews, descriptions and tags)";
  ot->idname = "ASSET_OT_mark_single";

  ot->exec = [](bContext *C, wmOperator *op) -> wmOperatorStatus {
    return asset_mark_exec(C, op, ED_operator_single_id_from_context_as_vec(C));
  };
  ot->poll = [](bContext *C) -> bool {
    return asset_mark_poll(C, ED_operator_single_id_from_context_as_vec(C));
  };

  ot->flag = OPTYPE_REGISTER | OPTYPE_UNDO;
}

/* -------------------------------------------------------------------- */

class AssetClearHelper {
  const bool set_fake_user_;

 public:
  AssetClearHelper(const bool set_fake_user) : set_fake_user_(set_fake_user) {}

  void operator()(Span<PointerRNA> ids);

  void reportResults(const bContext *C, ReportList &reports) const;
  bool wasSuccessful() const;

 private:
  struct Stats {
    int tot_cleared = 0;
    ID *last_id = nullptr;
  };

  Stats stats;
};

void AssetClearHelper::operator()(const Span<PointerRNA> ids)
{
  for (const PointerRNA &ptr : ids) {
    BLI_assert(RNA_struct_is_ID(ptr.type));

    ID *id = static_cast<ID *>(ptr.data);
    if (!id->asset_data) {
      continue;
    }

    if (!clear_id(id)) {
      continue;
    }

    if (set_fake_user_) {
      id_fake_user_set(id);
    }

    stats.tot_cleared++;
    stats.last_id = id;
  }
}

void AssetClearHelper::reportResults(const bContext *C, ReportList &reports) const
{
  if (!wasSuccessful()) {
    /* Dedicated error message for when there is an active asset detected, but it's not an ID local
     * to this file. Helps users better understanding what's going on. */
    if (AssetRepresentationHandle *active_asset = CTX_wm_asset(C); !active_asset->is_local_id()) {
      BKE_report(&reports,
                 RPT_ERROR,
                 "No asset data-blocks from the current file selected (assets must be stored in "
                 "the current file to be able to edit or clear them)");
    }
    else {
      BKE_report(&reports, RPT_ERROR, "No asset data-blocks selected/focused");
    }
  }
  else if (stats.tot_cleared == 1) {
    /* If only one data-block: Give more useful message by printing asset name. */
    BKE_reportf(
        &reports, RPT_INFO, "Data-block '%s' is not an asset anymore", stats.last_id->name + 2);
  }
  else {
    BKE_reportf(&reports, RPT_INFO, "%i data-blocks are not assets anymore", stats.tot_cleared);
  }
}

bool AssetClearHelper::wasSuccessful() const
{
  return stats.tot_cleared > 0;
}

static wmOperatorStatus asset_clear_exec(const bContext *C,
                                         const wmOperator *op,
                                         const Span<PointerRNA> ids)
{
  const bool set_fake_user = RNA_boolean_get(op->ptr, "set_fake_user");
  AssetClearHelper clear_helper(set_fake_user);
  clear_helper(ids);
  clear_helper.reportResults(C, *op->reports);

  if (!clear_helper.wasSuccessful()) {
    return OPERATOR_CANCELLED;
  }

  WM_main_add_notifier(NC_ID | NA_EDITED, nullptr);
  WM_main_add_notifier(NC_ASSET | NA_REMOVED, nullptr);

  return OPERATOR_FINISHED;
}

static bool asset_clear_poll(bContext *C, const Span<PointerRNA> ids)
{
  IDVecStats ctx_stats = asset_operation_get_id_vec_stats_from_ids(ids);

  if (!ctx_stats.has_asset) {
    const char *msg_single = N_("Data-block is not marked as asset");
    const char *msg_multiple = N_("No data-block selected that is marked as asset");
    CTX_wm_operator_poll_msg_set(C, ctx_stats.is_single ? msg_single : msg_multiple);
    return false;
  }
  if (!ctx_stats.has_supported_type) {
    CTX_wm_operator_poll_msg_set(C, asset_operation_unsupported_type_msg(ctx_stats.is_single));
    return false;
  }

  return true;
}

static std::string asset_clear_get_description(bContext * /*C*/,
                                               wmOperatorType * /*ot*/,
                                               PointerRNA *ptr)
{
  const bool set_fake_user = RNA_boolean_get(ptr, "set_fake_user");
  if (!set_fake_user) {
    return "";
  }
  return TIP_(
      "Delete all asset metadata, turning the selected asset data-blocks back into normal "
      "data-blocks, and set Fake User to ensure the data-blocks will still be saved");
}

/**
 * Variant of #ASSET_OT_clear that only works on the "id" context member.
 */
static void ASSET_OT_clear(wmOperatorType *ot)
{
  ot->name = "Clear Asset";
  ot->description =
      "Delete all asset metadata and turn the selected asset data-blocks back into normal "
      "data-blocks";
  ot->get_description = asset_clear_get_description;
  ot->idname = "ASSET_OT_clear";

  ot->exec = [](bContext *C, wmOperator *op) -> wmOperatorStatus {
    return asset_clear_exec(C, op, ED_operator_get_ids_from_context_as_vec(C));
  };
  ot->poll = [](bContext *C) -> bool {
    return asset_clear_poll(C, ED_operator_get_ids_from_context_as_vec(C));
  };

  ot->flag = OPTYPE_REGISTER | OPTYPE_UNDO;

  RNA_def_boolean(ot->srna,
                  "set_fake_user",
                  false,
                  "Set Fake User",
                  "Ensure the data-block is saved, even when it is no longer marked as asset");
}

static void ASSET_OT_clear_single(wmOperatorType *ot)
{
  ot->name = "Clear Single Asset";
  ot->description =
      "Delete all asset metadata and turn the asset data-block back into a normal data-block";
  ot->get_description = asset_clear_get_description;
  ot->idname = "ASSET_OT_clear_single";

  ot->exec = [](bContext *C, wmOperator *op) -> wmOperatorStatus {
    return asset_clear_exec(C, op, ED_operator_single_id_from_context_as_vec(C));
  };
  ot->poll = [](bContext *C) -> bool {
    return asset_clear_poll(C, ED_operator_single_id_from_context_as_vec(C));
  };

  ot->flag = OPTYPE_REGISTER | OPTYPE_UNDO;

  RNA_def_boolean(ot->srna,
                  "set_fake_user",
                  false,
                  "Set Fake User",
                  "Ensure the data-block is saved, even when it is no longer marked as asset");
}

/* -------------------------------------------------------------------- */

static bool asset_library_refresh_poll(bContext *C)
{
  if (ED_operator_asset_browsing_active(C)) {
    return true;
  }

  /* While not inside an Asset Browser, check if there's a asset list stored for the active asset
   * library (stored in the workspace, obtained via context). */
  const AssetLibraryReference *library = CTX_wm_asset_library_ref(C);
  if (!library) {
    return false;
  }

  return list::has_list_storage_for_library(library) ||
         list::has_asset_browser_storage_for_library(library, C);
}

static wmOperatorStatus asset_library_refresh_exec(bContext *C, wmOperator * /*unused*/)
{
  const AssetLibraryReference *library = CTX_wm_asset_library_ref(C);
  /* Handles both global asset list storage and asset browsers. */
  list::clear(library, C);
  WM_event_add_notifier(C, NC_ASSET | ND_ASSET_LIST_READING, nullptr);

  return OPERATOR_FINISHED;
}

static void ASSET_OT_library_refresh(wmOperatorType *ot)
{
  /* identifiers */
  ot->name = "Refresh Asset Library";
  ot->description = "Reread assets and asset catalogs from the asset library on disk";
  ot->idname = "ASSET_OT_library_refresh";

  /* API callbacks. */
  ot->exec = asset_library_refresh_exec;
  ot->poll = asset_library_refresh_poll;
}

/* -------------------------------------------------------------------- */

static bool asset_catalog_operator_poll(bContext *C)
{
  const SpaceFile *sfile = CTX_wm_space_file(C);
  if (!sfile) {
    return false;
  }
  const asset_system::AssetLibrary *asset_library = ED_fileselect_active_asset_library_get(sfile);
  if (!asset_library) {
    return false;
  }
  if (catalogs_read_only(*asset_library)) {
    CTX_wm_operator_poll_msg_set(C, "Asset catalogs cannot be edited in this asset library");
    return false;
  }
  return true;
}

static wmOperatorStatus asset_catalog_new_exec(bContext *C, wmOperator *op)
{
  SpaceFile *sfile = CTX_wm_space_file(C);
  asset_system::AssetLibrary *asset_library = ED_fileselect_active_asset_library_get(sfile);
  char *parent_path = RNA_string_get_alloc(op->ptr, "parent_path", nullptr, 0, nullptr);

  asset_system::AssetCatalog *new_catalog = catalog_add(
      asset_library, DATA_("Catalog"), parent_path);

  if (sfile) {
    ED_fileselect_activate_asset_catalog(sfile, new_catalog->catalog_id);
  }

  MEM_freeN(parent_path);

  WM_event_add_notifier_ex(
      CTX_wm_manager(C), CTX_wm_window(C), NC_ASSET | ND_ASSET_CATALOGS, nullptr);

  return OPERATOR_FINISHED;
}

static void ASSET_OT_catalog_new(wmOperatorType *ot)
{
  /* identifiers */
  ot->name = "New Asset Catalog";
  ot->description = "Create a new catalog to put assets in";
  ot->idname = "ASSET_OT_catalog_new";

  /* API callbacks. */
  ot->exec = asset_catalog_new_exec;
  ot->poll = asset_catalog_operator_poll;

  RNA_def_string(ot->srna,
                 "parent_path",
                 nullptr,
                 0,
                 "Parent Path",
                 "Optional path defining the location to put the new catalog under");
}

static wmOperatorStatus asset_catalog_delete_exec(bContext *C, wmOperator *op)
{
  SpaceFile *sfile = CTX_wm_space_file(C);
  asset_system::AssetLibrary *asset_library = ED_fileselect_active_asset_library_get(sfile);
  char *catalog_id_str = RNA_string_get_alloc(op->ptr, "catalog_id", nullptr, 0, nullptr);
  asset_system::CatalogID catalog_id;
  if (!BLI_uuid_parse_string(&catalog_id, catalog_id_str)) {
    return OPERATOR_CANCELLED;
  }

  catalog_remove(asset_library, catalog_id);

  MEM_freeN(catalog_id_str);

  WM_event_add_notifier_ex(
      CTX_wm_manager(C), CTX_wm_window(C), NC_ASSET | ND_ASSET_CATALOGS, nullptr);

  return OPERATOR_FINISHED;
}

static void ASSET_OT_catalog_delete(wmOperatorType *ot)
{
  /* identifiers */
  ot->name = "Delete Asset Catalog";
  ot->description =
      "Remove an asset catalog from the asset library (contained assets will not be affected and "
      "show up as unassigned)";
  ot->idname = "ASSET_OT_catalog_delete";

  /* API callbacks. */
  ot->exec = asset_catalog_delete_exec;
  ot->poll = asset_catalog_operator_poll;

  RNA_def_string(ot->srna, "catalog_id", nullptr, 0, "Catalog ID", "ID of the catalog to delete");
}

static asset_system::AssetCatalogService *get_catalog_service(bContext *C)
{
  const SpaceFile *sfile = CTX_wm_space_file(C);
  if (!sfile || ED_fileselect_is_file_browser(sfile)) {
    return nullptr;
  }

  asset_system::AssetLibrary *asset_lib = ED_fileselect_active_asset_library_get(sfile);
  if (asset_lib) {
    return &asset_lib->catalog_service();
  }

  return nullptr;
}

static wmOperatorStatus asset_catalog_undo_exec(bContext *C, wmOperator * /*op*/)
{
  asset_system::AssetCatalogService *catalog_service = get_catalog_service(C);
  if (!catalog_service) {
    return OPERATOR_CANCELLED;
  }

  catalog_service->undo();
  WM_event_add_notifier(C, NC_SPACE | ND_SPACE_ASSET_PARAMS, nullptr);
  return OPERATOR_FINISHED;
}

static bool asset_catalog_undo_poll(bContext *C)
{
  const asset_system::AssetCatalogService *catalog_service = get_catalog_service(C);
  return catalog_service && catalog_service->is_undo_possbile();
}

static void ASSET_OT_catalog_undo(wmOperatorType *ot)
{
  /* identifiers */
  ot->name = "Undo Catalog Edits";
  ot->description = "Undo the last edit to the asset catalogs";
  ot->idname = "ASSET_OT_catalog_undo";

  /* API callbacks. */
  ot->exec = asset_catalog_undo_exec;
  ot->poll = asset_catalog_undo_poll;
}

static wmOperatorStatus asset_catalog_redo_exec(bContext *C, wmOperator * /*op*/)
{
  asset_system::AssetCatalogService *catalog_service = get_catalog_service(C);
  if (!catalog_service) {
    return OPERATOR_CANCELLED;
  }

  catalog_service->redo();
  WM_event_add_notifier(C, NC_SPACE | ND_SPACE_ASSET_PARAMS, nullptr);
  return OPERATOR_FINISHED;
}

static bool asset_catalog_redo_poll(bContext *C)
{
  const asset_system::AssetCatalogService *catalog_service = get_catalog_service(C);
  return catalog_service && catalog_service->is_redo_possbile();
}

static void ASSET_OT_catalog_redo(wmOperatorType *ot)
{
  /* identifiers */
  ot->name = "Redo Catalog Edits";
  ot->description = "Redo the last undone edit to the asset catalogs";
  ot->idname = "ASSET_OT_catalog_redo";

  /* API callbacks. */
  ot->exec = asset_catalog_redo_exec;
  ot->poll = asset_catalog_redo_poll;
}

static wmOperatorStatus asset_catalog_undo_push_exec(bContext *C, wmOperator * /*op*/)
{
  asset_system::AssetCatalogService *catalog_service = get_catalog_service(C);
  if (!catalog_service) {
    return OPERATOR_CANCELLED;
  }

  catalog_service->undo_push();
  return OPERATOR_FINISHED;
}

static bool asset_catalog_undo_push_poll(bContext *C)
{
  return get_catalog_service(C) != nullptr;
}

static void ASSET_OT_catalog_undo_push(wmOperatorType *ot)
{
  /* identifiers */
  ot->name = "Store undo snapshot for asset catalog edits";
  ot->description = "Store the current state of the asset catalogs in the undo buffer";
  ot->idname = "ASSET_OT_catalog_undo_push";

  /* API callbacks. */
  ot->exec = asset_catalog_undo_push_exec;
  ot->poll = asset_catalog_undo_push_poll;

  /* Generally artists don't need to find & use this operator, it's meant for scripts only. */
  ot->flag = OPTYPE_INTERNAL;
}

/* -------------------------------------------------------------------- */

static bool asset_catalogs_save_poll(bContext *C)
{
  if (!asset_catalog_operator_poll(C)) {
    return false;
  }

  const Main *bmain = CTX_data_main(C);
  if (!bmain->filepath[0]) {
    CTX_wm_operator_poll_msg_set(C, "Cannot save asset catalogs before the .blend file is saved"); /*BFA - made explicit*/
    return false;
  }

  if (!AS_asset_library_has_any_unsaved_catalogs()) {
    CTX_wm_operator_poll_msg_set(C, "No changes to be saved");
    return false;
  }

  return true;
}

static wmOperatorStatus asset_catalogs_save_exec(bContext *C, wmOperator * /*op*/)
{
  const SpaceFile *sfile = CTX_wm_space_file(C);
  asset_system::AssetLibrary *asset_library = ED_fileselect_active_asset_library_get(sfile);

  catalogs_save_from_main_path(asset_library, CTX_data_main(C));

  WM_event_add_notifier_ex(
      CTX_wm_manager(C), CTX_wm_window(C), NC_ASSET | ND_ASSET_CATALOGS, nullptr);

  return OPERATOR_FINISHED;
}

static void ASSET_OT_catalogs_save(wmOperatorType *ot)
{
  /* identifiers */
  ot->name = "Save Asset Catalogs";
  ot->description =
      "Make any edits to any catalogs permanent by writing the current set up to the asset "
      "library";
  ot->idname = "ASSET_OT_catalogs_save";

  /* API callbacks. */
  ot->exec = asset_catalogs_save_exec;
  ot->poll = asset_catalogs_save_poll;
}

/* -------------------------------------------------------------------- */

static bool could_be_asset_bundle(const Main *bmain);
static const bUserAssetLibrary *selected_asset_library(wmOperator *op);
static bool is_contained_in_selected_asset_library(wmOperator *op, const char *filepath);
static bool set_filepath_for_asset_lib(const Main *bmain, wmOperator *op);
static bool has_external_files(Main *bmain, ReportList *reports);

static bool asset_bundle_install_poll(bContext *C)
{
  /* This operator only works when the asset browser is set to Current File. */
  const SpaceFile *sfile = CTX_wm_space_file(C);
  if (sfile == nullptr) {
    return false;
  }
  if (!ED_fileselect_is_local_asset_library(sfile)) {
    return false;
  }

  const Main *bmain = CTX_data_main(C);
  if (!could_be_asset_bundle(bmain)) {
    return false;
  }

  /* Check whether this file is already located inside any asset library. */
  const bUserAssetLibrary *asset_lib = BKE_preferences_asset_library_containing_path(
      &U, bmain->filepath);
  if (asset_lib) {
    return false;
  }

  return true;
}

static wmOperatorStatus asset_bundle_install_invoke(bContext *C,
                                                    wmOperator *op,
                                                    const wmEvent * /*event*/)
{
  Main *bmain = CTX_data_main(C);
  if (has_external_files(bmain, op->reports)) {
    return OPERATOR_CANCELLED;
  }

  WM_event_add_fileselect(C, op);

  /* Make the "Save As" dialog box default to "${ASSET_LIB_ROOT}/${CURRENT_FILE}.blend". */
  if (!set_filepath_for_asset_lib(bmain, op)) {
    return OPERATOR_CANCELLED;
  }

  return OPERATOR_RUNNING_MODAL;
}

static wmOperatorStatus asset_bundle_install_exec(bContext *C, wmOperator *op)
{
  Main *bmain = CTX_data_main(C);
  if (has_external_files(bmain, op->reports)) {
    return OPERATOR_CANCELLED;
  }

  /* Check file path, copied from #wm_file_write(). */
  char filepath[FILE_MAX];
  RNA_string_get(op->ptr, "filepath", filepath);
  const size_t len = strlen(filepath);

  if (len == 0) {
    BKE_report(op->reports, RPT_ERROR, "Path is empty, cannot save");
    return OPERATOR_CANCELLED;
  }

  if (len >= FILE_MAX) {
    BKE_report(op->reports, RPT_ERROR, "Path too long, cannot save");
    return OPERATOR_CANCELLED;
  }

  /* Check that the destination is actually contained in the selected asset library. */
  if (!is_contained_in_selected_asset_library(op, filepath)) {
    BKE_reportf(op->reports, RPT_ERROR, "Selected path is outside of the selected asset library");
    return OPERATOR_CANCELLED;
  }

  WM_cursor_wait(true);
  asset_system::AssetCatalogService *cat_service = get_catalog_service(C);
  /* Store undo step, such that on a failed save the 'prepare_to_merge_on_write' call can be
   * un-done. */
  cat_service->undo_push();
  cat_service->prepare_to_merge_on_write();

  const wmOperatorStatus operator_result = WM_operator_name_call(
      C, "WM_OT_save_mainfile", WM_OP_EXEC_DEFAULT, op->ptr, nullptr);
  WM_cursor_wait(false);

  if (operator_result != OPERATOR_FINISHED) {
    cat_service->undo();
    return operator_result;
  }

  const bUserAssetLibrary *lib = selected_asset_library(op);
  BLI_assert_msg(lib, "If the asset library is not known, how did we get here?");
  BKE_reportf(op->reports,
              RPT_INFO,
              R"(Saved "%s" to asset library "%s")",
              BLI_path_basename(bmain->filepath),
              lib->name);
  return OPERATOR_FINISHED;
}

static const EnumPropertyItem *rna_asset_library_reference_itemf(bContext * /*C*/,
                                                                 PointerRNA * /*ptr*/,
                                                                 PropertyRNA * /*prop*/,
                                                                 bool *r_free)
{
  const EnumPropertyItem *items = custom_libraries_rna_enum_itemf();
  if (!items) {
    *r_free = false;
    return nullptr;
  }

  *r_free = true;
  return items;
}

static void ASSET_OT_bundle_install(wmOperatorType *ot)
{
  /* identifiers */
  ot->name = "Copy to Asset Library";
  ot->description =
      "Copy the current .blend file into an Asset Library. Only works on standalone .blend files "
      "(i.e. when no other files are referenced)";
  ot->idname = "ASSET_OT_bundle_install";

  /* API callbacks. */
  ot->exec = asset_bundle_install_exec;
  ot->invoke = asset_bundle_install_invoke;
  ot->poll = asset_bundle_install_poll;

  ot->prop = RNA_def_property(ot->srna, "asset_library_reference", PROP_ENUM, PROP_NONE);
  RNA_def_property_flag(ot->prop, PROP_HIDDEN);
  RNA_def_enum_funcs(ot->prop, rna_asset_library_reference_itemf);

  WM_operator_properties_filesel(ot,
                                 FILE_TYPE_FOLDER | FILE_TYPE_BLENDER,
                                 FILE_BLENDER,
                                 FILE_SAVE,
                                 WM_FILESEL_FILEPATH,
                                 FILE_DEFAULTDISPLAY,
                                 FILE_SORT_DEFAULT);
}

/* Cheap check to see if this is an "asset bundle" just by checking main file name.
 * A proper check will be done in the exec function, to ensure that no external files will be
 * referenced. */
static bool could_be_asset_bundle(const Main *bmain)
{
  return fnmatch("*_bundle.blend", bmain->filepath, FNM_CASEFOLD) == 0;
}

static const bUserAssetLibrary *selected_asset_library(wmOperator *op)
{
  const int enum_value = RNA_enum_get(op->ptr, "asset_library_reference");
  const AssetLibraryReference lib_ref = library_reference_from_enum_value(enum_value);
  const bUserAssetLibrary *lib = BKE_preferences_asset_library_find_index(
      &U, lib_ref.custom_library_index);
  return lib;
}

static bool is_contained_in_selected_asset_library(wmOperator *op, const char *filepath)
{
  const bUserAssetLibrary *lib = selected_asset_library(op);
  if (!lib) {
    return false;
  }
  return BLI_path_contains(lib->dirpath, filepath);
}

/**
 * Set the "filepath" RNA property based on selected "asset_library_reference".
 * \return true if ok, false if error.
 */
static bool set_filepath_for_asset_lib(const Main *bmain, wmOperator *op)
{
  /* Find the directory path of the selected asset library. */
  const bUserAssetLibrary *lib = selected_asset_library(op);
  if (lib == nullptr) {
    return false;
  }

  /* Concatenate the filename of the current blend file. */
  const char *blend_filename = BLI_path_basename(bmain->filepath);
  if (blend_filename == nullptr || blend_filename[0] == '\0') {
    return false;
  }

  char file_path[FILE_MAX];
  BLI_path_join(file_path, sizeof(file_path), lib->dirpath, blend_filename);
  RNA_string_set(op->ptr, "filepath", file_path);

  return true;
}

struct FileCheckCallbackInfo {
  ReportList *reports;
  Set<std::string> external_files;
};

static bool external_file_check_callback(BPathForeachPathData *bpath_data,
                                         char * /*path_dst*/,
                                         size_t /*path_dst_maxncpy*/,
                                         const char *path_src)
{
  FileCheckCallbackInfo *callback_info = static_cast<FileCheckCallbackInfo *>(
      bpath_data->user_data);
  callback_info->external_files.add(std::string(path_src));
  return false;
}

/**
 * Do a check on any external files (.blend, textures, etc.) being used.
 * The #ASSET_OT_bundle_install operator only works on standalone `.blend` files
 * (catalog definition files are fine, though).
 *
 * \return true when there are external files, false otherwise.
 */
static bool has_external_files(Main *bmain, ReportList *reports)
{
  FileCheckCallbackInfo callback_info = {reports, Set<std::string>()};

  eBPathForeachFlag flag =
      (BKE_BPATH_FOREACH_PATH_SKIP_PACKED          /* Packed files are fine. */
       | BKE_BPATH_FOREACH_PATH_SKIP_MULTIFILE     /* Only report multi-files once, it's enough. */
       | BKE_BPATH_TRAVERSE_SKIP_WEAK_REFERENCES); /* Only care about actually used files. */

  BPathForeachPathData bpath_data = {
      /*bmain*/ bmain,
      /*callback_function*/ &external_file_check_callback,
      /*flag*/ flag,
      /*user_data*/ &callback_info,
      /*absolute_base_path*/ nullptr,
  };
  BKE_bpath_foreach_path_main(&bpath_data);

  if (callback_info.external_files.is_empty()) {
    /* No external dependencies. */
    return false;
  }

  if (callback_info.external_files.size() == 1) {
    /* Only one external dependency, report it directly. */
    BKE_reportf(callback_info.reports,
                RPT_ERROR,
                "Unable to copy bundle due to external dependency: \"%s\"",
                callback_info.external_files.begin()->c_str());
    return true;
  }

  /* Multiple external dependencies, report the aggregate and put details on console. */
  BKE_reportf(
      callback_info.reports,
      RPT_ERROR,
      "Unable to copy bundle due to %zu external dependencies; more details on the console",
      size_t(callback_info.external_files.size()));
  printf("Unable to copy bundle due to %zu external dependencies:\n",
         size_t(callback_info.external_files.size()));
  for (const std::string &path : callback_info.external_files) {
    printf("   \"%s\"\n", path.c_str());
  }
  return true;
}

constexpr int DRAG_THRESHOLD = 4;

struct ScreenshotOperatorData {
  void *draw_handle;
  int2 drag_start, drag_end, last_cursor;
  /* Screenshot points may not be set immediately to allow for clicking to create a screenshot with
   * the previous size. */
  int2 p1, p2;

  bool is_mouse_down;
  /* Dragged far enough to create the screenshot are instead of registering as a click. */
  bool crossed_threshold;
  /* Move the whole screenshot area when moving the cursor instead of placing `drag_end`. */
  bool shift_area;
  bool force_square;
};

/* Sort points so p1 is lower left, and p2 is top right. */
static inline void sort_points(int2 &p1, int2 &p2)
{
  if (p1.x > p2.x) {
    std::swap(p1.x, p2.x);
  }
  if (p1.y > p2.y) {
    std::swap(p1.y, p2.y);
  }
}

/* Ensures that the x and y distance to from p1 to p2 is equal. The two points can be in any
 * spacial relation to each other i.e. if p1 was top left, it remains top left. */
static inline void square_points(const int2 &p1, int2 &p2)
{
  int2 delta = p2 - p1;

  const int size_x = std::abs(delta.x);
  const int size_y = std::abs(delta.y);
  if (size_x < size_y) {
    delta.x = std::copysignf(size_y, delta.x);
  }
  else if (size_y < size_x) {
    delta.y = std::copysign(size_x, delta.y);
  }
  p2.x = p1.x + delta.x;
  p2.y = p1.y + delta.y;
}

static void generate_previewimg_from_buffer(ID *id, const ImBuf *image_buffer)
{
  PreviewImage *preview_image = BKE_previewimg_id_ensure(id);
  BKE_previewimg_clear(preview_image);

  for (int size_type = 0; size_type < NUM_ICON_SIZES; size_type++) {
    BKE_previewimg_ensure(preview_image, size_type);
    int width = image_buffer->x;
    int height = image_buffer->y;
<<<<<<< HEAD
    if (size_type == ICON_SIZE_ICON) {
      /* Scales down the image to `ICON_RENDER_DEFAULT_HEIGHT` while maintaining the
       * aspect ratio. */
      if (image_buffer->x > image_buffer->y) {
        width = ICON_RENDER_DEFAULT_HEIGHT;
        height = image_buffer->y * (width / float(image_buffer->x));
      }
      else if (image_buffer->y > image_buffer->x) {
        height = ICON_RENDER_DEFAULT_HEIGHT;
        width = image_buffer->x * (height / float(image_buffer->y));
      }
      else {
        width = height = ICON_RENDER_DEFAULT_HEIGHT;
      }
    }
=======
    int max_size = 0;
    switch (size_type) {
      case ICON_SIZE_ICON:
        max_size = ICON_RENDER_DEFAULT_HEIGHT;
        break;
      case ICON_SIZE_PREVIEW:
        max_size = PREVIEW_RENDER_LARGE_HEIGHT;
        break;
    }
    if (max_size == 0) {
      /* Can only be reached if a new icon size is added. */
      BLI_assert_unreachable();
      continue;
    }

    /* Scales down the image to `max_size` while maintaining the
     * aspect ratio. */
    if (image_buffer->x > image_buffer->y) {
      width = max_size;
      height = image_buffer->y * (width / float(image_buffer->x));
    }
    else if (image_buffer->y > image_buffer->x) {
      height = max_size;
      width = image_buffer->x * (height / float(image_buffer->y));
    }
    else {
      width = height = max_size;
    }

>>>>>>> 9a41dc73
    ImBuf *scaled_imbuf = IMB_scale_into_new(
        image_buffer, width, height, IMBScaleFilter::Nearest, false);
    preview_image->rect[size_type] = (uint *)MEM_dupallocN(scaled_imbuf->byte_buffer.data);
    preview_image->w[size_type] = width;
    preview_image->h[size_type] = height;
    preview_image->flag[size_type] |= PRV_USER_EDITED;
    IMB_freeImBuf(scaled_imbuf);
  }
}

/**
 * Takes a screenshot of Blender for the given rect. The returned `ImBuf` has to be freed by the
 * caller with `IMB_freeImBuf()`.
 */
static ImBuf *take_screenshot_crop(bContext *C, const rcti &crop_rect)
{
  int dumprect_size[2];
  wmWindow *win = CTX_wm_window(C);
  uint8_t *dumprect = WM_window_pixels_read(C, win, dumprect_size);

  /* Clamp coordinates to window bounds. */
  rcti safe_rect = crop_rect;
  safe_rect.xmin = max_ii(0, crop_rect.xmin);
  safe_rect.ymin = max_ii(0, crop_rect.ymin);
  safe_rect.xmax = min_ii(dumprect_size[0] - 1, crop_rect.xmax);
  safe_rect.ymax = min_ii(dumprect_size[1] - 1, crop_rect.ymax);

  /* Validate rectangle. */
  if (!BLI_rcti_is_valid(&safe_rect)) {
    MEM_freeN(dumprect);
    return nullptr;
  }

  ImBuf *image_buffer = IMB_allocImBuf(dumprect_size[0], dumprect_size[1], 24, 0);
  /* Using IB_TAKE_OWNERSHIP because the crop does kind of take ownership already it seems. At
   * least freeing the memory after would cause a crash if ownership isn't taken. */
  IMB_assign_byte_buffer(image_buffer, dumprect, IB_TAKE_OWNERSHIP);

  IMB_rect_crop(image_buffer, &safe_rect);
  return image_buffer;
}

static wmOperatorStatus screenshot_preview_exec(bContext *C, wmOperator *op)
{
  int2 p1, p2;
  RNA_int_get_array(op->ptr, "p1", p1);
  RNA_int_get_array(op->ptr, "p2", p2);

  /* Squaring has to happen before sorting so the area is squared from the point where
   * dragging started. */
  if (RNA_boolean_get(op->ptr, "force_square")) {
    square_points(p1, p2);
  }

  sort_points(p1, p2);

  /* The min side is chosen arbitrarily to avoid accidental creations of very small screenshots. */
  constexpr int min_side = 16;
  if (p2.x - p1.x < min_side || p2.y - p1.y < min_side) {
    BKE_reportf(
        op->reports, RPT_ERROR, "Screenshot cannot be smaller than %i pixels on a side", min_side);
    return OPERATOR_CANCELLED;
  }

  ImBuf *image_buffer;

  ScrArea *area_p1 = ED_area_find_under_cursor(C, SPACE_TYPE_ANY, p1);
  ScrArea *area_p2 = ED_area_find_under_cursor(C, SPACE_TYPE_ANY, p2);
  /* Special case for taking a screenshot from a 3D viewport. In that case we do an offscreen
   * render to support transparency. Render settings are used as currently set up in the viewport
   * to comply with WYSIWYG as much as possible. One limitation is that GUI elements will not be
   * visible in the render. */
  if (area_p1 == area_p2 && area_p1 != nullptr && area_p1->spacetype == SPACE_VIEW3D) {
    View3D *v3d = static_cast<View3D *>(area_p1->spacedata.first);
    ARegion *region = BKE_area_find_region_type(area_p1, RGN_TYPE_WINDOW);
    if (!region) {
      /* Unlikely to be hit, but just being cautious. */
      BLI_assert_unreachable();
      return OPERATOR_CANCELLED;
    }
    char err_out[256] = "unknown";
    image_buffer = ED_view3d_draw_offscreen_imbuf(CTX_data_ensure_evaluated_depsgraph(C),
                                                  CTX_data_scene(C),
                                                  eDrawType(v3d->shading.type),
                                                  v3d,
                                                  region,
                                                  region->winx,
                                                  region->winy,
                                                  IB_byte_data,
                                                  R_ALPHAPREMUL,
                                                  nullptr,
                                                  false,
                                                  nullptr,
                                                  nullptr,
                                                  err_out);

    /* Convert crop rect into the space relative to the area. */
    const rcti crop_rect = {p1.x - area_p1->totrct.xmin,
                            p2.x - area_p1->totrct.xmin,
                            p1.y - area_p1->totrct.ymin,
                            p2.y - area_p1->totrct.ymin};
    IMB_rect_crop(image_buffer, &crop_rect);
  }
  else {
    const rcti crop_rect = {p1.x, p2.x, p1.y, p2.y};
    image_buffer = take_screenshot_crop(C, crop_rect);
    if (!image_buffer) {
      BKE_report(op->reports, RPT_ERROR, "Invalid screenshot area selection");
      return OPERATOR_CANCELLED;
    }
  }

  const AssetRepresentationHandle *asset_handle = CTX_wm_asset(C);
  BLI_assert_msg(asset_handle != nullptr, "This is ensured by poll");
  AssetWeakReference asset_reference = asset_handle->make_weak_reference();

  Main *bmain = CTX_data_main(C);
  ID *id = bke::asset_edit_id_from_weak_reference(
      *bmain, asset_handle->get_id_type(), asset_reference);
  BLI_assert(id != nullptr);

  ED_preview_kill_jobs_for_id(CTX_wm_manager(C), id);

  generate_previewimg_from_buffer(id, image_buffer);
  IMB_freeImBuf(image_buffer);

  if (bke::asset_edit_id_is_writable(*id)) {
    const bool saved = bke::asset_edit_id_save(*bmain, *id, *op->reports);
    if (!saved) {
      BKE_report(op->reports, RPT_ERROR, "Saving failed");
    }
  }

  asset::list::storage_tag_main_data_dirty();
  asset::refresh_asset_library_from_asset(C, *asset_handle);

  WM_main_add_notifier(NC_ASSET | ND_ASSET_LIST | NA_EDITED, nullptr);

  return OPERATOR_FINISHED;
}

static void screenshot_preview_draw(const wmWindow *window, void *operator_data)
{
  ScreenshotOperatorData *data = static_cast<ScreenshotOperatorData *>(operator_data);
  int2 p1 = data->p1;
  int2 p2 = data->p2;

  if (data->force_square) {
    square_points(p1, p2);
  }
  sort_points(p1, p2);

  /* Drawing rect just out of the screenshot area to not capture the box in the picture. */
  const rctf screenshot_rect = {
      float(p1.x - 1), float(p2.x + 1), float(p1.y - 1), float(p2.y + 1)};

  /* Drawing a semi-transparent mask to highlight the area that will be captured. */
  float4 mask_color = {1, 1, 1, 0.25};
  const rctf mask_rect_bottom = {0, float(window->sizex), 0, screenshot_rect.ymin};
  UI_draw_roundbox_aa(&mask_rect_bottom, true, 0, mask_color);
  const rctf mask_rect_top = {0, float(window->sizex), screenshot_rect.ymax, float(window->sizey)};
  UI_draw_roundbox_aa(&mask_rect_top, true, 0, mask_color);
  const rctf mask_rect_left = {
      0, screenshot_rect.xmin, screenshot_rect.ymin, screenshot_rect.ymax};
  UI_draw_roundbox_aa(&mask_rect_left, true, 0, mask_color);
  const rctf mask_rect_right = {
      screenshot_rect.xmax, float(window->sizex), screenshot_rect.ymin, screenshot_rect.ymax};
  UI_draw_roundbox_aa(&mask_rect_right, true, 0, mask_color);

  float4 color;
  UI_GetThemeColor4fv(TH_EDITOR_BORDER, color);
  UI_draw_roundbox_aa(&screenshot_rect, false, 0, color);
}

static void screenshot_preview_exit(bContext *C, wmOperator *op)
{
  wmWindow *win = CTX_wm_window(C);
  WM_cursor_modal_restore(win);
  ScreenshotOperatorData *data = static_cast<ScreenshotOperatorData *>(op->customdata);
  WM_draw_cb_exit(win, data->draw_handle);
  MEM_freeN(data);
  ED_workspace_status_text(C, nullptr);
}

static inline void screenshot_area_transfer_to_rna(wmOperator *op, ScreenshotOperatorData *data)
{
  RNA_boolean_set(op->ptr, "force_square", data->force_square);
  RNA_int_set_array(op->ptr, "p1", data->p1);
  RNA_int_set_array(op->ptr, "p2", data->p2);
}

static wmOperatorStatus screenshot_preview_modal(bContext *C, wmOperator *op, const wmEvent *event)
{
  ARegion *region = CTX_wm_region(C);

  ScreenshotOperatorData *data = static_cast<ScreenshotOperatorData *>(op->customdata);

  const int2 screen_space_cursor = {
      event->mval[0] + region->winrct.xmin,
      event->mval[1] + region->winrct.ymin,
  };
  switch (event->type) {
    case LEFTMOUSE: {
      switch (event->val) {
        case KM_PRESS:
          data->is_mouse_down = true;
          data->crossed_threshold = false;
          data->drag_start = screen_space_cursor;
          break;
        case KM_RELEASE:
          data->is_mouse_down = false;
          data->drag_end = screen_space_cursor;
          screenshot_area_transfer_to_rna(op, data);
          screenshot_preview_exec(C, op);
          screenshot_preview_exit(C, op);
          return OPERATOR_FINISHED;
      }
      break;
    }

    case EVT_PADENTER:
    case EVT_RETKEY: {
      screenshot_area_transfer_to_rna(op, data);
      screenshot_preview_exec(C, op);
      screenshot_preview_exit(C, op);
      return OPERATOR_FINISHED;
    }

    case RIGHTMOUSE:
    case EVT_ESCKEY: {
      screenshot_preview_exit(C, op);
      CTX_wm_screen(C)->do_draw = true;
      return OPERATOR_CANCELLED;
    }

    case EVT_SPACEKEY: {
      switch (event->val) {
        case KM_PRESS:
          data->shift_area = true;
          break;
        case KM_RELEASE:
          data->shift_area = false;
          break;

        default:
          break;
      }
      break;
    }

    case EVT_LEFTSHIFTKEY:
    case EVT_RIGHTSHIFTKEY: {
      switch (event->val) {
        case KM_PRESS:
          data->force_square = false;
          break;
        case KM_RELEASE:
          data->force_square = true;
          break;

        default:
          break;
      }
      break;
    }

    case MOUSEMOVE: {
      if (!data->crossed_threshold) {
        const int2 delta = data->drag_end - data->drag_start;
        if (std::abs(delta.x) > DRAG_THRESHOLD && std::abs(delta.y) > DRAG_THRESHOLD) {
          /* Only set the points once the threshold has been crossed. This allows to just
           * click to confirm using a potentially existing screenshot rect. */
          data->crossed_threshold = true;
          data->p1 = data->drag_start;
        }
      }

      if (data->shift_area) {
        const int2 delta = screen_space_cursor - data->last_cursor;
        data->p1 += delta;
        data->p2 += delta;
      }
      else if (data->is_mouse_down) {
        data->drag_end = screen_space_cursor;
        if (data->crossed_threshold) {
          data->p2 = screen_space_cursor;
        }
      }
      CTX_wm_screen(C)->do_draw = true;
      data->last_cursor = screen_space_cursor;
      break;
    }

    default:
      break;
  }

  WorkspaceStatus status(C);
  if (data->is_mouse_down) {
    status.item(IFACE_("Cancel"), ICON_EVENT_ESC, ICON_MOUSE_RMB);
  }
  else {
    status.item(IFACE_("Start"), ICON_MOUSE_LMB_DRAG);
  }
  status.item(IFACE_("Confirm"), ICON_MOUSE_LMB, ICON_EVENT_RETURN);
  status.item(IFACE_("Move"), ICON_EVENT_SPACEKEY);
  status.item(IFACE_("Unlock Aspect Ratio"), ICON_EVENT_SHIFT);

  return OPERATOR_RUNNING_MODAL;
}

static wmOperatorStatus screenshot_preview_invoke(bContext *C,
                                                  wmOperator *op,
                                                  const wmEvent * /* event */)
{
  wmWindow *win = CTX_wm_window(C);
  WM_cursor_modal_set(win, WM_CURSOR_CROSS);

  op->customdata = MEM_callocN(sizeof(ScreenshotOperatorData), __func__);
  ScreenshotOperatorData *data = static_cast<ScreenshotOperatorData *>(op->customdata);
  data->draw_handle = WM_draw_cb_activate(win, screenshot_preview_draw, data);
  data->is_mouse_down = false;
  RNA_int_get_array(op->ptr, "p1", data->p1);
  RNA_int_get_array(op->ptr, "p2", data->p2);
  data->last_cursor = data->p1;
  data->shift_area = false;
  data->crossed_threshold = false;
  data->force_square = RNA_boolean_get(op->ptr, "force_square");

  WM_event_add_modal_handler(C, op);
  CTX_wm_screen(C)->do_draw = true;

  return OPERATOR_RUNNING_MODAL;
}

static ID *id_from_selected_asset(bContext *C)
{
  const AssetRepresentationHandle *asset_handle = CTX_wm_asset(C);
  if (!asset_handle) {
    return nullptr;
  }

  AssetWeakReference asset_reference = asset_handle->make_weak_reference();
  Main *bmain = CTX_data_main(C);
  return bke::asset_edit_id_from_weak_reference(
      *bmain, asset_handle->get_id_type(), asset_reference);
}

static bool screenshot_preview_poll(bContext *C)
{
  if (G.background) {
    return false;
  }

  ID *id = id_from_selected_asset(C);
  if (!id) {
    CTX_wm_operator_poll_msg_set(C, "No selected asset");
    return false;
  }

  if (!ID_IS_LINKED(id)) {
    return WM_operator_winactive(C);
  }

  if (!bke::asset_edit_id_is_editable(*id)) {
    return false;
  }

  return WM_operator_winactive(C);
}

static void ASSET_OT_screenshot_preview(wmOperatorType *ot)
{
  /* This should be a generic operator for assets not linked to the pose-library. */

  ot->name = "Capture Screenshot Preview";
  ot->description = "Capture a screenshot to use as a preview for the selected asset";
  ot->idname = "ASSET_OT_screenshot_preview";

  ot->poll = screenshot_preview_poll;
  ot->invoke = screenshot_preview_invoke;
  ot->modal = screenshot_preview_modal;
  ot->exec = screenshot_preview_exec;

  RNA_def_int_array(ot->srna,
                    "p1",
                    2,
                    nullptr,
                    0,
                    INT_MAX,
                    "Point 1",
                    "First point of the screenshot in screenspace",
                    0,
                    3840);
  RNA_def_int_array(ot->srna,
                    "p2",
                    2,
                    nullptr,
                    0,
                    INT_MAX,
                    "Point 2",
                    "Second point of the screenshot in screenspace",
                    0,
                    3840);
  RNA_def_boolean(ot->srna,
                  "force_square",
                  true,
                  "Force Square",
                  "If enabled, the screenshot will have the same height as width");
}

/* -------------------------------------------------------------------- */

void operatortypes_asset()
{
  WM_operatortype_append(ASSET_OT_mark);
  WM_operatortype_append(ASSET_OT_mark_single);
  WM_operatortype_append(ASSET_OT_clear);
  WM_operatortype_append(ASSET_OT_clear_single);

  WM_operatortype_append(ASSET_OT_catalog_new);
  WM_operatortype_append(ASSET_OT_catalog_delete);
  WM_operatortype_append(ASSET_OT_catalogs_save);
  WM_operatortype_append(ASSET_OT_catalog_undo);
  WM_operatortype_append(ASSET_OT_catalog_redo);
  WM_operatortype_append(ASSET_OT_catalog_undo_push);
  WM_operatortype_append(ASSET_OT_bundle_install);

  WM_operatortype_append(ASSET_OT_library_refresh);

  WM_operatortype_append(ASSET_OT_screenshot_preview);
}

}  // namespace blender::ed::asset<|MERGE_RESOLUTION|>--- conflicted
+++ resolved
@@ -41,10 +41,7 @@
 #include "RNA_prototypes.hh"
 
 #include "IMB_imbuf.hh"
-<<<<<<< HEAD
-=======
 #include "IMB_thumbs.hh"
->>>>>>> 9a41dc73
 
 #include "WM_api.hh"
 
@@ -1033,23 +1030,6 @@
     BKE_previewimg_ensure(preview_image, size_type);
     int width = image_buffer->x;
     int height = image_buffer->y;
-<<<<<<< HEAD
-    if (size_type == ICON_SIZE_ICON) {
-      /* Scales down the image to `ICON_RENDER_DEFAULT_HEIGHT` while maintaining the
-       * aspect ratio. */
-      if (image_buffer->x > image_buffer->y) {
-        width = ICON_RENDER_DEFAULT_HEIGHT;
-        height = image_buffer->y * (width / float(image_buffer->x));
-      }
-      else if (image_buffer->y > image_buffer->x) {
-        height = ICON_RENDER_DEFAULT_HEIGHT;
-        width = image_buffer->x * (height / float(image_buffer->y));
-      }
-      else {
-        width = height = ICON_RENDER_DEFAULT_HEIGHT;
-      }
-    }
-=======
     int max_size = 0;
     switch (size_type) {
       case ICON_SIZE_ICON:
@@ -1079,7 +1059,6 @@
       width = height = max_size;
     }
 
->>>>>>> 9a41dc73
     ImBuf *scaled_imbuf = IMB_scale_into_new(
         image_buffer, width, height, IMBScaleFilter::Nearest, false);
     preview_image->rect[size_type] = (uint *)MEM_dupallocN(scaled_imbuf->byte_buffer.data);
