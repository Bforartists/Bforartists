/* SPDX-FileCopyrightText: 2023 Blender Authors
 *
 * SPDX-License-Identifier: GPL-2.0-or-later */

/** \file
 * \ingroup edasset
 */

#include "AS_asset_representation.hh"

#include "DNA_space_types.h"

#include "BLO_readfile.hh"

#include "WM_api.hh"

#include "ED_asset_import.hh"

namespace blender::ed::asset {

ID *asset_local_id_ensure_imported(
    Main &bmain,
    const asset_system::AssetRepresentation &asset,
    const int flags, /* #eFileSel_Params_Flag + #eBLOLibLinkFlags */
    const std::optional<eAssetImportMethod> import_method,
    const std::optional<ImportInstantiateContext> instantiate_context,
    ReportList *reports)
{
  if (ID *local_id = asset.local_id()) {
    return local_id;
  }

  std::string blend_path = asset.full_library_path();
  if (blend_path.empty()) {
    return nullptr;
  }

  const eAssetImportMethod method = [&]() {
    const bool no_packing = U.experimental.no_data_block_packing;
    if (import_method) {
      return (no_packing && *import_method == ASSET_IMPORT_PACK) ? ASSET_IMPORT_APPEND_REUSE :
                                                                   *import_method;
    }
    if (std::optional asset_method = asset.get_import_method()) {
      return (no_packing && *asset_method == ASSET_IMPORT_PACK) ? ASSET_IMPORT_APPEND_REUSE :
                                                                  *asset_method;
    }
    return ASSET_IMPORT_APPEND_REUSE;
  }();

  Scene *scene = instantiate_context ? instantiate_context->scene : nullptr;
  ViewLayer *view_layer = instantiate_context ? instantiate_context->view_layer : nullptr;
  View3D *view3d = instantiate_context ? instantiate_context->view3d : nullptr;

  switch (method) {
    case ASSET_IMPORT_LINK:
      return WM_file_link_datablock(&bmain,
                                    scene,
                                    view_layer,
                                    view3d,
                                    blend_path.c_str(),
                                    asset.get_id_type(),
                                    asset.get_name().c_str(),
                                    flags | (asset.get_use_relative_path() ? FILE_RELPATH : 0),
                                    reports);
    case ASSET_IMPORT_PACK:
      return WM_file_link_datablock(&bmain,
                                    scene,
                                    view_layer,
                                    view3d,
                                    blend_path.c_str(),
                                    asset.get_id_type(),
                                    asset.get_name().c_str(),
                                    flags | BLO_LIBLINK_PACK |
                                        (asset.get_use_relative_path() ? FILE_RELPATH : 0),
                                    reports);
    case ASSET_IMPORT_APPEND:
      return WM_file_append_datablock(&bmain,
                                      scene,
                                      view_layer,
                                      view3d,
                                      blend_path.c_str(),
                                      asset.get_id_type(),
                                      asset.get_name().c_str(),
                                      flags | BLO_LIBLINK_APPEND_RECURSIVE |
                                          BLO_LIBLINK_APPEND_ASSET_DATA_CLEAR |
                                          (asset.get_use_relative_path() ? FILE_RELPATH : 0),
                                      reports);
    case ASSET_IMPORT_APPEND_REUSE:
      return WM_file_append_datablock(&bmain,
                                      scene,
                                      view_layer,
                                      view3d,
                                      blend_path.c_str(),
                                      asset.get_id_type(),
                                      asset.get_name().c_str(),
                                      flags | BLO_LIBLINK_APPEND_RECURSIVE |
                                          BLO_LIBLINK_APPEND_ASSET_DATA_CLEAR |
                                          BLO_LIBLINK_APPEND_LOCAL_ID_REUSE |
<<<<<<< HEAD
                                          (asset.get_use_relative_path() ? FILE_RELPATH : 0));
    // bfa asset override
    case ASSET_IMPORT_LINK_OVERRIDE:
      const ID_Type idtype = asset.get_id_type();
      if (idtype == ID_NT) {
        return WM_file_link_datablock(&bmain,
                                      nullptr,
                                      nullptr,
                                      nullptr,
                                      blend_path.c_str(),
                                      asset.get_id_type(),
                                      asset.get_name().c_str(),
                                      (asset.get_use_relative_path() ? FILE_RELPATH : 0));
      } else {
        return WM_file_link_override_datablock(&bmain,
                                               nullptr,
                                               nullptr,
                                               nullptr,
                                               blend_path.c_str(),
                                               asset.get_id_type(),
                                               asset.get_name().c_str(),
                                               (asset.get_use_relative_path() ? FILE_RELPATH : 0));
     }                                
=======
                                          (asset.get_use_relative_path() ? FILE_RELPATH : 0),
                                      reports);
>>>>>>> 85504da2
  }
  BLI_assert_unreachable();
  return nullptr;
}

}  // namespace blender::ed::asset<|MERGE_RESOLUTION|>--- conflicted
+++ resolved
@@ -84,8 +84,7 @@
                                       asset.get_name().c_str(),
                                       flags | BLO_LIBLINK_APPEND_RECURSIVE |
                                           BLO_LIBLINK_APPEND_ASSET_DATA_CLEAR |
-                                          (asset.get_use_relative_path() ? FILE_RELPATH : 0),
-                                      reports);
+                                          (asset.get_use_relative_path() ? FILE_RELPATH : 0));
     case ASSET_IMPORT_APPEND_REUSE:
       return WM_file_append_datablock(&bmain,
                                       scene,
@@ -97,7 +96,6 @@
                                       flags | BLO_LIBLINK_APPEND_RECURSIVE |
                                           BLO_LIBLINK_APPEND_ASSET_DATA_CLEAR |
                                           BLO_LIBLINK_APPEND_LOCAL_ID_REUSE |
-<<<<<<< HEAD
                                           (asset.get_use_relative_path() ? FILE_RELPATH : 0));
     // bfa asset override
     case ASSET_IMPORT_LINK_OVERRIDE:
@@ -111,7 +109,8 @@
                                       asset.get_id_type(),
                                       asset.get_name().c_str(),
                                       (asset.get_use_relative_path() ? FILE_RELPATH : 0));
-      } else {
+      }
+      else {
         return WM_file_link_override_datablock(&bmain,
                                                nullptr,
                                                nullptr,
@@ -120,11 +119,7 @@
                                                asset.get_id_type(),
                                                asset.get_name().c_str(),
                                                (asset.get_use_relative_path() ? FILE_RELPATH : 0));
-     }                                
-=======
-                                          (asset.get_use_relative_path() ? FILE_RELPATH : 0),
-                                      reports);
->>>>>>> 85504da2
+      }
   }
   BLI_assert_unreachable();
   return nullptr;
