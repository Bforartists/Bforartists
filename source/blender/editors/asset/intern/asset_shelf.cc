--- conflicted
+++ resolved
@@ -858,49 +858,48 @@
     add_catalog_tabs(*shelf, layout);
   }
 
-<<<<<<< HEAD
-  layout->separator_spacer();
+  layout.separator_spacer();
   // start bfa - asset shelf ui props
-  if ((CTX_data_mode_enum(C) == CTX_MODE_OBJECT && CTX_wm_view3d(C) != nullptr) || CTX_wm_space_node(C) != nullptr) {
+  if ((CTX_data_mode_enum(C) == CTX_MODE_OBJECT && CTX_wm_view3d(C) != nullptr) ||
+      CTX_wm_space_node(C) != nullptr)
+  {
     PropertyRNA *prop = RNA_struct_find_property(&shelf_ptr, "import_method");
     const int import_method_prop = RNA_property_enum_get(&shelf_ptr, prop);
 
     if ((CTX_data_mode_enum(C) == CTX_MODE_OBJECT && CTX_wm_view3d(C) != nullptr)) {
       switch (AssetShelfImportMethod(import_method_prop)) {
-        case SHELF_ASSET_IMPORT_LINK:
-          {
-            uiLayout *row = &layout->row(true);
-            row->prop(&shelf_ptr, "instance_collections_on_link", UI_ITEM_NONE, "", ICON_OUTLINER_OB_GROUP_INSTANCE);
-            row->prop(&shelf_ptr, "drop_instances_to_origin", UI_ITEM_NONE, "", ICON_CENTER);
-          }
-          break;
+        case SHELF_ASSET_IMPORT_LINK: {
+          uiLayout *row = &layout.row(true);
+          row->prop(&shelf_ptr,
+                    "instance_collections_on_link",
+                    UI_ITEM_NONE,
+                    "",
+                    ICON_OUTLINER_OB_GROUP_INSTANCE);
+          row->prop(&shelf_ptr, "drop_instances_to_origin", UI_ITEM_NONE, "", ICON_CENTER);
+        } break;
         case SHELF_ASSET_IMPORT_APPEND:
         case SHELF_ASSET_IMPORT_APPEND_REUSE:
-        case SHELF_ASSET_IMPORT_PACK:
-          {
-            uiLayout *row = &layout->row(true);
-            row->prop(&shelf_ptr, "instance_collections_on_append", UI_ITEM_NONE, "", ICON_OUTLINER_OB_GROUP_INSTANCE);
-            row->prop(&shelf_ptr, "drop_instances_to_origin", UI_ITEM_NONE, "", ICON_CENTER);
-          }
-          break;
+        case SHELF_ASSET_IMPORT_PACK: {
+          uiLayout *row = &layout.row(true);
+          row->prop(&shelf_ptr,
+                    "instance_collections_on_append",
+                    UI_ITEM_NONE,
+                    "",
+                    ICON_OUTLINER_OB_GROUP_INSTANCE);
+          row->prop(&shelf_ptr, "drop_instances_to_origin", UI_ITEM_NONE, "", ICON_CENTER);
+        } break;
         case SHELF_ASSET_IMPORT_LINK_OVERRIDE:
           break;
       }
     }
-    layout->prop(&shelf_ptr, "import_method", UI_ITEM_R_EXPAND, "", ICON_NONE);
+    layout.prop(&shelf_ptr, "import_method", UI_ITEM_R_EXPAND, "", ICON_NONE);
   }
   // end bfa
-  layout->popover(C, "ASSETSHELF_PT_display", "", ICON_IMGDISPLAY);
-  uiLayout *sub = &layout->row(false);
-=======
-  layout.separator_spacer();
-
   layout.popover(C, "ASSETSHELF_PT_display", "", ICON_IMGDISPLAY);
-  ui::Layout &sub = layout.row(false);
->>>>>>> 7c4620df
+  uiLayout *sub = &layout.row(false);
   /* Same as file/asset browser header. */
-  sub.ui_units_x_set(8);
-  sub.prop(&shelf_ptr, "search_filter", UI_ITEM_NONE, "", ICON_VIEWZOOM);
+  sub->ui_units_x_set(8);
+  sub->prop(&shelf_ptr, "search_filter", UI_ITEM_NONE, "", ICON_VIEWZOOM);
 }
 
 static void header_regiontype_register(ARegionType *region_type, const int space_type)
