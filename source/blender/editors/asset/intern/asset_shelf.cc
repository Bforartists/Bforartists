--- conflicted
+++ resolved
@@ -854,21 +854,6 @@
 
   uiItemSpacer(layout);
   // start bfa - asset shelf ui props
-<<<<<<< HEAD
-    if (CTX_data_mode_enum(C) == CTX_MODE_OBJECT && CTX_wm_view3d(C) != nullptr) {
-      layout->prop(&shelf_ptr, "drop_instances_to_origin", UI_ITEM_NONE, "", ICON_CENTER);
-      PropertyRNA *prop = RNA_struct_find_property(&shelf_ptr, "import_method");
-      const int import_method_prop = RNA_property_enum_get(&shelf_ptr, prop);
-
-      switch (AssetShelfImportMethod(import_method_prop)) {
-        case SHELF_ASSET_IMPORT_LINK:
-          layout->prop(&shelf_ptr, "instance_collections_on_link", UI_ITEM_NONE, "", ICON_OUTLINER_OB_GROUP_INSTANCE);
-          break;
-        case FILE_ASSET_IMPORT_APPEND:
-        case FILE_ASSET_IMPORT_APPEND_REUSE:
-            layout->prop(&shelf_ptr, "instance_collections_on_append", UI_ITEM_NONE, "", ICON_OUTLINER_OB_GROUP_INSTANCE);
-          break;
-=======
   if ((CTX_data_mode_enum(C) == CTX_MODE_OBJECT && CTX_wm_view3d(C) != nullptr) || CTX_wm_space_node(C) != nullptr) {
     layout->prop(&shelf_ptr, "drop_instances_to_origin", UI_ITEM_NONE, "", ICON_CENTER);
     PropertyRNA *prop = RNA_struct_find_property(&shelf_ptr, "import_method");
@@ -882,7 +867,6 @@
       case FILE_ASSET_IMPORT_APPEND_REUSE:
           layout->prop(&shelf_ptr, "instance_collections_on_append", UI_ITEM_NONE, "", ICON_OUTLINER_OB_GROUP_INSTANCE);
         break;
->>>>>>> 6af06ab5
     }
     layout->prop(&shelf_ptr, "import_method", UI_ITEM_R_EXPAND, "", ICON_NONE);
   }
