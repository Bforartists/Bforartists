--- conflicted
+++ resolved
@@ -18,13 +18,6 @@
  * \ingroup edasset
  */
 
-<<<<<<< HEAD
-#include <string.h>
-
-
-#include "BKE_asset.h"
-=======
->>>>>>> 9f76a09f
 #include "BKE_context.h"
 #include "BKE_report.h"
 
@@ -247,8 +240,8 @@
 {
   ot->name = "Clear Asset";
   ot->description =
-      "Delete all asset metadata and turn the selected asset data back into normal "
-      "data";
+      "Delete all asset metadata and turn the selected asset data-blocks back into normal "
+      "data-blocks";
   ot->idname = "ASSET_OT_clear";
 
   ot->exec = asset_clear_exec;
