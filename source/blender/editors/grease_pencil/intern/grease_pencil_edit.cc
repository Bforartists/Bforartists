/* SPDX-FileCopyrightText: 2023 Blender Authors
 *
 * SPDX-License-Identifier: GPL-2.0-or-later */

/** \file
 * \ingroup edgreasepencil
 */

#include "BLI_array_utils.hh"
#include "BLI_index_mask.hh"
#include "BLI_index_range.hh"
#include "BLI_math_geom.h"
#include "BLI_math_vector_types.hh"
#include "BLI_span.hh"
<<<<<<< HEAD
#include "BLI_stack.hh"
#include "BLI_string.h"
=======
>>>>>>> 83744daf
#include "BLT_translation.hh"

#include "DNA_material_types.h"
#include "DNA_scene_types.h"

#include "BKE_attribute.hh"
#include "BKE_context.hh"
#include "BKE_curves_utils.hh"
#include "BKE_grease_pencil.hh"
#include "BKE_lib_id.hh"
#include "BKE_material.h"
#include "BKE_report.hh"

#include "RNA_access.hh"
#include "RNA_define.hh"
#include "RNA_enum_types.hh"

#include "DEG_depsgraph.hh"

#include "ED_curves.hh"
#include "ED_grease_pencil.hh"
#include "ED_object.hh"
<<<<<<< HEAD
#include "ED_screen.hh"
=======
>>>>>>> 83744daf

#include "GEO_join_geometries.hh"
#include "GEO_reorder.hh"
#include "GEO_smooth_curves.hh"
#include "GEO_subdivide_curves.hh"

#include "UI_resources.hh"

namespace blender::ed::greasepencil {

/* -------------------------------------------------------------------- */
/** \name Smooth Stroke Operator
 * \{ */

static int grease_pencil_stroke_smooth_exec(bContext *C, wmOperator *op)
{
  const Scene *scene = CTX_data_scene(C);
  Object *object = CTX_data_active_object(C);
  GreasePencil &grease_pencil = *static_cast<GreasePencil *>(object->data);

  const int iterations = RNA_int_get(op->ptr, "iterations");
  const float influence = RNA_float_get(op->ptr, "factor");
  const bool keep_shape = RNA_boolean_get(op->ptr, "keep_shape");
  const bool smooth_ends = RNA_boolean_get(op->ptr, "smooth_ends");

  const bool smooth_position = RNA_boolean_get(op->ptr, "smooth_position");
  const bool smooth_radius = RNA_boolean_get(op->ptr, "smooth_radius");
  const bool smooth_opacity = RNA_boolean_get(op->ptr, "smooth_opacity");

  if (!(smooth_position || smooth_radius || smooth_opacity)) {
    /* There's nothing to be smoothed, return. */
    return OPERATOR_FINISHED;
  }

  bool changed = false;
  const Vector<MutableDrawingInfo> drawings = retrieve_editable_drawings(*scene, grease_pencil);
  threading::parallel_for_each(drawings, [&](const MutableDrawingInfo &info) {
    bke::CurvesGeometry &curves = info.drawing.strokes_for_write();
    if (curves.points_num() == 0) {
      return;
    }

    IndexMaskMemory memory;
    const IndexMask strokes = ed::greasepencil::retrieve_editable_and_selected_strokes(
        *object, info.drawing, memory);
    if (strokes.is_empty()) {
      return;
    }

    bke::MutableAttributeAccessor attributes = curves.attributes_for_write();
    const OffsetIndices points_by_curve = curves.points_by_curve();
    const VArray<bool> cyclic = curves.cyclic();
    const VArray<bool> point_selection = *curves.attributes().lookup_or_default<bool>(
        ".selection", bke::AttrDomain::Point, true);

    if (smooth_position) {
      bke::GSpanAttributeWriter positions = attributes.lookup_for_write_span("position");
      geometry::smooth_curve_attribute(strokes,
                                       points_by_curve,
                                       point_selection,
                                       cyclic,
                                       iterations,
                                       influence,
                                       smooth_ends,
                                       keep_shape,
                                       positions.span);
      positions.finish();
      changed = true;
    }
    if (smooth_opacity && info.drawing.opacities().is_span()) {
      bke::GSpanAttributeWriter opacities = attributes.lookup_for_write_span("opacity");
      geometry::smooth_curve_attribute(strokes,
                                       points_by_curve,
                                       point_selection,
                                       cyclic,
                                       iterations,
                                       influence,
                                       smooth_ends,
                                       false,
                                       opacities.span);
      opacities.finish();
      changed = true;
    }
    if (smooth_radius && info.drawing.radii().is_span()) {
      bke::GSpanAttributeWriter radii = attributes.lookup_for_write_span("radius");
      geometry::smooth_curve_attribute(strokes,
                                       points_by_curve,
                                       point_selection,
                                       cyclic,
                                       iterations,
                                       influence,
                                       smooth_ends,
                                       false,
                                       radii.span);
      radii.finish();
      changed = true;
    }
  });

  if (changed) {
    DEG_id_tag_update(&grease_pencil.id, ID_RECALC_GEOMETRY);
    WM_event_add_notifier(C, NC_GEOM | ND_DATA, &grease_pencil);
  }

  return OPERATOR_FINISHED;
}

static void GREASE_PENCIL_OT_stroke_smooth(wmOperatorType *ot)
{
  PropertyRNA *prop;

  /* Identifiers. */
  ot->name = "Smooth Stroke";
  ot->idname = "GREASE_PENCIL_OT_stroke_smooth";
  ot->description = "Smooth selected strokes";

  /* Callbacks. */
  ot->exec = grease_pencil_stroke_smooth_exec;
  ot->poll = editable_grease_pencil_poll;

  ot->flag = OPTYPE_REGISTER | OPTYPE_UNDO;

  /* Smooth parameters. */
  prop = RNA_def_int(ot->srna, "iterations", 10, 1, 100, "Iterations", "", 1, 30);
  RNA_def_property_flag(prop, PROP_SKIP_SAVE);
  RNA_def_float(ot->srna, "factor", 1.0f, 0.0f, 1.0f, "Factor", "", 0.0f, 1.0f);
  RNA_def_boolean(ot->srna, "smooth_ends", false, "Smooth Endpoints", "");
  RNA_def_boolean(ot->srna, "keep_shape", false, "Keep Shape", "");

  RNA_def_boolean(ot->srna, "smooth_position", true, "Position", "");
  RNA_def_boolean(ot->srna, "smooth_radius", true, "Radius", "");
  RNA_def_boolean(ot->srna, "smooth_opacity", false, "Opacity", "");
}

/** \} */

/* -------------------------------------------------------------------- */
/** \name Simplify Stroke Operator
 * \{ */

static float dist_to_interpolated(
    float3 pos, float3 posA, float3 posB, float val, float valA, float valB)
{
  float dist1 = math::distance_squared(posA, pos);
  float dist2 = math::distance_squared(posB, pos);

  if (dist1 + dist2 > 0) {
    float interpolated_val = interpf(valB, valA, dist1 / (dist1 + dist2));
    return math::distance(interpolated_val, val);
  }
  return 0.0f;
}

static int64_t stroke_simplify(const IndexRange points,
                               const bool cyclic,
                               const float epsilon,
                               const FunctionRef<float(int64_t, int64_t, int64_t)> dist_function,
                               MutableSpan<bool> points_to_delete)
{
  int64_t total_points_to_delete = 0;
  const Span<bool> curve_selection = points_to_delete.slice(points);
  if (!curve_selection.contains(true)) {
    return total_points_to_delete;
  }

  const bool is_last_segment_selected = (curve_selection.first() && curve_selection.last());

  const Vector<IndexRange> selection_ranges = array_utils::find_all_ranges(curve_selection, true);
  threading::parallel_for(
      selection_ranges.index_range(), 1024, [&](const IndexRange range_of_ranges) {
        for (const IndexRange range : selection_ranges.as_span().slice(range_of_ranges)) {
          total_points_to_delete += ramer_douglas_peucker_simplify(
              range.shift(points.start()), epsilon, dist_function, points_to_delete);
        }
      });

  /* For cyclic curves, simplify the last segment. */
  if (cyclic && points.size() > 2 && is_last_segment_selected) {
    const float dist = dist_function(points.last(1), points.first(), points.last());
    if (dist <= epsilon) {
      points_to_delete[points.last()] = true;
      total_points_to_delete++;
    }
  }

  return total_points_to_delete;
}

static int grease_pencil_stroke_simplify_exec(bContext *C, wmOperator *op)
{
  const Scene *scene = CTX_data_scene(C);
  Object *object = CTX_data_active_object(C);
  GreasePencil &grease_pencil = *static_cast<GreasePencil *>(object->data);

  const float epsilon = RNA_float_get(op->ptr, "factor");

  bool changed = false;
  const Vector<MutableDrawingInfo> drawings = retrieve_editable_drawings(*scene, grease_pencil);
  threading::parallel_for_each(drawings, [&](const MutableDrawingInfo &info) {
    bke::CurvesGeometry &curves = info.drawing.strokes_for_write();
    if (curves.points_num() == 0) {
      return;
    }

    IndexMaskMemory memory;
    const IndexMask strokes = ed::greasepencil::retrieve_editable_and_selected_strokes(
        *object, info.drawing, memory);
    if (strokes.is_empty()) {
      return;
    }

    const Span<float3> positions = curves.positions();
    const VArray<float> radii = info.drawing.radii();

    /* Distance functions for `ramer_douglas_peucker_simplify`. */
    const auto dist_function_positions =
        [positions](int64_t first_index, int64_t last_index, int64_t index) {
          const float dist_position = dist_to_line_v3(
              positions[index], positions[first_index], positions[last_index]);
          return dist_position;
        };
    const auto dist_function_positions_and_radii =
        [positions, radii](int64_t first_index, int64_t last_index, int64_t index) {
          const float dist_position = dist_to_line_v3(
              positions[index], positions[first_index], positions[last_index]);
          /* We divide the distance by 2000.0f to convert from "pixels" to an actual
           * distance. For some reason, grease pencil strokes the thickness of strokes in
           * pixels rather than object space distance. */
          const float dist_radii = dist_to_interpolated(positions[index],
                                                        positions[first_index],
                                                        positions[last_index],
                                                        radii[index],
                                                        radii[first_index],
                                                        radii[last_index]) /
                                   2000.0f;
          return math::max(dist_position, dist_radii);
        };

    const VArray<bool> cyclic = curves.cyclic();
    const OffsetIndices<int> points_by_curve = curves.points_by_curve();
    const VArray<bool> selection = *curves.attributes().lookup_or_default<bool>(
        ".selection", bke::AttrDomain::Point, true);

    /* Mark all points in the editable curves to be deleted. */
    Array<bool> points_to_delete(curves.points_num(), false);
    bke::curves::fill_points(points_by_curve, strokes, true, points_to_delete.as_mutable_span());

    std::atomic<int64_t> total_points_to_delete = 0;
    if (radii.is_single()) {
      strokes.foreach_index([&](const int64_t curve_i) {
        const IndexRange points = points_by_curve[curve_i];
        total_points_to_delete += stroke_simplify(points,
                                                  cyclic[curve_i],
                                                  epsilon,
                                                  dist_function_positions,
                                                  points_to_delete.as_mutable_span());
      });
    }
    else if (radii.is_span()) {
      strokes.foreach_index([&](const int64_t curve_i) {
        const IndexRange points = points_by_curve[curve_i];
        total_points_to_delete += stroke_simplify(points,
                                                  cyclic[curve_i],
                                                  epsilon,
                                                  dist_function_positions_and_radii,
                                                  points_to_delete.as_mutable_span());
      });
    }

    if (total_points_to_delete > 0) {
      IndexMaskMemory memory;
      curves.remove_points(IndexMask::from_bools(points_to_delete, memory), {});
      info.drawing.tag_topology_changed();
      changed = true;
    }
  });

  if (changed) {
    DEG_id_tag_update(&grease_pencil.id, ID_RECALC_GEOMETRY);
    WM_event_add_notifier(C, NC_GEOM | ND_DATA, &grease_pencil);
  }
  return OPERATOR_FINISHED;
}

static void GREASE_PENCIL_OT_stroke_simplify(wmOperatorType *ot)
{
  PropertyRNA *prop;

  /* Identifiers. */
  ot->name = "Simplify Stroke";
  ot->idname = "GREASE_PENCIL_OT_stroke_simplify";
  ot->description = "Simplify selected strokes";

  /* Callbacks. */
  ot->exec = grease_pencil_stroke_simplify_exec;
  ot->poll = editable_grease_pencil_point_selection_poll;

  ot->flag = OPTYPE_REGISTER | OPTYPE_UNDO;

  /* Simplify parameters. */
  prop = RNA_def_float(ot->srna, "factor", 0.01f, 0.0f, 100.0f, "Factor", "", 0.0f, 100.0f);
  RNA_def_property_flag(prop, PROP_SKIP_SAVE);
}

/** \} */

/* -------------------------------------------------------------------- */
/** \name Delete Operator
 * \{ */

static bke::CurvesGeometry remove_points_and_split(const bke::CurvesGeometry &curves,
                                                   const IndexMask &mask)
{
  const OffsetIndices<int> points_by_curve = curves.points_by_curve();
  const VArray<bool> src_cyclic = curves.cyclic();

  Array<bool> points_to_delete(curves.points_num());
  mask.to_bools(points_to_delete.as_mutable_span());
  const int total_points = points_to_delete.as_span().count(false);

  /* Return if deleting everything. */
  if (total_points == 0) {
    return {};
  }

  int curr_dst_point_id = 0;
  Array<int> dst_to_src_point(total_points);
  Vector<int> dst_curve_counts;
  Vector<int> dst_to_src_curve;
  Vector<bool> dst_cyclic;

  for (const int curve_i : curves.curves_range()) {
    const IndexRange points = points_by_curve[curve_i];
    const Span<bool> curve_points_to_delete = points_to_delete.as_span().slice(points);
    const bool curve_cyclic = src_cyclic[curve_i];

    /* Note, these ranges start at zero and needed to be shifted by `points.first()` */
    const Vector<IndexRange> ranges_to_keep = array_utils::find_all_ranges(curve_points_to_delete,
                                                                           false);

    if (ranges_to_keep.is_empty()) {
      continue;
    }

    const bool is_last_segment_selected = curve_cyclic && ranges_to_keep.first().first() == 0 &&
                                          ranges_to_keep.last().last() == points.size() - 1;
    const bool is_curve_self_joined = is_last_segment_selected && ranges_to_keep.size() != 1;
    const bool is_cyclic = ranges_to_keep.size() == 1 && is_last_segment_selected;

    IndexRange range_ids = ranges_to_keep.index_range();
    /* Skip the first range because it is joined to the end of the last range. */
    for (const int range_i : ranges_to_keep.index_range().drop_front(is_curve_self_joined)) {
      const IndexRange range = ranges_to_keep[range_i];

      int count = range.size();
      for (const int src_point : range.shift(points.first())) {
        dst_to_src_point[curr_dst_point_id++] = src_point;
      }

      /* Join the first range to the end of the last range. */
      if (is_curve_self_joined && range_i == range_ids.last()) {
        const IndexRange first_range = ranges_to_keep[range_ids.first()];
        for (const int src_point : first_range.shift(points.first())) {
          dst_to_src_point[curr_dst_point_id++] = src_point;
        }
        count += first_range.size();
      }

      dst_curve_counts.append(count);
      dst_to_src_curve.append(curve_i);
      dst_cyclic.append(is_cyclic);
    }
  }

  const int total_curves = dst_to_src_curve.size();

  bke::CurvesGeometry dst_curves(total_points, total_curves);

  MutableSpan<int> new_curve_offsets = dst_curves.offsets_for_write();
  array_utils::copy(dst_curve_counts.as_span(), new_curve_offsets.drop_back(1));
  offset_indices::accumulate_counts_to_offsets(new_curve_offsets);

  bke::MutableAttributeAccessor dst_attributes = dst_curves.attributes_for_write();
  const bke::AttributeAccessor src_attributes = curves.attributes();

  /* Transfer curve attributes. */
  gather_attributes(
      src_attributes, bke::AttrDomain::Curve, {}, {"cyclic"}, dst_to_src_curve, dst_attributes);
  array_utils::copy(dst_cyclic.as_span(), dst_curves.cyclic_for_write());

  /* Transfer point attributes. */
  gather_attributes(
      src_attributes, bke::AttrDomain::Point, {}, {}, dst_to_src_point, dst_attributes);

  dst_curves.update_curve_types();
  dst_curves.remove_attributes_based_on_types();

  return dst_curves;
}

static int grease_pencil_delete_exec(bContext *C, wmOperator * /*op*/)
{
  const Scene *scene = CTX_data_scene(C);
  Object *object = CTX_data_active_object(C);
  GreasePencil &grease_pencil = *static_cast<GreasePencil *>(object->data);

  const bke::AttrDomain selection_domain = ED_grease_pencil_selection_domain_get(
      scene->toolsettings);

  bool changed = false;
  const Vector<MutableDrawingInfo> drawings = retrieve_editable_drawings(*scene, grease_pencil);
  threading::parallel_for_each(drawings, [&](const MutableDrawingInfo &info) {
    IndexMaskMemory memory;
    const IndexMask elements = ed::greasepencil::retrieve_editable_and_selected_elements(
        *object, info.drawing, selection_domain, memory);
    if (elements.is_empty()) {
      return;
    }

    bke::CurvesGeometry &curves = info.drawing.strokes_for_write();
    if (selection_domain == bke::AttrDomain::Curve) {
      curves.remove_curves(elements, {});
    }
    else if (selection_domain == bke::AttrDomain::Point) {
      curves = remove_points_and_split(curves, elements);
    }
    info.drawing.tag_topology_changed();
    changed = true;
  });

  if (changed) {
    DEG_id_tag_update(&grease_pencil.id, ID_RECALC_GEOMETRY);
    WM_event_add_notifier(C, NC_GEOM | ND_DATA, &grease_pencil);
  }
  return OPERATOR_FINISHED;
}

static void GREASE_PENCIL_OT_delete(wmOperatorType *ot)
{
  /* Identifiers. */
  ot->name = "Delete";
  ot->idname = "GREASE_PENCIL_OT_delete";
  ot->description = "Delete selected strokes or points";

  /* Callbacks. */
  ot->invoke = WM_menu_invoke;
  ot->exec = grease_pencil_delete_exec;
  ot->poll = editable_grease_pencil_poll;

  ot->flag = OPTYPE_REGISTER | OPTYPE_UNDO;
}

/** \} */

/* -------------------------------------------------------------------- */
/** \name Dissolve Points Operator
 * \{ */

enum class DissolveMode : int8_t {
  /** Dissolve all selected points. */
  POINTS = 0,
  /** Dissolve between selected points. */
  BETWEEN = 1,
  /** Dissolve unselected points. */
  UNSELECT = 2,
};

static const EnumPropertyItem prop_dissolve_types[] = {
    {int(DissolveMode::POINTS), "POINTS", 0, "Dissolve", "Dissolve selected points"},
    {int(DissolveMode::BETWEEN),
     "BETWEEN",
     0,
     "Dissolve Between",
     "Dissolve points between selected points"},
    {int(DissolveMode::UNSELECT),
     "UNSELECT",
     0,
     "Dissolve Unselect",
     "Dissolve all unselected points"},
    {0, nullptr, 0, nullptr, nullptr},
};

static Array<bool> get_points_to_dissolve(bke::CurvesGeometry &curves,
                                          const IndexMask &mask,
                                          const DissolveMode mode)
{
  const VArray<bool> selection = *curves.attributes().lookup_or_default<bool>(
      ".selection", bke::AttrDomain::Point, true);

  Array<bool> points_to_dissolve(curves.points_num(), false);
  selection.materialize(mask, points_to_dissolve);

  if (mode == DissolveMode::POINTS) {
    return points_to_dissolve;
  }

  /* Both `between` and `unselect` have the unselected point being the ones dissolved so we need
   * to invert. */
  BLI_assert(ELEM(mode, DissolveMode::BETWEEN, DissolveMode::UNSELECT));

  const OffsetIndices<int> points_by_curve = curves.points_by_curve();
  /* Because we are going to invert, these become the points to keep. */
  MutableSpan<bool> points_to_keep = points_to_dissolve.as_mutable_span();

  threading::parallel_for(curves.curves_range(), 128, [&](const IndexRange range) {
    for (const int64_t curve_i : range) {
      const IndexRange points = points_by_curve[curve_i];
      const Span<bool> curve_selection = points_to_dissolve.as_span().slice(points);
      /* The unselected curves should not be dissolved. */
      if (!curve_selection.contains(true)) {
        points_to_keep.slice(points).fill(true);
        continue;
      }

      /* `between` is just `unselect` but with the first and last segments not getting
       * dissolved. */
      if (mode != DissolveMode::BETWEEN) {
        continue;
      }

      const Vector<IndexRange> deselection_ranges = array_utils::find_all_ranges(curve_selection,
                                                                                 false);

      if (deselection_ranges.size() != 0) {
        const IndexRange first_range = deselection_ranges.first().shift(points.first());
        const IndexRange last_range = deselection_ranges.last().shift(points.first());

        /* Ranges should only be fill if the first/last point matches the start/end point
         * of the segment. */
        if (first_range.first() == points.first()) {
          points_to_keep.slice(first_range).fill(true);
        }
        if (last_range.last() == points.last()) {
          points_to_keep.slice(last_range).fill(true);
        }
      }
    }
  });

  array_utils::invert_booleans(points_to_dissolve);

  return points_to_dissolve;
}

static int grease_pencil_dissolve_exec(bContext *C, wmOperator *op)
{
  const Scene *scene = CTX_data_scene(C);
  Object *object = CTX_data_active_object(C);
  GreasePencil &grease_pencil = *static_cast<GreasePencil *>(object->data);

  const DissolveMode mode = DissolveMode(RNA_enum_get(op->ptr, "type"));

  bool changed = false;
  const Vector<MutableDrawingInfo> drawings = retrieve_editable_drawings(*scene, grease_pencil);
  threading::parallel_for_each(drawings, [&](const MutableDrawingInfo &info) {
    bke::CurvesGeometry &curves = info.drawing.strokes_for_write();
    if (curves.points_num() == 0) {
      return;
    }

    IndexMaskMemory memory;
    const IndexMask points = ed::greasepencil::retrieve_editable_and_selected_points(
        *object, info.drawing, memory);
    if (points.is_empty()) {
      return;
    }

    const Array<bool> points_to_dissolve = get_points_to_dissolve(curves, points, mode);
    if (points_to_dissolve.as_span().contains(true)) {
      curves.remove_points(IndexMask::from_bools(points_to_dissolve, memory), {});
      info.drawing.tag_topology_changed();
      changed = true;
    }
  });

  if (changed) {
    DEG_id_tag_update(&grease_pencil.id, ID_RECALC_GEOMETRY);
    WM_event_add_notifier(C, NC_GEOM | ND_DATA, &grease_pencil);
  }
  return OPERATOR_FINISHED;
}

static void GREASE_PENCIL_OT_dissolve(wmOperatorType *ot)
{
  PropertyRNA *prop;

  /* Identifiers. */
  ot->name = "Dissolve";
  ot->idname = "GREASE_PENCIL_OT_dissolve";
  ot->description = "Delete selected points without splitting strokes";

  /* Callbacks. */
  ot->invoke = WM_menu_invoke;
  ot->exec = grease_pencil_dissolve_exec;
  ot->poll = editable_grease_pencil_point_selection_poll;

  ot->flag = OPTYPE_REGISTER | OPTYPE_UNDO;

  /* Simplify parameters. */
  ot->prop = prop = RNA_def_enum(ot->srna,
                                 "type",
                                 prop_dissolve_types,
                                 0,
                                 "Type",
                                 "Method used for dissolving stroke points");
  RNA_def_property_flag(prop, PROP_SKIP_SAVE);
}

/** \} */

/* -------------------------------------------------------------------- */
/** \name Delete Frame Operator
 * \{ */

enum class DeleteFrameMode : int8_t {
  /** Delete the active frame for the current layer. */
  ACTIVE_FRAME = 0,
  /** Delete the active frames for all layers. */
  ALL_FRAMES = 1,
};

static const EnumPropertyItem prop_greasepencil_deleteframe_types[] = {
    {int(DeleteFrameMode::ACTIVE_FRAME),
     "ACTIVE_FRAME",
     0,
     "Active Frame",
     "Deletes current frame in the active layer"},
    {int(DeleteFrameMode::ALL_FRAMES),
     "ALL_FRAMES",
     0,
     "All Active Frames",
     "Delete active frames for all layers"},
    {0, nullptr, 0, nullptr, nullptr},
};

static int grease_pencil_delete_frame_exec(bContext *C, wmOperator *op)
{
  const Scene *scene = CTX_data_scene(C);
  Object *object = CTX_data_active_object(C);
  GreasePencil &grease_pencil = *static_cast<GreasePencil *>(object->data);
  const int current_frame = scene->r.cfra;

  const DeleteFrameMode mode = DeleteFrameMode(RNA_enum_get(op->ptr, "type"));

  bool changed = false;
  if (mode == DeleteFrameMode::ACTIVE_FRAME && grease_pencil.has_active_layer()) {
    bke::greasepencil::Layer &layer = *grease_pencil.get_active_layer();
    if (layer.is_editable() && layer.frame_key_at(current_frame)) {
      changed |= grease_pencil.remove_frames(layer, {*layer.frame_key_at(current_frame)});
    }
  }
  else if (mode == DeleteFrameMode::ALL_FRAMES) {
    for (bke::greasepencil::Layer *layer : grease_pencil.layers_for_write()) {
      if (layer->is_editable() && layer->frame_key_at(current_frame)) {
        changed |= grease_pencil.remove_frames(*layer, {*layer->frame_key_at(current_frame)});
      }
    }
  }

  if (changed) {
    DEG_id_tag_update(&grease_pencil.id, ID_RECALC_GEOMETRY);
    WM_event_add_notifier(C, NC_GEOM | ND_DATA | NA_EDITED, &grease_pencil);
    WM_event_add_notifier(C, NC_GPENCIL | NA_EDITED, nullptr);
  }

  return OPERATOR_FINISHED;
}

static void GREASE_PENCIL_OT_delete_frame(wmOperatorType *ot)
{
  PropertyRNA *prop;

  /* Identifiers. */
  ot->name = "Delete Frame";
  ot->idname = "GREASE_PENCIL_OT_delete_frame";
  ot->description = "Delete Grease Pencil Frame(s)";

  /* Callbacks. */
  ot->invoke = WM_menu_invoke;
  ot->exec = grease_pencil_delete_frame_exec;
  ot->poll = editable_grease_pencil_poll;

  ot->flag = OPTYPE_REGISTER | OPTYPE_UNDO;

  ot->prop = prop = RNA_def_enum(ot->srna,
                                 "type",
                                 prop_greasepencil_deleteframe_types,
                                 0,
                                 "Type",
                                 "Method used for deleting Grease Pencil frames");
  RNA_def_property_flag(prop, PROP_SKIP_SAVE);
}
/** \} */

/* -------------------------------------------------------------------- */
/** \name Stroke Material Set Operator
 * \{ */

static int grease_pencil_stroke_material_set_exec(bContext *C, wmOperator *op)
{
  using namespace blender;
  Main *bmain = CTX_data_main(C);
  const Scene *scene = CTX_data_scene(C);
  Object *object = CTX_data_active_object(C);
  GreasePencil &grease_pencil = *static_cast<GreasePencil *>(object->data);
  Material *ma = nullptr;
  char name[MAX_ID_NAME - 2];
  RNA_string_get(op->ptr, "material", name);

  int material_index = object->actcol - 1;

  if (name[0] != '\0') {
    ma = reinterpret_cast<Material *>(BKE_libblock_find_name(bmain, ID_MA, name));
    if (ma == nullptr) {
      BKE_reportf(op->reports, RPT_WARNING, TIP_("Material '%s' could not be found"), name);
      return OPERATOR_CANCELLED;
    }

    /* Find slot index. */
    material_index = BKE_object_material_index_get(object, ma);
  }

  if (material_index == -1) {
    return OPERATOR_CANCELLED;
  }

  const Vector<MutableDrawingInfo> drawings = retrieve_editable_drawings(*scene, grease_pencil);
  threading::parallel_for_each(drawings, [&](const MutableDrawingInfo &info) {
    IndexMaskMemory memory;
    IndexMask strokes = ed::greasepencil::retrieve_editable_and_selected_strokes(
        *object, info.drawing, memory);
    if (strokes.is_empty()) {
      return;
    }

    bke::CurvesGeometry &curves = info.drawing.strokes_for_write();
    bke::SpanAttributeWriter<int> materials =
        curves.attributes_for_write().lookup_or_add_for_write_span<int>("material_index",
                                                                        bke::AttrDomain::Curve);
    index_mask::masked_fill(materials.span, material_index, strokes);
    materials.finish();
  });

  DEG_id_tag_update(&grease_pencil.id, ID_RECALC_GEOMETRY);
  WM_event_add_notifier(C, NC_GEOM | ND_DATA | NA_EDITED, &grease_pencil);

  return OPERATOR_FINISHED;
}

static void GREASE_PENCIL_OT_stroke_material_set(wmOperatorType *ot)
{
  ot->name = "Assign Material";
  ot->idname = "GREASE_PENCIL_OT_stroke_material_set";
  ot->description = "Assign the active material slot to the selected strokes";

  ot->exec = grease_pencil_stroke_material_set_exec;
  ot->poll = editable_grease_pencil_poll;

  ot->flag = OPTYPE_REGISTER | OPTYPE_UNDO;

  ot->prop = RNA_def_string(
      ot->srna, "material", nullptr, MAX_ID_NAME - 2, "Material", "Name of the material");
  RNA_def_property_flag(ot->prop, PROP_SKIP_SAVE);
}
/** \} */

/* -------------------------------------------------------------------- */
/** \name Cyclical Set Operator
 * \{ */

enum class CyclicalMode : int8_t {
  /** Sets all strokes to cycle. */
  CLOSE = 0,
  /** Sets all strokes to not cycle. */
  OPEN = 1,
  /** Switches the cyclic state of the strokes. */
  TOGGLE = 2,
};

static const EnumPropertyItem prop_cyclical_types[] = {
    {int(CyclicalMode::CLOSE), "CLOSE", 0, "Close All", ""},
    {int(CyclicalMode::OPEN), "OPEN", 0, "Open All", ""},
    {int(CyclicalMode::TOGGLE), "TOGGLE", 0, "Toggle", ""},
    {0, nullptr, 0, nullptr, nullptr},
};

static int grease_pencil_cyclical_set_exec(bContext *C, wmOperator *op)
{
  const Scene *scene = CTX_data_scene(C);
  Object *object = CTX_data_active_object(C);
  GreasePencil &grease_pencil = *static_cast<GreasePencil *>(object->data);

  const CyclicalMode mode = CyclicalMode(RNA_enum_get(op->ptr, "type"));

  bool changed = false;
  const Vector<MutableDrawingInfo> drawings = retrieve_editable_drawings(*scene, grease_pencil);
  threading::parallel_for_each(drawings, [&](const MutableDrawingInfo &info) {
    bke::CurvesGeometry &curves = info.drawing.strokes_for_write();
    if (mode == CyclicalMode::OPEN && !curves.attributes().contains("cyclic")) {
      /* Avoid creating unneeded attribute. */
      return;
    }

    IndexMaskMemory memory;
    const IndexMask strokes = ed::greasepencil::retrieve_editable_and_selected_strokes(
        *object, info.drawing, memory);
    if (strokes.is_empty()) {
      return;
    }

    MutableSpan<bool> cyclic = curves.cyclic_for_write();
    switch (mode) {
      case CyclicalMode::CLOSE:
        index_mask::masked_fill(cyclic, true, strokes);
        break;
      case CyclicalMode::OPEN:
        index_mask::masked_fill(cyclic, false, strokes);
        break;
      case CyclicalMode::TOGGLE:
        array_utils::invert_booleans(cyclic, strokes);
        break;
    }

    /* Remove the attribute if it is empty. */
    if (mode != CyclicalMode::CLOSE) {
      if (array_utils::booleans_mix_calc(curves.cyclic()) == array_utils::BooleanMix::AllFalse) {
        curves.attributes_for_write().remove("cyclic");
      }
    }

    changed = true;
  });

  if (changed) {
    DEG_id_tag_update(&grease_pencil.id, ID_RECALC_GEOMETRY);
    WM_event_add_notifier(C, NC_GEOM | ND_DATA, &grease_pencil);
  }

  return OPERATOR_FINISHED;
}

static void GREASE_PENCIL_OT_cyclical_set(wmOperatorType *ot)
{
  /* Identifiers. */
  ot->name = "Set Cyclical State";
  ot->idname = "GREASE_PENCIL_OT_cyclical_set";
  ot->description = "Close or open the selected stroke adding a segment from last to first point";

  /* Callbacks. */
  ot->invoke = WM_menu_invoke;
  ot->exec = grease_pencil_cyclical_set_exec;
  ot->poll = editable_grease_pencil_poll;

  ot->flag = OPTYPE_REGISTER | OPTYPE_UNDO;

  /* Simplify parameters. */
  ot->prop = RNA_def_enum(
      ot->srna, "type", prop_cyclical_types, int(CyclicalMode::TOGGLE), "Type", "");
}

/** \} */

/* -------------------------------------------------------------------- */
/** \name Set Active Material Operator
 * \{ */

static int grease_pencil_set_active_material_exec(bContext *C, wmOperator * /*op*/)
{
  const Scene *scene = CTX_data_scene(C);
  Object *object = CTX_data_active_object(C);
  GreasePencil &grease_pencil = *static_cast<GreasePencil *>(object->data);

  if (object->totcol == 0) {
    return OPERATOR_CANCELLED;
  }

  const Vector<MutableDrawingInfo> drawings = retrieve_editable_drawings(*scene, grease_pencil);
  for (const MutableDrawingInfo &info : drawings) {
    IndexMaskMemory memory;
    const IndexMask strokes = ed::greasepencil::retrieve_editable_and_selected_strokes(
        *object, info.drawing, memory);
    if (strokes.is_empty()) {
      continue;
    }
    bke::CurvesGeometry &curves = info.drawing.strokes_for_write();

    const VArray<int> materials = *curves.attributes().lookup_or_default<int>(
        "material_index", bke::AttrDomain::Curve, 0);
    object->actcol = materials[strokes.first()] + 1;
    break;
  };

  WM_event_add_notifier(C, NC_GEOM | ND_DATA | NA_EDITED, &grease_pencil);

  return OPERATOR_FINISHED;
}

static void GREASE_PENCIL_OT_set_active_material(wmOperatorType *ot)
{
  ot->name = "Set Active Material";
  ot->idname = "GREASE_PENCIL_OT_set_active_material";
  ot->description = "Set the selected stroke material as the active material";

  ot->exec = grease_pencil_set_active_material_exec;
  ot->poll = editable_grease_pencil_poll;

  ot->flag = OPTYPE_REGISTER | OPTYPE_UNDO;
}
/** \} */

/* -------------------------------------------------------------------- */
/** \name Set Uniform Thickness Operator
 * \{ */

static int grease_pencil_set_uniform_thickness_exec(bContext *C, wmOperator *op)
{
  const Scene *scene = CTX_data_scene(C);
  Object *object = CTX_data_active_object(C);
  GreasePencil &grease_pencil = *static_cast<GreasePencil *>(object->data);

  /* Radius is half of the thickness. */
  const float radius = RNA_float_get(op->ptr, "thickness") * 0.5f;

  bool changed = false;
  const Vector<MutableDrawingInfo> drawings = retrieve_editable_drawings(*scene, grease_pencil);
  threading::parallel_for_each(drawings, [&](const MutableDrawingInfo &info) {
    IndexMaskMemory memory;
    const IndexMask strokes = ed::greasepencil::retrieve_editable_and_selected_strokes(
        *object, info.drawing, memory);
    if (strokes.is_empty()) {
      return;
    }
    bke::CurvesGeometry &curves = info.drawing.strokes_for_write();

    const OffsetIndices<int> points_by_curve = curves.points_by_curve();
    MutableSpan<float> radii = info.drawing.radii_for_write();
    bke::curves::fill_points<float>(points_by_curve, strokes, radius, radii);
    changed = true;
  });

  if (changed) {
    DEG_id_tag_update(&grease_pencil.id, ID_RECALC_GEOMETRY);
    WM_event_add_notifier(C, NC_GEOM | ND_DATA, &grease_pencil);
  }

  return OPERATOR_FINISHED;
}

static void GREASE_PENCIL_OT_set_uniform_thickness(wmOperatorType *ot)
{
  /* Identifiers. */
  ot->name = "Set Uniform Thickness";
  ot->idname = "GREASE_PENCIL_OT_set_uniform_thickness";
  ot->description = "Set all stroke points to same thickness";

  /* Callbacks. */
  ot->exec = grease_pencil_set_uniform_thickness_exec;
  ot->poll = editable_grease_pencil_poll;

  /* flags */
  ot->flag = OPTYPE_REGISTER | OPTYPE_UNDO;

  /* props */
  ot->prop = RNA_def_float(
      ot->srna, "thickness", 0.1f, 0.0f, 1000.0f, "Thickness", "Thickness", 0.0f, 1000.0f);
}

/** \} */
/* -------------------------------------------------------------------- */
/** \name Set Uniform Opacity Operator
 * \{ */

static int grease_pencil_set_uniform_opacity_exec(bContext *C, wmOperator *op)
{
  const Scene *scene = CTX_data_scene(C);
  Object *object = CTX_data_active_object(C);
  GreasePencil &grease_pencil = *static_cast<GreasePencil *>(object->data);

  const float opacity = RNA_float_get(op->ptr, "opacity");

  bool changed = false;
  const Vector<MutableDrawingInfo> drawings = retrieve_editable_drawings(*scene, grease_pencil);
  threading::parallel_for_each(drawings, [&](const MutableDrawingInfo &info) {
    IndexMaskMemory memory;
    const IndexMask strokes = ed::greasepencil::retrieve_editable_and_selected_strokes(
        *object, info.drawing, memory);
    if (strokes.is_empty()) {
      return;
    }
    bke::CurvesGeometry &curves = info.drawing.strokes_for_write();

    const OffsetIndices<int> points_by_curve = curves.points_by_curve();
    MutableSpan<float> opacities = info.drawing.opacities_for_write();
    bke::curves::fill_points<float>(points_by_curve, strokes, opacity, opacities);
    changed = true;
  });

  if (changed) {
    DEG_id_tag_update(&grease_pencil.id, ID_RECALC_GEOMETRY);
    WM_event_add_notifier(C, NC_GEOM | ND_DATA, &grease_pencil);
  }

  return OPERATOR_FINISHED;
}

static void GREASE_PENCIL_OT_set_uniform_opacity(wmOperatorType *ot)
{
  /* Identifiers. */
  ot->name = "Set Uniform Opacity";
  ot->idname = "GREASE_PENCIL_OT_set_uniform_opacity";
  ot->description = "Set all stroke points to same opacity";

  /* Callbacks. */
  ot->exec = grease_pencil_set_uniform_opacity_exec;
  ot->poll = editable_grease_pencil_poll;

  /* flags */
  ot->flag = OPTYPE_REGISTER | OPTYPE_UNDO;

  /* props */
  ot->prop = RNA_def_float(ot->srna, "opacity", 1.0f, 0.0f, 1.0f, "Opacity", "", 0.0f, 1.0f);
}

/** \} */

/* -------------------------------------------------------------------- */
/** \name Switch Direction Operator
 * \{ */

static int grease_pencil_stroke_switch_direction_exec(bContext *C, wmOperator * /*op*/)
{
  const Scene *scene = CTX_data_scene(C);
  Object *object = CTX_data_active_object(C);
  GreasePencil &grease_pencil = *static_cast<GreasePencil *>(object->data);

  bool changed = false;
  const Vector<MutableDrawingInfo> drawings = retrieve_editable_drawings(*scene, grease_pencil);
  threading::parallel_for_each(drawings, [&](const MutableDrawingInfo &info) {
    IndexMaskMemory memory;
    const IndexMask strokes = ed::greasepencil::retrieve_editable_and_selected_strokes(
        *object, info.drawing, memory);
    if (strokes.is_empty()) {
      return;
    }
    bke::CurvesGeometry &curves = info.drawing.strokes_for_write();

    /* Switch stroke direction. */
    curves.reverse_curves(strokes);

    changed = true;
  });

  if (changed) {
    DEG_id_tag_update(&grease_pencil.id, ID_RECALC_GEOMETRY);
    WM_event_add_notifier(C, NC_GEOM | ND_DATA, &grease_pencil);
  }

  return OPERATOR_FINISHED;
}

static void GREASE_PENCIL_OT_stroke_switch_direction(wmOperatorType *ot)
{
  /* identifiers */
  ot->name = "Switch Direction";
  ot->idname = "GREASE_PENCIL_OT_stroke_switch_direction";
  ot->description = "Change direction of the points of the selected strokes";

  /* Callbacks. */
  ot->exec = grease_pencil_stroke_switch_direction_exec;
  ot->poll = editable_grease_pencil_poll;

  ot->flag = OPTYPE_REGISTER | OPTYPE_UNDO;
}

/** \} */

/* -------------------------------------------------------------------- */
/** \name Set Curve Caps Operator
 * \{ */

enum class CapsMode : int8_t {
  /** Switches both to Flat. */
  FLAT = 0,
  /** Change only start. */
  START = 1,
  /** Change only end. */
  END = 2,
  /** Switches both to default rounded. */
  ROUND = 3,
};

static void toggle_caps(MutableSpan<int8_t> caps, const IndexMask &strokes)
{
  strokes.foreach_index([&](const int stroke_i) {
    if (caps[stroke_i] == GP_STROKE_CAP_FLAT) {
      caps[stroke_i] = GP_STROKE_CAP_ROUND;
    }
    else {
      caps[stroke_i] = GP_STROKE_CAP_FLAT;
    }
  });
}

static int grease_pencil_caps_set_exec(bContext *C, wmOperator *op)
{
  const Scene *scene = CTX_data_scene(C);
  Object *object = CTX_data_active_object(C);
  GreasePencil &grease_pencil = *static_cast<GreasePencil *>(object->data);

  const CapsMode mode = CapsMode(RNA_enum_get(op->ptr, "type"));

  bool changed = false;
  const Vector<MutableDrawingInfo> drawings = retrieve_editable_drawings(*scene, grease_pencil);
  threading::parallel_for_each(drawings, [&](const MutableDrawingInfo &info) {
    bke::CurvesGeometry &curves = info.drawing.strokes_for_write();
    IndexMaskMemory memory;
    const IndexMask strokes = ed::greasepencil::retrieve_editable_and_selected_strokes(
        *object, info.drawing, memory);
    if (strokes.is_empty()) {
      return;
    }

    bke::MutableAttributeAccessor attributes = curves.attributes_for_write();

    if (ELEM(mode, CapsMode::ROUND, CapsMode::FLAT)) {
      bke::SpanAttributeWriter<int8_t> start_caps =
          attributes.lookup_or_add_for_write_span<int8_t>("start_cap", bke::AttrDomain::Curve);
      bke::SpanAttributeWriter<int8_t> end_caps = attributes.lookup_or_add_for_write_span<int8_t>(
          "end_cap", bke::AttrDomain::Curve);

      const int8_t flag_set = (mode == CapsMode::ROUND) ? int8_t(GP_STROKE_CAP_TYPE_ROUND) :
                                                          int8_t(GP_STROKE_CAP_TYPE_FLAT);

      index_mask::masked_fill(start_caps.span, flag_set, strokes);
      index_mask::masked_fill(end_caps.span, flag_set, strokes);
      start_caps.finish();
      end_caps.finish();
    }
    else {
      switch (mode) {
        case CapsMode::START: {
          bke::SpanAttributeWriter<int8_t> caps = attributes.lookup_or_add_for_write_span<int8_t>(
              "start_cap", bke::AttrDomain::Curve);
          toggle_caps(caps.span, strokes);
          caps.finish();
          break;
        }
        case CapsMode::END: {
          bke::SpanAttributeWriter<int8_t> caps = attributes.lookup_or_add_for_write_span<int8_t>(
              "end_cap", bke::AttrDomain::Curve);
          toggle_caps(caps.span, strokes);
          caps.finish();
          break;
        }
        case CapsMode::ROUND:
        case CapsMode::FLAT:
          break;
      }
    }

    changed = true;
  });

  if (changed) {
    DEG_id_tag_update(&grease_pencil.id, ID_RECALC_GEOMETRY);
    WM_event_add_notifier(C, NC_GEOM | ND_DATA, &grease_pencil);
  }

  return OPERATOR_FINISHED;
}

static void GREASE_PENCIL_OT_caps_set(wmOperatorType *ot)
{
  static const EnumPropertyItem prop_caps_types[] = {
      {int(CapsMode::ROUND), "ROUND", 0, "Rounded", "Set as default rounded"},
      {int(CapsMode::FLAT), "FLAT", 0, "Flat", ""},
      RNA_ENUM_ITEM_SEPR,
      {int(CapsMode::START), "START", 0, "Toggle Start", ""},
      {int(CapsMode::END), "END", 0, "Toggle End", ""},
      {0, nullptr, 0, nullptr, nullptr},
  };

  /* Identifiers. */
  ot->name = "Set Curve Caps";
  ot->idname = "GREASE_PENCIL_OT_caps_set";
  ot->description = "Change curve caps mode (rounded or flat)";

  /* Callbacks. */
  ot->invoke = WM_menu_invoke;
  ot->exec = grease_pencil_caps_set_exec;
  ot->poll = editable_grease_pencil_poll;

  ot->flag = OPTYPE_REGISTER | OPTYPE_UNDO;

  /* Simplify parameters. */
  ot->prop = RNA_def_enum(ot->srna, "type", prop_caps_types, int(CapsMode::ROUND), "Type", "");
}

/** \} */

/* -------------------------------------------------------------------- */
/** \name Set Active Material Operator
 * \{ */

/* Retry enum items with object materials. */
static const EnumPropertyItem *material_enum_itemf(bContext *C,
                                                   PointerRNA * /*ptr*/,
                                                   PropertyRNA * /*prop*/,
                                                   bool *r_free)
{
  Object *ob = CTX_data_active_object(C);
  EnumPropertyItem *item = nullptr, item_tmp = {0};
  int totitem = 0;

  if (ob == nullptr) {
    return rna_enum_dummy_DEFAULT_items;
  }

  /* Existing materials */
  for (const int i : IndexRange(ob->totcol)) {
    if (Material *ma = BKE_object_material_get(ob, i + 1)) {
      item_tmp.identifier = ma->id.name + 2;
      item_tmp.name = ma->id.name + 2;
      item_tmp.value = i + 1;
      item_tmp.icon = ma->preview ? ma->preview->icon_id : ICON_NONE;

      RNA_enum_item_add(&item, &totitem, &item_tmp);
    }
  }
  RNA_enum_item_end(&item, &totitem);
  *r_free = true;

  return item;
}

static int grease_pencil_set_material_exec(bContext *C, wmOperator *op)
{
  Object *object = CTX_data_active_object(C);
  GreasePencil &grease_pencil = *static_cast<GreasePencil *>(object->data);
  const int slot = RNA_enum_get(op->ptr, "slot");

  /* Try to get material slot. */
  if ((slot < 1) || (slot > object->totcol)) {
    return OPERATOR_CANCELLED;
  }

  /* Set active material. */
  object->actcol = slot;

  WM_event_add_notifier(C, NC_GEOM | ND_DATA | NA_EDITED, &grease_pencil);

  return OPERATOR_FINISHED;
}

static void GREASE_PENCIL_OT_set_material(wmOperatorType *ot)
{
  /* identifiers */
  ot->name = "Set Active Material";
  ot->idname = "GREASE_PENCIL_OT_set_material";
  ot->description = "Set active material";

  /* callbacks */
  ot->exec = grease_pencil_set_material_exec;
  ot->poll = active_grease_pencil_poll;

  /* flags */
  ot->flag = OPTYPE_REGISTER | OPTYPE_UNDO;

  /* Material to use (dynamic enum) */
  ot->prop = RNA_def_enum(ot->srna, "slot", rna_enum_dummy_DEFAULT_items, 0, "Material Slot", "");
  RNA_def_enum_funcs(ot->prop, material_enum_itemf);
}
/** \} */

/* -------------------------------------------------------------------- */
/** \name Duplicate Operator
 * \{ */

static int grease_pencil_duplicate_exec(bContext *C, wmOperator * /*op*/)
{
  const Scene *scene = CTX_data_scene(C);
  Object *object = CTX_data_active_object(C);
  GreasePencil &grease_pencil = *static_cast<GreasePencil *>(object->data);

  const bke::AttrDomain selection_domain = ED_grease_pencil_selection_domain_get(
      scene->toolsettings);

  std::atomic<bool> changed = false;
  const Vector<MutableDrawingInfo> drawings = retrieve_editable_drawings(*scene, grease_pencil);
  threading::parallel_for_each(drawings, [&](const MutableDrawingInfo &info) {
    IndexMaskMemory memory;
    const IndexMask elements = retrieve_editable_and_selected_elements(
        *object, info.drawing, selection_domain, memory);
    if (elements.is_empty()) {
      return;
    }

    bke::CurvesGeometry &curves = info.drawing.strokes_for_write();
    if (selection_domain == bke::AttrDomain::Curve) {
      curves::duplicate_curves(curves, elements);
    }
    else if (selection_domain == bke::AttrDomain::Point) {
      curves::duplicate_points(curves, elements);
    }
    info.drawing.tag_topology_changed();
    changed.store(true, std::memory_order_relaxed);
  });

  if (changed) {
    DEG_id_tag_update(&grease_pencil.id, ID_RECALC_GEOMETRY);
    WM_event_add_notifier(C, NC_GEOM | ND_DATA, &grease_pencil);
  }
  return OPERATOR_FINISHED;
}

static void GREASE_PENCIL_OT_duplicate(wmOperatorType *ot)
{
  /* Identifiers. */
  ot->name = "Duplicate";
  ot->idname = "GREASE_PENCIL_OT_duplicate";
  ot->description = "Duplicate the selected points";

  /* Callbacks. */
  ot->exec = grease_pencil_duplicate_exec;
  ot->poll = editable_grease_pencil_poll;

  ot->flag = OPTYPE_REGISTER | OPTYPE_UNDO;
}

static int grease_pencil_clean_loose_exec(bContext *C, wmOperator *op)
{
  Object *object = CTX_data_active_object(C);
  Scene &scene = *CTX_data_scene(C);
  const int limit = RNA_int_get(op->ptr, "limit");

  GreasePencil &grease_pencil = *static_cast<GreasePencil *>(object->data);
  const Vector<MutableDrawingInfo> drawings = retrieve_editable_drawings(scene, grease_pencil);

  threading::parallel_for_each(drawings, [&](const MutableDrawingInfo &info) {
    bke::CurvesGeometry &curves = info.drawing.strokes_for_write();
    const OffsetIndices<int> points_by_curve = curves.points_by_curve();

    IndexMaskMemory memory;
    const IndexMask editable_strokes = ed::greasepencil::retrieve_editable_strokes(
        *object, info.drawing, memory);

    const IndexMask curves_to_delete = IndexMask::from_predicate(
        editable_strokes, GrainSize(4096), memory, [&](const int i) {
          return points_by_curve[i].size() <= limit;
        });

    curves.remove_curves(curves_to_delete, {});
  });

  DEG_id_tag_update(&grease_pencil.id, ID_RECALC_GEOMETRY);
  WM_event_add_notifier(C, NC_GEOM | ND_DATA, &grease_pencil);

  return OPERATOR_FINISHED;
}

static void GREASE_PENCIL_OT_clean_loose(wmOperatorType *ot)
{
  ot->name = "Clean Loose Points";
  ot->idname = "GREASE_PENCIL_OT_clean_loose";
  ot->description = "Remove loose points";

  ot->invoke = WM_operator_props_popup_confirm;
  ot->exec = grease_pencil_clean_loose_exec;
  ot->poll = editable_grease_pencil_poll;

  ot->flag = OPTYPE_REGISTER | OPTYPE_UNDO;

  RNA_def_int(ot->srna,
              "limit",
              1,
              1,
              INT_MAX,
              "Limit",
              "Number of points to consider stroke as loose",
              1,
              INT_MAX);
}

/** \} */

/* -------------------------------------------------------------------- */
/** \name Stroke Subdivide Operator
 * \{ */

static int gpencil_stroke_subdivide_exec(bContext *C, wmOperator *op)
{
  const int cuts = RNA_int_get(op->ptr, "number_cuts");
  const bool only_selected = RNA_boolean_get(op->ptr, "only_selected");

  std::atomic<bool> changed = false;

  const Scene *scene = CTX_data_scene(C);
  Object *object = CTX_data_active_object(C);
  GreasePencil &grease_pencil = *static_cast<GreasePencil *>(object->data);
  const bke::AttrDomain selection_domain = ED_grease_pencil_selection_domain_get(
      scene->toolsettings);

  const Vector<MutableDrawingInfo> drawings = retrieve_editable_drawings(*scene, grease_pencil);

  threading::parallel_for_each(drawings, [&](const MutableDrawingInfo &info) {
    IndexMaskMemory memory;
    const IndexMask strokes = ed::greasepencil::retrieve_editable_and_selected_strokes(
        *object, info.drawing, memory);
    if (strokes.is_empty()) {
      return;
    }
    bke::CurvesGeometry &curves = info.drawing.strokes_for_write();

    VArray<int> vcuts = {};

    if (selection_domain == bke::AttrDomain::Curve || !only_selected) {
      /* Subdivide entire selected curve, every stroke subdivides to the same cut. */
      vcuts = VArray<int>::ForSingle(cuts, curves.points_num());
    }
    else if (selection_domain == bke::AttrDomain::Point) {
      /* Subdivide between selected points. Only cut between selected points.
       * Make the cut array the same length as point count for specifying
       * cut/uncut for each segment. */
      const VArray<bool> selection = *curves.attributes().lookup_or_default<bool>(
          ".selection", bke::AttrDomain::Point, true);

      const OffsetIndices points_by_curve = curves.points_by_curve();
      const VArray<bool> cyclic = curves.cyclic();

      Array<int> use_cuts(curves.points_num(), 0);

      /* The cut is after each point, so the last point selected wouldn't need to be registered. */
      for (const int curve : curves.curves_range()) {
        /* No need to loop to the last point since the cut is registered on the point before the
         * segment. */
        for (const int point : points_by_curve[curve].drop_back(1)) {
          /* The point itself should be selected. */
          if (!selection[point]) {
            continue;
          }
          /* If the next point in the curve is selected, then cut this segment. */
          if (selection[point + 1]) {
            use_cuts[point] = cuts;
          }
        }
        /* Check for cyclic and selection. */
        if (cyclic[curve]) {
          const int first_point = points_by_curve[curve].first();
          const int last_point = points_by_curve[curve].last();
          if (selection[first_point] && selection[last_point]) {
            use_cuts[last_point] = cuts;
          }
        }
      }
      vcuts = VArray<int>::ForContainer(std::move(use_cuts));
    }

    curves = geometry::subdivide_curves(curves, strokes, vcuts, {});
    info.drawing.tag_topology_changed();
    changed.store(true, std::memory_order_relaxed);
  });

  if (changed) {
    DEG_id_tag_update(&grease_pencil.id, ID_RECALC_GEOMETRY);
    WM_event_add_notifier(C, NC_GPENCIL | ND_DATA | NA_EDITED, nullptr);
  }

  return OPERATOR_FINISHED;
}

static void GREASE_PENCIL_OT_stroke_subdivide(wmOperatorType *ot)
{
  PropertyRNA *prop;

  /* identifiers */
  ot->name = "Subdivide Stroke";
  ot->idname = "GREASE_PENCIL_OT_stroke_subdivide";
  ot->description =
      "Subdivide between continuous selected points of the stroke adding a point half way "
      "between "
      "them";

  /* API callbacks. */
  ot->exec = gpencil_stroke_subdivide_exec;
  ot->poll = ed::greasepencil::editable_grease_pencil_poll;

  /* Flags. */
  ot->flag = OPTYPE_REGISTER | OPTYPE_UNDO;

  /* Properties. */
  prop = RNA_def_int(ot->srna, "number_cuts", 1, 1, 32, "Number of Cuts", "", 1, 5);
  /* Avoid re-using last var because it can cause _very_ high value and annoy users. */
  RNA_def_property_flag(prop, PROP_SKIP_SAVE);

  RNA_def_boolean(ot->srna,
                  "only_selected",
                  true,
                  "Selected Points",
                  "Smooth only selected points in the stroke");
}

/** \} */

/* -------------------------------------------------------------------- */
/** \name Reorder Operator
 * \{ */

enum class ReorderDirection : int8_t {
  /** Move the selected strokes to be drawn in front. */
  TOP = 0,
  /** Increase the draw order of the selected strokes. */
  UP = 1,
  /** Decrease the draw order of the selected strokes. */
  DOWN = 2,
  /** Move the selected strokes to be drawn behind. */
  BOTTOM = 3,
};

static Array<int> get_reordered_indices(const IndexRange universe,
                                        const IndexMask &selected,
                                        const ReorderDirection direction)
{
  Array<int> indices(universe.size());

  if (ELEM(direction, ReorderDirection::UP, ReorderDirection::DOWN)) {
    /* Initialize the indices. */
    array_utils::fill_index_range<int>(indices);
  }

  if (ELEM(direction, ReorderDirection::TOP, ReorderDirection::BOTTOM)) {
    /*
     * Take the selected indices and move them to the start for `Bottom` or the end for `Top`
     * And fill the reset with the unselected indices.
     *
     * Here's a diagram:
     *
     *        Input
     * 0 1 2 3 4 5 6 7 8 9
     *     ^   ^ ^
     *
     *         Top
     * |-----A-----| |-B-|
     * 0 1 3 6 7 8 9 2 4 5
     *               ^ ^ ^
     *
     *        Bottom
     * |-A-| |-----B-----|
     * 2 4 5 0 1 3 6 7 8 9
     * ^ ^ ^
     */

    IndexMaskMemory memory;
    const IndexMask unselected = selected.complement(universe, memory);

    const IndexMask &A = (direction == ReorderDirection::BOTTOM) ? selected : unselected;
    const IndexMask &B = (direction == ReorderDirection::BOTTOM) ? unselected : selected;

    A.to_indices(indices.as_mutable_span().take_front(A.size()));
    B.to_indices(indices.as_mutable_span().take_back(B.size()));
  }
  else if (direction == ReorderDirection::DOWN) {
    selected.foreach_index_optimized<int>([&](const int curve_i, const int pos) {
      /* Check if the curve index is touching the beginning without any gaps. */
      if (curve_i != pos) {
        /* Move a index down by flipping it with the one below it. */
        std::swap(indices[curve_i], indices[curve_i - 1]);
      }
    });
  }
  else if (direction == ReorderDirection::UP) {
    Array<int> selected_indices(selected.size());
    selected.to_indices(selected_indices.as_mutable_span());

    /* Because each index is moving up we need to loop through the indices backwards,
     * starting at the largest. */
    for (const int i : selected_indices.index_range()) {
      const int pos = selected_indices.index_range().last(i);
      const int curve_i = selected_indices[pos];

      /* Check if the curve index is touching the end without any gaps. */
      if (curve_i != universe.last(i)) {
        /* Move a index up by flipping it with the one above it. */
        std::swap(indices[curve_i], indices[curve_i + 1]);
      }
    }
  }

  return indices;
}

static int grease_pencil_stroke_reorder_exec(bContext *C, wmOperator *op)
{
  const Scene *scene = CTX_data_scene(C);
  Object *object = CTX_data_active_object(C);
  GreasePencil &grease_pencil = *static_cast<GreasePencil *>(object->data);

  const ReorderDirection direction = ReorderDirection(RNA_enum_get(op->ptr, "direction"));

  std::atomic<bool> changed = false;
<<<<<<< HEAD
  const Array<MutableDrawingInfo> drawings = retrieve_editable_drawings(*scene, grease_pencil);
=======
  const Vector<MutableDrawingInfo> drawings = retrieve_editable_drawings(*scene, grease_pencil);
>>>>>>> 83744daf
  threading::parallel_for_each(drawings, [&](const MutableDrawingInfo &info) {
    IndexMaskMemory memory;
    const IndexMask strokes = ed::greasepencil::retrieve_editable_and_selected_strokes(
        *object, info.drawing, memory);
    if (strokes.is_empty()) {
      return;
    }
    bke::CurvesGeometry &curves = info.drawing.strokes_for_write();

    /* Return if everything is selected. */
    if (strokes.size() == curves.curves_num()) {
      return;
    }

    const Array<int> indices = get_reordered_indices(curves.curves_range(), strokes, direction);

    curves = geometry::reorder_curves_geometry(curves, indices, {});
    info.drawing.tag_topology_changed();
    changed.store(true, std::memory_order_relaxed);
  });

  if (changed) {
    DEG_id_tag_update(&grease_pencil.id, ID_RECALC_GEOMETRY);
    WM_event_add_notifier(C, NC_GEOM | ND_DATA, &grease_pencil);
  }

  return OPERATOR_FINISHED;
}

static void GREASE_PENCIL_OT_stroke_reorder(wmOperatorType *ot)
{
  static const EnumPropertyItem prop_reorder_direction[] = {
      {int(ReorderDirection::TOP), "TOP", 0, "Bring to Front", ""},
      {int(ReorderDirection::UP), "UP", 0, "Bring Forward", ""},
      RNA_ENUM_ITEM_SEPR,
      {int(ReorderDirection::DOWN), "DOWN", 0, "Send Backward", ""},
      {int(ReorderDirection::BOTTOM), "BOTTOM", 0, "Send to Back", ""},
      {0, nullptr, 0, nullptr, nullptr},
  };

  /* Identifiers. */
  ot->name = "Reorder";
  ot->idname = "GREASE_PENCIL_OT_reorder";
  ot->description = "Change the display order of the selected strokes";

  /* Callbacks. */
  ot->exec = grease_pencil_stroke_reorder_exec;
  ot->poll = editable_grease_pencil_poll;

  ot->flag = OPTYPE_REGISTER | OPTYPE_UNDO;

  /* Simplify parameters. */
  ot->prop = RNA_def_enum(
      ot->srna, "direction", prop_reorder_direction, int(ReorderDirection::TOP), "Direction", "");
}

/** \} */

/* -------------------------------------------------------------------- */
/** \name Move To Layer Operator
 * \{ */

static int grease_pencil_move_to_layer_invoke(bContext *C, wmOperator *op, const wmEvent *event)
{
  const bool add_new_layer = RNA_boolean_get(op->ptr, "add_new_layer");
  if (add_new_layer) {
    return WM_operator_props_popup_confirm(C, op, event);
  }
  return OPERATOR_RUNNING_MODAL;
}

static int grease_pencil_move_to_layer_exec(bContext *C, wmOperator *op)
{
  using namespace bke::greasepencil;
  const Scene *scene = CTX_data_scene(C);
  bool changed = false;

  Object *object = CTX_data_active_object(C);
  GreasePencil &grease_pencil = *static_cast<GreasePencil *>(object->data);

  int target_layer_name_length;
  char *target_layer_name = RNA_string_get_alloc(
      op->ptr, "target_layer_name", nullptr, 0, &target_layer_name_length);
  BLI_SCOPED_DEFER([&] { MEM_SAFE_FREE(target_layer_name); });
  const bool add_new_layer = RNA_boolean_get(op->ptr, "add_new_layer");
  if (add_new_layer) {
    grease_pencil.add_layer(target_layer_name);
  }

  TreeNode *target_node = grease_pencil.find_node_by_name(target_layer_name);
  if (target_node == nullptr || !target_node->is_layer()) {
    BKE_reportf(op->reports, RPT_ERROR, "There is no layer '%s'", target_layer_name);
    return OPERATOR_CANCELLED;
  }

  Layer &layer_dst = target_node->as_layer();
  if (layer_dst.is_locked()) {
    BKE_reportf(op->reports, RPT_ERROR, "'%s' Layer is locked", target_layer_name);
    return OPERATOR_CANCELLED;
  }

  /* Iterate through all the drawings at current scene frame. */
<<<<<<< HEAD
  const Array<MutableDrawingInfo> drawings_src = retrieve_editable_drawings(*scene, grease_pencil);
=======
  const Vector<MutableDrawingInfo> drawings_src = retrieve_editable_drawings(*scene,
                                                                             grease_pencil);
>>>>>>> 83744daf
  for (const MutableDrawingInfo &info : drawings_src) {
    bke::CurvesGeometry &curves_src = info.drawing.strokes_for_write();
    IndexMaskMemory memory;
    const IndexMask selected_strokes = ed::curves::retrieve_selected_curves(curves_src, memory);
    if (selected_strokes.is_empty()) {
      continue;
    }

    if (!layer_dst.has_drawing_at(info.frame_number)) {
      /* Move geometry to a new drawing in target layer. */
      grease_pencil.insert_blank_frame(layer_dst, info.frame_number, 0, BEZT_KEYTYPE_KEYFRAME);
      Drawing &drawing_dst = *grease_pencil.get_editable_drawing_at(layer_dst, info.frame_number);
      drawing_dst.strokes_for_write() = bke::curves_copy_curve_selection(
          curves_src, selected_strokes, {});

      curves_src.remove_curves(selected_strokes, {});

      drawing_dst.tag_topology_changed();
    }
    else if (Drawing *drawing_dst = grease_pencil.get_editable_drawing_at(layer_dst,
                                                                          info.frame_number))
    {
      /* Append geometry to drawing in target layer. */
      bke::CurvesGeometry selected_elems = curves_copy_curve_selection(
          curves_src, selected_strokes, {});
      Curves *selected_curves = bke::curves_new_nomain(std::move(selected_elems));
      Curves *layer_curves = bke::curves_new_nomain(std::move(drawing_dst->strokes_for_write()));
      std::array<bke::GeometrySet, 2> geometry_sets{bke::GeometrySet::from_curves(selected_curves),
                                                    bke::GeometrySet::from_curves(layer_curves)};
      bke::GeometrySet joined = geometry::join_geometries(geometry_sets, {});
      drawing_dst->strokes_for_write() = std::move(joined.get_curves_for_write()->geometry.wrap());

      curves_src.remove_curves(selected_strokes, {});

      drawing_dst->tag_topology_changed();
    }

    info.drawing.tag_topology_changed();
    changed = true;
  }

  if (changed) {
    /* updates */
    DEG_id_tag_update(&grease_pencil.id, ID_RECALC_TRANSFORM | ID_RECALC_GEOMETRY);
    WM_event_add_notifier(C, NC_GPENCIL | ND_DATA | NA_EDITED, nullptr);
  }

  return OPERATOR_FINISHED;
}

static void GREASE_PENCIL_OT_move_to_layer(wmOperatorType *ot)
{
  PropertyRNA *prop;

  /* identifiers. */
  ot->name = "Move to Layer";
  ot->idname = "GREASE_PENCIL_OT_move_to_layer";
  ot->description = "Move selected strokes to another layer";

  /* callbacks. */
  ot->invoke = grease_pencil_move_to_layer_invoke;
  ot->exec = grease_pencil_move_to_layer_exec;
  ot->poll = editable_grease_pencil_poll;

  /* flags. */
  ot->flag = OPTYPE_REGISTER | OPTYPE_UNDO;

  prop = RNA_def_string(
      ot->srna, "target_layer_name", "Layer", INT16_MAX, "Name", "Target Grease Pencil Layer");
  RNA_def_property_flag(prop, PROP_SKIP_SAVE);
  prop = RNA_def_boolean(
      ot->srna, "add_new_layer", false, "New Layer", "Move selection to a new layer");
  RNA_def_property_flag(prop, PROP_HIDDEN | PROP_SKIP_SAVE);
}

/** \} */

/* -------------------------------------------------------------------- */
/** \name Stroke Separate Operator
 * \{ */

enum class SeparateMode : int8_t {
  /* Selected Points/Strokes. */
  SELECTED = 0,
  /* By Material. */
  MATERIAL = 1,
  /* By Active Layer. */
  LAYER = 2,
};

static const EnumPropertyItem prop_separate_modes[] = {
    {int(SeparateMode::SELECTED), "SELECTED", 0, "Selection", "Separate selected geometry"},
    {int(SeparateMode::MATERIAL), "MATERIAL", 0, "By Material", "Separate by material"},
    {int(SeparateMode::LAYER), "LAYER", 0, "By Layer", "Separate by layer"},
    {0, nullptr, 0, nullptr, nullptr},
};

static void remove_unused_materials(Main *bmain, Object *object)
{
  int actcol = object->actcol;
  for (int slot = 1; slot <= object->totcol; slot++) {
    while (slot <= object->totcol && !BKE_object_material_slot_used(object, slot)) {
      object->actcol = slot;
      BKE_object_material_slot_remove(bmain, object);
      if (actcol >= slot) {
        actcol--;
      }
    }
  }
  object->actcol = actcol;
}

static Object *duplicate_grease_pencil_object(Main *bmain,
                                              Scene *scene,
                                              ViewLayer *view_layer,
                                              Base *base_prev,
                                              GreasePencil &grease_pencil_src)
{
  const eDupli_ID_Flags dupflag = eDupli_ID_Flags(U.dupflag & USER_DUP_ACT);
  Base *base_new = ED_object_add_duplicate(bmain, scene, view_layer, base_prev, dupflag);
  Object *object_dst = base_new->object;
  object_dst->mode = OB_MODE_OBJECT;
  object_dst->data = BKE_grease_pencil_add(bmain, grease_pencil_src.id.name + 2);

  return object_dst;
}

static bke::greasepencil::Layer &find_or_create_layer_in_dst_by_name(
    const int layer_index, const GreasePencil &grease_pencil_src, GreasePencil &grease_pencil_dst)
{
  using namespace bke::greasepencil;

  Layer layer_src = *grease_pencil_src.layers().get(layer_index, &layer_src);

  const int dst_layer_index = grease_pencil_dst.layers_for_write().first_index_try(&layer_src);
  if (dst_layer_index != -1) {
    return *grease_pencil_dst.layers_for_write()[dst_layer_index];
  }

  /* Transfer Layer attributes. */
  bke::gather_attributes(grease_pencil_src.attributes(),
                         bke::AttrDomain::Layer,
                         {},
                         {},
                         Span({layer_index}),
                         grease_pencil_dst.attributes_for_write());

  return grease_pencil_dst.add_layer(layer_src.name());
}

static bool grease_pencil_separate_selected(bContext &C,
                                            Main &bmain,
                                            Scene &scene,
                                            ViewLayer &view_layer,
                                            Base &base_prev,
                                            Object &object_src)
{
  using namespace bke::greasepencil;
  bool changed = false;

  GreasePencil &grease_pencil_src = *static_cast<GreasePencil *>(object_src.data);
  Object *object_dst = duplicate_grease_pencil_object(
      &bmain, &scene, &view_layer, &base_prev, grease_pencil_src);
  GreasePencil &grease_pencil_dst = *static_cast<GreasePencil *>(object_dst->data);

  /* Iterate through all the drawings at current scene frame. */
<<<<<<< HEAD
  const Array<MutableDrawingInfo> drawings_src = retrieve_editable_drawings(scene,
                                                                            grease_pencil_src);
=======
  const Vector<MutableDrawingInfo> drawings_src = retrieve_editable_drawings(scene,
                                                                             grease_pencil_src);
>>>>>>> 83744daf
  for (const MutableDrawingInfo &info : drawings_src) {
    bke::CurvesGeometry &curves_src = info.drawing.strokes_for_write();
    IndexMaskMemory memory;
    const IndexMask selected_points = ed::curves::retrieve_selected_points(curves_src, memory);
    if (selected_points.is_empty()) {
      continue;
    }

    /* Insert Keyframe at current frame/layer. */
    Layer &layer_dst = find_or_create_layer_in_dst_by_name(
        info.layer_index, grease_pencil_src, grease_pencil_dst);
    grease_pencil_dst.insert_blank_frame(layer_dst, info.frame_number, 0, BEZT_KEYTYPE_KEYFRAME);

    /* Copy strokes to new CurvesGeometry. */
    Drawing &drawing_dst = *grease_pencil_dst.get_editable_drawing_at(layer_dst,
                                                                      info.frame_number);
    drawing_dst.strokes_for_write() = bke::curves_copy_point_selection(
        curves_src, selected_points, {});
    curves_src = remove_points_and_split(curves_src, selected_points);

    info.drawing.tag_topology_changed();
    drawing_dst.tag_topology_changed();

    changed = true;
  }

  if (changed) {
    grease_pencil_dst.set_active_layer(0);

    /* Add object materials to target object. */
    BKE_object_material_array_assign(&bmain,
                                     object_dst,
                                     BKE_object_material_array_p(&object_src),
                                     *BKE_object_material_len_p(&object_src),
                                     false);

    remove_unused_materials(&bmain, object_dst);
    DEG_id_tag_update(&grease_pencil_dst.id, ID_RECALC_GEOMETRY);
    WM_event_add_notifier(&C, NC_OBJECT | ND_DRAW, &grease_pencil_dst);
  }
  return changed;
}

static bool grease_pencil_separate_layer(bContext &C,
                                         Main &bmain,
                                         Scene &scene,
                                         ViewLayer &view_layer,
                                         Base &base_prev,
                                         Object &object_src)
{
  using namespace bke::greasepencil;
  bool changed = false;

  GreasePencil &grease_pencil_src = *static_cast<GreasePencil *>(object_src.data);

  /* Create a new object for each layer. */
  for (const Layer *layer_src : grease_pencil_src.layers()) {
    if (layer_src->is_selected() || layer_src->is_locked()) {
      continue;
    }

    Object *object_dst = duplicate_grease_pencil_object(
        &bmain, &scene, &view_layer, &base_prev, grease_pencil_src);
    GreasePencil &grease_pencil_dst = *static_cast<GreasePencil *>(object_dst->data);
    Layer &layer_dst = find_or_create_layer_in_dst_by_name(
        grease_pencil_src.layers().first_index(layer_src), grease_pencil_src, grease_pencil_dst);

    /* Iterate through all the drawings at current frame. */
<<<<<<< HEAD
    const Array<MutableDrawingInfo> drawings_src = retrieve_editable_drawings_from_layer(
=======
    const Vector<MutableDrawingInfo> drawings_src = retrieve_editable_drawings_from_layer(
>>>>>>> 83744daf
        scene, grease_pencil_src, *layer_src);
    for (const MutableDrawingInfo &info : drawings_src) {
      bke::CurvesGeometry &curves_src = info.drawing.strokes_for_write();
      IndexMaskMemory memory;
      const IndexMask strokes = retrieve_editable_strokes(object_src, info.drawing, memory);
      if (strokes.is_empty()) {
        continue;
      }

      /* Add object materials. */
      BKE_object_material_array_assign(&bmain,
                                       object_dst,
                                       BKE_object_material_array_p(&object_src),
                                       *BKE_object_material_len_p(&object_src),
                                       false);

      /* Insert Keyframe at current frame/layer. */
      grease_pencil_dst.insert_blank_frame(layer_dst, info.frame_number, 0, BEZT_KEYTYPE_KEYFRAME);

      /* Copy strokes to new CurvesGeometry. */
      Drawing &drawing_dst = *grease_pencil_dst.get_editable_drawing_at(layer_dst,
                                                                        info.frame_number);
      drawing_dst.strokes_for_write() = bke::curves_copy_curve_selection(
          info.drawing.strokes(), strokes, {});
      curves_src.remove_curves(strokes, {});

      info.drawing.tag_topology_changed();
      drawing_dst.tag_topology_changed();

      changed = true;
    }

    remove_unused_materials(&bmain, object_dst);

    DEG_id_tag_update(&grease_pencil_dst.id, ID_RECALC_GEOMETRY);
    WM_event_add_notifier(&C, NC_OBJECT | ND_DRAW, &grease_pencil_dst);
  }

  return changed;
}

static bool grease_pencil_separate_material(bContext &C,
                                            Main &bmain,
                                            Scene &scene,
                                            ViewLayer &view_layer,
                                            Base &base_prev,
                                            Object &object_src)
{
  using namespace blender::bke;
  using namespace bke::greasepencil;
  bool changed = false;

  GreasePencil &grease_pencil_src = *static_cast<GreasePencil *>(object_src.data);

  /* Create a new object for each material. */
  for (const int mat_i : IndexRange(object_src.totcol).drop_front(1)) {
    Object *object_dst = duplicate_grease_pencil_object(
        &bmain, &scene, &view_layer, &base_prev, grease_pencil_src);

    /* Add object materials. */
    BKE_object_material_array_assign(&bmain,
                                     object_dst,
                                     BKE_object_material_array_p(&object_src),
                                     *BKE_object_material_len_p(&object_src),
                                     false);

    /* Iterate through all the drawings at current scene frame. */
<<<<<<< HEAD
    const Array<MutableDrawingInfo> drawings_src = retrieve_editable_drawings(scene,
                                                                              grease_pencil_src);
=======
    const Vector<MutableDrawingInfo> drawings_src = retrieve_editable_drawings(scene,
                                                                               grease_pencil_src);
>>>>>>> 83744daf
    for (const MutableDrawingInfo &info : drawings_src) {
      bke::CurvesGeometry &curves_src = info.drawing.strokes_for_write();
      IndexMaskMemory memory;
      const IndexMask strokes = retrieve_editable_strokes_by_material(
          object_src, info.drawing, mat_i, memory);
      if (strokes.is_empty()) {
        continue;
      }

      GreasePencil &grease_pencil_dst = *static_cast<GreasePencil *>(object_dst->data);

      /* Insert Keyframe at current frame/layer. */
      Layer &layer_dst = find_or_create_layer_in_dst_by_name(
          info.layer_index, grease_pencil_src, grease_pencil_dst);
      grease_pencil_dst.insert_blank_frame(layer_dst, info.frame_number, 0, BEZT_KEYTYPE_KEYFRAME);

      /* Copy strokes to new CurvesGeometry. */
      Drawing &drawing_dst = *grease_pencil_dst.get_editable_drawing_at(layer_dst,
                                                                        info.frame_number);
      drawing_dst.strokes_for_write() = bke::curves_copy_curve_selection(curves_src, strokes, {});
      curves_src.remove_curves(strokes, {});

      info.drawing.tag_topology_changed();
      drawing_dst.tag_topology_changed();
      DEG_id_tag_update(&grease_pencil_dst.id, ID_RECALC_GEOMETRY);
      WM_event_add_notifier(&C, NC_OBJECT | ND_DRAW, &grease_pencil_dst);

      changed = true;
    }

    remove_unused_materials(&bmain, object_dst);
  }

  if (changed) {
    remove_unused_materials(&bmain, &object_src);
  }

  return changed;
}

static int grease_pencil_separate_exec(bContext *C, wmOperator *op)
{
  using namespace bke::greasepencil;
  Main *bmain = CTX_data_main(C);
  Scene *scene = CTX_data_scene(C);
  ViewLayer *view_layer = CTX_data_view_layer(C);
  Base *base_prev = CTX_data_active_base(C);
  Object *object_src = CTX_data_active_object(C);
  GreasePencil &grease_pencil_src = *static_cast<GreasePencil *>(object_src->data);

  const SeparateMode mode = SeparateMode(RNA_enum_get(op->ptr, "mode"));
  bool changed = false;

  WM_cursor_wait(true);

  switch (mode) {
    case SeparateMode::SELECTED: {
      /* Cancel if nothing selected. */
<<<<<<< HEAD
      const Array<MutableDrawingInfo> drawings = retrieve_editable_drawings(*scene,
                                                                            grease_pencil_src);
=======
      const Vector<MutableDrawingInfo> drawings = retrieve_editable_drawings(*scene,
                                                                             grease_pencil_src);
>>>>>>> 83744daf
      const bool has_selection = std::any_of(
          drawings.begin(), drawings.end(), [&](const MutableDrawingInfo &info) {
            return ed::curves::has_anything_selected(info.drawing.strokes());
          });
      if (!has_selection) {
        BKE_report(op->reports, RPT_ERROR, "Nothing selected");
        WM_cursor_wait(false);
        return OPERATOR_CANCELLED;
      }

      changed = grease_pencil_separate_selected(
          *C, *bmain, *scene, *view_layer, *base_prev, *object_src);
      break;
    }
    case SeparateMode::MATERIAL: {
      /* Cancel if the object only has one material. */
      if (object_src->totcol == 1) {
        BKE_report(op->reports, RPT_ERROR, "The object has only one material");
        WM_cursor_wait(false);
        return OPERATOR_CANCELLED;
      }

      changed = grease_pencil_separate_material(
          *C, *bmain, *scene, *view_layer, *base_prev, *object_src);
      break;
    }
    case SeparateMode::LAYER: {
      /* Cancel if the object only has one layer. */
      if (grease_pencil_src.layers().size() == 1) {
        BKE_report(op->reports, RPT_ERROR, "The object has only one layer");
        WM_cursor_wait(false);
        return OPERATOR_CANCELLED;
      }
      changed = grease_pencil_separate_layer(
          *C, *bmain, *scene, *view_layer, *base_prev, *object_src);
      break;
    }
  }

  WM_cursor_wait(false);

  if (changed) {
    DEG_id_tag_update(&grease_pencil_src.id, ID_RECALC_GEOMETRY);
    WM_event_add_notifier(C, NC_GEOM | ND_DATA | NA_EDITED, &grease_pencil_src);
  }

  return OPERATOR_FINISHED;
}

static void GREASE_PENCIL_OT_separate(wmOperatorType *ot)
{
  /* identifiers. */
  ot->name = "Separate";
  ot->idname = "GREASE_PENCIL_OT_separate";
  ot->description = "Separate the selected geometry into a new grease pencil object";

  /* callbacks. */
  ot->invoke = WM_menu_invoke;
  ot->exec = grease_pencil_separate_exec;
  ot->poll = editable_grease_pencil_poll;

  /* flags. */
  ot->flag = OPTYPE_REGISTER | OPTYPE_UNDO;

  /* properties. */
  ot->prop = RNA_def_enum(
      ot->srna, "mode", prop_separate_modes, int(SeparateMode::SELECTED), "Mode", "");
}

/** \} */

}  // namespace blender::ed::greasepencil

void ED_operatortypes_grease_pencil_edit()
{
  using namespace blender::ed::greasepencil;
  WM_operatortype_append(GREASE_PENCIL_OT_stroke_smooth);
  WM_operatortype_append(GREASE_PENCIL_OT_stroke_simplify);
  WM_operatortype_append(GREASE_PENCIL_OT_delete);
  WM_operatortype_append(GREASE_PENCIL_OT_dissolve);
  WM_operatortype_append(GREASE_PENCIL_OT_delete_frame);
  WM_operatortype_append(GREASE_PENCIL_OT_stroke_material_set);
  WM_operatortype_append(GREASE_PENCIL_OT_cyclical_set);
  WM_operatortype_append(GREASE_PENCIL_OT_set_active_material);
  WM_operatortype_append(GREASE_PENCIL_OT_stroke_switch_direction);
  WM_operatortype_append(GREASE_PENCIL_OT_set_uniform_thickness);
  WM_operatortype_append(GREASE_PENCIL_OT_set_uniform_opacity);
  WM_operatortype_append(GREASE_PENCIL_OT_caps_set);
  WM_operatortype_append(GREASE_PENCIL_OT_duplicate);
  WM_operatortype_append(GREASE_PENCIL_OT_set_material);
  WM_operatortype_append(GREASE_PENCIL_OT_clean_loose);
  WM_operatortype_append(GREASE_PENCIL_OT_separate);
  WM_operatortype_append(GREASE_PENCIL_OT_stroke_subdivide);
  WM_operatortype_append(GREASE_PENCIL_OT_stroke_reorder);
  WM_operatortype_append(GREASE_PENCIL_OT_move_to_layer);
}<|MERGE_RESOLUTION|>--- conflicted
+++ resolved
@@ -12,11 +12,6 @@
 #include "BLI_math_geom.h"
 #include "BLI_math_vector_types.hh"
 #include "BLI_span.hh"
-<<<<<<< HEAD
-#include "BLI_stack.hh"
-#include "BLI_string.h"
-=======
->>>>>>> 83744daf
 #include "BLT_translation.hh"
 
 #include "DNA_material_types.h"
@@ -39,10 +34,6 @@
 #include "ED_curves.hh"
 #include "ED_grease_pencil.hh"
 #include "ED_object.hh"
-<<<<<<< HEAD
-#include "ED_screen.hh"
-=======
->>>>>>> 83744daf
 
 #include "GEO_join_geometries.hh"
 #include "GEO_reorder.hh"
@@ -1642,11 +1633,7 @@
   const ReorderDirection direction = ReorderDirection(RNA_enum_get(op->ptr, "direction"));
 
   std::atomic<bool> changed = false;
-<<<<<<< HEAD
-  const Array<MutableDrawingInfo> drawings = retrieve_editable_drawings(*scene, grease_pencil);
-=======
   const Vector<MutableDrawingInfo> drawings = retrieve_editable_drawings(*scene, grease_pencil);
->>>>>>> 83744daf
   threading::parallel_for_each(drawings, [&](const MutableDrawingInfo &info) {
     IndexMaskMemory memory;
     const IndexMask strokes = ed::greasepencil::retrieve_editable_and_selected_strokes(
@@ -1749,12 +1736,8 @@
   }
 
   /* Iterate through all the drawings at current scene frame. */
-<<<<<<< HEAD
-  const Array<MutableDrawingInfo> drawings_src = retrieve_editable_drawings(*scene, grease_pencil);
-=======
   const Vector<MutableDrawingInfo> drawings_src = retrieve_editable_drawings(*scene,
                                                                              grease_pencil);
->>>>>>> 83744daf
   for (const MutableDrawingInfo &info : drawings_src) {
     bke::CurvesGeometry &curves_src = info.drawing.strokes_for_write();
     IndexMaskMemory memory;
@@ -1921,13 +1904,8 @@
   GreasePencil &grease_pencil_dst = *static_cast<GreasePencil *>(object_dst->data);
 
   /* Iterate through all the drawings at current scene frame. */
-<<<<<<< HEAD
-  const Array<MutableDrawingInfo> drawings_src = retrieve_editable_drawings(scene,
-                                                                            grease_pencil_src);
-=======
   const Vector<MutableDrawingInfo> drawings_src = retrieve_editable_drawings(scene,
                                                                              grease_pencil_src);
->>>>>>> 83744daf
   for (const MutableDrawingInfo &info : drawings_src) {
     bke::CurvesGeometry &curves_src = info.drawing.strokes_for_write();
     IndexMaskMemory memory;
@@ -1996,11 +1974,7 @@
         grease_pencil_src.layers().first_index(layer_src), grease_pencil_src, grease_pencil_dst);
 
     /* Iterate through all the drawings at current frame. */
-<<<<<<< HEAD
-    const Array<MutableDrawingInfo> drawings_src = retrieve_editable_drawings_from_layer(
-=======
     const Vector<MutableDrawingInfo> drawings_src = retrieve_editable_drawings_from_layer(
->>>>>>> 83744daf
         scene, grease_pencil_src, *layer_src);
     for (const MutableDrawingInfo &info : drawings_src) {
       bke::CurvesGeometry &curves_src = info.drawing.strokes_for_write();
@@ -2068,13 +2042,8 @@
                                      false);
 
     /* Iterate through all the drawings at current scene frame. */
-<<<<<<< HEAD
-    const Array<MutableDrawingInfo> drawings_src = retrieve_editable_drawings(scene,
-                                                                              grease_pencil_src);
-=======
     const Vector<MutableDrawingInfo> drawings_src = retrieve_editable_drawings(scene,
                                                                                grease_pencil_src);
->>>>>>> 83744daf
     for (const MutableDrawingInfo &info : drawings_src) {
       bke::CurvesGeometry &curves_src = info.drawing.strokes_for_write();
       IndexMaskMemory memory;
@@ -2133,13 +2102,8 @@
   switch (mode) {
     case SeparateMode::SELECTED: {
       /* Cancel if nothing selected. */
-<<<<<<< HEAD
-      const Array<MutableDrawingInfo> drawings = retrieve_editable_drawings(*scene,
-                                                                            grease_pencil_src);
-=======
       const Vector<MutableDrawingInfo> drawings = retrieve_editable_drawings(*scene,
                                                                              grease_pencil_src);
->>>>>>> 83744daf
       const bool has_selection = std::any_of(
           drawings.begin(), drawings.end(), [&](const MutableDrawingInfo &info) {
             return ed::curves::has_anything_selected(info.drawing.strokes());
