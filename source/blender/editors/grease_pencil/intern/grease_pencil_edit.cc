--- conflicted
+++ resolved
@@ -399,7 +399,8 @@
 }
 
 /* BFA - Make "Simplify Stroke" description dynamic*/
-/* It uses the mode's description if that was set, otherwise use the operator description is fallback */
+/* It uses the mode's description if that was set, otherwise use the operator description is
+ * fallback */
 static std::string simplify_strokes_description(bContext * /* C */,
                                                 wmOperatorType *ot,
                                                 PointerRNA *ptr)
@@ -526,7 +527,11 @@
 };
 
 static const EnumPropertyItem prop_dissolve_types[] = {
-    {int(DissolveMode::POINTS), "POINTS", ICON_DISSOLVE_VERTS, "Dissolve", "Dissolve selected points"}, /*BFA icon*/
+    {int(DissolveMode::POINTS),
+     "POINTS",
+     ICON_DISSOLVE_VERTS,
+     "Dissolve",
+     "Dissolve selected points"}, /*BFA icon*/
     {int(DissolveMode::BETWEEN),
      "BETWEEN",
      ICON_DISSOLVE_BETWEEN, /*BFA icon*/
@@ -1405,10 +1410,22 @@
 static void GREASE_PENCIL_OT_caps_set(wmOperatorType *ot)
 {
   static const EnumPropertyItem prop_caps_types[] = {
-      {int(CapsMode::ROUND), "ROUND", ICON_TOGGLECAPS_DEFAULT, "Rounded", "Set as default rounded caps"}, /*BFA - added icon*/
-      {int(CapsMode::FLAT), "FLAT", ICON_TOGGLECAPS_BOTH, "Flat", "Set as flat caps"}, /*BFA - added icon and explicit tooltip*/
+      {int(CapsMode::ROUND),
+       "ROUND",
+       ICON_TOGGLECAPS_DEFAULT,
+       "Rounded",
+       "Set as default rounded caps"}, /*BFA - added icon*/
+      {int(CapsMode::FLAT),
+       "FLAT",
+       ICON_TOGGLECAPS_BOTH,
+       "Flat",
+       "Set as flat caps"}, /*BFA - added icon and explicit tooltip*/
       RNA_ENUM_ITEM_SEPR,
-      {int(CapsMode::START), "START", ICON_TOGGLECAPS_START, "Toggle Start", ""}, /*BFA - added icon*/
+      {int(CapsMode::START),
+       "START",
+       ICON_TOGGLECAPS_START,
+       "Toggle Start",
+       ""},                                                               /*BFA - added icon*/
       {int(CapsMode::END), "END", ICON_TOGGLECAPS_END, "Toggle End", ""}, /*BFA - added icon*/
       {0, nullptr, 0, nullptr, nullptr},
   };
@@ -2060,9 +2077,21 @@
 };
 
 static const EnumPropertyItem prop_separate_modes[] = {
-    {int(SeparateMode::SELECTED), "SELECTED", ICON_SEPARATE, "Selection", "Separate selected geometry"}, /*BFA - icon added*/
-    {int(SeparateMode::MATERIAL), "MATERIAL", ICON_SEPARATE_BYMATERIAL, "By Material", "Separate by material"}, /*BFA - icon added*/
-    {int(SeparateMode::LAYER), "LAYER", ICON_SEPARATE_GP_LAYER, "By Layer", "Separate by layer"}, /*BFA - icon added*/
+    {int(SeparateMode::SELECTED),
+     "SELECTED",
+     ICON_SEPARATE,
+     "Selection",
+     "Separate selected geometry"}, /*BFA - icon added*/
+    {int(SeparateMode::MATERIAL),
+     "MATERIAL",
+     ICON_SEPARATE_BYMATERIAL,
+     "By Material",
+     "Separate by material"}, /*BFA - icon added*/
+    {int(SeparateMode::LAYER),
+     "LAYER",
+     ICON_SEPARATE_GP_LAYER,
+     "By Layer",
+     "Separate by layer"}, /*BFA - icon added*/
     {0, nullptr, 0, nullptr, nullptr},
 };
 
@@ -3423,13 +3452,9 @@
   if (type == ReprojectMode::Surface) {
     layout.row(true).prop(op->ptr, "offset", UI_ITEM_NONE, std::nullopt, ICON_NONE);
   }
-<<<<<<< HEAD
-  row = &layout->row(true);
+  ui::Layout *row = &layout.row(true);
   row->use_property_split_set(false); /* BFA - float bool property left*/
   row->prop(op->ptr, "keep_original", UI_ITEM_NONE, std::nullopt, ICON_NONE);
-=======
-  layout.row(true).prop(op->ptr, "keep_original", UI_ITEM_NONE, std::nullopt, ICON_NONE);
->>>>>>> 7c4620df
 }
 
 static void GREASE_PENCIL_OT_reproject(wmOperatorType *ot)
