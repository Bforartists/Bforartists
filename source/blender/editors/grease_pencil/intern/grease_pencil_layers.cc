--- conflicted
+++ resolved
@@ -708,18 +708,10 @@
   return OPERATOR_FINISHED;
 }
 
-<<<<<<< HEAD
-
-/*bfa - descriptions*/
-static std::string GREASE_PENCIL_OT_layer_duplicate_description(struct bContext * /*C*/,
-                                                              struct wmOperatorType * /*op*/,
-                                                              struct PointerRNA *ptr)
-=======
 /*bfa - descriptions*/
 static std::string GREASE_PENCIL_OT_layer_duplicate_description(struct bContext * /*C*/,
                                                                 struct wmOperatorType * /*op*/,
                                                                 struct PointerRNA *ptr)
->>>>>>> bf8a1aac
 {
   const bool visibility = RNA_boolean_get(ptr, "empty_keyframes");
   if (!visibility) {
@@ -1286,11 +1278,7 @@
 }
 
 /* bfa - added move up/down operators */
-<<<<<<< HEAD
-static int grease_pencil_layer_move_top_exec(bContext *C, wmOperator *)
-=======
 static wmOperatorStatus grease_pencil_layer_move_top_exec(bContext *C, wmOperator *)
->>>>>>> bf8a1aac
 {
   using namespace blender::bke::greasepencil;
   Object *object = CTX_data_active_object(C);
@@ -1326,11 +1314,7 @@
 }
 
 /* bfa - added move up/down operators */
-<<<<<<< HEAD
-static int grease_pencil_layer_move_bottom_exec(bContext *C, wmOperator *)
-=======
 static wmOperatorStatus grease_pencil_layer_move_bottom_exec(bContext *C, wmOperator *)
->>>>>>> bf8a1aac
 {
   using namespace blender::bke::greasepencil;
   Object *object = CTX_data_active_object(C);
@@ -1391,10 +1375,6 @@
   WM_operatortype_append(GREASE_PENCIL_OT_layer_duplicate_object);
 
   WM_operatortype_append(GREASE_PENCIL_OT_layer_move_top); /* bfa - added move up/down operators */
-<<<<<<< HEAD
-  WM_operatortype_append(GREASE_PENCIL_OT_layer_move_bottom); /* bfa - added move up/down operators */
-=======
   WM_operatortype_append(
       GREASE_PENCIL_OT_layer_move_bottom); /* bfa - added move up/down operators */
->>>>>>> bf8a1aac
 }