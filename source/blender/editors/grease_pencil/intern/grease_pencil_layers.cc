--- conflicted
+++ resolved
@@ -373,11 +373,7 @@
 
 static int grease_pencil_layer_isolate_exec(bContext *C, wmOperator *op)
 {
-<<<<<<< HEAD
-  using namespace ::blender::bke::greasepencil;
-=======
-  using namespace blender::bke::greasepencil;
->>>>>>> 6d33f76a
+  using namespace blender::bke::greasepencil;
   Object *object = CTX_data_active_object(C);
   GreasePencil &grease_pencil = *static_cast<GreasePencil *>(object->data);
   const int affect_visibility = RNA_boolean_get(op->ptr, "affect_visibility");
@@ -433,8 +429,6 @@
   RNA_def_boolean(
       ot->srna, "affect_visibility", false, "Affect Visibility", "Also affect the visibility");
 }
-<<<<<<< HEAD
-=======
 
 static int grease_pencil_layer_lock_all_exec(bContext *C, wmOperator *op)
 {
@@ -530,7 +524,6 @@
   /* properties */
   RNA_def_boolean(ot->srna, "empty_keyframes", false, "Empty Keyframes", "Add Empty Keyframes");
 }
->>>>>>> 6d33f76a
 }  // namespace blender::ed::greasepencil
 
 void ED_operatortypes_grease_pencil_layers()
@@ -543,11 +536,8 @@
   WM_operatortype_append(GREASE_PENCIL_OT_layer_hide);
   WM_operatortype_append(GREASE_PENCIL_OT_layer_reveal);
   WM_operatortype_append(GREASE_PENCIL_OT_layer_isolate);
-<<<<<<< HEAD
-=======
   WM_operatortype_append(GREASE_PENCIL_OT_layer_lock_all);
   WM_operatortype_append(GREASE_PENCIL_OT_layer_duplicate);
->>>>>>> 6d33f76a
 
   WM_operatortype_append(GREASE_PENCIL_OT_layer_group_add);
 }