/* SPDX-FileCopyrightText: 2023 Blender Authors
 *
 * SPDX-License-Identifier: GPL-2.0-or-later */

/** \file
 * \ingroup edgreasepencil
 */

#include "BKE_attribute.hh"
#include "BKE_context.hh"
#include "BKE_curves.hh"
#include "BKE_grease_pencil.hh"
#include "BKE_object.hh"

#include "BLI_enumerable_thread_specific.hh"
#include "BLI_index_mask.hh"
#include "BLI_offset_indices.hh"
#include "BLI_task.hh"

#include "DNA_object_types.h"

#include "DEG_depsgraph.hh"
#include "DEG_depsgraph_query.hh"

#include "ED_curves.hh"
#include "ED_grease_pencil.hh"
#include "ED_screen.hh"
#include "ED_select_utils.hh"
#include "ED_view3d.hh"

#include "RNA_access.hh"
#include "RNA_define.hh"
#include "RNA_enum_types.hh"

#include "WM_api.hh"

namespace blender::ed::greasepencil {

/* -------------------------------------------------------------------- */
/** \name Selection Utility Functions
 * \{ */

inline int clamp_range(const IndexRange range, const int index)
{
  BLI_assert(!range.is_empty());
  return std::clamp(index, int(range.first()), int(range.last()));
}

/**
 * Callback for each segment. Each segment can have two point ranges, one of them may be empty.
 * Returns the total number of segments, or zero if the curve is cyclic and can be regarded as a
 * single contiguous range.
 *
 * void fn(int segment_index, IndexRange point_range1, IndexRange point_range2);
 */
template<typename Fn>
static int foreach_curve_segment(const CurveSegmentsData &segment_data,
                                 const int curve_index,
                                 const IndexRange points,
                                 Fn &&fn)
{
  if (points.is_empty()) {
    return 0;
  }

  const OffsetIndices segments_by_curve = OffsetIndices<int>(segment_data.segment_offsets);
  const IndexRange segments = segments_by_curve[curve_index];

  for (const int segment_i : segments) {
    const int segment_point_i = segment_data.segment_start_points[segment_i];
    const float segment_fraction = segment_data.segment_start_fractions[segment_i];

    if (segment_i < segments.last()) {
      const int next_segment_i = segment_i + 1;
      const int next_segment_point_i = segment_data.segment_start_points[next_segment_i];
      const float next_segment_fraction = segment_data.segment_start_fractions[next_segment_i];

      /* Start point with zero fraction is included. */
      const int first_point_i = (segment_fraction == 0.0f ?
                                     segment_point_i :
                                     clamp_range(points, segment_point_i + 1));
      const int next_first_point_i = (next_segment_fraction == 0.0f ?
                                          next_segment_point_i :
                                          clamp_range(points, next_segment_point_i + 1));
      const IndexRange points_range = IndexRange::from_begin_end(first_point_i,
                                                                 next_first_point_i);
      fn(segment_i, points_range, IndexRange());
    }
    else {
      const int first_segment_point_i = segment_data.segment_start_points[segments.first()];
      const float first_segment_fraction = segment_data.segment_start_fractions[segments.first()];
      /* Start point with zero fraction is included. */
      const int first_point_i = (segment_fraction == 0.0f ?
                                     segment_point_i :
                                     clamp_range(points, segment_point_i + 1));
      /* End point with zero fraction is excluded. */
      const int next_first_point_i = (first_segment_fraction == 0.0f ?
                                          first_segment_point_i :
                                          clamp_range(points, first_segment_point_i + 1));
      const IndexRange points_range1 = IndexRange::from_begin_end(points.first(),
                                                                  next_first_point_i);
      const IndexRange points_range2 = IndexRange::from_begin_end_inclusive(first_point_i,
                                                                            points.last());

      fn(segment_i, points_range1, points_range2);
    }
  }
  return segments.size();
}

bool apply_mask_as_selection(bke::CurvesGeometry &curves,
                             const IndexMask &selection_mask,
                             const bke::AttrDomain selection_domain,
                             const StringRef attribute_name,
                             const GrainSize grain_size,
                             const eSelectOp sel_op)
{
  if (selection_mask.is_empty()) {
    return false;
  }

  bke::GSpanAttributeWriter writer = ed::curves::ensure_selection_attribute(
      curves, selection_domain, bke::AttrType::Bool, attribute_name);

  selection_mask.foreach_index(grain_size, [&](const int64_t element_i) {
    ed::curves::apply_selection_operation_at_index(writer.span, element_i, sel_op);
  });

  writer.finish();

  return true;
}

bool apply_mask_as_segment_selection(bke::CurvesGeometry &curves,
                                     const IndexMask &point_selection_mask,
                                     const StringRef attribute_name,
                                     const Curves2DBVHTree &tree_data,
                                     const IndexRange tree_data_range,
                                     const GrainSize grain_size,
                                     const eSelectOp sel_op)
{
  /* Use regular selection for anything other than the ".selection" attribute. */
  if (attribute_name != ".selection") {
    return apply_mask_as_selection(
        curves, point_selection_mask, bke::AttrDomain::Point, attribute_name, grain_size, sel_op);
  }

  if (point_selection_mask.is_empty()) {
    return false;
  }
  IndexMaskMemory memory;

  const IndexMask changed_curve_mask = ed::curves::curve_mask_from_points(
      curves, point_selection_mask, GrainSize(512), memory);

  const OffsetIndices points_by_curve = curves.points_by_curve();
  const Span<float2> screen_space_positions = tree_data.start_positions.as_span().slice(
      tree_data_range);

  const CurveSegmentsData segment_data = ed::greasepencil::find_curve_segments(
      curves, changed_curve_mask, screen_space_positions, tree_data, tree_data_range);

  const OffsetIndices<int> segments_by_curve = OffsetIndices<int>(segment_data.segment_offsets);
  bke::GSpanAttributeWriter attribute_writer = ed::curves::ensure_selection_attribute(
      curves, bke::AttrDomain::Point, bke::AttrType::Bool, attribute_name);

  /* Find all segments that have changed points and fill them. */
  Array<bool> changed_points(curves.points_num());
  point_selection_mask.to_bools(changed_points);

  auto test_points_range = [&](const IndexRange range) -> bool {
    for (const int point_i : range) {
      if (changed_points[point_i]) {
        return true;
      }
    }
    return false;
  };
  auto update_points_range = [&](const IndexRange range) {
    for (const int point_i : range) {
      ed::curves::apply_selection_operation_at_index(attribute_writer.span, point_i, sel_op);
    }
  };

  threading::parallel_for(
      segments_by_curve.index_range(), grain_size.value, [&](const IndexRange range) {
        for (const int curve_i : range) {
          const IndexRange points = points_by_curve[curve_i];

          const int num_segments = foreach_curve_segment(
              segment_data,
              curve_i,
              points,
              [&](const int /*segment_i*/, const IndexRange points1, const IndexRange points2) {
                if (test_points_range(points1) || test_points_range(points2)) {
                  update_points_range(points1);
                  update_points_range(points2);
                }
              });
          if (num_segments == 0 && test_points_range(points)) {
            /* Cyclic curve without cuts, select all. */
            update_points_range(points);
          }
        }
      });

  attribute_writer.finish();
  return true;
}

bool selection_update(const ViewContext *vc,
                      const eSelectOp sel_op,
                      SelectionUpdateFunc select_operation)
{
  using namespace blender;

  Object *object = (vc->obedit ? vc->obedit : vc->obact);
  const Object *ob_eval = DEG_get_evaluated(vc->depsgraph, object);
  GreasePencil &grease_pencil = *static_cast<GreasePencil *>(object->data);

  /* Get selection domain from tool settings. */
  const bke::AttrDomain selection_domain = ED_grease_pencil_selection_domain_get(
      vc->scene->toolsettings, object);
  const bool use_segment_selection = ED_grease_pencil_segment_selection_enabled(
      vc->scene->toolsettings, object);

  bool changed = false;
  const Array<Vector<ed::greasepencil::MutableDrawingInfo>> drawings_by_frame =
      ed::greasepencil::retrieve_editable_drawings_grouped_per_frame(*vc->scene, grease_pencil);

  for (const Span<ed::greasepencil::MutableDrawingInfo> drawings : drawings_by_frame) {
    if (drawings.is_empty()) {
      continue;
    }
    const int frame_number = drawings.first().frame_number;

    /* Construct BVH tree for all drawings on the same frame. */
    ed::greasepencil::Curves2DBVHTree tree_data;
    BLI_SCOPED_DEFER([&]() { ed::greasepencil::free_curves_2d_bvh_data(tree_data); });
    if (use_segment_selection) {
      tree_data = ed::greasepencil::build_curves_2d_bvh_from_visible(
          *vc, *ob_eval, grease_pencil, drawings, frame_number);
    }
    OffsetIndices tree_data_by_drawing = OffsetIndices<int>(tree_data.drawing_offsets);

    for (const int i_drawing : drawings.index_range()) {
      // TODO optimize by lazy-initializing the tree data ONLY IF the changed_element_mask is not
      // empty.

      const ed::greasepencil::MutableDrawingInfo &info = drawings[i_drawing];
      bke::CurvesGeometry &curves = info.drawing.strokes_for_write();
      const Span<StringRef> selection_attribute_names =
          ed::curves::get_curves_selection_attribute_names(curves);

      IndexMaskMemory memory;
      const IndexMask elements = ed::greasepencil::retrieve_editable_elements(
          *object, info, selection_domain, memory);
      if (elements.is_empty()) {
        continue;
      }

      for (const StringRef attribute_name : selection_attribute_names) {
        const IndexMask changed_element_mask = select_operation(
            info, elements, attribute_name, memory);

        /* Modes that un-set all elements not in the mask. */
        if (ELEM(sel_op, SEL_OP_SET, SEL_OP_AND)) {
          if (bke::SpanAttributeWriter<bool> selection =
                  curves.attributes_for_write().lookup_or_add_for_write_span<bool>(
                      attribute_name, selection_domain))
          {
            const IndexMask not_in_mask = changed_element_mask.complement(
                selection.span.index_range(), memory);
            ed::curves::fill_selection_false(selection.span, not_in_mask);
            changed = true;
            selection.finish();
          }
        }

        if (use_segment_selection) {
          /* Range of points in tree data matching this curve, for re-using screen space
           * positions. */
          const IndexRange tree_data_range = tree_data_by_drawing[i_drawing];
          changed |= ed::greasepencil::apply_mask_as_segment_selection(curves,
                                                                       changed_element_mask,
                                                                       attribute_name,
                                                                       tree_data,
                                                                       tree_data_range,
                                                                       GrainSize(4096),
                                                                       sel_op);
        }
        else {
          changed |= ed::greasepencil::apply_mask_as_selection(curves,
                                                               changed_element_mask,
                                                               selection_domain,
                                                               attribute_name,
                                                               GrainSize(4096),
                                                               sel_op);
        }
      }
    }
  }

  if (changed) {
    /* Use #ID_RECALC_GEOMETRY instead of #ID_RECALC_SELECT because it is handled as a
     * generic attribute for now. */
    DEG_id_tag_update(static_cast<ID *>(object->data), ID_RECALC_GEOMETRY);
    WM_event_add_notifier(vc->C, NC_GEOM | ND_DATA, object->data);
  }

  return changed;
}

/** \} */

static wmOperatorStatus select_all_exec(bContext *C, wmOperator *op)
{
  int action = RNA_enum_get(op->ptr, "action");
  Scene *scene = CTX_data_scene(C);
  Object *object = CTX_data_active_object(C);
  GreasePencil &grease_pencil = *static_cast<GreasePencil *>(object->data);
  bke::AttrDomain selection_domain = ED_grease_pencil_selection_domain_get(scene->toolsettings,
                                                                           object);

  const Vector<MutableDrawingInfo> drawings = retrieve_editable_drawings(*scene, grease_pencil);
  threading::parallel_for_each(drawings, [&](const MutableDrawingInfo &info) {
    IndexMaskMemory memory;
    const IndexMask selectable_elements = retrieve_editable_elements(
        *object, info, selection_domain, memory);
    if (selectable_elements.is_empty()) {
      return;
    }
    if (action == SEL_TOGGLE) {
      action = blender::ed::curves::has_anything_selected(info.drawing.strokes(),
                                                          selection_domain) ?
                   SEL_DESELECT :
                   SEL_SELECT;
    }
    blender::ed::curves::select_all(
        info.drawing.strokes_for_write(), selectable_elements, selection_domain, action);
  });

  /* Use #ID_RECALC_GEOMETRY instead of #ID_RECALC_SELECT because it is handled as a generic
   * attribute for now. */
  DEG_id_tag_update(&grease_pencil.id, ID_RECALC_GEOMETRY);
  WM_event_add_notifier(C, NC_GEOM | ND_DATA, &grease_pencil);

  return OPERATOR_FINISHED;
}

static void GREASE_PENCIL_OT_select_all(wmOperatorType *ot)
{
  ot->name = "(De)select All Strokes";
  ot->idname = "GREASE_PENCIL_OT_select_all";
  ot->description = "(De)select all visible strokes";

  ot->exec = select_all_exec;
  ot->poll = editable_grease_pencil_poll;

  ot->flag = OPTYPE_REGISTER | OPTYPE_UNDO;

  WM_operator_properties_select_all(ot);
}

static wmOperatorStatus select_more_exec(bContext *C, wmOperator * /*op*/)
{
  Object *object = CTX_data_active_object(C);
  GreasePencil &grease_pencil = *static_cast<GreasePencil *>(object->data);
  const ViewContext vc = ED_view3d_viewcontext_init(C, CTX_data_depsgraph_pointer(C));

  ed::greasepencil::selection_update(&vc,
                                     SEL_OP_ADD,
                                     [&](const ed::greasepencil::MutableDrawingInfo &info,
                                         const IndexMask & /*universe*/,
                                         StringRef attribute_name,
                                         IndexMaskMemory &memory) {
                                       return blender::ed::curves::select_adjacent_mask(
                                           info.drawing.strokes(), attribute_name, false, memory);
                                     });

  /* Use #ID_RECALC_GEOMETRY instead of #ID_RECALC_SELECT because it is handled as a generic
   * attribute for now. */
  DEG_id_tag_update(&grease_pencil.id, ID_RECALC_GEOMETRY);
  WM_event_add_notifier(C, NC_GEOM | ND_DATA, &grease_pencil);

  return OPERATOR_FINISHED;
}

static void GREASE_PENCIL_OT_select_more(wmOperatorType *ot)
{
  ot->name = "Select More";
  ot->idname = "GREASE_PENCIL_OT_select_more";
  ot->description = "Grow the selection by one point";

  ot->exec = select_more_exec;
  ot->poll = editable_grease_pencil_point_selection_poll;

  ot->flag = OPTYPE_REGISTER | OPTYPE_UNDO;
}

static wmOperatorStatus select_less_exec(bContext *C, wmOperator * /*op*/)
{
  Object *object = CTX_data_active_object(C);
  GreasePencil &grease_pencil = *static_cast<GreasePencil *>(object->data);
  const ViewContext vc = ED_view3d_viewcontext_init(C, CTX_data_depsgraph_pointer(C));

  ed::greasepencil::selection_update(&vc,
                                     SEL_OP_SUB,
                                     [&](const ed::greasepencil::MutableDrawingInfo &info,
                                         const IndexMask & /*universe*/,
                                         StringRef attribute_name,
                                         IndexMaskMemory &memory) {
                                       return blender::ed::curves::select_adjacent_mask(
                                           info.drawing.strokes(), attribute_name, true, memory);
                                     });

  /* Use #ID_RECALC_GEOMETRY instead of #ID_RECALC_SELECT because it is handled as a generic
   * attribute for now. */
  DEG_id_tag_update(&grease_pencil.id, ID_RECALC_GEOMETRY);
  WM_event_add_notifier(C, NC_GEOM | ND_DATA, &grease_pencil);

  return OPERATOR_FINISHED;
}

static void GREASE_PENCIL_OT_select_less(wmOperatorType *ot)
{
  ot->name = "Select Less";
  ot->idname = "GREASE_PENCIL_OT_select_less";
  ot->description = "Shrink the selection by one point";

  ot->exec = select_less_exec;
  ot->poll = editable_grease_pencil_point_selection_poll;

  ot->flag = OPTYPE_REGISTER | OPTYPE_UNDO;
}

static wmOperatorStatus select_linked_exec(bContext *C, wmOperator * /*op*/)
{
  Scene *scene = CTX_data_scene(C);
  Object *object = CTX_data_active_object(C);
  GreasePencil &grease_pencil = *static_cast<GreasePencil *>(object->data);

  const Vector<MutableDrawingInfo> drawings = retrieve_editable_drawings(*scene, grease_pencil);
  threading::parallel_for_each(drawings, [&](const MutableDrawingInfo &info) {
    IndexMaskMemory memory;
    const IndexMask selectable_strokes = ed::greasepencil::retrieve_editable_strokes(
        *object, info.drawing, info.layer_index, memory);
    if (selectable_strokes.is_empty()) {
      return;
    }
    blender::ed::curves::select_linked(info.drawing.strokes_for_write(), selectable_strokes);
  });

  /* Use #ID_RECALC_GEOMETRY instead of #ID_RECALC_SELECT because it is handled as a generic
   * attribute for now. */
  DEG_id_tag_update(&grease_pencil.id, ID_RECALC_GEOMETRY);
  WM_event_add_notifier(C, NC_GEOM | ND_DATA, &grease_pencil);

  return OPERATOR_FINISHED;
}

static void GREASE_PENCIL_OT_select_linked(wmOperatorType *ot)
{
  ot->name = "Select Linked";
  ot->idname = "GREASE_PENCIL_OT_select_linked";
  ot->description = "Select all points in curves with any point selection";

  ot->exec = select_linked_exec;
  ot->poll = editable_grease_pencil_point_selection_poll;

  ot->flag = OPTYPE_REGISTER | OPTYPE_UNDO;
}

static wmOperatorStatus select_random_exec(bContext *C, wmOperator *op)
{
  using namespace blender;
  const float ratio = RNA_float_get(op->ptr, "ratio");
  const int seed = WM_operator_properties_select_random_seed_increment_get(op);
  Scene *scene = CTX_data_scene(C);
  Object *object = CTX_data_active_object(C);
  GreasePencil &grease_pencil = *static_cast<GreasePencil *>(object->data);
  bke::AttrDomain selection_domain = ED_grease_pencil_selection_domain_get(scene->toolsettings,
                                                                           object);
  const ViewContext vc = ED_view3d_viewcontext_init(C, CTX_data_depsgraph_pointer(C));

  /* Note: For segment selection this doesn't work very well, because it is based on random point
   * selection. A segment has a high probability of getting at least one selected point and be
   * itself selected.
   * For better distribution the random value must be generated per segment and possibly weighted
   * by segment length.
   */
  ed::greasepencil::selection_update(
      &vc,
      SEL_OP_SET,
      [&](const ed::greasepencil::MutableDrawingInfo &info,
          const IndexMask & /*universe*/,
          StringRef /*attribute_name*/,
          IndexMaskMemory &memory) -> IndexMask {
        const IndexMask selectable_elements = retrieve_editable_elements(
            *object, info, selection_domain, memory);
        if (selectable_elements.is_empty()) {
          return {};
        }
        return random_mask(selectable_elements,
                           info.drawing.strokes().points_num(),
                           blender::get_default_hash<int>(seed, info.layer_index),
                           ratio,
                           memory);
      });

  /* Use #ID_RECALC_GEOMETRY instead of #ID_RECALC_SELECT because it is handled as a generic
   * attribute for now. */
  DEG_id_tag_update(&grease_pencil.id, ID_RECALC_GEOMETRY);
  WM_event_add_notifier(C, NC_GEOM | ND_DATA, &grease_pencil);

  return OPERATOR_FINISHED;
}

static void GREASE_PENCIL_OT_select_random(wmOperatorType *ot)
{
  ot->name = "Select Random";
  ot->idname = "GREASE_PENCIL_OT_select_random";
  ot->description = "Selects random points from the current strokes selection";

  ot->exec = select_random_exec;
  ot->poll = editable_grease_pencil_poll;

  ot->flag = OPTYPE_REGISTER | OPTYPE_UNDO;

  WM_operator_properties_select_random(ot);
}

static wmOperatorStatus select_alternate_exec(bContext *C, wmOperator *op)
{
  const bool deselect_ends = RNA_boolean_get(op->ptr, "deselect_ends");
  Scene *scene = CTX_data_scene(C);
  Object *object = CTX_data_active_object(C);
  GreasePencil &grease_pencil = *static_cast<GreasePencil *>(object->data);

  const Vector<MutableDrawingInfo> drawings = retrieve_editable_drawings(*scene, grease_pencil);
  threading::parallel_for_each(drawings, [&](const MutableDrawingInfo &info) {
    blender::ed::curves::select_alternate(info.drawing.strokes_for_write(), deselect_ends);
  });

  /* Use #ID_RECALC_GEOMETRY instead of #ID_RECALC_SELECT because it is handled as a generic
   * attribute for now. */
  DEG_id_tag_update(&grease_pencil.id, ID_RECALC_GEOMETRY);
  WM_event_add_notifier(C, NC_GEOM | ND_DATA, &grease_pencil);

  return OPERATOR_FINISHED;
}

static void GREASE_PENCIL_OT_select_alternate(wmOperatorType *ot)
{
  ot->name = "Select Alternate";
  ot->idname = "GREASE_PENCIL_OT_select_alternate";
  ot->description = "Select alternated points in strokes with already selected points";

  ot->exec = select_alternate_exec;
  ot->poll = editable_grease_pencil_point_selection_poll;

  ot->flag = OPTYPE_REGISTER | OPTYPE_UNDO;

  RNA_def_boolean(ot->srna,
                  "deselect_ends",
                  false,
                  "Deselect Ends",
                  "(De)select the first and last point of each stroke");
}

enum class SelectSimilarMode {
  LAYER,
  MATERIAL,
  VERTEX_COLOR,
  RADIUS,
  OPACITY,
};

static const EnumPropertyItem select_similar_mode_items[] = {
    {int(SelectSimilarMode::LAYER), "LAYER", 0, "Layer", ""},
    {int(SelectSimilarMode::MATERIAL), "MATERIAL", 0, "Material", ""},
    {int(SelectSimilarMode::VERTEX_COLOR), "VERTEX_COLOR", 0, "Vertex Color", ""},
    {int(SelectSimilarMode::RADIUS), "RADIUS", 0, "Radius", ""},
    {int(SelectSimilarMode::OPACITY), "OPACITY", 0, "Opacity", ""},
    {0, nullptr, 0, nullptr, nullptr},
};

template<typename T>
void insert_selected_values(const bke::CurvesGeometry &curves,
                            const bke::AttrDomain domain,
                            const StringRef attribute_id,
                            blender::Set<T> &r_value_set)
{
  T default_value;
  CPPType::get<T>().default_construct(&default_value);

  const bke::AttributeAccessor attributes = curves.attributes();
  const VArraySpan<bool> selection = *attributes.lookup_or_default<bool>(
      ".selection", domain, true);
  const VArraySpan<T> values = *attributes.lookup_or_default<T>(
      attribute_id, domain, default_value);

  threading::EnumerableThreadSpecific<Set<T>> value_set_by_thread;
  threading::parallel_for(
      IndexRange(attributes.domain_size(domain)), 1024, [&](const IndexRange range) {
        Set<T> &local_value_set = value_set_by_thread.local();
        for (const int i : range) {
          if (selection[i]) {
            local_value_set.add(values[i]);
          }
        }
      });

  for (const Set<T> &local_value_set : value_set_by_thread) {
    /* TODO is there a union function that can do this more efficiently? */
    for (const T &key : local_value_set) {
      r_value_set.add(key);
    }
  }
}

template<typename T, typename DistanceFn>
static void select_similar_by_value(Scene *scene,
                                    Object *object,
                                    GreasePencil &grease_pencil,
                                    const bke::AttrDomain selection_domain,
                                    const StringRef attribute_id,
                                    float threshold,
                                    DistanceFn distance_fn)
{
  using namespace blender::ed::greasepencil;

  T default_value;
  CPPType::get<T>().default_construct(&default_value);

  const blender::Vector<MutableDrawingInfo> drawings = retrieve_editable_drawings(*scene,
                                                                                  grease_pencil);

  blender::Set<T> selected_values;
  for (const MutableDrawingInfo &info : drawings) {
    insert_selected_values(
        info.drawing.strokes(), selection_domain, attribute_id, selected_values);
  }

  threading::parallel_for_each(drawings, [&](const MutableDrawingInfo &info) {
    bke::CurvesGeometry &curves = info.drawing.strokes_for_write();
    bke::GSpanAttributeWriter selection_writer = ed::curves::ensure_selection_attribute(
        curves, selection_domain, bke::AttrType::Bool);
    MutableSpan<bool> selection = selection_writer.span.typed<bool>();
    const VArraySpan<T> values = *curves.attributes().lookup_or_default<T>(
        attribute_id, selection_domain, default_value);

    IndexMaskMemory memory;
    const IndexMask mask = ed::greasepencil::retrieve_editable_points(
        *object, info.drawing, info.layer_index, memory);

    mask.foreach_index(GrainSize(1024), [&](const int index) {
      if (selection[index]) {
        return;
      }
      for (const T &test_value : selected_values) {
        if (distance_fn(values[index], test_value) <= threshold) {
          selection[index] = true;
        }
      }
    });

    selection_writer.finish();
  });
}

static void select_similar_by_layer(Scene *scene,
                                    Object *object,
                                    GreasePencil &grease_pencil,
                                    bke::AttrDomain domain)
{
  const blender::Vector<MutableDrawingInfo> drawings = retrieve_editable_drawings(*scene,
                                                                                  grease_pencil);

  blender::Set<int> selected_layers;
  /* Layer is selected if any point is selected. */
  for (const MutableDrawingInfo &info : drawings) {
    const VArraySpan<bool> selection =
        *info.drawing.strokes().attributes().lookup_or_default<bool>(".selection", domain, true);
    for (const int i : selection.index_range()) {
      if (selection[i]) {
        selected_layers.add(info.layer_index);
        break;
      }
    }
  }

  threading::parallel_for_each(drawings, [&](const MutableDrawingInfo &info) {
    if (!selected_layers.contains(info.layer_index)) {
      return;
    }

    IndexMaskMemory memory;
    const IndexMask editable_elements = retrieve_editable_elements(*object, info, domain, memory);
    if (editable_elements.is_empty()) {
      return;
    }
    ed::curves::select_all(
        info.drawing.strokes_for_write(), editable_elements, domain, SEL_SELECT);
  });
}

static wmOperatorStatus select_similar_exec(bContext *C, wmOperator *op)
{
  const SelectSimilarMode mode = SelectSimilarMode(RNA_enum_get(op->ptr, "mode"));
  const float threshold = RNA_float_get(op->ptr, "threshold");
  Scene *scene = CTX_data_scene(C);
  Object *object = CTX_data_active_object(C);
  GreasePencil &grease_pencil = *static_cast<GreasePencil *>(object->data);
  bke::AttrDomain selection_domain = ED_grease_pencil_selection_domain_get(scene->toolsettings,
                                                                           object);

  switch (mode) {
    case SelectSimilarMode::LAYER:
      select_similar_by_layer(scene, object, grease_pencil, selection_domain);
      break;
    case SelectSimilarMode::MATERIAL:
      select_similar_by_value<int>(
          scene,
          object,
          grease_pencil,
          selection_domain,
          "material_index",
          threshold,
          [](const int a, const int b) -> float { return float(math::distance(a, b)); });
      break;
    case SelectSimilarMode::VERTEX_COLOR:
      select_similar_by_value<ColorGeometry4f>(
          scene,
          object,
          grease_pencil,
          selection_domain,
          "vertex_color",
          threshold,
          [](const ColorGeometry4f &a, const ColorGeometry4f &b) -> float {
            return math::distance(float4(a), float4(b));
          });
      break;
    case SelectSimilarMode::RADIUS:
      select_similar_by_value<float>(
          scene,
          object,
          grease_pencil,
          selection_domain,
          "radius",
          threshold,
          [](const float a, const float b) -> float { return math::distance(a, b); });
      break;
    case SelectSimilarMode::OPACITY:
      select_similar_by_value<float>(
          scene,
          object,
          grease_pencil,
          selection_domain,
          "opacity",
          threshold,
          [](const float a, const float b) -> float { return math::distance(a, b); });
      break;
  }

  DEG_id_tag_update(&grease_pencil.id, ID_RECALC_GEOMETRY);
  WM_event_add_notifier(C, NC_GEOM | ND_DATA, &grease_pencil);

  return OPERATOR_FINISHED;
}

static void GREASE_PENCIL_OT_select_similar(wmOperatorType *ot)
{
  ot->name = "Select Similar";
  ot->idname = "GREASE_PENCIL_OT_select_similar";
  ot->description = "Select all strokes with similar characteristics";

  ot->invoke = WM_menu_invoke;
  ot->exec = select_similar_exec;
  ot->poll = editable_grease_pencil_poll;

  ot->flag = OPTYPE_REGISTER | OPTYPE_UNDO;

  ot->prop = RNA_def_enum(
      ot->srna, "mode", select_similar_mode_items, int(SelectSimilarMode::LAYER), "Mode", "");

  RNA_def_float(ot->srna, "threshold", 0.1f, 0.0f, FLT_MAX, "Threshold", "", 0.0f, 10.0f);
}

static wmOperatorStatus select_ends_exec(bContext *C, wmOperator *op)
{
  const int amount_start = RNA_int_get(op->ptr, "amount_start");
  const int amount_end = RNA_int_get(op->ptr, "amount_end");
  Object *object = CTX_data_active_object(C);
  GreasePencil &grease_pencil = *static_cast<GreasePencil *>(object->data);
  const ViewContext vc = ED_view3d_viewcontext_init(C, CTX_data_depsgraph_pointer(C));

  ed::greasepencil::selection_update(
      &vc,
      SEL_OP_SET,
      [&](const ed::greasepencil::MutableDrawingInfo &info,
          const IndexMask & /*universe*/,
          StringRef /*attribute_name*/,
          IndexMaskMemory &memory) {
        const IndexMask selectable_strokes = ed::greasepencil::retrieve_editable_strokes(
            *object, info.drawing, info.layer_index, memory);
        return ed::curves::end_points(
            info.drawing.strokes(), selectable_strokes, amount_start, amount_end, false, memory);
      });

  /* Use #ID_RECALC_GEOMETRY instead of #ID_RECALC_SELECT because it is handled as a generic
   * attribute for now. */
  DEG_id_tag_update(&grease_pencil.id, ID_RECALC_GEOMETRY);
  WM_event_add_notifier(C, NC_GEOM | ND_DATA, &grease_pencil);

  return OPERATOR_FINISHED;
}

static void GREASE_PENCIL_OT_select_ends(wmOperatorType *ot)
{
  ot->name = "Select Ends";
  ot->idname = "GREASE_PENCIL_OT_select_ends";
  ot->description = "Select end points of strokes";

  ot->exec = select_ends_exec;
  ot->poll = editable_grease_pencil_point_selection_poll;

  ot->flag = OPTYPE_REGISTER | OPTYPE_UNDO;

  RNA_def_int(ot->srna,
              "amount_start",
              0,
              0,
              INT32_MAX,
              "Amount Start",
              "Number of points to select from the start",
              0,
              INT32_MAX);
  RNA_def_int(ot->srna,
              "amount_end",
              1,
              0,
              INT32_MAX,
              "Amount End",
              "Number of points to select from the end",
              0,
              INT32_MAX);
}

bool ensure_selection_domain(ToolSettings *ts, Object *object)
{
  bool changed = false;

  /* Convert all drawings of the active GP to the new selection domain. */
  const bke::AttrDomain domain = ED_grease_pencil_selection_domain_get(ts, object);
  GreasePencil &grease_pencil = *static_cast<GreasePencil *>(object->data);
  Span<GreasePencilDrawingBase *> drawings = grease_pencil.drawings();

  for (const int index : drawings.index_range()) {
    GreasePencilDrawingBase *drawing_base = drawings[index];
    if (drawing_base->type != GP_DRAWING) {
      continue;
    }

    GreasePencilDrawing *drawing = reinterpret_cast<GreasePencilDrawing *>(drawing_base);
    bke::CurvesGeometry &curves = drawing->wrap().strokes_for_write();
    if (curves.is_empty()) {
      continue;
    }

    /* Skip curve when the selection domain already matches, or when there is no selection
     * at all. */
    bke::MutableAttributeAccessor attributes = curves.attributes_for_write();
    const std::optional<bke::AttributeMetaData> meta_data = attributes.lookup_meta_data(
        ".selection");
    if ((!meta_data) || (meta_data->domain == domain)) {
      continue;
    }

    /* When the new selection domain is 'curve', ensure all curves with a point selection
     * are selected. */
    if (domain == bke::AttrDomain::Curve) {
      blender::ed::curves::select_linked(curves);
    }

    /* Convert selection domain. */
    const GVArray src = *attributes.lookup(".selection", domain);
    if (src) {
      const CPPType &type = src.type();
      void *dst = MEM_malloc_arrayN(attributes.domain_size(domain), type.size, __func__);
      src.materialize(dst);

      attributes.remove(".selection");
      if (!attributes.add(".selection",
                          domain,
                          bke::cpp_type_to_attribute_type(type),
                          bke::AttributeInitMoveArray(dst)))
      {
        MEM_freeN(dst);
      }

      changed = true;

      /* TODO: expand point selection to segments when in 'segment' mode. */
    }
  }

  return changed;
}

static wmOperatorStatus select_set_mode_exec(bContext *C, wmOperator *op)
{
  using namespace blender::bke::greasepencil;

  /* Set new selection mode. */
  const int mode_new = RNA_enum_get(op->ptr, "mode");
  ToolSettings *ts = CTX_data_tool_settings(C);
  Object *ob = CTX_data_active_object(C);

  bool changed = false;
  if (BKE_object_is_mode_compat(ob, OB_MODE_EDIT)) {
    changed = (mode_new != ts->gpencil_selectmode_edit);
    ts->gpencil_selectmode_edit = mode_new;
  }
  else if (BKE_object_is_mode_compat(ob, OB_MODE_SCULPT_GREASE_PENCIL)) {
    changed = (mode_new != ts->gpencil_selectmode_sculpt);
    ts->gpencil_selectmode_sculpt = mode_new;
  }
  else if (BKE_object_is_mode_compat(ob, OB_MODE_VERTEX_GREASE_PENCIL)) {
    changed = (mode_new != ts->gpencil_selectmode_vertex);
    ts->gpencil_selectmode_vertex = mode_new;
  }

  changed |= ensure_selection_domain(ts, ob);

  if (changed) {
    /* Use #ID_RECALC_GEOMETRY instead of #ID_RECALC_SELECT because it is handled as a generic
     * attribute for now. */
    GreasePencil &grease_pencil = *static_cast<GreasePencil *>(ob->data);
    DEG_id_tag_update(&grease_pencil.id, ID_RECALC_GEOMETRY);
    WM_event_add_notifier(C, NC_GEOM | ND_DATA, &grease_pencil);

    WM_main_add_notifier(NC_SPACE | ND_SPACE_VIEW3D, nullptr);
  }

  return OPERATOR_FINISHED;
}

static void GREASE_PENCIL_OT_set_selection_mode(wmOperatorType *ot)
{
  PropertyRNA *prop;

  ot->name = "Select Mode";
  ot->idname = __func__;
  ot->description = "Change the selection mode for Grease Pencil strokes";

  ot->exec = select_set_mode_exec;
  ot->poll = editable_grease_pencil_poll;

  ot->flag = OPTYPE_REGISTER | OPTYPE_UNDO;

  ot->prop = prop = RNA_def_enum(
      ot->srna, "mode", rna_enum_grease_pencil_selectmode_items, 0, "Mode", "");
  RNA_def_property_flag(prop, PROP_HIDDEN | PROP_SKIP_SAVE);
}

static wmOperatorStatus grease_pencil_material_select_exec(bContext *C, wmOperator *op)
{
  const Scene *scene = CTX_data_scene(C);
  Object *object = CTX_data_active_object(C);
  ToolSettings *ts = CTX_data_tool_settings(C);
  GreasePencil &grease_pencil = *static_cast<GreasePencil *>(object->data);
  const bool select = !RNA_boolean_get(op->ptr, "deselect");
  const int material_index = object->actcol - 1;
  const bke::AttrDomain domain = ED_grease_pencil_selection_domain_get(ts, object);

  if (material_index == -1) {
    return OPERATOR_CANCELLED;
  }

  const Vector<MutableDrawingInfo> drawings = retrieve_editable_drawings(*scene, grease_pencil);
  threading::parallel_for_each(drawings, [&](const MutableDrawingInfo &info) {
    bke::CurvesGeometry &curves = info.drawing.strokes_for_write();

    IndexMaskMemory memory;
    const IndexMask strokes = retrieve_editable_strokes_by_material(
        *object, info.drawing, material_index, memory);
    if (strokes.is_empty()) {
      return;
    }
<<<<<<< HEAD
    bke::GSpanAttributeWriter selection = ed::curves::ensure_selection_attribute(
        curves, domain, bke::AttrType::Bool);
=======
>>>>>>> 6957242a

    const OffsetIndices<int> points_by_curve = curves.points_by_curve();
    const Span<StringRef> selection_attribute_names =
        ed::curves::get_curves_selection_attribute_names(curves);

    for (const int i : selection_attribute_names.index_range()) {
      bke::GSpanAttributeWriter selection = ed::curves::ensure_selection_attribute(
          curves, domain, CD_PROP_BOOL, selection_attribute_names[i]);
      switch (domain) {
        case bke::AttrDomain::Curve: {
          index_mask::masked_fill(selection.span.typed<bool>(), select, strokes);
          break;
        }
        case bke::AttrDomain::Point: {
          strokes.foreach_index([&](const int curve_index) {
            const IndexRange points = points_by_curve[curve_index];
            ed::curves::fill_selection(selection.span.slice(points), select);
          });
          break;
        }
        default:
          BLI_assert_unreachable();
      }
      selection.finish();
    }
  });

  DEG_id_tag_update(&grease_pencil.id, ID_RECALC_GEOMETRY);
  WM_event_add_notifier(C, NC_GEOM | ND_DATA | NA_EDITED, &grease_pencil);

  return OPERATOR_FINISHED;
}

static void GREASE_PENCIL_OT_material_select(wmOperatorType *ot)
{
  /* identifiers */
  ot->name = "Select Material";
  ot->idname = "GREASE_PENCIL_OT_material_select";
  ot->description = "Select/Deselect all Grease Pencil strokes using current material";

  /* callbacks. */
  ot->exec = grease_pencil_material_select_exec;
  ot->poll = editable_grease_pencil_poll;

  /* flags. */
  ot->flag = OPTYPE_REGISTER | OPTYPE_UNDO;

  /* props */
  ot->prop = RNA_def_boolean(ot->srna, "deselect", false, "Deselect", "Unselect strokes");
  RNA_def_property_flag(ot->prop, PROP_HIDDEN | PROP_SKIP_SAVE);
}

}  // namespace blender::ed::greasepencil

blender::bke::AttrDomain ED_grease_pencil_edit_selection_domain_get(
    const ToolSettings *tool_settings)
{
  switch (tool_settings->gpencil_selectmode_edit) {
    case GP_SELECTMODE_POINT:
      return blender::bke::AttrDomain::Point;
    case GP_SELECTMODE_STROKE:
      return blender::bke::AttrDomain::Curve;
    case GP_SELECTMODE_SEGMENT:
      return blender::bke::AttrDomain::Point;
  }
  return blender::bke::AttrDomain::Point;
}

blender::bke::AttrDomain ED_grease_pencil_sculpt_selection_domain_get(
    const ToolSettings *tool_settings)
{
  const int selectmode = tool_settings->gpencil_selectmode_sculpt;
  if (selectmode & (GP_SCULPT_MASK_SELECTMODE_POINT | GP_SCULPT_MASK_SELECTMODE_SEGMENT)) {
    return blender::bke::AttrDomain::Point;
  }
  if (selectmode & (GP_SCULPT_MASK_SELECTMODE_STROKE)) {
    return blender::bke::AttrDomain::Curve;
  }
  return blender::bke::AttrDomain::Point;
}

blender::bke::AttrDomain ED_grease_pencil_vertex_selection_domain_get(
    const ToolSettings *tool_settings)
{
  const int selectmode = tool_settings->gpencil_selectmode_vertex;
  if (selectmode & (GP_VERTEX_MASK_SELECTMODE_POINT | GP_VERTEX_MASK_SELECTMODE_SEGMENT)) {
    return blender::bke::AttrDomain::Point;
  }
  if (selectmode & (GP_VERTEX_MASK_SELECTMODE_STROKE)) {
    return blender::bke::AttrDomain::Curve;
  }
  return blender::bke::AttrDomain::Point;
}

blender::bke::AttrDomain ED_grease_pencil_selection_domain_get(const ToolSettings *tool_settings,
                                                               const Object *object)
{
  if (object->mode & OB_MODE_EDIT) {
    return ED_grease_pencil_edit_selection_domain_get(tool_settings);
  }
  if (object->mode & OB_MODE_SCULPT_GREASE_PENCIL) {
    return ED_grease_pencil_sculpt_selection_domain_get(tool_settings);
  }
  if (object->mode & OB_MODE_VERTEX_GREASE_PENCIL) {
    return ED_grease_pencil_vertex_selection_domain_get(tool_settings);
  }
  return blender::bke::AttrDomain::Point;
}

bool ED_grease_pencil_edit_segment_selection_enabled(const ToolSettings *tool_settings)
{
  return tool_settings->gpencil_selectmode_edit == GP_SELECTMODE_SEGMENT;
}

bool ED_grease_pencil_sculpt_segment_selection_enabled(const ToolSettings *tool_settings)
{
  return tool_settings->gpencil_selectmode_sculpt & GP_SCULPT_MASK_SELECTMODE_SEGMENT;
}

bool ED_grease_pencil_vertex_segment_selection_enabled(const ToolSettings *tool_settings)
{
  return tool_settings->gpencil_selectmode_vertex & GP_VERTEX_MASK_SELECTMODE_SEGMENT;
}

bool ED_grease_pencil_segment_selection_enabled(const ToolSettings *tool_settings,
                                                const Object *object)
{
  if (object->mode & OB_MODE_EDIT) {
    return ED_grease_pencil_edit_segment_selection_enabled(tool_settings);
  }
  if (object->mode & OB_MODE_SCULPT_GREASE_PENCIL) {
    return ED_grease_pencil_sculpt_segment_selection_enabled(tool_settings);
  }
  if (object->mode & OB_MODE_VERTEX_GREASE_PENCIL) {
    return ED_grease_pencil_vertex_segment_selection_enabled(tool_settings);
  }
  return false;
}

void ED_operatortypes_grease_pencil_select()
{
  using namespace blender::ed::greasepencil;
  WM_operatortype_append(GREASE_PENCIL_OT_select_all);
  WM_operatortype_append(GREASE_PENCIL_OT_select_more);
  WM_operatortype_append(GREASE_PENCIL_OT_select_less);
  WM_operatortype_append(GREASE_PENCIL_OT_select_linked);
  WM_operatortype_append(GREASE_PENCIL_OT_select_random);
  WM_operatortype_append(GREASE_PENCIL_OT_select_alternate);
  WM_operatortype_append(GREASE_PENCIL_OT_select_similar);
  WM_operatortype_append(GREASE_PENCIL_OT_select_ends);
  WM_operatortype_append(GREASE_PENCIL_OT_set_selection_mode);
  WM_operatortype_append(GREASE_PENCIL_OT_material_select);
}<|MERGE_RESOLUTION|>--- conflicted
+++ resolved
@@ -988,11 +988,6 @@
     if (strokes.is_empty()) {
       return;
     }
-<<<<<<< HEAD
-    bke::GSpanAttributeWriter selection = ed::curves::ensure_selection_attribute(
-        curves, domain, bke::AttrType::Bool);
-=======
->>>>>>> 6957242a
 
     const OffsetIndices<int> points_by_curve = curves.points_by_curve();
     const Span<StringRef> selection_attribute_names =
@@ -1000,7 +995,7 @@
 
     for (const int i : selection_attribute_names.index_range()) {
       bke::GSpanAttributeWriter selection = ed::curves::ensure_selection_attribute(
-          curves, domain, CD_PROP_BOOL, selection_attribute_names[i]);
+          curves, domain, bke::AttrType::Bool, selection_attribute_names[i]);
       switch (domain) {
         case bke::AttrDomain::Curve: {
           index_mask::masked_fill(selection.span.typed<bool>(), select, strokes);
