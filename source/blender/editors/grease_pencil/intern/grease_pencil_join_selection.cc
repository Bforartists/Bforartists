/* SPDX-FileCopyrightText: 2023 Blender Authors
 *
 * SPDX-License-Identifier: GPL-2.0-or-later */

/** \file
 * \ingroup edgreasepencil
 */

#include "BKE_attribute.hh"
#include "BKE_context.hh"
#include "BKE_grease_pencil.hh"
#include "BKE_report.hh"

#include "DNA_scene_types.h"

#include "DEG_depsgraph.hh"

#include "ED_curves.hh"
#include "ED_grease_pencil.hh"
#include "RNA_access.hh"

#include "WM_api.hh"

#include "RNA_define.hh"

#include <algorithm>

#include "UI_resources.hh" /*bfa - needed for the icons*/

namespace blender::ed::greasepencil {

namespace {

/**
 * Struct holding information regarding the set of points identified by \a range.
 * All the points belonging to a `PointsRange` are contiguous
 */
struct PointsRange {
  bke::greasepencil::Drawing *from_drawing;
  IndexRange range;
};

enum class ActionOnNextRange { Nothing, ReverseExisting, ReverseAddition, ReverseBoth };

enum class ActiveLayerBehavior { JoinStrokes, SplitAndCopy, SplitPoints };

/**
 * Iterates over \a drawings and returns a vector with all the selected ranges of points.
 * In the parameter \a r_total_points_selected will be written the number of points selected
 *
 *  A range of points is defined as a group contiguous and visually connected points
 */
Vector<PointsRange> retrieve_selection_ranges(Object &object,
                                              const Span<MutableDrawingInfo> drawings,
                                              const ActiveLayerBehavior active_layer_behavior,
                                              int64_t &r_total_points_selected,
                                              IndexMaskMemory &memory)
{
  Vector<PointsRange> selected_ranges{};
  r_total_points_selected = 0;

  for (const MutableDrawingInfo &info : drawings) {
    if (active_layer_behavior == ActiveLayerBehavior::JoinStrokes) {
      IndexMask curves_selection = retrieve_editable_and_selected_strokes(
          object, info.drawing, info.layer_index, memory);
      if (curves_selection.is_empty()) {
        continue;
      }

      const OffsetIndices<int> points_by_curve = info.drawing.strokes().points_by_curve();
      curves_selection.foreach_index([&](const int curve_i) {
        const IndexRange points = points_by_curve[curve_i];
        selected_ranges.append({&info.drawing, points});
        r_total_points_selected += points.size();
      });

      continue;
    }

    IndexMask points_selection = retrieve_editable_and_selected_points(
        object, info.drawing, info.layer_index, memory);
    if (points_selection.is_empty()) {
      continue;
    }
    r_total_points_selected += points_selection.size();

    const Vector<IndexRange> initial_ranges = points_selection.to_ranges();

    /**
     * Splitting the source selection by ranges doesn't take into account the strokes,
     * i.e, if both the end of an stroke and the beginning of the next are selected, all the
     * indices end up in the same range. Let's refine the splitting
     */
    const Array<int> points_map = info.drawing.strokes().point_to_curve_map();
    for (const IndexRange initial_range : initial_ranges) {
      if (points_map[initial_range.first()] == points_map[initial_range.last()]) {
        selected_ranges.append({&info.drawing, initial_range});
        continue;
      }

      IndexRange range = {initial_range.start(), 1};
      int previous_curve = points_map[range.start()];
      for (const int64_t index : initial_range.drop_front(1)) {
        const int current_curve = points_map[index];
        if (previous_curve != current_curve) {
          selected_ranges.append({&info.drawing, range});
          range = {index, 1};
          previous_curve = current_curve;
        }
        else {
          range = {range.start(), range.size() + 1};
        }
      }

      selected_ranges.append({&info.drawing, range});
    }
  }

  return selected_ranges;
}

template<typename T> void reverse_point_data(const IndexRange point_range, MutableSpan<T> data)
{
  data.slice(point_range.first(), point_range.size()).reverse();
}

template<typename T>
void swap_handle_attributes(MutableSpan<T> handles_left, MutableSpan<T> handles_right)
{
  BLI_assert(handles_left.size() == handles_right.size());
  threading::parallel_for(handles_left.index_range(), 8192, [&](const IndexRange range) {
    for (const int point : range) {
      std::swap(handles_left[point], handles_right[point]);
    }
  });
};

/**
 * Change on \dst_curves the direction of \a points_to_reverse (switch the start and end) without
 * changing their shape.
 */
void reverse_points_of(bke::CurvesGeometry &dst_curves, const IndexRange points_to_reverse)
{
  bke::MutableAttributeAccessor attributes = dst_curves.attributes_for_write();

  attributes.foreach_attribute([&](const bke::AttributeIter &iter) {
    if (iter.domain != bke::AttrDomain::Point) {
      return;
    }
    if (iter.data_type == bke::AttrType::String) {
      return;
    }

    bke::GSpanAttributeWriter attribute = attributes.lookup_for_write_span(iter.name);
    bke::attribute_math::convert_to_static_type(attribute.span.type(), [&](auto dummy) {
      using T = decltype(dummy);
      reverse_point_data<T>(points_to_reverse, attribute.span.typed<T>());
    });
    attribute.finish();
  });

  /* Also needs to swap left/right bezier handles if handle attributes exist. */
  if (attributes.contains("handle_left") && attributes.contains("handle_right")) {
    MutableSpan<float3> handles_left = dst_curves.handle_positions_left_for_write().slice(
        points_to_reverse);
    MutableSpan<float3> handles_right = dst_curves.handle_positions_right_for_write().slice(
        points_to_reverse);
    swap_handle_attributes<float3>(handles_left, handles_right);
  }
  if (attributes.contains(".selection_handle_left") &&
      attributes.contains(".selection_handle_right"))
  {
    bke::SpanAttributeWriter<bool> writer_left = attributes.lookup_for_write_span<bool>(
        ".selection_handle_left");
    bke::SpanAttributeWriter<bool> writer_right = attributes.lookup_for_write_span<bool>(
        ".selection_handle_right");
    const MutableSpan<bool> selection_left = writer_left.span.slice(points_to_reverse);
    const MutableSpan<bool> selection_right = writer_right.span.slice(points_to_reverse);
    swap_handle_attributes<bool>(selection_left, selection_right);
    writer_left.finish();
    writer_right.finish();
  }
  if (attributes.contains("handle_type_left") && attributes.contains("handle_type_right")) {
    MutableSpan<int8_t> types_left = dst_curves.handle_types_left_for_write().slice(
        points_to_reverse);
    MutableSpan<int8_t> types_right = dst_curves.handle_types_right_for_write().slice(
        points_to_reverse);
    swap_handle_attributes<int8_t>(types_left, types_right);
  }
}

void apply_action(ActionOnNextRange action,
                  const IndexRange working_range,
                  const IndexRange adding_range,
                  bke::CurvesGeometry &dst_curves)
{
  /** In order to connect the selections through the closest distance between them, the points have
   * to be arranged properly
   * For instance, if the working range is [0, 3) and the adding range is [13, 15),
   * and assuming this is the spatial positioning of these points:
   * 0 - 1 - 2      14 - 13
   * The computed closest distance is between points 2 and 14. But then the range [13, 15) has to
   * be reversed in dst_curves in order to create the desired stroke:
   * 0 - 1 - 2 ---- 13 - 14
   * The actual range to revert is determined by the action parameter, computed alongside with
   * adding_range
   */

  switch (action) {
    case ActionOnNextRange::Nothing:
      return;
    case ActionOnNextRange::ReverseExisting: {
      reverse_points_of(dst_curves, working_range);
      break;
    }
    case ActionOnNextRange::ReverseAddition: {
      const IndexRange src_range_on_dst = {working_range.last() + 1, adding_range.size()};
      reverse_points_of(dst_curves, src_range_on_dst);
      break;
    }
    case ActionOnNextRange::ReverseBoth: {
      apply_action(ActionOnNextRange::ReverseExisting, working_range, adding_range, dst_curves);
      apply_action(ActionOnNextRange::ReverseAddition, working_range, adding_range, dst_curves);
      break;
    }
  }
}

/**
 * Given \a range, computes which one of \a ranges is closer to it.
 * Does not evaluate the whole span, but just from the position \a starting_from onward.
 *
 * Returns the index of the closest range. The parameter \a r_action will hold the action to take
 * on this range
 */
int64_t compute_closest_range_to(PointsRange &range,
                                 const Span<PointsRange> &ranges,
                                 int64_t starting_from,
                                 ActionOnNextRange &r_action)
{
  auto get_range_begin_end = [](const PointsRange &points_range) -> std::pair<float3, float3> {
    const Span<float3> current_range_positions = points_range.from_drawing->strokes().positions();
    const float3 range_begin = current_range_positions[points_range.range.first()];
    const float3 range_end = current_range_positions[points_range.range.last()];

    return {range_begin, range_end};
  };

  const auto [cur_range_begin, cur_range_end] = get_range_begin_end(range);
  float min_dist = FLT_MAX;

  int64_t ret_value = starting_from;
  ActionOnNextRange action = ActionOnNextRange::Nothing;

  const int64_t iterations = ranges.size() - starting_from;
  for (const int64_t i : IndexRange(starting_from, iterations)) {
    const auto [range_begin, range_end] = get_range_begin_end(ranges[i]);

    float dist = math::distance_squared(cur_range_end, range_begin);
    if (dist < min_dist) {
      action = ActionOnNextRange::Nothing;
      ret_value = i;
      min_dist = dist;
    }

    dist = math::distance_squared(cur_range_begin, range_begin);
    if (dist < min_dist) {
      action = ActionOnNextRange::ReverseExisting;
      ret_value = i;
      min_dist = dist;
    }

    dist = math::distance_squared(cur_range_end, range_end);
    if (dist < min_dist) {
      action = ActionOnNextRange::ReverseAddition;
      ret_value = i;
      min_dist = dist;
    }

    dist = math::distance_squared(cur_range_begin, range_end);
    if (dist < min_dist) {
      action = ActionOnNextRange::ReverseBoth;
      ret_value = i;
      min_dist = dist;
    }
  }

  r_action = action;
  return ret_value;
}

void copy_range_to_dst(const PointsRange &points_range,
                       int &dst_starting_point,
                       bke::CurvesGeometry &dst_curves)
{
  Array<int> src_raw_offsets(2);
  Array<int> dst_raw_offsets(2);

  const int64_t selection_size = points_range.range.size();
  src_raw_offsets[0] = points_range.range.first();
  src_raw_offsets[1] = points_range.range.last() + 1;

  dst_raw_offsets[0] = dst_starting_point;
  dst_starting_point += selection_size;
  dst_raw_offsets[1] = dst_starting_point;

  OffsetIndices<int> src_offsets{src_raw_offsets};
  OffsetIndices<int> dst_offsets{dst_raw_offsets};

  copy_attributes_group_to_group(points_range.from_drawing->strokes().attributes(),
                                 bke::AttrDomain::Point,
                                 {},
                                 {},
                                 src_offsets,
                                 dst_offsets,
                                 IndexMask{1},
                                 dst_curves.attributes_for_write());
}

PointsRange copy_point_attributes(MutableSpan<PointsRange> selected_ranges,
                                  bke::CurvesGeometry &dst_curves,
                                  bke::greasepencil::Drawing &dst_drawing)
{
  /* The algorithm for joining the points goes as follows:
   * 1. Pick the first range of the selected ranges of points, which will be the working range
   * 2. Copy the attributes of this range to dst_curves
   * 3. Lookup in the remaining ranges for the one closer to the working range
   * 4. Copy its attributes
   * 5. In order to minimize the length of the stroke connecting them, reverse their points as
   * needed
   * 6. Extend the working range with the new range
   * 7. Remove the new range from the list of remaining ranges. Lookup for the next one and
   * continue
   */

  const PointsRange &first_range = selected_ranges.first();
  PointsRange working_range = {&dst_drawing, {0, first_range.range.size()}};

  int next_point_index = 0;
  copy_range_to_dst(first_range, next_point_index, dst_curves);

  const int64_t ranges = selected_ranges.size() - 1;
  for (const int64_t i : IndexRange(1, ranges)) {
    ActionOnNextRange action;
    const int64_t closest_range = compute_closest_range_to(
        working_range, selected_ranges, i, action);
    std::swap(selected_ranges[i], selected_ranges[closest_range]);
    PointsRange &next_range = selected_ranges[i];
    copy_range_to_dst(next_range, next_point_index, dst_curves);
    apply_action(action, working_range.range, next_range.range, dst_curves);
    working_range.range = {0, next_point_index};
  }

  return working_range;
}

void copy_curve_attributes(Span<PointsRange> ranges_selected,
                           bke::CurvesGeometry &dst_curves,
                           bke::greasepencil::Drawing &dst_drawing)
{
  /* The decision of which stroke use to copy the curve attributes is a bit arbitrary, since the
   * original selection may embrace several strokes. The criteria is as follows:
   *  - If the selection contained points from the active layer, the first selected stroke from it
   * is used.
   *  - Otherwise, the first selected stroke is used.
   * Reasoning behind is that the user will probably want to keep similar curve parameters for
   * all the strokes in a layer.
   * Also, the "cyclic" attribute is deliberately set to false, since user
   * probably wants to set it manually
   */

  auto src_range = [&]() -> const PointsRange & {
    const auto *it = std::find_if(
        ranges_selected.begin(), ranges_selected.end(), [dst_drawing](const PointsRange &range) {
          return range.from_drawing == &dst_drawing;
        });

    return it != ranges_selected.end() ? *it : ranges_selected.first();
  }();

  const bke::CurvesGeometry &src_curves = src_range.from_drawing->strokes();
  const Array<int> points_map = src_curves.point_to_curve_map();
  const int first_selected_curve = points_map[src_range.range.first()];

  const int final_curve_index = dst_curves.curves_num() - 1;
  const Array<int> dst_curves_raw_offsets = {final_curve_index, dst_curves.curves_num()};
  const OffsetIndices<int> dst_curve_offsets{dst_curves_raw_offsets};

  gather_attributes_to_groups(src_curves.attributes(),
                              bke::AttrDomain::Curve,
                              bke::AttrDomain::Curve,
                              bke::attribute_filter_from_skip_ref({"cyclic"}),
                              dst_curve_offsets,
                              IndexMask({first_selected_curve, 1}),
                              dst_curves.attributes_for_write());
  dst_curves.cyclic_for_write().first() = false;
}

/**
 * Removes the selection state of all the affected CurvesGeometry, except the one
 * of the active layer. Points in the active layer do not get unselected
 */
void clear_selection_attribute(Span<PointsRange> ranges_selected)
{
  for (const PointsRange &range : ranges_selected) {
    bke::CurvesGeometry &curves = range.from_drawing->strokes_for_write();
    bke::MutableAttributeAccessor attributes = curves.attributes_for_write();
    if (bke::GSpanAttributeWriter selection = attributes.lookup_for_write_span(".selection")) {
      ed::curves::fill_selection_false(selection.span);
      selection.finish();
    }
    if (bke::GSpanAttributeWriter selection = attributes.lookup_for_write_span(".selection_left"))
    {
      ed::curves::fill_selection_false(selection.span);
      selection.finish();
    }
    if (bke::GSpanAttributeWriter selection = attributes.lookup_for_write_span(".selection_right"))
    {
      ed::curves::fill_selection_false(selection.span);
      selection.finish();
    }
  }
}

void remove_selected_points(Span<PointsRange> ranges_selected)
{
  /* Removing points from a drawing invalidates subsequent ranges for the same drawing.
   * Combine all ranges for the same drawings first to prevent removing the wrong points. */
  using RangesMap = Map<bke::greasepencil::Drawing *, Vector<IndexMask>>;
  RangesMap ranges_by_drawing;
  for (const PointsRange &points_range : ranges_selected) {
    BLI_assert(points_range.from_drawing != nullptr);
    Vector<IndexMask> &ranges = ranges_by_drawing.lookup_or_add(points_range.from_drawing, {});
    ranges.append(points_range.range);
  }

  for (const RangesMap::Item &item : ranges_by_drawing.items()) {
    bke::CurvesGeometry &dst_curves = item.key->strokes_for_write();
    IndexMaskMemory memory;
    const IndexMask combined_mask = IndexMask::from_union(item.value, memory);
    dst_curves.remove_points(combined_mask, {});
  }
}

void append_strokes_from(bke::CurvesGeometry &&other, bke::CurvesGeometry &dst)
{
  const int initial_points_num = dst.points_num();
  const int initial_curves_num = dst.curves_num();
  const int other_points_num = other.points_num();
  const int other_curves_num = other.curves_num();

  dst.resize(initial_points_num + other_points_num, initial_curves_num + other_curves_num);

  Array<int> other_raw_offsets{0, other_points_num};
  Array<int> dst_raw_offsets{initial_points_num, initial_points_num + other_points_num};

  OffsetIndices<int> other_point_offsets{other_raw_offsets};
  OffsetIndices<int> dst_point_offsets{dst_raw_offsets};

  copy_attributes_group_to_group(other.attributes(),
                                 bke::AttrDomain::Point,
                                 bke::AttrDomain::Point,
                                 {},
                                 other_point_offsets,
                                 dst_point_offsets,
                                 IndexMask{1},
                                 dst.attributes_for_write());

  other_raw_offsets = {0, other_curves_num};
  dst_raw_offsets = {initial_curves_num, initial_curves_num + other_curves_num};

  OffsetIndices<int> other_curve_offsets{other_raw_offsets};
  OffsetIndices<int> dst_curve_offsets{dst_raw_offsets};

  copy_attributes_group_to_group(other.attributes(),
                                 bke::AttrDomain::Curve,
                                 bke::AttrDomain::Curve,
                                 {},
                                 other_curve_offsets,
                                 dst_curve_offsets,
                                 IndexMask{1},
                                 dst.attributes_for_write());
}

/* -------------------------------------------------------------------- */
/** \name Join Selection Operator
 * \{ */

/**
 * This operator builds a new stroke from the points/curves selected. It makes a copy of all the
 * selected points and joins them in a single stroke, which is added to the active layer.
 */
wmOperatorStatus grease_pencil_join_selection_exec(bContext *C, wmOperator *op)
{
  using namespace bke::greasepencil;

  const Scene *scene = CTX_data_scene(C);
  Object *object = CTX_data_active_object(C);
  const bke::AttrDomain selection_domain = ED_grease_pencil_selection_domain_get(
      scene->toolsettings, object);
  GreasePencil &grease_pencil = *static_cast<GreasePencil *>(object->data);
  if (!grease_pencil.has_active_layer()) {
    BKE_report(op->reports, RPT_ERROR, "No active layer");
    return OPERATOR_CANCELLED;
  }

  const ActiveLayerBehavior active_layer_behavior = static_cast<ActiveLayerBehavior>(
      RNA_enum_get(op->ptr, "type"));
  const Layer &active_layer = *grease_pencil.get_active_layer();

  Drawing *dst_drawing = grease_pencil.get_editable_drawing_at(active_layer, scene->r.cfra);
  if (dst_drawing == nullptr) {
    return OPERATOR_CANCELLED;
  }

  IndexMaskMemory memory;
  int64_t selected_points_count;
  const Vector<MutableDrawingInfo> editable_drawings = retrieve_editable_drawings(*scene,
                                                                                  grease_pencil);
  Vector<PointsRange> ranges_selected = retrieve_selection_ranges(
      *object, editable_drawings, active_layer_behavior, selected_points_count, memory);
  if (ranges_selected.size() <= 1) {
    /* Nothing to join */
    return OPERATOR_FINISHED;
  }

  /* Temporary geometry where to perform the logic
   * Once it gets stable, it is appended all at once to the destination curves */
  Drawing tmp_drawing;
  tmp_drawing.strokes_for_write() = bke::CurvesGeometry(selected_points_count, 1);
  bke::CurvesGeometry &tmp_curves = tmp_drawing.strokes_for_write();

  const PointsRange working_range = copy_point_attributes(
      ranges_selected, tmp_curves, tmp_drawing);
  copy_curve_attributes(ranges_selected, tmp_curves, *dst_drawing);

  clear_selection_attribute(ranges_selected);

  Array<PointsRange> working_range_collection = {working_range};
  clear_selection_attribute(working_range_collection);

  bke::CurvesGeometry &dst_curves = dst_drawing->strokes_for_write();
  if (ELEM(active_layer_behavior,
           ActiveLayerBehavior::SplitPoints,
           ActiveLayerBehavior::JoinStrokes))
  {
    remove_selected_points(ranges_selected);
  }

  append_strokes_from(std::move(tmp_curves), dst_curves);

  if (active_layer_behavior != ActiveLayerBehavior::JoinStrokes) {
    bke::GSpanAttributeWriter selection = ed::curves::ensure_selection_attribute(
        dst_curves, selection_domain, bke::AttrType::Bool);

    if (selection_domain == bke::AttrDomain::Curve) {
      ed::curves::fill_selection_true(selection.span.take_back(tmp_curves.curves_num()));
    }
    else {
      ed::curves::fill_selection_true(selection.span.take_back(tmp_curves.points_num()));
    }
    selection.finish();
  }

  dst_curves.update_curve_types();
  dst_curves.tag_topology_changed();
  dst_drawing->tag_topology_changed();

  DEG_id_tag_update(&grease_pencil.id, ID_RECALC_GEOMETRY);
  WM_event_add_notifier(C, NC_GEOM | ND_DATA, &grease_pencil);

  return OPERATOR_FINISHED;
}

void GREASE_PENCIL_OT_join_selection(wmOperatorType *ot)
{
  static const EnumPropertyItem active_layer_behavior[] = {
<<<<<<< HEAD
      {int(ActiveLayerBehavior::JoinAndCopySelection),
       "JOINCOPY",
       ICON_JOINCOPY,
       "Join and Copy",
       "Copy the selection in the new stroke"},
      {int(ActiveLayerBehavior::JoinSelection),
       "JOIN",
       ICON_JOIN,
       "Join",
       "Move the selection to the new stroke"},
=======
      {int(ActiveLayerBehavior::JoinStrokes),
       "JOINSTROKES",
       0,
       "Join Strokes",
       "Join the selected strokes into one stroke"},
      {int(ActiveLayerBehavior::SplitAndCopy),
       "SPLITCOPY",
       0,
       "Split and Copy",
       "Copy the selected points to a new stroke"},
      {int(ActiveLayerBehavior::SplitPoints),
       "SPLIT",
       0,
       "Split",
       "Split the selected point to a new stroke"},
>>>>>>> 20b2ec5c
      {0, nullptr, 0, nullptr, nullptr},
  };

  /* identifiers. */
  ot->name = "Join Selection";
  ot->idname = "GREASE_PENCIL_OT_join_selection";
  ot->description = "New stroke from selected points/strokes";

  /* callbacks. */
  ot->invoke = WM_menu_invoke;
  ot->exec = grease_pencil_join_selection_exec;
  ot->poll = editable_grease_pencil_poll;

  ot->flag = OPTYPE_REGISTER | OPTYPE_UNDO;

  ot->prop = RNA_def_enum(
      ot->srna,
      "type",
      active_layer_behavior,
      int(ActiveLayerBehavior::JoinStrokes),
      "Type",
      "Defines how the operator will behave on the selection in the active layer");
}

}  // namespace

/** \} */

}  // namespace blender::ed::greasepencil

void ED_operatortypes_grease_pencil_join()
{
  using namespace blender::ed::greasepencil;

  WM_operatortype_append(GREASE_PENCIL_OT_join_selection);
}<|MERGE_RESOLUTION|>--- conflicted
+++ resolved
@@ -575,34 +575,21 @@
 void GREASE_PENCIL_OT_join_selection(wmOperatorType *ot)
 {
   static const EnumPropertyItem active_layer_behavior[] = {
-<<<<<<< HEAD
-      {int(ActiveLayerBehavior::JoinAndCopySelection),
-       "JOINCOPY",
-       ICON_JOINCOPY,
-       "Join and Copy",
-       "Copy the selection in the new stroke"},
-      {int(ActiveLayerBehavior::JoinSelection),
-       "JOIN",
-       ICON_JOIN,
-       "Join",
-       "Move the selection to the new stroke"},
-=======
       {int(ActiveLayerBehavior::JoinStrokes),
        "JOINSTROKES",
-       0,
+       ICON_JOINCOPY,
        "Join Strokes",
        "Join the selected strokes into one stroke"},
       {int(ActiveLayerBehavior::SplitAndCopy),
        "SPLITCOPY",
-       0,
+       ICON_JOIN,
        "Split and Copy",
        "Copy the selected points to a new stroke"},
       {int(ActiveLayerBehavior::SplitPoints),
-       "SPLIT",
-       0,
+       "SPLITCOPY",
+       ICON_SPLIT,
        "Split",
        "Split the selected point to a new stroke"},
->>>>>>> 20b2ec5c
       {0, nullptr, 0, nullptr, nullptr},
   };
 
