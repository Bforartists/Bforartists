--- conflicted
+++ resolved
@@ -224,13 +224,8 @@
 
 void NODE_OT_properties(wmOperatorType *ot)
 {
-<<<<<<< HEAD
-	ot->name = "Properties";
-	ot->description = "Properties\nToggles the properties panel display";
-=======
 	ot->name = "Toggle Sidebar";
-	ot->description = "Toggle the properties region visibility";
->>>>>>> b77836f9
+	ot->description = "Toggle Sidebar\nToggle the properties region visibility";
 	ot->idname = "NODE_OT_properties";
 
 	ot->exec = node_properties_toggle_exec;
