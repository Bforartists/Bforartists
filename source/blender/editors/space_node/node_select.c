/*
 * ***** BEGIN GPL LICENSE BLOCK *****
 *
 * This program is free software; you can redistribute it and/or
 * modify it under the terms of the GNU General Public License
 * as published by the Free Software Foundation; either version 2
 * of the License, or (at your option) any later version.
 *
 * This program is distributed in the hope that it will be useful,
 * but WITHOUT ANY WARRANTY; without even the implied warranty of
 * MERCHANTABILITY or FITNESS FOR A PARTICULAR PURPOSE.  See the
 * GNU General Public License for more details.
 *
 * You should have received a copy of the GNU General Public License
 * along with this program; if not, write to the Free Software Foundation,
 * Inc., 51 Franklin Street, Fifth Floor, Boston, MA 02110-1301, USA.
 *
 * The Original Code is Copyright (C) 2008 Blender Foundation.
 * All rights reserved.
 *
 *
 * Contributor(s): Blender Foundation, Nathan Letwory
 *
 * ***** END GPL LICENSE BLOCK *****
 */

/** \file blender/editors/space_node/node_select.c
 *  \ingroup spnode
 */

#include <stdlib.h>

#include "DNA_node_types.h"

#include "BLI_utildefines.h"
#include "BLI_rect.h"
#include "BLI_lasso_2d.h"
#include "BLI_math.h"
#include "BLI_string.h"
#include "BLI_string_utf8.h"

#include "BKE_context.h"
#include "BKE_main.h"
#include "BKE_node.h"

#include "ED_node.h"  /* own include */
#include "ED_screen.h"
#include "ED_select_utils.h"

#include "RNA_access.h"
#include "RNA_define.h"

#include "WM_api.h"
#include "WM_types.h"

#include "UI_interface.h"
#include "UI_resources.h"
#include "UI_view2d.h"

#include "MEM_guardedalloc.h"

#include "node_intern.h"  /* own include */

/* ****** helpers ****** */

static bNode *node_under_mouse_select(bNodeTree *ntree, int mx, int my)
{
	bNode *node;

	for (node = ntree->nodes.last; node; node = node->prev) {
		if (node->typeinfo->select_area_func) {
			if (node->typeinfo->select_area_func(node, mx, my))
				return node;
		}
	}
	return NULL;
}

static bNode *node_under_mouse_tweak(bNodeTree *ntree, int mx, int my)
{
	bNode *node;

	for (node = ntree->nodes.last; node; node = node->prev) {
		if (node->typeinfo->tweak_area_func) {
			if (node->typeinfo->tweak_area_func(node, mx, my))
				return node;
		}
	}
	return NULL;
}

static void node_toggle(bNode *node)
{
	nodeSetSelected(node, !(node->flag & SELECT));
}

void node_socket_select(bNode *node, bNodeSocket *sock)
{
	sock->flag |= SELECT;

	/* select node too */
	if (node)
		node->flag |= SELECT;
}

void node_socket_deselect(bNode *node, bNodeSocket *sock, const bool deselect_node)
{
	sock->flag &= ~SELECT;

	if (node && deselect_node) {
		bool sel = 0;

		/* if no selected sockets remain, also deselect the node */
		for (sock = node->inputs.first; sock; sock = sock->next) {
			if (sock->flag & SELECT) {
				sel = 1;
				break;
			}
		}
		for (sock = node->outputs.first; sock; sock = sock->next) {
			if (sock->flag & SELECT) {
				sel = 1;
				break;
			}
		}

		if (!sel)
			node->flag &= ~SELECT;
	}
}

static void node_socket_toggle(bNode *node, bNodeSocket *sock, int deselect_node)
{
	if (sock->flag & SELECT)
		node_socket_deselect(node, sock, deselect_node);
	else
		node_socket_select(node, sock);
}

/* no undo here! */
void node_deselect_all(SpaceNode *snode)
{
	bNode *node;

	for (node = snode->edittree->nodes.first; node; node = node->next)
		nodeSetSelected(node, false);
}

void node_deselect_all_input_sockets(SpaceNode *snode, const bool deselect_nodes)
{
	bNode *node;
	bNodeSocket *sock;

	/* XXX not calling node_socket_deselect here each time, because this does iteration
	 * over all node sockets internally to check if the node stays selected.
	 * We can do that more efficiently here.
	 */

	for (node = snode->edittree->nodes.first; node; node = node->next) {
		int sel = 0;

		for (sock = node->inputs.first; sock; sock = sock->next)
			sock->flag &= ~SELECT;

		/* if no selected sockets remain, also deselect the node */
		if (deselect_nodes) {
			for (sock = node->outputs.first; sock; sock = sock->next) {
				if (sock->flag & SELECT) {
					sel = 1;
					break;
				}
			}

			if (!sel)
				node->flag &= ~SELECT;
		}
	}
}

void node_deselect_all_output_sockets(SpaceNode *snode, const bool deselect_nodes)
{
	bNode *node;
	bNodeSocket *sock;

	/* XXX not calling node_socket_deselect here each time, because this does iteration
	 * over all node sockets internally to check if the node stays selected.
	 * We can do that more efficiently here.
	 */

	for (node = snode->edittree->nodes.first; node; node = node->next) {
		bool sel = false;

		for (sock = node->outputs.first; sock; sock = sock->next)
			sock->flag &= ~SELECT;

		/* if no selected sockets remain, also deselect the node */
		if (deselect_nodes) {
			for (sock = node->inputs.first; sock; sock = sock->next) {
				if (sock->flag & SELECT) {
					sel = 1;
					break;
				}
			}

			if (!sel)
				node->flag &= ~SELECT;
		}
	}
}

/* Return true if we need redraw, otherwise false. */

static bool node_select_grouped_type(SpaceNode *snode, bNode *node_act)
{
	bNode *node;
	bool changed = false;

	for (node = snode->edittree->nodes.first; node; node = node->next) {
		if ((node->flag & SELECT) == 0) {
			if (node->type == node_act->type) {
				nodeSetSelected(node, true);
				changed = true;
			}
		}
	}

	return changed;
}

static bool node_select_grouped_color(SpaceNode *snode, bNode *node_act)
{
	bNode *node;
	bool changed = false;

	for (node = snode->edittree->nodes.first; node; node = node->next) {
		if ((node->flag & SELECT) == 0) {
			if (compare_v3v3(node->color, node_act->color, 0.005f)) {
				nodeSetSelected(node, true);
				changed = true;
			}
		}
	}

	return changed;
}

static bool node_select_grouped_name(SpaceNode *snode, bNode *node_act, const bool from_right)
{
	bNode *node;
	bool changed = false;
	const unsigned int delims[] = {'.', '-', '_', '\0'};
	size_t pref_len_act, pref_len_curr;
	const char *sep, *suf_act, *suf_curr;

	pref_len_act = BLI_str_partition_ex_utf8(node_act->name, NULL, delims, &sep, &suf_act, from_right);

	/* Note: in case we are searching for suffix, and found none, use whole name as suffix. */
	if (from_right && !(sep && suf_act)) {
		pref_len_act = 0;
		suf_act = node_act->name;
	}

	for (node = snode->edittree->nodes.first; node; node = node->next) {
		if (node->flag & SELECT) {
			continue;
		}
		pref_len_curr = BLI_str_partition_ex_utf8(node->name, NULL, delims, &sep, &suf_curr, from_right);

		/* Same as with active node name! */
		if (from_right && !(sep && suf_curr)) {
			pref_len_curr = 0;
			suf_curr = node->name;
		}

		if ((from_right && STREQ(suf_act, suf_curr)) ||
		    (!from_right && (pref_len_act == pref_len_curr) && STREQLEN(node_act->name, node->name, pref_len_act)))
		{
			nodeSetSelected(node, true);
			changed = true;
		}
	}

	return changed;
}

enum {
	NODE_SELECT_GROUPED_TYPE   = 0,
	NODE_SELECT_GROUPED_COLOR  = 1,
	NODE_SELECT_GROUPED_PREFIX = 2,
	NODE_SELECT_GROUPED_SUFIX  = 3,
};

static int node_select_grouped_exec(bContext *C, wmOperator *op)
{
	SpaceNode *snode = CTX_wm_space_node(C);
	bNode *node_act = nodeGetActive(snode->edittree);
	bNode *node;
	bool changed = false;
	const bool extend = RNA_boolean_get(op->ptr, "extend");
	const int type = RNA_enum_get(op->ptr, "type");

	if (!extend) {
		for (node = snode->edittree->nodes.first; node; node = node->next) {
			nodeSetSelected(node, false);
		}
	}
	nodeSetSelected(node_act, true);

	switch (type) {
		case NODE_SELECT_GROUPED_TYPE:
			changed = node_select_grouped_type(snode, node_act);
			break;
		case NODE_SELECT_GROUPED_COLOR:
			changed = node_select_grouped_color(snode, node_act);
			break;
		case NODE_SELECT_GROUPED_PREFIX:
			changed = node_select_grouped_name(snode, node_act, false);
			break;
		case NODE_SELECT_GROUPED_SUFIX:
			changed = node_select_grouped_name(snode, node_act, true);
			break;
		default:
			break;
	}

	if (changed) {
		ED_node_sort(snode->edittree);
		WM_event_add_notifier(C, NC_NODE | NA_SELECTED, NULL);
		return OPERATOR_FINISHED;
	}

	return OPERATOR_CANCELLED;
}

void NODE_OT_select_grouped(wmOperatorType *ot)
{
	static const EnumPropertyItem prop_select_grouped_types[] = {
		{NODE_SELECT_GROUPED_TYPE, "TYPE", 0, "Type", ""},
		{NODE_SELECT_GROUPED_COLOR, "COLOR", 0, "Color", ""},
		{NODE_SELECT_GROUPED_PREFIX, "PREFIX", 0, "Prefix", ""},
		{NODE_SELECT_GROUPED_SUFIX, "SUFFIX", 0, "Suffix", ""},
		{0, NULL, 0, NULL, NULL}
	};

	/* identifiers */
	ot->name = "Select Grouped";
	ot->description = "Select Grouped, Select nodes with similar properties";
	ot->idname = "NODE_OT_select_grouped";

	/* api callbacks */
	ot->invoke = WM_menu_invoke;
	ot->exec = node_select_grouped_exec;
	ot->poll = ED_operator_node_active;

	/* flags */
	ot->flag = OPTYPE_REGISTER | OPTYPE_UNDO;

	/* properties */
	RNA_def_boolean(ot->srna, "extend", false, "Extend", "Extend selection instead of deselecting everything first");
	ot->prop = RNA_def_enum(ot->srna, "type", prop_select_grouped_types, 0, "Type", "");
}

void node_select_single(bContext *C, bNode *node)
{
	Main *bmain = CTX_data_main(C);
	SpaceNode *snode = CTX_wm_space_node(C);
	bNode *tnode;

	for (tnode = snode->edittree->nodes.first; tnode; tnode = tnode->next)
		if (tnode != node)
			nodeSetSelected(tnode, false);
	nodeSetSelected(node, true);

	ED_node_set_active(bmain, snode->edittree, node);
	ED_node_set_active_viewer_key(snode);

	ED_node_sort(snode->edittree);

	WM_event_add_notifier(C, NC_NODE | NA_SELECTED, NULL);
}

/* ****** Click Select ****** */

static int node_mouse_select(Main *bmain, SpaceNode *snode, ARegion *ar, const int mval[2], short extend)
{
	bNode *node, *tnode;
	bNodeSocket *sock, *tsock;
	float cursor[2];
	int selected = 0;

	/* get mouse coordinates in view2d space */
	UI_view2d_region_to_view(&ar->v2d, mval[0], mval[1], &cursor[0], &cursor[1]);

	if (extend) {
		/* first do socket selection, these generally overlap with nodes.
		 * socket selection only in extend mode.
		 */
		if (node_find_indicated_socket(snode, &node, &sock, cursor, SOCK_IN)) {
			node_socket_toggle(node, sock, 1);
			selected = 1;
		}
		else if (node_find_indicated_socket(snode, &node, &sock, cursor, SOCK_OUT)) {
			if (sock->flag & SELECT) {
				node_socket_deselect(node, sock, 1);
			}
			else {
				/* only allow one selected output per node, for sensible linking.
				 * allows selecting outputs from different nodes though.
				 */
				if (node) {
					for (tsock = node->outputs.first; tsock; tsock = tsock->next)
						node_socket_deselect(node, tsock, 1);
				}
				node_socket_select(node, sock);
			}
			selected = 1;
		}
		else {
			/* find the closest visible node */
			node = node_under_mouse_select(snode->edittree, cursor[0], cursor[1]);

			if (node) {
				if ((node->flag & SELECT) && (node->flag & NODE_ACTIVE) == 0) {
					/* if node is selected but not active make it active
					 * before it'll be desleected
					 */
					ED_node_set_active(bmain, snode->edittree, node);
				}
				else {
					node_toggle(node);
					ED_node_set_active(bmain, snode->edittree, node);
				}

				selected = 1;
			}
		}
	}
	else {  /* extend == 0 */

		/* find the closest visible node */
		node = node_under_mouse_select(snode->edittree, cursor[0], cursor[1]);

		if (node) {
			for (tnode = snode->edittree->nodes.first; tnode; tnode = tnode->next) {
				nodeSetSelected(tnode, false);
			}
			nodeSetSelected(node, true);
			ED_node_set_active(bmain, snode->edittree, node);
			selected = 1;
		}
	}

	/* update node order */
	if (selected) {
		ED_node_set_active_viewer_key(snode);
		ED_node_sort(snode->edittree);
	}

	return selected;
}

static int node_select_exec(bContext *C, wmOperator *op)
{
	Main *bmain = CTX_data_main(C);
	SpaceNode *snode = CTX_wm_space_node(C);
	ARegion *ar = CTX_wm_region(C);
	int mval[2];
	short extend;

	/* get settings from RNA properties for operator */
	mval[0] = RNA_int_get(op->ptr, "mouse_x");
	mval[1] = RNA_int_get(op->ptr, "mouse_y");

	extend = RNA_boolean_get(op->ptr, "extend");

	/* perform the select */
	if (node_mouse_select(bmain, snode, ar, mval, extend)) {
		/* send notifiers */
		WM_event_add_notifier(C, NC_NODE | NA_SELECTED, NULL);

		/* allow tweak event to work too */
		return OPERATOR_FINISHED | OPERATOR_PASS_THROUGH;
	}
	else {
		/* allow tweak event to work too */
		return OPERATOR_CANCELLED | OPERATOR_PASS_THROUGH;
	}
}

static int node_select_invoke(bContext *C, wmOperator *op, const wmEvent *event)
{
	RNA_int_set(op->ptr, "mouse_x", event->mval[0]);
	RNA_int_set(op->ptr, "mouse_y", event->mval[1]);

	return node_select_exec(C, op);
}


void NODE_OT_select(wmOperatorType *ot)
{
	/* identifiers */
	ot->name = "Select";
	ot->idname = "NODE_OT_select";
	ot->description = "Select\nSelect the node under the cursor";

	/* api callbacks */
	ot->invoke = node_select_invoke;
	ot->exec = node_select_exec;
	ot->poll = ED_operator_node_active;

	/* flags */
	ot->flag = OPTYPE_REGISTER | OPTYPE_UNDO;

	/* properties */
	RNA_def_int(ot->srna, "mouse_x", 0, INT_MIN, INT_MAX, "Mouse X", "", INT_MIN, INT_MAX);
	RNA_def_int(ot->srna, "mouse_y", 0, INT_MIN, INT_MAX, "Mouse Y", "", INT_MIN, INT_MAX);
	RNA_def_boolean(ot->srna, "extend", 0, "Extend", "");
}

/* ****** Box Select ****** */

static int node_box_select_exec(bContext *C, wmOperator *op)
{
	SpaceNode *snode = CTX_wm_space_node(C);
	ARegion *ar = CTX_wm_region(C);
	bNode *node;
	rctf rectf;
	const bool select = !RNA_boolean_get(op->ptr, "deselect");
	const bool extend = RNA_boolean_get(op->ptr, "extend");

	WM_operator_properties_border_to_rctf(op, &rectf);
	UI_view2d_region_to_view_rctf(&ar->v2d, &rectf, &rectf);

	for (node = snode->edittree->nodes.first; node; node = node->next) {
		bool is_inside;
		if (node->type == NODE_FRAME) {
			is_inside = BLI_rctf_inside_rctf(&rectf, &node->totr);
		}
		else {
			is_inside = BLI_rctf_isect(&rectf, &node->totr, NULL);
		}

		if (is_inside) {
			nodeSetSelected(node, select);
		}
		else if (!extend) {
			nodeSetSelected(node, false);
		}
	}

	ED_node_sort(snode->edittree);

	WM_event_add_notifier(C, NC_NODE | NA_SELECTED, NULL);

	return OPERATOR_FINISHED;
}

static int node_box_select_invoke(bContext *C, wmOperator *op, const wmEvent *event)
{
	const bool tweak = RNA_boolean_get(op->ptr, "tweak");

	if (tweak) {
		/* prevent initiating the box select if the mouse is over a node or
		 * node socket. this allows box select on empty space, but drag-translate
		 * on nodes */
		SpaceNode *snode = CTX_wm_space_node(C);
		ARegion *ar = CTX_wm_region(C);
		float mouse[2];

		UI_view2d_region_to_view(&ar->v2d, event->mval[0], event->mval[1], &mouse[0], &mouse[1]);

		if (node_under_mouse_tweak(snode->edittree, mouse[0], mouse[1])) {
			return OPERATOR_CANCELLED | OPERATOR_PASS_THROUGH;
		}

		bNode *node;
		bNodeSocket *sock;

		if (node_find_indicated_socket(snode, &node, &sock, mouse, SOCK_IN | SOCK_OUT)) {
			return OPERATOR_CANCELLED | OPERATOR_PASS_THROUGH;
		}
	}

	return WM_gesture_box_invoke(C, op, event);
}

void NODE_OT_select_box(wmOperatorType *ot)
{
	/* identifiers */
<<<<<<< HEAD
	ot->name = "Border Select";
	ot->idname = "NODE_OT_select_border";
	ot->description = "Border Select\nUse box selection to select nodes";
=======
	ot->name = "Box Select";
	ot->idname = "NODE_OT_select_box";
	ot->description = "Use box selection to select nodes";
>>>>>>> 24888ec9

	/* api callbacks */
	ot->invoke = node_box_select_invoke;
	ot->exec = node_box_select_exec;
	ot->modal = WM_gesture_box_modal;
	ot->cancel = WM_gesture_box_cancel;

	ot->poll = ED_operator_node_active;

	/* flags */
	ot->flag = OPTYPE_REGISTER | OPTYPE_UNDO;

	/* rna */
	WM_operator_properties_gesture_box_select(ot);
	RNA_def_boolean(ot->srna, "tweak", 0, "Tweak", "Only activate when mouse is not over a node - useful for tweak gesture");
}

/* ****** Circle Select ****** */

static int node_circleselect_exec(bContext *C, wmOperator *op)
{
	SpaceNode *snode = CTX_wm_space_node(C);
	ARegion *ar = CTX_wm_region(C);
	bNode *node;

	int x, y, radius;
	float offset[2];

	float zoom  = (float)(BLI_rcti_size_x(&ar->winrct)) / (float)(BLI_rctf_size_x(&ar->v2d.cur));

	const bool select = !RNA_boolean_get(op->ptr, "deselect");

	/* get operator properties */
	x = RNA_int_get(op->ptr, "x");
	y = RNA_int_get(op->ptr, "y");
	radius = RNA_int_get(op->ptr, "radius");

	UI_view2d_region_to_view(&ar->v2d, x, y, &offset[0], &offset[1]);

	for (node = snode->edittree->nodes.first; node; node = node->next) {
		if (BLI_rctf_isect_circle(&node->totr, offset, radius / zoom)) {
			nodeSetSelected(node, select);
		}
	}

	WM_event_add_notifier(C, NC_NODE | NA_SELECTED, NULL);

	return OPERATOR_FINISHED;
}

void NODE_OT_select_circle(wmOperatorType *ot)
{
	/* identifiers */
	ot->name = "Circle Select";
	ot->idname = "NODE_OT_select_circle";
	ot->description = "Circle Select\nUse circle selection to select nodes";

	/* api callbacks */
	ot->invoke = WM_gesture_circle_invoke;
	ot->exec = node_circleselect_exec;
	ot->modal = WM_gesture_circle_modal;

	ot->poll = ED_operator_node_active;

	/* flags */
	ot->flag = OPTYPE_REGISTER | OPTYPE_UNDO;

	/* properties */
	WM_operator_properties_gesture_circle_select(ot);
}

/* ****** Lasso Select ****** */

static bool do_lasso_select_node(bContext *C, const int mcords[][2], short moves, bool select, bool extend)
{
	SpaceNode *snode = CTX_wm_space_node(C);
	bNode *node;

	ARegion *ar = CTX_wm_region(C);

	rcti rect;
	bool changed = false;

	/* get rectangle from operator */
	BLI_lasso_boundbox(&rect, mcords, moves);

	/* do actual selection */
	for (node = snode->edittree->nodes.first; node; node = node->next) {

		if (node->flag & NODE_SELECT && select && extend) {
			continue;
		}

		int screen_co[2];
		const float cent[2] = {BLI_rctf_cent_x(&node->totr),
		                       BLI_rctf_cent_y(&node->totr)};

		/* marker in screen coords */
		if (UI_view2d_view_to_region_clip(&ar->v2d, cent[0], cent[1], &screen_co[0], &screen_co[1]) &&
		    BLI_rcti_isect_pt(&rect, screen_co[0], screen_co[1]) &&
		    BLI_lasso_is_point_inside(mcords, moves, screen_co[0], screen_co[1], INT_MAX))
		{
			nodeSetSelected(node, select);
			changed = true;
		}
		else if (select && !extend) {
			nodeSetSelected(node, false);
			changed = true;
		}
	}

	if (changed) {
		WM_event_add_notifier(C, NC_NODE | NA_SELECTED, NULL);
	}

	return changed;
}

static int node_lasso_select_exec(bContext *C, wmOperator *op)
{
	int mcords_tot;
	const int (*mcords)[2] = WM_gesture_lasso_path_to_array(C, op, &mcords_tot);

	if (mcords) {
		const bool select = !RNA_boolean_get(op->ptr, "deselect");
		const bool extend = RNA_boolean_get(op->ptr, "extend");
		do_lasso_select_node(C, mcords, mcords_tot, select, extend);

		MEM_freeN((void *)mcords);

		return OPERATOR_FINISHED;
	}
	return OPERATOR_PASS_THROUGH;
}

void NODE_OT_select_lasso(wmOperatorType *ot)
{
	/* identifiers */
	ot->name = "Lasso Select";
	ot->description = "Lasso Select\nSelect nodes using lasso selection";
	ot->idname = "NODE_OT_select_lasso";

	/* api callbacks */
	ot->invoke = WM_gesture_lasso_invoke;
	ot->modal = WM_gesture_lasso_modal;
	ot->exec = node_lasso_select_exec;
	ot->poll = ED_operator_node_active;
	ot->cancel = WM_gesture_lasso_cancel;

	/* flags */
	ot->flag = OPTYPE_UNDO;

	/* properties */
	WM_operator_properties_gesture_lasso_select(ot);
}

/* ****** Select/Deselect All ****** */

static int node_select_all_exec(bContext *C, wmOperator *op)
{
	SpaceNode *snode = CTX_wm_space_node(C);
	ListBase *node_lb = &snode->edittree->nodes;
	bNode *node;
	int action = RNA_enum_get(op->ptr, "action");

	if (action == SEL_TOGGLE) {
		if (ED_node_select_check(node_lb))
			action = SEL_DESELECT;
		else
			action = SEL_SELECT;
	}

	for (node = node_lb->first; node; node = node->next) {
		switch (action) {
			case SEL_SELECT:
				nodeSetSelected(node, true);
				break;
			case SEL_DESELECT:
				nodeSetSelected(node, false);
				break;
			case SEL_INVERT:
				nodeSetSelected(node, !(node->flag & SELECT));
				break;
		}
	}

	ED_node_sort(snode->edittree);

	WM_event_add_notifier(C, NC_NODE | NA_SELECTED, NULL);
	return OPERATOR_FINISHED;
}

void NODE_OT_select_all(wmOperatorType *ot)
{
	/* identifiers */
	ot->name = "(De)select All";
	ot->description = "(De)select All\n(De)select all nodes";
	ot->idname = "NODE_OT_select_all";

	/* api callbacks */
	ot->exec = node_select_all_exec;
	ot->poll = ED_operator_node_active;

	/* flags */
	ot->flag = OPTYPE_REGISTER | OPTYPE_UNDO;

	WM_operator_properties_select_all(ot);
}

/* ****** Select Linked To ****** */

static int node_select_linked_to_exec(bContext *C, wmOperator *UNUSED(op))
{
	SpaceNode *snode = CTX_wm_space_node(C);
	bNodeLink *link;
	bNode *node;

	for (node = snode->edittree->nodes.first; node; node = node->next)
		node->flag &= ~NODE_TEST;

	for (link = snode->edittree->links.first; link; link = link->next) {
		if (nodeLinkIsHidden(link))
			continue;
		if (link->fromnode && link->tonode && (link->fromnode->flag & NODE_SELECT))
			link->tonode->flag |= NODE_TEST;
	}

	for (node = snode->edittree->nodes.first; node; node = node->next) {
		if (node->flag & NODE_TEST)
			nodeSetSelected(node, true);
	}

	ED_node_sort(snode->edittree);

	WM_event_add_notifier(C, NC_NODE | NA_SELECTED, NULL);
	return OPERATOR_FINISHED;
}

void NODE_OT_select_linked_to(wmOperatorType *ot)
{
	/* identifiers */
	ot->name = "Select Linked To";
	ot->description = "Select Linked To\nSelect nodes linked to the selected ones";
	ot->idname = "NODE_OT_select_linked_to";

	/* api callbacks */
	ot->exec = node_select_linked_to_exec;
	ot->poll = ED_operator_node_active;

	/* flags */
	ot->flag = OPTYPE_REGISTER | OPTYPE_UNDO;
}

/* ****** Select Linked From ****** */

static int node_select_linked_from_exec(bContext *C, wmOperator *UNUSED(op))
{
	SpaceNode *snode = CTX_wm_space_node(C);
	bNodeLink *link;
	bNode *node;

	for (node = snode->edittree->nodes.first; node; node = node->next)
		node->flag &= ~NODE_TEST;

	for (link = snode->edittree->links.first; link; link = link->next) {
		if (nodeLinkIsHidden(link))
			continue;
		if (link->fromnode && link->tonode && (link->tonode->flag & NODE_SELECT))
			link->fromnode->flag |= NODE_TEST;
	}

	for (node = snode->edittree->nodes.first; node; node = node->next) {
		if (node->flag & NODE_TEST)
			nodeSetSelected(node, true);
	}

	ED_node_sort(snode->edittree);

	WM_event_add_notifier(C, NC_NODE | NA_SELECTED, NULL);
	return OPERATOR_FINISHED;
}

void NODE_OT_select_linked_from(wmOperatorType *ot)
{
	/* identifiers */
	ot->name = "Select Linked From";
	ot->description = "Select Linked From\nSelect nodes linked from the selected ones";
	ot->idname = "NODE_OT_select_linked_from";

	/* api callbacks */
	ot->exec = node_select_linked_from_exec;
	ot->poll = ED_operator_node_active;

	/* flags */
	ot->flag = OPTYPE_REGISTER | OPTYPE_UNDO;
}

static int node_select_same_type_step_exec(bContext *C, wmOperator *op)
{
	SpaceNode *snode = CTX_wm_space_node(C);
	ARegion *ar = CTX_wm_region(C);
	bNode **node_array;
	bNode *active = nodeGetActive(snode->edittree);
	int totnodes;
	const bool revert = RNA_boolean_get(op->ptr, "prev");
	const bool same_type = 1;

	ntreeGetDependencyList(snode->edittree, &node_array, &totnodes);

	if (totnodes > 1) {
		int a;

		for (a = 0; a < totnodes; a++) {
			if (node_array[a] == active)
				break;
		}

		if (same_type) {
			bNode *node = NULL;

			while (node == NULL) {
				if (revert) a--;
				else a++;

				if (a < 0 || a >= totnodes)
					break;

				node = node_array[a];

				if (node->type == active->type)
					break;
				else node = NULL;
			}
			if (node)
				active = node;
		}
		else {
			if (revert) {
				if (a == 0)
					active = node_array[totnodes - 1];
				else
					active = node_array[a - 1];
			}
			else {
				if (a == totnodes - 1)
					active = node_array[0];
				else
					active = node_array[a + 1];
			}
		}

		node_select_single(C, active);

		/* is note outside view? */
		if (active->totr.xmax < ar->v2d.cur.xmin || active->totr.xmin > ar->v2d.cur.xmax ||
		    active->totr.ymax < ar->v2d.cur.ymin || active->totr.ymin > ar->v2d.cur.ymax)
		{
			const int smooth_viewtx = WM_operator_smooth_viewtx_get(op);
			space_node_view_flag(C, snode, ar, NODE_SELECT, smooth_viewtx);
		}
	}

	if (node_array)
		MEM_freeN(node_array);

	return OPERATOR_FINISHED;
}

void NODE_OT_select_same_type_step(wmOperatorType *ot)
{
	/* identifiers */
	ot->name = "Activate Same Type Next/Prev";
	ot->description = "Activate Same Type Next/Prev\nActivate and view same node type, step by step";
	ot->idname = "NODE_OT_select_same_type_step";

	/* api callbacks */
	ot->exec = node_select_same_type_step_exec;
	ot->poll = ED_operator_node_active;

	/* flags */
	ot->flag = OPTYPE_REGISTER | OPTYPE_UNDO;

	RNA_def_boolean(ot->srna, "prev", 0, "Previous", "");

}

/* *************** find a node **************** */

/* generic  search invoke */
static void node_find_cb(const struct bContext *C, void *UNUSED(arg), const char *str, uiSearchItems *items)
{
	SpaceNode *snode = CTX_wm_space_node(C);
	bNode *node;

	for (node = snode->edittree->nodes.first; node; node = node->next) {

		if (BLI_strcasestr(node->name, str) || BLI_strcasestr(node->label, str)) {
			char name[256];

			if (node->label[0])
				BLI_snprintf(name, 256, "%s (%s)", node->name, node->label);
			else
				BLI_strncpy(name, node->name, 256);
			if (false == UI_search_item_add(items, name, node, 0))
				break;
		}
	}
}

static void node_find_call_cb(struct bContext *C, void *UNUSED(arg1), void *arg2)
{
	SpaceNode *snode = CTX_wm_space_node(C);
	bNode *active = arg2;

	if (active) {
		ARegion *ar = CTX_wm_region(C);
		node_select_single(C, active);

		/* is note outside view? */
		if (active->totr.xmax < ar->v2d.cur.xmin || active->totr.xmin > ar->v2d.cur.xmax ||
		    active->totr.ymax < ar->v2d.cur.ymin || active->totr.ymin > ar->v2d.cur.ymax)
		{
			space_node_view_flag(C, snode, ar, NODE_SELECT, U.smooth_viewtx);
		}

	}
}

static uiBlock *node_find_menu(bContext *C, ARegion *ar, void *arg_op)
{
	static char search[256] = "";
	wmEvent event;
	wmWindow *win = CTX_wm_window(C);
	uiBlock *block;
	uiBut *but;
	wmOperator *op = (wmOperator *)arg_op;

	block = UI_block_begin(C, ar, "_popup", UI_EMBOSS);
	UI_block_flag_enable(block, UI_BLOCK_LOOP | UI_BLOCK_MOVEMOUSE_QUIT | UI_BLOCK_SEARCH_MENU);
	UI_block_theme_style_set(block, UI_BLOCK_THEME_STYLE_POPUP);

	but = uiDefSearchBut(block, search, 0, ICON_VIEWZOOM, sizeof(search), 10, 10, 9 * UI_UNIT_X, UI_UNIT_Y, 0, 0, "");
	UI_but_func_search_set(but, NULL, node_find_cb, op->type, node_find_call_cb, NULL);

	/* fake button, it holds space for search items */
	uiDefBut(block, UI_BTYPE_LABEL, 0, "", 10, 10 - UI_searchbox_size_y(), UI_searchbox_size_x(), UI_searchbox_size_y(), NULL, 0, 0, 0, 0, NULL);

	UI_block_bounds_set_popup(block, 6, 0, -UI_UNIT_Y); /* move it downwards, mouse over button */

	//	UI_but_active_only(C, ar, block, but); XXX using this here makes Blender hang - investigate
	wm_event_init_from_window(win, &event);
	event.type = EVT_BUT_OPEN;
	event.val = KM_PRESS;
	event.customdata = but;
	event.customdatafree = false;
	wm_event_add(win, &event);

	return block;
}


static int node_find_node_invoke(bContext *C, wmOperator *op, const wmEvent *UNUSED(event))
{
	UI_popup_block_invoke(C, node_find_menu, op);
	return OPERATOR_CANCELLED;
}


void NODE_OT_find_node(wmOperatorType *ot)
{
	/* identifiers */
	ot->name = "Find Node";
	ot->description = "Find Node\nSearch for named node and allow to select and activate it";
	ot->idname = "NODE_OT_find_node";

	/* api callbacks */
	ot->invoke = node_find_node_invoke;
	ot->poll = ED_operator_node_active;

	/* flags */
	ot->flag = OPTYPE_REGISTER | OPTYPE_UNDO;

	RNA_def_boolean(ot->srna, "prev", 0, "Previous", "");

}<|MERGE_RESOLUTION|>--- conflicted
+++ resolved
@@ -587,15 +587,9 @@
 void NODE_OT_select_box(wmOperatorType *ot)
 {
 	/* identifiers */
-<<<<<<< HEAD
-	ot->name = "Border Select";
-	ot->idname = "NODE_OT_select_border";
-	ot->description = "Border Select\nUse box selection to select nodes";
-=======
 	ot->name = "Box Select";
 	ot->idname = "NODE_OT_select_box";
-	ot->description = "Use box selection to select nodes";
->>>>>>> 24888ec9
+	ot->description = "Box Select\nUse box selection to select nodes";
 
 	/* api callbacks */
 	ot->invoke = node_box_select_invoke;
