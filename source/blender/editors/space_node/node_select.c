/*
 * ***** BEGIN GPL LICENSE BLOCK *****
 *
 * This program is free software; you can redistribute it and/or
 * modify it under the terms of the GNU General Public License
 * as published by the Free Software Foundation; either version 2
 * of the License, or (at your option) any later version.
 *
 * This program is distributed in the hope that it will be useful,
 * but WITHOUT ANY WARRANTY; without even the implied warranty of
 * MERCHANTABILITY or FITNESS FOR A PARTICULAR PURPOSE.  See the
 * GNU General Public License for more details.
 *
 * You should have received a copy of the GNU General Public License
 * along with this program; if not, write to the Free Software Foundation,
 * Inc., 51 Franklin Street, Fifth Floor, Boston, MA 02110-1301, USA.
 *
 * The Original Code is Copyright (C) 2008 Blender Foundation.
 * All rights reserved.
 *
 *
 * Contributor(s): Blender Foundation, Nathan Letwory
 *
 * ***** END GPL LICENSE BLOCK *****
 */

/** \file blender/editors/space_node/node_select.c
 *  \ingroup spnode
 */

#include <stdlib.h>

#include "DNA_node_types.h"

#include "BLI_utildefines.h"
#include "BLI_rect.h"
#include "BLI_lasso_2d.h"
#include "BLI_math.h"
#include "BLI_string.h"
#include "BLI_string_utf8.h"

#include "BKE_context.h"
#include "BKE_main.h"
#include "BKE_node.h"

#include "ED_node.h"  /* own include */
#include "ED_screen.h"

#include "RNA_access.h"
#include "RNA_define.h"

#include "WM_api.h"
#include "WM_types.h"

#include "UI_interface.h"
#include "UI_resources.h"
#include "UI_view2d.h"

#include "MEM_guardedalloc.h"

#include "node_intern.h"  /* own include */

/* ****** helpers ****** */

static bNode *node_under_mouse_select(bNodeTree *ntree, int mx, int my)
{
	bNode *node;

	for (node = ntree->nodes.last; node; node = node->prev) {
		if (node->typeinfo->select_area_func) {
			if (node->typeinfo->select_area_func(node, mx, my))
				return node;
		}
	}
	return NULL;
}

static bNode *node_under_mouse_tweak(bNodeTree *ntree, int mx, int my)
{
	bNode *node;

	for (node = ntree->nodes.last; node; node = node->prev) {
		if (node->typeinfo->tweak_area_func) {
			if (node->typeinfo->tweak_area_func(node, mx, my))
				return node;
		}
	}
	return NULL;
}

static void node_toggle(bNode *node)
{
	nodeSetSelected(node, !(node->flag & SELECT));
}

void node_socket_select(bNode *node, bNodeSocket *sock)
{
	sock->flag |= SELECT;

	/* select node too */
	if (node)
		node->flag |= SELECT;
}

void node_socket_deselect(bNode *node, bNodeSocket *sock, const bool deselect_node)
{
	sock->flag &= ~SELECT;

	if (node && deselect_node) {
		bool sel = 0;

		/* if no selected sockets remain, also deselect the node */
		for (sock = node->inputs.first; sock; sock = sock->next) {
			if (sock->flag & SELECT) {
				sel = 1;
				break;
			}
		}
		for (sock = node->outputs.first; sock; sock = sock->next) {
			if (sock->flag & SELECT) {
				sel = 1;
				break;
			}
		}

		if (!sel)
			node->flag &= ~SELECT;
	}
}

static void node_socket_toggle(bNode *node, bNodeSocket *sock, int deselect_node)
{
	if (sock->flag & SELECT)
		node_socket_deselect(node, sock, deselect_node);
	else
		node_socket_select(node, sock);
}

/* no undo here! */
void node_deselect_all(SpaceNode *snode)
{
	bNode *node;

	for (node = snode->edittree->nodes.first; node; node = node->next)
		nodeSetSelected(node, false);
}

void node_deselect_all_input_sockets(SpaceNode *snode, const bool deselect_nodes)
{
	bNode *node;
	bNodeSocket *sock;

	/* XXX not calling node_socket_deselect here each time, because this does iteration
	 * over all node sockets internally to check if the node stays selected.
	 * We can do that more efficiently here.
	 */

	for (node = snode->edittree->nodes.first; node; node = node->next) {
		int sel = 0;

		for (sock = node->inputs.first; sock; sock = sock->next)
			sock->flag &= ~SELECT;

		/* if no selected sockets remain, also deselect the node */
		if (deselect_nodes) {
			for (sock = node->outputs.first; sock; sock = sock->next) {
				if (sock->flag & SELECT) {
					sel = 1;
					break;
				}
			}

			if (!sel)
				node->flag &= ~SELECT;
		}
	}
}

void node_deselect_all_output_sockets(SpaceNode *snode, const bool deselect_nodes)
{
	bNode *node;
	bNodeSocket *sock;

	/* XXX not calling node_socket_deselect here each time, because this does iteration
	 * over all node sockets internally to check if the node stays selected.
	 * We can do that more efficiently here.
	 */

	for (node = snode->edittree->nodes.first; node; node = node->next) {
		bool sel = false;

		for (sock = node->outputs.first; sock; sock = sock->next)
			sock->flag &= ~SELECT;

		/* if no selected sockets remain, also deselect the node */
		if (deselect_nodes) {
			for (sock = node->inputs.first; sock; sock = sock->next) {
				if (sock->flag & SELECT) {
					sel = 1;
					break;
				}
			}

			if (!sel)
				node->flag &= ~SELECT;
		}
	}
}

/* Return true if we need redraw, otherwise false. */

static bool node_select_grouped_type(SpaceNode *snode, bNode *node_act)
{
	bNode *node;
	bool changed = false;

	for (node = snode->edittree->nodes.first; node; node = node->next) {
		if ((node->flag & SELECT) == 0) {
			if (node->type == node_act->type) {
				nodeSetSelected(node, true);
				changed = true;
			}
		}
	}

	return changed;
}

static bool node_select_grouped_color(SpaceNode *snode, bNode *node_act)
{
	bNode *node;
	bool changed = false;

	for (node = snode->edittree->nodes.first; node; node = node->next) {
		if ((node->flag & SELECT) == 0) {
			if (compare_v3v3(node->color, node_act->color, 0.005f)) {
				nodeSetSelected(node, true);
				changed = true;
			}
		}
	}

	return changed;
}

static bool node_select_grouped_name(SpaceNode *snode, bNode *node_act, const bool from_right)
{
	bNode *node;
	bool changed = false;
	const unsigned int delims[] = {'.', '-', '_', '\0'};
	size_t pref_len_act, pref_len_curr;
	const char *sep, *suf_act, *suf_curr;

	pref_len_act = BLI_str_partition_ex_utf8(node_act->name, NULL, delims, &sep, &suf_act, from_right);

	/* Note: in case we are searching for suffix, and found none, use whole name as suffix. */
	if (from_right && !(sep && suf_act)) {
		pref_len_act = 0;
		suf_act = node_act->name;
	}

	for (node = snode->edittree->nodes.first; node; node = node->next) {
		if (node->flag & SELECT) {
			continue;
		}
		pref_len_curr = BLI_str_partition_ex_utf8(node->name, NULL, delims, &sep, &suf_curr, from_right);

		/* Same as with active node name! */
		if (from_right && !(sep && suf_curr)) {
			pref_len_curr = 0;
			suf_curr = node->name;
		}

		if ((from_right && STREQ(suf_act, suf_curr)) ||
		    (!from_right && (pref_len_act == pref_len_curr) && STREQLEN(node_act->name, node->name, pref_len_act)))
		{
			nodeSetSelected(node, true);
			changed = true;
		}
	}

	return changed;
}

enum {
	NODE_SELECT_GROUPED_TYPE   = 0,
	NODE_SELECT_GROUPED_COLOR  = 1,
	NODE_SELECT_GROUPED_PREFIX = 2,
	NODE_SELECT_GROUPED_SUFIX  = 3,
};

static int node_select_grouped_exec(bContext *C, wmOperator *op)
{
	SpaceNode *snode = CTX_wm_space_node(C);
	bNode *node_act = nodeGetActive(snode->edittree);
	bNode *node;
	bool changed = false;
	const bool extend = RNA_boolean_get(op->ptr, "extend");
	const int type = RNA_enum_get(op->ptr, "type");

	if (!extend) {
		for (node = snode->edittree->nodes.first; node; node = node->next) {
			nodeSetSelected(node, false);
		}
	}
	nodeSetSelected(node_act, true);

	switch (type) {
		case NODE_SELECT_GROUPED_TYPE:
			changed = node_select_grouped_type(snode, node_act);
			break;
		case NODE_SELECT_GROUPED_COLOR:
			changed = node_select_grouped_color(snode, node_act);
			break;
		case NODE_SELECT_GROUPED_PREFIX:
			changed = node_select_grouped_name(snode, node_act, false);
			break;
		case NODE_SELECT_GROUPED_SUFIX:
			changed = node_select_grouped_name(snode, node_act, true);
			break;
		default:
			break;
	}

	if (changed) {
		ED_node_sort(snode->edittree);
		WM_event_add_notifier(C, NC_NODE | NA_SELECTED, NULL);
		return OPERATOR_FINISHED;
	}

	return OPERATOR_CANCELLED;
}

void NODE_OT_select_grouped(wmOperatorType *ot)
{
	static const EnumPropertyItem prop_select_grouped_types[] = {
		{NODE_SELECT_GROUPED_TYPE, "TYPE", 0, "Type", ""},
		{NODE_SELECT_GROUPED_COLOR, "COLOR", 0, "Color", ""},
		{NODE_SELECT_GROUPED_PREFIX, "PREFIX", 0, "Prefix", ""},
		{NODE_SELECT_GROUPED_SUFIX, "SUFFIX", 0, "Suffix", ""},
		{0, NULL, 0, NULL, NULL}
	};

	/* identifiers */
	ot->name = "Select Grouped";
	ot->description = "Select Grouped, Select nodes with similar properties";
	ot->idname = "NODE_OT_select_grouped";

	/* api callbacks */
	ot->invoke = WM_menu_invoke;
	ot->exec = node_select_grouped_exec;
	ot->poll = ED_operator_node_active;

	/* flags */
	ot->flag = OPTYPE_REGISTER | OPTYPE_UNDO;

	/* properties */
	RNA_def_boolean(ot->srna, "extend", false, "Extend", "Extend selection instead of deselecting everything first");
	ot->prop = RNA_def_enum(ot->srna, "type", prop_select_grouped_types, 0, "Type", "");
}

void node_select_single(bContext *C, bNode *node)
{
	Main *bmain = CTX_data_main(C);
	SpaceNode *snode = CTX_wm_space_node(C);
	bNode *tnode;

	for (tnode = snode->edittree->nodes.first; tnode; tnode = tnode->next)
		if (tnode != node)
			nodeSetSelected(tnode, false);
	nodeSetSelected(node, true);

	ED_node_set_active(bmain, snode->edittree, node);
	ED_node_set_active_viewer_key(snode);

	ED_node_sort(snode->edittree);

	WM_event_add_notifier(C, NC_NODE | NA_SELECTED, NULL);
}

/* ****** Click Select ****** */

static int node_mouse_select(Main *bmain, SpaceNode *snode, ARegion *ar, const int mval[2], short extend)
{
	bNode *node, *tnode;
	bNodeSocket *sock, *tsock;
	float cursor[2];
	int selected = 0;

	/* get mouse coordinates in view2d space */
	UI_view2d_region_to_view(&ar->v2d, mval[0], mval[1], &cursor[0], &cursor[1]);

	if (extend) {
		/* first do socket selection, these generally overlap with nodes.
		 * socket selection only in extend mode.
		 */
		if (node_find_indicated_socket(snode, &node, &sock, cursor, SOCK_IN)) {
			node_socket_toggle(node, sock, 1);
			selected = 1;
		}
		else if (node_find_indicated_socket(snode, &node, &sock, cursor, SOCK_OUT)) {
			if (sock->flag & SELECT) {
				node_socket_deselect(node, sock, 1);
			}
			else {
				/* only allow one selected output per node, for sensible linking.
				 * allows selecting outputs from different nodes though.
				 */
				if (node) {
					for (tsock = node->outputs.first; tsock; tsock = tsock->next)
						node_socket_deselect(node, tsock, 1);
				}
				node_socket_select(node, sock);
			}
			selected = 1;
		}
		else {
			/* find the closest visible node */
			node = node_under_mouse_select(snode->edittree, cursor[0], cursor[1]);

			if (node) {
				if ((node->flag & SELECT) && (node->flag & NODE_ACTIVE) == 0) {
					/* if node is selected but not active make it active
					 * before it'll be desleected
					 */
					ED_node_set_active(bmain, snode->edittree, node);
				}
				else {
					node_toggle(node);
					ED_node_set_active(bmain, snode->edittree, node);
				}

				selected = 1;
			}
		}
	}
	else {  /* extend == 0 */

		/* find the closest visible node */
		node = node_under_mouse_select(snode->edittree, cursor[0], cursor[1]);

		if (node) {
			for (tnode = snode->edittree->nodes.first; tnode; tnode = tnode->next) {
				nodeSetSelected(tnode, false);
			}
			nodeSetSelected(node, true);
			ED_node_set_active(bmain, snode->edittree, node);
			selected = 1;
		}
	}

	/* update node order */
	if (selected) {
		ED_node_set_active_viewer_key(snode);
		ED_node_sort(snode->edittree);
	}

	return selected;
}

static int node_select_exec(bContext *C, wmOperator *op)
{
	Main *bmain = CTX_data_main(C);
	SpaceNode *snode = CTX_wm_space_node(C);
	ARegion *ar = CTX_wm_region(C);
	int mval[2];
	short extend;

	/* get settings from RNA properties for operator */
	mval[0] = RNA_int_get(op->ptr, "mouse_x");
	mval[1] = RNA_int_get(op->ptr, "mouse_y");

	extend = RNA_boolean_get(op->ptr, "extend");

	/* perform the select */
	if (node_mouse_select(bmain, snode, ar, mval, extend)) {
		/* send notifiers */
		WM_event_add_notifier(C, NC_NODE | NA_SELECTED, NULL);

		/* allow tweak event to work too */
		return OPERATOR_FINISHED | OPERATOR_PASS_THROUGH;
	}
	else {
		/* allow tweak event to work too */
		return OPERATOR_CANCELLED | OPERATOR_PASS_THROUGH;
	}
}

static int node_select_invoke(bContext *C, wmOperator *op, const wmEvent *event)
{
	RNA_int_set(op->ptr, "mouse_x", event->mval[0]);
	RNA_int_set(op->ptr, "mouse_y", event->mval[1]);

	return node_select_exec(C, op);
}


void NODE_OT_select(wmOperatorType *ot)
{
	/* identifiers */
	ot->name = "Select";
	ot->idname = "NODE_OT_select";
<<<<<<< HEAD
	ot->description = "Select\nSelect the node under the cursor";
	
=======
	ot->description = "Select the node under the cursor";

>>>>>>> 56810e75
	/* api callbacks */
	ot->invoke = node_select_invoke;
	ot->exec = node_select_exec;
	ot->poll = ED_operator_node_active;

	/* flags */
	ot->flag = OPTYPE_REGISTER | OPTYPE_UNDO;

	/* properties */
	RNA_def_int(ot->srna, "mouse_x", 0, INT_MIN, INT_MAX, "Mouse X", "", INT_MIN, INT_MAX);
	RNA_def_int(ot->srna, "mouse_y", 0, INT_MIN, INT_MAX, "Mouse Y", "", INT_MIN, INT_MAX);
	RNA_def_boolean(ot->srna, "extend", 0, "Extend", "");
}

/* ****** Border Select ****** */

static int node_borderselect_exec(bContext *C, wmOperator *op)
{
	SpaceNode *snode = CTX_wm_space_node(C);
	ARegion *ar = CTX_wm_region(C);
	bNode *node;
	rctf rectf;
	const bool select = !RNA_boolean_get(op->ptr, "deselect");
	const bool extend = RNA_boolean_get(op->ptr, "extend");

	WM_operator_properties_border_to_rctf(op, &rectf);
	UI_view2d_region_to_view_rctf(&ar->v2d, &rectf, &rectf);

	for (node = snode->edittree->nodes.first; node; node = node->next) {
		bool is_inside;
		if (node->type == NODE_FRAME) {
			is_inside = BLI_rctf_inside_rctf(&rectf, &node->totr);
		}
		else {
			is_inside = BLI_rctf_isect(&rectf, &node->totr, NULL);
		}

		if (is_inside) {
			nodeSetSelected(node, select);
		}
		else if (!extend) {
			nodeSetSelected(node, false);
		}
	}

	ED_node_sort(snode->edittree);

	WM_event_add_notifier(C, NC_NODE | NA_SELECTED, NULL);

	return OPERATOR_FINISHED;
}

static int node_border_select_invoke(bContext *C, wmOperator *op, const wmEvent *event)
{
	const bool tweak = RNA_boolean_get(op->ptr, "tweak");

	if (tweak) {
		/* prevent initiating the border select if the mouse is over a node */
		/* this allows border select on empty space, but drag-translate on nodes */
		SpaceNode *snode = CTX_wm_space_node(C);
		ARegion *ar = CTX_wm_region(C);
		float mx, my;

		UI_view2d_region_to_view(&ar->v2d, event->mval[0], event->mval[1], &mx, &my);

		if (node_under_mouse_tweak(snode->edittree, mx, my))
			return OPERATOR_CANCELLED | OPERATOR_PASS_THROUGH;
	}

	return WM_gesture_border_invoke(C, op, event);
}

void NODE_OT_select_border(wmOperatorType *ot)
{
	/* identifiers */
	ot->name = "Border Select";
	ot->idname = "NODE_OT_select_border";
<<<<<<< HEAD
	ot->description = "Border Select\nUse box selection to select nodes";
	
=======
	ot->description = "Use box selection to select nodes";

>>>>>>> 56810e75
	/* api callbacks */
	ot->invoke = node_border_select_invoke;
	ot->exec = node_borderselect_exec;
	ot->modal = WM_gesture_border_modal;
	ot->cancel = WM_gesture_border_cancel;

	ot->poll = ED_operator_node_active;

	/* flags */
	ot->flag = OPTYPE_REGISTER | OPTYPE_UNDO;

	/* rna */
	WM_operator_properties_gesture_border_select(ot);
	RNA_def_boolean(ot->srna, "tweak", 0, "Tweak", "Only activate when mouse is not over a node - useful for tweak gesture");
}

/* ****** Circle Select ****** */

static int node_circleselect_exec(bContext *C, wmOperator *op)
{
	SpaceNode *snode = CTX_wm_space_node(C);
	ARegion *ar = CTX_wm_region(C);
	bNode *node;

	int x, y, radius;
	float offset[2];

	float zoom  = (float)(BLI_rcti_size_x(&ar->winrct)) / (float)(BLI_rctf_size_x(&ar->v2d.cur));

	const bool select = !RNA_boolean_get(op->ptr, "deselect");

	/* get operator properties */
	x = RNA_int_get(op->ptr, "x");
	y = RNA_int_get(op->ptr, "y");
	radius = RNA_int_get(op->ptr, "radius");

	UI_view2d_region_to_view(&ar->v2d, x, y, &offset[0], &offset[1]);

	for (node = snode->edittree->nodes.first; node; node = node->next) {
		if (BLI_rctf_isect_circle(&node->totr, offset, radius / zoom)) {
			nodeSetSelected(node, select);
		}
	}

	WM_event_add_notifier(C, NC_NODE | NA_SELECTED, NULL);

	return OPERATOR_FINISHED;
}

void NODE_OT_select_circle(wmOperatorType *ot)
{
	/* identifiers */
	ot->name = "Circle Select";
	ot->idname = "NODE_OT_select_circle";
	ot->description = "Circle Select\nUse circle selection to select nodes";

	/* api callbacks */
	ot->invoke = WM_gesture_circle_invoke;
	ot->exec = node_circleselect_exec;
	ot->modal = WM_gesture_circle_modal;

	ot->poll = ED_operator_node_active;

	/* flags */
	ot->flag = OPTYPE_REGISTER | OPTYPE_UNDO;

	/* properties */
	WM_operator_properties_gesture_circle_select(ot);
}

/* ****** Lasso Select ****** */

static bool do_lasso_select_node(bContext *C, const int mcords[][2], short moves, bool select, bool extend)
{
	SpaceNode *snode = CTX_wm_space_node(C);
	bNode *node;

	ARegion *ar = CTX_wm_region(C);

	rcti rect;
	bool changed = false;

	/* get rectangle from operator */
	BLI_lasso_boundbox(&rect, mcords, moves);

	/* do actual selection */
	for (node = snode->edittree->nodes.first; node; node = node->next) {

		if (node->flag & NODE_SELECT && select && extend) {
			continue;
		}

		int screen_co[2];
		const float cent[2] = {BLI_rctf_cent_x(&node->totr),
		                       BLI_rctf_cent_y(&node->totr)};

		/* marker in screen coords */
		if (UI_view2d_view_to_region_clip(&ar->v2d, cent[0], cent[1], &screen_co[0], &screen_co[1]) &&
		    BLI_rcti_isect_pt(&rect, screen_co[0], screen_co[1]) &&
		    BLI_lasso_is_point_inside(mcords, moves, screen_co[0], screen_co[1], INT_MAX))
		{
			nodeSetSelected(node, select);
			changed = true;
		}
		else if (select && !extend) {
			nodeSetSelected(node, false);
			changed = true;
		}
	}

	if (changed) {
		WM_event_add_notifier(C, NC_NODE | NA_SELECTED, NULL);
	}

	return changed;
}

static int node_lasso_select_exec(bContext *C, wmOperator *op)
{
	int mcords_tot;
	const int (*mcords)[2] = WM_gesture_lasso_path_to_array(C, op, &mcords_tot);

	if (mcords) {
		const bool select = !RNA_boolean_get(op->ptr, "deselect");
		const bool extend = RNA_boolean_get(op->ptr, "extend");
		do_lasso_select_node(C, mcords, mcords_tot, select, extend);

		MEM_freeN((void *)mcords);

		return OPERATOR_FINISHED;
	}
	return OPERATOR_PASS_THROUGH;
}

void NODE_OT_select_lasso(wmOperatorType *ot)
{
	/* identifiers */
	ot->name = "Lasso Select";
	ot->description = "Lasso Select\nSelect nodes using lasso selection";
	ot->idname = "NODE_OT_select_lasso";

	/* api callbacks */
	ot->invoke = WM_gesture_lasso_invoke;
	ot->modal = WM_gesture_lasso_modal;
	ot->exec = node_lasso_select_exec;
	ot->poll = ED_operator_node_active;
	ot->cancel = WM_gesture_lasso_cancel;

	/* flags */
	ot->flag = OPTYPE_UNDO;

	/* properties */
	WM_operator_properties_gesture_lasso_select(ot);
}

/* ****** Select/Deselect All ****** */

static int node_select_all_exec(bContext *C, wmOperator *op)
{
	SpaceNode *snode = CTX_wm_space_node(C);
	ListBase *node_lb = &snode->edittree->nodes;
	bNode *node;
	int action = RNA_enum_get(op->ptr, "action");

	if (action == SEL_TOGGLE) {
		if (ED_node_select_check(node_lb))
			action = SEL_DESELECT;
		else
			action = SEL_SELECT;
	}

	for (node = node_lb->first; node; node = node->next) {
		switch (action) {
			case SEL_SELECT:
				nodeSetSelected(node, true);
				break;
			case SEL_DESELECT:
				nodeSetSelected(node, false);
				break;
			case SEL_INVERT:
				nodeSetSelected(node, !(node->flag & SELECT));
				break;
		}
	}

	ED_node_sort(snode->edittree);

	WM_event_add_notifier(C, NC_NODE | NA_SELECTED, NULL);
	return OPERATOR_FINISHED;
}

void NODE_OT_select_all(wmOperatorType *ot)
{
	/* identifiers */
	ot->name = "(De)select All";
	ot->description = "(De)select All\n(De)select all nodes";
	ot->idname = "NODE_OT_select_all";

	/* api callbacks */
	ot->exec = node_select_all_exec;
	ot->poll = ED_operator_node_active;

	/* flags */
	ot->flag = OPTYPE_REGISTER | OPTYPE_UNDO;

	WM_operator_properties_select_all(ot);
}

/* ****** Select Linked To ****** */

static int node_select_linked_to_exec(bContext *C, wmOperator *UNUSED(op))
{
	SpaceNode *snode = CTX_wm_space_node(C);
	bNodeLink *link;
	bNode *node;

	for (node = snode->edittree->nodes.first; node; node = node->next)
		node->flag &= ~NODE_TEST;

	for (link = snode->edittree->links.first; link; link = link->next) {
		if (nodeLinkIsHidden(link))
			continue;
		if (link->fromnode && link->tonode && (link->fromnode->flag & NODE_SELECT))
			link->tonode->flag |= NODE_TEST;
	}

	for (node = snode->edittree->nodes.first; node; node = node->next) {
		if (node->flag & NODE_TEST)
			nodeSetSelected(node, true);
	}

	ED_node_sort(snode->edittree);

	WM_event_add_notifier(C, NC_NODE | NA_SELECTED, NULL);
	return OPERATOR_FINISHED;
}

void NODE_OT_select_linked_to(wmOperatorType *ot)
{
	/* identifiers */
	ot->name = "Select Linked To";
	ot->description = "Select Linked To\nSelect nodes linked to the selected ones";
	ot->idname = "NODE_OT_select_linked_to";

	/* api callbacks */
	ot->exec = node_select_linked_to_exec;
	ot->poll = ED_operator_node_active;

	/* flags */
	ot->flag = OPTYPE_REGISTER | OPTYPE_UNDO;
}

/* ****** Select Linked From ****** */

static int node_select_linked_from_exec(bContext *C, wmOperator *UNUSED(op))
{
	SpaceNode *snode = CTX_wm_space_node(C);
	bNodeLink *link;
	bNode *node;

	for (node = snode->edittree->nodes.first; node; node = node->next)
		node->flag &= ~NODE_TEST;

	for (link = snode->edittree->links.first; link; link = link->next) {
		if (nodeLinkIsHidden(link))
			continue;
		if (link->fromnode && link->tonode && (link->tonode->flag & NODE_SELECT))
			link->fromnode->flag |= NODE_TEST;
	}

	for (node = snode->edittree->nodes.first; node; node = node->next) {
		if (node->flag & NODE_TEST)
			nodeSetSelected(node, true);
	}

	ED_node_sort(snode->edittree);

	WM_event_add_notifier(C, NC_NODE | NA_SELECTED, NULL);
	return OPERATOR_FINISHED;
}

void NODE_OT_select_linked_from(wmOperatorType *ot)
{
	/* identifiers */
	ot->name = "Select Linked From";
	ot->description = "Select Linked From\nSelect nodes linked from the selected ones";
	ot->idname = "NODE_OT_select_linked_from";

	/* api callbacks */
	ot->exec = node_select_linked_from_exec;
	ot->poll = ED_operator_node_active;

	/* flags */
	ot->flag = OPTYPE_REGISTER | OPTYPE_UNDO;
}

static int node_select_same_type_step_exec(bContext *C, wmOperator *op)
{
	SpaceNode *snode = CTX_wm_space_node(C);
	ARegion *ar = CTX_wm_region(C);
	bNode **node_array;
	bNode *active = nodeGetActive(snode->edittree);
	int totnodes;
	const bool revert = RNA_boolean_get(op->ptr, "prev");
	const bool same_type = 1;

	ntreeGetDependencyList(snode->edittree, &node_array, &totnodes);

	if (totnodes > 1) {
		int a;

		for (a = 0; a < totnodes; a++) {
			if (node_array[a] == active)
				break;
		}

		if (same_type) {
			bNode *node = NULL;

			while (node == NULL) {
				if (revert) a--;
				else a++;

				if (a < 0 || a >= totnodes)
					break;

				node = node_array[a];

				if (node->type == active->type)
					break;
				else node = NULL;
			}
			if (node)
				active = node;
		}
		else {
			if (revert) {
				if (a == 0)
					active = node_array[totnodes - 1];
				else
					active = node_array[a - 1];
			}
			else {
				if (a == totnodes - 1)
					active = node_array[0];
				else
					active = node_array[a + 1];
			}
		}

		node_select_single(C, active);

		/* is note outside view? */
		if (active->totr.xmax < ar->v2d.cur.xmin || active->totr.xmin > ar->v2d.cur.xmax ||
		    active->totr.ymax < ar->v2d.cur.ymin || active->totr.ymin > ar->v2d.cur.ymax)
		{
			const int smooth_viewtx = WM_operator_smooth_viewtx_get(op);
			space_node_view_flag(C, snode, ar, NODE_SELECT, smooth_viewtx);
		}
	}

	if (node_array)
		MEM_freeN(node_array);

	return OPERATOR_FINISHED;
}

void NODE_OT_select_same_type_step(wmOperatorType *ot)
{
	/* identifiers */
	ot->name = "Activate Same Type Next/Prev";
	ot->description = "Activate Same Type Next/Prev\nActivate and view same node type, step by step";
	ot->idname = "NODE_OT_select_same_type_step";

	/* api callbacks */
	ot->exec = node_select_same_type_step_exec;
	ot->poll = ED_operator_node_active;

	/* flags */
	ot->flag = OPTYPE_REGISTER | OPTYPE_UNDO;

	RNA_def_boolean(ot->srna, "prev", 0, "Previous", "");

}

/* *************** find a node **************** */

/* generic  search invoke */
static void node_find_cb(const struct bContext *C, void *UNUSED(arg), const char *str, uiSearchItems *items)
{
	SpaceNode *snode = CTX_wm_space_node(C);
	bNode *node;

	for (node = snode->edittree->nodes.first; node; node = node->next) {

		if (BLI_strcasestr(node->name, str) || BLI_strcasestr(node->label, str)) {
			char name[256];

			if (node->label[0])
				BLI_snprintf(name, 256, "%s (%s)", node->name, node->label);
			else
				BLI_strncpy(name, node->name, 256);
			if (false == UI_search_item_add(items, name, node, 0))
				break;
		}
	}
}

static void node_find_call_cb(struct bContext *C, void *UNUSED(arg1), void *arg2)
{
	SpaceNode *snode = CTX_wm_space_node(C);
	bNode *active = arg2;

	if (active) {
		ARegion *ar = CTX_wm_region(C);
		node_select_single(C, active);

		/* is note outside view? */
		if (active->totr.xmax < ar->v2d.cur.xmin || active->totr.xmin > ar->v2d.cur.xmax ||
		    active->totr.ymax < ar->v2d.cur.ymin || active->totr.ymin > ar->v2d.cur.ymax)
		{
			space_node_view_flag(C, snode, ar, NODE_SELECT, U.smooth_viewtx);
		}

	}
}

static uiBlock *node_find_menu(bContext *C, ARegion *ar, void *arg_op)
{
	static char search[256] = "";
	wmEvent event;
	wmWindow *win = CTX_wm_window(C);
	uiBlock *block;
	uiBut *but;
	wmOperator *op = (wmOperator *)arg_op;

	block = UI_block_begin(C, ar, "_popup", UI_EMBOSS);
	UI_block_flag_enable(block, UI_BLOCK_LOOP | UI_BLOCK_MOVEMOUSE_QUIT | UI_BLOCK_SEARCH_MENU);

	but = uiDefSearchBut(block, search, 0, ICON_VIEWZOOM, sizeof(search), 10, 10, 9 * UI_UNIT_X, UI_UNIT_Y, 0, 0, "");
	UI_but_func_search_set(but, NULL, node_find_cb, op->type, node_find_call_cb, NULL);

	/* fake button, it holds space for search items */
	uiDefBut(block, UI_BTYPE_LABEL, 0, "", 10, 10 - UI_searchbox_size_y(), UI_searchbox_size_x(), UI_searchbox_size_y(), NULL, 0, 0, 0, 0, NULL);

	UI_block_bounds_set_popup(block, 6, 0, -UI_UNIT_Y); /* move it downwards, mouse over button */

	//	UI_but_active_only(C, ar, block, but); XXX using this here makes Blender hang - investigate
	wm_event_init_from_window(win, &event);
	event.type = EVT_BUT_OPEN;
	event.val = KM_PRESS;
	event.customdata = but;
	event.customdatafree = false;
	wm_event_add(win, &event);

	return block;
}


static int node_find_node_invoke(bContext *C, wmOperator *op, const wmEvent *UNUSED(event))
{
	UI_popup_block_invoke(C, node_find_menu, op);
	return OPERATOR_CANCELLED;
}


void NODE_OT_find_node(wmOperatorType *ot)
{
	/* identifiers */
	ot->name = "Find Node";
	ot->description = "Find Node\nSearch for named node and allow to select and activate it";
	ot->idname = "NODE_OT_find_node";

	/* api callbacks */
	ot->invoke = node_find_node_invoke;
	ot->poll = ED_operator_node_active;

	/* flags */
	ot->flag = OPTYPE_REGISTER | OPTYPE_UNDO;

	RNA_def_boolean(ot->srna, "prev", 0, "Previous", "");

}

<|MERGE_RESOLUTION|>--- conflicted
+++ resolved
@@ -500,13 +500,8 @@
 	/* identifiers */
 	ot->name = "Select";
 	ot->idname = "NODE_OT_select";
-<<<<<<< HEAD
 	ot->description = "Select\nSelect the node under the cursor";
-	
-=======
-	ot->description = "Select the node under the cursor";
-
->>>>>>> 56810e75
+
 	/* api callbacks */
 	ot->invoke = node_select_invoke;
 	ot->exec = node_select_exec;
@@ -584,13 +579,8 @@
 	/* identifiers */
 	ot->name = "Border Select";
 	ot->idname = "NODE_OT_select_border";
-<<<<<<< HEAD
 	ot->description = "Border Select\nUse box selection to select nodes";
-	
-=======
-	ot->description = "Use box selection to select nodes";
-
->>>>>>> 56810e75
+
 	/* api callbacks */
 	ot->invoke = node_border_select_invoke;
 	ot->exec = node_borderselect_exec;
