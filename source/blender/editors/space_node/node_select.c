/*
 * This program is free software; you can redistribute it and/or
 * modify it under the terms of the GNU General Public License
 * as published by the Free Software Foundation; either version 2
 * of the License, or (at your option) any later version.
 *
 * This program is distributed in the hope that it will be useful,
 * but WITHOUT ANY WARRANTY; without even the implied warranty of
 * MERCHANTABILITY or FITNESS FOR A PARTICULAR PURPOSE.  See the
 * GNU General Public License for more details.
 *
 * You should have received a copy of the GNU General Public License
 * along with this program; if not, write to the Free Software Foundation,
 * Inc., 51 Franklin Street, Fifth Floor, Boston, MA 02110-1301, USA.
 *
 * The Original Code is Copyright (C) 2008 Blender Foundation.
 * All rights reserved.
 */

/** \file
 * \ingroup spnode
 */

#include <stdlib.h>

#include "DNA_node_types.h"
#include "DNA_windowmanager_types.h"

#include "BLI_alloca.h"
#include "BLI_lasso_2d.h"
#include "BLI_listbase.h"
#include "BLI_math.h"
#include "BLI_rect.h"
#include "BLI_string.h"
#include "BLI_string_search.h"
#include "BLI_string_utf8.h"
#include "BLI_utildefines.h"

#include "BKE_context.h"
#include "BKE_main.h"
#include "BKE_node.h"
#include "BKE_workspace.h"

#include "ED_node.h" /* own include */
#include "ED_screen.h"
#include "ED_select_utils.h"
#include "ED_view3d.h"

#include "RNA_access.h"
#include "RNA_define.h"

#include "WM_api.h"
#include "WM_types.h"

#include "UI_interface.h"
#include "UI_resources.h"
#include "UI_view2d.h"

#include "DEG_depsgraph.h"

#include "MEM_guardedalloc.h"

#include "node_intern.h" /* own include */

/* Function to detect if there is a visible view3d that uses workbench in texture mode.
 * This function is for fixing T76970 for Blender 2.83. The actual fix should add a mechanism in
 * the depsgraph that can be used by the draw engines to check if they need to be redrawn.
 *
 * We don't want to add these risky changes this close before releasing 2.83 without good testing
 * hence this workaround. There are still cases were too many updates happen. For example when you
 * have both a Cycles and workbench with textures viewport.
 * */
static bool has_workbench_in_texture_color(const wmWindowManager *wm,
                                           const Scene *scene,
                                           const Object *ob)
{
  LISTBASE_FOREACH (wmWindow *, win, &wm->windows) {
    if (win->scene != scene) {
      continue;
    }
    const bScreen *screen = BKE_workspace_active_screen_get(win->workspace_hook);
    LISTBASE_FOREACH (ScrArea *, area, &screen->areabase) {
      if (area->spacetype == SPACE_VIEW3D) {
        const View3D *v3d = area->spacedata.first;

        if (ED_view3d_has_workbench_in_texture_color(scene, ob, v3d)) {
          return true;
        }
      }
    }
  }
  return false;
}

/* -------------------------------------------------------------------- */
/** \name Public Node Selection API
 * \{ */

static bNode *node_under_mouse_select(bNodeTree *ntree, int mx, int my)
{
  bNode *node;

  for (node = ntree->nodes.last; node; node = node->prev) {
    if (node->typeinfo->select_area_func) {
      if (node->typeinfo->select_area_func(node, mx, my)) {
        return node;
      }
    }
  }
  return NULL;
}

static bNode *node_under_mouse_tweak(bNodeTree *ntree, int mx, int my)
{
  bNode *node;

  for (node = ntree->nodes.last; node; node = node->prev) {
    if (node->typeinfo->tweak_area_func) {
      if (node->typeinfo->tweak_area_func(node, mx, my)) {
        return node;
      }
    }
  }
  return NULL;
}

static bool is_position_over_node_or_socket(SpaceNode *snode, float mouse[2])
{
  if (node_under_mouse_tweak(snode->edittree, mouse[0], mouse[1])) {
    return true;
  }

  bNode *node;
  bNodeSocket *sock;
  if (node_find_indicated_socket(snode, &node, &sock, mouse, SOCK_IN | SOCK_OUT)) {
    return true;
  }

  return false;
}

static bool is_event_over_node_or_socket(bContext *C, const wmEvent *event)
{
  SpaceNode *snode = CTX_wm_space_node(C);
  ARegion *region = CTX_wm_region(C);
  float mouse[2];
  UI_view2d_region_to_view(&region->v2d, event->mval[0], event->mval[1], &mouse[0], &mouse[1]);
  return is_position_over_node_or_socket(snode, mouse);
}

static void node_toggle(bNode *node)
{
  nodeSetSelected(node, !(node->flag & SELECT));
}

void node_socket_select(bNode *node, bNodeSocket *sock)
{
  sock->flag |= SELECT;

  /* select node too */
  if (node) {
    node->flag |= SELECT;
  }
}

void node_socket_deselect(bNode *node, bNodeSocket *sock, const bool deselect_node)
{
  sock->flag &= ~SELECT;

  if (node && deselect_node) {
    bool sel = 0;

    /* if no selected sockets remain, also deselect the node */
    for (sock = node->inputs.first; sock; sock = sock->next) {
      if (sock->flag & SELECT) {
        sel = 1;
        break;
      }
    }
    for (sock = node->outputs.first; sock; sock = sock->next) {
      if (sock->flag & SELECT) {
        sel = 1;
        break;
      }
    }

    if (!sel) {
      node->flag &= ~SELECT;
    }
  }
}

static void node_socket_toggle(bNode *node, bNodeSocket *sock, int deselect_node)
{
  if (sock->flag & SELECT) {
    node_socket_deselect(node, sock, deselect_node);
  }
  else {
    node_socket_select(node, sock);
  }
}

/* no undo here! */
void node_deselect_all(SpaceNode *snode)
{
  bNode *node;

  for (node = snode->edittree->nodes.first; node; node = node->next) {
    nodeSetSelected(node, false);
  }
}

void node_deselect_all_input_sockets(SpaceNode *snode, const bool deselect_nodes)
{
  bNode *node;
  bNodeSocket *sock;

  /* XXX not calling node_socket_deselect here each time, because this does iteration
   * over all node sockets internally to check if the node stays selected.
   * We can do that more efficiently here.
   */

  for (node = snode->edittree->nodes.first; node; node = node->next) {
    int sel = 0;

    for (sock = node->inputs.first; sock; sock = sock->next) {
      sock->flag &= ~SELECT;
    }

    /* if no selected sockets remain, also deselect the node */
    if (deselect_nodes) {
      for (sock = node->outputs.first; sock; sock = sock->next) {
        if (sock->flag & SELECT) {
          sel = 1;
          break;
        }
      }

      if (!sel) {
        node->flag &= ~SELECT;
      }
    }
  }
}

void node_deselect_all_output_sockets(SpaceNode *snode, const bool deselect_nodes)
{
  bNode *node;
  bNodeSocket *sock;

  /* XXX not calling node_socket_deselect here each time, because this does iteration
   * over all node sockets internally to check if the node stays selected.
   * We can do that more efficiently here.
   */

  for (node = snode->edittree->nodes.first; node; node = node->next) {
    bool sel = false;

    for (sock = node->outputs.first; sock; sock = sock->next) {
      sock->flag &= ~SELECT;
    }

    /* if no selected sockets remain, also deselect the node */
    if (deselect_nodes) {
      for (sock = node->inputs.first; sock; sock = sock->next) {
        if (sock->flag & SELECT) {
          sel = 1;
          break;
        }
      }

      if (!sel) {
        node->flag &= ~SELECT;
      }
    }
  }
}

/** \} */

/* -------------------------------------------------------------------- */
/** \name Select Grouped Operator
 * \{ */

/* Return true if we need redraw, otherwise false. */

static bool node_select_grouped_type(SpaceNode *snode, bNode *node_act)
{
  bNode *node;
  bool changed = false;

  for (node = snode->edittree->nodes.first; node; node = node->next) {
    if ((node->flag & SELECT) == 0) {
      if (node->type == node_act->type) {
        nodeSetSelected(node, true);
        changed = true;
      }
    }
  }

  return changed;
}

static bool node_select_grouped_color(SpaceNode *snode, bNode *node_act)
{
  bNode *node;
  bool changed = false;

  for (node = snode->edittree->nodes.first; node; node = node->next) {
    if ((node->flag & SELECT) == 0) {
      if (compare_v3v3(node->color, node_act->color, 0.005f)) {
        nodeSetSelected(node, true);
        changed = true;
      }
    }
  }

  return changed;
}

static bool node_select_grouped_name(SpaceNode *snode, bNode *node_act, const bool from_right)
{
  bNode *node;
  bool changed = false;
  const uint delims[] = {'.', '-', '_', '\0'};
  size_t pref_len_act, pref_len_curr;
  const char *sep, *suf_act, *suf_curr;

  pref_len_act = BLI_str_partition_ex_utf8(
      node_act->name, NULL, delims, &sep, &suf_act, from_right);

  /* Note: in case we are searching for suffix, and found none, use whole name as suffix. */
  if (from_right && !(sep && suf_act)) {
    pref_len_act = 0;
    suf_act = node_act->name;
  }

  for (node = snode->edittree->nodes.first; node; node = node->next) {
    if (node->flag & SELECT) {
      continue;
    }
    pref_len_curr = BLI_str_partition_ex_utf8(
        node->name, NULL, delims, &sep, &suf_curr, from_right);

    /* Same as with active node name! */
    if (from_right && !(sep && suf_curr)) {
      pref_len_curr = 0;
      suf_curr = node->name;
    }

    if ((from_right && STREQ(suf_act, suf_curr)) ||
        (!from_right && (pref_len_act == pref_len_curr) &&
         STREQLEN(node_act->name, node->name, pref_len_act))) {
      nodeSetSelected(node, true);
      changed = true;
    }
  }

  return changed;
}

enum {
  NODE_SELECT_GROUPED_TYPE = 0,
  NODE_SELECT_GROUPED_COLOR = 1,
  NODE_SELECT_GROUPED_PREFIX = 2,
  NODE_SELECT_GROUPED_SUFIX = 3,
};

static int node_select_grouped_exec(bContext *C, wmOperator *op)
{
  SpaceNode *snode = CTX_wm_space_node(C);
  bNode *node_act = nodeGetActive(snode->edittree);
  bNode *node;
  bool changed = false;
  const bool extend = RNA_boolean_get(op->ptr, "extend");
  const int type = RNA_enum_get(op->ptr, "type");

  if (!extend) {
    for (node = snode->edittree->nodes.first; node; node = node->next) {
      nodeSetSelected(node, false);
    }
  }
  nodeSetSelected(node_act, true);

  switch (type) {
    case NODE_SELECT_GROUPED_TYPE:
      changed = node_select_grouped_type(snode, node_act);
      break;
    case NODE_SELECT_GROUPED_COLOR:
      changed = node_select_grouped_color(snode, node_act);
      break;
    case NODE_SELECT_GROUPED_PREFIX:
      changed = node_select_grouped_name(snode, node_act, false);
      break;
    case NODE_SELECT_GROUPED_SUFIX:
      changed = node_select_grouped_name(snode, node_act, true);
      break;
    default:
      break;
  }

  if (changed) {
    ED_node_sort(snode->edittree);
    WM_event_add_notifier(C, NC_NODE | NA_SELECTED, NULL);
    return OPERATOR_FINISHED;
  }

  return OPERATOR_CANCELLED;
}

void NODE_OT_select_grouped(wmOperatorType *ot)
{
  static const EnumPropertyItem prop_select_grouped_types[] = {
      {NODE_SELECT_GROUPED_TYPE, "TYPE", 0, "Type", ""},
      {NODE_SELECT_GROUPED_COLOR, "COLOR", 0, "Color", ""},
      {NODE_SELECT_GROUPED_PREFIX, "PREFIX", 0, "Prefix", ""},
      {NODE_SELECT_GROUPED_SUFIX, "SUFFIX", 0, "Suffix", ""},
      {0, NULL, 0, NULL, NULL},
  };

  /* identifiers */
  ot->name = "Select Grouped";
  ot->description = "Select nodes with similar properties";
  ot->idname = "NODE_OT_select_grouped";

  /* api callbacks */
  ot->invoke = WM_menu_invoke;
  ot->exec = node_select_grouped_exec;
  ot->poll = ED_operator_node_active;

  /* flags */
  ot->flag = OPTYPE_REGISTER | OPTYPE_UNDO;

  /* properties */
  RNA_def_boolean(ot->srna,
                  "extend",
                  false,
                  "Extend",
                  "Extend selection instead of deselecting everything first");
  ot->prop = RNA_def_enum(ot->srna, "type", prop_select_grouped_types, 0, "Type", "");
}

/** \} */

/* -------------------------------------------------------------------- */
/** \name Select (Cursor Pick) Operator
 * \{ */

void node_select_single(bContext *C, bNode *node)
{
  Main *bmain = CTX_data_main(C);
  SpaceNode *snode = CTX_wm_space_node(C);
  const Object *ob = CTX_data_active_object(C);
  const Scene *scene = CTX_data_scene(C);
  const wmWindowManager *wm = CTX_wm_manager(C);
  bool active_texture_changed = false;
  bNode *tnode;

  for (tnode = snode->edittree->nodes.first; tnode; tnode = tnode->next) {
    if (tnode != node) {
      nodeSetSelected(tnode, false);
    }
  }
  nodeSetSelected(node, true);

  ED_node_set_active(bmain, snode->edittree, node, &active_texture_changed);
  ED_node_set_active_viewer_key(snode);

  ED_node_sort(snode->edittree);
  if (active_texture_changed && has_workbench_in_texture_color(wm, scene, ob)) {
    DEG_id_tag_update(&snode->edittree->id, ID_RECALC_COPY_ON_WRITE);
  }

  WM_event_add_notifier(C, NC_NODE | NA_SELECTED, NULL);
}

static int node_mouse_select(bContext *C,
                             wmOperator *op,
                             const int mval[2],
                             bool wait_to_deselect_others)
{
  Main *bmain = CTX_data_main(C);
  SpaceNode *snode = CTX_wm_space_node(C);
  ARegion *region = CTX_wm_region(C);
  const Object *ob = CTX_data_active_object(C);
  const Scene *scene = CTX_data_scene(C);
  const wmWindowManager *wm = CTX_wm_manager(C);
  bNode *node, *tnode;
  bNodeSocket *sock = NULL;
  bNodeSocket *tsock;
  float cursor[2];
  int ret_value = OPERATOR_CANCELLED;

  const bool extend = RNA_boolean_get(op->ptr, "extend");
  /* always do socket_select when extending selection. */
  const bool socket_select = extend || RNA_boolean_get(op->ptr, "socket_select");
  const bool deselect_all = RNA_boolean_get(op->ptr, "deselect_all");

  /* These cases are never modal. */
  if (extend || socket_select) {
    wait_to_deselect_others = false;
  }

  /* get mouse coordinates in view2d space */
  UI_view2d_region_to_view(&region->v2d, mval[0], mval[1], &cursor[0], &cursor[1]);

  /* first do socket selection, these generally overlap with nodes. */
  if (socket_select) {
    if (node_find_indicated_socket(snode, &node, &sock, cursor, SOCK_IN)) {
      /* NOTE: SOCK_IN does not take into account the extend case...
       * This feature is not really used anyway currently? */
      node_socket_toggle(node, sock, true);
      ret_value = OPERATOR_FINISHED;
    }
    else if (node_find_indicated_socket(snode, &node, &sock, cursor, SOCK_OUT)) {
      if (sock->flag & SELECT) {
        if (extend) {
          node_socket_deselect(node, sock, true);
        }
        else {
          ret_value = OPERATOR_FINISHED;
        }
      }
      else {
        /* Only allow one selected output per node, for sensible linking.
         * Allow selecting outputs from different nodes though, if extend is true. */
        if (node) {
          for (tsock = node->outputs.first; tsock; tsock = tsock->next) {
            if (tsock == sock) {
              continue;
            }
            node_socket_deselect(node, tsock, true);
          }
        }
        if (!extend) {
          for (tnode = snode->edittree->nodes.first; tnode; tnode = tnode->next) {
            if (tnode == node) {
              continue;
            }
            for (tsock = tnode->outputs.first; tsock; tsock = tsock->next) {
              node_socket_deselect(tnode, tsock, true);
            }
          }
        }
        node_socket_select(node, sock);
        ret_value = OPERATOR_FINISHED;
      }
    }
  }

  if (!sock) {
    /* find the closest visible node */
    node = node_under_mouse_select(snode->edittree, (int)cursor[0], (int)cursor[1]);

    if (extend) {
      if (node != NULL) {
        /* If node is selected but not active, we want to make it active,
         * but not toggle (deselect) it. */
        if (!((node->flag & SELECT) && (node->flag & NODE_ACTIVE) == 0)) {
          node_toggle(node);
        }
        ret_value = OPERATOR_FINISHED;
      }
    }
    else if (deselect_all && node == NULL) {
      /* Deselect in empty space. */
      for (tnode = snode->edittree->nodes.first; tnode; tnode = tnode->next) {
        nodeSetSelected(tnode, false);
      }
      ret_value = OPERATOR_FINISHED;
    }
    else if (node != NULL) {
      /* When clicking on an already selected node, we want to wait to deselect
       * others and allow the user to start moving the node without that. */
      if (wait_to_deselect_others && (node->flag & SELECT)) {
        ret_value = OPERATOR_RUNNING_MODAL;
      }
      else {
        nodeSetSelected(node, true);

        for (tnode = snode->edittree->nodes.first; tnode; tnode = tnode->next) {
          if (tnode != node) {
            nodeSetSelected(tnode, false);
          }
        }

        ret_value = OPERATOR_FINISHED;
      }
    }
  }

  /* update node order */
  if (ret_value != OPERATOR_CANCELLED) {
    bool active_texture_changed = false;
    if (node != NULL && ret_value != OPERATOR_RUNNING_MODAL) {
      ED_node_set_active(bmain, snode->edittree, node, &active_texture_changed);
    }
    ED_node_set_active_viewer_key(snode);
    ED_node_sort(snode->edittree);
    if (active_texture_changed && has_workbench_in_texture_color(wm, scene, ob)) {
      DEG_id_tag_update(&snode->edittree->id, ID_RECALC_COPY_ON_WRITE);
    }

    WM_event_add_notifier(C, NC_NODE | NA_SELECTED, NULL);
  }

  return ret_value;
}

static int node_select_exec(bContext *C, wmOperator *op)
{
  const bool wait_to_deselect_others = RNA_boolean_get(op->ptr, "wait_to_deselect_others");

  /* get settings from RNA properties for operator */
  int mval[2];
  mval[0] = RNA_int_get(op->ptr, "mouse_x");
  mval[1] = RNA_int_get(op->ptr, "mouse_y");

  /* perform the select */
  const int ret_value = node_mouse_select(C, op, mval, wait_to_deselect_others);

  /* allow tweak event to work too */
  return ret_value | OPERATOR_PASS_THROUGH;
}

void NODE_OT_select(wmOperatorType *ot)
{
  PropertyRNA *prop;

  /* identifiers */
  ot->name = "Select";
  ot->idname = "NODE_OT_select";
  ot->description = "Select the node under the cursor";

  /* api callbacks */
  ot->exec = node_select_exec;
  ot->invoke = WM_generic_select_invoke;
  ot->modal = WM_generic_select_modal;
  ot->poll = ED_operator_node_active;

  /* flags */
  ot->flag = OPTYPE_REGISTER | OPTYPE_UNDO;

  /* properties */
  WM_operator_properties_generic_select(ot);
  RNA_def_boolean(ot->srna, "extend", false, "Extend", "");
  RNA_def_boolean(ot->srna, "socket_select", false, "Socket Select", "");
  prop = RNA_def_boolean(ot->srna,
                         "deselect_all",
                         false,
                         "Deselect On Nothing",
                         "Deselect all when nothing under the cursor");
  RNA_def_property_flag(prop, PROP_SKIP_SAVE);
}

/** \} */

/* -------------------------------------------------------------------- */
/** \name Box Select Operator
 * \{ */

static int node_box_select_exec(bContext *C, wmOperator *op)
{
  SpaceNode *snode = CTX_wm_space_node(C);
  ARegion *region = CTX_wm_region(C);
  rctf rectf;

  WM_operator_properties_border_to_rctf(op, &rectf);
  UI_view2d_region_to_view_rctf(&region->v2d, &rectf, &rectf);

  const eSelectOp sel_op = RNA_enum_get(op->ptr, "mode");
  const bool select = (sel_op != SEL_OP_SUB);
  if (SEL_OP_USE_PRE_DESELECT(sel_op)) {
    ED_node_select_all(&snode->edittree->nodes, SEL_DESELECT);
  }

  LISTBASE_FOREACH (bNode *, node, &snode->edittree->nodes) {
    bool is_inside;
    if (node->type == NODE_FRAME) {
      is_inside = BLI_rctf_inside_rctf(&rectf, &node->totr);
    }
    else {
      is_inside = BLI_rctf_isect(&rectf, &node->totr, NULL);
    }

    if (is_inside) {
      nodeSetSelected(node, select);
    }
  }

  ED_node_sort(snode->edittree);

  WM_event_add_notifier(C, NC_NODE | NA_SELECTED, NULL);

  return OPERATOR_FINISHED;
}

static int node_box_select_invoke(bContext *C, wmOperator *op, const wmEvent *event)
{
  const bool tweak = RNA_boolean_get(op->ptr, "tweak");

  if (tweak && is_event_over_node_or_socket(C, event)) {
    return OPERATOR_CANCELLED | OPERATOR_PASS_THROUGH;
  }

  return WM_gesture_box_invoke(C, op, event);
}

void NODE_OT_select_box(wmOperatorType *ot)
{
  /* identifiers */
  ot->name = "Box Select";
  ot->idname = "NODE_OT_select_box";
  ot->description = "Use box selection to select nodes";

  /* api callbacks */
  ot->invoke = node_box_select_invoke;
  ot->exec = node_box_select_exec;
  ot->modal = WM_gesture_box_modal;
  ot->cancel = WM_gesture_box_cancel;

  ot->poll = ED_operator_node_active;

  /* flags */
  ot->flag = OPTYPE_REGISTER | OPTYPE_UNDO;

  /* properties */
  RNA_def_boolean(ot->srna,
                  "tweak",
                  0,
                  "Tweak",
                  "Only activate when mouse is not over a node - useful for tweak gesture");

  WM_operator_properties_gesture_box(ot);
  WM_operator_properties_select_operation_simple(ot);
}

/** \} */

/* -------------------------------------------------------------------- */
/** \name Circle Select Operator
 * \{ */

static int node_circleselect_exec(bContext *C, wmOperator *op)
{
  SpaceNode *snode = CTX_wm_space_node(C);
  ARegion *region = CTX_wm_region(C);
  bNode *node;

  int x, y, radius;
  float offset[2];

  float zoom = (float)(BLI_rcti_size_x(&region->winrct)) /
               (float)(BLI_rctf_size_x(&region->v2d.cur));

  const eSelectOp sel_op = ED_select_op_modal(RNA_enum_get(op->ptr, "mode"),
                                              WM_gesture_is_modal_first(op->customdata));
  const bool select = (sel_op != SEL_OP_SUB);
  if (SEL_OP_USE_PRE_DESELECT(sel_op)) {
    ED_node_select_all(&snode->edittree->nodes, SEL_DESELECT);
  }

  /* get operator properties */
  x = RNA_int_get(op->ptr, "x");
  y = RNA_int_get(op->ptr, "y");
  radius = RNA_int_get(op->ptr, "radius");

  UI_view2d_region_to_view(&region->v2d, x, y, &offset[0], &offset[1]);

  for (node = snode->edittree->nodes.first; node; node = node->next) {
    if (BLI_rctf_isect_circle(&node->totr, offset, radius / zoom)) {
      nodeSetSelected(node, select);
    }
  }

  WM_event_add_notifier(C, NC_NODE | NA_SELECTED, NULL);

  return OPERATOR_FINISHED;
}

void NODE_OT_select_circle(wmOperatorType *ot)
{
  /* identifiers */
  ot->name = "Circle Select";
  ot->idname = "NODE_OT_select_circle";
  ot->description = "Use circle selection to select nodes";

  /* api callbacks */
  ot->invoke = WM_gesture_circle_invoke;
  ot->exec = node_circleselect_exec;
  ot->modal = WM_gesture_circle_modal;

  ot->poll = ED_operator_node_active;

  /* flags */
  ot->flag = OPTYPE_REGISTER | OPTYPE_UNDO;

  /* properties */
  WM_operator_properties_gesture_circle(ot);
  WM_operator_properties_select_operation_simple(ot);
}

/** \} */

/* -------------------------------------------------------------------- */
/** \name Lasso Select Operator
 * \{ */

static int node_lasso_select_invoke(bContext *C, wmOperator *op, const wmEvent *event)
{
  const bool tweak = RNA_boolean_get(op->ptr, "tweak");

  if (tweak && is_event_over_node_or_socket(C, event)) {
    return OPERATOR_CANCELLED | OPERATOR_PASS_THROUGH;
  }

  return WM_gesture_lasso_invoke(C, op, event);
}

static bool do_lasso_select_node(bContext *C,
                                 const int mcoords[][2],
                                 const int mcoords_len,
                                 eSelectOp sel_op)
{
  SpaceNode *snode = CTX_wm_space_node(C);
  bNode *node;

  ARegion *region = CTX_wm_region(C);

  rcti rect;
  bool changed = false;

  const bool select = (sel_op != SEL_OP_SUB);
  if (SEL_OP_USE_PRE_DESELECT(sel_op)) {
    ED_node_select_all(&snode->edittree->nodes, SEL_DESELECT);
    changed = true;
  }

  /* get rectangle from operator */
  BLI_lasso_boundbox(&rect, mcoords, mcoords_len);

  /* do actual selection */
  for (node = snode->edittree->nodes.first; node; node = node->next) {

    if (select && (node->flag & NODE_SELECT)) {
      continue;
    }

    int screen_co[2];
    const float cent[2] = {BLI_rctf_cent_x(&node->totr), BLI_rctf_cent_y(&node->totr)};

    /* marker in screen coords */
    if (UI_view2d_view_to_region_clip(
            &region->v2d, cent[0], cent[1], &screen_co[0], &screen_co[1]) &&
        BLI_rcti_isect_pt(&rect, screen_co[0], screen_co[1]) &&
        BLI_lasso_is_point_inside(mcoords, mcoords_len, screen_co[0], screen_co[1], INT_MAX)) {
      nodeSetSelected(node, select);
      changed = true;
    }
  }

  if (changed) {
    WM_event_add_notifier(C, NC_NODE | NA_SELECTED, NULL);
  }

  return changed;
}

static int node_lasso_select_exec(bContext *C, wmOperator *op)
{
  int mcoords_len;
  const int(*mcoords)[2] = WM_gesture_lasso_path_to_array(C, op, &mcoords_len);

  if (mcoords) {
    const eSelectOp sel_op = RNA_enum_get(op->ptr, "mode");

    do_lasso_select_node(C, mcoords, mcoords_len, sel_op);

    MEM_freeN((void *)mcoords);

    return OPERATOR_FINISHED;
  }
  return OPERATOR_PASS_THROUGH;
}

void NODE_OT_select_lasso(wmOperatorType *ot)
{
  /* identifiers */
  ot->name = "Lasso Select";
  ot->description = "Select nodes using lasso selection";
  ot->idname = "NODE_OT_select_lasso";

  /* api callbacks */
  ot->invoke = node_lasso_select_invoke;
  ot->modal = WM_gesture_lasso_modal;
  ot->exec = node_lasso_select_exec;
  ot->poll = ED_operator_node_active;
  ot->cancel = WM_gesture_lasso_cancel;

  /* flags */
  ot->flag = OPTYPE_UNDO;

  /* properties */
  RNA_def_boolean(ot->srna,
                  "tweak",
                  0,
                  "Tweak",
                  "Only activate when mouse is not over a node - useful for tweak gesture");

  WM_operator_properties_gesture_lasso(ot);
  WM_operator_properties_select_operation_simple(ot);
}

/** \} */

/* -------------------------------------------------------------------- */
/** \name (De)select All Operator
 * \{ */

static int node_select_all_exec(bContext *C, wmOperator *op)
{
  SpaceNode *snode = CTX_wm_space_node(C);
  ListBase *node_lb = &snode->edittree->nodes;
  int action = RNA_enum_get(op->ptr, "action");

  ED_node_select_all(node_lb, action);

  ED_node_sort(snode->edittree);

  WM_event_add_notifier(C, NC_NODE | NA_SELECTED, NULL);
  return OPERATOR_FINISHED;
}

void NODE_OT_select_all(wmOperatorType *ot)
{
  /* identifiers */
  ot->name = "(De)select All";
  ot->description = "(De)select all nodes";
  ot->idname = "NODE_OT_select_all";

  /* api callbacks */
  ot->exec = node_select_all_exec;
  ot->poll = ED_operator_node_active;

  /* flags */
  ot->flag = OPTYPE_REGISTER | OPTYPE_UNDO;

  WM_operator_properties_select_all(ot);
}

/** \} */

/* -------------------------------------------------------------------- */
/** \name Select Linked To Operator
 * \{ */

static int node_select_linked_to_exec(bContext *C, wmOperator *UNUSED(op))
{
  SpaceNode *snode = CTX_wm_space_node(C);
  bNodeLink *link;
  bNode *node;

  for (node = snode->edittree->nodes.first; node; node = node->next) {
    node->flag &= ~NODE_TEST;
  }

  for (link = snode->edittree->links.first; link; link = link->next) {
    if (nodeLinkIsHidden(link)) {
      continue;
    }
    if (link->fromnode && link->tonode && (link->fromnode->flag & NODE_SELECT)) {
      link->tonode->flag |= NODE_TEST;
    }
  }

  for (node = snode->edittree->nodes.first; node; node = node->next) {
    if (node->flag & NODE_TEST) {
      nodeSetSelected(node, true);
    }
  }

  ED_node_sort(snode->edittree);

  WM_event_add_notifier(C, NC_NODE | NA_SELECTED, NULL);
  return OPERATOR_FINISHED;
}

void NODE_OT_select_linked_to(wmOperatorType *ot)
{
  /* identifiers */
  ot->name = "Select Linked To";
  ot->description = "Select nodes linked to the selected ones";
  ot->idname = "NODE_OT_select_linked_to";

  /* api callbacks */
  ot->exec = node_select_linked_to_exec;
  ot->poll = ED_operator_node_active;

  /* flags */
  ot->flag = OPTYPE_REGISTER | OPTYPE_UNDO;
}

/** \} */

/* -------------------------------------------------------------------- */
/** \name Select Linked From Operator
 * \{ */

static int node_select_linked_from_exec(bContext *C, wmOperator *UNUSED(op))
{
  SpaceNode *snode = CTX_wm_space_node(C);
  bNodeLink *link;
  bNode *node;

  for (node = snode->edittree->nodes.first; node; node = node->next) {
    node->flag &= ~NODE_TEST;
  }

  for (link = snode->edittree->links.first; link; link = link->next) {
    if (nodeLinkIsHidden(link)) {
      continue;
    }
    if (link->fromnode && link->tonode && (link->tonode->flag & NODE_SELECT)) {
      link->fromnode->flag |= NODE_TEST;
    }
  }

  for (node = snode->edittree->nodes.first; node; node = node->next) {
    if (node->flag & NODE_TEST) {
      nodeSetSelected(node, true);
    }
  }

  ED_node_sort(snode->edittree);

  WM_event_add_notifier(C, NC_NODE | NA_SELECTED, NULL);
  return OPERATOR_FINISHED;
}

void NODE_OT_select_linked_from(wmOperatorType *ot)
{
  /* identifiers */
  ot->name = "Select Linked From";
  ot->description = "Select nodes linked from the selected ones";
  ot->idname = "NODE_OT_select_linked_from";

  /* api callbacks */
  ot->exec = node_select_linked_from_exec;
  ot->poll = ED_operator_node_active;

  /* flags */
  ot->flag = OPTYPE_REGISTER | OPTYPE_UNDO;
}

/** \} */

/* -------------------------------------------------------------------- */
/** \name Select Same Type Step Operator
 * \{ */

static int node_select_same_type_step_exec(bContext *C, wmOperator *op)
{
  SpaceNode *snode = CTX_wm_space_node(C);
  ARegion *region = CTX_wm_region(C);
  bNode **node_array;
  bNode *active = nodeGetActive(snode->edittree);
  int totnodes;
  const bool revert = RNA_boolean_get(op->ptr, "prev");
  const bool same_type = 1;

  ntreeGetDependencyList(snode->edittree, &node_array, &totnodes);

  if (totnodes > 1) {
    int a;

    for (a = 0; a < totnodes; a++) {
      if (node_array[a] == active) {
        break;
      }
    }

    if (same_type) {
      bNode *node = NULL;

      while (node == NULL) {
        if (revert) {
          a--;
        }
        else {
          a++;
        }

        if (a < 0 || a >= totnodes) {
          break;
        }

        node = node_array[a];

        if (node->type == active->type) {
          break;
        }
        node = NULL;
      }
      if (node) {
        active = node;
      }
    }
    else {
      if (revert) {
        if (a == 0) {
          active = node_array[totnodes - 1];
        }
        else {
          active = node_array[a - 1];
        }
      }
      else {
        if (a == totnodes - 1) {
          active = node_array[0];
        }
        else {
          active = node_array[a + 1];
        }
      }
    }

    node_select_single(C, active);

    /* is note outside view? */
    if (active->totr.xmax < region->v2d.cur.xmin || active->totr.xmin > region->v2d.cur.xmax ||
        active->totr.ymax < region->v2d.cur.ymin || active->totr.ymin > region->v2d.cur.ymax) {
      const int smooth_viewtx = WM_operator_smooth_viewtx_get(op);
      space_node_view_flag(C, snode, region, NODE_SELECT, smooth_viewtx);
    }
  }

  if (node_array) {
    MEM_freeN(node_array);
  }

  return OPERATOR_FINISHED;
}

void NODE_OT_select_same_type_step(wmOperatorType *ot)
{
  /* identifiers */
  ot->name = "Activate Same Type Next/Prev";
  ot->description = "Activate and view same node type, step by step";
  ot->idname = "NODE_OT_select_same_type_step";

  /* api callbacks */
  ot->exec = node_select_same_type_step_exec;
  ot->poll = ED_operator_node_active;

  /* flags */
  ot->flag = OPTYPE_REGISTER | OPTYPE_UNDO;

  RNA_def_boolean(ot->srna, "prev", 0, "Previous", "");
}

/** \} */

/* -------------------------------------------------------------------- */
/** \name Find Node by Name Operator
 * \{ */

static void node_find_create_label(const bNode *node, char *str, int maxlen)
{
  if (node->label[0]) {
    BLI_snprintf(str, maxlen, "%s (%s)", node->name, node->label);
  }
  else {
    BLI_strncpy(str, node->name, maxlen);
  }
}

/* generic  search invoke */
static void node_find_update_fn(const struct bContext *C,
                                void *UNUSED(arg),
                                const char *str,
                                uiSearchItems *items)
{
  SpaceNode *snode = CTX_wm_space_node(C);

<<<<<<< HEAD
  /* Prepare BLI_string_all_words_matched. */
  const size_t str_len = strlen(str);
  const int words_max = BLI_string_max_possible_word_count(str_len);
  int(*words)[2] = BLI_array_alloca(words, words_max);
  const int words_len = BLI_string_find_split_words(str, str_len, ' ', words, words_max);

  for (node = snode->edittree->nodes.first; node; node = node->next) {
    if (BLI_string_all_words_matched(node->name, str, words, words_len) ||
        BLI_string_all_words_matched(node->label, str, words, words_len)) {
      char name[256];
=======
  StringSearch *search = BLI_string_search_new();

  LISTBASE_FOREACH (bNode *, node, &snode->edittree->nodes) {
    char name[256];
    node_find_create_label(node, name, ARRAY_SIZE(name));
    BLI_string_search_add(search, name, node);
  }

  bNode **filtered_nodes;
  int filtered_amount = BLI_string_search_query(search, str, (void ***)&filtered_nodes);
>>>>>>> 020f95e9

  for (int i = 0; i < filtered_amount; i++) {
    bNode *node = filtered_nodes[i];
    char name[256];
    node_find_create_label(node, name, ARRAY_SIZE(name));
    if (!UI_search_item_add(items, name, node, ICON_NONE, 0, 0)) {
      break;
    }
  }

  MEM_freeN(filtered_nodes);
  BLI_string_search_free(search);
}

static void node_find_exec_fn(struct bContext *C, void *UNUSED(arg1), void *arg2)
{
  SpaceNode *snode = CTX_wm_space_node(C);
  bNode *active = arg2;

  if (active) {
    ARegion *region = CTX_wm_region(C);
    node_select_single(C, active);

    /* is note outside view? */
    if (active->totr.xmax < region->v2d.cur.xmin || active->totr.xmin > region->v2d.cur.xmax ||
        active->totr.ymax < region->v2d.cur.ymin || active->totr.ymin > region->v2d.cur.ymax) {
      space_node_view_flag(C, snode, region, NODE_SELECT, U.smooth_viewtx);
    }
  }
}

static uiBlock *node_find_menu(bContext *C, ARegion *region, void *arg_op)
{
  static char search[256] = "";
  uiBlock *block;
  uiBut *but;
  wmOperator *op = (wmOperator *)arg_op;

  block = UI_block_begin(C, region, "_popup", UI_EMBOSS);
  UI_block_flag_enable(block, UI_BLOCK_LOOP | UI_BLOCK_MOVEMOUSE_QUIT | UI_BLOCK_SEARCH_MENU);
  UI_block_theme_style_set(block, UI_BLOCK_THEME_STYLE_POPUP);

  but = uiDefSearchBut(block,
                       search,
                       0,
                       ICON_VIEWZOOM,
                       sizeof(search),
                       10,
                       10,
                       UI_searchbox_size_x(),
                       UI_UNIT_Y,
                       0,
                       0,
                       "");
  UI_but_func_search_set(but, NULL, node_find_update_fn, op->type, NULL, node_find_exec_fn, NULL);
  UI_but_flag_enable(but, UI_BUT_ACTIVATE_ON_INIT);

  /* fake button, it holds space for search items */
  uiDefBut(block,
           UI_BTYPE_LABEL,
           0,
           "",
           10,
           10 - UI_searchbox_size_y(),
           UI_searchbox_size_x(),
           UI_searchbox_size_y(),
           NULL,
           0,
           0,
           0,
           0,
           NULL);

  /* Move it downwards, mouse over button. */
  UI_block_bounds_set_popup(block, 0.3f * U.widget_unit, (const int[2]){0, -UI_UNIT_Y});

  return block;
}

static int node_find_node_invoke(bContext *C, wmOperator *op, const wmEvent *UNUSED(event))
{
  UI_popup_block_invoke(C, node_find_menu, op, NULL);
  return OPERATOR_CANCELLED;
}

void NODE_OT_find_node(wmOperatorType *ot)
{
  /* identifiers */
  ot->name = "Find Node";
  ot->description = "Search for named node and allow to select and activate it";
  ot->idname = "NODE_OT_find_node";

  /* api callbacks */
  ot->invoke = node_find_node_invoke;
  ot->poll = ED_operator_node_active;

  /* flags */
  ot->flag = OPTYPE_REGISTER | OPTYPE_UNDO;

  RNA_def_boolean(ot->srna, "prev", 0, "Previous", "");
}

/** \} */<|MERGE_RESOLUTION|>--- conflicted
+++ resolved
@@ -1182,18 +1182,6 @@
 {
   SpaceNode *snode = CTX_wm_space_node(C);
 
-<<<<<<< HEAD
-  /* Prepare BLI_string_all_words_matched. */
-  const size_t str_len = strlen(str);
-  const int words_max = BLI_string_max_possible_word_count(str_len);
-  int(*words)[2] = BLI_array_alloca(words, words_max);
-  const int words_len = BLI_string_find_split_words(str, str_len, ' ', words, words_max);
-
-  for (node = snode->edittree->nodes.first; node; node = node->next) {
-    if (BLI_string_all_words_matched(node->name, str, words, words_len) ||
-        BLI_string_all_words_matched(node->label, str, words, words_len)) {
-      char name[256];
-=======
   StringSearch *search = BLI_string_search_new();
 
   LISTBASE_FOREACH (bNode *, node, &snode->edittree->nodes) {
@@ -1204,7 +1192,6 @@
 
   bNode **filtered_nodes;
   int filtered_amount = BLI_string_search_query(search, str, (void ***)&filtered_nodes);
->>>>>>> 020f95e9
 
   for (int i = 0; i < filtered_amount; i++) {
     bNode *node = filtered_nodes[i];
