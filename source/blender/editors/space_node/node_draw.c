--- conflicted
+++ resolved
@@ -1192,7 +1192,6 @@
     //          UI_but_flag_enable(but, UI_BUT_DISABLED);
     UI_block_emboss_set(node->block, UI_EMBOSS);
   }
-<<<<<<< HEAD
   int32_t icon = ICON_NONE; /* bfa - select node icon based on type */
   /* bfa - note: switch logic lives here for the sake of clarity */
   switch (node->type) {
@@ -1467,68 +1466,6 @@
       break;
     }
 
-    /* group edit */
-    if (node->type == NODE_GROUP) {
-      uiBut *but;
-      iconofs -= iconbutw;
-      UI_block_emboss_set(node->block, UI_EMBOSS_NONE);
-      but = uiDefIconBut(node->block,
-                         UI_BTYPE_BUT_TOGGLE,
-                         B_REDR,
-                         ICON_NODETREE,
-                         iconofs,
-                         rct->ymax - NODE_DY,
-                         iconbutw,
-                         UI_UNIT_Y,
-                         NULL,
-                         0,
-                         0,
-                         0,
-                         0,
-                         "");
-      UI_but_func_set(but, node_toggle_button_cb, node, (void *)"NODE_OT_group_edit");
-      UI_block_emboss_set(node->block, UI_EMBOSS);
-    }
-    else if (node->type == NODE_CUSTOM && node->typeinfo->ui_icon != ICON_NONE) {
-      iconofs -= iconbutw;
-      UI_block_emboss_set(node->block, UI_EMBOSS_NONE);
-      uiDefIconBut(node->block,
-                   UI_BTYPE_BUT,
-                   0,
-                   node->typeinfo->ui_icon,
-                   iconofs,
-                   rct->ymax - NODE_DY,
-                   iconbutw,
-                   UI_UNIT_Y,
-                   NULL,
-                   0,
-                   0,
-                   0,
-                   0,
-                   "");
-      UI_block_emboss_set(node->block, UI_EMBOSS);
-    }
-    /* bfa - Add nodes icons to node headers */
-    else if (icon != ICON_NONE) {
-      iconofs -= iconbutw;
-      UI_block_emboss_set(node->block, UI_EMBOSS_NONE);
-      uiDefIconBut(node->block,
-                   UI_BTYPE_BUT,
-                   0,
-                   icon,
-                   iconofs,
-                   rct->ymax - NODE_DY,
-                   iconbutw,
-                   UI_UNIT_Y,
-                   NULL,
-                   0,
-                   0,
-                   0,
-                   0,
-                   "");
-      UI_block_emboss_set(node->block, UI_EMBOSS);
-    }
-=======
   /* group edit */
   if (node->type == NODE_GROUP) {
     iconofs -= iconbutw;
@@ -1569,7 +1506,26 @@
                  "");
     UI_block_emboss_set(node->block, UI_EMBOSS);
   }
->>>>>>> 4b78458e
+    /* bfa - Add nodes icons to node headers */
+    else if (icon != ICON_NONE) {
+      iconofs -= iconbutw;
+      UI_block_emboss_set(node->block, UI_EMBOSS_NONE);
+      uiDefIconBut(node->block,
+                   UI_BTYPE_BUT,
+                   0,
+                   icon,
+                   iconofs,
+                   rct->ymax - NODE_DY,
+                   iconbutw,
+                   UI_UNIT_Y,
+                   NULL,
+                   0,
+                   0,
+                   0,
+                   0,
+                   "");
+      UI_block_emboss_set(node->block, UI_EMBOSS);
+    }
 
   /* title */
   if (node->flag & SELECT) {
