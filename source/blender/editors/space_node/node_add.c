--- conflicted
+++ resolved
@@ -530,13 +530,8 @@
 	/* identifiers */
 	ot->name = "New Node Tree";
 	ot->idname = "NODE_OT_new_node_tree";
-<<<<<<< HEAD
 	ot->description = "New Node Tree\nCreate a new node tree";
 	
-=======
-	ot->description = "Create a new node tree";
-
->>>>>>> ae01df57
 	/* api callbacks */
 	ot->exec = new_node_tree_exec;
 
