/*
 * This program is free software; you can redistribute it and/or
 * modify it under the terms of the GNU General Public License
 * as published by the Free Software Foundation; either version 2
 * of the License, or (at your option) any later version.
 *
 * This program is distributed in the hope that it will be useful,
 * but WITHOUT ANY WARRANTY; without even the implied warranty of
 * MERCHANTABILITY or FITNESS FOR A PARTICULAR PURPOSE.  See the
 * GNU General Public License for more details.
 *
 * You should have received a copy of the GNU General Public License
 * along with this program; if not, write to the Free Software Foundation,
 * Inc., 51 Franklin Street, Fifth Floor, Boston, MA 02110-1301, USA.
 *
 * The Original Code is Copyright (C) 2005 Blender Foundation.
 * All rights reserved.
 */

/** \file
 * \ingroup spnode
 */

#include "MEM_guardedalloc.h"

#include "DNA_node_types.h"

#include "BLI_listbase.h"
#include "BLI_math.h"

#include "BLT_translation.h"

#include "BKE_context.h"
#include "BKE_image.h"
#include "BKE_library.h"
#include "BKE_main.h"
#include "BKE_node.h"
#include "BKE_report.h"
#include "BKE_scene.h"
#include "BKE_texture.h"

#include "ED_node.h" /* own include */
#include "ED_screen.h"
#include "ED_render.h"

#include "RNA_access.h"
#include "RNA_define.h"
#include "RNA_enum_types.h"

#include "WM_api.h"
#include "WM_types.h"

#include "UI_view2d.h"

#include "node_intern.h" /* own include */

/* XXX Does some additional initialization on top of nodeAddNode
 * Can be used with both custom and static nodes, if idname==NULL the static int type will be used instead.
 */
bNode *node_add_node(const bContext *C, const char *idname, int type, float locx, float locy)
{
  SpaceNode *snode = CTX_wm_space_node(C);
  Main *bmain = CTX_data_main(C);
  bNode *node = NULL;

  node_deselect_all(snode);

  if (idname) {
    node = nodeAddNode(C, snode->edittree, idname);
  }
  else {
    node = nodeAddStaticNode(C, snode->edittree, type);
  }
  BLI_assert(node && node->typeinfo);

  /* Position mouse in node header. */
  node->locx = locx - NODE_DY * 1.5f / UI_DPI_FAC;
  node->locy = locy + NODE_DY * 0.5f / UI_DPI_FAC;

  nodeSetSelected(node, true);

  ntreeUpdateTree(bmain, snode->edittree);
  ED_node_set_active(bmain, snode->edittree, node);

  snode_update(snode, node);

  if (snode->nodetree->type == NTREE_TEXTURE) {
    ntreeTexCheckCyclics(snode->edittree);
  }

  return node;
}

/* ********************** Add reroute operator ***************** */
static bool add_reroute_intersect_check(bNodeLink *link,
                                        float mcoords[][2],
                                        int tot,
                                        float result[2])
{
  float coord_array[NODE_LINK_RESOL + 1][2];
  int i, b;

  if (node_link_bezier_points(NULL, NULL, link, coord_array, NODE_LINK_RESOL)) {

    for (i = 0; i < tot - 1; i++) {
      for (b = 0; b < NODE_LINK_RESOL; b++) {
        if (isect_seg_seg_v2(mcoords[i], mcoords[i + 1], coord_array[b], coord_array[b + 1]) > 0) {
          result[0] = (mcoords[i][0] + mcoords[i + 1][0]) / 2.0f;
          result[1] = (mcoords[i][1] + mcoords[i + 1][1]) / 2.0f;
          return 1;
        }
      }
    }
  }
  return 0;
}

typedef struct bNodeSocketLink {
  struct bNodeSocketLink *next, *prev;

  struct bNodeSocket *sock;
  struct bNodeLink *link;
  float point[2];
} bNodeSocketLink;

static bNodeSocketLink *add_reroute_insert_socket_link(ListBase *lb,
                                                       bNodeSocket *sock,
                                                       bNodeLink *link,
                                                       const float point[2])
{
  bNodeSocketLink *socklink, *prev;

  socklink = MEM_callocN(sizeof(bNodeSocketLink), "socket link");
  socklink->sock = sock;
  socklink->link = link;
  copy_v2_v2(socklink->point, point);

  for (prev = lb->last; prev; prev = prev->prev) {
    if (prev->sock == sock) {
      break;
    }
  }
  BLI_insertlinkafter(lb, prev, socklink);
  return socklink;
}

static bNodeSocketLink *add_reroute_do_socket_section(bContext *C,
                                                      bNodeSocketLink *socklink,
                                                      int in_out)
{
  SpaceNode *snode = CTX_wm_space_node(C);
  bNodeTree *ntree = snode->edittree;
  bNode *reroute_node = NULL;
  bNodeSocket *cursock = socklink->sock;
  float insert_point[2];
  int num_links;

  zero_v2(insert_point);
  num_links = 0;

  while (socklink && socklink->sock == cursock) {
    if (!(socklink->link->flag & NODE_LINK_TEST)) {
      socklink->link->flag |= NODE_LINK_TEST;

      /* create the reroute node for this cursock */
      if (!reroute_node) {
        reroute_node = nodeAddStaticNode(C, ntree, NODE_REROUTE);

        /* add a single link to/from the reroute node to replace multiple links */
        if (in_out == SOCK_OUT) {
          nodeAddLink(ntree,
                      socklink->link->fromnode,
                      socklink->link->fromsock,
                      reroute_node,
                      reroute_node->inputs.first);
        }
        else {
          nodeAddLink(ntree,
                      reroute_node,
                      reroute_node->outputs.first,
                      socklink->link->tonode,
                      socklink->link->tosock);
        }
      }

      /* insert the reroute node into the link */
      if (in_out == SOCK_OUT) {
        socklink->link->fromnode = reroute_node;
        socklink->link->fromsock = reroute_node->outputs.first;
      }
      else {
        socklink->link->tonode = reroute_node;
        socklink->link->tosock = reroute_node->inputs.first;
      }

      add_v2_v2(insert_point, socklink->point);
      num_links++;
    }
    socklink = socklink->next;
  }

  if (num_links > 0) {
    /* average cut point from shared links */
    mul_v2_fl(insert_point, 1.0f / num_links);

    reroute_node->locx = insert_point[0] / UI_DPI_FAC;
    reroute_node->locy = insert_point[1] / UI_DPI_FAC;
  }

  return socklink;
}

static int add_reroute_exec(bContext *C, wmOperator *op)
{
  SpaceNode *snode = CTX_wm_space_node(C);
  ARegion *ar = CTX_wm_region(C);
  bNodeTree *ntree = snode->edittree;
  float mcoords[256][2];
  int i = 0;

  /* Get the cut path */
  RNA_BEGIN (op->ptr, itemptr, "path") {
    float loc[2];

    RNA_float_get_array(&itemptr, "loc", loc);
    UI_view2d_region_to_view(
        &ar->v2d, (short)loc[0], (short)loc[1], &mcoords[i][0], &mcoords[i][1]);
    i++;
    if (i >= 256) {
      break;
    }
  }
  RNA_END;

  if (i > 1) {
    ListBase output_links, input_links;
    bNodeLink *link;
    bNodeSocketLink *socklink;
    float insert_point[2];

    /* always first */
    ED_preview_kill_jobs(CTX_wm_manager(C), CTX_data_main(C));

    node_deselect_all(snode);

    /* Find cut links and sort them by sockets */
    BLI_listbase_clear(&output_links);
    BLI_listbase_clear(&input_links);

    for (link = ntree->links.first; link; link = link->next) {
      if (nodeLinkIsHidden(link)) {
        continue;
      }
      if (add_reroute_intersect_check(link, mcoords, i, insert_point)) {
        add_reroute_insert_socket_link(&output_links, link->fromsock, link, insert_point);
        add_reroute_insert_socket_link(&input_links, link->tosock, link, insert_point);

        /* Clear flag */
        link->flag &= ~NODE_LINK_TEST;
      }
    }

    /* Create reroute nodes for intersected links.
     * Only one reroute if links share the same input/output socket.
     */
    socklink = output_links.first;
    while (socklink) {
      socklink = add_reroute_do_socket_section(C, socklink, SOCK_OUT);
    }
    socklink = input_links.first;
    while (socklink) {
      socklink = add_reroute_do_socket_section(C, socklink, SOCK_IN);
    }

    BLI_freelistN(&output_links);
    BLI_freelistN(&input_links);

    /* always last */
    ntreeUpdateTree(CTX_data_main(C), ntree);
    snode_notify(C, snode);
    snode_dag_update(C, snode);

    return OPERATOR_FINISHED;
  }

  return OPERATOR_CANCELLED | OPERATOR_PASS_THROUGH;
}

void NODE_OT_add_reroute(wmOperatorType *ot)
{
<<<<<<< HEAD
	ot->name = "Add Reroute";
	ot->idname = "NODE_OT_add_reroute";
	ot->description = "Add Reroute\nAdd a reroute node";

	ot->invoke = WM_gesture_lines_invoke;
	ot->modal = WM_gesture_lines_modal;
	ot->exec = add_reroute_exec;
	ot->cancel = WM_gesture_lines_cancel;

	ot->poll = ED_operator_node_editable;

	/* flags */
	ot->flag = OPTYPE_REGISTER | OPTYPE_UNDO;

	/* properties */
	PropertyRNA *prop;
	prop = RNA_def_collection_runtime(ot->srna, "path", &RNA_OperatorMousePath, "Path", "");
	RNA_def_property_flag(prop, PROP_HIDDEN | PROP_SKIP_SAVE);
	/* internal */
	RNA_def_int(ot->srna, "cursor", BC_CROSSCURSOR, 0, INT_MAX, "Cursor", "", 0, INT_MAX);
=======
  ot->name = "Add Reroute";
  ot->idname = "NODE_OT_add_reroute";
  ot->description = "Add a reroute node";

  ot->invoke = WM_gesture_lines_invoke;
  ot->modal = WM_gesture_lines_modal;
  ot->exec = add_reroute_exec;
  ot->cancel = WM_gesture_lines_cancel;

  ot->poll = ED_operator_node_editable;

  /* flags */
  ot->flag = OPTYPE_REGISTER | OPTYPE_UNDO;

  /* properties */
  PropertyRNA *prop;
  prop = RNA_def_collection_runtime(ot->srna, "path", &RNA_OperatorMousePath, "Path", "");
  RNA_def_property_flag(prop, PROP_HIDDEN | PROP_SKIP_SAVE);
  /* internal */
  RNA_def_int(ot->srna, "cursor", BC_CROSSCURSOR, 0, INT_MAX, "Cursor", "", 0, INT_MAX);
>>>>>>> 3ea04e77
}

/* ****************** Add File Node Operator  ******************* */

static int node_add_file_exec(bContext *C, wmOperator *op)
{
  Main *bmain = CTX_data_main(C);
  SpaceNode *snode = CTX_wm_space_node(C);
  bNode *node;
  Image *ima;
  int type = 0;

  ima = (Image *)WM_operator_drop_load_path(C, op, ID_IM);
  if (!ima) {
    return OPERATOR_CANCELLED;
  }

  switch (snode->nodetree->type) {
    case NTREE_SHADER:
      type = SH_NODE_TEX_IMAGE;
      break;
    case NTREE_TEXTURE:
      type = TEX_NODE_IMAGE;
      break;
    case NTREE_COMPOSIT:
      type = CMP_NODE_IMAGE;
      break;
    default:
      return OPERATOR_CANCELLED;
  }

  ED_preview_kill_jobs(CTX_wm_manager(C), CTX_data_main(C));

  node = node_add_node(C, NULL, type, snode->cursor[0], snode->cursor[1]);

  if (!node) {
    BKE_report(op->reports, RPT_WARNING, "Could not add an image node");
    return OPERATOR_CANCELLED;
  }

  node->id = (ID *)ima;

  /* When adding new image file via drag-drop we need to load imbuf in order
   * to get proper image source.
   */
  if (RNA_struct_property_is_set(op->ptr, "filepath")) {
    BKE_image_signal(bmain, ima, NULL, IMA_SIGNAL_RELOAD);
    WM_event_add_notifier(C, NC_IMAGE | NA_EDITED, ima);
  }

  snode_notify(C, snode);
  snode_dag_update(C, snode);

  return OPERATOR_FINISHED;
}

static int node_add_file_invoke(bContext *C, wmOperator *op, const wmEvent *event)
{
  ARegion *ar = CTX_wm_region(C);
  SpaceNode *snode = CTX_wm_space_node(C);

  /* convert mouse coordinates to v2d space */
  UI_view2d_region_to_view(
      &ar->v2d, event->mval[0], event->mval[1], &snode->cursor[0], &snode->cursor[1]);

  snode->cursor[0] /= UI_DPI_FAC;
  snode->cursor[1] /= UI_DPI_FAC;

  if (RNA_struct_property_is_set(op->ptr, "filepath") ||
      RNA_struct_property_is_set(op->ptr, "name")) {
    return node_add_file_exec(C, op);
  }
  else {
    return WM_operator_filesel(C, op, event);
  }
}

void NODE_OT_add_file(wmOperatorType *ot)
{
<<<<<<< HEAD
	/* identifiers */
	ot->name = "Add File Node";
	ot->description = "Add File Node\nAdd a file node to the current node editor";
	ot->idname = "NODE_OT_add_file";

	/* callbacks */
	ot->exec = node_add_file_exec;
	ot->invoke = node_add_file_invoke;
	ot->poll = ED_operator_node_editable;

	/* flags */
	ot->flag = OPTYPE_REGISTER | OPTYPE_UNDO;

	WM_operator_properties_filesel(
	        ot, FILE_TYPE_FOLDER | FILE_TYPE_IMAGE | FILE_TYPE_MOVIE, FILE_SPECIAL, FILE_OPENFILE,
	        WM_FILESEL_FILEPATH | WM_FILESEL_RELPATH, FILE_DEFAULTDISPLAY, FILE_SORT_ALPHA);
	RNA_def_string(ot->srna, "name", "Image", MAX_ID_NAME - 2, "Name", "Data-block name to assign");
=======
  /* identifiers */
  ot->name = "Add File Node";
  ot->description = "Add a file node to the current node editor";
  ot->idname = "NODE_OT_add_file";

  /* callbacks */
  ot->exec = node_add_file_exec;
  ot->invoke = node_add_file_invoke;
  ot->poll = ED_operator_node_editable;

  /* flags */
  ot->flag = OPTYPE_REGISTER | OPTYPE_UNDO;

  WM_operator_properties_filesel(ot,
                                 FILE_TYPE_FOLDER | FILE_TYPE_IMAGE | FILE_TYPE_MOVIE,
                                 FILE_SPECIAL,
                                 FILE_OPENFILE,
                                 WM_FILESEL_FILEPATH | WM_FILESEL_RELPATH,
                                 FILE_DEFAULTDISPLAY,
                                 FILE_SORT_ALPHA);
  RNA_def_string(ot->srna, "name", "Image", MAX_ID_NAME - 2, "Name", "Data-block name to assign");
>>>>>>> 3ea04e77
}

/* ****************** Add Mask Node Operator  ******************* */

static bool node_add_mask_poll(bContext *C)
{
  SpaceNode *snode = CTX_wm_space_node(C);

  return ED_operator_node_editable(C) && snode->nodetree->type == NTREE_COMPOSIT;
}

static int node_add_mask_exec(bContext *C, wmOperator *op)
{
  Main *bmain = CTX_data_main(C);
  SpaceNode *snode = CTX_wm_space_node(C);
  bNode *node;
  ID *mask = NULL;

  /* check input variables */
  char name[MAX_ID_NAME - 2];
  RNA_string_get(op->ptr, "name", name);
  mask = BKE_libblock_find_name(bmain, ID_MSK, name);
  if (!mask) {
    BKE_reportf(op->reports, RPT_ERROR, "Mask '%s' not found", name);
    return OPERATOR_CANCELLED;
  }

  ED_preview_kill_jobs(CTX_wm_manager(C), CTX_data_main(C));

  node = node_add_node(C, NULL, CMP_NODE_MASK, snode->cursor[0], snode->cursor[1]);

  if (!node) {
    BKE_report(op->reports, RPT_WARNING, "Could not add a mask node");
    return OPERATOR_CANCELLED;
  }

  node->id = mask;
  id_us_plus(mask);

  snode_notify(C, snode);
  snode_dag_update(C, snode);

  return OPERATOR_FINISHED;
}

void NODE_OT_add_mask(wmOperatorType *ot)
{
<<<<<<< HEAD
	/* identifiers */
	ot->name = "Add Mask Node";
	ot->description = "Add Mask Node\nAdd a mask node to the current node editor";
	ot->idname = "NODE_OT_add_mask";
=======
  /* identifiers */
  ot->name = "Add Mask Node";
  ot->description = "Add a mask node to the current node editor";
  ot->idname = "NODE_OT_add_mask";
>>>>>>> 3ea04e77

  /* callbacks */
  ot->exec = node_add_mask_exec;
  ot->poll = node_add_mask_poll;

  /* flags */
  ot->flag = OPTYPE_REGISTER | OPTYPE_UNDO | OPTYPE_INTERNAL;

  RNA_def_string(ot->srna, "name", "Mask", MAX_ID_NAME - 2, "Name", "Data-block name to assign");
}

/********************** New node tree operator *********************/

static int new_node_tree_exec(bContext *C, wmOperator *op)
{
  SpaceNode *snode = CTX_wm_space_node(C);
  Main *bmain = CTX_data_main(C);
  bNodeTree *ntree;
  PointerRNA ptr, idptr;
  PropertyRNA *prop;
  const char *idname;
  char treename_buf[MAX_ID_NAME - 2];
  const char *treename;

  if (RNA_struct_property_is_set(op->ptr, "type")) {
    prop = RNA_struct_find_property(op->ptr, "type");
    RNA_property_enum_identifier(C, op->ptr, prop, RNA_property_enum_get(op->ptr, prop), &idname);
  }
  else if (snode) {
    idname = snode->tree_idname;
  }
  else {
    return OPERATOR_CANCELLED;
  }

  if (RNA_struct_property_is_set(op->ptr, "name")) {
    RNA_string_get(op->ptr, "name", treename_buf);
    treename = treename_buf;
  }
  else {
    treename = DATA_("NodeTree");
  }

  if (!ntreeTypeFind(idname)) {
    BKE_reportf(op->reports, RPT_ERROR, "Node tree type %s undefined", idname);
    return OPERATOR_CANCELLED;
  }

  ntree = ntreeAddTree(bmain, treename, idname);

  /* hook into UI */
  UI_context_active_but_prop_get_templateID(C, &ptr, &prop);

  if (prop) {
    /* RNA_property_pointer_set increases the user count,
     * fixed here as the editor is the initial user.
     */
    id_us_min(&ntree->id);

    RNA_id_pointer_create(&ntree->id, &idptr);
    RNA_property_pointer_set(&ptr, prop, idptr);
    RNA_property_update(C, &ptr, prop);
  }
  else if (snode) {
    snode->nodetree = ntree;

    ED_node_tree_update(C);
  }

  return OPERATOR_FINISHED;
}

static const EnumPropertyItem *new_node_tree_type_itemf(bContext *UNUSED(C),
                                                        PointerRNA *UNUSED(ptr),
                                                        PropertyRNA *UNUSED(prop),
                                                        bool *r_free)
{
  return rna_node_tree_type_itemf(NULL, NULL, r_free);
}

void NODE_OT_new_node_tree(wmOperatorType *ot)
{
  PropertyRNA *prop;

<<<<<<< HEAD
	/* identifiers */
	ot->name = "New Node Tree";
	ot->idname = "NODE_OT_new_node_tree";
	ot->description = "New Node Tree\nCreate a new node tree";
	
	/* api callbacks */
	ot->exec = new_node_tree_exec;
=======
  /* identifiers */
  ot->name = "New Node Tree";
  ot->idname = "NODE_OT_new_node_tree";
  ot->description = "Create a new node tree";

  /* api callbacks */
  ot->exec = new_node_tree_exec;
>>>>>>> 3ea04e77

  /* flags */
  ot->flag = OPTYPE_REGISTER | OPTYPE_UNDO;

  prop = RNA_def_enum(ot->srna, "type", DummyRNA_NULL_items, 0, "Tree Type", "");
  RNA_def_enum_funcs(prop, new_node_tree_type_itemf);
  RNA_def_string(ot->srna, "name", "NodeTree", MAX_ID_NAME - 2, "Name", "");
}<|MERGE_RESOLUTION|>--- conflicted
+++ resolved
@@ -288,31 +288,9 @@
 
 void NODE_OT_add_reroute(wmOperatorType *ot)
 {
-<<<<<<< HEAD
-	ot->name = "Add Reroute";
-	ot->idname = "NODE_OT_add_reroute";
-	ot->description = "Add Reroute\nAdd a reroute node";
-
-	ot->invoke = WM_gesture_lines_invoke;
-	ot->modal = WM_gesture_lines_modal;
-	ot->exec = add_reroute_exec;
-	ot->cancel = WM_gesture_lines_cancel;
-
-	ot->poll = ED_operator_node_editable;
-
-	/* flags */
-	ot->flag = OPTYPE_REGISTER | OPTYPE_UNDO;
-
-	/* properties */
-	PropertyRNA *prop;
-	prop = RNA_def_collection_runtime(ot->srna, "path", &RNA_OperatorMousePath, "Path", "");
-	RNA_def_property_flag(prop, PROP_HIDDEN | PROP_SKIP_SAVE);
-	/* internal */
-	RNA_def_int(ot->srna, "cursor", BC_CROSSCURSOR, 0, INT_MAX, "Cursor", "", 0, INT_MAX);
-=======
   ot->name = "Add Reroute";
   ot->idname = "NODE_OT_add_reroute";
-  ot->description = "Add a reroute node";
+  ot->description = "Add Reroute\nAdd a reroute node";
 
   ot->invoke = WM_gesture_lines_invoke;
   ot->modal = WM_gesture_lines_modal;
@@ -330,7 +308,6 @@
   RNA_def_property_flag(prop, PROP_HIDDEN | PROP_SKIP_SAVE);
   /* internal */
   RNA_def_int(ot->srna, "cursor", BC_CROSSCURSOR, 0, INT_MAX, "Cursor", "", 0, INT_MAX);
->>>>>>> 3ea04e77
 }
 
 /* ****************** Add File Node Operator  ******************* */
@@ -410,28 +387,9 @@
 
 void NODE_OT_add_file(wmOperatorType *ot)
 {
-<<<<<<< HEAD
-	/* identifiers */
-	ot->name = "Add File Node";
-	ot->description = "Add File Node\nAdd a file node to the current node editor";
-	ot->idname = "NODE_OT_add_file";
-
-	/* callbacks */
-	ot->exec = node_add_file_exec;
-	ot->invoke = node_add_file_invoke;
-	ot->poll = ED_operator_node_editable;
-
-	/* flags */
-	ot->flag = OPTYPE_REGISTER | OPTYPE_UNDO;
-
-	WM_operator_properties_filesel(
-	        ot, FILE_TYPE_FOLDER | FILE_TYPE_IMAGE | FILE_TYPE_MOVIE, FILE_SPECIAL, FILE_OPENFILE,
-	        WM_FILESEL_FILEPATH | WM_FILESEL_RELPATH, FILE_DEFAULTDISPLAY, FILE_SORT_ALPHA);
-	RNA_def_string(ot->srna, "name", "Image", MAX_ID_NAME - 2, "Name", "Data-block name to assign");
-=======
   /* identifiers */
   ot->name = "Add File Node";
-  ot->description = "Add a file node to the current node editor";
+  ot->description = "Add File Node\nAdd a file node to the current node editor";
   ot->idname = "NODE_OT_add_file";
 
   /* callbacks */
@@ -450,7 +408,6 @@
                                  FILE_DEFAULTDISPLAY,
                                  FILE_SORT_ALPHA);
   RNA_def_string(ot->srna, "name", "Image", MAX_ID_NAME - 2, "Name", "Data-block name to assign");
->>>>>>> 3ea04e77
 }
 
 /* ****************** Add Mask Node Operator  ******************* */
@@ -498,17 +455,10 @@
 
 void NODE_OT_add_mask(wmOperatorType *ot)
 {
-<<<<<<< HEAD
-	/* identifiers */
-	ot->name = "Add Mask Node";
-	ot->description = "Add Mask Node\nAdd a mask node to the current node editor";
-	ot->idname = "NODE_OT_add_mask";
-=======
   /* identifiers */
   ot->name = "Add Mask Node";
-  ot->description = "Add a mask node to the current node editor";
+  ot->description = "Add Mask Node\nAdd a mask node to the current node editor";
   ot->idname = "NODE_OT_add_mask";
->>>>>>> 3ea04e77
 
   /* callbacks */
   ot->exec = node_add_mask_exec;
@@ -593,23 +543,13 @@
 {
   PropertyRNA *prop;
 
-<<<<<<< HEAD
-	/* identifiers */
-	ot->name = "New Node Tree";
-	ot->idname = "NODE_OT_new_node_tree";
-	ot->description = "New Node Tree\nCreate a new node tree";
-	
-	/* api callbacks */
-	ot->exec = new_node_tree_exec;
-=======
   /* identifiers */
   ot->name = "New Node Tree";
   ot->idname = "NODE_OT_new_node_tree";
-  ot->description = "Create a new node tree";
+  ot->description = "New Node Tree\nCreate a new node tree";
 
   /* api callbacks */
   ot->exec = new_node_tree_exec;
->>>>>>> 3ea04e77
 
   /* flags */
   ot->flag = OPTYPE_REGISTER | OPTYPE_UNDO;
