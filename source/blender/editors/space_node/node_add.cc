/* SPDX-FileCopyrightText: 2005 Blender Authors
 *
 * SPDX-License-Identifier: GPL-2.0-or-later */

/** \file
 * \ingroup spnode
 */

#include <numeric>

#include "AS_asset_representation.hh"

#include "MEM_guardedalloc.h"

#include "DNA_collection_types.h"
#include "DNA_node_types.h"
#include "DNA_texture_types.h"

#include "BLI_easing.h"
#include "BLI_listbase.h"
#include "BLI_math_geom.h"
#include "BLI_string.h"

#include "BLT_translation.hh"

#include "BKE_context.hh"
#include "BKE_image.hh"
#include "BKE_lib_id.hh"
#include "BKE_main.hh"
#include "BKE_main_invariants.hh"
#include "BKE_node.hh"
#include "BKE_node_legacy_types.hh"
#include "BKE_node_runtime.hh"
#include "BKE_node_tree_update.hh"
#include "BKE_report.hh"
#include "BKE_scene.hh"
#include "BKE_texture.h"

#include "IMB_colormanagement.hh"

#include "DEG_depsgraph_build.hh"

#include "ED_asset.hh"
#include "ED_asset_menu_utils.hh"
#include "ED_node.hh" /* own include */
#include "ED_render.hh"
#include "ED_screen.hh"

#include "RNA_access.hh"
#include "RNA_define.hh"
#include "RNA_enum_types.hh"
#include "RNA_prototypes.hh"

#include "WM_api.hh"
#include "WM_types.hh"

#include "UI_view2d.hh"

#include "io_utils.hh"
#include <fmt/format.h>

#include "node_intern.hh" /* own include */

namespace blender::ed::space_node {

/* -------------------------------------------------------------------- */
/** \name Utilities
 * \{ */

static void position_node_based_on_mouse(bNode &node, const float2 &location)
{
  node.location[0] = location.x - NODE_DY * 1.5f / UI_SCALE_FAC;
  node.location[1] = location.y + NODE_DY * 0.5f / UI_SCALE_FAC;
}

bNode *add_node(const bContext &C, const StringRef idname, const float2 &location)
{
  SpaceNode &snode = *CTX_wm_space_node(&C);
  Main &bmain = *CTX_data_main(&C);
  bNodeTree &node_tree = *snode.edittree;

  node_deselect_all(node_tree);

  const std::string idname_str = idname;

  bNode *node = bke::node_add_node(&C, node_tree, idname_str.c_str());
  BLI_assert(node && node->typeinfo);

  position_node_based_on_mouse(*node, location);

  bke::node_set_selected(*node, true);
  ED_node_set_active(&bmain, &snode, &node_tree, node, nullptr);

  BKE_main_ensure_invariants(bmain, node_tree.id);
  return node;
}

bNode *add_static_node(const bContext &C, int type, const float2 &location)
{
  SpaceNode &snode = *CTX_wm_space_node(&C);
  Main &bmain = *CTX_data_main(&C);
  bNodeTree &node_tree = *snode.edittree;

  node_deselect_all(node_tree);

  bNode *node = bke::node_add_static_node(&C, node_tree, type);
  BLI_assert(node && node->typeinfo);

  position_node_based_on_mouse(*node, location);

  bke::node_set_selected(*node, true);
  ED_node_set_active(&bmain, &snode, &node_tree, node, nullptr);

  BKE_main_ensure_invariants(bmain, node_tree.id);
  return node;
}

/** \} */

/* -------------------------------------------------------------------- */
/** \name Add Reroute Operator
 * \{ */

std::optional<float2> link_path_intersection(const bNodeLink &link, const Span<float2> path)
{
  std::array<float2, NODE_LINK_RESOL + 1> coords;
  node_link_bezier_points_evaluated(link, coords);

  for (const int i : path.index_range().drop_back(1)) {
    for (const int j : IndexRange(NODE_LINK_RESOL)) {
      float2 result;
      if (isect_seg_seg_v2_point(path[i], path[i + 1], coords[j], coords[j + 1], result) > 0) {
        return result;
      }
    }
  }

  return std::nullopt;
}

struct RerouteCutsForSocket {
  /* The output socket's owner node. */
  bNode *from_node;
  /* Intersected links connected to the socket and their path intersection locations. */
  Map<bNodeLink *, float2> links;
};

static wmOperatorStatus add_reroute_exec(bContext *C, wmOperator *op)
{
  const ARegion &region = *CTX_wm_region(C);
  SpaceNode &snode = *CTX_wm_space_node(C);
  bNodeTree &ntree = *snode.edittree;

  Vector<float2> path;
  RNA_BEGIN (op->ptr, itemptr, "path") {
    float2 loc_region;
    RNA_float_get_array(&itemptr, "loc", loc_region);
    float2 loc_view;
    UI_view2d_region_to_view(&region.v2d, loc_region.x, loc_region.y, &loc_view.x, &loc_view.y);
    path.append(loc_view);
    if (path.size() >= 256) {
      break;
    }
  }
  RNA_END;

  if (path.is_empty()) {
    return OPERATOR_CANCELLED | OPERATOR_PASS_THROUGH;
  }

  node_deselect_all(ntree);

  ntree.ensure_topology_cache();
  const Vector<bNode *> frame_nodes = ntree.nodes_by_type("NodeFrame");

  ED_preview_kill_jobs(CTX_wm_manager(C), CTX_data_main(C));

  /* All link "cuts" that start at a particular output socket. Deduplicating new reroutes per
   * output socket is useful because it allows reusing reroutes for connected intersections.
   * Further deduplication using the second map means we only have one cut per link. */
  Map<bNodeSocket *, RerouteCutsForSocket> cuts_per_socket;

  LISTBASE_FOREACH (bNodeLink *, link, &ntree.links) {
    if (node_link_is_hidden_or_dimmed(region.v2d, *link)) {
      continue;
    }
    const std::optional<float2> cut = link_path_intersection(*link, path);
    if (!cut) {
      continue;
    }
    RerouteCutsForSocket &from_cuts = cuts_per_socket.lookup_or_add_default(link->fromsock);
    from_cuts.from_node = link->fromnode;
    from_cuts.links.add(link, *cut);
  }

  for (const auto item : cuts_per_socket.items()) {
    const Map<bNodeLink *, float2> &cuts = item.value.links;

    bNode *reroute = bke::node_add_static_node(C, ntree, NODE_REROUTE);

    bke::node_add_link(ntree,
                       *item.value.from_node,
                       *item.key,
                       *reroute,
                       *static_cast<bNodeSocket *>(reroute->inputs.first));

    /* Reconnect links from the original output socket to the new reroute. */
    for (bNodeLink *link : cuts.keys()) {
      link->fromnode = reroute;
      link->fromsock = static_cast<bNodeSocket *>(reroute->outputs.first);
      BKE_ntree_update_tag_link_changed(&ntree);
    }

    /* Place the new reroute at the average location of all connected cuts. */
    const float2 insert_point = std::accumulate(
                                    cuts.values().begin(), cuts.values().end(), float2(0)) /
                                cuts.size();
    reroute->location[0] = insert_point.x / UI_SCALE_FAC;
    reroute->location[1] = insert_point.y / UI_SCALE_FAC;

    /* Attach the reroute node to frame nodes behind it. */
    for (const int i : frame_nodes.index_range()) {
      bNode *frame_node = frame_nodes.last(i);
      if (BLI_rctf_isect_pt_v(&frame_node->runtime->draw_bounds, insert_point)) {
        bke::node_attach_node(ntree, *reroute, *frame_node);
        break;
      }
    }
  }

  BKE_main_ensure_invariants(*CTX_data_main(C), ntree.id);
  return OPERATOR_FINISHED;
}

void NODE_OT_add_reroute(wmOperatorType *ot)
{
  ot->name = "Add Reroute";
  ot->idname = "NODE_OT_add_reroute";
  ot->description = "Add a reroute node";

  ot->invoke = WM_gesture_lines_invoke;
  ot->modal = WM_gesture_lines_modal;
  ot->exec = add_reroute_exec;
  ot->cancel = WM_gesture_lines_cancel;

  ot->poll = ED_operator_node_editable;

  /* flags */
  ot->flag = OPTYPE_REGISTER | OPTYPE_UNDO | OPTYPE_DEPENDS_ON_CURSOR;

  /* properties */
  PropertyRNA *prop;
  prop = RNA_def_collection_runtime(ot->srna, "path", &RNA_OperatorMousePath, "Path", "");
  RNA_def_property_flag(prop, PROP_HIDDEN | PROP_SKIP_SAVE);
  /* internal */
  RNA_def_int(ot->srna, "cursor", WM_CURSOR_CROSS, 0, INT_MAX, "Cursor", "", 0, INT_MAX);
}

/** \} */

/* -------------------------------------------------------------------- */
/** \name Add Node Group Operator
 * \{ */

static bool node_group_add_poll(const bNodeTree &node_tree,
                                const bNodeTree &node_group,
                                ReportList &reports)
{
  if (node_group.type != node_tree.type) {
    return false;
  }

  const char *disabled_hint = nullptr;
  if (!bke::node_group_poll(&node_tree, &node_group, &disabled_hint)) {
    if (disabled_hint) {
      BKE_reportf(&reports,
                  RPT_ERROR,
                  "Cannot add node group '%s' to '%s':\n  %s",
                  node_group.id.name + 2,
                  node_tree.id.name + 2,
                  disabled_hint);
    }
    else {
      BKE_reportf(&reports,
                  RPT_ERROR,
                  "Cannot add node group '%s' to '%s'",
                  node_group.id.name + 2,
                  node_tree.id.name + 2);
    }

    return false;
  }

  return true;
}

static wmOperatorStatus node_add_group_exec(bContext *C, wmOperator *op)
{
  Main *bmain = CTX_data_main(C);
  SpaceNode *snode = CTX_wm_space_node(C);
  bNodeTree *ntree = snode->edittree;

  bNodeTree *node_group = reinterpret_cast<bNodeTree *>(
      WM_operator_properties_id_lookup_from_name_or_session_uid(bmain, op->ptr, ID_NT));
  if (!node_group) {
    return OPERATOR_CANCELLED;
  }
  if (!node_group_add_poll(*ntree, *node_group, *op->reports)) {
    return OPERATOR_CANCELLED;
  }

  ED_preview_kill_jobs(CTX_wm_manager(C), CTX_data_main(C));

  const StringRef node_idname = node_group_idname(C);
  if (node_idname[0] == '\0') {
    BKE_report(op->reports, RPT_WARNING, "Could not determine type of group node");
    return OPERATOR_CANCELLED;
  }

  bNode *group_node = add_node(*C, node_idname, snode->runtime->cursor);
  if (!group_node) {
    BKE_report(op->reports, RPT_WARNING, "Could not add node group");
    return OPERATOR_CANCELLED;
  }
  if (!RNA_boolean_get(op->ptr, "show_datablock_in_node")) {
    /* By default, don't show the data-block selector since it's not usually necessary for assets.
     */
    group_node->flag &= ~NODE_OPTIONS;
  }
  group_node->width = node_group->default_group_node_width;

  group_node->id = &node_group->id;
  id_us_plus(group_node->id);
  BKE_ntree_update_tag_node_property(snode->edittree, group_node);

  bke::node_set_active(*ntree, *group_node);
  BKE_main_ensure_invariants(*bmain);
  WM_event_add_notifier(C, NC_NODE | NA_ADDED, nullptr);
  DEG_relations_tag_update(bmain);
  return OPERATOR_FINISHED;
}

static bool node_add_group_poll(bContext *C)
{
  if (!ED_operator_node_editable(C)) {
    return false;
  }
  const SpaceNode *snode = CTX_wm_space_node(C);
  if (snode->edittree->type == NTREE_CUSTOM) {
    CTX_wm_operator_poll_msg_set(
        C, "Adding node groups isn't supported for custom (Python defined) node trees");
    return false;
  }
  return true;
}

static wmOperatorStatus node_add_group_invoke(bContext *C, wmOperator *op, const wmEvent *event)
{
  ARegion *region = CTX_wm_region(C);
  SpaceNode *snode = CTX_wm_space_node(C);

  /* Convert mouse coordinates to v2d space. */
  UI_view2d_region_to_view(&region->v2d,
                           event->mval[0],
                           event->mval[1],
                           &snode->runtime->cursor[0],
                           &snode->runtime->cursor[1]);

  snode->runtime->cursor[0] /= UI_SCALE_FAC;
  snode->runtime->cursor[1] /= UI_SCALE_FAC;

  return node_add_group_exec(C, op);
}

void NODE_OT_add_group(wmOperatorType *ot)
{
  /* identifiers */
  ot->name = "Add Node Group";
  ot->description = "Add an existing node group to the current node editor";
  ot->idname = "NODE_OT_add_group";

  /* callbacks */
  ot->exec = node_add_group_exec;
  ot->invoke = node_add_group_invoke;
  ot->poll = node_add_group_poll;

  /* flags */
  ot->flag = OPTYPE_REGISTER | OPTYPE_UNDO | OPTYPE_INTERNAL;

  WM_operator_properties_id_lookup(ot, true);

  PropertyRNA *prop = RNA_def_boolean(
      ot->srna, "show_datablock_in_node", true, "Show the datablock selector in the node", "");
  RNA_def_property_flag(prop, PROP_SKIP_SAVE | PROP_HIDDEN);
}

/** \} */

/* -------------------------------------------------------------------- */
/** \name Add Node Group Asset Operator
 * \{ */

static bool add_node_group_asset(const bContext &C,
                                 const asset_system::AssetRepresentation &asset,
                                 ReportList &reports)
{
  Main &bmain = *CTX_data_main(&C);
  SpaceNode &snode = *CTX_wm_space_node(&C);
  bNodeTree &edit_tree = *snode.edittree;

  bNodeTree *node_group = reinterpret_cast<bNodeTree *>(
      asset::asset_local_id_ensure_imported(bmain, asset));
  if (!node_group) {
    return false;
  }
  if (!node_group_add_poll(edit_tree, *node_group, reports)) {
    /* Remove the node group if it was newly appended but can't be added to the tree. */
    id_us_plus(&node_group->id);
    BKE_id_free_us(&bmain, node_group);
    return false;
  }

  ED_preview_kill_jobs(CTX_wm_manager(&C), CTX_data_main(&C));

  bNode *group_node = add_node(
      C, bke::node_tree_type_find(node_group->idname)->group_idname, snode.runtime->cursor);
  if (!group_node) {
    BKE_report(&reports, RPT_WARNING, "Could not add node group");
    return false;
  }
  STRNCPY(group_node->name, BKE_id_name(node_group->id));
  bke::node_unique_name(*snode.edittree, *group_node);

  /* By default, don't show the data-block selector since it's not usually necessary for assets. */
  group_node->flag &= ~NODE_OPTIONS;
  group_node->width = node_group->default_group_node_width;

  group_node->id = &node_group->id;
  id_us_plus(group_node->id);
  BKE_ntree_update_tag_node_property(&edit_tree, group_node);

  bke::node_set_active(edit_tree, *group_node);
  BKE_main_ensure_invariants(bmain);
  WM_event_add_notifier(&C, NC_NODE | NA_ADDED, nullptr);
  DEG_relations_tag_update(&bmain);

  return true;
}

static wmOperatorStatus node_add_group_asset_invoke(bContext *C,
                                                    wmOperator *op,
                                                    const wmEvent *event)
{
  ARegion &region = *CTX_wm_region(C);
  SpaceNode &snode = *CTX_wm_space_node(C);

  const asset_system::AssetRepresentation *asset =
      asset::operator_asset_reference_props_get_asset_from_all_library(*C, *op->ptr, op->reports);
  if (!asset) {
    return OPERATOR_CANCELLED;
  }

  /* Convert mouse coordinates to v2d space. */
  UI_view2d_region_to_view(&region.v2d,
                           event->mval[0],
                           event->mval[1],
                           &snode.runtime->cursor[0],
                           &snode.runtime->cursor[1]);

  snode.runtime->cursor /= UI_SCALE_FAC;

  if (!add_node_group_asset(*C, *asset, *op->reports)) {
    return OPERATOR_CANCELLED;
  }

  wmOperatorType *ot = WM_operatortype_find("NODE_OT_translate_attach_remove_on_cancel", true);
  BLI_assert(ot);
  PointerRNA ptr;
  WM_operator_properties_create_ptr(&ptr, ot);
  WM_operator_name_call_ptr(C, ot, WM_OP_INVOKE_DEFAULT, &ptr, nullptr);
  WM_operator_properties_free(&ptr);

  return OPERATOR_FINISHED;
}

static std::string node_add_group_asset_get_description(bContext *C,
                                                        wmOperatorType * /*ot*/,
                                                        PointerRNA *ptr)
{
  const asset_system::AssetRepresentation *asset =
      asset::operator_asset_reference_props_get_asset_from_all_library(*C, *ptr, nullptr);
  if (!asset) {
    return "";
  }
  const AssetMetaData &asset_data = asset->get_metadata();
  if (!asset_data.description) {
    return "";
  }
  return TIP_(asset_data.description);
}

void NODE_OT_add_group_asset(wmOperatorType *ot)
{
  ot->name = "Add Node Group Asset";
  ot->description = "Add a node group asset to the active node tree";
  ot->idname = "NODE_OT_add_group_asset";

  ot->invoke = node_add_group_asset_invoke;
  ot->poll = node_add_group_poll;
  ot->get_description = node_add_group_asset_get_description;

  ot->flag = OPTYPE_REGISTER | OPTYPE_UNDO | OPTYPE_INTERNAL;

  asset::operator_asset_reference_props_register(*ot->srna);
}

/** \} */

/* -------------------------------------------------------------------- */
/** \name Add Node Object Operator
 * \{ */

static wmOperatorStatus node_add_object_exec(bContext *C, wmOperator *op)
{
  Main *bmain = CTX_data_main(C);
  SpaceNode *snode = CTX_wm_space_node(C);
  bNodeTree *ntree = snode->edittree;

  Object *object = reinterpret_cast<Object *>(
      WM_operator_properties_id_lookup_from_name_or_session_uid(bmain, op->ptr, ID_OB));

  if (!object) {
    return OPERATOR_CANCELLED;
  }

  ED_preview_kill_jobs(CTX_wm_manager(C), CTX_data_main(C));

  bNode *object_node = add_static_node(*C, GEO_NODE_OBJECT_INFO, snode->runtime->cursor);
  if (!object_node) {
    BKE_report(op->reports, RPT_WARNING, "Could not add node object");
    return OPERATOR_CANCELLED;
  }

  bNodeSocket *sock = bke::node_find_socket(*object_node, SOCK_IN, "Object");
  if (!sock) {
    BLI_assert_unreachable();
    return OPERATOR_CANCELLED;
  }

  bNodeSocketValueObject *socket_data = (bNodeSocketValueObject *)sock->default_value;
  socket_data->value = object;
  id_us_plus(&object->id);
  BKE_ntree_update_tag_socket_property(ntree, sock);

  bke::node_set_active(*ntree, *object_node);
  BKE_main_ensure_invariants(*bmain, ntree->id);
  DEG_relations_tag_update(bmain);

  return OPERATOR_FINISHED;
}

static wmOperatorStatus node_add_object_invoke(bContext *C, wmOperator *op, const wmEvent *event)
{
  ARegion *region = CTX_wm_region(C);
  SpaceNode *snode = CTX_wm_space_node(C);

  /* Convert mouse coordinates to v2d space. */
  UI_view2d_region_to_view(&region->v2d,
                           event->mval[0],
                           event->mval[1],
                           &snode->runtime->cursor[0],
                           &snode->runtime->cursor[1]);

  snode->runtime->cursor[0] /= UI_SCALE_FAC;
  snode->runtime->cursor[1] /= UI_SCALE_FAC;

  return node_add_object_exec(C, op);
}

static bool node_add_object_poll(bContext *C)
{
  const SpaceNode *snode = CTX_wm_space_node(C);
  return ED_operator_node_editable(C) && ELEM(snode->nodetree->type, NTREE_GEOMETRY);
}

void NODE_OT_add_object(wmOperatorType *ot)
{
  /* identifiers */
  ot->name = "Add Node Object";
  ot->description = "Add an object info node to the current node editor";
  ot->idname = "NODE_OT_add_object";

  /* callbacks */
  ot->exec = node_add_object_exec;
  ot->invoke = node_add_object_invoke;
  ot->poll = node_add_object_poll;

  /* flags */
  ot->flag = OPTYPE_REGISTER | OPTYPE_UNDO | OPTYPE_INTERNAL;

  WM_operator_properties_id_lookup(ot, true);
}

/** \} */

/* -------------------------------------------------------------------- */
/** \name Add Node Collection Operator
 * \{ */

static wmOperatorStatus node_add_collection_exec(bContext *C, wmOperator *op)
{
  Main *bmain = CTX_data_main(C);
  SpaceNode &snode = *CTX_wm_space_node(C);
  bNodeTree &ntree = *snode.edittree;

  Collection *collection = reinterpret_cast<Collection *>(
      WM_operator_properties_id_lookup_from_name_or_session_uid(bmain, op->ptr, ID_GR));

  if (!collection) {
    return OPERATOR_CANCELLED;
  }

  ED_preview_kill_jobs(CTX_wm_manager(C), CTX_data_main(C));

  bNode *collection_node = add_static_node(*C, GEO_NODE_COLLECTION_INFO, snode.runtime->cursor);
  if (!collection_node) {
    BKE_report(op->reports, RPT_WARNING, "Could not add node collection");
    return OPERATOR_CANCELLED;
  }

  bNodeSocket *sock = bke::node_find_socket(*collection_node, SOCK_IN, "Collection");
  if (!sock) {
    BKE_report(op->reports, RPT_WARNING, "Could not find node collection socket");
    return OPERATOR_CANCELLED;
  }

  bNodeSocketValueCollection *socket_data = (bNodeSocketValueCollection *)sock->default_value;
  socket_data->value = collection;
  id_us_plus(&collection->id);
  BKE_ntree_update_tag_socket_property(&ntree, sock);

  bke::node_set_active(ntree, *collection_node);
  BKE_main_ensure_invariants(*bmain, ntree.id);
  DEG_relations_tag_update(bmain);

  return OPERATOR_FINISHED;
}

static wmOperatorStatus node_add_collection_invoke(bContext *C,
                                                   wmOperator *op,
                                                   const wmEvent *event)
{
  ARegion *region = CTX_wm_region(C);
  SpaceNode *snode = CTX_wm_space_node(C);

  /* Convert mouse coordinates to v2d space. */
  UI_view2d_region_to_view(&region->v2d,
                           event->mval[0],
                           event->mval[1],
                           &snode->runtime->cursor[0],
                           &snode->runtime->cursor[1]);

  snode->runtime->cursor[0] /= UI_SCALE_FAC;
  snode->runtime->cursor[1] /= UI_SCALE_FAC;

  return node_add_collection_exec(C, op);
}

static bool node_add_collection_poll(bContext *C)
{
  const SpaceNode *snode = CTX_wm_space_node(C);
  return ED_operator_node_editable(C) && ELEM(snode->nodetree->type, NTREE_GEOMETRY);
}

void NODE_OT_add_collection(wmOperatorType *ot)
{
  /* identifiers */
  ot->name = "Add Node Collection";
  ot->description = "Add a collection info node to the current node editor";
  ot->idname = "NODE_OT_add_collection";

  /* callbacks */
  ot->exec = node_add_collection_exec;
  ot->invoke = node_add_collection_invoke;
  ot->poll = node_add_collection_poll;

  /* flags */
  ot->flag = OPTYPE_REGISTER | OPTYPE_UNDO | OPTYPE_INTERNAL;

  WM_operator_properties_id_lookup(ot, true);
}

/** \} */

/* -------------------------------------------------------------------- */
/** \name Add Image Node Operator
 * \{ */

static bool node_add_image_poll(bContext *C)
{
  const SpaceNode *snode = CTX_wm_space_node(C);
<<<<<<< HEAD
=======
  if (!snode) {
    return false;
  }
>>>>>>> f812af9b

  /* Note: Validity of snode->nodetree is checked later for better error reporting. */
  return STR_ELEM(snode->tree_idname,
                  "ShaderNodeTree",
                  "CompositorNodeTree",
                  "TextureNodeTree",
                  "GeometryNodeTree");
}

/** Node stack animation data, sorts nodes so each node is placed on top of each other. */
struct NodeStackAnimationData {
  Vector<bNode *> nodes;
  wmTimer *anim_timer;
};

static wmOperatorStatus node_add_nodes_modal(bContext *C, wmOperator *op, const wmEvent *event)
{
  NodeStackAnimationData *data = static_cast<NodeStackAnimationData *>(op->customdata);

  if (event->type != TIMER || data == nullptr || data->anim_timer != event->customdata) {
    return OPERATOR_PASS_THROUGH;
  }

  const float node_stack_anim_duration = 0.25f;
  const float duration = float(data->anim_timer->time_duration);
  const float prev_duration = duration - float(data->anim_timer->time_delta);
  const float clamped_duration = math::min(duration, node_stack_anim_duration);
  const float delta_factor =
      BLI_easing_cubic_ease_in_out(clamped_duration, 0.0f, 1.0f, node_stack_anim_duration) -
      BLI_easing_cubic_ease_in_out(prev_duration, 0.0f, 1.0f, node_stack_anim_duration);

  bool redraw = false;
  /* Each node is pushed by all previous nodes in the stack. */
  float stack_offset = 0.0f;

  for (bNode *node : data->nodes) {
    node->location[1] -= stack_offset;
    stack_offset += (node->runtime->draw_bounds.ymax - node->runtime->draw_bounds.ymin) *
                    delta_factor;
    redraw = true;
  }

  if (redraw) {
    ED_region_tag_redraw(CTX_wm_region(C));
  }

  /* End stack animation. */
  if (duration > node_stack_anim_duration) {
    WM_event_timer_remove(CTX_wm_manager(C), nullptr, data->anim_timer);
    MEM_delete(data);
    op->customdata = nullptr;
    return (OPERATOR_FINISHED | OPERATOR_PASS_THROUGH);
  }

  return OPERATOR_RUNNING_MODAL;
}

static wmOperatorStatus node_add_image_exec(bContext *C, wmOperator *op)
{
  Main *bmain = CTX_data_main(C);
  SpaceNode &snode = *CTX_wm_space_node(C);
  int type = 0;
  switch (snode.nodetree->type) {
    case NTREE_SHADER:
      type = SH_NODE_TEX_IMAGE;
      break;
    case NTREE_TEXTURE:
      type = TEX_NODE_IMAGE;
      break;
    case NTREE_COMPOSIT:
      type = CMP_NODE_IMAGE;
      break;
    case NTREE_GEOMETRY:
      type = GEO_NODE_IMAGE_TEXTURE;
      break;
    default:
      return OPERATOR_CANCELLED;
  }
  Vector<Image *> images;
  /* Load all paths as ID Images. */
  const Vector<std::string> paths = ed::io::paths_from_operator_properties(op->ptr);
  for (const std::string &path : paths) {
    RNA_string_set(op->ptr, "filepath", path.c_str());
    Image *image = (Image *)WM_operator_drop_load_path(C, op, ID_IM);
    if (!image) {
      BKE_report(op->reports, RPT_WARNING, fmt::format("Could not load {}", path).c_str());
      continue;
    }
    images.append(image);
    /* When adding new image file via drag-drop we need to load #ImBuf in order
     * to get proper image source. */
    BKE_image_signal(bmain, image, nullptr, IMA_SIGNAL_RELOAD);
    WM_event_add_notifier(C, NC_IMAGE | NA_EDITED, image);
  }

  /* If not path is provided, try to get a ID Image from operator. */
  if (paths.is_empty()) {
    Image *image = (Image *)WM_operator_drop_load_path(C, op, ID_IM);
    if (image) {
      images.append(image);
    }
  }

  bNodeTree &node_tree = *snode.edittree;
  float2 position = snode.runtime->cursor;
  Vector<bNode *> nodes;
  /* Add a node for each image. */
  for (Image *image : images) {
    bNode *node = add_static_node(*C, type, position);
    if (!node) {
      BKE_report(op->reports, RPT_WARNING, "Could not add an image node");
      continue;
    }
    if (type == GEO_NODE_IMAGE_TEXTURE) {
      bNodeSocket *image_socket = (bNodeSocket *)node->inputs.first;
      bNodeSocketValueImage *socket_value = (bNodeSocketValueImage *)image_socket->default_value;
      socket_value->value = image;
      BKE_ntree_update_tag_socket_property(&node_tree, image_socket);
    }
    else {
      node->id = (ID *)image;
      blender::bke::node_tag_update_id(*node);
    }
    BKE_ntree_update_tag_node_property(&node_tree, node);
    nodes.append(node);
    /* Initial offset between nodes. */
    position[1] -= 20.0f;
  }

  if (nodes.is_empty()) {
    return OPERATOR_CANCELLED;
  }

  /* Set new nodes as selected. */
  node_deselect_all(node_tree);
  for (bNode *node : nodes) {
    bke::node_set_selected(*node, true);
  }
  ED_node_set_active(bmain, &snode, &node_tree, nodes[0], nullptr);

  ED_preview_kill_jobs(CTX_wm_manager(C), CTX_data_main(C));

  BKE_main_ensure_invariants(*bmain, snode.edittree->id);
  DEG_relations_tag_update(bmain);

  if (nodes.size() == 1) {
    return OPERATOR_FINISHED;
  }

  /* Start the stack animation, so each node is placed on top of each other. */
  NodeStackAnimationData *data = MEM_new<NodeStackAnimationData>(__func__);
  data->nodes = std::move(nodes);
  data->anim_timer = WM_event_timer_add(CTX_wm_manager(C), CTX_wm_window(C), TIMER, 0.02);
  op->customdata = data;
  WM_event_add_modal_handler(C, op);

  return OPERATOR_RUNNING_MODAL;
}

static wmOperatorStatus node_add_image_invoke(bContext *C, wmOperator *op, const wmEvent *event)
{
  ARegion *region = CTX_wm_region(C);
  SpaceNode *snode = CTX_wm_space_node(C);

  if (!ED_operator_node_editable(C)) {
    BKE_report(op->reports,
               RPT_ERROR,
               "Could not add image. A node tree has not been created or assigned");
    return OPERATOR_CANCELLED;
  }

  /* Convert mouse coordinates to `v2d` space. */
  UI_view2d_region_to_view(&region->v2d,
                           event->mval[0],
                           event->mval[1],
                           &snode->runtime->cursor[0],
                           &snode->runtime->cursor[1]);

  snode->runtime->cursor[0] /= UI_SCALE_FAC;
  snode->runtime->cursor[1] /= UI_SCALE_FAC;

  if (WM_operator_properties_id_lookup_is_set(op->ptr) ||
      RNA_struct_property_is_set(op->ptr, "filepath"))
  {
    return node_add_image_exec(C, op);
  }
  return WM_operator_filesel(C, op, event);
}

void NODE_OT_add_image(wmOperatorType *ot)
{
  /* identifiers */
  ot->name = "Add Image as Node";
  ot->description = "Add a image/movie file as node to the current node editor";
  ot->idname = "NODE_OT_add_image";

  /* callbacks */
  ot->exec = node_add_image_exec;
  ot->modal = node_add_nodes_modal;
  ot->invoke = node_add_image_invoke;
  ot->poll = node_add_image_poll;

  /* flags */
  ot->flag = OPTYPE_REGISTER | OPTYPE_UNDO;

  WM_operator_properties_filesel(ot,
                                 FILE_TYPE_FOLDER | FILE_TYPE_IMAGE | FILE_TYPE_MOVIE,
                                 FILE_SPECIAL,
                                 FILE_OPENFILE,
                                 WM_FILESEL_FILEPATH | WM_FILESEL_RELPATH | WM_FILESEL_DIRECTORY |
                                     WM_FILESEL_FILES,
                                 FILE_DEFAULTDISPLAY,
                                 FILE_SORT_DEFAULT);
  WM_operator_properties_id_lookup(ot, true);
}

/** \} */

/* -------------------------------------------------------------------- */
/** \name Add Mask Node Operator
 * \{ */

static bool node_add_mask_poll(bContext *C)
{
  SpaceNode *snode = CTX_wm_space_node(C);

  return ED_operator_node_editable(C) && snode->nodetree->type == NTREE_COMPOSIT;
}

static wmOperatorStatus node_add_mask_exec(bContext *C, wmOperator *op)
{
  Main *bmain = CTX_data_main(C);
  SpaceNode &snode = *CTX_wm_space_node(C);

  ID *mask = WM_operator_properties_id_lookup_from_name_or_session_uid(bmain, op->ptr, ID_MSK);
  if (!mask) {
    return OPERATOR_CANCELLED;
  }

  ED_preview_kill_jobs(CTX_wm_manager(C), CTX_data_main(C));

  bNode *node = add_static_node(*C, CMP_NODE_MASK, snode.runtime->cursor);

  if (!node) {
    BKE_report(op->reports, RPT_WARNING, "Could not add a mask node");
    return OPERATOR_CANCELLED;
  }

  node->id = mask;
  id_us_plus(mask);

  BKE_main_ensure_invariants(*bmain, snode.edittree->id);
  DEG_relations_tag_update(bmain);

  return OPERATOR_FINISHED;
}

void NODE_OT_add_mask(wmOperatorType *ot)
{
  /* identifiers */
  ot->name = "Add Mask Node";
  ot->description = "Add a mask node to the current node editor";
  ot->idname = "NODE_OT_add_mask";

  /* callbacks */
  ot->exec = node_add_mask_exec;
  ot->poll = node_add_mask_poll;

  /* flags */
  ot->flag = OPTYPE_REGISTER | OPTYPE_UNDO | OPTYPE_INTERNAL;

  WM_operator_properties_id_lookup(ot, true);
}

/** \} */

/* -------------------------------------------------------------------- */
/** \name Add Material Operator
 * \{ */

static wmOperatorStatus node_add_material_exec(bContext *C, wmOperator *op)
{
  Main *bmain = CTX_data_main(C);
  SpaceNode *snode = CTX_wm_space_node(C);
  bNodeTree *ntree = snode->edittree;

  Material *material = reinterpret_cast<Material *>(
      WM_operator_properties_id_lookup_from_name_or_session_uid(bmain, op->ptr, ID_MA));

  if (!material) {
    return OPERATOR_CANCELLED;
  }

  ED_preview_kill_jobs(CTX_wm_manager(C), CTX_data_main(C));

  bNode *material_node = add_static_node(*C, GEO_NODE_INPUT_MATERIAL, snode->runtime->cursor);
  if (!material_node) {
    BKE_report(op->reports, RPT_WARNING, "Could not add material");
    return OPERATOR_CANCELLED;
  }

  material_node->id = &material->id;
  id_us_plus(&material->id);

  BKE_main_ensure_invariants(*bmain, ntree->id);
  DEG_relations_tag_update(bmain);

  return OPERATOR_FINISHED;
}

static wmOperatorStatus node_add_material_invoke(bContext *C, wmOperator *op, const wmEvent *event)
{
  ARegion *region = CTX_wm_region(C);
  SpaceNode *snode = CTX_wm_space_node(C);

  /* Convert mouse coordinates to v2d space. */
  UI_view2d_region_to_view(&region->v2d,
                           event->mval[0],
                           event->mval[1],
                           &snode->runtime->cursor[0],
                           &snode->runtime->cursor[1]);

  snode->runtime->cursor[0] /= UI_SCALE_FAC;
  snode->runtime->cursor[1] /= UI_SCALE_FAC;

  return node_add_material_exec(C, op);
}

static bool node_add_material_poll(bContext *C)
{
  const SpaceNode *snode = CTX_wm_space_node(C);
  return ED_operator_node_editable(C) && ELEM(snode->nodetree->type, NTREE_GEOMETRY);
}

void NODE_OT_add_material(wmOperatorType *ot)
{
  /* identifiers */
  ot->name = "Add Material";
  ot->description = "Add a material node to the current node editor";
  ot->idname = "NODE_OT_add_material";

  /* callbacks */
  ot->exec = node_add_material_exec;
  ot->invoke = node_add_material_invoke;
  ot->poll = node_add_material_poll;

  /* flags */
  ot->flag = OPTYPE_REGISTER | OPTYPE_UNDO | OPTYPE_INTERNAL;

  WM_operator_properties_id_lookup(ot, true);
}

/** \} */

/* -------------------------------------------------------------------- */
/** \name Add Import Node Operator
 * \{ */

static wmOperatorStatus node_add_import_node_exec(bContext *C, wmOperator *op)
{
  Main *bmain = CTX_data_main(C);
  SpaceNode *snode = CTX_wm_space_node(C);
  bNodeTree *ntree = snode->edittree;

  const Vector<std::string> paths = ed::io::paths_from_operator_properties(op->ptr);

  Vector<bNode *> new_nodes;
  for (const StringRefNull path : paths) {
    bNode *node = nullptr;
    if (path.endswith(".csv")) {
      node = add_node(*C, "GeometryNodeImportCSV", snode->runtime->cursor);
    }
    else if (path.endswith(".obj")) {
      node = add_node(*C, "GeometryNodeImportOBJ", snode->runtime->cursor);
    }
    else if (path.endswith(".ply")) {
      node = add_node(*C, "GeometryNodeImportPLY", snode->runtime->cursor);
    }
    else if (path.endswith(".stl")) {
      node = add_node(*C, "GeometryNodeImportSTL", snode->runtime->cursor);
    }
    else if (path.endswith(".txt")) {
      node = add_node(*C, "GeometryNodeImportText", snode->runtime->cursor);
    }
    else if (path.endswith(".vdb")) {
      node = add_node(*C, "GeometryNodeImportVDB", snode->runtime->cursor);
    }

    if (node) {
      bNodeSocket &path_socket = node->input_by_identifier("Path");
      BLI_assert(path_socket.type == SOCK_STRING);
      auto *socket_data = static_cast<bNodeSocketValueString *>(path_socket.default_value);
      STRNCPY(socket_data->value, path.c_str());
      new_nodes.append(node);
    }
  }

  if (new_nodes.is_empty()) {
    return OPERATOR_CANCELLED;
  }

  node_deselect_all(*ntree);

  for (const int i : new_nodes.index_range()) {
    bNode *node = new_nodes[i];
    node->flag |= NODE_SELECT;
  }
  bke::node_set_active(*ntree, *new_nodes[0]);

  NodeStackAnimationData *data = MEM_new<NodeStackAnimationData>(__func__);
  data->nodes = std::move(new_nodes);
  data->anim_timer = WM_event_timer_add(CTX_wm_manager(C), CTX_wm_window(C), TIMER, 0.02);
  op->customdata = data;
  WM_event_add_modal_handler(C, op);

  BKE_main_ensure_invariants(*bmain, ntree->id);

  return OPERATOR_RUNNING_MODAL;
}

static wmOperatorStatus node_add_import_node_invoke(bContext *C,
                                                    wmOperator *op,
                                                    const wmEvent *event)
{
  ARegion *region = CTX_wm_region(C);
  SpaceNode *snode = CTX_wm_space_node(C);

  /* Convert mouse coordinates to v2d space. */
  UI_view2d_region_to_view(&region->v2d,
                           event->mval[0],
                           event->mval[1],
                           &snode->runtime->cursor[0],
                           &snode->runtime->cursor[1]);

  snode->runtime->cursor[0] /= UI_SCALE_FAC;
  snode->runtime->cursor[1] /= UI_SCALE_FAC;

  return node_add_import_node_exec(C, op);
}

static bool node_add_import_node_poll(bContext *C)
{
  const SpaceNode *snode = CTX_wm_space_node(C);
  return ED_operator_node_editable(C) && snode->nodetree->type == NTREE_GEOMETRY;
}

void NODE_OT_add_import_node(wmOperatorType *ot)
{
  ot->name = "Add Import Node";
  ot->description = "Add an import node to the node tree";
  ot->idname = "NODE_OT_add_import_node";

  ot->poll = node_add_import_node_poll;
  ot->exec = node_add_import_node_exec;
  ot->invoke = node_add_import_node_invoke;
  ot->modal = node_add_nodes_modal;

  ot->flag = OPTYPE_REGISTER | OPTYPE_UNDO | OPTYPE_INTERNAL;

  PropertyRNA *prop;

  prop = RNA_def_string_dir_path(
      ot->srna, "directory", nullptr, FILE_MAX, "Directory", "Directory of the file");
  RNA_def_property_flag(prop, PROP_HIDDEN | PROP_SKIP_SAVE);

  prop = RNA_def_collection_runtime(ot->srna, "files", &RNA_OperatorFileListElement, "Files", "");
  RNA_def_property_flag(prop, PROP_HIDDEN | PROP_SKIP_SAVE);
}

/** \} */

/* -------------------------------------------------------------------- */
/** \name Add Group Input Node Operator
 * \{ */

static wmOperatorStatus node_add_group_input_node_exec(bContext *C, wmOperator *op)
{
  SpaceNode *snode = CTX_wm_space_node(C);
  bNodeTree *ntree = snode->edittree;

  bool single_socket = false;
  char socket_identifier[int(sizeof(bNodeSocket::idname))];
  bool single_panel = false;
  int panel_identifier = 0;
  if (RNA_struct_property_is_set(op->ptr, "socket_identifier")) {
    single_socket = true;
    RNA_string_get(op->ptr, "socket_identifier", socket_identifier);
  }
  if (RNA_struct_property_is_set(op->ptr, "panel_identifier")) {
    single_panel = true;
    panel_identifier = RNA_int_get(op->ptr, "panel_identifier");
  }
  if (single_socket && single_panel) {
    BKE_report(op->reports, RPT_ERROR, "Cannot set both socket and panel identifier");
    return OPERATOR_CANCELLED;
  }

  bNodeTreeInterfacePanel *interface_panel = nullptr;

  if (single_socket) {
    /* Ensure the requested socket exists in the node interface. */
    bNodeTreeInterfaceSocket *interface_socket = nullptr;
    for (bNodeTreeInterfaceSocket *tsocket : ntree->interface_inputs()) {
      if (STREQ(socket_identifier, tsocket->identifier)) {
        interface_socket = tsocket;
        break;
      }
    }
    if (!interface_socket) {
      BKE_report(
          op->reports,
          RPT_ERROR,
          fmt::format("Invalid socket_identifier: Socket \"%s\" not found", socket_identifier)
              .c_str());
      return OPERATOR_CANCELLED;
    }
  }
  if (single_panel) {
    /* Ensure the requested panel exists in the node interface. */
    for (bNodeTreeInterfaceItem *item : ntree->interface_items()) {
      bNodeTreeInterfacePanel *tpanel = bke::node_interface::get_item_as<bNodeTreeInterfacePanel>(
          item);
      if (tpanel && tpanel->identifier == panel_identifier) {
        interface_panel = tpanel;
        break;
      }
    }

    if (!interface_panel) {
      BKE_report(op->reports, RPT_ERROR, "Invalid panel identifier");
      return OPERATOR_CANCELLED;
    }
  }

  ED_preview_kill_jobs(CTX_wm_manager(C), CTX_data_main(C));

  bNode *group_input_node = add_node(*C, "NodeGroupInput", snode->runtime->cursor);

  if (single_socket) {
    /* Hide all other sockets in the new node, to only display the selected one. */
    LISTBASE_FOREACH (bNodeSocket *, socket, &group_input_node->outputs) {
      if (!STREQ(socket->identifier, socket_identifier)) {
        socket->flag |= SOCK_HIDDEN;
      }
    }
  }
  if (single_panel) {
    /* Initially hide all sockets. */
    LISTBASE_FOREACH (bNodeSocket *, socket, &group_input_node->outputs) {
      socket->flag |= SOCK_HIDDEN;
    }
    /* Show only sockets contained in the dragged panel. */
    for (bNodeTreeInterfaceSocket *iface_socket : ntree->interface_inputs()) {
      if (interface_panel->contains_recursive(iface_socket->item)) {
        bNodeSocket *socket = bke::node_find_socket(
            *group_input_node, SOCK_OUT, iface_socket->identifier);
        BLI_assert(socket);
        socket->flag &= ~SOCK_HIDDEN;
      }
    }
  }

  return OPERATOR_FINISHED;
}

static wmOperatorStatus node_add_group_input_node_invoke(bContext *C,
                                                         wmOperator *op,
                                                         const wmEvent *event)
{
  ARegion *region = CTX_wm_region(C);
  SpaceNode *snode = CTX_wm_space_node(C);

  /* Convert mouse coordinates to v2d space. */
  UI_view2d_region_to_view(&region->v2d,
                           event->mval[0],
                           event->mval[1],
                           &snode->runtime->cursor[0],
                           &snode->runtime->cursor[1]);

  snode->runtime->cursor[0] /= UI_SCALE_FAC;
  snode->runtime->cursor[1] /= UI_SCALE_FAC;

  return node_add_group_input_node_exec(C, op);
}

static bool node_add_group_input_node_poll(bContext *C)
{
  if (!ED_operator_node_editable(C)) {
    return false;
  }

  const SpaceNode *snode = CTX_wm_space_node(C);
  bNodeTree *ntree = snode->edittree;

  bNodeTreeInterface interface = ntree->tree_interface;
  bNodeTreeInterfaceItem *active_item = interface.active_item();

  if (auto *socket = bke::node_interface::get_item_as<bNodeTreeInterfaceSocket>(active_item)) {
    if (socket->flag & NODE_INTERFACE_SOCKET_OUTPUT) {
      CTX_wm_operator_poll_msg_set(C, "Cannot drag an output socket");
      return false;
    }
    return true;
  }

  if (auto *panel = bke::node_interface::get_item_as<bNodeTreeInterfacePanel>(active_item)) {
    bool has_inputs = false;
    for (bNodeTreeInterfaceSocket *socket : ntree->interface_inputs()) {
      if (panel->contains_recursive(socket->item)) {
        has_inputs = true;
        break;
      }
    }

    if (!has_inputs) {
      CTX_wm_operator_poll_msg_set(C, "Cannot drag panel with no inputs");
      return false;
    }
    return true;
  }
  return false;
}

void NODE_OT_add_group_input_node(wmOperatorType *ot)
{
  ot->name = "Add Group Input Node";
  ot->description = "Add a Group Input node with selected sockets to the current node editor";
  ot->idname = "NODE_OT_add_group_input_node";

  ot->exec = node_add_group_input_node_exec;
  ot->invoke = node_add_group_input_node_invoke;
  ot->poll = node_add_group_input_node_poll;

  ot->flag = OPTYPE_REGISTER | OPTYPE_UNDO | OPTYPE_INTERNAL;

  PropertyRNA *prop = RNA_def_string(ot->srna,
                                     "socket_identifier",
                                     nullptr,
                                     int(sizeof(bNodeSocket::idname)),
                                     "Socket Identifier",
                                     "Socket to include in the added group input/output node");
  RNA_def_property_flag(prop, PROP_SKIP_SAVE | PROP_HIDDEN);
  prop = RNA_def_int(ot->srna,
                     "panel_identifier",
                     0,
                     INT_MIN,
                     INT_MAX,
                     "Panel Identifier",
                     "Panel from which to add sockets to the added group input/output node",
                     INT_MIN,
                     INT_MAX);
  RNA_def_property_flag(prop, PROP_SKIP_SAVE | PROP_HIDDEN);
}

/** \} */

/* -------------------------------------------------------------------- */
/** \name Add Color Operator
 * \{ */

static wmOperatorStatus node_add_color_exec(bContext *C, wmOperator *op)
{
  Main *bmain = CTX_data_main(C);
  SpaceNode *snode = CTX_wm_space_node(C);
  bNodeTree *ntree = snode->edittree;

  float color[4];
  RNA_float_get_array(op->ptr, "color", color);
  const bool gamma = RNA_boolean_get(op->ptr, "gamma");
  const bool has_alpha = RNA_boolean_get(op->ptr, "has_alpha");

  if (!has_alpha) {
    color[3] = 1.0f;
  }

  if (gamma) {
    IMB_colormanagement_srgb_to_scene_linear_v3(color, color);
  }

  bNode *color_node;

  switch (snode->nodetree->type) {
    case NTREE_SHADER:
      color_node = add_node(*C, "ShaderNodeRGB", snode->runtime->cursor);
      break;
    case NTREE_COMPOSIT:
      color_node = add_node(*C, "CompositorNodeRGB", snode->runtime->cursor);
      break;
    case NTREE_GEOMETRY:
      color_node = add_node(*C, "FunctionNodeInputColor", snode->runtime->cursor);
      break;
    default:
      return OPERATOR_CANCELLED;
  }

  if (!color_node) {
    BKE_report(op->reports, RPT_WARNING, "Could not add a color node");
    return OPERATOR_CANCELLED;
  }

  /* The Geometry Node color node stores the color value inside the node storage, while
   * the Compositing and Shading color nodes store it in the output socket. */
  if (snode->nodetree->type == NTREE_GEOMETRY) {
    NodeInputColor *input_color_storage = static_cast<NodeInputColor *>(color_node->storage);
    copy_v4_v4(input_color_storage->color, color);
  }
  else {
    bNodeSocket *sock = static_cast<bNodeSocket *>(color_node->outputs.first);
    if (!sock) {
      BKE_report(op->reports, RPT_WARNING, "Could not find node color socket");
      return OPERATOR_CANCELLED;
    }

    bNodeSocketValueRGBA *socket_data = static_cast<bNodeSocketValueRGBA *>(sock->default_value);
    copy_v4_v4(socket_data->value, color);
  }

  bke::node_set_active(*ntree, *color_node);
  BKE_main_ensure_invariants(*bmain, ntree->id);

  return OPERATOR_FINISHED;
}

static wmOperatorStatus node_add_color_invoke(bContext *C, wmOperator *op, const wmEvent *event)
{
  ARegion *region = CTX_wm_region(C);
  SpaceNode *snode = CTX_wm_space_node(C);

  /* Convert mouse coordinates to v2d space. */
  UI_view2d_region_to_view(&region->v2d,
                           event->mval[0],
                           event->mval[1],
                           &snode->runtime->cursor[0],
                           &snode->runtime->cursor[1]);

  snode->runtime->cursor[0] /= UI_SCALE_FAC;
  snode->runtime->cursor[1] /= UI_SCALE_FAC;

  return node_add_color_exec(C, op);
}

static bool node_add_color_poll(bContext *C)
{
  const SpaceNode *snode = CTX_wm_space_node(C);
  return ED_operator_node_editable(C) &&
         ELEM(snode->nodetree->type, NTREE_SHADER, NTREE_COMPOSIT, NTREE_GEOMETRY);
}

void NODE_OT_add_color(wmOperatorType *ot)
{
  /* identifiers */
  ot->name = "Add Color";
  ot->description = "Add a color node to the current node editor";
  ot->idname = "NODE_OT_add_color";

  /* callbacks */
  ot->exec = node_add_color_exec;
  ot->invoke = node_add_color_invoke;
  ot->poll = node_add_color_poll;

  /* flags */
  ot->flag = OPTYPE_REGISTER | OPTYPE_UNDO | OPTYPE_INTERNAL;

  RNA_def_float_color(
      ot->srna, "color", 4, nullptr, 0.0, FLT_MAX, "Color", "Source color", 0.0, 1.0);
  RNA_def_boolean(
      ot->srna, "gamma", false, "Gamma Corrected", "The source color is gamma corrected");
  RNA_def_boolean(
      ot->srna, "has_alpha", false, "Has Alpha", "The source color contains an Alpha component");
}

/* -------------------------------------------------------------------- */
/** \name New Node Tree Operator
 * \{ */

static wmOperatorStatus new_node_tree_exec(bContext *C, wmOperator *op)
{
  SpaceNode *snode = CTX_wm_space_node(C);
  Main *bmain = CTX_data_main(C);
  bNodeTree *ntree;
  PointerRNA ptr;
  PropertyRNA *prop;
  const char *idname;
  char treename_buf[MAX_ID_NAME - 2];
  const char *treename;

  if (RNA_struct_property_is_set(op->ptr, "type")) {
    prop = RNA_struct_find_property(op->ptr, "type");
    RNA_property_enum_identifier(C, op->ptr, prop, RNA_property_enum_get(op->ptr, prop), &idname);
  }
  else if (snode) {
    idname = snode->tree_idname;
  }
  else {
    return OPERATOR_CANCELLED;
  }

  if (!bke::node_tree_type_find(idname)) {
    BKE_reportf(op->reports, RPT_ERROR, "Node tree type %s undefined", idname);
    return OPERATOR_CANCELLED;
  }

  if (RNA_struct_property_is_set(op->ptr, "name")) {
    RNA_string_get(op->ptr, "name", treename_buf);
    treename = treename_buf;
  }
  else {
    const bke::bNodeTreeType *type = bke::node_tree_type_find(idname);
    treename = type->ui_name.c_str();
  }

  ntree = bke::node_tree_add_tree(bmain, treename, idname);

  /* Hook into UI. */
  UI_context_active_but_prop_get_templateID(C, &ptr, &prop);

  if (prop) {
    /* #RNA_property_pointer_set increases the user count, fixed here as the editor is the initial
     * user. */
    id_us_min(&ntree->id);

    if (ptr.owner_id) {
      BKE_id_move_to_same_lib(*bmain, ntree->id, *ptr.owner_id);
    }

    PointerRNA idptr = RNA_id_pointer_create(&ntree->id);
    RNA_property_pointer_set(&ptr, prop, idptr, nullptr);
    RNA_property_update(C, &ptr, prop);
  }
  else if (snode) {
    snode->nodetree = ntree;

    tree_update(C);
  }

  WM_event_add_notifier(C, NC_NODE | NA_ADDED, nullptr);

  return OPERATOR_FINISHED;
}

static const EnumPropertyItem *new_node_tree_type_itemf(bContext * /*C*/,
                                                        PointerRNA * /*ptr*/,
                                                        PropertyRNA * /*prop*/,
                                                        bool *r_free)
{
  return rna_node_tree_type_itemf(nullptr, nullptr, r_free);
}

void NODE_OT_new_node_tree(wmOperatorType *ot)
{
  PropertyRNA *prop;

  /* identifiers */
  ot->name = "New Node Tree";
  ot->idname = "NODE_OT_new_node_tree";
  ot->description = "Create a new node tree";

  /* API callbacks. */
  ot->exec = new_node_tree_exec;

  /* flags */
  ot->flag = OPTYPE_REGISTER | OPTYPE_UNDO;

  prop = RNA_def_enum(ot->srna, "type", rna_enum_dummy_NULL_items, 0, "Tree Type", "");
  RNA_def_enum_funcs(prop, new_node_tree_type_itemf);
  RNA_def_string(ot->srna, "name", "NodeTree", MAX_ID_NAME - 2, "Name", "");
}

/** \} */

}  // namespace blender::ed::space_node<|MERGE_RESOLUTION|>--- conflicted
+++ resolved
@@ -699,12 +699,9 @@
 static bool node_add_image_poll(bContext *C)
 {
   const SpaceNode *snode = CTX_wm_space_node(C);
-<<<<<<< HEAD
-=======
   if (!snode) {
     return false;
   }
->>>>>>> f812af9b
 
   /* Note: Validity of snode->nodetree is checked later for better error reporting. */
   return STR_ELEM(snode->tree_idname,
