--- conflicted
+++ resolved
@@ -719,11 +719,7 @@
                                  WM_FILESEL_FILEPATH | WM_FILESEL_RELPATH,
                                  FILE_DEFAULTDISPLAY,
                                  FILE_SORT_DEFAULT);
-<<<<<<< HEAD
-  RNA_def_string(ot->srna, "name", "Image", MAX_ID_NAME - 2, "Name", "Data name to assign");
-=======
   WM_operator_properties_id_lookup(ot, true);
->>>>>>> e7cb28d0
 }
 
 /** \} */
