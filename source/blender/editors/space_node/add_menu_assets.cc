--- conflicted
+++ resolved
@@ -187,13 +187,8 @@
     PointerRNA op_ptr;
     uiItemFullO(layout,
                 "NODE_OT_add_group_asset",
-<<<<<<< HEAD
-                IFACE_(asset->get_name().c_str()),
+                IFACE_(asset->get_name()),
                 ICON_NODETREE, /*BFA - Icon*/
-=======
-                IFACE_(asset->get_name()),
-                ICON_NONE,
->>>>>>> 644238aa
                 nullptr,
                 WM_OP_INVOKE_REGION_WIN,
                 UI_ITEM_NONE,
@@ -232,13 +227,8 @@
     PointerRNA op_ptr;
     uiItemFullO(menu->layout,
                 "NODE_OT_add_group_asset",
-<<<<<<< HEAD
-                IFACE_(asset->get_name().c_str()),
+                IFACE_(asset->get_name()),
                 ICON_NODETREE, /*BFA - Icon*/
-=======
-                IFACE_(asset->get_name()),
-                ICON_NONE,
->>>>>>> 644238aa
                 nullptr,
                 WM_OP_INVOKE_REGION_WIN,
                 UI_ITEM_NONE,
@@ -269,7 +259,9 @@
   uiItemS(layout);
 
   if (!loading_finished) {
-    uiItemL(layout, IFACE_("Loading Asset Libraries"), ICON_INFO); /*BFA - preserved from Blender, they removed this*/
+    uiItemL(layout,
+            IFACE_("Loading Asset Libraries"),
+            ICON_INFO); /*BFA - preserved from Blender, they removed this*/
   }
 
   const Set<StringRef> all_builtin_menus = get_builtin_menus(edit_tree->type);
@@ -282,7 +274,9 @@
 
   if (!tree.unassigned_assets.is_empty()) {
     uiItemS(layout);
-    uiItemM(layout, "NODE_MT_node_add_unassigned_assets", IFACE_("Unassigned (Catalogue)"), ICON_NONE);
+    /* BFA - changed "Unassigned" to "Unassigned (Catalouge)" and changed icon to ICON_NONE */
+    uiItemM(
+        layout, "NODE_MT_node_add_unassigned_assets", IFACE_("Unassigned (Catalogue)"), ICON_NONE);
   }
 }
 
