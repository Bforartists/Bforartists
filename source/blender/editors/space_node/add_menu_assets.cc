--- conflicted
+++ resolved
@@ -259,13 +259,7 @@
   uiItemS(layout);
 
   if (!loading_finished) {
-<<<<<<< HEAD
-    uiItemL(layout,
-            IFACE_("Loading Asset Libraries"),
-            ICON_INFO); /*BFA - preserved from Blender, they removed this*/
-=======
-    layout->label(IFACE_("Loading Asset Libraries"), ICON_INFO);
->>>>>>> feaef865
+    layout->label(IFACE_("Loading Asset Libraries"), ICON_INFO); /*BFA - preserved from Blender, they removed this*/
   }
 
   const Set<StringRef> all_builtin_menus = get_builtin_menus(edit_tree->type);
@@ -279,8 +273,7 @@
   if (!tree.unassigned_assets.is_empty()) {
     uiItemS(layout);
     /* BFA - changed "Unassigned" to "Unassigned (Catalouge)" and changed icon to ICON_NONE */
-    uiItemM(
-        layout, "NODE_MT_node_add_unassigned_assets", IFACE_("Unassigned (Catalogue)"), ICON_NONE);
+    uiItemM(layout, "NODE_MT_node_add_unassigned_assets", IFACE_("Unassigned (Catalogue)"), ICON_NONE);
   }
 }
 
