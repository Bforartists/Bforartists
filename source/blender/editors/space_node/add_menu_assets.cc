--- conflicted
+++ resolved
@@ -192,13 +192,8 @@
     }
     PointerRNA op_ptr = layout->op("NODE_OT_add_group_asset",
                                    IFACE_(asset->get_name()),
-<<<<<<< HEAD
                                    ICON_NODETREE, /*BFA - Icon*/
-                                   WM_OP_INVOKE_REGION_WIN,
-=======
-                                   ICON_NONE,
                                    wm::OpCallContext::InvokeRegionWin,
->>>>>>> 27af4a2f
                                    UI_ITEM_NONE);
     asset::operator_asset_reference_props_set(*asset, op_ptr);
   }
@@ -233,13 +228,8 @@
   for (const asset_system::AssetRepresentation *asset : tree.unassigned_assets) {
     PointerRNA op_ptr = menu->layout->op("NODE_OT_add_group_asset",
                                          IFACE_(asset->get_name()),
-<<<<<<< HEAD
                                          ICON_NODETREE, /*BFA - Icon*/
-                                         WM_OP_INVOKE_REGION_WIN,
-=======
-                                         ICON_NONE,
                                          wm::OpCallContext::InvokeRegionWin,
->>>>>>> 27af4a2f
                                          UI_ITEM_NONE);
     asset::operator_asset_reference_props_set(*asset, op_ptr);
   }
