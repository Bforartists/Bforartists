--- conflicted
+++ resolved
@@ -749,7 +749,6 @@
 /*bfa - tool name*/
 static std::string NODE_OT_group_separate_get_name(wmOperatorType *ot, PointerRNA *ptr)
 {
-<<<<<<< HEAD
   if (RNA_enum_get(ptr, "type") == NODE_GS_COPY) {
     return CTX_IFACE_(ot->translation_context, "Separate (Copy)");
   }
@@ -758,19 +757,6 @@
   }
   return "";
 }
-=======
-  ui::PopupMenu *pup = ui::popup_menu_begin(
-      C, CTX_IFACE_(BLT_I18NCONTEXT_OPERATOR_DEFAULT, "Separate"), ICON_NONE);
-  ui::Layout *layout = popup_menu_layout(pup);
-
-  layout->operator_context_set(wm::OpCallContext::ExecDefault);
-  PointerRNA op_ptr = layout->op("NODE_OT_group_separate", IFACE_("Copy"), ICON_NONE);
-  RNA_enum_set(&op_ptr, "type", NODE_GS_COPY);
-  op_ptr = layout->op("NODE_OT_group_separate", IFACE_("Move"), ICON_NONE);
-  RNA_enum_set(&op_ptr, "type", NODE_GS_MOVE);
-
-  popup_menu_end(C, pup);
->>>>>>> 1536700a
 
 /*bfa - descriptions*/
 static std::string NODE_OT_group_separate_get_description(struct bContext * /*C*/,
@@ -797,7 +783,7 @@
   ot->idname = "NODE_OT_group_separate";
 
   /* API callbacks. */
-  //ot->invoke = node_group_separate_invoke; /*BFA turned off the separate popup menu*/
+  // ot->invoke = node_group_separate_invoke; /*BFA turned off the separate popup menu*/
   ot->exec = node_group_separate_exec;
   ot->get_name = NODE_OT_group_separate_get_name;               /*bfa - tool name*/
   ot->get_description = NODE_OT_group_separate_get_description; /*bfa - descriptions*/
