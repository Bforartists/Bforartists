--- conflicted
+++ resolved
@@ -673,22 +673,22 @@
 }
 
 /* Not used by BFA */
-// static wmOperatorStatus node_group_separate_invoke(bContext *C,
-//                                       wmOperator * /*op*/),
-//                                       const wmEvent * /*event*/)
-// {
-//   uiPopupMenu *pup = UI_popup_menu_begin(
-//       C, CTX_IFACE_(BLT_I18NCONTEXT_OPERATOR_DEFAULT, "Separate"), ICON_NONE);
-//   uiLayout *layout = UI_popup_menu_layout(pup);
-
-//   uiLayoutSetOperatorContext(layout, WM_OP_EXEC_DEFAULT);
-//   uiItemEnumO(layout, "NODE_OT_group_separate", std::nullopt, ICON_NONE, "type", NODE_GS_COPY);
-//   uiItemEnumO(layout, "NODE_OT_group_separate", std::nullopt, ICON_NONE, "type", NODE_GS_MOVE);
-
-//   UI_popup_menu_end(C, pup);
-
-//   return OPERATOR_INTERFACE;
-// }
+//static wmOperatorStatus node_group_separate_invoke(bContext *C,
+//                                                   wmOperator * /*op*/,
+//                                                   const wmEvent * /*event*/)
+//{
+//  uiPopupMenu *pup = UI_popup_menu_begin(
+//      C, CTX_IFACE_(BLT_I18NCONTEXT_OPERATOR_DEFAULT, "Separate"), ICON_NONE);
+//  uiLayout *layout = UI_popup_menu_layout(pup);
+
+//  uiLayoutSetOperatorContext(layout, WM_OP_EXEC_DEFAULT);
+//  uiItemEnumO(layout, "NODE_OT_group_separate", std::nullopt, ICON_NONE, "type", NODE_GS_COPY);
+//  uiItemEnumO(layout, "NODE_OT_group_separate", std::nullopt, ICON_NONE, "type", NODE_GS_MOVE);
+
+//  UI_popup_menu_end(C, pup);
+//
+//  return OPERATOR_INTERFACE;
+//}
 
 /*bfa - tool name*/
 static std::string NODE_OT_group_separate_get_name(wmOperatorType *ot, PointerRNA *ptr)
@@ -726,13 +726,8 @@
   ot->description = "Separate selected nodes from the node group";
   ot->idname = "NODE_OT_group_separate";
 
-<<<<<<< HEAD
-  /* api callbacks */
-  // ot->invoke = node_group_separate_invoke; // BFA turned off the separate popup menu
-=======
   /* API callbacks. */
-  ot->invoke = node_group_separate_invoke;
->>>>>>> f0f90228
+  //ot->invoke = node_group_separate_invoke; /*BFA turned off the separate popup menu*/
   ot->exec = node_group_separate_exec;
   ot->get_name = NODE_OT_group_separate_get_name;               /*bfa - tool name*/
   ot->get_description = NODE_OT_group_separate_get_description; /*bfa - descriptions*/
