--- conflicted
+++ resolved
@@ -693,7 +693,6 @@
 /*bfa - tool name*/
 static std::string NODE_OT_group_separate_get_name(wmOperatorType *ot, PointerRNA *ptr)
 {
-<<<<<<< HEAD
   if (RNA_enum_get(ptr, "type") == NODE_GS_COPY) {
     return CTX_IFACE_(ot->translation_context, "Separate (Copy)");
   }
@@ -702,17 +701,6 @@
   }
   return "";
 }
-=======
-  uiPopupMenu *pup = UI_popup_menu_begin(
-      C, CTX_IFACE_(BLT_I18NCONTEXT_OPERATOR_DEFAULT, "Separate"), ICON_NONE);
-  uiLayout *layout = UI_popup_menu_layout(pup);
-
-  layout->operator_context_set(WM_OP_EXEC_DEFAULT);
-  uiItemEnumO(layout, "NODE_OT_group_separate", std::nullopt, ICON_NONE, "type", NODE_GS_COPY);
-  uiItemEnumO(layout, "NODE_OT_group_separate", std::nullopt, ICON_NONE, "type", NODE_GS_MOVE);
-
-  UI_popup_menu_end(C, pup);
->>>>>>> 9a41dc73
 
 /*bfa - descriptions*/
 static std::string NODE_OT_group_separate_get_description(struct bContext * /*C*/,
@@ -739,11 +727,7 @@
   ot->idname = "NODE_OT_group_separate";
 
   /* API callbacks. */
-<<<<<<< HEAD
   //ot->invoke = node_group_separate_invoke; /*BFA turned off the separate popup menu*/
-=======
-  ot->invoke = node_group_separate_invoke;
->>>>>>> 9a41dc73
   ot->exec = node_group_separate_exec;
   ot->get_name = NODE_OT_group_separate_get_name;               /*bfa - tool name*/
   ot->get_description = NODE_OT_group_separate_get_description; /*bfa - descriptions*/
@@ -1286,11 +1270,8 @@
   int num_outputs = 0;
   Map<const bNodeSocket *, int> new_index_by_src_socket;
   Map<int, int> new_by_old_panel_identifier;
-<<<<<<< HEAD
-=======
   Vector<int> exposed_input_indices;
   Vector<int> exposed_output_indices;
->>>>>>> 9a41dc73
 
   bNodeSocket *get_new_input(const bNodeSocket *old_socket, bNode &new_node) const
   {
@@ -1325,14 +1306,6 @@
     }
     bNodeTreeInterfaceSocket *io_socket = bke::node_interface::add_interface_socket_from_node(
         group, src_node, socket);
-<<<<<<< HEAD
-    group.tree_interface.move_item_to_parent(io_socket->item, parent, INT32_MAX);
-    if (socket.is_input()) {
-      r_mapping.new_index_by_src_socket.add_new(&socket, r_mapping.num_inputs++);
-    }
-    else {
-      r_mapping.new_index_by_src_socket.add_new(&socket, r_mapping.num_outputs++);
-=======
     if (!io_socket) {
       return;
     }
@@ -1344,7 +1317,6 @@
     else {
       r_mapping.new_index_by_src_socket.add_new(&socket, r_mapping.num_outputs++);
       r_mapping.exposed_output_indices.append(socket.index());
->>>>>>> 9a41dc73
     }
   }
   else if (const nodes::PanelDeclaration *panel_decl =
@@ -1410,23 +1382,6 @@
 
   const Array<bNodeSocket *> group_inputs = input_node.output_sockets().drop_back(1);
   const Array<bNodeSocket *> group_outputs = output_node.input_sockets().drop_back(1);
-<<<<<<< HEAD
-  Vector<bNodeSocket *> inner_inputs = inner_node.input_sockets();
-  Vector<bNodeSocket *> inner_outputs = inner_node.output_sockets();
-
-  /* Some built-in nodes have unavailable sockets, those are not part of the wrapper node group. */
-  inner_inputs.remove_if([&](const bNodeSocket *socket) { return !socket->is_available(); });
-  inner_outputs.remove_if([&](const bNodeSocket *socket) { return !socket->is_available(); });
-  BLI_assert(group_inputs.size() == inner_inputs.size());
-  BLI_assert(inner_outputs.size() == group_outputs.size());
-
-  /* Add links. */
-  for (const int i : group_inputs.index_range()) {
-    bke::node_add_link(*dst_group, input_node, *group_inputs[i], inner_node, *inner_inputs[i]);
-  }
-  for (const int i : group_outputs.index_range()) {
-    bke::node_add_link(*dst_group, inner_node, *inner_outputs[i], output_node, *group_outputs[i]);
-=======
   const Array<bNodeSocket *> inner_inputs = inner_node.input_sockets();
   const Array<bNodeSocket *> inner_outputs = inner_node.output_sockets();
   BLI_assert(group_inputs.size() == r_mapping.exposed_input_indices.size());
@@ -1446,7 +1401,6 @@
                        *inner_outputs[r_mapping.exposed_output_indices[i]],
                        output_node,
                        *group_outputs[i]);
->>>>>>> 9a41dc73
   }
 
   BKE_main_ensure_invariants(bmain, dst_group->id);
@@ -1470,18 +1424,10 @@
 
   /* Assign the newly created wrapper group to the new group node. */
   gnode->id = &wrapper_group->id;
-<<<<<<< HEAD
-  id_us_plus(gnode->id);
-
-  /* Position node node exactly where the old node was. */
-  gnode->parent = src_node.parent;
-  gnode->width = src_node.width;
-=======
 
   /* Position node exactly where the old node was. */
   gnode->parent = src_node.parent;
   gnode->width = std::max<float>(src_node.width, GROUP_NODE_MIN_WIDTH);
->>>>>>> 9a41dc73
   copy_v2_v2(gnode->location, src_node.location);
 
   BKE_main_ensure_invariants(bmain);
