--- conflicted
+++ resolved
@@ -673,27 +673,28 @@
 }
 
 /* Not used by BFA */
-//static wmOperatorStatus node_group_separate_invoke(bContext *C,
+// static wmOperatorStatus node_group_separate_invoke(bContext *C,
 //                                                   wmOperator * /*op*/,
 //                                                   const wmEvent * /*event*/)
-//{
+// {
 //  uiPopupMenu *pup = UI_popup_menu_begin(
 //      C, CTX_IFACE_(BLT_I18NCONTEXT_OPERATOR_DEFAULT, "Separate"), ICON_NONE);
 //  uiLayout *layout = UI_popup_menu_layout(pup);
 
-//  uiLayoutSetOperatorContext(layout, WM_OP_EXEC_DEFAULT);
-//  uiItemEnumO(layout, "NODE_OT_group_separate", std::nullopt, ICON_NONE, "type", NODE_GS_COPY);
-//  uiItemEnumO(layout, "NODE_OT_group_separate", std::nullopt, ICON_NONE, "type", NODE_GS_MOVE);
-
-//  UI_popup_menu_end(C, pup);
-//
-//  return OPERATOR_INTERFACE;
+//   layout->operator_context_set(WM_OP_EXEC_DEFAULT);
+//   PointerRNA op_ptr = layout->op("NODE_OT_group_separate", IFACE_("Copy"), ICON_NONE);
+//   RNA_enum_set(&op_ptr, "type", NODE_GS_COPY);
+//   op_ptr = layout->op("NODE_OT_group_separate", IFACE_("Move"), ICON_NONE);
+//   RNA_enum_set(&op_ptr, "type", NODE_GS_MOVE);
+
+//   UI_popup_menu_end(C, pup);
+
+//   return OPERATOR_INTERFACE;
 //}
 
 /*bfa - tool name*/
 static std::string NODE_OT_group_separate_get_name(wmOperatorType *ot, PointerRNA *ptr)
 {
-<<<<<<< HEAD
   if (RNA_enum_get(ptr, "type") == NODE_GS_COPY) {
     return CTX_IFACE_(ot->translation_context, "Separate (Copy)");
   }
@@ -702,19 +703,6 @@
   }
   return "";
 }
-=======
-  uiPopupMenu *pup = UI_popup_menu_begin(
-      C, CTX_IFACE_(BLT_I18NCONTEXT_OPERATOR_DEFAULT, "Separate"), ICON_NONE);
-  uiLayout *layout = UI_popup_menu_layout(pup);
-
-  layout->operator_context_set(WM_OP_EXEC_DEFAULT);
-  PointerRNA op_ptr = layout->op("NODE_OT_group_separate", IFACE_("Copy"), ICON_NONE);
-  RNA_enum_set(&op_ptr, "type", NODE_GS_COPY);
-  op_ptr = layout->op("NODE_OT_group_separate", IFACE_("Move"), ICON_NONE);
-  RNA_enum_set(&op_ptr, "type", NODE_GS_MOVE);
-
-  UI_popup_menu_end(C, pup);
->>>>>>> 31ac70e6
 
 /*bfa - descriptions*/
 static std::string NODE_OT_group_separate_get_description(struct bContext * /*C*/,
