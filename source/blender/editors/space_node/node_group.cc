--- conflicted
+++ resolved
@@ -725,11 +725,7 @@
   ot->idname = "NODE_OT_group_separate";
 
   /* API callbacks. */
-<<<<<<< HEAD
   //ot->invoke = node_group_separate_invoke; /*BFA turned off the separate popup menu*/
-=======
-  ot->invoke = node_group_separate_invoke;
->>>>>>> 8b918866
   ot->exec = node_group_separate_exec;
   ot->get_name = NODE_OT_group_separate_get_name;               /*bfa - tool name*/
   ot->get_description = NODE_OT_group_separate_get_description; /*bfa - descriptions*/
