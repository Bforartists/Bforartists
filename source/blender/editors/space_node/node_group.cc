/* SPDX-License-Identifier: GPL-2.0-or-later
 * Copyright 2005 Blender Foundation. All rights reserved. */

/** \file
 * \ingroup spnode
 */

#include <cstdlib>

#include "MEM_guardedalloc.h"

#include "DNA_anim_types.h"
#include "DNA_node_types.h"

#include "BLI_linklist.h"
#include "BLI_listbase.h"
#include "BLI_math_vec_types.hh"
#include "BLI_string.h"
#include "BLI_vector.hh"

#include "BLT_translation.h"

#include "BKE_action.h"
#include "BKE_animsys.h"
#include "BKE_context.h"
#include "BKE_lib_id.h"
#include "BKE_main.h"
#include "BKE_node_runtime.hh"
#include "BKE_node_tree_update.h"
#include "BKE_report.h"

#include "DEG_depsgraph_build.h"

#include "ED_node.h" /* own include */
#include "ED_render.h"
#include "ED_screen.h"

#include "RNA_access.h"
#include "RNA_define.h"
#include "RNA_path.h"
#include "RNA_prototypes.h"

#include "WM_api.h"
#include "WM_types.h"

#include "UI_resources.h"

#include "NOD_common.h"
#include "NOD_composite.h"
#include "NOD_geometry.h"
#include "NOD_shader.h"
#include "NOD_socket.h"
#include "NOD_texture.h"

#include "node_intern.hh" /* own include */

namespace blender::ed::space_node {

/* -------------------------------------------------------------------- */
/** \name Local Utilities
 * \{ */

static bool node_group_operator_active_poll(bContext *C)
{
  if (ED_operator_node_active(C)) {
    SpaceNode *snode = CTX_wm_space_node(C);

    /* Group operators only defined for standard node tree types.
     * Disabled otherwise to allow python-nodes define their own operators
     * with same key-map. */
    if (STR_ELEM(snode->tree_idname,
                 "ShaderNodeTree",
                 "CompositorNodeTree",
                 "TextureNodeTree",
                 "GeometryNodeTree")) {
      return true;
    }
  }
  return false;
}

static bool node_group_operator_editable(bContext *C)
{
  if (ED_operator_node_editable(C)) {
    SpaceNode *snode = CTX_wm_space_node(C);

    /* Group operators only defined for standard node tree types.
     * Disabled otherwise to allow python-nodes define their own operators
     * with same key-map. */
    if (ED_node_is_shader(snode) || ED_node_is_compositor(snode) || ED_node_is_texture(snode) ||
        ED_node_is_geometry(snode)) {
      return true;
    }
  }
  return false;
}

static const char *group_ntree_idname(bContext *C)
{
  SpaceNode *snode = CTX_wm_space_node(C);
  return snode->tree_idname;
}

const char *node_group_idname(bContext *C)
{
  SpaceNode *snode = CTX_wm_space_node(C);

  if (ED_node_is_shader(snode)) {
    return ntreeType_Shader->group_idname;
  }
  if (ED_node_is_compositor(snode)) {
    return ntreeType_Composite->group_idname;
  }
  if (ED_node_is_texture(snode)) {
    return ntreeType_Texture->group_idname;
  }
  if (ED_node_is_geometry(snode)) {
    return ntreeType_Geometry->group_idname;
  }

  return "";
}

static bNode *node_group_get_active(bContext *C, const char *node_idname)
{
  SpaceNode *snode = CTX_wm_space_node(C);
  bNode *node = nodeGetActive(snode->edittree);

  if (node && STREQ(node->idname, node_idname)) {
    return node;
  }
  return nullptr;
}

/** \} */

/* -------------------------------------------------------------------- */
/** \name Edit Group Operator
 * \{ */

static int node_group_edit_exec(bContext *C, wmOperator *op)
{
  SpaceNode *snode = CTX_wm_space_node(C);
  const char *node_idname = node_group_idname(C);
  const bool exit = RNA_boolean_get(op->ptr, "exit");

  ED_preview_kill_jobs(CTX_wm_manager(C), CTX_data_main(C));

  bNode *gnode = node_group_get_active(C, node_idname);

  if (gnode && !exit) {
    bNodeTree *ngroup = (bNodeTree *)gnode->id;

    if (ngroup) {
      ED_node_tree_push(snode, ngroup, gnode);
    }
  }
  else {
    ED_node_tree_pop(snode);
  }

  WM_event_add_notifier(C, NC_SCENE | ND_NODES, nullptr);

  return OPERATOR_FINISHED;
}

void NODE_OT_group_edit(wmOperatorType *ot)
{
  /* identifiers */
  ot->name = "Edit Group";
  ot->description = "Edit node group";
  ot->idname = "NODE_OT_group_edit";

  /* api callbacks */
  ot->exec = node_group_edit_exec;
  ot->poll = node_group_operator_active_poll;

  /* flags */
  ot->flag = OPTYPE_REGISTER | OPTYPE_UNDO;

  RNA_def_boolean(ot->srna, "exit", false, "Exit", "");
}

/** \} */

/* -------------------------------------------------------------------- */
/** \name Ungroup Operator
 * \{ */

/**
 * The given paths will be owned by the returned instance.
 * Both pointers are allowed to point to the same string.
 */
static AnimationBasePathChange *animation_basepath_change_new(const char *src_basepath,
                                                              const char *dst_basepath)
{
  AnimationBasePathChange *basepath_change = (AnimationBasePathChange *)MEM_callocN(
      sizeof(*basepath_change), AT);
  basepath_change->src_basepath = src_basepath;
  basepath_change->dst_basepath = dst_basepath;
  return basepath_change;
}

static void animation_basepath_change_free(AnimationBasePathChange *basepath_change)
{
  if (basepath_change->src_basepath != basepath_change->dst_basepath) {
    MEM_freeN((void *)basepath_change->src_basepath);
  }
  MEM_freeN((void *)basepath_change->dst_basepath);
  MEM_freeN(basepath_change);
}

/**
 * \return True if successful.
 */
static bool node_group_ungroup(Main *bmain, bNodeTree *ntree, bNode *gnode)
{
  ListBase anim_basepaths = {nullptr, nullptr};
  Vector<bNode *> nodes_delayed_free;
  const bNodeTree *ngroup = reinterpret_cast<const bNodeTree *>(gnode->id);

  /* `wgroup` is a temporary copy of the #NodeTree we're merging in
   * - All of wgroup's nodes are copied across to their new home.
   * - `ngroup` (i.e. the source NodeTree) is left unscathed.
   * - Temp copy. do change ID user-count for the copies.
   */
  bNodeTree *wgroup = ntreeCopyTree(bmain, ngroup);

  /* Add the nodes into the `ntree`. */
  LISTBASE_FOREACH_MUTABLE (bNode *, node, &wgroup->nodes) {
    /* Remove interface nodes.
     * This also removes remaining links to and from interface nodes.
     */
    if (ELEM(node->type, NODE_GROUP_INPUT, NODE_GROUP_OUTPUT)) {
      /* We must delay removal since sockets will reference this node. see: T52092 */
      nodes_delayed_free.append(node);
    }

    /* Keep track of this node's RNA "base" path (the part of the path identifying the node)
     * if the old node-tree has animation data which potentially covers this node. */
    const char *old_animation_basepath = nullptr;
    if (wgroup->adt) {
      PointerRNA ptr;
      RNA_pointer_create(&wgroup->id, &RNA_Node, node, &ptr);
      old_animation_basepath = RNA_path_from_ID_to_struct(&ptr);
    }

    /* migrate node */
    BLI_remlink(&wgroup->nodes, node);
    BLI_addtail(&ntree->nodes, node);
    BKE_ntree_update_tag_node_new(ntree, node);

    /* ensure unique node name in the node tree */
    nodeUniqueName(ntree, node);

    if (wgroup->adt) {
      PointerRNA ptr;
      RNA_pointer_create(&ntree->id, &RNA_Node, node, &ptr);
      const char *new_animation_basepath = RNA_path_from_ID_to_struct(&ptr);
      BLI_addtail(&anim_basepaths,
                  animation_basepath_change_new(old_animation_basepath, new_animation_basepath));
    }

    if (!node->parent) {
      node->locx += gnode->locx;
      node->locy += gnode->locy;
    }

    node->flag |= NODE_SELECT;
  }

  bNodeLink *glinks_first = (bNodeLink *)ntree->links.last;

  /* Add internal links to the ntree */
  LISTBASE_FOREACH_MUTABLE (bNodeLink *, link, &wgroup->links) {
    BLI_remlink(&wgroup->links, link);
    BLI_addtail(&ntree->links, link);
    BKE_ntree_update_tag_link_added(ntree, link);
  }

  bNodeLink *glinks_last = (bNodeLink *)ntree->links.last;

  /* and copy across the animation,
   * note that the animation data's action can be nullptr here */
  if (wgroup->adt) {
    bAction *waction;

    /* firstly, wgroup needs to temporary dummy action
     * that can be destroyed, as it shares copies */
    waction = wgroup->adt->action = (bAction *)BKE_id_copy(bmain, &wgroup->adt->action->id);

    /* now perform the moving */
    BKE_animdata_transfer_by_basepath(bmain, &wgroup->id, &ntree->id, &anim_basepaths);

    /* paths + their wrappers need to be freed */
    LISTBASE_FOREACH_MUTABLE (AnimationBasePathChange *, basepath_change, &anim_basepaths) {
      animation_basepath_change_free(basepath_change);
    }

    /* free temp action too */
    if (waction) {
      BKE_id_free(bmain, waction);
      wgroup->adt->action = nullptr;
    }
  }

  /* free the group tree (takes care of user count) */
  BKE_id_free(bmain, wgroup);

  /* restore external links to and from the gnode */

  /* input links */
  if (glinks_first != nullptr) {
    for (bNodeLink *link = glinks_first->next; link != glinks_last->next; link = link->next) {
      if (link->fromnode->type == NODE_GROUP_INPUT) {
        const char *identifier = link->fromsock->identifier;
        int num_external_links = 0;

        /* find external links to this input */
        for (bNodeLink *tlink = (bNodeLink *)ntree->links.first; tlink != glinks_first->next;
             tlink = tlink->next) {
          if (tlink->tonode == gnode && STREQ(tlink->tosock->identifier, identifier)) {
            nodeAddLink(ntree, tlink->fromnode, tlink->fromsock, link->tonode, link->tosock);
            num_external_links++;
          }
        }

        /* if group output is not externally linked,
         * convert the constant input value to ensure somewhat consistent behavior */
        if (num_external_links == 0) {
          /* TODO */
#if 0
          bNodeSocket *sock = node_group_find_input_socket(gnode, identifier);
          BLI_assert(sock);

          nodeSocketCopy(
              ntree, link->tosock->new_sock, link->tonode->new_node, ntree, sock, gnode);
#endif
        }
      }
    }

    /* Also iterate over new links to cover passthrough links. */
    glinks_last = (bNodeLink *)ntree->links.last;

    /* output links */
    for (bNodeLink *link = (bNodeLink *)ntree->links.first; link != glinks_first->next;
         link = link->next) {
      if (link->fromnode == gnode) {
        const char *identifier = link->fromsock->identifier;
        int num_internal_links = 0;

        /* find internal links to this output */
        for (bNodeLink *tlink = glinks_first->next; tlink != glinks_last->next;
             tlink = tlink->next) {
          /* only use active output node */
          if (tlink->tonode->type == NODE_GROUP_OUTPUT && (tlink->tonode->flag & NODE_DO_OUTPUT)) {
            if (STREQ(tlink->tosock->identifier, identifier)) {
              nodeAddLink(ntree, tlink->fromnode, tlink->fromsock, link->tonode, link->tosock);
              num_internal_links++;
            }
          }
        }

        /* if group output is not internally linked,
         * convert the constant output value to ensure somewhat consistent behavior */
        if (num_internal_links == 0) {
          /* TODO */
#if 0
          bNodeSocket *sock = node_group_find_output_socket(gnode, identifier);
          BLI_assert(sock);

          nodeSocketCopy(ntree, link->tosock, link->tonode, ntree, sock, gnode);
#endif
        }
      }
    }
  }

  for (bNode *node : nodes_delayed_free) {
    nodeRemoveNode(bmain, ntree, node, false);
  }

  /* delete the group instance and dereference group tree */
  nodeRemoveNode(bmain, ntree, gnode, true);

  return true;
}

static int node_group_ungroup_exec(bContext *C, wmOperator *op)
{
  Main *bmain = CTX_data_main(C);
  SpaceNode *snode = CTX_wm_space_node(C);
  const char *node_idname = node_group_idname(C);

  ED_preview_kill_jobs(CTX_wm_manager(C), bmain);

  bNode *gnode = node_group_get_active(C, node_idname);
  if (!gnode) {
    return OPERATOR_CANCELLED;
  }

  if (gnode->id && node_group_ungroup(bmain, snode->edittree, gnode)) {
    ED_node_tree_propagate_change(C, CTX_data_main(C), nullptr);
  }
  else {
    BKE_report(op->reports, RPT_WARNING, "Cannot ungroup");
    return OPERATOR_CANCELLED;
  }

  return OPERATOR_FINISHED;
}

void NODE_OT_group_ungroup(wmOperatorType *ot)
{
  /* identifiers */
  ot->name = "Ungroup";
  ot->description = "Ungroup selected nodes";
  ot->idname = "NODE_OT_group_ungroup";

  /* api callbacks */
  ot->exec = node_group_ungroup_exec;
  ot->poll = node_group_operator_editable;

  /* flags */
  ot->flag = OPTYPE_REGISTER | OPTYPE_UNDO;
}

/** \} */

/* -------------------------------------------------------------------- */
/** \name Separate Operator
 * \{ */

/**
 * \return True if successful.
 */
static bool node_group_separate_selected(
    Main &bmain, bNodeTree &ntree, bNodeTree &ngroup, const float2 &offset, const bool make_copy)
{
  /* deselect all nodes in the target tree */
  LISTBASE_FOREACH (bNode *, node, &ntree.nodes) {
    nodeSetSelected(node, false);
  }

  ListBase anim_basepaths = {nullptr, nullptr};

  Map<const bNode *, bNode *> node_map;
  Map<const bNodeSocket *, bNodeSocket *> socket_map;

  /* add selected nodes into the ntree */
  LISTBASE_FOREACH_MUTABLE (bNode *, node, &ngroup.nodes) {
    if (!(node->flag & NODE_SELECT)) {
      continue;
    }

    /* ignore interface nodes */
    if (ELEM(node->type, NODE_GROUP_INPUT, NODE_GROUP_OUTPUT)) {
      nodeSetSelected(node, false);
      continue;
    }

    bNode *newnode;
    if (make_copy) {
      /* make a copy */
      newnode = bke::node_copy_with_mapping(&ngroup, *node, LIB_ID_COPY_DEFAULT, true, socket_map);
      node_map.add_new(node, newnode);
    }
    else {
      /* use the existing node */
      newnode = node;
    }

    /* Keep track of this node's RNA "base" path (the part of the path identifying the node)
     * if the old node-tree has animation data which potentially covers this node. */
    if (ngroup.adt) {
      PointerRNA ptr;
      char *path;

      RNA_pointer_create(&ngroup.id, &RNA_Node, newnode, &ptr);
      path = RNA_path_from_ID_to_struct(&ptr);

      if (path) {
        BLI_addtail(&anim_basepaths, animation_basepath_change_new(path, path));
      }
    }

    /* ensure valid parent pointers, detach if parent stays inside the group */
    if (newnode->parent && !(newnode->parent->flag & NODE_SELECT)) {
      nodeDetachNode(newnode);
    }

    /* migrate node */
    BLI_remlink(&ngroup.nodes, newnode);
    BLI_addtail(&ntree.nodes, newnode);

    /* ensure unique node name in the node tree */
    nodeUniqueName(&ntree, newnode);

    if (!newnode->parent) {
      newnode->locx += offset.x;
      newnode->locy += offset.y;
    }
  }

  /* add internal links to the ntree */
  LISTBASE_FOREACH_MUTABLE (bNodeLink *, link, &ngroup.links) {
    const bool fromselect = (link->fromnode && (link->fromnode->flag & NODE_SELECT));
    const bool toselect = (link->tonode && (link->tonode->flag & NODE_SELECT));

    if (make_copy) {
      /* make a copy of internal links */
      if (fromselect && toselect) {
        nodeAddLink(&ntree,
                    node_map.lookup(link->fromnode),
                    socket_map.lookup(link->fromsock),
                    node_map.lookup(link->tonode),
                    socket_map.lookup(link->tosock));
      }
    }
    else {
      /* move valid links over, delete broken links */
      if (fromselect && toselect) {
        BLI_remlink(&ngroup.links, link);
        BLI_addtail(&ntree.links, link);
      }
      else if (fromselect || toselect) {
        nodeRemLink(&ngroup, link);
      }
    }
  }

  /* and copy across the animation,
   * note that the animation data's action can be nullptr here */
  if (ngroup.adt) {
    /* now perform the moving */
    BKE_animdata_transfer_by_basepath(&bmain, &ngroup.id, &ntree.id, &anim_basepaths);

    /* paths + their wrappers need to be freed */
    LISTBASE_FOREACH_MUTABLE (AnimationBasePathChange *, basepath_change, &anim_basepaths) {
      animation_basepath_change_free(basepath_change);
    }
  }

  BKE_ntree_update_tag_all(&ntree);
  if (!make_copy) {
    BKE_ntree_update_tag_all(&ngroup);
  }

  return true;
}

enum eNodeGroupSeparateType {
  NODE_GS_COPY,
  NODE_GS_MOVE,
};

/* Operator Property */
static const EnumPropertyItem node_group_separate_types[] = {
    {NODE_GS_COPY, "COPY", 0, "Copy", "Copy to parent node tree, keep group intact"},
    {NODE_GS_MOVE, "MOVE", 0, "Move", "Move to parent node tree, remove from group"},
    {0, nullptr, 0, nullptr, nullptr},
};

static int node_group_separate_exec(bContext *C, wmOperator *op)
{
  Main *bmain = CTX_data_main(C);
  SpaceNode *snode = CTX_wm_space_node(C);
  int type = RNA_enum_get(op->ptr, "type");

  ED_preview_kill_jobs(CTX_wm_manager(C), bmain);

  /* are we inside of a group? */
  bNodeTree *ngroup = snode->edittree;
  bNodeTree *nparent = ED_node_tree_get(snode, 1);
  if (!nparent) {
    BKE_report(op->reports, RPT_WARNING, "Not inside node group");
    return OPERATOR_CANCELLED;
  }
  /* get node tree offset */
  const float2 offset = space_node_group_offset(*snode);

  switch (type) {
    case NODE_GS_COPY:
      if (!node_group_separate_selected(*bmain, *nparent, *ngroup, offset, true)) {
        BKE_report(op->reports, RPT_WARNING, "Cannot separate nodes");
        return OPERATOR_CANCELLED;
      }
      break;
    case NODE_GS_MOVE:
      if (!node_group_separate_selected(*bmain, *nparent, *ngroup, offset, false)) {
        BKE_report(op->reports, RPT_WARNING, "Cannot separate nodes");
        return OPERATOR_CANCELLED;
      }
      break;
  }

  /* switch to parent tree */
  ED_node_tree_pop(snode);

  ED_node_tree_propagate_change(C, CTX_data_main(C), nullptr);

  return OPERATOR_FINISHED;
}

<<<<<<< HEAD
/* Not used by BFA */
// static int node_group_separate_invoke(bContext *C,
//                                       wmOperator *UNUSED(op),
//                                       const wmEvent *UNUSED(event))
// {
//   uiPopupMenu *pup = UI_popup_menu_begin(
//       C, CTX_IFACE_(BLT_I18NCONTEXT_OPERATOR_DEFAULT, "Separate"), ICON_NONE);
//   uiLayout *layout = UI_popup_menu_layout(pup);

//   uiLayoutSetOperatorContext(layout, WM_OP_EXEC_DEFAULT);
//   uiItemEnumO(layout, "NODE_OT_group_separate", nullptr, 0, "type", NODE_GS_COPY);
//   uiItemEnumO(layout, "NODE_OT_group_separate", nullptr, 0, "type", NODE_GS_MOVE);

//   UI_popup_menu_end(C, pup);

//   return OPERATOR_INTERFACE;
// }

/*bfa - tool name*/
static const char *NODE_OT_group_separate_get_name(wmOperatorType *ot, PointerRNA *ptr)
=======
static int node_group_separate_invoke(bContext *C, wmOperator * /*op*/, const wmEvent * /*event*/)
>>>>>>> bb5ac1a1
{
  if (RNA_enum_get(ptr, "type") == NODE_GS_COPY) {
    return CTX_IFACE_(ot->translation_context, "Separate (Copy)");
  }
  else if (RNA_enum_get(ptr, "type") == NODE_GS_MOVE) {
    return CTX_IFACE_(ot->translation_context, "Separate (Move)");
  }
  return NULL;
}

/*bfa - descriptions*/
static char *NODE_OT_group_separate_get_description(bContext *UNUSED(C),
                                                    wmOperatorType *UNUSED(ot),
                                                    PointerRNA *ptr)
{
  /*Select*/
  if (RNA_enum_get(ptr, "type") == NODE_GS_COPY) {
    return BLI_strdup(
        "Copies the selected node, and pastes a copy of it outside of the node group\nThe node "
        "group remains unchanged");
  }
  /*Deselect*/
  else if (RNA_enum_get(ptr, "type") == NODE_GS_MOVE) {
    return BLI_strdup(
        "Separate selected nodes from the node group, and removes it from the node group");
  }
  return NULL;
}
void NODE_OT_group_separate(wmOperatorType *ot)
{
  /* identifiers */
  ot->name = "Separate";
  ot->description = "Separate selected nodes from the node group";
  ot->idname = "NODE_OT_group_separate";

  /* api callbacks */
  // ot->invoke = node_group_separate_invoke; // BFA turned off the separate popup menu
  ot->exec = node_group_separate_exec;
  ot->get_name = NODE_OT_group_separate_get_name;               /*bfa - tool name*/
  ot->get_description = NODE_OT_group_separate_get_description; /*bfa - descriptions*/
  ot->poll = node_group_operator_editable;

  /* flags */
  ot->flag = OPTYPE_REGISTER | OPTYPE_UNDO;

  RNA_def_enum(ot->srna, "type", node_group_separate_types, NODE_GS_COPY, "Type", "");
}

/** \} */

/* -------------------------------------------------------------------- */
/** \name Make Group Operator
 * \{ */

static bool node_group_make_use_node(bNode &node, bNode *gnode)
{
  return (&node != gnode && !ELEM(node.type, NODE_GROUP_INPUT, NODE_GROUP_OUTPUT) &&
          (node.flag & NODE_SELECT));
}

static bool node_group_make_test_selected(bNodeTree &ntree,
                                          bNode *gnode,
                                          const char *ntree_idname,
                                          ReportList &reports)
{
  int ok = true;

  /* make a local pseudo node tree to pass to the node poll functions */
  bNodeTree *ngroup = ntreeAddTree(nullptr, "Pseudo Node Group", ntree_idname);

  /* check poll functions for selected nodes */
  LISTBASE_FOREACH (bNode *, node, &ntree.nodes) {
    if (node_group_make_use_node(*node, gnode)) {
      const char *disabled_hint = nullptr;
      if (node->typeinfo->poll_instance &&
          !node->typeinfo->poll_instance(node, ngroup, &disabled_hint)) {
        if (disabled_hint) {
          BKE_reportf(&reports,
                      RPT_WARNING,
                      "Can not add node '%s' in a group:\n  %s",
                      node->name,
                      disabled_hint);
        }
        else {
          BKE_reportf(&reports, RPT_WARNING, "Can not add node '%s' in a group", node->name);
        }
        ok = false;
        break;
      }
    }

    node->done = 0;
  }

  /* free local pseudo node tree again */
  ntreeFreeTree(ngroup);
  MEM_freeN(ngroup);
  if (!ok) {
    return false;
  }

  /* check if all connections are OK, no unselected node has both
   * inputs and outputs to a selection */
  LISTBASE_FOREACH (bNodeLink *, link, &ntree.links) {
    if (node_group_make_use_node(*link->fromnode, gnode)) {
      link->tonode->done |= 1;
    }
    if (node_group_make_use_node(*link->tonode, gnode)) {
      link->fromnode->done |= 2;
    }
  }
  LISTBASE_FOREACH (bNode *, node, &ntree.nodes) {
    if (!(node->flag & NODE_SELECT) && node != gnode && node->done == 3) {
      return false;
    }
  }
  return true;
}

static int node_get_selected_minmax(
    bNodeTree &ntree, bNode *gnode, float2 &min, float2 &max, bool use_size)
{
  int totselect = 0;

  INIT_MINMAX2(min, max);
  LISTBASE_FOREACH (bNode *, node, &ntree.nodes) {
    if (node_group_make_use_node(*node, gnode)) {
      float2 loc;
      nodeToView(node, node->offsetx, node->offsety, &loc.x, &loc.y);
      math::min_max(loc, min, max);
      if (use_size) {
        loc.x += node->width;
        loc.y -= node->height;
        math::min_max(loc, min, max);
      }
      totselect++;
    }
  }

  /* sane min/max if no selected nodes */
  if (totselect == 0) {
    min[0] = min[1] = max[0] = max[1] = 0.0f;
  }

  return totselect;
}

static void node_group_make_insert_selected(const bContext &C, bNodeTree &ntree, bNode *gnode)
{
  Main *bmain = CTX_data_main(&C);
  bNodeTree *ngroup = (bNodeTree *)gnode->id;
  bool expose_visible = false;

  /* XXX rough guess, not nice but we don't have access to UI constants here ... */
  static const float offsetx = 200;
  static const float offsety = 0.0f;

  /* deselect all nodes in the target tree */
  LISTBASE_FOREACH (bNode *, node, &ngroup->nodes) {
    nodeSetSelected(node, false);
  }

  float2 center, min, max;
  const int totselect = node_get_selected_minmax(ntree, gnode, min, max, false);
  add_v2_v2v2(center, min, max);
  mul_v2_fl(center, 0.5f);

  float2 real_min, real_max;
  node_get_selected_minmax(ntree, gnode, real_min, real_max, true);

  /* auto-add interface for "solo" nodes */
  if (totselect == 1) {
    expose_visible = true;
  }

  ListBase anim_basepaths = {nullptr, nullptr};

  /* Detach unselected nodes inside frames when the frame is put into the group. Otherwise the
   * `parent` pointer becomes dangling. */
  LISTBASE_FOREACH (bNode *, node, &ntree.nodes) {
    if (node->parent == nullptr) {
      continue;
    }
    if (node_group_make_use_node(*node->parent, gnode) &&
        !node_group_make_use_node(*node, gnode)) {
      nodeDetachNode(node);
    }
  }

  /* move nodes over */
  LISTBASE_FOREACH_MUTABLE (bNode *, node, &ntree.nodes) {
    if (node_group_make_use_node(*node, gnode)) {
      /* Keep track of this node's RNA "base" path (the part of the pat identifying the node)
       * if the old node-tree has animation data which potentially covers this node. */
      if (ntree.adt) {
        PointerRNA ptr;
        char *path;

        RNA_pointer_create(&ntree.id, &RNA_Node, node, &ptr);
        path = RNA_path_from_ID_to_struct(&ptr);

        if (path) {
          BLI_addtail(&anim_basepaths, animation_basepath_change_new(path, path));
        }
      }

      /* ensure valid parent pointers, detach if parent stays outside the group */
      if (node->parent && !(node->parent->flag & NODE_SELECT)) {
        nodeDetachNode(node);
      }

      /* change node-collection membership */
      BLI_remlink(&ntree.nodes, node);
      BLI_addtail(&ngroup->nodes, node);
      BKE_ntree_update_tag_node_removed(&ntree);
      BKE_ntree_update_tag_node_new(ngroup, node);

      /* ensure unique node name in the ngroup */
      nodeUniqueName(ngroup, node);
    }
  }

  /* move animation data over */
  if (ntree.adt) {
    BKE_animdata_transfer_by_basepath(bmain, &ntree.id, &ngroup->id, &anim_basepaths);

    /* paths + their wrappers need to be freed */
    LISTBASE_FOREACH_MUTABLE (AnimationBasePathChange *, basepath_change, &anim_basepaths) {
      animation_basepath_change_free(basepath_change);
    }
  }

  /* node groups don't use internal cached data */
  ntreeFreeCache(ngroup);

  /* create input node */
  bNode *input_node = nodeAddStaticNode(&C, ngroup, NODE_GROUP_INPUT);
  input_node->locx = real_min[0] - center[0] - offsetx;
  input_node->locy = -offsety;

  /* create output node */
  bNode *output_node = nodeAddStaticNode(&C, ngroup, NODE_GROUP_OUTPUT);
  output_node->locx = real_max[0] - center[0] + offsetx * 0.25f;
  output_node->locy = -offsety;

  /* relink external sockets */
  LISTBASE_FOREACH_MUTABLE (bNodeLink *, link, &ntree.links) {
    const bool fromselect = node_group_make_use_node(*link->fromnode, gnode);
    const bool toselect = node_group_make_use_node(*link->tonode, gnode);

    if ((fromselect && link->tonode == gnode) || (toselect && link->fromnode == gnode)) {
      /* remove all links to/from the gnode.
       * this can remove link information, but there's no general way to preserve it.
       */
      nodeRemLink(&ntree, link);
    }
    else if (toselect && !fromselect) {
      /* Remove hidden links to not create unconnected sockets in the interface. */
      if (nodeLinkIsHidden(link)) {
        nodeRemLink(&ntree, link);
        continue;
      }

      bNodeSocket *link_sock;
      bNode *link_node;
      node_socket_skip_reroutes(&ntree.links, link->tonode, link->tosock, &link_node, &link_sock);
      bNodeSocket *iosock = ntreeAddSocketInterfaceFromSocket(ngroup, link_node, link_sock);

      /* update the group node and interface node sockets,
       * so the new interface socket can be linked.
       */
      node_group_update(&ntree, gnode);
      node_group_input_update(ngroup, input_node);

      /* create new internal link */
      bNodeSocket *input_sock = node_group_input_find_socket(input_node, iosock->identifier);
      nodeAddLink(ngroup, input_node, input_sock, link->tonode, link->tosock);

      /* redirect external link */
      link->tonode = gnode;
      link->tosock = node_group_find_input_socket(gnode, iosock->identifier);
    }
    else if (fromselect && !toselect) {
      /* Remove hidden links to not create unconnected sockets in the interface. */
      if (nodeLinkIsHidden(link)) {
        nodeRemLink(&ntree, link);
        continue;
      }

      /* First check whether the source of this link is already connected to an output.
       * If yes, reuse that output instead of duplicating it. */
      bool connected = false;
      LISTBASE_FOREACH (bNodeLink *, olink, &ngroup->links) {
        if (olink->fromsock == link->fromsock && olink->tonode == output_node) {
          bNodeSocket *output_sock = node_group_find_output_socket(gnode,
                                                                   olink->tosock->identifier);
          link->fromnode = gnode;
          link->fromsock = output_sock;
          connected = true;
        }
      }

      if (!connected) {
        bNodeSocket *link_sock;
        bNode *link_node;
        node_socket_skip_reroutes(
            &ntree.links, link->fromnode, link->fromsock, &link_node, &link_sock);
        bNodeSocket *iosock = ntreeAddSocketInterfaceFromSocket(ngroup, link_node, link_sock);

        /* update the group node and interface node sockets,
         * so the new interface socket can be linked.
         */
        node_group_update(&ntree, gnode);
        node_group_output_update(ngroup, output_node);

        /* create new internal link */
        bNodeSocket *output_sock = node_group_output_find_socket(output_node, iosock->identifier);
        nodeAddLink(ngroup, link->fromnode, link->fromsock, output_node, output_sock);

        /* redirect external link */
        link->fromnode = gnode;
        link->fromsock = node_group_find_output_socket(gnode, iosock->identifier);
      }
    }
  }

  /* move internal links */
  LISTBASE_FOREACH_MUTABLE (bNodeLink *, link, &ntree.links) {
    const bool fromselect = node_group_make_use_node(*link->fromnode, gnode);
    const bool toselect = node_group_make_use_node(*link->tonode, gnode);

    if (fromselect && toselect) {
      BLI_remlink(&ntree.links, link);
      BLI_addtail(&ngroup->links, link);
    }
  }

  /* move nodes in the group to the center */
  LISTBASE_FOREACH (bNode *, node, &ngroup->nodes) {
    if (node_group_make_use_node(*node, gnode) && !node->parent) {
      node->locx -= center[0];
      node->locy -= center[1];
    }
  }

  /* Expose all unlinked sockets too but only the visible ones. */
  if (expose_visible) {
    LISTBASE_FOREACH (bNode *, node, &ngroup->nodes) {
      if (node_group_make_use_node(*node, gnode)) {
        LISTBASE_FOREACH (bNodeSocket *, sock, &node->inputs) {
          bool skip = false;
          LISTBASE_FOREACH (bNodeLink *, link, &ngroup->links) {
            if (link->tosock == sock) {
              skip = true;
              break;
            }
          }
          if (sock->flag & (SOCK_HIDDEN | SOCK_UNAVAIL)) {
            skip = true;
          }
          if (skip) {
            continue;
          }

          bNodeSocket *iosock = ntreeAddSocketInterfaceFromSocket(ngroup, node, sock);

          node_group_input_update(ngroup, input_node);

          /* create new internal link */
          bNodeSocket *input_sock = node_group_input_find_socket(input_node, iosock->identifier);
          nodeAddLink(ngroup, input_node, input_sock, node, sock);
        }

        LISTBASE_FOREACH (bNodeSocket *, sock, &node->outputs) {
          bool skip = false;
          LISTBASE_FOREACH (bNodeLink *, link, &ngroup->links) {
            if (link->fromsock == sock) {
              skip = true;
            }
          }
          if (sock->flag & (SOCK_HIDDEN | SOCK_UNAVAIL)) {
            skip = true;
          }
          if (skip) {
            continue;
          }

          bNodeSocket *iosock = ntreeAddSocketInterfaceFromSocket(ngroup, node, sock);

          node_group_output_update(ngroup, output_node);

          /* create new internal link */
          bNodeSocket *output_sock = node_group_output_find_socket(output_node,
                                                                   iosock->identifier);
          nodeAddLink(ngroup, node, sock, output_node, output_sock);
        }
      }
    }
  }
}

static bNode *node_group_make_from_selected(const bContext &C,
                                            bNodeTree &ntree,
                                            const char *ntype,
                                            const char *ntreetype)
{
  Main *bmain = CTX_data_main(&C);

  float2 min, max;
  const int totselect = node_get_selected_minmax(ntree, nullptr, min, max, false);
  /* don't make empty group */
  if (totselect == 0) {
    return nullptr;
  }

  /* New node-tree. */
  bNodeTree *ngroup = ntreeAddTree(bmain, "NodeGroup", ntreetype);

  /* make group node */
  bNode *gnode = nodeAddNode(&C, &ntree, ntype);
  gnode->id = (ID *)ngroup;

  gnode->locx = 0.5f * (min[0] + max[0]);
  gnode->locy = 0.5f * (min[1] + max[1]);

  node_group_make_insert_selected(C, ntree, gnode);

  return gnode;
}

static int node_group_make_exec(bContext *C, wmOperator *op)
{
  SpaceNode &snode = *CTX_wm_space_node(C);
  bNodeTree &ntree = *snode.edittree;
  const char *ntree_idname = group_ntree_idname(C);
  const char *node_idname = node_group_idname(C);
  Main *bmain = CTX_data_main(C);

  ED_preview_kill_jobs(CTX_wm_manager(C), CTX_data_main(C));

  if (!node_group_make_test_selected(ntree, nullptr, ntree_idname, *op->reports)) {
    return OPERATOR_CANCELLED;
  }

  bNode *gnode = node_group_make_from_selected(*C, ntree, node_idname, ntree_idname);

  if (gnode) {
    bNodeTree *ngroup = (bNodeTree *)gnode->id;

    nodeSetActive(&ntree, gnode);
    if (ngroup) {
      ED_node_tree_push(&snode, ngroup, gnode);
    }
  }

  ED_node_tree_propagate_change(C, bmain, nullptr);

  WM_event_add_notifier(C, NC_NODE | NA_ADDED, nullptr);

  /* We broke relations in node tree, need to rebuild them in the graphs. */
  DEG_relations_tag_update(bmain);

  return OPERATOR_FINISHED;
}

void NODE_OT_group_make(wmOperatorType *ot)
{
  /* identifiers */
  ot->name = "Make Group";
  ot->description = "Make group from selected nodes";
  ot->idname = "NODE_OT_group_make";

  /* api callbacks */
  ot->exec = node_group_make_exec;
  ot->poll = node_group_operator_editable;

  /* flags */
  ot->flag = OPTYPE_REGISTER | OPTYPE_UNDO;
}

/** \} */

/* -------------------------------------------------------------------- */
/** \name Group Insert Operator
 * \{ */

static int node_group_insert_exec(bContext *C, wmOperator *op)
{
  SpaceNode *snode = CTX_wm_space_node(C);
  bNodeTree *ntree = snode->edittree;
  const char *node_idname = node_group_idname(C);
  Main *bmain = CTX_data_main(C);

  ED_preview_kill_jobs(CTX_wm_manager(C), CTX_data_main(C));

  bNode *gnode = node_group_get_active(C, node_idname);

  if (!gnode || !gnode->id) {
    return OPERATOR_CANCELLED;
  }

  bNodeTree *ngroup = (bNodeTree *)gnode->id;
  if (!node_group_make_test_selected(*ntree, gnode, ngroup->idname, *op->reports)) {
    return OPERATOR_CANCELLED;
  }

  node_group_make_insert_selected(*C, *ntree, gnode);

  nodeSetActive(ntree, gnode);
  ED_node_tree_push(snode, ngroup, gnode);
  ED_node_tree_propagate_change(C, bmain, nullptr);

  return OPERATOR_FINISHED;
}

void NODE_OT_group_insert(wmOperatorType *ot)
{
  /* identifiers */
  ot->name = "Group Insert";
  ot->description = "Insert selected nodes into a node group";
  ot->idname = "NODE_OT_group_insert";

  /* api callbacks */
  ot->exec = node_group_insert_exec;
  ot->poll = node_group_operator_editable;

  /* flags */
  ot->flag = OPTYPE_REGISTER | OPTYPE_UNDO;
}

/** \} */

}  // namespace blender::ed::space_node<|MERGE_RESOLUTION|>--- conflicted
+++ resolved
@@ -603,7 +603,6 @@
   return OPERATOR_FINISHED;
 }
 
-<<<<<<< HEAD
 /* Not used by BFA */
 // static int node_group_separate_invoke(bContext *C,
 //                                       wmOperator *UNUSED(op),
@@ -624,9 +623,6 @@
 
 /*bfa - tool name*/
 static const char *NODE_OT_group_separate_get_name(wmOperatorType *ot, PointerRNA *ptr)
-=======
-static int node_group_separate_invoke(bContext *C, wmOperator * /*op*/, const wmEvent * /*event*/)
->>>>>>> bb5ac1a1
 {
   if (RNA_enum_get(ptr, "type") == NODE_GS_COPY) {
     return CTX_IFACE_(ot->translation_context, "Separate (Copy)");
