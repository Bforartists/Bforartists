/* SPDX-FileCopyrightText: 2005 Blender Authors
 *
 * SPDX-License-Identifier: GPL-2.0-or-later */

/** \file
 * \ingroup spnode
 */

#include <cstdlib>

#include "MEM_guardedalloc.h"

#include "DNA_anim_types.h"
#include "DNA_node_types.h"

#include "BLI_listbase.h"
#include "BLI_map.hh"
#include "BLI_math_vector.hh"
#include "BLI_math_vector_types.hh"
#include "BLI_rand.hh"
#include "BLI_set.hh"
#include "BLI_string.h"
#include "BLI_vector.hh"

#include "BLT_translation.hh"

#include "BKE_action.hh"
#include "BKE_animsys.h"
#include "BKE_context.hh"
#include "BKE_lib_id.hh"
#include "BKE_library.hh"
#include "BKE_main.hh"
#include "BKE_main_invariants.hh"
#include "BKE_node_runtime.hh"
#include "BKE_node_tree_update.hh"
#include "BKE_report.hh"

#include "ANIM_action.hh"

#include "DEG_depsgraph_build.hh"

#include "ED_node.hh"
#include "ED_node_preview.hh"
#include "ED_render.hh"
#include "ED_screen.hh"

#include "RNA_access.hh"
#include "RNA_define.hh"
#include "RNA_path.hh"
#include "RNA_prototypes.hh"

#include "WM_api.hh"
#include "WM_types.hh"

#include "UI_resources.hh"

#include "NOD_common.hh"
#include "NOD_composite.hh"
#include "NOD_geometry.hh"
#include "NOD_shader.h"
#include "NOD_socket.hh"
#include "NOD_texture.h"

#include "node_intern.hh" /* own include */

namespace blender::ed::space_node {

/* -------------------------------------------------------------------- */
/** \name Local Utilities
 * \{ */

static bool node_group_operator_active_poll(bContext *C)
{
  if (ED_operator_node_active(C)) {
    SpaceNode *snode = CTX_wm_space_node(C);

    /* Group operators only defined for standard node tree types.
     * Disabled otherwise to allow python-nodes define their own operators
     * with same key-map. */
    if (STR_ELEM(snode->tree_idname,
                 "ShaderNodeTree",
                 "CompositorNodeTree",
                 "TextureNodeTree",
                 "GeometryNodeTree"))
    {
      return true;
    }
  }
  return false;
}

static bool node_group_operator_editable(bContext *C)
{
  if (ED_operator_node_editable(C)) {
    SpaceNode *snode = CTX_wm_space_node(C);

    /* Group operators only defined for standard node tree types.
     * Disabled otherwise to allow python-nodes define their own operators
     * with same key-map. */
    if (ED_node_is_shader(snode) || ED_node_is_compositor(snode) || ED_node_is_texture(snode) ||
        ED_node_is_geometry(snode))
    {
      return true;
    }
  }
  return false;
}

static StringRef group_ntree_idname(bContext *C)
{
  SpaceNode *snode = CTX_wm_space_node(C);
  return snode->tree_idname;
}

StringRef node_group_idname(bContext *C)
{
  SpaceNode *snode = CTX_wm_space_node(C);

  if (ED_node_is_shader(snode)) {
    return ntreeType_Shader->group_idname;
  }
  if (ED_node_is_compositor(snode)) {
    return ntreeType_Composite->group_idname;
  }
  if (ED_node_is_texture(snode)) {
    return ntreeType_Texture->group_idname;
  }
  if (ED_node_is_geometry(snode)) {
    return ntreeType_Geometry->group_idname;
  }

  return "";
}

static bNode *node_group_get_active(bContext *C, const StringRef node_idname)
{
  SpaceNode *snode = CTX_wm_space_node(C);
  bNode *node = bke::node_get_active(*snode->edittree);

  if (node && node->idname == node_idname) {
    return node;
  }
  return nullptr;
}

/* Maps old to new identifiers for simulation input node pairing. */
static void remap_pairing(bNodeTree &dst_tree,
                          Span<bNode *> nodes,
                          const Map<int32_t, int32_t> &identifier_map)
{
  for (bNode *dst_node : nodes) {
    if (bke::all_zone_input_node_types().contains(dst_node->type_legacy)) {
      const bke::bNodeZoneType &zone_type = *bke::zone_type_by_node_type(dst_node->type_legacy);
      int &output_node_id = zone_type.get_corresponding_output_id(*dst_node);
      if (output_node_id == 0) {
        continue;
      }
      output_node_id = identifier_map.lookup_default(output_node_id, 0);
      if (output_node_id == 0) {
        blender::nodes::update_node_declaration_and_sockets(dst_tree, *dst_node);
      }
    }
  }
}

/** \} */

/* -------------------------------------------------------------------- */
/** \name Edit Group Operator
 * \{ */

static wmOperatorStatus node_group_edit_exec(bContext *C, wmOperator *op)
{
  SpaceNode *snode = CTX_wm_space_node(C);
  const StringRef node_idname = node_group_idname(C);
  const bool exit = RNA_boolean_get(op->ptr, "exit");

  ED_preview_kill_jobs(CTX_wm_manager(C), CTX_data_main(C));

  bNode *gnode = node_group_get_active(C, node_idname);

  if (gnode && !exit) {
    bNodeTree *ngroup = (bNodeTree *)gnode->id;

    if (ngroup) {
      ED_node_tree_push(snode, ngroup, gnode);
    }
  }
  else {
    ED_node_tree_pop(snode);
  }

  WM_event_add_notifier(C, NC_SCENE | ND_NODES, nullptr);
  WM_event_add_notifier(C, NC_NODE | ND_NODE_GIZMO, nullptr);

  return OPERATOR_FINISHED;
}

void NODE_OT_group_edit(wmOperatorType *ot)
{
  /* identifiers */
  ot->name = "Edit Group";
  ot->description = "Edit node group";
  ot->idname = "NODE_OT_group_edit";

  /* api callbacks */
  ot->exec = node_group_edit_exec;
  ot->poll = node_group_operator_active_poll;

  /* flags */
  ot->flag = OPTYPE_REGISTER | OPTYPE_UNDO;

  PropertyRNA *prop = RNA_def_boolean(ot->srna, "exit", false, "Exit", "");
  RNA_def_property_flag(prop, PROP_SKIP_SAVE);
}

/** \} */

/* -------------------------------------------------------------------- */
/** \name Ungroup Operator
 * \{ */

/**
 * The given paths will be owned by the returned instance.
 * Both pointers are allowed to point to the same string.
 */
static AnimationBasePathChange *animation_basepath_change_new(const StringRef src_basepath,
                                                              const StringRef dst_basepath)
{
  AnimationBasePathChange *basepath_change = (AnimationBasePathChange *)MEM_callocN(
      sizeof(*basepath_change), AT);
  basepath_change->src_basepath = BLI_strdupn(src_basepath.data(), src_basepath.size());
  basepath_change->dst_basepath = BLI_strdupn(dst_basepath.data(), dst_basepath.size());
  return basepath_change;
}

static void animation_basepath_change_free(AnimationBasePathChange *basepath_change)
{
  if (basepath_change->src_basepath != basepath_change->dst_basepath) {
    MEM_freeN((void *)basepath_change->src_basepath);
  }
  MEM_freeN((void *)basepath_change->dst_basepath);
  MEM_freeN(basepath_change);
}

static void update_nested_node_refs_after_ungroup(bNodeTree &ntree,
                                                  const bNodeTree &ngroup,
                                                  const bNode &gnode,
                                                  const Map<int32_t, int32_t> &node_identifier_map)
{
  for (bNestedNodeRef &ref : ntree.nested_node_refs_span()) {
    if (ref.path.node_id != gnode.identifier) {
      continue;
    }
    const bNestedNodeRef *child_ref = ngroup.find_nested_node_ref(ref.path.id_in_node);
    if (!child_ref) {
      continue;
    }
    constexpr int32_t missing_id = -1;
    const int32_t new_node_id = node_identifier_map.lookup_default(child_ref->path.node_id,
                                                                   missing_id);
    if (new_node_id == missing_id) {
      continue;
    }
    ref.path.node_id = new_node_id;
    ref.path.id_in_node = child_ref->path.id_in_node;
  }
}

/**
 * \return True if successful.
 */
static void node_group_ungroup(Main *bmain, bNodeTree *ntree, bNode *gnode)
{
  ListBase anim_basepaths = {nullptr, nullptr};
  Vector<bNode *> nodes_delayed_free;
  const bNodeTree *ngroup = reinterpret_cast<const bNodeTree *>(gnode->id);

  /* `wgroup` is a temporary copy of the #NodeTree we're merging in
   * - All of wgroup's nodes are copied across to their new home.
   * - `ngroup` (i.e. the source NodeTree) is left unscathed.
   * - Temp copy. do change ID user-count for the copies.
   */
  bNodeTree *wgroup = bke::node_tree_copy_tree(bmain, *ngroup);

  /* Add the nodes into the `ntree`. */
  Vector<bNode *> new_nodes;
  Map<int32_t, int32_t> node_identifier_map;
  LISTBASE_FOREACH_MUTABLE (bNode *, node, &wgroup->nodes) {
    new_nodes.append(node);
    /* Remove interface nodes.
     * This also removes remaining links to and from interface nodes.
     */
    if (node->is_group_input() || node->is_group_output()) {
      /* We must delay removal since sockets will reference this node. see: #52092 */
      nodes_delayed_free.append(node);
    }

    /* Keep track of this node's RNA "base" path (the part of the path identifying the node)
     * if the old node-tree has animation data which potentially covers this node. */
    std::optional<std::string> old_animation_basepath;
    if (wgroup->adt) {
      PointerRNA ptr = RNA_pointer_create_discrete(&wgroup->id, &RNA_Node, node);
      old_animation_basepath = RNA_path_from_ID_to_struct(&ptr);
    }

    /* migrate node */
    BLI_remlink(&wgroup->nodes, node);
    BLI_addtail(&ntree->nodes, node);
    const int32_t old_identifier = node->identifier;
    bke::node_unique_id(*ntree, *node);
    bke::node_unique_name(*ntree, *node);
    node_identifier_map.add(old_identifier, node->identifier);

    BKE_ntree_update_tag_node_new(ntree, node);

    if (wgroup->adt) {
      PointerRNA ptr = RNA_pointer_create_discrete(&ntree->id, &RNA_Node, node);
      const std::optional<std::string> new_animation_basepath = RNA_path_from_ID_to_struct(&ptr);
      BLI_addtail(&anim_basepaths,
                  animation_basepath_change_new(*old_animation_basepath, *new_animation_basepath));
    }

    node->location[0] += gnode->location[0];
    node->location[1] += gnode->location[1];

    node->flag |= NODE_SELECT;
  }
  wgroup->runtime->nodes_by_id.clear();

  bNodeLink *glinks_first = (bNodeLink *)ntree->links.last;

  /* Add internal links to the ntree */
  LISTBASE_FOREACH_MUTABLE (bNodeLink *, link, &wgroup->links) {
    BLI_remlink(&wgroup->links, link);
    BLI_addtail(&ntree->links, link);
    BKE_ntree_update_tag_link_added(ntree, link);
  }

  bNodeLink *glinks_last = (bNodeLink *)ntree->links.last;

  /* and copy across the animation,
   * note that the animation data's action can be nullptr here */
  if (wgroup->adt) {
    /* firstly, wgroup needs to temporary dummy action
     * that can be destroyed, as it shares copies */
    bAction *waction = reinterpret_cast<bAction *>(BKE_id_copy(bmain, &wgroup->adt->action->id));
    const bool assign_ok = animrig::assign_action(waction, {wgroup->id, *wgroup->adt});
    BLI_assert_msg(assign_ok, "assigning a copy of an already-assigned Action should work");
    UNUSED_VARS_NDEBUG(assign_ok);

    /* now perform the moving */
    BKE_animdata_transfer_by_basepath(bmain, &wgroup->id, &ntree->id, &anim_basepaths);

    /* paths + their wrappers need to be freed */
    LISTBASE_FOREACH_MUTABLE (AnimationBasePathChange *, basepath_change, &anim_basepaths) {
      animation_basepath_change_free(basepath_change);
    }

    /* free temp action too */
    if (waction) {
      const bool unassign_ok = animrig::unassign_action({wgroup->id, *wgroup->adt});
      BLI_assert_msg(unassign_ok, "unassigning an Action that was just assigned should work");
      UNUSED_VARS_NDEBUG(unassign_ok);
      BKE_id_free(bmain, waction);
    }
  }

  remap_pairing(*ntree, new_nodes, node_identifier_map);

  /* free the group tree (takes care of user count) */
  BKE_id_free(bmain, wgroup);

  /* restore external links to and from the gnode */

  /* input links */
  if (glinks_first != nullptr) {
    for (bNodeLink *link = glinks_first->next; link != glinks_last->next; link = link->next) {
      if (link->fromnode->is_group_input()) {
        const char *identifier = link->fromsock->identifier;
        int num_external_links = 0;

        /* find external links to this input */
        for (bNodeLink *tlink = (bNodeLink *)ntree->links.first; tlink != glinks_first->next;
             tlink = tlink->next)
        {
          if (tlink->tonode == gnode && STREQ(tlink->tosock->identifier, identifier)) {
            bke::node_add_link(
                *ntree, *tlink->fromnode, *tlink->fromsock, *link->tonode, *link->tosock);
            num_external_links++;
          }
        }

        /* if group output is not externally linked,
         * convert the constant input value to ensure somewhat consistent behavior */
        if (num_external_links == 0) {
          /* TODO */
#if 0
          bNodeSocket *sock = node_group_find_input_socket(gnode, identifier);
          BLI_assert(sock);

          nodeSocketCopy(
              ntree, link->tosock->new_sock, link->tonode->new_node, ntree, sock, gnode);
#endif
        }
      }
    }

    /* Also iterate over new links to cover passthrough links. */
    glinks_last = (bNodeLink *)ntree->links.last;

    /* output links */
    for (bNodeLink *link = (bNodeLink *)ntree->links.first; link != glinks_first->next;
         link = link->next)
    {
      if (link->fromnode == gnode) {
        const char *identifier = link->fromsock->identifier;
        int num_internal_links = 0;

        /* find internal links to this output */
        for (bNodeLink *tlink = glinks_first->next; tlink != glinks_last->next;
             tlink = tlink->next)
        {
          /* only use active output node */
          if (tlink->tonode->is_group_output() && (tlink->tonode->flag & NODE_DO_OUTPUT)) {
            if (STREQ(tlink->tosock->identifier, identifier)) {
              bke::node_add_link(
                  *ntree, *tlink->fromnode, *tlink->fromsock, *link->tonode, *link->tosock);
              num_internal_links++;
            }
          }
        }

        /* if group output is not internally linked,
         * convert the constant output value to ensure somewhat consistent behavior */
        if (num_internal_links == 0) {
          /* TODO */
#if 0
          bNodeSocket *sock = node_group_find_output_socket(gnode, identifier);
          BLI_assert(sock);

          nodeSocketCopy(ntree, link->tosock, link->tonode, ntree, sock, gnode);
#endif
        }
      }
    }
  }

  for (bNode *node : nodes_delayed_free) {
    bke::node_remove_node(bmain, *ntree, *node, false);
  }

  update_nested_node_refs_after_ungroup(*ntree, *ngroup, *gnode, node_identifier_map);

  /* delete the group instance and dereference group tree */
  bke::node_remove_node(bmain, *ntree, *gnode, true);
}

static wmOperatorStatus node_group_ungroup_exec(bContext *C, wmOperator * /*op*/)
{
  Main *bmain = CTX_data_main(C);
  SpaceNode *snode = CTX_wm_space_node(C);
  const StringRef node_idname = node_group_idname(C);

  ED_preview_kill_jobs(CTX_wm_manager(C), bmain);

  Vector<bNode *> nodes_to_ungroup;
  for (bNode *node : snode->edittree->all_nodes()) {
    if (node->flag & NODE_SELECT) {
      if (node->idname == node_idname) {
        if (node->id != nullptr) {
          nodes_to_ungroup.append(node);
        }
      }
    }
  }
  if (nodes_to_ungroup.is_empty()) {
    return OPERATOR_CANCELLED;
  }
  for (bNode *node : nodes_to_ungroup) {
    node_group_ungroup(bmain, snode->edittree, node);
  }
  BKE_main_ensure_invariants(*CTX_data_main(C));
  return OPERATOR_FINISHED;
}

void NODE_OT_group_ungroup(wmOperatorType *ot)
{
  /* identifiers */
  ot->name = "Ungroup";
  ot->description = "Ungroup selected nodes";
  ot->idname = "NODE_OT_group_ungroup";

  /* api callbacks */
  ot->exec = node_group_ungroup_exec;
  ot->poll = node_group_operator_editable;

  /* flags */
  ot->flag = OPTYPE_REGISTER | OPTYPE_UNDO;
}

/** \} */

/* -------------------------------------------------------------------- */
/** \name Separate Operator
 * \{ */

/**
 * \return True if successful.
 */
static bool node_group_separate_selected(
    Main &bmain, bNodeTree &ntree, bNodeTree &ngroup, const float2 &offset, const bool make_copy)
{
  node_deselect_all(ntree);

  ListBase anim_basepaths = {nullptr, nullptr};

  Map<bNode *, bNode *> node_map;
  Map<const bNodeSocket *, bNodeSocket *> socket_map;
  Map<int32_t, int32_t> node_identifier_map;

  /* Add selected nodes into the ntree, ignoring interface nodes. */
  VectorSet<bNode *> nodes_to_move = get_selected_nodes(ngroup);
  nodes_to_move.remove_if(
      [](const bNode *node) { return node->is_group_input() || node->is_group_output(); });

  for (bNode *node : nodes_to_move) {
    bNode *newnode;
    if (make_copy) {
      newnode = bke::node_copy_with_mapping(&ntree, *node, LIB_ID_COPY_DEFAULT, true, socket_map);
      node_identifier_map.add(node->identifier, newnode->identifier);
    }
    else {
      newnode = node;
      BLI_remlink(&ngroup.nodes, newnode);
      BLI_addtail(&ntree.nodes, newnode);
      const int32_t old_identifier = node->identifier;
      bke::node_unique_id(ntree, *newnode);
      bke::node_unique_name(ntree, *newnode);
      node_identifier_map.add(old_identifier, newnode->identifier);
    }
    node_map.add_new(node, newnode);

    /* Keep track of this node's RNA "base" path (the part of the path identifying the node)
     * if the old node-tree has animation data which potentially covers this node. */
    if (ngroup.adt) {
      PointerRNA ptr = RNA_pointer_create_discrete(&ngroup.id, &RNA_Node, newnode);
      if (const std::optional<std::string> path = RNA_path_from_ID_to_struct(&ptr)) {
        BLI_addtail(&anim_basepaths, animation_basepath_change_new(*path, *path));
      }
    }

    /* ensure valid parent pointers, detach if parent stays inside the group */
    if (newnode->parent && !(newnode->parent->flag & NODE_SELECT)) {
      bke::node_detach_node(ngroup, *newnode);
    }

    if (!newnode->parent) {
      newnode->location[0] += offset.x;
      newnode->location[1] += offset.y;
    }
  }
  if (!make_copy) {
    bke::node_rebuild_id_vector(ngroup);
  }

  /* add internal links to the ntree */
  LISTBASE_FOREACH_MUTABLE (bNodeLink *, link, &ngroup.links) {
    const bool fromselect = (link->fromnode && nodes_to_move.contains(link->fromnode));
    const bool toselect = (link->tonode && nodes_to_move.contains(link->tonode));

    if (make_copy) {
      /* make a copy of internal links */
      if (fromselect && toselect) {
        bke::node_add_link(ntree,
                           *node_map.lookup(link->fromnode),
                           *socket_map.lookup(link->fromsock),
                           *node_map.lookup(link->tonode),
                           *socket_map.lookup(link->tosock));
      }
    }
    else {
      /* move valid links over, delete broken links */
      if (fromselect && toselect) {
        BLI_remlink(&ngroup.links, link);
        BLI_addtail(&ntree.links, link);
      }
      else if (fromselect || toselect) {
        bke::node_remove_link(&ngroup, *link);
      }
    }
  }

  remap_pairing(ntree, nodes_to_move, node_identifier_map);

  for (bNode *node : node_map.values()) {
    bke::node_declaration_ensure(ntree, *node);
  }

  /* and copy across the animation,
   * note that the animation data's action can be nullptr here */
  if (ngroup.adt) {
    /* now perform the moving */
    BKE_animdata_transfer_by_basepath(&bmain, &ngroup.id, &ntree.id, &anim_basepaths);

    /* paths + their wrappers need to be freed */
    LISTBASE_FOREACH_MUTABLE (AnimationBasePathChange *, basepath_change, &anim_basepaths) {
      animation_basepath_change_free(basepath_change);
    }
  }

  BKE_ntree_update_tag_all(&ntree);
  if (!make_copy) {
    BKE_ntree_update_tag_all(&ngroup);
  }

  return true;
}

enum eNodeGroupSeparateType {
  NODE_GS_COPY,
  NODE_GS_MOVE,
};

/* Operator Property */
static const EnumPropertyItem node_group_separate_types[] = {
    {NODE_GS_COPY, "COPY", 0, "Copy", "Copy to parent node tree, keep group intact"},
    {NODE_GS_MOVE, "MOVE", 0, "Move", "Move to parent node tree, remove from group"},
    {0, nullptr, 0, nullptr, nullptr},
};

static wmOperatorStatus node_group_separate_exec(bContext *C, wmOperator *op)
{
  Main *bmain = CTX_data_main(C);
  SpaceNode *snode = CTX_wm_space_node(C);
  int type = RNA_enum_get(op->ptr, "type");

  ED_preview_kill_jobs(CTX_wm_manager(C), bmain);

  /* are we inside of a group? */
  bNodeTree *ngroup = snode->edittree;
  bNodeTree *nparent = ED_node_tree_get(snode, 1);
  if (!nparent) {
    BKE_report(op->reports, RPT_WARNING, "Not inside node group");
    return OPERATOR_CANCELLED;
  }
  /* get node tree offset */
  const float2 offset = space_node_group_offset(*snode);

  switch (type) {
    case NODE_GS_COPY:
      if (!node_group_separate_selected(*bmain, *nparent, *ngroup, offset, true)) {
        BKE_report(op->reports, RPT_WARNING, "Cannot separate nodes");
        return OPERATOR_CANCELLED;
      }
      break;
    case NODE_GS_MOVE:
      if (!node_group_separate_selected(*bmain, *nparent, *ngroup, offset, false)) {
        BKE_report(op->reports, RPT_WARNING, "Cannot separate nodes");
        return OPERATOR_CANCELLED;
      }
      break;
  }

  /* switch to parent tree */
  ED_node_tree_pop(snode);

  BKE_main_ensure_invariants(*CTX_data_main(C));

  return OPERATOR_FINISHED;
}

<<<<<<< HEAD
/* Not used by BFA */
// static int node_group_separate_invoke(bContext *C,
//                                       wmOperator * /*op*/),
//                                       const wmEvent * /*event*/)
// {
//   uiPopupMenu *pup = UI_popup_menu_begin(
//       C, CTX_IFACE_(BLT_I18NCONTEXT_OPERATOR_DEFAULT, "Separate"), ICON_NONE);
//   uiLayout *layout = UI_popup_menu_layout(pup);

//   uiLayoutSetOperatorContext(layout, WM_OP_EXEC_DEFAULT);
//   uiItemEnumO(layout, "NODE_OT_group_separate", std::nullopt, ICON_NONE, "type", NODE_GS_COPY);
//   uiItemEnumO(layout, "NODE_OT_group_separate", std::nullopt, ICON_NONE, "type", NODE_GS_MOVE);

//   UI_popup_menu_end(C, pup);

//   return OPERATOR_INTERFACE;
// }

/*bfa - tool name*/
static std::string NODE_OT_group_separate_get_name(wmOperatorType *ot, PointerRNA *ptr)
=======
static wmOperatorStatus node_group_separate_invoke(bContext *C,
                                                   wmOperator * /*op*/,
                                                   const wmEvent * /*event*/)
>>>>>>> eeb51160
{
  if (RNA_enum_get(ptr, "type") == NODE_GS_COPY) {
    return CTX_IFACE_(ot->translation_context, "Separate (Copy)");
  }
  else if (RNA_enum_get(ptr, "type") == NODE_GS_MOVE) {
    return CTX_IFACE_(ot->translation_context, "Separate (Move)");
  }
  return "";
}

/*bfa - descriptions*/
static std::string NODE_OT_group_separate_get_description(struct bContext * /*C*/,
                                                          struct wmOperatorType * /*op*/,
                                                          struct PointerRNA *values)
{
  /*Select*/
  if (RNA_enum_get(values, "type") == NODE_GS_COPY) {
    return "Copies the selected node, and pastes a copy of it outside of the node group\nThe node "
           "group remains unchanged";
  }
  /*Deselect*/
  else if (RNA_enum_get(values, "type") == NODE_GS_MOVE) {
    return "Separate selected nodes from the node group, and removes it from the node group";
  }
  return "";
}

void NODE_OT_group_separate(wmOperatorType *ot)
{
  /* identifiers */
  ot->name = "Separate";
  ot->description = "Separate selected nodes from the node group";
  ot->idname = "NODE_OT_group_separate";

  /* api callbacks */
  // ot->invoke = node_group_separate_invoke; // BFA turned off the separate popup menu
  ot->exec = node_group_separate_exec;
  ot->get_name = NODE_OT_group_separate_get_name;               /*bfa - tool name*/
  ot->get_description = NODE_OT_group_separate_get_description; /*bfa - descriptions*/
  ot->poll = node_group_operator_editable;

  /* flags */
  ot->flag = OPTYPE_REGISTER | OPTYPE_UNDO;

  RNA_def_enum(ot->srna, "type", node_group_separate_types, NODE_GS_COPY, "Type", "");
}

/** \} */

/* -------------------------------------------------------------------- */
/** \name Make Group Operator
 * \{ */

static VectorSet<bNode *> get_nodes_to_group(bNodeTree &node_tree, bNode *group_node)
{
  VectorSet<bNode *> nodes_to_group = get_selected_nodes(node_tree);
  nodes_to_group.remove_if(
      [](bNode *node) { return node->is_group_input() || node->is_group_output(); });
  nodes_to_group.remove(group_node);
  return nodes_to_group;
}

static bool node_group_make_test_selected(bNodeTree &ntree,
                                          const VectorSet<bNode *> &nodes_to_group,
                                          const StringRef ntree_idname,
                                          ReportList &reports)
{
  if (nodes_to_group.is_empty()) {
    return false;
  }
  /* make a local pseudo node tree to pass to the node poll functions */
  bNodeTree *ngroup = bke::node_tree_add_tree(nullptr, "Pseudo Node Group", ntree_idname);
  BLI_SCOPED_DEFER([&]() {
    bke::node_tree_free_tree(*ngroup);
    MEM_freeN(ngroup);
  });

  /* check poll functions for selected nodes */
  for (bNode *node : nodes_to_group) {
    const char *disabled_hint = nullptr;
    if (node->typeinfo->poll_instance &&
        !node->typeinfo->poll_instance(node, ngroup, &disabled_hint))
    {
      if (disabled_hint) {
        BKE_reportf(&reports,
                    RPT_WARNING,
                    "Cannot add node '%s' in a group:\n  %s",
                    node->name,
                    disabled_hint);
      }
      else {
        BKE_reportf(&reports, RPT_WARNING, "Cannot add node '%s' in a group", node->name);
      }
      return false;
    }
  }

  /* check if all connections are OK, no unselected node has both
   * inputs and outputs to a selection */
  ntree.ensure_topology_cache();
  for (bNode *node : ntree.all_nodes()) {
    if (nodes_to_group.contains(node)) {
      continue;
    }
    auto sockets_connected_to_group = [&](const Span<bNodeSocket *> sockets) {
      for (const bNodeSocket *socket : sockets) {
        for (const bNodeSocket *other_socket : socket->directly_linked_sockets()) {
          if (nodes_to_group.contains(const_cast<bNode *>(&other_socket->owner_node()))) {
            return true;
          }
        }
      }
      return false;
    };
    if (sockets_connected_to_group(node->input_sockets()) &&
        sockets_connected_to_group(node->output_sockets()))
    {
      return false;
    }
  }
  /* Check if zone pairs are fully selected.
   * Zone input or output nodes can only be grouped together with the paired node. */
  for (const bke::bNodeZoneType *zone_type : bke::all_zone_types()) {
    for (bNode *input_node : ntree.nodes_by_type(zone_type->input_idname)) {
      if (bNode *output_node = zone_type->get_corresponding_output(ntree, *input_node)) {
        const bool input_selected = nodes_to_group.contains(input_node);
        const bool output_selected = nodes_to_group.contains(output_node);
        if (input_selected && !output_selected) {
          BKE_reportf(&reports,
                      RPT_WARNING,
                      "Cannot add zone input node '%s' to a group without its paired output '%s'",
                      input_node->name,
                      output_node->name);
          return false;
        }
        if (output_selected && !input_selected) {
          BKE_reportf(&reports,
                      RPT_WARNING,
                      "Cannot add zone output node '%s' to a group without its paired input '%s'",
                      output_node->name,
                      input_node->name);
          return false;
        }
      }
    }
  }

  return true;
}

static void get_min_max_of_nodes(const Span<bNode *> nodes,
                                 const bool use_size,
                                 float2 &min,
                                 float2 &max)
{
  if (nodes.is_empty()) {
    min = float2(0);
    max = float2(0);
    return;
  }

  INIT_MINMAX2(min, max);
  for (const bNode *node : nodes) {
    float2 loc(node->location);
    math::min_max(loc, min, max);
    if (use_size) {
      loc.x += node->width;
      loc.y -= node->height;
      math::min_max(loc, min, max);
    }
  }
}

/**
 * Skip reroute nodes when finding the socket to use as an example for a new group interface
 * item. This moves "inward" into nodes selected for grouping to find properties like whether a
 * connected socket has a hidden value. It only works in trivial situations-- a single line of
 * connected reroutes with no branching.
 */
static const bNodeSocket &find_socket_to_use_for_interface(const bNodeTree &node_tree,
                                                           const bNodeSocket &socket)
{
  if (node_tree.has_available_link_cycle()) {
    return socket;
  }
  const bNode &node = socket.owner_node();
  if (!node.is_reroute()) {
    return socket;
  }
  const bNodeSocket &other_socket = socket.in_out == SOCK_IN ? node.output_socket(0) :
                                                               node.input_socket(0);
  if (!other_socket.is_logically_linked()) {
    return socket;
  }
  return *other_socket.logically_linked_sockets().first();
}

/**
 * The output sockets of group nodes usually have consciously given names so they have
 * precedence over socket names the link points to.
 */
static bool prefer_node_for_interface_name(const bNode &node)
{
  return node.is_group() || node.is_group_input() || node.is_group_output();
}

static bNodeTreeInterfaceSocket *add_interface_from_socket(const bNodeTree &original_tree,
                                                           bNodeTree &tree_for_interface,
                                                           const bNodeSocket &socket)
{
  /* The "example socket" has to have the same `in_out` status as the new interface socket. */
  const bNodeSocket &socket_for_io = find_socket_to_use_for_interface(original_tree, socket);
  const bNode &node_for_io = socket_for_io.owner_node();
  const bNodeSocket &socket_for_name = prefer_node_for_interface_name(socket.owner_node()) ?
                                           socket :
                                           socket_for_io;
  return bke::node_interface::add_interface_socket_from_node(
      tree_for_interface, node_for_io, socket_for_io, socket_for_io.idname, socket_for_name.name);
}

static void update_nested_node_refs_after_moving_nodes_into_group(
    bNodeTree &ntree,
    bNodeTree &group,
    bNode &gnode,
    const Map<int32_t, int32_t> &node_identifier_map)
{
  /* Update nested node references in the parent and child node tree. */
  RandomNumberGenerator rng = RandomNumberGenerator::from_random_seed();
  Vector<bNestedNodeRef> new_nested_node_refs;
  /* Keep all nested node references that were in the group before. */
  for (const bNestedNodeRef &ref : group.nested_node_refs_span()) {
    new_nested_node_refs.append(ref);
  }
  Set<int32_t> used_nested_node_ref_ids;
  for (const bNestedNodeRef &ref : group.nested_node_refs_span()) {
    used_nested_node_ref_ids.add(ref.id);
  }
  Map<bNestedNodePath, int32_t> new_id_by_old_path;
  for (bNestedNodeRef &ref : ntree.nested_node_refs_span()) {
    const int32_t new_node_id = node_identifier_map.lookup_default(ref.path.node_id, -1);
    if (new_node_id == -1) {
      /* The node was not moved between node groups. */
      continue;
    }
    bNestedNodeRef new_ref = ref;
    new_ref.path.node_id = new_node_id;
    /* Find new unique identifier for the nested node ref. */
    while (true) {
      const int32_t new_id = rng.get_int32(INT32_MAX);
      if (used_nested_node_ref_ids.add(new_id)) {
        new_ref.id = new_id;
        break;
      }
    }
    new_id_by_old_path.add_new(ref.path, new_ref.id);
    new_nested_node_refs.append(new_ref);
    /* Updated the nested node ref in the parent so that it points to the same node that is now
     * inside of a nested group. */
    ref.path.node_id = gnode.identifier;
    ref.path.id_in_node = new_ref.id;
  }
  MEM_SAFE_FREE(group.nested_node_refs);
  group.nested_node_refs = static_cast<bNestedNodeRef *>(
      MEM_malloc_arrayN(new_nested_node_refs.size(), sizeof(bNestedNodeRef), __func__));
  uninitialized_copy_n(
      new_nested_node_refs.data(), new_nested_node_refs.size(), group.nested_node_refs);
  group.nested_node_refs_num = new_nested_node_refs.size();
}

static void node_group_make_insert_selected(const bContext &C,
                                            bNodeTree &ntree,
                                            bNode *gnode,
                                            const VectorSet<bNode *> &nodes_to_move)
{
  Main *bmain = CTX_data_main(&C);
  bNodeTree &group = *reinterpret_cast<bNodeTree *>(gnode->id);
  BLI_assert(!nodes_to_move.contains(gnode));

  node_deselect_all(group);

  float2 min, max;
  get_min_max_of_nodes(nodes_to_move, false, min, max);
  const float2 center = math::midpoint(min, max);

  float2 real_min, real_max;
  get_min_max_of_nodes(nodes_to_move, true, real_min, real_max);

  /* If only one node is selected expose all its sockets regardless of links. */
  const bool expose_visible = nodes_to_move.size() == 1;

  /* Reuse an existing output node or create a new one. */
  group.ensure_topology_cache();
  bNode *output_node = [&]() {
    if (bNode *node = group.group_output_node()) {
      return node;
    }
    bNode *output_node = bke::node_add_static_node(&C, group, NODE_GROUP_OUTPUT);
    output_node->location[0] = real_max[0] - center[0] + 50.0f;
    return output_node;
  }();

  /* Create new group input node for easier organization of the new nodes inside the group. */
  bNode *input_node = bke::node_add_static_node(&C, group, NODE_GROUP_INPUT);
  input_node->location[0] = real_min[0] - center[0] - 200.0f;

  struct InputSocketInfo {
    /* The unselected node the original link came from. */
    bNode *from_node;
    /* All the links that came from the socket on the unselected node. */
    Vector<bNodeLink *> links;
    const bNodeTreeInterfaceSocket *interface_socket;
  };

  struct OutputLinkInfo {
    bNodeLink *link;
    const bNodeTreeInterfaceSocket *interface_socket;
  };

  struct NewInternalLinkInfo {
    bNode *node;
    bNodeSocket *socket;
    const bNodeTreeInterfaceSocket *interface_socket;
  };

  /* Map from single non-selected output sockets to potentially many selected input sockets. */
  Map<bNodeSocket *, InputSocketInfo> input_links;
  Vector<OutputLinkInfo> output_links;
  Set<bNodeLink *> internal_links_to_move;
  Set<bNodeLink *> links_to_remove;
  /* Map old to new node identifiers. */
  Map<int32_t, int32_t> node_identifier_map;
  Vector<NewInternalLinkInfo> new_internal_links;

  ntree.ensure_topology_cache();
  /* Add all outputs first. */
  for (bNode *node : nodes_to_move) {
    for (bNodeSocket *output_socket : node->output_sockets()) {
      if (!output_socket->is_available() || output_socket->is_hidden()) {
        for (bNodeLink *link : output_socket->directly_linked_links()) {
          links_to_remove.add(link);
        }
        continue;
      }

      for (bNodeLink *link : output_socket->directly_linked_links()) {
        if (bke::node_link_is_hidden(*link)) {
          links_to_remove.add(link);
          continue;
        }
        if (link->tonode == gnode) {
          links_to_remove.add(link);
          continue;
        }
        if (nodes_to_move.contains(link->tonode)) {
          internal_links_to_move.add(link);
          continue;
        }
        bNodeTreeInterfaceSocket *io_socket = add_interface_from_socket(
            ntree, group, *link->fromsock);
        if (io_socket) {
          output_links.append({link, io_socket});
        }
        else {
          links_to_remove.add(link);
        }
      }
      if (expose_visible && !output_socket->is_directly_linked()) {
        bNodeTreeInterfaceSocket *io_socket = bke::node_interface::add_interface_socket_from_node(
            group, *node, *output_socket);
        if (io_socket) {
          new_internal_links.append({node, output_socket, io_socket});
        }
      }
    }
  }
  /* Now add all inputs. */
  for (bNode *node : nodes_to_move) {
    for (bNodeSocket *input_socket : node->input_sockets()) {
      if (!input_socket->is_available() || input_socket->is_hidden()) {
        for (bNodeLink *link : input_socket->directly_linked_links()) {
          links_to_remove.add(link);
        }
        continue;
      }

      for (bNodeLink *link : input_socket->directly_linked_links()) {
        if (bke::node_link_is_hidden(*link)) {
          links_to_remove.add(link);
          continue;
        }
        if (link->fromnode == gnode) {
          links_to_remove.add(link);
          continue;
        }
        if (nodes_to_move.contains(link->fromnode)) {
          internal_links_to_move.add(link);
          continue;
        }
        InputSocketInfo &info = input_links.lookup_or_add_default(link->fromsock);
        info.from_node = link->fromnode;
        info.links.append(link);
        if (!info.interface_socket) {
          info.interface_socket = add_interface_from_socket(ntree, group, *link->tosock);
        }
      }
      if (expose_visible && !input_socket->is_directly_linked()) {
        bNodeTreeInterfaceSocket *io_socket = bke::node_interface::add_interface_socket_from_node(
            group, *node, *input_socket);
        if (io_socket) {
          new_internal_links.append({node, input_socket, io_socket});
        }
      }
    }
  }

  /* Un-parent nodes when only the parent or child moves into the group. */
  for (bNode *node : ntree.all_nodes()) {
    if (node->parent && nodes_to_move.contains(node->parent) && !nodes_to_move.contains(node)) {
      bke::node_detach_node(ntree, *node);
    }
  }
  for (bNode *node : nodes_to_move) {
    if (node->parent && !nodes_to_move.contains(node->parent)) {
      bke::node_detach_node(ntree, *node);
    }
  }

  /* Move animation data from the parent tree to the group. */
  if (ntree.adt) {
    ListBase anim_basepaths = {nullptr, nullptr};
    for (bNode *node : nodes_to_move) {
      PointerRNA ptr = RNA_pointer_create_discrete(&ntree.id, &RNA_Node, node);
      if (const std::optional<std::string> path = RNA_path_from_ID_to_struct(&ptr)) {
        BLI_addtail(&anim_basepaths, animation_basepath_change_new(*path, *path));
      }
    }
    BKE_animdata_transfer_by_basepath(bmain, &ntree.id, &group.id, &anim_basepaths);

    LISTBASE_FOREACH_MUTABLE (AnimationBasePathChange *, basepath_change, &anim_basepaths) {
      animation_basepath_change_free(basepath_change);
    }
  }

  /* Move nodes into the group. */
  for (bNode *node : nodes_to_move) {
    const int32_t old_identifier = node->identifier;

    BLI_remlink(&ntree.nodes, node);
    BLI_addtail(&group.nodes, node);
    bke::node_unique_id(group, *node);
    bke::node_unique_name(group, *node);

    node_identifier_map.add(old_identifier, node->identifier);

    BKE_ntree_update_tag_node_removed(&ntree);
    BKE_ntree_update_tag_node_new(&group, node);
  }
  bke::node_rebuild_id_vector(ntree);

  /* Update input and output node first, since the group node declaration can depend on them. */
  nodes::update_node_declaration_and_sockets(group, *input_node);
  nodes::update_node_declaration_and_sockets(group, *output_node);

  /* move nodes in the group to the center */
  for (bNode *node : nodes_to_move) {
    if (!node->parent) {
      node->location[0] -= center[0];
      node->location[1] -= center[1];
    }
  }

  for (bNodeLink *link : internal_links_to_move) {
    BLI_remlink(&ntree.links, link);
    BLI_addtail(&group.links, link);
    BKE_ntree_update_tag_link_removed(&ntree);
    BKE_ntree_update_tag_link_added(&group, link);
  }

  for (bNodeLink *link : links_to_remove) {
    bke::node_remove_link(&ntree, *link);
  }

  /* Handle links to the new group inputs. */
  for (const auto item : input_links.items()) {
    const StringRefNull interface_identifier = item.value.interface_socket->identifier;
    bNodeSocket *input_socket = node_group_input_find_socket(input_node, interface_identifier);

    for (bNodeLink *link : item.value.links) {
      /* Move the link into the new group, connected from the input node to the original socket. */
      BLI_remlink(&ntree.links, link);
      BLI_addtail(&group.links, link);
      BKE_ntree_update_tag_link_removed(&ntree);
      BKE_ntree_update_tag_link_added(&group, link);
      link->fromnode = input_node;
      link->fromsock = input_socket;
    }
  }

  /* Handle links to new group outputs. */
  for (const OutputLinkInfo &info : output_links) {
    /* Create a new link inside of the group. */
    const StringRefNull io_identifier = info.interface_socket->identifier;
    bNodeSocket *output_sock = node_group_output_find_socket(output_node, io_identifier);
    bke::node_add_link(
        group, *info.link->fromnode, *info.link->fromsock, *output_node, *output_sock);
  }

  /* Handle new links inside the group. */
  for (const NewInternalLinkInfo &info : new_internal_links) {
    const StringRefNull io_identifier = info.interface_socket->identifier;
    if (info.socket->in_out == SOCK_IN) {
      bNodeSocket *input_socket = node_group_input_find_socket(input_node, io_identifier);
      bke::node_add_link(group, *input_node, *input_socket, *info.node, *info.socket);
    }
    else {
      bNodeSocket *output_socket = node_group_output_find_socket(output_node, io_identifier);
      bke::node_add_link(group, *info.node, *info.socket, *output_node, *output_socket);
    }
  }

  remap_pairing(group, nodes_to_move, node_identifier_map);

  if (group.type == NTREE_GEOMETRY) {
    bke::node_field_inferencing::update_field_inferencing(group);
  }
  nodes::update_node_declaration_and_sockets(ntree, *gnode);

  /* Add new links to inputs outside of the group. */
  for (const auto item : input_links.items()) {
    const StringRefNull interface_identifier = item.value.interface_socket->identifier;
    bNodeSocket *group_node_socket = node_group_find_input_socket(gnode, interface_identifier);
    bke::node_add_link(ntree, *item.value.from_node, *item.key, *gnode, *group_node_socket);
  }

  /* Add new links to outputs outside the group. */
  for (const OutputLinkInfo &info : output_links) {
    /* Reconnect the link to the group node instead of the node now inside the group. */
    info.link->fromnode = gnode;
    info.link->fromsock = node_group_find_output_socket(gnode, info.interface_socket->identifier);
  }

  update_nested_node_refs_after_moving_nodes_into_group(ntree, group, *gnode, node_identifier_map);

  BKE_main_ensure_invariants(*bmain);
}

static bNode *node_group_make_from_nodes(const bContext &C,
                                         bNodeTree &ntree,
                                         const VectorSet<bNode *> &nodes_to_group,
                                         const StringRef ntype,
                                         const StringRef ntreetype)
{
  Main *bmain = CTX_data_main(&C);

  float2 min, max;
  get_min_max_of_nodes(nodes_to_group, false, min, max);

  /* New node-tree. */
  bNodeTree *ngroup = bke::node_tree_add_tree(bmain, "NodeGroup", ntreetype);

  BKE_id_move_to_same_lib(*bmain, ngroup->id, ntree.id);

  /* make group node */
  bNode *gnode = bke::node_add_node(&C, ntree, ntype);
  gnode->id = (ID *)ngroup;

  gnode->location[0] = 0.5f * (min[0] + max[0]);
  gnode->location[1] = 0.5f * (min[1] + max[1]);

  node_group_make_insert_selected(C, ntree, gnode, nodes_to_group);

  return gnode;
}

static wmOperatorStatus node_group_make_exec(bContext *C, wmOperator *op)
{
  SpaceNode &snode = *CTX_wm_space_node(C);
  bNodeTree &ntree = *snode.edittree;
  const StringRef ntree_idname = group_ntree_idname(C);
  const StringRef node_idname = node_group_idname(C);
  Main *bmain = CTX_data_main(C);

  ED_preview_kill_jobs(CTX_wm_manager(C), CTX_data_main(C));

  VectorSet<bNode *> nodes_to_group = get_nodes_to_group(ntree, nullptr);
  if (!node_group_make_test_selected(ntree, nodes_to_group, ntree_idname, *op->reports)) {
    return OPERATOR_CANCELLED;
  }

  bNode *gnode = node_group_make_from_nodes(*C, ntree, nodes_to_group, node_idname, ntree_idname);

  if (gnode) {
    bNodeTree *ngroup = (bNodeTree *)gnode->id;

    bke::node_set_active(ntree, *gnode);
    if (ngroup) {
      ED_node_tree_push(&snode, ngroup, gnode);
    }
  }

  WM_event_add_notifier(C, NC_NODE | NA_ADDED, nullptr);

  /* We broke relations in node tree, need to rebuild them in the graphs. */
  DEG_relations_tag_update(bmain);

  return OPERATOR_FINISHED;
}

void NODE_OT_group_make(wmOperatorType *ot)
{
  /* identifiers */
  ot->name = "Make Group";
  ot->description = "Make group from selected nodes";
  ot->idname = "NODE_OT_group_make";

  /* api callbacks */
  ot->exec = node_group_make_exec;
  ot->poll = node_group_operator_editable;

  /* flags */
  ot->flag = OPTYPE_REGISTER | OPTYPE_UNDO;
}

/** \} */

/* -------------------------------------------------------------------- */
/** \name Group Insert Operator
 * \{ */

static wmOperatorStatus node_group_insert_exec(bContext *C, wmOperator *op)
{
  SpaceNode *snode = CTX_wm_space_node(C);
  bNodeTree *ntree = snode->edittree;
  const StringRef node_idname = node_group_idname(C);

  ED_preview_kill_jobs(CTX_wm_manager(C), CTX_data_main(C));

  bNode *gnode = node_group_get_active(C, node_idname);
  if (!gnode || !gnode->id) {
    return OPERATOR_CANCELLED;
  }

  bNodeTree *ngroup = reinterpret_cast<bNodeTree *>(gnode->id);
  VectorSet<bNode *> nodes_to_group = get_nodes_to_group(*ntree, gnode);

  /* Make sure that there won't be a node group containing itself afterwards. */
  for (const bNode *group : nodes_to_group) {
    if (!group->is_group() || group->id == nullptr) {
      continue;
    }
    if (bke::node_tree_contains_tree(*reinterpret_cast<bNodeTree *>(group->id), *ngroup)) {
      BKE_reportf(
          op->reports, RPT_WARNING, "Cannot insert group '%s' in '%s'", group->name, gnode->name);
      return OPERATOR_CANCELLED;
    }
  }

  if (!node_group_make_test_selected(*ntree, nodes_to_group, ngroup->idname, *op->reports)) {
    return OPERATOR_CANCELLED;
  }

  node_group_make_insert_selected(*C, *ntree, gnode, nodes_to_group);

  bke::node_set_active(*ntree, *gnode);
  ED_node_tree_push(snode, ngroup, gnode);

  return OPERATOR_FINISHED;
}

void NODE_OT_group_insert(wmOperatorType *ot)
{
  /* identifiers */
  ot->name = "Group Insert";
  ot->description = "Insert selected nodes into a node group";
  ot->idname = "NODE_OT_group_insert";

  /* api callbacks */
  ot->exec = node_group_insert_exec;
  ot->poll = node_group_operator_editable;

  /* flags */
  ot->flag = OPTYPE_REGISTER | OPTYPE_UNDO;
}

/** \} */

/* -------------------------------------------------------------------- */
/** \name Set Default Group Width Operator
 * \{ */

static bool node_default_group_width_set_poll(bContext *C)
{
  SpaceNode *snode = CTX_wm_space_node(C);
  if (!snode) {
    return false;
  }
  bNodeTree *ntree = snode->edittree;
  if (!ntree) {
    return false;
  }
  if (!ID_IS_EDITABLE(ntree)) {
    return false;
  }
  if (snode->nodetree == snode->edittree) {
    /* Top-level node group does not have enough context to set the node width. */
    CTX_wm_operator_poll_msg_set(C, "There is no parent group node in this context");
    return false;
  }
  return true;
}

static wmOperatorStatus node_default_group_width_set_exec(bContext *C, wmOperator * /*op*/)
{
  SpaceNode *snode = CTX_wm_space_node(C);
  bNodeTree *ntree = snode->edittree;

  bNodeTreePath *last_path_item = static_cast<bNodeTreePath *>(snode->treepath.last);
  bNodeTreePath *parent_path_item = last_path_item->prev;
  if (!parent_path_item) {
    return OPERATOR_CANCELLED;
  }
  bNodeTree *parent_ntree = parent_path_item->nodetree;
  if (!parent_ntree) {
    return OPERATOR_CANCELLED;
  }
  parent_ntree->ensure_topology_cache();
  bNode *parent_node = bke::node_find_node_by_name(*parent_ntree, last_path_item->node_name);
  if (!parent_node) {
    return OPERATOR_CANCELLED;
  }
  ntree->default_group_node_width = parent_node->width;
  WM_event_add_notifier(C, NC_NODE | NA_EDITED, nullptr);
  return OPERATOR_CANCELLED;
}

void NODE_OT_default_group_width_set(wmOperatorType *ot)
{
  /* identifiers */
  ot->name = "Set Default Group Node Width";
  ot->description = "Set the width based on the parent group node in the current context";
  ot->idname = "NODE_OT_default_group_width_set";

  /* api callbacks */
  ot->exec = node_default_group_width_set_exec;
  ot->poll = node_default_group_width_set_poll;

  /* flags */
  ot->flag = OPTYPE_REGISTER | OPTYPE_UNDO;
}

/** \} */

}  // namespace blender::ed::space_node<|MERGE_RESOLUTION|>--- conflicted
+++ resolved
@@ -670,9 +670,8 @@
   return OPERATOR_FINISHED;
 }
 
-<<<<<<< HEAD
 /* Not used by BFA */
-// static int node_group_separate_invoke(bContext *C,
+// static wmOperatorStatus node_group_separate_invoke(bContext *C,
 //                                       wmOperator * /*op*/),
 //                                       const wmEvent * /*event*/)
 // {
@@ -691,11 +690,6 @@
 
 /*bfa - tool name*/
 static std::string NODE_OT_group_separate_get_name(wmOperatorType *ot, PointerRNA *ptr)
-=======
-static wmOperatorStatus node_group_separate_invoke(bContext *C,
-                                                   wmOperator * /*op*/,
-                                                   const wmEvent * /*event*/)
->>>>>>> eeb51160
 {
   if (RNA_enum_get(ptr, "type") == NODE_GS_COPY) {
     return CTX_IFACE_(ot->translation_context, "Separate (Copy)");
