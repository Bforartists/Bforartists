--- conflicted
+++ resolved
@@ -121,26 +121,12 @@
 
 static bool WIDGETGROUP_node_transform_poll(const bContext *C, wmGizmoGroupType * /*gzgt*/)
 {
-<<<<<<< HEAD
-  SpaceNode *snode = CTX_wm_space_node(C);
-  if (snode == nullptr) {
-    return false;
-  }
-
-  if ((snode->flag & SNODE_BACKDRAW) == 0) {
-    return false;
-  }
-
-  if (snode->edittree && snode->edittree->type == NTREE_COMPOSIT) {
-    bNode *node = bke::node_get_active(*snode->edittree);
-=======
   if (!node_gizmo_is_set_visible(C)) {
     return false;
   }
 
   SpaceNode *snode = CTX_wm_space_node(C);
   bNode *node = bke::node_get_active(*snode->edittree);
->>>>>>> 5898c1b9
 
   if (node && node->is_type("CompositorNodeViewer")) {
     return true;
@@ -363,22 +349,6 @@
   }
 
   SpaceNode *snode = CTX_wm_space_node(C);
-<<<<<<< HEAD
-  if (snode == nullptr) {
-    return false;
-  }
-
-  if ((snode->flag & SNODE_BACKDRAW) == 0) {
-    return false;
-  }
-
-  if (snode->edittree && snode->edittree->type == NTREE_COMPOSIT) {
-    bNode *node = bke::node_get_active(*snode->edittree);
-
-    if (node && node->is_type("CompositorNodeCrop")) {
-      /* ignore 'use_crop_size', we can't usefully edit the crop in this case. */
-      if ((node->custom1 & (1 << 0)) == 0) {
-=======
   bNode *node = bke::node_get_active(*snode->edittree);
 
   if (!node || !node->is_type("CompositorNodeCrop")) {
@@ -397,7 +367,6 @@
       if (RNA_boolean_get(&input_rna_pointer, "default_value")) {
         /* If Alpha Crop is not set, the image size changes depending on the input parameters,
          * so we can't usefully edit the crop in this case. */
->>>>>>> 5898c1b9
         return true;
       }
     }
@@ -581,26 +550,12 @@
 
 static bool WIDGETGROUP_node_box_mask_poll(const bContext *C, wmGizmoGroupType * /*gzgt*/)
 {
-<<<<<<< HEAD
-  SpaceNode *snode = CTX_wm_space_node(C);
-  if (snode == nullptr) {
-    return false;
-  }
-
-  if ((snode->flag & SNODE_BACKDRAW) == 0) {
-    return false;
-  }
-
-  if (snode->edittree && snode->edittree->type == NTREE_COMPOSIT) {
-    bNode *node = bke::node_get_active(*snode->edittree);
-=======
   if (!node_gizmo_is_set_visible(C)) {
     return false;
   }
 
   SpaceNode *snode = CTX_wm_space_node(C);
   bNode *node = bke::node_get_active(*snode->edittree);
->>>>>>> 5898c1b9
 
   if (node && node->is_type("CompositorNodeBoxMask")) {
     snode->edittree->ensure_topology_cache();
@@ -708,26 +663,12 @@
 
 static bool WIDGETGROUP_node_ellipse_mask_poll(const bContext *C, wmGizmoGroupType * /*gzgt*/)
 {
-<<<<<<< HEAD
-  SpaceNode *snode = CTX_wm_space_node(C);
-  if (snode == nullptr) {
-    return false;
-  }
-
-  if ((snode->flag & SNODE_BACKDRAW) == 0) {
-    return false;
-  }
-
-  if (snode->edittree && snode->edittree->type == NTREE_COMPOSIT) {
-    bNode *node = bke::node_get_active(*snode->edittree);
-=======
   if (!node_gizmo_is_set_visible(C)) {
     return false;
   }
 
   SpaceNode *snode = CTX_wm_space_node(C);
   bNode *node = bke::node_get_active(*snode->edittree);
->>>>>>> 5898c1b9
 
   if (node && node->is_type("CompositorNodeEllipseMask")) {
     snode->edittree->ensure_topology_cache();
@@ -794,26 +735,12 @@
 
 static bool WIDGETGROUP_node_sbeam_poll(const bContext *C, wmGizmoGroupType * /*gzgt*/)
 {
-<<<<<<< HEAD
-  SpaceNode *snode = CTX_wm_space_node(C);
-  if (snode == nullptr) {
-    return false;
-  }
-
-  if ((snode->flag & SNODE_BACKDRAW) == 0) {
-    return false;
-  }
-
-  if (snode->edittree && snode->edittree->type == NTREE_COMPOSIT) {
-    bNode *node = bke::node_get_active(*snode->edittree);
-=======
   if (!node_gizmo_is_set_visible(C)) {
     return false;
   }
 
   SpaceNode *snode = CTX_wm_space_node(C);
   bNode *node = bke::node_get_active(*snode->edittree);
->>>>>>> 5898c1b9
 
   if (node && node->is_type("CompositorNodeSunBeams")) {
     snode->edittree->ensure_topology_cache();
@@ -918,26 +845,12 @@
 
 static bool WIDGETGROUP_node_corner_pin_poll(const bContext *C, wmGizmoGroupType * /*gzgt*/)
 {
-<<<<<<< HEAD
-  SpaceNode *snode = CTX_wm_space_node(C);
-  if (snode == nullptr) {
-    return false;
-  }
-
-  if ((snode->flag & SNODE_BACKDRAW) == 0) {
-    return false;
-  }
-
-  if (snode->edittree && snode->edittree->type == NTREE_COMPOSIT) {
-    bNode *node = bke::node_get_active(*snode->edittree);
-=======
   if (!node_gizmo_is_set_visible(C)) {
     return false;
   }
 
   SpaceNode *snode = CTX_wm_space_node(C);
   bNode *node = bke::node_get_active(*snode->edittree);
->>>>>>> 5898c1b9
 
   if (node && node->is_type("CompositorNodeCornerPin")) {
     return true;
@@ -1043,24 +956,6 @@
 
 static bool WIDGETGROUP_node_split_poll(const bContext *C, wmGizmoGroupType * /*gzgt*/)
 {
-<<<<<<< HEAD
-  SpaceNode *snode = CTX_wm_space_node(C);
-
-  if (snode == nullptr) {
-    return false;
-  }
-
-  if ((snode->flag & SNODE_BACKDRAW) == 0) {
-    return false;
-  }
-
-  if (snode->edittree && snode->edittree->type == NTREE_COMPOSIT) {
-    bNode *node = bke::node_get_active(*snode->edittree);
-
-    if (node && node->is_type("CompositorNodeSplit")) {
-      return true;
-    }
-=======
   if (!node_gizmo_is_set_visible(C)) {
     return false;
   }
@@ -1076,7 +971,6 @@
       }
     }
     return true;
->>>>>>> 5898c1b9
   }
 
   return false;
@@ -1148,11 +1042,7 @@
   CMPNodeSplitAxis axis = static_cast<CMPNodeSplitAxis>(node->custom2);
   if (axis == CMPNodeSplitAxis::CMP_NODE_SPLIT_VERTICAL) {
     float fac = (matrix[3][1] - offset.y) / dims.y + 0.5f;
-<<<<<<< HEAD
-    /* Prevet dragging the gizmo outside the image. */
-=======
     /* Prevent dragging the gizmo outside the image. */
->>>>>>> 5898c1b9
     fac = math::clamp(fac, 0.0f, 1.0f);
     factor_input->default_value_typed<bNodeSocketValueFloat>()->value = fac;
   }
