--- conflicted
+++ resolved
@@ -153,13 +153,8 @@
 	/* identifiers */
 	ot->name = "View All";
 	ot->idname = "NODE_OT_view_all";
-<<<<<<< HEAD
 	ot->description = "View All\nResize view so you can see all nodes";
-	
-=======
-	ot->description = "Resize view so you can see all nodes";
-
->>>>>>> ae01df57
+
 	/* api callbacks */
 	ot->exec = node_view_all_exec;
 	ot->poll = ED_operator_node_active;
