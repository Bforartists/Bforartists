--- conflicted
+++ resolved
@@ -229,7 +229,8 @@
            }
          },
          weight,
-         ICON_NODETREE, /* BFA - add icon */});
+         ICON_NODETREE,
+         /* BFA - add icon */});
 
     weight--;
   }
@@ -283,12 +284,14 @@
     }
   }
 
-  search_link_ops.append({IFACE_("Reroute"), add_reroute_node_fn, 0, ICON_NODE_REROUTE}); /* BFA - add icon */
+  search_link_ops.append(
+      {IFACE_("Reroute"), add_reroute_node_fn, 0, ICON_NODE_REROUTE}); /* BFA - add icon */
 
   const bool is_node_group = !(node_tree.id.flag & ID_FLAG_EMBEDDED_DATA);
 
   if (is_node_group && socket.in_out == SOCK_IN) {
-    search_link_ops.append({IFACE_("Group Input"), add_group_input_node_fn, 0, ICON_GROUPINPUT}); /* BFA - add icon */
+    search_link_ops.append(
+        {IFACE_("Group Input"), add_group_input_node_fn, 0, ICON_GROUPINPUT}); /* BFA - add icon */
 
     int weight = -1;
     node_tree.tree_interface.foreach_item([&](const bNodeTreeInterfaceItem &item) {
@@ -315,7 +318,8 @@
                                 add_existing_group_input_fn(params, interface_socket);
                               },
                               weight,
-                              ICON_GROUPINPUT, /* BFA - add icon */});
+                              ICON_GROUPINPUT,
+                              /* BFA - add icon */});
       weight--;
       return true;
     });
@@ -348,12 +352,8 @@
   const Vector<SocketLinkOperation *> filtered_items = search.query(string);
 
   for (SocketLinkOperation *item : filtered_items) {
-<<<<<<< HEAD
     /* BFA - add icon */
-    if (!UI_search_item_add(items, item->name, item, item->icon, 0, 0)) {
-=======
-    if (!search_item_add(items, item->name, item, ICON_NONE, 0, 0)) {
->>>>>>> 1536700a
+    if (!search_item_add(items, item->name, item, item->icon, 0, 0)) {
       break;
     }
   }
