--- conflicted
+++ resolved
@@ -1751,12 +1751,8 @@
   bNodeTree &ntree = *snode.edittree;
   bNode *frame = node_find_frame_to_attach(region, ntree, event->mval);
   if (frame == nullptr) {
-<<<<<<< HEAD
-    return OPERATOR_CANCELLED;
-=======
     /* Return "finished" so that auto offset operator macros can work. */
     return OPERATOR_FINISHED;
->>>>>>> 0258735a
   }
 
   LISTBASE_FOREACH_BACKWARD (bNode *, node, &ntree.nodes) {
