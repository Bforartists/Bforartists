--- conflicted
+++ resolved
@@ -1302,10 +1302,6 @@
   return OPERATOR_FINISHED;
 }
 
-<<<<<<< HEAD
-
-=======
->>>>>>> 44989054
 /*bfa - tool name*/
 static const char *NODE_OT_link_make_get_name(wmOperatorType *ot, PointerRNA *ptr)
 {
@@ -1317,20 +1313,12 @@
 
 /*bfa - descriptions*/
 static char *NODE_OT_link_make_get_description(bContext *UNUSED(C),
-<<<<<<< HEAD
-                                                               wmOperatorType *UNUSED(ot),
-                                                               PointerRNA *ptr)
-{
-  if (RNA_boolean_get(ptr, "replace")) {
-    return BLI_strdup("Makes a link between selected output in input sockets and replaces existing links");
-=======
                                                wmOperatorType *UNUSED(ot),
                                                PointerRNA *ptr)
 {
   if (RNA_boolean_get(ptr, "replace")) {
     return BLI_strdup(
         "Makes a link between selected output in input sockets and replaces existing links");
->>>>>>> 44989054
   }
   return NULL;
 }
@@ -1344,11 +1332,7 @@
 
   /* callbacks */
   ot->exec = node_make_link_exec;
-<<<<<<< HEAD
-  ot->get_name = NODE_OT_link_make_get_name;                               /*bfa - tool name*/
-=======
   ot->get_name = NODE_OT_link_make_get_name;               /*bfa - tool name*/
->>>>>>> 44989054
   ot->get_description = NODE_OT_link_make_get_description; /*bfa - descriptions*/
   /* XXX we need a special poll which checks that there are selected input/output sockets. */
   ot->poll = ED_operator_node_editable;
