/* SPDX-FileCopyrightText: 2005 Blender Authors
 *
 * SPDX-License-Identifier: GPL-2.0-or-later */

/** \file
 * \ingroup spnode
 */

#include <algorithm>
#include <optional>

#include "MEM_guardedalloc.h"

#include "DNA_material_types.h"
#include "DNA_node_types.h"
#include "DNA_text_types.h"
#include "DNA_world_types.h"

#include "BKE_callbacks.hh"
#include "BKE_context.hh"
#include "BKE_global.hh"
#include "BKE_image.hh"
#include "BKE_lib_id.hh"
#include "BKE_main.hh"
#include "BKE_main_invariants.hh"
#include "BKE_material.hh"
#include "BKE_node.hh"
#include "BKE_node_legacy_types.hh"
#include "BKE_node_runtime.hh"
#include "BKE_node_tree_update.hh"
#include "BKE_report.hh"
#include "BKE_scene.hh"
#include "BKE_scene_runtime.hh"
#include "BKE_screen.hh"

#include "BLI_listbase.h"
#include "BLI_math_vector.h"
#include "BLI_math_vector.hh"
#include "BLI_string.h"
#include "BLI_string_utf8.h"

#include "BLT_translation.hh"

#include "DEG_depsgraph.hh"
#include "DEG_depsgraph_build.hh"
#include "DEG_depsgraph_debug.hh"
#include "DEG_depsgraph_query.hh"

#include "RE_engine.h"
#include "RE_pipeline.h"

#include "ED_image.hh"
#include "ED_node.hh" /* own include */
#include "ED_render.hh"
#include "ED_screen.hh"
#include "ED_viewer_path.hh"

#include "RNA_access.hh"
#include "RNA_define.hh"
#include "RNA_prototypes.hh"

#include "WM_api.hh"
#include "WM_types.hh"

#include "UI_view2d.hh"

#include "GPU_capabilities.hh"
#include "GPU_material.hh"

#include "IMB_imbuf_types.hh"

#include "NOD_composite.hh"
#include "NOD_geometry.hh"
#include "NOD_shader.h"
#include "NOD_socket.hh"
#include "NOD_texture.h"
#include "node_intern.hh" /* own include */

#include "COM_compositor.hh"
#include "COM_context.hh"
#include "COM_profiler.hh"

namespace blender::ed::space_node {

#define USE_ESC_COMPO

/* -------------------------------------------------------------------- */
/** \name Composite Job Manager
 * \{ */

enum {
  COM_RECALC_COMPOSITE = 1,
  COM_RECALC_VIEWER = 2,
};

struct CompoJob {
  /* Input parameters. */
  Main *bmain;
  Scene *scene;
  ViewLayer *view_layer;
  bNodeTree *ntree;
  int recalc_flags;
  /* Evaluated state/ */
  Depsgraph *compositor_depsgraph;
  bNodeTree *localtree;
  /* Render instance. */
  Render *re;
  /* Job system integration. */
  const bool *stop;
  bool *do_update;
  float *progress;
  bool cancelled;

  compositor::Profiler profiler;
  compositor::OutputTypes needed_outputs;
};

float node_socket_calculate_height(const bNodeSocket &socket)
{
  float sock_height = NODE_SOCKSIZE;
  if (socket.flag & SOCK_MULTI_INPUT) {
    sock_height += max_ii(NODE_MULTI_INPUT_LINK_GAP * 0.5f * socket.runtime->total_inputs,
                          NODE_SOCKSIZE);
  }
  return sock_height;
}

float2 node_link_calculate_multi_input_position(const float2 &socket_position,
                                                const int index,
                                                const int total_inputs)
{
  const float offset = (total_inputs * NODE_MULTI_INPUT_LINK_GAP - NODE_MULTI_INPUT_LINK_GAP) *
                       0.5f;
  return {socket_position.x, socket_position.y - offset + index * NODE_MULTI_INPUT_LINK_GAP};
}

static void compo_tag_output_nodes(bNodeTree *nodetree, int recalc_flags)
{
  for (bNode *node : nodetree->all_nodes()) {
    if (node->type_legacy == CMP_NODE_COMPOSITE) {
      if (recalc_flags & COM_RECALC_COMPOSITE) {
        node->flag |= NODE_DO_OUTPUT_RECALC;
      }
    }
    else if (node->type_legacy == CMP_NODE_VIEWER) {
      if (recalc_flags & COM_RECALC_VIEWER) {
        node->flag |= NODE_DO_OUTPUT_RECALC;
      }
    }
    else if (node->type_legacy == NODE_GROUP) {
      if (node->id) {
        compo_tag_output_nodes((bNodeTree *)node->id, recalc_flags);
      }
    }
  }
}

static int compo_get_recalc_flags(const bContext *C)
{
  wmWindowManager *wm = CTX_wm_manager(C);
  int recalc_flags = 0;

  LISTBASE_FOREACH (wmWindow *, win, &wm->windows) {
    const bScreen *screen = WM_window_get_active_screen(win);

    LISTBASE_FOREACH (ScrArea *, area, &screen->areabase) {
      if (area->spacetype == SPACE_IMAGE) {
        SpaceImage *sima = (SpaceImage *)area->spacedata.first;
        if (sima->image) {
          if (sima->image->type == IMA_TYPE_R_RESULT) {
            recalc_flags |= COM_RECALC_COMPOSITE;
          }
          else if (sima->image->type == IMA_TYPE_COMPOSITE) {
            recalc_flags |= COM_RECALC_VIEWER;
          }
        }
      }
      else if (area->spacetype == SPACE_NODE) {
        SpaceNode *snode = (SpaceNode *)area->spacedata.first;
        if (snode->flag & SNODE_BACKDRAW) {
          recalc_flags |= COM_RECALC_VIEWER;
        }
      }
    }
  }

  return recalc_flags;
}

/* Called by compositor, only to check job 'stop' value. */
static bool compo_breakjob(void *cjv)
{
  CompoJob *cj = (CompoJob *)cjv;

  /* Without G.is_break 'ESC' won't quit - which annoys users. */
  return (*(cj->stop)
#ifdef USE_ESC_COMPO
          || G.is_break
#endif
  );
}

/* Called by compositor, #wmJob sends notifier. */
static void compo_statsdrawjob(void *cjv, const char * /*str*/)
{
  CompoJob *cj = (CompoJob *)cjv;

  *(cj->do_update) = true;
}

/* Called by compositor, wmJob sends notifier. */
static void compo_redrawjob(void *cjv)
{
  CompoJob *cj = (CompoJob *)cjv;

  *(cj->do_update) = true;
}

static void compo_freejob(void *cjv)
{
  CompoJob *cj = (CompoJob *)cjv;

  if (cj->localtree) {
    /* Merge back node previews, only for completed jobs. */
    if (!cj->cancelled) {
      bke::node_tree_local_merge(cj->bmain, cj->localtree, cj->ntree);
    }

    bke::node_tree_free_tree(*cj->localtree);
    MEM_freeN(cj->localtree);
  }

  MEM_delete(cj);
}

/* Only now we copy the nodetree, so adding many jobs while
 * sliding buttons doesn't frustrate. */
static void compo_initjob(void *cjv)
{
  CompoJob *cj = (CompoJob *)cjv;
  Main *bmain = cj->bmain;
  Scene *scene = cj->scene;
  ViewLayer *view_layer = cj->view_layer;

  bke::CompositorRuntime &compositor_runtime = scene->runtime->compositor;

  if (!compositor_runtime.preview_depsgraph) {
    compositor_runtime.preview_depsgraph = DEG_graph_new(
        bmain, scene, view_layer, DAG_EVAL_RENDER);
    DEG_debug_name_set(compositor_runtime.preview_depsgraph, "COMPOSITOR");
  }

  /* Update the viewer layer of the compositor since it changed since the depsgraph was created. */
  if (DEG_get_input_view_layer(compositor_runtime.preview_depsgraph) != view_layer) {
    DEG_graph_replace_owners(compositor_runtime.preview_depsgraph, bmain, scene, view_layer);
    DEG_graph_tag_relations_update(compositor_runtime.preview_depsgraph);
  }

  cj->compositor_depsgraph = compositor_runtime.preview_depsgraph;
  DEG_graph_build_for_compositor_preview(cj->compositor_depsgraph, cj->ntree);

  /* NOTE: Don't update animation to preserve unkeyed changes, this means can not use
   * evaluate_on_framechange. */
  DEG_evaluate_on_refresh(cj->compositor_depsgraph);

  bNodeTree *ntree_eval = DEG_get_evaluated(cj->compositor_depsgraph, cj->ntree);

  cj->localtree = bke::node_tree_localize(ntree_eval, nullptr);

  if (cj->recalc_flags) {
    compo_tag_output_nodes(cj->localtree, cj->recalc_flags);
  }

  cj->re = RE_NewInteractiveCompositorRender(scene);
  if (scene->r.compositor_device == SCE_COMPOSITOR_DEVICE_GPU) {
    RE_system_gpu_context_ensure(cj->re);
  }
}

/* Called before redraw notifiers, it moves finished previews over. */
static void compo_updatejob(void * /*cjv*/)
{
  WM_main_add_notifier(NC_SCENE | ND_COMPO_RESULT, nullptr);
}

static void compo_progressjob(void *cjv, float progress)
{
  CompoJob *cj = (CompoJob *)cjv;

  *(cj->progress) = progress;
}

/* Only this runs inside thread. */
static void compo_startjob(void *cjv, wmJobWorkerStatus *worker_status)
{
  CompoJob *cj = (CompoJob *)cjv;
  bNodeTree *ntree = cj->localtree;
  Scene *scene = DEG_get_evaluated_scene(cj->compositor_depsgraph);

  if (scene->use_nodes == false) {
    return;
  }

  cj->stop = &worker_status->stop;
  cj->do_update = &worker_status->do_update;
  cj->progress = &worker_status->progress;

  ntree->runtime->test_break = compo_breakjob;
  ntree->runtime->tbh = cj;
  ntree->runtime->stats_draw = compo_statsdrawjob;
  ntree->runtime->sdh = cj;
  ntree->runtime->progress = compo_progressjob;
  ntree->runtime->prh = cj;
  ntree->runtime->update_draw = compo_redrawjob;
  ntree->runtime->udh = cj;

  BKE_callback_exec_id(cj->bmain, &cj->scene->id, BKE_CB_EVT_COMPOSITE_PRE);

  if ((scene->r.scemode & R_MULTIVIEW) == 0) {
    COM_execute(cj->re, &scene->r, scene, ntree, "", nullptr, &cj->profiler, cj->needed_outputs);
  }
  else {
    LISTBASE_FOREACH (SceneRenderView *, srv, &scene->r.views) {
      if (BKE_scene_multiview_is_render_view_active(&scene->r, srv) == false) {
        continue;
      }
      COM_execute(
          cj->re, &scene->r, scene, ntree, srv->name, nullptr, &cj->profiler, cj->needed_outputs);
    }
  }

  ntree->runtime->test_break = nullptr;
  ntree->runtime->stats_draw = nullptr;
  ntree->runtime->progress = nullptr;
}

static void compo_canceljob(void *cjv)
{
  CompoJob *cj = (CompoJob *)cjv;
  Main *bmain = cj->bmain;
  Scene *scene = cj->scene;
  BKE_callback_exec_id(bmain, &scene->id, BKE_CB_EVT_COMPOSITE_CANCEL);
  cj->cancelled = true;

  scene->runtime->compositor.per_node_execution_time = cj->profiler.get_nodes_evaluation_times();
}

static void compo_completejob(void *cjv)
{
  CompoJob *cj = (CompoJob *)cjv;
  Main *bmain = cj->bmain;
  Scene *scene = cj->scene;
  BKE_callback_exec_id(bmain, &scene->id, BKE_CB_EVT_COMPOSITE_POST);

  scene->runtime->compositor.per_node_execution_time = cj->profiler.get_nodes_evaluation_times();
}

/** \} */

}  // namespace blender::ed::space_node

/* -------------------------------------------------------------------- */
/** \name Composite Job C API
 * \{ */

/* Identify if the compositor can run. Currently, this only checks if the compositor is set to GPU
 * and the render size exceeds what can be allocated as a texture in it. */
static bool is_compositing_possible(const bContext *C)
{
  Scene *scene = CTX_data_scene(C);
  /* CPU compositor can always run. */
  if (scene->r.compositor_device != SCE_COMPOSITOR_DEVICE_GPU) {
    return true;
  }

  int width, height;
  BKE_render_resolution(&scene->r, false, &width, &height);
  const int max_texture_size = GPU_max_texture_size();

  /* There is no way to know if the render size is too large except if we actually allocate a test
   * texture, which we want to avoid due its cost. So we employ a heuristic that so far has worked
   * with all known GPU drivers. */
  if (size_t(width) * height > (size_t(max_texture_size) * max_texture_size) / 4) {
    WM_global_report(RPT_ERROR, "Render size too large for GPU, use CPU compositor instead");
    return false;
  }

  return true;
}

/* Returns the compositor outputs that need to be computed because their result is visible to the
 * user. */
static blender::compositor::OutputTypes get_compositor_needed_outputs(const bContext *C)
{
  blender::compositor::OutputTypes needed_outputs = blender::compositor::OutputTypes::None;

  wmWindowManager *window_manager = CTX_wm_manager(C);
  LISTBASE_FOREACH (wmWindow *, window, &window_manager->windows) {
    bScreen *screen = WM_window_get_active_screen(window);
    LISTBASE_FOREACH (ScrArea *, area, &screen->areabase) {
      SpaceLink *space_link = static_cast<SpaceLink *>(area->spacedata.first);
      if (!space_link || !ELEM(space_link->spacetype, SPACE_NODE, SPACE_IMAGE)) {
        continue;
      }
      if (space_link->spacetype == SPACE_NODE) {
        const SpaceNode *space_node = reinterpret_cast<const SpaceNode *>(space_link);
        if (space_node->flag & SNODE_BACKDRAW) {
          needed_outputs |= blender::compositor::OutputTypes::Viewer;
        }
        if (space_node->overlay.flag & SN_OVERLAY_SHOW_PREVIEWS) {
          needed_outputs |= blender::compositor::OutputTypes::Previews;
        }
      }
      else if (space_link->spacetype == SPACE_IMAGE) {
        const SpaceImage *space_image = reinterpret_cast<const SpaceImage *>(space_link);
        Image *image = ED_space_image(space_image);
        if (!image || image->source != IMA_SRC_VIEWER) {
          continue;
        }
        if (image->type == IMA_TYPE_R_RESULT) {
          needed_outputs |= blender::compositor::OutputTypes::Composite;
        }
        else if (image->type == IMA_TYPE_COMPOSITE) {
          needed_outputs |= blender::compositor::OutputTypes::Viewer;
        }
      }

      /* All outputs are already needed, return early. */
      if (needed_outputs ==
          (blender::compositor::OutputTypes::Composite | blender::compositor::OutputTypes::Viewer |
           blender::compositor::OutputTypes::Previews))
      {
        return needed_outputs;
      }
    }
  }

  return needed_outputs;
}

void ED_node_composite_job(const bContext *C, bNodeTree *nodetree, Scene *scene_owner)
{
  blender::compositor::OutputTypes needed_outputs = get_compositor_needed_outputs(C);
  if (needed_outputs == blender::compositor::OutputTypes::None) {
    return;
  }

  using namespace blender::ed::space_node;

  Main *bmain = CTX_data_main(C);
  Scene *scene = CTX_data_scene(C);
  ViewLayer *view_layer = CTX_data_view_layer(C);

  if (!is_compositing_possible(C)) {
    return;
  }

  /* See #32272. */
  if (G.is_rendering) {
    return;
  }

#ifdef USE_ESC_COMPO
  G.is_break = false;
#endif

  BKE_image_backup_render(
      scene, BKE_image_ensure_viewer(bmain, IMA_TYPE_R_RESULT, "Render Result"), false);

  wmJob *wm_job = WM_jobs_get(CTX_wm_manager(C),
                              CTX_wm_window(C),
                              scene_owner,
                              "Compositing",
                              WM_JOB_EXCL_RENDER | WM_JOB_PROGRESS,
                              WM_JOB_TYPE_COMPOSITE);
  CompoJob *cj = MEM_new<CompoJob>("compo job");

  /* Custom data for preview thread. */
  cj->bmain = bmain;
  cj->scene = scene;
  cj->view_layer = view_layer;
  cj->ntree = nodetree;
  cj->recalc_flags = compo_get_recalc_flags(C);
  cj->needed_outputs = needed_outputs;

  /* Set up job. */
  WM_jobs_customdata_set(wm_job, cj, compo_freejob);
  WM_jobs_timer(wm_job, 0.1, NC_SCENE | ND_COMPO_RESULT, NC_SCENE | ND_COMPO_RESULT);
  WM_jobs_callbacks_ex(wm_job,
                       compo_startjob,
                       compo_initjob,
                       compo_updatejob,
                       nullptr,
                       compo_completejob,
                       compo_canceljob);

  WM_jobs_start(CTX_wm_manager(C), wm_job);
}

/** \} */

namespace blender::ed::space_node {

/* -------------------------------------------------------------------- */
/** \name Composite Poll & Utility Functions
 * \{ */

bool composite_node_active(bContext *C)
{
  if (ED_operator_node_active(C)) {
    SpaceNode *snode = CTX_wm_space_node(C);
    if (ED_node_is_compositor(snode)) {
      return true;
    }
  }
  return false;
}

bool composite_node_editable(bContext *C)
{
  if (ED_operator_node_editable(C)) {
    SpaceNode *snode = CTX_wm_space_node(C);
    if (ED_node_is_compositor(snode)) {
      return true;
    }
  }
  return false;
}

/** \} */

}  // namespace blender::ed::space_node

/* -------------------------------------------------------------------- */
/** \name Node Editor Public API Functions
 * \{ */

void ED_node_set_tree_type(SpaceNode *snode, blender::bke::bNodeTreeType *typeinfo)
{
  if (typeinfo) {
    STRNCPY(snode->tree_idname, typeinfo->idname.c_str());
  }
  else {
    snode->tree_idname[0] = '\0';
  }
}

bool ED_node_is_compositor(const SpaceNode *snode)
{
  return snode->tree_idname == ntreeType_Composite->idname;
}

bool ED_node_is_shader(SpaceNode *snode)
{
  return snode->tree_idname == ntreeType_Shader->idname;
}

bool ED_node_is_texture(SpaceNode *snode)
{
  return snode->tree_idname == ntreeType_Texture->idname;
}

bool ED_node_is_geometry(SpaceNode *snode)
{
  return snode->tree_idname == ntreeType_Geometry->idname;
}

bool ED_node_supports_preview(SpaceNode *snode)
{
  return ED_node_is_compositor(snode) ||
         (USER_EXPERIMENTAL_TEST(&U, use_shader_node_previews) && ED_node_is_shader(snode));
}

void ED_node_shader_default(const bContext *C, ID *id)
{
  Main *bmain = CTX_data_main(C);

  if (GS(id->name) == ID_MA) {
    /* Materials */
    Object *ob = CTX_data_active_object(C);
    Material *ma = (Material *)id;
    Material *ma_default;

    if (ob && ob->type == OB_VOLUME) {
      ma_default = BKE_material_default_volume();
    }
    else {
      ma_default = BKE_material_default_surface();
    }

    ma->nodetree = blender::bke::node_tree_copy_tree(bmain, *ma_default->nodetree);
    ma->nodetree->owner_id = &ma->id;
    for (bNode *node_iter : ma->nodetree->all_nodes()) {
      STRNCPY_UTF8(node_iter->name, DATA_(node_iter->name));
      blender::bke::node_unique_name(*ma->nodetree, *node_iter);
    }

    BKE_ntree_update_after_single_tree_change(*bmain, *ma->nodetree);
  }
  else if (ELEM(GS(id->name), ID_WO, ID_LA)) {
    /* Emission */
    bNodeTree *ntree = blender::bke::node_tree_add_tree_embedded(
        nullptr, id, "Shader Nodetree", ntreeType_Shader->idname);
    bNode *shader, *output;

    if (GS(id->name) == ID_WO) {
      World *world = (World *)id;

      shader = blender::bke::node_add_static_node(nullptr, *ntree, SH_NODE_BACKGROUND);
      output = blender::bke::node_add_static_node(nullptr, *ntree, SH_NODE_OUTPUT_WORLD);
      blender::bke::node_add_link(*ntree,
                                  *shader,
                                  *blender::bke::node_find_socket(*shader, SOCK_OUT, "Background"),
                                  *output,
                                  *blender::bke::node_find_socket(*output, SOCK_IN, "Surface"));

      bNodeSocket *color_sock = blender::bke::node_find_socket(*shader, SOCK_IN, "Color");
      copy_v3_v3(((bNodeSocketValueRGBA *)color_sock->default_value)->value, &world->horr);
    }
    else {
      shader = blender::bke::node_add_static_node(nullptr, *ntree, SH_NODE_EMISSION);
      output = blender::bke::node_add_static_node(nullptr, *ntree, SH_NODE_OUTPUT_LIGHT);
      blender::bke::node_add_link(*ntree,
                                  *shader,
                                  *blender::bke::node_find_socket(*shader, SOCK_OUT, "Emission"),
                                  *output,
                                  *blender::bke::node_find_socket(*output, SOCK_IN, "Surface"));
    }

    shader->location[0] = -200.0f;
    shader->location[1] = 100.0f;
    output->location[0] = 200.0f;
    output->location[1] = 100.0f;
    blender::bke::node_set_active(*ntree, *output);
    BKE_ntree_update_after_single_tree_change(*bmain, *ntree);
  }
  else {
    printf("ED_node_shader_default called on wrong ID type.\n");
    return;
  }
}

void ED_node_composit_default(const bContext *C, Scene *sce)
{
  Main *bmain = CTX_data_main(C);

  /* but lets check it anyway */
  if (sce->compositing_node_group) {
    if (G.debug & G_DEBUG) {
      printf("error in composite initialize\n");
    }
    return;
  }

<<<<<<< HEAD
  sce->nodetree = blender::bke::node_tree_add_tree_embedded(
      nullptr, &sce->id, "Compositing Node Tree", ntreeType_Composite->idname);

  bNode *composite = blender::bke::node_add_static_node(C, *sce->nodetree, CMP_NODE_COMPOSITE);
  composite->location[0] = 200.0f;
  composite->location[1] = 0.0f;

  bNode *in = blender::bke::node_add_static_node(C, *sce->nodetree, CMP_NODE_R_LAYERS);
  in->location[0] = -150.0f - in->width;
  in->location[1] = 0.0f;
  blender::bke::node_set_active(*sce->nodetree, *in);

  bNode *reroute = blender::bke::node_add_static_node(C, *sce->nodetree, NODE_REROUTE);
  reroute->location[0] = 100.0f;
  reroute->location[1] = -35.0f;

  bNode *viewer = blender::bke::node_add_static_node(C, *sce->nodetree, CMP_NODE_VIEWER);
=======
  sce->compositing_node_group = blender::bke::node_tree_add_tree(
      bmain, DATA_("Compositing Node Tree"), ntreeType_Composite->idname);

  ED_node_composit_default_init(C, sce->compositing_node_group);

  BKE_ntree_update_after_single_tree_change(*bmain, *sce->compositing_node_group);
}

void ED_node_composit_default_init(const bContext *C, bNodeTree *ntree)
{
  BLI_assert(ntree != nullptr && ntree->type == NTREE_COMPOSIT);
  BLI_assert(BLI_listbase_count(&ntree->nodes) == 0);

  bNode *composite = blender::bke::node_add_static_node(C, *ntree, CMP_NODE_COMPOSITE);
  composite->location[0] = 200.0f;
  composite->location[1] = 0.0f;

  bNode *in = blender::bke::node_add_static_node(C, *ntree, CMP_NODE_R_LAYERS);
  in->location[0] = -150.0f - in->width;
  in->location[1] = 0.0f;
  blender::bke::node_set_active(*ntree, *in);

  bNode *reroute = blender::bke::node_add_static_node(C, *ntree, NODE_REROUTE);
  reroute->location[0] = 100.0f;
  reroute->location[1] = -35.0f;

  bNode *viewer = blender::bke::node_add_static_node(C, *ntree, CMP_NODE_VIEWER);
>>>>>>> 9a41dc73
  viewer->location[0] = 200.0f;
  viewer->location[1] = -60.0f;

  /* Viewer and Composite nodes are linked to Render Layer's output image socket through a reroute
   * node. */
<<<<<<< HEAD
  blender::bke::node_add_link(*sce->nodetree,
=======
  blender::bke::node_add_link(*ntree,
>>>>>>> 9a41dc73
                              *in,
                              *(bNodeSocket *)in->outputs.first,
                              *reroute,
                              *(bNodeSocket *)reroute->inputs.first);

<<<<<<< HEAD
  blender::bke::node_add_link(*sce->nodetree,
=======
  blender::bke::node_add_link(*ntree,
>>>>>>> 9a41dc73
                              *reroute,
                              *(bNodeSocket *)reroute->outputs.first,
                              *composite,
                              *(bNodeSocket *)composite->inputs.first);

<<<<<<< HEAD
  blender::bke::node_add_link(*sce->nodetree,
=======
  blender::bke::node_add_link(*ntree,
>>>>>>> 9a41dc73
                              *reroute,
                              *(bNodeSocket *)reroute->outputs.first,
                              *viewer,
                              *(bNodeSocket *)viewer->inputs.first);

  BKE_ntree_update_after_single_tree_change(*CTX_data_main(C), *ntree);
}

void ED_node_texture_default(const bContext *C, Tex *tex)
{
  if (tex->nodetree) {
    if (G.debug & G_DEBUG) {
      printf("error in texture initialize\n");
    }
    return;
  }

  tex->nodetree = blender::bke::node_tree_add_tree_embedded(
      nullptr, &tex->id, "Texture Nodetree", ntreeType_Texture->idname);

  bNode *out = blender::bke::node_add_static_node(C, *tex->nodetree, TEX_NODE_OUTPUT);
  out->location[0] = 300.0f;
  out->location[1] = 300.0f;

  bNode *in = blender::bke::node_add_static_node(C, *tex->nodetree, TEX_NODE_CHECKER);
  in->location[0] = 10.0f;
  in->location[1] = 300.0f;
  blender::bke::node_set_active(*tex->nodetree, *in);

  bNodeSocket *fromsock = (bNodeSocket *)in->outputs.first;
  bNodeSocket *tosock = (bNodeSocket *)out->inputs.first;
  blender::bke::node_add_link(*tex->nodetree, *in, *fromsock, *out, *tosock);

  BKE_ntree_update_after_single_tree_change(*CTX_data_main(C), *tex->nodetree);
}

namespace blender::ed::space_node {

void snode_set_context(const bContext &C)
{
  /* NOTE: Here we set the active tree(s), even called for each redraw now, so keep it fast :). */

  SpaceNode *snode = CTX_wm_space_node(&C);
  bke::bNodeTreeType *treetype = bke::node_tree_type_find(snode->tree_idname);
  bNodeTree *ntree = snode->nodetree;
  ID *id = snode->id, *from = snode->from;

  /* Check the tree type. */
  if (!treetype || (treetype->poll && !treetype->poll(&C, treetype))) {
    /* Invalid tree type, skip.
     * NOTE: not resetting the node path here, invalid #bNodeTreeType
     * may still be registered at a later point. */
    return;
  }

  if (snode->nodetree && !STREQ(snode->nodetree->idname, snode->tree_idname)) {
    /* Current tree does not match selected type, clear tree path. */
    ntree = nullptr;
    id = nullptr;
    from = nullptr;
  }

  if (!(snode->flag & SNODE_PIN) || ntree == nullptr) {
    if (treetype->get_from_context) {
      /* Reset and update from context. */
      ntree = nullptr;
      id = nullptr;
      from = nullptr;

      treetype->get_from_context(&C, treetype, &ntree, &id, &from);
    }
  }

  if (snode->nodetree != ntree || snode->id != id || snode->from != from ||
      (snode->treepath.last == nullptr && ntree))
  {
    ScrArea *area = CTX_wm_area(&C);
    ARegion *region = BKE_area_find_region_type(area, RGN_TYPE_WINDOW);
    ED_node_tree_start(region, snode, ntree, id, from);
  }
}

}  // namespace blender::ed::space_node

void ED_node_set_active(
    Main *bmain, SpaceNode *snode, bNodeTree *ntree, bNode *node, bool *r_active_texture_changed)
{
  if (r_active_texture_changed) {
    *r_active_texture_changed = false;
  }

  blender::bke::node_set_active(*ntree, *node);
  if (node->type_legacy == NODE_GROUP) {
    return;
  }

  const bool was_output = (node->flag & NODE_DO_OUTPUT) != 0;
  bool do_update = false;

  /* Generic node group output: set node as active output. */
  if (node->is_group_output()) {
    for (bNode *node_iter : ntree->all_nodes()) {
      if (node_iter->is_group_output()) {
        node_iter->flag &= ~NODE_DO_OUTPUT;
      }
    }

    node->flag |= NODE_DO_OUTPUT;
    if (!was_output) {
      do_update = true;
      BKE_ntree_update_tag_active_output_changed(ntree);
    }
  }

  /* Tree specific activate calls. */
  if (ntree->type == NTREE_SHADER) {
    if (ELEM(node->type_legacy,
             SH_NODE_OUTPUT_MATERIAL,
             SH_NODE_OUTPUT_WORLD,
             SH_NODE_OUTPUT_LIGHT,
             SH_NODE_OUTPUT_LINESTYLE))
    {
      for (bNode *node_iter : ntree->all_nodes()) {
        if (node_iter->type_legacy == node->type_legacy) {
          node_iter->flag &= ~NODE_DO_OUTPUT;
        }
      }

      node->flag |= NODE_DO_OUTPUT;
      BKE_ntree_update_tag_active_output_changed(ntree);
    }

    BKE_main_ensure_invariants(*bmain, ntree->id);

    if (node->flag & NODE_ACTIVE_TEXTURE) {
      /* If active texture changed, free GLSL materials. */
      LISTBASE_FOREACH (Material *, ma, &bmain->materials) {
        if (ma->nodetree && ma->use_nodes &&
            blender::bke::node_tree_contains_tree(*ma->nodetree, *ntree))
        {
          GPU_material_free(&ma->gpumaterial);

          /* Sync to active texpaint slot, otherwise we can end up painting on a different slot
           * than we are looking at. */
          if (ma->texpaintslot) {
            if (node->id != nullptr && GS(node->id->name) == ID_IM) {
              Image *image = (Image *)node->id;
              for (int i = 0; i < ma->tot_slots; i++) {
                if (ma->texpaintslot[i].ima == image) {
                  ma->paint_active_slot = i;
                }
              }
            }
          }
        }
      }

      LISTBASE_FOREACH (World *, wo, &bmain->worlds) {
        if (wo->nodetree && wo->use_nodes &&
            blender::bke::node_tree_contains_tree(*wo->nodetree, *ntree))
        {
          GPU_material_free(&wo->gpumaterial);
        }
      }

      /* Sync to Image Editor under the following conditions:
       * - current image is not pinned
       * - current image is not a Render Result or ViewerNode (want to keep looking at these) */
      if (node->id != nullptr && GS(node->id->name) == ID_IM) {
        Image *image = (Image *)node->id;
        ED_space_image_sync(bmain, image, true);
      }

      if (r_active_texture_changed) {
        *r_active_texture_changed = true;
      }
      BKE_main_ensure_invariants(*bmain, ntree->id);
      WM_main_add_notifier(NC_IMAGE, nullptr);
    }

    WM_main_add_notifier(NC_MATERIAL | ND_NODES, node->id);
  }
  else if (ntree->type == NTREE_COMPOSIT) {
    /* Make active viewer, currently only one is supported. */
    if (node->type_legacy == CMP_NODE_VIEWER) {
      for (bNode *node_iter : ntree->all_nodes()) {
        if (node_iter->type_legacy == CMP_NODE_VIEWER) {
          node_iter->flag &= ~NODE_DO_OUTPUT;
        }
      }

      node->flag |= NODE_DO_OUTPUT;
      if (was_output == 0) {
        BKE_ntree_update_tag_active_output_changed(ntree);
        BKE_main_ensure_invariants(*bmain, ntree->id);
      }

      /* Adding a node doesn't link this yet. */
      node->id = (ID *)BKE_image_ensure_viewer(bmain, IMA_TYPE_COMPOSITE, "Viewer Node");
    }
    else if (node->type_legacy == CMP_NODE_COMPOSITE) {
      if (was_output == 0) {
        for (bNode *node_iter : ntree->all_nodes()) {
          if (node_iter->type_legacy == CMP_NODE_COMPOSITE) {
            node_iter->flag &= ~NODE_DO_OUTPUT;
          }
        }

        node->flag |= NODE_DO_OUTPUT;
        BKE_ntree_update_tag_active_output_changed(ntree);
        BKE_main_ensure_invariants(*bmain, ntree->id);
      }
    }
    else if (do_update) {
      BKE_main_ensure_invariants(*bmain, ntree->id);
    }
  }
  else if (ntree->type == NTREE_GEOMETRY) {
    if (node->type_legacy == GEO_NODE_VIEWER) {
      if ((node->flag & NODE_DO_OUTPUT) == 0) {
        for (bNode *node_iter : ntree->all_nodes()) {
          if (node_iter->type_legacy == GEO_NODE_VIEWER) {
            node_iter->flag &= ~NODE_DO_OUTPUT;
          }
        }
        node->flag |= NODE_DO_OUTPUT;
      }
      blender::ed::viewer_path::activate_geometry_node(*bmain, *snode, *node);
    }
  }
}

void ED_node_post_apply_transform(bContext * /*C*/, bNodeTree * /*ntree*/)
{
  /* XXX This does not work due to layout functions relying on node->block,
   * which only exists during actual drawing. Can we rely on valid draw_bounds rects?
   */
  /* make sure nodes have correct bounding boxes after transform */
  // node_update_nodetree(C, ntree, 0.0f, 0.0f);
}

/** \} */

namespace blender::ed::space_node {

/* -------------------------------------------------------------------- */
/** \name Node Generic
 * \{ */

static bool socket_is_occluded(const float2 &location,
                               const bNode &node_the_socket_belongs_to,
                               const Span<bNode *> sorted_nodes)
{
  for (bNode *node : sorted_nodes) {
    if (node == &node_the_socket_belongs_to) {
      /* Nodes after this one are underneath and can't occlude the socket. */
      return false;
    }

    rctf socket_hitbox;
    const float socket_hitbox_radius = NODE_SOCKSIZE - 0.1f * U.widget_unit;
    BLI_rctf_init_pt_radius(&socket_hitbox, location, socket_hitbox_radius);
    if (BLI_rctf_inside_rctf(&node->runtime->draw_bounds, &socket_hitbox)) {
      return true;
    }
  }
  return false;
}

/** \} */

/* -------------------------------------------------------------------- */
/** \name Node Size Widget Operator
 * \{ */

struct NodeSizeWidget {
  float mxstart, mystart;
  float oldlocx, oldlocy;
  float oldwidth, oldheight;
  int directions;
  bool precision, snap_to_grid;
};

static void node_resize_init(
    bContext *C, wmOperator *op, const float2 &cursor, const bNode *node, NodeResizeDirection dir)
{
  Scene *scene = CTX_data_scene(C);
  NodeSizeWidget *nsw = MEM_callocN<NodeSizeWidget>(__func__);

  op->customdata = nsw;

  nsw->mxstart = cursor.x;
  nsw->mystart = cursor.y;

  /* store old */
  nsw->oldlocx = node->location[0];
  nsw->oldlocy = node->location[1];
  nsw->oldwidth = node->width;
  nsw->oldheight = node->height;
  nsw->directions = dir;
  nsw->snap_to_grid = scene->toolsettings->snap_flag_node;

  WM_cursor_modal_set(CTX_wm_window(C), node_get_resize_cursor(dir));
  /* add modal handler */
  WM_event_add_modal_handler(C, op);
}

static void node_resize_exit(bContext *C, wmOperator *op, bool cancel)
{
  NodeSizeWidget *nsw = (NodeSizeWidget *)op->customdata;

  WM_cursor_modal_restore(CTX_wm_window(C));

  /* Restore old data on cancel. */
  if (cancel) {
    SpaceNode *snode = CTX_wm_space_node(C);
    bNode *node = bke::node_get_active(*snode->edittree);

    node->location[0] = nsw->oldlocx;
    node->location[1] = nsw->oldlocy;
    node->width = nsw->oldwidth;
    node->height = nsw->oldheight;
  }

  MEM_freeN(nsw);
  op->customdata = nullptr;
}

enum class NodeResizeAction : int {
  Begin = 0,
  Cancel = 1,
  SnapInvertOn = 2,
  SnapInvertOff = 3,
};

wmKeyMap *node_resize_modal_keymap(wmKeyConfig *keyconf)
{
  static const EnumPropertyItem modal_items[] = {
      {int(NodeResizeAction::Begin), "BEGIN", 0, "Resize Node", ""},
      {int(NodeResizeAction::Cancel), "CANCEL", 0, "Cancel", ""},
      {int(NodeResizeAction::SnapInvertOn), "SNAP_INVERT_ON", 0, "Snap Invert", ""},
      {int(NodeResizeAction::SnapInvertOff), "SNAP_INVERT_OFF", 0, "Snap Invert", ""},
      {0, nullptr, 0, nullptr, nullptr},
  };

  wmKeyMap *keymap = WM_modalkeymap_find(keyconf, "Node Resize Modal Map");

  if (keymap && keymap->modal_items) {
    return nullptr;
  }

  keymap = WM_modalkeymap_ensure(keyconf, "Node Resize Modal Map", modal_items);

  WM_modalkeymap_assign(keymap, "NODE_OT_resize");

  return keymap;
}

/* Compute the nearest 1D coordinate corresponding to the nearest grid in node editors. */
static float nearest_node_grid_coord(float co)
{
  /* Size and location of nodes are independent of UI scale, so grid size should be independent of
   * UI scale as well. */
  float grid_size = grid_size_get() / UI_SCALE_FAC;
  float rest = fmod(co, grid_size);
  float offset = rest - grid_size / 2 >= 0 ? grid_size : 0;

  return co - rest + offset;
}

static wmOperatorStatus node_resize_modal(bContext *C, wmOperator *op, const wmEvent *event)
{
  SpaceNode *snode = CTX_wm_space_node(C);
  ARegion *region = CTX_wm_region(C);
  bNode *node = bke::node_get_active(*snode->edittree);
  NodeSizeWidget *nsw = (NodeSizeWidget *)op->customdata;

  if (event->type == EVT_MODAL_MAP) {
    switch (NodeResizeAction(event->val)) {
      case NodeResizeAction::Begin: {
        return OPERATOR_RUNNING_MODAL;
      }
      case NodeResizeAction::Cancel: {
        node_resize_exit(C, op, true);
        ED_region_tag_redraw(region);
        return OPERATOR_CANCELLED;
      }
      case NodeResizeAction::SnapInvertOn:
      case NodeResizeAction::SnapInvertOff: {
        nsw->snap_to_grid = !nsw->snap_to_grid;
        return OPERATOR_RUNNING_MODAL;
      }
    }
  }

  switch (event->type) {
    case MOUSEMOVE: {
      int2 mval;
      WM_event_drag_start_mval(event, region, mval);
      float mx, my;
      UI_view2d_region_to_view(&region->v2d, mval.x, mval.y, &mx, &my);
      const float dx = (mx - nsw->mxstart) / UI_SCALE_FAC;
      const float dy = (my - nsw->mystart) / UI_SCALE_FAC;

      if (node) {
        float *pwidth = &node->width;
        float *pheight = &node->height;
        float oldwidth = nsw->oldwidth;
        float widthmin = node->typeinfo->minwidth;
        float widthmax = node->typeinfo->maxwidth;

        {
          if (nsw->directions & NODE_RESIZE_RIGHT) {
            *pwidth = oldwidth + dx;

            if (nsw->snap_to_grid) {
              *pwidth = nearest_node_grid_coord(*pwidth);
            }
            CLAMP(*pwidth, widthmin, widthmax);
          }
          if (nsw->directions & NODE_RESIZE_LEFT) {
            float locmax = nsw->oldlocx + oldwidth;
            *pwidth = oldwidth - dx;

            if (nsw->snap_to_grid) {
              *pwidth = nearest_node_grid_coord(*pwidth);
            }
            CLAMP(*pwidth, widthmin, widthmax);
            node->location[0] = locmax - *pwidth;
          }
        }

        /* Height works the other way round. */
        {
          float heightmin = UI_SCALE_FAC * node->typeinfo->minheight;
          float heightmax = UI_SCALE_FAC * node->typeinfo->maxheight;
          if (nsw->directions & NODE_RESIZE_TOP) {
            float locmin = nsw->oldlocy - nsw->oldheight;
            *pheight = nsw->oldheight + dy;

            if (nsw->snap_to_grid) {
              *pheight = nearest_node_grid_coord(*pheight);
            }
            CLAMP(*pheight, heightmin, heightmax);
            node->location[1] = locmin + *pheight;
          }
          if (nsw->directions & NODE_RESIZE_BOTTOM) {
            *pheight = nsw->oldheight - dy;

            if (nsw->snap_to_grid) {
              *pheight = nearest_node_grid_coord(*pheight);
            }
            CLAMP(*pheight, heightmin, heightmax);
          }
        }
      }

      ED_region_tag_redraw(region);

      break;
    }
    case LEFTMOUSE:
    case MIDDLEMOUSE:
    case RIGHTMOUSE: {
      if (event->val == KM_RELEASE) {
        node_resize_exit(C, op, false);
        ED_node_post_apply_transform(C, snode->edittree);

        return OPERATOR_FINISHED;
      }
      break;
    }
    default: {
      break;
    }
  }

  return OPERATOR_RUNNING_MODAL;
}

static wmOperatorStatus node_resize_invoke(bContext *C, wmOperator *op, const wmEvent *event)
{
  SpaceNode *snode = CTX_wm_space_node(C);
  ARegion *region = CTX_wm_region(C);
  const bNode *node = bke::node_get_active(*snode->edittree);

  if (node == nullptr) {
    return OPERATOR_CANCELLED | OPERATOR_PASS_THROUGH;
  }

  /* Convert mouse coordinates to `v2d` space. */
  float2 cursor;
  int2 mval;
  WM_event_drag_start_mval(event, region, mval);
  UI_view2d_region_to_view(&region->v2d, mval.x, mval.y, &cursor.x, &cursor.y);
  const NodeResizeDirection dir = node_get_resize_direction(*snode, node, cursor.x, cursor.y);
  if (dir == NODE_RESIZE_NONE) {
    return OPERATOR_CANCELLED | OPERATOR_PASS_THROUGH;
  }

  node_resize_init(C, op, cursor, node, dir);
  return OPERATOR_RUNNING_MODAL;
}

static void node_resize_cancel(bContext *C, wmOperator *op)
{
  node_resize_exit(C, op, true);
}

void NODE_OT_resize(wmOperatorType *ot)
{
  /* identifiers */
  ot->name = "Resize Node";
  ot->idname = "NODE_OT_resize";
  ot->description = "Resize a node";

  /* API callbacks. */
  ot->invoke = node_resize_invoke;
  ot->modal = node_resize_modal;
  ot->poll = ED_operator_node_active;
  ot->cancel = node_resize_cancel;

  /* flags */
  ot->flag = OPTYPE_BLOCKING;
}

/** \} */

/* -------------------------------------------------------------------- */
/** \name Node Hidden Sockets
 * \{ */

bool node_has_hidden_sockets(bNode *node)
{
  LISTBASE_FOREACH (bNodeSocket *, sock, &node->inputs) {
    if (sock->flag & SOCK_HIDDEN) {
      return true;
    }
  }
  LISTBASE_FOREACH (bNodeSocket *, sock, &node->outputs) {
    if (sock->flag & SOCK_HIDDEN) {
      return true;
    }
  }
  return false;
}

void node_set_hidden_sockets(bNode *node, int set)
{
  /* The Reroute node is the socket itself, do not hide this. */
  if (node->is_reroute()) {
    return;
  }

  if (set == 0) {
    LISTBASE_FOREACH (bNodeSocket *, sock, &node->inputs) {
      sock->flag &= ~SOCK_HIDDEN;
    }
    LISTBASE_FOREACH (bNodeSocket *, sock, &node->outputs) {
      sock->flag &= ~SOCK_HIDDEN;
    }
  }
  else {
    /* Hide unused sockets. */
    LISTBASE_FOREACH (bNodeSocket *, sock, &node->inputs) {
      if (sock->link == nullptr) {
        sock->flag |= SOCK_HIDDEN;
      }
    }
    LISTBASE_FOREACH (bNodeSocket *, sock, &node->outputs) {
      if ((sock->flag & SOCK_IS_LINKED) == 0) {
        sock->flag |= SOCK_HIDDEN;
      }
    }
  }
}

bool node_is_previewable(const SpaceNode &snode, const bNodeTree &ntree, const bNode &node)
{
  if (!(snode.overlay.flag & SN_OVERLAY_SHOW_OVERLAYS) ||
      !(snode.overlay.flag & SN_OVERLAY_SHOW_PREVIEWS))
  {
    return false;
  }
  if (ntree.type == NTREE_SHADER) {
    return USER_EXPERIMENTAL_TEST(&U, use_shader_node_previews) && !node.is_frame() &&
           snode.shaderfrom == SNODE_SHADER_OBJECT;
  }
  return node.typeinfo->flag & NODE_PREVIEW;
}

static bool cursor_isect_multi_input_socket(const float2 &cursor, const bNodeSocket &socket)
{
  const float node_socket_height = node_socket_calculate_height(socket);
  const float2 location = socket.runtime->location;
  /* `.xmax = socket->location[0] + NODE_SOCKSIZE * 5.5f`
   * would be the same behavior as for regular sockets.
   * But keep it smaller because for multi-input socket you
   * sometimes want to drag the link to the other side, if you may
   * accidentally pick the wrong link otherwise. */
  rctf multi_socket_rect;
  BLI_rctf_init(&multi_socket_rect,
                location.x - NODE_SOCKSIZE * 4.0f,
                location.x + NODE_SOCKSIZE * 2.0f,
                location.y - node_socket_height,
                location.y + node_socket_height);
  if (BLI_rctf_isect_pt(&multi_socket_rect, cursor.x, cursor.y)) {
    return true;
  }
  return false;
}

bNodeSocket *node_find_indicated_socket(SpaceNode &snode,
                                        ARegion &region,
                                        const float2 &cursor,
                                        const eNodeSocketInOut in_out)
{
  const float view2d_scale = UI_view2d_scale_get_x(&region.v2d);
  const float max_distance = NODE_SOCKSIZE + std::clamp(20.0f / view2d_scale, 5.0f, 30.0f);
  const float padded_socket_size = NODE_SOCKSIZE + 4;

  bNodeTree &tree = *snode.edittree;
  tree.ensure_topology_cache();

  const Array<bNode *> sorted_nodes = tree_draw_order_calc_nodes_reversed(tree);
  if (sorted_nodes.is_empty()) {
    return nullptr;
  }

  float best_distance = FLT_MAX;
  bNodeSocket *best_socket = nullptr;

  auto update_best_socket = [&](bNodeSocket *socket, const float distance) {
    if (socket_is_occluded(socket->runtime->location, socket->owner_node(), sorted_nodes)) {
      return;
    }
    if (distance < best_distance) {
      best_distance = distance;
      best_socket = socket;
    }
  };

  for (bNode *node : sorted_nodes) {
    const bool node_hidden = node->flag & NODE_HIDDEN;
    if (!node->is_reroute() && !node_hidden &&
        node->runtime->draw_bounds.ymax - cursor.y < NODE_DY)
    {
      /* Don't pick socket when cursor is over node header. This allows the user to always resize
       * by dragging on the left and right side of the header. */
      continue;
    }
    if (in_out & SOCK_IN) {
      for (bNodeSocket *sock : node->input_sockets()) {
        if (!sock->is_icon_visible()) {
          continue;
        }
        const float2 location = sock->runtime->location;
        const float distance = math::distance(location, cursor);
        if (sock->flag & SOCK_MULTI_INPUT && !node_hidden) {
          if (cursor_isect_multi_input_socket(cursor, *sock)) {
            update_best_socket(sock, distance);
            continue;
          }
        }
        if (distance < max_distance) {
          update_best_socket(sock, distance);
        }
      }
    }
    if (in_out & SOCK_OUT) {
      for (bNodeSocket *sock : node->output_sockets()) {
        if (!sock->is_icon_visible()) {
          continue;
        }
        const float2 location = sock->runtime->location;
        const float distance = math::distance(location, cursor);
        if (distance < max_distance) {
          if (node_hidden) {
            if (location.x - cursor.x > padded_socket_size) {
              /* Needed to be able to resize collapsed nodes. */
              continue;
            }
          }
          update_best_socket(sock, distance);
        }
      }
    }
  }

  return best_socket;
}

/** \} */

/* -------------------------------------------------------------------- */
/** \name Node Link Dimming
 * \{ */

float node_link_dim_factor(const View2D &v2d, const bNodeLink &link)
{
  if (link.fromsock == nullptr || link.tosock == nullptr) {
    return 1.0f;
  }
  if (link.flag & NODE_LINK_INSERT_TARGET_INVALID) {
    return 0.2f;
  }

  const float2 from = link.fromsock->runtime->location;
  const float2 to = link.tosock->runtime->location;

  const float min_endpoint_distance = std::min(
      std::max(BLI_rctf_length_x(&v2d.cur, from.x), BLI_rctf_length_y(&v2d.cur, from.y)),
      std::max(BLI_rctf_length_x(&v2d.cur, to.x), BLI_rctf_length_y(&v2d.cur, to.y)));

  if (min_endpoint_distance == 0.0f) {
    return 1.0f;
  }
  const float viewport_width = BLI_rctf_size_x(&v2d.cur);
  return std::clamp(1.0f - min_endpoint_distance / viewport_width * 10.0f, 0.05f, 1.0f);
}

bool node_link_is_hidden_or_dimmed(const View2D &v2d, const bNodeLink &link)
{
  return bke::node_link_is_hidden(link) || node_link_dim_factor(v2d, link) < 0.5f;
}

/** \} */

/* -------------------------------------------------------------------- */
/** \name Node Duplicate Operator
 * \{ */

static void node_duplicate_reparent_recursive(bNodeTree *ntree,
                                              const Map<bNode *, bNode *> &node_map,
                                              bNode *node)
{
  bNode *parent;

  node->flag |= NODE_TEST;

  /* Find first selected parent. */
  for (parent = node->parent; parent; parent = parent->parent) {
    if (parent->flag & SELECT) {
      if (!(parent->flag & NODE_TEST)) {
        node_duplicate_reparent_recursive(ntree, node_map, parent);
      }
      break;
    }
  }
  /* Reparent node copy to parent copy. */
  if (parent) {
    bke::node_detach_node(*ntree, *node_map.lookup(node));
    bke::node_attach_node(*ntree, *node_map.lookup(node), *node_map.lookup(parent));
  }
}

void remap_node_pairing(bNodeTree &dst_tree, const Map<const bNode *, bNode *> &node_map)
{
  /* We don't have the old tree for looking up output nodes by ID,
   * so we have to build a map first to find copied output nodes in the new tree. */
  Map<int32_t, bNode *> dst_output_node_map;
  for (const auto &item : node_map.items()) {
    if (bke::all_zone_output_node_types().contains(item.key->type_legacy)) {
      dst_output_node_map.add_new(item.key->identifier, item.value);
    }
  }

  for (bNode *dst_node : node_map.values()) {
    if (bke::all_zone_input_node_types().contains(dst_node->type_legacy)) {
      const bke::bNodeZoneType &zone_type = *bke::zone_type_by_node_type(dst_node->type_legacy);
      int &output_node_id = zone_type.get_corresponding_output_id(*dst_node);
      if (const bNode *output_node = dst_output_node_map.lookup_default(output_node_id, nullptr)) {
        output_node_id = output_node->identifier;
      }
      else {
        output_node_id = 0;
        blender::nodes::update_node_declaration_and_sockets(dst_tree, *dst_node);
      }
    }
  }
}

static wmOperatorStatus node_duplicate_exec(bContext *C, wmOperator *op)
{
  Main *bmain = CTX_data_main(C);
  SpaceNode *snode = CTX_wm_space_node(C);
  bNodeTree *ntree = snode->edittree;
  const bool keep_inputs = RNA_boolean_get(op->ptr, "keep_inputs");
  bool linked = RNA_boolean_get(op->ptr, "linked") || ((U.dupflag & USER_DUP_NTREE) == 0);
  const bool dupli_node_tree = !linked;

  ED_preview_kill_jobs(CTX_wm_manager(C), bmain);

  Map<bNode *, bNode *> node_map;
  Map<const bNodeSocket *, bNodeSocket *> socket_map;
  Map<const ID *, ID *> duplicated_node_groups;

  node_select_paired(*ntree);

  for (bNode *node : get_selected_nodes(*ntree)) {
    bNode *new_node = bke::node_copy_with_mapping(
        ntree, *node, LIB_ID_COPY_DEFAULT, true, socket_map);
    node_map.add_new(node, new_node);

    if (node->id && dupli_node_tree) {
      ID *new_group = duplicated_node_groups.lookup_or_add_cb(node->id, [&]() {
        ID *new_group = BKE_id_copy(bmain, node->id);
        /* Remove user added by copying. */
        id_us_min(new_group);
        return new_group;
      });
      id_us_plus(new_group);
      id_us_min(new_node->id);
      new_node->id = new_group;
    }
  }

  if (node_map.is_empty()) {
    return OPERATOR_CANCELLED;
  }

  /* Copy links between selected nodes. */
  bNodeLink *lastlink = (bNodeLink *)ntree->links.last;
  LISTBASE_FOREACH (bNodeLink *, link, &ntree->links) {
    /* This creates new links between copied nodes. If keep_inputs is set, also copies input links
     * from unselected (when fromnode is null)! */
    if (link->tonode && (link->tonode->flag & NODE_SELECT) &&
        (keep_inputs || (link->fromnode && (link->fromnode->flag & NODE_SELECT))))
    {
      bNodeLink *newlink = MEM_callocN<bNodeLink>("bNodeLink");
      newlink->flag = link->flag;
      newlink->tonode = node_map.lookup(link->tonode);
      newlink->tosock = socket_map.lookup(link->tosock);

      if (link->tosock->flag & SOCK_MULTI_INPUT) {
        newlink->multi_input_sort_id = link->multi_input_sort_id;
      }

      if (link->fromnode && (link->fromnode->flag & NODE_SELECT)) {
        newlink->fromnode = node_map.lookup(link->fromnode);
        newlink->fromsock = socket_map.lookup(link->fromsock);
      }
      else {
        /* Input node not copied, this keeps the original input linked. */
        newlink->fromnode = link->fromnode;
        newlink->fromsock = link->fromsock;
      }

      BLI_addtail(&ntree->links, newlink);
    }

    /* Make sure we don't copy new links again. */
    if (link == lastlink) {
      break;
    }
  }

  for (bNode *node : node_map.values()) {
    blender::bke::node_declaration_ensure(*ntree, *node);
  }

  ntree->ensure_topology_cache();
  for (bNode *node : node_map.values()) {
    update_multi_input_indices_for_removed_links(*node);
  }

  /* Clear flags for recursive depth-first iteration. */
  for (bNode *node : ntree->all_nodes()) {
    node->flag &= ~NODE_TEST;
  }
  /* Reparent copied nodes. */
  for (bNode *node : node_map.keys()) {
    if (!(node->flag & NODE_TEST)) {
      node_duplicate_reparent_recursive(ntree, node_map, node);
    }
  }

  {
    /* Use temporary map that has const key, because that's what the function below expects. */
    Map<const bNode *, bNode *> const_node_map;
    for (const auto item : node_map.items()) {
      const_node_map.add(item.key, item.value);
    }
    remap_node_pairing(*ntree, const_node_map);
  }

  /* Deselect old nodes, select the copies instead. */
  for (const auto item : node_map.items()) {
    bNode *src_node = item.key;
    bNode *dst_node = item.value;

    bke::node_set_selected(*src_node, false);
    src_node->flag &= ~(NODE_ACTIVE | NODE_ACTIVE_TEXTURE);
    bke::node_set_selected(*dst_node, true);
  }

  tree_draw_order_update(*snode->edittree);
  BKE_main_ensure_invariants(*bmain, snode->edittree->id);
  return OPERATOR_FINISHED;
}

void NODE_OT_duplicate(wmOperatorType *ot)
{
  PropertyRNA *prop;

  /* identifiers */
  ot->name = "Duplicate Nodes";
  ot->description = "Duplicate selected nodes";
  ot->idname = "NODE_OT_duplicate";

  /* API callbacks. */
  ot->exec = node_duplicate_exec;
  ot->poll = ED_operator_node_editable;

  /* flags */
  ot->flag = OPTYPE_REGISTER | OPTYPE_UNDO;

  RNA_def_boolean(
      ot->srna, "keep_inputs", false, "Keep Inputs", "Keep the input links to duplicated nodes");

  prop = RNA_def_boolean(ot->srna,
                         "linked",
                         true,
                         "Linked",
                         "Duplicate node but not node trees, linking to the original data");
  RNA_def_property_flag(prop, PROP_SKIP_SAVE);
}

/* Goes over all scenes, reads render layers. */
static wmOperatorStatus node_read_viewlayers_exec(bContext *C, wmOperator * /*op*/)
{
  Main *bmain = CTX_data_main(C);
  SpaceNode *snode = CTX_wm_space_node(C);
  Scene *curscene = CTX_data_scene(C);
  bNodeTree &edit_tree = *snode->edittree;

  ED_preview_kill_jobs(CTX_wm_manager(C), bmain);

  /* first tag scenes unread */
  LISTBASE_FOREACH (Scene *, scene, &bmain->scenes) {
    scene->id.tag |= ID_TAG_DOIT;
  }

  for (bNode *node : edit_tree.all_nodes()) {
    if ((node->type_legacy == CMP_NODE_R_LAYERS) ||
        (node->type_legacy == CMP_NODE_CRYPTOMATTE &&
         node->custom1 == CMP_NODE_CRYPTOMATTE_SOURCE_RENDER))
    {
      ID *id = node->id;
      if (id == nullptr) {
        continue;
      }
      if (id->tag & ID_TAG_DOIT) {
        RE_ReadRenderResult(curscene, (Scene *)id);
        ntreeCompositTagRender((Scene *)id);
        id->tag &= ~ID_TAG_DOIT;
      }
    }
  }

  BKE_main_ensure_invariants(*bmain, edit_tree.id);

  return OPERATOR_FINISHED;
}

void NODE_OT_read_viewlayers(wmOperatorType *ot)
{
  ot->name = "Read View Layers";
  ot->idname = "NODE_OT_read_viewlayers";
  ot->description = "Read all render layers of all used scenes";

  ot->exec = node_read_viewlayers_exec;

  ot->poll = composite_node_active;
}

wmOperatorStatus node_render_changed_exec(bContext *C, wmOperator * /*op*/)
{
  Scene *sce = CTX_data_scene(C);

  /* This is actually a test whether scene is used by the compositor or not.
   * All the nodes are using same render result, so there is no need to do
   * anything smart about check how exactly scene is used. */
  bNode *node = nullptr;
  for (bNode *node_iter : sce->compositing_node_group->all_nodes()) {
    if (node_iter->id == (ID *)sce) {
      node = node_iter;
      break;
    }
  }

  if (node) {
    ViewLayer *view_layer = (ViewLayer *)BLI_findlink(&sce->view_layers, node->custom1);

    if (view_layer) {
      PointerRNA op_ptr;

      WM_operator_properties_create(&op_ptr, "RENDER_OT_render");
      RNA_string_set(&op_ptr, "layer", view_layer->name);
      RNA_string_set(&op_ptr, "scene", sce->id.name + 2);

      /* To keep keyframe positions. */
      sce->r.scemode |= R_NO_FRAME_UPDATE;

      WM_operator_name_call(C, "RENDER_OT_render", WM_OP_INVOKE_DEFAULT, &op_ptr, nullptr);

      WM_operator_properties_free(&op_ptr);

      return OPERATOR_FINISHED;
    }
  }
  return OPERATOR_CANCELLED;
}

void NODE_OT_render_changed(wmOperatorType *ot)
{
  ot->name = "Render Changed Layer";
  ot->idname = "NODE_OT_render_changed";
  ot->description = "Render current scene, when input node's layer has been changed";

  ot->exec = node_render_changed_exec;

  ot->poll = composite_node_active;

  /* flags */
  ot->flag = 0;
}

/** \} */

/* -------------------------------------------------------------------- */
/** \name Node Hide Operator
 * \{ */

/**
 * Toggles the flag on all selected nodes. If the flag is set on all nodes it is unset.
 * If the flag is not set on all nodes, it is set. If tag_update is true, the nodes will be tagged
 * for a property change update.
 */
static void node_flag_toggle_exec(SpaceNode *snode, int toggle_flag, const bool tag_update = false)
{
  int tot_eq = 0, tot_neq = 0;

  for (bNode *node : snode->edittree->all_nodes()) {
    if (node->flag & SELECT) {

      if (toggle_flag == NODE_PREVIEW && !node_is_previewable(*snode, *snode->edittree, *node)) {
        continue;
      }
      if (toggle_flag == NODE_OPTIONS &&
          !(node->typeinfo->draw_buttons || node->typeinfo->draw_buttons_ex))
      {
        continue;
      }

      if (node->flag & toggle_flag) {
        tot_eq++;
      }
      else {
        tot_neq++;
      }
    }
  }
  for (bNode *node : snode->edittree->all_nodes()) {
    if (node->flag & SELECT) {

      if (toggle_flag == NODE_PREVIEW && !node_is_previewable(*snode, *snode->edittree, *node)) {
        continue;
      }
      if (toggle_flag == NODE_OPTIONS &&
          !(node->typeinfo->draw_buttons || node->typeinfo->draw_buttons_ex))
      {
        continue;
      }

      if ((tot_eq && tot_neq) || tot_eq == 0) {
        node->flag |= toggle_flag;
      }
      else {
        node->flag &= ~toggle_flag;
      }

      if (tag_update) {
        BKE_ntree_update_tag_node_property(snode->edittree, node);
      }
    }
  }
}

static wmOperatorStatus node_hide_toggle_exec(bContext *C, wmOperator * /*op*/)
{
  SpaceNode *snode = CTX_wm_space_node(C);

  /* Sanity checking (poll callback checks this already). */
  if ((snode == nullptr) || (snode->edittree == nullptr)) {
    return OPERATOR_CANCELLED;
  }

  node_flag_toggle_exec(snode, NODE_HIDDEN);

  WM_event_add_notifier(C, NC_NODE | ND_DISPLAY, nullptr);

  return OPERATOR_FINISHED;
}

void NODE_OT_hide_toggle(wmOperatorType *ot)
{
  /* identifiers */
  ot->name = "Hide";
  ot->description = "Toggle hiding of selected nodes";
  ot->idname = "NODE_OT_hide_toggle";

  /* callbacks */
  ot->exec = node_hide_toggle_exec;
  ot->poll = ED_operator_node_active;

  /* flags */
  ot->flag = OPTYPE_REGISTER | OPTYPE_UNDO;
}

static wmOperatorStatus node_preview_toggle_exec(bContext *C, wmOperator * /*op*/)
{
  SpaceNode *snode = CTX_wm_space_node(C);

  /* Sanity checking (poll callback checks this already). */
  if ((snode == nullptr) || (snode->edittree == nullptr)) {
    return OPERATOR_CANCELLED;
  }

  node_flag_toggle_exec(snode, NODE_PREVIEW, true);

  WM_event_add_notifier(C, NC_NODE | NA_EDITED, &snode->edittree->id);
  WM_event_add_notifier(C, NC_NODE | ND_DISPLAY, &snode->edittree->id);

  BKE_main_ensure_invariants(*CTX_data_main(C), snode->edittree->id);

  return OPERATOR_FINISHED;
}

static bool node_previewable(bContext *C)
{
  if (ED_operator_node_active(C)) {
    SpaceNode *snode = CTX_wm_space_node(C);
    if (ED_node_supports_preview(snode)) {
      return true;
    }
  }
  return false;
}

void NODE_OT_preview_toggle(wmOperatorType *ot)
{
  /* identifiers */
  ot->name = "Toggle Node Preview";
  ot->description = "Toggle preview display for selected nodes";
  ot->idname = "NODE_OT_preview_toggle";

  /* callbacks */
  ot->exec = node_preview_toggle_exec;
  ot->poll = node_previewable;

  /* flags */
  ot->flag = OPTYPE_REGISTER | OPTYPE_UNDO;
}

static wmOperatorStatus node_activate_viewer_exec(bContext *C, wmOperator * /*op*/)
{
  SpaceNode *snode = CTX_wm_space_node(C);
  PointerRNA ptr = CTX_data_pointer_get(C, "node");
  Main *bmain = CTX_data_main(C);
  bNodeTree *ntree = nullptr;
  bNode *node = nullptr;

  if (ptr.data) {
    node = static_cast<bNode *>(ptr.data);
    ntree = reinterpret_cast<bNodeTree *>(ptr.owner_id);
  }
  else if (snode && snode->edittree) {
    ntree = snode->edittree;
    node = bke::node_get_active(*ntree);
  }

  if (!node) {
    return OPERATOR_CANCELLED;
  }

  if (node->is_type("CompositorNodeViewer")) {
    for (bNode *other_node : ntree->all_nodes()) {
      if (other_node->type_legacy == node->type_legacy) {
        other_node->flag &= ~NODE_DO_OUTPUT;
      }
      node->flag |= NODE_DO_OUTPUT;

      WM_main_add_notifier(NC_NODE | NA_EDITED, &ntree->id);
      WM_main_add_notifier(NC_SCENE | ND_NODES, &ntree->id);
    }
  }
  else if (node->is_type("GeometryNodeViewer")) {
    /* Geometry nodes viewers don't rely on NODE_DO_OUTPUT flag alone. */
    viewer_path::activate_geometry_node(*bmain, *snode, *node);
  }
  else {
    return OPERATOR_CANCELLED;
  }

  BKE_main_ensure_invariants(*bmain, snode->edittree->id);
  return OPERATOR_FINISHED;
}

void NODE_OT_activate_viewer(wmOperatorType *ot)
{
  ot->name = "Activate Viewer Node";
  ot->description = "Activate selected viewer node in compositor and geometry nodes";
  ot->idname = "NODE_OT_activate_viewer";

  ot->exec = node_activate_viewer_exec;
  ot->poll = ED_operator_node_active;

  ot->flag = OPTYPE_REGISTER | OPTYPE_UNDO;
}

static wmOperatorStatus node_deactivate_viewer_exec(bContext *C, wmOperator * /*op*/)
{
  SpaceNode &snode = *CTX_wm_space_node(C);
  WorkSpace &workspace = *CTX_wm_workspace(C);

  bNode *active_viewer = viewer_path::find_geometry_nodes_viewer(workspace.viewer_path, snode);

  for (bNode *node : snode.edittree->all_nodes()) {
    if (node->type_legacy != GEO_NODE_VIEWER) {
      continue;
    }
    if (!(node->flag & SELECT)) {
      continue;
    }
    if (node == active_viewer) {
      node->flag &= ~NODE_DO_OUTPUT;
      BKE_ntree_update_tag_node_property(snode.edittree, node);
    }
  }

  BKE_main_ensure_invariants(*CTX_data_main(C), snode.edittree->id);

  return OPERATOR_FINISHED;
}

void NODE_OT_deactivate_viewer(wmOperatorType *ot)
{
  /* identifiers */
  ot->name = "Deactivate Viewer Node";
  ot->description = "Deactivate selected viewer node in geometry nodes";
  ot->idname = __func__;

  /* callbacks */
  ot->exec = node_deactivate_viewer_exec;
  ot->poll = ED_operator_node_active;

  /* flags */
  ot->flag = OPTYPE_REGISTER | OPTYPE_UNDO;
}

static wmOperatorStatus node_options_toggle_exec(bContext *C, wmOperator * /*op*/)
{
  SpaceNode *snode = CTX_wm_space_node(C);

  /* Sanity checking (poll callback checks this already). */
  if ((snode == nullptr) || (snode->edittree == nullptr)) {
    return OPERATOR_CANCELLED;
  }

  node_flag_toggle_exec(snode, NODE_OPTIONS);

  WM_event_add_notifier(C, NC_NODE | ND_DISPLAY, nullptr);

  return OPERATOR_FINISHED;
}

void NODE_OT_options_toggle(wmOperatorType *ot)
{
  /* identifiers */
  ot->name = "Toggle Node Options";
  ot->description = "Toggle option buttons display for selected nodes";
  ot->idname = "NODE_OT_options_toggle";

  /* callbacks */
  ot->exec = node_options_toggle_exec;
  ot->poll = ED_operator_node_active;

  /* flags */
  ot->flag = OPTYPE_REGISTER | OPTYPE_UNDO;
}

static wmOperatorStatus node_socket_toggle_exec(bContext *C, wmOperator * /*op*/)
{
  SpaceNode *snode = CTX_wm_space_node(C);

  /* Sanity checking (poll callback checks this already). */
  if ((snode == nullptr) || (snode->edittree == nullptr)) {
    return OPERATOR_CANCELLED;
  }

  ED_preview_kill_jobs(CTX_wm_manager(C), CTX_data_main(C));

  /* Toggle for all selected nodes */
  bool hidden = false;
  for (bNode *node : snode->edittree->all_nodes()) {
    if (node->flag & SELECT) {
      if (node_has_hidden_sockets(node)) {
        hidden = true;
        break;
      }
    }
  }

  for (bNode *node : snode->edittree->all_nodes()) {
    if (node->flag & SELECT) {
      node_set_hidden_sockets(node, !hidden);
    }
  }

  BKE_main_ensure_invariants(*CTX_data_main(C), snode->edittree->id);

  WM_event_add_notifier(C, NC_NODE | ND_DISPLAY, nullptr);
  /* Hack to force update of the button state after drawing, see #112462. */
  WM_event_add_mousemove(CTX_wm_window(C));

  return OPERATOR_FINISHED;
}

void NODE_OT_hide_socket_toggle(wmOperatorType *ot)
{
  /* identifiers */
  ot->name = "Toggle Hidden Node Sockets";
  ot->description = "Toggle unused node socket display";
  ot->idname = "NODE_OT_hide_socket_toggle";

  /* callbacks */
  ot->exec = node_socket_toggle_exec;
  ot->poll = ED_operator_node_active;

  /* flags */
  ot->flag = OPTYPE_REGISTER | OPTYPE_UNDO;
}

/** \} */

/* -------------------------------------------------------------------- */
/** \name Node Mute Operator
 * \{ */

static wmOperatorStatus node_mute_exec(bContext *C, wmOperator * /*op*/)
{
  Main *bmain = CTX_data_main(C);
  SpaceNode *snode = CTX_wm_space_node(C);

  ED_preview_kill_jobs(CTX_wm_manager(C), bmain);

  for (bNode *node : snode->edittree->all_nodes()) {
    if ((node->flag & SELECT) && !node->typeinfo->no_muting) {
      node->flag ^= NODE_MUTED;
      BKE_ntree_update_tag_node_mute(snode->edittree, node);
    }
  }

  BKE_main_ensure_invariants(*bmain, snode->edittree->id);

  return OPERATOR_FINISHED;
}

void NODE_OT_mute_toggle(wmOperatorType *ot)
{
  /* identifiers */
  ot->name = "Toggle Node Mute";
  ot->description = "Toggle muting of selected nodes";
  ot->idname = "NODE_OT_mute_toggle";

  /* callbacks */
  ot->exec = node_mute_exec;
  ot->poll = ED_operator_node_editable;

  /* flags */
  ot->flag = OPTYPE_REGISTER | OPTYPE_UNDO;
}

/** \} */

/* -------------------------------------------------------------------- */
/** \name Node Delete Operator
 * \{ */

static wmOperatorStatus node_delete_exec(bContext *C, wmOperator * /*op*/)
{
  Main *bmain = CTX_data_main(C);
  SpaceNode *snode = CTX_wm_space_node(C);

  ED_preview_kill_jobs(CTX_wm_manager(C), bmain);

  /* Delete paired nodes as well. */
  node_select_paired(*snode->edittree);

  LISTBASE_FOREACH_MUTABLE (bNode *, node, &snode->edittree->nodes) {
    if (node->flag & SELECT) {
      bke::node_remove_node(bmain, *snode->edittree, *node, true);
    }
  }

  BKE_main_ensure_invariants(*bmain, snode->edittree->id);

  return OPERATOR_FINISHED;
}

void NODE_OT_delete(wmOperatorType *ot)
{
  /* identifiers */
  ot->name = "Delete";
  ot->description = "Remove selected nodes";
  ot->idname = "NODE_OT_delete";

  /* API callbacks. */
  ot->exec = node_delete_exec;
  ot->poll = ED_operator_node_editable;

  /* flags */
  ot->flag = OPTYPE_REGISTER | OPTYPE_UNDO;
}

/** \} */

/* -------------------------------------------------------------------- */
/** \name Node Delete with Reconnect Operator
 * \{ */

static wmOperatorStatus node_delete_reconnect_exec(bContext *C, wmOperator * /*op*/)
{
  Main *bmain = CTX_data_main(C);
  SpaceNode *snode = CTX_wm_space_node(C);

  ED_preview_kill_jobs(CTX_wm_manager(C), CTX_data_main(C));

  /* Delete paired nodes as well. */
  node_select_paired(*snode->edittree);

  LISTBASE_FOREACH_MUTABLE (bNode *, node, &snode->edittree->nodes) {
    if (node->flag & SELECT) {
      blender::bke::node_internal_relink(*snode->edittree, *node);
      bke::node_remove_node(bmain, *snode->edittree, *node, true);

      /* Since this node might have been animated, and that animation data been
       * deleted, a notifier call is necessary to redraw any animation editor. */
      WM_event_add_notifier(C, NC_ANIMATION | ND_ANIMCHAN, nullptr);
    }
  }

  BKE_main_ensure_invariants(*bmain, snode->edittree->id);

  return OPERATOR_FINISHED;
}

void NODE_OT_delete_reconnect(wmOperatorType *ot)
{
  /* identifiers */
  ot->name = "Delete with Reconnect";
  ot->description = "Remove nodes and reconnect nodes as if deletion was muted";
  ot->idname = "NODE_OT_delete_reconnect";

  /* API callbacks. */
  ot->exec = node_delete_reconnect_exec;
  ot->poll = ED_operator_node_editable;

  /* flags */
  ot->flag = OPTYPE_REGISTER | OPTYPE_UNDO;
}

/** \} */

/* -------------------------------------------------------------------- */
/** \name Node File Output Add Socket Operator
 * \{ */

static wmOperatorStatus node_output_file_add_socket_exec(bContext *C, wmOperator *op)
{
  Scene *scene = CTX_data_scene(C);
  SpaceNode *snode = CTX_wm_space_node(C);
  PointerRNA ptr = CTX_data_pointer_get(C, "node");
  bNodeTree *ntree = nullptr;
  bNode *node = nullptr;
  char file_path[MAX_NAME];

  if (ptr.data) {
    node = (bNode *)ptr.data;
    ntree = (bNodeTree *)ptr.owner_id;
  }
  else if (snode && snode->edittree) {
    ntree = snode->edittree;
    node = bke::node_get_active(*snode->edittree);
  }

  if (!node || node->type_legacy != CMP_NODE_OUTPUT_FILE) {
    return OPERATOR_CANCELLED;
  }

  RNA_string_get(op->ptr, "file_path", file_path);
  ntreeCompositOutputFileAddSocket(ntree, node, file_path, &scene->r.im_format);

  BKE_main_ensure_invariants(*CTX_data_main(C), snode->edittree->id);

  return OPERATOR_FINISHED;
}

void NODE_OT_output_file_add_socket(wmOperatorType *ot)
{
  /* identifiers */
  ot->name = "Add File Node Socket";
  ot->description = "Add a new input to a file output node";
  ot->idname = "NODE_OT_output_file_add_socket";

  /* callbacks */
  ot->exec = node_output_file_add_socket_exec;
  ot->poll = composite_node_editable;

  /* flags */
  ot->flag = OPTYPE_REGISTER | OPTYPE_UNDO;

  RNA_def_string(
      ot->srna, "file_path", "Image", MAX_NAME, "File Path", "Subpath of the output file");
}

/** \} */

/* -------------------------------------------------------------------- */
/** \name Node Multi File Output Remove Socket Operator
 * \{ */

static wmOperatorStatus node_output_file_remove_active_socket_exec(bContext *C,
                                                                   wmOperator * /*op*/)
{
  SpaceNode *snode = CTX_wm_space_node(C);
  PointerRNA ptr = CTX_data_pointer_get(C, "node");
  bNodeTree *ntree = nullptr;
  bNode *node = nullptr;

  if (ptr.data) {
    node = (bNode *)ptr.data;
    ntree = (bNodeTree *)ptr.owner_id;
  }
  else if (snode && snode->edittree) {
    ntree = snode->edittree;
    node = bke::node_get_active(*snode->edittree);
  }

  if (!node || node->type_legacy != CMP_NODE_OUTPUT_FILE) {
    return OPERATOR_CANCELLED;
  }

  if (!ntreeCompositOutputFileRemoveActiveSocket(ntree, node)) {
    return OPERATOR_CANCELLED;
  }

  BKE_main_ensure_invariants(*CTX_data_main(C), ntree->id);

  return OPERATOR_FINISHED;
}

void NODE_OT_output_file_remove_active_socket(wmOperatorType *ot)
{
  /* identifiers */
  ot->name = "Remove File Node Socket";
  ot->description = "Remove the active input from a file output node";
  ot->idname = "NODE_OT_output_file_remove_active_socket";

  /* callbacks */
  ot->exec = node_output_file_remove_active_socket_exec;
  ot->poll = composite_node_editable;

  /* flags */
  ot->flag = OPTYPE_REGISTER | OPTYPE_UNDO;
}

/** \} */

/* -------------------------------------------------------------------- */
/** \name Node Multi File Output Move Socket Node
 * \{ */

static wmOperatorStatus node_output_file_move_active_socket_exec(bContext *C, wmOperator *op)
{
  SpaceNode *snode = CTX_wm_space_node(C);
  PointerRNA ptr = CTX_data_pointer_get(C, "node");
  bNode *node = nullptr;

  if (ptr.data) {
    node = (bNode *)ptr.data;
  }
  else if (snode && snode->edittree) {
    node = bke::node_get_active(*snode->edittree);
  }

  if (!node || node->type_legacy != CMP_NODE_OUTPUT_FILE) {
    return OPERATOR_CANCELLED;
  }

  NodeImageMultiFile *nimf = (NodeImageMultiFile *)node->storage;

  bNodeSocket *sock = (bNodeSocket *)BLI_findlink(&node->inputs, nimf->active_input);
  if (!sock) {
    return OPERATOR_CANCELLED;
  }

  int direction = RNA_enum_get(op->ptr, "direction");

  if (direction == 1) {
    bNodeSocket *before = sock->prev;
    if (!before) {
      return OPERATOR_CANCELLED;
    }
    BLI_remlink(&node->inputs, sock);
    BLI_insertlinkbefore(&node->inputs, before, sock);
    nimf->active_input--;
  }
  else {
    bNodeSocket *after = sock->next;
    if (!after) {
      return OPERATOR_CANCELLED;
    }
    BLI_remlink(&node->inputs, sock);
    BLI_insertlinkafter(&node->inputs, after, sock);
    nimf->active_input++;
  }

  BKE_ntree_update_tag_node_property(snode->edittree, node);
  BKE_main_ensure_invariants(*CTX_data_main(C), snode->edittree->id);

  return OPERATOR_FINISHED;
}

void NODE_OT_output_file_move_active_socket(wmOperatorType *ot)
{
  static const EnumPropertyItem direction_items[] = {
      {1, "UP", 0, "Up", ""}, {2, "DOWN", 0, "Down", ""}, {0, nullptr, 0, nullptr, nullptr}};

  /* identifiers */
  ot->name = "Move File Node Socket";
  ot->description = "Move the active input of a file output node up or down the list";
  ot->idname = "NODE_OT_output_file_move_active_socket";

  /* callbacks */
  ot->exec = node_output_file_move_active_socket_exec;
  ot->poll = composite_node_editable;

  /* flags */
  ot->flag = OPTYPE_REGISTER | OPTYPE_UNDO;

  RNA_def_enum(ot->srna, "direction", direction_items, 2, "Direction", "");
}

/** \} */

/* -------------------------------------------------------------------- */
/** \name Node Copy Node Color Operator
 * \{ */

static wmOperatorStatus node_copy_color_exec(bContext *C, wmOperator * /*op*/)
{
  SpaceNode &snode = *CTX_wm_space_node(C);
  bNodeTree &ntree = *snode.edittree;

  bNode *active_node = bke::node_get_active(ntree);
  if (!active_node) {
    return OPERATOR_CANCELLED;
  }

  for (bNode *node : ntree.all_nodes()) {
    if (node->flag & NODE_SELECT && node != active_node) {
      if (active_node->flag & NODE_CUSTOM_COLOR) {
        node->flag |= NODE_CUSTOM_COLOR;
        copy_v3_v3(node->color, active_node->color);
      }
      else {
        node->flag &= ~NODE_CUSTOM_COLOR;
      }
    }
  }

  WM_event_add_notifier(C, NC_NODE | ND_DISPLAY, nullptr);

  return OPERATOR_FINISHED;
}

void NODE_OT_node_copy_color(wmOperatorType *ot)
{
  /* identifiers */
  ot->name = "Copy Color";
  ot->description = "Copy color to all selected nodes";
  ot->idname = "NODE_OT_node_copy_color";

  /* API callbacks. */
  ot->exec = node_copy_color_exec;
  ot->poll = ED_operator_node_editable;

  /* flags */
  ot->flag = OPTYPE_REGISTER | OPTYPE_UNDO;
}

/** \} */

/* -------------------------------------------------------------------- */
/** \name Node Shader Script Update
 * \{ */

static bool node_shader_script_update_poll(bContext *C)
{
  RenderEngineType *type = CTX_data_engine_type(C);
  SpaceNode *snode = CTX_wm_space_node(C);

  /* Test if we have a render engine that supports shaders scripts. */
  if (!(type && type->update_script_node)) {
    return false;
  }

  /* See if we have a shader script node in context. */
  bNode *node = (bNode *)CTX_data_pointer_get_type(C, "node", &RNA_ShaderNodeScript).data;

  if (!node && snode && snode->edittree) {
    node = bke::node_get_active(*snode->edittree);
  }

  if (node && node->type_legacy == SH_NODE_SCRIPT) {
    NodeShaderScript *nss = (NodeShaderScript *)node->storage;

    if (node->id || nss->filepath[0]) {
      return ED_operator_node_editable(C);
    }
  }

  return false;
}

static wmOperatorStatus node_shader_script_update_exec(bContext *C, wmOperator *op)
{
  RenderEngineType *type = CTX_data_engine_type(C);
  SpaceNode *snode = CTX_wm_space_node(C);
  PointerRNA nodeptr = CTX_data_pointer_get_type(C, "node", &RNA_ShaderNodeScript);

  /* setup render engine */
  RenderEngine *engine = RE_engine_create(type);
  engine->reports = op->reports;

  bNodeTree *ntree_base = nullptr;
  bNode *node = nullptr;
  if (nodeptr.data) {
    ntree_base = (bNodeTree *)nodeptr.owner_id;
    node = (bNode *)nodeptr.data;
  }
  else if (snode && snode->edittree) {
    ntree_base = snode->edittree;
    node = bke::node_get_active(*snode->edittree);
  }

  /* Update node. */
  type->update_script_node(engine, ntree_base, node);

  RE_engine_free(engine);

  return OPERATOR_FINISHED;
}

void NODE_OT_shader_script_update(wmOperatorType *ot)
{
  /* identifiers */
  ot->name = "Script Node Update";
  ot->description = "Update shader script node with new sockets and options from the script";
  ot->idname = "NODE_OT_shader_script_update";

  /* API callbacks. */
  ot->exec = node_shader_script_update_exec;
  ot->poll = node_shader_script_update_poll;

  /* flags */
  ot->flag = OPTYPE_REGISTER | OPTYPE_UNDO;
}

/** \} */

/* -------------------------------------------------------------------- */
/** \name Node Viewer Border
 * \{ */

static void viewer_border_corner_to_backdrop(SpaceNode *snode,
                                             ARegion *region,
                                             int x,
                                             int y,
                                             int backdrop_width,
                                             int backdrop_height,
                                             float *fx,
                                             float *fy)
{
  float bufx = backdrop_width * snode->zoom;
  float bufy = backdrop_height * snode->zoom;

  *fx = (bufx > 0.0f ? (float(x) - 0.5f * region->winx - snode->xof) / bufx + 0.5f : 0.0f);
  *fy = (bufy > 0.0f ? (float(y) - 0.5f * region->winy - snode->yof) / bufy + 0.5f : 0.0f);
}

static wmOperatorStatus viewer_border_exec(bContext *C, wmOperator *op)
{
  Main *bmain = CTX_data_main(C);
  void *lock;

  ED_preview_kill_jobs(CTX_wm_manager(C), bmain);

  Image *ima = BKE_image_ensure_viewer(bmain, IMA_TYPE_COMPOSITE, "Viewer Node");
  ImBuf *ibuf = BKE_image_acquire_ibuf(ima, nullptr, &lock);

  if (ibuf) {
    ARegion *region = CTX_wm_region(C);
    SpaceNode *snode = CTX_wm_space_node(C);
    bNodeTree *btree = snode->nodetree;
    rcti rect;
    rctf rectf;

    /* Get border from operator. */
    WM_operator_properties_border_to_rcti(op, &rect);

    /* Convert border to unified space within backdrop image. */
    viewer_border_corner_to_backdrop(
        snode, region, rect.xmin, rect.ymin, ibuf->x, ibuf->y, &rectf.xmin, &rectf.ymin);

    viewer_border_corner_to_backdrop(
        snode, region, rect.xmax, rect.ymax, ibuf->x, ibuf->y, &rectf.xmax, &rectf.ymax);

    /* Clamp coordinates. */
    rectf.xmin = max_ff(rectf.xmin, 0.0f);
    rectf.ymin = max_ff(rectf.ymin, 0.0f);
    rectf.xmax = min_ff(rectf.xmax, 1.0f);
    rectf.ymax = min_ff(rectf.ymax, 1.0f);

    if (rectf.xmin < rectf.xmax && rectf.ymin < rectf.ymax) {
      btree->viewer_border = rectf;

      if (rectf.xmin == 0.0f && rectf.ymin == 0.0f && rectf.xmax == 1.0f && rectf.ymax == 1.0f) {
        btree->flag &= ~NTREE_VIEWER_BORDER;
      }
      else {
        btree->flag |= NTREE_VIEWER_BORDER;
      }

      BKE_main_ensure_invariants(*bmain, btree->id);
      WM_event_add_notifier(C, NC_NODE | ND_DISPLAY, nullptr);
    }
    else {
      btree->flag &= ~NTREE_VIEWER_BORDER;
    }
  }

  BKE_image_release_ibuf(ima, ibuf, lock);

  return OPERATOR_FINISHED;
}

void NODE_OT_viewer_border(wmOperatorType *ot)
{
  /* identifiers */
  ot->name = "Viewer Region";
  ot->description = "Set the boundaries for viewer operations";
  ot->idname = "NODE_OT_viewer_border";

  /* API callbacks. */
  ot->invoke = WM_gesture_box_invoke;
  ot->exec = viewer_border_exec;
  ot->modal = WM_gesture_box_modal;
  ot->cancel = WM_gesture_box_cancel;
  ot->poll = composite_node_active;

  /* flags */
  ot->flag = OPTYPE_REGISTER | OPTYPE_UNDO;

  /* properties */
  WM_operator_properties_gesture_box(ot);
}

static wmOperatorStatus clear_viewer_border_exec(bContext *C, wmOperator * /*op*/)
{
  SpaceNode *snode = CTX_wm_space_node(C);
  bNodeTree *btree = snode->nodetree;

  btree->flag &= ~NTREE_VIEWER_BORDER;
  BKE_main_ensure_invariants(*CTX_data_main(C), btree->id);
  WM_event_add_notifier(C, NC_NODE | ND_DISPLAY, nullptr);

  return OPERATOR_FINISHED;
}

void NODE_OT_clear_viewer_border(wmOperatorType *ot)
{
  /* identifiers */
  ot->name = "Clear Viewer Region";
  ot->description = "Clear the boundaries for viewer operations";
  ot->idname = "NODE_OT_clear_viewer_border";

  /* API callbacks. */
  ot->exec = clear_viewer_border_exec;
  ot->poll = composite_node_active;

  /* flags */
  ot->flag = OPTYPE_REGISTER | OPTYPE_UNDO;
}

/** \} */

/* -------------------------------------------------------------------- */
/** \name Cryptomatte Add Socket
 * \{ */

static wmOperatorStatus node_cryptomatte_add_socket_exec(bContext *C, wmOperator * /*op*/)
{
  SpaceNode *snode = CTX_wm_space_node(C);
  PointerRNA ptr = CTX_data_pointer_get(C, "node");
  bNodeTree *ntree = nullptr;
  bNode *node = nullptr;

  if (ptr.data) {
    node = (bNode *)ptr.data;
    ntree = (bNodeTree *)ptr.owner_id;
  }
  else if (snode && snode->edittree) {
    ntree = snode->edittree;
    node = bke::node_get_active(*snode->edittree);
  }

  if (!node || node->type_legacy != CMP_NODE_CRYPTOMATTE_LEGACY) {
    return OPERATOR_CANCELLED;
  }

  ntreeCompositCryptomatteAddSocket(ntree, node);

  BKE_main_ensure_invariants(*CTX_data_main(C), ntree->id);

  return OPERATOR_FINISHED;
}

void NODE_OT_cryptomatte_layer_add(wmOperatorType *ot)
{
  /* identifiers */
  ot->name = "Add Cryptomatte Socket";
  ot->description = "Add a new input layer to a Cryptomatte node";
  ot->idname = "NODE_OT_cryptomatte_layer_add";

  /* callbacks */
  ot->exec = node_cryptomatte_add_socket_exec;
  ot->poll = composite_node_editable;

  /* flags */
  ot->flag = OPTYPE_REGISTER | OPTYPE_UNDO;
}

/** \} */

/* -------------------------------------------------------------------- */
/** \name Cryptomatte Remove Socket
 * \{ */

static wmOperatorStatus node_cryptomatte_remove_socket_exec(bContext *C, wmOperator * /*op*/)
{
  SpaceNode *snode = CTX_wm_space_node(C);
  PointerRNA ptr = CTX_data_pointer_get(C, "node");
  bNodeTree *ntree = nullptr;
  bNode *node = nullptr;

  if (ptr.data) {
    node = (bNode *)ptr.data;
    ntree = (bNodeTree *)ptr.owner_id;
  }
  else if (snode && snode->edittree) {
    ntree = snode->edittree;
    node = bke::node_get_active(*snode->edittree);
  }

  if (!node || node->type_legacy != CMP_NODE_CRYPTOMATTE_LEGACY) {
    return OPERATOR_CANCELLED;
  }

  if (!ntreeCompositCryptomatteRemoveSocket(ntree, node)) {
    return OPERATOR_CANCELLED;
  }

  BKE_main_ensure_invariants(*CTX_data_main(C), ntree->id);

  return OPERATOR_FINISHED;
}

void NODE_OT_cryptomatte_layer_remove(wmOperatorType *ot)
{
  /* identifiers */
  ot->name = "Remove Cryptomatte Socket";
  ot->description = "Remove layer from a Cryptomatte node";
  ot->idname = "NODE_OT_cryptomatte_layer_remove";

  /* callbacks */
  ot->exec = node_cryptomatte_remove_socket_exec;
  ot->poll = composite_node_editable;

  /* flags */
  ot->flag = OPTYPE_REGISTER | OPTYPE_UNDO;
}

/** \} */

}  // namespace blender::ed::space_node<|MERGE_RESOLUTION|>--- conflicted
+++ resolved
@@ -652,25 +652,6 @@
     return;
   }
 
-<<<<<<< HEAD
-  sce->nodetree = blender::bke::node_tree_add_tree_embedded(
-      nullptr, &sce->id, "Compositing Node Tree", ntreeType_Composite->idname);
-
-  bNode *composite = blender::bke::node_add_static_node(C, *sce->nodetree, CMP_NODE_COMPOSITE);
-  composite->location[0] = 200.0f;
-  composite->location[1] = 0.0f;
-
-  bNode *in = blender::bke::node_add_static_node(C, *sce->nodetree, CMP_NODE_R_LAYERS);
-  in->location[0] = -150.0f - in->width;
-  in->location[1] = 0.0f;
-  blender::bke::node_set_active(*sce->nodetree, *in);
-
-  bNode *reroute = blender::bke::node_add_static_node(C, *sce->nodetree, NODE_REROUTE);
-  reroute->location[0] = 100.0f;
-  reroute->location[1] = -35.0f;
-
-  bNode *viewer = blender::bke::node_add_static_node(C, *sce->nodetree, CMP_NODE_VIEWER);
-=======
   sce->compositing_node_group = blender::bke::node_tree_add_tree(
       bmain, DATA_("Compositing Node Tree"), ntreeType_Composite->idname);
 
@@ -698,37 +679,24 @@
   reroute->location[1] = -35.0f;
 
   bNode *viewer = blender::bke::node_add_static_node(C, *ntree, CMP_NODE_VIEWER);
->>>>>>> 9a41dc73
   viewer->location[0] = 200.0f;
   viewer->location[1] = -60.0f;
 
   /* Viewer and Composite nodes are linked to Render Layer's output image socket through a reroute
    * node. */
-<<<<<<< HEAD
-  blender::bke::node_add_link(*sce->nodetree,
-=======
   blender::bke::node_add_link(*ntree,
->>>>>>> 9a41dc73
                               *in,
                               *(bNodeSocket *)in->outputs.first,
                               *reroute,
                               *(bNodeSocket *)reroute->inputs.first);
 
-<<<<<<< HEAD
-  blender::bke::node_add_link(*sce->nodetree,
-=======
   blender::bke::node_add_link(*ntree,
->>>>>>> 9a41dc73
                               *reroute,
                               *(bNodeSocket *)reroute->outputs.first,
                               *composite,
                               *(bNodeSocket *)composite->inputs.first);
 
-<<<<<<< HEAD
-  blender::bke::node_add_link(*sce->nodetree,
-=======
   blender::bke::node_add_link(*ntree,
->>>>>>> 9a41dc73
                               *reroute,
                               *(bNodeSocket *)reroute->outputs.first,
                               *viewer,
