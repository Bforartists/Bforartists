--- conflicted
+++ resolved
@@ -726,52 +726,6 @@
                                int depth,
                                const char *panel_label);
 
-<<<<<<< HEAD
-static void node_panel_toggle_button_cb(bContext *C, void *panel_state_argv, void *ntree_argv)
-{
-  Main *bmain = CTX_data_main(C);
-  bNodePanelState *panel_state = static_cast<bNodePanelState *>(panel_state_argv);
-  bNodeTree *ntree = static_cast<bNodeTree *>(ntree_argv);
-
-  panel_state->flag ^= NODE_PANEL_COLLAPSED;
-
-  BKE_main_ensure_invariants(*bmain, ntree->id);
-
-  /* Make sure panel state updates from the Properties Editor, too. */
-  WM_event_add_notifier(C, NC_SPACE | ND_SPACE_NODE_VIEW, nullptr);
-}
-
-static void ui_node_draw_panel(uiLayout &layout,
-                               bNodeTree &ntree,
-                               const nodes::PanelDeclaration &panel_decl,
-                               bNodePanelState &panel_state)
-{
-  uiLayout *row = uiLayoutRow(&layout, true);
-  uiLayoutSetPropDecorate(row, false);
-
-  /* Panel header with collapse icon */
-  uiBlock *block = uiLayoutGetBlock(row);
-  UI_block_emboss_set(block, UI_EMBOSS_NONE);
-  uiBut *but = uiDefIconTextBut(block,
-                                UI_BTYPE_BUT,
-                                0,
-                                panel_state.is_collapsed() ? ICON_DISCLOSURE_TRI_RIGHT : ICON_DISCLOSURE_TRI_DOWN,
-                                IFACE_(panel_decl.name),
-                                0,
-                                0,
-                                UI_UNIT_X * 4,
-                                UI_UNIT_Y,
-                                nullptr,
-                                0.0,
-                                0.0,
-                                "");
-  UI_but_drawflag_enable(but, UI_BUT_TEXT_LEFT | UI_BUT_NO_TOOLTIP);
-  UI_but_func_set(but, node_panel_toggle_button_cb, &panel_state, &ntree);
-  UI_block_emboss_set(block, UI_EMBOSS);
-}
-
-=======
->>>>>>> ab936c0c
 static void ui_node_draw_recursive(uiLayout &layout,
                                    bContext &C,
                                    bNodeTree &ntree,
@@ -907,7 +861,8 @@
       if (lnode && (lnode->inputs.first ||
                     (lnode->typeinfo->draw_buttons && lnode->type_legacy != NODE_GROUP)))
       {
-        int icon = (input.flag & SOCK_COLLAPSED) ? ICON_DISCLOSURE_TRI_RIGHT : ICON_DISCLOSURE_TRI_DOWN;
+        int icon = (input.flag & SOCK_COLLAPSED) ? ICON_DISCLOSURE_TRI_RIGHT :
+                                                   ICON_DISCLOSURE_TRI_DOWN;
         uiItemR(sub, &inputptr, "show_expanded", UI_ITEM_R_ICON_ONLY, "", icon);
       }
 
