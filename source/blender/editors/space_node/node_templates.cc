/* SPDX-FileCopyrightText: 2023 Blender Authors
 *
 * SPDX-License-Identifier: GPL-2.0-or-later */

/** \file
 * \ingroup edinterface
 */

#include <cstdlib>
#include <cstring>
#include <optional>

#include "MEM_guardedalloc.h"

#include "DNA_node_types.h"
#include "DNA_screen_types.h"

#include "BLI_listbase.h"
#include "BLI_string.h"
#include "BLI_string_utf8.h"
#include "BLI_vector.hh"

#include "BLT_translation.hh"

#include "BKE_context.hh"
#include "BKE_lib_id.hh"
#include "BKE_main.hh"
#include "BKE_main_invariants.hh"
#include "BKE_node_runtime.hh"
#include "BKE_node_tree_update.hh"

#include "RNA_access.hh"
#include "RNA_prototypes.hh"

#include "NOD_node_declaration.hh"
#include "NOD_socket.hh"

#include "../interface/interface_intern.hh" /* XXX bad level */
#include "UI_interface.hh"

#include "ED_node.hh" /* own include */
#include "node_intern.hh"

#include "ED_undo.hh"

#include "WM_api.hh"

using blender::nodes::NodeDeclaration;

namespace blender::ed::space_node {

/************************* Node Socket Manipulation **************************/

/* describes an instance of a node type and a specific socket to link */
struct NodeLinkItem {
  int socket_index;        /* index for linking */
  int socket_type;         /* socket type for compatibility check */
  const char *socket_name; /* ui label of the socket */
  const char *node_name;   /* ui label of the node */

  /* extra settings */
  bNodeTree *ngroup; /* group node tree */
};

static void node_link_item_init(NodeLinkItem &item)
{
  item.socket_index = -1;
  item.socket_type = SOCK_CUSTOM;
  item.socket_name = nullptr;
  item.node_name = nullptr;
  item.ngroup = nullptr;
}

/* Compare an existing node to a link item to see if it can be reused.
 * item must be for the same node type!
 * XXX should become a node type callback
 */
static bool node_link_item_compare(bNode *node, NodeLinkItem *item)
{
  if (node->is_group()) {
    return (node->id == (ID *)item->ngroup);
  }
  return true;
}

static void node_link_item_apply(bNodeTree *ntree, bNode *node, NodeLinkItem *item)
{
  if (node->is_group()) {
    node->id = (ID *)item->ngroup;
    BKE_ntree_update_tag_node_property(ntree, node);
  }
  else {
    /* nothing to do for now */
  }

  if (node->id) {
    id_us_plus(node->id);
  }
}

static void node_tag_recursive(bNode *node)
{
  if (!node || (node->flag & NODE_TEST)) {
    return; /* in case of cycles */
  }

  node->flag |= NODE_TEST;

  LISTBASE_FOREACH (bNodeSocket *, input, &node->inputs) {
    if (input->link) {
      node_tag_recursive(input->link->fromnode);
    }
  }
}

static void node_clear_recursive(bNode *node)
{
  if (!node || !(node->flag & NODE_TEST)) {
    return; /* in case of cycles */
  }

  node->flag &= ~NODE_TEST;

  LISTBASE_FOREACH (bNodeSocket *, input, &node->inputs) {
    if (input->link) {
      node_clear_recursive(input->link->fromnode);
    }
  }
}

static void node_remove_linked(Main *bmain, bNodeTree *ntree, bNode *rem_node)
{
  bNode *node, *next;

  if (!rem_node) {
    return;
  }

  /* tag linked nodes to be removed */
  LISTBASE_FOREACH (bNode *, node, &ntree->nodes) {
    node->flag &= ~NODE_TEST;
  }

  node_tag_recursive(rem_node);

  /* clear tags on nodes that are still used by other nodes */
  LISTBASE_FOREACH (bNode *, node, &ntree->nodes) {
    if (!(node->flag & NODE_TEST)) {
      LISTBASE_FOREACH (bNodeSocket *, sock, &node->inputs) {
        if (sock->link && sock->link->fromnode != rem_node) {
          node_clear_recursive(sock->link->fromnode);
        }
      }
    }
  }

  /* remove nodes */
  for (node = (bNode *)ntree->nodes.first; node; node = next) {
    next = node->next;

    if (node->flag & NODE_TEST) {
      bke::node_remove_node(bmain, ntree, node, true);
    }
  }
}

/* disconnect socket from the node it is connected to */
static void node_socket_disconnect(Main *bmain,
                                   bNodeTree *ntree,
                                   bNode *node_to,
                                   bNodeSocket *sock_to)
{
  if (!sock_to->link) {
    return;
  }

  bke::node_remove_link(ntree, sock_to->link);
  sock_to->flag |= SOCK_COLLAPSED;

  BKE_ntree_update_tag_node_property(ntree, node_to);
  BKE_main_ensure_invariants(*bmain, ntree->id);
}

/* remove all nodes connected to this socket, if they aren't connected to other nodes */
static void node_socket_remove(Main *bmain, bNodeTree *ntree, bNode *node_to, bNodeSocket *sock_to)
{
  if (!sock_to->link) {
    return;
  }

  node_remove_linked(bmain, ntree, sock_to->link->fromnode);
  sock_to->flag |= SOCK_COLLAPSED;

  BKE_ntree_update_tag_node_property(ntree, node_to);
  BKE_main_ensure_invariants(*bmain, ntree->id);
}

/* add new node connected to this socket, or replace an existing one */
static void node_socket_add_replace(const bContext *C,
                                    bNodeTree *ntree,
                                    bNode *node_to,
                                    bNodeSocket *sock_to,
                                    int type,
                                    NodeLinkItem *item)
{
  Main *bmain = CTX_data_main(C);
  bNode *node_from;
  bNodeSocket *sock_from_tmp;
  bNode *node_prev = nullptr;

  /* unlink existing node */
  if (sock_to->link) {
    node_prev = sock_to->link->fromnode;
    bke::node_remove_link(ntree, sock_to->link);
  }

  /* find existing node that we can use */
  for (node_from = (bNode *)ntree->nodes.first; node_from; node_from = node_from->next) {
    if (node_from->type_legacy == type) {
      break;
    }
  }

  if (node_from) {
    if (node_from->inputs.first || node_from->typeinfo->draw_buttons ||
        node_from->typeinfo->draw_buttons_ex)
    {
      node_from = nullptr;
    }
  }

  if (node_prev && node_prev->type_legacy == type && node_link_item_compare(node_prev, item)) {
    /* keep the previous node if it's the same type */
    node_from = node_prev;
  }
  else if (!node_from) {
    node_from = bke::node_add_static_node(C, ntree, type);
    if (node_prev != nullptr) {
      /* If we're replacing existing node, use its location. */
      node_from->location[0] = node_prev->location[0];
      node_from->location[1] = node_prev->location[1];
    }
    else {
      sock_from_tmp = (bNodeSocket *)BLI_findlink(&node_from->outputs, item->socket_index);
      bke::node_position_relative(node_from, node_to, sock_from_tmp, sock_to);
    }

    node_link_item_apply(ntree, node_from, item);
    BKE_main_ensure_invariants(*bmain, ntree->id);
  }

  bke::node_set_active(ntree, node_from);

  /* add link */
  sock_from_tmp = (bNodeSocket *)BLI_findlink(&node_from->outputs, item->socket_index);
  bke::node_add_link(ntree, node_from, sock_from_tmp, node_to, sock_to);
  sock_to->flag &= ~SOCK_COLLAPSED;

  /* copy input sockets from previous node */
  if (node_prev && node_from != node_prev) {
    LISTBASE_FOREACH (bNodeSocket *, sock_prev, &node_prev->inputs) {
      LISTBASE_FOREACH (bNodeSocket *, sock_from, &node_from->inputs) {
        if (bke::node_count_socket_links(ntree, sock_from) >=
            bke::node_socket_link_limit(sock_from))
        {
          continue;
        }

        if (STREQ(sock_prev->identifier, sock_from->identifier) &&
            sock_prev->type == sock_from->type)
        {
          bNodeLink *link = sock_prev->link;

          if (link && link->fromnode) {
            bke::node_add_link(ntree, link->fromnode, link->fromsock, node_from, sock_from);
            bke::node_remove_link(ntree, link);
          }

          node_socket_copy_default_value(sock_from, sock_prev);
        }
      }
    }

    /* also preserve mapping for texture nodes */
    if (node_from->typeinfo->nclass == NODE_CLASS_TEXTURE &&
        node_prev->typeinfo->nclass == NODE_CLASS_TEXTURE &&
        /* White noise texture node does not have NodeTexBase. */
        node_from->storage != nullptr && node_prev->storage != nullptr)
    {
      memcpy(node_from->storage, node_prev->storage, sizeof(NodeTexBase));
    }

    /* remove node */
    node_remove_linked(bmain, ntree, node_prev);
  }

  BKE_ntree_update_tag_node_property(ntree, node_from);
  BKE_ntree_update_tag_node_property(ntree, node_to);
  BKE_main_ensure_invariants(*bmain, ntree->id);
}

/****************************** Node Link Menu *******************************/

// #define UI_NODE_LINK_ADD        0
#define UI_NODE_LINK_DISCONNECT -1
#define UI_NODE_LINK_REMOVE -2

struct NodeLinkArg {
  Main *bmain;
  Scene *scene;
  bNodeTree *ntree;
  bNode *node;
  bNodeSocket *sock;

  bke::bNodeType *node_type;
  NodeLinkItem item;

  uiLayout *layout;
};

static Vector<NodeLinkItem> ui_node_link_items(NodeLinkArg *arg,
                                               int in_out,
                                               std::optional<NodeDeclaration> &r_node_decl)
{
  Vector<NodeLinkItem> items;

  if (arg->node_type->type_legacy == NODE_GROUP) {
    LISTBASE_FOREACH (bNodeTree *, ngroup, &arg->bmain->nodetrees) {
      if (BKE_id_name(ngroup->id)[0] == '.') {
        /* Don't display hidden node groups, just like the add menu. */
        continue;
      }

      const char *disabled_hint;
      if ((ngroup->type != arg->ntree->type) ||
          !bke::node_group_poll(arg->ntree, ngroup, &disabled_hint))
      {
        continue;
      }

      ngroup->ensure_interface_cache();
      Span<bNodeTreeInterfaceSocket *> iosockets = (in_out == SOCK_IN ?
                                                        ngroup->interface_inputs() :
                                                        ngroup->interface_outputs());
      for (const int index : iosockets.index_range()) {
        bNodeTreeInterfaceSocket *iosock = iosockets[index];
        NodeLinkItem item;
        node_link_item_init(item);
        item.socket_index = index;
        /* NOTE: int stemp->type is not fully reliable, not used for node group
         * interface sockets. use the typeinfo->type instead.
         */
        const bke::bNodeSocketType *typeinfo = iosock->socket_typeinfo();
        item.socket_type = typeinfo->type;
        item.socket_name = iosock->name;
        item.node_name = ngroup->id.name + 2;
        item.ngroup = ngroup;

        items.append(item);
      }
    }
  }
  else if (arg->node_type->declare != nullptr) {
    using namespace blender;
    using namespace blender::nodes;

    r_node_decl.emplace(NodeDeclaration());
    blender::nodes::build_node_declaration(*arg->node_type, *r_node_decl, nullptr, nullptr);
    Span<SocketDeclaration *> socket_decls = (in_out == SOCK_IN) ? r_node_decl->inputs :
                                                                   r_node_decl->outputs;
    int index = 0;
    for (const SocketDeclaration *socket_decl_ptr : socket_decls) {
      const SocketDeclaration &socket_decl = *socket_decl_ptr;
      NodeLinkItem item;
      node_link_item_init(item);
      item.socket_index = index++;
      item.socket_type = socket_decl.socket_type;
      item.socket_name = socket_decl.name.c_str();
      item.node_name = arg->node_type->ui_name.c_str();
      items.append(item);
    }
  }
  else {
    bke::bNodeSocketTemplate *socket_templates = (in_out == SOCK_IN ? arg->node_type->inputs :
                                                                      arg->node_type->outputs);
    bke::bNodeSocketTemplate *stemp;
    int i;

    i = 0;
    for (stemp = socket_templates; stemp && stemp->type != -1; stemp++, i++) {
      NodeLinkItem item;
      node_link_item_init(item);
      item.socket_index = i;
      item.socket_type = stemp->type;
      item.socket_name = stemp->name;
      item.node_name = arg->node_type->ui_name.c_str();
      items.append(item);
    }
  }

  return items;
}

static void ui_node_link(bContext *C, void *arg_p, void *event_p)
{
  NodeLinkArg *arg = (NodeLinkArg *)arg_p;
  Main *bmain = arg->bmain;
  bNode *node_to = arg->node;
  bNodeSocket *sock_to = arg->sock;
  bNodeTree *ntree = arg->ntree;
  int event = POINTER_AS_INT(event_p);

  if (event == UI_NODE_LINK_DISCONNECT) {
    node_socket_disconnect(bmain, ntree, node_to, sock_to);
  }
  else if (event == UI_NODE_LINK_REMOVE) {
    node_socket_remove(bmain, ntree, node_to, sock_to);
  }
  else {
    node_socket_add_replace(C, ntree, node_to, sock_to, arg->node_type->type_legacy, &arg->item);
  }

  ED_undo_push(C, "Node input modify");
}

static void ui_node_sock_name(const bNodeTree *ntree,
                              bNodeSocket *sock,
                              char name[UI_MAX_NAME_STR])
{
  if (sock->link && sock->link->fromnode) {
    bNode *node = sock->link->fromnode;
    char node_name[UI_MAX_NAME_STR];

    bke::nodeLabel(ntree, node, node_name, sizeof(node_name));

    if (BLI_listbase_is_empty(&node->inputs) && node->outputs.first != node->outputs.last) {
      BLI_snprintf(
          name, UI_MAX_NAME_STR, "%s | %s", IFACE_(node_name), IFACE_(sock->link->fromsock->name));
    }
    else {
      BLI_strncpy_utf8(name, IFACE_(node_name), UI_MAX_NAME_STR);
    }
  }
  else if (sock->type == SOCK_SHADER) {
    BLI_strncpy_utf8(name, IFACE_("None"), UI_MAX_NAME_STR);
  }
  else {
    BLI_strncpy_utf8(name, IFACE_("Default"), UI_MAX_NAME_STR);
  }
}

static int ui_compatible_sockets(int typeA, int typeB)
{
  return (typeA == typeB);
}

static int ui_node_item_name_compare(const void *a, const void *b)
{
  const bke::bNodeType *type_a = *(const bke::bNodeType **)a;
  const bke::bNodeType *type_b = *(const bke::bNodeType **)b;
  return BLI_strcasecmp_natural(type_a->ui_name.c_str(), type_b->ui_name.c_str());
}

static bool ui_node_item_special_poll(const bNodeTree * /*ntree*/, const bke::bNodeType *ntype)
{
  if (ntype->idname == "ShaderNodeUVAlongStroke") {
    /* TODO(sergey): Currently we don't have Freestyle nodes edited from
     * the buttons context, so can ignore its nodes completely.
     *
     * However, we might want to do some extra checks here later.
     */
    return false;
  }
  return true;
}

static void ui_node_menu_column(NodeLinkArg *arg, int nclass, const char *cname)
{
  bNodeTree *ntree = arg->ntree;
  bNodeSocket *sock = arg->sock;
  uiLayout *layout = arg->layout;
  uiLayout *column = nullptr;
  uiBlock *block = uiLayoutGetBlock(layout);
  uiBut *but;
  NodeLinkArg *argN;
  int first = 1;

  /* generate array of node types sorted by UI name */
  blender::Vector<bke::bNodeType *> sorted_ntypes;

  for (blender::bke::bNodeType *ntype : blender::bke::node_types_get()) {
    const char *disabled_hint;
    if (!(ntype->poll && ntype->poll(ntype, ntree, &disabled_hint))) {
      continue;
    }

    if (ntype->nclass != nclass) {
      continue;
    }

    if (!ui_node_item_special_poll(ntree, ntype)) {
      continue;
    }

    sorted_ntypes.append(ntype);
  }

  qsort(sorted_ntypes.data(),
        sorted_ntypes.size(),
        sizeof(bke::bNodeType *),
        ui_node_item_name_compare);

  /* generate UI */
  for (int j = 0; j < sorted_ntypes.size(); j++) {
    bke::bNodeType *ntype = sorted_ntypes[j];
    char name[UI_MAX_NAME_STR];
    const char *cur_node_name = nullptr;
    int num = 0;
    int icon = ICON_NONE;

    arg->node_type = ntype;

    std::optional<blender::nodes::NodeDeclaration> node_decl;
    Vector<NodeLinkItem> items = ui_node_link_items(arg, SOCK_OUT, node_decl);

    for (const NodeLinkItem &item : items) {
      if (ui_compatible_sockets(item.socket_type, sock->type)) {
        num++;
      }
    }

    for (const NodeLinkItem &item : items) {
      if (!ui_compatible_sockets(item.socket_type, sock->type)) {
        continue;
      }

      if (first) {
        column = uiLayoutColumn(layout, false);
        UI_block_layout_set_current(block, column);

        uiItemL(column, IFACE_(cname), ICON_NODE);
        but = (uiBut *)block->buttons.last;

        first = 0;
      }

      if (num > 1) {
        if (!cur_node_name || !STREQ(cur_node_name, item.node_name)) {
          cur_node_name = item.node_name;
          /* XXX Do not use uiItemL here,
           * it would add an empty icon as we are in a menu! */
          uiDefBut(block,
                   UI_BTYPE_LABEL,
                   0,
                   IFACE_(cur_node_name),
                   0,
                   0,
                   UI_UNIT_X * 4,
                   UI_UNIT_Y,
                   nullptr,
                   0.0,
                   0.0,
                   "");
        }

        SNPRINTF(name, "%s", IFACE_(item.socket_name));
        icon = ICON_BLANK1;
      }
      else {
        STRNCPY_UTF8(name, IFACE_(item.node_name));
        icon = ICON_NONE;
      }

      but = uiDefIconTextBut(block,
                             UI_BTYPE_BUT,
                             0,
                             icon,
                             name,
                             0,
                             0,
                             UI_UNIT_X * 4,
                             UI_UNIT_Y,
                             nullptr,
                             0.0,
                             0.0,
                             TIP_("Add node to input"));

      argN = (NodeLinkArg *)MEM_dupallocN(arg);
      argN->item = item;
      UI_but_funcN_set(but, ui_node_link, argN, nullptr);
    }
  }
}

static void node_menu_column_foreach_cb(void *calldata, int nclass, const StringRefNull name)
{
  NodeLinkArg *arg = (NodeLinkArg *)calldata;

  if (!ELEM(nclass, NODE_CLASS_GROUP, NODE_CLASS_LAYOUT)) {
    ui_node_menu_column(arg, nclass, name.c_str());
  }
}

static void ui_template_node_link_menu(bContext *C, uiLayout *layout, void *but_p)
{
  Main *bmain = CTX_data_main(C);
  Scene *scene = CTX_data_scene(C);
  uiBlock *block = uiLayoutGetBlock(layout);
  uiBut *but = (uiBut *)but_p;
  uiLayout *split, *column;
  NodeLinkArg *arg = (NodeLinkArg *)but->func_argN;
  bNodeSocket *sock = arg->sock;
  bke::bNodeTreeType *ntreetype = arg->ntree->typeinfo;

  UI_block_layout_set_current(block, layout);
  split = uiLayoutSplit(layout, 0.0f, false);

  arg->bmain = bmain;
  arg->scene = scene;
  arg->layout = split;

  if (ntreetype && ntreetype->foreach_nodeclass) {
    ntreetype->foreach_nodeclass(arg, node_menu_column_foreach_cb);
  }

  column = uiLayoutColumn(split, false);
  UI_block_layout_set_current(block, column);

  if (sock->link) {
    uiItemL(column, IFACE_("Link"), ICON_NONE);
    but = (uiBut *)block->buttons.last;
    but->drawflag = UI_BUT_TEXT_LEFT;

    but = uiDefBut(block,
                   UI_BTYPE_BUT,
                   0,
                   CTX_IFACE_(BLT_I18NCONTEXT_OPERATOR_DEFAULT, "Remove"),
                   0,
                   0,
                   UI_UNIT_X * 4,
                   UI_UNIT_Y,
                   nullptr,
                   0.0,
                   0.0,
                   TIP_("Remove nodes connected to the input"));
    UI_but_funcN_set(but, ui_node_link, MEM_dupallocN(arg), POINTER_FROM_INT(UI_NODE_LINK_REMOVE));

    but = uiDefBut(block,
                   UI_BTYPE_BUT,
                   0,
                   IFACE_("Disconnect"),
                   0,
                   0,
                   UI_UNIT_X * 4,
                   UI_UNIT_Y,
                   nullptr,
                   0.0,
                   0.0,
                   TIP_("Disconnect nodes connected to the input"));
    UI_but_funcN_set(
        but, ui_node_link, MEM_dupallocN(arg), POINTER_FROM_INT(UI_NODE_LINK_DISCONNECT));
  }

  ui_node_menu_column(arg, NODE_CLASS_GROUP, N_("Group"));
}

}  // namespace blender::ed::space_node

void uiTemplateNodeLink(
    uiLayout *layout, bContext *C, bNodeTree *ntree, bNode *node, bNodeSocket *input)
{
  using namespace blender::ed::space_node;

  uiBlock *block = uiLayoutGetBlock(layout);
  NodeLinkArg *arg;
  uiBut *but;
  float socket_col[4];

  arg = MEM_cnew<NodeLinkArg>("NodeLinkArg");
  arg->ntree = ntree;
  arg->node = node;
  arg->sock = input;
  node_link_item_init(arg->item);

  PointerRNA node_ptr = RNA_pointer_create_discrete(&ntree->id, &RNA_Node, node);
  node_socket_color_get(*C, *ntree, node_ptr, *input, socket_col);

  UI_block_layout_set_current(block, layout);

  if (input->link || input->type == SOCK_SHADER || (input->flag & SOCK_HIDE_VALUE)) {
    char name[UI_MAX_NAME_STR];
    ui_node_sock_name(ntree, input, name);
    but = uiDefMenuBut(
        block, ui_template_node_link_menu, nullptr, name, 0, 0, UI_UNIT_X * 4, UI_UNIT_Y, "");
  }
  else {
    but = uiDefIconMenuBut(
        block, ui_template_node_link_menu, nullptr, ICON_NONE, 0, 0, UI_UNIT_X, UI_UNIT_Y, "");
  }

  UI_but_type_set_menu_from_pulldown(but);
  UI_but_node_link_set(but, input, socket_col);
  UI_but_drawflag_enable(but, UI_BUT_ICON_LEFT);

  but->poin = (char *)but;
  but->func_argN = arg;
  but->func_argN_free_fn = MEM_freeN;
  but->func_argN_copy_fn = MEM_dupallocN;

  if (input->link && input->link->fromnode) {
    if (input->link->fromnode->flag & NODE_ACTIVE_TEXTURE) {
      but->flag |= UI_BUT_NODE_ACTIVE;
    }
  }
}

namespace blender::ed::space_node {

/**************************** Node Tree Layout *******************************/

static void ui_node_draw_input(uiLayout &layout,
                               bContext &C,
                               bNodeTree &ntree,
                               bNode &node,
                               bNodeSocket &input,
                               int depth,
                               const char *panel_label);

static void node_panel_toggle_button_cb(bContext *C, void *panel_state_argv, void *ntree_argv)
{
  Main *bmain = CTX_data_main(C);
  bNodePanelState *panel_state = static_cast<bNodePanelState *>(panel_state_argv);
  bNodeTree *ntree = static_cast<bNodeTree *>(ntree_argv);

  panel_state->flag ^= NODE_PANEL_COLLAPSED;

  BKE_main_ensure_invariants(*bmain, ntree->id);

  /* Make sure panel state updates from the Properties Editor, too. */
  WM_event_add_notifier(C, NC_SPACE | ND_SPACE_NODE_VIEW, nullptr);
}

static void ui_node_draw_panel(uiLayout &layout,
                               bNodeTree &ntree,
                               const nodes::PanelDeclaration &panel_decl,
                               bNodePanelState &panel_state)
{
  uiLayout *row = uiLayoutRow(&layout, true);
  uiLayoutSetPropDecorate(row, false);

  /* Panel header with collapse icon */
  uiBlock *block = uiLayoutGetBlock(row);
  UI_block_emboss_set(block, UI_EMBOSS_NONE);
  uiBut *but = uiDefIconTextBut(block,
                                UI_BTYPE_BUT,
                                0,
<<<<<<< HEAD
                                panel_state.is_collapsed() ? ICON_DISCLOSURE_TRI_RIGHT : ICON_DISCLOSURE_TRI_DOWN,
                                IFACE_(panel_decl.name.c_str()),
=======
                                panel_state.is_collapsed() ? ICON_RIGHTARROW : ICON_DOWNARROW_HLT,
                                IFACE_(panel_decl.name),
>>>>>>> 0796e106
                                0,
                                0,
                                UI_UNIT_X * 4,
                                UI_UNIT_Y,
                                nullptr,
                                0.0,
                                0.0,
                                "");
  UI_but_drawflag_enable(but, UI_BUT_TEXT_LEFT | UI_BUT_NO_TOOLTIP);
  UI_but_func_set(but, node_panel_toggle_button_cb, &panel_state, &ntree);
  UI_block_emboss_set(block, UI_EMBOSS);
}

static void ui_node_draw_recursive(uiLayout &layout,
                                   bContext &C,
                                   bNodeTree &ntree,
                                   bNode &node,
                                   const nodes::PanelDeclaration &panel_decl,
                                   const int depth)
{
  bNodePanelState &panel_state = node.panel_states_array[panel_decl.index];
  ui_node_draw_panel(layout, ntree, panel_decl, panel_state);
  if (panel_state.is_collapsed()) {
    return;
  }
  for (const nodes::ItemDeclaration *item_decl : panel_decl.items) {
    if (const auto *socket_decl = dynamic_cast<const nodes::SocketDeclaration *>(item_decl)) {
      if (socket_decl->in_out == SOCK_IN) {
        ui_node_draw_input(layout,
                           C,
                           ntree,
                           node,
                           node.socket_by_decl(*socket_decl),
                           depth,
                           panel_decl.name.c_str());
      }
    }
    else if (const auto *sub_panel_decl = dynamic_cast<const nodes::PanelDeclaration *>(item_decl))
    {
      ui_node_draw_recursive(layout, C, ntree, node, *sub_panel_decl, depth + 1);
    }
    else if (const auto *layout_decl = dynamic_cast<const nodes::LayoutDeclaration *>(item_decl)) {
      PointerRNA nodeptr = RNA_pointer_create_discrete(&ntree.id, &RNA_Node, &node);
      layout_decl->draw(&layout, &C, &nodeptr);
    }
  }
}

static void ui_node_draw_node(
    uiLayout &layout, bContext &C, bNodeTree &ntree, bNode &node, int depth)
{
  PointerRNA nodeptr = RNA_pointer_create_discrete(&ntree.id, &RNA_Node, &node);

  if (node.declaration() && node.declaration()->use_custom_socket_order) {
    const nodes::NodeDeclaration &node_decl = *node.declaration();
    for (const nodes::ItemDeclaration *item_decl : node_decl.root_items) {
      if (const auto *panel_decl = dynamic_cast<const nodes::PanelDeclaration *>(item_decl)) {
        ui_node_draw_recursive(layout, C, ntree, node, *panel_decl, depth + 1);
      }
      else if (const auto *socket_decl = dynamic_cast<const nodes::SocketDeclaration *>(item_decl))
      {
        if (socket_decl->in_out == SOCK_IN) {
          ui_node_draw_input(
              layout, C, ntree, node, node.socket_by_decl(*socket_decl), depth, nullptr);
        }
      }
    }
  }
  else {
    if (node.typeinfo->draw_buttons) {
      if (node.type_legacy != NODE_GROUP) {
        uiLayoutSetPropSep(&layout, true);
        node.typeinfo->draw_buttons(&layout, &C, &nodeptr);
      }
    }

    LISTBASE_FOREACH (bNodeSocket *, input, &node.inputs) {
      ui_node_draw_input(layout, C, ntree, node, *input, depth + 1, nullptr);
    }
  }
}

static void ui_node_draw_input(uiLayout &layout,
                               bContext &C,
                               bNodeTree &ntree,
                               bNode &node,
                               bNodeSocket &input,
                               int depth,
                               const char *panel_label)
{
  uiBlock *block = uiLayoutGetBlock(&layout);
  uiLayout *row = nullptr;
  bool dependency_loop;

  if (input.flag & SOCK_UNAVAIL) {
    return;
  }

  /* to avoid eternal loops on cyclic dependencies */
  node.flag |= NODE_TEST;
  bNode *lnode = (input.link) ? input.link->fromnode : nullptr;

  dependency_loop = (lnode && (lnode->flag & NODE_TEST));
  if (dependency_loop) {
    lnode = nullptr;
  }

  /* socket RNA pointer */
  PointerRNA inputptr = RNA_pointer_create_discrete(&ntree.id, &RNA_NodeSocket, &input);
  PointerRNA nodeptr = RNA_pointer_create_discrete(&ntree.id, &RNA_Node, &node);

  row = uiLayoutRow(&layout, true);

  uiPropertySplitWrapper split_wrapper = uiItemPropertySplitWrapperCreate(row);
  /* Decorations are added manually here. */
  uiLayoutSetPropDecorate(row, false);
  /* Empty decorator item for alignment. */
  bool add_dummy_decorator = false;

  {
    uiLayout *sub = uiLayoutRow(split_wrapper.label_column, true);

    if (depth > 0) {
      UI_block_emboss_set(block, UI_EMBOSS_NONE);

      if (lnode && (lnode->inputs.first ||
                    (lnode->typeinfo->draw_buttons && lnode->type_legacy != NODE_GROUP)))
      {
        int icon = (input.flag & SOCK_COLLAPSED) ? ICON_DISCLOSURE_TRI_RIGHT : ICON_DISCLOSURE_TRI_DOWN;
        uiItemR(sub, &inputptr, "show_expanded", UI_ITEM_R_ICON_ONLY, "", icon);
      }

      UI_block_emboss_set(block, UI_EMBOSS);
    }

    sub = uiLayoutRow(sub, true);
    uiLayoutSetAlignment(sub, UI_LAYOUT_ALIGN_RIGHT);
    uiItemL(sub, node_socket_get_label(&input, panel_label), ICON_NONE);
  }

  if (dependency_loop) {
    uiItemL(row, RPT_("Dependency Loop"), ICON_ERROR);
    add_dummy_decorator = true;
  }
  else if (lnode) {
    /* input linked to a node */
    uiTemplateNodeLink(row, &C, &ntree, &node, &input);
    add_dummy_decorator = true;

    if (depth == 0 || !(input.flag & SOCK_COLLAPSED)) {
      if (depth == 0) {
        uiItemS(&layout);
      }

      ui_node_draw_node(layout, C, ntree, *lnode, depth);
    }
  }
  else {
    uiLayout *sub = uiLayoutRow(row, true);

    uiTemplateNodeLink(sub, &C, &ntree, &node, &input);

    if (input.flag & SOCK_HIDE_VALUE) {
      add_dummy_decorator = true;
    }
    /* input not linked, show value */
    else {
      switch (input.type) {
        case SOCK_VECTOR:
          uiItemS(sub);
          sub = uiLayoutColumn(sub, true);
          ATTR_FALLTHROUGH;
        case SOCK_FLOAT:
        case SOCK_INT:
        case SOCK_ROTATION:
        case SOCK_BOOLEAN:
        case SOCK_RGBA:
          uiItemR(sub, &inputptr, "default_value", UI_ITEM_NONE, "", ICON_NONE);
          if (split_wrapper.decorate_column) {
            uiItemDecoratorR(
                split_wrapper.decorate_column, &inputptr, "default_value", RNA_NO_INDEX);
          }
          break;
        case SOCK_STRING: {
          const bNodeTree *node_tree = (const bNodeTree *)nodeptr.owner_id;
          SpaceNode *snode = CTX_wm_space_node(&C);
          if (node_tree->type == NTREE_GEOMETRY && snode != nullptr) {
            /* Only add the attribute search in the node editor, in other places there is not
             * enough context. */
            node_geometry_add_attribute_search_button(C, node, inputptr, *sub);
          }
          else {
            uiItemR(sub, &inputptr, "default_value", UI_ITEM_NONE, "", ICON_NONE);
          }
          if (split_wrapper.decorate_column) {
            uiItemDecoratorR(
                split_wrapper.decorate_column, &inputptr, "default_value", RNA_NO_INDEX);
          }
          break;
        }
        case SOCK_MENU:
          uiItemL(sub, RPT_("Unsupported Menu Socket"), ICON_NONE);
          break;
        case SOCK_CUSTOM:
          input.typeinfo->draw(&C, sub, &inputptr, &nodeptr, input.name);
          break;
        default:
          add_dummy_decorator = true;
      }
    }
  }

  if (add_dummy_decorator && split_wrapper.decorate_column) {
    uiItemDecoratorR(split_wrapper.decorate_column, nullptr, std::nullopt, 0);
  }

  node_socket_add_tooltip(ntree, input, *row);

  /* clear */
  node.flag &= ~NODE_TEST;
}

}  // namespace blender::ed::space_node

void uiTemplateNodeView(
    uiLayout *layout, bContext *C, bNodeTree *ntree, bNode *node, bNodeSocket *input)
{
  using namespace blender::ed::space_node;

  if (!ntree) {
    return;
  }
  ntree->ensure_topology_cache();

  /* clear for cycle check */
  LISTBASE_FOREACH (bNode *, tnode, &ntree->nodes) {
    tnode->flag &= ~NODE_TEST;
  }

  if (input) {
    ui_node_draw_input(*layout, *C, *ntree, *node, *input, 0, nullptr);
  }
  else {
    ui_node_draw_node(*layout, *C, *ntree, *node, 0);
  }
}<|MERGE_RESOLUTION|>--- conflicted
+++ resolved
@@ -754,13 +754,8 @@
   uiBut *but = uiDefIconTextBut(block,
                                 UI_BTYPE_BUT,
                                 0,
-<<<<<<< HEAD
                                 panel_state.is_collapsed() ? ICON_DISCLOSURE_TRI_RIGHT : ICON_DISCLOSURE_TRI_DOWN,
-                                IFACE_(panel_decl.name.c_str()),
-=======
-                                panel_state.is_collapsed() ? ICON_RIGHTARROW : ICON_DOWNARROW_HLT,
                                 IFACE_(panel_decl.name),
->>>>>>> 0796e106
                                 0,
                                 0,
                                 UI_UNIT_X * 4,
