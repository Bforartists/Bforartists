--- conflicted
+++ resolved
@@ -811,6 +811,7 @@
   }
 
   if (node.declaration()) {
+
     const nodes::NodeDeclaration &node_decl = *node.declaration();
     for (const nodes::ItemDeclaration *item_decl : node_decl.root_items) {
       if (const auto *panel_decl = dynamic_cast<const nodes::PanelDeclaration *>(item_decl)) {
@@ -892,14 +893,6 @@
     if (depth > 0) {
       UI_block_emboss_set(block, ui::EmbossType::None);
 
-<<<<<<< HEAD
-      if (lnode && (lnode->inputs.first ||
-                    (lnode->typeinfo->draw_buttons && lnode->type_legacy != NODE_GROUP)))
-      {
-        int icon = (input.flag & SOCK_COLLAPSED) ? ICON_DISCLOSURE_TRI_RIGHT :
-                                                   ICON_DISCLOSURE_TRI_DOWN; /* BFA */
-        sub->prop(&inputptr, "show_expanded", UI_ITEM_R_ICON_ONLY, "", icon);
-=======
       if (lnode) {
         /* Input linked to a node, we can expand/collapse if
          * - linked node has inputs
@@ -927,7 +920,6 @@
           int icon = (input.flag & SOCK_COLLAPSED) ? ICON_RIGHTARROW : ICON_DOWNARROW_HLT;
           sub->prop(&inputptr, "show_expanded", UI_ITEM_R_ICON_ONLY, "", icon);
         }
->>>>>>> 20b2ec5c
       }
 
       UI_block_emboss_set(block, ui::EmbossType::Emboss);
