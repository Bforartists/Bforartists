--- conflicted
+++ resolved
@@ -996,13 +996,8 @@
 	/* identifiers */
 	ot->name = "Resize Node";
 	ot->idname = "NODE_OT_resize";
-<<<<<<< HEAD
 	ot->description = "Resize Node\nResize a node";
-	
-=======
-	ot->description = "Resize a node";
-
->>>>>>> 0083dc89
+
 	/* api callbacks */
 	ot->invoke = node_resize_invoke;
 	ot->modal = node_resize_modal;
@@ -1312,13 +1307,8 @@
 
 	ot->name = "Read Render Layers";
 	ot->idname = "NODE_OT_read_renderlayers";
-<<<<<<< HEAD
 	ot->description = "Read Render Layers\nRead all render layers of all used scenes";
 	
-=======
-	ot->description = "Read all render layers of all used scenes";
-
->>>>>>> 0083dc89
 	ot->exec = node_read_renderlayers_exec;
 
 	ot->poll = composite_node_active;
@@ -1351,13 +1341,8 @@
 
 	ot->name = "Read Full Sample Layers";
 	ot->idname = "NODE_OT_read_fullsamplelayers";
-<<<<<<< HEAD
 	ot->description = "Read Full Sample Layers\nRead all render layers of current scene, in full sample";
-	
-=======
-	ot->description = "Read all render layers of current scene, in full sample";
-
->>>>>>> 0083dc89
+
 	ot->exec = node_read_fullsamplelayers_exec;
 
 	ot->poll = composite_node_active;
@@ -1403,13 +1388,8 @@
 {
 	ot->name = "Render Changed Layer";
 	ot->idname = "NODE_OT_render_changed";
-<<<<<<< HEAD
 	ot->description = "Render Changed Layer\nRender current scene, when input node's layer has been changed";
-	
-=======
-	ot->description = "Render current scene, when input node's layer has been changed";
-
->>>>>>> 0083dc89
+
 	ot->exec = node_render_changed_exec;
 
 	ot->poll = composite_node_active;
