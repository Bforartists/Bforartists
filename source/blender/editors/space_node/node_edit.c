/*
 * This program is free software; you can redistribute it and/or
 * modify it under the terms of the GNU General Public License
 * as published by the Free Software Foundation; either version 2
 * of the License, or (at your option) any later version.
 *
 * This program is distributed in the hope that it will be useful,
 * but WITHOUT ANY WARRANTY; without even the implied warranty of
 * MERCHANTABILITY or FITNESS FOR A PARTICULAR PURPOSE.  See the
 * GNU General Public License for more details.
 *
 * You should have received a copy of the GNU General Public License
 * along with this program; if not, write to the Free Software Foundation,
 * Inc., 51 Franklin Street, Fifth Floor, Boston, MA 02110-1301, USA.
 *
 * The Original Code is Copyright (C) 2005 Blender Foundation.
 * All rights reserved.
 */

/** \file
 * \ingroup spnode
 */

#include "MEM_guardedalloc.h"

#include "DNA_light_types.h"
#include "DNA_material_types.h"
#include "DNA_node_types.h"
#include "DNA_text_types.h"
#include "DNA_world_types.h"

#include "BLI_math.h"
#include "BLI_blenlib.h"

#include "BKE_context.h"
#include "BKE_global.h"
#include "BKE_image.h"
#include "BKE_library.h"
#include "BKE_main.h"
#include "BKE_node.h"
#include "BKE_report.h"
#include "BKE_scene.h"

#include "DEG_depsgraph.h"
#include "DEG_depsgraph_build.h"
#include "DEG_depsgraph_query.h"

#include "RE_engine.h"
#include "RE_pipeline.h"

#include "ED_node.h" /* own include */
#include "ED_select_utils.h"
#include "ED_screen.h"
#include "ED_render.h"

#include "RNA_access.h"
#include "RNA_define.h"
#include "RNA_enum_types.h"

#include "WM_api.h"
#include "WM_types.h"

#include "UI_view2d.h"

#include "GPU_material.h"

#include "IMB_imbuf_types.h"

#include "node_intern.h" /* own include */
#include "NOD_composite.h"
#include "NOD_shader.h"
#include "NOD_texture.h"

#define USE_ESC_COMPO

/* ***************** composite job manager ********************** */

enum {
  COM_RECALC_COMPOSITE = 1,
  COM_RECALC_VIEWER = 2,
};

typedef struct CompoJob {
  /* Input parameters. */
  Main *bmain;
  Scene *scene;
  ViewLayer *view_layer;
  bNodeTree *ntree;
  int recalc_flags;
  /* Evaluated state/ */
  Depsgraph *compositor_depsgraph;
  bNodeTree *localtree;
  /* Jon system integration. */
  const short *stop;
  short *do_update;
  float *progress;
} CompoJob;

static void compo_tag_output_nodes(bNodeTree *nodetree, int recalc_flags)
{
  bNode *node;

  for (node = nodetree->nodes.first; node; node = node->next) {
    if (node->type == CMP_NODE_COMPOSITE) {
      if (recalc_flags & COM_RECALC_COMPOSITE) {
        node->flag |= NODE_DO_OUTPUT_RECALC;
      }
    }
    else if (node->type == CMP_NODE_VIEWER || node->type == CMP_NODE_SPLITVIEWER) {
      if (recalc_flags & COM_RECALC_VIEWER) {
        node->flag |= NODE_DO_OUTPUT_RECALC;
      }
    }
    else if (node->type == NODE_GROUP) {
      if (node->id) {
        compo_tag_output_nodes((bNodeTree *)node->id, recalc_flags);
      }
    }
  }
}

static int compo_get_recalc_flags(const bContext *C)
{
  wmWindowManager *wm = CTX_wm_manager(C);
  wmWindow *win;
  int recalc_flags = 0;

  for (win = wm->windows.first; win; win = win->next) {
    const bScreen *sc = WM_window_get_active_screen(win);
    ScrArea *sa;

    for (sa = sc->areabase.first; sa; sa = sa->next) {
      if (sa->spacetype == SPACE_IMAGE) {
        SpaceImage *sima = sa->spacedata.first;
        if (sima->image) {
          if (sima->image->type == IMA_TYPE_R_RESULT) {
            recalc_flags |= COM_RECALC_COMPOSITE;
          }
          else if (sima->image->type == IMA_TYPE_COMPOSITE) {
            recalc_flags |= COM_RECALC_VIEWER;
          }
        }
      }
      else if (sa->spacetype == SPACE_NODE) {
        SpaceNode *snode = sa->spacedata.first;
        if (snode->flag & SNODE_BACKDRAW) {
          recalc_flags |= COM_RECALC_VIEWER;
        }
      }
    }
  }

  return recalc_flags;
}

/* called by compo, only to check job 'stop' value */
static int compo_breakjob(void *cjv)
{
  CompoJob *cj = cjv;

  /* without G.is_break 'ESC' wont quit - which annoys users */
  return (*(cj->stop)
#ifdef USE_ESC_COMPO
          || G.is_break
#endif
  );
}

/* called by compo, wmJob sends notifier */
static void compo_statsdrawjob(void *cjv, const char *UNUSED(str))
{
  CompoJob *cj = cjv;

  *(cj->do_update) = true;
}

/* called by compo, wmJob sends notifier */
static void compo_redrawjob(void *cjv)
{
  CompoJob *cj = cjv;

  *(cj->do_update) = true;
}

static void compo_freejob(void *cjv)
{
  CompoJob *cj = cjv;

  if (cj->localtree) {
    ntreeLocalMerge(cj->bmain, cj->localtree, cj->ntree);
  }
  if (cj->compositor_depsgraph != NULL) {
    DEG_graph_free(cj->compositor_depsgraph);
  }
  MEM_freeN(cj);
}

/* only now we copy the nodetree, so adding many jobs while
 * sliding buttons doesn't frustrate */
static void compo_initjob(void *cjv)
{
  CompoJob *cj = cjv;
  Main *bmain = cj->bmain;
  Scene *scene = cj->scene;
  ViewLayer *view_layer = cj->view_layer;

  cj->compositor_depsgraph = DEG_graph_new(scene, view_layer, DAG_EVAL_RENDER);
  DEG_graph_build_for_compositor_preview(
      cj->compositor_depsgraph, bmain, scene, view_layer, cj->ntree);
  DEG_evaluate_on_framechange(bmain, cj->compositor_depsgraph, CFRA);

  bNodeTree *ntree_eval = (bNodeTree *)DEG_get_evaluated_id(cj->compositor_depsgraph,
                                                            &cj->ntree->id);

  cj->localtree = ntreeLocalize(ntree_eval);

  if (cj->recalc_flags) {
    compo_tag_output_nodes(cj->localtree, cj->recalc_flags);
  }
}

/* called before redraw notifiers, it moves finished previews over */
static void compo_updatejob(void *UNUSED(cjv))
{
  WM_main_add_notifier(NC_SCENE | ND_COMPO_RESULT, NULL);
}

static void compo_progressjob(void *cjv, float progress)
{
  CompoJob *cj = cjv;

  *(cj->progress) = progress;
}

/* only this runs inside thread */
static void compo_startjob(void *cjv, short *stop, short *do_update, float *progress)
{
  CompoJob *cj = cjv;
  bNodeTree *ntree = cj->localtree;
  Scene *scene = cj->scene;
  SceneRenderView *srv;

  if (scene->use_nodes == false) {
    return;
  }

  cj->stop = stop;
  cj->do_update = do_update;
  cj->progress = progress;

  ntree->test_break = compo_breakjob;
  ntree->tbh = cj;
  ntree->stats_draw = compo_statsdrawjob;
  ntree->sdh = cj;
  ntree->progress = compo_progressjob;
  ntree->prh = cj;
  ntree->update_draw = compo_redrawjob;
  ntree->udh = cj;

  // XXX BIF_store_spare();
  /* 1 is do_previews */

  if ((cj->scene->r.scemode & R_MULTIVIEW) == 0) {
    ntreeCompositExecTree(cj->scene,
                          ntree,
                          &cj->scene->r,
                          false,
                          true,
                          &scene->view_settings,
                          &scene->display_settings,
                          "");
  }
  else {
    for (srv = scene->r.views.first; srv; srv = srv->next) {
      if (BKE_scene_multiview_is_render_view_active(&scene->r, srv) == false) {
        continue;
      }
      ntreeCompositExecTree(cj->scene,
                            ntree,
                            &cj->scene->r,
                            false,
                            true,
                            &scene->view_settings,
                            &scene->display_settings,
                            srv->name);
    }
  }

  ntree->test_break = NULL;
  ntree->stats_draw = NULL;
  ntree->progress = NULL;
}

/**
 * \param scene_owner: is the owner of the job,
 * we don't use it for anything else currently so could also be a void pointer,
 * but for now keep it an 'Scene' for consistency.
 *
 * \note only call from spaces `refresh` callbacks, not direct! - use with care.
 */
void ED_node_composite_job(const bContext *C, struct bNodeTree *nodetree, Scene *scene_owner)
{
  wmJob *wm_job;
  CompoJob *cj;
  Main *bmain = CTX_data_main(C);
  Scene *scene = CTX_data_scene(C);
  ViewLayer *view_layer = CTX_data_view_layer(C);

  /* to fix bug: [#32272] */
  if (G.is_rendering) {
    return;
  }

#ifdef USE_ESC_COMPO
  G.is_break = false;
#endif

  BKE_image_backup_render(
      scene, BKE_image_verify_viewer(bmain, IMA_TYPE_R_RESULT, "Render Result"), false);

  wm_job = WM_jobs_get(CTX_wm_manager(C),
                       CTX_wm_window(C),
                       scene_owner,
                       "Compositing",
                       WM_JOB_EXCL_RENDER | WM_JOB_PROGRESS,
                       WM_JOB_TYPE_COMPOSITE);
  cj = MEM_callocN(sizeof(CompoJob), "compo job");

  /* customdata for preview thread */
  cj->bmain = bmain;
  cj->scene = scene;
  cj->view_layer = view_layer;
  cj->ntree = nodetree;
  cj->recalc_flags = compo_get_recalc_flags(C);

  /* setup job */
  WM_jobs_customdata_set(wm_job, cj, compo_freejob);
  WM_jobs_timer(wm_job, 0.1, NC_SCENE | ND_COMPO_RESULT, NC_SCENE | ND_COMPO_RESULT);
  WM_jobs_callbacks(wm_job, compo_startjob, compo_initjob, compo_updatejob, NULL);

  WM_jobs_start(CTX_wm_manager(C), wm_job);
}

/* ***************************************** */

/* operator poll callback */
bool composite_node_active(bContext *C)
{
  if (ED_operator_node_active(C)) {
    SpaceNode *snode = CTX_wm_space_node(C);
    if (ED_node_is_compositor(snode)) {
      return 1;
    }
  }
  return 0;
}

/* operator poll callback */
bool composite_node_editable(bContext *C)
{
  if (ED_operator_node_editable(C)) {
    SpaceNode *snode = CTX_wm_space_node(C);
    if (ED_node_is_compositor(snode)) {
      return 1;
    }
  }
  return 0;
}

void snode_dag_update(bContext *C, SpaceNode *snode)
{
  Main *bmain = CTX_data_main(C);

  /* for groups, update all ID's using this */
  if (snode->edittree != snode->nodetree) {
    FOREACH_NODETREE_BEGIN (bmain, tntree, id) {
      if (ntreeHasTree(tntree, snode->edittree)) {
        DEG_id_tag_update(id, 0);
      }
    }
    FOREACH_NODETREE_END;
  }

  DEG_id_tag_update(snode->id, 0);
}

void snode_notify(bContext *C, SpaceNode *snode)
{
  ID *id = snode->id;

  WM_event_add_notifier(C, NC_NODE | NA_EDITED, NULL);

  if (ED_node_is_shader(snode)) {
    if (GS(id->name) == ID_MA) {
      WM_main_add_notifier(NC_MATERIAL | ND_SHADING, id);
    }
    else if (GS(id->name) == ID_LA) {
      WM_main_add_notifier(NC_LAMP | ND_LIGHTING, id);
    }
    else if (GS(id->name) == ID_WO) {
      WM_main_add_notifier(NC_WORLD | ND_WORLD, id);
    }
  }
  else if (ED_node_is_compositor(snode)) {
    WM_event_add_notifier(C, NC_SCENE | ND_NODES, id);
  }
  else if (ED_node_is_texture(snode)) {
    WM_event_add_notifier(C, NC_TEXTURE | ND_NODES, id);
  }
}

void ED_node_set_tree_type(SpaceNode *snode, bNodeTreeType *typeinfo)
{
  if (typeinfo) {
    BLI_strncpy(snode->tree_idname, typeinfo->idname, sizeof(snode->tree_idname));
  }
  else {
    snode->tree_idname[0] = '\0';
  }
}

bool ED_node_is_compositor(struct SpaceNode *snode)
{
  return STREQ(snode->tree_idname, ntreeType_Composite->idname);
}

bool ED_node_is_shader(struct SpaceNode *snode)
{
  return STREQ(snode->tree_idname, ntreeType_Shader->idname);
}

bool ED_node_is_texture(struct SpaceNode *snode)
{
  return STREQ(snode->tree_idname, ntreeType_Texture->idname);
}

/* assumes nothing being done in ntree yet, sets the default in/out node */
/* called from shading buttons or header */
void ED_node_shader_default(const bContext *C, ID *id)
{
  bNode *in, *out;
  bNodeSocket *fromsock, *tosock, *sock;
  bNodeTree *ntree;
  int output_type, shader_type;
  float color[4] = {0.0f, 0.0f, 0.0f, 1.0f}, strength = 1.0f;

  ntree = ntreeAddTree(NULL, "Shader Nodetree", ntreeType_Shader->idname);

  switch (GS(id->name)) {
    case ID_MA: {
      Material *ma = (Material *)id;
      ma->nodetree = ntree;

      output_type = SH_NODE_OUTPUT_MATERIAL;
      shader_type = SH_NODE_BSDF_PRINCIPLED;

      copy_v3_v3(color, &ma->r);
      strength = 0.0f;
      break;
    }
    case ID_WO: {
      World *wo = (World *)id;
      wo->nodetree = ntree;

      output_type = SH_NODE_OUTPUT_WORLD;
      shader_type = SH_NODE_BACKGROUND;

      copy_v3_v3(color, &wo->horr);
      strength = 1.0f;
      break;
    }
    case ID_LA: {
      Light *la = (Light *)id;
      la->nodetree = ntree;

      output_type = SH_NODE_OUTPUT_LIGHT;
      shader_type = SH_NODE_EMISSION;

      copy_v3_fl3(color, 1.0f, 1.0f, 1.0f);
      strength = 1.0f;
      break;
    }
    default:
      printf("ED_node_shader_default called on wrong ID type.\n");
      return;
  }

  out = nodeAddStaticNode(C, ntree, output_type);
  out->locx = 300.0f;
  out->locy = 300.0f;

  in = nodeAddStaticNode(C, ntree, shader_type);
  in->locx = 10.0f;
  in->locy = 300.0f;
  nodeSetActive(ntree, in);

  /* only a link from color to color */
  fromsock = in->outputs.first;
  tosock = out->inputs.first;
  nodeAddLink(ntree, in, fromsock, out, tosock);

  /* default values */
  PointerRNA sockptr;
  sock = in->inputs.first;
  RNA_pointer_create((ID *)ntree, &RNA_NodeSocket, sock, &sockptr);

  RNA_float_set_array(&sockptr, "default_value", color);

  if (strength != 0.0f) {
    sock = in->inputs.last;
    RNA_pointer_create((ID *)ntree, &RNA_NodeSocket, sock, &sockptr);
    RNA_float_set(&sockptr, "default_value", strength);
  }

  ntreeUpdateTree(CTX_data_main(C), ntree);
}

/* assumes nothing being done in ntree yet, sets the default in/out node */
/* called from shading buttons or header */
void ED_node_composit_default(const bContext *C, struct Scene *sce)
{
  bNode *in, *out;
  bNodeSocket *fromsock, *tosock;

  /* but lets check it anyway */
  if (sce->nodetree) {
    if (G.debug & G_DEBUG) {
      printf("error in composite initialize\n");
    }
    return;
  }

  sce->nodetree = ntreeAddTree(NULL, "Compositing Nodetree", ntreeType_Composite->idname);

  sce->nodetree->chunksize = 256;
  sce->nodetree->edit_quality = NTREE_QUALITY_HIGH;
  sce->nodetree->render_quality = NTREE_QUALITY_HIGH;

  out = nodeAddStaticNode(C, sce->nodetree, CMP_NODE_COMPOSITE);
  out->locx = 300.0f;
  out->locy = 400.0f;

  in = nodeAddStaticNode(C, sce->nodetree, CMP_NODE_R_LAYERS);
  in->locx = 10.0f;
  in->locy = 400.0f;
  nodeSetActive(sce->nodetree, in);

  /* links from color to color */
  fromsock = in->outputs.first;
  tosock = out->inputs.first;
  nodeAddLink(sce->nodetree, in, fromsock, out, tosock);

  ntreeUpdateTree(CTX_data_main(C), sce->nodetree);
}

/* assumes nothing being done in ntree yet, sets the default in/out node */
/* called from shading buttons or header */
void ED_node_texture_default(const bContext *C, Tex *tx)
{
  bNode *in, *out;
  bNodeSocket *fromsock, *tosock;

  /* but lets check it anyway */
  if (tx->nodetree) {
    if (G.debug & G_DEBUG) {
      printf("error in texture initialize\n");
    }
    return;
  }

  tx->nodetree = ntreeAddTree(NULL, "Texture Nodetree", ntreeType_Texture->idname);

  out = nodeAddStaticNode(C, tx->nodetree, TEX_NODE_OUTPUT);
  out->locx = 300.0f;
  out->locy = 300.0f;

  in = nodeAddStaticNode(C, tx->nodetree, TEX_NODE_CHECKER);
  in->locx = 10.0f;
  in->locy = 300.0f;
  nodeSetActive(tx->nodetree, in);

  fromsock = in->outputs.first;
  tosock = out->inputs.first;
  nodeAddLink(tx->nodetree, in, fromsock, out, tosock);

  ntreeUpdateTree(CTX_data_main(C), tx->nodetree);
}

/* Here we set the active tree(s), even called for each redraw now, so keep it fast :) */
void snode_set_context(const bContext *C)
{
  SpaceNode *snode = CTX_wm_space_node(C);
  bNodeTreeType *treetype = ntreeTypeFind(snode->tree_idname);
  bNodeTree *ntree = snode->nodetree;
  ID *id = snode->id, *from = snode->from;

  /* check the tree type */
  if (!treetype || (treetype->poll && !treetype->poll(C, treetype))) {
    /* invalid tree type, skip
     * NB: not resetting the node path here, invalid bNodeTreeType
     * may still be registered at a later point.
     */
    return;
  }

  if (snode->nodetree && !STREQ(snode->nodetree->idname, snode->tree_idname)) {
    /* current tree does not match selected type, clear tree path */
    ntree = NULL;
    id = NULL;
    from = NULL;
  }

  if (!(snode->flag & SNODE_PIN) || ntree == NULL) {
    if (treetype->get_from_context) {
      /* reset and update from context */
      ntree = NULL;
      id = NULL;
      from = NULL;

      treetype->get_from_context(C, treetype, &ntree, &id, &from);
    }
  }

  if (snode->nodetree != ntree || snode->id != id || snode->from != from ||
      (snode->treepath.last == NULL && ntree)) {
    ED_node_tree_start(snode, ntree, id, from);
  }
}

void snode_update(SpaceNode *snode, bNode *node)
{
  bNodeTreePath *path;

  /* XXX this only updates nodes in the current node space tree path.
   * The function supposedly should update any potential group node linking to changed tree,
   * this really requires a working depsgraph ...
   */

  /* update all edited group nodes */
  path = snode->treepath.last;
  if (path) {
    bNodeTree *ngroup = path->nodetree;
    for (path = path->prev; path; path = path->prev) {
      nodeUpdateID(path->nodetree, (ID *)ngroup);
      ngroup = path->nodetree;
    }
  }

  if (node) {
    nodeUpdate(snode->edittree, node);
  }
}

void ED_node_set_active(Main *bmain, bNodeTree *ntree, bNode *node)
{
  const bool was_active_texture = (node->flag & NODE_ACTIVE_TEXTURE) != 0;

  nodeSetActive(ntree, node);

  if (node->type != NODE_GROUP) {
    const bool was_output = (node->flag & NODE_DO_OUTPUT) != 0;
    bool do_update = false;

    /* generic node group output: set node as active output */
    if (node->type == NODE_GROUP_OUTPUT) {
      bNode *tnode;
      for (tnode = ntree->nodes.first; tnode; tnode = tnode->next) {
        if (tnode->type == NODE_GROUP_OUTPUT) {
          tnode->flag &= ~NODE_DO_OUTPUT;
        }
      }

      node->flag |= NODE_DO_OUTPUT;
      if (!was_output) {
        do_update = 1;
      }
    }

    /* tree specific activate calls */
    if (ntree->type == NTREE_SHADER) {
      /* when we select a material, active texture is cleared, for buttons */
      if (node->id && ELEM(GS(node->id->name), ID_MA, ID_LA, ID_WO)) {
        nodeClearActiveID(ntree, ID_TE);
      }

      if (ELEM(node->type,
               SH_NODE_OUTPUT_MATERIAL,
               SH_NODE_OUTPUT_WORLD,
               SH_NODE_OUTPUT_LIGHT,
               SH_NODE_OUTPUT_LINESTYLE)) {
        bNode *tnode;

        for (tnode = ntree->nodes.first; tnode; tnode = tnode->next) {
          if (tnode->type == node->type) {
            tnode->flag &= ~NODE_DO_OUTPUT;
          }
        }

        node->flag |= NODE_DO_OUTPUT;
        if (was_output == 0) {
          ED_node_tag_update_nodetree(bmain, ntree, node);
        }
      }
      else if (do_update) {
        ED_node_tag_update_nodetree(bmain, ntree, node);
      }

      /* if active texture changed, free glsl materials */
      if ((node->flag & NODE_ACTIVE_TEXTURE) && !was_active_texture) {
        Material *ma;
        World *wo;

        for (ma = bmain->materials.first; ma; ma = ma->id.next) {
          if (ma->nodetree && ma->use_nodes && ntreeHasTree(ma->nodetree, ntree)) {
            GPU_material_free(&ma->gpumaterial);
          }
        }

        for (wo = bmain->worlds.first; wo; wo = wo->id.next) {
          if (wo->nodetree && wo->use_nodes && ntreeHasTree(wo->nodetree, ntree)) {
            GPU_material_free(&wo->gpumaterial);
          }
        }

        ED_node_tag_update_nodetree(bmain, ntree, node);
        WM_main_add_notifier(NC_IMAGE, NULL);
      }

      WM_main_add_notifier(NC_MATERIAL | ND_NODES, node->id);
    }
    else if (ntree->type == NTREE_COMPOSIT) {
      /* make active viewer, currently only 1 supported... */
      if (ELEM(node->type, CMP_NODE_VIEWER, CMP_NODE_SPLITVIEWER)) {
        bNode *tnode;

        for (tnode = ntree->nodes.first; tnode; tnode = tnode->next) {
          if (ELEM(tnode->type, CMP_NODE_VIEWER, CMP_NODE_SPLITVIEWER)) {
            tnode->flag &= ~NODE_DO_OUTPUT;
          }
        }

        node->flag |= NODE_DO_OUTPUT;
        if (was_output == 0) {
          ED_node_tag_update_nodetree(bmain, ntree, node);
        }

        /* addnode() doesn't link this yet... */
        node->id = (ID *)BKE_image_verify_viewer(bmain, IMA_TYPE_COMPOSITE, "Viewer Node");
      }
      else if (node->type == CMP_NODE_COMPOSITE) {
        if (was_output == 0) {
          bNode *tnode;

          for (tnode = ntree->nodes.first; tnode; tnode = tnode->next) {
            if (tnode->type == CMP_NODE_COMPOSITE) {
              tnode->flag &= ~NODE_DO_OUTPUT;
            }
          }

          node->flag |= NODE_DO_OUTPUT;
          ED_node_tag_update_nodetree(bmain, ntree, node);
        }
      }
      else if (do_update) {
        ED_node_tag_update_nodetree(bmain, ntree, node);
      }
    }
    else if (ntree->type == NTREE_TEXTURE) {
      // XXX
#if 0
      if (node->id) {
        // XXX BIF_preview_changed(-1);
        // allqueue(REDRAWBUTSSHADING, 1);
        // allqueue(REDRAWIPO, 0);
      }
#endif
    }
  }
}

void ED_node_post_apply_transform(bContext *UNUSED(C), bNodeTree *UNUSED(ntree))
{
  /* XXX This does not work due to layout functions relying on node->block,
   * which only exists during actual drawing. Can we rely on valid totr rects?
   */
  /* make sure nodes have correct bounding boxes after transform */
  /* node_update_nodetree(C, ntree, 0.0f, 0.0f); */
}

/* ***************** generic operator functions for nodes ***************** */

#if 0 /* UNUSED */

static bool edit_node_poll(bContext *C)
{
  return ED_operator_node_active(C);
}

static void edit_node_properties(wmOperatorType *ot)
{
  /* XXX could node be a context pointer? */
  RNA_def_string(ot->srna, "node", NULL, MAX_NAME, "Node", "");
  RNA_def_int(ot->srna, "socket", 0, 0, MAX_SOCKET, "Socket", "", 0, MAX_SOCKET);
  RNA_def_enum(ot->srna, "in_out", rna_enum_node_socket_in_out_items, SOCK_IN, "Socket Side", "");
}

static int edit_node_invoke_properties(bContext *C, wmOperator *op)
{
  if (!RNA_struct_property_is_set(op->ptr, "node")) {
    bNode *node = CTX_data_pointer_get_type(C, "node", &RNA_Node).data;
    if (!node) {
      return 0;
    }
    else {
      RNA_string_set(op->ptr, "node", node->name);
    }
  }

  if (!RNA_struct_property_is_set(op->ptr, "in_out")) {
    RNA_enum_set(op->ptr, "in_out", SOCK_IN);
  }

  if (!RNA_struct_property_is_set(op->ptr, "socket")) {
    RNA_int_set(op->ptr, "socket", 0);
  }

  return 1;
}

static void edit_node_properties_get(
    wmOperator *op, bNodeTree *ntree, bNode **rnode, bNodeSocket **rsock, int *rin_out)
{
  bNode *node;
  bNodeSocket *sock = NULL;
  char nodename[MAX_NAME];
  int sockindex;
  int in_out;

  RNA_string_get(op->ptr, "node", nodename);
  node = nodeFindNodebyName(ntree, nodename);

  in_out = RNA_enum_get(op->ptr, "in_out");

  sockindex = RNA_int_get(op->ptr, "socket");
  switch (in_out) {
    case SOCK_IN:
      sock = BLI_findlink(&node->inputs, sockindex);
      break;
    case SOCK_OUT:
      sock = BLI_findlink(&node->outputs, sockindex);
      break;
  }

  if (rnode) {
    *rnode = node;
  }
  if (rsock) {
    *rsock = sock;
  }
  if (rin_out) {
    *rin_out = in_out;
  }
}
#endif

/* ************************** Node generic ************** */

/* is rct in visible part of node? */
static bNode *visible_node(SpaceNode *snode, const rctf *rct)
{
  bNode *node;

  for (node = snode->edittree->nodes.last; node; node = node->prev) {
    if (BLI_rctf_isect(&node->totr, rct, NULL)) {
      break;
    }
  }
  return node;
}

/* ********************** size widget operator ******************** */

typedef struct NodeSizeWidget {
  float mxstart, mystart;
  float oldlocx, oldlocy;
  float oldoffsetx, oldoffsety;
  float oldwidth, oldheight;
  int directions;
} NodeSizeWidget;

static void node_resize_init(
    bContext *C, wmOperator *op, const wmEvent *UNUSED(event), bNode *node, int dir)
{
  SpaceNode *snode = CTX_wm_space_node(C);

  NodeSizeWidget *nsw = MEM_callocN(sizeof(NodeSizeWidget), "size widget op data");

  op->customdata = nsw;
  nsw->mxstart = snode->cursor[0] * UI_DPI_FAC;
  nsw->mystart = snode->cursor[1] * UI_DPI_FAC;

  /* store old */
  nsw->oldlocx = node->locx;
  nsw->oldlocy = node->locy;
  nsw->oldoffsetx = node->offsetx;
  nsw->oldoffsety = node->offsety;
  nsw->oldwidth = node->width;
  nsw->oldheight = node->height;
  nsw->directions = dir;

  WM_cursor_modal_set(CTX_wm_window(C), node_get_resize_cursor(dir));
  /* add modal handler */
  WM_event_add_modal_handler(C, op);
}

static void node_resize_exit(bContext *C, wmOperator *op, bool UNUSED(cancel))
{
  WM_cursor_modal_restore(CTX_wm_window(C));

  MEM_freeN(op->customdata);
  op->customdata = NULL;
}

static int node_resize_modal(bContext *C, wmOperator *op, const wmEvent *event)
{
  SpaceNode *snode = CTX_wm_space_node(C);
  ARegion *ar = CTX_wm_region(C);
  bNode *node = nodeGetActive(snode->edittree);
  NodeSizeWidget *nsw = op->customdata;
  float mx, my, dx, dy;

  switch (event->type) {
    case MOUSEMOVE:

      UI_view2d_region_to_view(&ar->v2d, event->mval[0], event->mval[1], &mx, &my);
      dx = (mx - nsw->mxstart) / UI_DPI_FAC;
      dy = (my - nsw->mystart) / UI_DPI_FAC;

      if (node) {
        float *pwidth;
        float oldwidth, widthmin, widthmax;

        pwidth = &node->width;
        oldwidth = nsw->oldwidth;
        widthmin = node->typeinfo->minwidth;
        widthmax = node->typeinfo->maxwidth;

        {
          if (nsw->directions & NODE_RESIZE_RIGHT) {
            *pwidth = oldwidth + dx;
            CLAMP(*pwidth, widthmin, widthmax);
          }
          if (nsw->directions & NODE_RESIZE_LEFT) {
            float locmax = nsw->oldlocx + oldwidth;

            node->locx = nsw->oldlocx + dx;
            CLAMP(node->locx, locmax - widthmax, locmax - widthmin);
            *pwidth = locmax - node->locx;
          }
        }

        /* height works the other way round ... */
        {
          float heightmin = UI_DPI_FAC * node->typeinfo->minheight;
          float heightmax = UI_DPI_FAC * node->typeinfo->maxheight;
          if (nsw->directions & NODE_RESIZE_TOP) {
            float locmin = nsw->oldlocy - nsw->oldheight;

            node->locy = nsw->oldlocy + dy;
            CLAMP(node->locy, locmin + heightmin, locmin + heightmax);
            node->height = node->locy - locmin;
          }
          if (nsw->directions & NODE_RESIZE_BOTTOM) {
            node->height = nsw->oldheight - dy;
            CLAMP(node->height, heightmin, heightmax);
          }
        }

        /* XXX make callback? */
        if (node->type == NODE_FRAME) {
          /* keep the offset symmetric around center point */
          if (nsw->directions & NODE_RESIZE_LEFT) {
            node->locx = nsw->oldlocx + 0.5f * dx;
            node->offsetx = nsw->oldoffsetx + 0.5f * dx;
          }
          if (nsw->directions & NODE_RESIZE_RIGHT) {
            node->locx = nsw->oldlocx + 0.5f * dx;
            node->offsetx = nsw->oldoffsetx - 0.5f * dx;
          }
          if (nsw->directions & NODE_RESIZE_TOP) {
            node->locy = nsw->oldlocy + 0.5f * dy;
            node->offsety = nsw->oldoffsety + 0.5f * dy;
          }
          if (nsw->directions & NODE_RESIZE_BOTTOM) {
            node->locy = nsw->oldlocy + 0.5f * dy;
            node->offsety = nsw->oldoffsety - 0.5f * dy;
          }
        }
      }

      ED_region_tag_redraw(ar);

      break;

    case LEFTMOUSE:
    case MIDDLEMOUSE:
    case RIGHTMOUSE:
      if (event->val == KM_RELEASE) {
        node_resize_exit(C, op, false);
        ED_node_post_apply_transform(C, snode->edittree);

        return OPERATOR_FINISHED;
      }
      break;
  }

  return OPERATOR_RUNNING_MODAL;
}

static int node_resize_invoke(bContext *C, wmOperator *op, const wmEvent *event)
{
  SpaceNode *snode = CTX_wm_space_node(C);
  ARegion *ar = CTX_wm_region(C);
  bNode *node = nodeGetActive(snode->edittree);
  int dir;

  if (node) {
    float cursor[2];

    /* convert mouse coordinates to v2d space */
    UI_view2d_region_to_view(&ar->v2d, event->mval[0], event->mval[1], &cursor[0], &cursor[1]);
    dir = node->typeinfo->resize_area_func(node, cursor[0], cursor[1]);
    if (dir != 0) {
      node_resize_init(C, op, event, node, dir);
      return OPERATOR_RUNNING_MODAL;
    }
  }
  return OPERATOR_CANCELLED | OPERATOR_PASS_THROUGH;
}

static void node_resize_cancel(bContext *C, wmOperator *op)
{
  node_resize_exit(C, op, true);
}

void NODE_OT_resize(wmOperatorType *ot)
{
  /* identifiers */
  ot->name = "Resize Node";
  ot->idname = "NODE_OT_resize";
  ot->description = "Resize Node\nResize a node";

  /* api callbacks */
  ot->invoke = node_resize_invoke;
  ot->modal = node_resize_modal;
  ot->poll = ED_operator_node_active;
  ot->cancel = node_resize_cancel;

  /* flags */
  ot->flag = OPTYPE_BLOCKING;
}

/* ********************** hidden sockets ******************** */

int node_has_hidden_sockets(bNode *node)
{
  bNodeSocket *sock;

  for (sock = node->inputs.first; sock; sock = sock->next) {
    if (sock->flag & SOCK_HIDDEN) {
      return 1;
    }
  }
  for (sock = node->outputs.first; sock; sock = sock->next) {
    if (sock->flag & SOCK_HIDDEN) {
      return 1;
    }
  }
  return 0;
}

void node_set_hidden_sockets(SpaceNode *snode, bNode *node, int set)
{
  bNodeSocket *sock;

  if (set == 0) {
    for (sock = node->inputs.first; sock; sock = sock->next) {
      sock->flag &= ~SOCK_HIDDEN;
    }
    for (sock = node->outputs.first; sock; sock = sock->next) {
      sock->flag &= ~SOCK_HIDDEN;
    }
  }
  else {
    /* hide unused sockets */
    for (sock = node->inputs.first; sock; sock = sock->next) {
      if (sock->link == NULL) {
        sock->flag |= SOCK_HIDDEN;
      }
    }
    for (sock = node->outputs.first; sock; sock = sock->next) {
      if (nodeCountSocketLinks(snode->edittree, sock) == 0) {
        sock->flag |= SOCK_HIDDEN;
      }
    }
  }
}

/* checks snode->mouse position, and returns found node/socket */
/* type is SOCK_IN and/or SOCK_OUT */
int node_find_indicated_socket(
    SpaceNode *snode, bNode **nodep, bNodeSocket **sockp, float cursor[2], int in_out)
{
  bNode *node;
  bNodeSocket *sock;
  rctf rect;

  *nodep = NULL;
  *sockp = NULL;

  /* check if we click in a socket */
  for (node = snode->edittree->nodes.first; node; node = node->next) {

    BLI_rctf_init_pt_radius(&rect, cursor, NODE_SOCKSIZE + 4);

    if (!(node->flag & NODE_HIDDEN)) {
      /* extra padding inside and out - allow dragging on the text areas too */
      if (in_out == SOCK_IN) {
        rect.xmax += NODE_SOCKSIZE;
        rect.xmin -= NODE_SOCKSIZE * 4;
      }
      else if (in_out == SOCK_OUT) {
        rect.xmax += NODE_SOCKSIZE * 4;
        rect.xmin -= NODE_SOCKSIZE;
      }
    }

    if (in_out & SOCK_IN) {
      for (sock = node->inputs.first; sock; sock = sock->next) {
        if (!nodeSocketIsHidden(sock)) {
          if (BLI_rctf_isect_pt(&rect, sock->locx, sock->locy)) {
            if (node == visible_node(snode, &rect)) {
              *nodep = node;
              *sockp = sock;
              return 1;
            }
          }
        }
      }
    }
    if (in_out & SOCK_OUT) {
      for (sock = node->outputs.first; sock; sock = sock->next) {
        if (!nodeSocketIsHidden(sock)) {
          if (BLI_rctf_isect_pt(&rect, sock->locx, sock->locy)) {
            if (node == visible_node(snode, &rect)) {
              *nodep = node;
              *sockp = sock;
              return 1;
            }
          }
        }
      }
    }
  }

  return 0;
}

/* ****************** Duplicate *********************** */

static void node_duplicate_reparent_recursive(bNode *node)
{
  bNode *parent;

  node->flag |= NODE_TEST;

  /* find first selected parent */
  for (parent = node->parent; parent; parent = parent->parent) {
    if (parent->flag & SELECT) {
      if (!(parent->flag & NODE_TEST)) {
        node_duplicate_reparent_recursive(parent);
      }
      break;
    }
  }
  /* reparent node copy to parent copy */
  if (parent) {
    nodeDetachNode(node->new_node);
    nodeAttachNode(node->new_node, parent->new_node);
  }
}

static int node_duplicate_exec(bContext *C, wmOperator *op)
{
  Main *bmain = CTX_data_main(C);
  SpaceNode *snode = CTX_wm_space_node(C);
  bNodeTree *ntree = snode->edittree;
  bNode *node, *newnode, *lastnode;
  bNodeLink *link, *newlink, *lastlink;
  const bool keep_inputs = RNA_boolean_get(op->ptr, "keep_inputs");
  bool do_tag_update = false;

  ED_preview_kill_jobs(CTX_wm_manager(C), bmain);

  lastnode = ntree->nodes.last;
  for (node = ntree->nodes.first; node; node = node->next) {
    if (node->flag & SELECT) {
      newnode = BKE_node_copy_store_new_pointers(ntree, node, LIB_ID_COPY_DEFAULT);

      /* to ensure redraws or rerenders happen */
      ED_node_tag_update_id(snode->id);
    }

    /* make sure we don't copy new nodes again! */
    if (node == lastnode) {
      break;
    }
  }

  /* copy links between selected nodes
   * NB: this depends on correct node->new_node and sock->new_sock pointers from above copy!
   */
  lastlink = ntree->links.last;
  for (link = ntree->links.first; link; link = link->next) {
    /* This creates new links between copied nodes.
     * If keep_inputs is set, also copies input links from unselected (when fromnode==NULL)!
     */
    if (link->tonode && (link->tonode->flag & NODE_SELECT) &&
        (keep_inputs || (link->fromnode && (link->fromnode->flag & NODE_SELECT)))) {
      newlink = MEM_callocN(sizeof(bNodeLink), "bNodeLink");
      newlink->flag = link->flag;
      newlink->tonode = link->tonode->new_node;
      newlink->tosock = link->tosock->new_sock;
      if (link->fromnode && (link->fromnode->flag & NODE_SELECT)) {
        newlink->fromnode = link->fromnode->new_node;
        newlink->fromsock = link->fromsock->new_sock;
      }
      else {
        /* input node not copied, this keeps the original input linked */
        newlink->fromnode = link->fromnode;
        newlink->fromsock = link->fromsock;
      }

      BLI_addtail(&ntree->links, newlink);
    }

    /* make sure we don't copy new links again! */
    if (link == lastlink) {
      break;
    }
  }

  /* clear flags for recursive depth-first iteration */
  for (node = ntree->nodes.first; node; node = node->next) {
    node->flag &= ~NODE_TEST;
  }
  /* reparent copied nodes */
  for (node = ntree->nodes.first; node; node = node->next) {
    if ((node->flag & SELECT) && !(node->flag & NODE_TEST)) {
      node_duplicate_reparent_recursive(node);
    }

    /* only has to check old nodes */
    if (node == lastnode) {
      break;
    }
  }

  /* deselect old nodes, select the copies instead */
  for (node = ntree->nodes.first; node; node = node->next) {
    if (node->flag & SELECT) {
      /* has been set during copy above */
      newnode = node->new_node;

      nodeSetSelected(node, false);
      node->flag &= ~NODE_ACTIVE;
      nodeSetSelected(newnode, true);

      do_tag_update |= (do_tag_update || node_connected_to_output(bmain, ntree, newnode));
    }

    /* make sure we don't copy new nodes again! */
    if (node == lastnode) {
      break;
    }
  }

  ntreeUpdateTree(CTX_data_main(C), snode->edittree);

  snode_notify(C, snode);
  if (do_tag_update) {
    snode_dag_update(C, snode);
  }

  return OPERATOR_FINISHED;
}

void NODE_OT_duplicate(wmOperatorType *ot)
{
  /* identifiers */
  ot->name = "Duplicate Nodes";
  ot->description = "Duplicate Nodes\nDuplicate selected nodes";
  ot->idname = "NODE_OT_duplicate";

  /* api callbacks */
  ot->exec = node_duplicate_exec;
  ot->poll = ED_operator_node_editable;

  /* flags */
  ot->flag = OPTYPE_REGISTER | OPTYPE_UNDO;

  RNA_def_boolean(
      ot->srna, "keep_inputs", 0, "Keep Inputs", "Keep the input links to duplicated nodes");
}

bool ED_node_select_check(ListBase *lb)
{
  for (bNode *node = lb->first; node; node = node->next) {
    if (node->flag & NODE_SELECT) {
      return true;
    }
  }

  return false;
}

void ED_node_select_all(ListBase *lb, int action)
{
  if (action == SEL_TOGGLE) {
    if (ED_node_select_check(lb)) {
      action = SEL_DESELECT;
    }
    else {
      action = SEL_SELECT;
    }
  }

  for (bNode *node = lb->first; node; node = node->next) {
    switch (action) {
      case SEL_SELECT:
        nodeSetSelected(node, true);
        break;
      case SEL_DESELECT:
        nodeSetSelected(node, false);
        break;
      case SEL_INVERT:
        nodeSetSelected(node, !(node->flag & SELECT));
        break;
    }
  }
}

/* ******************************** */
// XXX some code needing updating to operators...

/* goes over all scenes, reads render layers */
static int node_read_viewlayers_exec(bContext *C, wmOperator *UNUSED(op))
{
  Main *bmain = CTX_data_main(C);
  SpaceNode *snode = CTX_wm_space_node(C);
  Scene *curscene = CTX_data_scene(C), *scene;
  bNode *node;

  ED_preview_kill_jobs(CTX_wm_manager(C), bmain);

  /* first tag scenes unread */
  for (scene = bmain->scenes.first; scene; scene = scene->id.next) {
    scene->id.tag |= LIB_TAG_DOIT;
  }

  for (node = snode->edittree->nodes.first; node; node = node->next) {
    if (node->type == CMP_NODE_R_LAYERS) {
      ID *id = node->id;
      if (id->tag & LIB_TAG_DOIT) {
        RE_ReadRenderResult(curscene, (Scene *)id);
        ntreeCompositTagRender((Scene *)id);
        id->tag &= ~LIB_TAG_DOIT;
      }
    }
  }

  snode_notify(C, snode);
  snode_dag_update(C, snode);

  return OPERATOR_FINISHED;
}

void NODE_OT_read_viewlayers(wmOperatorType *ot)
{

  ot->name = "Read View Layers";
  ot->idname = "NODE_OT_read_viewlayers";
  ot->description = "Read View Layers\nRead all render layers of all used scenes";

  ot->exec = node_read_viewlayers_exec;

  ot->poll = composite_node_active;

  /* flags */
  ot->flag = 0;
}

int node_render_changed_exec(bContext *C, wmOperator *UNUSED(op))
{
  Scene *sce = CTX_data_scene(C);
  bNode *node;

  for (node = sce->nodetree->nodes.first; node; node = node->next) {
    if (node->id == (ID *)sce && node->need_exec) {
      break;
    }
  }
  if (node) {
    ViewLayer *view_layer = BLI_findlink(&sce->view_layers, node->custom1);

    if (view_layer) {
      PointerRNA op_ptr;

      WM_operator_properties_create(&op_ptr, "RENDER_OT_render");
      RNA_string_set(&op_ptr, "layer", view_layer->name);
      RNA_string_set(&op_ptr, "scene", sce->id.name + 2);

      /* to keep keypositions */
      sce->r.scemode |= R_NO_FRAME_UPDATE;

      WM_operator_name_call(C, "RENDER_OT_render", WM_OP_INVOKE_DEFAULT, &op_ptr);

      WM_operator_properties_free(&op_ptr);

      return OPERATOR_FINISHED;
    }
  }
  return OPERATOR_CANCELLED;
}

void NODE_OT_render_changed(wmOperatorType *ot)
{
  ot->name = "Render Changed Layer";
  ot->idname = "NODE_OT_render_changed";
  ot->description =
      "Render Changed Layer\nRender current scene, when input node's layer has been changed";

  ot->exec = node_render_changed_exec;

  ot->poll = composite_node_active;

  /* flags */
  ot->flag = 0;
}

/* ****************** Hide operator *********************** */

static void node_flag_toggle_exec(SpaceNode *snode, int toggle_flag)
{
  bNode *node;
  int tot_eq = 0, tot_neq = 0;

  /* Toggles the flag on all selected nodes.
   * If the flag is set on all nodes it is unset.
   * If the flag is not set on all nodes, it is set.
   */
  for (node = snode->edittree->nodes.first; node; node = node->next) {
    if (node->flag & SELECT) {

      if (toggle_flag == NODE_PREVIEW && (node->typeinfo->flag & NODE_PREVIEW) == 0) {
        continue;
      }
      if (toggle_flag == NODE_OPTIONS &&
          !(node->typeinfo->draw_buttons || node->typeinfo->draw_buttons_ex)) {
        continue;
      }

      if (node->flag & toggle_flag) {
        tot_eq++;
      }
      else {
        tot_neq++;
      }
    }
  }
  for (node = snode->edittree->nodes.first; node; node = node->next) {
    if (node->flag & SELECT) {

      if (toggle_flag == NODE_PREVIEW && (node->typeinfo->flag & NODE_PREVIEW) == 0) {
        continue;
      }
      if (toggle_flag == NODE_OPTIONS &&
          !(node->typeinfo->draw_buttons || node->typeinfo->draw_buttons_ex)) {
        continue;
      }

      if ((tot_eq && tot_neq) || tot_eq == 0) {
        node->flag |= toggle_flag;
      }
      else {
        node->flag &= ~toggle_flag;
      }
    }
  }
}

static int node_hide_toggle_exec(bContext *C, wmOperator *UNUSED(op))
{
  SpaceNode *snode = CTX_wm_space_node(C);

  /* sanity checking (poll callback checks this already) */
  if ((snode == NULL) || (snode->edittree == NULL)) {
    return OPERATOR_CANCELLED;
  }

  node_flag_toggle_exec(snode, NODE_HIDDEN);

  WM_event_add_notifier(C, NC_NODE | ND_DISPLAY, NULL);

  return OPERATOR_FINISHED;
}

void NODE_OT_hide_toggle(wmOperatorType *ot)
{
  /* identifiers */
  ot->name = "Hide";
  ot->description = "Hide\nToggle hiding of selected nodes";
  ot->idname = "NODE_OT_hide_toggle";

  /* callbacks */
  ot->exec = node_hide_toggle_exec;
  ot->poll = ED_operator_node_active;

  /* flags */
  ot->flag = OPTYPE_REGISTER | OPTYPE_UNDO;
}

static int node_preview_toggle_exec(bContext *C, wmOperator *UNUSED(op))
{
  SpaceNode *snode = CTX_wm_space_node(C);

  /* sanity checking (poll callback checks this already) */
  if ((snode == NULL) || (snode->edittree == NULL)) {
    return OPERATOR_CANCELLED;
  }

  ED_preview_kill_jobs(CTX_wm_manager(C), CTX_data_main(C));

  node_flag_toggle_exec(snode, NODE_PREVIEW);

  snode_notify(C, snode);

  return OPERATOR_FINISHED;
}

void NODE_OT_preview_toggle(wmOperatorType *ot)
{
  /* identifiers */
  ot->name = "Toggle Node Preview";
  ot->description = "Toggle Node Preview\nToggle preview display for selected nodes";
  ot->idname = "NODE_OT_preview_toggle";

  /* callbacks */
  ot->exec = node_preview_toggle_exec;
  ot->poll = ED_operator_node_active;

  /* flags */
  ot->flag = OPTYPE_REGISTER | OPTYPE_UNDO;
}

static int node_options_toggle_exec(bContext *C, wmOperator *UNUSED(op))
{
  SpaceNode *snode = CTX_wm_space_node(C);

  /* sanity checking (poll callback checks this already) */
  if ((snode == NULL) || (snode->edittree == NULL)) {
    return OPERATOR_CANCELLED;
  }

  node_flag_toggle_exec(snode, NODE_OPTIONS);

  WM_event_add_notifier(C, NC_NODE | ND_DISPLAY, NULL);

  return OPERATOR_FINISHED;
}

void NODE_OT_options_toggle(wmOperatorType *ot)
{
  /* identifiers */
  ot->name = "Toggle Node Options";
  ot->description = "Toggle Node Options\nToggle option buttons display for selected nodes";
  ot->idname = "NODE_OT_options_toggle";

  /* callbacks */
  ot->exec = node_options_toggle_exec;
  ot->poll = ED_operator_node_active;

  /* flags */
  ot->flag = OPTYPE_REGISTER | OPTYPE_UNDO;
}

static int node_socket_toggle_exec(bContext *C, wmOperator *UNUSED(op))
{
  SpaceNode *snode = CTX_wm_space_node(C);
  bNode *node;
  int hidden;

  /* sanity checking (poll callback checks this already) */
  if ((snode == NULL) || (snode->edittree == NULL)) {
    return OPERATOR_CANCELLED;
  }

  ED_preview_kill_jobs(CTX_wm_manager(C), CTX_data_main(C));

  /* Toggle for all selected nodes */
  hidden = 0;
  for (node = snode->edittree->nodes.first; node; node = node->next) {
    if (node->flag & SELECT) {
      if (node_has_hidden_sockets(node)) {
        hidden = 1;
        break;
      }
    }
  }

  for (node = snode->edittree->nodes.first; node; node = node->next) {
    if (node->flag & SELECT) {
      node_set_hidden_sockets(snode, node, !hidden);
    }
  }

  ntreeUpdateTree(CTX_data_main(C), snode->edittree);

  WM_event_add_notifier(C, NC_NODE | ND_DISPLAY, NULL);

  return OPERATOR_FINISHED;
}

void NODE_OT_hide_socket_toggle(wmOperatorType *ot)
{
  /* identifiers */
  ot->name = "Toggle Hidden Node Sockets";
  ot->description = "Toggle Hidden Node Sockets\nToggle unused node socket display";
  ot->idname = "NODE_OT_hide_socket_toggle";

  /* callbacks */
  ot->exec = node_socket_toggle_exec;
  ot->poll = ED_operator_node_active;

  /* flags */
  ot->flag = OPTYPE_REGISTER | OPTYPE_UNDO;
}

/* ****************** Mute operator *********************** */

static int node_mute_exec(bContext *C, wmOperator *UNUSED(op))
{
  Main *bmain = CTX_data_main(C);
  SpaceNode *snode = CTX_wm_space_node(C);
  bNode *node;
  bool do_tag_update = false;

  ED_preview_kill_jobs(CTX_wm_manager(C), bmain);

  for (node = snode->edittree->nodes.first; node; node = node->next) {
    /* Only allow muting of nodes having a mute func! */
    if ((node->flag & SELECT) && node->typeinfo->update_internal_links) {
      node->flag ^= NODE_MUTED;
      snode_update(snode, node);
      do_tag_update |= (do_tag_update || node_connected_to_output(bmain, snode->edittree, node));
    }
  }

  snode_notify(C, snode);
  if (do_tag_update) {
    snode_dag_update(C, snode);
  }

  return OPERATOR_FINISHED;
}

void NODE_OT_mute_toggle(wmOperatorType *ot)
{
  /* identifiers */
  ot->name = "Toggle Node Mute";
  ot->description = "Toggle Node Mute\nToggle muting of the nodes";
  ot->idname = "NODE_OT_mute_toggle";

  /* callbacks */
  ot->exec = node_mute_exec;
  ot->poll = ED_operator_node_editable;

  /* flags */
  ot->flag = OPTYPE_REGISTER | OPTYPE_UNDO;
}

/* ****************** Delete operator ******************* */

static int node_delete_exec(bContext *C, wmOperator *UNUSED(op))
{
  Main *bmain = CTX_data_main(C);
  SpaceNode *snode = CTX_wm_space_node(C);
  bNode *node, *next;
  bool do_tag_update = false;

  ED_preview_kill_jobs(CTX_wm_manager(C), bmain);

  for (node = snode->edittree->nodes.first; node; node = next) {
    next = node->next;
    if (node->flag & SELECT) {
      do_tag_update |= (do_tag_update || node_connected_to_output(bmain, snode->edittree, node));
      nodeRemoveNode(bmain, snode->edittree, node, true);
    }
  }

  ntreeUpdateTree(CTX_data_main(C), snode->edittree);

  snode_notify(C, snode);
  if (do_tag_update) {
    snode_dag_update(C, snode);
  }

  return OPERATOR_FINISHED;
}

void NODE_OT_delete(wmOperatorType *ot)
{
  /* identifiers */
  ot->name = "Delete";
  ot->description = "Delete\nDelete selected nodes";
  ot->idname = "NODE_OT_delete";

  /* api callbacks */
  ot->exec = node_delete_exec;
  ot->poll = ED_operator_node_editable;

  /* flags */
  ot->flag = OPTYPE_REGISTER | OPTYPE_UNDO;
}

/* ****************** Switch View ******************* */

static bool node_switch_view_poll(bContext *C)
{
  SpaceNode *snode = CTX_wm_space_node(C);

  if (snode && snode->edittree) {
    return true;
  }

  return false;
}

static int node_switch_view_exec(bContext *C, wmOperator *UNUSED(op))
{
  SpaceNode *snode = CTX_wm_space_node(C);
  bNode *node, *next;

  for (node = snode->edittree->nodes.first; node; node = next) {
    next = node->next;
    if (node->flag & SELECT) {
      /* call the update function from the Switch View node */
      node->update = NODE_UPDATE_OPERATOR;
    }
  }

  ntreeUpdateTree(CTX_data_main(C), snode->edittree);

  snode_notify(C, snode);
  snode_dag_update(C, snode);

  return OPERATOR_FINISHED;
}

void NODE_OT_switch_view_update(wmOperatorType *ot)
{
  /* identifiers */
  ot->name = "Update Views";
  ot->description = "Update Views\nUpdate views of selected node";
  ot->idname = "NODE_OT_switch_view_update";

  /* api callbacks */
  ot->exec = node_switch_view_exec;
  ot->poll = node_switch_view_poll;

  /* flags */
  ot->flag = OPTYPE_REGISTER | OPTYPE_UNDO;
}

/* ****************** Delete with reconnect ******************* */
static int node_delete_reconnect_exec(bContext *C, wmOperator *UNUSED(op))
{
  Main *bmain = CTX_data_main(C);
  SpaceNode *snode = CTX_wm_space_node(C);
  bNode *node, *next;

  ED_preview_kill_jobs(CTX_wm_manager(C), CTX_data_main(C));

  for (node = snode->edittree->nodes.first; node; node = next) {
    next = node->next;
    if (node->flag & SELECT) {
      nodeInternalRelink(snode->edittree, node);
      nodeRemoveNode(bmain, snode->edittree, node, true);
    }
  }

  ntreeUpdateTree(CTX_data_main(C), snode->edittree);

  snode_notify(C, snode);
  snode_dag_update(C, snode);

  return OPERATOR_FINISHED;
}

void NODE_OT_delete_reconnect(wmOperatorType *ot)
{
  /* identifiers */
  ot->name = "Delete with Reconnect";
  ot->description =
      "Delete with Reconnect\nDelete nodes; will reconnect nodes as if deletion was muted";
  ot->idname = "NODE_OT_delete_reconnect";

  /* api callbacks */
  ot->exec = node_delete_reconnect_exec;
  ot->poll = ED_operator_node_editable;

  /* flags */
  ot->flag = OPTYPE_REGISTER | OPTYPE_UNDO;
}

/* ****************** File Output Add Socket  ******************* */

static int node_output_file_add_socket_exec(bContext *C, wmOperator *op)
{
  Scene *scene = CTX_data_scene(C);
  SpaceNode *snode = CTX_wm_space_node(C);
  PointerRNA ptr = CTX_data_pointer_get(C, "node");
  bNodeTree *ntree = NULL;
  bNode *node = NULL;
  char file_path[MAX_NAME];

  if (ptr.data) {
    node = ptr.data;
    ntree = ptr.id.data;
  }
  else if (snode && snode->edittree) {
    ntree = snode->edittree;
    node = nodeGetActive(snode->edittree);
  }

  if (!node || node->type != CMP_NODE_OUTPUT_FILE) {
    return OPERATOR_CANCELLED;
  }

  RNA_string_get(op->ptr, "file_path", file_path);
  ntreeCompositOutputFileAddSocket(ntree, node, file_path, &scene->r.im_format);

  snode_notify(C, snode);

  return OPERATOR_FINISHED;
}

void NODE_OT_output_file_add_socket(wmOperatorType *ot)
{
  /* identifiers */
  ot->name = "Add File Node Socket";
  ot->description = "Add File Node Socket\nAdd a new input to a file output node";
  ot->idname = "NODE_OT_output_file_add_socket";

  /* callbacks */
  ot->exec = node_output_file_add_socket_exec;
  ot->poll = composite_node_editable;

  /* flags */
  ot->flag = OPTYPE_REGISTER | OPTYPE_UNDO;

  RNA_def_string(
      ot->srna, "file_path", "Image", MAX_NAME, "File Path", "Sub-path of the output file");
}

/* ****************** Multi File Output Remove Socket  ******************* */

static int node_output_file_remove_active_socket_exec(bContext *C, wmOperator *UNUSED(op))
{
  SpaceNode *snode = CTX_wm_space_node(C);
  PointerRNA ptr = CTX_data_pointer_get(C, "node");
  bNodeTree *ntree = NULL;
  bNode *node = NULL;

  if (ptr.data) {
    node = ptr.data;
    ntree = ptr.id.data;
  }
  else if (snode && snode->edittree) {
    ntree = snode->edittree;
    node = nodeGetActive(snode->edittree);
  }

  if (!node || node->type != CMP_NODE_OUTPUT_FILE) {
    return OPERATOR_CANCELLED;
  }

  if (!ntreeCompositOutputFileRemoveActiveSocket(ntree, node)) {
    return OPERATOR_CANCELLED;
  }

  snode_notify(C, snode);

  return OPERATOR_FINISHED;
}

void NODE_OT_output_file_remove_active_socket(wmOperatorType *ot)
{
  /* identifiers */
  ot->name = "Remove File Node Socket";
  ot->description = "Remove File Node Socket\nRemove active input from a file output node";
  ot->idname = "NODE_OT_output_file_remove_active_socket";

  /* callbacks */
  ot->exec = node_output_file_remove_active_socket_exec;
  ot->poll = composite_node_editable;

  /* flags */
  ot->flag = OPTYPE_REGISTER | OPTYPE_UNDO;
}

/* ****************** Multi File Output Move Socket  ******************* */

static int node_output_file_move_active_socket_exec(bContext *C, wmOperator *op)
{
  SpaceNode *snode = CTX_wm_space_node(C);
  PointerRNA ptr = CTX_data_pointer_get(C, "node");
  bNode *node = NULL;
  NodeImageMultiFile *nimf;
  bNodeSocket *sock;
  int direction;

  if (ptr.data) {
    node = ptr.data;
  }
  else if (snode && snode->edittree) {
    node = nodeGetActive(snode->edittree);
  }

  if (!node || node->type != CMP_NODE_OUTPUT_FILE) {
    return OPERATOR_CANCELLED;
  }

  nimf = node->storage;

  sock = BLI_findlink(&node->inputs, nimf->active_input);
  if (!sock) {
    return OPERATOR_CANCELLED;
  }

  direction = RNA_enum_get(op->ptr, "direction");

  if (direction == 1) {
    bNodeSocket *before = sock->prev;
    if (!before) {
      return OPERATOR_CANCELLED;
    }
    BLI_remlink(&node->inputs, sock);
    BLI_insertlinkbefore(&node->inputs, before, sock);
    nimf->active_input--;
  }
  else {
    bNodeSocket *after = sock->next;
    if (!after) {
      return OPERATOR_CANCELLED;
    }
    BLI_remlink(&node->inputs, sock);
    BLI_insertlinkafter(&node->inputs, after, sock);
    nimf->active_input++;
  }

  snode_notify(C, snode);

  return OPERATOR_FINISHED;
}

void NODE_OT_output_file_move_active_socket(wmOperatorType *ot)
{
  static const EnumPropertyItem direction_items[] = {
      {1, "UP", 0, "Up", ""}, {2, "DOWN", 0, "Down", ""}, {0, NULL, 0, NULL, NULL}};

  /* identifiers */
  ot->name = "Move File Node Socket";
  ot->description =
      "Move File Node Socket\nMove the active input of a file output node up or down the list";
  ot->idname = "NODE_OT_output_file_move_active_socket";

  /* callbacks */
  ot->exec = node_output_file_move_active_socket_exec;
  ot->poll = composite_node_editable;

  /* flags */
  ot->flag = OPTYPE_REGISTER | OPTYPE_UNDO;

  RNA_def_enum(ot->srna, "direction", direction_items, 2, "Direction", "");
}

/* ****************** Copy Node Color ******************* */

static int node_copy_color_exec(bContext *C, wmOperator *UNUSED(op))
{
  SpaceNode *snode = CTX_wm_space_node(C);
  bNodeTree *ntree = snode->edittree;
  bNode *node, *tnode;

  if (!ntree) {
    return OPERATOR_CANCELLED;
  }
  node = nodeGetActive(ntree);
  if (!node) {
    return OPERATOR_CANCELLED;
  }

  for (tnode = ntree->nodes.first; tnode; tnode = tnode->next) {
    if (tnode->flag & NODE_SELECT && tnode != node) {
      if (node->flag & NODE_CUSTOM_COLOR) {
        tnode->flag |= NODE_CUSTOM_COLOR;
        copy_v3_v3(tnode->color, node->color);
      }
      else {
        tnode->flag &= ~NODE_CUSTOM_COLOR;
      }
    }
  }

  ED_node_sort(ntree);
  WM_event_add_notifier(C, NC_NODE | ND_DISPLAY, NULL);

  return OPERATOR_FINISHED;
}

void NODE_OT_node_copy_color(wmOperatorType *ot)
{
  /* identifiers */
  ot->name = "Copy Color";
  ot->description = "Copy Color\nCopy color to all selected nodes";
  ot->idname = "NODE_OT_node_copy_color";

  /* api callbacks */
  ot->exec = node_copy_color_exec;
  ot->poll = ED_operator_node_editable;

  /* flags */
  ot->flag = OPTYPE_REGISTER | OPTYPE_UNDO;
}

/* ****************** Copy to clipboard ******************* */

static int node_clipboard_copy_exec(bContext *C, wmOperator *UNUSED(op))
{
  SpaceNode *snode = CTX_wm_space_node(C);
  bNodeTree *ntree = snode->edittree;
  bNode *node;
  bNodeLink *link, *newlink;

  ED_preview_kill_jobs(CTX_wm_manager(C), CTX_data_main(C));

  /* clear current clipboard */
  BKE_node_clipboard_clear();
  BKE_node_clipboard_init(ntree);

  for (node = ntree->nodes.first; node; node = node->next) {
    if (node->flag & SELECT) {
      /* No ID refcounting, this node is virtual,
       * detached from any actual Blender data currently. */
      bNode *new_node = BKE_node_copy_store_new_pointers(
          NULL, node, LIB_ID_CREATE_NO_USER_REFCOUNT);
      BKE_node_clipboard_add_node(new_node);
    }
  }

  for (node = ntree->nodes.first; node; node = node->next) {
    if (node->flag & SELECT) {
      bNode *new_node = node->new_node;

      /* ensure valid pointers */
      if (new_node->parent) {
        /* parent pointer must be redirected to new node or detached if parent is
         * not copied */
        if (new_node->parent->flag & NODE_SELECT) {
          new_node->parent = new_node->parent->new_node;
        }
        else {
          nodeDetachNode(new_node);
        }
      }
    }
  }

  /* copy links between selected nodes
   * NB: this depends on correct node->new_node and sock->new_sock pointers from above copy!
   */
  for (link = ntree->links.first; link; link = link->next) {
    /* This creates new links between copied nodes. */
    if (link->tonode && (link->tonode->flag & NODE_SELECT) && link->fromnode &&
        (link->fromnode->flag & NODE_SELECT)) {
      newlink = MEM_callocN(sizeof(bNodeLink), "bNodeLink");
      newlink->flag = link->flag;
      newlink->tonode = link->tonode->new_node;
      newlink->tosock = link->tosock->new_sock;
      newlink->fromnode = link->fromnode->new_node;
      newlink->fromsock = link->fromsock->new_sock;

      BKE_node_clipboard_add_link(newlink);
    }
  }

  return OPERATOR_FINISHED;
}

void NODE_OT_clipboard_copy(wmOperatorType *ot)
{
  /* identifiers */
  ot->name = "Copy to Clipboard";
  ot->description = "Copy to Clipboard\nCopies selected nodes to the clipboard";
  ot->idname = "NODE_OT_clipboard_copy";

  /* api callbacks */
  ot->exec = node_clipboard_copy_exec;
  ot->poll = ED_operator_node_active;

  /* flags */
  ot->flag = OPTYPE_REGISTER | OPTYPE_UNDO;
}

/* ****************** Paste from clipboard ******************* */

static int node_clipboard_paste_exec(bContext *C, wmOperator *op)
{
  SpaceNode *snode = CTX_wm_space_node(C);
  bNodeTree *ntree = snode->edittree;
  const ListBase *clipboard_nodes_lb;
  const ListBase *clipboard_links_lb;
  bNode *node;
  bNodeLink *link;
  int num_nodes;
  float center[2];
  bool is_clipboard_valid, all_nodes_valid;

  /* validate pointers in the clipboard */
  is_clipboard_valid = BKE_node_clipboard_validate();
  clipboard_nodes_lb = BKE_node_clipboard_get_nodes();
  clipboard_links_lb = BKE_node_clipboard_get_links();

  if (BLI_listbase_is_empty(clipboard_nodes_lb)) {
    BKE_report(op->reports, RPT_ERROR, "Clipboard is empty");
    return OPERATOR_CANCELLED;
  }

  if (BKE_node_clipboard_get_type() != ntree->type) {
    BKE_report(op->reports, RPT_ERROR, "Clipboard nodes are an incompatible type");
    return OPERATOR_CANCELLED;
  }

  /* only warn */
  if (is_clipboard_valid == false) {
    BKE_report(op->reports,
               RPT_WARNING,
               "Some nodes references could not be restored, will be left empty");
  }

  /* make sure all clipboard nodes would be valid in the target tree */
  all_nodes_valid = true;
  for (node = clipboard_nodes_lb->first; node; node = node->next) {
    if (!node->typeinfo->poll_instance || !node->typeinfo->poll_instance(node, ntree)) {
      all_nodes_valid = false;
      BKE_reportf(op->reports,
                  RPT_ERROR,
                  "Cannot add node %s into node tree %s",
                  node->name,
                  ntree->id.name + 2);
    }
  }
  if (!all_nodes_valid) {
    return OPERATOR_CANCELLED;
  }

  ED_preview_kill_jobs(CTX_wm_manager(C), CTX_data_main(C));

  /* deselect old nodes */
  node_deselect_all(snode);

  /* calculate "barycenter" for placing on mouse cursor */
  zero_v2(center);
  for (node = clipboard_nodes_lb->first, num_nodes = 0; node; node = node->next, num_nodes++) {
    center[0] += BLI_rctf_cent_x(&node->totr);
    center[1] += BLI_rctf_cent_y(&node->totr);
  }
  mul_v2_fl(center, 1.0 / num_nodes);

  /* copy nodes from clipboard */
  for (node = clipboard_nodes_lb->first; node; node = node->next) {
    bNode *new_node = BKE_node_copy_store_new_pointers(ntree, node, LIB_ID_COPY_DEFAULT);

    /* pasted nodes are selected */
    nodeSetSelected(new_node, true);
  }

  /* reparent copied nodes */
  for (node = clipboard_nodes_lb->first; node; node = node->next) {
    bNode *new_node = node->new_node;
    if (new_node->parent) {
      new_node->parent = new_node->parent->new_node;
    }
  }

  for (link = clipboard_links_lb->first; link; link = link->next) {
    nodeAddLink(ntree,
                link->fromnode->new_node,
                link->fromsock->new_sock,
                link->tonode->new_node,
                link->tosock->new_sock);
  }

  ntreeUpdateTree(CTX_data_main(C), snode->edittree);

  snode_notify(C, snode);
  snode_dag_update(C, snode);

  return OPERATOR_FINISHED;
}

void NODE_OT_clipboard_paste(wmOperatorType *ot)
{
  /* identifiers */
  ot->name = "Paste from Clipboard";
  ot->description =
      "Paste from Clipboard\nPastes nodes from the clipboard to the active node tree";
  ot->idname = "NODE_OT_clipboard_paste";

  /* api callbacks */
  ot->exec = node_clipboard_paste_exec;
  ot->poll = ED_operator_node_editable;

  /* flags */
  ot->flag = OPTYPE_REGISTER | OPTYPE_UNDO;
}

/********************** Add interface socket operator *********************/

static bNodeSocket *ntree_get_active_interface_socket(ListBase *lb)
{
  bNodeSocket *sock;
  for (sock = lb->first; sock; sock = sock->next) {
    if (sock->flag & SELECT) {
      return sock;
    }
  }
  return NULL;
}

static int ntree_socket_add_exec(bContext *C, wmOperator *op)
{
  SpaceNode *snode = CTX_wm_space_node(C);
  bNodeTree *ntree = snode->edittree;
  int in_out = RNA_enum_get(op->ptr, "in_out");
  PointerRNA ntree_ptr;
  bNodeSocket *sock, *tsock, *active_sock;
  const char *default_name;

  RNA_id_pointer_create((ID *)ntree, &ntree_ptr);

  if (in_out == SOCK_IN) {
    active_sock = ntree_get_active_interface_socket(&ntree->inputs);
    default_name = "Input";
  }
  else {
    active_sock = ntree_get_active_interface_socket(&ntree->outputs);
    default_name = "Output";
  }

  if (active_sock) {
    /* insert a copy of the active socket right after it */
    sock = ntreeInsertSocketInterface(
        ntree, in_out, active_sock->idname, active_sock->next, active_sock->name);
    /* XXX this only works for actual sockets, not interface templates! */
    /*nodeSocketCopyValue(sock, &ntree_ptr, active_sock, &ntree_ptr);*/
  }
  else {
    /* XXX TODO define default socket type for a tree! */
    sock = ntreeAddSocketInterface(ntree, in_out, "NodeSocketFloat", default_name);
  }

  /* deactivate sockets (has to check both lists) */
  for (tsock = ntree->inputs.first; tsock; tsock = tsock->next) {
    tsock->flag &= ~SELECT;
  }
  for (tsock = ntree->outputs.first; tsock; tsock = tsock->next) {
    tsock->flag &= ~SELECT;
  }
  /* make the new socket active */
  sock->flag |= SELECT;

  ntreeUpdateTree(CTX_data_main(C), ntree);

  snode_notify(C, snode);
  snode_dag_update(C, snode);

  WM_event_add_notifier(C, NC_NODE | ND_DISPLAY, NULL);

  return OPERATOR_FINISHED;
}

void NODE_OT_tree_socket_add(wmOperatorType *ot)
{
  /* identifiers */
  ot->name = "Add Node Tree Interface Socket";
  ot->description =
      "Add Node Tree Interface Socket\nAdd an input or output socket to the current node tree";
  ot->idname = "NODE_OT_tree_socket_add";

  /* api callbacks */
  ot->exec = ntree_socket_add_exec;
  ot->poll = ED_operator_node_editable;

  /* flags */
  ot->flag = OPTYPE_REGISTER | OPTYPE_UNDO;

  RNA_def_enum(ot->srna, "in_out", rna_enum_node_socket_in_out_items, SOCK_IN, "Socket Type", "");
}

/********************** Remove interface socket operator *********************/

static int ntree_socket_remove_exec(bContext *C, wmOperator *UNUSED(op))
{
  SpaceNode *snode = CTX_wm_space_node(C);
  bNodeTree *ntree = snode->edittree;
  bNodeSocket *iosock, *active_sock;

  iosock = ntree_get_active_interface_socket(&ntree->inputs);
  if (!iosock) {
    iosock = ntree_get_active_interface_socket(&ntree->outputs);
  }
  if (!iosock) {
    return OPERATOR_CANCELLED;
  }

  /* preferably next socket becomes active, otherwise try previous socket */
  active_sock = (iosock->next ? iosock->next : iosock->prev);
  ntreeRemoveSocketInterface(ntree, iosock);

  /* set active socket */
  if (active_sock) {
    active_sock->flag |= SELECT;
  }

  ntreeUpdateTree(CTX_data_main(C), ntree);

  snode_notify(C, snode);
  snode_dag_update(C, snode);

  WM_event_add_notifier(C, NC_NODE | ND_DISPLAY, NULL);

  return OPERATOR_FINISHED;
}

void NODE_OT_tree_socket_remove(wmOperatorType *ot)
{
  /* identifiers */
  ot->name = "Remove Node Tree Interface Socket";
  ot->description = "Remove an input or output socket to the current node tree";
  ot->idname = "NODE_OT_tree_socket_remove";

  /* api callbacks */
  ot->exec = ntree_socket_remove_exec;
  ot->poll = ED_operator_node_editable;

  /* flags */
  ot->flag = OPTYPE_REGISTER | OPTYPE_UNDO;
}

/********************** Move interface socket operator *********************/

static const EnumPropertyItem move_direction_items[] = {
    {1, "UP", 0, "Up", ""},
    {2, "DOWN", 0, "Down", ""},
    {0, NULL, 0, NULL, NULL},
};

static int ntree_socket_move_exec(bContext *C, wmOperator *op)
{
  SpaceNode *snode = CTX_wm_space_node(C);
  bNodeTree *ntree = snode->edittree;
  int direction = RNA_enum_get(op->ptr, "direction");
  bNodeSocket *iosock;
  ListBase *lb;

  lb = &ntree->inputs;
  iosock = ntree_get_active_interface_socket(lb);
  if (!iosock) {
    lb = &ntree->outputs;
    iosock = ntree_get_active_interface_socket(lb);
  }
  if (!iosock) {
    return OPERATOR_CANCELLED;
  }

  switch (direction) {
    case 1: { /* up */
      bNodeSocket *before = iosock->prev;
      BLI_remlink(lb, iosock);
      if (before) {
        BLI_insertlinkbefore(lb, before, iosock);
      }
      else {
        BLI_addhead(lb, iosock);
      }
      break;
    }
    case 2: { /* down */
      bNodeSocket *after = iosock->next;
      BLI_remlink(lb, iosock);
      if (after) {
        BLI_insertlinkafter(lb, after, iosock);
      }
      else {
        BLI_addtail(lb, iosock);
      }
      break;
    }
  }

  ntreeUpdateTree(CTX_data_main(C), ntree);

  snode_notify(C, snode);
  snode_dag_update(C, snode);

  WM_event_add_notifier(C, NC_NODE | ND_DISPLAY, NULL);

  return OPERATOR_FINISHED;
}

void NODE_OT_tree_socket_move(wmOperatorType *ot)
{
  /* identifiers */
  ot->name = "Move Node Tree Socket";
  ot->description =
      "Move Node Tree Socket\nMove a socket up or down in the current node tree's sockets stack";
  ot->idname = "NODE_OT_tree_socket_move";

  /* api callbacks */
  ot->exec = ntree_socket_move_exec;
  ot->poll = ED_operator_node_editable;

  /* flags */
  ot->flag = OPTYPE_REGISTER | OPTYPE_UNDO;

  RNA_def_enum(ot->srna, "direction", move_direction_items, 1, "Direction", "");
}

/* ********************** Shader Script Update ******************/

static bool node_shader_script_update_poll(bContext *C)
{
  Scene *scene = CTX_data_scene(C);
  RenderEngineType *type = RE_engines_find(scene->r.engine);
  SpaceNode *snode = CTX_wm_space_node(C);
  bNode *node;
  Text *text;

  /* test if we have a render engine that supports shaders scripts */
  if (!(type && type->update_script_node)) {
    return 0;
  }

  /* see if we have a shader script node in context */
  node = CTX_data_pointer_get_type(C, "node", &RNA_ShaderNodeScript).data;

  if (!node && snode && snode->edittree) {
    node = nodeGetActive(snode->edittree);
  }

  if (node && node->type == SH_NODE_SCRIPT) {
    NodeShaderScript *nss = node->storage;

    if (node->id || nss->filepath[0]) {
      return ED_operator_node_editable(C);
    }
  }

  /* see if we have a text datablock in context */
  text = CTX_data_pointer_get_type(C, "edit_text", &RNA_Text).data;
  if (text) {
    return 1;
  }

  /* we don't check if text datablock is actually in use, too slow for poll */

  return 0;
}

/* recursively check for script nodes in groups using this text and update */
static bool node_shader_script_update_text_recursive(RenderEngine *engine,
                                                     RenderEngineType *type,
                                                     bNodeTree *ntree,
                                                     Text *text)
{
  bool found = false;
  bNode *node;

  ntree->done = true;

  /* update each script that is using this text datablock */
  for (node = ntree->nodes.first; node; node = node->next) {
    if (node->type == NODE_GROUP) {
      bNodeTree *ngroup = (bNodeTree *)node->id;
      if (ngroup && !ngroup->done) {
        found |= node_shader_script_update_text_recursive(engine, type, ngroup, text);
      }
    }
    else if (node->type == SH_NODE_SCRIPT && node->id == &text->id) {
      type->update_script_node(engine, ntree, node);
      found = true;
    }
  }

  return found;
}

static int node_shader_script_update_exec(bContext *C, wmOperator *op)
{
  Main *bmain = CTX_data_main(C);
  Scene *scene = CTX_data_scene(C);
  SpaceNode *snode = CTX_wm_space_node(C);
  PointerRNA nodeptr = CTX_data_pointer_get_type(C, "node", &RNA_ShaderNodeScript);
  bNodeTree *ntree_base = NULL;
  bNode *node = NULL;
  RenderEngine *engine;
  RenderEngineType *type;
  bool found = false;

  /* setup render engine */
  type = RE_engines_find(scene->r.engine);
  engine = RE_engine_create(type);
  engine->reports = op->reports;

  /* get node */
  if (nodeptr.data) {
    ntree_base = nodeptr.id.data;
    node = nodeptr.data;
  }
  else if (snode && snode->edittree) {
    ntree_base = snode->edittree;
    node = nodeGetActive(snode->edittree);
  }

  if (node) {
    /* update single node */
    type->update_script_node(engine, ntree_base, node);

    found = true;
  }
  else {
    /* update all nodes using text datablock */
    Text *text = CTX_data_pointer_get_type(C, "edit_text", &RNA_Text).data;

    if (text) {
      /* clear flags for recursion check */
      FOREACH_NODETREE_BEGIN (bmain, ntree, id) {
        if (ntree->type == NTREE_SHADER) {
          ntree->done = false;
        }
      }
      FOREACH_NODETREE_END;

      FOREACH_NODETREE_BEGIN (bmain, ntree, id) {
        if (ntree->type == NTREE_SHADER) {
          if (!ntree->done) {
            found |= node_shader_script_update_text_recursive(engine, type, ntree, text);
          }
        }
      }
      FOREACH_NODETREE_END;

      if (!found) {
        BKE_report(op->reports, RPT_INFO, "Text not used by any node, no update done");
      }
    }
  }

  RE_engine_free(engine);

  return (found) ? OPERATOR_FINISHED : OPERATOR_CANCELLED;
}

void NODE_OT_shader_script_update(wmOperatorType *ot)
{
  /* identifiers */
  ot->name = "Script Node Update";
  ot->description =
      "Script Node Update\nUpdate shader script node with new sockets and options from the script";
  ot->idname = "NODE_OT_shader_script_update";

  /* api callbacks */
  ot->exec = node_shader_script_update_exec;
  ot->poll = node_shader_script_update_poll;

  /* flags */
  ot->flag = OPTYPE_REGISTER | OPTYPE_UNDO;
}

/* ********************** Viewer border ******************/

static void viewer_border_corner_to_backdrop(SpaceNode *snode,
                                             ARegion *ar,
                                             int x,
                                             int y,
                                             int backdrop_width,
                                             int backdrop_height,
                                             float *fx,
                                             float *fy)
{
  float bufx, bufy;

  bufx = backdrop_width * snode->zoom;
  bufy = backdrop_height * snode->zoom;

  *fx = (bufx > 0.0f ? ((float)x - 0.5f * ar->winx - snode->xof) / bufx + 0.5f : 0.0f);
  *fy = (bufy > 0.0f ? ((float)y - 0.5f * ar->winy - snode->yof) / bufy + 0.5f : 0.0f);
}

static int viewer_border_exec(bContext *C, wmOperator *op)
{
  Main *bmain = CTX_data_main(C);
  Image *ima;
  void *lock;
  ImBuf *ibuf;

  ED_preview_kill_jobs(CTX_wm_manager(C), bmain);

  ima = BKE_image_verify_viewer(bmain, IMA_TYPE_COMPOSITE, "Viewer Node");
  ibuf = BKE_image_acquire_ibuf(ima, NULL, &lock);

  if (ibuf) {
    ARegion *ar = CTX_wm_region(C);
    SpaceNode *snode = CTX_wm_space_node(C);
    bNodeTree *btree = snode->nodetree;
    rcti rect;
    rctf rectf;

    /* get border from operator */
    WM_operator_properties_border_to_rcti(op, &rect);

    /* convert border to unified space within backdrop image */
    viewer_border_corner_to_backdrop(
        snode, ar, rect.xmin, rect.ymin, ibuf->x, ibuf->y, &rectf.xmin, &rectf.ymin);

    viewer_border_corner_to_backdrop(
        snode, ar, rect.xmax, rect.ymax, ibuf->x, ibuf->y, &rectf.xmax, &rectf.ymax);

    /* clamp coordinates */
    rectf.xmin = max_ff(rectf.xmin, 0.0f);
    rectf.ymin = max_ff(rectf.ymin, 0.0f);
    rectf.xmax = min_ff(rectf.xmax, 1.0f);
    rectf.ymax = min_ff(rectf.ymax, 1.0f);

    if (rectf.xmin < rectf.xmax && rectf.ymin < rectf.ymax) {
      btree->viewer_border = rectf;

      if (rectf.xmin == 0.0f && rectf.ymin == 0.0f && rectf.xmax == 1.0f && rectf.ymax == 1.0f) {
        btree->flag &= ~NTREE_VIEWER_BORDER;
      }
      else {
        btree->flag |= NTREE_VIEWER_BORDER;
      }

      snode_notify(C, snode);
      WM_event_add_notifier(C, NC_NODE | ND_DISPLAY, NULL);
    }
    else {
      btree->flag &= ~NTREE_VIEWER_BORDER;
    }
  }

  BKE_image_release_ibuf(ima, ibuf, lock);

  return OPERATOR_FINISHED;
}

void NODE_OT_viewer_border(wmOperatorType *ot)
{
  /* identifiers */
<<<<<<< HEAD
  ot->name = "Viewer Border";
  ot->description = "Viewer Border\nSet the boundaries for viewer operations";
=======
  ot->name = "Viewer Region";
  ot->description = "Set the boundaries for viewer operations";
>>>>>>> 3695513f
  ot->idname = "NODE_OT_viewer_border";

  /* api callbacks */
  ot->invoke = WM_gesture_box_invoke;
  ot->exec = viewer_border_exec;
  ot->modal = WM_gesture_box_modal;
  ot->cancel = WM_gesture_box_cancel;
  ot->poll = composite_node_active;

  /* flags */
  ot->flag = OPTYPE_REGISTER | OPTYPE_UNDO;

  /* properties */
  WM_operator_properties_gesture_box_select(ot);
}

static int clear_viewer_border_exec(bContext *C, wmOperator *UNUSED(op))
{
  SpaceNode *snode = CTX_wm_space_node(C);
  bNodeTree *btree = snode->nodetree;

  btree->flag &= ~NTREE_VIEWER_BORDER;
  snode_notify(C, snode);
  WM_event_add_notifier(C, NC_NODE | ND_DISPLAY, NULL);

  return OPERATOR_FINISHED;
}

void NODE_OT_clear_viewer_border(wmOperatorType *ot)
{
  /* identifiers */
  ot->name = "Clear Viewer Border";
  ot->description = "Clear Viewer Border\nClear the boundaries for viewer operations";
  ot->idname = "NODE_OT_clear_viewer_border";

  /* api callbacks */
  ot->exec = clear_viewer_border_exec;
  ot->poll = composite_node_active;

  /* flags */
  ot->flag = OPTYPE_REGISTER | OPTYPE_UNDO;
}

/* ****************** Cryptomatte Add Socket  ******************* */

static int node_cryptomatte_add_socket_exec(bContext *C, wmOperator *UNUSED(op))
{
  SpaceNode *snode = CTX_wm_space_node(C);
  PointerRNA ptr = CTX_data_pointer_get(C, "node");
  bNodeTree *ntree = NULL;
  bNode *node = NULL;

  if (ptr.data) {
    node = ptr.data;
    ntree = ptr.id.data;
  }
  else if (snode && snode->edittree) {
    ntree = snode->edittree;
    node = nodeGetActive(snode->edittree);
  }

  if (!node || node->type != CMP_NODE_CRYPTOMATTE) {
    return OPERATOR_CANCELLED;
  }

  ntreeCompositCryptomatteAddSocket(ntree, node);

  snode_notify(C, snode);

  return OPERATOR_FINISHED;
}

void NODE_OT_cryptomatte_layer_add(wmOperatorType *ot)
{
  /* identifiers */
  ot->name = "Add Cryptomatte Socket";
  ot->description = "Add a new input layer to a Cryptomatte node";
  ot->idname = "NODE_OT_cryptomatte_layer_add";

  /* callbacks */
  ot->exec = node_cryptomatte_add_socket_exec;
  ot->poll = composite_node_editable;

  /* flags */
  ot->flag = OPTYPE_REGISTER | OPTYPE_UNDO;
}

/* ****************** Cryptomatte Remove Socket  ******************* */

static int node_cryptomatte_remove_socket_exec(bContext *C, wmOperator *UNUSED(op))
{
  SpaceNode *snode = CTX_wm_space_node(C);
  PointerRNA ptr = CTX_data_pointer_get(C, "node");
  bNodeTree *ntree = NULL;
  bNode *node = NULL;

  if (ptr.data) {
    node = ptr.data;
    ntree = ptr.id.data;
  }
  else if (snode && snode->edittree) {
    ntree = snode->edittree;
    node = nodeGetActive(snode->edittree);
  }

  if (!node || node->type != CMP_NODE_CRYPTOMATTE) {
    return OPERATOR_CANCELLED;
  }

  if (!ntreeCompositCryptomatteRemoveSocket(ntree, node)) {
    return OPERATOR_CANCELLED;
  }

  snode_notify(C, snode);

  return OPERATOR_FINISHED;
}

void NODE_OT_cryptomatte_layer_remove(wmOperatorType *ot)
{
  /* identifiers */
  ot->name = "Remove Cryptomatte Socket";
  ot->description = "Remove layer from a Cryptomatte node";
  ot->idname = "NODE_OT_cryptomatte_layer_remove";

  /* callbacks */
  ot->exec = node_cryptomatte_remove_socket_exec;
  ot->poll = composite_node_editable;

  /* flags */
  ot->flag = OPTYPE_REGISTER | OPTYPE_UNDO;
}<|MERGE_RESOLUTION|>--- conflicted
+++ resolved
@@ -2680,13 +2680,8 @@
 void NODE_OT_viewer_border(wmOperatorType *ot)
 {
   /* identifiers */
-<<<<<<< HEAD
-  ot->name = "Viewer Border";
-  ot->description = "Viewer Border\nSet the boundaries for viewer operations";
-=======
   ot->name = "Viewer Region";
-  ot->description = "Set the boundaries for viewer operations";
->>>>>>> 3695513f
+  ot->description = "Viewer Region\nSet the boundaries for viewer operations";
   ot->idname = "NODE_OT_viewer_border";
 
   /* api callbacks */
