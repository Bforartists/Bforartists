/*
 * This program is free software; you can redistribute it and/or
 * modify it under the terms of the GNU General Public License
 * as published by the Free Software Foundation; either version 2
 * of the License, or (at your option) any later version.
 *
 * This program is distributed in the hope that it will be useful,
 * but WITHOUT ANY WARRANTY; without even the implied warranty of
 * MERCHANTABILITY or FITNESS FOR A PARTICULAR PURPOSE.  See the
 * GNU General Public License for more details.
 *
 * You should have received a copy of the GNU General Public License
 * along with this program; if not, write to the Free Software Foundation,
 * Inc., 51 Franklin Street, Fifth Floor, Boston, MA 02110-1301, USA.
 *
 * The Original Code is Copyright (C) 2005 Blender Foundation.
 * All rights reserved.
 */

/** \file
 * \ingroup spnode
 * \brief lower level node drawing for nodes (boarders, headers etc), also node layout.
 */

#include "BLI_blenlib.h"
#include "BLI_math.h"
#include "BLI_system.h"

#include "DNA_node_types.h"
#include "DNA_object_types.h"
#include "DNA_screen_types.h"
#include "DNA_space_types.h"
#include "DNA_text_types.h"
#include "DNA_userdef_types.h"

#include "BKE_context.h"
#include "BKE_curve.h"
#include "BKE_image.h"
#include "BKE_main.h"
#include "BKE_node.h"
#include "BKE_tracking.h"

#include "BLF_api.h"
#include "BLT_translation.h"

#include "BIF_glutil.h"

#include "GPU_batch.h"
#include "GPU_batch_presets.h"
#include "GPU_immediate.h"
#include "GPU_matrix.h"
#include "GPU_platform.h"
#include "GPU_state.h"

#include "RNA_access.h"
#include "RNA_define.h"

#include "ED_node.h"
#include "ED_space_api.h"

#include "WM_api.h"
#include "WM_types.h"

#include "UI_resources.h"
#include "UI_view2d.h"

#include "IMB_colormanagement.h"
#include "IMB_imbuf_types.h"

#include "NOD_composite.h"
#include "NOD_shader.h"
#include "NOD_simulation.h"
#include "NOD_texture.h"
#include "node_intern.h" /* own include */

/* ****************** SOCKET BUTTON DRAW FUNCTIONS ***************** */

static void node_socket_button_label(bContext *UNUSED(C),
                                     uiLayout *layout,
                                     PointerRNA *UNUSED(ptr),
                                     PointerRNA *UNUSED(node_ptr),
                                     const char *text)
{
  uiItemL(layout, text, 0);
}

/* ****************** BUTTON CALLBACKS FOR ALL TREES ***************** */

static void node_buts_value(uiLayout *layout, bContext *UNUSED(C), PointerRNA *ptr)
{
  bNode *node = ptr->data;
  /* first output stores value */
  bNodeSocket *output = node->outputs.first;
  PointerRNA sockptr;
  RNA_pointer_create(ptr->owner_id, &RNA_NodeSocket, output, &sockptr);

  uiItemR(layout, &sockptr, "default_value", 0, "", ICON_NONE);
}

static void node_buts_rgb(uiLayout *layout, bContext *UNUSED(C), PointerRNA *ptr)
{
  bNode *node = ptr->data;
  /* first output stores value */
  bNodeSocket *output = node->outputs.first;
  PointerRNA sockptr;
  uiLayout *col;
  RNA_pointer_create(ptr->owner_id, &RNA_NodeSocket, output, &sockptr);

  col = uiLayoutColumn(layout, false);
  uiTemplateColorPicker(col, &sockptr, "default_value", 1, 0, 0, 0);
  uiItemR(col, &sockptr, "default_value", UI_ITEM_R_SLIDER, "", ICON_NONE);
}

static void node_buts_mix_rgb(uiLayout *layout, bContext *UNUSED(C), PointerRNA *ptr)
{
  uiLayout *row, *col;

  bNodeTree *ntree = (bNodeTree *)ptr->owner_id;

  col = uiLayoutColumn(layout, false);
  row = uiLayoutRow(col, true);
  uiItemR(row, ptr, "blend_type", 0, "", ICON_NONE);
  if (ELEM(ntree->type, NTREE_COMPOSIT, NTREE_TEXTURE)) {
    uiItemR(row, ptr, "use_alpha", 0, "", ICON_IMAGE_RGB_ALPHA);
  }

  uiItemR(col, ptr, "use_clamp", 0, NULL, ICON_NONE);
}

static void node_buts_time(uiLayout *layout, bContext *UNUSED(C), PointerRNA *ptr)
{
  uiLayout *row;
#if 0
  /* XXX no context access here .. */
  bNode *node = ptr->data;
  CurveMapping *cumap = node->storage;

  if (cumap) {
    cumap->flag |= CUMA_DRAW_CFRA;
    if (node->custom1 < node->custom2) {
      cumap->sample[0] = (float)(CFRA - node->custom1) / (float)(node->custom2 - node->custom1);
    }
  }
#endif

  uiTemplateCurveMapping(layout, ptr, "curve", 's', false, false, false, false);

  row = uiLayoutRow(layout, true);
  uiItemR(row, ptr, "frame_start", 0, IFACE_("Sta"), ICON_NONE);
  uiItemR(row, ptr, "frame_end", 0, IFACE_("End"), ICON_NONE);
}

static void node_buts_colorramp(uiLayout *layout, bContext *UNUSED(C), PointerRNA *ptr)
{
  uiTemplateColorRamp(layout, ptr, "color_ramp", 0);
}

static void node_buts_curvevec(uiLayout *layout, bContext *UNUSED(C), PointerRNA *ptr)
{
  uiTemplateCurveMapping(layout, ptr, "mapping", 'v', false, false, false, false);
}

#define SAMPLE_FLT_ISNONE FLT_MAX
/* bad bad, 2.5 will do better?... no it won't... */
static float _sample_col[4] = {SAMPLE_FLT_ISNONE};
void ED_node_sample_set(const float col[4])
{
  if (col) {
    copy_v4_v4(_sample_col, col);
  }
  else {
    copy_v4_fl(_sample_col, SAMPLE_FLT_ISNONE);
  }
}

static void node_buts_curvecol(uiLayout *layout, bContext *UNUSED(C), PointerRNA *ptr)
{
  bNode *node = ptr->data;
  CurveMapping *cumap = node->storage;

  if (_sample_col[0] != SAMPLE_FLT_ISNONE) {
    cumap->flag |= CUMA_DRAW_SAMPLE;
    copy_v3_v3(cumap->sample, _sample_col);
  }
  else {
    cumap->flag &= ~CUMA_DRAW_SAMPLE;
  }

  uiTemplateCurveMapping(layout, ptr, "mapping", 'c', false, false, false, true);
}

static void node_buts_normal(uiLayout *layout, bContext *UNUSED(C), PointerRNA *ptr)
{
  bNode *node = ptr->data;
  /* first output stores normal */
  bNodeSocket *output = node->outputs.first;
  PointerRNA sockptr;
  RNA_pointer_create(ptr->owner_id, &RNA_NodeSocket, output, &sockptr);

  uiItemR(layout, &sockptr, "default_value", 0, "", ICON_NONE);
}

#if 0 /* not used in 2.5x yet */
static void node_browse_tex_cb(bContext *C, void *ntree_v, void *node_v)
{
  Main *bmain = CTX_data_main(C);
  bNodeTree *ntree = ntree_v;
  bNode *node = node_v;
  Tex *tex;

  if (node->menunr < 1) {
    return;
  }

  if (node->id) {
    id_us_min(node->id);
    node->id = NULL;
  }
  tex = BLI_findlink(&bmain->tex, node->menunr - 1);

  node->id = &tex->id;
  id_us_plus(node->id);
  BLI_strncpy(node->name, node->id->name + 2, sizeof(node->name));

  nodeSetActive(ntree, node);

  if (ntree->type == NTREE_TEXTURE) {
    ntreeTexCheckCyclics(ntree);
  }

  // allqueue(REDRAWBUTSSHADING, 0);
  // allqueue(REDRAWNODE, 0);
  NodeTagChanged(ntree, node);

  node->menunr = 0;
}
#endif

static void node_buts_texture(uiLayout *layout, bContext *UNUSED(C), PointerRNA *ptr)
{
  bNode *node = ptr->data;

  short multi = (node->id && ((Tex *)node->id)->use_nodes && (node->type != CMP_NODE_TEXTURE) &&
                 (node->type != TEX_NODE_TEXTURE));

  uiItemR(layout, ptr, "texture", 0, "", ICON_NONE);

  if (multi) {
    /* Number Drawing not optimal here, better have a list*/
    uiItemR(layout, ptr, "node_output", 0, "", ICON_NONE);
  }
}

static void node_shader_buts_clamp(uiLayout *layout, bContext *UNUSED(C), PointerRNA *ptr)
{
  uiItemR(layout, ptr, "clamp_type", 0, "", ICON_NONE);
}

static void node_shader_buts_map_range(uiLayout *layout, bContext *UNUSED(C), PointerRNA *ptr)
{
  uiItemR(layout, ptr, "interpolation_type", 0, "", ICON_NONE);
  if (!ELEM(RNA_enum_get(ptr, "interpolation_type"),
            NODE_MAP_RANGE_SMOOTHSTEP,
            NODE_MAP_RANGE_SMOOTHERSTEP)) {
    uiItemR(layout, ptr, "clamp", 0, NULL, ICON_NONE);
  }
}

static void node_buts_math(uiLayout *layout, bContext *UNUSED(C), PointerRNA *ptr)
{
  uiItemR(layout, ptr, "operation", 0, "", ICON_NONE);
  uiItemR(layout, ptr, "use_clamp", 0, NULL, ICON_NONE);
}

static int node_resize_area_default(bNode *node, int x, int y)
{
  if (node->flag & NODE_HIDDEN) {
    rctf totr = node->totr;
    /* right part of node */
    totr.xmin = node->totr.xmax - 20.0f;
    if (BLI_rctf_isect_pt(&totr, x, y)) {
      return NODE_RESIZE_RIGHT;
    }
    else {
      return 0;
    }
  }
  else {
    const float size = NODE_RESIZE_MARGIN;
    rctf totr = node->totr;
    int dir = 0;

    if (x >= totr.xmax - size && x < totr.xmax && y >= totr.ymin && y < totr.ymax) {
      dir |= NODE_RESIZE_RIGHT;
    }
    if (x >= totr.xmin && x < totr.xmin + size && y >= totr.ymin && y < totr.ymax) {
      dir |= NODE_RESIZE_LEFT;
    }
    return dir;
  }
}

/* ****************** BUTTON CALLBACKS FOR COMMON NODES ***************** */

static void node_draw_buttons_group(uiLayout *layout, bContext *C, PointerRNA *ptr)
{
  uiTemplateIDBrowse(
      layout, C, ptr, "node_tree", NULL, NULL, NULL, UI_TEMPLATE_ID_FILTER_ALL, NULL);
}

/* XXX Does a bounding box update by iterating over all children.
 * Not ideal to do this in every draw call, but doing as transform callback doesn't work,
 * since the child node totr rects are not updated properly at that point.
 */
static void node_draw_frame_prepare(const bContext *UNUSED(C), bNodeTree *ntree, bNode *node)
{
  const float margin = 1.5f * U.widget_unit;
  NodeFrame *data = (NodeFrame *)node->storage;
  bool bbinit;
  bNode *tnode;
  rctf rect, noderect;
  float xmax, ymax;

  /* init rect from current frame size */
  node_to_view(node, node->offsetx, node->offsety, &rect.xmin, &rect.ymax);
  node_to_view(
      node, node->offsetx + node->width, node->offsety - node->height, &rect.xmax, &rect.ymin);

  /* frame can be resized manually only if shrinking is disabled or no children are attached */
  data->flag |= NODE_FRAME_RESIZEABLE;
  /* for shrinking bbox, initialize the rect from first child node */
  bbinit = (data->flag & NODE_FRAME_SHRINK);
  /* fit bounding box to all children */
  for (tnode = ntree->nodes.first; tnode; tnode = tnode->next) {
    if (tnode->parent != node) {
      continue;
    }

    /* add margin to node rect */
    noderect = tnode->totr;
    noderect.xmin -= margin;
    noderect.xmax += margin;
    noderect.ymin -= margin;
    noderect.ymax += margin;

    /* first child initializes frame */
    if (bbinit) {
      bbinit = 0;
      rect = noderect;
      data->flag &= ~NODE_FRAME_RESIZEABLE;
    }
    else {
      BLI_rctf_union(&rect, &noderect);
    }
  }

  /* now adjust the frame size from view-space bounding box */
  node_from_view(node, rect.xmin, rect.ymax, &node->offsetx, &node->offsety);
  node_from_view(node, rect.xmax, rect.ymin, &xmax, &ymax);
  node->width = xmax - node->offsetx;
  node->height = -ymax + node->offsety;

  node->totr = rect;
}

static void node_draw_frame_label(bNodeTree *ntree, bNode *node, const float aspect)
{
  /* XXX font id is crap design */
  const int fontid = UI_style_get()->widgetlabel.uifont_id;
  NodeFrame *data = (NodeFrame *)node->storage;
  rctf *rct = &node->totr;
  int color_id = node_get_colorid(node);
  char label[MAX_NAME];
  /* XXX a bit hacky, should use separate align values for x and y */
  float width, ascender;
  float x, y;
  const int font_size = data->label_size / aspect;
  const float margin = (float)(NODE_DY / 4);
  int label_height;
  uchar color[3];

  nodeLabel(ntree, node, label, sizeof(label));

  BLF_enable(fontid, BLF_ASPECT);
  BLF_aspect(fontid, aspect, aspect, 1.0f);
  /* clamp otherwise it can suck up a LOT of memory */
  BLF_size(fontid, MIN2(24, font_size), U.dpi);

  /* title color */
  UI_GetThemeColorBlendShade3ubv(TH_TEXT, color_id, 0.4f, 10, color);
  BLF_color3ubv(fontid, color);

  width = BLF_width(fontid, label, sizeof(label));
  ascender = BLF_ascender(fontid);
  label_height = ((margin / aspect) + (ascender * aspect));

  /* 'x' doesn't need aspect correction */
  x = BLI_rctf_cent_x(rct) - (0.5f * width);
  y = rct->ymax - label_height;

  BLF_position(fontid, x, y, 0);
  BLF_draw(fontid, label, BLF_DRAW_STR_DUMMY_MAX);

  /* draw text body */
  if (node->id) {
    Text *text = (Text *)node->id;
    TextLine *line;
    const int line_height_max = BLF_height_max(fontid);
    const float line_spacing = (line_height_max * aspect);
    const float line_width = (BLI_rctf_size_x(rct) - margin) / aspect;
    int y_min;

    /* 'x' doesn't need aspect correction */
    x = rct->xmin + margin;
    y = rct->ymax - (label_height + line_spacing);
    /* early exit */
    y_min = y + ((margin * 2) - (y - rct->ymin));

    BLF_enable(fontid, BLF_CLIPPING | BLF_WORD_WRAP);
    BLF_clipping(fontid,
                 rct->xmin,
                 /* round to avoid clipping half-way through a line */
                 y - (floorf(((y - rct->ymin) - (margin * 2)) / line_spacing) * line_spacing),
                 rct->xmin + line_width,
                 rct->ymax);

    BLF_wordwrap(fontid, line_width);

    for (line = text->lines.first; line; line = line->next) {
      struct ResultBLF info;
      if (line->line[0]) {
        BLF_position(fontid, x, y, 0);
        BLF_draw_ex(fontid, line->line, line->len, &info);
        y -= line_spacing * info.lines;
      }
      else {
        y -= line_spacing;
      }
      if (y < y_min) {
        break;
      }
    }

    BLF_disable(fontid, BLF_CLIPPING | BLF_WORD_WRAP);
  }

  BLF_disable(fontid, BLF_ASPECT);
}

static void node_draw_frame(const bContext *C,
                            ARegion *region,
                            SpaceNode *snode,
                            bNodeTree *ntree,
                            bNode *node,
                            bNodeInstanceKey UNUSED(key))
{
  rctf *rct = &node->totr;
  int color_id = node_get_colorid(node);
  float color[4];
  float alpha;

  /* skip if out of view */
  if (BLI_rctf_isect(&node->totr, &region->v2d.cur, NULL) == false) {
    UI_block_end(C, node->block);
    node->block = NULL;
    return;
  }

  UI_GetThemeColor4fv(TH_NODE_FRAME, color);
  alpha = color[3];

  /* shadow */
  node_draw_shadow(snode, node, BASIS_RAD, alpha);

  /* body */
  if (node->flag & NODE_CUSTOM_COLOR) {
    rgba_float_args_set(color, node->color[0], node->color[1], node->color[2], alpha);
  }
  else {
    UI_GetThemeColor4fv(TH_NODE_FRAME, color);
  }

  UI_draw_roundbox_corner_set(UI_CNR_ALL);
  UI_draw_roundbox_aa(true, rct->xmin, rct->ymin, rct->xmax, rct->ymax, BASIS_RAD, color);

  /* outline active and selected emphasis */
  if (node->flag & SELECT) {
    if (node->flag & NODE_ACTIVE) {
      UI_GetThemeColorShadeAlpha4fv(TH_ACTIVE, 0, -40, color);
    }
    else {
      UI_GetThemeColorShadeAlpha4fv(TH_SELECT, 0, -40, color);
    }

    UI_draw_roundbox_aa(false, rct->xmin, rct->ymin, rct->xmax, rct->ymax, BASIS_RAD, color);
  }

  /* label */
  node_draw_frame_label(ntree, node, snode->aspect);

  UI_ThemeClearColor(color_id);

  UI_block_end(C, node->block);
  UI_block_draw(C, node->block);
  node->block = NULL;
}

static int node_resize_area_frame(bNode *node, int x, int y)
{
  const float size = 10.0f;
  NodeFrame *data = (NodeFrame *)node->storage;
  rctf totr = node->totr;
  int dir = 0;

  /* shrinking frame size is determined by child nodes */
  if (!(data->flag & NODE_FRAME_RESIZEABLE)) {
    return 0;
  }

  if (x >= totr.xmax - size && x < totr.xmax && y >= totr.ymin && y < totr.ymax) {
    dir |= NODE_RESIZE_RIGHT;
  }
  if (x >= totr.xmin && x < totr.xmin + size && y >= totr.ymin && y < totr.ymax) {
    dir |= NODE_RESIZE_LEFT;
  }
  if (x >= totr.xmin && x < totr.xmax && y >= totr.ymax - size && y < totr.ymax) {
    dir |= NODE_RESIZE_TOP;
  }
  if (x >= totr.xmin && x < totr.xmax && y >= totr.ymin && y < totr.ymin + size) {
    dir |= NODE_RESIZE_BOTTOM;
  }

  return dir;
}

static void node_buts_frame_ex(uiLayout *layout, bContext *UNUSED(C), PointerRNA *ptr)
{
  uiItemR(layout, ptr, "label_size", 0, IFACE_("Label Size"), ICON_NONE);
  uiItemR(layout, ptr, "shrink", 0, IFACE_("Shrink"), ICON_NONE);
  uiItemR(layout, ptr, "text", 0, NULL, ICON_NONE);
}

#define NODE_REROUTE_SIZE 8.0f

static void node_draw_reroute_prepare(const bContext *UNUSED(C),
                                      bNodeTree *UNUSED(ntree),
                                      bNode *node)
{
  bNodeSocket *nsock;
  float locx, locy;
  float size = NODE_REROUTE_SIZE;

  /* get "global" coords */
  node_to_view(node, 0.0f, 0.0f, &locx, &locy);

  /* reroute node has exactly one input and one output, both in the same place */
  nsock = node->outputs.first;
  nsock->locx = locx;
  nsock->locy = locy;

  nsock = node->inputs.first;
  nsock->locx = locx;
  nsock->locy = locy;

  node->width = size * 2;
  node->totr.xmin = locx - size;
  node->totr.xmax = locx + size;
  node->totr.ymax = locy + size;
  node->totr.ymin = locy - size;
}

static void node_draw_reroute(const bContext *C,
                              ARegion *region,
                              SpaceNode *UNUSED(snode),
                              bNodeTree *ntree,
                              bNode *node,
                              bNodeInstanceKey UNUSED(key))
{
  char showname[128]; /* 128 used below */
  rctf *rct = &node->totr;

  /* skip if out of view */
  if (node->totr.xmax < region->v2d.cur.xmin || node->totr.xmin > region->v2d.cur.xmax ||
      node->totr.ymax < region->v2d.cur.ymin || node->totr.ymin > region->v2d.cur.ymax) {
    UI_block_end(C, node->block);
    node->block = NULL;
    return;
  }

  /* XXX only kept for debugging
   * selection state is indicated by socket outline below!
   */
#if 0
  float size = NODE_REROUTE_SIZE;

  /* body */
  float debug_color[4];
  UI_draw_roundbox_corner_set(UI_CNR_ALL);
  UI_GetThemeColor4fv(TH_NODE, debug_color);
  UI_draw_roundbox_aa(true, rct->xmin, rct->ymin, rct->xmax, rct->ymax, size, debug_color);

  /* outline active and selected emphasis */
  if (node->flag & SELECT) {
    GPU_blend(true);
    GPU_line_smooth(true);
    /* using different shades of TH_TEXT_HI for the empasis, like triangle */
    if (node->flag & NODE_ACTIVE) {
      UI_GetThemeColorShadeAlpha4fv(TH_TEXT_HI, 0, -40, debug_color);
    }
    else {
      UI_GetThemeColorShadeAlpha4fv(TH_TEXT_HI, -20, -120, debug_color);
    }
    UI_draw_roundbox_4fv(false, rct->xmin, rct->ymin, rct->xmax, rct->ymax, size, debug_color);

    GPU_line_smooth(false);
    GPU_blend(false);
  }
#endif

  if (node->label[0] != '\0') {
    /* draw title (node label) */
    BLI_strncpy(showname, node->label, sizeof(showname));
    uiDefBut(node->block,
             UI_BTYPE_LABEL,
             0,
             showname,
             (int)(rct->xmin - NODE_DYS),
             (int)(rct->ymax),
             (short)512,
             (short)NODE_DY,
             NULL,
             0,
             0,
             0,
             0,
             NULL);
  }

  /* only draw input socket. as they all are placed on the same position.
   * highlight also if node itself is selected, since we don't display the node body separately!
   */
  node_draw_sockets(&region->v2d, C, ntree, node, false, node->flag & SELECT);

  UI_block_end(C, node->block);
  UI_block_draw(C, node->block);
  node->block = NULL;
}

/* Special tweak area for reroute node.
 * Since this node is quite small, we use a larger tweak area for grabbing than for selection.
 */
static int node_tweak_area_reroute(bNode *node, int x, int y)
{
  /* square of tweak radius */
  const float tweak_radius_sq = square_f(24.0f);

  bNodeSocket *sock = node->inputs.first;
  float dx = sock->locx - x;
  float dy = sock->locy - y;
  return (dx * dx + dy * dy <= tweak_radius_sq);
}

static void node_common_set_butfunc(bNodeType *ntype)
{
  switch (ntype->type) {
    case NODE_GROUP:
      ntype->draw_buttons = node_draw_buttons_group;
      break;
    case NODE_FRAME:
      ntype->draw_nodetype = node_draw_frame;
      ntype->draw_nodetype_prepare = node_draw_frame_prepare;
      ntype->draw_buttons_ex = node_buts_frame_ex;
      ntype->resize_area_func = node_resize_area_frame;
      break;
    case NODE_REROUTE:
      ntype->draw_nodetype = node_draw_reroute;
      ntype->draw_nodetype_prepare = node_draw_reroute_prepare;
      ntype->tweak_area_func = node_tweak_area_reroute;
      break;
  }
}

/* ****************** BUTTON CALLBACKS FOR SHADER NODES ***************** */

static void node_buts_image_user(uiLayout *layout,
                                 bContext *C,
                                 PointerRNA *ptr,
                                 PointerRNA *imaptr,
                                 PointerRNA *iuserptr,
                                 bool compositor)
{
  uiLayout *col;
  int source;

  if (!imaptr->data) {
    return;
  }

  col = uiLayoutColumn(layout, false);

  uiItemR(col, imaptr, "source", 0, "", ICON_NONE);

  source = RNA_enum_get(imaptr, "source");

  if (source == IMA_SRC_SEQUENCE) {
    /* don't use iuser->framenr directly
     * because it may not be updated if auto-refresh is off */
    Scene *scene = CTX_data_scene(C);
    ImageUser *iuser = iuserptr->data;
    /* Image *ima = imaptr->data; */ /* UNUSED */

    char numstr[32];
    const int framenr = BKE_image_user_frame_get(iuser, CFRA, NULL);
    BLI_snprintf(numstr, sizeof(numstr), IFACE_("Frame: %d"), framenr);
    uiItemL(layout, numstr, ICON_NONE);
  }

  if (ELEM(source, IMA_SRC_SEQUENCE, IMA_SRC_MOVIE)) {
    col = uiLayoutColumn(layout, true);
    uiItemR(col, ptr, "frame_duration", 0, NULL, ICON_NONE);
    uiItemR(col, ptr, "frame_start", 0, NULL, ICON_NONE);
    uiItemR(col, ptr, "frame_offset", 0, NULL, ICON_NONE);
    uiItemR(col, ptr, "use_cyclic", 0, NULL, ICON_NONE);
    uiItemR(col, ptr, "use_auto_refresh", 0, NULL, ICON_NONE);
  }

  if (compositor && RNA_enum_get(imaptr, "type") == IMA_TYPE_MULTILAYER &&
      RNA_boolean_get(ptr, "has_layers")) {
    col = uiLayoutColumn(layout, false);
    uiItemR(col, ptr, "layer", 0, NULL, ICON_NONE);
  }

  uiLayout *split = uiLayoutSplit(layout, 0.5f, true);
  PointerRNA colorspace_settings_ptr = RNA_pointer_get(imaptr, "colorspace_settings");
  uiItemL(split, IFACE_("Color Space"), ICON_NONE);
  uiItemR(split, &colorspace_settings_ptr, "name", 0, "", ICON_NONE);

  /* Avoid losing changes image is painted. */
  if (BKE_image_is_dirty(imaptr->data)) {
    uiLayoutSetEnabled(split, false);
  }
}

static void node_shader_buts_mapping(uiLayout *layout, bContext *UNUSED(C), PointerRNA *ptr)
{
  uiItemR(layout, ptr, "vector_type", 0, NULL, ICON_NONE);
}

static void node_shader_buts_vector_rotate(uiLayout *layout, bContext *UNUSED(C), PointerRNA *ptr)
{
  uiItemR(layout, ptr, "rotation_type", 0, NULL, ICON_NONE);
  uiItemR(layout, ptr, "invert", 0, NULL, 0);
}

static void node_shader_buts_vect_math(uiLayout *layout, bContext *UNUSED(C), PointerRNA *ptr)
{
  uiItemR(layout, ptr, "operation", 0, "", ICON_NONE);
}

static void node_shader_buts_vect_transform(uiLayout *layout, bContext *UNUSED(C), PointerRNA *ptr)
{
  uiItemR(layout, ptr, "vector_type", UI_ITEM_R_EXPAND, NULL, ICON_NONE);
  uiItemR(layout, ptr, "convert_from", 0, "", ICON_NONE);
  uiItemR(layout, ptr, "convert_to", 0, "", ICON_NONE);
}

static void node_shader_buts_attribute(uiLayout *layout, bContext *UNUSED(C), PointerRNA *ptr)
{
  uiItemR(layout, ptr, "attribute_name", 0, IFACE_("Name"), ICON_NONE);
}

static void node_shader_buts_wireframe(uiLayout *layout, bContext *UNUSED(C), PointerRNA *ptr)
{
  uiItemR(layout, ptr, "use_pixel_size", 0, NULL, 0);
}

static void node_shader_buts_tex_image(uiLayout *layout, bContext *C, PointerRNA *ptr)
{
  PointerRNA imaptr = RNA_pointer_get(ptr, "image");
  PointerRNA iuserptr = RNA_pointer_get(ptr, "image_user");

  uiLayoutSetContextPointer(layout, "image_user", &iuserptr);
  uiTemplateID(layout,
               C,
               ptr,
               "image",
               "IMAGE_OT_new",
               "IMAGE_OT_open",
               NULL,
               UI_TEMPLATE_ID_FILTER_ALL,
               false,
               NULL);
  uiItemR(layout, ptr, "interpolation", 0, "", ICON_NONE);
  uiItemR(layout, ptr, "projection", 0, "", ICON_NONE);

  if (RNA_enum_get(ptr, "projection") == SHD_PROJ_BOX) {
    uiItemR(layout, ptr, "projection_blend", 0, "Blend", ICON_NONE);
  }

  uiItemR(layout, ptr, "extension", 0, "", ICON_NONE);

  /* note: image user properties used directly here, unlike compositor image node,
   * which redefines them in the node struct RNA to get proper updates.
   */
  node_buts_image_user(layout, C, &iuserptr, &imaptr, &iuserptr, false);
}

static void node_shader_buts_tex_image_ex(uiLayout *layout, bContext *C, PointerRNA *ptr)
{
  PointerRNA iuserptr = RNA_pointer_get(ptr, "image_user");
  uiTemplateImage(layout, C, ptr, "image", &iuserptr, 0, 0);
}

static void node_shader_buts_tex_environment(uiLayout *layout, bContext *C, PointerRNA *ptr)
{
  PointerRNA imaptr = RNA_pointer_get(ptr, "image");
  PointerRNA iuserptr = RNA_pointer_get(ptr, "image_user");

  uiLayoutSetContextPointer(layout, "image_user", &iuserptr);
  uiTemplateID(layout,
               C,
               ptr,
               "image",
               "IMAGE_OT_new",
               "IMAGE_OT_open",
               NULL,
               UI_TEMPLATE_ID_FILTER_ALL,
               false,
               NULL);

  uiItemR(layout, ptr, "interpolation", 0, "", ICON_NONE);
  uiItemR(layout, ptr, "projection", 0, "", ICON_NONE);

  node_buts_image_user(layout, C, &iuserptr, &imaptr, &iuserptr, false);
}

static void node_shader_buts_tex_environment_ex(uiLayout *layout, bContext *C, PointerRNA *ptr)
{
  PointerRNA iuserptr = RNA_pointer_get(ptr, "image_user");
  uiTemplateImage(layout, C, ptr, "image", &iuserptr, 0, 0);

  uiItemR(layout, ptr, "interpolation", 0, IFACE_("Interpolation"), ICON_NONE);
  uiItemR(layout, ptr, "projection", 0, IFACE_("Projection"), ICON_NONE);
}

static void node_shader_buts_tex_sky(uiLayout *layout, bContext *UNUSED(C), PointerRNA *ptr)
{
  uiItemR(layout, ptr, "sky_type", 0, "", ICON_NONE);
  uiItemR(layout, ptr, "sun_direction", 0, "", ICON_NONE);
  uiItemR(layout, ptr, "turbidity", 0, NULL, ICON_NONE);

  if (RNA_enum_get(ptr, "sky_type") == SHD_SKY_NEW) {
    uiItemR(layout, ptr, "ground_albedo", 0, NULL, ICON_NONE);
  }
}

static void node_shader_buts_tex_gradient(uiLayout *layout, bContext *UNUSED(C), PointerRNA *ptr)
{
  uiItemR(layout, ptr, "gradient_type", 0, "", ICON_NONE);
}

static void node_shader_buts_tex_magic(uiLayout *layout, bContext *UNUSED(C), PointerRNA *ptr)
{
  uiItemR(layout, ptr, "turbulence_depth", 0, NULL, ICON_NONE);
}

static void node_shader_buts_tex_brick(uiLayout *layout, bContext *UNUSED(C), PointerRNA *ptr)
{
  uiLayout *col;

  col = uiLayoutColumn(layout, true);
  uiItemR(col, ptr, "offset", UI_ITEM_R_SLIDER, IFACE_("Offset"), ICON_NONE);
  uiItemR(col, ptr, "offset_frequency", 0, IFACE_("Frequency"), ICON_NONE);

  col = uiLayoutColumn(layout, true);
  uiItemR(col, ptr, "squash", 0, IFACE_("Squash"), ICON_NONE);
  uiItemR(col, ptr, "squash_frequency", 0, IFACE_("Frequency"), ICON_NONE);
}

static void node_shader_buts_tex_wave(uiLayout *layout, bContext *UNUSED(C), PointerRNA *ptr)
{
  uiItemR(layout, ptr, "wave_type", 0, "", ICON_NONE);
  int type = RNA_enum_get(ptr, "wave_type");
  if (type == SHD_WAVE_BANDS) {
    uiItemR(layout, ptr, "bands_direction", 0, "", ICON_NONE);
  }
  else { /* SHD_WAVE_RINGS */
    uiItemR(layout, ptr, "rings_direction", 0, "", ICON_NONE);
  }

  uiItemR(layout, ptr, "wave_profile", 0, "", ICON_NONE);
}

static void node_shader_buts_tex_musgrave(uiLayout *layout, bContext *UNUSED(C), PointerRNA *ptr)
{
  uiItemR(layout, ptr, "musgrave_dimensions", 0, "", ICON_NONE);
  uiItemR(layout, ptr, "musgrave_type", 0, "", ICON_NONE);
}

static void node_shader_buts_tex_voronoi(uiLayout *layout, bContext *UNUSED(C), PointerRNA *ptr)
{
  uiItemR(layout, ptr, "voronoi_dimensions", 0, "", ICON_NONE);
  uiItemR(layout, ptr, "feature", 0, "", ICON_NONE);
  int feature = RNA_enum_get(ptr, "feature");
  if (!ELEM(feature, SHD_VORONOI_DISTANCE_TO_EDGE, SHD_VORONOI_N_SPHERE_RADIUS) &&
      RNA_enum_get(ptr, "voronoi_dimensions") != 1) {
    uiItemR(layout, ptr, "distance", 0, "", ICON_NONE);
  }
}

static void node_shader_buts_tex_noise(uiLayout *layout, bContext *UNUSED(C), PointerRNA *ptr)
{
  uiItemR(layout, ptr, "noise_dimensions", 0, "", ICON_NONE);
}

static void node_shader_buts_tex_pointdensity(uiLayout *layout,
                                              bContext *UNUSED(C),
                                              PointerRNA *ptr)
{
  bNode *node = ptr->data;
  NodeShaderTexPointDensity *shader_point_density = node->storage;
  Object *ob = (Object *)node->id;
  PointerRNA ob_ptr, obdata_ptr;

  RNA_id_pointer_create((ID *)ob, &ob_ptr);
  RNA_id_pointer_create(ob ? (ID *)ob->data : NULL, &obdata_ptr);

  uiItemR(layout, ptr, "point_source", UI_ITEM_R_EXPAND, NULL, ICON_NONE);
  uiItemR(layout, ptr, "object", 0, NULL, ICON_NONE);

  if (node->id && shader_point_density->point_source == SHD_POINTDENSITY_SOURCE_PSYS) {
    PointerRNA dataptr;
    RNA_id_pointer_create((ID *)node->id, &dataptr);
    uiItemPointerR(layout, ptr, "particle_system", &dataptr, "particle_systems", NULL, ICON_NONE);
  }

  uiItemR(layout, ptr, "space", 0, NULL, ICON_NONE);
  uiItemR(layout, ptr, "radius", 0, NULL, ICON_NONE);
  uiItemR(layout, ptr, "interpolation", 0, NULL, ICON_NONE);
  uiItemR(layout, ptr, "resolution", 0, NULL, ICON_NONE);
  if (shader_point_density->point_source == SHD_POINTDENSITY_SOURCE_PSYS) {
    uiItemR(layout, ptr, "particle_color_source", 0, NULL, ICON_NONE);
  }
  else {
    uiItemR(layout, ptr, "vertex_color_source", 0, NULL, ICON_NONE);
    if (shader_point_density->ob_color_source == SHD_POINTDENSITY_COLOR_VERTWEIGHT) {
      if (ob_ptr.data) {
        uiItemPointerR(
            layout, ptr, "vertex_attribute_name", &ob_ptr, "vertex_groups", "", ICON_NONE);
      }
    }
    if (shader_point_density->ob_color_source == SHD_POINTDENSITY_COLOR_VERTCOL) {
      if (obdata_ptr.data) {
        uiItemPointerR(
            layout, ptr, "vertex_attribute_name", &obdata_ptr, "vertex_colors", "", ICON_NONE);
      }
    }
  }
}

static void node_shader_buts_tex_coord(uiLayout *layout, bContext *UNUSED(C), PointerRNA *ptr)
{
  uiItemR(layout, ptr, "object", 0, NULL, 0);
  uiItemR(layout, ptr, "from_instancer", 0, NULL, 0);
}

static void node_shader_buts_bump(uiLayout *layout, bContext *UNUSED(C), PointerRNA *ptr)
{
  uiItemR(layout, ptr, "invert", 0, NULL, 0);
}

static void node_shader_buts_uvmap(uiLayout *layout, bContext *C, PointerRNA *ptr)
{
  uiItemR(layout, ptr, "from_instancer", 0, NULL, 0);

  if (!RNA_boolean_get(ptr, "from_instancer")) {
    PointerRNA obptr = CTX_data_pointer_get(C, "active_object");

    if (obptr.data && RNA_enum_get(&obptr, "type") == OB_MESH) {
      PointerRNA dataptr = RNA_pointer_get(&obptr, "data");
      uiItemPointerR(layout, ptr, "uv_map", &dataptr, "uv_layers", "", ICON_NONE);
    }
  }
}

static void node_shader_buts_vertex_color(uiLayout *layout, bContext *C, PointerRNA *ptr)
{
  PointerRNA obptr = CTX_data_pointer_get(C, "active_object");
  if (obptr.data && RNA_enum_get(&obptr, "type") == OB_MESH) {
    PointerRNA dataptr = RNA_pointer_get(&obptr, "data");
    uiItemPointerR(layout, ptr, "layer_name", &dataptr, "vertex_colors", "", ICON_GROUP_VCOL);
  }
  else {
    uiItemL(layout, "No mesh in active object.", ICON_ERROR);
  }
}

static void node_shader_buts_uvalongstroke(uiLayout *layout, bContext *UNUSED(C), PointerRNA *ptr)
{
  uiItemR(layout, ptr, "use_tips", 0, NULL, 0);
}

static void node_shader_buts_normal_map(uiLayout *layout, bContext *C, PointerRNA *ptr)
{
  uiItemR(layout, ptr, "space", 0, "", 0);

  if (RNA_enum_get(ptr, "space") == SHD_SPACE_TANGENT) {
    PointerRNA obptr = CTX_data_pointer_get(C, "active_object");

    if (obptr.data && RNA_enum_get(&obptr, "type") == OB_MESH) {
      PointerRNA dataptr = RNA_pointer_get(&obptr, "data");
      uiItemPointerR(layout, ptr, "uv_map", &dataptr, "uv_layers", "", ICON_NONE);
    }
    else {
      uiItemR(layout, ptr, "uv_map", 0, "", 0);
    }
  }
}

static void node_shader_buts_displacement(uiLayout *layout, bContext *UNUSED(C), PointerRNA *ptr)
{
  uiItemR(layout, ptr, "space", 0, "", 0);
}

static void node_shader_buts_tangent(uiLayout *layout, bContext *C, PointerRNA *ptr)
{
  uiLayout *split, *row;

  split = uiLayoutSplit(layout, 0.0f, false);

  uiItemR(split, ptr, "direction_type", 0, "", 0);

  row = uiLayoutRow(split, false);

  if (RNA_enum_get(ptr, "direction_type") == SHD_TANGENT_UVMAP) {
    PointerRNA obptr = CTX_data_pointer_get(C, "active_object");

    if (obptr.data && RNA_enum_get(&obptr, "type") == OB_MESH) {
      PointerRNA dataptr = RNA_pointer_get(&obptr, "data");
      uiItemPointerR(row, ptr, "uv_map", &dataptr, "uv_layers", "", ICON_NONE);
    }
    else {
      uiItemR(row, ptr, "uv_map", 0, "", 0);
    }
  }
  else {
    uiItemR(row, ptr, "axis", UI_ITEM_R_EXPAND, NULL, 0);
  }
}

static void node_shader_buts_glossy(uiLayout *layout, bContext *UNUSED(C), PointerRNA *ptr)
{
  uiItemR(layout, ptr, "distribution", 0, "", ICON_NONE);
}

static void node_shader_buts_principled(uiLayout *layout, bContext *UNUSED(C), PointerRNA *ptr)
{
  uiItemR(layout, ptr, "distribution", 0, "", ICON_NONE);
  uiItemR(layout, ptr, "subsurface_method", 0, "", ICON_NONE);
}

static void node_shader_buts_anisotropic(uiLayout *layout, bContext *UNUSED(C), PointerRNA *ptr)
{
  uiItemR(layout, ptr, "distribution", 0, "", ICON_NONE);
}

static void node_shader_buts_subsurface(uiLayout *layout, bContext *UNUSED(C), PointerRNA *ptr)
{
  uiItemR(layout, ptr, "falloff", 0, "", ICON_NONE);
}

static void node_shader_buts_toon(uiLayout *layout, bContext *UNUSED(C), PointerRNA *ptr)
{
  uiItemR(layout, ptr, "component", 0, "", ICON_NONE);
}

static void node_shader_buts_hair(uiLayout *layout, bContext *UNUSED(C), PointerRNA *ptr)
{
  uiItemR(layout, ptr, "component", 0, "", ICON_NONE);
}

static void node_shader_buts_principled_hair(uiLayout *layout,
                                             bContext *UNUSED(C),
                                             PointerRNA *ptr)
{
  uiItemR(layout, ptr, "parametrization", 0, "", ICON_NONE);
}

static void node_shader_buts_ies(uiLayout *layout, bContext *UNUSED(C), PointerRNA *ptr)
{
  uiLayout *row;

  row = uiLayoutRow(layout, false);
  uiItemR(row, ptr, "mode", UI_ITEM_R_EXPAND, NULL, ICON_NONE);

  row = uiLayoutRow(layout, true);

  if (RNA_enum_get(ptr, "mode") == NODE_IES_INTERNAL) {
    uiItemR(row, ptr, "ies", 0, "", ICON_NONE);
  }
  else {
    uiItemR(row, ptr, "filepath", 0, "", ICON_NONE);
  }
}

static void node_shader_buts_script(uiLayout *layout, bContext *UNUSED(C), PointerRNA *ptr)
{
  uiLayout *row;

  row = uiLayoutRow(layout, false);
  uiItemR(row, ptr, "mode", UI_ITEM_R_EXPAND, NULL, ICON_NONE);

  row = uiLayoutRow(layout, true);

  if (RNA_enum_get(ptr, "mode") == NODE_SCRIPT_INTERNAL) {
    uiItemR(row, ptr, "script", 0, "", ICON_NONE);
  }
  else {
    uiItemR(row, ptr, "filepath", 0, "", ICON_NONE);
  }

  uiItemO(row, "", ICON_FILE_REFRESH, "node.shader_script_update");
}

static void node_shader_buts_script_ex(uiLayout *layout, bContext *C, PointerRNA *ptr)
{
  uiItemS(layout);

  node_shader_buts_script(layout, C, ptr);

#if 0 /* not implemented yet */
  if (RNA_enum_get(ptr, "mode") == NODE_SCRIPT_EXTERNAL) {
    uiItemR(layout, ptr, "use_auto_update", 0, NULL, ICON_NONE);
  }
#endif
}

static void node_buts_output_shader(uiLayout *layout, bContext *UNUSED(C), PointerRNA *ptr)
{
  uiItemR(layout, ptr, "target", 0, "", ICON_NONE);
}

static void node_buts_output_linestyle(uiLayout *layout, bContext *UNUSED(C), PointerRNA *ptr)
{
  uiLayout *row, *col;

  col = uiLayoutColumn(layout, false);
  row = uiLayoutRow(col, true);
  uiItemR(row, ptr, "blend_type", 0, "", ICON_NONE);
  uiItemR(col, ptr, "use_clamp", 0, NULL, ICON_NONE);
}

static void node_shader_buts_bevel(uiLayout *layout, bContext *UNUSED(C), PointerRNA *ptr)
{
  uiItemR(layout, ptr, "samples", 0, NULL, ICON_NONE);
}

static void node_shader_buts_ambient_occlusion(uiLayout *layout,
                                               bContext *UNUSED(C),
                                               PointerRNA *ptr)
{
  uiItemR(layout, ptr, "samples", 0, NULL, ICON_NONE);
  uiItemR(layout, ptr, "inside", 0, NULL, ICON_NONE);
  uiItemR(layout, ptr, "only_local", 0, NULL, ICON_NONE);
}

static void node_shader_buts_white_noise(uiLayout *layout, bContext *UNUSED(C), PointerRNA *ptr)
{
  uiItemR(layout, ptr, "noise_dimensions", 0, "", ICON_NONE);
}

static void node_shader_buts_output_aov(uiLayout *layout, bContext *UNUSED(C), PointerRNA *ptr)
{
  uiItemR(layout, ptr, "name", 0, NULL, ICON_NONE);
}

/* only once called */
static void node_shader_set_butfunc(bNodeType *ntype)
{
  switch (ntype->type) {
    case SH_NODE_NORMAL:
      ntype->draw_buttons = node_buts_normal;
      break;
    case SH_NODE_CURVE_VEC:
      ntype->draw_buttons = node_buts_curvevec;
      break;
    case SH_NODE_CURVE_RGB:
      ntype->draw_buttons = node_buts_curvecol;
      break;
    case SH_NODE_MAPPING:
      ntype->draw_buttons = node_shader_buts_mapping;
      break;
    case SH_NODE_VALUE:
      ntype->draw_buttons = node_buts_value;
      break;
    case SH_NODE_RGB:
      ntype->draw_buttons = node_buts_rgb;
      break;
    case SH_NODE_MIX_RGB:
      ntype->draw_buttons = node_buts_mix_rgb;
      break;
    case SH_NODE_VALTORGB:
      ntype->draw_buttons = node_buts_colorramp;
      break;
    case SH_NODE_CLAMP:
      ntype->draw_buttons = node_shader_buts_clamp;
      break;
    case SH_NODE_MAP_RANGE:
      ntype->draw_buttons = node_shader_buts_map_range;
      break;
    case SH_NODE_MATH:
      ntype->draw_buttons = node_buts_math;
      break;
    case SH_NODE_VECTOR_MATH:
      ntype->draw_buttons = node_shader_buts_vect_math;
      break;
    case SH_NODE_VECTOR_ROTATE:
      ntype->draw_buttons = node_shader_buts_vector_rotate;
      break;
    case SH_NODE_VECT_TRANSFORM:
      ntype->draw_buttons = node_shader_buts_vect_transform;
      break;
    case SH_NODE_ATTRIBUTE:
      ntype->draw_buttons = node_shader_buts_attribute;
      break;
    case SH_NODE_WIREFRAME:
      ntype->draw_buttons = node_shader_buts_wireframe;
      break;
    case SH_NODE_TEX_SKY:
      ntype->draw_buttons = node_shader_buts_tex_sky;
      break;
    case SH_NODE_TEX_IMAGE:
      ntype->draw_buttons = node_shader_buts_tex_image;
      ntype->draw_buttons_ex = node_shader_buts_tex_image_ex;
      break;
    case SH_NODE_TEX_ENVIRONMENT:
      ntype->draw_buttons = node_shader_buts_tex_environment;
      ntype->draw_buttons_ex = node_shader_buts_tex_environment_ex;
      break;
    case SH_NODE_TEX_GRADIENT:
      ntype->draw_buttons = node_shader_buts_tex_gradient;
      break;
    case SH_NODE_TEX_MAGIC:
      ntype->draw_buttons = node_shader_buts_tex_magic;
      break;
    case SH_NODE_TEX_BRICK:
      ntype->draw_buttons = node_shader_buts_tex_brick;
      break;
    case SH_NODE_TEX_WAVE:
      ntype->draw_buttons = node_shader_buts_tex_wave;
      break;
    case SH_NODE_TEX_MUSGRAVE:
      ntype->draw_buttons = node_shader_buts_tex_musgrave;
      break;
    case SH_NODE_TEX_VORONOI:
      ntype->draw_buttons = node_shader_buts_tex_voronoi;
      break;
    case SH_NODE_TEX_NOISE:
      ntype->draw_buttons = node_shader_buts_tex_noise;
      break;
    case SH_NODE_TEX_POINTDENSITY:
      ntype->draw_buttons = node_shader_buts_tex_pointdensity;
      break;
    case SH_NODE_TEX_COORD:
      ntype->draw_buttons = node_shader_buts_tex_coord;
      break;
    case SH_NODE_BUMP:
      ntype->draw_buttons = node_shader_buts_bump;
      break;
    case SH_NODE_NORMAL_MAP:
      ntype->draw_buttons = node_shader_buts_normal_map;
      break;
    case SH_NODE_DISPLACEMENT:
    case SH_NODE_VECTOR_DISPLACEMENT:
      ntype->draw_buttons = node_shader_buts_displacement;
      break;
    case SH_NODE_TANGENT:
      ntype->draw_buttons = node_shader_buts_tangent;
      break;
    case SH_NODE_BSDF_GLOSSY:
    case SH_NODE_BSDF_GLASS:
    case SH_NODE_BSDF_REFRACTION:
      ntype->draw_buttons = node_shader_buts_glossy;
      break;
    case SH_NODE_BSDF_PRINCIPLED:
      ntype->draw_buttons = node_shader_buts_principled;
      break;
    case SH_NODE_BSDF_ANISOTROPIC:
      ntype->draw_buttons = node_shader_buts_anisotropic;
      break;
    case SH_NODE_SUBSURFACE_SCATTERING:
      ntype->draw_buttons = node_shader_buts_subsurface;
      break;
    case SH_NODE_BSDF_TOON:
      ntype->draw_buttons = node_shader_buts_toon;
      break;
    case SH_NODE_BSDF_HAIR:
      ntype->draw_buttons = node_shader_buts_hair;
      break;
    case SH_NODE_BSDF_HAIR_PRINCIPLED:
      ntype->draw_buttons = node_shader_buts_principled_hair;
      break;
    case SH_NODE_SCRIPT:
      ntype->draw_buttons = node_shader_buts_script;
      ntype->draw_buttons_ex = node_shader_buts_script_ex;
      break;
    case SH_NODE_UVMAP:
      ntype->draw_buttons = node_shader_buts_uvmap;
      break;
    case SH_NODE_VERTEX_COLOR:
      ntype->draw_buttons = node_shader_buts_vertex_color;
      break;
    case SH_NODE_UVALONGSTROKE:
      ntype->draw_buttons = node_shader_buts_uvalongstroke;
      break;
    case SH_NODE_OUTPUT_MATERIAL:
    case SH_NODE_OUTPUT_LIGHT:
    case SH_NODE_OUTPUT_WORLD:
      ntype->draw_buttons = node_buts_output_shader;
      break;
    case SH_NODE_OUTPUT_LINESTYLE:
      ntype->draw_buttons = node_buts_output_linestyle;
      break;
    case SH_NODE_TEX_IES:
      ntype->draw_buttons = node_shader_buts_ies;
      break;
    case SH_NODE_BEVEL:
      ntype->draw_buttons = node_shader_buts_bevel;
      break;
    case SH_NODE_AMBIENT_OCCLUSION:
      ntype->draw_buttons = node_shader_buts_ambient_occlusion;
      break;
    case SH_NODE_TEX_WHITE_NOISE:
      ntype->draw_buttons = node_shader_buts_white_noise;
      break;
    case SH_NODE_OUTPUT_AOV:
      ntype->draw_buttons = node_shader_buts_output_aov;
      break;
  }
}

/* ****************** BUTTON CALLBACKS FOR COMPOSITE NODES ***************** */

static void node_buts_image_views(uiLayout *layout,
                                  bContext *UNUSED(C),
                                  PointerRNA *ptr,
                                  PointerRNA *imaptr)
{
  uiLayout *col;

  if (!imaptr->data) {
    return;
  }

  col = uiLayoutColumn(layout, false);

  if (RNA_boolean_get(ptr, "has_views")) {
    if (RNA_enum_get(ptr, "view") == 0) {
      uiItemR(col, ptr, "view", 0, NULL, ICON_CAMERA_STEREO);
    }
    else {
      uiItemR(col, ptr, "view", 0, NULL, ICON_SCENE);
    }
  }
}

static void node_composit_buts_image(uiLayout *layout, bContext *C, PointerRNA *ptr)
{
  bNode *node = ptr->data;
  PointerRNA imaptr, iuserptr;

  RNA_pointer_create(ptr->owner_id, &RNA_ImageUser, node->storage, &iuserptr);
  uiLayoutSetContextPointer(layout, "image_user", &iuserptr);
  uiTemplateID(layout,
               C,
               ptr,
               "image",
               "IMAGE_OT_new",
               "IMAGE_OT_open",
               NULL,
               UI_TEMPLATE_ID_FILTER_ALL,
               false,
               NULL);
  if (!node->id) {
    return;
  }

  imaptr = RNA_pointer_get(ptr, "image");

  node_buts_image_user(layout, C, ptr, &imaptr, &iuserptr, true);

  node_buts_image_views(layout, C, ptr, &imaptr);
}

static void node_composit_buts_image_ex(uiLayout *layout, bContext *C, PointerRNA *ptr)
{
  bNode *node = ptr->data;
  PointerRNA iuserptr;

  RNA_pointer_create(ptr->owner_id, &RNA_ImageUser, node->storage, &iuserptr);
  uiLayoutSetContextPointer(layout, "image_user", &iuserptr);
  uiTemplateImage(layout, C, ptr, "image", &iuserptr, 0, 1);
}

static void node_composit_buts_viewlayers(uiLayout *layout, bContext *C, PointerRNA *ptr)
{
  bNode *node = ptr->data;
  uiLayout *col, *row;
  PointerRNA op_ptr;
  PointerRNA scn_ptr;
  PropertyRNA *prop;
  const char *layer_name;
  char scene_name[MAX_ID_NAME - 2];

  uiTemplateID(layout, C, ptr, "scene", NULL, NULL, NULL, UI_TEMPLATE_ID_FILTER_ALL, false, NULL);

  if (!node->id) {
    return;
  }

  col = uiLayoutColumn(layout, false);
  row = uiLayoutRow(col, true);
  uiItemR(row, ptr, "layer", 0, "", ICON_NONE);

  prop = RNA_struct_find_property(ptr, "layer");
  if (!(RNA_property_enum_identifier(
          C, ptr, prop, RNA_property_enum_get(ptr, prop), &layer_name))) {
    return;
  }

  scn_ptr = RNA_pointer_get(ptr, "scene");
  RNA_string_get(&scn_ptr, "name", scene_name);

  uiItemFullO(
      row, "RENDER_OT_render", "", ICON_RENDER_STILL, NULL, WM_OP_INVOKE_DEFAULT, 0, &op_ptr);
  RNA_string_set(&op_ptr, "layer", layer_name);
  RNA_string_set(&op_ptr, "scene", scene_name);
}

static void node_composit_buts_blur(uiLayout *layout, bContext *UNUSED(C), PointerRNA *ptr)
{
  uiLayout *col, *row;
  int reference;
  int filter;

  col = uiLayoutColumn(layout, false);
  filter = RNA_enum_get(ptr, "filter_type");
  reference = RNA_boolean_get(ptr, "use_variable_size");

  uiItemR(col, ptr, "filter_type", 0, "", ICON_NONE);
  if (filter != R_FILTER_FAST_GAUSS) {
    uiItemR(col, ptr, "use_variable_size", 0, NULL, ICON_NONE);
    if (!reference) {
      uiItemR(col, ptr, "use_bokeh", 0, NULL, ICON_NONE);
    }
    uiItemR(col, ptr, "use_gamma_correction", 0, NULL, ICON_NONE);
  }

  uiItemR(col, ptr, "use_relative", 0, NULL, ICON_NONE);

  if (RNA_boolean_get(ptr, "use_relative")) {
    uiItemL(col, IFACE_("Aspect Correction"), ICON_NONE);
    row = uiLayoutRow(layout, true);
    uiItemR(row, ptr, "aspect_correction", UI_ITEM_R_EXPAND, NULL, ICON_NONE);

    col = uiLayoutColumn(layout, true);
    uiItemR(col, ptr, "factor_x", 0, IFACE_("X"), ICON_NONE);
    uiItemR(col, ptr, "factor_y", 0, IFACE_("Y"), ICON_NONE);
  }
  else {
    col = uiLayoutColumn(layout, true);
    uiItemR(col, ptr, "size_x", 0, IFACE_("X"), ICON_NONE);
    uiItemR(col, ptr, "size_y", 0, IFACE_("Y"), ICON_NONE);
  }
  uiItemR(col, ptr, "use_extended_bounds", 0, NULL, ICON_NONE);
}

static void node_composit_buts_dblur(uiLayout *layout, bContext *UNUSED(C), PointerRNA *ptr)
{
  uiLayout *col;

  uiItemR(layout, ptr, "iterations", 0, NULL, ICON_NONE);
  uiItemR(layout, ptr, "use_wrap", 0, NULL, ICON_NONE);

  col = uiLayoutColumn(layout, true);
  uiItemL(col, IFACE_("Center:"), ICON_NONE);
  uiItemR(col, ptr, "center_x", 0, IFACE_("X"), ICON_NONE);
  uiItemR(col, ptr, "center_y", 0, IFACE_("Y"), ICON_NONE);

  uiItemS(layout);

  col = uiLayoutColumn(layout, true);
  uiItemR(col, ptr, "distance", 0, NULL, ICON_NONE);
  uiItemR(col, ptr, "angle", 0, NULL, ICON_NONE);

  uiItemS(layout);

  uiItemR(layout, ptr, "spin", 0, NULL, ICON_NONE);
  uiItemR(layout, ptr, "zoom", 0, NULL, ICON_NONE);
}

static void node_composit_buts_bilateralblur(uiLayout *layout,
                                             bContext *UNUSED(C),
                                             PointerRNA *ptr)
{
  uiLayout *col;

  col = uiLayoutColumn(layout, true);
  uiItemR(col, ptr, "iterations", 0, NULL, ICON_NONE);
  uiItemR(col, ptr, "sigma_color", 0, NULL, ICON_NONE);
  uiItemR(col, ptr, "sigma_space", 0, NULL, ICON_NONE);
}

static void node_composit_buts_defocus(uiLayout *layout, bContext *C, PointerRNA *ptr)
{
  uiLayout *sub, *col;

  col = uiLayoutColumn(layout, false);
  uiItemL(col, IFACE_("Bokeh Type:"), ICON_NONE);
  uiItemR(col, ptr, "bokeh", 0, "", ICON_NONE);
  uiItemR(col, ptr, "angle", 0, NULL, ICON_NONE);

  uiItemR(layout, ptr, "use_gamma_correction", 0, NULL, ICON_NONE);

  col = uiLayoutColumn(layout, false);
  uiLayoutSetActive(col, RNA_boolean_get(ptr, "use_zbuffer") == true);
  uiItemR(col, ptr, "f_stop", 0, NULL, ICON_NONE);

  uiItemR(layout, ptr, "blur_max", 0, NULL, ICON_NONE);
  uiItemR(layout, ptr, "threshold", 0, NULL, ICON_NONE);

  col = uiLayoutColumn(layout, false);
  uiItemR(col, ptr, "use_preview", 0, NULL, ICON_NONE);

  uiTemplateID(layout, C, ptr, "scene", NULL, NULL, NULL, UI_TEMPLATE_ID_FILTER_ALL, false, NULL);

  col = uiLayoutColumn(layout, false);
  uiItemR(col, ptr, "use_zbuffer", 0, NULL, ICON_NONE);
  sub = uiLayoutColumn(col, false);
  uiLayoutSetActive(sub, RNA_boolean_get(ptr, "use_zbuffer") == false);
  uiItemR(sub, ptr, "z_scale", 0, NULL, ICON_NONE);
}

/* qdn: glare node */
static void node_composit_buts_glare(uiLayout *layout, bContext *UNUSED(C), PointerRNA *ptr)
{
  uiItemR(layout, ptr, "glare_type", 0, "", ICON_NONE);
  uiItemR(layout, ptr, "quality", 0, "", ICON_NONE);

  if (RNA_enum_get(ptr, "glare_type") != 1) {
    uiItemR(layout, ptr, "iterations", 0, NULL, ICON_NONE);

    if (RNA_enum_get(ptr, "glare_type") != 0) {
      uiItemR(layout, ptr, "color_modulation", UI_ITEM_R_SLIDER, NULL, ICON_NONE);
    }
  }

  uiItemR(layout, ptr, "mix", 0, NULL, ICON_NONE);
  uiItemR(layout, ptr, "threshold", 0, NULL, ICON_NONE);

  if (RNA_enum_get(ptr, "glare_type") == 2) {
    uiItemR(layout, ptr, "streaks", 0, NULL, ICON_NONE);
    uiItemR(layout, ptr, "angle_offset", 0, NULL, ICON_NONE);
  }
  if (RNA_enum_get(ptr, "glare_type") == 0 || RNA_enum_get(ptr, "glare_type") == 2) {
    uiItemR(layout, ptr, "fade", UI_ITEM_R_SLIDER, NULL, ICON_NONE);

    if (RNA_enum_get(ptr, "glare_type") == 0) {
      uiItemR(layout, ptr, "use_rotate_45", 0, NULL, ICON_NONE);
    }
  }
  if (RNA_enum_get(ptr, "glare_type") == 1) {
    uiItemR(layout, ptr, "size", 0, NULL, ICON_NONE);
  }
}

static void node_composit_buts_tonemap(uiLayout *layout, bContext *UNUSED(C), PointerRNA *ptr)
{
  uiLayout *col;

  col = uiLayoutColumn(layout, false);
  uiItemR(col, ptr, "tonemap_type", 0, "", ICON_NONE);
  if (RNA_enum_get(ptr, "tonemap_type") == 0) {
    uiItemR(col, ptr, "key", UI_ITEM_R_SLIDER, NULL, ICON_NONE);
    uiItemR(col, ptr, "offset", 0, NULL, ICON_NONE);
    uiItemR(col, ptr, "gamma", 0, NULL, ICON_NONE);
  }
  else {
    uiItemR(col, ptr, "intensity", 0, NULL, ICON_NONE);
    uiItemR(col, ptr, "contrast", UI_ITEM_R_SLIDER, NULL, ICON_NONE);
    uiItemR(col, ptr, "adaptation", UI_ITEM_R_SLIDER, NULL, ICON_NONE);
    uiItemR(col, ptr, "correction", UI_ITEM_R_SLIDER, NULL, ICON_NONE);
  }
}

static void node_composit_buts_lensdist(uiLayout *layout, bContext *UNUSED(C), PointerRNA *ptr)
{
  uiLayout *col;

  col = uiLayoutColumn(layout, false);
  uiItemR(col, ptr, "use_projector", 0, NULL, ICON_NONE);

  col = uiLayoutColumn(col, false);
  uiLayoutSetActive(col, RNA_boolean_get(ptr, "use_projector") == false);
  uiItemR(col, ptr, "use_jitter", 0, NULL, ICON_NONE);
  uiItemR(col, ptr, "use_fit", 0, NULL, ICON_NONE);
}

static void node_composit_buts_vecblur(uiLayout *layout, bContext *UNUSED(C), PointerRNA *ptr)
{
  uiLayout *col;

  col = uiLayoutColumn(layout, false);
  uiItemR(col, ptr, "samples", 0, NULL, ICON_NONE);
  uiItemR(col, ptr, "factor", 0, IFACE_("Blur"), ICON_NONE);

  col = uiLayoutColumn(layout, true);
  uiItemL(col, IFACE_("Speed:"), ICON_NONE);
  uiItemR(col, ptr, "speed_min", 0, IFACE_("Min"), ICON_NONE);
  uiItemR(col, ptr, "speed_max", 0, IFACE_("Max"), ICON_NONE);

  uiItemR(layout, ptr, "use_curved", 0, NULL, ICON_NONE);
}

static void node_composit_buts_filter(uiLayout *layout, bContext *UNUSED(C), PointerRNA *ptr)
{
  uiItemR(layout, ptr, "filter_type", 0, "", ICON_NONE);
}

static void node_composit_buts_flip(uiLayout *layout, bContext *UNUSED(C), PointerRNA *ptr)
{
  uiItemR(layout, ptr, "axis", 0, "", ICON_NONE);
}

static void node_composit_buts_crop(uiLayout *layout, bContext *UNUSED(C), PointerRNA *ptr)
{
  uiLayout *col;

  uiItemR(layout, ptr, "use_crop_size", 0, NULL, ICON_NONE);
  uiItemR(layout, ptr, "relative", 0, NULL, ICON_NONE);

  col = uiLayoutColumn(layout, true);
  if (RNA_boolean_get(ptr, "relative")) {
    uiItemR(col, ptr, "rel_min_x", 0, IFACE_("Left"), ICON_NONE);
    uiItemR(col, ptr, "rel_max_x", 0, IFACE_("Right"), ICON_NONE);
    uiItemR(col, ptr, "rel_min_y", 0, IFACE_("Up"), ICON_NONE);
    uiItemR(col, ptr, "rel_max_y", 0, IFACE_("Down"), ICON_NONE);
  }
  else {
    uiItemR(col, ptr, "min_x", 0, IFACE_("Left"), ICON_NONE);
    uiItemR(col, ptr, "max_x", 0, IFACE_("Right"), ICON_NONE);
    uiItemR(col, ptr, "min_y", 0, IFACE_("Up"), ICON_NONE);
    uiItemR(col, ptr, "max_y", 0, IFACE_("Down"), ICON_NONE);
  }
}

static void node_composit_buts_splitviewer(uiLayout *layout, bContext *UNUSED(C), PointerRNA *ptr)
{
  uiLayout *row, *col;

  col = uiLayoutColumn(layout, false);
  row = uiLayoutRow(col, false);
  uiItemR(row, ptr, "axis", UI_ITEM_R_EXPAND, NULL, ICON_NONE);
  uiItemR(col, ptr, "factor", 0, NULL, ICON_NONE);
}

static void node_composit_buts_double_edge_mask(uiLayout *layout,
                                                bContext *UNUSED(C),
                                                PointerRNA *ptr)
{
  uiLayout *col;

  col = uiLayoutColumn(layout, false);

  uiItemL(col, IFACE_("Inner Edge:"), ICON_NONE);
  uiItemR(col, ptr, "inner_mode", 0, "", ICON_NONE);
  uiItemL(col, IFACE_("Buffer Edge:"), ICON_NONE);
  uiItemR(col, ptr, "edge_mode", 0, "", ICON_NONE);
}

static void node_composit_buts_map_range(uiLayout *layout, bContext *UNUSED(C), PointerRNA *ptr)
{
  uiLayout *col;

  col = uiLayoutColumn(layout, true);
  uiItemR(col, ptr, "use_clamp", 0, NULL, ICON_NONE);
}

static void node_composit_buts_map_value(uiLayout *layout, bContext *UNUSED(C), PointerRNA *ptr)
{
  uiLayout *sub, *col;

  col = uiLayoutColumn(layout, true);
  uiItemR(col, ptr, "offset", 0, NULL, ICON_NONE);
  uiItemR(col, ptr, "size", 0, NULL, ICON_NONE);

  col = uiLayoutColumn(layout, true);
  uiItemR(col, ptr, "use_min", 0, NULL, ICON_NONE);
  sub = uiLayoutColumn(col, false);
  uiLayoutSetActive(sub, RNA_boolean_get(ptr, "use_min"));
  uiItemR(sub, ptr, "min", 0, "", ICON_NONE);

  col = uiLayoutColumn(layout, true);
  uiItemR(col, ptr, "use_max", 0, NULL, ICON_NONE);
  sub = uiLayoutColumn(col, false);
  uiLayoutSetActive(sub, RNA_boolean_get(ptr, "use_max"));
  uiItemR(sub, ptr, "max", 0, "", ICON_NONE);
}

static void node_composit_buts_alphaover(uiLayout *layout, bContext *UNUSED(C), PointerRNA *ptr)
{
  uiLayout *col;

  col = uiLayoutColumn(layout, true);
  uiItemR(col, ptr, "use_premultiply", 0, NULL, ICON_NONE);
  uiItemR(col, ptr, "premul", 0, NULL, ICON_NONE);
}

static void node_composit_buts_zcombine(uiLayout *layout, bContext *UNUSED(C), PointerRNA *ptr)
{
  uiLayout *col;

  col = uiLayoutColumn(layout, true);
  uiItemR(col, ptr, "use_alpha", 0, NULL, ICON_NONE);
  uiItemR(col, ptr, "use_antialias_z", 0, NULL, ICON_NONE);
}

static void node_composit_buts_dilateerode(uiLayout *layout, bContext *UNUSED(C), PointerRNA *ptr)
{
  uiItemR(layout, ptr, "mode", 0, NULL, ICON_NONE);
  uiItemR(layout, ptr, "distance", 0, NULL, ICON_NONE);
  switch (RNA_enum_get(ptr, "mode")) {
    case CMP_NODE_DILATEERODE_DISTANCE_THRESH:
      uiItemR(layout, ptr, "edge", 0, NULL, ICON_NONE);
      break;
    case CMP_NODE_DILATEERODE_DISTANCE_FEATHER:
      uiItemR(layout, ptr, "falloff", 0, NULL, ICON_NONE);
      break;
  }
}

static void node_composit_buts_inpaint(uiLayout *layout, bContext *UNUSED(C), PointerRNA *ptr)
{
  uiItemR(layout, ptr, "distance", 0, NULL, ICON_NONE);
}

static void node_composit_buts_despeckle(uiLayout *layout, bContext *UNUSED(C), PointerRNA *ptr)
{
  uiLayout *col;

  col = uiLayoutColumn(layout, false);
  uiItemR(col, ptr, "threshold", 0, NULL, ICON_NONE);
  uiItemR(col, ptr, "threshold_neighbor", 0, NULL, ICON_NONE);
}

static void node_composit_buts_diff_matte(uiLayout *layout, bContext *UNUSED(C), PointerRNA *ptr)
{
  uiLayout *col;

  col = uiLayoutColumn(layout, true);
  uiItemR(col, ptr, "tolerance", UI_ITEM_R_SLIDER, NULL, ICON_NONE);
  uiItemR(col, ptr, "falloff", UI_ITEM_R_SLIDER, NULL, ICON_NONE);
}

static void node_composit_buts_distance_matte(uiLayout *layout,
                                              bContext *UNUSED(C),
                                              PointerRNA *ptr)
{
  uiLayout *col, *row;

  col = uiLayoutColumn(layout, true);

  uiItemL(layout, IFACE_("Color Space:"), ICON_NONE);
  row = uiLayoutRow(layout, false);
  uiItemR(row, ptr, "channel", UI_ITEM_R_EXPAND, NULL, ICON_NONE);

  uiItemR(col, ptr, "tolerance", UI_ITEM_R_SLIDER, NULL, ICON_NONE);
  uiItemR(col, ptr, "falloff", UI_ITEM_R_SLIDER, NULL, ICON_NONE);
}

static void node_composit_buts_color_spill(uiLayout *layout, bContext *UNUSED(C), PointerRNA *ptr)
{
  uiLayout *row, *col;

  uiItemL(layout, IFACE_("Despill Channel:"), ICON_NONE);
  row = uiLayoutRow(layout, false);
  uiItemR(row, ptr, "channel", UI_ITEM_R_EXPAND, NULL, ICON_NONE);

  col = uiLayoutColumn(layout, false);
  uiItemR(col, ptr, "limit_method", 0, NULL, ICON_NONE);

  if (RNA_enum_get(ptr, "limit_method") == 0) {
    uiItemL(col, IFACE_("Limiting Channel:"), ICON_NONE);
    row = uiLayoutRow(col, false);
    uiItemR(row, ptr, "limit_channel", UI_ITEM_R_EXPAND, NULL, ICON_NONE);
  }

  uiItemR(col, ptr, "ratio", UI_ITEM_R_SLIDER, NULL, ICON_NONE);
  uiItemR(col, ptr, "use_unspill", 0, NULL, ICON_NONE);
  if (RNA_boolean_get(ptr, "use_unspill") == true) {
    uiItemR(col, ptr, "unspill_red", UI_ITEM_R_SLIDER, NULL, ICON_NONE);
    uiItemR(col, ptr, "unspill_green", UI_ITEM_R_SLIDER, NULL, ICON_NONE);
    uiItemR(col, ptr, "unspill_blue", UI_ITEM_R_SLIDER, NULL, ICON_NONE);
  }
}

static void node_composit_buts_chroma_matte(uiLayout *layout, bContext *UNUSED(C), PointerRNA *ptr)
{
  uiLayout *col;

  col = uiLayoutColumn(layout, false);
  uiItemR(col, ptr, "tolerance", 0, NULL, ICON_NONE);
  uiItemR(col, ptr, "threshold", 0, NULL, ICON_NONE);

  col = uiLayoutColumn(layout, true);
  /*uiItemR(col, ptr, "lift", UI_ITEM_R_SLIDER, NULL, ICON_NONE);  Removed for now */
  uiItemR(col, ptr, "gain", UI_ITEM_R_SLIDER, NULL, ICON_NONE);
  /*uiItemR(col, ptr, "shadow_adjust", UI_ITEM_R_SLIDER, NULL, ICON_NONE);  Removed for now*/
}

static void node_composit_buts_color_matte(uiLayout *layout, bContext *UNUSED(C), PointerRNA *ptr)
{
  uiLayout *col;

  col = uiLayoutColumn(layout, true);
  uiItemR(col, ptr, "color_hue", UI_ITEM_R_SLIDER, NULL, ICON_NONE);
  uiItemR(col, ptr, "color_saturation", UI_ITEM_R_SLIDER, NULL, ICON_NONE);
  uiItemR(col, ptr, "color_value", UI_ITEM_R_SLIDER, NULL, ICON_NONE);
}

static void node_composit_buts_channel_matte(uiLayout *layout,
                                             bContext *UNUSED(C),
                                             PointerRNA *ptr)
{
  uiLayout *col, *row;

  uiItemL(layout, IFACE_("Color Space:"), ICON_NONE);
  row = uiLayoutRow(layout, false);
  uiItemR(row, ptr, "color_space", UI_ITEM_R_EXPAND, NULL, ICON_NONE);

  col = uiLayoutColumn(layout, false);
  uiItemL(col, IFACE_("Key Channel:"), ICON_NONE);
  row = uiLayoutRow(col, false);
  uiItemR(row, ptr, "matte_channel", UI_ITEM_R_EXPAND, NULL, ICON_NONE);

  col = uiLayoutColumn(layout, false);

  uiItemR(col, ptr, "limit_method", 0, NULL, ICON_NONE);
  if (RNA_enum_get(ptr, "limit_method") == 0) {
    uiItemL(col, IFACE_("Limiting Channel:"), ICON_NONE);
    row = uiLayoutRow(col, false);
    uiItemR(row, ptr, "limit_channel", UI_ITEM_R_EXPAND, NULL, ICON_NONE);
  }

  uiItemR(col, ptr, "limit_max", UI_ITEM_R_SLIDER, NULL, ICON_NONE);
  uiItemR(col, ptr, "limit_min", UI_ITEM_R_SLIDER, NULL, ICON_NONE);
}

static void node_composit_buts_luma_matte(uiLayout *layout, bContext *UNUSED(C), PointerRNA *ptr)
{
  uiLayout *col;

  col = uiLayoutColumn(layout, true);
  uiItemR(col, ptr, "limit_max", UI_ITEM_R_SLIDER, NULL, ICON_NONE);
  uiItemR(col, ptr, "limit_min", UI_ITEM_R_SLIDER, NULL, ICON_NONE);
}

static void node_composit_buts_map_uv(uiLayout *layout, bContext *UNUSED(C), PointerRNA *ptr)
{
  uiItemR(layout, ptr, "alpha", 0, NULL, ICON_NONE);
}

static void node_composit_buts_id_mask(uiLayout *layout, bContext *UNUSED(C), PointerRNA *ptr)
{
  uiItemR(layout, ptr, "index", 0, NULL, ICON_NONE);
  uiItemR(layout, ptr, "use_antialiasing", 0, NULL, ICON_NONE);
}

static void node_composit_buts_file_output(uiLayout *layout, bContext *UNUSED(C), PointerRNA *ptr)
{
  PointerRNA imfptr = RNA_pointer_get(ptr, "format");
  const bool multilayer = RNA_enum_get(&imfptr, "file_format") == R_IMF_IMTYPE_MULTILAYER;

  if (multilayer) {
    uiItemL(layout, IFACE_("Path:"), ICON_NONE);
  }
  else {
    uiItemL(layout, IFACE_("Base Path:"), ICON_NONE);
  }
  uiItemR(layout, ptr, "base_path", 0, "", ICON_NONE);
}
static void node_composit_buts_file_output_ex(uiLayout *layout, bContext *C, PointerRNA *ptr)
{
  Scene *scene = CTX_data_scene(C);
  PointerRNA imfptr = RNA_pointer_get(ptr, "format");
  PointerRNA active_input_ptr, op_ptr;
  wmOperatorType *ot;
  uiLayout *row, *col;
  int active_index;
  const bool multilayer = RNA_enum_get(&imfptr, "file_format") == R_IMF_IMTYPE_MULTILAYER;
  const bool is_multiview = (scene->r.scemode & R_MULTIVIEW) != 0;

  node_composit_buts_file_output(layout, C, ptr);
  uiTemplateImageSettings(layout, &imfptr, false);

  /* disable stereo output for multilayer, too much work for something that no one will use */
  /* if someone asks for that we can implement it */
  if (is_multiview) {
    uiTemplateImageFormatViews(layout, &imfptr, NULL);
  }

  uiItemS(layout);

  uiItemO(layout, IFACE_("Add Input"), ICON_ADD, "NODE_OT_output_file_add_socket");

  row = uiLayoutRow(layout, false);
  col = uiLayoutColumn(row, true);

  active_index = RNA_int_get(ptr, "active_input_index");
  /* using different collection properties if multilayer format is enabled */
  if (multilayer) {
    uiTemplateList(col,
                   C,
                   "UI_UL_list",
                   "file_output_node",
                   ptr,
                   "layer_slots",
                   ptr,
                   "active_input_index",
                   NULL,
                   0,
                   0,
                   0,
                   0,
                   false,
                   false);
    RNA_property_collection_lookup_int(
        ptr, RNA_struct_find_property(ptr, "layer_slots"), active_index, &active_input_ptr);
  }
  else {
    uiTemplateList(col,
                   C,
                   "UI_UL_list",
                   "file_output_node",
                   ptr,
                   "file_slots",
                   ptr,
                   "active_input_index",
                   NULL,
                   0,
                   0,
                   0,
                   0,
                   false,
                   false);
    RNA_property_collection_lookup_int(
        ptr, RNA_struct_find_property(ptr, "file_slots"), active_index, &active_input_ptr);
  }
  /* XXX collection lookup does not return the ID part of the pointer,
   * setting this manually here */
  active_input_ptr.owner_id = ptr->owner_id;

  col = uiLayoutColumn(row, true);
  ot = WM_operatortype_find("NODE_OT_output_file_move_active_socket", false);
  uiItemFullO_ptr(col, ot, "", ICON_TRIA_UP, NULL, WM_OP_INVOKE_DEFAULT, 0, &op_ptr);
  RNA_enum_set(&op_ptr, "direction", 1);
  uiItemFullO_ptr(col, ot, "", ICON_TRIA_DOWN, NULL, WM_OP_INVOKE_DEFAULT, 0, &op_ptr);
  RNA_enum_set(&op_ptr, "direction", 2);

  if (active_input_ptr.data) {
    if (multilayer) {
      col = uiLayoutColumn(layout, true);

      uiItemL(col, IFACE_("Layer:"), ICON_NONE);
      row = uiLayoutRow(col, false);
      uiItemR(row, &active_input_ptr, "name", 0, "", ICON_NONE);
      uiItemFullO(row,
                  "NODE_OT_output_file_remove_active_socket",
                  "",
                  ICON_X,
                  NULL,
                  WM_OP_EXEC_DEFAULT,
                  UI_ITEM_R_ICON_ONLY,
                  NULL);
    }
    else {
      col = uiLayoutColumn(layout, true);

      uiItemL(col, IFACE_("File Subpath:"), ICON_NONE);
      row = uiLayoutRow(col, false);
      uiItemR(row, &active_input_ptr, "path", 0, "", ICON_NONE);
      uiItemFullO(row,
                  "NODE_OT_output_file_remove_active_socket",
                  "",
                  ICON_X,
                  NULL,
                  WM_OP_EXEC_DEFAULT,
                  UI_ITEM_R_ICON_ONLY,
                  NULL);

      /* format details for individual files */
      imfptr = RNA_pointer_get(&active_input_ptr, "format");

      col = uiLayoutColumn(layout, true);
      uiItemL(col, IFACE_("Format:"), ICON_NONE);
      uiItemR(col, &active_input_ptr, "use_node_format", 0, NULL, ICON_NONE);

      col = uiLayoutColumn(layout, false);
      uiLayoutSetActive(col, RNA_boolean_get(&active_input_ptr, "use_node_format") == false);
      uiTemplateImageSettings(col, &imfptr, false);

      if (is_multiview) {
        uiTemplateImageFormatViews(layout, &imfptr, NULL);
      }
    }
  }
}

static void node_composit_buts_scale(uiLayout *layout, bContext *UNUSED(C), PointerRNA *ptr)
{
  uiItemR(layout, ptr, "space", 0, "", ICON_NONE);

  if (RNA_enum_get(ptr, "space") == CMP_SCALE_RENDERPERCENT) {
    uiLayout *row;
    uiItemR(layout, ptr, "frame_method", UI_ITEM_R_EXPAND, NULL, ICON_NONE);
    row = uiLayoutRow(layout, true);
    uiItemR(row, ptr, "offset_x", 0, "X", ICON_NONE);
    uiItemR(row, ptr, "offset_y", 0, "Y", ICON_NONE);
  }
}

static void node_composit_buts_rotate(uiLayout *layout, bContext *UNUSED(C), PointerRNA *ptr)
{
  uiItemR(layout, ptr, "filter_type", 0, "", ICON_NONE);
}

static void node_composit_buts_invert(uiLayout *layout, bContext *UNUSED(C), PointerRNA *ptr)
{
  uiLayout *col;

  col = uiLayoutColumn(layout, false);
  uiItemR(col, ptr, "invert_rgb", 0, NULL, ICON_NONE);
  uiItemR(col, ptr, "invert_alpha", 0, NULL, ICON_NONE);
}

static void node_composit_buts_premulkey(uiLayout *layout, bContext *UNUSED(C), PointerRNA *ptr)
{
  uiItemR(layout, ptr, "mapping", 0, "", ICON_NONE);
}

static void node_composit_buts_view_levels(uiLayout *layout, bContext *UNUSED(C), PointerRNA *ptr)
{
  uiItemR(layout, ptr, "channel", UI_ITEM_R_EXPAND, NULL, ICON_NONE);
}

static void node_composit_buts_colorbalance(uiLayout *layout, bContext *UNUSED(C), PointerRNA *ptr)
{
  uiLayout *split, *col, *row;

  uiItemR(layout, ptr, "correction_method", 0, NULL, ICON_NONE);

  if (RNA_enum_get(ptr, "correction_method") == 0) {

    split = uiLayoutSplit(layout, 0.0f, false);
    col = uiLayoutColumn(split, false);
    uiTemplateColorPicker(col, ptr, "lift", 1, 1, 0, 1);
    row = uiLayoutRow(col, false);
    uiItemR(row, ptr, "lift", 0, NULL, ICON_NONE);

    col = uiLayoutColumn(split, false);
    uiTemplateColorPicker(col, ptr, "gamma", 1, 1, 1, 1);
    row = uiLayoutRow(col, false);
    uiItemR(row, ptr, "gamma", 0, NULL, ICON_NONE);

    col = uiLayoutColumn(split, false);
    uiTemplateColorPicker(col, ptr, "gain", 1, 1, 1, 1);
    row = uiLayoutRow(col, false);
    uiItemR(row, ptr, "gain", 0, NULL, ICON_NONE);
  }
  else {

    split = uiLayoutSplit(layout, 0.0f, false);
    col = uiLayoutColumn(split, false);
    uiTemplateColorPicker(col, ptr, "offset", 1, 1, 0, 1);
    row = uiLayoutRow(col, false);
    uiItemR(row, ptr, "offset", 0, NULL, ICON_NONE);
    uiItemR(col, ptr, "offset_basis", 0, NULL, ICON_NONE);

    col = uiLayoutColumn(split, false);
    uiTemplateColorPicker(col, ptr, "power", 1, 1, 0, 1);
    row = uiLayoutRow(col, false);
    uiItemR(row, ptr, "power", 0, NULL, ICON_NONE);

    col = uiLayoutColumn(split, false);
    uiTemplateColorPicker(col, ptr, "slope", 1, 1, 0, 1);
    row = uiLayoutRow(col, false);
    uiItemR(row, ptr, "slope", 0, NULL, ICON_NONE);
  }
}
static void node_composit_buts_colorbalance_ex(uiLayout *layout,
                                               bContext *UNUSED(C),
                                               PointerRNA *ptr)
{
  uiItemR(layout, ptr, "correction_method", 0, NULL, ICON_NONE);

  if (RNA_enum_get(ptr, "correction_method") == 0) {

    uiTemplateColorPicker(layout, ptr, "lift", 1, 1, 0, 1);
    uiItemR(layout, ptr, "lift", 0, NULL, ICON_NONE);

    uiTemplateColorPicker(layout, ptr, "gamma", 1, 1, 1, 1);
    uiItemR(layout, ptr, "gamma", 0, NULL, ICON_NONE);

    uiTemplateColorPicker(layout, ptr, "gain", 1, 1, 1, 1);
    uiItemR(layout, ptr, "gain", 0, NULL, ICON_NONE);
  }
  else {
    uiTemplateColorPicker(layout, ptr, "offset", 1, 1, 0, 1);
    uiItemR(layout, ptr, "offset", 0, NULL, ICON_NONE);

    uiTemplateColorPicker(layout, ptr, "power", 1, 1, 0, 1);
    uiItemR(layout, ptr, "power", 0, NULL, ICON_NONE);

    uiTemplateColorPicker(layout, ptr, "slope", 1, 1, 0, 1);
    uiItemR(layout, ptr, "slope", 0, NULL, ICON_NONE);
  }
}

static void node_composit_buts_huecorrect(uiLayout *layout, bContext *UNUSED(C), PointerRNA *ptr)
{
  bNode *node = ptr->data;
  CurveMapping *cumap = node->storage;

  if (_sample_col[0] != SAMPLE_FLT_ISNONE) {
    cumap->flag |= CUMA_DRAW_SAMPLE;
    copy_v3_v3(cumap->sample, _sample_col);
  }
  else {
    cumap->flag &= ~CUMA_DRAW_SAMPLE;
  }

  uiTemplateCurveMapping(layout, ptr, "mapping", 'h', false, false, false, false);
}

static void node_composit_buts_ycc(uiLayout *layout, bContext *UNUSED(C), PointerRNA *ptr)
{
  uiItemR(layout, ptr, "mode", 0, "", ICON_NONE);
}

static void node_composit_buts_movieclip(uiLayout *layout, bContext *C, PointerRNA *ptr)
{
  uiTemplateID(
      layout, C, ptr, "clip", NULL, "CLIP_OT_open", NULL, UI_TEMPLATE_ID_FILTER_ALL, false, NULL);
}

static void node_composit_buts_movieclip_ex(uiLayout *layout, bContext *C, PointerRNA *ptr)
{
  bNode *node = ptr->data;
  PointerRNA clipptr;

  uiTemplateID(
      layout, C, ptr, "clip", NULL, "CLIP_OT_open", NULL, UI_TEMPLATE_ID_FILTER_ALL, false, NULL);

  if (!node->id) {
    return;
  }

  clipptr = RNA_pointer_get(ptr, "clip");

  uiTemplateColorspaceSettings(layout, &clipptr, "colorspace_settings");
}

static void node_composit_buts_stabilize2d(uiLayout *layout, bContext *C, PointerRNA *ptr)
{
  bNode *node = ptr->data;

  uiTemplateID(
      layout, C, ptr, "clip", NULL, "CLIP_OT_open", NULL, UI_TEMPLATE_ID_FILTER_ALL, false, NULL);

  if (!node->id) {
    return;
  }

  uiItemR(layout, ptr, "filter_type", 0, "", ICON_NONE);
  uiItemR(layout, ptr, "invert", 0, NULL, ICON_NONE);
}

static void node_composit_buts_translate(uiLayout *layout, bContext *UNUSED(C), PointerRNA *ptr)
{
  uiItemR(layout, ptr, "use_relative", 0, NULL, ICON_NONE);
  uiItemR(layout, ptr, "wrap_axis", 0, NULL, ICON_NONE);
}

static void node_composit_buts_transform(uiLayout *layout, bContext *UNUSED(C), PointerRNA *ptr)
{
  uiItemR(layout, ptr, "filter_type", 0, "", ICON_NONE);
}

static void node_composit_buts_moviedistortion(uiLayout *layout, bContext *C, PointerRNA *ptr)
{
  bNode *node = ptr->data;

  uiTemplateID(
      layout, C, ptr, "clip", NULL, "CLIP_OT_open", NULL, UI_TEMPLATE_ID_FILTER_ALL, false, NULL);

  if (!node->id) {
    return;
  }

  uiItemR(layout, ptr, "distortion_type", 0, "", ICON_NONE);
}

static void node_composit_buts_colorcorrection(uiLayout *layout,
                                               bContext *UNUSED(C),
                                               PointerRNA *ptr)
{
  uiLayout *row;

  row = uiLayoutRow(layout, false);
  uiItemR(row, ptr, "red", 0, NULL, ICON_NONE);
  uiItemR(row, ptr, "green", 0, NULL, ICON_NONE);
  uiItemR(row, ptr, "blue", 0, NULL, ICON_NONE);

  row = uiLayoutRow(layout, false);
  uiItemL(row, "", ICON_NONE);
  uiItemL(row, IFACE_("Saturation"), ICON_NONE);
  uiItemL(row, IFACE_("Contrast"), ICON_NONE);
  uiItemL(row, IFACE_("Gamma"), ICON_NONE);
  uiItemL(row, IFACE_("Gain"), ICON_NONE);
  uiItemL(row, IFACE_("Lift"), ICON_NONE);

  row = uiLayoutRow(layout, false);
  uiItemL(row, IFACE_("Master"), ICON_NONE);
  uiItemR(row, ptr, "master_saturation", UI_ITEM_R_SLIDER, "", ICON_NONE);
  uiItemR(row, ptr, "master_contrast", UI_ITEM_R_SLIDER, "", ICON_NONE);
  uiItemR(row, ptr, "master_gamma", UI_ITEM_R_SLIDER, "", ICON_NONE);
  uiItemR(row, ptr, "master_gain", UI_ITEM_R_SLIDER, "", ICON_NONE);
  uiItemR(row, ptr, "master_lift", UI_ITEM_R_SLIDER, "", ICON_NONE);

  row = uiLayoutRow(layout, false);
  uiItemL(row, IFACE_("Highlights"), ICON_NONE);
  uiItemR(row, ptr, "highlights_saturation", UI_ITEM_R_SLIDER, "", ICON_NONE);
  uiItemR(row, ptr, "highlights_contrast", UI_ITEM_R_SLIDER, "", ICON_NONE);
  uiItemR(row, ptr, "highlights_gamma", UI_ITEM_R_SLIDER, "", ICON_NONE);
  uiItemR(row, ptr, "highlights_gain", UI_ITEM_R_SLIDER, "", ICON_NONE);
  uiItemR(row, ptr, "highlights_lift", UI_ITEM_R_SLIDER, "", ICON_NONE);

  row = uiLayoutRow(layout, false);
  uiItemL(row, IFACE_("Midtones"), ICON_NONE);
  uiItemR(row, ptr, "midtones_saturation", UI_ITEM_R_SLIDER, "", ICON_NONE);
  uiItemR(row, ptr, "midtones_contrast", UI_ITEM_R_SLIDER, "", ICON_NONE);
  uiItemR(row, ptr, "midtones_gamma", UI_ITEM_R_SLIDER, "", ICON_NONE);
  uiItemR(row, ptr, "midtones_gain", UI_ITEM_R_SLIDER, "", ICON_NONE);
  uiItemR(row, ptr, "midtones_lift", UI_ITEM_R_SLIDER, "", ICON_NONE);

  row = uiLayoutRow(layout, false);
  uiItemL(row, IFACE_("Shadows"), ICON_NONE);
  uiItemR(row, ptr, "shadows_saturation", UI_ITEM_R_SLIDER, "", ICON_NONE);
  uiItemR(row, ptr, "shadows_contrast", UI_ITEM_R_SLIDER, "", ICON_NONE);
  uiItemR(row, ptr, "shadows_gamma", UI_ITEM_R_SLIDER, "", ICON_NONE);
  uiItemR(row, ptr, "shadows_gain", UI_ITEM_R_SLIDER, "", ICON_NONE);
  uiItemR(row, ptr, "shadows_lift", UI_ITEM_R_SLIDER, "", ICON_NONE);

  row = uiLayoutRow(layout, false);
  uiItemR(row, ptr, "midtones_start", UI_ITEM_R_SLIDER, NULL, ICON_NONE);
  uiItemR(row, ptr, "midtones_end", UI_ITEM_R_SLIDER, NULL, ICON_NONE);
}

static void node_composit_buts_colorcorrection_ex(uiLayout *layout,
                                                  bContext *UNUSED(C),
                                                  PointerRNA *ptr)
{
  uiLayout *row;

  row = uiLayoutRow(layout, false);
  uiItemR(row, ptr, "red", 0, NULL, ICON_NONE);
  uiItemR(row, ptr, "green", 0, NULL, ICON_NONE);
  uiItemR(row, ptr, "blue", 0, NULL, ICON_NONE);
  row = layout;
  uiItemL(row, IFACE_("Saturation"), ICON_NONE);
  uiItemR(row, ptr, "master_saturation", UI_ITEM_R_SLIDER, NULL, ICON_NONE);
  uiItemR(row, ptr, "highlights_saturation", UI_ITEM_R_SLIDER, NULL, ICON_NONE);
  uiItemR(row, ptr, "midtones_saturation", UI_ITEM_R_SLIDER, NULL, ICON_NONE);
  uiItemR(row, ptr, "shadows_saturation", UI_ITEM_R_SLIDER, NULL, ICON_NONE);

  uiItemL(row, IFACE_("Contrast"), ICON_NONE);
  uiItemR(row, ptr, "master_contrast", UI_ITEM_R_SLIDER, NULL, ICON_NONE);
  uiItemR(row, ptr, "highlights_contrast", UI_ITEM_R_SLIDER, NULL, ICON_NONE);
  uiItemR(row, ptr, "midtones_contrast", UI_ITEM_R_SLIDER, NULL, ICON_NONE);
  uiItemR(row, ptr, "shadows_contrast", UI_ITEM_R_SLIDER, NULL, ICON_NONE);

  uiItemL(row, IFACE_("Gamma"), ICON_NONE);
  uiItemR(row, ptr, "master_gamma", UI_ITEM_R_SLIDER, NULL, ICON_NONE);
  uiItemR(row, ptr, "highlights_gamma", UI_ITEM_R_SLIDER, NULL, ICON_NONE);
  uiItemR(row, ptr, "midtones_gamma", UI_ITEM_R_SLIDER, NULL, ICON_NONE);
  uiItemR(row, ptr, "shadows_gamma", UI_ITEM_R_SLIDER, NULL, ICON_NONE);

  uiItemL(row, IFACE_("Gain"), ICON_NONE);
  uiItemR(row, ptr, "master_gain", UI_ITEM_R_SLIDER, NULL, ICON_NONE);
  uiItemR(row, ptr, "highlights_gain", UI_ITEM_R_SLIDER, NULL, ICON_NONE);
  uiItemR(row, ptr, "midtones_gain", UI_ITEM_R_SLIDER, NULL, ICON_NONE);
  uiItemR(row, ptr, "shadows_gain", UI_ITEM_R_SLIDER, NULL, ICON_NONE);

  uiItemL(row, IFACE_("Lift"), ICON_NONE);
  uiItemR(row, ptr, "master_lift", UI_ITEM_R_SLIDER, NULL, ICON_NONE);
  uiItemR(row, ptr, "highlights_lift", UI_ITEM_R_SLIDER, NULL, ICON_NONE);
  uiItemR(row, ptr, "midtones_lift", UI_ITEM_R_SLIDER, NULL, ICON_NONE);
  uiItemR(row, ptr, "shadows_lift", UI_ITEM_R_SLIDER, NULL, ICON_NONE);

  row = uiLayoutRow(layout, false);
  uiItemR(row, ptr, "midtones_start", 0, NULL, ICON_NONE);
  uiItemR(row, ptr, "midtones_end", 0, NULL, ICON_NONE);
}

static void node_composit_buts_switch(uiLayout *layout, bContext *UNUSED(C), PointerRNA *ptr)
{
  uiItemR(layout, ptr, "check", 0, NULL, ICON_NONE);
}

static void node_composit_buts_switch_view_ex(uiLayout *layout,
                                              bContext *UNUSED(C),
                                              PointerRNA *UNUSED(ptr))
{
  uiItemFullO(layout,
              "NODE_OT_switch_view_update",
              "Update Views",
              ICON_FILE_REFRESH,
              NULL,
              WM_OP_INVOKE_DEFAULT,
              0,
              NULL);
}

static void node_composit_buts_boxmask(uiLayout *layout, bContext *UNUSED(C), PointerRNA *ptr)
{
  uiLayout *row;

  row = uiLayoutRow(layout, true);
  uiItemR(row, ptr, "x", 0, NULL, ICON_NONE);
  uiItemR(row, ptr, "y", 0, NULL, ICON_NONE);

  row = uiLayoutRow(layout, true);
  uiItemR(row, ptr, "width", UI_ITEM_R_SLIDER, NULL, ICON_NONE);
  uiItemR(row, ptr, "height", UI_ITEM_R_SLIDER, NULL, ICON_NONE);

  uiItemR(layout, ptr, "rotation", 0, NULL, ICON_NONE);
  uiItemR(layout, ptr, "mask_type", 0, NULL, ICON_NONE);
}

static void node_composit_buts_bokehimage(uiLayout *layout, bContext *UNUSED(C), PointerRNA *ptr)
{
  uiItemR(layout, ptr, "flaps", 0, NULL, ICON_NONE);
  uiItemR(layout, ptr, "angle", 0, NULL, ICON_NONE);
  uiItemR(layout, ptr, "rounding", UI_ITEM_R_SLIDER, NULL, ICON_NONE);
  uiItemR(layout, ptr, "catadioptric", UI_ITEM_R_SLIDER, NULL, ICON_NONE);
  uiItemR(layout, ptr, "shift", UI_ITEM_R_SLIDER, NULL, ICON_NONE);
}

static void node_composit_buts_bokehblur(uiLayout *layout, bContext *UNUSED(C), PointerRNA *ptr)
{
  uiItemR(layout, ptr, "use_variable_size", 0, NULL, ICON_NONE);
  // uiItemR(layout, ptr, "f_stop", 0, NULL, ICON_NONE);  // UNUSED
  uiItemR(layout, ptr, "blur_max", 0, NULL, ICON_NONE);
  uiItemR(layout, ptr, "use_extended_bounds", 0, NULL, ICON_NONE);
}

static void node_composit_backdrop_viewer(
    SpaceNode *snode, ImBuf *backdrop, bNode *node, int x, int y)
{
  //  node_composit_backdrop_canvas(snode, backdrop, node, x, y);
  if (node->custom1 == 0) {
    const float backdropWidth = backdrop->x;
    const float backdropHeight = backdrop->y;
    const float cx = x + snode->zoom * backdropWidth * node->custom3;
    const float cy = y + snode->zoom * backdropHeight * node->custom4;
    const float cross_size = 12 * U.pixelsize;

    GPUVertFormat *format = immVertexFormat();
    uint pos = GPU_vertformat_attr_add(format, "pos", GPU_COMP_F32, 2, GPU_FETCH_FLOAT);

    immBindBuiltinProgram(GPU_SHADER_2D_UNIFORM_COLOR);

    immUniformColor3f(1.0f, 1.0f, 1.0f);

    immBegin(GPU_PRIM_LINES, 4);
    immVertex2f(pos, cx - cross_size, cy - cross_size);
    immVertex2f(pos, cx + cross_size, cy + cross_size);
    immVertex2f(pos, cx + cross_size, cy - cross_size);
    immVertex2f(pos, cx - cross_size, cy + cross_size);
    immEnd();

    immUnbindProgram();
  }
}

static void node_composit_backdrop_boxmask(
    SpaceNode *snode, ImBuf *backdrop, bNode *node, int x, int y)
{
  NodeBoxMask *boxmask = node->storage;
  const float backdropWidth = backdrop->x;
  const float backdropHeight = backdrop->y;
  const float aspect = backdropWidth / backdropHeight;
  const float rad = -boxmask->rotation;
  const float cosine = cosf(rad);
  const float sine = sinf(rad);
  const float halveBoxWidth = backdropWidth * (boxmask->width / 2.0f);
  const float halveBoxHeight = backdropHeight * (boxmask->height / 2.0f) * aspect;

  float cx, cy, x1, x2, x3, x4;
  float y1, y2, y3, y4;

  cx = x + snode->zoom * backdropWidth * boxmask->x;
  cy = y + snode->zoom * backdropHeight * boxmask->y;

  x1 = cx - (cosine * halveBoxWidth + sine * halveBoxHeight) * snode->zoom;
  x2 = cx - (cosine * -halveBoxWidth + sine * halveBoxHeight) * snode->zoom;
  x3 = cx - (cosine * -halveBoxWidth + sine * -halveBoxHeight) * snode->zoom;
  x4 = cx - (cosine * halveBoxWidth + sine * -halveBoxHeight) * snode->zoom;
  y1 = cy - (-sine * halveBoxWidth + cosine * halveBoxHeight) * snode->zoom;
  y2 = cy - (-sine * -halveBoxWidth + cosine * halveBoxHeight) * snode->zoom;
  y3 = cy - (-sine * -halveBoxWidth + cosine * -halveBoxHeight) * snode->zoom;
  y4 = cy - (-sine * halveBoxWidth + cosine * -halveBoxHeight) * snode->zoom;

  GPUVertFormat *format = immVertexFormat();
  uint pos = GPU_vertformat_attr_add(format, "pos", GPU_COMP_F32, 2, GPU_FETCH_FLOAT);

  immBindBuiltinProgram(GPU_SHADER_2D_UNIFORM_COLOR);

  immUniformColor3f(1.0f, 1.0f, 1.0f);

  immBegin(GPU_PRIM_LINE_LOOP, 4);
  immVertex2f(pos, x1, y1);
  immVertex2f(pos, x2, y2);
  immVertex2f(pos, x3, y3);
  immVertex2f(pos, x4, y4);
  immEnd();

  immUnbindProgram();
}

static void node_composit_backdrop_ellipsemask(
    SpaceNode *snode, ImBuf *backdrop, bNode *node, int x, int y)
{
  NodeEllipseMask *ellipsemask = node->storage;
  const float backdropWidth = backdrop->x;
  const float backdropHeight = backdrop->y;
  const float aspect = backdropWidth / backdropHeight;
  const float rad = -ellipsemask->rotation;
  const float cosine = cosf(rad);
  const float sine = sinf(rad);
  const float halveBoxWidth = backdropWidth * (ellipsemask->width / 2.0f);
  const float halveBoxHeight = backdropHeight * (ellipsemask->height / 2.0f) * aspect;

  float cx, cy, x1, x2, x3, x4;
  float y1, y2, y3, y4;

  cx = x + snode->zoom * backdropWidth * ellipsemask->x;
  cy = y + snode->zoom * backdropHeight * ellipsemask->y;

  x1 = cx - (cosine * halveBoxWidth + sine * halveBoxHeight) * snode->zoom;
  x2 = cx - (cosine * -halveBoxWidth + sine * halveBoxHeight) * snode->zoom;
  x3 = cx - (cosine * -halveBoxWidth + sine * -halveBoxHeight) * snode->zoom;
  x4 = cx - (cosine * halveBoxWidth + sine * -halveBoxHeight) * snode->zoom;
  y1 = cy - (-sine * halveBoxWidth + cosine * halveBoxHeight) * snode->zoom;
  y2 = cy - (-sine * -halveBoxWidth + cosine * halveBoxHeight) * snode->zoom;
  y3 = cy - (-sine * -halveBoxWidth + cosine * -halveBoxHeight) * snode->zoom;
  y4 = cy - (-sine * halveBoxWidth + cosine * -halveBoxHeight) * snode->zoom;

  GPUVertFormat *format = immVertexFormat();
  uint pos = GPU_vertformat_attr_add(format, "pos", GPU_COMP_F32, 2, GPU_FETCH_FLOAT);

  immBindBuiltinProgram(GPU_SHADER_2D_UNIFORM_COLOR);

  immUniformColor3f(1.0f, 1.0f, 1.0f);

  immBegin(GPU_PRIM_LINE_LOOP, 4);
  immVertex2f(pos, x1, y1);
  immVertex2f(pos, x2, y2);
  immVertex2f(pos, x3, y3);
  immVertex2f(pos, x4, y4);
  immEnd();

  immUnbindProgram();
}

static void node_composit_buts_ellipsemask(uiLayout *layout, bContext *UNUSED(C), PointerRNA *ptr)
{
  uiLayout *row;
  row = uiLayoutRow(layout, true);
  uiItemR(row, ptr, "x", 0, NULL, ICON_NONE);
  uiItemR(row, ptr, "y", 0, NULL, ICON_NONE);
  row = uiLayoutRow(layout, true);
  uiItemR(row, ptr, "width", UI_ITEM_R_SLIDER, NULL, ICON_NONE);
  uiItemR(row, ptr, "height", UI_ITEM_R_SLIDER, NULL, ICON_NONE);

  uiItemR(layout, ptr, "rotation", 0, NULL, ICON_NONE);
  uiItemR(layout, ptr, "mask_type", 0, NULL, ICON_NONE);
}

static void node_composit_buts_composite(uiLayout *layout, bContext *UNUSED(C), PointerRNA *ptr)
{
  uiItemR(layout, ptr, "use_alpha", 0, NULL, ICON_NONE);
}

static void node_composit_buts_viewer(uiLayout *layout, bContext *UNUSED(C), PointerRNA *ptr)
{
  uiItemR(layout, ptr, "use_alpha", 0, NULL, ICON_NONE);
}

static void node_composit_buts_viewer_ex(uiLayout *layout, bContext *UNUSED(C), PointerRNA *ptr)
{
  uiLayout *col;

  uiItemR(layout, ptr, "use_alpha", 0, NULL, ICON_NONE);
  uiItemR(layout, ptr, "tile_order", 0, NULL, ICON_NONE);
  if (RNA_enum_get(ptr, "tile_order") == 0) {
    col = uiLayoutColumn(layout, true);
    uiItemR(col, ptr, "center_x", 0, NULL, ICON_NONE);
    uiItemR(col, ptr, "center_y", 0, NULL, ICON_NONE);
  }
}

static void node_composit_buts_mask(uiLayout *layout, bContext *C, PointerRNA *ptr)
{
  bNode *node = ptr->data;

  uiTemplateID(layout, C, ptr, "mask", NULL, NULL, NULL, UI_TEMPLATE_ID_FILTER_ALL, false, NULL);
  uiItemR(layout, ptr, "use_feather", 0, NULL, ICON_NONE);

  uiItemR(layout, ptr, "size_source", 0, "", ICON_NONE);

  if (node->custom1 & (CMP_NODEFLAG_MASK_FIXED | CMP_NODEFLAG_MASK_FIXED_SCENE)) {
    uiItemR(layout, ptr, "size_x", 0, NULL, ICON_NONE);
    uiItemR(layout, ptr, "size_y", 0, NULL, ICON_NONE);
  }

  uiItemR(layout, ptr, "use_motion_blur", 0, NULL, ICON_NONE);
  if (node->custom1 & CMP_NODEFLAG_MASK_MOTION_BLUR) {
    uiItemR(layout, ptr, "motion_blur_samples", 0, NULL, ICON_NONE);
    uiItemR(layout, ptr, "motion_blur_shutter", 0, NULL, ICON_NONE);
  }
}

static void node_composit_buts_keyingscreen(uiLayout *layout, bContext *C, PointerRNA *ptr)
{
  bNode *node = ptr->data;

  uiTemplateID(layout, C, ptr, "clip", NULL, NULL, NULL, UI_TEMPLATE_ID_FILTER_ALL, false, NULL);

  if (node->id) {
    MovieClip *clip = (MovieClip *)node->id;
    uiLayout *col;
    PointerRNA tracking_ptr;

    RNA_pointer_create(&clip->id, &RNA_MovieTracking, &clip->tracking, &tracking_ptr);

    col = uiLayoutColumn(layout, true);
    uiItemPointerR(col, ptr, "tracking_object", &tracking_ptr, "objects", "", ICON_OBJECT_DATA);
  }
}

static void node_composit_buts_keying(uiLayout *layout, bContext *UNUSED(C), PointerRNA *ptr)
{
  /* bNode *node = ptr->data; */ /* UNUSED */

  uiItemR(layout, ptr, "blur_pre", 0, NULL, ICON_NONE);
  uiItemR(layout, ptr, "screen_balance", 0, NULL, ICON_NONE);
  uiItemR(layout, ptr, "despill_factor", 0, NULL, ICON_NONE);
  uiItemR(layout, ptr, "despill_balance", 0, NULL, ICON_NONE);
  uiItemR(layout, ptr, "edge_kernel_radius", 0, NULL, ICON_NONE);
  uiItemR(layout, ptr, "edge_kernel_tolerance", 0, NULL, ICON_NONE);
  uiItemR(layout, ptr, "clip_black", 0, NULL, ICON_NONE);
  uiItemR(layout, ptr, "clip_white", 0, NULL, ICON_NONE);
  uiItemR(layout, ptr, "dilate_distance", 0, NULL, ICON_NONE);
  uiItemR(layout, ptr, "feather_falloff", 0, NULL, ICON_NONE);
  uiItemR(layout, ptr, "feather_distance", 0, NULL, ICON_NONE);
  uiItemR(layout, ptr, "blur_post", 0, NULL, ICON_NONE);
}

static void node_composit_buts_trackpos(uiLayout *layout, bContext *C, PointerRNA *ptr)
{
  bNode *node = ptr->data;

  uiTemplateID(
      layout, C, ptr, "clip", NULL, "CLIP_OT_open", NULL, UI_TEMPLATE_ID_FILTER_ALL, false, NULL);

  if (node->id) {
    MovieClip *clip = (MovieClip *)node->id;
    MovieTracking *tracking = &clip->tracking;
    MovieTrackingObject *object;
    uiLayout *col;
    PointerRNA tracking_ptr;
    NodeTrackPosData *data = node->storage;

    RNA_pointer_create(&clip->id, &RNA_MovieTracking, tracking, &tracking_ptr);

    col = uiLayoutColumn(layout, false);
    uiItemPointerR(col, ptr, "tracking_object", &tracking_ptr, "objects", "", ICON_OBJECT_DATA);

    object = BKE_tracking_object_get_named(tracking, data->tracking_object);
    if (object) {
      PointerRNA object_ptr;

      RNA_pointer_create(&clip->id, &RNA_MovieTrackingObject, object, &object_ptr);

      uiItemPointerR(col, ptr, "track_name", &object_ptr, "tracks", "", ICON_ANIM_DATA);
    }
    else {
      uiItemR(layout, ptr, "track_name", 0, "", ICON_ANIM_DATA);
    }

    uiItemR(layout, ptr, "position", 0, NULL, ICON_NONE);

    if (ELEM(node->custom1, CMP_TRACKPOS_RELATIVE_FRAME, CMP_TRACKPOS_ABSOLUTE_FRAME)) {
      uiItemR(layout, ptr, "frame_relative", 0, NULL, ICON_NONE);
    }
  }
}

static void node_composit_buts_planetrackdeform(uiLayout *layout, bContext *C, PointerRNA *ptr)
{
  bNode *node = ptr->data;
  NodePlaneTrackDeformData *data = node->storage;

  uiTemplateID(
      layout, C, ptr, "clip", NULL, "CLIP_OT_open", NULL, UI_TEMPLATE_ID_FILTER_ALL, false, NULL);

  if (node->id) {
    MovieClip *clip = (MovieClip *)node->id;
    MovieTracking *tracking = &clip->tracking;
    MovieTrackingObject *object;
    uiLayout *col;
    PointerRNA tracking_ptr;

    RNA_pointer_create(&clip->id, &RNA_MovieTracking, tracking, &tracking_ptr);

    col = uiLayoutColumn(layout, false);
    uiItemPointerR(col, ptr, "tracking_object", &tracking_ptr, "objects", "", ICON_OBJECT_DATA);

    object = BKE_tracking_object_get_named(tracking, data->tracking_object);
    if (object) {
      PointerRNA object_ptr;

      RNA_pointer_create(&clip->id, &RNA_MovieTrackingObject, object, &object_ptr);

      uiItemPointerR(
          col, ptr, "plane_track_name", &object_ptr, "plane_tracks", "", ICON_ANIM_DATA);
    }
    else {
      uiItemR(layout, ptr, "plane_track_name", 0, "", ICON_ANIM_DATA);
    }
  }

  uiItemR(layout, ptr, "use_motion_blur", 0, NULL, ICON_NONE);
  if (data->flag & CMP_NODEFLAG_PLANETRACKDEFORM_MOTION_BLUR) {
    uiItemR(layout, ptr, "motion_blur_samples", 0, NULL, ICON_NONE);
    uiItemR(layout, ptr, "motion_blur_shutter", 0, NULL, ICON_NONE);
  }
}

static void node_composit_buts_cornerpin(uiLayout *UNUSED(layout),
                                         bContext *UNUSED(C),
                                         PointerRNA *UNUSED(ptr))
{
}

static void node_composit_buts_sunbeams(uiLayout *layout, bContext *UNUSED(C), PointerRNA *ptr)
{
  uiItemR(layout, ptr, "source", UI_ITEM_R_EXPAND, "", ICON_NONE);
  uiItemR(layout, ptr, "ray_length", UI_ITEM_R_SLIDER, NULL, ICON_NONE);
}

static void node_composit_buts_cryptomatte(uiLayout *layout, bContext *UNUSED(C), PointerRNA *ptr)
{
  uiLayout *col = uiLayoutColumn(layout, true);

  uiItemL(col, IFACE_("Matte Objects:"), ICON_NONE);

  uiLayout *row = uiLayoutRow(col, true);
  uiTemplateCryptoPicker(row, ptr, "add");
  uiTemplateCryptoPicker(row, ptr, "remove");

  uiItemR(col, ptr, "matte_id", 0, "", ICON_NONE);
}

static void node_composit_buts_cryptomatte_ex(uiLayout *layout,
                                              bContext *UNUSED(C),
                                              PointerRNA *UNUSED(ptr))
{
  uiItemO(layout, IFACE_("Add Crypto Layer"), ICON_ADD, "NODE_OT_cryptomatte_layer_add");
  uiItemO(layout, IFACE_("Remove Crypto Layer"), ICON_REMOVE, "NODE_OT_cryptomatte_layer_remove");
}

static void node_composit_buts_brightcontrast(uiLayout *layout,
                                              bContext *UNUSED(C),
                                              PointerRNA *ptr)
{
  uiItemR(layout, ptr, "use_premultiply", 0, NULL, ICON_NONE);
}

static void node_composit_buts_denoise(uiLayout *layout, bContext *UNUSED(C), PointerRNA *ptr)
{
#ifndef WITH_OPENIMAGEDENOISE
  uiItemL(layout, IFACE_("Disabled, built without OpenImageDenoise"), ICON_ERROR);
#else
  if (!BLI_cpu_support_sse41()) {
    uiItemL(layout, IFACE_("Disabled, CPU with SSE4.1 is required"), ICON_ERROR);
  }
#endif

  uiItemR(layout, ptr, "use_hdr", 0, NULL, ICON_NONE);
}

/* only once called */
static void node_composit_set_butfunc(bNodeType *ntype)
{
  switch (ntype->type) {
    case CMP_NODE_IMAGE:
      ntype->draw_buttons = node_composit_buts_image;
      ntype->draw_buttons_ex = node_composit_buts_image_ex;
      break;
    case CMP_NODE_R_LAYERS:
      ntype->draw_buttons = node_composit_buts_viewlayers;
      break;
    case CMP_NODE_NORMAL:
      ntype->draw_buttons = node_buts_normal;
      break;
    case CMP_NODE_CURVE_VEC:
      ntype->draw_buttons = node_buts_curvevec;
      break;
    case CMP_NODE_CURVE_RGB:
      ntype->draw_buttons = node_buts_curvecol;
      break;
    case CMP_NODE_VALUE:
      ntype->draw_buttons = node_buts_value;
      break;
    case CMP_NODE_RGB:
      ntype->draw_buttons = node_buts_rgb;
      break;
    case CMP_NODE_FLIP:
      ntype->draw_buttons = node_composit_buts_flip;
      break;
    case CMP_NODE_SPLITVIEWER:
      ntype->draw_buttons = node_composit_buts_splitviewer;
      break;
    case CMP_NODE_MIX_RGB:
      ntype->draw_buttons = node_buts_mix_rgb;
      break;
    case CMP_NODE_VALTORGB:
      ntype->draw_buttons = node_buts_colorramp;
      break;
    case CMP_NODE_CROP:
      ntype->draw_buttons = node_composit_buts_crop;
      break;
    case CMP_NODE_BLUR:
      ntype->draw_buttons = node_composit_buts_blur;
      break;
    case CMP_NODE_DBLUR:
      ntype->draw_buttons = node_composit_buts_dblur;
      break;
    case CMP_NODE_BILATERALBLUR:
      ntype->draw_buttons = node_composit_buts_bilateralblur;
      break;
    case CMP_NODE_DEFOCUS:
      ntype->draw_buttons = node_composit_buts_defocus;
      break;
    case CMP_NODE_GLARE:
      ntype->draw_buttons = node_composit_buts_glare;
      break;
    case CMP_NODE_TONEMAP:
      ntype->draw_buttons = node_composit_buts_tonemap;
      break;
    case CMP_NODE_LENSDIST:
      ntype->draw_buttons = node_composit_buts_lensdist;
      break;
    case CMP_NODE_VECBLUR:
      ntype->draw_buttons = node_composit_buts_vecblur;
      break;
    case CMP_NODE_FILTER:
      ntype->draw_buttons = node_composit_buts_filter;
      break;
    case CMP_NODE_MAP_VALUE:
      ntype->draw_buttons = node_composit_buts_map_value;
      break;
    case CMP_NODE_MAP_RANGE:
      ntype->draw_buttons = node_composit_buts_map_range;
      break;
    case CMP_NODE_TIME:
      ntype->draw_buttons = node_buts_time;
      break;
    case CMP_NODE_ALPHAOVER:
      ntype->draw_buttons = node_composit_buts_alphaover;
      break;
    case CMP_NODE_TEXTURE:
      ntype->draw_buttons = node_buts_texture;
      break;
    case CMP_NODE_DILATEERODE:
      ntype->draw_buttons = node_composit_buts_dilateerode;
      break;
    case CMP_NODE_INPAINT:
      ntype->draw_buttons = node_composit_buts_inpaint;
      break;
    case CMP_NODE_DESPECKLE:
      ntype->draw_buttons = node_composit_buts_despeckle;
      break;
    case CMP_NODE_OUTPUT_FILE:
      ntype->draw_buttons = node_composit_buts_file_output;
      ntype->draw_buttons_ex = node_composit_buts_file_output_ex;
      break;
    case CMP_NODE_DIFF_MATTE:
      ntype->draw_buttons = node_composit_buts_diff_matte;
      break;
    case CMP_NODE_DIST_MATTE:
      ntype->draw_buttons = node_composit_buts_distance_matte;
      break;
    case CMP_NODE_COLOR_SPILL:
      ntype->draw_buttons = node_composit_buts_color_spill;
      break;
    case CMP_NODE_CHROMA_MATTE:
      ntype->draw_buttons = node_composit_buts_chroma_matte;
      break;
    case CMP_NODE_COLOR_MATTE:
      ntype->draw_buttons = node_composit_buts_color_matte;
      break;
    case CMP_NODE_SCALE:
      ntype->draw_buttons = node_composit_buts_scale;
      break;
    case CMP_NODE_ROTATE:
      ntype->draw_buttons = node_composit_buts_rotate;
      break;
    case CMP_NODE_CHANNEL_MATTE:
      ntype->draw_buttons = node_composit_buts_channel_matte;
      break;
    case CMP_NODE_LUMA_MATTE:
      ntype->draw_buttons = node_composit_buts_luma_matte;
      break;
    case CMP_NODE_MAP_UV:
      ntype->draw_buttons = node_composit_buts_map_uv;
      break;
    case CMP_NODE_ID_MASK:
      ntype->draw_buttons = node_composit_buts_id_mask;
      break;
    case CMP_NODE_DOUBLEEDGEMASK:
      ntype->draw_buttons = node_composit_buts_double_edge_mask;
      break;
    case CMP_NODE_MATH:
      ntype->draw_buttons = node_buts_math;
      break;
    case CMP_NODE_INVERT:
      ntype->draw_buttons = node_composit_buts_invert;
      break;
    case CMP_NODE_PREMULKEY:
      ntype->draw_buttons = node_composit_buts_premulkey;
      break;
    case CMP_NODE_VIEW_LEVELS:
      ntype->draw_buttons = node_composit_buts_view_levels;
      break;
    case CMP_NODE_COLORBALANCE:
      ntype->draw_buttons = node_composit_buts_colorbalance;
      ntype->draw_buttons_ex = node_composit_buts_colorbalance_ex;
      break;
    case CMP_NODE_HUECORRECT:
      ntype->draw_buttons = node_composit_buts_huecorrect;
      break;
    case CMP_NODE_ZCOMBINE:
      ntype->draw_buttons = node_composit_buts_zcombine;
      break;
    case CMP_NODE_COMBYCCA:
    case CMP_NODE_SEPYCCA:
      ntype->draw_buttons = node_composit_buts_ycc;
      break;
    case CMP_NODE_MOVIECLIP:
      ntype->draw_buttons = node_composit_buts_movieclip;
      ntype->draw_buttons_ex = node_composit_buts_movieclip_ex;
      break;
    case CMP_NODE_STABILIZE2D:
      ntype->draw_buttons = node_composit_buts_stabilize2d;
      break;
    case CMP_NODE_TRANSFORM:
      ntype->draw_buttons = node_composit_buts_transform;
      break;
    case CMP_NODE_TRANSLATE:
      ntype->draw_buttons = node_composit_buts_translate;
      break;
    case CMP_NODE_MOVIEDISTORTION:
      ntype->draw_buttons = node_composit_buts_moviedistortion;
      break;
    case CMP_NODE_COLORCORRECTION:
      ntype->draw_buttons = node_composit_buts_colorcorrection;
      ntype->draw_buttons_ex = node_composit_buts_colorcorrection_ex;
      break;
    case CMP_NODE_SWITCH:
      ntype->draw_buttons = node_composit_buts_switch;
      break;
    case CMP_NODE_SWITCH_VIEW:
      ntype->draw_buttons_ex = node_composit_buts_switch_view_ex;
      break;
    case CMP_NODE_MASK_BOX:
      ntype->draw_buttons = node_composit_buts_boxmask;
      ntype->draw_backdrop = node_composit_backdrop_boxmask;
      break;
    case CMP_NODE_MASK_ELLIPSE:
      ntype->draw_buttons = node_composit_buts_ellipsemask;
      ntype->draw_backdrop = node_composit_backdrop_ellipsemask;
      break;
    case CMP_NODE_BOKEHIMAGE:
      ntype->draw_buttons = node_composit_buts_bokehimage;
      break;
    case CMP_NODE_BOKEHBLUR:
      ntype->draw_buttons = node_composit_buts_bokehblur;
      break;
    case CMP_NODE_VIEWER:
      ntype->draw_buttons = node_composit_buts_viewer;
      ntype->draw_buttons_ex = node_composit_buts_viewer_ex;
      ntype->draw_backdrop = node_composit_backdrop_viewer;
      break;
    case CMP_NODE_COMPOSITE:
      ntype->draw_buttons = node_composit_buts_composite;
      break;
    case CMP_NODE_MASK:
      ntype->draw_buttons = node_composit_buts_mask;
      break;
    case CMP_NODE_KEYINGSCREEN:
      ntype->draw_buttons = node_composit_buts_keyingscreen;
      break;
    case CMP_NODE_KEYING:
      ntype->draw_buttons = node_composit_buts_keying;
      break;
    case CMP_NODE_TRACKPOS:
      ntype->draw_buttons = node_composit_buts_trackpos;
      break;
    case CMP_NODE_PLANETRACKDEFORM:
      ntype->draw_buttons = node_composit_buts_planetrackdeform;
      break;
    case CMP_NODE_CORNERPIN:
      ntype->draw_buttons = node_composit_buts_cornerpin;
      break;
    case CMP_NODE_SUNBEAMS:
      ntype->draw_buttons = node_composit_buts_sunbeams;
      break;
    case CMP_NODE_CRYPTOMATTE:
      ntype->draw_buttons = node_composit_buts_cryptomatte;
      ntype->draw_buttons_ex = node_composit_buts_cryptomatte_ex;
      break;
    case CMP_NODE_BRIGHTCONTRAST:
      ntype->draw_buttons = node_composit_buts_brightcontrast;
      break;
    case CMP_NODE_DENOISE:
      ntype->draw_buttons = node_composit_buts_denoise;
      break;
  }
}

/* ****************** BUTTON CALLBACKS FOR TEXTURE NODES ***************** */

static void node_texture_buts_bricks(uiLayout *layout, bContext *UNUSED(C), PointerRNA *ptr)
{
  uiLayout *col;

  col = uiLayoutColumn(layout, true);
  uiItemR(col, ptr, "offset", UI_ITEM_R_SLIDER, IFACE_("Offset"), ICON_NONE);
  uiItemR(col, ptr, "offset_frequency", 0, IFACE_("Frequency"), ICON_NONE);

  col = uiLayoutColumn(layout, true);
  uiItemR(col, ptr, "squash", 0, IFACE_("Squash"), ICON_NONE);
  uiItemR(col, ptr, "squash_frequency", 0, IFACE_("Frequency"), ICON_NONE);
}

static void node_texture_buts_proc(uiLayout *layout, bContext *UNUSED(C), PointerRNA *ptr)
{
  PointerRNA tex_ptr;
  bNode *node = ptr->data;
  ID *id = ptr->owner_id;
  Tex *tex = (Tex *)node->storage;
  uiLayout *col, *row;

  RNA_pointer_create(id, &RNA_Texture, tex, &tex_ptr);

  col = uiLayoutColumn(layout, false);

  switch (tex->type) {
    case TEX_BLEND:
      uiItemR(col, &tex_ptr, "progression", 0, "", ICON_NONE);
      row = uiLayoutRow(col, false);
      uiItemR(row, &tex_ptr, "use_flip_axis", UI_ITEM_R_EXPAND, NULL, ICON_NONE);
      break;

    case TEX_MARBLE:
      row = uiLayoutRow(col, false);
      uiItemR(row, &tex_ptr, "marble_type", UI_ITEM_R_EXPAND, NULL, ICON_NONE);
      row = uiLayoutRow(col, false);
      uiItemR(row, &tex_ptr, "noise_type", UI_ITEM_R_EXPAND, NULL, ICON_NONE);
      row = uiLayoutRow(col, false);
      uiItemR(row, &tex_ptr, "noise_basis", 0, "", ICON_NONE);
      row = uiLayoutRow(col, false);
      uiItemR(row, &tex_ptr, "noise_basis_2", UI_ITEM_R_EXPAND, NULL, ICON_NONE);
      break;

    case TEX_MAGIC:
      uiItemR(col, &tex_ptr, "noise_depth", 0, NULL, ICON_NONE);
      break;

    case TEX_STUCCI:
      row = uiLayoutRow(col, false);
      uiItemR(row, &tex_ptr, "stucci_type", UI_ITEM_R_EXPAND, NULL, ICON_NONE);
      row = uiLayoutRow(col, false);
      uiItemR(row, &tex_ptr, "noise_type", UI_ITEM_R_EXPAND, NULL, ICON_NONE);
      uiItemR(col, &tex_ptr, "noise_basis", 0, "", ICON_NONE);
      break;

    case TEX_WOOD:
      uiItemR(col, &tex_ptr, "noise_basis", 0, "", ICON_NONE);
      uiItemR(col, &tex_ptr, "wood_type", 0, "", ICON_NONE);
      row = uiLayoutRow(col, false);
      uiItemR(row, &tex_ptr, "noise_basis_2", UI_ITEM_R_EXPAND, NULL, ICON_NONE);
      row = uiLayoutRow(col, false);
      uiLayoutSetActive(row, !(ELEM(tex->stype, TEX_BAND, TEX_RING)));
      uiItemR(row, &tex_ptr, "noise_type", UI_ITEM_R_EXPAND, NULL, ICON_NONE);
      break;

    case TEX_CLOUDS:
      uiItemR(col, &tex_ptr, "noise_basis", 0, "", ICON_NONE);
      row = uiLayoutRow(col, false);
      uiItemR(row, &tex_ptr, "cloud_type", UI_ITEM_R_EXPAND, NULL, ICON_NONE);
      row = uiLayoutRow(col, false);
      uiItemR(row, &tex_ptr, "noise_type", UI_ITEM_R_EXPAND, NULL, ICON_NONE);
      uiItemR(col, &tex_ptr, "noise_depth", UI_ITEM_R_EXPAND, IFACE_("Depth"), ICON_NONE);
      break;

    case TEX_DISTNOISE:
      uiItemR(col, &tex_ptr, "noise_basis", 0, "", ICON_NONE);
      uiItemR(col, &tex_ptr, "noise_distortion", 0, "", ICON_NONE);
      break;

    case TEX_MUSGRAVE:
      uiItemR(col, &tex_ptr, "musgrave_type", 0, "", ICON_NONE);
      uiItemR(col, &tex_ptr, "noise_basis", 0, "", ICON_NONE);
      break;
    case TEX_VORONOI:
      uiItemR(col, &tex_ptr, "distance_metric", 0, "", ICON_NONE);
      if (tex->vn_distm == TEX_MINKOVSKY) {
        uiItemR(col, &tex_ptr, "minkovsky_exponent", 0, NULL, ICON_NONE);
      }
      uiItemR(col, &tex_ptr, "color_mode", 0, "", ICON_NONE);
      break;
  }
}

static void node_texture_buts_image(uiLayout *layout, bContext *C, PointerRNA *ptr)
{
  uiTemplateID(layout,
               C,
               ptr,
               "image",
               "IMAGE_OT_new",
               "IMAGE_OT_open",
               NULL,
               UI_TEMPLATE_ID_FILTER_ALL,
               false,
               NULL);
}

static void node_texture_buts_image_ex(uiLayout *layout, bContext *C, PointerRNA *ptr)
{
  bNode *node = ptr->data;
  PointerRNA iuserptr;

  RNA_pointer_create(ptr->owner_id, &RNA_ImageUser, node->storage, &iuserptr);
  uiTemplateImage(layout, C, ptr, "image", &iuserptr, 0, 0);
}

static void node_texture_buts_output(uiLayout *layout, bContext *UNUSED(C), PointerRNA *ptr)
{
  uiItemR(layout, ptr, "filepath", 0, "", ICON_NONE);
}

/* only once called */
static void node_texture_set_butfunc(bNodeType *ntype)
{
  if (ntype->type >= TEX_NODE_PROC && ntype->type < TEX_NODE_PROC_MAX) {
    ntype->draw_buttons = node_texture_buts_proc;
  }
  else {
    switch (ntype->type) {

      case TEX_NODE_MATH:
        ntype->draw_buttons = node_buts_math;
        break;

      case TEX_NODE_MIX_RGB:
        ntype->draw_buttons = node_buts_mix_rgb;
        break;

      case TEX_NODE_VALTORGB:
        ntype->draw_buttons = node_buts_colorramp;
        break;

      case TEX_NODE_CURVE_RGB:
        ntype->draw_buttons = node_buts_curvecol;
        break;

      case TEX_NODE_CURVE_TIME:
        ntype->draw_buttons = node_buts_time;
        break;

      case TEX_NODE_TEXTURE:
        ntype->draw_buttons = node_buts_texture;
        break;

      case TEX_NODE_BRICKS:
        ntype->draw_buttons = node_texture_buts_bricks;
        break;

      case TEX_NODE_IMAGE:
        ntype->draw_buttons = node_texture_buts_image;
        ntype->draw_buttons_ex = node_texture_buts_image_ex;
        break;

      case TEX_NODE_OUTPUT:
        ntype->draw_buttons = node_texture_buts_output;
        break;
    }
  }
}

/* ****************** BUTTON CALLBACKS FOR SIMULATION NODES ***************** */

static void node_simulation_buts_particle_simulation(uiLayout *layout,
                                                     bContext *UNUSED(C),
                                                     PointerRNA *ptr)
{
  uiItemR(layout, ptr, "name", 0, "", ICON_NONE);
}

static void node_simulation_buts_particle_time_step_event(uiLayout *layout,
                                                          bContext *UNUSED(C),
                                                          PointerRNA *ptr)
{
  uiItemR(layout, ptr, "mode", 0, "", ICON_NONE);
}

static void node_simulation_buts_particle_attribute(uiLayout *layout,
                                                    bContext *UNUSED(C),
                                                    PointerRNA *ptr)
{
  uiItemR(layout, ptr, "data_type", 0, "", ICON_NONE);
}

static void node_simulation_buts_set_particle_attribute(uiLayout *layout,
                                                        bContext *UNUSED(C),
                                                        PointerRNA *ptr)
{
  uiItemR(layout, ptr, "data_type", 0, "", ICON_NONE);
}

static void node_simulation_buts_time(uiLayout *layout, bContext *UNUSED(C), PointerRNA *ptr)
{
  uiItemR(layout, ptr, "mode", 0, "", ICON_NONE);
}

static void node_simulation_set_butfunc(bNodeType *ntype)
{
  switch (ntype->type) {
    case SIM_NODE_PARTICLE_SIMULATION:
      ntype->draw_buttons = node_simulation_buts_particle_simulation;
      break;
    case SIM_NODE_PARTICLE_TIME_STEP_EVENT:
      ntype->draw_buttons = node_simulation_buts_particle_time_step_event;
      break;
    case SIM_NODE_PARTICLE_ATTRIBUTE:
      ntype->draw_buttons = node_simulation_buts_particle_attribute;
      break;
    case SIM_NODE_SET_PARTICLE_ATTRIBUTE:
      ntype->draw_buttons = node_simulation_buts_set_particle_attribute;
      break;
    case SIM_NODE_TIME:
      ntype->draw_buttons = node_simulation_buts_time;
      break;
  }
}

/* ****************** BUTTON CALLBACKS FOR FUNCTION NODES ***************** */

static void node_function_buts_boolean_math(uiLayout *layout, bContext *UNUSED(C), PointerRNA *ptr)
{
  uiItemR(layout, ptr, "operation", 0, "", ICON_NONE);
}

static void node_function_buts_float_compare(uiLayout *layout,
                                             bContext *UNUSED(C),
                                             PointerRNA *ptr)
{
  uiItemR(layout, ptr, "operation", 0, "", ICON_NONE);
}

static void node_function_buts_switch(uiLayout *layout, bContext *UNUSED(C), PointerRNA *ptr)
{
  uiItemR(layout, ptr, "data_type", 0, "", ICON_NONE);
}

static void node_function_set_butfunc(bNodeType *ntype)
{
  switch (ntype->type) {
    case FN_NODE_BOOLEAN_MATH:
      ntype->draw_buttons = node_function_buts_boolean_math;
      break;
    case FN_NODE_FLOAT_COMPARE:
      ntype->draw_buttons = node_function_buts_float_compare;
      break;
    case FN_NODE_SWITCH:
      ntype->draw_buttons = node_function_buts_switch;
      break;
  }
}

/* ****** init draw callbacks for all tree types, only called in usiblender.c, once ************ */

static void node_property_update_default(Main *bmain, Scene *UNUSED(scene), PointerRNA *ptr)
{
  bNodeTree *ntree = (bNodeTree *)ptr->owner_id;
  bNode *node = ptr->data;
  ED_node_tag_update_nodetree(bmain, ntree, node);
}

static void node_socket_template_properties_update(bNodeType *ntype, bNodeSocketTemplate *stemp)
{
  StructRNA *srna = ntype->rna_ext.srna;
  PropertyRNA *prop = RNA_struct_type_find_property(srna, stemp->identifier);

  if (prop) {
    RNA_def_property_update_runtime(prop, node_property_update_default);
  }
}

static void node_template_properties_update(bNodeType *ntype)
{
  bNodeSocketTemplate *stemp;

  if (ntype->inputs) {
    for (stemp = ntype->inputs; stemp->type >= 0; stemp++) {
      node_socket_template_properties_update(ntype, stemp);
    }
  }
  if (ntype->outputs) {
    for (stemp = ntype->outputs; stemp->type >= 0; stemp++) {
      node_socket_template_properties_update(ntype, stemp);
    }
  }
}

static void node_socket_undefined_draw(bContext *UNUSED(C),
                                       uiLayout *layout,
                                       PointerRNA *UNUSED(ptr),
                                       PointerRNA *UNUSED(node_ptr),
                                       const char *UNUSED(text))
{
  uiItemL(layout, IFACE_("Undefined Socket Type"), ICON_ERROR);
}

static void node_socket_undefined_draw_color(bContext *UNUSED(C),
                                             PointerRNA *UNUSED(ptr),
                                             PointerRNA *UNUSED(node_ptr),
                                             float *r_color)
{
  r_color[0] = 1.0f;
  r_color[1] = 0.0f;
  r_color[2] = 0.0f;
  r_color[3] = 1.0f;
}

static void node_socket_undefined_interface_draw(bContext *UNUSED(C),
                                                 uiLayout *layout,
                                                 PointerRNA *UNUSED(ptr))
{
  uiItemL(layout, IFACE_("Undefined Socket Type"), ICON_ERROR);
}

static void node_socket_undefined_interface_draw_color(bContext *UNUSED(C),
                                                       PointerRNA *UNUSED(ptr),
                                                       float *r_color)
{
  r_color[0] = 1.0f;
  r_color[1] = 0.0f;
  r_color[2] = 0.0f;
  r_color[3] = 1.0f;
}

void ED_node_init_butfuncs(void)
{
  /* Fallback types for undefined tree, nodes, sockets
   * Defined in blenkernel, but not registered in type hashes.
   */

  /* default ui functions */
  NodeTypeUndefined.draw_nodetype = node_draw_default;
  NodeTypeUndefined.draw_nodetype_prepare = node_update_default;
  NodeTypeUndefined.select_area_func = node_select_area_default;
  NodeTypeUndefined.tweak_area_func = node_tweak_area_default;
  NodeTypeUndefined.draw_buttons = NULL;
  NodeTypeUndefined.draw_buttons_ex = NULL;
  NodeTypeUndefined.resize_area_func = node_resize_area_default;

  NodeSocketTypeUndefined.draw = node_socket_undefined_draw;
  NodeSocketTypeUndefined.draw_color = node_socket_undefined_draw_color;
  NodeSocketTypeUndefined.interface_draw = node_socket_undefined_interface_draw;
  NodeSocketTypeUndefined.interface_draw_color = node_socket_undefined_interface_draw_color;

  /* node type ui functions */
  NODE_TYPES_BEGIN (ntype) {
    /* default ui functions */
    ntype->draw_nodetype = node_draw_default;
    ntype->draw_nodetype_prepare = node_update_default;
    ntype->select_area_func = node_select_area_default;
    ntype->tweak_area_func = node_tweak_area_default;
    ntype->draw_buttons = NULL;
    ntype->draw_buttons_ex = NULL;
    ntype->resize_area_func = node_resize_area_default;

    node_common_set_butfunc(ntype);

    node_composit_set_butfunc(ntype);
    node_shader_set_butfunc(ntype);
    node_texture_set_butfunc(ntype);
    node_simulation_set_butfunc(ntype);
    node_function_set_butfunc(ntype);

    /* define update callbacks for socket properties */
    node_template_properties_update(ntype);
  }
  NODE_TYPES_END;

  /* tree type icons */
  ntreeType_Composite->ui_icon = ICON_NODE_COMPOSITING;
  ntreeType_Shader->ui_icon = ICON_NODE_MATERIAL;
<<<<<<< HEAD
  ntreeType_Texture->ui_icon = ICON_TEXTURE;
=======
  ntreeType_Texture->ui_icon = ICON_NODE_TEXTURE;
  ntreeType_Simulation->ui_icon = ICON_PHYSICS; /* TODO: Use correct icon. */
>>>>>>> 0d0fb804
}

void ED_init_custom_node_type(bNodeType *ntype)
{
  /* default ui functions */
  ntype->draw_nodetype = node_draw_default;
  ntype->draw_nodetype_prepare = node_update_default;
  ntype->resize_area_func = node_resize_area_default;
  ntype->select_area_func = node_select_area_default;
  ntype->tweak_area_func = node_tweak_area_default;
}

void ED_init_custom_node_socket_type(bNodeSocketType *stype)
{
  /* default ui functions */
  stype->draw = node_socket_button_label;
}

/* maps standard socket integer type to a color */
static const float std_node_socket_colors[][4] = {
    {0.63, 0.63, 0.63, 1.0}, /* SOCK_FLOAT */
    {0.39, 0.39, 0.78, 1.0}, /* SOCK_VECTOR */
    {0.78, 0.78, 0.16, 1.0}, /* SOCK_RGBA */
    {0.39, 0.78, 0.39, 1.0}, /* SOCK_SHADER */
    {0.70, 0.65, 0.19, 1.0}, /* SOCK_BOOLEAN */
    {0.0, 0.0, 0.0, 1.0},    /*__SOCK_MESH (deprecated) */
    {0.06, 0.52, 0.15, 1.0}, /* SOCK_INT */
    {0.39, 0.39, 0.39, 1.0}, /* SOCK_STRING */
    {0.40, 0.10, 0.10, 1.0}, /* SOCK_OBJECT */
    {0.10, 0.40, 0.10, 1.0}, /* SOCK_IMAGE */
    {0.80, 0.80, 0.20, 1.0}, /* SOCK_EMITTERS */
    {0.80, 0.20, 0.80, 1.0}, /* SOCK_EVENTS */
    {0.20, 0.80, 0.80, 1.0}, /* SOCK_FORCES */
    {0.30, 0.30, 0.30, 1.0}, /* SOCK_CONTROL_FLOW */
};

/* common color callbacks for standard types */
static void std_node_socket_draw_color(bContext *UNUSED(C),
                                       PointerRNA *ptr,
                                       PointerRNA *UNUSED(node_ptr),
                                       float *r_color)
{
  bNodeSocket *sock = ptr->data;
  int type = sock->typeinfo->type;
  copy_v4_v4(r_color, std_node_socket_colors[type]);
}
static void std_node_socket_interface_draw_color(bContext *UNUSED(C),
                                                 PointerRNA *ptr,
                                                 float *r_color)
{
  bNodeSocket *sock = ptr->data;
  int type = sock->typeinfo->type;
  copy_v4_v4(r_color, std_node_socket_colors[type]);
}

/* draw function for file output node sockets,
 * displays only sub-path and format, no value button */
static void node_file_output_socket_draw(bContext *C,
                                         uiLayout *layout,
                                         PointerRNA *ptr,
                                         PointerRNA *node_ptr)
{
  bNodeTree *ntree = (bNodeTree *)ptr->owner_id;
  bNodeSocket *sock = ptr->data;
  uiLayout *row;
  PointerRNA inputptr, imfptr;
  int imtype;

  row = uiLayoutRow(layout, false);

  imfptr = RNA_pointer_get(node_ptr, "format");
  imtype = RNA_enum_get(&imfptr, "file_format");

  if (imtype == R_IMF_IMTYPE_MULTILAYER) {
    NodeImageMultiFileSocket *input = sock->storage;
    RNA_pointer_create(&ntree->id, &RNA_NodeOutputFileSlotLayer, input, &inputptr);

    uiItemL(row, input->layer, ICON_NONE);
  }
  else {
    NodeImageMultiFileSocket *input = sock->storage;
    PropertyRNA *imtype_prop;
    const char *imtype_name;
    uiBlock *block;
    RNA_pointer_create(&ntree->id, &RNA_NodeOutputFileSlotFile, input, &inputptr);

    uiItemL(row, input->path, ICON_NONE);

    if (!RNA_boolean_get(&inputptr, "use_node_format")) {
      imfptr = RNA_pointer_get(&inputptr, "format");
    }

    imtype_prop = RNA_struct_find_property(&imfptr, "file_format");
    RNA_property_enum_name((bContext *)C,
                           &imfptr,
                           imtype_prop,
                           RNA_property_enum_get(&imfptr, imtype_prop),
                           &imtype_name);
    block = uiLayoutGetBlock(row);
    UI_block_emboss_set(block, UI_EMBOSS_PULLDOWN);
    uiItemL(row, imtype_name, ICON_NONE);
    UI_block_emboss_set(block, UI_EMBOSS_NONE);
  }
}

static void std_node_socket_draw(
    bContext *C, uiLayout *layout, PointerRNA *ptr, PointerRNA *node_ptr, const char *text)
{
  bNode *node = node_ptr->data;
  bNodeSocket *sock = ptr->data;
  int type = sock->typeinfo->type;
  /*int subtype = sock->typeinfo->subtype;*/

  /* XXX not nice, eventually give this node its own socket type ... */
  if (node->type == CMP_NODE_OUTPUT_FILE) {
    node_file_output_socket_draw(C, layout, ptr, node_ptr);
    return;
  }

  if ((sock->in_out == SOCK_OUT) || (sock->flag & SOCK_IN_USE) || (sock->flag & SOCK_HIDE_VALUE)) {
    node_socket_button_label(C, layout, ptr, node_ptr, text);
    return;
  }

  switch (type) {
    case SOCK_FLOAT:
    case SOCK_INT:
    case SOCK_BOOLEAN:
      uiItemR(layout, ptr, "default_value", 0, text, 0);
      break;
    case SOCK_VECTOR:
      if (sock->flag & SOCK_COMPACT) {
        uiTemplateComponentMenu(layout, ptr, "default_value", text);
      }
      else {
        if (sock->typeinfo->subtype == PROP_DIRECTION) {
          uiItemR(layout, ptr, "default_value", 0, "", ICON_NONE);
        }
        else {
          uiLayout *column = uiLayoutColumn(layout, true);
          uiItemR(column, ptr, "default_value", 0, text, ICON_NONE);
        }
      }
      break;
    case SOCK_RGBA:
    case SOCK_STRING: {
      uiLayout *row = uiLayoutSplit(layout, 0.5f, false);
      uiItemL(row, text, 0);
      uiItemR(row, ptr, "default_value", 0, "", 0);
      break;
    }
    case SOCK_OBJECT: {
      uiItemR(layout, ptr, "default_value", 0, text, 0);
      break;
    }
    case SOCK_IMAGE: {
      uiItemR(layout, ptr, "default_value", 0, text, 0);
      break;
    }
    default:
      node_socket_button_label(C, layout, ptr, node_ptr, text);
      break;
  }
}

static void std_node_socket_interface_draw(bContext *UNUSED(C), uiLayout *layout, PointerRNA *ptr)
{
  bNodeSocket *sock = ptr->data;
  int type = sock->typeinfo->type;
  /*int subtype = sock->typeinfo->subtype;*/

  switch (type) {
    case SOCK_FLOAT: {
      uiLayout *row;
      uiItemR(layout, ptr, "default_value", 0, NULL, 0);
      row = uiLayoutRow(layout, true);
      uiItemR(row, ptr, "min_value", 0, IFACE_("Min"), 0);
      uiItemR(row, ptr, "max_value", 0, IFACE_("Max"), 0);
      break;
    }
    case SOCK_INT: {
      uiLayout *row;
      uiItemR(layout, ptr, "default_value", 0, NULL, 0);
      row = uiLayoutRow(layout, true);
      uiItemR(row, ptr, "min_value", 0, IFACE_("Min"), 0);
      uiItemR(row, ptr, "max_value", 0, IFACE_("Max"), 0);
      break;
    }
    case SOCK_VECTOR: {
      uiLayout *row;
      uiItemR(layout, ptr, "default_value", UI_ITEM_R_EXPAND, NULL, 0);
      row = uiLayoutRow(layout, true);
      uiItemR(row, ptr, "min_value", 0, IFACE_("Min"), 0);
      uiItemR(row, ptr, "max_value", 0, IFACE_("Max"), 0);
      break;
    }
    case SOCK_BOOLEAN:
    case SOCK_RGBA:
    case SOCK_STRING: {
      uiItemR(layout, ptr, "default_value", 0, NULL, 0);
      break;
    }
  }
}

void ED_init_standard_node_socket_type(bNodeSocketType *stype)
{
  stype->draw = std_node_socket_draw;
  stype->draw_color = std_node_socket_draw_color;
  stype->interface_draw = std_node_socket_interface_draw;
  stype->interface_draw_color = std_node_socket_interface_draw_color;
}

static void node_socket_virtual_draw_color(bContext *UNUSED(C),
                                           PointerRNA *UNUSED(ptr),
                                           PointerRNA *UNUSED(node_ptr),
                                           float *r_color)
{
  /* alpha = 0, empty circle */
  zero_v4(r_color);
}

void ED_init_node_socket_type_virtual(bNodeSocketType *stype)
{
  stype->draw = node_socket_button_label;
  stype->draw_color = node_socket_virtual_draw_color;
}

/* ************** Generic drawing ************** */

void draw_nodespace_back_pix(const bContext *C,
                             ARegion *region,
                             SpaceNode *snode,
                             bNodeInstanceKey parent_key)
{
  Main *bmain = CTX_data_main(C);
  bNodeInstanceKey active_viewer_key = (snode->nodetree ? snode->nodetree->active_viewer_key :
                                                          NODE_INSTANCE_KEY_NONE);
  float shuffle[4] = {0.0f, 0.0f, 0.0f, 0.0f};
  Image *ima;
  void *lock;
  ImBuf *ibuf;

  GPU_matrix_push_projection();
  GPU_matrix_push();
  wmOrtho2_region_pixelspace(region);
  GPU_matrix_identity_set();
  ED_region_draw_cb_draw(C, region, REGION_DRAW_BACKDROP);
  GPU_matrix_pop_projection();
  GPU_matrix_pop();

  if (!(snode->flag & SNODE_BACKDRAW) || !ED_node_is_compositor(snode)) {
    return;
  }

  if (parent_key.value != active_viewer_key.value) {
    return;
  }

  ima = BKE_image_ensure_viewer(bmain, IMA_TYPE_COMPOSITE, "Viewer Node");
  ibuf = BKE_image_acquire_ibuf(ima, NULL, &lock);
  if (ibuf) {
    float x, y;

    GPU_matrix_push_projection();
    GPU_matrix_push();

    /* somehow the offset has to be calculated inverse */
    wmOrtho2_region_pixelspace(region);

    x = (region->winx - snode->zoom * ibuf->x) / 2 + snode->xof;
    y = (region->winy - snode->zoom * ibuf->y) / 2 + snode->yof;

    if (ibuf->rect || ibuf->rect_float) {
      uchar *display_buffer = NULL;
      void *cache_handle = NULL;

      if (snode->flag & (SNODE_SHOW_R | SNODE_SHOW_G | SNODE_SHOW_B | SNODE_SHOW_ALPHA)) {

        display_buffer = IMB_display_buffer_acquire_ctx(C, ibuf, &cache_handle);

        if (snode->flag & SNODE_SHOW_R) {
          shuffle[0] = 1.0f;
        }
        else if (snode->flag & SNODE_SHOW_G) {
          shuffle[1] = 1.0f;
        }
        else if (snode->flag & SNODE_SHOW_B) {
          shuffle[2] = 1.0f;
        }
        else {
          shuffle[3] = 1.0f;
        }

        IMMDrawPixelsTexState state = immDrawPixelsTexSetup(GPU_SHADER_2D_IMAGE_SHUFFLE_COLOR);
        GPU_shader_uniform_vector(
            state.shader, GPU_shader_get_uniform_ensure(state.shader, "shuffle"), 4, 1, shuffle);

        immDrawPixelsTex(&state,
                         x,
                         y,
                         ibuf->x,
                         ibuf->y,
                         GL_RGBA,
                         GL_UNSIGNED_BYTE,
                         GL_NEAREST,
                         display_buffer,
                         snode->zoom,
                         snode->zoom,
                         NULL);

        GPU_shader_unbind();
      }
      else if (snode->flag & SNODE_USE_ALPHA) {
        GPU_blend(true);
        GPU_blend_set_func_separate(
            GPU_SRC_ALPHA, GPU_ONE_MINUS_SRC_ALPHA, GPU_ONE, GPU_ONE_MINUS_SRC_ALPHA);

        ED_draw_imbuf_ctx(C, ibuf, x, y, GL_NEAREST, snode->zoom, snode->zoom);

        GPU_blend(false);
      }
      else {
        ED_draw_imbuf_ctx(C, ibuf, x, y, GL_NEAREST, snode->zoom, snode->zoom);
      }

      if (cache_handle) {
        IMB_display_buffer_release(cache_handle);
      }
    }

    /** \note draw selected info on backdrop */
    if (snode->edittree) {
      bNode *node = snode->edittree->nodes.first;
      rctf *viewer_border = &snode->nodetree->viewer_border;
      while (node) {
        if (node->flag & NODE_SELECT) {
          if (node->typeinfo->draw_backdrop) {
            node->typeinfo->draw_backdrop(snode, ibuf, node, x, y);
          }
        }
        node = node->next;
      }

      if ((snode->nodetree->flag & NTREE_VIEWER_BORDER) &&
          viewer_border->xmin < viewer_border->xmax && viewer_border->ymin < viewer_border->ymax) {
        rcti pixel_border;
        BLI_rcti_init(&pixel_border,
                      x + snode->zoom * viewer_border->xmin * ibuf->x,
                      x + snode->zoom * viewer_border->xmax * ibuf->x,
                      y + snode->zoom * viewer_border->ymin * ibuf->y,
                      y + snode->zoom * viewer_border->ymax * ibuf->y);

        uint pos = GPU_vertformat_attr_add(
            immVertexFormat(), "pos", GPU_COMP_F32, 2, GPU_FETCH_FLOAT);
        immBindBuiltinProgram(GPU_SHADER_2D_UNIFORM_COLOR);
        immUniformThemeColor(TH_ACTIVE);

        immDrawBorderCorners(pos, &pixel_border, 1.0f, 1.0f);

        immUnbindProgram();
      }
    }

    GPU_matrix_pop_projection();
    GPU_matrix_pop();
  }

  BKE_image_release_ibuf(ima, ibuf, lock);
}

/* return quadratic beziers points for a given nodelink and clip if v2d is not NULL. */
static bool node_link_bezier_handles(View2D *v2d,
                                     SpaceNode *snode,
                                     bNodeLink *link,
                                     float vec[4][2])
{
  float dist;
  float deltax, deltay;
  float cursor[2] = {0.0f, 0.0f};
  int toreroute, fromreroute;

  /* this function can be called with snode null (via cut_links_intersect) */
  /* XXX map snode->cursor back to view space */
  if (snode) {
    cursor[0] = snode->cursor[0] * UI_DPI_FAC;
    cursor[1] = snode->cursor[1] * UI_DPI_FAC;
  }

  /* in v0 and v3 we put begin/end points */
  if (link->fromsock) {
    vec[0][0] = link->fromsock->locx;
    vec[0][1] = link->fromsock->locy;
    fromreroute = (link->fromnode && link->fromnode->type == NODE_REROUTE);
  }
  else {
    if (snode == NULL) {
      return 0;
    }
    copy_v2_v2(vec[0], cursor);
    fromreroute = 0;
  }
  if (link->tosock) {
    vec[3][0] = link->tosock->locx;
    vec[3][1] = link->tosock->locy;
    toreroute = (link->tonode && link->tonode->type == NODE_REROUTE);
  }
  else {
    if (snode == NULL) {
      return 0;
    }
    copy_v2_v2(vec[3], cursor);
    toreroute = 0;
  }

  /* may be called outside of drawing (so pass spacetype) */
  int curving = UI_GetThemeValueType(TH_NODE_CURVING, SPACE_NODE);

  if (curving == 0) {
    /* Straight line: align all points. */
    mid_v2_v2v2(vec[1], vec[0], vec[3]);
    mid_v2_v2v2(vec[2], vec[1], vec[3]);
    return 1;
  }

  dist = curving * 0.10f * fabsf(vec[0][0] - vec[3][0]);
  deltax = vec[3][0] - vec[0][0];
  deltay = vec[3][1] - vec[0][1];
  /* check direction later, for top sockets */
  if (fromreroute) {
    if (fabsf(deltax) > fabsf(deltay)) {
      vec[1][1] = vec[0][1];
      vec[1][0] = vec[0][0] + (deltax > 0 ? dist : -dist);
    }
    else {
      vec[1][0] = vec[0][0];
      vec[1][1] = vec[0][1] + (deltay > 0 ? dist : -dist);
    }
  }
  else {
    vec[1][0] = vec[0][0] + dist;
    vec[1][1] = vec[0][1];
  }
  if (toreroute) {
    if (fabsf(deltax) > fabsf(deltay)) {
      vec[2][1] = vec[3][1];
      vec[2][0] = vec[3][0] + (deltax > 0 ? -dist : dist);
    }
    else {
      vec[2][0] = vec[3][0];
      vec[2][1] = vec[3][1] + (deltay > 0 ? -dist : dist);
    }
  }
  else {
    vec[2][0] = vec[3][0] - dist;
    vec[2][1] = vec[3][1];
  }

  if (v2d && min_ffff(vec[0][0], vec[1][0], vec[2][0], vec[3][0]) > v2d->cur.xmax) {
    return 0; /* clipped */
  }
  else if (v2d && max_ffff(vec[0][0], vec[1][0], vec[2][0], vec[3][0]) < v2d->cur.xmin) {
    return 0; /* clipped */
  }

  return 1;
}

/* if v2d not NULL, it clips and returns 0 if not visible */
bool node_link_bezier_points(
    View2D *v2d, SpaceNode *snode, bNodeLink *link, float coord_array[][2], int resol)
{
  float vec[4][2];

  if (node_link_bezier_handles(v2d, snode, link, vec)) {
    /* always do all three, to prevent data hanging around */
    BKE_curve_forward_diff_bezier(
        vec[0][0], vec[1][0], vec[2][0], vec[3][0], coord_array[0] + 0, resol, sizeof(float) * 2);
    BKE_curve_forward_diff_bezier(
        vec[0][1], vec[1][1], vec[2][1], vec[3][1], coord_array[0] + 1, resol, sizeof(float) * 2);

    return 1;
  }
  return 0;
}

#define NODELINK_GROUP_SIZE 256
#define LINK_RESOL 24
#define LINK_WIDTH (2.5f * UI_DPI_FAC)
#define ARROW_SIZE (7 * UI_DPI_FAC)

static float arrow_verts[3][2] = {{-1.0f, 1.0f}, {0.0f, 0.0f}, {-1.0f, -1.0f}};
static float arrow_expand_axis[3][2] = {{0.7071f, 0.7071f}, {M_SQRT2, 0.0f}, {0.7071f, -0.7071f}};

static struct {
  GPUBatch *batch;        /* for batching line together */
  GPUBatch *batch_single; /* for single line */
  GPUVertBuf *inst_vbo;
  uint p0_id, p1_id, p2_id, p3_id;
  uint colid_id;
  GPUVertBufRaw p0_step, p1_step, p2_step, p3_step;
  GPUVertBufRaw colid_step;
  uint count;
  bool enabled;
} g_batch_link = {0};

static void nodelink_batch_reset(void)
{
  GPU_vertbuf_attr_get_raw_data(g_batch_link.inst_vbo, g_batch_link.p0_id, &g_batch_link.p0_step);
  GPU_vertbuf_attr_get_raw_data(g_batch_link.inst_vbo, g_batch_link.p1_id, &g_batch_link.p1_step);
  GPU_vertbuf_attr_get_raw_data(g_batch_link.inst_vbo, g_batch_link.p2_id, &g_batch_link.p2_step);
  GPU_vertbuf_attr_get_raw_data(g_batch_link.inst_vbo, g_batch_link.p3_id, &g_batch_link.p3_step);
  GPU_vertbuf_attr_get_raw_data(
      g_batch_link.inst_vbo, g_batch_link.colid_id, &g_batch_link.colid_step);
  g_batch_link.count = 0;
}

static void set_nodelink_vertex(GPUVertBuf *vbo,
                                uint uv_id,
                                uint pos_id,
                                uint exp_id,
                                uint v,
                                const uchar uv[2],
                                const float pos[2],
                                const float exp[2])
{
  GPU_vertbuf_attr_set(vbo, uv_id, v, uv);
  GPU_vertbuf_attr_set(vbo, pos_id, v, pos);
  GPU_vertbuf_attr_set(vbo, exp_id, v, exp);
}

static void nodelink_batch_init(void)
{
  GPUVertFormat format = {0};
  uint uv_id = GPU_vertformat_attr_add(&format, "uv", GPU_COMP_U8, 2, GPU_FETCH_INT_TO_FLOAT_UNIT);
  uint pos_id = GPU_vertformat_attr_add(&format, "pos", GPU_COMP_F32, 2, GPU_FETCH_FLOAT);
  uint expand_id = GPU_vertformat_attr_add(&format, "expand", GPU_COMP_F32, 2, GPU_FETCH_FLOAT);
  GPUVertBuf *vbo = GPU_vertbuf_create_with_format_ex(&format, GPU_USAGE_STATIC);
  int vcount = LINK_RESOL * 2; /* curve */
  vcount += 2;                 /* restart strip */
  vcount += 3 * 2;             /* arrow */
  vcount *= 2;                 /* shadow */
  vcount += 2;                 /* restart strip */
  GPU_vertbuf_data_alloc(vbo, vcount);
  int v = 0;

  for (int k = 0; k < 2; k++) {
    uchar uv[2] = {0, 0};
    float pos[2] = {0.0f, 0.0f};
    float exp[2] = {0.0f, 1.0f};

    /* restart */
    if (k == 1) {
      set_nodelink_vertex(vbo, uv_id, pos_id, expand_id, v++, uv, pos, exp);
    }

    /* curve strip */
    for (int i = 0; i < LINK_RESOL; i++) {
      uv[0] = 255 * (i / (float)(LINK_RESOL - 1));
      uv[1] = 0;
      set_nodelink_vertex(vbo, uv_id, pos_id, expand_id, v++, uv, pos, exp);
      uv[1] = 255;
      set_nodelink_vertex(vbo, uv_id, pos_id, expand_id, v++, uv, pos, exp);
    }
    /* restart */
    set_nodelink_vertex(vbo, uv_id, pos_id, expand_id, v++, uv, pos, exp);

    uv[0] = 127;
    uv[1] = 0;
    copy_v2_v2(pos, arrow_verts[0]);
    copy_v2_v2(exp, arrow_expand_axis[0]);
    set_nodelink_vertex(vbo, uv_id, pos_id, expand_id, v++, uv, pos, exp);
    /* arrow */
    for (int i = 0; i < 3; i++) {
      uv[1] = 0;
      copy_v2_v2(pos, arrow_verts[i]);
      copy_v2_v2(exp, arrow_expand_axis[i]);
      set_nodelink_vertex(vbo, uv_id, pos_id, expand_id, v++, uv, pos, exp);

      uv[1] = 255;
      set_nodelink_vertex(vbo, uv_id, pos_id, expand_id, v++, uv, pos, exp);
    }

    /* restart */
    if (k == 0) {
      set_nodelink_vertex(vbo, uv_id, pos_id, expand_id, v++, uv, pos, exp);
    }
  }

  g_batch_link.batch = GPU_batch_create_ex(GPU_PRIM_TRI_STRIP, vbo, NULL, GPU_BATCH_OWNS_VBO);
  gpu_batch_presets_register(g_batch_link.batch);

  g_batch_link.batch_single = GPU_batch_create_ex(GPU_PRIM_TRI_STRIP, vbo, NULL, 0);
  gpu_batch_presets_register(g_batch_link.batch_single);

  /* Instances data */
  GPUVertFormat format_inst = {0};
  g_batch_link.p0_id = GPU_vertformat_attr_add(
      &format_inst, "P0", GPU_COMP_F32, 2, GPU_FETCH_FLOAT);
  g_batch_link.p1_id = GPU_vertformat_attr_add(
      &format_inst, "P1", GPU_COMP_F32, 2, GPU_FETCH_FLOAT);
  g_batch_link.p2_id = GPU_vertformat_attr_add(
      &format_inst, "P2", GPU_COMP_F32, 2, GPU_FETCH_FLOAT);
  g_batch_link.p3_id = GPU_vertformat_attr_add(
      &format_inst, "P3", GPU_COMP_F32, 2, GPU_FETCH_FLOAT);
  g_batch_link.colid_id = GPU_vertformat_attr_add(
      &format_inst, "colid_doarrow", GPU_COMP_U8, 4, GPU_FETCH_INT);
  g_batch_link.inst_vbo = GPU_vertbuf_create_with_format_ex(&format_inst, GPU_USAGE_STREAM);
  /* Alloc max count but only draw the range we need. */
  GPU_vertbuf_data_alloc(g_batch_link.inst_vbo, NODELINK_GROUP_SIZE);

  GPU_batch_instbuf_set(g_batch_link.batch, g_batch_link.inst_vbo, true);

  nodelink_batch_reset();
}

static char nodelink_get_color_id(int th_col)
{
  switch (th_col) {
    case TH_WIRE:
      return 1;
    case TH_WIRE_INNER:
      return 2;
    case TH_ACTIVE:
      return 3;
    case TH_EDGE_SELECT:
      return 4;
    case TH_REDALERT:
      return 5;
  }
  return 0;
}

static void nodelink_batch_draw(SpaceNode *snode)
{
  if (g_batch_link.count == 0) {
    return;
  }

  GPU_blend(true);

  float colors[6][4] = {{0.0f}};
  UI_GetThemeColor4fv(TH_WIRE_INNER, colors[nodelink_get_color_id(TH_WIRE_INNER)]);
  UI_GetThemeColor4fv(TH_WIRE, colors[nodelink_get_color_id(TH_WIRE)]);
  UI_GetThemeColor4fv(TH_ACTIVE, colors[nodelink_get_color_id(TH_ACTIVE)]);
  UI_GetThemeColor4fv(TH_EDGE_SELECT, colors[nodelink_get_color_id(TH_EDGE_SELECT)]);
  UI_GetThemeColor4fv(TH_REDALERT, colors[nodelink_get_color_id(TH_REDALERT)]);

  GPU_vertbuf_data_len_set(g_batch_link.inst_vbo, g_batch_link.count);
  GPU_vertbuf_use(g_batch_link.inst_vbo); /* force update. */

  GPU_batch_program_set_builtin(g_batch_link.batch, GPU_SHADER_2D_NODELINK_INST);
  GPU_batch_uniform_4fv_array(g_batch_link.batch, "colors", 6, (float *)colors);
  GPU_batch_uniform_1f(g_batch_link.batch, "expandSize", snode->aspect * LINK_WIDTH);
  GPU_batch_uniform_1f(g_batch_link.batch, "arrowSize", ARROW_SIZE);
  GPU_batch_draw(g_batch_link.batch);

  nodelink_batch_reset();

  GPU_blend(false);
}

void nodelink_batch_start(SpaceNode *UNUSED(snode))
{
  g_batch_link.enabled = true;
}

void nodelink_batch_end(SpaceNode *snode)
{
  nodelink_batch_draw(snode);
  g_batch_link.enabled = false;
}

static void nodelink_batch_add_link(SpaceNode *snode,
                                    const float p0[2],
                                    const float p1[2],
                                    const float p2[2],
                                    const float p3[2],
                                    int th_col1,
                                    int th_col2,
                                    int th_col3,
                                    bool drawarrow)
{
  /* Only allow these colors. If more is needed, you need to modify the shader accordingly. */
  BLI_assert(ELEM(th_col1, TH_WIRE_INNER, TH_WIRE, TH_ACTIVE, TH_EDGE_SELECT, TH_REDALERT));
  BLI_assert(ELEM(th_col2, TH_WIRE_INNER, TH_WIRE, TH_ACTIVE, TH_EDGE_SELECT, TH_REDALERT));
  BLI_assert(ELEM(th_col3, TH_WIRE, -1));

  g_batch_link.count++;
  copy_v2_v2(GPU_vertbuf_raw_step(&g_batch_link.p0_step), p0);
  copy_v2_v2(GPU_vertbuf_raw_step(&g_batch_link.p1_step), p1);
  copy_v2_v2(GPU_vertbuf_raw_step(&g_batch_link.p2_step), p2);
  copy_v2_v2(GPU_vertbuf_raw_step(&g_batch_link.p3_step), p3);
  char *colid = GPU_vertbuf_raw_step(&g_batch_link.colid_step);
  colid[0] = nodelink_get_color_id(th_col1);
  colid[1] = nodelink_get_color_id(th_col2);
  colid[2] = nodelink_get_color_id(th_col3);
  colid[3] = drawarrow;

  if (g_batch_link.count == NODELINK_GROUP_SIZE) {
    nodelink_batch_draw(snode);
  }
}

/* don't do shadows if th_col3 is -1. */
void node_draw_link_bezier(
    View2D *v2d, SpaceNode *snode, bNodeLink *link, int th_col1, int th_col2, int th_col3)
{
  float vec[4][2];

  if (node_link_bezier_handles(v2d, snode, link, vec)) {
    int drawarrow = ((link->tonode && (link->tonode->type == NODE_REROUTE)) &&
                     (link->fromnode && (link->fromnode->type == NODE_REROUTE)));

    if (g_batch_link.batch == NULL) {
      nodelink_batch_init();
    }

    if (g_batch_link.enabled) {
      /* Add link to batch. */
      nodelink_batch_add_link(
          snode, vec[0], vec[1], vec[2], vec[3], th_col1, th_col2, th_col3, drawarrow);
    }
    else {
      /* Draw single link. */
      float colors[3][4] = {{0.0f}};
      if (th_col3 != -1) {
        UI_GetThemeColor4fv(th_col3, colors[0]);
      }
      UI_GetThemeColor4fv(th_col1, colors[1]);
      UI_GetThemeColor4fv(th_col2, colors[2]);

      GPUBatch *batch = g_batch_link.batch_single;
      GPU_batch_program_set_builtin(batch, GPU_SHADER_2D_NODELINK);
      GPU_batch_uniform_2fv_array(batch, "bezierPts", 4, (float *)vec);
      GPU_batch_uniform_4fv_array(batch, "colors", 3, (float *)colors);
      GPU_batch_uniform_1f(batch, "expandSize", snode->aspect * LINK_WIDTH);
      GPU_batch_uniform_1f(batch, "arrowSize", ARROW_SIZE);
      GPU_batch_uniform_1i(batch, "doArrow", drawarrow);
      GPU_batch_draw(batch);
    }
  }
}

/* note; this is used for fake links in groups too */
void node_draw_link(View2D *v2d, SpaceNode *snode, bNodeLink *link)
{
  int th_col1 = TH_WIRE_INNER, th_col2 = TH_WIRE_INNER, th_col3 = TH_WIRE;

  if (link->fromsock == NULL && link->tosock == NULL) {
    return;
  }

  /* new connection */
  if (!link->fromsock || !link->tosock) {
    th_col1 = th_col2 = TH_ACTIVE;
  }
  else {
    /* going to give issues once... */
    if (link->tosock->flag & SOCK_UNAVAIL) {
      return;
    }
    if (link->fromsock->flag & SOCK_UNAVAIL) {
      return;
    }

    if (link->flag & NODE_LINK_VALID) {
      /* special indicated link, on drop-node */
      if (link->flag & NODE_LINKFLAG_HILITE) {
        th_col1 = th_col2 = TH_ACTIVE;
      }
      else {
        /* regular link */
        if (link->fromnode && link->fromnode->flag & SELECT) {
          th_col1 = TH_EDGE_SELECT;
        }
        if (link->tonode && link->tonode->flag & SELECT) {
          th_col2 = TH_EDGE_SELECT;
        }
      }
    }
    else {
      th_col1 = th_col2 = TH_REDALERT;
      // th_col3 = -1; /* no shadow */
    }
  }

  node_draw_link_bezier(v2d, snode, link, th_col1, th_col2, th_col3);
  //  node_draw_link_straight(v2d, snode, link, th_col1, do_shaded, th_col2, do_triple, th_col3);
}

void ED_node_draw_snap(View2D *v2d, const float cent[2], float size, NodeBorder border, uint pos)
{
  immBegin(GPU_PRIM_LINES, 4);

  if (border & (NODE_LEFT | NODE_RIGHT)) {
    immVertex2f(pos, cent[0], v2d->cur.ymin);
    immVertex2f(pos, cent[0], v2d->cur.ymax);
  }
  else {
    immVertex2f(pos, cent[0], cent[1] - size);
    immVertex2f(pos, cent[0], cent[1] + size);
  }

  if (border & (NODE_TOP | NODE_BOTTOM)) {
    immVertex2f(pos, v2d->cur.xmin, cent[1]);
    immVertex2f(pos, v2d->cur.xmax, cent[1]);
  }
  else {
    immVertex2f(pos, cent[0] - size, cent[1]);
    immVertex2f(pos, cent[0] + size, cent[1]);
  }

  immEnd();
}<|MERGE_RESOLUTION|>--- conflicted
+++ resolved
@@ -3332,12 +3332,8 @@
   /* tree type icons */
   ntreeType_Composite->ui_icon = ICON_NODE_COMPOSITING;
   ntreeType_Shader->ui_icon = ICON_NODE_MATERIAL;
-<<<<<<< HEAD
   ntreeType_Texture->ui_icon = ICON_TEXTURE;
-=======
-  ntreeType_Texture->ui_icon = ICON_NODE_TEXTURE;
   ntreeType_Simulation->ui_icon = ICON_PHYSICS; /* TODO: Use correct icon. */
->>>>>>> 0d0fb804
 }
 
 void ED_init_custom_node_type(bNodeType *ntype)
