/* SPDX-FileCopyrightText: 2008 Blender Authors
 *
 * SPDX-License-Identifier: GPL-2.0-or-later */

/** \file
 * \ingroup spnode
 */

#include "AS_asset_representation.hh"

#include "BLI_listbase.h"
#include "BLI_math_vector.h"
#include "BLI_string.h"

#include "DNA_ID.h"
#include "DNA_gpencil_legacy_types.h"
#include "DNA_image_types.h"
#include "DNA_material_types.h"
#include "DNA_modifier_types.h"
#include "DNA_node_types.h"
#include "DNA_object_types.h"
#include "DNA_screen_types.h"
#include "DNA_space_types.h"
#include "DNA_windowmanager_types.h"

#include "MEM_guardedalloc.h"

#include "BKE_asset.hh"
#include "BKE_compute_contexts.hh"
#include "BKE_context.hh"
#include "BKE_gpencil_legacy.h"
#include "BKE_idprop.hh"
#include "BKE_lib_id.hh"
#include "BKE_lib_query.hh"
#include "BKE_lib_remap.hh"
#include "BKE_node_legacy_types.hh"
#include "BKE_node_runtime.hh"
#include "BKE_node_tree_zones.hh"
#include "BKE_screen.hh"

#include "BLT_translation.hh"

#include "ED_asset_shelf.hh" /* bfa assetshelf */
#include "ED_image.hh"
#include "ED_node.hh"
#include "ED_node_preview.hh"
#include "ED_screen.hh"
#include "ED_space_api.hh"

#include "UI_view2d.hh"

#include "DEG_depsgraph.hh"

#include "BLO_read_write.hh"

#include "RNA_access.hh"
#include "RNA_define.hh"
#include "RNA_enum_types.hh"
#include "RNA_prototypes.hh"

#include "WM_api.hh"
#include "WM_types.hh"

#include "io_utils.hh"

#include "node_intern.hh" /* own include */

using blender::float2;

/* ******************** tree path ********************* */

void ED_node_tree_start(SpaceNode *snode, bNodeTree *ntree, ID *id, ID *from)
{
  LISTBASE_FOREACH_MUTABLE (bNodeTreePath *, path, &snode->treepath) {
    MEM_freeN(path);
  }
  BLI_listbase_clear(&snode->treepath);

  if (ntree) {
    bNodeTreePath *path = MEM_callocN<bNodeTreePath>("node tree path");
    path->nodetree = ntree;
    path->parent_key = blender::bke::NODE_INSTANCE_KEY_BASE;

    /* copy initial offset from bNodeTree */
    copy_v2_v2(path->view_center, ntree->view_center);

    if (id) {
      STRNCPY(path->display_name, id->name + 2);
    }

    BLI_addtail(&snode->treepath, path);

    if (ntree->type != NTREE_GEOMETRY) {
      /* This can probably be removed for all node tree types. It mainly exists because it was not
       * possible to store id references in custom properties. Also see #36024. I don't want to
       * remove it for all tree types in bcon3 though. */
      id_us_ensure_real(&ntree->id);
    }
  }

  /* update current tree */
  snode->nodetree = snode->edittree = ntree;
  snode->id = id;
  snode->from = from;

  ED_node_set_active_viewer_key(snode);

  WM_main_add_notifier(NC_SCENE | ND_NODES, nullptr);
}

void ED_node_tree_push(SpaceNode *snode, bNodeTree *ntree, bNode *gnode)
{
  bNodeTreePath *path = MEM_callocN<bNodeTreePath>("node tree path");
  bNodeTreePath *prev_path = (bNodeTreePath *)snode->treepath.last;
  path->nodetree = ntree;
  if (gnode) {
    if (prev_path) {
      path->parent_key = blender::bke::node_instance_key(
          prev_path->parent_key, prev_path->nodetree, gnode);
    }
    else {
      path->parent_key = blender::bke::NODE_INSTANCE_KEY_BASE;
    }

    STRNCPY(path->node_name, gnode->name);
    STRNCPY(path->display_name, gnode->name);
  }
  else {
    path->parent_key = blender::bke::NODE_INSTANCE_KEY_BASE;
  }

  /* copy initial offset from bNodeTree */
  copy_v2_v2(path->view_center, ntree->view_center);

  BLI_addtail(&snode->treepath, path);

  id_us_ensure_real(&ntree->id);

  /* update current tree */
  snode->edittree = ntree;

  ED_node_set_active_viewer_key(snode);

  WM_main_add_notifier(NC_SCENE | ND_NODES, nullptr);
}

void ED_node_tree_pop(SpaceNode *snode)
{
  bNodeTreePath *path = (bNodeTreePath *)snode->treepath.last;

  /* don't remove root */
  if (path == snode->treepath.first) {
    return;
  }

  BLI_remlink(&snode->treepath, path);
  MEM_freeN(path);

  /* update current tree */
  path = (bNodeTreePath *)snode->treepath.last;
  snode->edittree = path->nodetree;

  ED_node_set_active_viewer_key(snode);

  /* listener updates the View2D center from edittree */
  WM_main_add_notifier(NC_SCENE | ND_NODES, nullptr);
}

int ED_node_tree_depth(SpaceNode *snode)
{
  return BLI_listbase_count(&snode->treepath);
}

bNodeTree *ED_node_tree_get(SpaceNode *snode, int level)
{
  bNodeTreePath *path;
  int i;
  for (path = (bNodeTreePath *)snode->treepath.last, i = 0; path; path = path->prev, i++) {
    if (i == level) {
      return path->nodetree;
    }
  }
  return nullptr;
}

int ED_node_tree_path_length(SpaceNode *snode)
{
  int length = 0;
  int i = 0;
  LISTBASE_FOREACH_INDEX (bNodeTreePath *, path, &snode->treepath, i) {
    length += strlen(path->display_name);
    if (i > 0) {
      length += 1; /* for separator char */
    }
  }
  return length;
}

void ED_node_tree_path_get(SpaceNode *snode, char *value)
{
  int i = 0;
#ifndef NDEBUG
  const char *value_orig = value;
#endif
  /* Note that the caller ensures there is enough space available. */
  LISTBASE_FOREACH_INDEX (bNodeTreePath *, path, &snode->treepath, i) {
    const int len = strlen(path->display_name);
    if (i != 0) {
      *value++ = '/';
    }
    memcpy(value, path->display_name, len);
    value += len;
  }
  *value = '\0';
  BLI_assert(ptrdiff_t(ED_node_tree_path_length(snode)) == ptrdiff_t(value - value_orig));
}

void ED_node_set_active_viewer_key(SpaceNode *snode)
{
  bNodeTreePath *path = (bNodeTreePath *)snode->treepath.last;
  if (snode->nodetree && path) {
    /* A change in active viewer may result in the change of the output node used by the
     * compositor, so we need to get notified about such changes. */
    if (snode->nodetree->active_viewer_key.value != path->parent_key.value &&
        snode->nodetree->type == NTREE_COMPOSIT)
    {
      DEG_id_tag_update(&snode->nodetree->id, ID_RECALC_NTREE_OUTPUT);
      WM_main_add_notifier(NC_NODE, nullptr);
    }

    snode->nodetree->active_viewer_key = path->parent_key;
  }
}

void ED_node_cursor_location_get(const SpaceNode *snode, float value[2])
{
  copy_v2_v2(value, snode->runtime->cursor);
}

void ED_node_cursor_location_set(SpaceNode *snode, const float value[2])
{
  copy_v2_v2(snode->runtime->cursor, value);
}

namespace blender::ed::space_node {

float2 space_node_group_offset(const SpaceNode &snode)
{
  const bNodeTreePath *path = (bNodeTreePath *)snode.treepath.last;

  if (path && path->prev) {
    return float2(path->view_center) - float2(path->prev->view_center);
  }
  return float2(0);
}

static const bNode *group_node_by_name(const bNodeTree &ntree, StringRef name)
{
  for (const bNode *node : ntree.group_nodes()) {
    if (node->name == name) {
      return node;
    }
  }
  return nullptr;
}

std::optional<int32_t> find_nested_node_id_in_root(const SpaceNode &snode, const bNode &query_node)
{
  BLI_assert(snode.edittree->runtime->nodes_by_id.contains(const_cast<bNode *>(&query_node)));

  std::optional<int32_t> id_in_node;
  const char *group_node_name = nullptr;
  const bNode *node = &query_node;
  LISTBASE_FOREACH_BACKWARD (const bNodeTreePath *, path, &snode.treepath) {
    const bNodeTree *ntree = path->nodetree;
    ntree->ensure_topology_cache();
    if (group_node_name) {
      node = group_node_by_name(*ntree, group_node_name);
    }
    bool found = false;
    for (const bNestedNodeRef &ref : ntree->nested_node_refs_span()) {
      if (node->is_group()) {
        if (ref.path.node_id == node->identifier && ref.path.id_in_node == id_in_node) {
          group_node_name = path->node_name;
          id_in_node = ref.id;
          found = true;
          break;
        }
      }
      else if (ref.path.node_id == node->identifier) {
        group_node_name = path->node_name;
        id_in_node = ref.id;
        found = true;
        break;
      }
    }
    if (!found) {
      return std::nullopt;
    }
  }
  return id_in_node;
}

std::optional<ObjectAndModifier> get_modifier_for_node_editor(const SpaceNode &snode)
{
  if (snode.id == nullptr) {
    return std::nullopt;
  }
  if (GS(snode.id->name) != ID_OB) {
    return std::nullopt;
  }
  const Object *object = reinterpret_cast<Object *>(snode.id);
  const NodesModifierData *used_modifier = nullptr;
  if (snode.flag & SNODE_PIN) {
    LISTBASE_FOREACH (const ModifierData *, md, &object->modifiers) {
      if (md->type == eModifierType_Nodes) {
        const NodesModifierData *nmd = reinterpret_cast<const NodesModifierData *>(md);
        /* Would be good to store the name of the pinned modifier in the node editor. */
        if (nmd->node_group == snode.nodetree) {
          used_modifier = nmd;
          break;
        }
      }
    }
  }
  else {
    LISTBASE_FOREACH (const ModifierData *, md, &object->modifiers) {
      if (md->type == eModifierType_Nodes) {
        const NodesModifierData *nmd = reinterpret_cast<const NodesModifierData *>(md);
        if (nmd->node_group == snode.nodetree) {
          if (md->flag & eModifierFlag_Active) {
            used_modifier = nmd;
            break;
          }
        }
      }
    }
  }
  if (used_modifier == nullptr) {
    return std::nullopt;
  }
  return ObjectAndModifier{object, used_modifier};
}

bool push_compute_context_for_tree_path(const SpaceNode &snode,
                                        ComputeContextBuilder &compute_context_builder)
{
  Vector<const bNodeTreePath *> tree_path;
  LISTBASE_FOREACH (const bNodeTreePath *, item, &snode.treepath) {
    tree_path.append(item);
  }
  if (tree_path.is_empty()) {
    return true;
  }

  for (const int i : tree_path.index_range().drop_back(1)) {
    bNodeTree *tree = tree_path[i]->nodetree;
    const char *group_node_name = tree_path[i + 1]->node_name;
    const bNode *group_node = blender::bke::node_find_node_by_name(*tree, group_node_name);
    if (group_node == nullptr) {
      return false;
    }
    const blender::bke::bNodeTreeZones *tree_zones = tree->zones();
    if (tree_zones == nullptr) {
      return false;
    }
    const Vector<const blender::bke::bNodeTreeZone *> zone_stack =
        tree_zones->get_zone_stack_for_node(group_node->identifier);
    for (const blender::bke::bNodeTreeZone *zone : zone_stack) {
      switch (zone->output_node->type_legacy) {
        case GEO_NODE_SIMULATION_OUTPUT: {
          compute_context_builder.push<bke::SimulationZoneComputeContext>(*zone->output_node);
          break;
        }
        case GEO_NODE_REPEAT_OUTPUT: {
          const auto &storage = *static_cast<const NodeGeometryRepeatOutput *>(
              zone->output_node->storage);
          compute_context_builder.push<bke::RepeatZoneComputeContext>(*zone->output_node,
                                                                      storage.inspection_index);
          break;
        }
        case GEO_NODE_FOREACH_GEOMETRY_ELEMENT_OUTPUT: {
          const auto &storage = *static_cast<const NodeGeometryForeachGeometryElementOutput *>(
              zone->output_node->storage);
          compute_context_builder.push<bke::ForeachGeometryElementZoneComputeContext>(
              *zone->output_node, storage.inspection_index);
          break;
        }
      }
    }
    compute_context_builder.push<bke::GroupNodeComputeContext>(*group_node, *tree);
  }
  return true;
}

/* ******************** default callbacks for node space ***************** */

static SpaceLink *node_create(const ScrArea * /*area*/, const Scene * /*scene*/)
{
  SpaceNode *snode = MEM_callocN<SpaceNode>(__func__);
  snode->spacetype = SPACE_NODE;

  snode->flag = SNODE_SHOW_GPENCIL | SNODE_USE_ALPHA;
  snode->overlay.flag = (SN_OVERLAY_SHOW_OVERLAYS | SN_OVERLAY_SHOW_WIRE_COLORS |
                         SN_OVERLAY_SHOW_PATH | SN_OVERLAY_SHOW_PREVIEWS);

  /* backdrop */
  snode->zoom = 1.0f;

  /* select the first tree type for valid type */
  for (const bke::bNodeTreeType *treetype : bke::node_tree_types_get()) {
    STRNCPY(snode->tree_idname, treetype->idname.c_str());
    break;
  }

  /* header */
  ARegion *region = BKE_area_region_new();

  BLI_addtail(&snode->regionbase, region);
  region->regiontype = RGN_TYPE_HEADER;
  region->alignment = (U.uiflag & USER_HEADER_BOTTOM) ? RGN_ALIGN_BOTTOM : RGN_ALIGN_TOP;

  /* start bfa - asset shelf */
  region = BKE_area_region_new();

  BLI_addtail(&snode->regionbase, region);
  region->regiontype = RGN_TYPE_ASSET_SHELF;
  region->alignment = RGN_ALIGN_BOTTOM;
  region->flag |= RGN_FLAG_HIDDEN;

  /* asset shelf header */
  region = BKE_area_region_new();

  BLI_addtail(&snode->regionbase, region);
  region->regiontype = RGN_TYPE_ASSET_SHELF_HEADER;
  region->alignment = RGN_ALIGN_BOTTOM | RGN_ALIGN_HIDE_WITH_PREV;
  /* end bfa  */


  /* buttons/list view */
  region = BKE_area_region_new();

  BLI_addtail(&snode->regionbase, region);
  region->regiontype = RGN_TYPE_UI;
  region->alignment = RGN_ALIGN_RIGHT;

  /* toolbar */
  region = BKE_area_region_new();

  BLI_addtail(&snode->regionbase, region);
  region->regiontype = RGN_TYPE_TOOLS;
  region->alignment = RGN_ALIGN_LEFT;

  region->flag = RGN_FLAG_HIDDEN;

  /* main region */
  region = BKE_area_region_new();

  BLI_addtail(&snode->regionbase, region);
  region->regiontype = RGN_TYPE_WINDOW;

  region->v2d.tot.xmin = -12.8f * U.widget_unit;
  region->v2d.tot.ymin = -12.8f * U.widget_unit;
  region->v2d.tot.xmax = 38.4f * U.widget_unit;
  region->v2d.tot.ymax = 38.4f * U.widget_unit;

  region->v2d.cur = region->v2d.tot;

  region->v2d.min[0] = 1.0f;
  region->v2d.min[1] = 1.0f;

  region->v2d.max[0] = 32000.0f;
  region->v2d.max[1] = 32000.0f;

  region->v2d.minzoom = 0.05f;
  region->v2d.maxzoom = 2.31f;

  region->v2d.scroll = (V2D_SCROLL_RIGHT | V2D_SCROLL_BOTTOM);
  region->v2d.keepzoom = V2D_LIMITZOOM | V2D_KEEPASPECT;
  region->v2d.keeptot = 0;

  return (SpaceLink *)snode;
}

static void node_free(SpaceLink *sl)
{
  SpaceNode *snode = (SpaceNode *)sl;
  BLI_freelistN(&snode->treepath);
  MEM_delete(snode->runtime);
}

/* spacetype; init callback */
static void node_init(wmWindowManager * /*wm*/, ScrArea *area)
{
  SpaceNode *snode = static_cast<SpaceNode *>(area->spacedata.first);

  if (snode->runtime == nullptr) {
    snode->runtime = MEM_new<SpaceNode_Runtime>(__func__);
  }
}

static void node_exit(wmWindowManager *wm, ScrArea *area)
{
  SpaceNode *snode = static_cast<SpaceNode *>(area->spacedata.first);

  if (snode->runtime) {
    free_previews(*wm, *snode);
  }
}

static bool any_node_uses_id(const bNodeTree *ntree, const ID *id)
{
  if (ELEM(nullptr, ntree, id)) {
    return false;
  }
  for (const bNode *node : ntree->all_nodes()) {
    if (node->id == id) {
      return true;
    }
  }
  return false;
}

/**
 * Tag the space to recalculate the current tree.
 *
 * For all node trees this will do `snode_set_context()` which takes care of setting an active
 * tree. This will be done in the area refresh callback.
 *
 * For compositor tree this will additionally start of the compositor job.
 */
static void node_area_tag_tree_recalc(SpaceNode *snode, ScrArea *area)
{
  if (ED_node_is_compositor(snode)) {
    snode->runtime->recalc_regular_compositing = true;
  }

  ED_area_tag_refresh(area);
}

static void node_area_listener(const wmSpaceTypeListenerParams *params)
{
  ScrArea *area = params->area;
  const wmNotifier *wmn = params->notifier;

  /* NOTE: #ED_area_tag_refresh will re-execute compositor. */
  SpaceNode *snode = static_cast<SpaceNode *>(area->spacedata.first);
  /* shaderfrom is only used for new shading nodes, otherwise all shaders are from objects */
  short shader_type = snode->shaderfrom;

  /* preview renders */
  switch (wmn->category) {
    case NC_SCENE:
      switch (wmn->data) {
        case ND_NODES: {
          ARegion *region = BKE_area_find_region_type(area, RGN_TYPE_WINDOW);
          bNodeTreePath *path = (bNodeTreePath *)snode->treepath.last;
          /* shift view to node tree center */
          if (region && path) {
            UI_view2d_center_set(&region->v2d, path->view_center[0], path->view_center[1]);
          }

          node_area_tag_tree_recalc(snode, area);
          break;
        }
        case ND_FRAME:
          node_area_tag_tree_recalc(snode, area);
          break;
        case ND_COMPO_RESULT: {
          ED_area_tag_redraw(area);
          /* Backdrop image offset is calculated during compositing so gizmos need to be updated
           * afterwards. */
          const ARegion *region = BKE_area_find_region_type(area, RGN_TYPE_WINDOW);
          WM_gizmomap_tag_refresh(region->runtime->gizmo_map);
          break;
        }
      }
      break;

    /* future: add ID checks? */
    case NC_MATERIAL:
      if (ED_node_is_shader(snode)) {
        if (wmn->data == ND_SHADING) {
          node_area_tag_tree_recalc(snode, area);
        }
        else if (wmn->data == ND_SHADING_DRAW) {
          node_area_tag_tree_recalc(snode, area);
        }
        else if (wmn->data == ND_SHADING_LINKS) {
          node_area_tag_tree_recalc(snode, area);
        }
      }
      break;
    case NC_TEXTURE:
      if (ED_node_is_shader(snode) || ED_node_is_texture(snode)) {
        if (wmn->data == ND_NODES) {
          node_area_tag_tree_recalc(snode, area);
        }
      }
      break;
    case NC_WORLD:
      if (ED_node_is_shader(snode) && shader_type == SNODE_SHADER_WORLD) {
        node_area_tag_tree_recalc(snode, area);
      }
      break;
    case NC_OBJECT:
      if (ED_node_is_shader(snode)) {
        if (wmn->data == ND_OB_SHADING) {
          node_area_tag_tree_recalc(snode, area);
        }
      }
      else if (ED_node_is_geometry(snode)) {
        /* Rather strict check: only redraw when the reference matches the current editor's ID. */
        if (wmn->data == ND_MODIFIER) {
          if (wmn->reference == snode->id || snode->id == nullptr) {
            node_area_tag_tree_recalc(snode, area);
          }
        }
      }
      break;
    case NC_SPACE:
      if (wmn->data == ND_SPACE_NODE) {
        node_area_tag_tree_recalc(snode, area);
      }
      else if (wmn->data == ND_SPACE_NODE_VIEW) {
        ED_area_tag_redraw(area);
      }
      break;
    case NC_NODE:
      if (wmn->action == NA_EDITED) {
        if (ELEM(wmn->reference, snode->nodetree, snode->id, nullptr) || snode->id == nullptr) {
          node_area_tag_tree_recalc(snode, area);
        }
      }
      else if (wmn->action == NA_SELECTED) {
        ED_area_tag_redraw(area);
      }
      break;
    case NC_SCREEN:
      switch (wmn->data) {
        case ND_ANIMPLAY:
          node_area_tag_tree_recalc(snode, area);
          break;
      }
      break;
    case NC_MASK:
      if (wmn->action == NA_EDITED) {
        if (snode->nodetree && snode->nodetree->type == NTREE_COMPOSIT) {
          node_area_tag_tree_recalc(snode, area);
        }
      }
      break;

    case NC_IMAGE:
      if (wmn->action == NA_EDITED) {
        if (ED_node_is_compositor(snode)) {
          /* Without this check drawing on an image could become very slow when the compositor is
           * open. */
          if (any_node_uses_id(snode->nodetree, (ID *)wmn->reference)) {
            node_area_tag_tree_recalc(snode, area);
          }
        }
      }
      break;

    case NC_MOVIECLIP:
      if (wmn->action == NA_EDITED) {
        if (ED_node_is_compositor(snode)) {
          if (any_node_uses_id(snode->nodetree, (ID *)wmn->reference)) {
            node_area_tag_tree_recalc(snode, area);
          }
        }
      }
      break;

    case NC_LINESTYLE:
      if (ED_node_is_shader(snode) && shader_type == SNODE_SHADER_LINESTYLE) {
        node_area_tag_tree_recalc(snode, area);
      }
      break;
    case NC_WM:
      if (wmn->data == ND_UNDO) {
        node_area_tag_tree_recalc(snode, area);
      }
      break;
    case NC_GPENCIL:
      if (ELEM(wmn->action, NA_EDITED, NA_SELECTED)) {
        ED_area_tag_redraw(area);
      }
      break;
  }
}

static void node_area_refresh(const bContext *C, ScrArea *area)
{
  /* default now: refresh node is starting preview */
  SpaceNode *snode = static_cast<SpaceNode *>(area->spacedata.first);

  snode_set_context(*C);

  if (snode->nodetree) {
    if (snode->nodetree->type == NTREE_COMPOSIT) {
      Scene *scene = (Scene *)snode->id;
      if (scene->use_nodes) {
        if (snode->runtime->recalc_regular_compositing) {
          snode->runtime->recalc_regular_compositing = false;
          ED_node_composite_job(C, snode->nodetree, scene);
        }
      }
    }
  }
}

static SpaceLink *node_duplicate(SpaceLink *sl)
{
  SpaceNode *snode = (SpaceNode *)sl;
  SpaceNode *snoden = (SpaceNode *)MEM_dupallocN(snode);

  BLI_duplicatelist(&snoden->treepath, &snode->treepath);

  snoden->runtime = MEM_new<SpaceNode_Runtime>(__func__);

  /* NOTE: no need to set node tree user counts,
   * the editor only keeps at least 1 (id_us_ensure_real),
   * which is already done by the original SpaceNode.
   */

  return (SpaceLink *)snoden;
}

/* add handlers, stuff you only do once or on area/region changes */
static void node_buttons_region_init(wmWindowManager *wm, ARegion *region)
{
  wmKeyMap *keymap;

  ED_region_panels_init(wm, region);

  keymap = WM_keymap_ensure(wm->defaultconf, "Node Generic", SPACE_NODE, RGN_TYPE_WINDOW);
  WM_event_add_keymap_handler(&region->runtime->handlers, keymap);
}

static void node_buttons_region_draw(const bContext *C, ARegion *region)
{
  ED_region_panels(C, region);
}

/* add handlers, stuff you only do once or on area/region changes */
static void node_toolbar_region_init(wmWindowManager *wm, ARegion *region)
{
  wmKeyMap *keymap;

  ED_region_panels_init(wm, region);

  keymap = WM_keymap_ensure(wm->defaultconf, "Node Generic", SPACE_NODE, RGN_TYPE_WINDOW);
  WM_event_add_keymap_handler(&region->runtime->handlers, keymap);
}

static void node_toolbar_region_draw(const bContext *C, ARegion *region)
{
  ED_region_panels(C, region);
}

static void node_cursor(wmWindow *win, ScrArea *area, ARegion *region)
{
  SpaceNode *snode = static_cast<SpaceNode *>(area->spacedata.first);

  /* convert mouse coordinates to v2d space */
  UI_view2d_region_to_view(&region->v2d,
                           win->eventstate->xy[0] - region->winrct.xmin,
                           win->eventstate->xy[1] - region->winrct.ymin,
                           &snode->runtime->cursor[0],
                           &snode->runtime->cursor[1]);

  /* here snode->runtime->cursor is used to detect the node edge for sizing */
  node_set_cursor(*win, *region, *snode, snode->runtime->cursor);

  /* XXX snode->runtime->cursor is in placing new nodes space */
  snode->runtime->cursor[0] /= UI_SCALE_FAC;
  snode->runtime->cursor[1] /= UI_SCALE_FAC;
}

/* Initialize main region, setting handlers. */
static void node_main_region_init(wmWindowManager *wm, ARegion *region)
{
  wmKeyMap *keymap;
  ListBase *lb;

  UI_view2d_region_reinit(&region->v2d, V2D_COMMONVIEW_CUSTOM, region->winx, region->winy);

  /* own keymaps */
  keymap = WM_keymap_ensure(wm->defaultconf, "Node Generic", SPACE_NODE, RGN_TYPE_WINDOW);
  WM_event_add_keymap_handler(&region->runtime->handlers, keymap);

  keymap = WM_keymap_ensure(wm->defaultconf, "Node Editor", SPACE_NODE, RGN_TYPE_WINDOW);
  WM_event_add_keymap_handler_v2d_mask(&region->runtime->handlers, keymap);

  /* add drop boxes */
  lb = WM_dropboxmap_find("Node Editor", SPACE_NODE, RGN_TYPE_WINDOW);

  WM_event_add_dropbox_handler(&region->runtime->handlers, lb);

  /* The backdrop image gizmo needs to change together with the view. So always refresh gizmos on
   * region size changes. */
  WM_gizmomap_tag_refresh(region->runtime->gizmo_map);
}

static void node_main_region_draw(const bContext *C, ARegion *region)
{
  node_draw_space(*C, *region);
}

/* ************* dropboxes ************* */

static bool node_group_drop_poll(bContext *C, wmDrag *drag, const wmEvent * /*event*/)
{
  SpaceNode *snode = CTX_wm_space_node(C);

  if (snode->edittree == nullptr) {
    return false;
  }

  if (!WM_drag_is_ID_type(drag, ID_NT)) {
    return false;
  }

  if (drag->type == WM_DRAG_ID) {
    const bNodeTree *node_tree = reinterpret_cast<const bNodeTree *>(
        WM_drag_get_local_ID(drag, ID_NT));
    if (!node_tree) {
      return false;
    }
    return node_tree->type == snode->edittree->type;
  }

  if (drag->type == WM_DRAG_ASSET) {
    const wmDragAsset *asset_data = WM_drag_get_asset_data(drag, ID_NT);
    if (!asset_data) {
      return false;
    }
    const AssetMetaData *metadata = &asset_data->asset->get_metadata();
    const IDProperty *tree_type = BKE_asset_metadata_idprop_find(metadata, "type");
    if (!tree_type || IDP_Int(tree_type) != snode->edittree->type) {
      return false;
    }
  }

  return true;
}

static bool node_object_drop_poll(bContext *C, wmDrag *drag, const wmEvent * /*event*/)
{
  return WM_drag_is_ID_type(drag, ID_OB) && !UI_but_active_drop_name(C);
}

static bool node_collection_drop_poll(bContext *C, wmDrag *drag, const wmEvent * /*event*/)
{
  return WM_drag_is_ID_type(drag, ID_GR) && !UI_but_active_drop_name(C);
}

static bool node_id_im_drop_poll(bContext * /*C*/, wmDrag *drag, const wmEvent * /*event*/)
{
  return WM_drag_is_ID_type(drag, ID_IM);
}

static bool node_mask_drop_poll(bContext * /*C*/, wmDrag *drag, const wmEvent * /*event*/)
{
  return WM_drag_is_ID_type(drag, ID_MSK);
}

static bool node_material_drop_poll(bContext *C, wmDrag *drag, const wmEvent * /*event*/)
{
  return WM_drag_is_ID_type(drag, ID_MA) && !UI_but_active_drop_name(C);
}

static bool node_color_drop_poll(bContext *C, wmDrag *drag, const wmEvent * /*event*/)
{
  return (drag->type == WM_DRAG_COLOR) && !UI_but_active_drop_color(C);
}

static bool node_import_file_drop_poll(bContext * /*C*/, wmDrag *drag, const wmEvent * /*event*/)
{
  if (!U.experimental.use_new_file_import_nodes) {
    return false;
  }
  if (drag->type != WM_DRAG_PATH) {
    return false;
  }
  const blender::Span<std::string> paths = WM_drag_get_paths(drag);
  for (const StringRef path : paths) {
    if (path.endswith(".csv") || path.endswith(".obj") || path.endswith(".ply") ||
        path.endswith(".stl") || path.endswith(".txt"))
    {
      return true;
    }
  }
  return false;
}

static void node_group_drop_copy(bContext *C, wmDrag *drag, wmDropBox *drop)
{
  ID *id = WM_drag_get_local_ID_or_import_from_asset(C, drag, 0);

  RNA_int_set(drop->ptr, "session_uid", int(id->session_uid));

  RNA_boolean_set(drop->ptr, "show_datablock_in_node", (drag->type != WM_DRAG_ASSET));
}

static void node_id_drop_copy(bContext *C, wmDrag *drag, wmDropBox *drop)
{
  ID *id = WM_drag_get_local_ID_or_import_from_asset(C, drag, 0);

  RNA_int_set(drop->ptr, "session_uid", int(id->session_uid));
}

static void node_id_im_drop_copy(bContext *C, wmDrag *drag, wmDropBox *drop)
{
  ID *id = WM_drag_get_local_ID_or_import_from_asset(C, drag, 0);
  if (id) {
    RNA_int_set(drop->ptr, "session_uid", int(id->session_uid));
    RNA_struct_property_unset(drop->ptr, "filepath");
    return;
  }
}

static void node_import_file_drop_copy(bContext * /*C*/, wmDrag *drag, wmDropBox *drop)
{
  io::paths_to_operator_properties(drop->ptr, WM_drag_get_paths(drag));
}

/* this region dropbox definition */
static void node_dropboxes()
{
  ListBase *lb = WM_dropboxmap_find("Node Editor", SPACE_NODE, RGN_TYPE_WINDOW);

  WM_dropbox_add(lb,
                 "NODE_OT_add_object",
                 node_object_drop_poll,
                 node_id_drop_copy,
                 WM_drag_free_imported_drag_ID,
                 nullptr);
  WM_dropbox_add(lb,
                 "NODE_OT_add_collection",
                 node_collection_drop_poll,
                 node_id_drop_copy,
                 WM_drag_free_imported_drag_ID,
                 nullptr);
  WM_dropbox_add(lb,
                 "NODE_OT_add_group",
                 node_group_drop_poll,
                 node_group_drop_copy,
                 WM_drag_free_imported_drag_ID,
                 nullptr);
  WM_dropbox_add(lb,
                 "NODE_OT_add_file",
                 node_id_im_drop_poll,
                 node_id_im_drop_copy,
                 WM_drag_free_imported_drag_ID,
                 nullptr);
  WM_dropbox_add(lb,
                 "NODE_OT_add_mask",
                 node_mask_drop_poll,
                 node_id_drop_copy,
                 WM_drag_free_imported_drag_ID,
                 nullptr);
  WM_dropbox_add(lb,
                 "NODE_OT_add_material",
                 node_material_drop_poll,
                 node_id_drop_copy,
                 WM_drag_free_imported_drag_ID,
                 nullptr);
  WM_dropbox_add(
      lb, "NODE_OT_add_color", node_color_drop_poll, UI_drop_color_copy, nullptr, nullptr);
  WM_dropbox_add(lb,
                 "NODE_OT_add_import_node",
                 node_import_file_drop_poll,
                 node_import_file_drop_copy,
                 nullptr,
                 nullptr);
}

/* ************* end drop *********** */

/* add handlers, stuff you only do once or on area/region changes */
static void node_header_region_init(wmWindowManager * /*wm*/, ARegion *region)
{
  ED_region_header_init(region);
}

static void node_header_region_draw(const bContext *C, ARegion *region)
{
  /* find and set the context */
  snode_set_context(*C);

  ED_region_header(C, region);
}

/* used for header + main region */
static void node_region_listener(const wmRegionListenerParams *params)
{
  ARegion *region = params->region;
  const wmNotifier *wmn = params->notifier;
  wmGizmoMap *gzmap = region->runtime->gizmo_map;

  /* context changes */
  switch (wmn->category) {
    case NC_SPACE:
      switch (wmn->data) {
        case ND_SPACE_NODE:
          ED_region_tag_redraw(region);
          break;
        case ND_SPACE_NODE_VIEW:
          WM_gizmomap_tag_refresh(gzmap);
          break;
      }
      break;
    case NC_ANIMATION:
      if (wmn->data == ND_NLA_ACTCHANGE) {
        ED_region_tag_redraw(region);
      }
      break;
    case NC_SCREEN:
      if (wmn->data == ND_LAYOUTSET || wmn->action == NA_EDITED) {
        WM_gizmomap_tag_refresh(gzmap);
      }
      switch (wmn->data) {
        case ND_ANIMPLAY:
        case ND_LAYER:
          ED_region_tag_redraw(region);
          break;
      }
      break;
    case NC_WM:
      if (wmn->data == ND_JOB) {
        ED_region_tag_redraw(region);
      }
      break;
    case NC_SCENE:
      ED_region_tag_redraw(region);
      if (wmn->data == ND_RENDER_RESULT) {
        WM_gizmomap_tag_refresh(gzmap);
      }
      break;
    case NC_NODE:
      ED_region_tag_redraw(region);
      if (ELEM(wmn->action, NA_EDITED, NA_SELECTED)) {
        WM_gizmomap_tag_refresh(gzmap);
      }
      break;
    case NC_MATERIAL:
    case NC_TEXTURE:
    case NC_WORLD:
    case NC_LINESTYLE:
      ED_region_tag_redraw(region);
      break;
    case NC_OBJECT:
      if (wmn->data == ND_OB_SHADING) {
        ED_region_tag_redraw(region);
      }
      break;
    case NC_ID:
      if (ELEM(wmn->action, NA_RENAME, NA_EDITED)) {
        ED_region_tag_redraw(region);
      }
      break;
    case NC_GPENCIL:
      if (wmn->action == NA_EDITED) {
        ED_region_tag_redraw(region);
      }
      else if (wmn->data & ND_GPENCIL_EDITMODE) {
        ED_region_tag_redraw(region);
      }
      break;
    case NC_VIEWER_PATH:
      ED_region_tag_redraw(region);
      break;
  }
}

}  // namespace blender::ed::space_node

/* start bfa - add handlers, stuff you only do once or on area/region changes */
static void node_asset_shelf_region_init(wmWindowManager *wm, ARegion *region)
{
  using namespace blender::ed;
  wmKeyMap *keymap = WM_keymap_ensure(
      wm->defaultconf, "Node Generic", SPACE_NODE, RGN_TYPE_WINDOW);
  WM_event_add_keymap_handler(&region->runtime->handlers, keymap);

  asset::shelf::region_init(wm, region);
}
/* end bfa */

/* Outside of blender namespace to avoid Python documentation build error with `ctypes`. */
extern "C" {
const char *node_context_dir[] = {
    "selected_nodes", "active_node", "light", "material", "world", nullptr};
};

namespace blender::ed::space_node {

static int /*eContextResult*/ node_context(const bContext *C,
                                           const char *member,
                                           bContextDataResult *result)
{
  SpaceNode *snode = CTX_wm_space_node(C);

  if (CTX_data_dir(member)) {
    CTX_data_dir_set(result, node_context_dir);
    return CTX_RESULT_OK;
  }
  if (CTX_data_equals(member, "selected_nodes")) {
    if (snode->edittree) {
      for (bNode *node : snode->edittree->all_nodes()) {
        if (node->flag & NODE_SELECT) {
          CTX_data_list_add(result, &snode->edittree->id, &RNA_Node, node);
        }
      }
    }
    CTX_data_type_set(result, CTX_DATA_TYPE_COLLECTION);
    return CTX_RESULT_OK;
  }
  if (CTX_data_equals(member, "active_node")) {
    if (snode->edittree) {
      bNode *node = bke::node_get_active(*snode->edittree);
      CTX_data_pointer_set(result, &snode->edittree->id, &RNA_Node, node);
    }

    CTX_data_type_set(result, CTX_DATA_TYPE_POINTER);
    return CTX_RESULT_OK;
  }
  if (CTX_data_equals(member, "node_previews")) {
    if (snode->nodetree) {
      CTX_data_pointer_set(result,
                           &snode->nodetree->id,
                           &RNA_NodeInstanceHash,
                           &snode->nodetree->runtime->previews);
    }

    CTX_data_type_set(result, CTX_DATA_TYPE_POINTER);
    return CTX_RESULT_OK;
  }
  if (CTX_data_equals(member, "material")) {
    if (snode->id && GS(snode->id->name) == ID_MA) {
      CTX_data_id_pointer_set(result, snode->id);
    }
    return CTX_RESULT_OK;
  }
  if (CTX_data_equals(member, "light")) {
    if (snode->id && GS(snode->id->name) == ID_LA) {
      CTX_data_id_pointer_set(result, snode->id);
    }
    return CTX_RESULT_OK;
  }
  if (CTX_data_equals(member, "world")) {
    if (snode->id && GS(snode->id->name) == ID_WO) {
      CTX_data_id_pointer_set(result, snode->id);
    }
    return CTX_RESULT_OK;
  }

  return CTX_RESULT_MEMBER_NOT_FOUND;
}

static void node_widgets()
{
  /* Create the widget-map for the area here. */
  wmGizmoMapType_Params params{SPACE_NODE, RGN_TYPE_WINDOW};
  wmGizmoMapType *gzmap_type = WM_gizmomaptype_ensure(&params);
  WM_gizmogrouptype_append_and_link(gzmap_type, NODE_GGT_backdrop_transform);
  WM_gizmogrouptype_append_and_link(gzmap_type, NODE_GGT_backdrop_crop);
  WM_gizmogrouptype_append_and_link(gzmap_type, NODE_GGT_backdrop_sun_beams);
  WM_gizmogrouptype_append_and_link(gzmap_type, NODE_GGT_backdrop_corner_pin);
}

static void node_id_remap(ID *old_id, ID *new_id, SpaceNode *snode)
{
  if (snode->id == old_id) {
    /* nasty DNA logic for SpaceNode:
     * ideally should be handled by editor code, but would be bad level call
     */
    BLI_freelistN(&snode->treepath);

    /* XXX Untested in case new_id != nullptr... */
    snode->id = new_id;
    snode->from = nullptr;
    snode->nodetree = nullptr;
    snode->edittree = nullptr;
  }
  else if (GS(old_id->name) == ID_OB) {
    if (snode->from == old_id) {
      if (new_id == nullptr) {
        snode->flag &= ~SNODE_PIN;
      }
      snode->from = new_id;
    }
  }
  else if (GS(old_id->name) == ID_GD_LEGACY) {
    if ((ID *)snode->gpd == old_id) {
      snode->gpd = (bGPdata *)new_id;
      id_us_min(old_id);
      id_us_plus(new_id);
    }
  }
  else if (GS(old_id->name) == ID_NT) {

    if (snode->geometry_nodes_tool_tree) {
      if (&snode->geometry_nodes_tool_tree->id == old_id) {
        snode->geometry_nodes_tool_tree = reinterpret_cast<bNodeTree *>(new_id);
      }
    }

    bNodeTreePath *path, *path_next;

    for (path = (bNodeTreePath *)snode->treepath.first; path; path = path->next) {
      if ((ID *)path->nodetree == old_id) {
        path->nodetree = (bNodeTree *)new_id;
        id_us_ensure_real(new_id);
      }
      if (path == snode->treepath.first) {
        /* first nodetree in path is same as snode->nodetree */
        snode->nodetree = path->nodetree;
      }
      if (path->nodetree == nullptr) {
        break;
      }
    }

    /* remaining path entries are invalid, remove */
    for (; path; path = path_next) {
      path_next = path->next;

      BLI_remlink(&snode->treepath, path);
      MEM_freeN(path);
    }

    /* edittree is just the last in the path,
     * set this directly since the path may have been shortened above */
    if (snode->treepath.last) {
      path = (bNodeTreePath *)snode->treepath.last;
      snode->edittree = path->nodetree;
    }
    else {
      snode->edittree = nullptr;
    }
  }
}

static void node_id_remap(ScrArea * /*area*/,
                          SpaceLink *slink,
                          const blender::bke::id::IDRemapper &mappings)
{
  /* Although we should be able to perform all the mappings in a single go this lead to issues when
   * running the python test cases. Somehow the nodetree/edittree weren't updated to the new
   * pointers that generated a SEGFAULT.
   *
   * To move forward we should perhaps remove snode->edittree and snode->nodetree as they are just
   * copies of pointers. All usages should be calling a function that will receive the appropriate
   * instance.
   *
   * We could also move a remap address at a time to use the IDRemapper as that should get closer
   * to cleaner code. See {D13615} for more information about this topic.
   */
  mappings.iter([&](ID *old_id, ID *new_id) {
    node_id_remap(old_id, new_id, reinterpret_cast<SpaceNode *>(slink));
  });
}

static void node_foreach_id(SpaceLink *space_link, LibraryForeachIDData *data)
{
  SpaceNode *snode = reinterpret_cast<SpaceNode *>(space_link);
  const int data_flags = BKE_lib_query_foreachid_process_flags_get(data);
  const bool is_readonly = (data_flags & IDWALK_READONLY) != 0;
  const bool allow_pointer_access = (data_flags & IDWALK_NO_ORIG_POINTERS_ACCESS) == 0;
  bool is_embedded_nodetree = snode->id != nullptr && allow_pointer_access &&
                              bke::node_tree_from_id(snode->id) == snode->nodetree;

  BKE_LIB_FOREACHID_PROCESS_ID(data, snode->id, IDWALK_CB_DIRECT_WEAK_LINK);
  BKE_LIB_FOREACHID_PROCESS_ID(data, snode->from, IDWALK_CB_DIRECT_WEAK_LINK);

  bNodeTreePath *path = static_cast<bNodeTreePath *>(snode->treepath.first);
  BLI_assert(path == nullptr || path->nodetree == snode->nodetree);

  if (is_embedded_nodetree) {
    BKE_LIB_FOREACHID_PROCESS_IDSUPER(data, snode->nodetree, IDWALK_CB_EMBEDDED_NOT_OWNING);
    if (path != nullptr) {
      BKE_LIB_FOREACHID_PROCESS_IDSUPER(data, path->nodetree, IDWALK_CB_EMBEDDED_NOT_OWNING);
    }

    /* Embedded ID pointers are not remapped (besides exceptions), ensure it still matches
     * actual data. Note that `snode->id` was already processed (and therefore potentially
     * remapped) above. */
    if (!is_readonly) {
      snode->nodetree = (snode->id == nullptr) ? nullptr : bke::node_tree_from_id(snode->id);
      if (path != nullptr) {
        path->nodetree = snode->nodetree;
      }
    }
  }
  else {
    BKE_LIB_FOREACHID_PROCESS_IDSUPER(
        data, snode->nodetree, IDWALK_CB_USER_ONE | IDWALK_CB_DIRECT_WEAK_LINK);
    if (path != nullptr) {
      BKE_LIB_FOREACHID_PROCESS_IDSUPER(
          data, path->nodetree, IDWALK_CB_USER_ONE | IDWALK_CB_DIRECT_WEAK_LINK);
    }
  }

  BKE_LIB_FOREACHID_PROCESS_IDSUPER(
      data, snode->geometry_nodes_tool_tree, IDWALK_CB_USER_ONE | IDWALK_CB_DIRECT_WEAK_LINK);

  /* Both `snode->id` and `snode->nodetree` have been remapped now, so their data can be
   * accessed. */
  BLI_assert(snode->id == nullptr || snode->nodetree == nullptr ||
             (snode->nodetree->id.flag & ID_FLAG_EMBEDDED_DATA) == 0 ||
             snode->nodetree == bke::node_tree_from_id(snode->id));

  /* This is mainly here for readfile case ('lib_link' process), as in such case there is no access
   * to original data allowed, so no way to know whether the SpaceNode nodetree pointer is an
   * embedded one or not. */
  if (!is_readonly && snode->id && !snode->nodetree) {
    is_embedded_nodetree = true;
    snode->nodetree = bke::node_tree_from_id(snode->id);
    if (path != nullptr) {
      path->nodetree = snode->nodetree;
    }
  }

  if (path != nullptr) {
    for (path = path->next; path != nullptr; path = path->next) {
      BLI_assert(path->nodetree != nullptr);
      if (allow_pointer_access) {
        BLI_assert((path->nodetree->id.flag & ID_FLAG_EMBEDDED_DATA) == 0);
      }

      BKE_LIB_FOREACHID_PROCESS_IDSUPER(
          data, path->nodetree, IDWALK_CB_USER_ONE | IDWALK_CB_DIRECT_WEAK_LINK);

      if (path->nodetree == nullptr) {
        BLI_assert(!is_readonly);
        /* Remaining path entries are invalid, remove them. */
        for (bNodeTreePath *path_next; path; path = path_next) {
          path_next = path->next;
          BLI_remlink(&snode->treepath, path);
          MEM_freeN(path);
        }
        break;
      }
    }
  }
  BLI_assert(path == nullptr);

  if (!is_readonly) {
    /* `edittree` is just the last in the path, set this directly since the path may have
     * been shortened above. */
    if (snode->treepath.last != nullptr) {
      path = static_cast<bNodeTreePath *>(snode->treepath.last);
      snode->edittree = path->nodetree;
    }
    else {
      snode->edittree = nullptr;
    }
  }
  else {
    /* Only process this pointer in readonly case, otherwise could lead to a bad
     * double-remapping e.g. */
    if (is_embedded_nodetree && snode->edittree == snode->nodetree) {
      BKE_LIB_FOREACHID_PROCESS_IDSUPER(data, snode->edittree, IDWALK_CB_EMBEDDED_NOT_OWNING);
    }
    else {
      BKE_LIB_FOREACHID_PROCESS_IDSUPER(data, snode->edittree, IDWALK_CB_DIRECT_WEAK_LINK);
    }
  }
}

static int node_space_subtype_get(ScrArea *area)
{
  SpaceNode *snode = static_cast<SpaceNode *>(area->spacedata.first);
  return rna_node_tree_idname_to_enum(snode->tree_idname);
}

static void node_space_subtype_set(ScrArea *area, int value)
{
  SpaceNode *snode = static_cast<SpaceNode *>(area->spacedata.first);

  ED_node_set_tree_type(snode, rna_node_tree_type_from_enum(value));
}

static void node_space_subtype_item_extend(bContext *C, EnumPropertyItem **item, int *totitem)
{
  bool free;
  const EnumPropertyItem *item_src = RNA_enum_node_tree_types_itemf_impl(C, &free);
  RNA_enum_items_add(item, totitem, item_src);
  if (free) {
    MEM_freeN((void *)item_src);
  }
}

static blender::StringRefNull node_space_name_get(const ScrArea *area)
{
  SpaceNode *snode = static_cast<SpaceNode *>(area->spacedata.first);
  bke::bNodeTreeType *tree_type = bke::node_tree_type_find(snode->tree_idname);
  if (tree_type == nullptr) {
    return IFACE_("Node Editor");
  }
  return tree_type->ui_name;
}

static int node_space_icon_get(const ScrArea *area)
{
  SpaceNode *snode = static_cast<SpaceNode *>(area->spacedata.first);
  bke::bNodeTreeType *tree_type = bke::node_tree_type_find(snode->tree_idname);
  if (tree_type == nullptr) {
    return ICON_NODETREE;
  }
  return tree_type->ui_icon;
}

static void node_space_blend_read_data(BlendDataReader *reader, SpaceLink *sl)
{
  SpaceNode *snode = (SpaceNode *)sl;

  if (snode->gpd) {
    BLO_read_struct(reader, bGPdata, &snode->gpd);
    BKE_gpencil_blend_read_data(reader, snode->gpd);
  }

  BLO_read_struct_list(reader, bNodeTreePath, &snode->treepath);
  snode->edittree = nullptr;
  snode->runtime = nullptr;
}

static void node_space_blend_write(BlendWriter *writer, SpaceLink *sl)
{
  SpaceNode *snode = (SpaceNode *)sl;
  BLO_write_struct(writer, SpaceNode, snode);

  LISTBASE_FOREACH (bNodeTreePath *, path, &snode->treepath) {
    BLO_write_struct(writer, bNodeTreePath, path);
  }
}

}  // namespace blender::ed::space_node

void ED_spacetype_node()
{
  using namespace blender::ed; // bfa assetshelf
  using namespace blender::ed::space_node;

  std::unique_ptr<SpaceType> st = std::make_unique<SpaceType>();
  ARegionType *art;

  st->spaceid = SPACE_NODE;
  STRNCPY(st->name, "Node");

  st->create = node_create;
  st->free = node_free;
  st->init = node_init;
  st->exit = node_exit;
  st->duplicate = node_duplicate;
  st->operatortypes = node_operatortypes;
  st->keymap = node_keymap;
  st->listener = node_area_listener;
  st->refresh = node_area_refresh;
  st->context = node_context;
  st->dropboxes = node_dropboxes;
  st->gizmos = node_widgets;
  st->id_remap = node_id_remap;
  st->foreach_id = node_foreach_id;
  st->space_subtype_item_extend = node_space_subtype_item_extend;
  st->space_subtype_get = node_space_subtype_get;
  st->space_subtype_set = node_space_subtype_set;
  st->space_name_get = node_space_name_get;
  st->space_icon_get = node_space_icon_get;
  st->blend_read_data = node_space_blend_read_data;
  st->blend_read_after_liblink = nullptr;
  st->blend_write = node_space_blend_write;

  /* regions: main window */
  art = MEM_callocN<ARegionType>("spacetype node region");
  art->regionid = RGN_TYPE_WINDOW;
  art->init = node_main_region_init;
  art->draw = node_main_region_draw;
  art->keymapflag = ED_KEYMAP_UI | ED_KEYMAP_GIZMO | ED_KEYMAP_TOOL | ED_KEYMAP_VIEW2D |
                    ED_KEYMAP_FRAMES | ED_KEYMAP_GPENCIL;
  art->listener = node_region_listener;
  art->cursor = node_cursor;
  art->event_cursor = true;
  art->clip_gizmo_events_by_ui = true;
  art->lock = 1;

  BLI_addhead(&st->regiontypes, art);

  /* regions: header */
  art = MEM_callocN<ARegionType>("spacetype node region");
  art->regionid = RGN_TYPE_HEADER;
  art->prefsizey = HEADERY;
  art->keymapflag = ED_KEYMAP_UI | ED_KEYMAP_VIEW2D | ED_KEYMAP_FRAMES | ED_KEYMAP_HEADER;
  art->listener = node_region_listener;
  art->init = node_header_region_init;
  art->draw = node_header_region_draw;

  BLI_addhead(&st->regiontypes, art);

  /* regions: list-view/buttons */
  art = MEM_callocN<ARegionType>("spacetype node region");
  art->regionid = RGN_TYPE_UI;
  art->prefsizex = UI_SIDEBAR_PANEL_WIDTH;
  art->keymapflag = ED_KEYMAP_UI | ED_KEYMAP_FRAMES;
  art->listener = node_region_listener;
  art->message_subscribe = ED_area_do_mgs_subscribe_for_tool_ui;
  art->init = node_buttons_region_init;
  art->draw = node_buttons_region_draw;
  BLI_addhead(&st->regiontypes, art);

  /* regions: toolbar */
  art = MEM_callocN<ARegionType>("spacetype view3d tools region");
  art->regionid = RGN_TYPE_TOOLS;
  art->prefsizex = int(UI_TOOLBAR_WIDTH);
  art->prefsizey = 50; /* XXX */
  art->keymapflag = ED_KEYMAP_UI | ED_KEYMAP_FRAMES;
  art->listener = node_region_listener;
  art->message_subscribe = ED_region_generic_tools_region_message_subscribe;
  art->snap_size = ED_region_generic_tools_region_snap_size;
  art->init = node_toolbar_region_init;
  art->draw = node_toolbar_region_draw;
  BLI_addhead(&st->regiontypes, art);

<<<<<<< HEAD
  /* bfa - regions: assetshelf */
  art = MEM_cnew<ARegionType>("spacetype node asset shelf region");
  art->regionid = RGN_TYPE_ASSET_SHELF;
  art->keymapflag = ED_KEYMAP_UI | ED_KEYMAP_ASSET_SHELF | ED_KEYMAP_FRAMES;
  art->duplicate = asset::shelf::region_duplicate;
  art->free = asset::shelf::region_free;
  art->on_poll_success = asset::shelf::region_on_poll_success;
  art->listener = asset::shelf::region_listen;
  art->message_subscribe = asset::shelf::region_message_subscribe;
  art->poll = asset::shelf::regions_poll;
  art->snap_size = asset::shelf::region_snap;
  art->on_user_resize = asset::shelf::region_on_user_resize;
  art->context = asset::shelf::context;
  art->init = node_asset_shelf_region_init;
  art->layout = asset::shelf::region_layout;
  art->draw = asset::shelf::region_draw;
  BLI_addhead(&st->regiontypes, art);

  /* regions: asset shelf header */
  art = MEM_cnew<ARegionType>("spacetype node asset shelf header region");
  art->regionid = RGN_TYPE_ASSET_SHELF_HEADER;
  art->keymapflag = ED_KEYMAP_UI | ED_KEYMAP_ASSET_SHELF | ED_KEYMAP_VIEW2D | ED_KEYMAP_FOOTER;
  art->init = asset::shelf::header_region_init;
  art->poll = asset::shelf::regions_poll;
  art->draw = asset::shelf::header_region;
  art->listener = asset::shelf::header_region_listen;
  art->context = asset::shelf::context;
  BLI_addhead(&st->regiontypes, art);
  asset::shelf::types_register(art, SPACE_NODE);
  /* end bfa */

  WM_menutype_add(MEM_cnew<MenuType>(__func__, add_catalog_assets_menu_type()));
  WM_menutype_add(MEM_cnew<MenuType>(__func__, add_unassigned_assets_menu_type()));
  WM_menutype_add(MEM_cnew<MenuType>(__func__, add_root_catalogs_menu_type()));
=======
  WM_menutype_add(MEM_dupallocN<MenuType>(__func__, add_catalog_assets_menu_type()));
  WM_menutype_add(MEM_dupallocN<MenuType>(__func__, add_unassigned_assets_menu_type()));
  WM_menutype_add(MEM_dupallocN<MenuType>(__func__, add_root_catalogs_menu_type()));
>>>>>>> 7cd1c2c7

  BKE_spacetype_register(std::move(st));
}<|MERGE_RESOLUTION|>--- conflicted
+++ resolved
@@ -435,7 +435,6 @@
   region->regiontype = RGN_TYPE_ASSET_SHELF_HEADER;
   region->alignment = RGN_ALIGN_BOTTOM | RGN_ALIGN_HIDE_WITH_PREV;
   /* end bfa  */
-
 
   /* buttons/list view */
   region = BKE_area_region_new();
@@ -1443,7 +1442,7 @@
 
 void ED_spacetype_node()
 {
-  using namespace blender::ed; // bfa assetshelf
+  using namespace blender::ed;  // bfa assetshelf
   using namespace blender::ed::space_node;
 
   std::unique_ptr<SpaceType> st = std::make_unique<SpaceType>();
@@ -1525,9 +1524,8 @@
   art->draw = node_toolbar_region_draw;
   BLI_addhead(&st->regiontypes, art);
 
-<<<<<<< HEAD
   /* bfa - regions: assetshelf */
-  art = MEM_cnew<ARegionType>("spacetype node asset shelf region");
+  art = MEM_callocN<ARegionType>("spacetype node asset shelf region");
   art->regionid = RGN_TYPE_ASSET_SHELF;
   art->keymapflag = ED_KEYMAP_UI | ED_KEYMAP_ASSET_SHELF | ED_KEYMAP_FRAMES;
   art->duplicate = asset::shelf::region_duplicate;
@@ -1545,7 +1543,7 @@
   BLI_addhead(&st->regiontypes, art);
 
   /* regions: asset shelf header */
-  art = MEM_cnew<ARegionType>("spacetype node asset shelf header region");
+  art = MEM_callocN<ARegionType>("spacetype node asset shelf header region");
   art->regionid = RGN_TYPE_ASSET_SHELF_HEADER;
   art->keymapflag = ED_KEYMAP_UI | ED_KEYMAP_ASSET_SHELF | ED_KEYMAP_VIEW2D | ED_KEYMAP_FOOTER;
   art->init = asset::shelf::header_region_init;
@@ -1557,14 +1555,9 @@
   asset::shelf::types_register(art, SPACE_NODE);
   /* end bfa */
 
-  WM_menutype_add(MEM_cnew<MenuType>(__func__, add_catalog_assets_menu_type()));
-  WM_menutype_add(MEM_cnew<MenuType>(__func__, add_unassigned_assets_menu_type()));
-  WM_menutype_add(MEM_cnew<MenuType>(__func__, add_root_catalogs_menu_type()));
-=======
   WM_menutype_add(MEM_dupallocN<MenuType>(__func__, add_catalog_assets_menu_type()));
   WM_menutype_add(MEM_dupallocN<MenuType>(__func__, add_unassigned_assets_menu_type()));
   WM_menutype_add(MEM_dupallocN<MenuType>(__func__, add_root_catalogs_menu_type()));
->>>>>>> 7cd1c2c7
 
   BKE_spacetype_register(std::move(st));
 }