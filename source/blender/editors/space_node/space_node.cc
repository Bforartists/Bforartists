/* SPDX-FileCopyrightText: 2008 Blender Authors
 *
 * SPDX-License-Identifier: GPL-2.0-or-later */

/** \file
 * \ingroup spnode
 */

#include "AS_asset_representation.hh"

#include "BLI_listbase.h"
#include "BLI_math_vector.h"
#include "BLI_stack.hh"
#include "BLI_string.h"

#include "DNA_ID.h"
#include "DNA_gpencil_legacy_types.h"
#include "DNA_material_types.h"
#include "DNA_modifier_types.h"
#include "DNA_node_types.h"
#include "DNA_object_types.h"
#include "DNA_screen_types.h"
#include "DNA_space_types.h"
#include "DNA_windowmanager_types.h"

#include "MEM_guardedalloc.h"

#include "BKE_asset.hh"
#include "BKE_compute_context_cache.hh"
#include "BKE_compute_contexts.hh"
#include "BKE_context.hh"
#include "BKE_gpencil_legacy.h"
#include "BKE_idprop.hh"
#include "BKE_lib_id.hh"
#include "BKE_lib_query.hh"
#include "BKE_lib_remap.hh"
#include "BKE_node_legacy_types.hh"
#include "BKE_node_runtime.hh"
#include "BKE_node_tree_zones.hh"
#include "BKE_screen.hh"

#include "BLT_translation.hh"

#include "ED_asset_shelf.hh" /* bfa assetshelf */
#include "ED_image.hh"
#include "ED_node.hh"
#include "ED_node_preview.hh"
#include "ED_screen.hh"
#include "ED_space_api.hh"
#include "../asset/ED_asset_shelf.hh" /* bfa assetshelf */ 

#include "UI_view2d.hh"

#include "DEG_depsgraph.hh"
#include "DEG_depsgraph_query.hh"

#include "BLO_read_write.hh"

#include "RNA_access.hh"
#include "RNA_define.hh"
#include "RNA_enum_types.hh"
#include "RNA_prototypes.hh"

#include "WM_api.hh"
#include "WM_types.hh"

#include "NOD_node_in_compute_context.hh"
#include "NOD_socket_interface_key.hh"

#include "io_utils.hh"
#include "../interface/interface_intern.hh" /* bfa asset nodegroup override*/

#include "node_intern.hh" /* own include */

using blender::float2;

/* ******************** tree path ********************* */

void ED_node_tree_start(ARegion *region, SpaceNode *snode, bNodeTree *ntree, ID *id, ID *from)
{
  LISTBASE_FOREACH_MUTABLE (bNodeTreePath *, path, &snode->treepath) {
    MEM_freeN(path);
  }
  BLI_listbase_clear(&snode->treepath);

  if (ntree) {
    bNodeTreePath *path = MEM_callocN<bNodeTreePath>("node tree path");
    path->nodetree = ntree;
    path->parent_key = blender::bke::NODE_INSTANCE_KEY_BASE;

    /* Set initial view center from node tree. */
    copy_v2_v2(path->view_center, ntree->view_center);
    if (region) {
      UI_view2d_center_set(&region->v2d, ntree->view_center[0], ntree->view_center[1]);
    }

    if (id) {
      STRNCPY(path->display_name, id->name + 2);
    }

    BLI_addtail(&snode->treepath, path);

    if (ntree->type != NTREE_GEOMETRY) {
      /* This can probably be removed for all node tree types. It mainly exists because it was not
       * possible to store id references in custom properties. Also see #36024. I don't want to
       * remove it for all tree types in bcon3 though. */
      id_us_ensure_real(&ntree->id);
    }
  }

  /* update current tree */
  snode->nodetree = snode->edittree = ntree;
  snode->id = id;
  snode->from = from;

  ED_node_set_active_viewer_key(snode);

  WM_main_add_notifier(NC_SCENE | ND_NODES, nullptr);
}

void ED_node_tree_push(ARegion *region, SpaceNode *snode, bNodeTree *ntree, bNode *gnode)
{
  bNodeTreePath *path = MEM_callocN<bNodeTreePath>("node tree path");
  bNodeTreePath *prev_path = (bNodeTreePath *)snode->treepath.last;
  path->nodetree = ntree;
  if (gnode) {
    if (prev_path) {
      path->parent_key = blender::bke::node_instance_key(
          prev_path->parent_key, prev_path->nodetree, gnode);
    }
    else {
      path->parent_key = blender::bke::NODE_INSTANCE_KEY_BASE;
    }

    STRNCPY(path->node_name, gnode->name);
    STRNCPY(path->display_name, gnode->name);
  }
  else {
    path->parent_key = blender::bke::NODE_INSTANCE_KEY_BASE;
  }

  /* Set initial view center from node tree. */
  copy_v2_v2(path->view_center, ntree->view_center);
  if (region) {
    UI_view2d_center_set(&region->v2d, ntree->view_center[0], ntree->view_center[1]);
  }

  BLI_addtail(&snode->treepath, path);

  id_us_ensure_real(&ntree->id);

  /* update current tree */
  snode->edittree = ntree;

  ED_node_set_active_viewer_key(snode);

  WM_main_add_notifier(NC_SCENE | ND_NODES, nullptr);
}

void ED_node_tree_pop(ARegion *region, SpaceNode *snode)
{
  bNodeTreePath *path = (bNodeTreePath *)snode->treepath.last;

  /* don't remove root */
  if (path == snode->treepath.first) {
    return;
  }

  BLI_remlink(&snode->treepath, path);
  MEM_freeN(path);

  /* update current tree */
  path = (bNodeTreePath *)snode->treepath.last;
  snode->edittree = path->nodetree;

  /* Set view center from node tree path. */
  if (region) {
    UI_view2d_center_set(&region->v2d, path->view_center[0], path->view_center[1]);
  }

  ED_node_set_active_viewer_key(snode);

  WM_main_add_notifier(NC_SCENE | ND_NODES, nullptr);
}

int ED_node_tree_depth(SpaceNode *snode)
{
  return BLI_listbase_count(&snode->treepath);
}

bNodeTree *ED_node_tree_get(SpaceNode *snode, int level)
{
  bNodeTreePath *path;
  int i;
  for (path = (bNodeTreePath *)snode->treepath.last, i = 0; path; path = path->prev, i++) {
    if (i == level) {
      return path->nodetree;
    }
  }
  return nullptr;
}

int ED_node_tree_path_length(SpaceNode *snode)
{
  int length = 0;
  int i = 0;
  LISTBASE_FOREACH_INDEX (bNodeTreePath *, path, &snode->treepath, i) {
    length += strlen(path->display_name);
    if (i > 0) {
      length += 1; /* for separator char */
    }
  }
  return length;
}

void ED_node_tree_path_get(SpaceNode *snode, char *value)
{
  int i = 0;
#ifndef NDEBUG
  const char *value_orig = value;
#endif
  /* Note that the caller ensures there is enough space available. */
  LISTBASE_FOREACH_INDEX (bNodeTreePath *, path, &snode->treepath, i) {
    const int len = strlen(path->display_name);
    if (i != 0) {
      *value++ = '/';
    }
    memcpy(value, path->display_name, len);
    value += len;
  }
  *value = '\0';
  BLI_assert(ptrdiff_t(ED_node_tree_path_length(snode)) == ptrdiff_t(value - value_orig));
}

void ED_node_set_active_viewer_key(SpaceNode *snode)
{
  bNodeTreePath *path = (bNodeTreePath *)snode->treepath.last;
  if (snode->nodetree && path) {
    /* A change in active viewer may result in the change of the output node used by the
     * compositor, so we need to get notified about such changes. */
    if (snode->nodetree->active_viewer_key.value != path->parent_key.value &&
        snode->nodetree->type == NTREE_COMPOSIT)
    {
      DEG_id_tag_update(&snode->nodetree->id, ID_RECALC_NTREE_OUTPUT);
      WM_main_add_notifier(NC_NODE, nullptr);
    }

    snode->nodetree->active_viewer_key = path->parent_key;
  }
}

void ED_node_cursor_location_get(const SpaceNode *snode, float value[2])
{
  copy_v2_v2(value, snode->runtime->cursor);
}

void ED_node_cursor_location_set(SpaceNode *snode, const float value[2])
{
  copy_v2_v2(snode->runtime->cursor, value);
}

namespace blender::ed::space_node {

float2 space_node_group_offset(const SpaceNode &snode)
{
  const bNodeTreePath *path = (bNodeTreePath *)snode.treepath.last;

  if (path && path->prev) {
    return float2(path->view_center) - float2(path->prev->view_center);
  }
  return float2(0);
}

static const bNode *group_node_by_name(const bNodeTree &ntree, StringRef name)
{
  for (const bNode *node : ntree.group_nodes()) {
    if (node->name == name) {
      return node;
    }
  }
  return nullptr;
}

std::optional<int32_t> find_nested_node_id_in_root(const SpaceNode &snode, const bNode &query_node)
{
  BLI_assert(snode.edittree->runtime->nodes_by_id.contains(const_cast<bNode *>(&query_node)));

  std::optional<int32_t> id_in_node;
  const char *group_node_name = nullptr;
  const bNode *node = &query_node;
  LISTBASE_FOREACH_BACKWARD (const bNodeTreePath *, path, &snode.treepath) {
    const bNodeTree *ntree = path->nodetree;
    ntree->ensure_topology_cache();
    if (group_node_name) {
      node = group_node_by_name(*ntree, group_node_name);
    }
    bool found = false;
    for (const bNestedNodeRef &ref : ntree->nested_node_refs_span()) {
      if (node->is_group()) {
        if (ref.path.node_id == node->identifier && ref.path.id_in_node == id_in_node) {
          group_node_name = path->node_name;
          id_in_node = ref.id;
          found = true;
          break;
        }
      }
      else if (ref.path.node_id == node->identifier) {
        group_node_name = path->node_name;
        id_in_node = ref.id;
        found = true;
        break;
      }
    }
    if (!found) {
      return std::nullopt;
    }
  }
  return id_in_node;
}

std::optional<ObjectAndModifier> get_modifier_for_node_editor(const SpaceNode &snode)
{
  if (snode.geometry_nodes_type != SNODE_GEOMETRY_MODIFIER) {
    return std::nullopt;
  }
  if (snode.id == nullptr) {
    return std::nullopt;
  }
  if (GS(snode.id->name) != ID_OB) {
    return std::nullopt;
  }
  const Object *object = reinterpret_cast<Object *>(snode.id);
  const NodesModifierData *used_modifier = nullptr;
  if (snode.flag & SNODE_PIN) {
    LISTBASE_FOREACH (const ModifierData *, md, &object->modifiers) {
      if (md->type == eModifierType_Nodes) {
        const NodesModifierData *nmd = reinterpret_cast<const NodesModifierData *>(md);
        /* Would be good to store the name of the pinned modifier in the node editor. */
        if (nmd->node_group == snode.nodetree) {
          used_modifier = nmd;
          break;
        }
      }
    }
  }
  else {
    LISTBASE_FOREACH (const ModifierData *, md, &object->modifiers) {
      if (md->type == eModifierType_Nodes) {
        const NodesModifierData *nmd = reinterpret_cast<const NodesModifierData *>(md);
        if (nmd->node_group == snode.nodetree) {
          if (md->flag & eModifierFlag_Active) {
            used_modifier = nmd;
            break;
          }
        }
      }
    }
  }
  if (used_modifier == nullptr) {
    return std::nullopt;
  }
  return ObjectAndModifier{object, used_modifier};
}

bool node_editor_is_for_geometry_nodes_modifier(const SpaceNode &snode,
                                                const Object &object,
                                                const NodesModifierData &nmd)
{
  const std::optional<ObjectAndModifier> object_and_modifier = get_modifier_for_node_editor(snode);
  if (!object_and_modifier) {
    return false;
  }
  const Object *object_orig = DEG_is_original(&object) ? &object : DEG_get_original(&object);
  if (object_and_modifier->object != object_orig) {
    return false;
  }
  return object_and_modifier->nmd->modifier.persistent_uid == nmd.modifier.persistent_uid;
}

const ComputeContext *compute_context_for_zone(const bke::bNodeTreeZone &zone,
                                               bke::ComputeContextCache &compute_context_cache,
                                               const ComputeContext *parent_compute_context)
{
  const bNode *output_node_ptr = zone.output_node();
  if (!output_node_ptr) {
    return nullptr;
  }
  const bNode &output_node = *output_node_ptr;
  switch (output_node.type_legacy) {
    case GEO_NODE_SIMULATION_OUTPUT: {
      return &compute_context_cache.for_simulation_zone(parent_compute_context, output_node);
    }
    case GEO_NODE_REPEAT_OUTPUT: {
      const auto &storage = *static_cast<const NodeGeometryRepeatOutput *>(output_node.storage);
      return &compute_context_cache.for_repeat_zone(
          parent_compute_context, output_node, storage.inspection_index);
    }
    case GEO_NODE_FOREACH_GEOMETRY_ELEMENT_OUTPUT: {
      const auto &storage = *static_cast<const NodeGeometryForeachGeometryElementOutput *>(
          output_node.storage);
      return &compute_context_cache.for_foreach_geometry_element_zone(
          parent_compute_context, output_node, storage.inspection_index);
    }
    case GEO_NODE_CLOSURE_OUTPUT: {
      nodes::ClosureSourceLocation source_location{};
      const bNodeTree &tree = output_node.owner_tree();
      source_location.tree = &tree;
      source_location.closure_output_node_id = output_node.identifier;
      source_location.compute_context_hash = parent_compute_context ?
                                                 parent_compute_context->hash() :
                                                 ComputeContextHash{};
      return compute_context_for_closure_evaluation(parent_compute_context,
                                                    output_node.output_socket(0),
                                                    compute_context_cache,
                                                    source_location);
    }
  }
  return nullptr;
}

static const ComputeContext *compute_context_for_zones(
    const Span<const bke::bNodeTreeZone *> zones,
    bke::ComputeContextCache &compute_context_cache,
    const ComputeContext *parent_compute_context)
{
  const ComputeContext *current = parent_compute_context;
  for (const bke::bNodeTreeZone *zone : zones) {
    current = compute_context_for_zone(*zone, compute_context_cache, current);
    if (!current) {
      return nullptr;
    }
  }
  return current;
}

static std::optional<const ComputeContext *> compute_context_for_tree_path(
    const SpaceNode &snode,
    bke::ComputeContextCache &compute_context_cache,
    const ComputeContext *parent_compute_context)
{
  const ComputeContext *current = parent_compute_context;
  Vector<const bNodeTreePath *> tree_path;
  LISTBASE_FOREACH (const bNodeTreePath *, item, &snode.treepath) {
    tree_path.append(item);
  }
  if (tree_path.is_empty()) {
    return current;
  }

  for (const int i : tree_path.index_range().drop_back(1)) {
    bNodeTree *tree = tree_path[i]->nodetree;
    const char *group_node_name = tree_path[i + 1]->node_name;
    const bNode *group_node = blender::bke::node_find_node_by_name(*tree, group_node_name);
    if (group_node == nullptr) {
      return std::nullopt;
    }
    const blender::bke::bNodeTreeZones *tree_zones = tree->zones();
    if (tree_zones == nullptr) {
      return std::nullopt;
    }
    const Vector<const blender::bke::bNodeTreeZone *> zone_stack =
        tree_zones->get_zones_to_enter_from_root(
            tree_zones->get_zone_by_node(group_node->identifier));
    current = compute_context_for_zones(zone_stack, compute_context_cache, current);
    if (!current) {
      return std::nullopt;
    }
    current = &compute_context_cache.for_group_node(current, *group_node, *tree);
  }
  return current;
}

[[nodiscard]] const ComputeContext *compute_context_for_closure_evaluation(
    const ComputeContext *closure_socket_context,
    const bNodeSocket &closure_socket,
    bke::ComputeContextCache &compute_context_cache,
    const std::optional<nodes::ClosureSourceLocation> &source_location)
{
  using BundlePath = Vector<nodes::SocketInterfaceKey, 0>;

  struct SocketToCheck {
    nodes::SocketInContext socket;
    BundlePath bundle_path;
  };

  Stack<SocketToCheck> sockets_to_check;
  Set<nodes::SocketInContext> added_sockets;

  auto add_if_new = [&](const nodes::SocketInContext &socket, BundlePath bundle_path) {
    if (added_sockets.add(socket)) {
      sockets_to_check.push({socket, std::move(bundle_path)});
    }
  };

  const nodes::SocketInContext start_socket{closure_socket_context, &closure_socket};
  add_if_new(start_socket, {});

  while (!sockets_to_check.is_empty()) {
    const SocketToCheck socket_to_check = sockets_to_check.pop();
    const nodes::SocketInContext socket = socket_to_check.socket;
    const BundlePath &bundle_path = socket_to_check.bundle_path;
    const nodes::NodeInContext &node = socket.owner_node();
    if (socket->is_input()) {
      if (node->is_muted()) {
        for (const bNodeLink &link : node->internal_links()) {
          if (link.fromsock == socket.socket) {
            add_if_new({socket.context, link.tosock}, bundle_path);
          }
        }
        continue;
      }
      if (node->is_type("GeometryNodeEvaluateClosure")) {
        return &compute_context_cache.for_evaluate_closure(
            socket.context, node->identifier, node.node, source_location);
      }
      if (node->is_group()) {
        if (const bNodeTree *group = reinterpret_cast<const bNodeTree *>(node->id)) {
          group->ensure_topology_cache();
          const ComputeContext &group_compute_context = compute_context_cache.for_group_node(
              socket.context, *node, node->owner_tree());
          for (const bNode *input_node : group->group_input_nodes()) {
            const bNodeSocket &group_input_socket = input_node->output_socket(socket->index());
            if (group_input_socket.is_directly_linked()) {
              add_if_new({&group_compute_context, &group_input_socket}, bundle_path);
            }
          }
        }
        continue;
      }
      if (node->is_group_output()) {
        if (const auto *group_context = dynamic_cast<const bke::GroupNodeComputeContext *>(
                socket.context))
        {
          const bNodeTree *caller_group = group_context->caller_tree();
          const bNode *caller_group_node = group_context->caller_group_node();
          if (caller_group && caller_group_node) {
            caller_group->ensure_topology_cache();
            const bNodeSocket &output_socket = caller_group_node->output_socket(socket->index());
            add_if_new({group_context->parent(), &output_socket}, bundle_path);
          }
        }
        continue;
      }
      if (node->is_type("GeometryNodeCombineBundle")) {
        const auto &storage = *static_cast<const NodeGeometryCombineBundle *>(node->storage);
        BundlePath new_bundle_path = bundle_path;
        new_bundle_path.append(nodes::SocketInterfaceKey{storage.items[socket->index()].name});
        add_if_new(node.output_socket(0), std::move(new_bundle_path));
        continue;
      }
      if (node->is_type("GeometryNodeSeparateBundle")) {
        if (bundle_path.is_empty()) {
          continue;
        }
        const nodes::SocketInterfaceKey &last_key = bundle_path.last();
        const auto &storage = *static_cast<const NodeGeometrySeparateBundle *>(node->storage);
        for (const int output_i : IndexRange(storage.items_num)) {
          const nodes::SocketInterfaceKey key{storage.items[output_i].name};
          if (last_key.matches(key)) {
            add_if_new(node.output_socket(output_i), bundle_path.as_span().drop_back(1));
          }
        }
        continue;
      }
    }
    else {
      const bke::bNodeTreeZones *zones = node->owner_tree().zones();
      if (!zones) {
        continue;
      }
      const bke::bNodeTreeZone *from_zone = zones->get_zone_by_socket(*socket.socket);
      for (const bNodeLink *link : socket->directly_linked_links()) {
        if (!link->is_used()) {
          continue;
        }
        bNodeSocket *to_socket = link->tosock;
        const bke::bNodeTreeZone *to_zone = zones->get_zone_by_socket(*to_socket);
        if (!zones->link_between_zones_is_allowed(from_zone, to_zone)) {
          continue;
        }
        const Vector<const bke::bNodeTreeZone *> zones_to_enter = zones->get_zones_to_enter(
            from_zone, to_zone);
        const ComputeContext *compute_context = compute_context_for_zones(
            zones_to_enter, compute_context_cache, socket.context);
        if (!compute_context) {
          continue;
        }
        add_if_new({compute_context, to_socket}, bundle_path);
      }
    }
  }
  return nullptr;
}

static const ComputeContext *get_node_editor_root_compute_context(
    const SpaceNode &snode, bke::ComputeContextCache &compute_context_cache)
{
  switch (SpaceNodeGeometryNodesType(snode.geometry_nodes_type)) {
    case SNODE_GEOMETRY_MODIFIER: {
      std::optional<ed::space_node::ObjectAndModifier> object_and_modifier =
          ed::space_node::get_modifier_for_node_editor(snode);
      if (!object_and_modifier) {
        return nullptr;
      }
      return &compute_context_cache.for_modifier(nullptr, *object_and_modifier->nmd);
    }
    case SNODE_GEOMETRY_TOOL: {
      return &compute_context_cache.for_operator(nullptr);
    }
  }
  return nullptr;
}

[[nodiscard]] const ComputeContext *compute_context_for_edittree(
    const SpaceNode &snode, bke::ComputeContextCache &compute_context_cache)
{
  if (!snode.edittree) {
    return nullptr;
  }
  if (snode.edittree->type != NTREE_GEOMETRY) {
    return nullptr;
  }
  const ComputeContext *root_context = get_node_editor_root_compute_context(snode,
                                                                            compute_context_cache);
  if (!root_context) {
    return nullptr;
  }
  const ComputeContext *edittree_context =
      compute_context_for_tree_path(snode, compute_context_cache, root_context).value_or(nullptr);
  return edittree_context;
}

const ComputeContext *compute_context_for_edittree_socket(
    const SpaceNode &snode,
    bke::ComputeContextCache &compute_context_cache,
    const bNodeSocket &socket)
{
  const ComputeContext *context = compute_context_for_edittree(snode, compute_context_cache);
  if (!context) {
    return nullptr;
  }
  const bke::bNodeTreeZones *zones = snode.edittree->zones();
  if (!zones) {
    return nullptr;
  }
  const bke::bNodeTreeZone *zone = zones->get_zone_by_socket(socket);
  const Vector<const bke::bNodeTreeZone *> zone_stack = zones->get_zones_to_enter_from_root(zone);
  return compute_context_for_zones(zone_stack, compute_context_cache, context);
}

/* ******************** default callbacks for node space ***************** */

static SpaceLink *node_create(const ScrArea * /*area*/, const Scene * /*scene*/)
{
  SpaceNode *snode = MEM_callocN<SpaceNode>(__func__);
  snode->spacetype = SPACE_NODE;

  snode->flag = SNODE_SHOW_GPENCIL | SNODE_USE_ALPHA;
  snode->overlay.flag = (SN_OVERLAY_SHOW_OVERLAYS | SN_OVERLAY_SHOW_WIRE_COLORS |
                         SN_OVERLAY_SHOW_PATH | SN_OVERLAY_SHOW_PREVIEWS);

  /* backdrop */
  snode->zoom = 1.0f;

  /* select the first tree type for valid type */
  for (const bke::bNodeTreeType *treetype : bke::node_tree_types_get()) {
    STRNCPY(snode->tree_idname, treetype->idname.c_str());
    break;
  }

  /* header */
  ARegion *region = BKE_area_region_new();

  BLI_addtail(&snode->regionbase, region);
  region->regiontype = RGN_TYPE_HEADER;
  region->alignment = (U.uiflag & USER_HEADER_BOTTOM) ? RGN_ALIGN_BOTTOM : RGN_ALIGN_TOP;

  /* start bfa - asset shelf */
  region = BKE_area_region_new();

  BLI_addtail(&snode->regionbase, region);
  region->regiontype = RGN_TYPE_ASSET_SHELF;
  region->alignment = RGN_ALIGN_BOTTOM;
  region->flag |= RGN_FLAG_HIDDEN;

  /* asset shelf header */
  region = BKE_area_region_new();

  BLI_addtail(&snode->regionbase, region);
  region->regiontype = RGN_TYPE_ASSET_SHELF_HEADER;
  region->alignment = RGN_ALIGN_BOTTOM | RGN_ALIGN_HIDE_WITH_PREV;
  /* end bfa  */

  /* buttons/list view */
  region = BKE_area_region_new();

  BLI_addtail(&snode->regionbase, region);
  region->regiontype = RGN_TYPE_UI;
  region->alignment = RGN_ALIGN_RIGHT;

  /* toolbar */
  region = BKE_area_region_new();

  BLI_addtail(&snode->regionbase, region);
  region->regiontype = RGN_TYPE_TOOLS;
  region->alignment = RGN_ALIGN_LEFT;

  region->flag = RGN_FLAG_HIDDEN;

  /* main region */
  region = BKE_area_region_new();

  BLI_addtail(&snode->regionbase, region);
  region->regiontype = RGN_TYPE_WINDOW;

  region->v2d.tot.xmin = -12.8f * U.widget_unit;
  region->v2d.tot.ymin = -12.8f * U.widget_unit;
  region->v2d.tot.xmax = 38.4f * U.widget_unit;
  region->v2d.tot.ymax = 38.4f * U.widget_unit;

  region->v2d.cur = region->v2d.tot;

  region->v2d.min[0] = 1.0f;
  region->v2d.min[1] = 1.0f;

  region->v2d.max[0] = 32000.0f;
  region->v2d.max[1] = 32000.0f;

  region->v2d.minzoom = 0.05f;
  region->v2d.maxzoom = 2.31f;

  region->v2d.scroll = (V2D_SCROLL_RIGHT | V2D_SCROLL_BOTTOM);
  region->v2d.keepzoom = V2D_LIMITZOOM | V2D_KEEPASPECT;
  region->v2d.keeptot = 0;

  return (SpaceLink *)snode;
}

static void node_free(SpaceLink *sl)
{
  SpaceNode *snode = (SpaceNode *)sl;
  BLI_freelistN(&snode->treepath);
  MEM_delete(snode->runtime);
}

/* spacetype; init callback */
static void node_init(wmWindowManager * /*wm*/, ScrArea *area)
{
  SpaceNode *snode = static_cast<SpaceNode *>(area->spacedata.first);

  if (snode->runtime == nullptr) {
    snode->runtime = MEM_new<SpaceNode_Runtime>(__func__);
  }
}

static void node_exit(wmWindowManager *wm, ScrArea *area)
{
  SpaceNode *snode = static_cast<SpaceNode *>(area->spacedata.first);

  if (snode->runtime) {
    free_previews(*wm, *snode);
  }
}

static bool any_node_uses_id(const bNodeTree *ntree, const ID *id)
{
  if (ELEM(nullptr, ntree, id)) {
    return false;
  }
  for (const bNode *node : ntree->all_nodes()) {
    if (node->id == id) {
      return true;
    }
  }
  return false;
}

/**
 * Tag the space to recalculate the current tree.
 *
 * For all node trees this will do `snode_set_context()` which takes care of setting an active
 * tree. This will be done in the area refresh callback.
 *
 * For compositor tree this will additionally start of the compositor job.
 */
static void node_area_tag_tree_recalc(SpaceNode *snode, ScrArea *area)
{
  if (ED_node_is_compositor(snode)) {
    snode->runtime->recalc_regular_compositing = true;
  }

  ED_area_tag_refresh(area);
}

static void node_area_listener(const wmSpaceTypeListenerParams *params)
{
  ScrArea *area = params->area;
  const wmNotifier *wmn = params->notifier;

  /* NOTE: #ED_area_tag_refresh will re-execute compositor. */
  SpaceNode *snode = static_cast<SpaceNode *>(area->spacedata.first);
  /* shaderfrom is only used for new shading nodes, otherwise all shaders are from objects */
  short shader_type = snode->shaderfrom;

  /* preview renders */
  switch (wmn->category) {
    case NC_SCENE:
      switch (wmn->data) {
        case ND_NODES: {
          node_area_tag_tree_recalc(snode, area);
          break;
        }
        case ND_FRAME:
          node_area_tag_tree_recalc(snode, area);
          break;
        case ND_COMPO_RESULT: {
          ED_area_tag_redraw(area);
          /* Backdrop image offset is calculated during compositing so gizmos need to be updated
           * afterwards. */
          const ARegion *region = BKE_area_find_region_type(area, RGN_TYPE_WINDOW);
          WM_gizmomap_tag_refresh(region->runtime->gizmo_map);
          break;
        }
      }
      break;

    /* future: add ID checks? */
    case NC_MATERIAL:
      if (ED_node_is_shader(snode)) {
        if (wmn->data == ND_SHADING) {
          node_area_tag_tree_recalc(snode, area);
        }
        else if (wmn->data == ND_SHADING_DRAW) {
          node_area_tag_tree_recalc(snode, area);
        }
        else if (wmn->data == ND_SHADING_LINKS) {
          node_area_tag_tree_recalc(snode, area);
        }
      }
      break;
    case NC_TEXTURE:
      if (ED_node_is_shader(snode) || ED_node_is_texture(snode)) {
        if (wmn->data == ND_NODES) {
          node_area_tag_tree_recalc(snode, area);
        }
      }
      break;
    case NC_WORLD:
      if (ED_node_is_shader(snode) && shader_type == SNODE_SHADER_WORLD) {
        node_area_tag_tree_recalc(snode, area);
      }
      break;
    case NC_OBJECT:
      if (ED_node_is_shader(snode)) {
        if (wmn->data == ND_OB_SHADING) {
          node_area_tag_tree_recalc(snode, area);
        }
      }
      else if (ED_node_is_geometry(snode)) {
        /* Rather strict check: only redraw when the reference matches the current editor's ID. */
        if (wmn->data == ND_MODIFIER) {
          if (wmn->reference == snode->id || snode->id == nullptr) {
            node_area_tag_tree_recalc(snode, area);
          }
        }
      }
      break;
    case NC_SPACE:
      if (wmn->data == ND_SPACE_NODE) {
        node_area_tag_tree_recalc(snode, area);
      }
      else if (wmn->data == ND_SPACE_NODE_VIEW) {
        ED_area_tag_redraw(area);
      }
      break;
    case NC_NODE:
      if (wmn->action == NA_EDITED) {
        if (ELEM(wmn->reference, snode->nodetree, snode->id, nullptr) || snode->id == nullptr) {
          node_area_tag_tree_recalc(snode, area);
        }
      }
      else if (wmn->action == NA_SELECTED) {
        ED_area_tag_redraw(area);
      }
      break;
    case NC_SCREEN:
      switch (wmn->data) {
        case ND_ANIMPLAY:
          node_area_tag_tree_recalc(snode, area);
          break;
      }
      break;
    case NC_MASK:
      if (wmn->action == NA_EDITED) {
        if (snode->nodetree && snode->nodetree->type == NTREE_COMPOSIT) {
          node_area_tag_tree_recalc(snode, area);
        }
      }
      break;

    case NC_IMAGE:
      if (wmn->action == NA_EDITED) {
        if (ED_node_is_compositor(snode)) {
          /* Without this check drawing on an image could become very slow when the compositor is
           * open. */
          if (any_node_uses_id(snode->nodetree, (ID *)wmn->reference)) {
            node_area_tag_tree_recalc(snode, area);
          }
        }
      }
      break;

    case NC_MOVIECLIP:
      if (wmn->action == NA_EDITED) {
        if (ED_node_is_compositor(snode)) {
          if (any_node_uses_id(snode->nodetree, (ID *)wmn->reference)) {
            node_area_tag_tree_recalc(snode, area);
          }
        }
      }
      break;

    case NC_LINESTYLE:
      if (ED_node_is_shader(snode) && shader_type == SNODE_SHADER_LINESTYLE) {
        node_area_tag_tree_recalc(snode, area);
      }
      break;
    case NC_WM:
      if (wmn->data == ND_UNDO) {
        node_area_tag_tree_recalc(snode, area);
      }
      break;
    case NC_GPENCIL:
      if (ELEM(wmn->action, NA_EDITED, NA_SELECTED)) {
        ED_area_tag_redraw(area);
      }
      break;
  }
}

static void node_area_refresh(const bContext *C, ScrArea *area)
{
  /* default now: refresh node is starting preview */
  SpaceNode *snode = static_cast<SpaceNode *>(area->spacedata.first);

  snode_set_context(*C);

  if (snode->nodetree) {
    if (snode->nodetree->type == NTREE_COMPOSIT) {
      Scene *scene = (Scene *)snode->id;
      if (scene->use_nodes) {
        if (snode->runtime->recalc_regular_compositing) {
          snode->runtime->recalc_regular_compositing = false;
          ED_node_composite_job(C, snode->nodetree, scene);
        }
      }
    }
  }
}

static SpaceLink *node_duplicate(SpaceLink *sl)
{
  SpaceNode *snode = (SpaceNode *)sl;
  SpaceNode *snoden = (SpaceNode *)MEM_dupallocN(snode);

  BLI_duplicatelist(&snoden->treepath, &snode->treepath);

  snoden->runtime = MEM_new<SpaceNode_Runtime>(__func__);

  /* NOTE: no need to set node tree user counts,
   * the editor only keeps at least 1 (id_us_ensure_real),
   * which is already done by the original SpaceNode.
   */

  return (SpaceLink *)snoden;
}

/* add handlers, stuff you only do once or on area/region changes */
static void node_buttons_region_init(wmWindowManager *wm, ARegion *region)
{
  wmKeyMap *keymap;

  ED_region_panels_init(wm, region);

  keymap = WM_keymap_ensure(wm->defaultconf, "Node Generic", SPACE_NODE, RGN_TYPE_WINDOW);
  WM_event_add_keymap_handler(&region->runtime->handlers, keymap);
}

static void node_buttons_region_draw(const bContext *C, ARegion *region)
{
  ED_region_panels(C, region);
}

/* add handlers, stuff you only do once or on area/region changes */
static void node_toolbar_region_init(wmWindowManager *wm, ARegion *region)
{
  wmKeyMap *keymap;

  ED_region_panels_init(wm, region);

  keymap = WM_keymap_ensure(wm->defaultconf, "Node Generic", SPACE_NODE, RGN_TYPE_WINDOW);
  WM_event_add_keymap_handler(&region->runtime->handlers, keymap);
}

static void node_toolbar_region_draw(const bContext *C, ARegion *region)
{
  ED_region_panels(C, region);
}

static void node_cursor(wmWindow *win, ScrArea *area, ARegion *region)
{
  SpaceNode *snode = static_cast<SpaceNode *>(area->spacedata.first);

  /* convert mouse coordinates to v2d space */
  UI_view2d_region_to_view(&region->v2d,
                           win->eventstate->xy[0] - region->winrct.xmin,
                           win->eventstate->xy[1] - region->winrct.ymin,
                           &snode->runtime->cursor[0],
                           &snode->runtime->cursor[1]);

  /* here snode->runtime->cursor is used to detect the node edge for sizing */
  node_set_cursor(*win, *region, *snode, snode->runtime->cursor);

  /* XXX snode->runtime->cursor is in placing new nodes space */
  snode->runtime->cursor[0] /= UI_SCALE_FAC;
  snode->runtime->cursor[1] /= UI_SCALE_FAC;
}

/* Initialize main region, setting handlers. */
static void node_main_region_init(wmWindowManager *wm, ARegion *region)
{
  wmKeyMap *keymap;
  ListBase *lb;

  UI_view2d_region_reinit(&region->v2d, V2D_COMMONVIEW_CUSTOM, region->winx, region->winy);

  /* own keymaps */
  keymap = WM_keymap_ensure(wm->defaultconf, "Node Generic", SPACE_NODE, RGN_TYPE_WINDOW);
  WM_event_add_keymap_handler(&region->runtime->handlers, keymap);

  keymap = WM_keymap_ensure(wm->defaultconf, "Node Editor", SPACE_NODE, RGN_TYPE_WINDOW);
  WM_event_add_keymap_handler_v2d_mask(&region->runtime->handlers, keymap);

  /* add drop boxes */
  lb = WM_dropboxmap_find("Node Editor", SPACE_NODE, RGN_TYPE_WINDOW);

  WM_event_add_dropbox_handler(&region->runtime->handlers, lb);

  /* The backdrop image gizmo needs to change together with the view. So always refresh gizmos on
   * region size changes. */
  WM_gizmomap_tag_refresh(region->runtime->gizmo_map);
}

static void node_main_region_draw(const bContext *C, ARegion *region)
{
  node_draw_space(*C, *region);
}

/* ************* dropboxes ************* */

static bool node_group_drop_poll(bContext *C, wmDrag *drag, const wmEvent * /*event*/)
{
  SpaceNode *snode = CTX_wm_space_node(C);

  if (snode == nullptr) {
    return false;
  }

  if (snode->edittree == nullptr) {
    return false;
  }

  if (!WM_drag_is_ID_type(drag, ID_NT)) {
    return false;
  }

  if (drag->type == WM_DRAG_ID) {
    const bNodeTree *node_tree = reinterpret_cast<const bNodeTree *>(
        WM_drag_get_local_ID(drag, ID_NT));
    if (!node_tree) {
      return false;
    }
    return node_tree->type == snode->edittree->type;
  }

  if (drag->type == WM_DRAG_ASSET) {
    const wmDragAsset *asset_data = WM_drag_get_asset_data(drag, ID_NT);
    if (!asset_data) {
      return false;
    }
    const AssetMetaData *metadata = &asset_data->asset->get_metadata();
    const IDProperty *tree_type = BKE_asset_metadata_idprop_find(metadata, "type");
    if (!tree_type || IDP_Int(tree_type) != snode->edittree->type) {
      return false;
    }
  }

  return true;
}

static bool node_object_drop_poll(bContext *C, wmDrag *drag, const wmEvent * /*event*/)
{
  return WM_drag_is_ID_type(drag, ID_OB) && !UI_but_active_drop_name(C);
}

static bool node_collection_drop_poll(bContext *C, wmDrag *drag, const wmEvent * /*event*/)
{
  return WM_drag_is_ID_type(drag, ID_GR) && !UI_but_active_drop_name(C);
}

static bool node_id_im_drop_poll(bContext * /*C*/, wmDrag *drag, const wmEvent * /*event*/)
{
  return WM_drag_is_ID_type(drag, ID_IM);
}

static bool node_mask_drop_poll(bContext * /*C*/, wmDrag *drag, const wmEvent * /*event*/)
{
  return WM_drag_is_ID_type(drag, ID_MSK);
}

static bool node_material_drop_poll(bContext *C, wmDrag *drag, const wmEvent * /*event*/)
{
  return WM_drag_is_ID_type(drag, ID_MA) && !UI_but_active_drop_name(C);
}

static bool node_color_drop_poll(bContext *C, wmDrag *drag, const wmEvent * /*event*/)
{
  return (drag->type == WM_DRAG_COLOR) && !UI_but_active_drop_color(C);
}

static bool node_import_file_drop_poll(bContext * /*C*/, wmDrag *drag, const wmEvent * /*event*/)
{
  if (drag->type != WM_DRAG_PATH) {
    return false;
  }
  const blender::Span<std::string> paths = WM_drag_get_paths(drag);
  for (const StringRef path : paths) {
    if (path.endswith(".csv") || path.endswith(".obj") || path.endswith(".ply") ||
        path.endswith(".stl") || path.endswith(".txt") || path.endswith(".vdb"))
    {
      return true;
    }
  }
  return false;
}

static bool node_socket_drop_poll(bContext *C, wmDrag *drag, const wmEvent *event)
{
  if (drag->type != WM_DRAG_NODE_TREE_INTERFACE) {
    return false;
  }
  SpaceNode *snode = CTX_wm_space_node(C);
  if (!snode || !snode->edittree) {
    return false;
  }
  const bNodeTree *target_ntree = snode->edittree;

  auto *drag_data = static_cast<bke::node_interface::bNodeTreeInterfaceItemReference *>(
      drag->poin);

  /* Drag only onto node editors of the same node tree. */
  const bNodeTree *source_ntree = drag_data->tree;
  if (target_ntree != source_ntree) {
    return false;
  }

  /* Accept only socket items. */
  const bNodeTreeInterfaceSocket *socket =
      bke::node_interface::get_item_as<bNodeTreeInterfaceSocket>(drag_data->item);
  if (socket) {
    /* The check to avoid dragging output sockets is deferred to the
     * operator's poll in order to display a hint tooltip. */
    return true;
  }

  /* Unless Ctrl is held, prefer dragging the toggle socket alone from a panel with toggle. */
  if (!(event->modifier & KM_CTRL)) {
    const bNodeTreeInterfacePanel *panel =
        bke::node_interface::get_item_as<bNodeTreeInterfacePanel>(drag_data->item);
    if (panel && panel->header_toggle_socket()) {
      return true;
    }
  }
  return false;
}

static bool node_panel_drop_poll(bContext *C, wmDrag *drag, const wmEvent *event)
{
  if (drag->type != WM_DRAG_NODE_TREE_INTERFACE) {
    return false;
  }
  SpaceNode *snode = CTX_wm_space_node(C);
  if (!snode || !snode->edittree) {
    return false;
  }
  const bNodeTree *target_ntree = snode->edittree;

  auto *drag_data = static_cast<bke::node_interface::bNodeTreeInterfaceItemReference *>(
      drag->poin);

  /* Drag only onto node editors of the same node. */
  const bNodeTree *source_ntree = drag_data->tree;
  if (target_ntree != source_ntree) {
    return false;
  }

  /* Accept only panel items. */
  const bNodeTreeInterfacePanel *panel = bke::node_interface::get_item_as<bNodeTreeInterfacePanel>(
      drag_data->item);
  if (panel) {
    /* Unless Ctrl is held, prefer dragging only the toggle socket of a panel with toggle. */
    if (!(event->modifier & KM_CTRL)) {
      if (panel->header_toggle_socket()) {
        return false;
      }
    }

    /* The check for whether the panel contains at least one input socket is
     * deferred to the operator's poll in order to display a hint tooltip. */
    return true;
  }
  return false;
}

static void node_group_drop_copy(bContext *C, wmDrag *drag, wmDropBox *drop)
{
  
  /* start bfa asset shelf props*/
  wmDragAsset *asset_drag = WM_drag_get_asset_data(drag, 0);
  bool use_override = false;
  if (!asset_drag->import_settings.is_from_browser) {
    AssetShelf *active_shelf = blender::ed::asset::shelf::active_shelf_from_area(CTX_wm_area(C));
    if (active_shelf) {
      eAssetImportMethod import_method_prop = eAssetImportMethod(active_shelf->settings.import_method);
      asset_drag->import_settings.method = import_method_prop;
      asset_drag->import_settings.use_instance_collections = false;
      use_override = import_method_prop == ASSET_IMPORT_LINK_OVERRIDE;
    }
  }
  ID *id = WM_drag_asset_id_import(C, asset_drag, 0);
  if (use_override) {  
    ID *owner_id = id; 
    ID *id_or = id;
    PointerRNA owner_ptr;
    PropertyRNA *prop;
    if (!ELEM(nullptr, owner_id, id_or)) {
      id = ui_template_id_liboverride_hierarchy_make(
      C, CTX_data_main(C), owner_id, id_or, nullptr);
    }
  }
  /* end bfa */
  // ID *id = WM_drag_get_local_ID_or_import_from_asset(C, drag, 0);

  RNA_int_set(drop->ptr, "session_uid", int(id->session_uid));

  RNA_boolean_set(drop->ptr, "show_datablock_in_node", (drag->type != WM_DRAG_ASSET || 
    (asset_drag->import_settings.method == ASSET_IMPORT_LINK_OVERRIDE || asset_drag->import_settings.method == ASSET_IMPORT_LINK))
<<<<<<< HEAD
  );
=======
  ); // bfa addded for displaying the linked data-block 
>>>>>>> 6af06ab5
}

static void node_id_drop_copy(bContext *C, wmDrag *drag, wmDropBox *drop)
{
  ID *id = WM_drag_get_local_ID_or_import_from_asset(C, drag, 0);

  RNA_int_set(drop->ptr, "session_uid", int(id->session_uid));
}

static void node_id_im_drop_copy(bContext *C, wmDrag *drag, wmDropBox *drop)
{
  ID *id = WM_drag_get_local_ID_or_import_from_asset(C, drag, 0);
  if (id) {
    RNA_int_set(drop->ptr, "session_uid", int(id->session_uid));
    RNA_struct_property_unset(drop->ptr, "filepath");
    return;
  }
}

static void node_import_file_drop_copy(bContext * /*C*/, wmDrag *drag, wmDropBox *drop)
{
  io::paths_to_operator_properties(drop->ptr, WM_drag_get_paths(drag));
}

static void node_socket_drop_copy(bContext * /*C*/, wmDrag *drag, wmDropBox *drop)
{
  if (drag->type != WM_DRAG_NODE_TREE_INTERFACE) {
    return;
  }

  auto *drag_data = static_cast<bke::node_interface::bNodeTreeInterfaceItemReference *>(
      drag->poin);
  const bNodeTreeInterfaceSocket *socket =
      bke::node_interface::get_item_as<bNodeTreeInterfaceSocket>(drag_data->item);
  if (!socket) {
    const bNodeTreeInterfacePanel *panel =
        bke::node_interface::get_item_as<bNodeTreeInterfacePanel>(drag_data->item);
    socket = panel->header_toggle_socket();
  }

  BLI_assert(socket);
  PropertyRNA *prop = RNA_struct_find_property(drop->ptr, "panel_identifier");
  RNA_property_unset(drop->ptr, prop);
  RNA_string_set(drop->ptr, "socket_identifier", socket->identifier);
}

static void node_panel_drop_copy(bContext * /*C*/, wmDrag *drag, wmDropBox *drop)
{
  if (drag->type != WM_DRAG_NODE_TREE_INTERFACE) {
    return;
  }

  auto *drag_data = static_cast<bke::node_interface::bNodeTreeInterfaceItemReference *>(
      drag->poin);
  const bNodeTreeInterfacePanel *panel = bke::node_interface::get_item_as<bNodeTreeInterfacePanel>(
      drag_data->item);

  BLI_assert(panel);
  PropertyRNA *prop = RNA_struct_find_property(drop->ptr, "socket_identifier");
  RNA_property_unset(drop->ptr, prop);
  RNA_int_set(drop->ptr, "panel_identifier", panel->identifier);
}

static std::string node_socket_drop_tooltip(bContext * /*C*/,
                                            wmDrag *drag,
                                            const int /*xy*/[2],
                                            wmDropBox * /*drop*/)
{
  auto *drag_data = static_cast<bke::node_interface::bNodeTreeInterfaceItemReference *>(
      drag->poin);
  const bNodeTreeInterfaceSocket *socket =
      bke::node_interface::get_item_as<bNodeTreeInterfaceSocket>(drag_data->item);

  if (socket) {
    return BLI_sprintfN(TIP_("Add \"%s\" Input"), socket->name);
  }
  else {
    const bNodeTreeInterfacePanel *panel =
        bke::node_interface::get_item_as<bNodeTreeInterfacePanel>(drag_data->item);
    socket = panel->header_toggle_socket();

    /* Dragging a panel with toggle defaults to dragging the toggle socket.
     * Display a hint with the modifier required to drag the panel. */
    if (socket) {
      return BLI_sprintfN(TIP_("Add \"%s\" Input (Ctrl to add panel)"), socket->name);
    }
  }
  BLI_assert_unreachable();
  return "Error: Unsupported socket.";
}

static std::string node_panel_drop_tooltip(bContext * /*C*/,
                                           wmDrag *drag,
                                           const int /*xy*/[2],
                                           wmDropBox * /*drop*/)
{
  auto *drag_data = static_cast<bke::node_interface::bNodeTreeInterfaceItemReference *>(
      drag->poin);
  const bNodeTreeInterfacePanel *panel = bke::node_interface::get_item_as<bNodeTreeInterfacePanel>(
      drag_data->item);
  BLI_assert(panel);
  return BLI_sprintfN(TIP_("Add \"%s\" Panel"), panel->name);
}

/* this region dropbox definition */
static void node_dropboxes()
{
  ListBase *lb = WM_dropboxmap_find("Node Editor", SPACE_NODE, RGN_TYPE_WINDOW);

  WM_dropbox_add(lb,
                 "NODE_OT_add_object",
                 node_object_drop_poll,
                 node_id_drop_copy,
                 WM_drag_free_imported_drag_ID,
                 nullptr);
  WM_dropbox_add(lb,
                 "NODE_OT_add_collection",
                 node_collection_drop_poll,
                 node_id_drop_copy,
                 WM_drag_free_imported_drag_ID,
                 nullptr);
  WM_dropbox_add(lb,
                 "NODE_OT_add_group",
                 node_group_drop_poll,
                 node_group_drop_copy,
                 WM_drag_free_imported_drag_ID,
                 nullptr);
  WM_dropbox_add(lb,
                 "NODE_OT_add_image",
                 node_id_im_drop_poll,
                 node_id_im_drop_copy,
                 WM_drag_free_imported_drag_ID,
                 nullptr);
  WM_dropbox_add(lb,
                 "NODE_OT_add_mask",
                 node_mask_drop_poll,
                 node_id_drop_copy,
                 WM_drag_free_imported_drag_ID,
                 nullptr);
  WM_dropbox_add(lb,
                 "NODE_OT_add_material",
                 node_material_drop_poll,
                 node_id_drop_copy,
                 WM_drag_free_imported_drag_ID,
                 nullptr);
  WM_dropbox_add(
      lb, "NODE_OT_add_color", node_color_drop_poll, UI_drop_color_copy, nullptr, nullptr);
  WM_dropbox_add(lb,
                 "NODE_OT_add_import_node",
                 node_import_file_drop_poll,
                 node_import_file_drop_copy,
                 nullptr,
                 nullptr);
  WM_dropbox_add(lb,
                 "NODE_OT_add_group_input_node",
                 node_socket_drop_poll,
                 node_socket_drop_copy,
                 nullptr,
                 node_socket_drop_tooltip);
  WM_dropbox_add(lb,
                 "NODE_OT_add_group_input_node",
                 node_panel_drop_poll,
                 node_panel_drop_copy,
                 nullptr,
                 node_panel_drop_tooltip);
}

/* ************* end drop *********** */

/* add handlers, stuff you only do once or on area/region changes */
static void node_header_region_init(wmWindowManager * /*wm*/, ARegion *region)
{
  ED_region_header_init(region);
}

static void node_header_region_draw(const bContext *C, ARegion *region)
{
  /* find and set the context */
  snode_set_context(*C);

  ED_region_header(C, region);
}

/* used for header + main region */
static void node_region_listener(const wmRegionListenerParams *params)
{
  ARegion *region = params->region;
  const wmNotifier *wmn = params->notifier;
  wmGizmoMap *gzmap = region->runtime->gizmo_map;

  /* context changes */
  switch (wmn->category) {
    case NC_SPACE:
      switch (wmn->data) {
        case ND_SPACE_NODE:
          ED_region_tag_redraw(region);
          break;
        case ND_SPACE_NODE_VIEW:
          WM_gizmomap_tag_refresh(gzmap);
          break;
      }
      break;
    case NC_ANIMATION:
      if (wmn->data == ND_NLA_ACTCHANGE) {
        ED_region_tag_redraw(region);
      }
      break;
    case NC_SCREEN:
      if (wmn->data == ND_LAYOUTSET || wmn->action == NA_EDITED) {
        WM_gizmomap_tag_refresh(gzmap);
      }
      switch (wmn->data) {
        case ND_ANIMPLAY:
        case ND_LAYER:
          ED_region_tag_redraw(region);
          break;
      }
      break;
    case NC_WM:
      if (wmn->data == ND_JOB) {
        ED_region_tag_redraw(region);
      }
      break;
    case NC_SCENE:
      ED_region_tag_redraw(region);
      if (wmn->data == ND_RENDER_RESULT) {
        WM_gizmomap_tag_refresh(gzmap);
      }
      break;
    case NC_NODE:
      ED_region_tag_redraw(region);
      if (ELEM(wmn->action, NA_EDITED, NA_SELECTED)) {
        WM_gizmomap_tag_refresh(gzmap);
      }
      break;
    case NC_MATERIAL:
    case NC_TEXTURE:
    case NC_WORLD:
    case NC_LINESTYLE:
      ED_region_tag_redraw(region);
      break;
    case NC_OBJECT:
      if (wmn->data == ND_OB_SHADING) {
        ED_region_tag_redraw(region);
      }
      break;
    case NC_ID:
      if (ELEM(wmn->action, NA_RENAME, NA_EDITED)) {
        ED_region_tag_redraw(region);
      }
      break;
    case NC_GPENCIL:
      if (wmn->action == NA_EDITED) {
        ED_region_tag_redraw(region);
      }
      else if (wmn->data & ND_GPENCIL_EDITMODE) {
        ED_region_tag_redraw(region);
      }
      break;
    case NC_VIEWER_PATH:
      ED_region_tag_redraw(region);
      break;
  }
}

}  // namespace blender::ed::space_node

/* start bfa - add handlers, stuff you only do once or on area/region changes */
static void node_asset_shelf_region_init(wmWindowManager *wm, ARegion *region)
{
  using namespace blender::ed;
  wmKeyMap *keymap = WM_keymap_ensure(
      wm->defaultconf, "Node Generic", SPACE_NODE, RGN_TYPE_WINDOW);
  WM_event_add_keymap_handler(&region->runtime->handlers, keymap);

  asset::shelf::region_init(wm, region);
}
/* end bfa */

/* Outside of blender namespace to avoid Python documentation build error with `ctypes`. */
extern "C" {
const char *node_context_dir[] = {
    "selected_nodes", "active_node", "light", "material", "world", nullptr};
};

namespace blender::ed::space_node {

static int /*eContextResult*/ node_context(const bContext *C,
                                           const char *member,
                                           bContextDataResult *result)
{
  SpaceNode *snode = CTX_wm_space_node(C);

  if (CTX_data_dir(member)) {
    CTX_data_dir_set(result, node_context_dir);
    return CTX_RESULT_OK;
  }
  if (CTX_data_equals(member, "selected_nodes")) {
    if (snode->edittree) {
      for (bNode *node : snode->edittree->all_nodes()) {
        if (node->flag & NODE_SELECT) {
          CTX_data_list_add(result, &snode->edittree->id, &RNA_Node, node);
        }
      }
    }
    CTX_data_type_set(result, CTX_DATA_TYPE_COLLECTION);
    return CTX_RESULT_OK;
  }
  if (CTX_data_equals(member, "active_node")) {
    if (snode->edittree) {
      bNode *node = bke::node_get_active(*snode->edittree);
      CTX_data_pointer_set(result, &snode->edittree->id, &RNA_Node, node);
    }

    CTX_data_type_set(result, CTX_DATA_TYPE_POINTER);
    return CTX_RESULT_OK;
  }
  if (CTX_data_equals(member, "node_previews")) {
    if (snode->nodetree) {
      CTX_data_pointer_set(result,
                           &snode->nodetree->id,
                           &RNA_NodeInstanceHash,
                           &snode->nodetree->runtime->previews);
    }

    CTX_data_type_set(result, CTX_DATA_TYPE_POINTER);
    return CTX_RESULT_OK;
  }
  if (CTX_data_equals(member, "material")) {
    if (snode->id && GS(snode->id->name) == ID_MA) {
      CTX_data_id_pointer_set(result, snode->id);
    }
    return CTX_RESULT_OK;
  }
  if (CTX_data_equals(member, "light")) {
    if (snode->id && GS(snode->id->name) == ID_LA) {
      CTX_data_id_pointer_set(result, snode->id);
    }
    return CTX_RESULT_OK;
  }
  if (CTX_data_equals(member, "world")) {
    if (snode->id && GS(snode->id->name) == ID_WO) {
      CTX_data_id_pointer_set(result, snode->id);
    }
    return CTX_RESULT_OK;
  }

  return CTX_RESULT_MEMBER_NOT_FOUND;
}

static void node_widgets()
{
  /* Create the widget-map for the area here. */
  wmGizmoMapType_Params params{SPACE_NODE, RGN_TYPE_WINDOW};
  wmGizmoMapType *gzmap_type = WM_gizmomaptype_ensure(&params);
  WM_gizmogrouptype_append_and_link(gzmap_type, NODE_GGT_backdrop_transform);
  WM_gizmogrouptype_append_and_link(gzmap_type, NODE_GGT_backdrop_crop);
  WM_gizmogrouptype_append_and_link(gzmap_type, NODE_GGT_backdrop_sun_beams);
  WM_gizmogrouptype_append_and_link(gzmap_type, NODE_GGT_backdrop_corner_pin);
  WM_gizmogrouptype_append_and_link(gzmap_type, NODE_GGT_backdrop_box_mask);
  WM_gizmogrouptype_append_and_link(gzmap_type, NODE_GGT_backdrop_ellipse_mask);
}

static void node_id_remap(ID *old_id, ID *new_id, SpaceNode *snode)
{
  if (snode->id == old_id) {
    /* nasty DNA logic for SpaceNode:
     * ideally should be handled by editor code, but would be bad level call
     */
    BLI_freelistN(&snode->treepath);

    /* XXX Untested in case new_id != nullptr... */
    snode->id = new_id;
    snode->from = nullptr;
    snode->nodetree = nullptr;
    snode->edittree = nullptr;
  }
  else if (GS(old_id->name) == ID_OB) {
    if (snode->from == old_id) {
      if (new_id == nullptr) {
        snode->flag &= ~SNODE_PIN;
      }
      snode->from = new_id;
    }
  }
  else if (GS(old_id->name) == ID_GD_LEGACY) {
    if ((ID *)snode->gpd == old_id) {
      snode->gpd = (bGPdata *)new_id;
      id_us_min(old_id);
      id_us_plus(new_id);
    }
  }
  else if (GS(old_id->name) == ID_NT) {

    if (snode->geometry_nodes_tool_tree) {
      if (&snode->geometry_nodes_tool_tree->id == old_id) {
        snode->geometry_nodes_tool_tree = reinterpret_cast<bNodeTree *>(new_id);
      }
    }

    bNodeTreePath *path, *path_next;

    for (path = (bNodeTreePath *)snode->treepath.first; path; path = path->next) {
      if ((ID *)path->nodetree == old_id) {
        path->nodetree = (bNodeTree *)new_id;
        id_us_ensure_real(new_id);
      }
      if (path == snode->treepath.first) {
        /* first nodetree in path is same as snode->nodetree */
        snode->nodetree = path->nodetree;
      }
      if (path->nodetree == nullptr) {
        break;
      }
    }

    /* remaining path entries are invalid, remove */
    for (; path; path = path_next) {
      path_next = path->next;

      BLI_remlink(&snode->treepath, path);
      MEM_freeN(path);
    }

    /* edittree is just the last in the path,
     * set this directly since the path may have been shortened above */
    if (snode->treepath.last) {
      path = (bNodeTreePath *)snode->treepath.last;
      snode->edittree = path->nodetree;
    }
    else {
      snode->edittree = nullptr;
    }
  }
}

static void node_id_remap(ScrArea * /*area*/,
                          SpaceLink *slink,
                          const blender::bke::id::IDRemapper &mappings)
{
  /* Although we should be able to perform all the mappings in a single go this lead to issues when
   * running the python test cases. Somehow the nodetree/edittree weren't updated to the new
   * pointers that generated a SEGFAULT.
   *
   * To move forward we should perhaps remove snode->edittree and snode->nodetree as they are just
   * copies of pointers. All usages should be calling a function that will receive the appropriate
   * instance.
   *
   * We could also move a remap address at a time to use the IDRemapper as that should get closer
   * to cleaner code. See {D13615} for more information about this topic.
   */
  mappings.iter([&](ID *old_id, ID *new_id) {
    node_id_remap(old_id, new_id, reinterpret_cast<SpaceNode *>(slink));
  });
}

static void node_foreach_id(SpaceLink *space_link, LibraryForeachIDData *data)
{
  SpaceNode *snode = reinterpret_cast<SpaceNode *>(space_link);
  const int data_flags = BKE_lib_query_foreachid_process_flags_get(data);
  const bool is_readonly = (data_flags & IDWALK_READONLY) != 0;
  const bool allow_pointer_access = (data_flags & IDWALK_NO_ORIG_POINTERS_ACCESS) == 0;
  bool is_embedded_nodetree = snode->id != nullptr && allow_pointer_access &&
                              bke::node_tree_from_id(snode->id) == snode->nodetree;

  BKE_LIB_FOREACHID_PROCESS_ID(data, snode->id, IDWALK_CB_DIRECT_WEAK_LINK);
  BKE_LIB_FOREACHID_PROCESS_ID(data, snode->from, IDWALK_CB_DIRECT_WEAK_LINK);

  bNodeTreePath *path = static_cast<bNodeTreePath *>(snode->treepath.first);
  BLI_assert(path == nullptr || path->nodetree == snode->nodetree);

  if (is_embedded_nodetree) {
    BKE_LIB_FOREACHID_PROCESS_IDSUPER(data, snode->nodetree, IDWALK_CB_EMBEDDED_NOT_OWNING);
    if (path != nullptr) {
      BKE_LIB_FOREACHID_PROCESS_IDSUPER(data, path->nodetree, IDWALK_CB_EMBEDDED_NOT_OWNING);
    }

    /* Embedded ID pointers are not remapped (besides exceptions), ensure it still matches
     * actual data. Note that `snode->id` was already processed (and therefore potentially
     * remapped) above. */
    if (!is_readonly) {
      snode->nodetree = (snode->id == nullptr) ? nullptr : bke::node_tree_from_id(snode->id);
      if (path != nullptr) {
        path->nodetree = snode->nodetree;
      }
    }
  }
  else {
    BKE_LIB_FOREACHID_PROCESS_IDSUPER(
        data, snode->nodetree, IDWALK_CB_USER_ONE | IDWALK_CB_DIRECT_WEAK_LINK);
    if (path != nullptr) {
      BKE_LIB_FOREACHID_PROCESS_IDSUPER(
          data, path->nodetree, IDWALK_CB_USER_ONE | IDWALK_CB_DIRECT_WEAK_LINK);
    }
  }

  BKE_LIB_FOREACHID_PROCESS_IDSUPER(
      data, snode->geometry_nodes_tool_tree, IDWALK_CB_USER_ONE | IDWALK_CB_DIRECT_WEAK_LINK);

  /* Both `snode->id` and `snode->nodetree` have been remapped now, so their data can be
   * accessed. */
  BLI_assert(snode->id == nullptr || snode->nodetree == nullptr ||
             (snode->nodetree->id.flag & ID_FLAG_EMBEDDED_DATA) == 0 ||
             snode->nodetree == bke::node_tree_from_id(snode->id));

  /* This is mainly here for readfile case ('lib_link' process), as in such case there is no access
   * to original data allowed, so no way to know whether the SpaceNode nodetree pointer is an
   * embedded one or not. */
  if (!is_readonly && snode->id && !snode->nodetree) {
    is_embedded_nodetree = true;
    snode->nodetree = bke::node_tree_from_id(snode->id);
    if (path != nullptr) {
      path->nodetree = snode->nodetree;
    }
  }

  if (path != nullptr) {
    for (path = path->next; path != nullptr; path = path->next) {
      BLI_assert(path->nodetree != nullptr);
      if (allow_pointer_access) {
        BLI_assert((path->nodetree->id.flag & ID_FLAG_EMBEDDED_DATA) == 0);
      }

      BKE_LIB_FOREACHID_PROCESS_IDSUPER(
          data, path->nodetree, IDWALK_CB_USER_ONE | IDWALK_CB_DIRECT_WEAK_LINK);

      if (path->nodetree == nullptr) {
        BLI_assert(!is_readonly);
        /* Remaining path entries are invalid, remove them. */
        for (bNodeTreePath *path_next; path; path = path_next) {
          path_next = path->next;
          BLI_remlink(&snode->treepath, path);
          MEM_freeN(path);
        }
        break;
      }
    }
  }
  BLI_assert(path == nullptr);

  if (!is_readonly) {
    /* `edittree` is just the last in the path, set this directly since the path may have
     * been shortened above. */
    if (snode->treepath.last != nullptr) {
      path = static_cast<bNodeTreePath *>(snode->treepath.last);
      snode->edittree = path->nodetree;
    }
    else {
      snode->edittree = nullptr;
    }
  }
  else {
    /* Only process this pointer in readonly case, otherwise could lead to a bad
     * double-remapping e.g. */
    if (is_embedded_nodetree && snode->edittree == snode->nodetree) {
      BKE_LIB_FOREACHID_PROCESS_IDSUPER(data, snode->edittree, IDWALK_CB_EMBEDDED_NOT_OWNING);
    }
    else {
      BKE_LIB_FOREACHID_PROCESS_IDSUPER(data, snode->edittree, IDWALK_CB_DIRECT_WEAK_LINK);
    }
  }
}

static int node_space_subtype_get(ScrArea *area)
{
  SpaceNode *snode = static_cast<SpaceNode *>(area->spacedata.first);
  return rna_node_tree_idname_to_enum(snode->tree_idname);
}

static void node_space_subtype_set(ScrArea *area, int value)
{
  SpaceNode *snode = static_cast<SpaceNode *>(area->spacedata.first);

  ED_node_set_tree_type(snode, rna_node_tree_type_from_enum(value));
}

static void node_space_subtype_item_extend(bContext *C, EnumPropertyItem **item, int *totitem)
{
  bool free;
  const EnumPropertyItem *item_src = RNA_enum_node_tree_types_itemf_impl(C, &free);
  RNA_enum_items_add(item, totitem, item_src);
  if (free) {
    MEM_freeN(item_src);
  }
}

static blender::StringRefNull node_space_name_get(const ScrArea *area)
{
  SpaceNode *snode = static_cast<SpaceNode *>(area->spacedata.first);
  bke::bNodeTreeType *tree_type = bke::node_tree_type_find(snode->tree_idname);
  if (tree_type == nullptr) {
    return IFACE_("Node Editor");
  }
  return tree_type->ui_name;
}

static int node_space_icon_get(const ScrArea *area)
{
  SpaceNode *snode = static_cast<SpaceNode *>(area->spacedata.first);
  bke::bNodeTreeType *tree_type = bke::node_tree_type_find(snode->tree_idname);
  if (tree_type == nullptr) {
    return ICON_NODETREE;
  }
  return tree_type->ui_icon;
}

static void node_space_blend_read_data(BlendDataReader *reader, SpaceLink *sl)
{
  SpaceNode *snode = (SpaceNode *)sl;

  if (snode->gpd) {
    BLO_read_struct(reader, bGPdata, &snode->gpd);
    BKE_gpencil_blend_read_data(reader, snode->gpd);
  }

  BLO_read_struct_list(reader, bNodeTreePath, &snode->treepath);
  snode->edittree = nullptr;
  snode->runtime = nullptr;
}

static void node_space_blend_write(BlendWriter *writer, SpaceLink *sl)
{
  SpaceNode *snode = (SpaceNode *)sl;
  BLO_write_struct(writer, SpaceNode, snode);

  LISTBASE_FOREACH (bNodeTreePath *, path, &snode->treepath) {
    BLO_write_struct(writer, bNodeTreePath, path);
  }
}

}  // namespace blender::ed::space_node

void ED_spacetype_node()
{
  using namespace blender::ed;  // bfa assetshelf
  using namespace blender::ed::space_node;

  std::unique_ptr<SpaceType> st = std::make_unique<SpaceType>();
  ARegionType *art;

  st->spaceid = SPACE_NODE;
  STRNCPY(st->name, "Node");

  st->create = node_create;
  st->free = node_free;
  st->init = node_init;
  st->exit = node_exit;
  st->duplicate = node_duplicate;
  st->operatortypes = node_operatortypes;
  st->keymap = node_keymap;
  st->listener = node_area_listener;
  st->refresh = node_area_refresh;
  st->context = node_context;
  st->dropboxes = node_dropboxes;
  st->gizmos = node_widgets;
  st->id_remap = node_id_remap;
  st->foreach_id = node_foreach_id;
  st->space_subtype_item_extend = node_space_subtype_item_extend;
  st->space_subtype_get = node_space_subtype_get;
  st->space_subtype_set = node_space_subtype_set;
  st->space_name_get = node_space_name_get;
  st->space_icon_get = node_space_icon_get;
  st->blend_read_data = node_space_blend_read_data;
  st->blend_read_after_liblink = nullptr;
  st->blend_write = node_space_blend_write;

  /* regions: main window */
  art = MEM_callocN<ARegionType>("spacetype node region");
  art->regionid = RGN_TYPE_WINDOW;
  art->init = node_main_region_init;
  art->draw = node_main_region_draw;
  art->keymapflag = ED_KEYMAP_UI | ED_KEYMAP_GIZMO | ED_KEYMAP_TOOL | ED_KEYMAP_VIEW2D |
                    ED_KEYMAP_FRAMES | ED_KEYMAP_GPENCIL;
  art->listener = node_region_listener;
  art->cursor = node_cursor;
  art->event_cursor = true;
  art->clip_gizmo_events_by_ui = true;
  art->lock = 1;

  BLI_addhead(&st->regiontypes, art);

  /* regions: header */
  art = MEM_callocN<ARegionType>("spacetype node region");
  art->regionid = RGN_TYPE_HEADER;
  art->prefsizey = HEADERY;
  art->keymapflag = ED_KEYMAP_UI | ED_KEYMAP_VIEW2D | ED_KEYMAP_FRAMES | ED_KEYMAP_HEADER;
  art->listener = node_region_listener;
  art->init = node_header_region_init;
  art->draw = node_header_region_draw;

  BLI_addhead(&st->regiontypes, art);

  /* regions: list-view/buttons */
  art = MEM_callocN<ARegionType>("spacetype node region");
  art->regionid = RGN_TYPE_UI;
  art->prefsizex = UI_SIDEBAR_PANEL_WIDTH;
  art->keymapflag = ED_KEYMAP_UI | ED_KEYMAP_FRAMES;
  art->listener = node_region_listener;
  art->message_subscribe = ED_area_do_mgs_subscribe_for_tool_ui;
  art->init = node_buttons_region_init;
  art->draw = node_buttons_region_draw;
  BLI_addhead(&st->regiontypes, art);

  /* regions: toolbar */
  art = MEM_callocN<ARegionType>("spacetype view3d tools region");
  art->regionid = RGN_TYPE_TOOLS;
  art->prefsizex = int(UI_TOOLBAR_WIDTH);
  art->prefsizey = 50; /* XXX */
  art->keymapflag = ED_KEYMAP_UI | ED_KEYMAP_FRAMES;
  art->listener = node_region_listener;
  art->message_subscribe = ED_region_generic_tools_region_message_subscribe;
  art->snap_size = ED_region_generic_tools_region_snap_size;
  art->init = node_toolbar_region_init;
  art->draw = node_toolbar_region_draw;
  BLI_addhead(&st->regiontypes, art);

  /* bfa - regions: assetshelf */
  art = MEM_callocN<ARegionType>("spacetype node asset shelf region");
  art->regionid = RGN_TYPE_ASSET_SHELF;
  art->keymapflag = ED_KEYMAP_UI | ED_KEYMAP_ASSET_SHELF | ED_KEYMAP_FRAMES;
  art->duplicate = asset::shelf::region_duplicate;
  art->free = asset::shelf::region_free;
  art->on_poll_success = asset::shelf::region_on_poll_success;
  art->listener = asset::shelf::region_listen;
  art->message_subscribe = asset::shelf::region_message_subscribe;
  art->poll = asset::shelf::regions_poll;
  art->snap_size = asset::shelf::region_snap;
  art->on_user_resize = asset::shelf::region_on_user_resize;
  art->context = asset::shelf::context;
  art->init = node_asset_shelf_region_init;
  art->layout = asset::shelf::region_layout;
  art->draw = asset::shelf::region_draw;
  BLI_addhead(&st->regiontypes, art);

  /* regions: asset shelf header */
  art = MEM_callocN<ARegionType>("spacetype node asset shelf header region");
  art->regionid = RGN_TYPE_ASSET_SHELF_HEADER;
  art->keymapflag = ED_KEYMAP_UI | ED_KEYMAP_ASSET_SHELF | ED_KEYMAP_VIEW2D | ED_KEYMAP_FOOTER;
  art->init = asset::shelf::header_region_init;
  art->poll = asset::shelf::regions_poll;
  art->draw = asset::shelf::header_region;
  art->listener = asset::shelf::header_region_listen;
  art->context = asset::shelf::context;
  BLI_addhead(&st->regiontypes, art);
  asset::shelf::types_register(art, SPACE_NODE);
  /* end bfa */

  WM_menutype_add(MEM_dupallocN<MenuType>(__func__, add_catalog_assets_menu_type()));
  WM_menutype_add(MEM_dupallocN<MenuType>(__func__, add_unassigned_assets_menu_type()));
  WM_menutype_add(MEM_dupallocN<MenuType>(__func__, add_root_catalogs_menu_type()));

  BKE_spacetype_register(std::move(st));
}<|MERGE_RESOLUTION|>--- conflicted
+++ resolved
@@ -1255,11 +1255,7 @@
 
   RNA_boolean_set(drop->ptr, "show_datablock_in_node", (drag->type != WM_DRAG_ASSET || 
     (asset_drag->import_settings.method == ASSET_IMPORT_LINK_OVERRIDE || asset_drag->import_settings.method == ASSET_IMPORT_LINK))
-<<<<<<< HEAD
-  );
-=======
   ); // bfa addded for displaying the linked data-block 
->>>>>>> 6af06ab5
 }
 
 static void node_id_drop_copy(bContext *C, wmDrag *drag, wmDropBox *drop)
