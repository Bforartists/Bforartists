--- conflicted
+++ resolved
@@ -67,8 +67,8 @@
 
 #include "NOD_trace_values.hh"
 
+#include "../interface/interface_intern.hh" /* bfa asset nodegroup override*/
 #include "io_utils.hh"
-#include "../interface/interface_intern.hh" /* bfa asset nodegroup override*/
 
 #include "node_intern.hh" /* own include */
 
@@ -1127,8 +1127,7 @@
 
 static void node_group_drop_copy(bContext *C, wmDrag *drag, wmDropBox *drop)
 {
-<<<<<<< HEAD
-  
+
   /* start bfa asset shelf props*/
   if (!ELEM(drag->type, WM_DRAG_ASSET, WM_DRAG_ID)) {
     return;
@@ -1136,7 +1135,7 @@
 
   ID *id;
   bool show_asset_option = false;
-  // Do asset drag for asset then ID 
+  // Do asset drag for asset then ID
   if (ELEM(drag->type, WM_DRAG_ASSET)) {
     wmDragAsset *asset_drag = WM_drag_get_asset_data(drag, 0);
     if (!asset_drag) {
@@ -1147,36 +1146,38 @@
     if (!asset_drag->import_settings.is_from_browser) {
       AssetShelf *active_shelf = blender::ed::asset::shelf::active_shelf_from_area(CTX_wm_area(C));
       if (active_shelf) {
-        eAssetImportMethod import_method_prop = eAssetImportMethod(active_shelf->settings.import_method);
+        eAssetImportMethod import_method_prop = eAssetImportMethod(
+            active_shelf->settings.import_method);
         asset_drag->import_settings.method = import_method_prop;
         use_override = import_method_prop == ASSET_IMPORT_LINK_OVERRIDE;
       }
-    } else {
-      use_override = eAssetImportMethod(asset_drag->import_settings.method) == ASSET_IMPORT_LINK_OVERRIDE;
+    }
+    else {
+      use_override = eAssetImportMethod(asset_drag->import_settings.method) ==
+                     ASSET_IMPORT_LINK_OVERRIDE;
     }
     id = WM_drag_asset_id_import(C, asset_drag, 0);
-    if (use_override) {  
-      ID *owner_id = id; 
+    if (use_override) {
+      ID *owner_id = id;
       ID *id_or = id;
       if (!ELEM(nullptr, owner_id, id_or)) {
         id = ui_template_id_liboverride_hierarchy_make(
-        C, CTX_data_main(C), owner_id, id_or, nullptr);
-      }
-    }
-    show_asset_option = asset_drag->import_settings.method == ASSET_IMPORT_LINK_OVERRIDE || asset_drag->import_settings.method == ASSET_IMPORT_LINK;
-  } else {
-    id = WM_drag_get_local_ID_or_import_from_asset(C, drag, 0); // original drag
-  }
-  /* end bfa */ 
-=======
-  ID *id = WM_drag_get_local_ID_or_import_from_asset(C, drag, 0);
-  if (id) {
-    RNA_int_set(drop->ptr, "session_uid", int(id->session_uid));
-  }
->>>>>>> 85504da2
+            C, CTX_data_main(C), owner_id, id_or, nullptr);
+      }
+    }
+    show_asset_option = asset_drag->import_settings.method == ASSET_IMPORT_LINK_OVERRIDE ||
+                        asset_drag->import_settings.method == ASSET_IMPORT_LINK;
+  }
+  else {
+    id = WM_drag_get_local_ID_or_import_from_asset(C, drag, 0);  // original drag
+  }
+  /* end bfa */
 
   RNA_int_set(drop->ptr, "session_uid", int(id->session_uid));
-  RNA_boolean_set(drop->ptr, "show_datablock_in_node", (drag->type != WM_DRAG_ASSET || show_asset_option)); // bfa added show_asset_option for displaying linked
+  RNA_boolean_set(drop->ptr,
+                  "show_datablock_in_node",
+                  (drag->type != WM_DRAG_ASSET ||
+                   show_asset_option));  // bfa added show_asset_option for displaying linked
 }
 
 static void node_id_drop_copy(bContext *C, wmDrag *drag, wmDropBox *drop)
@@ -1445,7 +1446,6 @@
 
 }  // namespace blender::ed::space_node
 
-
 /* Outside of blender namespace to avoid Python documentation build error with `ctypes`. */
 extern "C" {
 const char *node_context_dir[] = {
@@ -1807,7 +1807,8 @@
   // bfa asset shelf set default
   RegionAssetShelf *shelf_data = static_cast<RegionAssetShelf *>(region->regiondata);
   if (shelf_data && shelf_data->active_shelf &&
-      (AssetShelfImportMethod(shelf_data->active_shelf->settings.import_method) == SHELF_ASSET_IMPORT_LINK))
+      (AssetShelfImportMethod(shelf_data->active_shelf->settings.import_method) ==
+       SHELF_ASSET_IMPORT_LINK))
   {
     shelf_data->active_shelf->settings.import_method = SHELF_ASSET_IMPORT_APPEND;
   }
