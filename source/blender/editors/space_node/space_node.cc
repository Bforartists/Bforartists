--- conflicted
+++ resolved
@@ -38,12 +38,9 @@
 #include "BKE_node_tree_zones.hh"
 #include "BKE_screen.hh"
 
-<<<<<<< HEAD
+#include "BLT_translation.hh"
+
 #include "ED_asset_shelf.hh" /* bfa assetshelf */
-=======
-#include "BLT_translation.hh"
-
->>>>>>> 8ec3e4e5
 #include "ED_image.hh"
 #include "ED_node.hh"
 #include "ED_node_preview.hh"
@@ -1047,7 +1044,7 @@
   }
 }
 
-}  // namespace blender::ed::space_node 
+}  // namespace blender::ed::space_node
 
 /* start bfa - add handlers, stuff you only do once or on area/region changes */
 static void node_asset_shelf_region_init(wmWindowManager *wm, ARegion *region)
@@ -1350,6 +1347,7 @@
 static void node_space_subtype_set(ScrArea *area, int value)
 {
   SpaceNode *snode = static_cast<SpaceNode *>(area->spacedata.first);
+
   ED_node_set_tree_type(snode, rna_node_tree_type_from_enum(value));
 }
 
@@ -1411,7 +1409,7 @@
 
 void ED_spacetype_node()
 {
-  using namespace blender::ed; // bfa assetshelf 
+  using namespace blender::ed; // bfa assetshelf
   using namespace blender::ed::space_node;
 
   std::unique_ptr<SpaceType> st = std::make_unique<SpaceType>();
