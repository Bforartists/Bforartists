/* SPDX-FileCopyrightText: 2008 Blender Authors
 *
 * SPDX-License-Identifier: GPL-2.0-or-later */

/** \file
 * \ingroup spnode
 * \brief higher level node drawing for the node editor.
 */

#include <iomanip>

#include "MEM_guardedalloc.h"

#include "DNA_light_types.h"
#include "DNA_linestyle_types.h"
#include "DNA_material_types.h"
#include "DNA_modifier_types.h"
#include "DNA_node_types.h"
#include "DNA_screen_types.h"
#include "DNA_space_types.h"
#include "DNA_text_types.h"
#include "DNA_texture_types.h"
#include "DNA_world_types.h"

#include "BLI_array.hh"
#include "BLI_bounds.hh"
#include "BLI_convexhull_2d.h"
#include "BLI_function_ref.hh"
#include "BLI_listbase.h"
#include "BLI_map.hh"
#include "BLI_math_matrix.hh"
#include "BLI_math_quaternion.hh"
#include "BLI_set.hh"
#include "BLI_span.hh"
#include "BLI_string.h"
#include "BLI_string_ref.hh"
#include "BLI_vector.hh"

#include "BLT_translation.hh"

#include "BKE_compute_context_cache.hh"
#include "BKE_compute_contexts.hh"
#include "BKE_context.hh"
#include "BKE_curves.hh"
#include "BKE_global.hh"
#include "BKE_idtype.hh"
#include "BKE_lib_id.hh"
#include "BKE_library.hh"
#include "BKE_main.hh"
#include "BKE_main_invariants.hh"
#include "BKE_node.hh"
#include "BKE_node_enum.hh"
#include "BKE_node_legacy_types.hh"
#include "BKE_node_runtime.hh"
#include "BKE_node_tree_update.hh"
#include "BKE_node_tree_zones.hh"
#include "BKE_object.hh"
#include "BKE_scene.hh"
#include "BKE_scene_runtime.hh"
#include "BKE_screen.hh"
#include "BKE_type_conversions.hh"

#include "IMB_imbuf.hh"

#include "DEG_depsgraph.hh"

#include "BLF_api.hh"

#include "BIF_glutil.hh"

#include "GPU_framebuffer.hh"
#include "GPU_immediate.hh"
#include "GPU_immediate_util.hh"
#include "GPU_matrix.hh"
#include "GPU_state.hh"
#include "GPU_viewport.hh"

#include "UI_interface_c.hh"
#include "WM_api.hh"
#include "WM_types.hh"

#include "ED_gpencil_legacy.hh"
#include "ED_node.hh"
#include "ED_node_preview.hh"
#include "ED_screen.hh"
#include "ED_space_api.hh"
#include "ED_viewer_path.hh"

#include "UI_interface.hh"
#include "UI_resources.hh"
#include "UI_view2d.hh"

#include "RNA_access.hh"
#include "RNA_prototypes.hh"

#include "NOD_geometry_nodes_gizmos.hh"
#include "NOD_geometry_nodes_log.hh"
#include "NOD_node_declaration.hh"
#include "NOD_node_extra_info.hh"
#include "NOD_socket_declarations_geometry.hh"

#include "GEO_fillet_curves.hh"

#include "node_intern.hh" /* own include */

#include <fmt/format.h>
#include <sstream>

namespace geo_log = blender::nodes::geo_eval_log;
using blender::bke::bNodeTreeZone;
using blender::bke::bNodeTreeZones;
using blender::ed::space_node::NestedTreePreviews;
using blender::nodes::NodeExtraInfoRow;

namespace blender::ed::space_node {

#define NODE_ZONE_PADDING UI_UNIT_X
#define ZONE_ZONE_PADDING 0.3f * UI_UNIT_X

/**
 * This is passed to many functions which draw the node editor.
 */
struct TreeDrawContext {
  Main *bmain;
  wmWindow *window;
  Scene *scene;
  ARegion *region;
  Depsgraph *depsgraph;

  /**
   * Whether a viewer node is active in geometry nodes can not be determined by a flag on the node
   * alone. That's because if the node group with the viewer is used multiple times, it's only
   * active in one of these cases.
   * The active node is cached here to avoid doing the more expensive check for every viewer node
   * in the tree.
   */
  const bNode *active_geometry_nodes_viewer = nullptr;
  /**
   * Geometry nodes logs various data during execution. The logged data that corresponds to the
   * currently drawn node tree can be retrieved from the log below.
   */
  geo_log::ContextualGeoTreeLogs tree_logs;

  NestedTreePreviews *nested_group_infos = nullptr;
  /**
   * True if there is an active compositor using the node tree, false otherwise.
   */
  bool used_by_compositor = false;

  Map<bNodeInstanceKey, timeit::Nanoseconds> *compositor_per_node_execution_time = nullptr;

  /**
   * Label for reroute nodes that is derived from upstream reroute nodes.
   */
  Map<const bNode *, StringRef> reroute_auto_labels;
};

float grid_size_get()
{
  return NODE_GRID_STEP_SIZE;
}

void tree_update(const bContext *C)
{
  SpaceNode *snode = CTX_wm_space_node(C);
  if (snode) {
    snode_set_context(*C);

    if (snode->nodetree) {
      id_us_ensure_real(&snode->nodetree->id);
    }
  }
}

/* id is supposed to contain a node tree */
static bNodeTree *node_tree_from_ID(ID *id)
{
  if (id) {
    if (GS(id->name) == ID_NT) {
      return (bNodeTree *)id;
    }
    return bke::node_tree_from_id(id);
  }

  return nullptr;
}

void tag_update_id(ID *id)
{
  bNodeTree *ntree = node_tree_from_ID(id);
  if (id == nullptr || ntree == nullptr) {
    return;
  }

  /* TODO(sergey): With the new dependency graph it should be just enough to only tag ntree itself.
   * All the users of this tree will have update flushed from the tree. */
  DEG_id_tag_update(&ntree->id, 0);

  if (ntree->type == NTREE_SHADER) {
    DEG_id_tag_update(id, 0);

    if (GS(id->name) == ID_MA) {
      WM_main_add_notifier(NC_MATERIAL | ND_SHADING, id);
    }
    else if (GS(id->name) == ID_LA) {
      WM_main_add_notifier(NC_LAMP | ND_LIGHTING, id);
    }
    else if (GS(id->name) == ID_WO) {
      WM_main_add_notifier(NC_WORLD | ND_WORLD, id);
    }
  }
  else if (ntree->type == NTREE_COMPOSIT) {
    WM_main_add_notifier(NC_SCENE | ND_NODES, id);
  }
  else if (ntree->type == NTREE_TEXTURE) {
    DEG_id_tag_update(id, 0);
    WM_main_add_notifier(NC_TEXTURE | ND_NODES, id);
  }
  else if (ntree->type == NTREE_GEOMETRY) {
    WM_main_add_notifier(NC_OBJECT | ND_MODIFIER, id);
  }
  else if (id == &ntree->id) {
    /* Node groups. */
    DEG_id_tag_update(id, 0);
  }
}

static std::string node_socket_get_tooltip(const SpaceNode *snode,
                                           const bNodeTree &ntree,
                                           const bNodeSocket &socket);

static const char *node_socket_get_translation_context(const bNodeSocket &socket)
{
  /* The node is not explicitly defined. */
  if (socket.runtime->declaration == nullptr) {
    return nullptr;
  }

  const std::optional<std::string> &translation_context =
      socket.runtime->declaration->translation_context;

  /* Default context. */
  if (!translation_context.has_value()) {
    return nullptr;
  }

  return translation_context->c_str();
}

static void node_socket_add_tooltip_in_node_editor(const bNodeSocket &sock, uiLayout &layout);

/** Return true when \a a should be behind \a b and false otherwise. */
static bool compare_node_depth(const bNode *a, const bNode *b)
{
  /* These tell if either the node or any of the parent nodes is selected.
   * A selected parent means an unselected node is also in foreground! */
  bool a_select = (a->flag & NODE_SELECT) != 0, b_select = (b->flag & NODE_SELECT) != 0;
  bool a_active = (a->flag & NODE_ACTIVE) != 0, b_active = (b->flag & NODE_ACTIVE) != 0;

  /* If one is an ancestor of the other. */
  /* XXX there might be a better sorting algorithm for stable topological sort,
   * this is O(n^2) worst case. */
  for (bNode *parent = a->parent; parent; parent = parent->parent) {
    /* If B is an ancestor, it is always behind A. */
    if (parent == b) {
      return false;
    }
    /* Any selected ancestor moves the node forward. */
    if (parent->flag & NODE_ACTIVE) {
      a_active = true;
    }
    if (parent->flag & NODE_SELECT) {
      a_select = true;
    }
  }
  for (bNode *parent = b->parent; parent; parent = parent->parent) {
    /* If A is an ancestor, it is always behind B. */
    if (parent == a) {
      return true;
    }
    /* Any selected ancestor moves the node forward. */
    if (parent->flag & NODE_ACTIVE) {
      b_active = true;
    }
    if (parent->flag & NODE_SELECT) {
      b_select = true;
    }
  }

  /* One of the nodes is in the background and the other not. */
  if ((a->flag & NODE_BACKGROUND) && !(b->flag & NODE_BACKGROUND)) {
    return true;
  }
  if ((b->flag & NODE_BACKGROUND) && !(a->flag & NODE_BACKGROUND)) {
    return false;
  }

  /* One has a higher selection state (active > selected > nothing). */
  if (a_active && !b_active) {
    return false;
  }
  if (b_active && !a_active) {
    return true;
  }
  if (!b_select && (a_active || a_select)) {
    return false;
  }
  if (!a_select && (b_active || b_select)) {
    return true;
  }

  return false;
}

void tree_draw_order_update(bNodeTree &ntree)
{
  Array<bNode *> sort_nodes = ntree.all_nodes();
  std::sort(sort_nodes.begin(), sort_nodes.end(), [](bNode *a, bNode *b) {
    return a->ui_order < b->ui_order;
  });
  std::stable_sort(sort_nodes.begin(), sort_nodes.end(), compare_node_depth);
  for (const int i : sort_nodes.index_range()) {
    sort_nodes[i]->ui_order = i;
  }
}

Array<bNode *> tree_draw_order_calc_nodes(bNodeTree &ntree)
{
  Array<bNode *> nodes = ntree.all_nodes();
  if (nodes.is_empty()) {
    return {};
  }
  std::sort(nodes.begin(), nodes.end(), [](const bNode *a, const bNode *b) {
    return a->ui_order < b->ui_order;
  });
  return nodes;
}

Array<bNode *> tree_draw_order_calc_nodes_reversed(bNodeTree &ntree)
{
  Array<bNode *> nodes = ntree.all_nodes();
  if (nodes.is_empty()) {
    return {};
  }
  std::sort(nodes.begin(), nodes.end(), [](const bNode *a, const bNode *b) {
    return a->ui_order > b->ui_order;
  });
  return nodes;
}

static Array<uiBlock *> node_uiblocks_init(const bContext &C, const Span<bNode *> nodes)
{
  Array<uiBlock *> blocks(nodes.size());

  /* Add node uiBlocks in drawing order - prevents events going to overlapping nodes. */
  Scene *scene = CTX_data_scene(&C);
  wmWindow *window = CTX_wm_window(&C);
  ARegion *region = CTX_wm_region(&C);
  for (const int i : nodes.index_range()) {
    const bNode &node = *nodes[i];
    std::string block_name = "node_" + std::string(node.name);
    uiBlock *block = UI_block_begin(
        &C, scene, window, region, std::move(block_name), blender::ui::EmbossType::Emboss);
    blocks[node.index()] = block;
    /* This cancels events for background nodes. */
    UI_block_flag_enable(block, UI_BLOCK_CLIP_EVENTS);
  }

  return blocks;
}

float2 node_to_view(const float2 &co)
{
  return co * UI_SCALE_FAC;
}

static rctf node_to_rect(const bNode &node)
{
  rctf rect{};
  rect.xmin = node.location[0];
  rect.ymin = node.location[1] - node.height;
  rect.xmax = node.location[0] + node.width;
  rect.ymax = node.location[1];
  return rect;
}

void node_to_updated_rect(const bNode &node, rctf &r_rect)
{
  r_rect = node_to_rect(node);
  BLI_rctf_mul(&r_rect, UI_SCALE_FAC);
}

float2 node_from_view(const float2 &co)
{
  return co / UI_SCALE_FAC;
}

static bool is_node_panels_supported(const bNode &node)
{
  return node.declaration() && node.declaration()->use_custom_socket_order;
}

/* Draw UI for options, buttons, and previews. */
static bool node_update_basis_buttons(const bContext &C,
                                      bNodeTree &ntree,
                                      bNode &node,
                                      blender::FunctionRef<nodes::DrawNodeLayoutFn> draw_buttons,
                                      uiBlock &block,
                                      int &dy)
{
  /* Buttons rect? */
  const bool node_options = draw_buttons && (node.flag & NODE_OPTIONS);
  if (!node_options) {
    return false;
  }

  PointerRNA nodeptr = RNA_pointer_create_discrete(&ntree.id, &RNA_Node, &node);

  /* Round the node origin because text contents are always pixel-aligned. */
  const float2 loc = math::round(node_to_view(node.location));

  dy -= NODE_DYS / 4;

  uiLayout *layout = UI_block_layout(&block,
                                     UI_LAYOUT_VERTICAL,
                                     UI_LAYOUT_PANEL,
                                     loc.x + NODE_DYS,
                                     dy,
                                     NODE_WIDTH(node) - NODE_DY,
                                     0,
                                     0,
                                     UI_style_get_dpi());

  if (node.is_muted()) {
    uiLayoutSetActive(layout, false);
  }

  uiLayoutSetContextPointer(layout, "node", &nodeptr);

  draw_buttons(layout, (bContext *)&C, &nodeptr);

  UI_block_align_end(&block);
  int buty;
  UI_block_layout_resolve(&block, nullptr, &buty);

  dy = buty - NODE_DYS / 4;
  return true;
}

const char *node_socket_get_label(const bNodeSocket *socket, const char *panel_label)
{
  /* Get the short label if possible. This is used when grouping sockets under panels,
   * to avoid redundancy in the label. */
  const std::optional<StringRefNull> socket_short_label = bke::node_socket_short_label(*socket);
  const char *socket_translation_context = node_socket_get_translation_context(*socket);

  if (socket_short_label.has_value()) {
    return CTX_IFACE_(socket_translation_context, socket_short_label->c_str());
  }

  const StringRefNull socket_label = bke::node_socket_label(*socket);
  const char *translated_socket_label = CTX_IFACE_(socket_translation_context,
                                                   socket_label.c_str());

  /* Shorten socket label if it begins with the panel label. */
  if (panel_label) {
    const int len_prefix = strlen(panel_label);
    if (STREQLEN(translated_socket_label, panel_label, len_prefix) &&
        translated_socket_label[len_prefix] == ' ')
    {
      return translated_socket_label + len_prefix + 1;
    }
  }

  /* Full label. */
  return translated_socket_label;
}

static bool node_update_basis_socket(const bContext &C,
                                     bNodeTree &ntree,
                                     bNode &node,
                                     const char *panel_label,
                                     bNodeSocket *input_socket,
                                     bNodeSocket *output_socket,
                                     uiBlock &block,
                                     const int &locx,
                                     int &locy)
{
  if ((!input_socket || !input_socket->is_visible()) &&
      (!output_socket || !output_socket->is_visible()))
  {
    return false;
  }

  const int topy = locy;

  /* Add the half the height of a multi-input socket to cursor Y
   * to account for the increased height of the taller sockets. */
  const bool is_multi_input = (input_socket ? input_socket->flag & SOCK_MULTI_INPUT : false);
  const float multi_input_socket_offset = is_multi_input ?
                                              std::max(input_socket->runtime->total_inputs - 2,
                                                       0) *
                                                  NODE_MULTI_INPUT_LINK_GAP :
                                              0.0f;
  locy -= multi_input_socket_offset * 0.5f;

  uiLayout *layout = UI_block_layout(&block,
                                     UI_LAYOUT_VERTICAL,
                                     UI_LAYOUT_PANEL,
                                     locx + NODE_DYS,
                                     locy,
                                     NODE_WIDTH(node) - NODE_DY,
                                     NODE_DY,
                                     0,
                                     UI_style_get_dpi());

  if (node.is_muted()) {
    uiLayoutSetActive(layout, false);
  }

  uiLayout *row = &layout->row(true);
  PointerRNA nodeptr = RNA_pointer_create_discrete(&ntree.id, &RNA_Node, &node);
  uiLayoutSetContextPointer(row, "node", &nodeptr);

  if (input_socket) {
    /* Context pointers for current node and socket. */
    PointerRNA sockptr = RNA_pointer_create_discrete(&ntree.id, &RNA_NodeSocket, input_socket);
    uiLayoutSetContextPointer(row, "socket", &sockptr);

    uiLayoutSetAlignment(row, UI_LAYOUT_ALIGN_EXPAND);

    input_socket->typeinfo->draw(
        (bContext *)&C, row, &sockptr, &nodeptr, node_socket_get_label(input_socket, panel_label));
  }
  else {
    /* Context pointers for current node and socket. */
    PointerRNA sockptr = RNA_pointer_create_discrete(&ntree.id, &RNA_NodeSocket, output_socket);
    uiLayoutSetContextPointer(row, "socket", &sockptr);

    /* Align output buttons to the right. */
    uiLayoutSetAlignment(row, UI_LAYOUT_ALIGN_RIGHT);

    output_socket->typeinfo->draw((bContext *)&C,
                                  row,
                                  &sockptr,
                                  &nodeptr,
                                  node_socket_get_label(output_socket, panel_label));
  }

  if (input_socket) {
    node_socket_add_tooltip_in_node_editor(*input_socket, *row);
    /* Round the socket location to stop it from jiggling. */
    input_socket->runtime->location = float2(round(locx), round(locy - NODE_DYS));
  }
  if (output_socket) {
    node_socket_add_tooltip_in_node_editor(*output_socket, *row);
    /* Round the socket location to stop it from jiggling. */
    output_socket->runtime->location = float2(round(locx + NODE_WIDTH(node)),
                                              round(locy - NODE_DYS));
  }

  UI_block_align_end(&block);

  int buty;
  UI_block_layout_resolve(&block, nullptr, &buty);
  /* Ensure minimum socket height in case layout is empty. */
  buty = min_ii(buty, topy - NODE_DY);
  locy = buty - multi_input_socket_offset * 0.5;
  return true;
}

namespace flat_item {

enum class Type {
  Socket,
  Separator,
  Layout,
  PanelHeader,
  PanelContentBegin,
  PanelContentEnd,
};

struct Socket {
  static constexpr Type type = Type::Socket;
  bNodeSocket *input = nullptr;
  bNodeSocket *output = nullptr;
  const nodes::PanelDeclaration *panel_decl = nullptr;
};
struct Separator {
  static constexpr Type type = Type::Separator;
};
struct PanelHeader {
  static constexpr Type type = Type::PanelHeader;
  const nodes::PanelDeclaration *decl;
  /** Optional input that is drawn in the header. */
  bNodeSocket *input = nullptr;
};
struct PanelContentBegin {
  static constexpr Type type = Type::PanelContentBegin;
  const nodes::PanelDeclaration *decl;
};
struct PanelContentEnd {
  static constexpr Type type = Type::PanelContentEnd;
  const nodes::PanelDeclaration *decl;
};
struct Layout {
  static constexpr Type type = Type::Layout;
  const nodes::LayoutDeclaration *decl;
};

}  // namespace flat_item

struct FlatNodeItem {
  std::variant<flat_item::Socket,
               flat_item::Separator,
               flat_item::PanelHeader,
               flat_item::PanelContentBegin,
               flat_item::PanelContentEnd,
               flat_item::Layout>
      item;

  flat_item::Type type() const
  {
    return std::visit([](auto &&item) { return item.type; }, this->item);
  }
};

static void determine_potentially_visible_panels_recursive(
    const bNode &node, const nodes::PanelDeclaration &panel_decl, MutableSpan<bool> r_result)
{
  bool potentially_visible = false;
  for (const nodes::ItemDeclaration *item_decl : panel_decl.items) {
    if (const auto *socket_decl = dynamic_cast<const nodes::SocketDeclaration *>(item_decl)) {
      const bNodeSocket &socket = node.socket_by_decl(*socket_decl);
      potentially_visible |= socket.is_visible();
    }
    else if (const auto *sub_panel_decl = dynamic_cast<const nodes::PanelDeclaration *>(item_decl))
    {
      determine_potentially_visible_panels_recursive(node, *sub_panel_decl, r_result);
      potentially_visible |= r_result[sub_panel_decl->index];
    }
  }
  r_result[panel_decl.index] = potentially_visible;
}

/**
 * A panel is potentially visible if it contains any socket that is available and not hidden.
 */
static void determine_potentially_visible_panels(const bNode &node, MutableSpan<bool> r_result)
{
  for (const nodes::ItemDeclaration *item_decl : node.declaration()->root_items) {
    if (const auto *panel_decl = dynamic_cast<const nodes::PanelDeclaration *>(item_decl)) {
      determine_potentially_visible_panels_recursive(node, *panel_decl, r_result);
    }
  }
}

static void determine_visible_panels_impl_recursive(const bNode &node,
                                                    const nodes::PanelDeclaration &panel_decl,
                                                    const Span<bool> potentially_visible_states,
                                                    MutableSpan<bool> r_result)
{
  if (!potentially_visible_states[panel_decl.index]) {
    /* This panel does not contain any visible sockets. */
    return;
  }
  r_result[panel_decl.index] = true;
  const bNodePanelState &panel_state = node.panel_states_array[panel_decl.index];
  if (panel_state.is_collapsed()) {
    /* The sub-panels can't be visible if this panel is collapsed. */
    return;
  }
  for (const nodes::ItemDeclaration *item_decl : panel_decl.items) {
    if (const auto *sub_panel_decl = dynamic_cast<const nodes::PanelDeclaration *>(item_decl)) {
      determine_visible_panels_impl_recursive(
          node, *sub_panel_decl, potentially_visible_states, r_result);
    }
  }
}

static void determine_visible_panels_impl(const bNode &node,
                                          const Span<bool> potentially_visible_states,
                                          MutableSpan<bool> r_result)
{
  for (const nodes::ItemDeclaration *item_decl : node.declaration()->root_items) {
    if (const auto *panel_decl = dynamic_cast<const nodes::PanelDeclaration *>(item_decl)) {
      determine_visible_panels_impl_recursive(
          node, *panel_decl, potentially_visible_states, r_result);
    }
  }
}

/**
 * A panel is visible if all of the following are true:
 * - All parent panels are visible and not collapsed.
 * - The panel contains any visible sockets.
 */
static void determine_visible_panels(const bNode &node, MutableSpan<bool> r_visibility_states)
{
  Array<bool> potentially_visible_states(r_visibility_states.size(), false);
  determine_potentially_visible_panels(node, potentially_visible_states);
  determine_visible_panels_impl(node, potentially_visible_states, r_visibility_states);
}

static void add_flat_items_for_socket(bNode &node,
                                      const nodes::SocketDeclaration &socket_decl,
                                      const nodes::PanelDeclaration *panel_decl,
                                      const nodes::SocketDeclaration *prev_socket_decl,
                                      Vector<FlatNodeItem> &r_items)
{
  bNodeSocket &socket = node.socket_by_decl(socket_decl);
  if (!socket.is_visible()) {
    return;
  }
  if (socket_decl.align_with_previous_socket) {
    if (!prev_socket_decl || !node.socket_by_decl(*prev_socket_decl).is_visible()) {
      r_items.append({flat_item::Socket()});
    }
  }
  else {
    r_items.append({flat_item::Socket()});
  }
  flat_item::Socket &item = std::get<flat_item::Socket>(r_items.last().item);
  if (socket_decl.in_out == SOCK_IN) {
    BLI_assert(!item.input);
    item.input = &socket;
  }
  else {
    BLI_assert(!item.output);
    item.output = &socket;
  }
  item.panel_decl = panel_decl;
}

static void add_flat_items_for_separator(Vector<FlatNodeItem> &r_items)
{
  r_items.append({flat_item::Separator()});
}

static void add_flat_items_for_layout(const bNode &node,
                                      const nodes::LayoutDeclaration &layout_decl,
                                      Vector<FlatNodeItem> &r_items)
{
  if (!(node.flag & NODE_OPTIONS)) {
    return;
  }
  r_items.append({flat_item::Layout{&layout_decl}});
}

static void add_flat_items_for_panel(bNode &node,
                                     const nodes::PanelDeclaration &panel_decl,
                                     const Span<bool> panel_visibility,
                                     Vector<FlatNodeItem> &r_items)
{
  if (!panel_visibility[panel_decl.index]) {
    return;
  }
  flat_item::PanelHeader header_item;
  header_item.decl = &panel_decl;
  const nodes::SocketDeclaration *panel_input_decl = panel_decl.panel_input_decl();
  if (panel_input_decl) {
    header_item.input = &node.socket_by_decl(*panel_input_decl);
  }
  r_items.append({header_item});

  const bNodePanelState &panel_state = node.panel_states_array[panel_decl.index];
  if (panel_state.is_collapsed()) {
    return;
  }
  r_items.append({flat_item::PanelContentBegin{&panel_decl}});
  const nodes::SocketDeclaration *prev_socket_decl = nullptr;
  for (const nodes::ItemDeclaration *item_decl : panel_decl.items) {
    if (item_decl == panel_input_decl) {
      continue;
    }
    if (const auto *socket_decl = dynamic_cast<const nodes::SocketDeclaration *>(item_decl)) {
      add_flat_items_for_socket(node, *socket_decl, &panel_decl, prev_socket_decl, r_items);
      prev_socket_decl = socket_decl;
    }
    else {
      if (const auto *sub_panel_decl = dynamic_cast<const nodes::PanelDeclaration *>(item_decl)) {
        add_flat_items_for_panel(node, *sub_panel_decl, panel_visibility, r_items);
      }
      else if (dynamic_cast<const nodes::SeparatorDeclaration *>(item_decl)) {
        add_flat_items_for_separator(r_items);
      }
      else if (const auto *layout_decl = dynamic_cast<const nodes::LayoutDeclaration *>(item_decl))
      {
        add_flat_items_for_layout(node, *layout_decl, r_items);
      }
      prev_socket_decl = nullptr;
    }
  }
  r_items.append({flat_item::PanelContentEnd{&panel_decl}});
}

/**
 * Flattens the visible panels, sockets etc. of the node into a list that is then used to draw it.
 */
static Vector<FlatNodeItem> make_flat_node_items(bNode &node)
{
  BLI_assert(is_node_panels_supported(node));
  BLI_assert(node.runtime->panels.size() == node.num_panel_states);

  const int panels_num = node.num_panel_states;
  Array<bool> panel_visibility(panels_num, false);
  determine_visible_panels(node, panel_visibility);

  const nodes::SocketDeclaration *prev_socket_decl = nullptr;

  Vector<FlatNodeItem> items;
  for (const nodes::ItemDeclaration *item_decl : node.declaration()->root_items) {
    if (const auto *socket_decl = dynamic_cast<const nodes::SocketDeclaration *>(item_decl)) {
      add_flat_items_for_socket(node, *socket_decl, nullptr, prev_socket_decl, items);
      prev_socket_decl = socket_decl;
    }
    else {
      if (const auto *panel_decl = dynamic_cast<const nodes::PanelDeclaration *>(item_decl)) {
        add_flat_items_for_panel(node, *panel_decl, panel_visibility, items);
      }
      else if (dynamic_cast<const nodes::SeparatorDeclaration *>(item_decl)) {
        add_flat_items_for_separator(items);
      }
      else if (const auto *layout_decl = dynamic_cast<const nodes::LayoutDeclaration *>(item_decl))
      {
        add_flat_items_for_layout(node, *layout_decl, items);
      }
      prev_socket_decl = nullptr;
    }
  }
  return items;
}

/** Get the height of an empty node body. */
static float get_margin_empty()
{
  return NODE_DYS;
}

/** Get the margin between the node header and the first item. */
static float get_margin_from_top(const Span<FlatNodeItem> items)
{
  const FlatNodeItem &first_item = items[0];
  const flat_item::Type first_item_type = first_item.type();
  switch (first_item_type) {
    case flat_item::Type::Socket:
      return 2 * NODE_ITEM_SPACING_Y;
    case flat_item::Type::Separator:
      return NODE_ITEM_SPACING_Y / 2;
    case flat_item::Type::Layout:
      return 3 * NODE_ITEM_SPACING_Y;
    case flat_item::Type::PanelHeader:
      return 4 * NODE_ITEM_SPACING_Y;
    case flat_item::Type::PanelContentBegin:
    case flat_item::Type::PanelContentEnd:
      break;
  }
  BLI_assert_unreachable();
  return 0;
}

/** Get the margin between the last item and the node bottom. */
static float get_margin_to_bottom(const Span<FlatNodeItem> items)
{
  const FlatNodeItem &last_item = items.last();
  const flat_item::Type last_item_type = last_item.type();
  switch (last_item_type) {
    case flat_item::Type::Socket:
      return 2 * NODE_ITEM_SPACING_Y;
    case flat_item::Type::Separator:
      return NODE_ITEM_SPACING_Y;
    case flat_item::Type::Layout:
      return 5 * NODE_ITEM_SPACING_Y;
    case flat_item::Type::PanelHeader:
      return 4 * NODE_ITEM_SPACING_Y;
    case flat_item::Type::PanelContentBegin:
      break;
    case flat_item::Type::PanelContentEnd:
      return 1 * NODE_ITEM_SPACING_Y;
  }
  BLI_assert_unreachable();
  return 0;
}

/** Get the margin between two consecutive items. */
static float get_margin_between_elements(const Span<FlatNodeItem> items, const int next_index)
{
  BLI_assert(next_index >= 1);
  const FlatNodeItem &prev = items[next_index - 1];
  const FlatNodeItem &next = items[next_index];
  using flat_item::Type;
  const Type prev_type = prev.type();
  const Type next_type = next.type();

  /* Handle all cases explicitly. This simplifies modifying the margins for specific cases
   * without breaking other cases significantly. */
  switch (prev_type) {
    case Type::Socket: {
      switch (next_type) {
        case Type::Socket:
          return NODE_ITEM_SPACING_Y;
        case Type::Separator:
          return 0;
        case Type::Layout:
          return 2 * NODE_ITEM_SPACING_Y;
        case Type::PanelHeader:
          return 3 * NODE_ITEM_SPACING_Y;
        case Type::PanelContentBegin:
          break;
        case Type::PanelContentEnd:
          return 2 * NODE_ITEM_SPACING_Y;
      }
      break;
    }
    case Type::Layout: {
      switch (next_type) {
        case Type::Socket:
          return 2 * NODE_ITEM_SPACING_Y;
        case Type::Separator:
          return 0;
        case Type::Layout:
          return NODE_ITEM_SPACING_Y;
        case Type::PanelHeader:
          return 3 * NODE_ITEM_SPACING_Y;
        case Type::PanelContentBegin:
          break;
        case Type::PanelContentEnd:
          return 2 * NODE_ITEM_SPACING_Y;
      }
      break;
    }
    case Type::Separator: {
      switch (next_type) {
        case Type::Socket:
          return 2 * NODE_ITEM_SPACING_Y;
        case Type::Separator:
          return NODE_ITEM_SPACING_Y;
        case Type::Layout:
          return NODE_ITEM_SPACING_Y;
        case Type::PanelHeader:
          return NODE_ITEM_SPACING_Y;
        case Type::PanelContentBegin:
          break;
        case Type::PanelContentEnd:
          return NODE_ITEM_SPACING_Y;
      }
      break;
    }
    case Type::PanelHeader: {
      switch (next_type) {
        case Type::Socket:
          return 4 * NODE_ITEM_SPACING_Y;
        case Type::Separator:
          return 3 * NODE_ITEM_SPACING_Y;
        case Type::Layout:
          return 3 * NODE_ITEM_SPACING_Y;
        case Type::PanelHeader:
          return 5 * NODE_ITEM_SPACING_Y;
        case Type::PanelContentBegin:
          return 3 * NODE_ITEM_SPACING_Y;
        case Type::PanelContentEnd:
          return 3 * NODE_ITEM_SPACING_Y;
      }
      break;
    }
    case Type::PanelContentBegin: {
      switch (next_type) {
        case Type::Socket:
          return 2 * NODE_ITEM_SPACING_Y;
        case Type::Separator:
          return NODE_ITEM_SPACING_Y;
        case Type::Layout:
          return 2 * NODE_ITEM_SPACING_Y;
        case Type::PanelHeader:
          return 3 * NODE_ITEM_SPACING_Y;
        case Type::PanelContentBegin:
          break;
        case Type::PanelContentEnd:
          return NODE_ITEM_SPACING_Y;
      }
      break;
    }
    case Type::PanelContentEnd: {
      switch (next_type) {
        case Type::Socket:
          return NODE_ITEM_SPACING_Y;
        case Type::Separator:
          return NODE_ITEM_SPACING_Y;
        case Type::Layout:
          return NODE_ITEM_SPACING_Y;
        case Type::PanelHeader:
          return 3 * NODE_ITEM_SPACING_Y;
        case Type::PanelContentBegin:
          break;
        case Type::PanelContentEnd:
          return 0;
      }
      break;
    }
  }
  BLI_assert_unreachable();
  return 0.0f;
}

/** Tags all the sockets in the panel as collapsed and updates their positions. */
static void mark_sockets_collapsed_recursive(bNode &node,
                                             const int node_left_x,
                                             const nodes::PanelDeclaration &visible_panel_decl,
                                             const nodes::PanelDeclaration &panel_decl)
{
  const bke::bNodePanelRuntime &visible_panel_runtime =
      node.runtime->panels[visible_panel_decl.index];

  /* If the panel runtime is not initialized, then it is not visible. */
  if (!visible_panel_runtime.header_center_y.has_value()) {
    return;
  }

  for (const nodes::ItemDeclaration *item_decl : panel_decl.items) {
    if (const auto *socket_decl = dynamic_cast<const nodes::SocketDeclaration *>(item_decl)) {
      bNodeSocket &socket = node.socket_by_decl(*socket_decl);
      const int socket_x = socket.in_out == SOCK_IN ? node_left_x : node_left_x + NODE_WIDTH(node);
      socket.runtime->location = math::round(
          float2(socket_x, *visible_panel_runtime.header_center_y));
      socket.flag |= SOCK_PANEL_COLLAPSED;
    }
    else if (const auto *sub_panel_decl = dynamic_cast<const nodes::PanelDeclaration *>(item_decl))
    {
      mark_sockets_collapsed_recursive(node, node_left_x, visible_panel_decl, *sub_panel_decl);
    }
  }
}

static void update_collapsed_sockets_recursive(bNode &node,
                                               const int node_left_x,
                                               const nodes::PanelDeclaration &panel_decl)
{
  const bNodePanelState &panel_state = node.panel_states_array[panel_decl.index];
  if (panel_state.is_collapsed()) {
    mark_sockets_collapsed_recursive(node, node_left_x, panel_decl, panel_decl);
    return;
  }
  for (const nodes::ItemDeclaration *item_decl : panel_decl.items) {
    if (const auto *sub_panel_decl = dynamic_cast<const nodes::PanelDeclaration *>(item_decl)) {
      update_collapsed_sockets_recursive(node, node_left_x, *sub_panel_decl);
    }
  }
}

/**
 * Finds all collapsed sockets and updates them based on the visible parent panel that contains
 * them.
 */
static void update_collapsed_sockets(bNode &node, const int node_left_x)
{
  for (const nodes::ItemDeclaration *item_decl : node.declaration()->root_items) {
    if (const auto *panel_decl = dynamic_cast<const nodes::PanelDeclaration *>(item_decl)) {
      update_collapsed_sockets_recursive(node, node_left_x, *panel_decl);
    }
  }
}

/**
 * Tag the innermost panel that goes to the very end of the node. The background color of that
 * panel is extended to fill the entire rest of the node.
 */
static void tag_final_panel(bNode &node, const Span<FlatNodeItem> items)
{
  const flat_item::PanelContentEnd *final_panel = nullptr;
  for (int item_i = items.size() - 1; item_i >= 0; item_i--) {
    const FlatNodeItem &item = items[item_i];
    if (const auto *panel_item = std::get_if<flat_item::PanelContentEnd>(&item.item)) {
      final_panel = panel_item;
    }
    else {
      break;
    }
  }
  if (final_panel) {
    bke::bNodePanelRuntime &final_panel_runtime = node.runtime->panels[final_panel->decl->index];
    final_panel_runtime.content_extent->fill_node_end = true;
  }
}

/* Advanced drawing with panels and arbitrary input/output ordering. */
static void node_update_basis_from_declaration(
    const bContext &C, bNodeTree &ntree, bNode &node, uiBlock &block, const int locx, int &locy)
{
  BLI_assert(is_node_panels_supported(node));
  BLI_assert(node.runtime->panels.size() == node.num_panel_states);

  /* Reset states. */
  for (bke::bNodePanelRuntime &panel_runtime : node.runtime->panels) {
    panel_runtime.header_center_y.reset();
    panel_runtime.content_extent.reset();
    panel_runtime.input_socket = nullptr;
  }
  for (bNodeSocket *socket : node.input_sockets()) {
    socket->flag &= ~SOCK_PANEL_COLLAPSED;
  }
  for (bNodeSocket *socket : node.output_sockets()) {
    socket->flag &= ~SOCK_PANEL_COLLAPSED;
  }

  /* Gather flattened list of items in the node. */
  const Vector<FlatNodeItem> flat_items = make_flat_node_items(node);
  if (flat_items.is_empty()) {
    const float margin = get_margin_empty();
    locy -= margin;
    return;
  }

  for (const int item_i : flat_items.index_range()) {
    /* Apply margins. This should be the only place that applies margins between elements so that
     * it is easy change later on. */
    if (item_i == 0) {
      const float margin = get_margin_from_top(flat_items);
      locy -= margin;
    }
    else {
      const float margin = get_margin_between_elements(flat_items, item_i);
      locy -= margin;
    }

    const FlatNodeItem &item_variant = flat_items[item_i];
    std::visit(
        [&](const auto &item) {
          using ItemT = std::decay_t<decltype(item)>;
          if constexpr (std::is_same_v<ItemT, flat_item::Socket>) {
            bNodeSocket *input_socket = item.input;
            bNodeSocket *output_socket = item.output;
            const nodes::PanelDeclaration *panel_decl = item.panel_decl;
            const char *parent_label = panel_decl ? panel_decl->name.c_str() : "";
            node_update_basis_socket(
                C, ntree, node, parent_label, input_socket, output_socket, block, locx, locy);
          }
          else if constexpr (std::is_same_v<ItemT, flat_item::Layout>) {
            const nodes::LayoutDeclaration &decl = *item.decl;
            /* Round the node origin because text contents are always pixel-aligned. */
            const float2 loc = math::round(node_to_view(node.location));
            uiLayout *layout = UI_block_layout(&block,
                                               UI_LAYOUT_VERTICAL,
                                               UI_LAYOUT_PANEL,
                                               loc.x + NODE_DYS,
                                               locy,
                                               NODE_WIDTH(node) - NODE_DY,
                                               0,
                                               0,
                                               UI_style_get_dpi());
            if (node.is_muted()) {
              uiLayoutSetActive(layout, false);
            }
            PointerRNA node_ptr = RNA_pointer_create_discrete(&ntree.id, &RNA_Node, &node);
            uiLayoutSetContextPointer(layout, "node", &node_ptr);
            decl.draw(layout, const_cast<bContext *>(&C), &node_ptr);
            UI_block_align_end(&block);
            int buty;
            UI_block_layout_resolve(&block, nullptr, &buty);
            locy = buty;
          }
          else if constexpr (std::is_same_v<ItemT, flat_item::Separator>) {
            uiLayout *layout = UI_block_layout(&block,
                                               UI_LAYOUT_VERTICAL,
                                               UI_LAYOUT_PANEL,
                                               locx + NODE_DYS,
                                               locy,
                                               NODE_WIDTH(node) - NODE_DY,
                                               NODE_DY,
                                               0,
                                               UI_style_get_dpi());
            layout->separator(1.0, LayoutSeparatorType::Line);
            UI_block_layout_resolve(&block, nullptr, nullptr);
          }
          else if constexpr (std::is_same_v<ItemT, flat_item::PanelHeader>) {
            const nodes::PanelDeclaration &node_decl = *item.decl;
            bke::bNodePanelRuntime &panel_runtime = node.runtime->panels[node_decl.index];
            const float panel_header_height = NODE_DYS;
            locy -= panel_header_height / 2;
            panel_runtime.header_center_y = locy;
            locy -= panel_header_height / 2;
            bNodeSocket *input_socket = item.input;
            if (input_socket) {
              panel_runtime.input_socket = input_socket;
              input_socket->runtime->location = float2(locx, *panel_runtime.header_center_y);
            }
          }
          else if constexpr (std::is_same_v<ItemT, flat_item::PanelContentBegin>) {
            const nodes::PanelDeclaration &node_decl = *item.decl;
            bke::bNodePanelRuntime &panel_runtime = node.runtime->panels[node_decl.index];
            panel_runtime.content_extent.emplace();
            panel_runtime.content_extent->max_y = locy;
          }
          else if constexpr (std::is_same_v<ItemT, flat_item::PanelContentEnd>) {
            const nodes::PanelDeclaration &node_decl = *item.decl;
            bke::bNodePanelRuntime &panel_runtime = node.runtime->panels[node_decl.index];
            panel_runtime.content_extent->min_y = locy;
          }
        },
        item_variant.item);
  }

  const float bottom_margin = get_margin_to_bottom(flat_items);
  locy -= bottom_margin;

  update_collapsed_sockets(node, locx);
  tag_final_panel(node, flat_items);
}

/* Conventional drawing in outputs/buttons/inputs order. */
static void node_update_basis_from_socket_lists(
    const bContext &C, bNodeTree &ntree, bNode &node, uiBlock &block, const int locx, int &locy)
{
  /* Space at the top. */
  locy -= NODE_DYS / 2;

  /* Output sockets. */
  bool add_output_space = false;

  for (bNodeSocket *socket : node.output_sockets()) {
    /* Clear flag, conventional drawing does not support panels. */
    socket->flag &= ~SOCK_PANEL_COLLAPSED;

    if (node_update_basis_socket(C, ntree, node, nullptr, nullptr, socket, block, locx, locy)) {
      if (socket->next) {
        locy -= NODE_ITEM_SPACING_Y;
      }
      add_output_space = true;
    }
  }

  if (add_output_space) {
    locy -= NODE_DY / 4;
  }

  const bool add_button_space = node_update_basis_buttons(
      C, ntree, node, node.typeinfo->draw_buttons, block, locy);

  bool add_input_space = false;

  /* Input sockets. */
  for (bNodeSocket *socket : node.input_sockets()) {
    /* Clear flag, conventional drawing does not support panels. */
    socket->flag &= ~SOCK_PANEL_COLLAPSED;

    if (node_update_basis_socket(C, ntree, node, nullptr, socket, nullptr, block, locx, locy)) {
      if (socket->next) {
        locy -= NODE_ITEM_SPACING_Y;
      }
      add_input_space = true;
    }
  }

  /* Little bit of padding at the bottom. */
  if (add_input_space || add_button_space) {
    locy -= NODE_DYS / 2;
  }
}

/**
 * Based on settings and sockets in node, set drawing rect info.
 */
static void node_update_basis(const bContext &C,
                              const TreeDrawContext & /*tree_draw_ctx*/,
                              bNodeTree &ntree,
                              bNode &node,
                              uiBlock &block)
{
  /* Round the node origin because text contents are always pixel-aligned. */
  const float2 loc = math::round(node_to_view(node.location));

  int dy = loc.y;

  /* Header. */
  dy -= NODE_DY;

  if (is_node_panels_supported(node)) {
    node_update_basis_from_declaration(C, ntree, node, block, loc.x, dy);
  }
  else {
    node_update_basis_from_socket_lists(C, ntree, node, block, loc.x, dy);
  }

  node.runtime->draw_bounds.xmin = loc.x;
  node.runtime->draw_bounds.xmax = loc.x + NODE_WIDTH(node);
  node.runtime->draw_bounds.ymax = loc.y;
  node.runtime->draw_bounds.ymin = min_ff(dy, loc.y - 2 * NODE_DY);

  /* Set the block bounds to clip mouse events from underlying nodes.
   * Add a margin for sockets on each side. */
  UI_block_bounds_set_explicit(&block,
                               node.runtime->draw_bounds.xmin - NODE_SOCKSIZE,
                               node.runtime->draw_bounds.ymin,
                               node.runtime->draw_bounds.xmax + NODE_SOCKSIZE,
                               node.runtime->draw_bounds.ymax);
}

/**
 * Based on settings in node, sets drawing rect info.
 */
static void node_update_hidden(bNode &node, uiBlock &block)
{
  int totin = 0, totout = 0;

  /* Round the node origin because text contents are always pixel-aligned. */
  const float2 loc = math::round(node_to_view(node.location));

  /* Calculate minimal radius. */
  for (const bNodeSocket *socket : node.input_sockets()) {
    if (socket->is_visible()) {
      totin++;
    }
  }
  for (const bNodeSocket *socket : node.output_sockets()) {
    if (socket->is_visible()) {
      totout++;
    }
  }

  float hiddenrad = HIDDEN_RAD;
  float tot = std::max(totin, totout);
  if (tot > 4) {
    hiddenrad += 5.0f * float(tot - 4);
  }

  node.runtime->draw_bounds.xmin = loc.x;
  node.runtime->draw_bounds.xmax = loc.x + max_ff(NODE_WIDTH(node), 2 * hiddenrad);
  node.runtime->draw_bounds.ymax = loc.y + (hiddenrad - 0.5f * NODE_DY);
  node.runtime->draw_bounds.ymin = node.runtime->draw_bounds.ymax - 2 * hiddenrad;

  /* Output sockets. */
  float rad = float(M_PI) / (1.0f + float(totout));
  float drad = rad;

  for (bNodeSocket *socket : node.output_sockets()) {
    if (socket->is_visible()) {
      /* Round the socket location to stop it from jiggling. */
      socket->runtime->location = {
          round(node.runtime->draw_bounds.xmax - hiddenrad + sinf(rad) * hiddenrad),
          round(node.runtime->draw_bounds.ymin + hiddenrad + cosf(rad) * hiddenrad)};
      rad += drad;
    }
  }

  /* Input sockets. */
  rad = drad = -float(M_PI) / (1.0f + float(totin));

  for (bNodeSocket *socket : node.input_sockets()) {
    if (socket->is_visible()) {
      /* Round the socket location to stop it from jiggling. */
      socket->runtime->location = {
          round(node.runtime->draw_bounds.xmin + hiddenrad + sinf(rad) * hiddenrad),
          round(node.runtime->draw_bounds.ymin + hiddenrad + cosf(rad) * hiddenrad)};
      rad += drad;
    }
  }

  /* Set the block bounds to clip mouse events from underlying nodes.
   * Add a margin for sockets on each side. */
  UI_block_bounds_set_explicit(&block,
                               node.runtime->draw_bounds.xmin - NODE_SOCKSIZE,
                               node.runtime->draw_bounds.ymin,
                               node.runtime->draw_bounds.xmax + NODE_SOCKSIZE,
                               node.runtime->draw_bounds.ymax);
}

static int node_get_colorid(TreeDrawContext &tree_draw_ctx, const bNode &node)
{
  const int nclass = (node.typeinfo->ui_class == nullptr) ? node.typeinfo->nclass :
                                                            node.typeinfo->ui_class(&node);
  switch (nclass) {
    case NODE_CLASS_INPUT:
      return TH_NODE_INPUT;
    case NODE_CLASS_OUTPUT: {
      if (node.type_legacy == GEO_NODE_VIEWER) {
        return &node == tree_draw_ctx.active_geometry_nodes_viewer ? TH_NODE_OUTPUT : TH_NODE;
      }
      const bool is_output_node = (node.flag & NODE_DO_OUTPUT) ||
                                  (node.type_legacy == CMP_NODE_OUTPUT_FILE);
      return is_output_node ? TH_NODE_OUTPUT : TH_NODE;
    }
    case NODE_CLASS_CONVERTER:
      return TH_NODE_CONVERTER;
    case NODE_CLASS_OP_COLOR:
      return TH_NODE_COLOR;
    case NODE_CLASS_OP_VECTOR:
      return TH_NODE_VECTOR;
    case NODE_CLASS_OP_FILTER:
      return TH_NODE_FILTER;
    case NODE_CLASS_GROUP:
      return TH_NODE_GROUP;
    case NODE_CLASS_INTERFACE:
      return TH_NODE_INTERFACE;
    case NODE_CLASS_MATTE:
      return TH_NODE_MATTE;
    case NODE_CLASS_DISTORT:
      return TH_NODE_DISTORT;
    case NODE_CLASS_TEXTURE:
      return TH_NODE_TEXTURE;
    case NODE_CLASS_SHADER:
      return TH_NODE_SHADER;
    case NODE_CLASS_SCRIPT:
      return TH_NODE_SCRIPT;
    case NODE_CLASS_PATTERN:
      return TH_NODE_PATTERN;
    case NODE_CLASS_LAYOUT:
      return TH_NODE_LAYOUT;
    case NODE_CLASS_GEOMETRY:
      return TH_NODE_GEOMETRY;
    case NODE_CLASS_ATTRIBUTE:
      return TH_NODE_ATTRIBUTE;
    default:
      return TH_NODE;
  }
}

static void node_draw_mute_line(const bContext &C,
                                const View2D &v2d,
                                const SpaceNode &snode,
                                const bNode &node)
{
  GPU_blend(GPU_BLEND_ALPHA);

  for (const bNodeLink &link : node.internal_links()) {
    if (!bke::node_link_is_hidden(link)) {
      node_draw_link_bezier(C, v2d, snode, link, TH_WIRE_INNER, TH_WIRE_INNER, TH_WIRE, false);
    }
  }

  GPU_blend(GPU_BLEND_NONE);
}

static void node_socket_tooltip_set(uiBlock &block,
                                    const int socket_index_in_tree,
                                    const float2 location,
                                    const float2 size)
{
  /* Ideally sockets themselves should be buttons, but they aren't currently. So add an invisible
   * button on top of them for the tooltip. */
  uiBut *but = uiDefIconBut(&block,
                            UI_BTYPE_LABEL,
                            0,
                            ICON_NONE,
                            location.x - size.x / 2.0f,
                            location.y - size.y / 2.0f,
                            size.x,
                            size.y,
                            nullptr,
                            0,
                            0,
                            std::nullopt);
  UI_but_func_tooltip_set(
      but,
      [](bContext *C, void *argN, const StringRef /*tip*/) {
        const SpaceNode &snode = *CTX_wm_space_node(C);
        const bNodeTree &ntree = *snode.edittree;
        const int index_in_tree = POINTER_AS_INT(argN);
        ntree.ensure_topology_cache();
        return node_socket_get_tooltip(&snode, ntree, *ntree.all_sockets()[index_in_tree]);
      },
      POINTER_FROM_INT(socket_index_in_tree),
      nullptr);
}

static const float virtual_node_socket_outline_color[4] = {0.5, 0.5, 0.5, 1.0};

static void node_socket_outline_color_get(const bool selected,
                                          const int socket_type,
                                          float r_outline_color[4])
{
  if (selected) {
    UI_GetThemeColor4fv(TH_ACTIVE, r_outline_color);
  }
  else if (socket_type == SOCK_CUSTOM) {
    /* Until there is a better place for per socket color,
     * the outline color for virtual sockets is set here. */
    copy_v4_v4(r_outline_color, virtual_node_socket_outline_color);
  }
  else {
    UI_GetThemeColor4fv(TH_WIRE, r_outline_color);
    r_outline_color[3] = 1.0f;
  }
}

void node_socket_color_get(const bContext &C,
                           const bNodeTree &ntree,
                           PointerRNA &node_ptr,
                           const bNodeSocket &sock,
                           float r_color[4])
{
  if (!sock.typeinfo->draw_color) {
    /* Fallback to the simple variant. If not defined either, fallback to a magenta color. */
    if (sock.typeinfo->draw_color_simple) {
      sock.typeinfo->draw_color_simple(sock.typeinfo, r_color);
    }
    else {
      copy_v4_v4(r_color, float4(1.0f, 0.0f, 1.0f, 1.0f));
    }
    return;
  }

  BLI_assert(RNA_struct_is_a(node_ptr.type, &RNA_Node));
  PointerRNA ptr = RNA_pointer_create_discrete(
      &const_cast<ID &>(ntree.id), &RNA_NodeSocket, &const_cast<bNodeSocket &>(sock));
  sock.typeinfo->draw_color((bContext *)&C, &ptr, &node_ptr, r_color);
}

static void create_inspection_string_for_generic_value(const bNodeSocket &socket,
                                                       const GPointer value,
                                                       fmt::memory_buffer &buf)
{
  auto id_to_inspection_string = [&](const ID *id, const short idcode) {
    fmt::format_to(fmt::appender(buf), "{}", id ? id->name + 2 : TIP_("None"));
    fmt::format_to(fmt::appender(buf), " (");
    fmt::format_to(fmt::appender(buf), "{}", TIP_(BKE_idtype_idcode_to_name(idcode)));
    fmt::format_to(fmt::appender(buf), ")");
  };

  const CPPType &value_type = *value.type();
  const void *buffer = value.get();
  if (value_type.is<Object *>()) {
    id_to_inspection_string(*static_cast<const ID *const *>(buffer), ID_OB);
    return;
  }
  if (value_type.is<Material *>()) {
    id_to_inspection_string(*static_cast<const ID *const *>(buffer), ID_MA);
    return;
  }
  if (value_type.is<Tex *>()) {
    id_to_inspection_string(*static_cast<const ID *const *>(buffer), ID_TE);
    return;
  }
  if (value_type.is<Image *>()) {
    id_to_inspection_string(*static_cast<const ID *const *>(buffer), ID_IM);
    return;
  }
  if (value_type.is<Collection *>()) {
    id_to_inspection_string(*static_cast<const ID *const *>(buffer), ID_GR);
    return;
  }

  const CPPType &socket_type = *socket.typeinfo->base_cpp_type;

  if (socket.type == SOCK_MENU) {
    if (!value_type.is<int>()) {
      return;
    }
    const int item_identifier = *static_cast<const int *>(buffer);
    const auto *socket_storage = socket.default_value_typed<bNodeSocketValueMenu>();
    if (!socket_storage->enum_items) {
      return;
    }
    if (socket_storage->has_conflict()) {
      return;
    }
    const bke::RuntimeNodeEnumItem *enum_item =
        socket_storage->enum_items->find_item_by_identifier(item_identifier);
    if (!enum_item) {
      return;
    }
    fmt::format_to(fmt::appender(buf), fmt::runtime(TIP_("{} (Menu)")), enum_item->name);
    return;
  }

  const bke::DataTypeConversions &convert = bke::get_implicit_type_conversions();
  if (value_type != socket_type) {
    if (!convert.is_convertible(value_type, socket_type)) {
      return;
    }
  }
  BUFFER_FOR_CPP_TYPE_VALUE(socket_type, socket_value);
  /* This will just copy the value if the types are equal. */
  convert.convert_to_uninitialized(value_type, socket_type, buffer, socket_value);
  BLI_SCOPED_DEFER([&]() { socket_type.destruct(socket_value); });

  if (socket_type.is<int>()) {
    fmt::format_to(
        fmt::appender(buf), fmt::runtime(TIP_("{} (Integer)")), *static_cast<int *>(socket_value));
  }
  else if (socket_type.is<float>()) {
    const float float_value = *static_cast<float *>(socket_value);
    /* Above that threshold floats can't represent fractions anymore. */
    if (std::abs(float_value) > (1 << 24)) {
      /* Use higher precision to display correct integer value instead of one that is rounded to
       * fewer significant digits. */
      fmt::format_to(fmt::appender(buf), fmt::runtime(TIP_("{:.10} (Float)")), float_value);
    }
    else {
      fmt::format_to(fmt::appender(buf), fmt::runtime(TIP_("{} (Float)")), float_value);
    }
  }
  else if (socket_type.is<blender::float3>()) {
    const blender::float3 &vector = *static_cast<blender::float3 *>(socket_value);
    fmt::format_to(fmt::appender(buf),
                   fmt::runtime(TIP_("({}, {}, {}) (Vector)")),
                   vector.x,
                   vector.y,
                   vector.z);
  }
  else if (socket_type.is<blender::ColorGeometry4f>()) {
    const blender::ColorGeometry4f &color = *static_cast<blender::ColorGeometry4f *>(socket_value);
    fmt::format_to(fmt::appender(buf),
                   fmt::runtime(TIP_("({}, {}, {}, {}) (Color)")),
                   color.r,
                   color.g,
                   color.b,
                   color.a);
  }
  else if (socket_type.is<math::Quaternion>()) {
    const math::Quaternion &rotation = *static_cast<math::Quaternion *>(socket_value);
    const math::EulerXYZ euler = math::to_euler(rotation);
    fmt::format_to(fmt::appender(buf),
                   ("({}" BLI_STR_UTF8_DEGREE_SIGN ", {}" BLI_STR_UTF8_DEGREE_SIGN
                    ", {}" BLI_STR_UTF8_DEGREE_SIGN ")"),
                   euler.x().degree(),
                   euler.y().degree(),
                   euler.z().degree());
    fmt::format_to(fmt::appender(buf), "{}", TIP_("(Rotation)"));
  }
  else if (socket_type.is<bool>()) {
    fmt::format_to(fmt::appender(buf),
                   fmt::runtime(TIP_("{} (Boolean)")),
                   ((*static_cast<bool *>(socket_value)) ? TIP_("True") : TIP_("False")));
  }
  else if (socket_type.is<float4x4>()) {
    /* Transpose to be able to print row by row. */
    const float4x4 value = math::transpose(*static_cast<const float4x4 *>(socket_value));
    std::stringstream ss;
    ss << value[0] << ",\n";
    ss << value[1] << ",\n";
    ss << value[2] << ",\n";
    ss << value[3] << ",\n";
    buf.append(ss.str());
    fmt::format_to(fmt::appender(buf), "{}", TIP_("(Matrix)"));
  }
}

static void create_inspection_string_for_field_info(const bNodeSocket &socket,
                                                    const geo_log::FieldInfoLog &value_log,
                                                    fmt::memory_buffer &buf)
{
  const CPPType &socket_type = *socket.typeinfo->base_cpp_type;
  const Span<std::string> input_tooltips = value_log.input_tooltips;

  if (input_tooltips.is_empty()) {
    /* Should have been logged as constant value. */
    BLI_assert_unreachable();
    fmt::format_to(fmt::appender(buf), "{}", TIP_("Value has not been logged"));
  }
  else {
    if (socket_type.is<int>()) {
      fmt::format_to(fmt::appender(buf), "{}", TIP_("Integer field based on:"));
    }
    else if (socket_type.is<float>()) {
      fmt::format_to(fmt::appender(buf), "{}", TIP_("Float field based on:"));
    }
    else if (socket_type.is<blender::float3>()) {
      fmt::format_to(fmt::appender(buf), "{}", TIP_("Vector field based on:"));
    }
    else if (socket_type.is<bool>()) {
      fmt::format_to(fmt::appender(buf), "{}", TIP_("Boolean field based on:"));
    }
    else if (socket_type.is<std::string>()) {
      fmt::format_to(fmt::appender(buf), "{}", TIP_("String field based on:"));
    }
    else if (socket_type.is<blender::ColorGeometry4f>()) {
      fmt::format_to(fmt::appender(buf), "{}", TIP_("Color field based on:"));
    }
    else if (socket_type.is<math::Quaternion>()) {
      fmt::format_to(fmt::appender(buf), "{}", TIP_("Rotation field based on:"));
    }
    fmt::format_to(fmt::appender(buf), "\n");

    for (const int i : input_tooltips.index_range()) {
      const blender::StringRef tooltip = input_tooltips[i];
      fmt::format_to(fmt::appender(buf), fmt::runtime(TIP_("\u2022 {}")), TIP_(tooltip));
      if (i < input_tooltips.size() - 1) {
        fmt::format_to(fmt::appender(buf), ".\n");
      }
    }
  }
}

static void create_inspection_string_for_geometry_info(const geo_log::GeometryInfoLog &value_log,
                                                       fmt::memory_buffer &buf)
{
  auto to_string = [](int value) {
    char str[BLI_STR_FORMAT_INT32_GROUPED_SIZE];
    BLI_str_format_int_grouped(str, value);
    return std::string(str);
  };

  if (value_log.grid_info) {
    const geo_log::GeometryInfoLog::GridInfo &grid_info = *value_log.grid_info;
    fmt::format_to(
        fmt::appender(buf), "{}", grid_info.is_empty ? TIP_("Empty Grid") : TIP_("\u2022 Grid"));
    return;
  }

  Span<bke::GeometryComponent::Type> component_types = value_log.component_types;
  if (component_types.is_empty()) {
    fmt::format_to(fmt::appender(buf), "{}", TIP_("Empty Geometry"));
    return;
  }

  fmt::format_to(fmt::appender(buf), "{}", TIP_("Geometry:"));
  if (!value_log.name.empty()) {
    fmt::format_to(fmt::appender(buf), " \"{}\"", value_log.name);
  }
  fmt::format_to(fmt::appender(buf), "\n");
  for (bke::GeometryComponent::Type type : component_types) {
    switch (type) {
      case bke::GeometryComponent::Type::Mesh: {
        const geo_log::GeometryInfoLog::MeshInfo &mesh_info = *value_log.mesh_info;
        fmt::format_to(fmt::appender(buf),
                       fmt::runtime(TIP_("\u2022 Mesh: {} vertices, {} edges, {} faces")),
                       to_string(mesh_info.verts_num),
                       to_string(mesh_info.edges_num),
                       to_string(mesh_info.faces_num));
        break;
      }
      case bke::GeometryComponent::Type::PointCloud: {
        const geo_log::GeometryInfoLog::PointCloudInfo &pointcloud_info =
            *value_log.pointcloud_info;
        fmt::format_to(fmt::appender(buf),
                       fmt::runtime(TIP_("\u2022 Point Cloud: {} points")),
                       to_string(pointcloud_info.points_num));
        break;
      }
      case bke::GeometryComponent::Type::Curve: {
        const geo_log::GeometryInfoLog::CurveInfo &curve_info = *value_log.curve_info;
        fmt::format_to(fmt::appender(buf),
                       fmt::runtime(TIP_("\u2022 Curve: {} points, {} splines")),
                       to_string(curve_info.points_num),
                       to_string(curve_info.splines_num));
        break;
      }
      case bke::GeometryComponent::Type::Instance: {
        const geo_log::GeometryInfoLog::InstancesInfo &instances_info = *value_log.instances_info;
        fmt::format_to(fmt::appender(buf),
                       fmt::runtime(TIP_("\u2022 Instances: {}")),
                       to_string(instances_info.instances_num));
        break;
      }
      case bke::GeometryComponent::Type::Volume: {
        const geo_log::GeometryInfoLog::VolumeInfo &volume_info = *value_log.volume_info;
        fmt::format_to(fmt::appender(buf),
                       fmt::runtime(TIP_("\u2022 Volume: {} grids")),
                       volume_info.grids_num);
        break;
      }
      case bke::GeometryComponent::Type::Edit: {
        if (value_log.edit_data_info.has_value()) {
          const geo_log::GeometryInfoLog::EditDataInfo &edit_info = *value_log.edit_data_info;
          fmt::format_to(fmt::appender(buf),
                         fmt::runtime(TIP_("\u2022 Edit: {}, {}, {}")),
                         edit_info.has_deformed_positions ? TIP_("positions") :
                                                            TIP_("no positions"),
                         edit_info.has_deform_matrices ? TIP_("matrices") : TIP_("no matrices"),
                         edit_info.gizmo_transforms_num > 0 ? TIP_("gizmos") : TIP_("no gizmos"));
        }
        break;
      }
      case bke::GeometryComponent::Type::GreasePencil: {
        const geo_log::GeometryInfoLog::GreasePencilInfo &grease_pencil_info =
            *value_log.grease_pencil_info;
        fmt::format_to(fmt::appender(buf),
                       fmt::runtime(TIP_("\u2022 Grease Pencil: {} layers")),
                       to_string(grease_pencil_info.layers_num));
        break;
      }
    }
    if (type != component_types.last()) {
      fmt::format_to(fmt::appender(buf), ".\n");
    }
  }
}

static void create_inspection_string_for_geometry_socket(fmt::memory_buffer &buf,
                                                         const nodes::decl::Geometry *socket_decl)
{
  /* If the geometry declaration is null, as is the case for input to group output,
   * or it is an output socket don't show supported types. */
  if (socket_decl == nullptr || socket_decl->in_out == SOCK_OUT) {
    return;
  }

  Span<bke::GeometryComponent::Type> supported_types = socket_decl->supported_types();
  if (supported_types.is_empty()) {
    fmt::format_to(
        fmt::appender(buf),
        "{}",
        TIP_("Supported: All Types\nHold CTRL and click on the label to rename")); /*BFA - more
                                                                                      explicit
                                                                                      tooltip*/
    return;
  }

  fmt::format_to(fmt::appender(buf), "{}", TIP_("Supported: "));
  for (bke::GeometryComponent::Type type : supported_types) {
    switch (type) {
      case bke::GeometryComponent::Type::Mesh: {
        fmt::format_to(fmt::appender(buf), "{}", TIP_("Mesh"));
        break;
      }
      case bke::GeometryComponent::Type::PointCloud: {
        fmt::format_to(fmt::appender(buf), "{}", TIP_("Point Cloud"));
        break;
      }
      case bke::GeometryComponent::Type::Curve: {
        fmt::format_to(fmt::appender(buf), "{}", TIP_("Curve"));
        break;
      }
      case bke::GeometryComponent::Type::Instance: {
        fmt::format_to(fmt::appender(buf), "{}", TIP_("Instances"));
        break;
      }
      case bke::GeometryComponent::Type::Volume: {
        fmt::format_to(fmt::appender(buf), "{}", CTX_TIP_(BLT_I18NCONTEXT_ID_ID, "Volume"));
        break;
      }
      case bke::GeometryComponent::Type::Edit: {
        break;
      }
      case bke::GeometryComponent::Type::GreasePencil: {
        fmt::format_to(fmt::appender(buf), "{}", TIP_("Grease Pencil"));
        break;
      }
    }
    if (type != supported_types.last()) {
      fmt::format_to(fmt::appender(buf), ", ");
    }
  }
}

static void create_inspection_string_for_bundle(const geo_log::BundleValueLog &value_log,
                                                fmt::memory_buffer &buf)
{
  if (value_log.items.is_empty()) {
    fmt::format_to(fmt::appender(buf), "{}", TIP_("Empty Bundle"));
    return;
  }
  fmt::format_to(fmt::appender(buf), "{}", TIP_("Bundle values:\n"));
  for (const geo_log::BundleValueLog::Item &item : value_log.items) {
    fmt::format_to(fmt::appender(buf),
                   fmt::runtime("\u2022 \"{}\" ({})\n"),
                   item.key.identifiers().first(),
                   TIP_(item.type->label));
  }
}

static void create_inspection_string_for_closure(const geo_log::ClosureValueLog &value_log,
                                                 fmt::memory_buffer &buf)
{
  if (value_log.inputs.is_empty() && value_log.outputs.is_empty()) {
    fmt::format_to(fmt::appender(buf), "{}", TIP_("Empty Closure"));
  }
  if (!value_log.inputs.is_empty()) {
    fmt::format_to(fmt::appender(buf), "{}:\n", TIP_("Inputs"));
    for (const geo_log::ClosureValueLog::Item &item : value_log.inputs) {
      fmt::format_to(fmt::appender(buf),
                     fmt::runtime("\u2022 {} ({})\n"),
                     item.key.identifiers().first(),
                     IFACE_(item.type->label));
    }
  }
  if (!value_log.outputs.is_empty()) {
    fmt::format_to(fmt::appender(buf), "{}:\n", TIP_("Outputs"));
    for (const geo_log::ClosureValueLog::Item &item : value_log.outputs) {
      fmt::format_to(fmt::appender(buf),
                     fmt::runtime("\u2022 {} ({})\n"),
                     item.key.identifiers().first(),
                     IFACE_(item.type->label));
    }
  }
}

static void create_inspection_string_for_default_socket_value(const bNodeSocket &socket,
                                                              fmt::memory_buffer &buf)
{
  if (!socket.is_input()) {
    return;
  }
  if (socket.is_multi_input()) {
    return;
  }
  if (socket.owner_node().is_reroute()) {
    return;
  }
  const Span<const bNodeSocket *> connected_sockets = socket.directly_linked_sockets();
  if (!connected_sockets.is_empty() && !connected_sockets[0]->owner_node().is_dangling_reroute()) {
    return;
  }
  if (const nodes::SocketDeclaration *socket_decl = socket.runtime->declaration) {
    if (socket_decl->input_field_type == nodes::InputSocketFieldType::Implicit) {
      return;
    }
  }
  if (socket.typeinfo->base_cpp_type == nullptr) {
    return;
  }

  const CPPType &value_type = *socket.typeinfo->base_cpp_type;
  BUFFER_FOR_CPP_TYPE_VALUE(value_type, socket_value);
  socket.typeinfo->get_base_cpp_value(socket.default_value, socket_value);
  create_inspection_string_for_generic_value(socket, GPointer(value_type, socket_value), buf);
  value_type.destruct(socket_value);
}

static std::optional<std::string> create_description_inspection_string(const bNodeSocket &socket)
{
  if (socket.runtime->declaration == nullptr) {
    if (socket.description[0]) {
      return socket.description;
    }
    return std::nullopt;
  }
  const blender::nodes::SocketDeclaration &socket_decl = *socket.runtime->declaration;
  blender::StringRefNull description = socket_decl.description;
  if (description.is_empty()) {
    return std::nullopt;
  }

  return TIP_(description);
}

static std::optional<std::string> create_log_inspection_string(geo_log::GeoTreeLog *geo_tree_log,
                                                               const bNodeSocket &socket)
{
  if (geo_tree_log == nullptr) {
    return std::nullopt;
  }
  if (socket.typeinfo->base_cpp_type == nullptr) {
    return std::nullopt;
  }

  geo_tree_log->ensure_socket_values();
  geo_log::ValueLog *value_log = geo_tree_log->find_socket_value_log(socket);
  fmt::memory_buffer buf;
  if (const geo_log::GenericValueLog *generic_value_log =
          dynamic_cast<const geo_log::GenericValueLog *>(value_log))
  {
    create_inspection_string_for_generic_value(socket, generic_value_log->value, buf);
  }
  else if (const geo_log::StringLog *string_log = dynamic_cast<const geo_log::StringLog *>(
               value_log))
  {
    if (string_log->truncated) {
      fmt::format_to(fmt::appender(buf), fmt::runtime(TIP_("{}... (String)")), string_log->value);
    }
    else {
      fmt::format_to(fmt::appender(buf), fmt::runtime(TIP_("{} (String)")), string_log->value);
    }
  }
  else if (const geo_log::FieldInfoLog *gfield_value_log =
               dynamic_cast<const geo_log::FieldInfoLog *>(value_log))
  {
    create_inspection_string_for_field_info(socket, *gfield_value_log, buf);
  }
  else if (const geo_log::GeometryInfoLog *geo_value_log =
               dynamic_cast<const geo_log::GeometryInfoLog *>(value_log))
  {
    create_inspection_string_for_geometry_info(*geo_value_log, buf);
  }
  else if (const geo_log::BundleValueLog *bundle_value_log =
               dynamic_cast<const geo_log::BundleValueLog *>(value_log))
  {
    create_inspection_string_for_bundle(*bundle_value_log, buf);
  }
  else if (const geo_log::ClosureValueLog *closure_value_log =
               dynamic_cast<const geo_log::ClosureValueLog *>(value_log))
  {
    create_inspection_string_for_closure(*closure_value_log, buf);
  }

  std::string str = fmt::to_string(buf);
  if (str.empty()) {
    return std::nullopt;
  }
  return str;
}

static std::optional<std::string> create_declaration_inspection_string(const bNodeSocket &socket)
{
  fmt::memory_buffer buf;
  if (const nodes::decl::Geometry *socket_decl = dynamic_cast<const nodes::decl::Geometry *>(
          socket.runtime->declaration))
  {
    create_inspection_string_for_geometry_socket(buf, socket_decl);
  }

  std::string str = fmt::to_string(buf);
  if (str.empty()) {
    return std::nullopt;
  }
  return str;
}

static Vector<std::string> lines_of_text(std::string text)
{
  Vector<std::string> result;
  std::istringstream text_stream(text);
  for (std::string line; std::getline(text_stream, line);) {
    result.append(line);
  }
  return result;
}

static std::optional<std::string> create_multi_input_log_inspection_string(
    const bNodeSocket &socket, TreeDrawContext &tree_draw_ctx)
{
  if (!socket.is_multi_input()) {
    return std::nullopt;
  }

  Vector<std::pair<int, std::string>, 8> numerated_info;

  const Span<const bNodeLink *> connected_links = socket.directly_linked_links();
  for (const int index : connected_links.index_range()) {
    const bNodeLink *link = connected_links[index];
    const int connection_number = index + 1;
    if (!link->is_used()) {
      continue;
    }
    if (!(link->flag & NODE_LINK_VALID)) {
      continue;
    }
    if (link->fromnode->is_dangling_reroute()) {
      continue;
    }
    const bNodeSocket &connected_socket = *link->fromsock;
    geo_log::GeoTreeLog *geo_tree_log = tree_draw_ctx.tree_logs.get_main_tree_log(
        connected_socket);
    const std::optional<std::string> input_log = create_log_inspection_string(geo_tree_log,
                                                                              connected_socket);
    if (!input_log.has_value()) {
      continue;
    }
    numerated_info.append({connection_number, std::move(*input_log)});
  }

  if (numerated_info.is_empty()) {
    return std::nullopt;
  }

  fmt::memory_buffer buf;
  for (const std::pair<int, std::string> &info : numerated_info) {
    const Vector<std::string> lines = lines_of_text(info.second);
    fmt::format_to(fmt::appender(buf), "{}", info.first);
    fmt::format_to(fmt::appender(buf), ". ");
    fmt::format_to(fmt::appender(buf), "{}", lines.first());
    for (const std::string &line : lines.as_span().drop_front(1)) {
      fmt::format_to(fmt::appender(buf), "\n  {}", line);
    }
    if (&info != &numerated_info.last()) {
      buf.append(StringRef(".\n"));
    }
  }

  const std::string str = fmt::to_string(buf);
  if (str.empty()) {
    return std::nullopt;
  }

  return str;
}

static std::optional<std::string> create_default_value_inspection_string(const bNodeSocket &socket)
{
  fmt::memory_buffer buf;
  create_inspection_string_for_default_socket_value(socket, buf);

  std::string str = fmt::to_string(buf);
  if (str.empty()) {
    return std::nullopt;
  }
  return str;
}

static const bNodeSocket *target_for_reroute(const bNodeSocket &reroute_output)
{
  const bNodeSocket *output = &reroute_output;
  Set<const bNode *> visited_nodes;
  visited_nodes.add(&reroute_output.owner_node());
  while (true) {
    const Span<const bNodeSocket *> linked_sockets = output->directly_linked_sockets();
    if (linked_sockets.size() != 1) {
      return nullptr;
    }
    const bNode &target_node = linked_sockets[0]->owner_node();
    if (!visited_nodes.add(&target_node)) {
      return nullptr;
    }
    if (!target_node.is_dangling_reroute()) {
      return linked_sockets[0];
    }
    output = target_node.output_sockets()[0];
  }
}

static std::optional<std::string> create_dangling_reroute_inspection_string(
    const bNodeTree &ntree, const bNodeSocket &socket)
{
  if (ntree.type != NTREE_GEOMETRY) {
    return std::nullopt;
  }

  const bNode &node = socket.owner_node();
  if (!node.is_dangling_reroute()) {
    return std::nullopt;
  }

  const bNodeSocket &output_socket = *node.output_sockets()[0];
  const bNodeSocket *target_socket = target_for_reroute(output_socket);

  if (target_socket == nullptr) {
    if (!output_socket.directly_linked_sockets().is_empty()) {
      return TIP_("Dangling reroute is ignored by all targets");
    }
    return std::nullopt;
  }

  if (target_socket->is_multi_input()) {
    return TIP_("Dangling reroute branch is ignored by multi input socket");
  }

  fmt::memory_buffer buf;
  create_inspection_string_for_default_socket_value(*target_socket, buf);
  std::string str = fmt::to_string(buf);
  if (str.empty()) {
    return TIP_("Dangling reroute is ignored");
  }
  fmt::format_to(fmt::appender(buf), ".\n\n");
  fmt::format_to(fmt::appender(buf),
                 "{}",
                 TIP_("Dangling reroute is ignored, default value of target socket is used"));
  return str;
}

static std::string node_socket_get_tooltip(const SpaceNode *snode,
                                           const bNodeTree &ntree,
                                           const bNodeSocket &socket)
{
  TreeDrawContext tree_draw_ctx;
  if (snode != nullptr) {
    if (ntree.type == NTREE_GEOMETRY) {
      tree_draw_ctx.tree_logs = geo_log::GeoNodesLog::get_contextual_tree_logs(*snode);
    }
  }

  geo_log::GeoTreeLog *geo_tree_log = tree_draw_ctx.tree_logs.get_main_tree_log(socket);

  Vector<std::string> inspection_strings;

  if (std::optional<std::string> info = create_description_inspection_string(socket)) {
    inspection_strings.append(std::move(*info));
  }
  if (std::optional<std::string> info = create_log_inspection_string(geo_tree_log, socket)) {
    inspection_strings.append(std::move(*info));
  }
  else if (std::optional<std::string> info = create_dangling_reroute_inspection_string(ntree,
                                                                                       socket))
  {
    inspection_strings.append(std::move(*info));
  }
  else if (std::optional<std::string> info = create_default_value_inspection_string(socket)) {
    inspection_strings.append(std::move(*info));
  }
  else if (std::optional<std::string> info = create_multi_input_log_inspection_string(
               socket, tree_draw_ctx))
  {
    inspection_strings.append(std::move(*info));
  }
  if (std::optional<std::string> info = create_declaration_inspection_string(socket)) {
    inspection_strings.append(std::move(*info));
  }

  std::stringstream output;
  for (const std::string &info : inspection_strings) {
    output << info;
    if (&info != &inspection_strings.last()) {
      output << ".\n\n";
    }
  }

  if (inspection_strings.is_empty()) {
    const bool is_extend = StringRef(socket.idname) == "NodeSocketVirtual";
    const bNode &node = socket.owner_node();
    if (node.is_reroute()) {
      output << bke::node_label(ntree, node);
    }
    else if (is_extend) {
      output << TIP_("Connect a link to create a new socket");
    }
    else {
      output << bke::node_socket_label(socket);
    }

    if (ntree.type == NTREE_GEOMETRY && !is_extend) {
      output << ".\n\n";
      output << TIP_(
          "Unknown socket value. Either the socket was not used or its value was not logged "
          "during the last evaluation");
    }
  }

  return output.str();
}

static void node_socket_add_tooltip_in_node_editor(const bNodeSocket &sock, uiLayout &layout)
{
  uiLayoutSetTooltipFunc(
      &layout,
      [](bContext *C, void *argN, const StringRef /*tip*/) {
        const SpaceNode &snode = *CTX_wm_space_node(C);
        const bNodeTree &ntree = *snode.edittree;
        const int index_in_tree = POINTER_AS_INT(argN);
        ntree.ensure_topology_cache();
        return node_socket_get_tooltip(&snode, ntree, *ntree.all_sockets()[index_in_tree]);
      },
      POINTER_FROM_INT(sock.index_in_tree()),
      nullptr,
      nullptr);
}

void node_socket_add_tooltip(const bNodeTree &ntree, const bNodeSocket &sock, uiLayout &layout)
{
  struct SocketTooltipData {
    const bNodeTree *ntree;
    const bNodeSocket *socket;
  };

  SocketTooltipData *data = MEM_callocN<SocketTooltipData>(__func__);
  data->ntree = &ntree;
  data->socket = &sock;

  uiLayoutSetTooltipFunc(
      &layout,
      [](bContext *C, void *argN, const StringRef /*tip*/) {
        SocketTooltipData *data = static_cast<SocketTooltipData *>(argN);
        const SpaceNode *snode = CTX_wm_space_node(C);
        return node_socket_get_tooltip(snode, *data->ntree, *data->socket);
      },
      data,
      MEM_dupallocN,
      MEM_freeN);
}

#define NODE_SOCKET_OUTLINE U.pixelsize

void node_socket_draw(bNodeSocket *sock, const rcti *rect, const float color[4], float scale)
{
  const float radius = NODE_SOCKSIZE * scale;
  const float2 center = {BLI_rcti_cent_x_fl(rect), BLI_rcti_cent_y_fl(rect)};
  const rctf draw_rect = {
      center.x - radius,
      center.x + radius,
      center.y - radius,
      center.y + radius,
  };

  ColorTheme4f outline_color;
  node_socket_outline_color_get(sock->flag & SELECT, sock->type, outline_color);

  node_draw_nodesocket(&draw_rect,
                       color,
                       outline_color,
                       NODE_SOCKET_OUTLINE * scale,
                       sock->display_shape,
                       1.0 / scale);
}

/** Some elements of the node UI are hidden, when they get too small. */
#define NODE_TREE_SCALE_SMALL 0.2f

/** The node tree scales both with the view and with the UI. */
static float node_tree_view_scale(const SpaceNode &snode)
{
  return (1.0f / snode.runtime->aspect) * UI_SCALE_FAC;
}

/* Some elements of the node tree like labels or node sockets are hardly visible when zoomed
 * out and can slow down the drawing quite a bit.
 * This function can be used to check if it's worth to draw those details and return
 * early. */
static bool draw_node_details(const SpaceNode &snode)
{
  return node_tree_view_scale(snode) > NODE_TREE_SCALE_SMALL * UI_INV_SCALE_FAC;
}

static void node_draw_preview_background(rctf *rect)
{
  GPUVertFormat *format = immVertexFormat();
  uint pos = GPU_vertformat_attr_add(format, "pos", GPU_COMP_F32, 2, GPU_FETCH_FLOAT);

  immBindBuiltinProgram(GPU_SHADER_2D_CHECKER);

  /* Drawing the checkerboard. */
  const float checker_dark = UI_ALPHA_CHECKER_DARK / 255.0f;
  const float checker_light = UI_ALPHA_CHECKER_LIGHT / 255.0f;
  immUniform4f("color1", checker_dark, checker_dark, checker_dark, 1.0f);
  immUniform4f("color2", checker_light, checker_light, checker_light, 1.0f);
  immUniform1i("size", 8);
  immRectf(pos, rect->xmin, rect->ymin, rect->xmax, rect->ymax);
  immUnbindProgram();
}

/* Not a callback. */
static void node_draw_preview(const Scene *scene, ImBuf *preview, const rctf *prv)
{
  float xrect = BLI_rctf_size_x(prv);
  float yrect = BLI_rctf_size_y(prv);
  float xscale = xrect / float(preview->x);
  float yscale = yrect / float(preview->y);
  float scale;

  /* Uniform scale and offset. */
  rctf draw_rect = *prv;
  if (xscale < yscale) {
    float offset = 0.5f * (yrect - float(preview->y) * xscale);
    draw_rect.ymin += offset;
    draw_rect.ymax -= offset;
    scale = xscale;
  }
  else {
    float offset = 0.5f * (xrect - float(preview->x) * yscale);
    draw_rect.xmin += offset;
    draw_rect.xmax -= offset;
    scale = yscale;
  }

  node_draw_preview_background(&draw_rect);

  GPU_blend(GPU_BLEND_ALPHA);
  /* Pre-multiply graphics. */
  GPU_blend(GPU_BLEND_ALPHA);

  ED_draw_imbuf(preview,
                draw_rect.xmin,
                draw_rect.ymin,
                false,
                &scene->view_settings,
                &scene->display_settings,
                scale,
                scale);

  GPU_blend(GPU_BLEND_NONE);

  float black[4] = {0.0f, 0.0f, 0.0f, 1.0f};
  UI_draw_roundbox_corner_set(UI_CNR_ALL);
  const float outline_width = 1.0f;
  draw_rect.xmin -= outline_width;
  draw_rect.xmax += outline_width;
  draw_rect.ymin -= outline_width;
  draw_rect.ymax += outline_width;
  UI_draw_roundbox_4fv(&draw_rect, false, BASIS_RAD / 2, black);
}

/* Common handle function for operator buttons that need to select the node first. */
static void node_toggle_button_cb(bContext *C, void *node_argv, void *op_argv)
{
  SpaceNode &snode = *CTX_wm_space_node(C);
  bNodeTree &node_tree = *snode.edittree;
  bNode &node = *node_tree.node_by_id(POINTER_AS_INT(node_argv));
  const char *opname = (const char *)op_argv;

  /* Select & activate only the button's node. */
  node_select_single(*C, node);

  WM_operator_name_call(C, opname, WM_OP_INVOKE_DEFAULT, nullptr, nullptr);
}

static void node_draw_shadow(const SpaceNode &snode,
                             const bNode &node,
                             const float radius,
                             const float alpha)
{
  const rctf &rct = node.runtime->draw_bounds;
  UI_draw_roundbox_corner_set(UI_CNR_ALL);

  const float shadow_width = 0.6f * U.widget_unit;
  const float shadow_alpha = 0.5f * alpha;

  ui_draw_dropshadow(&rct, radius, shadow_width, snode.runtime->aspect, shadow_alpha);

  /* Outline emphasis. Slight darkening _inside_ the outline. */
  const float color[4] = {0.0f, 0.0f, 0.0f, 0.4f};
  rctf rect{};
  rect.xmin = rct.xmin - 0.5f;
  rect.xmax = rct.xmax + 0.5f;
  rect.ymin = rct.ymin - 0.5f;
  rect.ymax = rct.ymax + 0.5f;
  UI_draw_roundbox_4fv(&rect, false, radius + 0.5f, color);
}

static void node_draw_socket(const bContext &C,
                             const bNodeTree &ntree,
                             const bNode &node,
                             PointerRNA &node_ptr,
                             uiBlock &block,
                             const bNodeSocket &sock,
                             const float outline_thickness,
                             const bool selected,
                             const float aspect)
{
  const float half_width = NODE_SOCKSIZE;

  const bool multi_socket = (sock.flag & SOCK_MULTI_INPUT) && !(node.flag & NODE_HIDDEN);
  float half_height = multi_socket ? node_socket_calculate_height(sock) : half_width;

  ColorTheme4f socket_color;
  ColorTheme4f outline_color;
  node_socket_color_get(C, ntree, node_ptr, sock, socket_color);
  node_socket_outline_color_get(selected, sock.type, outline_color);

  const float2 socket_location = sock.runtime->location;

  const rctf rect = {
      socket_location.x - half_width,
      socket_location.x + half_width,
      socket_location.y - half_height,
      socket_location.y + half_height,
  };

  node_draw_nodesocket(
      &rect, socket_color, outline_color, outline_thickness, sock.display_shape, aspect);

  node_socket_tooltip_set(
      block, sock.index_in_tree(), socket_location, float2(2.0f * half_width, 2.0f * half_height));
}

static void node_draw_sockets(const bContext &C,
                              uiBlock &block,
                              const SpaceNode &snode,
                              const bNodeTree &ntree,
                              const bNode &node)
{
  if (!draw_node_details(snode)) {
    return;
  }

  if (node.input_sockets().is_empty() && node.output_sockets().is_empty()) {
    return;
  }

  PointerRNA nodeptr = RNA_pointer_create_discrete(
      const_cast<ID *>(&ntree.id), &RNA_Node, const_cast<bNode *>(&node));

  const float outline_thickness = NODE_SOCKET_OUTLINE;

  nodesocket_batch_start();
  /* Input sockets. */
  for (const bNodeSocket *sock : node.input_sockets()) {
    if (!sock->is_icon_visible()) {
      continue;
    }
    const bool selected = (sock->flag & SELECT);
    node_draw_socket(
        C, ntree, node, nodeptr, block, *sock, outline_thickness, selected, snode.runtime->aspect);
  }

  /* Output sockets. */
  for (const bNodeSocket *sock : node.output_sockets()) {
    if (!sock->is_icon_visible()) {
      continue;
    }
    const bool selected = (sock->flag & SELECT);
    node_draw_socket(
        C, ntree, node, nodeptr, block, *sock, outline_thickness, selected, snode.runtime->aspect);
  }
  nodesocket_batch_end();
}

static void node_panel_toggle_button_cb(bContext *C, void *panel_state_argv, void *ntree_argv)
{
  Main *bmain = CTX_data_main(C);
  bNodePanelState *panel_state = static_cast<bNodePanelState *>(panel_state_argv);
  bNodeTree *ntree = static_cast<bNodeTree *>(ntree_argv);

  panel_state->flag ^= NODE_PANEL_COLLAPSED;

  BKE_main_ensure_invariants(*bmain, ntree->id);
}

/* Draw panel backgrounds first, so other node elements can be rendered on top. */
static void node_draw_panels_background(const bNode &node)
{
  BLI_assert(is_node_panels_supported(node));

  float panel_color[4];
  UI_GetThemeColor4fv(TH_PANEL_SUB_BACK, panel_color);
  /* Increase contrast in nodes a bit. */
  panel_color[3] *= 1.5f;
  const rctf &draw_bounds = node.runtime->draw_bounds;

  const nodes::PanelDeclaration *final_panel_decl = nullptr;

  const nodes::NodeDeclaration &node_decl = *node.declaration();
  for (const int panel_i : node_decl.panels.index_range()) {
    const nodes::PanelDeclaration &panel_decl = *node_decl.panels[panel_i];
    const bke::bNodePanelRuntime &panel_runtime = node.runtime->panels[panel_i];
    if (!panel_runtime.content_extent.has_value()) {
      continue;
    }
    const rctf content_rect = {draw_bounds.xmin,
                               draw_bounds.xmax,
                               panel_runtime.content_extent->min_y,
                               panel_runtime.content_extent->max_y};
    UI_draw_roundbox_corner_set(UI_CNR_NONE);
    UI_draw_roundbox_4fv(&content_rect, true, BASIS_RAD, panel_color);
    if (panel_runtime.content_extent->fill_node_end) {
      final_panel_decl = &panel_decl;
    }
  }
  if (final_panel_decl) {
    const bke::bNodePanelRuntime &final_panel_runtime =
        node.runtime->panels[final_panel_decl->index];
    const rctf content_rect = {draw_bounds.xmin,
                               draw_bounds.xmax,
                               draw_bounds.ymin,
                               final_panel_runtime.content_extent->min_y};
    UI_draw_roundbox_corner_set(UI_CNR_BOTTOM_RIGHT | UI_CNR_BOTTOM_LEFT);
    const int repeats = final_panel_decl->depth() + 1;
    for ([[maybe_unused]] const int i : IndexRange(repeats)) {
      UI_draw_roundbox_4fv(&content_rect, true, BASIS_RAD, panel_color);
    }
  }
}

/**
 * Note that this is different from #panel_has_input_affecting_node_output in how it treats output
 * sockets. Within the node UI, the panel should not be grayed out if it has an output socket.
 * However, the sidebar only shows inputs, so output sockets should be ignored.
 */
static bool panel_has_only_inactive_inputs(const bNode &node,
                                           const nodes::PanelDeclaration &panel_decl)
{
  for (const nodes::ItemDeclaration *item_decl : panel_decl.items) {
    if (const auto *socket_decl = dynamic_cast<const nodes::SocketDeclaration *>(item_decl)) {
      if (socket_decl->in_out == SOCK_OUT) {
        return false;
      }
      const bNodeSocket &socket = node.socket_by_decl(*socket_decl);
      if (!socket.is_inactive()) {
        return false;
      }
    }
    else if (const auto *sub_panel_decl = dynamic_cast<const nodes::PanelDeclaration *>(item_decl))
    {
      if (!panel_has_only_inactive_inputs(node, *sub_panel_decl)) {
        return false;
      }
    }
  }
  return true;
}

static void node_draw_panels(bNodeTree &ntree, const bNode &node, uiBlock &block)
{
  BLI_assert(is_node_panels_supported(node));
  const rctf &draw_bounds = node.runtime->draw_bounds;

  const nodes::NodeDeclaration &node_decl = *node.declaration();
  for (const int panel_i : node_decl.panels.index_range()) {
    const nodes::PanelDeclaration &panel_decl = *node_decl.panels[panel_i];
    const bke::bNodePanelRuntime &panel_runtime = node.runtime->panels[panel_i];
    bNodeSocket *input_socket = panel_runtime.input_socket;
    const bNodePanelState &panel_state = node.panel_states_array[panel_i];
    if (!panel_runtime.header_center_y.has_value()) {
      continue;
    }

    const rctf header_rect = {draw_bounds.xmin,
                              draw_bounds.xmax,
                              *panel_runtime.header_center_y - NODE_DYS,
                              *panel_runtime.header_center_y + NODE_DYS};
    UI_block_emboss_set(&block, blender::ui::EmbossType::None);

    /* Invisible button covering the entire header for collapsing/expanding. */
    const int header_but_margin = NODE_MARGIN_X / 3;
    uiBut *toggle_action_but = uiDefIconBut(
        &block,
        UI_BTYPE_BUT_TOGGLE,
        0,
        ICON_NONE,
        header_rect.xmin + header_but_margin,
        header_rect.ymin,
        std::max(int(header_rect.xmax - header_rect.xmin - 2 * header_but_margin), 0),
        header_rect.ymax - header_rect.ymin,
        nullptr,
        0.0f,
        0.0f,
        panel_decl.description.c_str());
    UI_but_func_pushed_state_set(
        toggle_action_but, [&panel_state](const uiBut &) { return panel_state.is_collapsed(); });
    UI_but_func_set(toggle_action_but,
                    node_panel_toggle_button_cb,
                    const_cast<bNodePanelState *>(&panel_state),
                    &ntree);

    /* Collapse/expand icon. */
    const int but_size = U.widget_unit * 0.8f;
    const int but_padding = NODE_MARGIN_X / 4;
    int offsetx = draw_bounds.xmin + (NODE_MARGIN_X / 3);
    uiDefIconBut(&block,
                 UI_BTYPE_LABEL,
                 0,
                 panel_state.is_collapsed() ? ICON_RIGHTARROW : ICON_DOWNARROW_HLT,
                 offsetx,
                 *panel_runtime.header_center_y - but_size / 2,
                 but_size,
                 but_size,
                 nullptr,
                 0.0f,
                 0.0f,
                 "");
    offsetx += but_size + but_padding;

    UI_block_emboss_set(&block, blender::ui::EmbossType::Emboss);

    /* Panel toggle. */
    if (input_socket && !input_socket->is_logically_linked()) {
      PointerRNA socket_ptr = RNA_pointer_create_discrete(
          &ntree.id, &RNA_NodeSocket, input_socket);
      uiDefButR(&block,
                UI_BTYPE_CHECKBOX,
                -1,
                "",
                offsetx,
                int(*panel_runtime.header_center_y - NODE_DYS),
                UI_UNIT_X,
                NODE_DY,
                &socket_ptr,
                "default_value",
                0,
                0,
                0,
                "");
      offsetx += UI_UNIT_X;
    }

    /* Panel label. */
    const char *panel_translation_context = (panel_decl.translation_context.has_value() ?
                                                 panel_decl.translation_context->c_str() :
                                                 nullptr);
    uiBut *label_but = uiDefBut(
        &block,
        UI_BTYPE_LABEL,
        0,
        CTX_IFACE_(panel_translation_context, panel_decl.name),
        offsetx,
        int(*panel_runtime.header_center_y - NODE_DYS),
        short(draw_bounds.xmax - draw_bounds.xmin - (30.0f * UI_SCALE_FAC)),
        NODE_DY,
        nullptr,
        0,
        0,
        "");

    const bool only_inactive_inputs = panel_has_only_inactive_inputs(node, panel_decl);
    if (node.is_muted() || only_inactive_inputs) {
      UI_but_flag_enable(label_but, UI_BUT_INACTIVE);
    }
  }
}

static geo_log::NodeWarningType node_error_highest_priority(Span<geo_log::NodeWarning> warnings)
{
  int highest_priority = 0;
  geo_log::NodeWarningType highest_priority_type = geo_log::NodeWarningType::Info;
  for (const geo_log::NodeWarning &warning : warnings) {
    const int priority = node_warning_type_severity(warning.type);
    if (priority > highest_priority) {
      highest_priority = priority;
      highest_priority_type = warning.type;
    }
  }
  return highest_priority_type;
}

static std::string node_errors_tooltip_fn(const Span<geo_log::NodeWarning> warnings)
{
  std::string complete_string;

  for (const geo_log::NodeWarning &warning : warnings.drop_back(1)) {
    complete_string += warning.message;
    /* Adding the period is not ideal for multi-line messages, but it is consistent
     * with other tooltip implementations in Blender, so it is added here. */
    complete_string += '.';
    complete_string += '\n';
  }

  /* Let the tooltip system automatically add the last period. */
  complete_string += warnings.last().message;

  return complete_string;
}

#define NODE_HEADER_ICON_SIZE (0.8f * U.widget_unit)

static void node_add_unsupported_compositor_operation_error_message_button(const bNode &node,
                                                                           uiBlock &block,
                                                                           const rctf &rect,
                                                                           float &icon_offset)
{
  icon_offset -= NODE_HEADER_ICON_SIZE;
  UI_block_emboss_set(&block, blender::ui::EmbossType::None);
  uiDefIconBut(&block,
               UI_BTYPE_BUT,
               0,
               ICON_ERROR,
               icon_offset,
               rect.ymax - NODE_DY,
               NODE_HEADER_ICON_SIZE,
               UI_UNIT_Y,
               nullptr,
               0,
               0,
               TIP_(node.typeinfo->compositor_unsupported_message));
  UI_block_emboss_set(&block, blender::ui::EmbossType::Emboss);
}

static void node_add_error_message_button(const TreeDrawContext &tree_draw_ctx,
                                          const bNode &node,
                                          uiBlock &block,
                                          const rctf &rect,
                                          float &icon_offset)
{
  if (tree_draw_ctx.used_by_compositor && node.typeinfo->compositor_unsupported_message) {
    node_add_unsupported_compositor_operation_error_message_button(node, block, rect, icon_offset);
    return;
  }

  geo_log::GeoTreeLog *geo_tree_log = [&]() -> geo_log::GeoTreeLog * {
    const bNodeTreeZones *zones = node.owner_tree().zones();
    if (!zones) {
      return nullptr;
    }
    const bNodeTreeZone *zone = zones->get_zone_by_node(node.identifier);
    if (zone && ELEM(node.identifier, zone->input_node_id, zone->output_node_id)) {
      zone = zone->parent_zone;
    }
    return tree_draw_ctx.tree_logs.get_main_tree_log(zone);
  }();

  Span<geo_log::NodeWarning> warnings;
  if (geo_tree_log) {
    geo_log::GeoNodeLog *node_log = geo_tree_log->nodes.lookup_ptr(node.identifier);
    if (node_log != nullptr) {
      warnings = node_log->warnings;
    }
  }
  if (warnings.is_empty()) {
    return;
  }

  const geo_log::NodeWarningType display_type = node_error_highest_priority(warnings);

  icon_offset -= NODE_HEADER_ICON_SIZE;
  UI_block_emboss_set(&block, blender::ui::EmbossType::None);
  uiBut *but = uiDefIconBut(&block,
                            UI_BTYPE_BUT,
                            0,
                            geo_log::node_warning_type_icon(display_type),
                            icon_offset,
                            rect.ymax - NODE_DY,
                            NODE_HEADER_ICON_SIZE,
                            UI_UNIT_Y,
                            nullptr,
                            0,
                            0,
                            nullptr);
  UI_but_func_quick_tooltip_set(
      but, [warnings](const uiBut * /*but*/) { return node_errors_tooltip_fn(warnings); });
  UI_block_emboss_set(&block, blender::ui::EmbossType::Emboss);
}

static std::optional<std::chrono::nanoseconds> geo_node_get_execution_time(
    const TreeDrawContext &tree_draw_ctx, const SpaceNode &snode, const bNode &node)
{
  const bNodeTree &ntree = *snode.edittree;

  geo_log::GeoTreeLog *tree_log = [&]() -> geo_log::GeoTreeLog * {
    const bNodeTreeZones *zones = ntree.zones();
    if (!zones) {
      return nullptr;
    }
    const bNodeTreeZone *zone = zones->get_zone_by_node(node.identifier);
    if (zone && ELEM(node.identifier, zone->input_node_id, zone->output_node_id)) {
      zone = zone->parent_zone;
    }
    return tree_draw_ctx.tree_logs.get_main_tree_log(zone);
  }();

  if (tree_log == nullptr) {
    return std::nullopt;
  }
  if (node.is_group_output()) {
    return tree_log->execution_time;
  }
  if (node.is_frame()) {
    /* Could be cached in the future if this recursive code turns out to be slow. */
    std::chrono::nanoseconds run_time{0};
    bool found_node = false;

    for (const bNode *tnode : node.direct_children_in_frame()) {
      if (tnode->is_frame()) {
        std::optional<std::chrono::nanoseconds> sub_frame_run_time = geo_node_get_execution_time(
            tree_draw_ctx, snode, *tnode);
        if (sub_frame_run_time.has_value()) {
          run_time += *sub_frame_run_time;
          found_node = true;
        }
      }
      else {
        if (const geo_log::GeoNodeLog *node_log = tree_log->nodes.lookup_ptr_as(tnode->identifier))
        {
          found_node = true;
          run_time += node_log->execution_time;
        }
      }
    }
    if (found_node) {
      return run_time;
    }
    return std::nullopt;
  }
  if (const geo_log::GeoNodeLog *node_log = tree_log->nodes.lookup_ptr(node.identifier)) {
    return node_log->execution_time;
  }
  return std::nullopt;
}

/* Create node key instance, assuming the node comes from the currently edited node tree. */
static bNodeInstanceKey current_node_instance_key(const SpaceNode &snode, const bNode &node)
{
  const bNodeTreePath *path = static_cast<const bNodeTreePath *>(snode.treepath.last);

  /* Some code in this file checks for the non-null elements of the tree path. However, if we did
   * iterate into a node it is expected that there is a tree, and it should be in the path.
   * Otherwise something else went wrong. */
  BLI_assert(path);

  /* Assume that the currently editing tree is the last in the path. */
  BLI_assert(snode.edittree == path->nodetree);

  return bke::node_instance_key(path->parent_key, snode.edittree, &node);
}

static std::optional<std::chrono::nanoseconds> compositor_accumulate_frame_node_execution_time(
    const TreeDrawContext &tree_draw_ctx, const SpaceNode &snode, const bNode &node)
{
  BLI_assert(tree_draw_ctx.compositor_per_node_execution_time);

  timeit::Nanoseconds frame_execution_time(0);
  bool has_any_execution_time = false;

  for (const bNode *current_node : node.direct_children_in_frame()) {
    const bNodeInstanceKey key = current_node_instance_key(snode, *current_node);
    if (const timeit::Nanoseconds *node_execution_time =
            tree_draw_ctx.compositor_per_node_execution_time->lookup_ptr(key))
    {
      frame_execution_time += *node_execution_time;
      has_any_execution_time = true;
    }
  }

  if (!has_any_execution_time) {
    return std::nullopt;
  }

  return frame_execution_time;
}

static std::optional<std::chrono::nanoseconds> compositor_node_get_execution_time(
    const TreeDrawContext &tree_draw_ctx, const SpaceNode &snode, const bNode &node)
{
  BLI_assert(tree_draw_ctx.compositor_per_node_execution_time);

  /* For the frame nodes accumulate execution time of its children. */
  if (node.is_frame()) {
    return compositor_accumulate_frame_node_execution_time(tree_draw_ctx, snode, node);
  }

  /* For other nodes simply lookup execution time.
   * The group node instances have their own entries in the execution times map. */
  const bNodeInstanceKey key = current_node_instance_key(snode, node);
  if (const timeit::Nanoseconds *execution_time =
          tree_draw_ctx.compositor_per_node_execution_time->lookup_ptr(key))
  {
    return *execution_time;
  }

  return std::nullopt;
}

static std::optional<std::chrono::nanoseconds> node_get_execution_time(
    const TreeDrawContext &tree_draw_ctx, const SpaceNode &snode, const bNode &node)
{
  switch (snode.edittree->type) {
    case NTREE_GEOMETRY:
      return geo_node_get_execution_time(tree_draw_ctx, snode, node);
    case NTREE_COMPOSIT:
      return compositor_node_get_execution_time(tree_draw_ctx, snode, node);
    default:
      return std::nullopt;
  }
}

static std::string node_get_execution_time_label(TreeDrawContext &tree_draw_ctx,
                                                 const SpaceNode &snode,
                                                 const bNode &node)
{
  const std::optional<std::chrono::nanoseconds> exec_time = node_get_execution_time(
      tree_draw_ctx, snode, node);

  if (!exec_time.has_value()) {
    return std::string("");
  }

  const uint64_t exec_time_us =
      std::chrono::duration_cast<std::chrono::microseconds>(*exec_time).count();

  /* Don't show time if execution time is 0 microseconds. */
  if (exec_time_us == 0) {
    return std::string("-");
  }
  if (exec_time_us < 100) {
    return std::string("< 0.1 ms");
  }

  int precision = 0;
  /* Show decimal if value is below 1ms */
  if (exec_time_us < 1000) {
    precision = 2;
  }
  else if (exec_time_us < 10000) {
    precision = 1;
  }

  std::stringstream stream;
  stream << std::fixed << std::setprecision(precision) << (exec_time_us / 1000.0f);
  return stream.str() + " ms";
}

struct NamedAttributeTooltipArg {
  Map<StringRefNull, geo_log::NamedAttributeUsage> usage_by_attribute;
};

static std::string named_attribute_tooltip(bContext * /*C*/, void *argN, const StringRef /*tip*/)
{
  NamedAttributeTooltipArg &arg = *static_cast<NamedAttributeTooltipArg *>(argN);

  fmt::memory_buffer buf;
  fmt::format_to(fmt::appender(buf), "{}", TIP_("Accessed named attributes:"));
  fmt::format_to(fmt::appender(buf), "\n");

  struct NameWithUsage {
    StringRefNull name;
    geo_log::NamedAttributeUsage usage;
  };

  Vector<NameWithUsage> sorted_used_attribute;
  for (auto &&item : arg.usage_by_attribute.items()) {
    sorted_used_attribute.append({item.key, item.value});
  }
  std::sort(sorted_used_attribute.begin(),
            sorted_used_attribute.end(),
            [](const NameWithUsage &a, const NameWithUsage &b) {
              return BLI_strcasecmp_natural(a.name.c_str(), b.name.c_str()) < 0;
            });

  for (const NameWithUsage &attribute : sorted_used_attribute) {
    const StringRefNull name = attribute.name;
    const geo_log::NamedAttributeUsage usage = attribute.usage;
    fmt::format_to(fmt::appender(buf), fmt::runtime(TIP_("  \u2022 \"{}\": ")), name);
    Vector<std::string> usages;
    if ((usage & geo_log::NamedAttributeUsage::Read) != geo_log::NamedAttributeUsage::None) {
      usages.append(TIP_("read"));
    }
    if ((usage & geo_log::NamedAttributeUsage::Write) != geo_log::NamedAttributeUsage::None) {
      usages.append(TIP_("write"));
    }
    if ((usage & geo_log::NamedAttributeUsage::Remove) != geo_log::NamedAttributeUsage::None) {
      usages.append(TIP_("remove"));
    }
    for (const int i : usages.index_range()) {
      fmt::format_to(fmt::appender(buf), "{}", usages[i]);
      if (i < usages.size() - 1) {
        fmt::format_to(fmt::appender(buf), ", ");
      }
    }
    fmt::format_to(fmt::appender(buf), "\n");
  }
  fmt::format_to(fmt::appender(buf), "\n");
  fmt::format_to(
      fmt::appender(buf),
      fmt::runtime(TIP_("Attributes with these names used within the group may conflict with "
                        "existing attributes")));
  return fmt::to_string(buf);
}

static NodeExtraInfoRow row_from_used_named_attribute(
    const Map<StringRefNull, geo_log::NamedAttributeUsage> &usage_by_attribute_name)
{
  const int attributes_num = usage_by_attribute_name.size();

  NodeExtraInfoRow row;
  row.text = std::to_string(attributes_num) +
             (attributes_num == 1 ? RPT_(" Named Attribute") : RPT_(" Named Attributes"));
  row.icon = ICON_SPREADSHEET;
  row.tooltip_fn = named_attribute_tooltip;
  row.tooltip_fn_arg = new NamedAttributeTooltipArg{usage_by_attribute_name};
  row.tooltip_fn_free_arg = [](void *arg) { delete static_cast<NamedAttributeTooltipArg *>(arg); };
  return row;
}

static std::optional<NodeExtraInfoRow> node_get_accessed_attributes_row(
    TreeDrawContext &tree_draw_ctx, const bNode &node)
{
  geo_log::GeoTreeLog *geo_tree_log = tree_draw_ctx.tree_logs.get_main_tree_log(node);
  if (geo_tree_log == nullptr) {
    return std::nullopt;
  }
  if (ELEM(node.type_legacy,
           GEO_NODE_STORE_NAMED_ATTRIBUTE,
           GEO_NODE_REMOVE_ATTRIBUTE,
           GEO_NODE_INPUT_NAMED_ATTRIBUTE))
  {
    /* Only show the overlay when the name is passed in from somewhere else. */
    for (const bNodeSocket *socket : node.input_sockets()) {
      if (STREQ(socket->name, "Name")) {
        if (!socket->is_directly_linked()) {
          return std::nullopt;
        }
      }
    }
  }
  geo_tree_log->ensure_used_named_attributes();
  geo_log::GeoNodeLog *node_log = geo_tree_log->nodes.lookup_ptr(node.identifier);
  if (node_log == nullptr) {
    return std::nullopt;
  }
  if (node_log->used_named_attributes.is_empty()) {
    return std::nullopt;
  }
  return row_from_used_named_attribute(node_log->used_named_attributes);
}

static std::optional<NodeExtraInfoRow> node_get_execution_time_label_row(
    TreeDrawContext &tree_draw_ctx, const SpaceNode &snode, const bNode &node)
{
  NodeExtraInfoRow row;
  row.text = node_get_execution_time_label(tree_draw_ctx, snode, node);
  if (row.text.empty()) {
    return std::nullopt;
  }
  row.tooltip = TIP_(
      "The execution time from the node tree's latest evaluation. For frame and group "
      "nodes, the time for all sub-nodes");
  row.icon = ICON_PREVIEW_RANGE;
  return row;
}

static void node_get_compositor_extra_info(TreeDrawContext &tree_draw_ctx,
                                           const SpaceNode &snode,
                                           const bNode &node,
                                           Vector<NodeExtraInfoRow> &rows)
{
  if (snode.overlay.flag & SN_OVERLAY_SHOW_TIMINGS) {
    std::optional<NodeExtraInfoRow> row = node_get_execution_time_label_row(
        tree_draw_ctx, snode, node);
    if (row.has_value()) {
      rows.append(std::move(*row));
    }
  }
}

static Vector<NodeExtraInfoRow> node_get_extra_info(const bContext &C,
                                                    TreeDrawContext &tree_draw_ctx,
                                                    const SpaceNode &snode,
                                                    const bNode &node)
{
  Vector<NodeExtraInfoRow> rows;

  if (node.typeinfo->get_extra_info) {
    nodes::NodeExtraInfoParams params{rows, *snode.edittree, node, C};
    node.typeinfo->get_extra_info(params);
  }

  if (node.typeinfo->deprecation_notice) {
    NodeExtraInfoRow row;
    row.text = IFACE_("Deprecated");
    row.icon = ICON_INFO;
    row.tooltip = TIP_(node.typeinfo->deprecation_notice);
    rows.append(std::move(row));
  }

  if (snode.edittree->type == NTREE_COMPOSIT) {
    node_get_compositor_extra_info(tree_draw_ctx, snode, node, rows);
    return rows;
  }

  if (!(snode.edittree->type == NTREE_GEOMETRY)) {
    /* Currently geometry and compositor nodes are the only nodes to have extra info per nodes. */
    return rows;
  }

  if (snode.overlay.flag & SN_OVERLAY_SHOW_NAMED_ATTRIBUTES) {
    if (std::optional<NodeExtraInfoRow> row = node_get_accessed_attributes_row(tree_draw_ctx,
                                                                               node))
    {
      rows.append(std::move(*row));
    }
  }

  if (snode.overlay.flag & SN_OVERLAY_SHOW_TIMINGS &&
      (ELEM(node.typeinfo->nclass, NODE_CLASS_GEOMETRY, NODE_CLASS_GROUP, NODE_CLASS_ATTRIBUTE) ||
       ELEM(node.type_legacy,
            NODE_FRAME,
            NODE_GROUP_OUTPUT,
            GEO_NODE_SIMULATION_OUTPUT,
            GEO_NODE_REPEAT_OUTPUT,
            GEO_NODE_FOREACH_GEOMETRY_ELEMENT_OUTPUT,
            GEO_NODE_EVALUATE_CLOSURE) ||
       StringRef(node.idname).startswith("GeometryNodeImport")))
  {
    std::optional<NodeExtraInfoRow> row = node_get_execution_time_label_row(
        tree_draw_ctx, snode, node);
    if (row.has_value()) {
      rows.append(std::move(*row));
    }
  }

  geo_log::GeoTreeLog *tree_log = tree_draw_ctx.tree_logs.get_main_tree_log(node);

  if (tree_log) {
    tree_log->ensure_debug_messages();
    const geo_log::GeoNodeLog *node_log = tree_log->nodes.lookup_ptr(node.identifier);
    if (node_log != nullptr) {
      for (const StringRef message : node_log->debug_messages) {
        NodeExtraInfoRow row;
        row.text = message;
        row.icon = ICON_INFO;
        rows.append(std::move(row));
      }
    }
  }

  return rows;
}

static void node_draw_extra_info_row(const bNode &node,
                                     uiBlock &block,
                                     const rctf &rect,
                                     const int row,
                                     const NodeExtraInfoRow &extra_info_row)
{
  const float but_icon_left = rect.xmin + 6.0f * UI_SCALE_FAC;
  const float but_icon_width = NODE_HEADER_ICON_SIZE * 0.8f;
  const float but_icon_right = but_icon_left + but_icon_width;

  UI_block_emboss_set(&block, blender::ui::EmbossType::None);
  uiBut *but_icon = uiDefIconBut(&block,
                                 UI_BTYPE_BUT,
                                 0,
                                 extra_info_row.icon,
                                 int(but_icon_left),
                                 int(rect.ymin + row * (20.0f * UI_SCALE_FAC)),
                                 but_icon_width,
                                 UI_UNIT_Y,
                                 nullptr,
                                 0,
                                 0,
                                 extra_info_row.tooltip);
  if (extra_info_row.tooltip_fn != nullptr) {
    UI_but_func_tooltip_set(but_icon,
                            extra_info_row.tooltip_fn,
                            extra_info_row.tooltip_fn_arg,
                            extra_info_row.tooltip_fn_free_arg);
  }
  UI_block_emboss_set(&block, blender::ui::EmbossType::Emboss);

  const float but_text_left = but_icon_right + 6.0f * UI_SCALE_FAC;
  const float but_text_right = rect.xmax;
  const float but_text_width = but_text_right - but_text_left;

  uiBut *but_text = uiDefBut(&block,
                             UI_BTYPE_LABEL,
                             0,
                             extra_info_row.text.c_str(),
                             int(but_text_left),
                             int(rect.ymin + row * (20.0f * UI_SCALE_FAC)),
                             short(but_text_width),
                             NODE_DY,
                             nullptr,
                             0,
                             0,
                             extra_info_row.tooltip);

  if (extra_info_row.tooltip_fn != nullptr) {
    /* Don't pass tooltip free function because it's already used on the uiBut above. */
    UI_but_func_tooltip_set(
        but_text, extra_info_row.tooltip_fn, extra_info_row.tooltip_fn_arg, nullptr);
  }

  if (node.is_muted()) {
    UI_but_flag_enable(but_text, UI_BUT_INACTIVE);
    UI_but_flag_enable(but_icon, UI_BUT_INACTIVE);
  }
}

static void node_draw_extra_info_panel_back(const bNode &node, const rctf &extra_info_rect)
{
  const rctf &node_rect = node.runtime->draw_bounds;
  rctf panel_back_rect = extra_info_rect;
  /* Extend the panel behind hidden nodes to accommodate the large rounded corners. */
  if (node.flag & NODE_HIDDEN) {
    panel_back_rect.ymin = BLI_rctf_cent_y(&node_rect);
  }

  ColorTheme4f color;
  if (node.is_muted()) {
    UI_GetThemeColorBlend4f(TH_BACK, TH_NODE, 0.2f, color);
  }
  else {
    UI_GetThemeColorBlend4f(TH_BACK, TH_NODE, 0.75f, color);
  }
  color.a -= 0.35f;

  ColorTheme4f color_outline;
  UI_GetThemeColorBlendShade4fv(TH_BACK, TH_NODE, 0.4f, -20, color_outline);

  const float outline_width = U.pixelsize;
  BLI_rctf_pad(&panel_back_rect, outline_width, outline_width);

  UI_draw_roundbox_corner_set(UI_CNR_TOP_LEFT | UI_CNR_TOP_RIGHT);
  UI_draw_roundbox_4fv_ex(
      &panel_back_rect, color, nullptr, 0.0f, color_outline, outline_width, BASIS_RAD);
}

static void node_draw_extra_info_panel(const bContext &C,
                                       TreeDrawContext &tree_draw_ctx,
                                       const SpaceNode &snode,
                                       const bNode &node,
                                       ImBuf *preview,
                                       uiBlock &block)
{
  const Scene *scene = CTX_data_scene(&C);
  if (!(snode.overlay.flag & SN_OVERLAY_SHOW_OVERLAYS)) {
    return;
  }
  if (preview && !(preview->x > 0 && preview->y > 0)) {
    /* If the preview has an non-drawable size, just don't draw it. */
    preview = nullptr;
  }
  Vector<NodeExtraInfoRow> extra_info_rows = node_get_extra_info(C, tree_draw_ctx, snode, node);
  if (extra_info_rows.is_empty() && !preview) {
    return;
  }

  const rctf &rct = node.runtime->draw_bounds;
  rctf extra_info_rect;

  if (node.is_frame()) {
    extra_info_rect.xmin = rct.xmin;
    extra_info_rect.xmax = rct.xmin + 95.0f * UI_SCALE_FAC;
    extra_info_rect.ymin = rct.ymin + 2.0f * UI_SCALE_FAC;
    extra_info_rect.ymax = rct.ymin + 2.0f * UI_SCALE_FAC;
  }
  else {
    const float padding = 3.0f * UI_SCALE_FAC;

    extra_info_rect.xmin = rct.xmin + padding;
    extra_info_rect.xmax = rct.xmax - padding;
    extra_info_rect.ymin = rct.ymax;
    extra_info_rect.ymax = rct.ymax + extra_info_rows.size() * (20.0f * UI_SCALE_FAC);

    float preview_height = 0.0f;
    rctf preview_rect;
    if (preview) {
      const float width = BLI_rctf_size_x(&extra_info_rect);
      if (preview->x > preview->y) {
        preview_height = (width - 2.0f * padding) * float(preview->y) / float(preview->x) +
                         2.0f * padding;
        preview_rect.ymin = extra_info_rect.ymin + padding;
        preview_rect.ymax = extra_info_rect.ymin + preview_height - padding;
        preview_rect.xmin = extra_info_rect.xmin + padding;
        preview_rect.xmax = extra_info_rect.xmax - padding;
        extra_info_rect.ymax += preview_height;
      }
      else {
        preview_height = width;
        const float preview_width = (width - 2.0f * padding) * float(preview->x) /
                                        float(preview->y) +
                                    2.0f * padding;
        preview_rect.ymin = extra_info_rect.ymin + padding;
        preview_rect.ymax = extra_info_rect.ymin + preview_height - padding;
        preview_rect.xmin = extra_info_rect.xmin + padding + (width - preview_width) / 2;
        preview_rect.xmax = extra_info_rect.xmax - padding - (width - preview_width) / 2;
        extra_info_rect.ymax += preview_height;
      }
    }

    node_draw_extra_info_panel_back(node, extra_info_rect);

    if (preview) {
      node_draw_preview(scene, preview, &preview_rect);
    }

    /* Resize the rect to draw the textual infos on top of the preview. */
    extra_info_rect.ymin += preview_height;
  }

  for (int row : extra_info_rows.index_range()) {
    node_draw_extra_info_row(node, block, extra_info_rect, row, extra_info_rows[row]);
  }
}

static short get_viewer_shortcut_icon(const bNode &node)
{
  BLI_assert(node.is_type("CompositorNodeViewer") || node.is_type("GeometryNodeViewer"));
  switch (node.custom1) {
    case NODE_VIEWER_SHORTCUT_NONE:
      /* No change by default. */
      return node.typeinfo->ui_icon;
    case NODE_VIEWER_SHORCTUT_SLOT_1:
      return ICON_EVENT_ONEKEY;
    case NODE_VIEWER_SHORCTUT_SLOT_2:
      return ICON_EVENT_TWOKEY;
    case NODE_VIEWER_SHORCTUT_SLOT_3:
      return ICON_EVENT_THREEKEY;
    case NODE_VIEWER_SHORCTUT_SLOT_4:
      return ICON_EVENT_FOURKEY;
    case NODE_VIEWER_SHORCTUT_SLOT_5:
      return ICON_EVENT_FIVEKEY;
    case NODE_VIEWER_SHORCTUT_SLOT_6:
      return ICON_EVENT_SIXKEY;
    case NODE_VIEWER_SHORCTUT_SLOT_7:
      return ICON_EVENT_SEVENKEY;
    case NODE_VIEWER_SHORCTUT_SLOT_8:
      return ICON_EVENT_EIGHTKEY;
    case NODE_VIEWER_SHORCTUT_SLOT_9:
      return ICON_EVENT_NINEKEY;
  }

  return node.typeinfo->ui_icon;
}

/* Returns true if the given node has an undefined type, a missing group node tree, or is
 * unsupported in the given node tree. */
static bool node_undefined_or_unsupported(const bNodeTree &node_tree, const bNode &node)
{
  if (node.typeinfo == &bke::NodeTypeUndefined) {
    return true;
  }

  const char *disabled_hint = nullptr;
  if (!node.typeinfo->poll(node.typeinfo, &node_tree, &disabled_hint)) {
    return true;
  }

  if (node.is_group()) {
    const ID *group_tree = node.id;
    if (group_tree == nullptr) {
      return false;
    }
    if (!ID_IS_LINKED(group_tree)) {
      return false;
    }
    if ((group_tree->tag & ID_TAG_MISSING) == 0) {
      return false;
    }
    return true;
  }
  return false;
}

static void node_draw_basis(const bContext &C,
                            TreeDrawContext &tree_draw_ctx,
                            const View2D &v2d,
                            const SpaceNode &snode,
                            bNodeTree &ntree,
                            const bNode &node,
                            uiBlock &block,
                            bNodeInstanceKey key)
{
  const float iconbutw = NODE_HEADER_ICON_SIZE;
  const bool show_preview = (snode.overlay.flag & SN_OVERLAY_SHOW_OVERLAYS) &&
                            (snode.overlay.flag & SN_OVERLAY_SHOW_PREVIEWS) &&
                            (node.flag & NODE_PREVIEW) &&
                            (USER_EXPERIMENTAL_TEST(&U, use_shader_node_previews) ||
                             ntree.type != NTREE_SHADER);

  /* Skip if out of view. */
  rctf rect_with_preview = node.runtime->draw_bounds;
  if (show_preview) {
    rect_with_preview.ymax += NODE_WIDTH(node);
  }
  if (BLI_rctf_isect(&rect_with_preview, &v2d.cur, nullptr) == false) {
    UI_block_end_ex(&C,
                    tree_draw_ctx.bmain,
                    tree_draw_ctx.window,
                    tree_draw_ctx.scene,
                    tree_draw_ctx.region,
                    tree_draw_ctx.depsgraph,
                    &block);
    return;
  }

  /* Shadow. */
  if (!bke::all_zone_node_types().contains(node.type_legacy)) {
    node_draw_shadow(snode, node, BASIS_RAD, 1.0f);
  }

  const rctf &rct = node.runtime->draw_bounds;
  float color[4];
  int color_id = node_get_colorid(tree_draw_ctx, node);

  GPU_line_width(1.0f);

  /* Overlay atop the node. */
  {
    bool drawn_with_previews = false;

    if (show_preview) {
      Map<bNodeInstanceKey, bke::bNodePreview> *previews_compo =
          static_cast<Map<bNodeInstanceKey, bke::bNodePreview> *>(
              CTX_data_pointer_get(&C, "node_previews").data);
      NestedTreePreviews *previews_shader = tree_draw_ctx.nested_group_infos;

      if (previews_shader) {
        ImBuf *preview = node_preview_acquire_ibuf(ntree, *previews_shader, node);
        node_draw_extra_info_panel(C, tree_draw_ctx, snode, node, preview, block);
        node_release_preview_ibuf(*previews_shader);
        drawn_with_previews = true;
      }
      else if (previews_compo) {
        if (bke::bNodePreview *preview_compositor = previews_compo->lookup_ptr(key)) {
          node_draw_extra_info_panel(
              C, tree_draw_ctx, snode, node, preview_compositor->ibuf, block);
          drawn_with_previews = true;
        }
      }
    }

    if (drawn_with_previews == false) {
      node_draw_extra_info_panel(C, tree_draw_ctx, snode, node, nullptr, block);
    }
  }

  const float padding = 0.5f;
  const float corner_radius = BASIS_RAD + padding;
  /* Header. */
  {
    /* Add some padding to prevent transparent gaps with the outline. */
    const rctf rect = {
        rct.xmin - padding,
        rct.xmax + padding,
        rct.ymax - NODE_DY - padding,
        rct.ymax + padding,
    };

    float color_header[4];

    /* Muted nodes get a mix of the background with the node color. */
    if (node.is_muted()) {
      UI_GetThemeColorBlend4f(TH_BACK, color_id, 0.1f, color_header);
    }
    else {
      UI_GetThemeColorBlend4f(TH_NODE, color_id, 0.4f, color_header);
    }

    UI_draw_roundbox_corner_set(UI_CNR_TOP_LEFT | UI_CNR_TOP_RIGHT);
    UI_draw_roundbox_4fv(&rect, true, corner_radius, color_header);
  }

  /* Show/hide icons. */
  float iconofs = rct.xmax - 0.35f * U.widget_unit;

  /* Group edit. This icon should be the first for the node groups. Note that we intentionally
   * don't check for NODE_GROUP_CUSTOM here. */
  if (node.type_legacy == NODE_GROUP) {
    iconofs -= iconbutw;
    UI_block_emboss_set(&block, blender::ui::EmbossType::None);
    uiBut *but = uiDefIconBut(&block,
                              UI_BTYPE_BUT_TOGGLE,
                              0,
                              ICON_NODETREE,
                              iconofs,
                              rct.ymax - NODE_DY,
                              iconbutw,
                              UI_UNIT_Y,
                              nullptr,
                              0,
                              0,
                              "");
    UI_but_func_set(but,
                    node_toggle_button_cb,
                    POINTER_FROM_INT(node.identifier),
                    (void *)"NODE_OT_group_edit");
    if (node.id) {
      UI_but_icon_indicator_number_set(but, ID_REAL_USERS(node.id));
    }
    UI_block_emboss_set(&block, blender::ui::EmbossType::Emboss);
  }
  /* Preview. */
  if (node_is_previewable(snode, ntree, node)) {
    const bool is_active = node.flag & NODE_PREVIEW;
    iconofs -= iconbutw;
    UI_block_emboss_set(&block, blender::ui::EmbossType::None);
    uiBut *but = uiDefIconBut(&block,
                              UI_BTYPE_BUT_TOGGLE,
                              0,
                              is_active ? ICON_HIDE_OFF : ICON_HIDE_ON,
                              // ICON_TOGGLE_NODE_PREVIEW, /* BFA - wip, could be a better icon for
                              // node preview toggle button */*/
                              iconofs,
                              rct.ymax - NODE_DY,
                              iconbutw,
                              UI_UNIT_Y,
                              nullptr,
                              0,
                              0,
                              "");
    UI_but_func_set(but,
                    node_toggle_button_cb,
                    POINTER_FROM_INT(node.identifier),
                    (void *)"NODE_OT_preview_toggle");
    UI_block_emboss_set(&block, blender::ui::EmbossType::Emboss);
  }
  if (ELEM(node.type_legacy, NODE_CUSTOM, NODE_CUSTOM_GROUP) &&
      node.typeinfo->ui_icon != ICON_NONE)
  {
    iconofs -= iconbutw;
    UI_block_emboss_set(&block, blender::ui::EmbossType::None);
    uiDefIconBut(&block,
                 UI_BTYPE_BUT,
                 0,
                 node.typeinfo->ui_icon,
                 iconofs,
                 rct.ymax - NODE_DY,
                 iconbutw,
                 UI_UNIT_Y,
                 nullptr,
                 0,
                 0,
                 "");
    UI_block_emboss_set(&block, blender::ui::EmbossType::Emboss);
  }
  /* bfa - Add nodes icons to node headers */
  else if (RNA_struct_ui_icon(node.typeinfo->rna_ext.srna) != ICON_NONE) {
    iconofs -= iconbutw;
    UI_block_emboss_set(&block, blender::ui::EmbossType::None);
    uiDefIconBut(&block,
                 UI_BTYPE_BUT,
                 0,
                 RNA_struct_ui_icon(node.typeinfo->rna_ext.srna),
                 iconofs,
                 rct.ymax - NODE_DY,
                 iconbutw,
                 UI_UNIT_Y,
                 nullptr,
                 0,
                 0,
                 "");
    UI_block_emboss_set(&block, blender::ui::EmbossType::Emboss);
  }
  /* -------- bfa end ------------------ */
  if (node.type_legacy == GEO_NODE_VIEWER) {
    const bool is_active = &node == tree_draw_ctx.active_geometry_nodes_viewer;
    iconofs -= iconbutw;
    UI_block_emboss_set(&block, blender::ui::EmbossType::None);
    uiBut *but = uiDefIconBut(&block,
                              UI_BTYPE_BUT,
                              0,
                              is_active ? ICON_RESTRICT_VIEW_OFF : ICON_RESTRICT_VIEW_ON,
                              iconofs,
                              rct.ymax - NODE_DY,
                              iconbutw,
                              UI_UNIT_Y,
                              nullptr,
                              0,
                              0,
                              "");
    /* Selection implicitly activates the node. */
    const char *operator_idname = is_active ? "NODE_OT_deactivate_viewer" :
                                              "NODE_OT_activate_viewer";
    UI_but_func_set(
        but, node_toggle_button_cb, POINTER_FROM_INT(node.identifier), (void *)operator_idname);

    short shortcut_icon = get_viewer_shortcut_icon(node);
    uiDefIconBut(&block,
                 UI_BTYPE_BUT,
                 0,
                 shortcut_icon,
                 iconofs - 1.2 * iconbutw,
                 rct.ymax - NODE_DY,
                 iconbutw,
                 UI_UNIT_Y,
                 nullptr,
                 0,
                 0,
                 "");
    UI_block_emboss_set(&block, blender::ui::EmbossType::Emboss);
  }
  /* Viewer node shortcuts. */
  if (node.is_type("CompositorNodeViewer")) {
    short shortcut_icon = get_viewer_shortcut_icon(node);
    iconofs -= iconbutw;
    const bool is_active = node.flag & NODE_DO_OUTPUT;
    UI_block_emboss_set(&block, blender::ui::EmbossType::None);
    uiBut *but = uiDefIconBut(&block,
                              UI_BTYPE_BUT,
                              0,
                              is_active ? ICON_RESTRICT_VIEW_OFF : ICON_RESTRICT_VIEW_ON,
                              iconofs,
                              rct.ymax - NODE_DY,
                              iconbutw,
                              UI_UNIT_Y,
                              nullptr,
                              0,
                              0,
                              "");

    UI_but_func_set(but,
                    node_toggle_button_cb,
                    POINTER_FROM_INT(node.identifier),
                    (void *)"NODE_OT_activate_viewer");

    uiDefIconBut(&block,
                 UI_BTYPE_BUT,
                 0,
                 shortcut_icon,
                 iconofs - 1.2 * iconbutw,
                 rct.ymax - NODE_DY,
                 iconbutw,
                 UI_UNIT_Y,
                 nullptr,
                 0,
                 0,
                 "");
    UI_block_emboss_set(&block, blender::ui::EmbossType::Emboss);
  }

  node_add_error_message_button(tree_draw_ctx, node, block, rct, iconofs);

  /* Title. */
  if (node.flag & SELECT) {
    UI_GetThemeColor4fv(TH_SELECT, color);
  }
  else {
    UI_GetThemeColorBlendShade4fv(TH_SELECT, color_id, 0.4f, 10, color);
  }

  /* Collapse/expand icon. */
  {
    const int but_size = U.widget_unit * 0.8f;
    UI_block_emboss_set(&block, blender::ui::EmbossType::None);

    uiBut *but = uiDefIconBut(&block,
                              UI_BTYPE_BUT_TOGGLE,
                              0,
                              ICON_DOWNARROW_HLT,
                              rct.xmin + (NODE_MARGIN_X / 3),
                              rct.ymax - NODE_DY / 2.2f - but_size / 2,
                              but_size,
                              but_size,
                              nullptr,
                              0.0f,
                              0.0f,
                              "");

    UI_but_func_set(but,
                    node_toggle_button_cb,
                    POINTER_FROM_INT(node.identifier),
                    (void *)"NODE_OT_hide_toggle");
    UI_block_emboss_set(&block, blender::ui::EmbossType::Emboss);
  }

  const std::string showname = bke::node_label(ntree, node);

  uiBut *but = uiDefBut(&block,
                        UI_BTYPE_LABEL,
                        0,
                        showname,
                        int(rct.xmin + NODE_MARGIN_X + 0.4f),
                        int(rct.ymax - NODE_DY),
                        short(iconofs - rct.xmin - NODE_MARGIN_X),
                        NODE_DY,
                        nullptr,
                        0,
                        0,
                        TIP_(node.typeinfo->ui_description.c_str()));
  UI_but_func_tooltip_set(
      but,
      [](bContext * /*C*/, void *arg, const StringRef tip) -> std::string {
        const bNode &node = *static_cast<const bNode *>(arg);
        if (node.typeinfo->ui_description_fn) {
          return node.typeinfo->ui_description_fn(node);
        }
        return tip;
      },
      const_cast<bNode *>(&node),
      nullptr);

  if (node.is_muted()) {
    UI_but_flag_enable(but, UI_BUT_INACTIVE);
  }

  /* Wire across the node when muted/disabled. */
  if (node.is_muted()) {
    node_draw_mute_line(C, v2d, snode, node);
  }

  /* Body. */
  const float outline_width = U.pixelsize;
  {
    /* Use warning color to indicate undefined types. */
    if (node_undefined_or_unsupported(ntree, node)) {
      UI_GetThemeColorBlend4f(TH_REDALERT, TH_NODE, 0.4f, color);
    }
    /* Muted nodes get a mix of the background with the node color. */
    else if (node.is_muted()) {
      UI_GetThemeColorBlend4f(TH_BACK, TH_NODE, 0.2f, color);
    }
    else if (node.flag & NODE_CUSTOM_COLOR) {
      rgba_float_args_set(color, node.color[0], node.color[1], node.color[2], 1.0f);
    }
    else {
      UI_GetThemeColor4fv(TH_NODE, color);
    }

    /* Draw selected nodes fully opaque. */
    if (node.flag & SELECT) {
      color[3] = 1.0f;
    }

    /* Draw muted nodes slightly transparent so the wires inside are visible. */
    if (node.is_muted()) {
      color[3] -= 0.2f;
    }

    /* Add some padding to prevent transparent gaps with the outline. */
    const rctf rect = {
        rct.xmin - padding,
        rct.xmax + padding,
        rct.ymin - padding,
        rct.ymax - (NODE_DY + outline_width) + padding,
    };

    UI_draw_roundbox_corner_set(UI_CNR_BOTTOM_LEFT | UI_CNR_BOTTOM_RIGHT);
    UI_draw_roundbox_4fv(&rect, true, corner_radius, color);

    if (is_node_panels_supported(node)) {
      node_draw_panels_background(node);
    }
  }

  /* Header underline. */
  {
    float color_underline[4];

    if (node.is_muted()) {
      UI_GetThemeColorBlend4f(TH_BACK, color_id, 0.05f, color_underline);
      color_underline[3] = 1.0f;
    }
    else {
      UI_GetThemeColorBlend4f(TH_BACK, color_id, 0.2f, color_underline);
    }

    const rctf rect = {
        rct.xmin,
        rct.xmax,
        rct.ymax - (NODE_DY + outline_width),
        rct.ymax - NODE_DY,
    };

    UI_draw_roundbox_corner_set(UI_CNR_NONE);
    UI_draw_roundbox_4fv(&rect, true, 0.0f, color_underline);
  }

  /* Outline. */
  {
    const rctf rect = {
        rct.xmin - outline_width,
        rct.xmax + outline_width,
        rct.ymin - outline_width,
        rct.ymax + outline_width,
    };

    /* Color the outline according to active, selected, or undefined status. */
    float color_outline[4];

    if (node.flag & SELECT) {
      UI_GetThemeColor4fv((node.flag & NODE_ACTIVE) ? TH_ACTIVE : TH_SELECT, color_outline);
    }
    else if (node_undefined_or_unsupported(ntree, node)) {
      UI_GetThemeColor4fv(TH_REDALERT, color_outline);
    }
    else if (const bke::bNodeZoneType *zone_type = bke::zone_type_by_node_type(node.type_legacy)) {
      UI_GetThemeColor4fv(zone_type->theme_id, color_outline);
      color_outline[3] = 1.0f;
    }
    else {
      UI_GetThemeColorBlendShade4fv(TH_BACK, TH_NODE, 0.4f, -20, color_outline);
    }

    UI_draw_roundbox_corner_set(UI_CNR_ALL);
    UI_draw_roundbox_4fv(&rect, false, BASIS_RAD + outline_width, color_outline);
  }

  /* Skip slow socket drawing if zoom is small. */
  if (draw_node_details(snode)) {
    node_draw_sockets(C, block, snode, ntree, node);
  }

  if (is_node_panels_supported(node)) {
    node_draw_panels(ntree, node, block);
  }

  UI_block_end_ex(&C,
                  tree_draw_ctx.bmain,
                  tree_draw_ctx.window,
                  tree_draw_ctx.scene,
                  tree_draw_ctx.region,
                  tree_draw_ctx.depsgraph,
                  &block);
  UI_block_draw(&C, &block);
}

static void node_draw_hidden(const bContext &C,
                             TreeDrawContext &tree_draw_ctx,
                             const View2D &v2d,
                             const SpaceNode &snode,
                             bNodeTree &ntree,
                             bNode &node,
                             uiBlock &block)
{
  const rctf &rct = node.runtime->draw_bounds;
  float centy = BLI_rctf_cent_y(&rct);
  float hiddenrad = BLI_rctf_size_y(&rct) / 2.0f;

  float scale;
  UI_view2d_scale_get(&v2d, &scale, nullptr);

  const int color_id = node_get_colorid(tree_draw_ctx, node);

  node_draw_extra_info_panel(C, tree_draw_ctx, snode, node, nullptr, block);

  /* Shadow. */
  node_draw_shadow(snode, node, hiddenrad, 1.0f);

  /* Wire across the node when muted/disabled. */
  if (node.is_muted()) {
    node_draw_mute_line(C, v2d, snode, node);
  }

  /* Body. */
  float color[4];
  {
    if (node_undefined_or_unsupported(ntree, node)) {
      /* Use warning color to indicate undefined types. */
      UI_GetThemeColorBlend4f(TH_REDALERT, TH_NODE, 0.4f, color);
    }
    else if (node.is_muted()) {
      /* Muted nodes get a mix of the background with the node color. */
      UI_GetThemeColorBlendShade4fv(TH_BACK, color_id, 0.1f, 0, color);
    }
    else if (node.flag & NODE_CUSTOM_COLOR) {
      rgba_float_args_set(color, node.color[0], node.color[1], node.color[2], 1.0f);
    }
    else {
      UI_GetThemeColorBlend4f(TH_NODE, color_id, 0.4f, color);
    }

    /* Draw selected nodes fully opaque. */
    if (node.flag & SELECT) {
      color[3] = 1.0f;
    }

    /* Draw muted nodes slightly transparent so the wires inside are visible. */
    if (node.is_muted()) {
      color[3] -= 0.2f;
    }

    /* Add some padding to prevent transparent gaps with the outline. */
    const float padding = 0.5f;
    const rctf rect = {
        rct.xmin - padding,
        rct.xmax + padding,
        rct.ymin - padding,
        rct.ymax + padding,
    };

    UI_draw_roundbox_4fv(&rect, true, hiddenrad + padding, color);
  }

  /* Title. */
  if (node.flag & SELECT) {
    UI_GetThemeColor4fv(TH_SELECT, color);
  }
  else {
    UI_GetThemeColorBlendShade4fv(TH_SELECT, color_id, 0.4f, 10, color);
  }

  /* Collapse/expand icon. */
  {
    const int but_size = U.widget_unit * 1.0f;
    UI_block_emboss_set(&block, blender::ui::EmbossType::None);

    uiBut *but = uiDefIconBut(&block,
                              UI_BTYPE_BUT_TOGGLE,
                              0,
                              ICON_RIGHTARROW,
                              rct.xmin + (NODE_MARGIN_X / 3),
                              centy - but_size / 2,
                              but_size,
                              but_size,
                              nullptr,
                              0.0f,
                              0.0f,
                              "");

    UI_but_func_set(but,
                    node_toggle_button_cb,
                    POINTER_FROM_INT(node.identifier),
                    (void *)"NODE_OT_hide_toggle");
    UI_block_emboss_set(&block, blender::ui::EmbossType::Emboss);
  }

  const std::string showname = bke::node_label(ntree, node);

  uiBut *but = uiDefBut(&block,
                        UI_BTYPE_LABEL,
                        0,
                        showname,
                        round_fl_to_int(rct.xmin + NODE_MARGIN_X),
                        round_fl_to_int(centy - NODE_DY * 0.5f),
                        short(BLI_rctf_size_x(&rct) - (2 * U.widget_unit)),
                        NODE_DY,
                        nullptr,
                        0,
                        0,
                        TIP_(node.typeinfo->ui_description.c_str()));

  /* Outline. */
  {
    const float outline_width = U.pixelsize;
    const rctf rect = {
        rct.xmin - outline_width,
        rct.xmax + outline_width,
        rct.ymin - outline_width,
        rct.ymax + outline_width,
    };

    /* Color the outline according to active, selected, or undefined status. */
    float color_outline[4];

    if (node.flag & SELECT) {
      UI_GetThemeColor4fv((node.flag & NODE_ACTIVE) ? TH_ACTIVE : TH_SELECT, color_outline);
    }
    else if (node_undefined_or_unsupported(ntree, node)) {
      UI_GetThemeColor4fv(TH_REDALERT, color_outline);
    }
    else {
      UI_GetThemeColorBlendShade4fv(TH_BACK, TH_NODE, 0.4f, -20, color_outline);
    }

    UI_draw_roundbox_corner_set(UI_CNR_ALL);
    UI_draw_roundbox_4fv(&rect, false, hiddenrad + outline_width, color_outline);
  }

  if (node.is_muted()) {
    UI_but_flag_enable(but, UI_BUT_INACTIVE);
  }

  /* Scale widget thing. */
  uint pos = GPU_vertformat_attr_add(immVertexFormat(), "pos", GPU_COMP_F32, 2, GPU_FETCH_FLOAT);
  GPU_blend(GPU_BLEND_ALPHA);
  immBindBuiltinProgram(GPU_SHADER_3D_UNIFORM_COLOR);

  immUniformThemeColorShadeAlpha(TH_TEXT, -40, -180);
  float dx = 0.5f * U.widget_unit;
  const float dx2 = 0.15f * U.widget_unit * snode.runtime->aspect;
  const float dy = 0.2f * U.widget_unit;

  immBegin(GPU_PRIM_LINES, 4);
  immVertex2f(pos, rct.xmax - dx, centy - dy);
  immVertex2f(pos, rct.xmax - dx, centy + dy);

  immVertex2f(pos, rct.xmax - dx - dx2, centy - dy);
  immVertex2f(pos, rct.xmax - dx - dx2, centy + dy);
  immEnd();

  immUniformThemeColorShadeAlpha(TH_TEXT, 0, -180);
  dx -= snode.runtime->aspect;

  immBegin(GPU_PRIM_LINES, 4);
  immVertex2f(pos, rct.xmax - dx, centy - dy);
  immVertex2f(pos, rct.xmax - dx, centy + dy);

  immVertex2f(pos, rct.xmax - dx - dx2, centy - dy);
  immVertex2f(pos, rct.xmax - dx - dx2, centy + dy);
  immEnd();

  immUnbindProgram();
  GPU_blend(GPU_BLEND_NONE);

  node_draw_sockets(C, block, snode, ntree, node);

  UI_block_end_ex(&C,
                  tree_draw_ctx.bmain,
                  tree_draw_ctx.window,
                  tree_draw_ctx.scene,
                  tree_draw_ctx.region,
                  tree_draw_ctx.depsgraph,
                  &block);
  UI_block_draw(&C, &block);
}

int node_get_resize_cursor(NodeResizeDirection directions)
{
  if (directions == 0) {
    return WM_CURSOR_DEFAULT;
  }
  if ((directions & ~(NODE_RESIZE_TOP | NODE_RESIZE_BOTTOM)) == 0) {
    return WM_CURSOR_Y_MOVE;
  }
  if ((directions & ~(NODE_RESIZE_RIGHT | NODE_RESIZE_LEFT)) == 0) {
    return WM_CURSOR_X_MOVE;
  }
  return WM_CURSOR_EDIT;
}

static const bNode *find_node_under_cursor(SpaceNode &snode, const float2 &cursor)
{
  for (const bNode *node : tree_draw_order_calc_nodes_reversed(*snode.edittree)) {
    if (BLI_rctf_isect_pt(&node->runtime->draw_bounds, cursor[0], cursor[1])) {
      return node;
    }
  }
  return nullptr;
}

void node_set_cursor(wmWindow &win, ARegion &region, SpaceNode &snode, const float2 &cursor)
{
  const bNodeTree *ntree = snode.edittree;
  if (ntree == nullptr) {
    WM_cursor_set(&win, WM_CURSOR_DEFAULT);
    return;
  }
  if (node_find_indicated_socket(snode, region, cursor, SOCK_IN | SOCK_OUT)) {
    WM_cursor_set(&win, WM_CURSOR_DEFAULT);
    return;
  }
  const bNode *node = find_node_under_cursor(snode, cursor);
  if (!node) {
    WM_cursor_set(&win, WM_CURSOR_DEFAULT);
    return;
  }
  const NodeResizeDirection dir = node_get_resize_direction(snode, node, cursor[0], cursor[1]);
  if (node->is_frame() && dir == NODE_RESIZE_NONE) {
    /* Indicate that frame nodes can be moved/selected on their borders. */
    const rctf frame_inside = node_frame_rect_inside(snode, *node);
    if (!BLI_rctf_isect_pt(&frame_inside, cursor[0], cursor[1])) {
      WM_cursor_set(&win, WM_CURSOR_NSEW_SCROLL);
      return;
    }
    WM_cursor_set(&win, WM_CURSOR_DEFAULT);
    return;
  }

  WM_cursor_set(&win, node_get_resize_cursor(dir));
}

static void count_multi_input_socket_links(bNodeTree &ntree, SpaceNode &snode)
{
  for (bNode *node : ntree.all_nodes()) {
    for (bNodeSocket *socket : node->input_sockets()) {
      if (socket->is_multi_input()) {
        socket->runtime->total_inputs = socket->directly_linked_links().size();
      }
    }
  }
  /* Count temporary links going into this socket. */
  if (snode.runtime->linkdrag) {
    for (const bNodeLink &link : snode.runtime->linkdrag->links) {
      if (link.tosock && (link.tosock->flag & SOCK_MULTI_INPUT)) {
        link.tosock->runtime->total_inputs++;
      }
    }
  }
}

struct FrameNodeLayout {
  float margin = 0;
  float margin_top = 0;
  float label_height = 0;
  float label_baseline = 0;
  bool has_label = 0;
};

static FrameNodeLayout frame_node_layout(const bNode &frame_node)
{
  BLI_assert(frame_node.is_frame());

  const NodeFrame *frame_data = (NodeFrame *)frame_node.storage;

  FrameNodeLayout frame_layout;

  frame_layout.has_label = frame_node.label[0] != '\0';
<<<<<<< HEAD

  /* This is not the actual height of the letters in the label, but an approximation that includes
   * some of the white-space above and below the actual letters. */
  frame_layout.label_height = frame_data->label_size * UI_SCALE_FAC;

  /* The side and bottom margins are 50% bigger than the widget unit */
  frame_layout.margin = 1.5f * U.widget_unit;

  if (frame_layout.has_label) {
    /* The label takes up 1.5 times the label height plus 0.2 times the margin.
     * These coefficients are selected to provide good layout and spacing for the descenders. */
    float room_for_label = 1.5f * frame_layout.label_height + 0.2f * frame_layout.margin;

    /* Make top margin bigger, if needed for the label, but never smaller than the side margins. */
    frame_layout.margin_top = std::max(frame_layout.margin, room_for_label);

    /* This adjustment approximately centers the cap height in the margin.
     * This is achieved by finding the y value that is the center of the top margin, then lowering
     * that by 35% of the label height. Since font cap heights are typically about 70% of the total
     * line height, moving the text by half that achieves rough centering. */
    frame_layout.label_baseline = 0.5f * frame_layout.margin_top +
                                  0.35f * frame_layout.label_height;
  }
  else {
    /* If there is no label, the top margin is the same as the sides. */
    frame_layout.margin_top = frame_layout.margin;
    frame_layout.label_baseline = 0;
  }

=======

  /* This is not the actual height of the letters in the label, but an approximation that includes
   * some of the white-space above and below the actual letters. */
  frame_layout.label_height = frame_data->label_size * UI_SCALE_FAC;

  /* The side and bottom margins are 50% bigger than the widget unit */
  frame_layout.margin = 1.5f * U.widget_unit;

  if (frame_layout.has_label) {
    /* The label takes up 1.5 times the label height plus 0.2 times the margin.
     * These coefficients are selected to provide good layout and spacing for the descenders. */
    float room_for_label = 1.5f * frame_layout.label_height + 0.2f * frame_layout.margin;

    /* Make top margin bigger, if needed for the label, but never smaller than the side margins. */
    frame_layout.margin_top = std::max(frame_layout.margin, room_for_label);

    /* This adjustment approximately centers the cap height in the margin.
     * This is achieved by finding the y value that is the center of the top margin, then lowering
     * that by 35% of the label height. Since font cap heights are typically about 70% of the total
     * line height, moving the text by half that achieves rough centering. */
    frame_layout.label_baseline = 0.5f * frame_layout.margin_top +
                                  0.35f * frame_layout.label_height;
  }
  else {
    /* If there is no label, the top margin is the same as the sides. */
    frame_layout.margin_top = frame_layout.margin;
    frame_layout.label_baseline = 0;
  }

>>>>>>> f812af9b
  return frame_layout;
}

/**
 * Does a bounding box update by iterating over all children.
 * Not ideal to do this in every draw call, but doing as transform callback doesn't work,
 * since the frame node automatic size depends on the size of each node which is only calculated
 * while drawing.
 */
static rctf calc_node_frame_dimensions(bNode &node)
{
  if (!node.is_frame()) {
    rctf node_bounds = node.runtime->draw_bounds;
    if (bke::zone_type_by_node_type(node.type_legacy) != nullptr) {
      node_bounds.ymax += NODE_ZONE_PADDING;
      node_bounds.ymin -= NODE_ZONE_PADDING;
    }
    return node_bounds;
  }

  NodeFrame *data = (NodeFrame *)node.storage;

  const FrameNodeLayout frame_layout = frame_node_layout(node);

  /* Initialize rect from current frame size. */
  rctf rect;
  node_to_updated_rect(node, rect);

  /* Frame can be resized manually only if shrinking is disabled or no children are attached. */
  data->flag |= NODE_FRAME_RESIZEABLE;
  /* For shrinking bounding box, initialize the rect from first child node. */
  bool bbinit = (data->flag & NODE_FRAME_SHRINK);
  /* Fit bounding box to all children. */
  for (bNode *child : node.direct_children_in_frame()) {
    /* Add margin to node rect. */
    rctf noderect = calc_node_frame_dimensions(*child);
    noderect.xmin -= frame_layout.margin;
    noderect.xmax += frame_layout.margin;
    noderect.ymin -= frame_layout.margin;
    noderect.ymax += frame_layout.margin_top;

    /* First child initializes frame. */
    if (bbinit) {
      bbinit = false;
      rect = noderect;
      data->flag &= ~NODE_FRAME_RESIZEABLE;
    }
    else {
      BLI_rctf_union(&rect, &noderect);
    }
  }

  /* Now adjust the frame size from view-space bounding box. */
  const float2 min = node_from_view({rect.xmin, rect.ymin});
  const float2 max = node_from_view({rect.xmax, rect.ymax});
  node.location[0] = min.x;
  node.location[1] = max.y;
  node.width = max.x - min.x;
  node.height = max.y - min.y;

  node.runtime->draw_bounds = rect;
  return rect;
}

static void reroute_node_prepare_for_draw(bNode &node)
{
  const float2 loc = node_to_view(node.location);

  /* When the node is hidden, the input and output socket are both in the same place. */
  node.input_socket(0).runtime->location = loc;
  node.output_socket(0).runtime->location = loc;

  const float radius = NODE_SOCKSIZE;
  node.width = radius * 2;
  node.runtime->draw_bounds.xmin = loc.x - radius;
  node.runtime->draw_bounds.xmax = loc.x + radius;
  node.runtime->draw_bounds.ymax = loc.y + radius;
  node.runtime->draw_bounds.ymin = loc.y - radius;
}

static void node_update_nodetree(const bContext &C,
                                 TreeDrawContext &tree_draw_ctx,
                                 bNodeTree &ntree,
                                 Span<bNode *> nodes,
                                 Span<uiBlock *> blocks)
{
  /* Make sure socket "used" tags are correct, for displaying value buttons. */
  SpaceNode *snode = CTX_wm_space_node(&C);

  count_multi_input_socket_links(ntree, *snode);

  for (const int i : nodes.index_range()) {
    bNode &node = *nodes[i];
    uiBlock &block = *blocks[node.index()];
    if (node.is_frame()) {
      /* Frame sizes are calculated after all other nodes have calculating their #draw_bounds. */
      continue;
    }

    if (node.is_reroute()) {
      reroute_node_prepare_for_draw(node);
    }
    else {
      if (node.flag & NODE_HIDDEN) {
        node_update_hidden(node, block);
      }
      else {
        node_update_basis(C, tree_draw_ctx, ntree, node, block);
      }
    }
  }

  /* Now calculate the size of frame nodes, which can depend on the size of other nodes. */
  for (bNode *frame : ntree.root_frames()) {
    calc_node_frame_dimensions(*frame);
  }
}

static void frame_node_draw_label(TreeDrawContext &tree_draw_ctx,
                                  const bNode &node,
                                  const SpaceNode &snode)
{
  /* XXX font id is crap design */
  const int fontid = UI_style_get()->widget.uifont_id;
  const NodeFrame *data = (const NodeFrame *)node.storage;

  /* Setting BLF_aspect() and then counter-scaling by aspect in BLF_size() has no effect on the
   * rendered text size, because the two adjustments cancel each other out. But, using aspect
   * renders the text at higher resolution, which sharpens the rasterization of the text. */
  const float aspect = snode.runtime->aspect;
  BLF_enable(fontid, BLF_ASPECT);
  BLF_aspect(fontid, aspect, aspect, 1.0f);
  BLF_size(fontid, data->label_size * UI_SCALE_FAC / aspect);

  const FrameNodeLayout frame_layout = frame_node_layout(node);

  /* Title color. */
  int color_id = node_get_colorid(tree_draw_ctx, node);
  uchar color[3];
  UI_GetThemeColorBlendShade3ubv(TH_TEXT, color_id, 0.4f, 10, color);
  BLF_color3ubv(fontid, color);

  const float label_width = BLF_width(fontid, node.label, strlen(node.label));

  const rctf &rct = node.runtime->draw_bounds;
  const float label_x = BLI_rctf_cent_x(&rct) - (0.5f * label_width);
  const float label_y = rct.ymax - frame_layout.label_baseline;

  /* Label. */
  if (frame_layout.has_label) {
    BLF_position(fontid, label_x, label_y, 0);
    BLF_draw(fontid, node.label, strlen(node.label));
  }

  /* Draw text body. */
  if (node.id) {
    const Text *text = (const Text *)node.id;
<<<<<<< HEAD
    const float line_spacing = BLF_height_max(fontid);
    const float line_width = (BLI_rctf_size_x(&rct) - 2 * frame_layout.margin);
=======
    const float line_spacing = BLF_height_max(fontid) * aspect;
    const float line_width = (BLI_rctf_size_x(&rct) - 2 * frame_layout.margin) / aspect;
>>>>>>> f812af9b

    const float x = rct.xmin + frame_layout.margin;
    float y = rct.ymax - frame_layout.label_height -
              (frame_layout.has_label ? line_spacing + frame_layout.margin : 0);

    const int y_min = rct.ymin + frame_layout.margin;

    BLF_enable(fontid, BLF_CLIPPING | BLF_WORD_WRAP);
    BLF_clipping(fontid, rct.xmin, rct.ymin + frame_layout.margin, rct.xmax, rct.ymax);

    BLF_wordwrap(fontid, line_width);

    LISTBASE_FOREACH (const TextLine *, line, &text->lines) {
      if (line->line[0]) {
        BLF_position(fontid, x, y, 0);
        ResultBLF info;
        BLF_draw(fontid, line->line, line->len, &info);
        y -= line_spacing * info.lines;
      }
      else {
        y -= line_spacing;
      }
      if (y < y_min) {
        break;
      }
    }

    BLF_disable(fontid, BLF_CLIPPING | BLF_WORD_WRAP);
  }

  BLF_disable(fontid, BLF_ASPECT);
}

static void frame_node_draw_background(const ARegion &region,
                                       const SpaceNode &snode,
                                       const bNode &node)
{
  /* Skip if out of view. */
  if (BLI_rctf_isect(&node.runtime->draw_bounds, &region.v2d.cur, nullptr) == false) {
    return;
  }

  float color[4];
  UI_GetThemeColor4fv(TH_NODE_FRAME, color);
  const float alpha = color[3];

  node_draw_shadow(snode, node, BASIS_RAD, alpha);

  if (node.flag & NODE_CUSTOM_COLOR) {
    rgba_float_args_set(color, node.color[0], node.color[1], node.color[2], alpha);
  }
  else {
    int depth = 0;
    for (const bNode *parent = node.parent; parent; parent = parent->parent) {
      depth++;
    }

    if (depth % 2 == 0) {
      UI_GetThemeColor4fv(TH_NODE_FRAME, color);
    }
    else {
      UI_GetThemeColorShade4fv(TH_NODE_FRAME, 20, color);
    }
  }

  const rctf &rct = node.runtime->draw_bounds;
  UI_draw_roundbox_corner_set(UI_CNR_ALL);
  UI_draw_roundbox_4fv(&rct, true, BASIS_RAD, color);
}

static void frame_node_draw_outline(const ARegion &region,
                                    const SpaceNode &snode,
                                    const bNode &node)
{
  /* Skip if out of view. */
  const rctf &rct = node.runtime->draw_bounds;
  if (BLI_rctf_isect(&rct, &region.v2d.cur, nullptr) == false) {
    return;
  }

  ColorTheme4f outline_color;
  bool draw_outline = false;

  if (snode.runtime->frame_identifier_to_highlight == node.identifier) {
    draw_outline = true;
    UI_GetThemeColorShadeAlpha4fv(TH_ACTIVE, 0, -100, outline_color);
  }
  else if (node.flag & SELECT) {
    draw_outline = true;
    if (node.flag & NODE_ACTIVE) {
      UI_GetThemeColorShadeAlpha4fv(TH_ACTIVE, 0, -40, outline_color);
    }
    else {
      UI_GetThemeColorShadeAlpha4fv(TH_SELECT, 0, -40, outline_color);
    }
  }

  if (draw_outline) {
    UI_draw_roundbox_aa(&rct, false, BASIS_RAD, outline_color);
  }
}

static void frame_node_draw_overlay(const bContext &C,
                                    TreeDrawContext &tree_draw_ctx,
                                    const ARegion &region,
                                    const SpaceNode &snode,
                                    const bNode &node,
                                    uiBlock &block)
{
  /* Skip if out of view. */
  if (BLI_rctf_isect(&node.runtime->draw_bounds, &region.v2d.cur, nullptr) == false) {
    UI_block_end_ex(&C,
                    tree_draw_ctx.bmain,
                    tree_draw_ctx.window,
                    tree_draw_ctx.scene,
                    tree_draw_ctx.region,
                    tree_draw_ctx.depsgraph,
                    &block);
    return;
  }

  /* Label and text. */
  frame_node_draw_label(tree_draw_ctx, node, snode);

  node_draw_extra_info_panel(C, tree_draw_ctx, snode, node, nullptr, block);

  UI_block_end_ex(&C,
                  tree_draw_ctx.bmain,
                  tree_draw_ctx.window,
                  tree_draw_ctx.scene,
                  tree_draw_ctx.region,
                  tree_draw_ctx.depsgraph,
                  &block);
  UI_block_draw(&C, &block);
}

static Set<const bNodeSocket *> find_sockets_on_active_gizmo_paths(const bContext &C,
                                                                   const SpaceNode &snode)
{
  const std::optional<ed::space_node::ObjectAndModifier> object_and_modifier =
      ed::space_node::get_modifier_for_node_editor(snode);
  if (!object_and_modifier) {
    return {};
  }
  snode.edittree->ensure_topology_cache();

  bke::ComputeContextCache compute_context_cache;
  const ComputeContext *current_compute_context = ed::space_node::compute_context_for_edittree(
      snode, compute_context_cache);
  if (!current_compute_context) {
    return {};
  }

  Set<const bNodeSocket *> sockets_on_gizmo_paths;

  nodes::gizmos::foreach_active_gizmo(
      C,
      compute_context_cache,
      [&](const Object &gizmo_object,
          const NodesModifierData &gizmo_nmd,
          const ComputeContext &gizmo_context,
          const bNode &gizmo_node,
          const bNodeSocket &gizmo_socket) {
        if (&gizmo_object != object_and_modifier->object) {
          return;
        }
        if (&gizmo_nmd != object_and_modifier->nmd) {
          return;
        }
        nodes::gizmos::foreach_socket_on_gizmo_path(
            gizmo_context,
            gizmo_node,
            gizmo_socket,
            [&](const ComputeContext &compute_context,
                const bNodeSocket &socket,
                const nodes::inverse_eval::ElemVariant & /*elem*/) {
              if (compute_context.hash() == current_compute_context->hash()) {
                sockets_on_gizmo_paths.add(&socket);
              }
            });
      });

  return sockets_on_gizmo_paths;
}

/**
 * Returns the reroute node linked to the input of the given reroute, if there is one.
 */
static const bNode *reroute_node_get_linked_reroute(const bNode &reroute)
{
  BLI_assert(reroute.is_reroute());

  const bNodeSocket *input_socket = reroute.input_sockets().first();
  if (input_socket->directly_linked_links().is_empty()) {
    return nullptr;
  }
  const bNodeLink *input_link = input_socket->directly_linked_links().first();
  const bNode *from_node = input_link->fromnode;
  return from_node->is_reroute() ? from_node : nullptr;
}

/**
 * The auto label overlay displays a label on reroute nodes based on the user-defined label of a
 * linked reroute upstream.
 */
static StringRef reroute_node_get_auto_label(TreeDrawContext &tree_draw_ctx,
                                             const bNode &src_reroute)
{
  BLI_assert(src_reroute.is_reroute());

  if (src_reroute.label[0] != '\0') {
    return src_reroute.label;
  }

  Map<const bNode *, StringRef> &reroute_auto_labels = tree_draw_ctx.reroute_auto_labels;

  StringRef label;
  Vector<const bNode *> reroute_path;

  /* Traverse reroute path backwards until label, non-reroute node or link-cycle is found. */
  for (const bNode *reroute = &src_reroute; reroute;
       reroute = reroute_node_get_linked_reroute(*reroute))
  {
    reroute_path.append(reroute);
    if (const StringRef *label_ptr = reroute_auto_labels.lookup_ptr(reroute)) {
      label = *label_ptr;
      break;
    }
    if (reroute->label[0] != '\0') {
      label = reroute->label;
      break;
    }
    /* This makes sure that the loop eventually ends even if there are link-cycles. */
    reroute_auto_labels.add(reroute, "");
  }

  /* Remember the label for each node on the path to avoid recomputing it. */
  for (const bNode *reroute : reroute_path) {
    reroute_auto_labels.add_overwrite(reroute, label);
  }

  return label;
}

static void reroute_node_draw_body(const bContext &C,
                                   const SpaceNode &snode,
                                   const bNodeTree &ntree,
                                   const bNode &node,
                                   uiBlock &block,
                                   const bool selected)
{
  BLI_assert(node.is_reroute());

  bNodeSocket &sock = *static_cast<bNodeSocket *>(node.inputs.first);

  PointerRNA nodeptr = RNA_pointer_create_discrete(
      const_cast<ID *>(&ntree.id), &RNA_Node, const_cast<bNode *>(&node));

  ColorTheme4f socket_color;
  ColorTheme4f outline_color;

  node_socket_color_get(C, ntree, nodeptr, sock, socket_color);
  node_socket_outline_color_get(selected, sock.type, outline_color);

  node_draw_nodesocket(&node.runtime->draw_bounds,
                       socket_color,
                       outline_color,
                       NODE_SOCKET_OUTLINE,
                       sock.display_shape,
                       snode.runtime->aspect);

  const float2 location = float2(BLI_rctf_cent_x(&node.runtime->draw_bounds),
                                 BLI_rctf_cent_y(&node.runtime->draw_bounds));
  const float2 size = float2(BLI_rctf_size_x(&node.runtime->draw_bounds),
                             BLI_rctf_size_y(&node.runtime->draw_bounds));
  node_socket_tooltip_set(block, sock.index_in_tree(), location, size);
}

static void reroute_node_draw_label(TreeDrawContext &tree_draw_ctx,
                                    const SpaceNode &snode,
                                    const bNode &node,
                                    uiBlock &block)
{
  const bool has_label = node.label[0] != '\0';
  const bool use_auto_label = !has_label && (snode.overlay.flag & SN_OVERLAY_SHOW_OVERLAYS) &&
                              (snode.overlay.flag & SN_OVERLAY_SHOW_REROUTE_AUTO_LABELS);

  if (!has_label && !use_auto_label) {
    return;
  }

  /* Don't show the automatic label, when being zoomed out. */
  if (!has_label && !draw_node_details(snode)) {
    return;
  }

  const StringRef text = has_label ? node.label : reroute_node_get_auto_label(tree_draw_ctx, node);
  if (text.is_empty()) {
    return;
  }

  const short width = 512;
  const int x = BLI_rctf_cent_x(&node.runtime->draw_bounds) - (width / 2);
  const int y = node.runtime->draw_bounds.ymax;

  uiBut *label_but = uiDefBut(
      &block, UI_BTYPE_LABEL, 0, text, x, y, width, NODE_DY, nullptr, 0, 0, std::nullopt);

  UI_but_drawflag_disable(label_but, UI_BUT_TEXT_LEFT);

  if (use_auto_label && !(node.flag & NODE_SELECT)) {
    UI_but_flag_enable(label_but, UI_BUT_INACTIVE);
  }
}

static void reroute_node_draw(const bContext &C,
                              TreeDrawContext &tree_draw_ctx,
                              ARegion &region,
                              const SpaceNode &snode,
                              bNodeTree &ntree,
                              const bNode &node,
                              uiBlock &block)
{
  const rctf &rct = node.runtime->draw_bounds;
  const View2D &v2d = region.v2d;

  /* Skip if out of view. */
  if (rct.xmax < v2d.cur.xmin || rct.xmin > v2d.cur.xmax || rct.ymax < v2d.cur.ymin ||
      node.runtime->draw_bounds.ymin > v2d.cur.ymax)
  {
    UI_block_end_ex(&C,
                    tree_draw_ctx.bmain,
                    tree_draw_ctx.window,
                    tree_draw_ctx.scene,
                    tree_draw_ctx.region,
                    tree_draw_ctx.depsgraph,
                    &block);
    return;
  }

  if (draw_node_details(snode)) {
    reroute_node_draw_label(tree_draw_ctx, snode, node, block);
  }

  /* Only draw the input socket, since all sockets are at the same location. */
  const bool selected = node.flag & NODE_SELECT;
  reroute_node_draw_body(C, snode, ntree, node, block, selected);

  UI_block_end_ex(&C,
                  tree_draw_ctx.bmain,
                  tree_draw_ctx.window,
                  tree_draw_ctx.scene,
                  tree_draw_ctx.region,
                  tree_draw_ctx.depsgraph,
                  &block);
  UI_block_draw(&C, &block);
}

static void node_draw(const bContext &C,
                      TreeDrawContext &tree_draw_ctx,
                      ARegion &region,
                      const SpaceNode &snode,
                      bNodeTree &ntree,
                      bNode &node,
                      uiBlock &block,
                      bNodeInstanceKey key)
{
  if (node.is_frame()) {
    /* Should have been drawn before already. */
    BLI_assert_unreachable();
  }
  else if (node.is_reroute()) {
    reroute_node_draw(C, tree_draw_ctx, region, snode, ntree, node, block);
  }
  else {
    const View2D &v2d = region.v2d;
    if (node.flag & NODE_HIDDEN) {
      node_draw_hidden(C, tree_draw_ctx, v2d, snode, ntree, node, block);
    }
    else {
      node_draw_basis(C, tree_draw_ctx, v2d, snode, ntree, node, block, key);
    }
  }
}

static void add_rect_corner_positions(Vector<float2> &positions, const rctf &rect)
{
  positions.append({rect.xmin, rect.ymin});
  positions.append({rect.xmin, rect.ymax});
  positions.append({rect.xmax, rect.ymin});
  positions.append({rect.xmax, rect.ymax});
}

static void find_bounds_by_zone_recursive(const SpaceNode &snode,
                                          const bNodeTreeZone &zone,
                                          const Span<const bNodeTreeZone *> all_zones,
                                          MutableSpan<Vector<float2>> r_bounds_by_zone)
{
  const float node_padding = NODE_ZONE_PADDING;
  const float zone_padding = ZONE_ZONE_PADDING;

  Vector<float2> &bounds = r_bounds_by_zone[zone.index];
  if (!bounds.is_empty()) {
    return;
  }

  Vector<float2> possible_bounds;
  for (const bNodeTreeZone *child_zone : zone.child_zones) {
    find_bounds_by_zone_recursive(snode, *child_zone, all_zones, r_bounds_by_zone);
    const Span<float2> child_bounds = r_bounds_by_zone[child_zone->index];
    for (const float2 &pos : child_bounds) {
      rctf rect;
      BLI_rctf_init_pt_radius(&rect, pos, zone_padding);
      add_rect_corner_positions(possible_bounds, rect);
    }
  }
  for (const int child_node_id : zone.child_node_ids) {
    const bNode *child_node = snode.edittree->node_by_id(child_node_id);
    if (!child_node) {
      /* Can happen when drawing zone errors. */
      continue;
    }
    rctf rect = child_node->runtime->draw_bounds;
    BLI_rctf_pad(&rect, node_padding, node_padding);
    add_rect_corner_positions(possible_bounds, rect);
  }
  if (const bNode *input_node = zone.input_node()) {
    const rctf &draw_bounds = input_node->runtime->draw_bounds;
    rctf rect = draw_bounds;
    BLI_rctf_pad(&rect, node_padding, node_padding);
    rect.xmin = math::interpolate(draw_bounds.xmin, draw_bounds.xmax, 0.25f);
    add_rect_corner_positions(possible_bounds, rect);
  }
  if (const bNode *output_node = zone.output_node()) {
    const rctf &draw_bounds = output_node->runtime->draw_bounds;
    rctf rect = draw_bounds;
    BLI_rctf_pad(&rect, node_padding, node_padding);
    rect.xmax = math::interpolate(draw_bounds.xmin, draw_bounds.xmax, 0.75f);
    add_rect_corner_positions(possible_bounds, rect);
  }

  if (snode.runtime->linkdrag) {
    for (const bNodeLink &link : snode.runtime->linkdrag->links) {
      if (link.fromnode == nullptr) {
        continue;
      }
      if (zone.contains_node_recursively(*link.fromnode) &&
          zone.output_node_id != link.fromnode->identifier)
      {
        const float2 pos = node_link_bezier_points_dragged(snode, link)[3];
        rctf rect;
        BLI_rctf_init_pt_radius(&rect, pos, node_padding);
        add_rect_corner_positions(possible_bounds, rect);
      }
    }
  }

  Vector<int> convex_indices(possible_bounds.size());
  const int convex_positions_num = BLI_convexhull_2d(
      reinterpret_cast<float (*)[2]>(possible_bounds.data()),
      possible_bounds.size(),
      convex_indices.data());
  convex_indices.resize(convex_positions_num);

  for (const int i : convex_indices) {
    bounds.append(possible_bounds[i]);
  }
}

static void node_draw_zones_and_frames(const ARegion &region,
                                       const SpaceNode &snode,
                                       const bNodeTree &ntree)
{
  const bNodeTreeZones *zones = ntree.zones();
  if (!zones) {
    /* Try use backup zones. */
    zones = ntree.runtime->last_valid_zones.get();
  }
  const int zones_num = zones ? zones->zones.size() : 0;

  Array<Vector<float2>> bounds_by_zone(zones_num);
  Array<std::optional<bke::CurvesGeometry>> fillet_curve_by_zone(zones_num);
  /* Bounding box area of zones is used to determine draw order. */
  Array<float> bounding_box_width_by_zone(zones_num);

  for (const int zone_i : IndexRange(zones_num)) {
    const bNodeTreeZone &zone = *zones->zones[zone_i];

    find_bounds_by_zone_recursive(snode, zone, zones->zones, bounds_by_zone);
    const Span<float2> boundary_positions = bounds_by_zone[zone_i];
    const int boundary_positions_num = boundary_positions.size();
    if (boundary_positions_num < 3) {
      /* Can happen when drawing zone errors. */
      continue;
    }

    const Bounds<float2> bounding_box = *bounds::min_max(boundary_positions);
    const float bounding_box_width = bounding_box.max.x - bounding_box.min.x;
    bounding_box_width_by_zone[zone_i] = bounding_box_width;

    bke::CurvesGeometry boundary_curve(boundary_positions_num, 1);
    boundary_curve.cyclic_for_write().first() = true;
    boundary_curve.fill_curve_types(CURVE_TYPE_POLY);
    MutableSpan<float3> boundary_curve_positions = boundary_curve.positions_for_write();
    boundary_curve.offsets_for_write().copy_from({0, boundary_positions_num});
    for (const int i : boundary_positions.index_range()) {
      boundary_curve_positions[i] = float3(boundary_positions[i], 0.0f);
    }

    fillet_curve_by_zone[zone_i] = geometry::fillet_curves_poly(
        boundary_curve,
        IndexRange(1),
        VArray<float>::ForSingle(BASIS_RAD, boundary_positions_num),
        VArray<int>::ForSingle(5, boundary_positions_num),
        true,
        {});
  }

  const View2D &v2d = region.v2d;
  float scale;
  UI_view2d_scale_get(&v2d, &scale, nullptr);
  float line_width = 1.0f * scale;
  float viewport[4] = {};
  GPU_viewport_size_get_f(viewport);

  const auto get_theme_id = [&](const int zone_i) {
    const bNode *node = zones->zones[zone_i]->output_node();
    if (!node) {
      return TH_REDALERT;
    }
    return ThemeColorID(bke::zone_type_by_node_type(node->type_legacy)->theme_id);
  };

  const uint pos = GPU_vertformat_attr_add(
      immVertexFormat(), "pos", GPU_COMP_F32, 3, GPU_FETCH_FLOAT);

  using ZoneOrNode = std::variant<const bNodeTreeZone *, const bNode *>;
  Vector<ZoneOrNode> draw_order;
  for (const int zone_i : IndexRange(zones_num)) {
    draw_order.append(zones->zones[zone_i]);
  }
  for (const bNode *node : ntree.all_nodes()) {
    if (node->flag & NODE_BACKGROUND) {
      draw_order.append(node);
    }
  }
  auto get_zone_or_node_width = [&](const ZoneOrNode &zone_or_node) {
    if (const bNodeTreeZone *const *zone_p = std::get_if<const bNodeTreeZone *>(&zone_or_node)) {
      const bNodeTreeZone &zone = **zone_p;
      return bounding_box_width_by_zone[zone.index];
    }
    if (const bNode *const *node_p = std::get_if<const bNode *>(&zone_or_node)) {
      const bNode &node = **node_p;
      return BLI_rctf_size_x(&node.runtime->draw_bounds);
    }
    BLI_assert_unreachable();
    return 0.0f;
  };
  std::sort(draw_order.begin(), draw_order.end(), [&](const ZoneOrNode &a, const ZoneOrNode &b) {
    /* Draw zones with smaller bounding box on top to make them visible. */
    return get_zone_or_node_width(a) > get_zone_or_node_width(b);
  });

  for (const ZoneOrNode &zone_or_node : draw_order) {
    if (const bNodeTreeZone *const *zone_p = std::get_if<const bNodeTreeZone *>(&zone_or_node)) {
      const bNodeTreeZone &zone = **zone_p;
      const int zone_i = zone.index;
      float zone_color[4];
      UI_GetThemeColor4fv(get_theme_id(zone_i), zone_color);
      if (zone_color[3] == 0.0f) {
        continue;
      }
      if (!fillet_curve_by_zone[zone_i].has_value()) {
        /* Can happen when drawing zone errors. */
        continue;
      }
      const Span<float3> fillet_boundary_positions = fillet_curve_by_zone[zone_i]->positions();
      /* Draw the background. */
      immBindBuiltinProgram(GPU_SHADER_3D_UNIFORM_COLOR);
      immUniformThemeColorBlend(TH_BACK, get_theme_id(zone_i), zone_color[3]);

      immBegin(GPU_PRIM_TRI_FAN, fillet_boundary_positions.size() + 1);
      for (const float3 &p : fillet_boundary_positions) {
        immVertex3fv(pos, p);
      }
      immVertex3fv(pos, fillet_boundary_positions[0]);
      immEnd();

      immUnbindProgram();
    }
    if (const bNode *const *node_p = std::get_if<const bNode *>(&zone_or_node)) {
      const bNode &node = **node_p;
      frame_node_draw_background(region, snode, node);
    }
  }

  GPU_blend(GPU_BLEND_ALPHA);

  /* Draw all the contour lines after to prevent them from getting hidden by overlapping zones. */
  for (const ZoneOrNode &zone_or_node : draw_order) {
    if (const bNodeTreeZone *const *zone_p = std::get_if<const bNodeTreeZone *>(&zone_or_node)) {
      const bNodeTreeZone &zone = **zone_p;
      const int zone_i = zone.index;
      if (!fillet_curve_by_zone[zone_i].has_value()) {
        /* Can happen when drawing zone errors. */
        continue;
      }
      const Span<float3> fillet_boundary_positions = fillet_curve_by_zone[zone_i]->positions();
      /* Draw the contour lines. */
      immBindBuiltinProgram(GPU_SHADER_3D_POLYLINE_UNIFORM_COLOR);

      immUniform2fv("viewportSize", &viewport[2]);
      immUniform1f("lineWidth", line_width * U.pixelsize);

      const ThemeColorID theme_id = ntree.runtime->invalid_zone_output_node_ids.contains(
                                        *zone.output_node_id) ?
                                        TH_REDALERT :
                                        get_theme_id(zone_i);

      immUniformThemeColorAlpha(theme_id, 1.0f);
      immBegin(GPU_PRIM_LINE_STRIP, fillet_boundary_positions.size() + 1);
      for (const float3 &p : fillet_boundary_positions) {
        immVertex3fv(pos, p);
      }
      immVertex3fv(pos, fillet_boundary_positions[0]);
      immEnd();

      immUnbindProgram();
    }
    if (const bNode *const *node_p = std::get_if<const bNode *>(&zone_or_node)) {
      const bNode &node = **node_p;
      frame_node_draw_outline(region, snode, node);
    }
  }

  GPU_blend(GPU_BLEND_NONE);
}

static void draw_frame_overlays(const bContext &C,
                                TreeDrawContext &tree_draw_ctx,
                                const ARegion &region,
                                const SpaceNode &snode,
                                const bNodeTree &ntree,
                                Span<uiBlock *> blocks)
{
  for (const bNode *node : ntree.nodes_by_type("NodeFrame")) {
    frame_node_draw_overlay(C, tree_draw_ctx, region, snode, *node, *blocks[node->index()]);
  }
}

/**
 * Tries to find a position on the link where we can draw link information like an error icon. If
 * the link center is not visible, it finds the closest point to the link center that's still
 * visible with some padding if possible. If none such point is found, nullopt is returned.
 */
static std::optional<float2> find_visible_center_of_link(const View2D &v2d,
                                                         const bNodeLink &link,
                                                         const float radius,
                                                         const float region_padding)
{
  /* Compute center of the link because that's used as "ideal" position. */
  const float2 start = socket_link_connection_location(*link.fromnode, *link.fromsock, link);
  const float2 end = socket_link_connection_location(*link.tonode, *link.tosock, link);
  const float2 center = math::midpoint(start, end);

  /* The rectangle that we would like to stay within if possible. */
  rctf inner_rect = v2d.cur;
  BLI_rctf_pad(&inner_rect, -(region_padding + radius), -(region_padding + radius));

  if (BLI_rctf_isect_pt_v(&inner_rect, center)) {
    /* The center is visible. */
    return center;
  }

  /* The rectangle containing all points which are valid result positions. */
  rctf outer_rect = v2d.cur;
  BLI_rctf_pad(&outer_rect, radius, radius);

  /* Get the straight individual link segments. */
  std::array<float2, NODE_LINK_RESOL + 1> link_points;
  node_link_bezier_points_evaluated(link, link_points);

  const float required_socket_distance = UI_UNIT_X;
  /* Define a cost function that returns a value that is larger the worse the given position is.
   * The point on the link with the lowest cost will be picked. */
  const auto cost_function = [&](const float2 &p) -> float {
    const float distance_to_inner_rect = std::max(BLI_rctf_length_x(&inner_rect, p.x),
                                                  BLI_rctf_length_y(&inner_rect, p.y));
    const float distance_to_center = math::distance(p, center);

    /* Set a high cost when the point is close to a socket. The distance to the center still has to
     * be taken account though. Otherwise there is bad behavior when both sockets are close to the
     * point. */
    const float distance_to_socket = std::min(math::distance(p, start), math::distance(p, end));
    if (distance_to_socket < required_socket_distance) {
      return 1e5f + distance_to_center;
    }
    return
        /* The larger the distance to the link center, the higher the cost. The importance of this
           distance decreases the further the center is away. */
        std::sqrt(distance_to_center)
        /* The larger the distance to the inner rectangle, the higher the cost. Apply an additional
         * factor because it's more important that the position stays visible than that it is at
         * the center. */
        + 10.0f * distance_to_inner_rect;
  };

  /* Iterate over visible points on the link, compute the cost of each and pick the best one. A
   * more direct algorithm to find a good position would be nice. However, that seems to be
   * surprisingly tricky to achieve without resulting in very "jumpy" positions, especially when
   * the link is colinear to the region border. */
  float best_cost;
  std::optional<float2> best_position;
  for (const int i : IndexRange(link_points.size() - 1)) {
    float2 p0 = link_points[i];
    float2 p1 = link_points[i + 1];
    if (!BLI_rctf_clamp_segment(&outer_rect, p0, p1)) {
      continue;
    }
    const float length = math::distance(p0, p1);
    const float point_distance = 1.0f;
    /* Might be possible to do a smarter scan of the cost function using some sort of binary sort,
     * but it's not entirely straight forward because the cost function is not monotonic. */
    const int points_to_check = std::max(2, 1 + int(length / point_distance));
    for (const int j : IndexRange(points_to_check)) {
      const float t = float(j) / (points_to_check - 1);
      const float2 p = math::interpolate(p0, p1, t);
      const float cost = cost_function(p);
      if (!best_position.has_value() || cost < best_cost) {
        best_cost = cost;
        best_position = p;
      }
    }
  }
  return best_position;
}

static void draw_link_errors(const bContext &C,
                             SpaceNode &snode,
                             const bNodeLink &link,
                             const Span<bke::NodeLinkError> errors,
                             uiBlock &invalid_links_block)
{
  const ARegion &region = *CTX_wm_region(&C);
  if (errors.is_empty()) {
    return;
  }
  if (!link.fromsock || !link.tosock || !link.fromnode || !link.tonode) {
    /* Likely because the link is being dragged. */
    return;
  }

  /* Generate full tooltip from potentially multiple errors. */
  std::string error_tooltip;
  if (errors.size() == 1) {
    error_tooltip = errors[0].tooltip;
  }
  else {
    for (const bke::NodeLinkError &error : errors) {
      error_tooltip += fmt::format("\u2022 {}\n", error.tooltip);
    }
  }

  const float bg_radius = UI_UNIT_X * 0.5f;
  const float bg_corner_radius = UI_UNIT_X * 0.2f;
  const float icon_size = UI_UNIT_X;
  const float region_padding = UI_UNIT_X * 0.5f;

  /* Compute error icon location. */
  std::optional<float2> draw_position_opt = find_visible_center_of_link(
      region.v2d, link, bg_radius, region_padding);
  if (!draw_position_opt.has_value()) {
    return;
  }
  const int2 draw_position = int2(draw_position_opt.value());

  /* Draw a background for the error icon. */
  rctf bg_rect;
  BLI_rctf_init_pt_radius(&bg_rect, float2(draw_position), bg_radius);
  ColorTheme4f bg_color;
  UI_GetThemeColor4fv(TH_REDALERT, bg_color);
  UI_draw_roundbox_corner_set(UI_CNR_ALL);
  ui_draw_dropshadow(&bg_rect, bg_corner_radius, UI_UNIT_X * 0.2f, snode.runtime->aspect, 0.5f);
  UI_draw_roundbox_4fv(&bg_rect, true, bg_corner_radius, bg_color);

  /* Draw the icon itself with a tooltip. */
  UI_block_emboss_set(&invalid_links_block, ui::EmbossType::None);
  uiBut *but = uiDefIconBut(&invalid_links_block,
                            UI_BTYPE_BUT,
                            0,
                            ICON_ERROR,
                            draw_position.x - icon_size / 2,
                            draw_position.y - icon_size / 2,
                            icon_size,
                            icon_size,
                            nullptr,
                            0,
                            0,
                            std::nullopt);
  UI_but_func_quick_tooltip_set(
      but, [tooltip = std::move(error_tooltip)](const uiBut * /*but*/) { return tooltip; });
}

static uiBlock &invalid_links_uiblock_init(const bContext &C)
{
  Scene *scene = CTX_data_scene(&C);
  wmWindow *window = CTX_wm_window(&C);
  ARegion *region = CTX_wm_region(&C);
  return *UI_block_begin(
      &C, scene, window, region, "invalid_links", blender::ui::EmbossType::None);
}

#define USE_DRAW_TOT_UPDATE

static void node_draw_nodetree(const bContext &C,
                               TreeDrawContext &tree_draw_ctx,
                               ARegion &region,
                               SpaceNode &snode,
                               bNodeTree &ntree,
                               Span<bNode *> nodes,
                               Span<uiBlock *> blocks,
                               bNodeInstanceKey parent_key)
{
#ifdef USE_DRAW_TOT_UPDATE
  BLI_rctf_init_minmax(&region.v2d.tot);
#endif

  for (const int i : nodes.index_range()) {
#ifdef USE_DRAW_TOT_UPDATE
    /* Unrelated to background nodes, update the v2d->tot,
     * can be anywhere before we draw the scroll bars. */
    BLI_rctf_union(&region.v2d.tot, &nodes[i]->runtime->draw_bounds);
#endif
  }

  /* Node lines. */
  GPU_blend(GPU_BLEND_ALPHA);
  nodelink_batch_start(snode);

  for (const bNodeLink *link : ntree.all_links()) {
    if (!bke::node_link_is_hidden(*link) && !bke::node_link_is_selected(*link)) {
      node_draw_link(C, region.v2d, snode, *link, false);
    }
  }

  /* Draw selected node links after the unselected ones, so they are shown on top. */
  for (const bNodeLink *link : ntree.all_links()) {
    if (!bke::node_link_is_hidden(*link) && bke::node_link_is_selected(*link)) {
      node_draw_link(C, region.v2d, snode, *link, true);
    }
  }

  nodelink_batch_end(snode);

  GPU_blend(GPU_BLEND_NONE);

  draw_frame_overlays(C, tree_draw_ctx, region, snode, ntree, blocks);

  /* Draw foreground nodes, last nodes in front. */
  for (const int i : nodes.index_range()) {
    bNode &node = *nodes[i];
    if (node.flag & NODE_BACKGROUND) {
      /* Background nodes are drawn before mixed with zones already. */
      continue;
    }

    const bNodeInstanceKey key = bke::node_instance_key(parent_key, &ntree, &node);
    node_draw(C, tree_draw_ctx, region, snode, ntree, node, *blocks[node.index()], key);
  }

  uiBlock &invalid_links_block = invalid_links_uiblock_init(C);
  for (auto &&item : ntree.runtime->link_errors.items()) {
    if (const bNodeLink *link = item.key.try_find(ntree)) {
      draw_link_errors(C, snode, *link, item.value, invalid_links_block);
    }
  }
  UI_block_end(&C, &invalid_links_block);
  UI_block_draw(&C, &invalid_links_block);
}

/* Draw the breadcrumb on the top of the editor. */
static void draw_tree_path(const bContext &C, ARegion &region)
{
  GPU_matrix_push_projection();
  wmOrtho2_region_pixelspace(&region);

  const rcti *rect = ED_region_visible_rect(&region);

  const uiStyle *style = UI_style_get_dpi();
  const float padding_x = 16 * UI_SCALE_FAC;
  const int x = rect->xmin + padding_x;
  const int y = region.winy - UI_UNIT_Y * 0.6f;
  const int width = BLI_rcti_size_x(rect) - 2 * padding_x;

  uiBlock *block = UI_block_begin(&C, &region, __func__, blender::ui::EmbossType::None);
  uiLayout *layout = UI_block_layout(
      block, UI_LAYOUT_VERTICAL, UI_LAYOUT_PANEL, x, y, width, 1, 0, style);

  const Vector<ui::ContextPathItem> context_path = ed::space_node::context_path_for_space_node(C);
  ui::template_breadcrumbs(*layout, context_path);

  UI_block_layout_resolve(block, nullptr, nullptr);
  UI_block_end(&C, block);
  UI_block_draw(&C, block);

  GPU_matrix_pop_projection();
}

static void snode_setup_v2d(SpaceNode &snode, ARegion &region, const float2 &center)
{
  View2D &v2d = region.v2d;

  /* Shift view to node tree center. */
  UI_view2d_center_set(&v2d, center[0], center[1]);
  UI_view2d_view_ortho(&v2d);

  snode.runtime->aspect = BLI_rctf_size_x(&v2d.cur) / float(region.winx);
}

/* Similar to DRW_is_viewport_compositor_enabled() in `draw_manager.cc` but checks all 3D views. */
static bool compositor_is_in_use(const bContext &context)
{
  const Scene *scene = CTX_data_scene(&context);
  if (!scene->use_nodes) {
    return false;
  }

  if (!scene->nodetree) {
    return false;
  }

  wmWindowManager *wm = CTX_wm_manager(&context);
  LISTBASE_FOREACH (const wmWindow *, win, &wm->windows) {
    const bScreen *screen = WM_window_get_active_screen(win);
    LISTBASE_FOREACH (const ScrArea *, area, &screen->areabase) {
      const SpaceLink &space = *static_cast<const SpaceLink *>(area->spacedata.first);
      if (space.spacetype == SPACE_VIEW3D) {
        const View3D &view_3d = reinterpret_cast<const View3D &>(space);

        if (view_3d.shading.use_compositor == V3D_SHADING_USE_COMPOSITOR_DISABLED) {
          continue;
        }

        if (!(view_3d.shading.type >= OB_MATERIAL)) {
          continue;
        }

        return true;
      }
    }
  }

  return false;
}

static void draw_nodetree(const bContext &C,
                          ARegion &region,
                          bNodeTree &ntree,
                          bNodeInstanceKey parent_key)
{
  SpaceNode *snode = CTX_wm_space_node(&C);
  ntree.ensure_topology_cache();

  Array<bNode *> nodes = tree_draw_order_calc_nodes(ntree);

  Array<uiBlock *> blocks = node_uiblocks_init(C, nodes);

  TreeDrawContext tree_draw_ctx;
  tree_draw_ctx.bmain = CTX_data_main(&C);
  tree_draw_ctx.window = CTX_wm_window(&C);
  tree_draw_ctx.scene = CTX_data_scene(&C);
  tree_draw_ctx.region = CTX_wm_region(&C);
  tree_draw_ctx.depsgraph = CTX_data_depsgraph_pointer(&C);

  BLI_SCOPED_DEFER([&]() { ntree.runtime->sockets_on_active_gizmo_paths.clear(); });
  if (ntree.type == NTREE_GEOMETRY) {
    tree_draw_ctx.tree_logs = geo_log::GeoNodesLog::get_contextual_tree_logs(*snode);
    tree_draw_ctx.tree_logs.foreach_tree_log([&](geo_log::GeoTreeLog &log) {
      log.ensure_node_warnings(*tree_draw_ctx.bmain);
      log.ensure_execution_times();
    });
    const WorkSpace *workspace = CTX_wm_workspace(&C);
    tree_draw_ctx.active_geometry_nodes_viewer = viewer_path::find_geometry_nodes_viewer(
        workspace->viewer_path, *snode);

    /* This set of socket is used when drawing links to determine which links should use the
     * special gizmo drawing. */
    ntree.runtime->sockets_on_active_gizmo_paths = find_sockets_on_active_gizmo_paths(C, *snode);
  }
  else if (ntree.type == NTREE_COMPOSIT) {
    const Scene *scene = CTX_data_scene(&C);
    tree_draw_ctx.used_by_compositor = compositor_is_in_use(C);
    tree_draw_ctx.compositor_per_node_execution_time =
        &scene->runtime->compositor.per_node_execution_time;
  }
  else if (ntree.type == NTREE_SHADER && USER_EXPERIMENTAL_TEST(&U, use_shader_node_previews) &&
           BKE_scene_uses_shader_previews(CTX_data_scene(&C)) &&
           snode->overlay.flag & SN_OVERLAY_SHOW_OVERLAYS &&
           snode->overlay.flag & SN_OVERLAY_SHOW_PREVIEWS)
  {
    tree_draw_ctx.nested_group_infos = get_nested_previews(C, *snode);
  }

  node_update_nodetree(C, tree_draw_ctx, ntree, nodes, blocks);
  node_draw_zones_and_frames(region, *snode, ntree);
  node_draw_nodetree(C, tree_draw_ctx, region, *snode, ntree, nodes, blocks, parent_key);
}

/**
 * Make the background slightly brighter to indicate that users are inside a node-group.
 */
static void draw_background_color(const SpaceNode &snode)
{
  const int max_tree_length = 3;
  const float bright_factor = 0.25f;

  /* We ignore the first element of the path since it is the top-most tree and it doesn't need to
   * be brighter. We also set a cap to how many levels we want to set apart, to avoid the
   * background from getting too bright. */
  const int clamped_tree_path_length = BLI_listbase_count_at_most(&snode.treepath,
                                                                  max_tree_length);
  const int depth = max_ii(0, clamped_tree_path_length - 1);

  float color[3];
  UI_GetThemeColor3fv(TH_BACK, color);
  mul_v3_fl(color, 1.0f + bright_factor * depth);
  GPU_clear_color(color[0], color[1], color[2], 1.0);
}

void node_draw_space(const bContext &C, ARegion &region)
{
  wmWindow *win = CTX_wm_window(&C);
  SpaceNode &snode = *CTX_wm_space_node(&C);
  View2D &v2d = region.v2d;

  /* Setup off-screen buffers. */
  GPUViewport *viewport = WM_draw_region_get_viewport(&region);

  GPUFrameBuffer *framebuffer_overlay = GPU_viewport_framebuffer_overlay_get(viewport);
  GPU_framebuffer_bind_no_srgb(framebuffer_overlay);

  UI_view2d_view_ortho(&v2d);
  draw_background_color(snode);
  GPU_depth_test(GPU_DEPTH_NONE);
  GPU_scissor_test(true);

  /* XXX `snode->runtime->cursor` set in coordinate-space for placing new nodes,
   * used for drawing noodles too. */
  UI_view2d_region_to_view(&region.v2d,
                           win->eventstate->xy[0] - region.winrct.xmin,
                           win->eventstate->xy[1] - region.winrct.ymin,
                           &snode.runtime->cursor[0],
                           &snode.runtime->cursor[1]);
  snode.runtime->cursor[0] /= UI_SCALE_FAC;
  snode.runtime->cursor[1] /= UI_SCALE_FAC;

  ED_region_draw_cb_draw(&C, &region, REGION_DRAW_PRE_VIEW);

  /* Only set once. */
  GPU_blend(GPU_BLEND_ALPHA);

  /* Nodes. */
  snode_set_context(C);

  const int grid_levels = UI_GetThemeValueType(TH_NODE_GRID_LEVELS, SPACE_NODE);
  UI_view2d_dot_grid_draw(&v2d, TH_GRID, NODE_GRID_STEP_SIZE, grid_levels);

  /* Draw parent node trees. */
  if (snode.treepath.last) {
    bNodeTreePath *path = (bNodeTreePath *)snode.treepath.last;

    /* Update tree path name (drawn in the bottom left). */
    ID *name_id = (path->nodetree && path->nodetree != snode.nodetree) ? &path->nodetree->id :
                                                                         snode.id;

    if (name_id && UNLIKELY(!STREQ(path->display_name, name_id->name + 2))) {
      STRNCPY(path->display_name, name_id->name + 2);
    }

    /* Current View2D center, will be set temporarily for parent node trees. */
    float2 center;
    UI_view2d_center_get(&v2d, &center.x, &center.y);

    /* Store new view center in path and current edit tree. */
    copy_v2_v2(path->view_center, center);
    if (snode.edittree) {
      copy_v2_v2(snode.edittree->view_center, center);
    }

    /* Top-level edit tree. */
    bNodeTree *ntree = path->nodetree;
    if (ntree) {
      snode_setup_v2d(snode, region, center);

      /* Backdrop. */
      draw_nodespace_back_pix(C, region, snode, path->parent_key);

      {
        float original_proj[4][4];
        GPU_matrix_projection_get(original_proj);

        GPU_matrix_push();
        GPU_matrix_identity_set();

        wmOrtho2_pixelspace(region.winx, region.winy);

        WM_gizmomap_draw(region.runtime->gizmo_map, &C, WM_GIZMOMAP_DRAWSTEP_2D);

        GPU_matrix_pop();
        GPU_matrix_projection_set(original_proj);
      }

      draw_nodetree(C, region, *ntree, path->parent_key);
    }

    /* Temporary links. */
    GPU_blend(GPU_BLEND_ALPHA);
    GPU_line_smooth(true);
    if (snode.runtime->linkdrag) {
      for (const bNodeLink &link : snode.runtime->linkdrag->links) {
        node_draw_link_dragged(C, v2d, snode, link);
      }
    }
    GPU_line_smooth(false);
    GPU_blend(GPU_BLEND_NONE);

    if (snode.overlay.flag & SN_OVERLAY_SHOW_OVERLAYS && snode.flag & SNODE_SHOW_GPENCIL) {
      /* Draw grease-pencil annotations. */
      ED_annotation_draw_view2d(&C, true);
    }
  }
  else {

    /* Backdrop. */
    draw_nodespace_back_pix(C, region, snode, bke::NODE_INSTANCE_KEY_NONE);
  }

  ED_region_draw_cb_draw(&C, &region, REGION_DRAW_POST_VIEW);

  /* Reset view matrix. */
  UI_view2d_view_restore(&C);

  if (snode.overlay.flag & SN_OVERLAY_SHOW_OVERLAYS) {
    if (snode.flag & SNODE_SHOW_GPENCIL && snode.treepath.last) {
      /* Draw grease-pencil (screen strokes, and also paint-buffer). */
      ED_annotation_draw_view2d(&C, false);
    }

    /* Draw context path. */
    if (snode.overlay.flag & SN_OVERLAY_SHOW_PATH && snode.edittree) {
      draw_tree_path(C, region);
    }
  }

  /* Scrollers. */
  UI_view2d_scrollers_draw(&v2d, nullptr);
}

}  // namespace blender::ed::space_node<|MERGE_RESOLUTION|>--- conflicted
+++ resolved
@@ -4109,7 +4109,6 @@
   FrameNodeLayout frame_layout;
 
   frame_layout.has_label = frame_node.label[0] != '\0';
-<<<<<<< HEAD
 
   /* This is not the actual height of the letters in the label, but an approximation that includes
    * some of the white-space above and below the actual letters. */
@@ -4139,37 +4138,6 @@
     frame_layout.label_baseline = 0;
   }
 
-=======
-
-  /* This is not the actual height of the letters in the label, but an approximation that includes
-   * some of the white-space above and below the actual letters. */
-  frame_layout.label_height = frame_data->label_size * UI_SCALE_FAC;
-
-  /* The side and bottom margins are 50% bigger than the widget unit */
-  frame_layout.margin = 1.5f * U.widget_unit;
-
-  if (frame_layout.has_label) {
-    /* The label takes up 1.5 times the label height plus 0.2 times the margin.
-     * These coefficients are selected to provide good layout and spacing for the descenders. */
-    float room_for_label = 1.5f * frame_layout.label_height + 0.2f * frame_layout.margin;
-
-    /* Make top margin bigger, if needed for the label, but never smaller than the side margins. */
-    frame_layout.margin_top = std::max(frame_layout.margin, room_for_label);
-
-    /* This adjustment approximately centers the cap height in the margin.
-     * This is achieved by finding the y value that is the center of the top margin, then lowering
-     * that by 35% of the label height. Since font cap heights are typically about 70% of the total
-     * line height, moving the text by half that achieves rough centering. */
-    frame_layout.label_baseline = 0.5f * frame_layout.margin_top +
-                                  0.35f * frame_layout.label_height;
-  }
-  else {
-    /* If there is no label, the top margin is the same as the sides. */
-    frame_layout.margin_top = frame_layout.margin;
-    frame_layout.label_baseline = 0;
-  }
-
->>>>>>> f812af9b
   return frame_layout;
 }
 
@@ -4327,13 +4295,8 @@
   /* Draw text body. */
   if (node.id) {
     const Text *text = (const Text *)node.id;
-<<<<<<< HEAD
-    const float line_spacing = BLF_height_max(fontid);
-    const float line_width = (BLI_rctf_size_x(&rct) - 2 * frame_layout.margin);
-=======
     const float line_spacing = BLF_height_max(fontid) * aspect;
     const float line_width = (BLI_rctf_size_x(&rct) - 2 * frame_layout.margin) / aspect;
->>>>>>> f812af9b
 
     const float x = rct.xmin + frame_layout.margin;
     float y = rct.ymax - frame_layout.label_height -
