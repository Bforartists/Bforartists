/*
 * This program is free software; you can redistribute it and/or
 * modify it under the terms of the GNU General Public License
 * as published by the Free Software Foundation; either version 2
 * of the License, or (at your option) any later version.
 *
 * This program is distributed in the hope that it will be useful,
 * but WITHOUT ANY WARRANTY; without even the implied warranty of
 * MERCHANTABILITY or FITNESS FOR A PARTICULAR PURPOSE.  See the
 * GNU General Public License for more details.
 *
 * You should have received a copy of the GNU General Public License
 * along with this program; if not, write to the Free Software Foundation,
 * Inc., 51 Franklin Street, Fifth Floor, Boston, MA 02110-1301, USA.
 *
 * The Original Code is Copyright (C) 2008 Blender Foundation.
 * All rights reserved.
 */

/** \file
 * \ingroup spnode
 * \brief higher level node drawing for the node editor.
 */

#include "MEM_guardedalloc.h"

#include "DNA_light_types.h"
#include "DNA_linestyle_types.h"
#include "DNA_material_types.h"
#include "DNA_modifier_types.h"
#include "DNA_node_types.h"
#include "DNA_screen_types.h"
#include "DNA_space_types.h"
#include "DNA_texture_types.h"
#include "DNA_world_types.h"

#include "BLI_blenlib.h"
#include "BLI_map.hh"
#include "BLI_math.h"
#include "BLI_set.hh"
#include "BLI_span.hh"
#include "BLI_string_ref.hh"
#include "BLI_vector.hh"

#include "BLT_translation.h"

#include "BKE_context.h"
#include "BKE_lib_id.h"
#include "BKE_main.h"
#include "BKE_node.h"
#include "BKE_node_ui_storage.hh"
#include "BKE_object.h"

#include "DEG_depsgraph.h"

#include "BLF_api.h"

#include "BIF_glutil.h"

#include "GPU_framebuffer.h"
#include "GPU_immediate.h"
#include "GPU_immediate_util.h"
#include "GPU_matrix.h"
#include "GPU_state.h"
#include "GPU_viewport.h"

#include "WM_api.h"
#include "WM_types.h"

#include "ED_gpencil.h"
#include "ED_node.h"
#include "ED_space_api.h"

#include "UI_resources.h"
#include "UI_view2d.h"

#include "RNA_access.h"

#include "node_intern.h" /* own include */

#ifdef WITH_COMPOSITOR
#  include "COM_compositor.h"
#endif

using blender::Set;
using blender::Span;
using blender::Vector;

extern "C" {
/* XXX interface.h */
extern void ui_draw_dropshadow(
    const rctf *rct, float radius, float aspect, float alpha, int select);
}

float ED_node_grid_size(void)
{
  return U.widget_unit;
}

void ED_node_tree_update(const bContext *C)
{
  SpaceNode *snode = CTX_wm_space_node(C);
  if (snode) {
    snode_set_context(C);

    id_us_ensure_real(&snode->nodetree->id);
  }
}

/* id is supposed to contain a node tree */
static bNodeTree *node_tree_from_ID(ID *id)
{
  if (id) {
    if (GS(id->name) == ID_NT) {
      return (bNodeTree *)id;
    }
    return ntreeFromID(id);
  }

  return nullptr;
}

void ED_node_tag_update_id(ID *id)
{
  bNodeTree *ntree = node_tree_from_ID(id);
  if (id == nullptr || ntree == nullptr) {
    return;
  }

  /* TODO(sergey): With the new dependency graph it should be just enough to only tag ntree itself.
   * All the users of this tree will have update flushed from the tree. */
  DEG_id_tag_update(&ntree->id, 0);

  if (ntree->type == NTREE_SHADER) {
    DEG_id_tag_update(id, 0);

    if (GS(id->name) == ID_MA) {
      WM_main_add_notifier(NC_MATERIAL | ND_SHADING, id);
    }
    else if (GS(id->name) == ID_LA) {
      WM_main_add_notifier(NC_LAMP | ND_LIGHTING, id);
    }
    else if (GS(id->name) == ID_WO) {
      WM_main_add_notifier(NC_WORLD | ND_WORLD, id);
    }
  }
  else if (ntree->type == NTREE_COMPOSIT) {
    WM_main_add_notifier(NC_SCENE | ND_NODES, id);
  }
  else if (ntree->type == NTREE_TEXTURE) {
    DEG_id_tag_update(id, 0);
    WM_main_add_notifier(NC_TEXTURE | ND_NODES, id);
  }
  else if (ntree->type == NTREE_GEOMETRY) {
    WM_main_add_notifier(NC_OBJECT | ND_MODIFIER, id);
  }
  else if (id == &ntree->id) {
    /* Node groups. */
    DEG_id_tag_update(id, 0);
  }
}

void ED_node_tag_update_nodetree(Main *bmain, bNodeTree *ntree, bNode *node)
{
  if (!ntree) {
    return;
  }

  bool do_tag_update = true;
  if (node != nullptr) {
    if (!node_connected_to_output(bmain, ntree, node)) {
      do_tag_update = false;
    }
  }

  /* Look through all datablocks to support groups. */
  if (do_tag_update) {
    FOREACH_NODETREE_BEGIN (bmain, tntree, id) {
      /* Check if nodetree uses the group. */
      if (ntreeHasTree(tntree, ntree)) {
        ED_node_tag_update_id(id);
      }
    }
    FOREACH_NODETREE_END;
  }

  if (ntree->type == NTREE_TEXTURE) {
    ntreeTexCheckCyclics(ntree);
  }
}

static bool compare_nodes(const bNode *a, const bNode *b)
{
  /* These tell if either the node or any of the parent nodes is selected.
   * A selected parent means an unselected node is also in foreground! */
  bool a_select = (a->flag & NODE_SELECT) != 0, b_select = (b->flag & NODE_SELECT) != 0;
  bool a_active = (a->flag & NODE_ACTIVE) != 0, b_active = (b->flag & NODE_ACTIVE) != 0;

  /* If one is an ancestor of the other. */
  /* XXX there might be a better sorting algorithm for stable topological sort,
   * this is O(n^2) worst case. */
  for (bNode *parent = a->parent; parent; parent = parent->parent) {
    /* If B is an ancestor, it is always behind A. */
    if (parent == b) {
      return true;
    }
    /* Any selected ancestor moves the node forward. */
    if (parent->flag & NODE_ACTIVE) {
      a_active = true;
    }
    if (parent->flag & NODE_SELECT) {
      a_select = true;
    }
  }
  for (bNode *parent = b->parent; parent; parent = parent->parent) {
    /* If A is an ancestor, it is always behind B. */
    if (parent == a) {
      return false;
    }
    /* Any selected ancestor moves the node forward. */
    if (parent->flag & NODE_ACTIVE) {
      b_active = true;
    }
    if (parent->flag & NODE_SELECT) {
      b_select = true;
    }
  }

  /* One of the nodes is in the background and the other not. */
  if ((a->flag & NODE_BACKGROUND) && !(b->flag & NODE_BACKGROUND)) {
    return false;
  }
  if (!(a->flag & NODE_BACKGROUND) && (b->flag & NODE_BACKGROUND)) {
    return true;
  }

  /* One has a higher selection state (active > selected > nothing). */
  if (!b_active && a_active) {
    return true;
  }
  if (!b_select && (a_active || a_select)) {
    return true;
  }

  return false;
}

/**
 * Sort nodes by selection: unselected nodes first, then selected,
 * then the active node at the very end. Relative order is kept intact.
 */
void ED_node_sort(bNodeTree *ntree)
{
  /* Merge sort is the algorithm of choice here. */
  int totnodes = BLI_listbase_count(&ntree->nodes);

  int k = 1;
  while (k < totnodes) {
    bNode *first_a = (bNode *)ntree->nodes.first;
    bNode *first_b = first_a;

    do {
      /* Set up first_b pointer. */
      for (int b = 0; b < k && first_b; b++) {
        first_b = first_b->next;
      }
      /* All batches merged? */
      if (first_b == nullptr) {
        break;
      }

      /* Merge batches. */
      bNode *node_a = first_a;
      bNode *node_b = first_b;
      int a = 0;
      int b = 0;
      while (a < k && b < k && node_b) {
        if (compare_nodes(node_a, node_b) == 0) {
          node_a = node_a->next;
          a++;
        }
        else {
          bNode *tmp = node_b;
          node_b = node_b->next;
          b++;
          BLI_remlink(&ntree->nodes, tmp);
          BLI_insertlinkbefore(&ntree->nodes, node_a, tmp);
        }
      }

      /* Set up first pointers for next batch. */
      first_b = node_b;
      for (; b < k; b++) {
        /* All nodes sorted? */
        if (first_b == nullptr) {
          break;
        }
        first_b = first_b->next;
      }
      first_a = first_b;
    } while (first_b);

    k = k << 1;
  }
}

static void node_uiblocks_init(const bContext *C, bNodeTree *ntree)
{
  /* Add node uiBlocks in drawing order - prevents events going to overlapping nodes. */

  LISTBASE_FOREACH (bNode *, node, &ntree->nodes) {
    /* ui block */
    char uiblockstr[32];
    BLI_snprintf(uiblockstr, sizeof(uiblockstr), "node buttons %p", (void *)node);
    node->block = UI_block_begin(C, CTX_wm_region(C), uiblockstr, UI_EMBOSS);

    /* this cancels events for background nodes */
    UI_block_flag_enable(node->block, UI_BLOCK_CLIP_EVENTS);
  }
}

void node_to_view(const bNode *node, float x, float y, float *rx, float *ry)
{
  nodeToView(node, x, y, rx, ry);
  *rx *= UI_DPI_FAC;
  *ry *= UI_DPI_FAC;
}

void node_to_updated_rect(const bNode *node, rctf *r_rect)
{
  node_to_view(node, node->offsetx, node->offsety, &r_rect->xmin, &r_rect->ymax);
  node_to_view(node,
               node->offsetx + node->width,
               node->offsety - node->height,
               &r_rect->xmax,
               &r_rect->ymin);
}

void node_from_view(const bNode *node, float x, float y, float *rx, float *ry)
{
  x /= UI_DPI_FAC;
  y /= UI_DPI_FAC;
  nodeFromView(node, x, y, rx, ry);
}

/**
 * Based on settings and sockets in node, set drawing rect info.
 */
static void node_update_basis(const bContext *C, bNodeTree *ntree, bNode *node)
{
  PointerRNA nodeptr;
  RNA_pointer_create(&ntree->id, &RNA_Node, node, &nodeptr);

  /* Get "global" coordinates. */
  float locx, locy;
  node_to_view(node, 0.0f, 0.0f, &locx, &locy);
  float dy = locy;

  /* Header. */
  dy -= NODE_DY;

  /* Little bit of space in top. */
  if (node->outputs.first) {
    dy -= NODE_DYS / 2;
  }

  /* Output sockets. */
  bool add_output_space = false;

  int buty;
  LISTBASE_FOREACH (bNodeSocket *, nsock, &node->outputs) {
    if (nodeSocketIsHidden(nsock)) {
      continue;
    }

    PointerRNA sockptr;
    RNA_pointer_create(&ntree->id, &RNA_NodeSocket, nsock, &sockptr);

    uiLayout *layout = UI_block_layout(node->block,
                                       UI_LAYOUT_VERTICAL,
                                       UI_LAYOUT_PANEL,
                                       locx + NODE_DYS,
                                       dy,
                                       NODE_WIDTH(node) - NODE_DY,
                                       NODE_DY,
                                       0,
                                       UI_style_get_dpi());

    if (node->flag & NODE_MUTED) {
      uiLayoutSetActive(layout, false);
    }

    /* Context pointers for current node and socket. */
    uiLayoutSetContextPointer(layout, "node", &nodeptr);
    uiLayoutSetContextPointer(layout, "socket", &sockptr);

    /* Align output buttons to the right. */
    uiLayout *row = uiLayoutRow(layout, true);
    uiLayoutSetAlignment(row, UI_LAYOUT_ALIGN_RIGHT);
    const char *socket_label = nodeSocketLabel(nsock);
    nsock->typeinfo->draw((bContext *)C, row, &sockptr, &nodeptr, IFACE_(socket_label));

    UI_block_align_end(node->block);
    UI_block_layout_resolve(node->block, nullptr, &buty);

    /* Ensure minimum socket height in case layout is empty. */
    buty = min_ii(buty, dy - NODE_DY);

    nsock->locx = locx + NODE_WIDTH(node);
    /* Place the socket circle in the middle of the layout. */
    nsock->locy = 0.5f * (dy + buty);

    dy = buty;
    if (nsock->next) {
      dy -= NODE_SOCKDY;
    }

    add_output_space = true;
  }

  if (add_output_space) {
    dy -= NODE_DY / 4;
  }

  node->prvr.xmin = locx + NODE_DYS;
  node->prvr.xmax = locx + NODE_WIDTH(node) - NODE_DYS;

  /* preview rect? */
  if (node->flag & NODE_PREVIEW) {
    float aspect = 1.0f;

    if (node->preview_xsize && node->preview_ysize) {
      aspect = (float)node->preview_ysize / (float)node->preview_xsize;
    }

    dy -= NODE_DYS / 2;
    node->prvr.ymax = dy;

    if (aspect <= 1.0f) {
      node->prvr.ymin = dy - aspect * (NODE_WIDTH(node) - NODE_DY);
    }
    else {
      /* Width correction of image. XXX huh? (ton) */
      float dx = (NODE_WIDTH(node) - NODE_DYS) - (NODE_WIDTH(node) - NODE_DYS) / aspect;

      node->prvr.ymin = dy - (NODE_WIDTH(node) - NODE_DY);

      node->prvr.xmin += 0.5f * dx;
      node->prvr.xmax -= 0.5f * dx;
    }

    dy = node->prvr.ymin - NODE_DYS / 2;

    /* Make sure that maximums are bigger or equal to minimums. */
    if (node->prvr.xmax < node->prvr.xmin) {
      SWAP(float, node->prvr.xmax, node->prvr.xmin);
    }
    if (node->prvr.ymax < node->prvr.ymin) {
      SWAP(float, node->prvr.ymax, node->prvr.ymin);
    }
  }

  /* Buttons rect? */
  if (node->typeinfo->draw_buttons && (node->flag & NODE_OPTIONS)) {
    dy -= NODE_DYS / 2;

    /* Set this for `uifunc()` that don't use layout engine yet. */
    node->butr.xmin = 0;
    node->butr.xmax = NODE_WIDTH(node) - 2 * NODE_DYS;
    node->butr.ymin = 0;
    node->butr.ymax = 0;

    uiLayout *layout = UI_block_layout(node->block,
                                       UI_LAYOUT_VERTICAL,
                                       UI_LAYOUT_PANEL,
                                       locx + NODE_DYS,
                                       dy,
                                       node->butr.xmax,
                                       0,
                                       0,
                                       UI_style_get_dpi());

    if (node->flag & NODE_MUTED) {
      uiLayoutSetActive(layout, false);
    }

    uiLayoutSetContextPointer(layout, "node", &nodeptr);

    node->typeinfo->draw_buttons(layout, (bContext *)C, &nodeptr);

    UI_block_align_end(node->block);
    UI_block_layout_resolve(node->block, nullptr, &buty);

    dy = buty - NODE_DYS / 2;
  }

  /* Input sockets. */
  LISTBASE_FOREACH (bNodeSocket *, nsock, &node->inputs) {
    if (nodeSocketIsHidden(nsock)) {
      continue;
    }

    PointerRNA sockptr;
    RNA_pointer_create(&ntree->id, &RNA_NodeSocket, nsock, &sockptr);

    /* Add the half the height of a multi-input socket to cursor Y
     * to account for the increased height of the taller sockets. */
    float multi_input_socket_offset = 0.0f;
    if (nsock->flag & SOCK_MULTI_INPUT) {
      if (nsock->total_inputs > 2) {
        multi_input_socket_offset = (nsock->total_inputs - 2) * NODE_MULTI_INPUT_LINK_GAP;
      }
    }
    dy -= multi_input_socket_offset * 0.5f;

    uiLayout *layout = UI_block_layout(node->block,
                                       UI_LAYOUT_VERTICAL,
                                       UI_LAYOUT_PANEL,
                                       locx + NODE_DYS,
                                       dy,
                                       NODE_WIDTH(node) - NODE_DY,
                                       NODE_DY,
                                       0,
                                       UI_style_get_dpi());

    if (node->flag & NODE_MUTED) {
      uiLayoutSetActive(layout, false);
    }

    /* Context pointers for current node and socket. */
    uiLayoutSetContextPointer(layout, "node", &nodeptr);
    uiLayoutSetContextPointer(layout, "socket", &sockptr);

    uiLayout *row = uiLayoutRow(layout, true);

    const char *socket_label = nodeSocketLabel(nsock);
    nsock->typeinfo->draw((bContext *)C, row, &sockptr, &nodeptr, IFACE_(socket_label));

    UI_block_align_end(node->block);
    UI_block_layout_resolve(node->block, nullptr, &buty);

    /* Ensure minimum socket height in case layout is empty. */
    buty = min_ii(buty, dy - NODE_DY);

    nsock->locx = locx;
    /* Place the socket circle in the middle of the layout. */
    nsock->locy = 0.5f * (dy + buty);

    dy = buty - multi_input_socket_offset * 0.5;
    if (nsock->next) {
      dy -= NODE_SOCKDY;
    }
  }

  /* Little bit of space in end. */
  if (node->inputs.first || (node->flag & (NODE_OPTIONS | NODE_PREVIEW)) == 0) {
    dy -= NODE_DYS / 2;
  }

  node->totr.xmin = locx;
  node->totr.xmax = locx + NODE_WIDTH(node);
  node->totr.ymax = locy;
  node->totr.ymin = min_ff(dy, locy - 2 * NODE_DY);

  /* Set the block bounds to clip mouse events from underlying nodes.
   * Add a margin for sockets on each side. */
  UI_block_bounds_set_explicit(node->block,
                               node->totr.xmin - NODE_SOCKSIZE,
                               node->totr.ymin,
                               node->totr.xmax + NODE_SOCKSIZE,
                               node->totr.ymax);
}

/**
 * Based on settings in node, sets drawing rect info.
 */
static void node_update_hidden(bNode *node)
{
  int totin = 0, totout = 0;

  /* Get "global" coords. */
  float locx, locy;
  node_to_view(node, 0.0f, 0.0f, &locx, &locy);

  /* Calculate minimal radius. */
  LISTBASE_FOREACH (bNodeSocket *, nsock, &node->inputs) {
    if (!nodeSocketIsHidden(nsock)) {
      totin++;
    }
  }
  LISTBASE_FOREACH (bNodeSocket *, nsock, &node->outputs) {
    if (!nodeSocketIsHidden(nsock)) {
      totout++;
    }
  }

  float hiddenrad = HIDDEN_RAD;
  float tot = MAX2(totin, totout);
  if (tot > 4) {
    hiddenrad += 5.0f * (float)(tot - 4);
  }

  node->totr.xmin = locx;
  node->totr.xmax = locx + max_ff(NODE_WIDTH(node), 2 * hiddenrad);
  node->totr.ymax = locy + (hiddenrad - 0.5f * NODE_DY);
  node->totr.ymin = node->totr.ymax - 2 * hiddenrad;

  /* Output sockets. */
  float rad = (float)M_PI / (1.0f + (float)totout);
  float drad = rad;

  LISTBASE_FOREACH (bNodeSocket *, nsock, &node->outputs) {
    if (!nodeSocketIsHidden(nsock)) {
      nsock->locx = node->totr.xmax - hiddenrad + sinf(rad) * hiddenrad;
      nsock->locy = node->totr.ymin + hiddenrad + cosf(rad) * hiddenrad;
      rad += drad;
    }
  }

  /* Input sockets. */
  rad = drad = -(float)M_PI / (1.0f + (float)totin);

  LISTBASE_FOREACH (bNodeSocket *, nsock, &node->inputs) {
    if (!nodeSocketIsHidden(nsock)) {
      nsock->locx = node->totr.xmin + hiddenrad + sinf(rad) * hiddenrad;
      nsock->locy = node->totr.ymin + hiddenrad + cosf(rad) * hiddenrad;
      rad += drad;
    }
  }

  /* Set the block bounds to clip mouse events from underlying nodes.
   * Add a margin for sockets on each side. */
  UI_block_bounds_set_explicit(node->block,
                               node->totr.xmin - NODE_SOCKSIZE,
                               node->totr.ymin,
                               node->totr.xmax + NODE_SOCKSIZE,
                               node->totr.ymax);
}

void node_update_default(const bContext *C, bNodeTree *ntree, bNode *node)
{
  if (node->flag & NODE_HIDDEN) {
    node_update_hidden(node);
  }
  else {
    node_update_basis(C, ntree, node);
  }
}

int node_select_area_default(bNode *node, int x, int y)
{
  return BLI_rctf_isect_pt(&node->totr, x, y);
}

int node_tweak_area_default(bNode *node, int x, int y)
{
  return BLI_rctf_isect_pt(&node->totr, x, y);
}

int node_get_colorid(bNode *node)
{
  switch (node->typeinfo->nclass) {
    case NODE_CLASS_INPUT:
      return TH_NODE_INPUT;
    case NODE_CLASS_OUTPUT:
      return (node->flag & NODE_DO_OUTPUT) ? TH_NODE_OUTPUT : TH_NODE;
    case NODE_CLASS_CONVERTOR:
      return TH_NODE_CONVERTOR;
    case NODE_CLASS_OP_COLOR:
      return TH_NODE_COLOR;
    case NODE_CLASS_OP_VECTOR:
      return TH_NODE_VECTOR;
    case NODE_CLASS_OP_FILTER:
      return TH_NODE_FILTER;
    case NODE_CLASS_GROUP:
      return TH_NODE_GROUP;
    case NODE_CLASS_INTERFACE:
      return TH_NODE_INTERFACE;
    case NODE_CLASS_MATTE:
      return TH_NODE_MATTE;
    case NODE_CLASS_DISTORT:
      return TH_NODE_DISTORT;
    case NODE_CLASS_TEXTURE:
      return TH_NODE_TEXTURE;
    case NODE_CLASS_SHADER:
      return TH_NODE_SHADER;
    case NODE_CLASS_SCRIPT:
      return TH_NODE_SCRIPT;
    case NODE_CLASS_PATTERN:
      return TH_NODE_PATTERN;
    case NODE_CLASS_LAYOUT:
      return TH_NODE_LAYOUT;
    case NODE_CLASS_GEOMETRY:
      return TH_NODE_GEOMETRY;
    case NODE_CLASS_ATTRIBUTE:
      return TH_NODE_ATTRIBUTE;
    default:
      return TH_NODE;
  }
}

static void node_draw_mute_line(const View2D *v2d, const SpaceNode *snode, const bNode *node)
{
  GPU_blend(GPU_BLEND_ALPHA);

  LISTBASE_FOREACH (const bNodeLink *, link, &node->internal_links) {
    node_draw_link_bezier(v2d, snode, link, TH_REDALERT, TH_REDALERT, -1);
  }

  GPU_blend(GPU_BLEND_NONE);
}

/* Flags used in gpu_shader_keyframe_diamond_frag.glsl. */
#define MARKER_SHAPE_DIAMOND 0x1
#define MARKER_SHAPE_SQUARE 0xC
#define MARKER_SHAPE_CIRCLE 0x2
#define MARKER_SHAPE_INNER_DOT 0x10

static void node_socket_draw(const bNodeSocket *sock,
                             const float color[4],
                             const float color_outline[4],
                             float size,
                             int locx,
                             int locy,
                             uint pos_id,
                             uint col_id,
                             uint shape_id,
                             uint size_id,
                             uint outline_col_id)
{
  int flags;

  /* Set shape flags. */
  switch (sock->display_shape) {
    case SOCK_DISPLAY_SHAPE_DIAMOND:
    case SOCK_DISPLAY_SHAPE_DIAMOND_DOT:
      flags = MARKER_SHAPE_DIAMOND;
      break;
    case SOCK_DISPLAY_SHAPE_SQUARE:
    case SOCK_DISPLAY_SHAPE_SQUARE_DOT:
      flags = MARKER_SHAPE_SQUARE;
      break;
    default:
    case SOCK_DISPLAY_SHAPE_CIRCLE:
    case SOCK_DISPLAY_SHAPE_CIRCLE_DOT:
      flags = MARKER_SHAPE_CIRCLE;
      break;
  }

  if (ELEM(sock->display_shape,
           SOCK_DISPLAY_SHAPE_DIAMOND_DOT,
           SOCK_DISPLAY_SHAPE_SQUARE_DOT,
           SOCK_DISPLAY_SHAPE_CIRCLE_DOT)) {
    flags |= MARKER_SHAPE_INNER_DOT;
  }

  immAttr4fv(col_id, color);
  immAttr1u(shape_id, flags);
  immAttr1f(size_id, size);
  immAttr4fv(outline_col_id, color_outline);
  immVertex2f(pos_id, locx, locy);
}

static void node_socket_draw_multi_input(const float color[4],
                                         const float color_outline[4],
                                         const float width,
                                         const float height,
                                         const int locx,
                                         const int locy)
{
  const float outline_width = 1.0f;
  /* UI_draw_roundbox draws the outline on the outer side, so compensate for the outline width. */
  const rctf rect = {
      locx - width + outline_width * 0.5f,
      locx + width - outline_width * 0.5f,
      locy - height + outline_width * 0.5f,
      locy + height - outline_width * 0.5f,
  };

  UI_draw_roundbox_corner_set(UI_CNR_ALL);
  UI_draw_roundbox_4fv_ex(
      &rect, color, nullptr, 1.0f, color_outline, outline_width, width - outline_width * 0.5f);
}

static const float virtual_node_socket_outline_color[4] = {0.5, 0.5, 0.5, 1.0};

static void node_socket_outline_color_get(const bool selected,
                                          const int socket_type,
                                          float r_outline_color[4])
{
  if (selected) {
    UI_GetThemeColor4fv(TH_TEXT_HI, r_outline_color);
    r_outline_color[3] = 0.9f;
  }
  else {
    copy_v4_fl(r_outline_color, 0.0f);
    r_outline_color[3] = 0.6f;
  }

  /* Until there is a better place for per socket color,
   * the outline color for virtual sockets is set  here. */
  if (socket_type == SOCK_CUSTOM) {
    copy_v4_v4(r_outline_color, virtual_node_socket_outline_color);
  }
}

/* Usual convention here would be node_socket_get_color(), but that's already used (for setting a
 * color property socket). */
void node_socket_color_get(
    bContext *C, bNodeTree *ntree, PointerRNA *node_ptr, bNodeSocket *sock, float r_color[4])
{
  PointerRNA ptr;
  BLI_assert(RNA_struct_is_a(node_ptr->type, &RNA_Node));
  RNA_pointer_create((ID *)ntree, &RNA_NodeSocket, sock, &ptr);

  sock->typeinfo->draw_color(C, &ptr, node_ptr, r_color);

  bNode *node = (bNode *)node_ptr->data;
  if (node->flag & NODE_MUTED) {
    r_color[3] *= 0.25f;
  }
}

static void node_socket_draw_nested(const bContext *C,
                                    bNodeTree *ntree,
                                    PointerRNA *node_ptr,
                                    bNodeSocket *sock,
                                    uint pos_id,
                                    uint col_id,
                                    uint shape_id,
                                    uint size_id,
                                    uint outline_col_id,
                                    float size,
                                    bool selected)
{
  float color[4];
  float outline_color[4];

  node_socket_color_get((bContext *)C, ntree, node_ptr, sock, color);
  node_socket_outline_color_get(selected, sock->type, outline_color);

  node_socket_draw(sock,
                   color,
                   outline_color,
                   size,
                   sock->locx,
                   sock->locy,
                   pos_id,
                   col_id,
                   shape_id,
                   size_id,
                   outline_col_id);
}

/**
 * Draw a single node socket at default size.
 * \note this is only called from external code, internally #node_socket_draw_nested() is used for
 *       optimized drawing of multiple/all sockets of a node.
 */
void ED_node_socket_draw(bNodeSocket *sock, const rcti *rect, const float color[4], float scale)
{
  const float size = 2.25f * NODE_SOCKSIZE * scale;
  rcti draw_rect = *rect;
  float outline_color[4] = {0};

  node_socket_outline_color_get(sock->flag & SELECT, sock->type, outline_color);

  BLI_rcti_resize(&draw_rect, size, size);

  GPUVertFormat *format = immVertexFormat();
  uint pos_id = GPU_vertformat_attr_add(format, "pos", GPU_COMP_F32, 2, GPU_FETCH_FLOAT);
  uint col_id = GPU_vertformat_attr_add(format, "color", GPU_COMP_F32, 4, GPU_FETCH_FLOAT);
  uint shape_id = GPU_vertformat_attr_add(format, "flags", GPU_COMP_U32, 1, GPU_FETCH_INT);
  uint size_id = GPU_vertformat_attr_add(format, "size", GPU_COMP_F32, 1, GPU_FETCH_FLOAT);
  uint outline_col_id = GPU_vertformat_attr_add(
      format, "outlineColor", GPU_COMP_F32, 4, GPU_FETCH_FLOAT);

  eGPUBlend state = GPU_blend_get();
  GPU_blend(GPU_BLEND_ALPHA);
  GPU_program_point_size(true);

  immBindBuiltinProgram(GPU_SHADER_KEYFRAME_DIAMOND);
  immUniform1f("outline_scale", 0.7f);
  immUniform2f("ViewportSize", -1.0f, -1.0f);

  /* Single point. */
  immBegin(GPU_PRIM_POINTS, 1);
  node_socket_draw(sock,
                   color,
                   outline_color,
                   BLI_rcti_size_y(&draw_rect),
                   BLI_rcti_cent_x(&draw_rect),
                   BLI_rcti_cent_y(&draw_rect),
                   pos_id,
                   col_id,
                   shape_id,
                   size_id,
                   outline_col_id);
  immEnd();

  immUnbindProgram();
  GPU_program_point_size(false);

  /* Restore. */
  GPU_blend(state);
}

/* **************  Socket callbacks *********** */

static void node_draw_preview_background(rctf *rect)
{
  GPUVertFormat *format = immVertexFormat();
  uint pos = GPU_vertformat_attr_add(format, "pos", GPU_COMP_F32, 2, GPU_FETCH_FLOAT);

  immBindBuiltinProgram(GPU_SHADER_2D_CHECKER);

  /* Drawing the checkerboard. */
  const float checker_dark = UI_ALPHA_CHECKER_DARK / 255.0f;
  const float checker_light = UI_ALPHA_CHECKER_LIGHT / 255.0f;
  immUniform4f("color1", checker_dark, checker_dark, checker_dark, 1.0f);
  immUniform4f("color2", checker_light, checker_light, checker_light, 1.0f);
  immUniform1i("size", 8);
  immRectf(pos, rect->xmin, rect->ymin, rect->xmax, rect->ymax);
  immUnbindProgram();
}

/* Not a callback. */
static void node_draw_preview(bNodePreview *preview, rctf *prv)
{
  float xrect = BLI_rctf_size_x(prv);
  float yrect = BLI_rctf_size_y(prv);
  float xscale = xrect / ((float)preview->xsize);
  float yscale = yrect / ((float)preview->ysize);
  float scale;

  /* Uniform scale and offset. */
  rctf draw_rect = *prv;
  if (xscale < yscale) {
    float offset = 0.5f * (yrect - ((float)preview->ysize) * xscale);
    draw_rect.ymin += offset;
    draw_rect.ymax -= offset;
    scale = xscale;
  }
  else {
    float offset = 0.5f * (xrect - ((float)preview->xsize) * yscale);
    draw_rect.xmin += offset;
    draw_rect.xmax -= offset;
    scale = yscale;
  }

  node_draw_preview_background(&draw_rect);

  GPU_blend(GPU_BLEND_ALPHA);
  /* Premul graphics. */
  GPU_blend(GPU_BLEND_ALPHA);

  IMMDrawPixelsTexState state = immDrawPixelsTexSetup(GPU_SHADER_2D_IMAGE_COLOR);
  immDrawPixelsTex(&state,
                   draw_rect.xmin,
                   draw_rect.ymin,
                   preview->xsize,
                   preview->ysize,
                   GPU_RGBA8,
                   true,
                   preview->rect,
                   scale,
                   scale,
                   nullptr);

  GPU_blend(GPU_BLEND_NONE);

  uint pos = GPU_vertformat_attr_add(immVertexFormat(), "pos", GPU_COMP_F32, 2, GPU_FETCH_FLOAT);
  immBindBuiltinProgram(GPU_SHADER_2D_UNIFORM_COLOR);
  immUniformThemeColorShadeAlpha(TH_BACK, -15, +100);
  imm_draw_box_wire_2d(pos, draw_rect.xmin, draw_rect.ymin, draw_rect.xmax, draw_rect.ymax);
  immUnbindProgram();
}

/* Common handle function for operator buttons that need to select the node first. */
static void node_toggle_button_cb(struct bContext *C, void *node_argv, void *op_argv)
{
  bNode *node = (bNode *)node_argv;
  const char *opname = (const char *)op_argv;

  /* Select & activate only the button's node. */
  node_select_single(C, node);

  WM_operator_name_call(C, opname, WM_OP_INVOKE_DEFAULT, nullptr);
}

void node_draw_shadow(const SpaceNode *snode, const bNode *node, float radius, float alpha)
{
  const rctf *rct = &node->totr;
  UI_draw_roundbox_corner_set(UI_CNR_ALL);
  ui_draw_dropshadow(rct, radius, snode->runtime->aspect, alpha, node->flag & SELECT);
}

void node_draw_sockets(const View2D *v2d,
                       const bContext *C,
                       bNodeTree *ntree,
                       bNode *node,
                       bool draw_outputs,
                       bool select_all)
{
  const uint total_input_len = BLI_listbase_count(&node->inputs);
  const uint total_output_len = BLI_listbase_count(&node->outputs);

  if (total_input_len + total_output_len == 0) {
    return;
  }

  PointerRNA node_ptr;
  RNA_pointer_create((ID *)ntree, &RNA_Node, node, &node_ptr);

  bool selected = false;

  GPUVertFormat *format = immVertexFormat();
  uint pos_id = GPU_vertformat_attr_add(format, "pos", GPU_COMP_F32, 2, GPU_FETCH_FLOAT);
  uint col_id = GPU_vertformat_attr_add(format, "color", GPU_COMP_F32, 4, GPU_FETCH_FLOAT);
  uint shape_id = GPU_vertformat_attr_add(format, "flags", GPU_COMP_U32, 1, GPU_FETCH_INT);
  uint size_id = GPU_vertformat_attr_add(format, "size", GPU_COMP_F32, 1, GPU_FETCH_FLOAT);
  uint outline_col_id = GPU_vertformat_attr_add(
      format, "outlineColor", GPU_COMP_F32, 4, GPU_FETCH_FLOAT);

  GPU_blend(GPU_BLEND_ALPHA);
  GPU_program_point_size(true);
  immBindBuiltinProgram(GPU_SHADER_KEYFRAME_DIAMOND);
  immUniform1f("outline_scale", 0.7f);
  immUniform2f("ViewportSize", -1.0f, -1.0f);

  /* Set handle size. */
  float scale;
  UI_view2d_scale_get(v2d, &scale, nullptr);
  scale *= 2.25f * NODE_SOCKSIZE;

  if (!select_all) {
    immBeginAtMost(GPU_PRIM_POINTS, total_input_len + total_output_len);
  }

  /* Socket inputs. */
  short selected_input_len = 0;
  LISTBASE_FOREACH (bNodeSocket *, sock, &node->inputs) {
    if (nodeSocketIsHidden(sock)) {
      continue;
    }
    if (select_all || (sock->flag & SELECT)) {
      selected_input_len++;
      continue;
    }
    /* Don't draw multi-input sockets here since they are drawn in a different batch. */
    if (sock->flag & SOCK_MULTI_INPUT) {
      continue;
    }

    node_socket_draw_nested(C,
                            ntree,
                            &node_ptr,
                            sock,
                            pos_id,
                            col_id,
                            shape_id,
                            size_id,
                            outline_col_id,
                            scale,
                            selected);
  }

  /* Socket outputs. */
  short selected_output_len = 0;
  if (draw_outputs) {
    LISTBASE_FOREACH (bNodeSocket *, sock, &node->outputs) {
      if (nodeSocketIsHidden(sock)) {
        continue;
      }
      if (select_all || (sock->flag & SELECT)) {
        selected_output_len++;
        continue;
      }

      node_socket_draw_nested(C,
                              ntree,
                              &node_ptr,
                              sock,
                              pos_id,
                              col_id,
                              shape_id,
                              size_id,
                              outline_col_id,
                              scale,
                              selected);
    }
  }

  if (!select_all) {
    immEnd();
  }

  /* Go back and draw selected sockets. */
  if (selected_input_len + selected_output_len > 0) {
    /* Outline for selected sockets. */

    selected = true;

    immBegin(GPU_PRIM_POINTS, selected_input_len + selected_output_len);

    if (selected_input_len) {
      /* Socket inputs. */
      LISTBASE_FOREACH (bNodeSocket *, sock, &node->inputs) {
        if (nodeSocketIsHidden(sock)) {
          continue;
        }
        if (select_all || (sock->flag & SELECT)) {
          node_socket_draw_nested(C,
                                  ntree,
                                  &node_ptr,
                                  sock,
                                  pos_id,
                                  col_id,
                                  shape_id,
                                  size_id,
                                  outline_col_id,
                                  scale,
                                  selected);
          if (--selected_input_len == 0) {
            break; /* Stop as soon as last one is drawn. */
          }
        }
      }
    }

    if (selected_output_len) {
      /* Socket outputs. */
      LISTBASE_FOREACH (bNodeSocket *, sock, &node->outputs) {
        if (nodeSocketIsHidden(sock)) {
          continue;
        }
        if (select_all || (sock->flag & SELECT)) {
          node_socket_draw_nested(C,
                                  ntree,
                                  &node_ptr,
                                  sock,
                                  pos_id,
                                  col_id,
                                  shape_id,
                                  size_id,
                                  outline_col_id,
                                  scale,
                                  selected);
          if (--selected_output_len == 0) {
            break; /* Stop as soon as last one is drawn. */
          }
        }
      }
    }

    immEnd();
  }

  immUnbindProgram();

  GPU_program_point_size(false);
  GPU_blend(GPU_BLEND_NONE);

  /* Draw multi-input sockets after the others because they are drawn with `UI_draw_roundbox`
   * rather than with `GL_POINT`. */
  LISTBASE_FOREACH (bNodeSocket *, socket, &node->inputs) {
    if (nodeSocketIsHidden(socket)) {
      continue;
    }
    if (!(socket->flag & SOCK_MULTI_INPUT)) {
      continue;
    }

    const bool is_node_hidden = (node->flag & NODE_HIDDEN);
    const float width = NODE_SOCKSIZE;
    float height = is_node_hidden ? width : node_socket_calculate_height(socket) - width;

    float color[4];
    float outline_color[4];
    node_socket_color_get((bContext *)C, ntree, &node_ptr, socket, color);
    node_socket_outline_color_get(selected, socket->type, outline_color);

    node_socket_draw_multi_input(color, outline_color, width, height, socket->locx, socket->locy);
  }
}

static int node_error_type_to_icon(const NodeWarningType type)
{
  switch (type) {
    case NodeWarningType::Error:
      return ICON_ERROR;
    case NodeWarningType::Warning:
      return ICON_ERROR;
    case NodeWarningType::Info:
      return ICON_INFO;
  }

  BLI_assert(false);
  return ICON_ERROR;
}

static uint8_t node_error_type_priority(const NodeWarningType type)
{
  switch (type) {
    case NodeWarningType::Error:
      return 3;
    case NodeWarningType::Warning:
      return 2;
    case NodeWarningType::Info:
      return 1;
  }

  BLI_assert(false);
  return 0;
}

static NodeWarningType node_error_highest_priority(Span<NodeWarning> warnings)
{
  uint8_t highest_priority = 0;
  NodeWarningType highest_priority_type = NodeWarningType::Info;
  for (const NodeWarning &warning : warnings) {
    const uint8_t priority = node_error_type_priority(warning.type);
    if (priority > highest_priority) {
      highest_priority = priority;
      highest_priority_type = warning.type;
    }
  }
  return highest_priority_type;
}

static char *node_errors_tooltip_fn(bContext *UNUSED(C), void *argN, const char *UNUSED(tip))
{
  const NodeUIStorage **storage_pointer_alloc = static_cast<const NodeUIStorage **>(argN);
  const NodeUIStorage *node_ui_storage = *storage_pointer_alloc;
  Span<NodeWarning> warnings = node_ui_storage->warnings;

  std::string complete_string;

  for (const NodeWarning &warning : warnings.drop_back(1)) {
    complete_string += warning.message;
    /* Adding the period is not ideal for multi-line messages, but it is consistent
     * with other tooltip implementations in Blender, so it is added here. */
    complete_string += '.';
    complete_string += '\n';
  }

  /* Let the tooltip system automatically add the last period. */
  complete_string += warnings.last().message;

  return BLI_strdupn(complete_string.c_str(), complete_string.size());
}

#define NODE_HEADER_ICON_SIZE (0.8f * U.widget_unit)

static void node_add_error_message_button(
    const bContext *C, bNodeTree &ntree, bNode &node, const rctf &rect, float &icon_offset)
{
  const NodeUIStorage *node_ui_storage = BKE_node_tree_ui_storage_get_from_context(C, ntree, node);
  if (node_ui_storage == nullptr || node_ui_storage->warnings.is_empty()) {
    return;
  }

  /* The UI API forces us to allocate memory for each error button, because the
   * ownership of #UI_but_func_tooltip_set's argument is transferred to the button. */
  const NodeUIStorage **storage_pointer_alloc = (const NodeUIStorage **)MEM_mallocN(
      sizeof(NodeUIStorage *), __func__);
  *storage_pointer_alloc = node_ui_storage;

  const NodeWarningType display_type = node_error_highest_priority(node_ui_storage->warnings);

  icon_offset -= NODE_HEADER_ICON_SIZE;
  UI_block_emboss_set(node.block, UI_EMBOSS_NONE);
  uiBut *but = uiDefIconBut(node.block,
                            UI_BTYPE_BUT,
                            0,
                            node_error_type_to_icon(display_type),
                            icon_offset,
                            rect.ymax - NODE_DY,
                            NODE_HEADER_ICON_SIZE,
                            UI_UNIT_Y,
                            nullptr,
                            0,
                            0,
                            0,
                            0,
                            nullptr);
  UI_but_func_tooltip_set(but, node_errors_tooltip_fn, storage_pointer_alloc);
  UI_block_emboss_set(node.block, UI_EMBOSS);
}

static void node_draw_basis(const bContext *C,
                            const View2D *v2d,
                            const SpaceNode *snode,
                            bNodeTree *ntree,
                            bNode *node,
                            bNodeInstanceKey key)
{
  const float iconbutw = NODE_HEADER_ICON_SIZE;

  /* Skip if out of view. */
  if (BLI_rctf_isect(&node->totr, &v2d->cur, nullptr) == false) {
    UI_block_end(C, node->block);
    node->block = nullptr;
    return;
  }

  /* Shadow. */
  node_draw_shadow(snode, node, BASIS_RAD, 1.0f);

  float color[4];
  int color_id = node_get_colorid(node);
  if (node->flag & NODE_MUTED) {
    /* Muted nodes are semi-transparent and colorless. */
    UI_GetThemeColor3fv(TH_NODE, color);
    color[3] = 0.25f;
  }
  else {
    /* Opaque headers for regular nodes. */
    UI_GetThemeColor3fv(color_id, color);
    color[3] = 1.0f;
  }

  GPU_line_width(1.0f);

  rctf *rct = &node->totr;
  UI_draw_roundbox_corner_set(UI_CNR_TOP_LEFT | UI_CNR_TOP_RIGHT);

  {
    const rctf rect = {
        rct->xmin,
        rct->xmax,
        rct->ymax - NODE_DY,
        rct->ymax,
    };
    UI_draw_roundbox_aa(&rect, true, BASIS_RAD, color);
  }

  /* Show/hide icons. */
  float iconofs = rct->xmax - 0.35f * U.widget_unit;

  /* Preview. */
  if (node->typeinfo->flag & NODE_PREVIEW) {
    iconofs -= iconbutw;
    UI_block_emboss_set(node->block, UI_EMBOSS_NONE);
    uiBut *but = uiDefIconBut(node->block,
                              UI_BTYPE_BUT_TOGGLE,
                              0,
                              ICON_TOGGLE_NODE_PREVIEW,
                              iconofs,
                              rct->ymax - NODE_DY,
                              iconbutw,
                              UI_UNIT_Y,
                              nullptr,
                              0,
                              0,
                              0,
                              0,
                              "");
    UI_but_func_set(but, node_toggle_button_cb, node, (void *)"NODE_OT_preview_toggle");
    /* XXX this does not work when node is activated and the operator called right afterwards,
     * since active ID is not updated yet (needs to process the notifier).
     * This can only work as visual indicator! */
    //      if (!(node->flag & (NODE_ACTIVE_ID|NODE_DO_OUTPUT)))
    //          UI_but_flag_enable(but, UI_BUT_DISABLED);
    UI_block_emboss_set(node->block, UI_EMBOSS);
  }

  /* Group edit. */
  if (node->type == NODE_GROUP) {
    iconofs -= iconbutw;
    UI_block_emboss_set(node->block, UI_EMBOSS_NONE);
    uiBut *but = uiDefIconBut(node->block,
                              UI_BTYPE_BUT_TOGGLE,
                              0,
                              ICON_NODETREE,
                              iconofs,
                              rct->ymax - NODE_DY,
                              iconbutw,
                              UI_UNIT_Y,
                              nullptr,
                              0,
                              0,
                              0,
                              0,
                              "");
    UI_but_func_set(but, node_toggle_button_cb, node, (void *)"NODE_OT_group_edit");
    UI_block_emboss_set(node->block, UI_EMBOSS);
  }
  else if (node->type == NODE_CUSTOM && node->typeinfo->ui_icon != ICON_NONE) {
    iconofs -= iconbutw;
    UI_block_emboss_set(node->block, UI_EMBOSS_NONE);
    uiDefIconBut(node->block,
                 UI_BTYPE_BUT,
                 0,
                 node->typeinfo->ui_icon,
                 iconofs,
                 rct->ymax - NODE_DY,
                 iconbutw,
                 UI_UNIT_Y,
                 nullptr,
                 0,
                 0,
                 0,
                 0,
                 "");
    UI_block_emboss_set(node->block, UI_EMBOSS);
  }
<<<<<<< HEAD
  /* bfa - Add nodes icons to node headers */
  else if (RNA_struct_ui_icon(node->typeinfo->rna_ext.srna) != ICON_NONE) {
    iconofs -= iconbutw;
    UI_block_emboss_set(node->block, UI_EMBOSS_NONE);
    uiDefIconBut(node->block,
                 UI_BTYPE_BUT,
                 0,
                 RNA_struct_ui_icon(node->typeinfo->rna_ext.srna),
                 iconofs,
                 rct->ymax - NODE_DY,
                 iconbutw,
                 UI_UNIT_Y,
                 nullptr,
                 0,
                 0,
                 0,
                 0,
                 "");
=======
  if (ntree->type == NTREE_GEOMETRY) {
    /* Active preview toggle. */
    iconofs -= iconbutw;
    UI_block_emboss_set(node->block, UI_EMBOSS_NONE);
    int icon = (node->flag & NODE_ACTIVE_PREVIEW) ? ICON_RESTRICT_VIEW_OFF : ICON_RESTRICT_VIEW_ON;
    uiBut *but = uiDefIconBut(node->block,
                              UI_BTYPE_BUT_TOGGLE,
                              0,
                              icon,
                              iconofs,
                              rct->ymax - NODE_DY,
                              iconbutw,
                              UI_UNIT_Y,
                              nullptr,
                              0,
                              0,
                              0,
                              0,
                              "Show this node's geometry output in the spreadsheet in Node mode");
    UI_but_func_set(but, node_toggle_button_cb, node, (void *)"NODE_OT_active_preview_toggle");
>>>>>>> e9ccbe49
    UI_block_emboss_set(node->block, UI_EMBOSS);
  }

  node_add_error_message_button(C, *ntree, *node, *rct, iconofs);

  /* Title. */
  if (node->flag & SELECT) {
    UI_GetThemeColor4fv(TH_SELECT, color);
  }
  else {
    UI_GetThemeColorBlendShade4fv(TH_SELECT, color_id, 0.4f, 10, color);
  }

  /* Open/close entirely. */
  {
    int but_size = U.widget_unit * 0.8f;
    /* XXX button uses a custom triangle draw below, so make it invisible without icon. */
    UI_block_emboss_set(node->block, UI_EMBOSS_NONE);
    uiBut *but = uiDefBut(node->block,
                          UI_BTYPE_BUT_TOGGLE,
                          0,
                          "",
                          rct->xmin + 0.35f * U.widget_unit,
                          rct->ymax - NODE_DY / 2.2f - but_size / 2,
                          but_size,
                          but_size,
                          nullptr,
                          0,
                          0,
                          0,
                          0,
                          "");
    UI_but_func_set(but, node_toggle_button_cb, node, (void *)"NODE_OT_hide_toggle");
    UI_block_emboss_set(node->block, UI_EMBOSS);

    UI_GetThemeColor4fv(TH_TEXT, color);
    /* Custom draw function for this button. */
    UI_draw_icon_tri(rct->xmin + 0.65f * U.widget_unit, rct->ymax - NODE_DY / 2.2f, 'v', color);
  }

  char showname[128];
  nodeLabel(ntree, node, showname, sizeof(showname));

  uiBut *but = uiDefBut(node->block,
                        UI_BTYPE_LABEL,
                        0,
                        showname,
                        (int)(rct->xmin + NODE_MARGIN_X),
                        (int)(rct->ymax - NODE_DY),
                        (short)(iconofs - rct->xmin - (18.0f * U.dpi_fac)),
                        (short)NODE_DY,
                        nullptr,
                        0,
                        0,
                        0,
                        0,
                        "");
  if (node->flag & NODE_MUTED) {
    UI_but_flag_enable(but, UI_BUT_INACTIVE);
  }

  /* Body. */
  if (nodeTypeUndefined(node)) {
    /* Use warning color to indicate undefined types. */
    UI_GetThemeColor4fv(TH_REDALERT, color);
  }
  else if (node->flag & NODE_MUTED) {
    /* Muted nodes are semi-transparent and colorless. */
    UI_GetThemeColor4fv(TH_NODE, color);
  }
  else if (node->flag & NODE_CUSTOM_COLOR) {
    rgba_float_args_set(color, node->color[0], node->color[1], node->color[2], 1.0f);
  }
  else {
    UI_GetThemeColor4fv(TH_NODE, color);
  }

  if (node->flag & NODE_MUTED) {
    color[3] = 0.5f;
  }

  {
    UI_draw_roundbox_corner_set(UI_CNR_BOTTOM_LEFT | UI_CNR_BOTTOM_RIGHT);
    const rctf rect = {
        rct->xmin,
        rct->xmax,
        rct->ymin,
        rct->ymax - NODE_DY,
    };
    UI_draw_roundbox_aa(&rect, true, BASIS_RAD, color);
  }

  /* Outline active and selected emphasis. */
  if (node->flag & SELECT) {
    UI_GetThemeColorShadeAlpha4fv(
        (node->flag & NODE_ACTIVE) ? TH_ACTIVE : TH_SELECT, 0, -40, color);

    UI_draw_roundbox_corner_set(UI_CNR_ALL);
    UI_draw_roundbox_aa(rct, false, BASIS_RAD, color);
  }

  /* Disable lines. */
  if (node->flag & NODE_MUTED) {
    node_draw_mute_line(v2d, snode, node);
  }

  node_draw_sockets(v2d, C, ntree, node, true, false);

  /* Preview. */
  bNodeInstanceHash *previews = (bNodeInstanceHash *)CTX_data_pointer_get(C, "node_previews").data;
  if (node->flag & NODE_PREVIEW && previews) {
    bNodePreview *preview = (bNodePreview *)BKE_node_instance_hash_lookup(previews, key);
    if (preview && (preview->xsize && preview->ysize)) {
      if (preview->rect && !BLI_rctf_is_empty(&node->prvr)) {
        node_draw_preview(preview, &node->prvr);
      }
    }
  }

  UI_block_end(C, node->block);
  UI_block_draw(C, node->block);
  node->block = nullptr;
}

static void node_draw_hidden(const bContext *C,
                             const View2D *v2d,
                             const SpaceNode *snode,
                             bNodeTree *ntree,
                             bNode *node,
                             bNodeInstanceKey UNUSED(key))
{
  rctf *rct = &node->totr;
  float centy = BLI_rctf_cent_y(rct);
  float hiddenrad = BLI_rctf_size_y(rct) / 2.0f;

  float scale;
  UI_view2d_scale_get(v2d, &scale, nullptr);

  /* Shadow. */
  node_draw_shadow(snode, node, hiddenrad, 1.0f);

  /* Body. */
  float color[4];
  int color_id = node_get_colorid(node);
  if (node->flag & NODE_MUTED) {
    /* Muted nodes are semi-transparent and colorless. */
    UI_GetThemeColor4fv(TH_NODE, color);
    color[3] = 0.25f;
  }
  else {
    UI_GetThemeColor4fv(color_id, color);
  }

  UI_draw_roundbox_aa(rct, true, hiddenrad, color);

  /* Outline active and selected emphasis. */
  if (node->flag & SELECT) {
    UI_GetThemeColorShadeAlpha4fv(
        (node->flag & NODE_ACTIVE) ? TH_ACTIVE : TH_SELECT, 0, -40, color);

    UI_draw_roundbox_aa(rct, false, hiddenrad, color);
  }

  /* Custom color inline. */
  if (node->flag & NODE_CUSTOM_COLOR) {
    GPU_blend(GPU_BLEND_ALPHA);
    GPU_line_smooth(true);

    const rctf rect = {
        rct->xmin + 1,
        rct->xmax - 1,
        rct->ymin + 1,
        rct->ymax - 1,
    };
    UI_draw_roundbox_3fv_alpha(&rect, false, hiddenrad, node->color, 1.0f);

    GPU_line_smooth(false);
    GPU_blend(GPU_BLEND_NONE);
  }

  /* Title. */
  if (node->flag & SELECT) {
    UI_GetThemeColor4fv(TH_SELECT, color);
  }
  else {
    UI_GetThemeColorBlendShade4fv(TH_SELECT, color_id, 0.4f, 10, color);
  }

  /* Open / collapse icon. */
  {
    int but_size = U.widget_unit * 0.8f;
    /* XXX button uses a custom triangle draw below, so make it invisible without icon */
    UI_block_emboss_set(node->block, UI_EMBOSS_NONE);
    uiBut *but = uiDefBut(node->block,
                          UI_BTYPE_BUT_TOGGLE,
                          0,
                          "",
                          rct->xmin + 0.35f * U.widget_unit,
                          centy - but_size / 2,
                          but_size,
                          but_size,
                          nullptr,
                          0,
                          0,
                          0,
                          0,
                          "");
    UI_but_func_set(but, node_toggle_button_cb, node, (void *)"NODE_OT_hide_toggle");
    UI_block_emboss_set(node->block, UI_EMBOSS);

    UI_GetThemeColor4fv(TH_TEXT, color);
    /* Custom draw function for this button. */
    UI_draw_icon_tri(rct->xmin + 0.65f * U.widget_unit, centy, 'h', color);
  }

  /* Disable lines. */
  if (node->flag & NODE_MUTED) {
    node_draw_mute_line(v2d, snode, node);
  }

  char showname[128];
  nodeLabel(ntree, node, showname, sizeof(showname));

  uiBut *but = uiDefBut(node->block,
                        UI_BTYPE_LABEL,
                        0,
                        showname,
                        round_fl_to_int(rct->xmin + NODE_MARGIN_X),
                        round_fl_to_int(centy - NODE_DY * 0.5f),
                        (short)(BLI_rctf_size_x(rct) - ((18.0f + 12.0f) * U.dpi_fac)),
                        (short)NODE_DY,
                        nullptr,
                        0,
                        0,
                        0,
                        0,
                        "");
  if (node->flag & NODE_MUTED) {
    UI_but_flag_enable(but, UI_BUT_INACTIVE);
  }

  /* Scale widget thing. */
  uint pos = GPU_vertformat_attr_add(immVertexFormat(), "pos", GPU_COMP_F32, 2, GPU_FETCH_FLOAT);
  immBindBuiltinProgram(GPU_SHADER_2D_UNIFORM_COLOR);

  immUniformThemeColorShade(color_id, -10);
  float dx = 10.0f;

  immBegin(GPU_PRIM_LINES, 4);
  immVertex2f(pos, rct->xmax - dx, centy - 4.0f);
  immVertex2f(pos, rct->xmax - dx, centy + 4.0f);

  immVertex2f(pos, rct->xmax - dx - 3.0f * snode->runtime->aspect, centy - 4.0f);
  immVertex2f(pos, rct->xmax - dx - 3.0f * snode->runtime->aspect, centy + 4.0f);
  immEnd();

  immUniformThemeColorShade(color_id, 30);
  dx -= snode->runtime->aspect;

  immBegin(GPU_PRIM_LINES, 4);
  immVertex2f(pos, rct->xmax - dx, centy - 4.0f);
  immVertex2f(pos, rct->xmax - dx, centy + 4.0f);

  immVertex2f(pos, rct->xmax - dx - 3.0f * snode->runtime->aspect, centy - 4.0f);
  immVertex2f(pos, rct->xmax - dx - 3.0f * snode->runtime->aspect, centy + 4.0f);
  immEnd();

  immUnbindProgram();

  node_draw_sockets(v2d, C, ntree, node, true, false);

  UI_block_end(C, node->block);
  UI_block_draw(C, node->block);
  node->block = nullptr;
}

int node_get_resize_cursor(int directions)
{
  if (directions == 0) {
    return WM_CURSOR_DEFAULT;
  }
  if ((directions & ~(NODE_RESIZE_TOP | NODE_RESIZE_BOTTOM)) == 0) {
    return WM_CURSOR_Y_MOVE;
  }
  if ((directions & ~(NODE_RESIZE_RIGHT | NODE_RESIZE_LEFT)) == 0) {
    return WM_CURSOR_X_MOVE;
  }
  return WM_CURSOR_EDIT;
}

void node_set_cursor(wmWindow *win, SpaceNode *snode, float cursor[2])
{
  bNodeTree *ntree = snode->edittree;
  bNode *node;
  bNodeSocket *sock;
  int wmcursor = WM_CURSOR_DEFAULT;

  if (ntree) {
    if (node_find_indicated_socket(snode, &node, &sock, cursor, SOCK_IN | SOCK_OUT)) {
      /* Pass. */
    }
    else {
      /* Check nodes front to back. */
      for (node = (bNode *)ntree->nodes.last; node; node = node->prev) {
        if (BLI_rctf_isect_pt(&node->totr, cursor[0], cursor[1])) {
          break; /* First hit on node stops. */
        }
      }
      if (node) {
        int dir = node->typeinfo->resize_area_func(node, cursor[0], cursor[1]);
        wmcursor = node_get_resize_cursor(dir);
      }
    }
  }

  WM_cursor_set(win, wmcursor);
}

void node_draw_default(const bContext *C,
                       ARegion *region,
                       SpaceNode *snode,
                       bNodeTree *ntree,
                       bNode *node,
                       bNodeInstanceKey key)
{
  const View2D *v2d = &region->v2d;
  if (node->flag & NODE_HIDDEN) {
    node_draw_hidden(C, v2d, snode, ntree, node, key);
  }
  else {
    node_draw_basis(C, v2d, snode, ntree, node, key);
  }
}

static void node_update(const bContext *C, bNodeTree *ntree, bNode *node)
{
  if (node->typeinfo->draw_nodetype_prepare) {
    node->typeinfo->draw_nodetype_prepare(C, ntree, node);
  }
}

static void count_mutli_input_socket_links(bNodeTree *ntree, SpaceNode *snode)
{
  LISTBASE_FOREACH (bNode *, node, &ntree->nodes) {
    LISTBASE_FOREACH (struct bNodeSocket *, socket, &node->inputs) {
      if (socket->flag & SOCK_MULTI_INPUT) {
        Set<bNodeSocket *> visited_from_sockets;
        socket->total_inputs = 0;
        LISTBASE_FOREACH (bNodeLink *, link, &ntree->links) {
          if (link->tosock == socket) {
            visited_from_sockets.add(link->fromsock);
          }
        }
        /* Count temporary links going into this socket. */
        LISTBASE_FOREACH (bNodeLinkDrag *, nldrag, &snode->runtime->linkdrag) {
          LISTBASE_FOREACH (LinkData *, linkdata, &nldrag->links) {
            bNodeLink *link = (bNodeLink *)linkdata->data;
            if (link->tosock == socket) {
              visited_from_sockets.add(link->fromsock);
            }
          }
        }
        socket->total_inputs = visited_from_sockets.size();
      }
    }
  }
}

void node_update_nodetree(const bContext *C, bNodeTree *ntree)
{
  /* Make sure socket "used" tags are correct, for displaying value buttons. */
  SpaceNode *snode = CTX_wm_space_node(C);
  ntreeTagUsedSockets(ntree);

  count_mutli_input_socket_links(ntree, snode);

  /* Update nodes front to back, so children sizes get updated before parents. */
  LISTBASE_FOREACH_BACKWARD (bNode *, node, &ntree->nodes) {
    node_update(C, ntree, node);
  }
}

static void node_draw(const bContext *C,
                      ARegion *region,
                      SpaceNode *snode,
                      bNodeTree *ntree,
                      bNode *node,
                      bNodeInstanceKey key)
{
  if (node->typeinfo->draw_nodetype) {
    node->typeinfo->draw_nodetype(C, region, snode, ntree, node, key);
  }
}

#define USE_DRAW_TOT_UPDATE

void node_draw_nodetree(const bContext *C,
                        ARegion *region,
                        SpaceNode *snode,
                        bNodeTree *ntree,
                        bNodeInstanceKey parent_key)
{
  if (ntree == nullptr) {
    return; /* Groups. */
  }

#ifdef USE_DRAW_TOT_UPDATE
  if (ntree->nodes.first) {
    BLI_rctf_init_minmax(&region->v2d.tot);
  }
#endif

  /* Draw background nodes, last nodes in front. */
  LISTBASE_FOREACH (bNode *, node, &ntree->nodes) {
#ifdef USE_DRAW_TOT_UPDATE
    /* Unrelated to background nodes, update the v2d->tot,
     * can be anywhere before we draw the scroll bars. */
    BLI_rctf_union(&region->v2d.tot, &node->totr);
#endif

    if (!(node->flag & NODE_BACKGROUND)) {
      continue;
    }

    bNodeInstanceKey key = BKE_node_instance_key(parent_key, ntree, node);
    node_draw(C, region, snode, ntree, node, key);
  }

  /* Node lines. */
  GPU_blend(GPU_BLEND_ALPHA);
  nodelink_batch_start(snode);

  LISTBASE_FOREACH (bNodeLink *, link, &ntree->links) {
    if (!nodeLinkIsHidden(link)) {
      node_draw_link(&region->v2d, snode, link);
    }
  }
  nodelink_batch_end(snode);
  GPU_blend(GPU_BLEND_NONE);

  /* Draw foreground nodes, last nodes in front. */
  LISTBASE_FOREACH (bNode *, node, &ntree->nodes) {
    if (node->flag & NODE_BACKGROUND) {
      continue;
    }

    bNodeInstanceKey key = BKE_node_instance_key(parent_key, ntree, node);
    node_draw(C, region, snode, ntree, node, key);
  }
}

/* Draw tree path info in lower left corner. */
static void draw_tree_path(SpaceNode *snode)
{
  char info[256];

  ED_node_tree_path_get_fixedbuf(snode, info, sizeof(info));

  UI_FontThemeColor(BLF_default(), TH_TEXT_HI);
  BLF_draw_default(1.5f * UI_UNIT_X, 1.5f * UI_UNIT_Y, 0.0f, info, sizeof(info));
}

static void snode_setup_v2d(SpaceNode *snode, ARegion *region, const float center[2])
{
  View2D *v2d = &region->v2d;

  /* Shift view to node tree center. */
  UI_view2d_center_set(v2d, center[0], center[1]);
  UI_view2d_view_ortho(v2d);

  /* Aspect + font, set each time. */
  snode->runtime->aspect = BLI_rctf_size_x(&v2d->cur) / (float)region->winx;
  // XXX snode->curfont = uiSetCurFont_ext(snode->aspect);
}

static void draw_nodetree(const bContext *C,
                          ARegion *region,
                          bNodeTree *ntree,
                          bNodeInstanceKey parent_key)
{
  SpaceNode *snode = CTX_wm_space_node(C);

  node_uiblocks_init(C, ntree);

  node_update_nodetree(C, ntree);
  node_draw_nodetree(C, region, snode, ntree, parent_key);
}

/* Shade the parent node group and add a `uiBlock` to clip mouse events. */
static void draw_group_overlay(const bContext *C, ARegion *region)
{
  const View2D *v2d = &region->v2d;
  const rctf rect = v2d->cur;
  float color[4];

  /* Shade node groups to separate them visually. */
  GPU_blend(GPU_BLEND_ALPHA);

  UI_GetThemeColorShadeAlpha4fv(TH_NODE_GROUP, 0, 0, color);
  UI_draw_roundbox_corner_set(UI_CNR_NONE);
  UI_draw_roundbox_4fv(&rect, true, 0, color);
  GPU_blend(GPU_BLEND_NONE);

  /* Set the block bounds to clip mouse events from underlying nodes. */
  uiBlock *block = UI_block_begin(C, region, "node tree bounds block", UI_EMBOSS);
  UI_block_bounds_set_explicit(block, rect.xmin, rect.ymin, rect.xmax, rect.ymax);
  UI_block_flag_enable(block, UI_BLOCK_CLIP_EVENTS);
  UI_block_end(C, block);
}

void node_draw_space(const bContext *C, ARegion *region)
{
  wmWindow *win = CTX_wm_window(C);
  SpaceNode *snode = CTX_wm_space_node(C);
  View2D *v2d = &region->v2d;

  /* Setup offscreen buffers. */
  GPUViewport *viewport = WM_draw_region_get_viewport(region);

  GPUFrameBuffer *framebuffer_overlay = GPU_viewport_framebuffer_overlay_get(viewport);
  GPU_framebuffer_bind_no_srgb(framebuffer_overlay);

  UI_view2d_view_ortho(v2d);
  UI_ThemeClearColor(TH_BACK);
  GPU_depth_test(GPU_DEPTH_NONE);
  GPU_scissor_test(true);

  /* XXX `snode->runtime->cursor` set in coordinate-space for placing new nodes,
   * used for drawing noodles too. */
  UI_view2d_region_to_view(&region->v2d,
                           win->eventstate->x - region->winrct.xmin,
                           win->eventstate->y - region->winrct.ymin,
                           &snode->runtime->cursor[0],
                           &snode->runtime->cursor[1]);
  snode->runtime->cursor[0] /= UI_DPI_FAC;
  snode->runtime->cursor[1] /= UI_DPI_FAC;

  int grid_levels = UI_GetThemeValueType(TH_NODE_GRID_LEVELS, SPACE_NODE);

  ED_region_draw_cb_draw(C, region, REGION_DRAW_PRE_VIEW);

  /* Only set once. */
  GPU_blend(GPU_BLEND_ALPHA);

  /* Nodes. */
  snode_set_context(C);

  /* Draw parent node trees. */
  if (snode->treepath.last) {
    static const int max_depth = 2;

    bNodeTreePath *path = (bNodeTreePath *)snode->treepath.last;

    /* Update tree path name (drawn in the bottom left). */
    ID *name_id = (path->nodetree && path->nodetree != snode->nodetree) ? &path->nodetree->id :
                                                                          snode->id;

    if (name_id && UNLIKELY(!STREQ(path->display_name, name_id->name + 2))) {
      BLI_strncpy(path->display_name, name_id->name + 2, sizeof(path->display_name));
    }

    /* Current View2D center, will be set temporarily for parent node trees. */
    float center[2];
    UI_view2d_center_get(v2d, &center[0], &center[1]);

    /* Store new view center in path and current edit tree. */
    copy_v2_v2(path->view_center, center);
    if (snode->edittree) {
      copy_v2_v2(snode->edittree->view_center, center);
    }

    int depth = 0;
    while (path->prev && depth < max_depth) {
      path = path->prev;
      depth++;
    }

    /* Parent node trees in the background. */
    for (int curdepth = depth; curdepth > 0; path = path->next, curdepth--) {
      bNodeTree *ntree = path->nodetree;
      if (ntree) {
        snode_setup_v2d(snode, region, path->view_center);

        draw_nodetree(C, region, ntree, path->parent_key);

        draw_group_overlay(C, region);
      }
    }

    /* Top-level edit tree. */
    bNodeTree *ntree = path->nodetree;
    if (ntree) {
      snode_setup_v2d(snode, region, center);

      /* Grid, uses theme color based on node path depth. */
      UI_view2d_multi_grid_draw(v2d,
                                (depth > 0 ? TH_NODE_GROUP : TH_GRID),
                                ED_node_grid_size(),
                                NODE_GRID_STEPS,
                                grid_levels);

      /* Backdrop. */
      draw_nodespace_back_pix(C, region, snode, path->parent_key);

      {
        float original_proj[4][4];
        GPU_matrix_projection_get(original_proj);

        GPU_matrix_push();
        GPU_matrix_identity_set();

        wmOrtho2_pixelspace(region->winx, region->winy);

        WM_gizmomap_draw(region->gizmo_map, C, WM_GIZMOMAP_DRAWSTEP_2D);

        GPU_matrix_pop();
        GPU_matrix_projection_set(original_proj);
      }

      draw_nodetree(C, region, ntree, path->parent_key);
    }

    /* Temporary links. */
    GPU_blend(GPU_BLEND_ALPHA);
    GPU_line_smooth(true);
    LISTBASE_FOREACH (bNodeLinkDrag *, nldrag, &snode->runtime->linkdrag) {
      LISTBASE_FOREACH (LinkData *, linkdata, &nldrag->links) {
        node_draw_link(v2d, snode, (bNodeLink *)linkdata->data);
      }
    }
    GPU_line_smooth(false);
    GPU_blend(GPU_BLEND_NONE);

    if (snode->flag & SNODE_SHOW_GPENCIL) {
      /* Draw grease-pencil annotations. */
      ED_annotation_draw_view2d(C, true);
    }
  }
  else {
    /* Default grid. */
    UI_view2d_multi_grid_draw(v2d, TH_GRID, ED_node_grid_size(), NODE_GRID_STEPS, grid_levels);

    /* Backdrop. */
    draw_nodespace_back_pix(C, region, snode, NODE_INSTANCE_KEY_NONE);
  }

  ED_region_draw_cb_draw(C, region, REGION_DRAW_POST_VIEW);

  /* Reset view matrix. */
  UI_view2d_view_restore(C);

  if (snode->treepath.last) {
    if (snode->flag & SNODE_SHOW_GPENCIL) {
      /* Draw grease-pencil (screen strokes, and also paint-buffer). */
      ED_annotation_draw_view2d(C, false);
    }
  }

  /* Tree path info. */
  draw_tree_path(snode);

  /* Scrollers. */
  UI_view2d_scrollers_draw(v2d, nullptr);
}<|MERGE_RESOLUTION|>--- conflicted
+++ resolved
@@ -1405,7 +1405,6 @@
                  "");
     UI_block_emboss_set(node->block, UI_EMBOSS);
   }
-<<<<<<< HEAD
   /* bfa - Add nodes icons to node headers */
   else if (RNA_struct_ui_icon(node->typeinfo->rna_ext.srna) != ICON_NONE) {
     iconofs -= iconbutw;
@@ -1424,7 +1423,9 @@
                  0,
                  0,
                  "");
-=======
+    UI_block_emboss_set(node->block, UI_EMBOSS);
+  }
+
   if (ntree->type == NTREE_GEOMETRY) {
     /* Active preview toggle. */
     iconofs -= iconbutw;
@@ -1445,7 +1446,6 @@
                               0,
                               "Show this node's geometry output in the spreadsheet in Node mode");
     UI_but_func_set(but, node_toggle_button_cb, node, (void *)"NODE_OT_active_preview_toggle");
->>>>>>> e9ccbe49
     UI_block_emboss_set(node->block, UI_EMBOSS);
   }
 
