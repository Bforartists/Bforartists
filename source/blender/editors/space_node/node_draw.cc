--- conflicted
+++ resolved
@@ -1750,49 +1750,17 @@
   UI_draw_roundbox_4fv(&rect, false, radius + 0.5f, color);
 }
 
-/* BFA - Draw an outline with padding around node groups */
-static void node_draw_node_group_indicator(TreeDrawContext &tree_draw_ctx,
+/* Node groups draw two "copies" of the node body underneath, just narrower and dimmer. */
+static void node_draw_node_group_indicator(const SpaceNode &snode,
                                            const bNode &node,
                                            const rctf &rect,
                                            const float radius,
-<<<<<<< HEAD
-                                           const bool is_selected)
-=======
                                            const float color[4])
->>>>>>> a2bc046f
 {
   if (node.type_legacy != NODE_GROUP) {
     return;
   }
 
-<<<<<<< HEAD
-  const float padding = 5.0f * UI_SCALE_FAC;
-  float alpha_selected = is_selected ? 1.0f : 0.5f;  // Keep outline more visible
-
-  /* If the node is muted, reduce its alpha. */
-  if (node.is_muted()) {
-    alpha_selected = alpha_selected - 0.4f;
-  }
-
-  /* Create the outline rectangle with padding. */
-  const rctf outline_rect = {
-      rect.xmin - padding,
-      rect.xmax + padding,
-      rect.ymin - padding,
-      rect.ymax + padding,
-  };
-
-  float outline_color[4];
-  int color_id = node_get_colorid(tree_draw_ctx, node);
-
-  /* Both selected and unselected should use the header color */
-  UI_GetThemeColor4fv(color_id, outline_color);
-  outline_color[3] = alpha_selected;
-
-  /* Draw only the outline (background is drawn separately at the beginning) */
-  UI_draw_roundbox_corner_set(UI_CNR_ALL);
-  UI_draw_roundbox_4fv(&outline_rect, false, radius + padding, outline_color);
-=======
   /* How far it extends down and narrows. */
   const bool is_selected = node.flag & NODE_SELECT;
   const bool is_collapsed = node.flag & NODE_COLLAPSED;
@@ -1888,7 +1856,6 @@
                             outline_width,
                             radius);
   }
->>>>>>> a2bc046f
 }
 
 static void node_draw_socket(const bContext &C,
@@ -3051,29 +3018,6 @@
   const float padding = 0.5f;
   const float corner_radius = BASIS_RAD + padding;
   const float outline_width = U.pixelsize;
-
-  /* BFA - Node Group background outline (drawn first to appear behind content) */
-  if (node.type_legacy == NODE_GROUP) {
-    const float group_padding = 5.0f * UI_SCALE_FAC;
-    const float group_radius = BASIS_RAD + group_padding;
-    const float alpha = (node.flag & SELECT) ? 0.5f : 0.2f;  // Slightly transparent
-
-    const rctf group_bg_rect = {
-        rct.xmin - group_padding,
-        rct.xmax + group_padding,
-        rct.ymin - group_padding,
-        rct.ymax + group_padding,
-    };
-
-    float bg_color[4];
-    int color_id = node_get_colorid(tree_draw_ctx, node);
-    UI_GetThemeColor4fv(color_id, bg_color);
-    bg_color[3] = alpha;
-
-    UI_draw_roundbox_corner_set(UI_CNR_ALL);
-    UI_draw_roundbox_4fv(&group_bg_rect, true, group_radius, bg_color);
-  }
-
   /* Header. */
   {
     /* Add some padding to prevent transparent gaps with the outline. */
@@ -3092,32 +3036,6 @@
 
   /* Show/hide icons. */
   float iconofs = rct.xmax - 0.35f * U.widget_unit;
-
-  /* BFA - Kept this Group icon.*/
-  if (node.type_legacy == NODE_GROUP) {
-    iconofs -= iconbutw;
-    UI_block_emboss_set(&block, ui::EmbossType::None);
-    uiBut *but = uiDefIconBut(&block,
-                              ButType::ButToggle,
-                              0,
-                              ICON_NODETREE,
-                              iconofs,
-                              rct.ymax - NODE_DY,
-                              iconbutw,
-                              UI_UNIT_Y,
-                              nullptr,
-                              0,
-                              0,
-                              "");
-    UI_but_func_set(but,
-                    node_toggle_button_cb,
-                    POINTER_FROM_INT(node.identifier),
-                    (void *)"NODE_OT_group_edit");
-    if (node.id) {
-      UI_but_icon_indicator_number_set(but, ID_REAL_USERS(node.id));
-    }
-    UI_block_emboss_set(&block, ui::EmbossType::Emboss);
-  }
 
   if (nodes::node_can_sync_sockets(C, ntree, node)) {
     iconofs -= iconbutw;
@@ -3152,8 +3070,6 @@
                               ButType::ButToggle,
                               0,
                               is_active ? ICON_HIDE_OFF : ICON_HIDE_ON,
-                              // ICON_TOGGLE_NODE_PREVIEW, /* BFA - wip, could be a better icon for
-                              // node preview toggle button */*/
                               iconofs,
                               rct.ymax - NODE_DY,
                               iconbutw,
@@ -3187,25 +3103,6 @@
                  "");
     UI_block_emboss_set(&block, ui::EmbossType::Emboss);
   }
-  /* bfa - Add nodes icons to node headers */
-  else if (RNA_struct_ui_icon(node.typeinfo->rna_ext.srna) != ICON_NONE) {
-    iconofs -= iconbutw;
-    UI_block_emboss_set(&block, blender::ui::EmbossType::None);
-    uiDefIconBut(&block,
-                 ButType::But,
-                 0,
-                 RNA_struct_ui_icon(node.typeinfo->rna_ext.srna),
-                 iconofs,
-                 rct.ymax - NODE_DY,
-                 iconbutw,
-                 UI_UNIT_Y,
-                 nullptr,
-                 0,
-                 0,
-                 "");
-    UI_block_emboss_set(&block, blender::ui::EmbossType::Emboss);
-  }
-  /* -------- bfa end ------------------ */
   if (node.type_legacy == GEO_NODE_VIEWER) {
     const bool is_active = &node == tree_draw_ctx.active_geometry_nodes_viewer;
     iconofs -= iconbutw;
@@ -3348,24 +3245,11 @@
     if (node_undefined_or_unsupported(ntree, node)) {
       UI_GetThemeColorShade4fv(TH_REDALERT, -40, color);
     }
-    /* Muted nodes get a mix of the background with the node color. */
-    else if (node.is_muted()) {
-      // bfa node color blend
-      float color_background[4];
-      float color_blend[4];
-      UI_GetThemeColor4fv(TH_BACK, color_background);
-      UI_GetThemeColorBlend4f(TH_NODE, color_id, U.node_color_blend, color_blend);
-      interp_v4_v4v4(color, color_background, color_blend, 0.2f);
-      // UI_GetThemeColorBlend4f(TH_BACK, TH_NODE, 0.2f, color);
-    }
     else if (node.flag & NODE_CUSTOM_COLOR) {
       rgba_float_args_set(color, node.color[0], node.color[1], node.color[2], 1.0f);
     }
     else {
-      // bfa node color blend
-      UI_GetThemeColorBlend4f(
-          TH_NODE, color_id, U.node_color_blend, color);  // bfa node color blend
-      // UI_GetThemeColor4fv(TH_NODE, color);
+      UI_GetThemeColor4fv(TH_NODE, color);
     }
 
     /* Draw selected nodes fully opaque. */
@@ -3390,18 +3274,10 @@
         rct.ymax - NODE_DY + padding,
     };
 
-<<<<<<< HEAD
-    /* BFA - Removed the old Node Group indicator. */
-    // if (draw_node_details(snode)) {
-    //   node_draw_node_group_indicator(snode, node, rect, corner_radius, color, node.flag &
-    //   SELECT);
-    // }
-=======
     /* Node Group indicator. */
     if (draw_node_details(snode)) {
       node_draw_node_group_indicator(snode, node, rect, corner_radius, color);
     }
->>>>>>> a2bc046f
 
     UI_draw_roundbox_corner_set(UI_CNR_BOTTOM_LEFT | UI_CNR_BOTTOM_RIGHT);
     UI_draw_roundbox_4fv(&rect, true, corner_radius, color);
@@ -3435,14 +3311,6 @@
     }
     UI_draw_roundbox_corner_set(UI_CNR_ALL);
     UI_draw_roundbox_4fv(&rect_node, false, BASIS_RAD + outline_width, color_outline);
-
-    /* BFA - Node Group outline. */
-    if (node.type_legacy == NODE_GROUP && draw_node_details(snode)) {
-      const float outline_group_width = 2.0f * UI_SCALE_FAC;  // Thicker outline
-      GPU_line_width(outline_group_width);
-      node_draw_node_group_indicator(tree_draw_ctx, node, rct, BASIS_RAD, node.flag & SELECT);
-      GPU_line_width(1.0f);  // Reset line width
-    }
   }
 
   /* Skip slow socket drawing if zoom is small. */
@@ -3493,52 +3361,6 @@
   /* Body. */
   ColorTheme4f color = node_header_color_get(ntree, node, color_id);
   {
-    if (node_undefined_or_unsupported(ntree, node)) {
-      /* Use warning color to indicate undefined types. */
-      UI_GetThemeColorBlendShade4fv(TH_REDALERT, color_id, 0.1f, -40, color);
-    }
-    else if (node.is_muted()) {
-      /* Muted nodes get a mix of the background with the node color. */
-      UI_GetThemeColorBlendShade4fv(TH_BACK, color_id, 0.4f, 0, color);
-    }
-    else if (node.flag & NODE_CUSTOM_COLOR) {
-      rgba_float_args_set(color, node.color[0], node.color[1], node.color[2], 1.0f);
-    }
-    else {
-      UI_GetThemeColor4fv(color_id, color);
-    }
-
-    /* Draw selected nodes fully opaque. */
-    if (node.flag & SELECT) {
-      color[3] = 1.0f;
-    }
-
-    /* Draw muted nodes slightly transparent so the wires inside are visible. */
-    if (node.is_muted()) {
-      color[3] -= 0.2f;
-    }
-
-    /* BFA - Group background for collapsed nodes (drawn behind everything). */
-    if (node.type_legacy == NODE_GROUP && draw_node_details(snode)) {
-      const float group_padding = 5.0f * UI_SCALE_FAC;
-      const float group_radius = BASIS_RAD + group_padding;
-      const float alpha = (node.flag & SELECT) ? 0.5f : 0.2f;  // Slightly transparent
-
-      const rctf group_bg_rect = {
-          rct.xmin - group_padding,
-          rct.xmax + group_padding,
-          rct.ymin - group_padding,
-          rct.ymax + group_padding,
-      };
-
-      float bg_color[4];
-      UI_GetThemeColor4fv(color_id, bg_color);
-      bg_color[3] = alpha;
-
-      UI_draw_roundbox_corner_set(UI_CNR_ALL);
-      UI_draw_roundbox_4fv(&group_bg_rect, true, group_radius, bg_color);
-    }
-
     /* Add some padding to prevent transparent gaps with the outline. */
     const float padding = 0.5f;
     const rctf rect = {
@@ -3548,18 +3370,9 @@
         rct.ymax + padding,
     };
 
-<<<<<<< HEAD
-    /* BFA - Node Group outline. */
-    if (node.type_legacy == NODE_GROUP && draw_node_details(snode)) {
-      const float outline_group_width = 2.0f * UI_SCALE_FAC;  // Thicker outline
-      GPU_line_width(outline_group_width);
-      node_draw_node_group_indicator(tree_draw_ctx, node, rct, BASIS_RAD, node.flag & SELECT);
-      GPU_line_width(1.0f);  // Reset line width
-=======
     /* Node Group indicator. */
     if (draw_node_details(snode)) {
       node_draw_node_group_indicator(snode, node, rect, BASIS_RAD + padding, color);
->>>>>>> a2bc046f
     }
 
     UI_draw_roundbox_corner_set(UI_CNR_ALL);
@@ -3574,19 +3387,16 @@
     UI_GetThemeColorBlendShade4fv(TH_SELECT, color_id, 0.4f, 10, color);
   }
 
-  float iconfs =
-      rct.xmin +
-      (NODE_MARGIN_X /
-       3);  // BFA: collapsed node icon // rct.xmin + (NODE_MARGIN_X / 3) + 0.1f * U.widget_unit
   /* Collapse/expand icon. */
   {
     const int but_size = 0.8f * U.widget_unit;
     UI_block_emboss_set(&block, ui::EmbossType::None);
+
     uiBut *but = uiDefIconBut(&block,
                               ButType::ButToggle,
                               0,
                               ICON_RIGHTARROW,
-                              iconfs,
+                              rct.xmin + (NODE_MARGIN_X / 3) + 0.1f * U.widget_unit,
                               centy - but_size / 2,
                               but_size,
                               but_size,
@@ -3602,35 +3412,6 @@
     UI_block_emboss_set(&block, ui::EmbossType::Emboss);
   }
 
-  /* BFA - collapsed node icon */
-  const int iconbutw = U.widget_unit * 1.0f;
-  const float icon_right_margin = 0.85f * iconbutw;
-  float icon_x = rct.xmax - iconbutw - icon_right_margin;
-
-  /* BFA - Kept this Group icon. Also included this to the collapsed state*/
-  int icon_header;
-  if (node.type_legacy == NODE_GROUP) {
-    icon_header = ICON_NODETREE;
-  }
-  else {
-    icon_header = RNA_struct_ui_icon(node.typeinfo->rna_ext.srna);
-  }
-
-  UI_block_emboss_set(&block, blender::ui::EmbossType::None);
-  uiDefIconBut(&block,
-               ButType::But,
-               0,
-               icon_header,
-               icon_x,
-               centy - iconbutw / 2,
-               iconbutw,
-               iconbutw,
-               nullptr,
-               0,
-               0,
-               "");
-  UI_block_emboss_set(&block, blender::ui::EmbossType::Emboss);
-
   const std::string showname = bke::node_label(ntree, node);
 
   uiBut *but = uiDefBut(&block,
@@ -3639,9 +3420,7 @@
                         showname,
                         round_fl_to_int(rct.xmin + NODE_MARGIN_X),
                         round_fl_to_int(centy - NODE_DY * 0.5f),
-                        short(BLI_rctf_size_x(&rct) -
-                              (3 * U.widget_unit)), /* BFA - increased margin for new icon and
-                                                       moved name left by 1 more icon space */
+                        short(BLI_rctf_size_x(&rct) - (2 * U.widget_unit)),
                         NODE_DY,
                         nullptr,
                         0,
