/* SPDX-FileCopyrightText: 2008 Blender Authors
 *
 * SPDX-License-Identifier: GPL-2.0-or-later */

/** \file
 * \ingroup spnode
 * \brief higher level node drawing for the node editor.
 */

#include <iomanip>

#include "MEM_guardedalloc.h"

#include "DNA_light_types.h"
#include "DNA_linestyle_types.h"
#include "DNA_material_types.h"
#include "DNA_modifier_types.h"
#include "DNA_node_types.h"
#include "DNA_screen_types.h"
#include "DNA_space_types.h"
#include "DNA_text_types.h"
#include "DNA_texture_types.h"
#include "DNA_world_types.h"

#include "BLI_array.hh"
#include "BLI_bounds.hh"
#include "BLI_convexhull_2d.h"
#include "BLI_map.hh"
#include "BLI_set.hh"
#include "BLI_span.hh"
#include "BLI_string.h"
#include "BLI_string_ref.hh"
#include "BLI_vector.hh"

#include "BLT_translation.h"

#include "BKE_compute_contexts.hh"
#include "BKE_context.h"
#include "BKE_curves.hh"
#include "BKE_global.h"
#include "BKE_idtype.h"
#include "BKE_lib_id.h"
#include "BKE_main.h"
#include "BKE_node.hh"
#include "BKE_node_runtime.hh"
#include "BKE_node_tree_update.h"
#include "BKE_node_tree_zones.hh"
#include "BKE_object.h"
#include "BKE_scene.h"
#include "BKE_type_conversions.hh"

#include "IMB_imbuf.h"

#include "DEG_depsgraph.h"

#include "BLF_api.h"

#include "BIF_glutil.hh"

#include "GPU_framebuffer.h"
#include "GPU_immediate.h"
#include "GPU_immediate_util.h"
#include "GPU_matrix.h"
#include "GPU_shader_shared.h"
#include "GPU_state.h"
#include "GPU_viewport.h"

#include "WM_api.hh"
#include "WM_types.hh"

#include "ED_gpencil_legacy.hh"
#include "ED_node.hh"
#include "ED_node_preview.hh"
#include "ED_screen.hh"
#include "ED_space_api.hh"
#include "ED_viewer_path.hh"

#include "UI_interface.hh"
#include "UI_resources.hh"
#include "UI_view2d.hh"

#include "RNA_access.hh"
#include "RNA_prototypes.h"

#include "NOD_geometry_exec.hh"
#include "NOD_geometry_nodes_log.hh"
#include "NOD_node_declaration.hh"
#include "NOD_socket_declarations_geometry.hh"

#include "FN_field.hh"
#include "FN_field_cpp_type.hh"

#include "GEO_fillet_curves.hh"

#include "../interface/interface_intern.hh" /* TODO: Remove */

#include "node_intern.hh" /* own include */

#include <fmt/format.h>
#include <sstream>

namespace geo_log = blender::nodes::geo_eval_log;
using blender::bke::bNodeTreeZone;
using blender::bke::bNodeTreeZones;
using blender::ed::space_node::NestedTreePreviews;

/**
 * This is passed to many functions which draw the node editor.
 */
struct TreeDrawContext {
  /**
   * Whether a viewer node is active in geometry nodes can not be determined by a flag on the node
   * alone. That's because if the node group with the viewer is used multiple times, it's only
   * active in one of these cases.
   * The active node is cached here to avoid doing the more expensive check for every viewer node
   * in the tree.
   */
  const bNode *active_geometry_nodes_viewer = nullptr;
  /**
   * Geometry nodes logs various data during execution. The logged data that corresponds to the
   * currently drawn node tree can be retrieved from the log below.
   */
  blender::Map<const bNodeTreeZone *, geo_log::GeoTreeLog *> geo_log_by_zone;

  NestedTreePreviews *nested_group_infos = nullptr;
  /**
   * True if there is an active realtime compositor using the node tree, false otherwise.
   */
  bool used_by_realtime_compositor = false;
};

float ED_node_grid_size()
{
  return NODE_GRID_STEP_SIZE;
}

void ED_node_tree_update(const bContext *C)
{
  using namespace blender::ed::space_node;

  SpaceNode *snode = CTX_wm_space_node(C);
  if (snode) {
    snode_set_context(*C);

    if (snode->nodetree) {
      id_us_ensure_real(&snode->nodetree->id);
    }
  }
}

/* id is supposed to contain a node tree */
static bNodeTree *node_tree_from_ID(ID *id)
{
  if (id) {
    if (GS(id->name) == ID_NT) {
      return (bNodeTree *)id;
    }
    return ntreeFromID(id);
  }

  return nullptr;
}

void ED_node_tag_update_id(ID *id)
{
  bNodeTree *ntree = node_tree_from_ID(id);
  if (id == nullptr || ntree == nullptr) {
    return;
  }

  /* TODO(sergey): With the new dependency graph it should be just enough to only tag ntree itself.
   * All the users of this tree will have update flushed from the tree. */
  DEG_id_tag_update(&ntree->id, 0);

  if (ntree->type == NTREE_SHADER) {
    DEG_id_tag_update(id, 0);

    if (GS(id->name) == ID_MA) {
      WM_main_add_notifier(NC_MATERIAL | ND_SHADING, id);
    }
    else if (GS(id->name) == ID_LA) {
      WM_main_add_notifier(NC_LAMP | ND_LIGHTING, id);
    }
    else if (GS(id->name) == ID_WO) {
      WM_main_add_notifier(NC_WORLD | ND_WORLD, id);
    }
  }
  else if (ntree->type == NTREE_COMPOSIT) {
    WM_main_add_notifier(NC_SCENE | ND_NODES, id);
  }
  else if (ntree->type == NTREE_TEXTURE) {
    DEG_id_tag_update(id, 0);
    WM_main_add_notifier(NC_TEXTURE | ND_NODES, id);
  }
  else if (ntree->type == NTREE_GEOMETRY) {
    WM_main_add_notifier(NC_OBJECT | ND_MODIFIER, id);
  }
  else if (id == &ntree->id) {
    /* Node groups. */
    DEG_id_tag_update(id, 0);
  }
}

namespace blender::ed::space_node {

static const char *node_socket_get_translation_context(const bNodeSocket &socket)
{
  /* The node is not explicitly defined. */
  if (socket.runtime->declaration == nullptr) {
    return nullptr;
  }

  blender::StringRefNull translation_context = socket.runtime->declaration->translation_context;

  /* Default context. */
  if (translation_context.is_empty()) {
    return nullptr;
  }

  return translation_context.data();
}

static void node_socket_add_tooltip_in_node_editor(const bNodeTree &ntree,
                                                   const bNodeSocket &sock,
                                                   uiLayout &layout);

/** Return true when \a a should be behind \a b and false otherwise. */
static bool compare_node_depth(const bNode *a, const bNode *b)
{
  /* These tell if either the node or any of the parent nodes is selected.
   * A selected parent means an unselected node is also in foreground! */
  bool a_select = (a->flag & NODE_SELECT) != 0, b_select = (b->flag & NODE_SELECT) != 0;
  bool a_active = (a->flag & NODE_ACTIVE) != 0, b_active = (b->flag & NODE_ACTIVE) != 0;

  /* If one is an ancestor of the other. */
  /* XXX there might be a better sorting algorithm for stable topological sort,
   * this is O(n^2) worst case. */
  for (bNode *parent = a->parent; parent; parent = parent->parent) {
    /* If B is an ancestor, it is always behind A. */
    if (parent == b) {
      return false;
    }
    /* Any selected ancestor moves the node forward. */
    if (parent->flag & NODE_ACTIVE) {
      a_active = true;
    }
    if (parent->flag & NODE_SELECT) {
      a_select = true;
    }
  }
  for (bNode *parent = b->parent; parent; parent = parent->parent) {
    /* If A is an ancestor, it is always behind B. */
    if (parent == a) {
      return true;
    }
    /* Any selected ancestor moves the node forward. */
    if (parent->flag & NODE_ACTIVE) {
      b_active = true;
    }
    if (parent->flag & NODE_SELECT) {
      b_select = true;
    }
  }

  /* One of the nodes is in the background and the other not. */
  if ((a->flag & NODE_BACKGROUND) && !(b->flag & NODE_BACKGROUND)) {
    return true;
  }
  if ((b->flag & NODE_BACKGROUND) && !(a->flag & NODE_BACKGROUND)) {
    return false;
  }

  /* One has a higher selection state (active > selected > nothing). */
  if (a_active && !b_active) {
    return false;
  }
  if (b_active && !a_active) {
    return true;
  }
  if (!b_select && (a_active || a_select)) {
    return false;
  }
  if (!a_select && (b_active || b_select)) {
    return true;
  }

  return false;
}

void node_sort(bNodeTree &ntree)
{
  Array<bNode *> sort_nodes = ntree.all_nodes();
  std::stable_sort(sort_nodes.begin(), sort_nodes.end(), compare_node_depth);

  /* If nothing was changed, exit early. Otherwise the node tree's runtime
   * node vector needs to be rebuilt, since it cannot be reordered in place. */
  if (sort_nodes == ntree.all_nodes()) {
    return;
  }

  BKE_ntree_update_tag_node_reordered(&ntree);

  ntree.runtime->nodes_by_id.clear();
  BLI_listbase_clear(&ntree.nodes);
  for (const int i : sort_nodes.index_range()) {
    BLI_addtail(&ntree.nodes, sort_nodes[i]);
    ntree.runtime->nodes_by_id.add_new(sort_nodes[i]);
    sort_nodes[i]->runtime->index_in_tree = i;
  }
}

static Array<uiBlock *> node_uiblocks_init(const bContext &C, const Span<bNode *> nodes)
{
  Array<uiBlock *> blocks(nodes.size());
  /* Add node uiBlocks in drawing order - prevents events going to overlapping nodes. */
  for (const int i : nodes.index_range()) {
    const std::string block_name = "node_" + std::string(nodes[i]->name);
    blocks[i] = UI_block_begin(&C, CTX_wm_region(&C), block_name.c_str(), UI_EMBOSS);
    /* This cancels events for background nodes. */
    UI_block_flag_enable(blocks[i], UI_BLOCK_CLIP_EVENTS);
  }

  return blocks;
}

float2 node_to_view(const bNode &node, const float2 &co)
{
  const float2 node_location = bke::nodeToView(&node, co);
  return node_location * UI_SCALE_FAC;
}

void node_to_updated_rect(const bNode &node, rctf &r_rect)
{
  const float2 xmin_ymax = node_to_view(node, {node.offsetx, node.offsety});
  r_rect.xmin = xmin_ymax.x;
  r_rect.ymax = xmin_ymax.y;
  const float2 xmax_ymin = node_to_view(node,
                                        {node.offsetx + node.width, node.offsety - node.height});
  r_rect.xmax = xmax_ymin.x;
  r_rect.ymin = xmax_ymin.y;
}

float2 node_from_view(const bNode &node, const float2 &co)
{
  const float2 node_location = co / UI_SCALE_FAC;
  return bke::nodeFromView(&node, node_location);
  ;
}

static bool is_node_panels_supported(const bNode &node)
{
  return node.declaration() && node.declaration()->use_custom_socket_order;
}

/* Draw UI for options, buttons, and previews. */
static bool node_update_basis_buttons(
    const bContext &C, bNodeTree &ntree, bNode &node, uiBlock &block, int &dy)
{
  /* Buttons rect? */
  const bool node_options = node.typeinfo->draw_buttons && (node.flag & NODE_OPTIONS);
  if (!node_options) {
    return false;
  }

  PointerRNA nodeptr = RNA_pointer_create(&ntree.id, &RNA_Node, &node);

  /* Get "global" coordinates. */
  float2 loc = node_to_view(node, float2(0));
  /* Round the node origin because text contents are always pixel-aligned. */
  loc.x = round(loc.x);
  loc.y = round(loc.y);

  dy -= NODE_DYS / 2;

  uiLayout *layout = UI_block_layout(&block,
                                     UI_LAYOUT_VERTICAL,
                                     UI_LAYOUT_PANEL,
                                     loc.x + NODE_DYS,
                                     dy,
                                     NODE_WIDTH(node) - NODE_DY,
                                     0,
                                     0,
                                     UI_style_get_dpi());

  if (node.flag & NODE_MUTED) {
    uiLayoutSetActive(layout, false);
  }

  uiLayoutSetContextPointer(layout, "node", &nodeptr);

  node.typeinfo->draw_buttons(layout, (bContext *)&C, &nodeptr);

  UI_block_align_end(&block);
  int buty;
  UI_block_layout_resolve(&block, nullptr, &buty);

  dy = buty - NODE_DYS / 2;
  return true;
}

static bool node_update_basis_socket(const bContext &C,
                                     bNodeTree &ntree,
                                     bNode &node,
                                     bNodeSocket &socket,
                                     uiBlock &block,
                                     const int &locx,
                                     int &locy)
{
  if (!socket.is_visible()) {
    return false;
  }

  const int topy = locy;
  PointerRNA nodeptr = RNA_pointer_create(&ntree.id, &RNA_Node, &node);
  PointerRNA sockptr = RNA_pointer_create(&ntree.id, &RNA_NodeSocket, &socket);

  const eNodeSocketInOut in_out = eNodeSocketInOut(socket.in_out);

  /* Add the half the height of a multi-input socket to cursor Y
   * to account for the increased height of the taller sockets. */
  const bool is_multi_input = (in_out == SOCK_IN && socket.flag & SOCK_MULTI_INPUT);
  const float multi_input_socket_offset = is_multi_input ?
                                              std::max(socket.runtime->total_inputs - 2, 0) *
                                                  NODE_MULTI_INPUT_LINK_GAP :
                                              0.0f;
  locy -= multi_input_socket_offset * 0.5f;

  uiLayout *layout = UI_block_layout(&block,
                                     UI_LAYOUT_VERTICAL,
                                     UI_LAYOUT_PANEL,
                                     locx + NODE_DYS,
                                     locy,
                                     NODE_WIDTH(node) - NODE_DY,
                                     NODE_DY,
                                     0,
                                     UI_style_get_dpi());

  if (node.flag & NODE_MUTED) {
    uiLayoutSetActive(layout, false);
  }

  /* Context pointers for current node and socket. */
  uiLayoutSetContextPointer(layout, "node", &nodeptr);
  uiLayoutSetContextPointer(layout, "socket", &sockptr);

  uiLayout *row = uiLayoutRow(layout, true);
  /* Align output buttons to the right. */
  uiLayoutSetAlignment(row, in_out == SOCK_IN ? UI_LAYOUT_ALIGN_EXPAND : UI_LAYOUT_ALIGN_RIGHT);

  const char *socket_label = bke::nodeSocketLabel(&socket);
  const char *socket_translation_context = node_socket_get_translation_context(socket);
  socket.typeinfo->draw((bContext *)&C,
                        row,
                        &sockptr,
                        &nodeptr,
                        CTX_IFACE_(socket_translation_context, socket_label));

  node_socket_add_tooltip_in_node_editor(ntree, socket, *row);

  UI_block_align_end(&block);
  int buty;
  UI_block_layout_resolve(&block, nullptr, &buty);
  /* Ensure minimum socket height in case layout is empty. */
  buty = min_ii(buty, topy - NODE_DY);

  /* Horizontal position for input/output. */
  const float offsetx = (in_out == SOCK_IN ? 0.0f : NODE_WIDTH(node));
  /* Round the socket location to stop it from jiggling. */
  socket.runtime->location = float2(round(locx + offsetx), round(locy - NODE_DYS));

  locy = buty - multi_input_socket_offset * 0.5;
  return true;
}

/* Advanced drawing with panels and arbitrary input/output ordering. */
static void node_update_basis_from_declaration(
    const bContext &C, bNodeTree &ntree, bNode &node, uiBlock &block, const int locx, int &locy)
{
  namespace nodes = blender::nodes;

  BLI_assert(is_node_panels_supported(node));
  BLI_assert(node.runtime->panels.size() == node.num_panel_states);
  const nodes::NodeDeclaration &decl = *node.declaration();
  /* Checked at various places to avoid adding duplicate spacers without anything in between. */
  bool need_spacer_after_item = false;

  /* Space at the top. */
  locy -= NODE_DYS / 2;

  need_spacer_after_item = node_update_basis_buttons(C, ntree, node, block, locy);

  bNodeSocket *current_input = static_cast<bNodeSocket *>(node.inputs.first);
  bNodeSocket *current_output = static_cast<bNodeSocket *>(node.outputs.first);
  bNodePanelState *current_panel_state = node.panel_states_array;
  bke::bNodePanelRuntime *current_panel_runtime = node.runtime->panels.begin();

  /* The panel stack keeps track of the hierarchy of panels. When a panel declaration is found a
   * new #PanelUpdate is added to the stack. Items in the declaration are added to the top panel of
   * the stack. Each panel expects a number of items to be added, after which the panel is removed
   * from the stack again. */
  struct PanelUpdate {
    /* How many declarations still to add. */
    int remaining_decls;
    /* True if the panel or its parent is collapsed. */
    bool is_collapsed;
    /* Location data, needed to finalize the panel when all items have been added. */
    bke::bNodePanelRuntime *runtime;
  };

  bool is_first = true;
  Stack<PanelUpdate> panel_updates;
  for (const nodes::ItemDeclarationPtr &item_decl : decl.items) {
    bool is_parent_collapsed = false;
    if (PanelUpdate *parent_update = panel_updates.is_empty() ? nullptr : &panel_updates.peek()) {
      /* Adding an item to the parent panel, will be popped when reaching 0. */
      BLI_assert(parent_update->remaining_decls > 0);
      --parent_update->remaining_decls;
      is_parent_collapsed = parent_update->is_collapsed;
    }

    if (nodes::PanelDeclaration *panel_decl = dynamic_cast<nodes::PanelDeclaration *>(
            item_decl.get())) {
      BLI_assert(node.panel_states().contains_ptr(current_panel_state));
      BLI_assert(node.runtime->panels.as_span().contains_ptr(current_panel_runtime));

      if (!is_parent_collapsed) {
        locy -= NODE_DY;
        is_first = false;
      }

      SET_FLAG_FROM_TEST(
          current_panel_state->flag, is_parent_collapsed, NODE_PANEL_PARENT_COLLAPSED);
      /* New top panel is collapsed if self or parent is collapsed. */
      const bool is_collapsed = is_parent_collapsed || current_panel_state->is_collapsed();
      panel_updates.push({panel_decl->num_child_decls, is_collapsed, current_panel_runtime});

      /* Round the socket location to stop it from jiggling. */
      current_panel_runtime->location_y = round(locy + NODE_DYS);
      current_panel_runtime->max_content_y = current_panel_runtime->min_content_y = round(locy);
      ++current_panel_state;
      ++current_panel_runtime;
    }
    else if (nodes::SocketDeclaration *socket_decl = dynamic_cast<nodes::SocketDeclaration *>(
                 item_decl.get()))
    {
      switch (socket_decl->in_out) {
        case SOCK_IN:
          /* Must match the declaration. */
          BLI_assert(current_input != nullptr);

          SET_FLAG_FROM_TEST(current_input->flag, is_parent_collapsed, SOCK_PANEL_COLLAPSED);
          if (is_parent_collapsed) {
            current_input->runtime->location = float2(locx, round(locy + NODE_DYS));
          }
          else {
            /* Space between items. */
            if (!is_first && current_input->is_visible()) {
              locy -= NODE_SOCKDY;
            }
            if (node_update_basis_socket(C, ntree, node, *current_input, block, locx, locy)) {
              is_first = false;
              need_spacer_after_item = true;
            }
          }
          current_input = current_input->next;
          break;
        case SOCK_OUT:
          /* Must match the declaration. */
          BLI_assert(current_output != nullptr);

          SET_FLAG_FROM_TEST(current_output->flag, is_parent_collapsed, SOCK_PANEL_COLLAPSED);
          if (is_parent_collapsed) {
            current_output->runtime->location = float2(round(locx + NODE_WIDTH(node)),
                                                       round(locy + NODE_DYS));
          }
          else {
            /* Space between items. */
            if (!is_first && current_output->is_visible()) {
              locy -= NODE_SOCKDY;
            }
            if (node_update_basis_socket(C, ntree, node, *current_output, block, locx, locy)) {
              is_first = false;
              need_spacer_after_item = true;
            }
          }
          current_output = current_output->next;
          break;
      }
    }

    /* Close parent panels that have all items added. */
    while (!panel_updates.is_empty()) {
      PanelUpdate &top_panel = panel_updates.peek();
      if (top_panel.remaining_decls > 0) {
        /* Incomplete panel, continue adding items. */
        break;
      }
      /* Finalize the vertical extent of the content. */
      top_panel.runtime->min_content_y = round(locy - NODE_DYS / 4);
      /* Close panel and continue checking parent. */
      panel_updates.pop();
    }
  }
  /* Enough items should have been added to close all panels. */
  BLI_assert(panel_updates.is_empty());

  if (need_spacer_after_item) {
    locy -= NODE_DYS / 2;
    need_spacer_after_item = false;
  }
}

/* Conventional drawing in outputs/buttons/inputs order. */
static void node_update_basis_from_socket_lists(
    const bContext &C, bNodeTree &ntree, bNode &node, uiBlock &block, const int locx, int &locy)
{
  const bool node_options = node.typeinfo->draw_buttons && (node.flag & NODE_OPTIONS);
  const bool inputs_first = node.inputs.first && !(node.outputs.first || node_options);

  /* Add a little bit of padding above the top socket. */
  if (node.outputs.first || inputs_first) {
    locy -= NODE_DYS / 2;
  }

  /* Output sockets. */
  bool add_output_space = false;

  for (bNodeSocket *socket : node.output_sockets()) {
    /* Clear flag, conventional drawing does not support panels. */
    socket->flag &= ~SOCK_PANEL_COLLAPSED;

    if (node_update_basis_socket(C, ntree, node, *socket, block, locx, locy)) {
      if (socket->next) {
        locy -= NODE_SOCKDY;
      }
      add_output_space = true;
    }
  }

  if (add_output_space) {
    locy -= NODE_DY / 4;
  }

  node_update_basis_buttons(C, ntree, node, block, locy);

  /* Input sockets. */
  for (bNodeSocket *socket : node.input_sockets()) {
    /* Clear flag, conventional drawing does not support panels. */
    socket->flag &= ~SOCK_PANEL_COLLAPSED;

    if (node_update_basis_socket(C, ntree, node, *socket, block, locx, locy)) {
      if (socket->next) {
        locy -= NODE_SOCKDY;
      }
    }
  }

  /* Little bit of space in end. */
  if (node.inputs.first || (node.flag & NODE_OPTIONS) == 0) {
    locy -= NODE_DYS / 2;
  }
}

/**
 * Based on settings and sockets in node, set drawing rect info.
 */
static void node_update_basis(const bContext &C,
                              const TreeDrawContext & /*tree_draw_ctx*/,
                              bNodeTree &ntree,
                              bNode &node,
                              uiBlock &block)
{
  /* Get "global" coordinates. */
  float2 loc = node_to_view(node, float2(0));
  /* Round the node origin because text contents are always pixel-aligned. */
  loc.x = round(loc.x);
  loc.y = round(loc.y);

  int dy = loc.y;

  /* Header. */
  dy -= NODE_DY;

  if (is_node_panels_supported(node)) {
    node_update_basis_from_declaration(C, ntree, node, block, loc.x, dy);
  }
  else {
    node_update_basis_from_socket_lists(C, ntree, node, block, loc.x, dy);
  }

  node.runtime->totr.xmin = loc.x;
  node.runtime->totr.xmax = loc.x + NODE_WIDTH(node);
  node.runtime->totr.ymax = loc.y;
  node.runtime->totr.ymin = min_ff(dy, loc.y - 2 * NODE_DY);

  /* Set the block bounds to clip mouse events from underlying nodes.
   * Add a margin for sockets on each side. */
  UI_block_bounds_set_explicit(&block,
                               node.runtime->totr.xmin - NODE_SOCKSIZE,
                               node.runtime->totr.ymin,
                               node.runtime->totr.xmax + NODE_SOCKSIZE,
                               node.runtime->totr.ymax);
}

/**
 * Based on settings in node, sets drawing rect info.
 */
static void node_update_hidden(bNode &node, uiBlock &block)
{
  int totin = 0, totout = 0;

  /* Get "global" coordinates. */
  float2 loc = node_to_view(node, float2(0));
  /* Round the node origin because text contents are always pixel-aligned. */
  loc.x = round(loc.x);
  loc.y = round(loc.y);

  /* Calculate minimal radius. */
  for (const bNodeSocket *socket : node.input_sockets()) {
    if (socket->is_visible()) {
      totin++;
    }
  }
  for (const bNodeSocket *socket : node.output_sockets()) {
    if (socket->is_visible()) {
      totout++;
    }
  }

  float hiddenrad = HIDDEN_RAD;
  float tot = MAX2(totin, totout);
  if (tot > 4) {
    hiddenrad += 5.0f * float(tot - 4);
  }

  node.runtime->totr.xmin = loc.x;
  node.runtime->totr.xmax = loc.x + max_ff(NODE_WIDTH(node), 2 * hiddenrad);
  node.runtime->totr.ymax = loc.y + (hiddenrad - 0.5f * NODE_DY);
  node.runtime->totr.ymin = node.runtime->totr.ymax - 2 * hiddenrad;

  /* Output sockets. */
  float rad = float(M_PI) / (1.0f + float(totout));
  float drad = rad;

  for (bNodeSocket *socket : node.output_sockets()) {
    if (socket->is_visible()) {
      /* Round the socket location to stop it from jiggling. */
      socket->runtime->location = {
          round(node.runtime->totr.xmax - hiddenrad + sinf(rad) * hiddenrad),
          round(node.runtime->totr.ymin + hiddenrad + cosf(rad) * hiddenrad)};
      rad += drad;
    }
  }

  /* Input sockets. */
  rad = drad = -float(M_PI) / (1.0f + float(totin));

  for (bNodeSocket *socket : node.input_sockets()) {
    if (socket->is_visible()) {
      /* Round the socket location to stop it from jiggling. */
      socket->runtime->location = {
          round(node.runtime->totr.xmin + hiddenrad + sinf(rad) * hiddenrad),
          round(node.runtime->totr.ymin + hiddenrad + cosf(rad) * hiddenrad)};
      rad += drad;
    }
  }

  /* Set the block bounds to clip mouse events from underlying nodes.
   * Add a margin for sockets on each side. */
  UI_block_bounds_set_explicit(&block,
                               node.runtime->totr.xmin - NODE_SOCKSIZE,
                               node.runtime->totr.ymin,
                               node.runtime->totr.xmax + NODE_SOCKSIZE,
                               node.runtime->totr.ymax);
}

static int node_get_colorid(TreeDrawContext &tree_draw_ctx, const bNode &node)
{
  const int nclass = (node.typeinfo->ui_class == nullptr) ? node.typeinfo->nclass :
                                                            node.typeinfo->ui_class(&node);
  switch (nclass) {
    case NODE_CLASS_INPUT:
      return TH_NODE_INPUT;
    case NODE_CLASS_OUTPUT: {
      if (node.type == GEO_NODE_VIEWER) {
        return &node == tree_draw_ctx.active_geometry_nodes_viewer ? TH_NODE_OUTPUT : TH_NODE;
      }
      return (node.flag & NODE_DO_OUTPUT) ? TH_NODE_OUTPUT : TH_NODE;
    }
    case NODE_CLASS_CONVERTER:
      return TH_NODE_CONVERTER;
    case NODE_CLASS_OP_COLOR:
      return TH_NODE_COLOR;
    case NODE_CLASS_OP_VECTOR:
      return TH_NODE_VECTOR;
    case NODE_CLASS_OP_FILTER:
      return TH_NODE_FILTER;
    case NODE_CLASS_GROUP:
      return TH_NODE_GROUP;
    case NODE_CLASS_INTERFACE:
      return TH_NODE_INTERFACE;
    case NODE_CLASS_MATTE:
      return TH_NODE_MATTE;
    case NODE_CLASS_DISTORT:
      return TH_NODE_DISTORT;
    case NODE_CLASS_TEXTURE:
      return TH_NODE_TEXTURE;
    case NODE_CLASS_SHADER:
      return TH_NODE_SHADER;
    case NODE_CLASS_SCRIPT:
      return TH_NODE_SCRIPT;
    case NODE_CLASS_PATTERN:
      return TH_NODE_PATTERN;
    case NODE_CLASS_LAYOUT:
      return TH_NODE_LAYOUT;
    case NODE_CLASS_GEOMETRY:
      return TH_NODE_GEOMETRY;
    case NODE_CLASS_ATTRIBUTE:
      return TH_NODE_ATTRIBUTE;
    default:
      return TH_NODE;
  }
}

static void node_draw_mute_line(const View2D &v2d, const SpaceNode &snode, const bNode &node)
{
  GPU_blend(GPU_BLEND_ALPHA);

  for (const bNodeLink &link : node.internal_links()) {
    if (!nodeLinkIsHidden(&link)) {
      node_draw_link_bezier(v2d, snode, link, TH_WIRE_INNER, TH_WIRE_INNER, TH_WIRE, false);
    }
  }

  GPU_blend(GPU_BLEND_NONE);
}

static void node_socket_draw(const bNodeSocket &sock,
                             const float color[4],
                             const float color_outline[4],
                             float size,
                             int locx,
                             int locy,
                             uint pos_id,
                             uint col_id,
                             uint shape_id,
                             uint size_id,
                             uint outline_col_id)
{
  int flags;

  /* Set shape flags. */
  switch (sock.display_shape) {
    case SOCK_DISPLAY_SHAPE_DIAMOND:
    case SOCK_DISPLAY_SHAPE_DIAMOND_DOT:
      flags = GPU_KEYFRAME_SHAPE_DIAMOND;
      break;
    case SOCK_DISPLAY_SHAPE_SQUARE:
    case SOCK_DISPLAY_SHAPE_SQUARE_DOT:
      flags = GPU_KEYFRAME_SHAPE_SQUARE;
      break;
    default:
    case SOCK_DISPLAY_SHAPE_CIRCLE:
    case SOCK_DISPLAY_SHAPE_CIRCLE_DOT:
      flags = GPU_KEYFRAME_SHAPE_CIRCLE;
      break;
  }

  if (ELEM(sock.display_shape,
           SOCK_DISPLAY_SHAPE_DIAMOND_DOT,
           SOCK_DISPLAY_SHAPE_SQUARE_DOT,
           SOCK_DISPLAY_SHAPE_CIRCLE_DOT))
  {
    flags |= GPU_KEYFRAME_SHAPE_INNER_DOT;
  }

  immAttr4fv(col_id, color);
  immAttr1u(shape_id, flags);
  immAttr1f(size_id, size);
  immAttr4fv(outline_col_id, color_outline);
  immVertex2f(pos_id, locx, locy);
}

static void node_socket_draw_multi_input(const float color[4],
                                         const float color_outline[4],
                                         const float width,
                                         const float height,
                                         const float2 location)
{
  /* The other sockets are drawn with the keyframe shader. There, the outline has a base thickness
   * that can be varied but always scales with the size the socket is drawn at. Using
   * `UI_SCALE_FAC` has the same effect here. It scales the outline correctly across different
   * screen DPI's and UI scales without being affected by the 'line-width'. */
  const float outline_width = NODE_SOCK_OUTLINE_SCALE * UI_SCALE_FAC;

  /* UI_draw_roundbox draws the outline on the outer side, so compensate for the outline width. */
  const rctf rect = {
      location.x - width + outline_width * 0.5f,
      location.x + width - outline_width * 0.5f,
      location.y - height + outline_width * 0.5f,
      location.y + height - outline_width * 0.5f,
  };

  UI_draw_roundbox_corner_set(UI_CNR_ALL);
  UI_draw_roundbox_4fv_ex(
      &rect, color, nullptr, 1.0f, color_outline, outline_width, width - outline_width * 0.5f);
}

static const float virtual_node_socket_outline_color[4] = {0.5, 0.5, 0.5, 1.0};

static void node_socket_outline_color_get(const bool selected,
                                          const int socket_type,
                                          float r_outline_color[4])
{
  if (selected) {
    UI_GetThemeColor4fv(TH_ACTIVE, r_outline_color);
  }
  else if (socket_type == SOCK_CUSTOM) {
    /* Until there is a better place for per socket color,
     * the outline color for virtual sockets is set  here. */
    copy_v4_v4(r_outline_color, virtual_node_socket_outline_color);
  }
  else {
    UI_GetThemeColor4fv(TH_WIRE, r_outline_color);
    r_outline_color[3] = 1.0f;
  }
}

void node_socket_color_get(const bNodeSocketType &type, float r_color[4])
{
  type.draw_color_simple(&type, r_color);
}

static void create_inspection_string_for_generic_value(const bNodeSocket &socket,
                                                       const GPointer value,
                                                       std::stringstream &ss)
{
  auto id_to_inspection_string = [&](const ID *id, const short idcode) {
    ss << (id ? id->name + 2 : TIP_("None")) << " (" << TIP_(BKE_idtype_idcode_to_name(idcode))
       << ")";
  };

  const CPPType &value_type = *value.type();
  const void *buffer = value.get();
  if (value_type.is<Object *>()) {
    id_to_inspection_string(*static_cast<const ID *const *>(buffer), ID_OB);
    return;
  }
  if (value_type.is<Material *>()) {
    id_to_inspection_string(*static_cast<const ID *const *>(buffer), ID_MA);
    return;
  }
  if (value_type.is<Tex *>()) {
    id_to_inspection_string(*static_cast<const ID *const *>(buffer), ID_TE);
    return;
  }
  if (value_type.is<Image *>()) {
    id_to_inspection_string(*static_cast<const ID *const *>(buffer), ID_IM);
    return;
  }
  if (value_type.is<Collection *>()) {
    id_to_inspection_string(*static_cast<const ID *const *>(buffer), ID_GR);
    return;
  }
  if (value_type.is<std::string>()) {
    ss << fmt::format(TIP_("{} (String)"), *static_cast<const std::string *>(buffer));
    return;
  }

  const CPPType &socket_type = *socket.typeinfo->base_cpp_type;
  const bke::DataTypeConversions &convert = bke::get_implicit_type_conversions();
  if (value_type != socket_type) {
    if (!convert.is_convertible(value_type, socket_type)) {
      return;
    }
  }
  BUFFER_FOR_CPP_TYPE_VALUE(socket_type, socket_value);
  /* This will just copy the value if the types are equal. */
  convert.convert_to_uninitialized(value_type, socket_type, buffer, socket_value);
  BLI_SCOPED_DEFER([&]() { socket_type.destruct(socket_value); });

  if (socket_type.is<int>()) {
    ss << fmt::format(TIP_("{} (Integer)"), *static_cast<int *>(socket_value));
  }
  else if (socket_type.is<float>()) {
    ss << fmt::format(TIP_("{} (Float)"), *static_cast<float *>(socket_value));
  }
  else if (socket_type.is<blender::float3>()) {
    const blender::float3 &vector = *static_cast<blender::float3 *>(socket_value);
    ss << fmt::format(TIP_("({}, {}, {}) (Vector)"), vector.x, vector.y, vector.z);
  }
  else if (socket_type.is<blender::ColorGeometry4f>()) {
    const blender::ColorGeometry4f &color = *static_cast<blender::ColorGeometry4f *>(socket_value);
    ss << fmt::format(TIP_("({}, {}, {}, {}) (Color)"), color.r, color.g, color.b, color.a);
  }
  else if (socket_type.is<math::Quaternion>()) {
    const math::Quaternion &rotation = *static_cast<math::Quaternion *>(socket_value);
    const math::EulerXYZ euler = math::to_euler(rotation);
    ss << fmt::format(TIP_("({}" BLI_STR_UTF8_DEGREE_SIGN ", {}" BLI_STR_UTF8_DEGREE_SIGN
                           ", {}" BLI_STR_UTF8_DEGREE_SIGN ") (Rotation)"),
                      euler.x().degree(),
                      euler.y().degree(),
                      euler.z().degree());
  }
  else if (socket_type.is<bool>()) {
    ss << fmt::format(TIP_("{} (Boolean)"),
                      ((*static_cast<bool *>(socket_value)) ? TIP_("True") : TIP_("False")));
  }
}

static void create_inspection_string_for_field_info(const bNodeSocket &socket,
                                                    const geo_log::FieldInfoLog &value_log,
                                                    std::stringstream &ss)
{
  const CPPType &socket_type = *socket.typeinfo->base_cpp_type;
  const Span<std::string> input_tooltips = value_log.input_tooltips;

  if (input_tooltips.is_empty()) {
    /* Should have been logged as constant value. */
    BLI_assert_unreachable();
    ss << TIP_("Value has not been logged");
  }
  else {
    if (socket_type.is<int>()) {
      ss << TIP_("Integer field based on:");
    }
    else if (socket_type.is<float>()) {
      ss << TIP_("Float field based on:");
    }
    else if (socket_type.is<blender::float3>()) {
      ss << TIP_("Vector field based on:");
    }
    else if (socket_type.is<bool>()) {
      ss << TIP_("Boolean field based on:");
    }
    else if (socket_type.is<std::string>()) {
      ss << TIP_("String field based on:");
    }
    else if (socket_type.is<blender::ColorGeometry4f>()) {
      ss << TIP_("Color field based on:");
    }
    else if (socket_type.is<math::Quaternion>()) {
      ss << TIP_("Rotation field based on:");
    }
    ss << "\n";

    for (const int i : input_tooltips.index_range()) {
      const blender::StringRef tooltip = input_tooltips[i];
      ss << fmt::format(TIP_("\u2022 {}"), TIP_(tooltip.data()));
      if (i < input_tooltips.size() - 1) {
        ss << ".\n";
      }
    }
  }
}

static void create_inspection_string_for_geometry_info(const geo_log::GeometryInfoLog &value_log,
                                                       std::stringstream &ss)
{
  Span<bke::GeometryComponent::Type> component_types = value_log.component_types;
  if (component_types.is_empty()) {
    ss << TIP_("Empty Geometry");
    return;
  }

  auto to_string = [](int value) {
    char str[BLI_STR_FORMAT_INT32_GROUPED_SIZE];
    BLI_str_format_int_grouped(str, value);
    return std::string(str);
  };

  ss << TIP_("Geometry:") << "\n";
  for (bke::GeometryComponent::Type type : component_types) {
    switch (type) {
      case bke::GeometryComponent::Type::Mesh: {
        const geo_log::GeometryInfoLog::MeshInfo &mesh_info = *value_log.mesh_info;
        char line[256];
        SNPRINTF(line,
                 TIP_("\u2022 Mesh: %s vertices, %s edges, %s faces"),
                 to_string(mesh_info.verts_num).c_str(),
                 to_string(mesh_info.edges_num).c_str(),
                 to_string(mesh_info.faces_num).c_str());
        ss << line;
        break;
      }
      case bke::GeometryComponent::Type::PointCloud: {
        const geo_log::GeometryInfoLog::PointCloudInfo &pointcloud_info =
            *value_log.pointcloud_info;
        char line[256];
        SNPRINTF(line,
                 TIP_("\u2022 Point Cloud: %s points"),
                 to_string(pointcloud_info.points_num).c_str());
        ss << line;
        break;
      }
      case bke::GeometryComponent::Type::Curve: {
        const geo_log::GeometryInfoLog::CurveInfo &curve_info = *value_log.curve_info;
        char line[256];
        SNPRINTF(line,
                 TIP_("\u2022 Curve: %s points, %s splines"),
                 to_string(curve_info.points_num).c_str(),
                 to_string(curve_info.splines_num).c_str());
        ss << line;
        break;
      }
      case bke::GeometryComponent::Type::Instance: {
        const geo_log::GeometryInfoLog::InstancesInfo &instances_info = *value_log.instances_info;
        char line[256];
        SNPRINTF(
            line, TIP_("\u2022 Instances: %s"), to_string(instances_info.instances_num).c_str());
        ss << line;
        break;
      }
      case bke::GeometryComponent::Type::Volume: {
        ss << TIP_("\u2022 Volume");
        break;
      }
      case bke::GeometryComponent::Type::Edit: {
        if (value_log.edit_data_info.has_value()) {
          const geo_log::GeometryInfoLog::EditDataInfo &edit_info = *value_log.edit_data_info;
          char line[256];
          SNPRINTF(line,
                   TIP_("\u2022 Edit Curves: %s, %s"),
                   edit_info.has_deformed_positions ? TIP_("positions") : TIP_("no positions"),
                   edit_info.has_deform_matrices ? TIP_("matrices") : TIP_("no matrices"));
          ss << line;
        }
        break;
      }
      case bke::GeometryComponent::Type::GreasePencil: {
        /* TODO. Do nothing for now. */
        break;
      }
    }
    if (type != component_types.last()) {
      ss << ".\n";
    }
  }
}

static void create_inspection_string_for_geometry_socket(std::stringstream &ss,
                                                         const nodes::decl::Geometry *socket_decl,
                                                         const bool after_log)
{
  /* If the geometry declaration is null, as is the case for input to group output,
   * or it is an output socket don't show supported types. */
  if (socket_decl == nullptr || socket_decl->in_out == SOCK_OUT) {
    return;
  }

  if (after_log) {
    ss << ".\n\n";
  }

  Span<bke::GeometryComponent::Type> supported_types = socket_decl->supported_types();
  if (supported_types.is_empty()) {
    ss << TIP_("Supported: All Types");
    return;
  }

  ss << TIP_("Supported: ");
  for (bke::GeometryComponent::Type type : supported_types) {
    switch (type) {
      case bke::GeometryComponent::Type::Mesh: {
        ss << TIP_("Mesh");
        break;
      }
      case bke::GeometryComponent::Type::PointCloud: {
        ss << TIP_("Point Cloud");
        break;
      }
      case bke::GeometryComponent::Type::Curve: {
        ss << TIP_("Curve");
        break;
      }
      case bke::GeometryComponent::Type::Instance: {
        ss << TIP_("Instances");
        break;
      }
      case bke::GeometryComponent::Type::Volume: {
        ss << CTX_TIP_(BLT_I18NCONTEXT_ID_ID, "Volume");
        break;
      }
      case bke::GeometryComponent::Type::Edit: {
        break;
      }
      case bke::GeometryComponent::Type::GreasePencil: {
        ss << TIP_("Grease Pencil");
        break;
      }
    }
    if (type != supported_types.last()) {
      ss << ", ";
    }
  }
}

static std::optional<std::string> create_socket_inspection_string(
    geo_log::GeoTreeLog &geo_tree_log, const bNodeSocket &socket)
{
  using namespace blender::nodes::geo_eval_log;

  if (socket.typeinfo->base_cpp_type == nullptr) {
    return std::nullopt;
  }

  geo_tree_log.ensure_socket_values();
  ValueLog *value_log = geo_tree_log.find_socket_value_log(socket);
  std::stringstream ss;
  if (const geo_log::GenericValueLog *generic_value_log =
          dynamic_cast<const geo_log::GenericValueLog *>(value_log))
  {
    create_inspection_string_for_generic_value(socket, generic_value_log->value, ss);
  }
  else if (const geo_log::FieldInfoLog *gfield_value_log =
               dynamic_cast<const geo_log::FieldInfoLog *>(value_log))
  {
    create_inspection_string_for_field_info(socket, *gfield_value_log, ss);
  }
  else if (const geo_log::GeometryInfoLog *geo_value_log =
               dynamic_cast<const geo_log::GeometryInfoLog *>(value_log))
  {
    create_inspection_string_for_geometry_info(*geo_value_log, ss);
  }

  if (const nodes::decl::Geometry *socket_decl = dynamic_cast<const nodes::decl::Geometry *>(
          socket.runtime->declaration))
  {
    const bool after_log = value_log != nullptr;
    create_inspection_string_for_geometry_socket(ss, socket_decl, after_log);
  }

  std::string str = ss.str();
  if (str.empty()) {
    return std::nullopt;
  }
  return str;
}

static bool node_socket_has_tooltip(const bNodeTree &ntree, const bNodeSocket &socket)
{
  if (ntree.type == NTREE_GEOMETRY) {
    return true;
  }

  if (socket.runtime->declaration != nullptr) {
    const nodes::SocketDeclaration &socket_decl = *socket.runtime->declaration;
    return !socket_decl.description.empty();
  }

  return false;
}

static char *node_socket_get_tooltip(const SpaceNode *snode,
                                     const bNodeTree &ntree,
                                     const bNodeSocket &socket)
{
  TreeDrawContext tree_draw_ctx;
  if (snode != nullptr) {
    if (ntree.type == NTREE_GEOMETRY) {
      tree_draw_ctx.geo_log_by_zone =
          geo_log::GeoModifierLog::get_tree_log_by_zone_for_node_editor(*snode);
    }
  }

  std::stringstream output;
  if (socket.runtime->declaration != nullptr) {
    const blender::nodes::SocketDeclaration &socket_decl = *socket.runtime->declaration;
    blender::StringRef description = socket_decl.description;
    if (!description.is_empty()) {
      output << TIP_(description.data());
    }
  }

  geo_log::GeoTreeLog *geo_tree_log = [&]() -> geo_log::GeoTreeLog * {
    const bNodeTreeZones *zones = ntree.zones();
    if (!zones) {
      return nullptr;
    }
    const bNodeTreeZone *zone = zones->get_zone_by_socket(socket);
    return tree_draw_ctx.geo_log_by_zone.lookup_default(zone, nullptr);
  }();

  if (ntree.type == NTREE_GEOMETRY && geo_tree_log != nullptr) {
    if (!output.str().empty()) {
      output << ".\n\n";
    }

    std::optional<std::string> socket_inspection_str = create_socket_inspection_string(
        *geo_tree_log, socket);
    if (socket_inspection_str.has_value()) {
      output << *socket_inspection_str;
    }
    else {
      output << TIP_(
          "Unknown socket value. Either the socket was not used or its value was not logged "
          "during the last evaluation");
    }
  }

  if (output.str().empty()) {
    output << bke::nodeSocketLabel(&socket);
  }

  return BLI_strdup(output.str().c_str());
}

static void node_socket_add_tooltip_in_node_editor(const bNodeTree &ntree,
                                                   const bNodeSocket &sock,
                                                   uiLayout &layout)
{
  if (!node_socket_has_tooltip(ntree, sock)) {
    return;
  }
  uiLayoutSetTooltipFunc(
      &layout,
      [](bContext *C, void *argN, const char * /*tip*/) {
        const SpaceNode &snode = *CTX_wm_space_node(C);
        const bNodeTree &ntree = *snode.edittree;
        const int index_in_tree = POINTER_AS_INT(argN);
        ntree.ensure_topology_cache();
        return node_socket_get_tooltip(&snode, ntree, *ntree.all_sockets()[index_in_tree]);
      },
      POINTER_FROM_INT(sock.index_in_tree()),
      nullptr,
      nullptr);
}

void node_socket_add_tooltip(const bNodeTree &ntree, const bNodeSocket &sock, uiLayout &layout)
{
  if (!node_socket_has_tooltip(ntree, sock)) {
    return;
  }

  struct SocketTooltipData {
    const bNodeTree *ntree;
    const bNodeSocket *socket;
  };

  SocketTooltipData *data = MEM_cnew<SocketTooltipData>(__func__);
  data->ntree = &ntree;
  data->socket = &sock;

  uiLayoutSetTooltipFunc(
      &layout,
      [](bContext *C, void *argN, const char * /*tip*/) {
        SocketTooltipData *data = static_cast<SocketTooltipData *>(argN);
        const SpaceNode *snode = CTX_wm_space_node(C);
        return node_socket_get_tooltip(snode, *data->ntree, *data->socket);
      },
      data,
      MEM_dupallocN,
      MEM_freeN);
}

static void node_socket_draw_nested(const bNodeTree &ntree,
                                    uiBlock &block,
                                    const bNodeSocket &sock,
                                    const uint pos_id,
                                    const uint col_id,
                                    const uint shape_id,
                                    const uint size_id,
                                    const uint outline_col_id,
                                    const float size,
                                    const bool selected)
{
  const float2 location = sock.runtime->location;

  float color[4];
  float outline_color[4];
  node_socket_color_get(*sock.typeinfo, color);
  node_socket_outline_color_get(selected, sock.type, outline_color);

  node_socket_draw(sock,
                   color,
                   outline_color,
                   size,
                   location.x,
                   location.y,
                   pos_id,
                   col_id,
                   shape_id,
                   size_id,
                   outline_col_id);

  if (!node_socket_has_tooltip(ntree, sock)) {
    return;
  }

  /* Ideally sockets themselves should be buttons, but they aren't currently. So add an invisible
   * button on top of them for the tooltip. */
  const eUIEmbossType old_emboss = UI_block_emboss_get(&block);
  UI_block_emboss_set(&block, UI_EMBOSS_NONE);
  uiBut *but = uiDefIconBut(&block,
                            UI_BTYPE_BUT,
                            0,
                            ICON_NONE,
                            location.x - size / 2.0f,
                            location.y - size / 2.0f,
                            size,
                            size,
                            nullptr,
                            0,
                            0,
                            0,
                            0,
                            nullptr);

  UI_but_func_tooltip_set(
      but,
      [](bContext *C, void *argN, const char * /*tip*/) {
        const SpaceNode &snode = *CTX_wm_space_node(C);
        const bNodeTree &ntree = *snode.edittree;
        const int index_in_tree = POINTER_AS_INT(argN);
        ntree.ensure_topology_cache();
        return node_socket_get_tooltip(&snode, ntree, *ntree.all_sockets()[index_in_tree]);
      },
      POINTER_FROM_INT(sock.index_in_tree()),
      nullptr);
  /* Disable the button so that clicks on it are ignored the link operator still works. */
  UI_but_flag_enable(but, UI_BUT_DISABLED);
  UI_block_emboss_set(&block, old_emboss);
}

void node_socket_draw(bNodeSocket *sock, const rcti *rect, const float color[4], float scale)
{
  const float size = NODE_SOCKSIZE_DRAW_MULIPLIER * NODE_SOCKSIZE * scale;
  rcti draw_rect = *rect;
  float outline_color[4] = {0};

  node_socket_outline_color_get(sock->flag & SELECT, sock->type, outline_color);

  BLI_rcti_resize(&draw_rect, size, size);

  GPUVertFormat *format = immVertexFormat();
  uint pos_id = GPU_vertformat_attr_add(format, "pos", GPU_COMP_F32, 2, GPU_FETCH_FLOAT);
  uint col_id = GPU_vertformat_attr_add(format, "color", GPU_COMP_F32, 4, GPU_FETCH_FLOAT);
  uint shape_id = GPU_vertformat_attr_add(format, "flags", GPU_COMP_U32, 1, GPU_FETCH_INT);
  uint size_id = GPU_vertformat_attr_add(format, "size", GPU_COMP_F32, 1, GPU_FETCH_FLOAT);
  uint outline_col_id = GPU_vertformat_attr_add(
      format, "outlineColor", GPU_COMP_F32, 4, GPU_FETCH_FLOAT);

  eGPUBlend state = GPU_blend_get();
  GPU_blend(GPU_BLEND_ALPHA);
  GPU_program_point_size(true);

  immBindBuiltinProgram(GPU_SHADER_KEYFRAME_SHAPE);
  immUniform1f("outline_scale", NODE_SOCK_OUTLINE_SCALE);
  immUniform2f("ViewportSize", -1.0f, -1.0f);

  /* Single point. */
  immBegin(GPU_PRIM_POINTS, 1);
  node_socket_draw(*sock,
                   color,
                   outline_color,
                   BLI_rcti_size_y(&draw_rect),
                   BLI_rcti_cent_x(&draw_rect),
                   BLI_rcti_cent_y(&draw_rect),
                   pos_id,
                   col_id,
                   shape_id,
                   size_id,
                   outline_col_id);
  immEnd();

  immUnbindProgram();
  GPU_program_point_size(false);

  /* Restore. */
  GPU_blend(state);
}

static void node_draw_preview_background(rctf *rect)
{
  GPUVertFormat *format = immVertexFormat();
  uint pos = GPU_vertformat_attr_add(format, "pos", GPU_COMP_F32, 2, GPU_FETCH_FLOAT);

  immBindBuiltinProgram(GPU_SHADER_2D_CHECKER);

  /* Drawing the checkerboard. */
  const float checker_dark = UI_ALPHA_CHECKER_DARK / 255.0f;
  const float checker_light = UI_ALPHA_CHECKER_LIGHT / 255.0f;
  immUniform4f("color1", checker_dark, checker_dark, checker_dark, 1.0f);
  immUniform4f("color2", checker_light, checker_light, checker_light, 1.0f);
  immUniform1i("size", 8);
  immRectf(pos, rect->xmin, rect->ymin, rect->xmax, rect->ymax);
  immUnbindProgram();
}

/* Not a callback. */
static void node_draw_preview(const Scene *scene, ImBuf *preview, rctf *prv)
{
  float xrect = BLI_rctf_size_x(prv);
  float yrect = BLI_rctf_size_y(prv);
  float xscale = xrect / float(preview->x);
  float yscale = yrect / float(preview->y);
  float scale;

  /* Uniform scale and offset. */
  rctf draw_rect = *prv;
  if (xscale < yscale) {
    float offset = 0.5f * (yrect - float(preview->y) * xscale);
    draw_rect.ymin += offset;
    draw_rect.ymax -= offset;
    scale = xscale;
  }
  else {
    float offset = 0.5f * (xrect - float(preview->x) * yscale);
    draw_rect.xmin += offset;
    draw_rect.xmax -= offset;
    scale = yscale;
  }

  node_draw_preview_background(&draw_rect);

  GPU_blend(GPU_BLEND_ALPHA);
  /* Premul graphics. */
  GPU_blend(GPU_BLEND_ALPHA);

  ED_draw_imbuf(preview,
                draw_rect.xmin,
                draw_rect.ymin,
                false,
                &scene->view_settings,
                &scene->display_settings,
                scale,
                scale);

  GPU_blend(GPU_BLEND_NONE);

  float black[4] = {0.0f, 0.0f, 0.0f, 1.0f};
  UI_draw_roundbox_corner_set(UI_CNR_ALL);
  const float outline_width = 1.0f;
  draw_rect.xmin -= outline_width;
  draw_rect.xmax += outline_width;
  draw_rect.ymin -= outline_width;
  draw_rect.ymax += outline_width;
  UI_draw_roundbox_4fv(&draw_rect, false, BASIS_RAD / 2, black);
}

/* Common handle function for operator buttons that need to select the node first. */
static void node_toggle_button_cb(bContext *C, void *node_argv, void *op_argv)
{
  SpaceNode &snode = *CTX_wm_space_node(C);
  bNodeTree &node_tree = *snode.edittree;
  bNode &node = *node_tree.node_by_id(POINTER_AS_INT(node_argv));
  const char *opname = (const char *)op_argv;

  /* Select & activate only the button's node. */
  node_select_single(*C, node);

  WM_operator_name_call(C, opname, WM_OP_INVOKE_DEFAULT, nullptr, nullptr);
}

static void node_draw_shadow(const SpaceNode &snode,
                             const bNode &node,
                             const float radius,
                             const float alpha)
{
  const rctf &rct = node.runtime->totr;
  UI_draw_roundbox_corner_set(UI_CNR_ALL);
  ui_draw_dropshadow(&rct, radius, snode.runtime->aspect, alpha, node.flag & SELECT);
}

static void node_draw_sockets(const View2D &v2d,
                              const bNodeTree &ntree,
                              const bNode &node,
                              uiBlock &block,
                              const bool draw_outputs,
                              const bool select_all)
{
  if (node.input_sockets().is_empty() && node.output_sockets().is_empty()) {
    return;
  }

  bool selected = false;

  GPUVertFormat *format = immVertexFormat();
  uint pos_id = GPU_vertformat_attr_add(format, "pos", GPU_COMP_F32, 2, GPU_FETCH_FLOAT);
  uint col_id = GPU_vertformat_attr_add(format, "color", GPU_COMP_F32, 4, GPU_FETCH_FLOAT);
  uint shape_id = GPU_vertformat_attr_add(format, "flags", GPU_COMP_U32, 1, GPU_FETCH_INT);
  uint size_id = GPU_vertformat_attr_add(format, "size", GPU_COMP_F32, 1, GPU_FETCH_FLOAT);
  uint outline_col_id = GPU_vertformat_attr_add(
      format, "outlineColor", GPU_COMP_F32, 4, GPU_FETCH_FLOAT);

  GPU_blend(GPU_BLEND_ALPHA);
  GPU_program_point_size(true);
  immBindBuiltinProgram(GPU_SHADER_KEYFRAME_SHAPE);
  immUniform1f("outline_scale", NODE_SOCK_OUTLINE_SCALE);
  immUniform2f("ViewportSize", -1.0f, -1.0f);

  /* Set handle size. */
  const float socket_draw_size = NODE_SOCKSIZE * NODE_SOCKSIZE_DRAW_MULIPLIER;
  float scale;
  UI_view2d_scale_get(&v2d, &scale, nullptr);
  scale *= socket_draw_size;

  if (!select_all) {
    immBeginAtMost(GPU_PRIM_POINTS, node.input_sockets().size() + node.output_sockets().size());
  }

  /* Socket inputs. */
  int selected_input_len = 0;
  for (const bNodeSocket *sock : node.input_sockets()) {
    if (!sock->is_visible() || sock->is_panel_collapsed()) {
      continue;
    }
    if (select_all || (sock->flag & SELECT)) {
      if (!(sock->flag & SOCK_MULTI_INPUT)) {
        /* Don't add multi-input sockets here since they are drawn in a different batch. */
        selected_input_len++;
      }
      continue;
    }
    /* Don't draw multi-input sockets here since they are drawn in a different batch. */
    if (sock->flag & SOCK_MULTI_INPUT) {
      continue;
    }

    node_socket_draw_nested(
        ntree, block, *sock, pos_id, col_id, shape_id, size_id, outline_col_id, scale, selected);
  }

  /* Socket outputs. */
  int selected_output_len = 0;
  if (draw_outputs) {
    for (const bNodeSocket *sock : node.output_sockets()) {
      if (!sock->is_visible() || sock->is_panel_collapsed()) {
        continue;
      }
      if (select_all || (sock->flag & SELECT)) {
        selected_output_len++;
        continue;
      }

      node_socket_draw_nested(
          ntree, block, *sock, pos_id, col_id, shape_id, size_id, outline_col_id, scale, selected);
    }
  }

  if (!select_all) {
    immEnd();
  }

  /* Go back and draw selected sockets. */
  if (selected_input_len + selected_output_len > 0) {
    /* Outline for selected sockets. */

    selected = true;

    immBegin(GPU_PRIM_POINTS, selected_input_len + selected_output_len);

    if (selected_input_len) {
      /* Socket inputs. */
      for (const bNodeSocket *sock : node.input_sockets()) {
        if (!sock->is_visible()) {
          continue;
        }
        /* Don't draw multi-input sockets here since they are drawn in a different batch. */
        if (sock->flag & SOCK_MULTI_INPUT) {
          continue;
        }
        if (select_all || (sock->flag & SELECT)) {
          node_socket_draw_nested(ntree,
                                  block,
                                  *sock,
                                  pos_id,
                                  col_id,
                                  shape_id,
                                  size_id,
                                  outline_col_id,
                                  scale,
                                  selected);
          if (--selected_input_len == 0) {
            /* Stop as soon as last one is drawn. */
            break;
          }
        }
      }
    }

    if (selected_output_len) {
      /* Socket outputs. */
      for (const bNodeSocket *sock : node.output_sockets()) {
        if (!sock->is_visible()) {
          continue;
        }
        if (select_all || (sock->flag & SELECT)) {
          node_socket_draw_nested(ntree,
                                  block,
                                  *sock,
                                  pos_id,
                                  col_id,
                                  shape_id,
                                  size_id,
                                  outline_col_id,
                                  scale,
                                  selected);
          if (--selected_output_len == 0) {
            /* Stop as soon as last one is drawn. */
            break;
          }
        }
      }
    }

    immEnd();
  }

  immUnbindProgram();

  GPU_program_point_size(false);
  GPU_blend(GPU_BLEND_NONE);

  /* Draw multi-input sockets after the others because they are drawn with `UI_draw_roundbox`
   * rather than with `GL_POINT`. */
  for (const bNodeSocket *socket : node.input_sockets()) {
    if (!socket->is_visible()) {
      continue;
    }
    if (!(socket->flag & SOCK_MULTI_INPUT)) {
      continue;
    }

    const bool is_node_hidden = (node.flag & NODE_HIDDEN);
    const float width = 0.5f * socket_draw_size;
    float height = is_node_hidden ? width : node_socket_calculate_height(*socket) - width;

    float color[4];
    float outline_color[4];
    node_socket_color_get(*socket->typeinfo, color);
    node_socket_outline_color_get(socket->flag & SELECT, socket->type, outline_color);

    const float2 location = socket->runtime->location;
    node_socket_draw_multi_input(color, outline_color, width, height, location);
  }
}

static void node_panel_toggle_button_cb(bContext *C, void *panel_state_argv, void *ntree_argv)
{
  Main *bmain = CTX_data_main(C);
  bNodePanelState *panel_state = static_cast<bNodePanelState *>(panel_state_argv);
  bNodeTree *ntree = static_cast<bNodeTree *>(ntree_argv);

  panel_state->flag ^= NODE_PANEL_COLLAPSED;

  ED_node_tree_propagate_change(C, bmain, ntree);
}

/* Draw panel backgrounds first, so other node elements can be rendered on top. */
static void node_draw_panels_background(const bNode &node, uiBlock &block)
{
  namespace nodes = blender::nodes;

  BLI_assert(is_node_panels_supported(node));
  BLI_assert(node.runtime->panels.size() == node.panel_states().size());

  const nodes::NodeDeclaration &decl = *node.declaration();
  const rctf &rct = node.runtime->totr;
  float color_panel[4];
  UI_GetThemeColorBlend4f(TH_BACK, TH_NODE, 0.2f, color_panel);

  /* True if the last panel is open, draw bottom gap as background. */
  bool is_last_panel_visible = false;
  float last_panel_content_y = 0.0f;

  int panel_i = 0;
  for (const nodes::ItemDeclarationPtr &item_decl : decl.items) {
    const nodes::PanelDeclaration *panel_decl = dynamic_cast<nodes::PanelDeclaration *>(
        item_decl.get());
    if (panel_decl == nullptr) {
      /* Not a panel. */
      continue;
    }

    const bNodePanelState &state = node.panel_states()[panel_i];
    const bke::bNodePanelRuntime &runtime = node.runtime->panels[panel_i];

    /* Don't draw hidden or collapsed panels. */
    const bool is_visible = !(state.is_collapsed() || state.is_parent_collapsed());
    is_last_panel_visible = is_visible;
    last_panel_content_y = runtime.max_content_y;
    if (!is_visible) {
      ++panel_i;
      continue;
    }

    UI_block_emboss_set(&block, UI_EMBOSS_NONE);

    /* Panel background. */
    const rctf content_rect = {rct.xmin, rct.xmax, runtime.min_content_y, runtime.max_content_y};
    UI_draw_roundbox_corner_set(UI_CNR_NONE);
    UI_draw_roundbox_4fv(&content_rect, true, BASIS_RAD, color_panel);

    UI_block_emboss_set(&block, UI_EMBOSS);

    ++panel_i;
  }

  /* If last item is an open panel, extend the panel background to cover the bottom border. */
  if (is_last_panel_visible) {
    UI_block_emboss_set(&block, UI_EMBOSS_NONE);

    const rctf content_rect = {rct.xmin, rct.xmax, rct.ymin, last_panel_content_y};
    UI_draw_roundbox_corner_set(UI_CNR_BOTTOM_RIGHT | UI_CNR_BOTTOM_LEFT);
    UI_draw_roundbox_4fv(&content_rect, true, BASIS_RAD, color_panel);

    UI_block_emboss_set(&block, UI_EMBOSS);
  }
}

static void node_draw_panels(bNodeTree &ntree, const bNode &node, uiBlock &block)
{
  namespace nodes = blender::nodes;

  BLI_assert(is_node_panels_supported(node));
  BLI_assert(node.runtime->panels.size() == node.panel_states().size());

  const nodes::NodeDeclaration &decl = *node.declaration();
  const rctf &rct = node.runtime->totr;

  int panel_i = 0;
  for (const nodes::ItemDeclarationPtr &item_decl : decl.items) {
    const nodes::PanelDeclaration *panel_decl = dynamic_cast<nodes::PanelDeclaration *>(
        item_decl.get());
    if (panel_decl == nullptr) {
      /* Not a panel. */
      continue;
    }

    const bNodePanelState &state = node.panel_states()[panel_i];
    /* Don't draw hidden panels. */
    if (state.is_parent_collapsed()) {
      ++panel_i;
      continue;
    }
    const bke::bNodePanelRuntime &runtime = node.runtime->panels[panel_i];

    const rctf rect = {
        rct.xmin,
        rct.xmax,
        runtime.location_y - NODE_DYS,
        runtime.location_y + NODE_DYS,
    };

    UI_block_emboss_set(&block, UI_EMBOSS_NONE);

    /* Collapse/expand icon. */
    const int but_size = U.widget_unit * 0.8f;
    uiDefIconBut(&block,
                 UI_BTYPE_BUT_TOGGLE,
                 0,
                 state.is_collapsed() ? ICON_RIGHTARROW : ICON_DOWNARROW_HLT,
                 rct.xmin + (NODE_MARGIN_X / 3),
                 runtime.location_y - but_size / 2,
                 but_size,
                 but_size,
                 nullptr,
                 0.0f,
                 0.0f,
                 0.0f,
                 0.0f,
                 "");

    /* Panel label. */
    uiBut *but = uiDefBut(&block,
                          UI_BTYPE_LABEL,
                          0,
                          panel_decl->name.c_str(),
                          int(rct.xmin + NODE_MARGIN_X + 0.4f),
                          int(runtime.location_y - NODE_DYS),
                          short(rct.xmax - rct.xmin - (30.0f * UI_SCALE_FAC)),
                          short(NODE_DY),
                          nullptr,
                          0,
                          0,
                          0,
                          0,
                          "");
    if (node.flag & NODE_MUTED) {
      UI_but_flag_enable(but, UI_BUT_INACTIVE);
    }

    /* Invisible button covering the entire header for collapsing/expanding. */
    const int header_but_margin = NODE_MARGIN_X / 3;
    but = uiDefIconBut(&block,
                       UI_BTYPE_BUT_TOGGLE,
                       0,
                       ICON_NONE,
                       rect.xmin + header_but_margin,
                       rect.ymin,
                       std::max(int(rect.xmax - rect.xmin - 2 * header_but_margin), 0),
                       rect.ymax - rect.ymin,
                       nullptr,
                       0.0f,
                       0.0f,
                       0.0f,
                       0.0f,
                       "");
    UI_but_func_set(
        but, node_panel_toggle_button_cb, const_cast<bNodePanelState *>(&state), &ntree);

    UI_block_emboss_set(&block, UI_EMBOSS);

    ++panel_i;
  }
}

static int node_error_type_to_icon(const geo_log::NodeWarningType type)
{
  switch (type) {
    case geo_log::NodeWarningType::Error:
      return ICON_ERROR;
    case geo_log::NodeWarningType::Warning:
      return ICON_ERROR;
    case geo_log::NodeWarningType::Info:
      return ICON_INFO;
  }

  BLI_assert(false);
  return ICON_ERROR;
}

static uint8_t node_error_type_priority(const geo_log::NodeWarningType type)
{
  switch (type) {
    case geo_log::NodeWarningType::Error:
      return 3;
    case geo_log::NodeWarningType::Warning:
      return 2;
    case geo_log::NodeWarningType::Info:
      return 1;
  }

  BLI_assert(false);
  return 0;
}

static geo_log::NodeWarningType node_error_highest_priority(Span<geo_log::NodeWarning> warnings)
{
  uint8_t highest_priority = 0;
  geo_log::NodeWarningType highest_priority_type = geo_log::NodeWarningType::Info;
  for (const geo_log::NodeWarning &warning : warnings) {
    const uint8_t priority = node_error_type_priority(warning.type);
    if (priority > highest_priority) {
      highest_priority = priority;
      highest_priority_type = warning.type;
    }
  }
  return highest_priority_type;
}

struct NodeErrorsTooltipData {
  Span<geo_log::NodeWarning> warnings;
};

static char *node_errors_tooltip_fn(bContext * /*C*/, void *argN, const char * /*tip*/)
{
  NodeErrorsTooltipData &data = *(NodeErrorsTooltipData *)argN;

  std::string complete_string;

  for (const geo_log::NodeWarning &warning : data.warnings.drop_back(1)) {
    complete_string += warning.message;
    /* Adding the period is not ideal for multi-line messages, but it is consistent
     * with other tooltip implementations in Blender, so it is added here. */
    complete_string += '.';
    complete_string += '\n';
  }

  /* Let the tooltip system automatically add the last period. */
  complete_string += data.warnings.last().message;

  return BLI_strdupn(complete_string.c_str(), complete_string.size());
}

#define NODE_HEADER_ICON_SIZE (0.8f * U.widget_unit)

static void node_add_unsupported_compositor_operation_error_message_button(const bNode &node,
                                                                           uiBlock &block,
                                                                           const rctf &rect,
                                                                           float &icon_offset)
{
  icon_offset -= NODE_HEADER_ICON_SIZE;
  UI_block_emboss_set(&block, UI_EMBOSS_NONE);
  uiDefIconBut(&block,
               UI_BTYPE_BUT,
               0,
               ICON_ERROR,
               icon_offset,
               rect.ymax - NODE_DY,
               NODE_HEADER_ICON_SIZE,
               UI_UNIT_Y,
               nullptr,
               0,
               0,
               0,
               0,
               TIP_(node.typeinfo->realtime_compositor_unsupported_message));
  UI_block_emboss_set(&block, UI_EMBOSS);
}

static void node_add_error_message_button(const TreeDrawContext &tree_draw_ctx,
                                          const bNode &node,
                                          uiBlock &block,
                                          const rctf &rect,
                                          float &icon_offset)
{
  if (tree_draw_ctx.used_by_realtime_compositor &&
      node.typeinfo->realtime_compositor_unsupported_message)
  {
    node_add_unsupported_compositor_operation_error_message_button(node, block, rect, icon_offset);
    return;
  }

  geo_log::GeoTreeLog *geo_tree_log = [&]() -> geo_log::GeoTreeLog * {
    const bNodeTreeZones *zones = node.owner_tree().zones();
    if (!zones) {
      return nullptr;
    }
    const bNodeTreeZone *zone = zones->get_zone_by_node(node.identifier);
    return tree_draw_ctx.geo_log_by_zone.lookup_default(zone, nullptr);
  }();

  Span<geo_log::NodeWarning> warnings;
  if (geo_tree_log) {
    geo_log::GeoNodeLog *node_log = geo_tree_log->nodes.lookup_ptr(node.identifier);
    if (node_log != nullptr) {
      warnings = node_log->warnings;
    }
  }
  if (warnings.is_empty()) {
    return;
  }

  const geo_log::NodeWarningType display_type = node_error_highest_priority(warnings);
  NodeErrorsTooltipData *tooltip_data = MEM_new<NodeErrorsTooltipData>(__func__);
  tooltip_data->warnings = warnings;

  icon_offset -= NODE_HEADER_ICON_SIZE;
  UI_block_emboss_set(&block, UI_EMBOSS_NONE);
  uiBut *but = uiDefIconBut(&block,
                            UI_BTYPE_BUT,
                            0,
                            node_error_type_to_icon(display_type),
                            icon_offset,
                            rect.ymax - NODE_DY,
                            NODE_HEADER_ICON_SIZE,
                            UI_UNIT_Y,
                            nullptr,
                            0,
                            0,
                            0,
                            0,
                            nullptr);
  UI_but_func_tooltip_set(but, node_errors_tooltip_fn, tooltip_data, [](void *arg) {
    MEM_delete(static_cast<NodeErrorsTooltipData *>(arg));
  });
  UI_block_emboss_set(&block, UI_EMBOSS);
}

static std::optional<std::chrono::nanoseconds> node_get_execution_time(
    const TreeDrawContext &tree_draw_ctx, const bNodeTree &ntree, const bNode &node)
{
  geo_log::GeoTreeLog *tree_log = [&]() -> geo_log::GeoTreeLog * {
    const bNodeTreeZones *zones = ntree.zones();
    if (!zones) {
      return nullptr;
    }
    const bNodeTreeZone *zone = zones->get_zone_by_node(node.identifier);
    return tree_draw_ctx.geo_log_by_zone.lookup_default(zone, nullptr);
  }();

  if (tree_log == nullptr) {
    return std::nullopt;
  }
  if (node.type == NODE_GROUP_OUTPUT) {
    return tree_log->run_time_sum;
  }
  if (node.is_frame()) {
    /* Could be cached in the future if this recursive code turns out to be slow. */
    std::chrono::nanoseconds run_time{0};
    bool found_node = false;

    for (const bNode *tnode : node.direct_children_in_frame()) {
      if (tnode->is_frame()) {
        std::optional<std::chrono::nanoseconds> sub_frame_run_time = node_get_execution_time(
            tree_draw_ctx, ntree, *tnode);
        if (sub_frame_run_time.has_value()) {
          run_time += *sub_frame_run_time;
          found_node = true;
        }
      }
      else {
        if (const geo_log::GeoNodeLog *node_log = tree_log->nodes.lookup_ptr_as(tnode->identifier))
        {
          found_node = true;
          run_time += node_log->run_time;
        }
      }
    }
    if (found_node) {
      return run_time;
    }
    return std::nullopt;
  }
  if (const geo_log::GeoNodeLog *node_log = tree_log->nodes.lookup_ptr(node.identifier)) {
    return node_log->run_time;
  }
  return std::nullopt;
}

static std::string node_get_execution_time_label(TreeDrawContext &tree_draw_ctx,
                                                 const SpaceNode &snode,
                                                 const bNode &node)
{
  const std::optional<std::chrono::nanoseconds> exec_time = node_get_execution_time(
      tree_draw_ctx, *snode.edittree, node);

  if (!exec_time.has_value()) {
    return std::string("");
  }

  const uint64_t exec_time_us =
      std::chrono::duration_cast<std::chrono::microseconds>(*exec_time).count();

  /* Don't show time if execution time is 0 microseconds. */
  if (exec_time_us == 0) {
    return std::string("-");
  }
  if (exec_time_us < 100) {
    return std::string("< 0.1 ms");
  }

  int precision = 0;
  /* Show decimal if value is below 1ms */
  if (exec_time_us < 1000) {
    precision = 2;
  }
  else if (exec_time_us < 10000) {
    precision = 1;
  }

  std::stringstream stream;
  stream << std::fixed << std::setprecision(precision) << (exec_time_us / 1000.0f);
  return stream.str() + " ms";
}

struct NodeExtraInfoRow {
  std::string text;
  int icon;
  const char *tooltip = nullptr;

  uiButToolTipFunc tooltip_fn = nullptr;
  void *tooltip_fn_arg = nullptr;
  void (*tooltip_fn_free_arg)(void *) = nullptr;
};

struct NamedAttributeTooltipArg {
  Map<StringRefNull, geo_log::NamedAttributeUsage> usage_by_attribute;
};

static char *named_attribute_tooltip(bContext * /*C*/, void *argN, const char * /*tip*/)
{
  NamedAttributeTooltipArg &arg = *static_cast<NamedAttributeTooltipArg *>(argN);

  std::stringstream ss;
  ss << TIP_("Accessed named attributes:") << "\n";

  struct NameWithUsage {
    StringRefNull name;
    geo_log::NamedAttributeUsage usage;
  };

  Vector<NameWithUsage> sorted_used_attribute;
  for (auto &&item : arg.usage_by_attribute.items()) {
    sorted_used_attribute.append({item.key, item.value});
  }
  std::sort(sorted_used_attribute.begin(),
            sorted_used_attribute.end(),
            [](const NameWithUsage &a, const NameWithUsage &b) {
              return BLI_strcasecmp_natural(a.name.c_str(), b.name.c_str()) <= 0;
            });

  for (const NameWithUsage &attribute : sorted_used_attribute) {
    const StringRefNull name = attribute.name;
    const geo_log::NamedAttributeUsage usage = attribute.usage;
    ss << fmt::format(TIP_("  \u2022 \"{}\": "), std::string_view(name));
    Vector<std::string> usages;
    if ((usage & geo_log::NamedAttributeUsage::Read) != geo_log::NamedAttributeUsage::None) {
      usages.append(TIP_("read"));
    }
    if ((usage & geo_log::NamedAttributeUsage::Write) != geo_log::NamedAttributeUsage::None) {
      usages.append(TIP_("write"));
    }
    if ((usage & geo_log::NamedAttributeUsage::Remove) != geo_log::NamedAttributeUsage::None) {
      usages.append(TIP_("remove"));
    }
    for (const int i : usages.index_range()) {
      ss << usages[i];
      if (i < usages.size() - 1) {
        ss << ", ";
      }
    }
    ss << "\n";
  }
  ss << "\n";
  ss << TIP_(
      "Attributes with these names used within the group may conflict with existing attributes");
  return BLI_strdup(ss.str().c_str());
}

static NodeExtraInfoRow row_from_used_named_attribute(
    const Map<StringRefNull, geo_log::NamedAttributeUsage> &usage_by_attribute_name)
{
  const int attributes_num = usage_by_attribute_name.size();

  NodeExtraInfoRow row;
  row.text = std::to_string(attributes_num) +
             (attributes_num == 1 ? TIP_(" Named Attribute") : TIP_(" Named Attributes"));
  row.icon = ICON_SPREADSHEET;
  row.tooltip_fn = named_attribute_tooltip;
  row.tooltip_fn_arg = new NamedAttributeTooltipArg{usage_by_attribute_name};
  row.tooltip_fn_free_arg = [](void *arg) { delete static_cast<NamedAttributeTooltipArg *>(arg); };
  return row;
}

static std::optional<NodeExtraInfoRow> node_get_accessed_attributes_row(
    TreeDrawContext &tree_draw_ctx, const bNode &node)
{
  geo_log::GeoTreeLog *geo_tree_log = [&]() -> geo_log::GeoTreeLog * {
    const bNodeTreeZones *zones = node.owner_tree().zones();
    if (!zones) {
      return nullptr;
    }
    const bNodeTreeZone *zone = zones->get_zone_by_node(node.identifier);
    return tree_draw_ctx.geo_log_by_zone.lookup_default(zone, nullptr);
  }();
  if (geo_tree_log == nullptr) {
    return std::nullopt;
  }
  if (ELEM(node.type,
           GEO_NODE_STORE_NAMED_ATTRIBUTE,
           GEO_NODE_REMOVE_ATTRIBUTE,
           GEO_NODE_INPUT_NAMED_ATTRIBUTE))
  {
    /* Only show the overlay when the name is passed in from somewhere else. */
    for (const bNodeSocket *socket : node.input_sockets()) {
      if (STREQ(socket->name, "Name")) {
        if (!socket->is_directly_linked()) {
          return std::nullopt;
        }
      }
    }
  }
  geo_tree_log->ensure_used_named_attributes();
  geo_log::GeoNodeLog *node_log = geo_tree_log->nodes.lookup_ptr(node.identifier);
  if (node_log == nullptr) {
    return std::nullopt;
  }
  if (node_log->used_named_attributes.is_empty()) {
    return std::nullopt;
  }
  return row_from_used_named_attribute(node_log->used_named_attributes);
}

static Vector<NodeExtraInfoRow> node_get_extra_info(TreeDrawContext &tree_draw_ctx,
                                                    const SpaceNode &snode,
                                                    const bNode &node)
{
  Vector<NodeExtraInfoRow> rows;
  if (!(snode.edittree->type == NTREE_GEOMETRY)) {
    /* Currently geometry nodes are the only nodes to have extra infos per nodes. */
    return rows;
  }

  if (snode.overlay.flag & SN_OVERLAY_SHOW_NAMED_ATTRIBUTES) {
    if (std::optional<NodeExtraInfoRow> row = node_get_accessed_attributes_row(tree_draw_ctx,
                                                                               node)) {
      rows.append(std::move(*row));
    }
  }

  if (snode.overlay.flag & SN_OVERLAY_SHOW_TIMINGS &&
      (ELEM(node.typeinfo->nclass, NODE_CLASS_GEOMETRY, NODE_CLASS_GROUP, NODE_CLASS_ATTRIBUTE) ||
       ELEM(node.type, NODE_FRAME, NODE_GROUP_OUTPUT)))
  {
    NodeExtraInfoRow row;
    row.text = node_get_execution_time_label(tree_draw_ctx, snode, node);
    if (!row.text.empty()) {
      row.tooltip = TIP_(
          "The execution time from the node tree's latest evaluation. For frame and group nodes, "
          "the time for all sub-nodes");
      row.icon = ICON_PREVIEW_RANGE;
      rows.append(std::move(row));
    }
  }

  geo_log::GeoTreeLog *tree_log = [&]() -> geo_log::GeoTreeLog * {
    const bNodeTreeZones *tree_zones = node.owner_tree().zones();
    if (!tree_zones) {
      return nullptr;
    }
    const bNodeTreeZone *zone = tree_zones->get_zone_by_node(node.identifier);
    return tree_draw_ctx.geo_log_by_zone.lookup_default(zone, nullptr);
  }();

  if (tree_log) {
    tree_log->ensure_debug_messages();
    const geo_log::GeoNodeLog *node_log = tree_log->nodes.lookup_ptr(node.identifier);
    if (node_log != nullptr) {
      for (const StringRef message : node_log->debug_messages) {
        NodeExtraInfoRow row;
        row.text = message;
        row.icon = ICON_INFO;
        rows.append(std::move(row));
      }
    }
  }

  return rows;
}

static void node_draw_extra_info_row(const bNode &node,
                                     uiBlock &block,
                                     const rctf &rect,
                                     const int row,
                                     const NodeExtraInfoRow &extra_info_row)
{
  const float but_icon_left = rect.xmin + 6.0f * UI_SCALE_FAC;
  const float but_icon_width = NODE_HEADER_ICON_SIZE * 0.8f;
  const float but_icon_right = but_icon_left + but_icon_width;

  UI_block_emboss_set(&block, UI_EMBOSS_NONE);
  uiBut *but_icon = uiDefIconBut(&block,
                                 UI_BTYPE_BUT,
                                 0,
                                 extra_info_row.icon,
                                 int(but_icon_left),
                                 int(rect.ymin + row * (20.0f * UI_SCALE_FAC)),
                                 but_icon_width,
                                 UI_UNIT_Y,
                                 nullptr,
                                 0,
                                 0,
                                 0,
                                 0,
                                 extra_info_row.tooltip);
  if (extra_info_row.tooltip_fn != nullptr) {
    UI_but_func_tooltip_set(but_icon,
                            extra_info_row.tooltip_fn,
                            extra_info_row.tooltip_fn_arg,
                            extra_info_row.tooltip_fn_free_arg);
  }
  UI_block_emboss_set(&block, UI_EMBOSS);

  const float but_text_left = but_icon_right + 6.0f * UI_SCALE_FAC;
  const float but_text_right = rect.xmax;
  const float but_text_width = but_text_right - but_text_left;

  uiBut *but_text = uiDefBut(&block,
                             UI_BTYPE_LABEL,
                             0,
                             extra_info_row.text.c_str(),
                             int(but_text_left),
                             int(rect.ymin + row * (20.0f * UI_SCALE_FAC)),
                             short(but_text_width),
                             short(NODE_DY),
                             nullptr,
                             0,
                             0,
                             0,
                             0,
                             "");

  if (node.flag & NODE_MUTED) {
    UI_but_flag_enable(but_text, UI_BUT_INACTIVE);
    UI_but_flag_enable(but_icon, UI_BUT_INACTIVE);
  }
}

static void node_draw_extra_info_panel(const Scene *scene,
                                       TreeDrawContext &tree_draw_ctx,
                                       const SpaceNode &snode,
                                       const bNode &node,
                                       ImBuf *preview,
                                       uiBlock &block)
{
  if (!(snode.overlay.flag & SN_OVERLAY_SHOW_OVERLAYS)) {
    return;
  }
  if (preview && !(preview->x > 0 && preview->y > 0)) {
    /* If the preview has an non-drawable size, just don't draw it. */
    preview = nullptr;
  }
  Vector<NodeExtraInfoRow> extra_info_rows = node_get_extra_info(tree_draw_ctx, snode, node);
  if (extra_info_rows.size() == 0 && !preview) {
    return;
  }

  const rctf &rct = node.runtime->totr;
  float color[4];
  rctf extra_info_rect;

  const float width = (node.width - 6.0f) * UI_SCALE_FAC;

  if (node.is_frame()) {
    extra_info_rect.xmin = rct.xmin;
    extra_info_rect.xmax = rct.xmin + 95.0f * UI_SCALE_FAC;
    extra_info_rect.ymin = rct.ymin + 2.0f * UI_SCALE_FAC;
    extra_info_rect.ymax = rct.ymin + 2.0f * UI_SCALE_FAC;
  }
  else {
    float preview_height = 0;
    rctf preview_rect;

    extra_info_rect.xmin = rct.xmin + 3.0f * UI_SCALE_FAC;
    extra_info_rect.xmax = extra_info_rect.xmin + width;
    extra_info_rect.ymin = rct.ymax;
    extra_info_rect.ymax = rct.ymax + extra_info_rows.size() * (20.0f * UI_SCALE_FAC);
    if (preview) {
      if (preview->x > preview->y) {
        const float preview_padding = 3.0f * UI_SCALE_FAC;
        preview_height = (width - 2.0 * preview_padding) * float(preview->y) / float(preview->x) +
                         2.0 * preview_padding;
        preview_rect.ymin = extra_info_rect.ymin + preview_padding;
        preview_rect.ymax = extra_info_rect.ymin + preview_height - preview_padding;
        preview_rect.xmin = extra_info_rect.xmin + preview_padding;
        preview_rect.xmax = extra_info_rect.xmax - preview_padding;
        extra_info_rect.ymax += preview_height;
      }
      else {
        const float preview_padding = 3.0f * UI_SCALE_FAC;
        preview_height = width;
        const float preview_width = (width - 2.0 * preview_padding) * float(preview->x) /
                                        float(preview->y) +
                                    2.0 * preview_padding;
        preview_rect.ymin = extra_info_rect.ymin + preview_padding;
        preview_rect.ymax = extra_info_rect.ymin + preview_height - preview_padding;
        preview_rect.xmin = extra_info_rect.xmin + preview_padding + (width - preview_width) / 2;
        preview_rect.xmax = extra_info_rect.xmax - preview_padding - (width - preview_width) / 2;
        extra_info_rect.ymax += preview_height;
      }
    }

    if (node.flag & NODE_MUTED) {
      UI_GetThemeColorBlend4f(TH_BACK, TH_NODE, 0.2f, color);
    }
    else {
      UI_GetThemeColorBlend4f(TH_BACK, TH_NODE, 0.75f, color);
    }
    color[3] -= 0.35f;
    UI_draw_roundbox_corner_set(
        UI_CNR_ALL & ~UI_CNR_BOTTOM_LEFT &
        ((rct.xmax) > extra_info_rect.xmax ? ~UI_CNR_BOTTOM_RIGHT : UI_CNR_ALL));
    UI_draw_roundbox_4fv(&extra_info_rect, true, BASIS_RAD, color);

    /* Draw outline. */
    const float outline_width = 1.0f;
    extra_info_rect.xmin -= outline_width;
    extra_info_rect.xmax += outline_width;
    extra_info_rect.ymin -= outline_width;
    extra_info_rect.ymax += outline_width;

    UI_GetThemeColorBlendShade4fv(TH_BACK, TH_NODE, 0.4f, -20, color);
    UI_draw_roundbox_corner_set(
        UI_CNR_ALL & ~UI_CNR_BOTTOM_LEFT &
        ((rct.xmax) > extra_info_rect.xmax ? ~UI_CNR_BOTTOM_RIGHT : UI_CNR_ALL));
    UI_draw_roundbox_4fv(&extra_info_rect, false, BASIS_RAD, color);

    if (preview) {
      node_draw_preview(scene, preview, &preview_rect);
    }

    /* Resize the rect to draw the textual infos on top of the preview. */
    extra_info_rect.ymin += preview_height;
  }

  for (int row : extra_info_rows.index_range()) {
    node_draw_extra_info_row(node, block, extra_info_rect, row, extra_info_rows[row]);
  }
}

static void node_draw_basis(const bContext &C,
                            TreeDrawContext &tree_draw_ctx,
                            const View2D &v2d,
                            const SpaceNode &snode,
                            bNodeTree &ntree,
                            const bNode &node,
                            uiBlock &block,
                            bNodeInstanceKey key)
{
  const float iconbutw = NODE_HEADER_ICON_SIZE;
  const bool show_preview = (snode.overlay.flag & SN_OVERLAY_SHOW_OVERLAYS) &&
                            (snode.overlay.flag & SN_OVERLAY_SHOW_PREVIEWS) &&
                            (node.flag & NODE_PREVIEW) &&
                            (U.experimental.use_shader_node_previews ||
                             ntree.type != NTREE_SHADER);

  /* Skip if out of view. */
  rctf rect_with_preview = node.runtime->totr;
  if (show_preview) {
    rect_with_preview.ymax += NODE_WIDTH(node);
  }
  if (BLI_rctf_isect(&rect_with_preview, &v2d.cur, nullptr) == false) {
    UI_block_end(&C, &block);
    return;
  }

  /* Shadow. */
  if (!ELEM(node.type,
            GEO_NODE_SIMULATION_INPUT,
            GEO_NODE_SIMULATION_OUTPUT,
            GEO_NODE_REPEAT_INPUT,
            GEO_NODE_REPEAT_OUTPUT))
  {
    node_draw_shadow(snode, node, BASIS_RAD, 1.0f);
  }

  const rctf &rct = node.runtime->totr;
  float color[4];
  int color_id = node_get_colorid(tree_draw_ctx, node);

  GPU_line_width(1.0f);

  /* Overlay atop the node. */
  {
    bool drawn_with_previews = false;

    if (show_preview) {
      bNodeInstanceHash *previews_compo = static_cast<bNodeInstanceHash *>(
          CTX_data_pointer_get(&C, "node_previews").data);
      NestedTreePreviews *previews_shader = tree_draw_ctx.nested_group_infos;

      if (previews_shader) {
        ImBuf *preview = node_preview_acquire_ibuf(ntree, *previews_shader, node);
        node_draw_extra_info_panel(CTX_data_scene(&C), tree_draw_ctx, snode, node, preview, block);
        node_release_preview_ibuf(*previews_shader);
        drawn_with_previews = true;
      }
      else if (previews_compo) {
        bNodePreview *preview_compositor = static_cast<bNodePreview *>(
            BKE_node_instance_hash_lookup(previews_compo, key));
        if (preview_compositor) {
          node_draw_extra_info_panel(
              CTX_data_scene(&C), tree_draw_ctx, snode, node, preview_compositor->ibuf, block);
          drawn_with_previews = true;
        }
      }
    }

    if (drawn_with_previews == false) {
      node_draw_extra_info_panel(CTX_data_scene(&C), tree_draw_ctx, snode, node, nullptr, block);
    }
  }

  /* Header. */
  {
    const rctf rect = {
        rct.xmin,
        rct.xmax,
        rct.ymax - NODE_DY,
        rct.ymax,
    };

    float color_header[4];

    /* Muted nodes get a mix of the background with the node color. */
    if (node.flag & NODE_MUTED) {
      UI_GetThemeColorBlend4f(TH_BACK, color_id, 0.1f, color_header);
    }
    else {
      UI_GetThemeColorBlend4f(TH_NODE, color_id, 0.4f, color_header);
    }

    UI_draw_roundbox_corner_set(UI_CNR_TOP_LEFT | UI_CNR_TOP_RIGHT);
    UI_draw_roundbox_4fv(&rect, true, BASIS_RAD, color_header);
  }

  /* Show/hide icons. */
  float iconofs = rct.xmax - 0.35f * U.widget_unit;

  /* Group edit. This icon should be the first for the node groups. */
  if (node.type == NODE_GROUP) {
    iconofs -= iconbutw;
    UI_block_emboss_set(&block, UI_EMBOSS_NONE);
    uiBut *but = uiDefIconBut(&block,
                              UI_BTYPE_BUT_TOGGLE,
                              0,
<<<<<<< HEAD
                              ICON_TOGGLE_NODE_PREVIEW,
=======
                              ICON_NODETREE,
>>>>>>> 3cd51bfb
                              iconofs,
                              rct.ymax - NODE_DY,
                              iconbutw,
                              UI_UNIT_Y,
                              nullptr,
                              0,
                              0,
                              0,
                              0,
                              "");
    UI_but_func_set(but,
                    node_toggle_button_cb,
                    POINTER_FROM_INT(node.identifier),
                    (void *)"NODE_OT_group_edit");
    if (node.id) {
      UI_but_icon_indicator_number_set(but, ID_REAL_USERS(node.id));
    }
    UI_block_emboss_set(&block, UI_EMBOSS);
  }
  /* Preview. */
  if (node_is_previewable(snode, ntree, node)) {
    iconofs -= iconbutw;
    UI_block_emboss_set(&block, UI_EMBOSS_NONE);
    uiBut *but = uiDefIconBut(&block,
                              UI_BTYPE_BUT_TOGGLE,
                              0,
                              ICON_MATERIAL,
                              iconofs,
                              rct.ymax - NODE_DY,
                              iconbutw,
                              UI_UNIT_Y,
                              nullptr,
                              0,
                              0,
                              0,
                              0,
                              "");
    UI_but_func_set(but,
                    node_toggle_button_cb,
                    POINTER_FROM_INT(node.identifier),
                    (void *)"NODE_OT_preview_toggle");
    UI_block_emboss_set(&block, UI_EMBOSS);
  }
  if (node.type == NODE_CUSTOM && node.typeinfo->ui_icon != ICON_NONE) {
    iconofs -= iconbutw;
    UI_block_emboss_set(&block, UI_EMBOSS_NONE);
    uiDefIconBut(&block,
                 UI_BTYPE_BUT,
                 0,
                 node.typeinfo->ui_icon,
                 iconofs,
                 rct.ymax - NODE_DY,
                 iconbutw,
                 UI_UNIT_Y,
                 nullptr,
                 0,
                 0,
                 0,
                 0,
                 "");
    UI_block_emboss_set(&block, UI_EMBOSS);
  }
  /* bfa - Add nodes icons to node headers */
  else if (RNA_struct_ui_icon(node.typeinfo->rna_ext.srna) != ICON_NONE) {
    iconofs -= iconbutw;
    UI_block_emboss_set(&block, UI_EMBOSS_NONE);
    uiDefIconBut(&block,
                 UI_BTYPE_BUT,
                 0,
                 RNA_struct_ui_icon(node.typeinfo->rna_ext.srna),
                 iconofs,
                 rct.ymax - NODE_DY,
                 iconbutw,
                 UI_UNIT_Y,
                 nullptr,
                 0,
                 0,
                 0,
                 0,
                 "");
    UI_block_emboss_set(&block, UI_EMBOSS);
  }
  /* -------- bfa end ------------------ */
  if (node.type == GEO_NODE_VIEWER) {
    const bool is_active = &node == tree_draw_ctx.active_geometry_nodes_viewer;
    iconofs -= iconbutw;
    UI_block_emboss_set(&block, UI_EMBOSS_NONE);
    uiBut *but = uiDefIconBut(&block,
                              UI_BTYPE_BUT,
                              0,
                              is_active ? ICON_HIDE_OFF : ICON_HIDE_ON,
                              iconofs,
                              rct.ymax - NODE_DY,
                              iconbutw,
                              UI_UNIT_Y,
                              nullptr,
                              0,
                              0,
                              0,
                              0,
                              "");
    /* Selection implicitly activates the node. */
    const char *operator_idname = is_active ? "NODE_OT_deactivate_viewer" : "NODE_OT_select";
    UI_but_func_set(
        but, node_toggle_button_cb, POINTER_FROM_INT(node.identifier), (void *)operator_idname);
    UI_block_emboss_set(&block, UI_EMBOSS);
  }

  node_add_error_message_button(tree_draw_ctx, node, block, rct, iconofs);

  /* Title. */
  if (node.flag & SELECT) {
    UI_GetThemeColor4fv(TH_SELECT, color);
  }
  else {
    UI_GetThemeColorBlendShade4fv(TH_SELECT, color_id, 0.4f, 10, color);
  }

  /* Collapse/expand icon. */
  {
    const int but_size = U.widget_unit * 0.8f;
    UI_block_emboss_set(&block, UI_EMBOSS_NONE);

    uiBut *but = uiDefIconBut(&block,
                              UI_BTYPE_BUT_TOGGLE,
                              0,
                              ICON_DOWNARROW_HLT,
                              rct.xmin + (NODE_MARGIN_X / 3),
                              rct.ymax - NODE_DY / 2.2f - but_size / 2,
                              but_size,
                              but_size,
                              nullptr,
                              0.0f,
                              0.0f,
                              0.0f,
                              0.0f,
                              "");

    UI_but_func_set(but,
                    node_toggle_button_cb,
                    POINTER_FROM_INT(node.identifier),
                    (void *)"NODE_OT_hide_toggle");
    UI_block_emboss_set(&block, UI_EMBOSS);
  }

  char showname[128];
  bke::nodeLabel(&ntree, &node, showname, sizeof(showname));

  uiBut *but = uiDefBut(&block,
                        UI_BTYPE_LABEL,
                        0,
                        showname,
                        int(rct.xmin + NODE_MARGIN_X + 0.4f),
                        int(rct.ymax - NODE_DY),
                        short(iconofs - rct.xmin - (18.0f * UI_SCALE_FAC)),
                        short(NODE_DY),
                        nullptr,
                        0,
                        0,
                        0,
                        0,
                        "");
  if (node.flag & NODE_MUTED) {
    UI_but_flag_enable(but, UI_BUT_INACTIVE);
  }

  /* Wire across the node when muted/disabled. */
  if (node.flag & NODE_MUTED) {
    node_draw_mute_line(v2d, snode, node);
  }

  /* Body. */
  const float outline_width = 1.0f;
  {
    /* Use warning color to indicate undefined types. */
    if (bke::node_type_is_undefined(&node)) {
      UI_GetThemeColorBlend4f(TH_REDALERT, TH_NODE, 0.4f, color);
    }
    /* Muted nodes get a mix of the background with the node color. */
    else if (node.flag & NODE_MUTED) {
      UI_GetThemeColorBlend4f(TH_BACK, TH_NODE, 0.2f, color);
    }
    else if (node.flag & NODE_CUSTOM_COLOR) {
      rgba_float_args_set(color, node.color[0], node.color[1], node.color[2], 1.0f);
    }
    else {
      UI_GetThemeColor4fv(TH_NODE, color);
    }

    /* Draw selected nodes fully opaque. */
    if (node.flag & SELECT) {
      color[3] = 1.0f;
    }

    /* Draw muted nodes slightly transparent so the wires inside are visible. */
    if (node.flag & NODE_MUTED) {
      color[3] -= 0.2f;
    }

    const rctf rect = {
        rct.xmin,
        rct.xmax,
        rct.ymin,
        rct.ymax - (NODE_DY + outline_width),
    };

    UI_draw_roundbox_corner_set(UI_CNR_BOTTOM_LEFT | UI_CNR_BOTTOM_RIGHT);
    UI_draw_roundbox_4fv(&rect, true, BASIS_RAD, color);

    if (is_node_panels_supported(node)) {
      node_draw_panels_background(node, block);
    }
  }

  /* Header underline. */
  {
    float color_underline[4];

    if (node.flag & NODE_MUTED) {
      UI_GetThemeColor4fv(TH_WIRE, color_underline);
      color_underline[3] = 1.0f;
    }
    else {
      UI_GetThemeColorBlend4f(TH_BACK, color_id, 0.2f, color_underline);
    }

    const rctf rect = {
        rct.xmin,
        rct.xmax,
        rct.ymax - (NODE_DY + outline_width),
        rct.ymax - NODE_DY,
    };

    UI_draw_roundbox_corner_set(UI_CNR_NONE);
    UI_draw_roundbox_4fv(&rect, true, 0.0f, color_underline);
  }

  /* Outline. */
  {
    const rctf rect = {
        rct.xmin - outline_width,
        rct.xmax + outline_width,
        rct.ymin - outline_width,
        rct.ymax + outline_width,
    };

    /* Color the outline according to active, selected, or undefined status. */
    float color_outline[4];

    if (node.flag & SELECT) {
      UI_GetThemeColor4fv((node.flag & NODE_ACTIVE) ? TH_ACTIVE : TH_SELECT, color_outline);
    }
    else if (bke::node_type_is_undefined(&node)) {
      UI_GetThemeColor4fv(TH_REDALERT, color_outline);
    }
    else if (ELEM(node.type, GEO_NODE_SIMULATION_INPUT, GEO_NODE_SIMULATION_OUTPUT)) {
      UI_GetThemeColor4fv(TH_NODE_ZONE_SIMULATION, color_outline);
      color_outline[3] = 1.0f;
    }
    else if (ELEM(node.type, GEO_NODE_REPEAT_INPUT, GEO_NODE_REPEAT_OUTPUT)) {
      UI_GetThemeColor4fv(TH_NODE_ZONE_REPEAT, color_outline);
      color_outline[3] = 1.0f;
    }
    else {
      UI_GetThemeColorBlendShade4fv(TH_BACK, TH_NODE, 0.4f, -20, color_outline);
    }

    UI_draw_roundbox_corner_set(UI_CNR_ALL);
    UI_draw_roundbox_4fv(&rect, false, BASIS_RAD + outline_width, color_outline);
  }

  float scale;
  UI_view2d_scale_get(&v2d, &scale, nullptr);

  /* Skip slow socket drawing if zoom is small. */
  if (scale > 0.2f) {
    node_draw_sockets(v2d, ntree, node, block, true, false);
  }

  if (is_node_panels_supported(node)) {
    node_draw_panels(ntree, node, block);
  }

  UI_block_end(&C, &block);
  UI_block_draw(&C, &block);
}

static void node_draw_hidden(const bContext &C,
                             TreeDrawContext &tree_draw_ctx,
                             const View2D &v2d,
                             const SpaceNode &snode,
                             bNodeTree &ntree,
                             bNode &node,
                             uiBlock &block)
{
  const rctf &rct = node.runtime->totr;
  float centy = BLI_rctf_cent_y(&rct);
  float hiddenrad = BLI_rctf_size_y(&rct) / 2.0f;

  float scale;
  UI_view2d_scale_get(&v2d, &scale, nullptr);

  const int color_id = node_get_colorid(tree_draw_ctx, node);

  node_draw_extra_info_panel(nullptr, tree_draw_ctx, snode, node, nullptr, block);

  /* Shadow. */
  node_draw_shadow(snode, node, hiddenrad, 1.0f);

  /* Wire across the node when muted/disabled. */
  if (node.flag & NODE_MUTED) {
    node_draw_mute_line(v2d, snode, node);
  }

  /* Body. */
  float color[4];
  {
    if (bke::node_type_is_undefined(&node)) {
      /* Use warning color to indicate undefined types. */
      UI_GetThemeColorBlend4f(TH_REDALERT, TH_NODE, 0.4f, color);
    }
    else if (node.flag & NODE_MUTED) {
      /* Muted nodes get a mix of the background with the node color. */
      UI_GetThemeColorBlendShade4fv(TH_BACK, color_id, 0.1f, 0, color);
    }
    else if (node.flag & NODE_CUSTOM_COLOR) {
      rgba_float_args_set(color, node.color[0], node.color[1], node.color[2], 1.0f);
    }
    else {
      UI_GetThemeColorBlend4f(TH_NODE, color_id, 0.4f, color);
    }

    /* Draw selected nodes fully opaque. */
    if (node.flag & SELECT) {
      color[3] = 1.0f;
    }

    /* Draw muted nodes slightly transparent so the wires inside are visible. */
    if (node.flag & NODE_MUTED) {
      color[3] -= 0.2f;
    }

    UI_draw_roundbox_4fv(&rct, true, hiddenrad, color);
  }

  /* Title. */
  if (node.flag & SELECT) {
    UI_GetThemeColor4fv(TH_SELECT, color);
  }
  else {
    UI_GetThemeColorBlendShade4fv(TH_SELECT, color_id, 0.4f, 10, color);
  }

  /* Collapse/expand icon. */
  {
    const int but_size = U.widget_unit * 1.0f;
    UI_block_emboss_set(&block, UI_EMBOSS_NONE);

    uiBut *but = uiDefIconBut(&block,
                              UI_BTYPE_BUT_TOGGLE,
                              0,
                              ICON_RIGHTARROW,
                              rct.xmin + (NODE_MARGIN_X / 3),
                              centy - but_size / 2,
                              but_size,
                              but_size,
                              nullptr,
                              0.0f,
                              0.0f,
                              0.0f,
                              0.0f,
                              "");

    UI_but_func_set(but,
                    node_toggle_button_cb,
                    POINTER_FROM_INT(node.identifier),
                    (void *)"NODE_OT_hide_toggle");
    UI_block_emboss_set(&block, UI_EMBOSS);
  }

  char showname[128];
  bke::nodeLabel(&ntree, &node, showname, sizeof(showname));

  uiBut *but = uiDefBut(&block,
                        UI_BTYPE_LABEL,
                        0,
                        showname,
                        round_fl_to_int(rct.xmin + NODE_MARGIN_X),
                        round_fl_to_int(centy - NODE_DY * 0.5f),
                        short(BLI_rctf_size_x(&rct) - ((18.0f + 12.0f) * UI_SCALE_FAC)),
                        short(NODE_DY),
                        nullptr,
                        0,
                        0,
                        0,
                        0,
                        "");

  /* Outline. */
  {
    const float outline_width = 1.0f;
    const rctf rect = {
        rct.xmin - outline_width,
        rct.xmax + outline_width,
        rct.ymin - outline_width,
        rct.ymax + outline_width,
    };

    /* Color the outline according to active, selected, or undefined status. */
    float color_outline[4];

    if (node.flag & SELECT) {
      UI_GetThemeColor4fv((node.flag & NODE_ACTIVE) ? TH_ACTIVE : TH_SELECT, color_outline);
    }
    else if (bke::node_type_is_undefined(&node)) {
      UI_GetThemeColor4fv(TH_REDALERT, color_outline);
    }
    else {
      UI_GetThemeColorBlendShade4fv(TH_BACK, TH_NODE, 0.4f, -20, color_outline);
    }

    UI_draw_roundbox_corner_set(UI_CNR_ALL);
    UI_draw_roundbox_4fv(&rect, false, hiddenrad, color_outline);
  }

  if (node.flag & NODE_MUTED) {
    UI_but_flag_enable(but, UI_BUT_INACTIVE);
  }

  /* Scale widget thing. */
  uint pos = GPU_vertformat_attr_add(immVertexFormat(), "pos", GPU_COMP_F32, 2, GPU_FETCH_FLOAT);
  GPU_blend(GPU_BLEND_ALPHA);
  immBindBuiltinProgram(GPU_SHADER_3D_UNIFORM_COLOR);

  immUniformThemeColorShadeAlpha(TH_TEXT, -40, -180);
  float dx = 0.5f * U.widget_unit;
  const float dx2 = 0.15f * U.widget_unit * snode.runtime->aspect;
  const float dy = 0.2f * U.widget_unit;

  immBegin(GPU_PRIM_LINES, 4);
  immVertex2f(pos, rct.xmax - dx, centy - dy);
  immVertex2f(pos, rct.xmax - dx, centy + dy);

  immVertex2f(pos, rct.xmax - dx - dx2, centy - dy);
  immVertex2f(pos, rct.xmax - dx - dx2, centy + dy);
  immEnd();

  immUniformThemeColorShadeAlpha(TH_TEXT, 0, -180);
  dx -= snode.runtime->aspect;

  immBegin(GPU_PRIM_LINES, 4);
  immVertex2f(pos, rct.xmax - dx, centy - dy);
  immVertex2f(pos, rct.xmax - dx, centy + dy);

  immVertex2f(pos, rct.xmax - dx - dx2, centy - dy);
  immVertex2f(pos, rct.xmax - dx - dx2, centy + dy);
  immEnd();

  immUnbindProgram();
  GPU_blend(GPU_BLEND_NONE);

  node_draw_sockets(v2d, ntree, node, block, true, false);

  UI_block_end(&C, &block);
  UI_block_draw(&C, &block);
}

int node_get_resize_cursor(NodeResizeDirection directions)
{
  if (directions == 0) {
    return WM_CURSOR_DEFAULT;
  }
  if ((directions & ~(NODE_RESIZE_TOP | NODE_RESIZE_BOTTOM)) == 0) {
    return WM_CURSOR_Y_MOVE;
  }
  if ((directions & ~(NODE_RESIZE_RIGHT | NODE_RESIZE_LEFT)) == 0) {
    return WM_CURSOR_X_MOVE;
  }
  return WM_CURSOR_EDIT;
}

static const bNode *find_node_under_cursor(SpaceNode &snode, const float2 &cursor)
{
  const Span<bNode *> nodes = snode.edittree->all_nodes();
  if (nodes.is_empty()) {
    return nullptr;
  }
  for (int i = nodes.index_range().last(); i >= 0; i--) {
    if (BLI_rctf_isect_pt(&nodes[i]->runtime->totr, cursor[0], cursor[1])) {
      return nodes[i];
    }
  }
  return nullptr;
}

void node_set_cursor(wmWindow &win, SpaceNode &snode, const float2 &cursor)
{
  const bNodeTree *ntree = snode.edittree;
  if (ntree == nullptr) {
    WM_cursor_set(&win, WM_CURSOR_DEFAULT);
    return;
  }
  if (node_find_indicated_socket(snode, cursor, SOCK_IN | SOCK_OUT)) {
    WM_cursor_set(&win, WM_CURSOR_DEFAULT);
    return;
  }
  const bNode *node = find_node_under_cursor(snode, cursor);
  if (!node) {
    WM_cursor_set(&win, WM_CURSOR_DEFAULT);
    return;
  }
  const NodeResizeDirection dir = node_get_resize_direction(snode, node, cursor[0], cursor[1]);
  if (node->is_frame() && dir == NODE_RESIZE_NONE) {
    /* Indicate that frame nodes can be moved/selected on their borders. */
    const rctf frame_inside = node_frame_rect_inside(snode, *node);
    if (!BLI_rctf_isect_pt(&frame_inside, cursor[0], cursor[1])) {
      WM_cursor_set(&win, WM_CURSOR_NSEW_SCROLL);
      return;
    }
    WM_cursor_set(&win, WM_CURSOR_DEFAULT);
    return;
  }

  WM_cursor_set(&win, node_get_resize_cursor(dir));
}

static void count_multi_input_socket_links(bNodeTree &ntree, SpaceNode &snode)
{
  for (bNode *node : ntree.all_nodes()) {
    for (bNodeSocket *socket : node->input_sockets()) {
      if (socket->is_multi_input()) {
        socket->runtime->total_inputs = socket->directly_linked_links().size();
      }
    }
  }
  /* Count temporary links going into this socket. */
  if (snode.runtime->linkdrag) {
    for (const bNodeLink &link : snode.runtime->linkdrag->links) {
      if (link.tosock && (link.tosock->flag & SOCK_MULTI_INPUT)) {
        link.tosock->runtime->total_inputs++;
      }
    }
  }
}

static float frame_node_label_height(const NodeFrame &frame_data)
{
  return frame_data.label_size * UI_SCALE_FAC;
}

#define NODE_FRAME_MARGIN (1.5f * U.widget_unit)

/* XXX Does a bounding box update by iterating over all children.
 * Not ideal to do this in every draw call, but doing as transform callback doesn't work,
 * since the child node totr rects are not updated properly at that point. */
static void frame_node_prepare_for_draw(bNode &node, Span<bNode *> nodes)
{
  NodeFrame *data = (NodeFrame *)node.storage;

  const float margin = NODE_FRAME_MARGIN;
  const float has_label = node.label[0] != '\0';

  const float label_height = frame_node_label_height(*data);
  /* Add an additional 25% to account for the glyphs descender.
   * This works well in most cases. */
  const float margin_top = 0.5f * margin + (has_label ? 1.25f * label_height : 0.5f * margin);

  /* Initialize rect from current frame size. */
  rctf rect;
  node_to_updated_rect(node, rect);

  /* Frame can be resized manually only if shrinking is disabled or no children are attached. */
  data->flag |= NODE_FRAME_RESIZEABLE;
  /* For shrinking bounding box, initialize the rect from first child node. */
  bool bbinit = (data->flag & NODE_FRAME_SHRINK);
  /* Fit bounding box to all children. */
  for (const bNode *tnode : nodes) {
    if (tnode->parent != &node) {
      continue;
    }

    /* Add margin to node rect. */
    rctf noderect = tnode->runtime->totr;
    noderect.xmin -= margin;
    noderect.xmax += margin;
    noderect.ymin -= margin;
    noderect.ymax += margin_top;

    /* First child initializes frame. */
    if (bbinit) {
      bbinit = false;
      rect = noderect;
      data->flag &= ~NODE_FRAME_RESIZEABLE;
    }
    else {
      BLI_rctf_union(&rect, &noderect);
    }
  }

  /* Now adjust the frame size from view-space bounding box. */
  const float2 offset = node_from_view(node, {rect.xmin, rect.ymax});
  node.offsetx = offset.x;
  node.offsety = offset.y;
  const float2 max = node_from_view(node, {rect.xmax, rect.ymin});
  node.width = max.x - node.offsetx;
  node.height = -max.y + node.offsety;

  node.runtime->totr = rect;
}

static void reroute_node_prepare_for_draw(bNode &node)
{
  const float2 loc = node_to_view(node, float2(0));

  /* Reroute node has exactly one input and one output, both in the same place. */
  node.input_socket(0).runtime->location = loc;
  node.output_socket(0).runtime->location = loc;

  const float size = 8.0f;
  node.width = size * 2;
  node.runtime->totr.xmin = loc.x - size;
  node.runtime->totr.xmax = loc.x + size;
  node.runtime->totr.ymax = loc.y + size;
  node.runtime->totr.ymin = loc.y - size;
}

static void node_update_nodetree(const bContext &C,
                                 TreeDrawContext &tree_draw_ctx,
                                 bNodeTree &ntree,
                                 Span<bNode *> nodes,
                                 Span<uiBlock *> blocks)
{
  /* Make sure socket "used" tags are correct, for displaying value buttons. */
  SpaceNode *snode = CTX_wm_space_node(&C);

  count_multi_input_socket_links(ntree, *snode);

  for (const int i : nodes.index_range()) {
    bNode &node = *nodes[i];
    uiBlock &block = *blocks[i];
    if (node.is_frame()) {
      /* Frame sizes are calculated after all other nodes have calculating their #totr. */
      continue;
    }

    if (node.is_reroute()) {
      reroute_node_prepare_for_draw(node);
    }
    else {
      if (node.flag & NODE_HIDDEN) {
        node_update_hidden(node, block);
      }
      else {
        node_update_basis(C, tree_draw_ctx, ntree, node, block);
      }
    }
  }

  /* Now calculate the size of frame nodes, which can depend on the size of other nodes.
   * Update nodes in reverse, so children sizes get updated before parents. */
  for (int i = nodes.size() - 1; i >= 0; i--) {
    if (nodes[i]->is_frame()) {
      frame_node_prepare_for_draw(*nodes[i], nodes);
    }
  }
}

static void frame_node_draw_label(TreeDrawContext &tree_draw_ctx,
                                  const bNodeTree &ntree,
                                  const bNode &node,
                                  const SpaceNode &snode)
{
  const float aspect = snode.runtime->aspect;
  /* XXX font id is crap design */
  const int fontid = UI_style_get()->widgetlabel.uifont_id;
  const NodeFrame *data = (const NodeFrame *)node.storage;
  const float font_size = data->label_size / aspect;

  char label[MAX_NAME];
  bke::nodeLabel(&ntree, &node, label, sizeof(label));

  BLF_enable(fontid, BLF_ASPECT);
  BLF_aspect(fontid, aspect, aspect, 1.0f);
  BLF_size(fontid, font_size * UI_SCALE_FAC);

  /* Title color. */
  int color_id = node_get_colorid(tree_draw_ctx, node);
  uchar color[3];
  UI_GetThemeColorBlendShade3ubv(TH_TEXT, color_id, 0.4f, 10, color);
  BLF_color3ubv(fontid, color);

  const float margin = NODE_FRAME_MARGIN;
  const float width = BLF_width(fontid, label, sizeof(label));
  const int label_height = frame_node_label_height(*data);

  const rctf &rct = node.runtime->totr;
  const float label_x = BLI_rctf_cent_x(&rct) - (0.5f * width);
  const float label_y = rct.ymax - label_height - (0.5f * margin);

  /* Label. */
  const bool has_label = node.label[0] != '\0';
  if (has_label) {
    BLF_position(fontid, label_x, label_y, 0);
    BLF_draw(fontid, label, sizeof(label));
  }

  /* Draw text body. */
  if (node.id) {
    const Text *text = (const Text *)node.id;
    const int line_height_max = BLF_height_max(fontid);
    const float line_spacing = (line_height_max * aspect);
    const float line_width = (BLI_rctf_size_x(&rct) - 2 * margin) / aspect;

    const float x = rct.xmin + margin;
    float y = rct.ymax - label_height - (has_label ? line_spacing + margin : 0);

    const int y_min = rct.ymin + margin;

    BLF_enable(fontid, BLF_CLIPPING | BLF_WORD_WRAP);
    BLF_clipping(fontid, rct.xmin, rct.ymin + margin, rct.xmax, rct.ymax);

    BLF_wordwrap(fontid, line_width);

    LISTBASE_FOREACH (const TextLine *, line, &text->lines) {
      if (line->line[0]) {
        BLF_position(fontid, x, y, 0);
        ResultBLF info;
        BLF_draw_ex(fontid, line->line, line->len, &info);
        y -= line_spacing * info.lines;
      }
      else {
        y -= line_spacing;
      }
      if (y < y_min) {
        break;
      }
    }

    BLF_disable(fontid, BLF_CLIPPING | BLF_WORD_WRAP);
  }

  BLF_disable(fontid, BLF_ASPECT);
}

static void frame_node_draw(const bContext &C,
                            TreeDrawContext &tree_draw_ctx,
                            const ARegion &region,
                            const SpaceNode &snode,
                            bNodeTree &ntree,
                            bNode &node,
                            uiBlock &block)
{
  /* Skip if out of view. */
  if (BLI_rctf_isect(&node.runtime->totr, &region.v2d.cur, nullptr) == false) {
    UI_block_end(&C, &block);
    return;
  }

  float color[4];
  UI_GetThemeColor4fv(TH_NODE_FRAME, color);
  const float alpha = color[3];

  node_draw_shadow(snode, node, BASIS_RAD, alpha);

  if (node.flag & NODE_CUSTOM_COLOR) {
    rgba_float_args_set(color, node.color[0], node.color[1], node.color[2], alpha);
  }
  else {
    UI_GetThemeColor4fv(TH_NODE_FRAME, color);
  }

  const rctf &rct = node.runtime->totr;
  UI_draw_roundbox_corner_set(UI_CNR_ALL);
  UI_draw_roundbox_4fv(&rct, true, BASIS_RAD, color);

  /* Outline active and selected emphasis. */
  if (node.flag & SELECT) {
    if (node.flag & NODE_ACTIVE) {
      UI_GetThemeColorShadeAlpha4fv(TH_ACTIVE, 0, -40, color);
    }
    else {
      UI_GetThemeColorShadeAlpha4fv(TH_SELECT, 0, -40, color);
    }

    UI_draw_roundbox_aa(&rct, false, BASIS_RAD, color);
  }

  /* Label and text. */
  frame_node_draw_label(tree_draw_ctx, ntree, node, snode);

  node_draw_extra_info_panel(nullptr, tree_draw_ctx, snode, node, nullptr, block);

  UI_block_end(&C, &block);
  UI_block_draw(&C, &block);
}

static void reroute_node_draw(
    const bContext &C, ARegion &region, bNodeTree &ntree, const bNode &node, uiBlock &block)
{
  /* Skip if out of view. */
  const rctf &rct = node.runtime->totr;
  if (rct.xmax < region.v2d.cur.xmin || rct.xmin > region.v2d.cur.xmax ||
      rct.ymax < region.v2d.cur.ymin || node.runtime->totr.ymin > region.v2d.cur.ymax)
  {
    UI_block_end(&C, &block);
    return;
  }

  if (node.label[0] != '\0') {
    /* Draw title (node label). */
    char showname[128]; /* 128 used below */
    STRNCPY(showname, node.label);
    const short width = 512;
    const int x = BLI_rctf_cent_x(&node.runtime->totr) - (width / 2);
    const int y = node.runtime->totr.ymax;

    uiBut *label_but = uiDefBut(&block,
                                UI_BTYPE_LABEL,
                                0,
                                showname,
                                x,
                                y,
                                width,
                                short(NODE_DY),
                                nullptr,
                                0,
                                0,
                                0,
                                0,
                                nullptr);

    UI_but_drawflag_disable(label_but, UI_BUT_TEXT_LEFT);
  }

  /* Only draw input socket as they all are placed on the same position highlight
   * if node itself is selected, since we don't display the node body separately. */
  node_draw_sockets(region.v2d, ntree, node, block, false, node.flag & SELECT);

  UI_block_end(&C, &block);
  UI_block_draw(&C, &block);
}

static void node_draw(const bContext &C,
                      TreeDrawContext &tree_draw_ctx,
                      ARegion &region,
                      const SpaceNode &snode,
                      bNodeTree &ntree,
                      bNode &node,
                      uiBlock &block,
                      bNodeInstanceKey key)
{
  if (node.is_frame()) {
    frame_node_draw(C, tree_draw_ctx, region, snode, ntree, node, block);
  }
  else if (node.is_reroute()) {
    reroute_node_draw(C, region, ntree, node, block);
  }
  else {
    const View2D &v2d = region.v2d;
    if (node.flag & NODE_HIDDEN) {
      node_draw_hidden(C, tree_draw_ctx, v2d, snode, ntree, node, block);
    }
    else {
      node_draw_basis(C, tree_draw_ctx, v2d, snode, ntree, node, block, key);
    }
  }
}

static void add_rect_corner_positions(Vector<float2> &positions, const rctf &rect)
{
  positions.append({rect.xmin, rect.ymin});
  positions.append({rect.xmin, rect.ymax});
  positions.append({rect.xmax, rect.ymin});
  positions.append({rect.xmax, rect.ymax});
}

static void find_bounds_by_zone_recursive(const SpaceNode &snode,
                                          const bNodeTreeZone &zone,
                                          const Span<std::unique_ptr<bNodeTreeZone>> all_zones,
                                          MutableSpan<Vector<float2>> r_bounds_by_zone)
{
  const float node_padding = UI_UNIT_X;
  const float zone_padding = 0.3f * UI_UNIT_X;

  Vector<float2> &bounds = r_bounds_by_zone[zone.index];
  if (!bounds.is_empty()) {
    return;
  }

  Vector<float2> possible_bounds;
  for (const bNodeTreeZone *child_zone : zone.child_zones) {
    find_bounds_by_zone_recursive(snode, *child_zone, all_zones, r_bounds_by_zone);
    const Span<float2> child_bounds = r_bounds_by_zone[child_zone->index];
    for (const float2 &pos : child_bounds) {
      rctf rect;
      BLI_rctf_init_pt_radius(&rect, pos, zone_padding);
      add_rect_corner_positions(possible_bounds, rect);
    }
  }
  for (const bNode *child_node : zone.child_nodes) {
    rctf rect = child_node->runtime->totr;
    BLI_rctf_pad(&rect, node_padding, node_padding);
    add_rect_corner_positions(possible_bounds, rect);
  }
  if (zone.input_node) {
    const rctf &totr = zone.input_node->runtime->totr;
    rctf rect = totr;
    BLI_rctf_pad(&rect, node_padding, node_padding);
    rect.xmin = math::interpolate(totr.xmin, totr.xmax, 0.25f);
    add_rect_corner_positions(possible_bounds, rect);
  }
  if (zone.output_node) {
    const rctf &totr = zone.output_node->runtime->totr;
    rctf rect = totr;
    BLI_rctf_pad(&rect, node_padding, node_padding);
    rect.xmax = math::interpolate(totr.xmin, totr.xmax, 0.75f);
    add_rect_corner_positions(possible_bounds, rect);
  }

  if (snode.runtime->linkdrag) {
    for (const bNodeLink &link : snode.runtime->linkdrag->links) {
      if (link.fromnode == nullptr) {
        continue;
      }
      if (zone.contains_node_recursively(*link.fromnode) && zone.output_node != link.fromnode) {
        const float2 pos = node_link_bezier_points_dragged(snode, link)[3];
        rctf rect;
        BLI_rctf_init_pt_radius(&rect, pos, node_padding);
        add_rect_corner_positions(possible_bounds, rect);
      }
    }
  }

  Vector<int> convex_indices(possible_bounds.size());
  const int convex_positions_num = BLI_convexhull_2d(
      reinterpret_cast<float(*)[2]>(possible_bounds.data()),
      possible_bounds.size(),
      convex_indices.data());
  convex_indices.resize(convex_positions_num);

  for (const int i : convex_indices) {
    bounds.append(possible_bounds[i]);
  }
}

static void node_draw_zones(TreeDrawContext & /*tree_draw_ctx*/,
                            const ARegion &region,
                            const SpaceNode &snode,
                            const bNodeTree &ntree)
{
  const bNodeTreeZones *zones = ntree.zones();
  if (zones == nullptr) {
    return;
  }

  Array<Vector<float2>> bounds_by_zone(zones->zones.size());
  Array<bke::CurvesGeometry> fillet_curve_by_zone(zones->zones.size());
  /* Bounding box area of zones is used to determine draw order. */
  Array<float> bounding_box_area_by_zone(zones->zones.size());

  for (const int zone_i : zones->zones.index_range()) {
    const bNodeTreeZone &zone = *zones->zones[zone_i];

    find_bounds_by_zone_recursive(snode, zone, zones->zones, bounds_by_zone);
    const Span<float2> boundary_positions = bounds_by_zone[zone_i];
    const int boundary_positions_num = boundary_positions.size();

    const Bounds<float2> bounding_box = *bounds::min_max(boundary_positions);
    const float bounding_box_area = (bounding_box.max.x - bounding_box.min.x) *
                                    (bounding_box.max.y - bounding_box.min.y);
    bounding_box_area_by_zone[zone_i] = bounding_box_area;

    bke::CurvesGeometry boundary_curve(boundary_positions_num, 1);
    boundary_curve.cyclic_for_write().first() = true;
    boundary_curve.fill_curve_types(CURVE_TYPE_POLY);
    MutableSpan<float3> boundary_curve_positions = boundary_curve.positions_for_write();
    boundary_curve.offsets_for_write().copy_from({0, boundary_positions_num});
    for (const int i : boundary_positions.index_range()) {
      boundary_curve_positions[i] = float3(boundary_positions[i], 0.0f);
    }

    fillet_curve_by_zone[zone_i] = geometry::fillet_curves_poly(
        boundary_curve,
        IndexRange(1),
        VArray<float>::ForSingle(BASIS_RAD, boundary_positions_num),
        VArray<int>::ForSingle(5, boundary_positions_num),
        true,
        {});
  }

  const View2D &v2d = region.v2d;
  float scale;
  UI_view2d_scale_get(&v2d, &scale, nullptr);
  float line_width = 1.0f * scale;
  float viewport[4] = {};
  GPU_viewport_size_get_f(viewport);

  const auto get_theme_id = [&](const int zone_i) {
    const bNode *node = zones->zones[zone_i]->output_node;
    if (node->type == GEO_NODE_SIMULATION_OUTPUT) {
      return TH_NODE_ZONE_SIMULATION;
    }
    return TH_NODE_ZONE_REPEAT;
  };

  const uint pos = GPU_vertformat_attr_add(
      immVertexFormat(), "pos", GPU_COMP_F32, 3, GPU_FETCH_FLOAT);

  Vector<int> zone_draw_order;
  for (const int zone_i : zones->zones.index_range()) {
    zone_draw_order.append(zone_i);
  }
  std::sort(zone_draw_order.begin(), zone_draw_order.end(), [&](const int a, const int b) {
    /* Draw zones with smaller bounding box on top to make them visible. */
    return bounding_box_area_by_zone[a] > bounding_box_area_by_zone[b];
  });

  /* Draw all the contour lines after to prevent them from getting hidden by overlapping zones.  */
  for (const int zone_i : zone_draw_order) {
    float zone_color[4];
    UI_GetThemeColor4fv(get_theme_id(zone_i), zone_color);
    if (zone_color[3] == 0.0f) {
      break;
    }
    const Span<float3> fillet_boundary_positions = fillet_curve_by_zone[zone_i].positions();
    /* Draw the background. */
    immBindBuiltinProgram(GPU_SHADER_3D_UNIFORM_COLOR);
    immUniformThemeColorBlend(TH_BACK, get_theme_id(zone_i), zone_color[3]);

    immBegin(GPU_PRIM_TRI_FAN, fillet_boundary_positions.size() + 1);
    for (const float3 &p : fillet_boundary_positions) {
      immVertex3fv(pos, p);
    }
    immVertex3fv(pos, fillet_boundary_positions[0]);
    immEnd();

    immUnbindProgram();
  }

  for (const int zone_i : zone_draw_order) {
    const Span<float3> fillet_boundary_positions = fillet_curve_by_zone[zone_i].positions();
    /* Draw the contour lines. */
    immBindBuiltinProgram(GPU_SHADER_3D_POLYLINE_UNIFORM_COLOR);

    immUniform2fv("viewportSize", &viewport[2]);
    immUniform1f("lineWidth", line_width * U.pixelsize);

    immUniformThemeColorAlpha(get_theme_id(zone_i), 1.0f);
    immBegin(GPU_PRIM_LINE_STRIP, fillet_boundary_positions.size() + 1);
    for (const float3 &p : fillet_boundary_positions) {
      immVertex3fv(pos, p);
    }
    immVertex3fv(pos, fillet_boundary_positions[0]);
    immEnd();

    immUnbindProgram();
  }
}

#define USE_DRAW_TOT_UPDATE

static void node_draw_nodetree(const bContext &C,
                               TreeDrawContext &tree_draw_ctx,
                               ARegion &region,
                               SpaceNode &snode,
                               bNodeTree &ntree,
                               Span<bNode *> nodes,
                               Span<uiBlock *> blocks,
                               bNodeInstanceKey parent_key)
{
#ifdef USE_DRAW_TOT_UPDATE
  BLI_rctf_init_minmax(&region.v2d.tot);
#endif

  /* Draw background nodes, last nodes in front. */
  for (const int i : nodes.index_range()) {
#ifdef USE_DRAW_TOT_UPDATE
    /* Unrelated to background nodes, update the v2d->tot,
     * can be anywhere before we draw the scroll bars. */
    BLI_rctf_union(&region.v2d.tot, &nodes[i]->runtime->totr);
#endif

    if (!(nodes[i]->flag & NODE_BACKGROUND)) {
      continue;
    }

    const bNodeInstanceKey key = BKE_node_instance_key(parent_key, &ntree, nodes[i]);
    node_draw(C, tree_draw_ctx, region, snode, ntree, *nodes[i], *blocks[i], key);
  }

  /* Node lines. */
  GPU_blend(GPU_BLEND_ALPHA);
  nodelink_batch_start(snode);

  for (const bNodeLink *link : ntree.all_links()) {
    if (!nodeLinkIsHidden(link) && !bke::nodeLinkIsSelected(link)) {
      node_draw_link(region.v2d, snode, *link, false);
    }
  }

  /* Draw selected node links after the unselected ones, so they are shown on top. */
  for (const bNodeLink *link : ntree.all_links()) {
    if (!nodeLinkIsHidden(link) && bke::nodeLinkIsSelected(link)) {
      node_draw_link(region.v2d, snode, *link, true);
    }
  }

  nodelink_batch_end(snode);
  GPU_blend(GPU_BLEND_NONE);

  /* Draw foreground nodes, last nodes in front. */
  for (const int i : nodes.index_range()) {
    if (nodes[i]->flag & NODE_BACKGROUND) {
      continue;
    }

    const bNodeInstanceKey key = BKE_node_instance_key(parent_key, &ntree, nodes[i]);
    node_draw(C, tree_draw_ctx, region, snode, ntree, *nodes[i], *blocks[i], key);
  }
}

/* Draw the breadcrumb on the top of the editor. */
static void draw_tree_path(const bContext &C, ARegion &region)
{
  GPU_matrix_push_projection();
  wmOrtho2_region_pixelspace(&region);

  const rcti *rect = ED_region_visible_rect(&region);

  const uiStyle *style = UI_style_get_dpi();
  const float padding_x = 16 * UI_SCALE_FAC;
  const int x = rect->xmin + padding_x;
  const int y = region.winy - UI_UNIT_Y * 0.6f;
  const int width = BLI_rcti_size_x(rect) - 2 * padding_x;

  uiBlock *block = UI_block_begin(&C, &region, __func__, UI_EMBOSS_NONE);
  uiLayout *layout = UI_block_layout(
      block, UI_LAYOUT_VERTICAL, UI_LAYOUT_PANEL, x, y, width, 1, 0, style);

  const Vector<ui::ContextPathItem> context_path = ed::space_node::context_path_for_space_node(C);
  ui::template_breadcrumbs(*layout, context_path);

  UI_block_layout_resolve(block, nullptr, nullptr);
  UI_block_end(&C, block);
  UI_block_draw(&C, block);

  GPU_matrix_pop_projection();
}

static void snode_setup_v2d(SpaceNode &snode, ARegion &region, const float2 &center)
{
  View2D &v2d = region.v2d;

  /* Shift view to node tree center. */
  UI_view2d_center_set(&v2d, center[0], center[1]);
  UI_view2d_view_ortho(&v2d);

  snode.runtime->aspect = BLI_rctf_size_x(&v2d.cur) / float(region.winx);
}

/* Similar to is_compositor_enabled() in `draw_manager.cc` but checks all 3D views. */
static bool realtime_compositor_is_in_use(const bContext &context)
{
  const Scene *scene = CTX_data_scene(&context);
  if (!scene->use_nodes) {
    return false;
  }

  if (!scene->nodetree) {
    return false;
  }

  if (U.experimental.use_full_frame_compositor &&
      scene->nodetree->execution_mode == NTREE_EXECUTION_MODE_REALTIME)
  {
    return true;
  }

  wmWindowManager *wm = CTX_wm_manager(&context);
  LISTBASE_FOREACH (const wmWindow *, win, &wm->windows) {
    const bScreen *screen = WM_window_get_active_screen(win);
    LISTBASE_FOREACH (const ScrArea *, area, &screen->areabase) {
      const SpaceLink &space = *static_cast<const SpaceLink *>(area->spacedata.first);
      if (space.spacetype == SPACE_VIEW3D) {
        const View3D &view_3d = reinterpret_cast<const View3D &>(space);

        if (view_3d.shading.use_compositor == V3D_SHADING_USE_COMPOSITOR_DISABLED) {
          continue;
        }

        if (!(view_3d.shading.type >= OB_MATERIAL)) {
          continue;
        }

        return true;
      }
    }
  }

  return false;
}

static void draw_nodetree(const bContext &C,
                          ARegion &region,
                          bNodeTree &ntree,
                          bNodeInstanceKey parent_key)
{
  SpaceNode *snode = CTX_wm_space_node(&C);
  ntree.ensure_topology_cache();

  const Span<bNode *> nodes = ntree.all_nodes();

  Array<uiBlock *> blocks = node_uiblocks_init(C, nodes);

  TreeDrawContext tree_draw_ctx;
  if (ntree.type == NTREE_GEOMETRY) {
    tree_draw_ctx.geo_log_by_zone = geo_log::GeoModifierLog::get_tree_log_by_zone_for_node_editor(
        *snode);
    for (geo_log::GeoTreeLog *log : tree_draw_ctx.geo_log_by_zone.values()) {
      log->ensure_node_warnings();
      log->ensure_node_run_time();
    }
    const WorkSpace *workspace = CTX_wm_workspace(&C);
    tree_draw_ctx.active_geometry_nodes_viewer = viewer_path::find_geometry_nodes_viewer(
        workspace->viewer_path, *snode);
  }
  else if (ntree.type == NTREE_COMPOSIT) {
    tree_draw_ctx.used_by_realtime_compositor = realtime_compositor_is_in_use(C);
  }
  else if (ntree.type == NTREE_SHADER && U.experimental.use_shader_node_previews &&
           BKE_scene_uses_shader_previews(CTX_data_scene(&C)) &&
           snode->overlay.flag & SN_OVERLAY_SHOW_OVERLAYS &&
           snode->overlay.flag & SN_OVERLAY_SHOW_PREVIEWS)
  {
    tree_draw_ctx.nested_group_infos = get_nested_previews(C, *snode);
  }

  node_update_nodetree(C, tree_draw_ctx, ntree, nodes, blocks);
  node_draw_zones(tree_draw_ctx, region, *snode, ntree);
  node_draw_nodetree(C, tree_draw_ctx, region, *snode, ntree, nodes, blocks, parent_key);
}

/**
 * Make the background slightly brighter to indicate that users are inside a node-group.
 */
static void draw_background_color(const SpaceNode &snode)
{
  const int max_tree_length = 3;
  const float bright_factor = 0.25f;

  /* We ignore the first element of the path since it is the top-most tree and it doesn't need to
   * be brighter. We also set a cap to how many levels we want to set apart, to avoid the
   * background from getting too bright. */
  const int clamped_tree_path_length = BLI_listbase_count_at_most(&snode.treepath,
                                                                  max_tree_length);
  const int depth = max_ii(0, clamped_tree_path_length - 1);

  float color[3];
  UI_GetThemeColor3fv(TH_BACK, color);
  mul_v3_fl(color, 1.0f + bright_factor * depth);
  GPU_clear_color(color[0], color[1], color[2], 1.0);
}

void node_draw_space(const bContext &C, ARegion &region)
{
  wmWindow *win = CTX_wm_window(&C);
  SpaceNode &snode = *CTX_wm_space_node(&C);
  View2D &v2d = region.v2d;

  /* Setup off-screen buffers. */
  GPUViewport *viewport = WM_draw_region_get_viewport(&region);

  GPUFrameBuffer *framebuffer_overlay = GPU_viewport_framebuffer_overlay_get(viewport);
  GPU_framebuffer_bind_no_srgb(framebuffer_overlay);

  UI_view2d_view_ortho(&v2d);
  draw_background_color(snode);
  GPU_depth_test(GPU_DEPTH_NONE);
  GPU_scissor_test(true);

  /* XXX `snode->runtime->cursor` set in coordinate-space for placing new nodes,
   * used for drawing noodles too. */
  UI_view2d_region_to_view(&region.v2d,
                           win->eventstate->xy[0] - region.winrct.xmin,
                           win->eventstate->xy[1] - region.winrct.ymin,
                           &snode.runtime->cursor[0],
                           &snode.runtime->cursor[1]);
  snode.runtime->cursor[0] /= UI_SCALE_FAC;
  snode.runtime->cursor[1] /= UI_SCALE_FAC;

  ED_region_draw_cb_draw(&C, &region, REGION_DRAW_PRE_VIEW);

  /* Only set once. */
  GPU_blend(GPU_BLEND_ALPHA);

  /* Nodes. */
  snode_set_context(C);

  const int grid_levels = UI_GetThemeValueType(TH_NODE_GRID_LEVELS, SPACE_NODE);
  UI_view2d_dot_grid_draw(&v2d, TH_GRID, NODE_GRID_STEP_SIZE, grid_levels);

  /* Draw parent node trees. */
  if (snode.treepath.last) {
    bNodeTreePath *path = (bNodeTreePath *)snode.treepath.last;

    /* Update tree path name (drawn in the bottom left). */
    ID *name_id = (path->nodetree && path->nodetree != snode.nodetree) ? &path->nodetree->id :
                                                                         snode.id;

    if (name_id && UNLIKELY(!STREQ(path->display_name, name_id->name + 2))) {
      STRNCPY(path->display_name, name_id->name + 2);
    }

    /* Current View2D center, will be set temporarily for parent node trees. */
    float2 center;
    UI_view2d_center_get(&v2d, &center.x, &center.y);

    /* Store new view center in path and current edit tree. */
    copy_v2_v2(path->view_center, center);
    if (snode.edittree) {
      copy_v2_v2(snode.edittree->view_center, center);
    }

    /* Top-level edit tree. */
    bNodeTree *ntree = path->nodetree;
    if (ntree) {
      snode_setup_v2d(snode, region, center);

      /* Backdrop. */
      draw_nodespace_back_pix(C, region, snode, path->parent_key);

      {
        float original_proj[4][4];
        GPU_matrix_projection_get(original_proj);

        GPU_matrix_push();
        GPU_matrix_identity_set();

        wmOrtho2_pixelspace(region.winx, region.winy);

        WM_gizmomap_draw(region.gizmo_map, &C, WM_GIZMOMAP_DRAWSTEP_2D);

        GPU_matrix_pop();
        GPU_matrix_projection_set(original_proj);
      }

      draw_nodetree(C, region, *ntree, path->parent_key);
    }

    /* Temporary links. */
    GPU_blend(GPU_BLEND_ALPHA);
    GPU_line_smooth(true);
    if (snode.runtime->linkdrag) {
      for (const bNodeLink &link : snode.runtime->linkdrag->links) {
        node_draw_link_dragged(v2d, snode, link);
      }
    }
    GPU_line_smooth(false);
    GPU_blend(GPU_BLEND_NONE);

    if (snode.overlay.flag & SN_OVERLAY_SHOW_OVERLAYS && snode.flag & SNODE_SHOW_GPENCIL) {
      /* Draw grease-pencil annotations. */
      ED_annotation_draw_view2d(&C, true);
    }
  }
  else {

    /* Backdrop. */
    draw_nodespace_back_pix(C, region, snode, NODE_INSTANCE_KEY_NONE);
  }

  ED_region_draw_cb_draw(&C, &region, REGION_DRAW_POST_VIEW);

  /* Reset view matrix. */
  UI_view2d_view_restore(&C);

  if (snode.overlay.flag & SN_OVERLAY_SHOW_OVERLAYS) {
    if (snode.flag & SNODE_SHOW_GPENCIL && snode.treepath.last) {
      /* Draw grease-pencil (screen strokes, and also paint-buffer). */
      ED_annotation_draw_view2d(&C, false);
    }

    /* Draw context path. */
    if (snode.overlay.flag & SN_OVERLAY_SHOW_PATH && snode.edittree) {
      draw_tree_path(C, region);
    }
  }

  /* Scrollers. */
  UI_view2d_scrollers_draw(&v2d, nullptr);
}

}  // namespace blender::ed::space_node<|MERGE_RESOLUTION|>--- conflicted
+++ resolved
@@ -2587,11 +2587,7 @@
     uiBut *but = uiDefIconBut(&block,
                               UI_BTYPE_BUT_TOGGLE,
                               0,
-<<<<<<< HEAD
-                              ICON_TOGGLE_NODE_PREVIEW,
-=======
                               ICON_NODETREE,
->>>>>>> 3cd51bfb
                               iconofs,
                               rct.ymax - NODE_DY,
                               iconbutw,
@@ -2618,7 +2614,7 @@
     uiBut *but = uiDefIconBut(&block,
                               UI_BTYPE_BUT_TOGGLE,
                               0,
-                              ICON_MATERIAL,
+                              ICON_TOGGLE_NODE_PREVIEW, /* BFA - better icon for node preview toggle button */
                               iconofs,
                               rct.ymax - NODE_DY,
                               iconbutw,
