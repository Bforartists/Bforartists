/* SPDX-FileCopyrightText: 2008 Blender Authors
 *
 * SPDX-License-Identifier: GPL-2.0-or-later */

/** \file
 * \ingroup spnode
 * \brief higher level node drawing for the node editor.
 */

#include <iomanip>

#include "MEM_guardedalloc.h"

#include "DNA_light_types.h"
#include "DNA_linestyle_types.h"
#include "DNA_material_types.h"
#include "DNA_modifier_types.h"
#include "DNA_node_types.h"
#include "DNA_screen_types.h"
#include "DNA_space_types.h"
#include "DNA_text_types.h"
#include "DNA_texture_types.h"
#include "DNA_world_types.h"

#include "BLI_array.hh"
#include "BLI_bounds.hh"
#include "BLI_convexhull_2d.h"
#include "BLI_function_ref.hh"
#include "BLI_map.hh"
#include "BLI_math_matrix.hh"
#include "BLI_math_quaternion.hh"
#include "BLI_set.hh"
#include "BLI_span.hh"
#include "BLI_string.h"
#include "BLI_string_ref.hh"
#include "BLI_vector.hh"

#include "BLT_translation.hh"

#include "BKE_compute_contexts.hh"
#include "BKE_context.hh"
#include "BKE_curves.hh"
#include "BKE_global.hh"
#include "BKE_idtype.hh"
#include "BKE_lib_id.hh"
#include "BKE_main.hh"
#include "BKE_node.hh"
#include "BKE_node_enum.hh"
#include "BKE_node_legacy_types.hh"
#include "BKE_node_runtime.hh"
#include "BKE_node_tree_update.hh"
#include "BKE_node_tree_zones.hh"
#include "BKE_object.hh"
#include "BKE_scene.hh"
#include "BKE_scene_runtime.hh"
#include "BKE_screen.hh"
#include "BKE_type_conversions.hh"

#include "IMB_imbuf.hh"

#include "DEG_depsgraph.hh"

#include "BLF_api.hh"

#include "BIF_glutil.hh"

#include "GPU_framebuffer.hh"
#include "GPU_immediate.hh"
#include "GPU_immediate_util.hh"
#include "GPU_matrix.hh"
#include "GPU_state.hh"
#include "GPU_viewport.hh"

#include "WM_api.hh"
#include "WM_types.hh"

#include "ED_gpencil_legacy.hh"
#include "ED_node.hh"
#include "ED_node_preview.hh"
#include "ED_screen.hh"
#include "ED_space_api.hh"
#include "ED_viewer_path.hh"

#include "UI_interface.hh"
#include "UI_resources.hh"
#include "UI_view2d.hh"

#include "RNA_access.hh"
#include "RNA_prototypes.hh"

#include "NOD_geometry_nodes_gizmos.hh"
#include "NOD_geometry_nodes_log.hh"
#include "NOD_node_declaration.hh"
#include "NOD_node_extra_info.hh"
#include "NOD_socket_declarations_geometry.hh"

#include "GEO_fillet_curves.hh"

#include "node_intern.hh" /* own include */

#include <fmt/format.h>
#include <sstream>

namespace geo_log = blender::nodes::geo_eval_log;
using blender::bke::bNodeTreeZone;
using blender::bke::bNodeTreeZones;
using blender::ed::space_node::NestedTreePreviews;
using blender::nodes::NodeExtraInfoRow;

namespace blender::ed::space_node {

/**
 * This is passed to many functions which draw the node editor.
 */
struct TreeDrawContext {
  Main *bmain;
  wmWindow *window;
  Scene *scene;
  ARegion *region;
  Depsgraph *depsgraph;

  /**
   * Whether a viewer node is active in geometry nodes can not be determined by a flag on the node
   * alone. That's because if the node group with the viewer is used multiple times, it's only
   * active in one of these cases.
   * The active node is cached here to avoid doing the more expensive check for every viewer node
   * in the tree.
   */
  const bNode *active_geometry_nodes_viewer = nullptr;
  /**
   * Geometry nodes logs various data during execution. The logged data that corresponds to the
   * currently drawn node tree can be retrieved from the log below.
   */
  Map<const bNodeTreeZone *, geo_log::GeoTreeLog *> geo_log_by_zone;

  NestedTreePreviews *nested_group_infos = nullptr;
  /**
   * True if there is an active compositor using the node tree, false otherwise.
   */
  bool used_by_compositor = false;

  Map<bNodeInstanceKey, timeit::Nanoseconds> *compositor_per_node_execution_time = nullptr;

  /**
   * Label for reroute nodes that is derived from upstream reroute nodes.
   */
  Map<const bNode *, StringRef> reroute_auto_labels;
};

float grid_size_get()
{
  return NODE_GRID_STEP_SIZE;
}

void tree_update(const bContext *C)
{
  SpaceNode *snode = CTX_wm_space_node(C);
  if (snode) {
    snode_set_context(*C);

    if (snode->nodetree) {
      id_us_ensure_real(&snode->nodetree->id);
    }
  }
}

/* id is supposed to contain a node tree */
static bNodeTree *node_tree_from_ID(ID *id)
{
  if (id) {
    if (GS(id->name) == ID_NT) {
      return (bNodeTree *)id;
    }
    return bke::node_tree_from_id(id);
  }

  return nullptr;
}

void tag_update_id(ID *id)
{
  bNodeTree *ntree = node_tree_from_ID(id);
  if (id == nullptr || ntree == nullptr) {
    return;
  }

  /* TODO(sergey): With the new dependency graph it should be just enough to only tag ntree itself.
   * All the users of this tree will have update flushed from the tree. */
  DEG_id_tag_update(&ntree->id, 0);

  if (ntree->type == NTREE_SHADER) {
    DEG_id_tag_update(id, 0);

    if (GS(id->name) == ID_MA) {
      WM_main_add_notifier(NC_MATERIAL | ND_SHADING, id);
    }
    else if (GS(id->name) == ID_LA) {
      WM_main_add_notifier(NC_LAMP | ND_LIGHTING, id);
    }
    else if (GS(id->name) == ID_WO) {
      WM_main_add_notifier(NC_WORLD | ND_WORLD, id);
    }
  }
  else if (ntree->type == NTREE_COMPOSIT) {
    WM_main_add_notifier(NC_SCENE | ND_NODES, id);
  }
  else if (ntree->type == NTREE_TEXTURE) {
    DEG_id_tag_update(id, 0);
    WM_main_add_notifier(NC_TEXTURE | ND_NODES, id);
  }
  else if (ntree->type == NTREE_GEOMETRY) {
    WM_main_add_notifier(NC_OBJECT | ND_MODIFIER, id);
  }
  else if (id == &ntree->id) {
    /* Node groups. */
    DEG_id_tag_update(id, 0);
  }
}

static std::string node_socket_get_tooltip(const SpaceNode *snode,
                                           const bNodeTree &ntree,
                                           const bNodeSocket &socket);

static const char *node_socket_get_translation_context(const bNodeSocket &socket)
{
  /* The node is not explicitly defined. */
  if (socket.runtime->declaration == nullptr) {
    return nullptr;
  }

  const std::optional<std::string> &translation_context =
      socket.runtime->declaration->translation_context;

  /* Default context. */
  if (!translation_context.has_value()) {
    return nullptr;
  }

  return translation_context->c_str();
}

static void node_socket_add_tooltip_in_node_editor(const bNodeSocket &sock, uiLayout &layout);

/** Return true when \a a should be behind \a b and false otherwise. */
static bool compare_node_depth(const bNode *a, const bNode *b)
{
  /* These tell if either the node or any of the parent nodes is selected.
   * A selected parent means an unselected node is also in foreground! */
  bool a_select = (a->flag & NODE_SELECT) != 0, b_select = (b->flag & NODE_SELECT) != 0;
  bool a_active = (a->flag & NODE_ACTIVE) != 0, b_active = (b->flag & NODE_ACTIVE) != 0;

  /* If one is an ancestor of the other. */
  /* XXX there might be a better sorting algorithm for stable topological sort,
   * this is O(n^2) worst case. */
  for (bNode *parent = a->parent; parent; parent = parent->parent) {
    /* If B is an ancestor, it is always behind A. */
    if (parent == b) {
      return false;
    }
    /* Any selected ancestor moves the node forward. */
    if (parent->flag & NODE_ACTIVE) {
      a_active = true;
    }
    if (parent->flag & NODE_SELECT) {
      a_select = true;
    }
  }
  for (bNode *parent = b->parent; parent; parent = parent->parent) {
    /* If A is an ancestor, it is always behind B. */
    if (parent == a) {
      return true;
    }
    /* Any selected ancestor moves the node forward. */
    if (parent->flag & NODE_ACTIVE) {
      b_active = true;
    }
    if (parent->flag & NODE_SELECT) {
      b_select = true;
    }
  }

  /* One of the nodes is in the background and the other not. */
  if ((a->flag & NODE_BACKGROUND) && !(b->flag & NODE_BACKGROUND)) {
    return true;
  }
  if ((b->flag & NODE_BACKGROUND) && !(a->flag & NODE_BACKGROUND)) {
    return false;
  }

  /* One has a higher selection state (active > selected > nothing). */
  if (a_active && !b_active) {
    return false;
  }
  if (b_active && !a_active) {
    return true;
  }
  if (!b_select && (a_active || a_select)) {
    return false;
  }
  if (!a_select && (b_active || b_select)) {
    return true;
  }

  return false;
}

void tree_draw_order_update(bNodeTree &ntree)
{
  Array<bNode *> sort_nodes = ntree.all_nodes();
  std::sort(sort_nodes.begin(), sort_nodes.end(), [](bNode *a, bNode *b) {
    return a->ui_order < b->ui_order;
  });
  std::stable_sort(sort_nodes.begin(), sort_nodes.end(), compare_node_depth);
  for (const int i : sort_nodes.index_range()) {
    sort_nodes[i]->ui_order = i;
  }
}

Array<bNode *> tree_draw_order_calc_nodes(bNodeTree &ntree)
{
  Array<bNode *> nodes = ntree.all_nodes();
  if (nodes.is_empty()) {
    return {};
  }
  std::sort(nodes.begin(), nodes.end(), [](const bNode *a, const bNode *b) {
    return a->ui_order < b->ui_order;
  });
  return nodes;
}

Array<bNode *> tree_draw_order_calc_nodes_reversed(bNodeTree &ntree)
{
  Array<bNode *> nodes = ntree.all_nodes();
  if (nodes.is_empty()) {
    return {};
  }
  std::sort(nodes.begin(), nodes.end(), [](const bNode *a, const bNode *b) {
    return a->ui_order > b->ui_order;
  });
  return nodes;
}

static Array<uiBlock *> node_uiblocks_init(const bContext &C, const Span<bNode *> nodes)
{
  Array<uiBlock *> blocks(nodes.size());

  /* Add node uiBlocks in drawing order - prevents events going to overlapping nodes. */
  Scene *scene = CTX_data_scene(&C);
  wmWindow *window = CTX_wm_window(&C);
  ARegion *region = CTX_wm_region(&C);
  for (const int i : nodes.index_range()) {
    const bNode &node = *nodes[i];
    std::string block_name = "node_" + std::string(node.name);
    uiBlock *block = UI_block_begin(&C, scene, window, region, std::move(block_name), UI_EMBOSS);
    blocks[node.index()] = block;
    /* This cancels events for background nodes. */
    UI_block_flag_enable(block, UI_BLOCK_CLIP_EVENTS);
  }

  return blocks;
}

float2 node_to_view(const float2 &co)
{
  return co * UI_SCALE_FAC;
}

static rctf node_to_rect(const bNode &node)
{
  rctf rect{};
  rect.xmin = node.location[0];
  rect.ymin = node.location[1] - node.height;
  rect.xmax = node.location[0] + node.width;
  rect.ymax = node.location[1];
  return rect;
}

void node_to_updated_rect(const bNode &node, rctf &r_rect)
{
  r_rect = node_to_rect(node);
  BLI_rctf_mul(&r_rect, UI_SCALE_FAC);
}

float2 node_from_view(const float2 &co)
{
  return co / UI_SCALE_FAC;
}

static bool is_node_panels_supported(const bNode &node)
{
  return node.declaration() && node.declaration()->use_custom_socket_order;
}

/* Draw UI for options, buttons, and previews. */
static bool node_update_basis_buttons(const bContext &C,
                                      bNodeTree &ntree,
                                      bNode &node,
                                      blender::FunctionRef<nodes::DrawNodeLayoutFn> draw_buttons,
                                      uiBlock &block,
                                      int &dy)
{
  /* Buttons rect? */
  const bool node_options = draw_buttons && (node.flag & NODE_OPTIONS);
  if (!node_options) {
    return false;
  }

  PointerRNA nodeptr = RNA_pointer_create(&ntree.id, &RNA_Node, &node);

  /* Round the node origin because text contents are always pixel-aligned. */
  const float2 loc = math::round(node_to_view(node.location));

  dy -= NODE_DYS / 4;

  uiLayout *layout = UI_block_layout(&block,
                                     UI_LAYOUT_VERTICAL,
                                     UI_LAYOUT_PANEL,
                                     loc.x + NODE_DYS,
                                     dy,
                                     NODE_WIDTH(node) - NODE_DY,
                                     0,
                                     0,
                                     UI_style_get_dpi());

  if (node.flag & NODE_MUTED) {
    uiLayoutSetActive(layout, false);
  }

  uiLayoutSetContextPointer(layout, "node", &nodeptr);

  draw_buttons(layout, (bContext *)&C, &nodeptr);

  UI_block_align_end(&block);
  int buty;
  UI_block_layout_resolve(&block, nullptr, &buty);

  dy = buty - NODE_DYS / 4;
  return true;
}

const char *node_socket_get_label(const bNodeSocket *socket, const char *panel_label)
{
  /* Get the short label if possible. This is used when grouping sockets under panels,
   * to avoid redundancy in the label. */
  const std::optional<StringRefNull> socket_short_label = bke::nodeSocketShortLabel(socket);
  const char *socket_translation_context = node_socket_get_translation_context(*socket);

  if (socket_short_label.has_value()) {
    return CTX_IFACE_(socket_translation_context, socket_short_label->c_str());
  }

  const StringRefNull socket_label = bke::nodeSocketLabel(socket);
  const char *translated_socket_label = CTX_IFACE_(socket_translation_context,
                                                   socket_label.c_str());

  /* Shorten socket label if it begins with the panel label. */
  if (panel_label) {
    const int len_prefix = strlen(panel_label);
    if (STREQLEN(translated_socket_label, panel_label, len_prefix) &&
        translated_socket_label[len_prefix] == ' ')
    {
      return translated_socket_label + len_prefix + 1;
    }
  }

  /* Full label. */
  return translated_socket_label;
}

static bool node_update_basis_socket(const bContext &C,
                                     bNodeTree &ntree,
                                     bNode &node,
                                     const char *panel_label,
                                     bNodeSocket *input_socket,
                                     bNodeSocket *output_socket,
                                     uiBlock &block,
                                     const int &locx,
                                     int &locy)
{
  if ((!input_socket || !input_socket->is_visible()) &&
      (!output_socket || !output_socket->is_visible()))
  {
    return false;
  }

  const int topy = locy;

  /* Add the half the height of a multi-input socket to cursor Y
   * to account for the increased height of the taller sockets. */
  const bool is_multi_input = (input_socket ? input_socket->flag & SOCK_MULTI_INPUT : false);
  const float multi_input_socket_offset = is_multi_input ?
                                              std::max(input_socket->runtime->total_inputs - 2,
                                                       0) *
                                                  NODE_MULTI_INPUT_LINK_GAP :
                                              0.0f;
  locy -= multi_input_socket_offset * 0.5f;

  uiLayout *layout = UI_block_layout(&block,
                                     UI_LAYOUT_VERTICAL,
                                     UI_LAYOUT_PANEL,
                                     locx + NODE_DYS,
                                     locy,
                                     NODE_WIDTH(node) - NODE_DY,
                                     NODE_DY,
                                     0,
                                     UI_style_get_dpi());

  if (node.flag & NODE_MUTED) {
    uiLayoutSetActive(layout, false);
  }

  uiLayout *row = uiLayoutRow(layout, true);
  PointerRNA nodeptr = RNA_pointer_create(&ntree.id, &RNA_Node, &node);
  uiLayoutSetContextPointer(row, "node", &nodeptr);

  if (input_socket) {
    /* Context pointers for current node and socket. */
    PointerRNA sockptr = RNA_pointer_create(&ntree.id, &RNA_NodeSocket, input_socket);
    uiLayoutSetContextPointer(row, "socket", &sockptr);

    uiLayoutSetAlignment(row, UI_LAYOUT_ALIGN_EXPAND);

    input_socket->typeinfo->draw(
        (bContext *)&C, row, &sockptr, &nodeptr, node_socket_get_label(input_socket, panel_label));
  }
  else {
    /* Context pointers for current node and socket. */
    PointerRNA sockptr = RNA_pointer_create(&ntree.id, &RNA_NodeSocket, output_socket);
    uiLayoutSetContextPointer(row, "socket", &sockptr);

    /* Align output buttons to the right. */
    uiLayoutSetAlignment(row, UI_LAYOUT_ALIGN_RIGHT);

    output_socket->typeinfo->draw((bContext *)&C,
                                  row,
                                  &sockptr,
                                  &nodeptr,
                                  node_socket_get_label(output_socket, panel_label));
  }

  if (input_socket) {
    node_socket_add_tooltip_in_node_editor(*input_socket, *row);
    /* Round the socket location to stop it from jiggling. */
    input_socket->runtime->location = float2(round(locx), round(locy - NODE_DYS));
  }
  if (output_socket) {
    node_socket_add_tooltip_in_node_editor(*output_socket, *row);
    /* Round the socket location to stop it from jiggling. */
    output_socket->runtime->location = float2(round(locx + NODE_WIDTH(node)),
                                              round(locy - NODE_DYS));
  }

  UI_block_align_end(&block);

  int buty;
  UI_block_layout_resolve(&block, nullptr, &buty);
  /* Ensure minimum socket height in case layout is empty. */
  buty = min_ii(buty, topy - NODE_DY);
  locy = buty - multi_input_socket_offset * 0.5;
  return true;
}

namespace flat_item {

enum class Type {
  Socket,
  Separator,
  Layout,
  PanelHeader,
  PanelContentBegin,
  PanelContentEnd,
};

struct Socket {
  static constexpr Type type = Type::Socket;
  bNodeSocket *input = nullptr;
  bNodeSocket *output = nullptr;
  const nodes::PanelDeclaration *panel_decl = nullptr;
};
struct Separator {
  static constexpr Type type = Type::Separator;
};
struct PanelHeader {
  static constexpr Type type = Type::PanelHeader;
  const nodes::PanelDeclaration *decl;
};
struct PanelContentBegin {
  static constexpr Type type = Type::PanelContentBegin;
  const nodes::PanelDeclaration *decl;
};
struct PanelContentEnd {
  static constexpr Type type = Type::PanelContentEnd;
  const nodes::PanelDeclaration *decl;
};
struct Layout {
  static constexpr Type type = Type::Layout;
  const nodes::LayoutDeclaration *decl;
};

}  // namespace flat_item

struct FlatNodeItem {
  std::variant<flat_item::Socket,
               flat_item::Separator,
               flat_item::PanelHeader,
               flat_item::PanelContentBegin,
               flat_item::PanelContentEnd,
               flat_item::Layout>
      item;

  flat_item::Type type() const
  {
    return std::visit([](auto &&item) { return item.type; }, this->item);
  }
};

static void determine_potentially_visible_panels_recursive(
    const bNode &node, const nodes::PanelDeclaration &panel_decl, MutableSpan<bool> r_result)
{
  bool potentially_visible = false;
  for (const nodes::ItemDeclaration *item_decl : panel_decl.items) {
    if (const auto *socket_decl = dynamic_cast<const nodes::SocketDeclaration *>(item_decl)) {
      const bNodeSocket &socket = node.socket_by_decl(*socket_decl);
      potentially_visible |= socket.is_visible();
    }
    else if (const auto *sub_panel_decl = dynamic_cast<const nodes::PanelDeclaration *>(item_decl))
    {
      determine_potentially_visible_panels_recursive(node, *sub_panel_decl, r_result);
      potentially_visible |= r_result[sub_panel_decl->index];
    }
  }
  r_result[panel_decl.index] = potentially_visible;
}

/**
 * A panel is potentially visible if it contains any socket that is available and not hidden.
 */
static void determine_potentially_visible_panels(const bNode &node, MutableSpan<bool> r_result)
{
  for (const nodes::ItemDeclaration *item_decl : node.declaration()->root_items) {
    if (const auto *panel_decl = dynamic_cast<const nodes::PanelDeclaration *>(item_decl)) {
      determine_potentially_visible_panels_recursive(node, *panel_decl, r_result);
    }
  }
}

static void determine_visible_panels_impl_recursive(const bNode &node,
                                                    const nodes::PanelDeclaration &panel_decl,
                                                    const Span<bool> potentially_visible_states,
                                                    MutableSpan<bool> r_result)
{
  if (!potentially_visible_states[panel_decl.index]) {
    /* This panel does not contain any visible sockets. */
    return;
  }
  r_result[panel_decl.index] = true;
  const bNodePanelState &panel_state = node.panel_states_array[panel_decl.index];
  if (panel_state.is_collapsed()) {
    /* The sub-panels can't be visible if this panel is collapsed. */
    return;
  }
  for (const nodes::ItemDeclaration *item_decl : panel_decl.items) {
    if (const auto *sub_panel_decl = dynamic_cast<const nodes::PanelDeclaration *>(item_decl)) {
      determine_visible_panels_impl_recursive(
          node, *sub_panel_decl, potentially_visible_states, r_result);
    }
  }
}

static void determine_visible_panels_impl(const bNode &node,
                                          const Span<bool> potentially_visible_states,
                                          MutableSpan<bool> r_result)
{
  for (const nodes::ItemDeclaration *item_decl : node.declaration()->root_items) {
    if (const auto *panel_decl = dynamic_cast<const nodes::PanelDeclaration *>(item_decl)) {
      determine_visible_panels_impl_recursive(
          node, *panel_decl, potentially_visible_states, r_result);
    }
  }
}

/**
 * A panel is visible if all of the following are true:
 * - All parent panels are visible and not collapsed.
 * - The panel contains any visible sockets.
 */
static void determine_visible_panels(const bNode &node, MutableSpan<bool> r_visibility_states)
{
  Array<bool> potentially_visible_states(r_visibility_states.size(), false);
  determine_potentially_visible_panels(node, potentially_visible_states);
  determine_visible_panels_impl(node, potentially_visible_states, r_visibility_states);
}

static void add_flat_items_for_socket(bNode &node,
                                      const nodes::SocketDeclaration &socket_decl,
                                      const nodes::PanelDeclaration *panel_decl,
                                      Vector<FlatNodeItem> &r_items)
{
  bNodeSocket &socket = node.socket_by_decl(socket_decl);
  if (!socket.is_visible()) {
    return;
  }
  if (!socket_decl.align_with_previous_socket) {
    r_items.append({flat_item::Socket()});
  }
  flat_item::Socket &item = std::get<flat_item::Socket>(r_items.last().item);
  if (socket_decl.in_out == SOCK_IN) {
    BLI_assert(!item.input);
    item.input = &socket;
  }
  else {
    BLI_assert(!item.output);
    item.output = &socket;
  }
  item.panel_decl = panel_decl;
}

static void add_flat_items_for_separator(Vector<FlatNodeItem> &r_items)
{
  r_items.append({flat_item::Separator()});
}

static void add_flat_items_for_layout(const bNode &node,
                                      const nodes::LayoutDeclaration &layout_decl,
                                      Vector<FlatNodeItem> &r_items)
{
  if (!(node.flag & NODE_OPTIONS)) {
    return;
  }
  r_items.append({flat_item::Layout{&layout_decl}});
}

static void add_flat_items_for_panel(bNode &node,
                                     const nodes::PanelDeclaration &panel_decl,
                                     const Span<bool> panel_visibility,
                                     Vector<FlatNodeItem> &r_items)
{
  if (!panel_visibility[panel_decl.index]) {
    return;
  }
  r_items.append({flat_item::PanelHeader{&panel_decl}});
  const bNodePanelState &panel_state = node.panel_states_array[panel_decl.index];
  if (panel_state.is_collapsed()) {
    return;
  }
  r_items.append({flat_item::PanelContentBegin{&panel_decl}});
  for (const nodes::ItemDeclaration *item_decl : panel_decl.items) {
    if (const auto *socket_decl = dynamic_cast<const nodes::SocketDeclaration *>(item_decl)) {
      add_flat_items_for_socket(node, *socket_decl, &panel_decl, r_items);
    }
    else if (const auto *sub_panel_decl = dynamic_cast<const nodes::PanelDeclaration *>(item_decl))
    {
      add_flat_items_for_panel(node, *sub_panel_decl, panel_visibility, r_items);
    }
    else if (dynamic_cast<const nodes::SeparatorDeclaration *>(item_decl)) {
      add_flat_items_for_separator(r_items);
    }
    else if (const auto *layout_decl = dynamic_cast<const nodes::LayoutDeclaration *>(item_decl)) {
      add_flat_items_for_layout(node, *layout_decl, r_items);
    }
  }
  r_items.append({flat_item::PanelContentEnd{&panel_decl}});
}

/**
 * Flattens the visible panels, sockets etc. of the node into a list that is then used to draw it.
 */
static Vector<FlatNodeItem> make_flat_node_items(bNode &node)
{
  BLI_assert(is_node_panels_supported(node));
  BLI_assert(node.runtime->panels.size() == node.num_panel_states);

  const int panels_num = node.num_panel_states;
  Array<bool> panel_visibility(panels_num, false);
  determine_visible_panels(node, panel_visibility);

  Vector<FlatNodeItem> items;
  for (const nodes::ItemDeclaration *item_decl : node.declaration()->root_items) {
    if (const auto *socket_decl = dynamic_cast<const nodes::SocketDeclaration *>(item_decl)) {
      add_flat_items_for_socket(node, *socket_decl, nullptr, items);
    }
    else if (const auto *panel_decl = dynamic_cast<const nodes::PanelDeclaration *>(item_decl)) {
      add_flat_items_for_panel(node, *panel_decl, panel_visibility, items);
    }
    else if (dynamic_cast<const nodes::SeparatorDeclaration *>(item_decl)) {
      add_flat_items_for_separator(items);
    }
    else if (const auto *layout_decl = dynamic_cast<const nodes::LayoutDeclaration *>(item_decl)) {
      add_flat_items_for_layout(node, *layout_decl, items);
    }
  }
  return items;
}

/** Get the height of an empty node body. */
static float get_margin_empty()
{
  return NODE_DYS;
}

/** Get the margin between the node header and the first item. */
static float get_margin_from_top(const Span<FlatNodeItem> items)
{
  const FlatNodeItem &first_item = items[0];
  const flat_item::Type first_item_type = first_item.type();
  switch (first_item_type) {
    case flat_item::Type::Socket:
      return 2 * NODE_ITEM_SPACING_Y;
    case flat_item::Type::Separator:
      return NODE_ITEM_SPACING_Y / 2;
    case flat_item::Type::Layout:
      return 3 * NODE_ITEM_SPACING_Y;
    case flat_item::Type::PanelHeader:
      return 4 * NODE_ITEM_SPACING_Y;
    case flat_item::Type::PanelContentBegin:
    case flat_item::Type::PanelContentEnd:
      break;
  }
  BLI_assert_unreachable();
  return 0;
}

/** Get the margin between the last item and the node bottom. */
static float get_margin_to_bottom(const Span<FlatNodeItem> items)
{
  const FlatNodeItem &last_item = items.last();
  const flat_item::Type last_item_type = last_item.type();
  switch (last_item_type) {
    case flat_item::Type::Socket:
      return 2 * NODE_ITEM_SPACING_Y;
    case flat_item::Type::Separator:
      return NODE_ITEM_SPACING_Y;
    case flat_item::Type::Layout:
      return 5 * NODE_ITEM_SPACING_Y;
    case flat_item::Type::PanelHeader:
      return 4 * NODE_ITEM_SPACING_Y;
    case flat_item::Type::PanelContentBegin:
      break;
    case flat_item::Type::PanelContentEnd:
      return 1 * NODE_ITEM_SPACING_Y;
  }
  BLI_assert_unreachable();
  return 0;
}

/** Get the margin between two consecutive items. */
static float get_margin_between_elements(const Span<FlatNodeItem> items, const int next_index)
{
  BLI_assert(next_index >= 1);
  const FlatNodeItem &prev = items[next_index - 1];
  const FlatNodeItem &next = items[next_index];
  using flat_item::Type;
  const Type prev_type = prev.type();
  const Type next_type = next.type();

  /* Handle all cases explicitly. This simplifies modifying the margins for specific cases
   * without breaking other cases significantly. */
  switch (prev_type) {
    case Type::Socket: {
      switch (next_type) {
        case Type::Socket:
          return NODE_ITEM_SPACING_Y;
        case Type::Separator:
          return 0;
        case Type::Layout:
          return 2 * NODE_ITEM_SPACING_Y;
        case Type::PanelHeader:
          return 3 * NODE_ITEM_SPACING_Y;
        case Type::PanelContentBegin:
          break;
        case Type::PanelContentEnd:
          return 2 * NODE_ITEM_SPACING_Y;
      }
      break;
    }
    case Type::Layout: {
      switch (next_type) {
        case Type::Socket:
          return 2 * NODE_ITEM_SPACING_Y;
        case Type::Separator:
          return 0;
        case Type::Layout:
          return NODE_ITEM_SPACING_Y;
        case Type::PanelHeader:
          return 3 * NODE_ITEM_SPACING_Y;
        case Type::PanelContentBegin:
          break;
        case Type::PanelContentEnd:
          return 2 * NODE_ITEM_SPACING_Y;
      }
      break;
    }
    case Type::Separator: {
      switch (next_type) {
        case Type::Socket:
          return 2 * NODE_ITEM_SPACING_Y;
        case Type::Separator:
          return NODE_ITEM_SPACING_Y;
        case Type::Layout:
          return NODE_ITEM_SPACING_Y;
        case Type::PanelHeader:
          return NODE_ITEM_SPACING_Y;
        case Type::PanelContentBegin:
          break;
        case Type::PanelContentEnd:
          return NODE_ITEM_SPACING_Y;
      }
      break;
    }
    case Type::PanelHeader: {
      switch (next_type) {
        case Type::Socket:
          return 4 * NODE_ITEM_SPACING_Y;
        case Type::Separator:
          return 3 * NODE_ITEM_SPACING_Y;
        case Type::Layout:
          return 3 * NODE_ITEM_SPACING_Y;
        case Type::PanelHeader:
          return 5 * NODE_ITEM_SPACING_Y;
        case Type::PanelContentBegin:
          return 3 * NODE_ITEM_SPACING_Y;
        case Type::PanelContentEnd:
          return 3 * NODE_ITEM_SPACING_Y;
      }
      break;
    }
    case Type::PanelContentBegin: {
      switch (next_type) {
        case Type::Socket:
          return 2 * NODE_ITEM_SPACING_Y;
        case Type::Separator:
          return NODE_ITEM_SPACING_Y;
        case Type::Layout:
          return 2 * NODE_ITEM_SPACING_Y;
        case Type::PanelHeader:
          return 3 * NODE_ITEM_SPACING_Y;
        case Type::PanelContentBegin:
          break;
        case Type::PanelContentEnd:
          return NODE_ITEM_SPACING_Y;
      }
      break;
    }
    case Type::PanelContentEnd: {
      switch (next_type) {
        case Type::Socket:
          return NODE_ITEM_SPACING_Y;
        case Type::Separator:
          return NODE_ITEM_SPACING_Y;
        case Type::Layout:
          return NODE_ITEM_SPACING_Y;
        case Type::PanelHeader:
          return 3 * NODE_ITEM_SPACING_Y;
        case Type::PanelContentBegin:
          break;
        case Type::PanelContentEnd:
          return 0;
      }
      break;
    }
  }
  BLI_assert_unreachable();
  return 0.0f;
}

/** Tags all the sockets in the panel as collapsed and updates their positions. */
static void mark_sockets_collapsed_recursive(bNode &node,
                                             const int node_left_x,
                                             const nodes::PanelDeclaration &visible_panel_decl,
                                             const nodes::PanelDeclaration &panel_decl)
{
  const bke::bNodePanelRuntime &visible_panel_runtime =
      node.runtime->panels[visible_panel_decl.index];
  for (const nodes::ItemDeclaration *item_decl : panel_decl.items) {
    if (const auto *socket_decl = dynamic_cast<const nodes::SocketDeclaration *>(item_decl)) {
      bNodeSocket &socket = node.socket_by_decl(*socket_decl);
      const int socket_x = socket.in_out == SOCK_IN ? node_left_x : node_left_x + NODE_WIDTH(node);
      socket.runtime->location = math::round(
          float2(socket_x, *visible_panel_runtime.header_center_y));
      socket.flag |= SOCK_PANEL_COLLAPSED;
    }
    else if (const auto *sub_panel_decl = dynamic_cast<const nodes::PanelDeclaration *>(item_decl))
    {
      mark_sockets_collapsed_recursive(node, node_left_x, visible_panel_decl, *sub_panel_decl);
    }
  }
}

static void update_collapsed_sockets_recursive(bNode &node,
                                               const int node_left_x,
                                               const nodes::PanelDeclaration &panel_decl)
{
  const bNodePanelState &panel_state = node.panel_states_array[panel_decl.index];
  const bke::bNodePanelRuntime &panel_runtime = node.runtime->panels[panel_decl.index];
  const bool is_open = panel_runtime.header_center_y.has_value() && !panel_state.is_collapsed();
  if (!is_open) {
    mark_sockets_collapsed_recursive(node, node_left_x, panel_decl, panel_decl);
    return;
  }
  for (const nodes::ItemDeclaration *item_decl : panel_decl.items) {
    if (const auto *sub_panel_decl = dynamic_cast<const nodes::PanelDeclaration *>(item_decl)) {
      update_collapsed_sockets_recursive(node, node_left_x, *sub_panel_decl);
    }
  }
}

/**
 * Finds all collapsed sockets and updates them based on the visible parent panel that contains
 * them.
 */
static void update_collapsed_sockets(bNode &node, const int node_left_x)
{
  for (const nodes::ItemDeclaration *item_decl : node.declaration()->root_items) {
    if (const auto *panel_decl = dynamic_cast<const nodes::PanelDeclaration *>(item_decl)) {
      update_collapsed_sockets_recursive(node, node_left_x, *panel_decl);
    }
  }
}

/**
 * Tag the innermost panel that goes to the very end of the node. The background color of that
 * panel is extended to fill the entire rest of the node.
 */
static void tag_final_panel(bNode &node, const Span<FlatNodeItem> items)
{
  const flat_item::PanelContentEnd *final_panel = nullptr;
  for (int item_i = items.size() - 1; item_i >= 0; item_i--) {
    const FlatNodeItem &item = items[item_i];
    if (const auto *panel_item = std::get_if<flat_item::PanelContentEnd>(&item.item)) {
      final_panel = panel_item;
    }
    else {
      break;
    }
  }
  if (final_panel) {
    bke::bNodePanelRuntime &final_panel_runtime = node.runtime->panels[final_panel->decl->index];
    final_panel_runtime.content_extent->fill_node_end = true;
  }
}

/* Advanced drawing with panels and arbitrary input/output ordering. */
static void node_update_basis_from_declaration(
    const bContext &C, bNodeTree &ntree, bNode &node, uiBlock &block, const int locx, int &locy)
{
  BLI_assert(is_node_panels_supported(node));
  BLI_assert(node.runtime->panels.size() == node.num_panel_states);

  /* Reset states. */
  for (bke::bNodePanelRuntime &panel_runtime : node.runtime->panels) {
    panel_runtime.header_center_y.reset();
    panel_runtime.content_extent.reset();
  }
  for (bNodeSocket *socket : node.input_sockets()) {
    socket->flag &= ~SOCK_PANEL_COLLAPSED;
  }
  for (bNodeSocket *socket : node.output_sockets()) {
    socket->flag &= ~SOCK_PANEL_COLLAPSED;
  }

  /* Gather flattened list of items in the node. */
  const Vector<FlatNodeItem> flat_items = make_flat_node_items(node);
  if (flat_items.is_empty()) {
    const float margin = get_margin_empty();
    locy -= margin;
    return;
  }

  for (const int item_i : flat_items.index_range()) {
    /* Apply margins. This should be the only place that applies margins between elements so that
     * it is easy change later on. */
    if (item_i == 0) {
      const float margin = get_margin_from_top(flat_items);
      locy -= margin;
    }
    else {
      const float margin = get_margin_between_elements(flat_items, item_i);
      locy -= margin;
    }

    const FlatNodeItem &item_variant = flat_items[item_i];
    std::visit(
        [&](const auto &item) {
          using ItemT = std::decay_t<decltype(item)>;
          if constexpr (std::is_same_v<ItemT, flat_item::Socket>) {
            bNodeSocket *input_socket = item.input;
            bNodeSocket *output_socket = item.output;
            const nodes::PanelDeclaration *panel_decl = item.panel_decl;
            const char *parent_label = panel_decl ? panel_decl->name.c_str() : "";
            node_update_basis_socket(
                C, ntree, node, parent_label, input_socket, output_socket, block, locx, locy);
          }
          else if constexpr (std::is_same_v<ItemT, flat_item::Layout>) {
            const nodes::LayoutDeclaration &decl = *item.decl;
            /* Round the node origin because text contents are always pixel-aligned. */
            const float2 loc = math::round(node_to_view(node.location));
            uiLayout *layout = UI_block_layout(&block,
                                               UI_LAYOUT_VERTICAL,
                                               UI_LAYOUT_PANEL,
                                               loc.x + NODE_DYS,
                                               locy,
                                               NODE_WIDTH(node) - NODE_DY,
                                               0,
                                               0,
                                               UI_style_get_dpi());
            if (node.flag & NODE_MUTED) {
              uiLayoutSetActive(layout, false);
            }
            PointerRNA node_ptr = RNA_pointer_create(&ntree.id, &RNA_Node, &node);
            uiLayoutSetContextPointer(layout, "node", &node_ptr);
            decl.draw(layout, const_cast<bContext *>(&C), &node_ptr);
            UI_block_align_end(&block);
            int buty;
            UI_block_layout_resolve(&block, nullptr, &buty);
            locy = buty;
          }
          else if constexpr (std::is_same_v<ItemT, flat_item::Separator>) {
            uiLayout *layout = UI_block_layout(&block,
                                               UI_LAYOUT_VERTICAL,
                                               UI_LAYOUT_PANEL,
                                               locx + NODE_DYS,
                                               locy,
                                               NODE_WIDTH(node) - NODE_DY,
                                               NODE_DY,
                                               0,
                                               UI_style_get_dpi());
            uiItemS_ex(layout, 1.0, LayoutSeparatorType::Line);
            UI_block_layout_resolve(&block, nullptr, nullptr);
          }
          else if constexpr (std::is_same_v<ItemT, flat_item::PanelHeader>) {
            const nodes::PanelDeclaration &node_decl = *item.decl;
            bke::bNodePanelRuntime &panel_runtime = node.runtime->panels[node_decl.index];
            const float panel_header_height = NODE_DYS;
            locy -= panel_header_height / 2;
            panel_runtime.header_center_y = locy;
            locy -= panel_header_height / 2;
          }
          else if constexpr (std::is_same_v<ItemT, flat_item::PanelContentBegin>) {
            const nodes::PanelDeclaration &node_decl = *item.decl;
            bke::bNodePanelRuntime &panel_runtime = node.runtime->panels[node_decl.index];
            panel_runtime.content_extent.emplace();
            panel_runtime.content_extent->max_y = locy;
          }
          else if constexpr (std::is_same_v<ItemT, flat_item::PanelContentEnd>) {
            const nodes::PanelDeclaration &node_decl = *item.decl;
            bke::bNodePanelRuntime &panel_runtime = node.runtime->panels[node_decl.index];
            panel_runtime.content_extent->min_y = locy;
          }
        },
        item_variant.item);
  }

  const float bottom_margin = get_margin_to_bottom(flat_items);
  locy -= bottom_margin;

  update_collapsed_sockets(node, locx);
  tag_final_panel(node, flat_items);
}

/* Conventional drawing in outputs/buttons/inputs order. */
static void node_update_basis_from_socket_lists(
    const bContext &C, bNodeTree &ntree, bNode &node, uiBlock &block, const int locx, int &locy)
{
  /* Space at the top. */
  locy -= NODE_DYS / 2;

  /* Output sockets. */
  bool add_output_space = false;

  for (bNodeSocket *socket : node.output_sockets()) {
    /* Clear flag, conventional drawing does not support panels. */
    socket->flag &= ~SOCK_PANEL_COLLAPSED;

    if (node_update_basis_socket(C, ntree, node, nullptr, nullptr, socket, block, locx, locy)) {
      if (socket->next) {
        locy -= NODE_ITEM_SPACING_Y;
      }
      add_output_space = true;
    }
  }

  if (add_output_space) {
    locy -= NODE_DY / 4;
  }

  const bool add_button_space = node_update_basis_buttons(
      C, ntree, node, node.typeinfo->draw_buttons, block, locy);

  bool add_input_space = false;

  /* Input sockets. */
  for (bNodeSocket *socket : node.input_sockets()) {
    /* Clear flag, conventional drawing does not support panels. */
    socket->flag &= ~SOCK_PANEL_COLLAPSED;

    if (node_update_basis_socket(C, ntree, node, nullptr, socket, nullptr, block, locx, locy)) {
      if (socket->next) {
        locy -= NODE_ITEM_SPACING_Y;
      }
      add_input_space = true;
    }
  }

  /* Little bit of padding at the bottom. */
  if (add_input_space || add_button_space) {
    locy -= NODE_DYS / 2;
  }
}

/**
 * Based on settings and sockets in node, set drawing rect info.
 */
static void node_update_basis(const bContext &C,
                              const TreeDrawContext & /*tree_draw_ctx*/,
                              bNodeTree &ntree,
                              bNode &node,
                              uiBlock &block)
{
  /* Round the node origin because text contents are always pixel-aligned. */
  const float2 loc = math::round(node_to_view(node.location));

  int dy = loc.y;

  /* Header. */
  dy -= NODE_DY;

  if (is_node_panels_supported(node)) {
    node_update_basis_from_declaration(C, ntree, node, block, loc.x, dy);
  }
  else {
    node_update_basis_from_socket_lists(C, ntree, node, block, loc.x, dy);
  }

  node.runtime->draw_bounds.xmin = loc.x;
  node.runtime->draw_bounds.xmax = loc.x + NODE_WIDTH(node);
  node.runtime->draw_bounds.ymax = loc.y;
  node.runtime->draw_bounds.ymin = min_ff(dy, loc.y - 2 * NODE_DY);

  /* Set the block bounds to clip mouse events from underlying nodes.
   * Add a margin for sockets on each side. */
  UI_block_bounds_set_explicit(&block,
                               node.runtime->draw_bounds.xmin - NODE_SOCKSIZE,
                               node.runtime->draw_bounds.ymin,
                               node.runtime->draw_bounds.xmax + NODE_SOCKSIZE,
                               node.runtime->draw_bounds.ymax);
}

/**
 * Based on settings in node, sets drawing rect info.
 */
static void node_update_hidden(bNode &node, uiBlock &block)
{
  int totin = 0, totout = 0;

  /* Round the node origin because text contents are always pixel-aligned. */
  const float2 loc = math::round(node_to_view(node.location));

  /* Calculate minimal radius. */
  for (const bNodeSocket *socket : node.input_sockets()) {
    if (socket->is_visible()) {
      totin++;
    }
  }
  for (const bNodeSocket *socket : node.output_sockets()) {
    if (socket->is_visible()) {
      totout++;
    }
  }

  float hiddenrad = HIDDEN_RAD;
  float tot = std::max(totin, totout);
  if (tot > 4) {
    hiddenrad += 5.0f * float(tot - 4);
  }

  node.runtime->draw_bounds.xmin = loc.x;
  node.runtime->draw_bounds.xmax = loc.x + max_ff(NODE_WIDTH(node), 2 * hiddenrad);
  node.runtime->draw_bounds.ymax = loc.y + (hiddenrad - 0.5f * NODE_DY);
  node.runtime->draw_bounds.ymin = node.runtime->draw_bounds.ymax - 2 * hiddenrad;

  /* Output sockets. */
  float rad = float(M_PI) / (1.0f + float(totout));
  float drad = rad;

  for (bNodeSocket *socket : node.output_sockets()) {
    if (socket->is_visible()) {
      /* Round the socket location to stop it from jiggling. */
      socket->runtime->location = {
          round(node.runtime->draw_bounds.xmax - hiddenrad + sinf(rad) * hiddenrad),
          round(node.runtime->draw_bounds.ymin + hiddenrad + cosf(rad) * hiddenrad)};
      rad += drad;
    }
  }

  /* Input sockets. */
  rad = drad = -float(M_PI) / (1.0f + float(totin));

  for (bNodeSocket *socket : node.input_sockets()) {
    if (socket->is_visible()) {
      /* Round the socket location to stop it from jiggling. */
      socket->runtime->location = {
          round(node.runtime->draw_bounds.xmin + hiddenrad + sinf(rad) * hiddenrad),
          round(node.runtime->draw_bounds.ymin + hiddenrad + cosf(rad) * hiddenrad)};
      rad += drad;
    }
  }

  /* Set the block bounds to clip mouse events from underlying nodes.
   * Add a margin for sockets on each side. */
  UI_block_bounds_set_explicit(&block,
                               node.runtime->draw_bounds.xmin - NODE_SOCKSIZE,
                               node.runtime->draw_bounds.ymin,
                               node.runtime->draw_bounds.xmax + NODE_SOCKSIZE,
                               node.runtime->draw_bounds.ymax);
}

static int node_get_colorid(TreeDrawContext &tree_draw_ctx, const bNode &node)
{
  const int nclass = (node.typeinfo->ui_class == nullptr) ? node.typeinfo->nclass :
                                                            node.typeinfo->ui_class(&node);
  switch (nclass) {
    case NODE_CLASS_INPUT:
      return TH_NODE_INPUT;
    case NODE_CLASS_OUTPUT: {
      if (node.type_legacy == GEO_NODE_VIEWER) {
        return &node == tree_draw_ctx.active_geometry_nodes_viewer ? TH_NODE_OUTPUT : TH_NODE;
      }
      const bool is_output_node = (node.flag & NODE_DO_OUTPUT) ||
                                  (node.type_legacy == CMP_NODE_OUTPUT_FILE);
      return is_output_node ? TH_NODE_OUTPUT : TH_NODE;
    }
    case NODE_CLASS_CONVERTER:
      return TH_NODE_CONVERTER;
    case NODE_CLASS_OP_COLOR:
      return TH_NODE_COLOR;
    case NODE_CLASS_OP_VECTOR:
      return TH_NODE_VECTOR;
    case NODE_CLASS_OP_FILTER:
      return TH_NODE_FILTER;
    case NODE_CLASS_GROUP:
      return TH_NODE_GROUP;
    case NODE_CLASS_INTERFACE:
      return TH_NODE_INTERFACE;
    case NODE_CLASS_MATTE:
      return TH_NODE_MATTE;
    case NODE_CLASS_DISTORT:
      return TH_NODE_DISTORT;
    case NODE_CLASS_TEXTURE:
      return TH_NODE_TEXTURE;
    case NODE_CLASS_SHADER:
      return TH_NODE_SHADER;
    case NODE_CLASS_SCRIPT:
      return TH_NODE_SCRIPT;
    case NODE_CLASS_PATTERN:
      return TH_NODE_PATTERN;
    case NODE_CLASS_LAYOUT:
      return TH_NODE_LAYOUT;
    case NODE_CLASS_GEOMETRY:
      return TH_NODE_GEOMETRY;
    case NODE_CLASS_ATTRIBUTE:
      return TH_NODE_ATTRIBUTE;
    default:
      return TH_NODE;
  }
}

static void node_draw_mute_line(const bContext &C,
                                const View2D &v2d,
                                const SpaceNode &snode,
                                const bNode &node)
{
  GPU_blend(GPU_BLEND_ALPHA);

  for (const bNodeLink &link : node.internal_links()) {
    if (!bke::node_link_is_hidden(&link)) {
      node_draw_link_bezier(C, v2d, snode, link, TH_WIRE_INNER, TH_WIRE_INNER, TH_WIRE, false);
    }
  }

  GPU_blend(GPU_BLEND_NONE);
}

static void node_socket_tooltip_set(uiBlock &block,
                                    const int socket_index_in_tree,
                                    const float2 location,
                                    const float2 size)
{
  /* Ideally sockets themselves should be buttons, but they aren't currently. So add an invisible
   * button on top of them for the tooltip. */
  uiBut *but = uiDefIconBut(&block,
                            UI_BTYPE_LABEL,
                            0,
                            ICON_NONE,
                            location.x - size.x / 2.0f,
                            location.y - size.y / 2.0f,
                            size.x,
                            size.y,
                            nullptr,
                            0,
                            0,
                            nullptr);
  UI_but_func_tooltip_set(
      but,
      [](bContext *C, void *argN, const char * /*tip*/) {
        const SpaceNode &snode = *CTX_wm_space_node(C);
        const bNodeTree &ntree = *snode.edittree;
        const int index_in_tree = POINTER_AS_INT(argN);
        ntree.ensure_topology_cache();
        return node_socket_get_tooltip(&snode, ntree, *ntree.all_sockets()[index_in_tree]);
      },
      POINTER_FROM_INT(socket_index_in_tree),
      nullptr);
}

static const float virtual_node_socket_outline_color[4] = {0.5, 0.5, 0.5, 1.0};

static void node_socket_outline_color_get(const bool selected,
                                          const int socket_type,
                                          float r_outline_color[4])
{
  if (selected) {
    UI_GetThemeColor4fv(TH_ACTIVE, r_outline_color);
  }
  else if (socket_type == SOCK_CUSTOM) {
    /* Until there is a better place for per socket color,
     * the outline color for virtual sockets is set here. */
    copy_v4_v4(r_outline_color, virtual_node_socket_outline_color);
  }
  else {
    UI_GetThemeColor4fv(TH_WIRE, r_outline_color);
    r_outline_color[3] = 1.0f;
  }
}

void node_socket_color_get(const bContext &C,
                           const bNodeTree &ntree,
                           PointerRNA &node_ptr,
                           const bNodeSocket &sock,
                           float r_color[4])
{
  if (!sock.typeinfo->draw_color) {
    /* Fallback to the simple variant. If not defined either, fallback to a magenta color. */
    if (sock.typeinfo->draw_color_simple) {
      sock.typeinfo->draw_color_simple(sock.typeinfo, r_color);
    }
    else {
      copy_v4_v4(r_color, float4(1.0f, 0.0f, 1.0f, 1.0f));
    }
    return;
  }

  BLI_assert(RNA_struct_is_a(node_ptr.type, &RNA_Node));
  PointerRNA ptr = RNA_pointer_create(
      &const_cast<ID &>(ntree.id), &RNA_NodeSocket, &const_cast<bNodeSocket &>(sock));
  sock.typeinfo->draw_color((bContext *)&C, &ptr, &node_ptr, r_color);
}

static void create_inspection_string_for_generic_value(const bNodeSocket &socket,
                                                       const GPointer value,
                                                       fmt::memory_buffer &buf)
{
  auto id_to_inspection_string = [&](const ID *id, const short idcode) {
    fmt::format_to(fmt::appender(buf), "{}", id ? id->name + 2 : TIP_("None"));
    fmt::format_to(fmt::appender(buf), " (");
    fmt::format_to(fmt::appender(buf), "{}", TIP_(BKE_idtype_idcode_to_name(idcode)));
    fmt::format_to(fmt::appender(buf), ")");
  };

  const CPPType &value_type = *value.type();
  const void *buffer = value.get();
  if (value_type.is<Object *>()) {
    id_to_inspection_string(*static_cast<const ID *const *>(buffer), ID_OB);
    return;
  }
  if (value_type.is<Material *>()) {
    id_to_inspection_string(*static_cast<const ID *const *>(buffer), ID_MA);
    return;
  }
  if (value_type.is<Tex *>()) {
    id_to_inspection_string(*static_cast<const ID *const *>(buffer), ID_TE);
    return;
  }
  if (value_type.is<Image *>()) {
    id_to_inspection_string(*static_cast<const ID *const *>(buffer), ID_IM);
    return;
  }
  if (value_type.is<Collection *>()) {
    id_to_inspection_string(*static_cast<const ID *const *>(buffer), ID_GR);
    return;
  }
  if (value_type.is<std::string>()) {
    fmt::format_to(fmt::appender(buf),
                   fmt::runtime(TIP_("{} (String)")),
                   *static_cast<const std::string *>(buffer));
    return;
  }

  const CPPType &socket_type = *socket.typeinfo->base_cpp_type;

  if (socket.type == SOCK_MENU) {
    if (!value_type.is<int>()) {
      return;
    }
    const int item_identifier = *static_cast<const int *>(buffer);
    const auto *socket_storage = socket.default_value_typed<bNodeSocketValueMenu>();
    if (!socket_storage->enum_items) {
      return;
    }
    if (socket_storage->has_conflict()) {
      return;
    }
    const bke::RuntimeNodeEnumItem *enum_item =
        socket_storage->enum_items->find_item_by_identifier(item_identifier);
    if (!enum_item) {
      return;
    }
    fmt::format_to(fmt::appender(buf), fmt::runtime(TIP_("{} (Menu)")), enum_item->name);
    return;
  }

  const bke::DataTypeConversions &convert = bke::get_implicit_type_conversions();
  if (value_type != socket_type) {
    if (!convert.is_convertible(value_type, socket_type)) {
      return;
    }
  }
  BUFFER_FOR_CPP_TYPE_VALUE(socket_type, socket_value);
  /* This will just copy the value if the types are equal. */
  convert.convert_to_uninitialized(value_type, socket_type, buffer, socket_value);
  BLI_SCOPED_DEFER([&]() { socket_type.destruct(socket_value); });

  if (socket_type.is<int>()) {
    fmt::format_to(
        fmt::appender(buf), fmt::runtime(TIP_("{} (Integer)")), *static_cast<int *>(socket_value));
  }
  else if (socket_type.is<float>()) {
    const float float_value = *static_cast<float *>(socket_value);
    /* Above that threshold floats can't represent fractions anymore. */
    if (std::abs(float_value) > (1 << 24)) {
      /* Use higher precision to display correct integer value instead of one that is rounded to
       * fewer significant digits. */
      fmt::format_to(fmt::appender(buf), fmt::runtime(TIP_("{:.10} (Float)")), float_value);
    }
    else {
      fmt::format_to(fmt::appender(buf), fmt::runtime(TIP_("{} (Float)")), float_value);
    }
  }
  else if (socket_type.is<blender::float3>()) {
    const blender::float3 &vector = *static_cast<blender::float3 *>(socket_value);
    fmt::format_to(fmt::appender(buf),
                   fmt::runtime(TIP_("({}, {}, {}) (Vector)")),
                   vector.x,
                   vector.y,
                   vector.z);
  }
  else if (socket_type.is<blender::ColorGeometry4f>()) {
    const blender::ColorGeometry4f &color = *static_cast<blender::ColorGeometry4f *>(socket_value);
    fmt::format_to(fmt::appender(buf),
                   fmt::runtime(TIP_("({}, {}, {}, {}) (Color)")),
                   color.r,
                   color.g,
                   color.b,
                   color.a);
  }
  else if (socket_type.is<math::Quaternion>()) {
    const math::Quaternion &rotation = *static_cast<math::Quaternion *>(socket_value);
    const math::EulerXYZ euler = math::to_euler(rotation);
    fmt::format_to(fmt::appender(buf),
                   ("({}" BLI_STR_UTF8_DEGREE_SIGN ", {}" BLI_STR_UTF8_DEGREE_SIGN
                    ", {}" BLI_STR_UTF8_DEGREE_SIGN ")"),
                   euler.x().degree(),
                   euler.y().degree(),
                   euler.z().degree());
    fmt::format_to(fmt::appender(buf), "{}", TIP_("(Rotation)"));
  }
  else if (socket_type.is<bool>()) {
    fmt::format_to(fmt::appender(buf),
                   fmt::runtime(TIP_("{} (Boolean)")),
                   ((*static_cast<bool *>(socket_value)) ? TIP_("True") : TIP_("False")));
  }
  else if (socket_type.is<float4x4>()) {
    /* Transpose to be able to print row by row. */
    const float4x4 value = math::transpose(*static_cast<const float4x4 *>(socket_value));
    std::stringstream ss;
    ss << value[0] << ",\n";
    ss << value[1] << ",\n";
    ss << value[2] << ",\n";
    ss << value[3] << ",\n";
    buf.append(ss.str());
    fmt::format_to(fmt::appender(buf), "{}", TIP_("(Matrix)"));
  }
}

static void create_inspection_string_for_field_info(const bNodeSocket &socket,
                                                    const geo_log::FieldInfoLog &value_log,
                                                    fmt::memory_buffer &buf)
{
  const CPPType &socket_type = *socket.typeinfo->base_cpp_type;
  const Span<std::string> input_tooltips = value_log.input_tooltips;

  if (input_tooltips.is_empty()) {
    /* Should have been logged as constant value. */
    BLI_assert_unreachable();
    fmt::format_to(fmt::appender(buf), "{}", TIP_("Value has not been logged"));
  }
  else {
    if (socket_type.is<int>()) {
      fmt::format_to(fmt::appender(buf), "{}", TIP_("Integer field based on:"));
    }
    else if (socket_type.is<float>()) {
      fmt::format_to(fmt::appender(buf), "{}", TIP_("Float field based on:"));
    }
    else if (socket_type.is<blender::float3>()) {
      fmt::format_to(fmt::appender(buf), "{}", TIP_("Vector field based on:"));
    }
    else if (socket_type.is<bool>()) {
      fmt::format_to(fmt::appender(buf), "{}", TIP_("Boolean field based on:"));
    }
    else if (socket_type.is<std::string>()) {
      fmt::format_to(fmt::appender(buf), "{}", TIP_("String field based on:"));
    }
    else if (socket_type.is<blender::ColorGeometry4f>()) {
      fmt::format_to(fmt::appender(buf), "{}", TIP_("Color field based on:"));
    }
    else if (socket_type.is<math::Quaternion>()) {
      fmt::format_to(fmt::appender(buf), "{}", TIP_("Rotation field based on:"));
    }
    fmt::format_to(fmt::appender(buf), "\n");

    for (const int i : input_tooltips.index_range()) {
      const blender::StringRefNull tooltip = input_tooltips[i];
      fmt::format_to(fmt::appender(buf), fmt::runtime(TIP_("\u2022 {}")), TIP_(tooltip.c_str()));
      if (i < input_tooltips.size() - 1) {
        fmt::format_to(fmt::appender(buf), ".\n");
      }
    }
  }
}

static void create_inspection_string_for_geometry_info(const geo_log::GeometryInfoLog &value_log,
                                                       fmt::memory_buffer &buf)
{
  auto to_string = [](int value) {
    char str[BLI_STR_FORMAT_INT32_GROUPED_SIZE];
    BLI_str_format_int_grouped(str, value);
    return std::string(str);
  };

  if (value_log.grid_info) {
    const geo_log::GeometryInfoLog::GridInfo &grid_info = *value_log.grid_info;
    fmt::format_to(
        fmt::appender(buf), "{}", grid_info.is_empty ? TIP_("Empty Grid") : TIP_("\u2022 Grid"));
    return;
  }

  Span<bke::GeometryComponent::Type> component_types = value_log.component_types;
  if (component_types.is_empty()) {
    fmt::format_to(fmt::appender(buf), "{}", TIP_("Empty Geometry"));
    return;
  }

  fmt::format_to(fmt::appender(buf), "{}", TIP_("Geometry:"));
  if (!value_log.name.empty()) {
    fmt::format_to(fmt::appender(buf), " \"{}\"", value_log.name);
  }
  fmt::format_to(fmt::appender(buf), "\n");
  for (bke::GeometryComponent::Type type : component_types) {
    switch (type) {
      case bke::GeometryComponent::Type::Mesh: {
        const geo_log::GeometryInfoLog::MeshInfo &mesh_info = *value_log.mesh_info;
        fmt::format_to(fmt::appender(buf),
                       fmt::runtime(TIP_("\u2022 Mesh: {} vertices, {} edges, {} faces")),
                       to_string(mesh_info.verts_num),
                       to_string(mesh_info.edges_num),
                       to_string(mesh_info.faces_num));
        break;
      }
      case bke::GeometryComponent::Type::PointCloud: {
        const geo_log::GeometryInfoLog::PointCloudInfo &pointcloud_info =
            *value_log.pointcloud_info;
        fmt::format_to(fmt::appender(buf),
                       fmt::runtime(TIP_("\u2022 Point Cloud: {} points")),
                       to_string(pointcloud_info.points_num));
        break;
      }
      case bke::GeometryComponent::Type::Curve: {
        const geo_log::GeometryInfoLog::CurveInfo &curve_info = *value_log.curve_info;
        fmt::format_to(fmt::appender(buf),
                       fmt::runtime(TIP_("\u2022 Curve: {} points, {} splines")),
                       to_string(curve_info.points_num),
                       to_string(curve_info.splines_num));
        break;
      }
      case bke::GeometryComponent::Type::Instance: {
        const geo_log::GeometryInfoLog::InstancesInfo &instances_info = *value_log.instances_info;
        fmt::format_to(fmt::appender(buf),
                       fmt::runtime(TIP_("\u2022 Instances: {}")),
                       to_string(instances_info.instances_num));
        break;
      }
      case bke::GeometryComponent::Type::Volume: {
        const geo_log::GeometryInfoLog::VolumeInfo &volume_info = *value_log.volume_info;
        fmt::format_to(fmt::appender(buf),
                       fmt::runtime(TIP_("\u2022 Volume: {} grids")),
                       volume_info.grids_num);
        break;
      }
      case bke::GeometryComponent::Type::Edit: {
        if (value_log.edit_data_info.has_value()) {
          const geo_log::GeometryInfoLog::EditDataInfo &edit_info = *value_log.edit_data_info;
          fmt::format_to(fmt::appender(buf),
                         fmt::runtime(TIP_("\u2022 Edit: {}, {}, {}")),
                         edit_info.has_deformed_positions ? TIP_("positions") :
                                                            TIP_("no positions"),
                         edit_info.has_deform_matrices ? TIP_("matrices") : TIP_("no matrices"),
                         edit_info.gizmo_transforms_num > 0 ? TIP_("gizmos") : TIP_("no gizmos"));
        }
        break;
      }
      case bke::GeometryComponent::Type::GreasePencil: {
        const geo_log::GeometryInfoLog::GreasePencilInfo &grease_pencil_info =
            *value_log.grease_pencil_info;
        fmt::format_to(fmt::appender(buf),
                       fmt::runtime(TIP_("\u2022 Grease Pencil: {} layers")),
                       to_string(grease_pencil_info.layers_num));
        break;
      }
    }
    if (type != component_types.last()) {
      fmt::format_to(fmt::appender(buf), ".\n");
    }
  }
}

static void create_inspection_string_for_geometry_socket(fmt::memory_buffer &buf,
                                                         const nodes::decl::Geometry *socket_decl)
{
  /* If the geometry declaration is null, as is the case for input to group output,
   * or it is an output socket don't show supported types. */
  if (socket_decl == nullptr || socket_decl->in_out == SOCK_OUT) {
    return;
  }

  Span<bke::GeometryComponent::Type> supported_types = socket_decl->supported_types();
  if (supported_types.is_empty()) {
    fmt::format_to(fmt::appender(buf), "{}", TIP_("Supported: All Types\nHold CTRL and click on the label to rename")); /*BFA - more explicit tooltip*/
    return;
  }

  fmt::format_to(fmt::appender(buf), "{}", TIP_("Supported: "));
  for (bke::GeometryComponent::Type type : supported_types) {
    switch (type) {
      case bke::GeometryComponent::Type::Mesh: {
        fmt::format_to(fmt::appender(buf), "{}", TIP_("Mesh"));
        break;
      }
      case bke::GeometryComponent::Type::PointCloud: {
        fmt::format_to(fmt::appender(buf), "{}", TIP_("Point Cloud"));
        break;
      }
      case bke::GeometryComponent::Type::Curve: {
        fmt::format_to(fmt::appender(buf), "{}", TIP_("Curve"));
        break;
      }
      case bke::GeometryComponent::Type::Instance: {
        fmt::format_to(fmt::appender(buf), "{}", TIP_("Instances"));
        break;
      }
      case bke::GeometryComponent::Type::Volume: {
        fmt::format_to(fmt::appender(buf), "{}", CTX_TIP_(BLT_I18NCONTEXT_ID_ID, "Volume"));
        break;
      }
      case bke::GeometryComponent::Type::Edit: {
        break;
      }
      case bke::GeometryComponent::Type::GreasePencil: {
        fmt::format_to(fmt::appender(buf), "{}", TIP_("Grease Pencil"));
        break;
      }
    }
    if (type != supported_types.last()) {
      fmt::format_to(fmt::appender(buf), ", ");
    }
  }
}

static void create_inspection_string_for_default_socket_value(const bNodeSocket &socket,
                                                              fmt::memory_buffer &buf)
{
  if (!socket.is_input()) {
    return;
  }
  if (socket.is_multi_input()) {
    return;
  }
  if (socket.owner_node().is_reroute()) {
    return;
  }
  const Span<const bNodeSocket *> connected_sockets = socket.directly_linked_sockets();
  if (!connected_sockets.is_empty() && !connected_sockets[0]->owner_node().is_dangling_reroute()) {
    return;
  }
  if (const nodes::SocketDeclaration *socket_decl = socket.runtime->declaration) {
    if (socket_decl->input_field_type == nodes::InputSocketFieldType::Implicit) {
      return;
    }
  }
  if (socket.typeinfo->base_cpp_type == nullptr) {
    return;
  }

  const CPPType &value_type = *socket.typeinfo->base_cpp_type;
  BUFFER_FOR_CPP_TYPE_VALUE(value_type, socket_value);
  socket.typeinfo->get_base_cpp_value(socket.default_value, socket_value);
  create_inspection_string_for_generic_value(socket, GPointer(value_type, socket_value), buf);
  value_type.destruct(socket_value);
}

static std::optional<std::string> create_description_inspection_string(const bNodeSocket &socket)
{
  if (socket.runtime->declaration == nullptr) {
    return std::nullopt;
  }
  const blender::nodes::SocketDeclaration &socket_decl = *socket.runtime->declaration;
  blender::StringRefNull description = socket_decl.description;
  if (description.is_empty()) {
    return std::nullopt;
  }

  return TIP_(description.c_str());
}

static std::optional<std::string> create_log_inspection_string(geo_log::GeoTreeLog *geo_tree_log,
                                                               const bNodeSocket &socket)
{
  if (geo_tree_log == nullptr) {
    return std::nullopt;
  }
  if (socket.typeinfo->base_cpp_type == nullptr) {
    return std::nullopt;
  }

  geo_tree_log->ensure_socket_values();
  geo_log::ValueLog *value_log = geo_tree_log->find_socket_value_log(socket);
  fmt::memory_buffer buf;
  if (const geo_log::GenericValueLog *generic_value_log =
          dynamic_cast<const geo_log::GenericValueLog *>(value_log))
  {
    create_inspection_string_for_generic_value(socket, generic_value_log->value, buf);
  }
  else if (const geo_log::FieldInfoLog *gfield_value_log =
               dynamic_cast<const geo_log::FieldInfoLog *>(value_log))
  {
    create_inspection_string_for_field_info(socket, *gfield_value_log, buf);
  }
  else if (const geo_log::GeometryInfoLog *geo_value_log =
               dynamic_cast<const geo_log::GeometryInfoLog *>(value_log))
  {
    create_inspection_string_for_geometry_info(*geo_value_log, buf);
  }

  std::string str = fmt::to_string(buf);
  if (str.empty()) {
    return std::nullopt;
  }
  return str;
}

static std::optional<std::string> create_declaration_inspection_string(const bNodeSocket &socket)
{
  fmt::memory_buffer buf;
  if (const nodes::decl::Geometry *socket_decl = dynamic_cast<const nodes::decl::Geometry *>(
          socket.runtime->declaration))
  {
    create_inspection_string_for_geometry_socket(buf, socket_decl);
  }

  std::string str = fmt::to_string(buf);
  if (str.empty()) {
    return std::nullopt;
  }
  return str;
}

static geo_log::GeoTreeLog *geo_tree_log_for_socket(const bNodeTree &ntree,
                                                    const bNodeSocket &socket,
                                                    TreeDrawContext &tree_draw_ctx)
{
  const bNodeTreeZones *zones = ntree.zones();
  if (!zones) {
    return nullptr;
  }
  const bNodeTreeZone *zone = zones->get_zone_by_socket(socket);
  return tree_draw_ctx.geo_log_by_zone.lookup_default(zone, nullptr);
}

static Vector<std::string> lines_of_text(std::string text)
{
  Vector<std::string> result;
  std::istringstream text_stream(text);
  for (std::string line; std::getline(text_stream, line);) {
    result.append(line);
  }
  return result;
}

static std::optional<std::string> create_multi_input_log_inspection_string(
    const bNodeTree &ntree, const bNodeSocket &socket, TreeDrawContext &tree_draw_ctx)
{
  if (!socket.is_multi_input()) {
    return std::nullopt;
  }

  Vector<std::pair<int, std::string>, 8> numerated_info;

  const Span<const bNodeLink *> connected_links = socket.directly_linked_links();
  for (const int index : connected_links.index_range()) {
    const bNodeLink *link = connected_links[index];
    const int connection_number = index + 1;
    if (!link->is_used()) {
      continue;
    }
    if (!(link->flag & NODE_LINK_VALID)) {
      continue;
    }
    if (link->fromnode->is_dangling_reroute()) {
      continue;
    }
    const bNodeSocket &connected_socket = *link->fromsock;
    geo_log::GeoTreeLog *geo_tree_log = geo_tree_log_for_socket(
        ntree, connected_socket, tree_draw_ctx);
    const std::optional<std::string> input_log = create_log_inspection_string(geo_tree_log,
                                                                              connected_socket);
    if (!input_log.has_value()) {
      continue;
    }
    numerated_info.append({connection_number, std::move(*input_log)});
  }

  if (numerated_info.is_empty()) {
    return std::nullopt;
  }

  fmt::memory_buffer buf;
  for (const std::pair<int, std::string> &info : numerated_info) {
    const Vector<std::string> lines = lines_of_text(info.second);
    fmt::format_to(fmt::appender(buf), "{}", info.first);
    fmt::format_to(fmt::appender(buf), ". ");
    fmt::format_to(fmt::appender(buf), "{}", lines.first());
    for (const std::string &line : lines.as_span().drop_front(1)) {
      fmt::format_to(fmt::appender(buf), "\n  {}", line);
    }
    if (&info != &numerated_info.last()) {
      buf.append(StringRef(".\n"));
    }
  }

  const std::string str = fmt::to_string(buf);
  if (str.empty()) {
    return std::nullopt;
  }

  return str;
}

static std::optional<std::string> create_default_value_inspection_string(const bNodeSocket &socket)
{
  fmt::memory_buffer buf;
  create_inspection_string_for_default_socket_value(socket, buf);

  std::string str = fmt::to_string(buf);
  if (str.empty()) {
    return std::nullopt;
  }
  return str;
}

static const bNodeSocket *target_for_reroute(const bNodeSocket &reroute_output)
{
  const bNodeSocket *output = &reroute_output;
  Set<const bNode *> visited_nodes;
  visited_nodes.add(&reroute_output.owner_node());
  while (true) {
    const Span<const bNodeSocket *> linked_sockets = output->directly_linked_sockets();
    if (linked_sockets.size() != 1) {
      return nullptr;
    }
    const bNode &target_node = linked_sockets[0]->owner_node();
    if (!visited_nodes.add(&target_node)) {
      return nullptr;
    }
    if (!target_node.is_dangling_reroute()) {
      return linked_sockets[0];
    }
    output = target_node.output_sockets()[0];
  }
}

static std::optional<std::string> create_dangling_reroute_inspection_string(
    const bNodeTree &ntree, const bNodeSocket &socket)
{
  if (ntree.type != NTREE_GEOMETRY) {
    return std::nullopt;
  }

  const bNode &node = socket.owner_node();
  if (!node.is_dangling_reroute()) {
    return std::nullopt;
  }

  const bNodeSocket &output_socket = *node.output_sockets()[0];
  const bNodeSocket *target_socket = target_for_reroute(output_socket);

  if (target_socket == nullptr) {
    if (!output_socket.directly_linked_sockets().is_empty()) {
      return TIP_("Dangling reroute is ignored by all targets");
    }
    return std::nullopt;
  }

  if (target_socket->is_multi_input()) {
    return TIP_("Dangling reroute branch is ignored by multi input socket");
  }

  fmt::memory_buffer buf;
  create_inspection_string_for_default_socket_value(*target_socket, buf);
  std::string str = fmt::to_string(buf);
  if (str.empty()) {
    return TIP_("Dangling reroute is ignored");
  }
  fmt::format_to(fmt::appender(buf), ".\n\n");
  fmt::format_to(fmt::appender(buf),
                 "{}",
                 TIP_("Dangling reroute is ignored, default value of target socket is used"));
  return str;
}

static std::string node_socket_get_tooltip(const SpaceNode *snode,
                                           const bNodeTree &ntree,
                                           const bNodeSocket &socket)
{
  TreeDrawContext tree_draw_ctx;
  if (snode != nullptr) {
    if (ntree.type == NTREE_GEOMETRY) {
      tree_draw_ctx.geo_log_by_zone =
          geo_log::GeoModifierLog::get_tree_log_by_zone_for_node_editor(*snode);
    }
  }

  geo_log::GeoTreeLog *geo_tree_log = geo_tree_log_for_socket(ntree, socket, tree_draw_ctx);

  Vector<std::string> inspection_strings;

  if (std::optional<std::string> info = create_description_inspection_string(socket)) {
    inspection_strings.append(std::move(*info));
  }
  if (std::optional<std::string> info = create_log_inspection_string(geo_tree_log, socket)) {
    inspection_strings.append(std::move(*info));
  }
  else if (std::optional<std::string> info = create_dangling_reroute_inspection_string(ntree,
                                                                                       socket))
  {
    inspection_strings.append(std::move(*info));
  }
  else if (std::optional<std::string> info = create_default_value_inspection_string(socket)) {
    inspection_strings.append(std::move(*info));
  }
  else if (std::optional<std::string> info = create_multi_input_log_inspection_string(
               ntree, socket, tree_draw_ctx))
  {
    inspection_strings.append(std::move(*info));
  }
  if (std::optional<std::string> info = create_declaration_inspection_string(socket)) {
    inspection_strings.append(std::move(*info));
  }

  std::stringstream output;
  for (const std::string &info : inspection_strings) {
    output << info;
    if (&info != &inspection_strings.last()) {
      output << ".\n\n";
    }
  }

  if (inspection_strings.is_empty()) {
    const bool is_extend = StringRef(socket.idname) == "NodeSocketVirtual";
    const bNode &node = socket.owner_node();
    if (node.is_reroute()) {
      char reroute_name[MAX_NAME];
      bke::nodeLabel(&ntree, &node, reroute_name, sizeof(reroute_name));
      output << reroute_name;
    }
    else if (is_extend) {
      output << TIP_("Connect a link to create a new socket");
    }
    else {
      output << bke::nodeSocketLabel(&socket);
    }

    if (ntree.type == NTREE_GEOMETRY && !is_extend) {
      output << ".\n\n";
      output << TIP_(
          "Unknown socket value. Either the socket was not used or its value was not logged "
          "during the last evaluation");
    }
  }

  return output.str();
}

static void node_socket_add_tooltip_in_node_editor(const bNodeSocket &sock, uiLayout &layout)
{
  uiLayoutSetTooltipFunc(
      &layout,
      [](bContext *C, void *argN, const char * /*tip*/) {
        const SpaceNode &snode = *CTX_wm_space_node(C);
        const bNodeTree &ntree = *snode.edittree;
        const int index_in_tree = POINTER_AS_INT(argN);
        ntree.ensure_topology_cache();
        return node_socket_get_tooltip(&snode, ntree, *ntree.all_sockets()[index_in_tree]);
      },
      POINTER_FROM_INT(sock.index_in_tree()),
      nullptr,
      nullptr);
}

void node_socket_add_tooltip(const bNodeTree &ntree, const bNodeSocket &sock, uiLayout &layout)
{
  struct SocketTooltipData {
    const bNodeTree *ntree;
    const bNodeSocket *socket;
  };

  SocketTooltipData *data = MEM_cnew<SocketTooltipData>(__func__);
  data->ntree = &ntree;
  data->socket = &sock;

  uiLayoutSetTooltipFunc(
      &layout,
      [](bContext *C, void *argN, const char * /*tip*/) {
        SocketTooltipData *data = static_cast<SocketTooltipData *>(argN);
        const SpaceNode *snode = CTX_wm_space_node(C);
        return node_socket_get_tooltip(snode, *data->ntree, *data->socket);
      },
      data,
      MEM_dupallocN,
      MEM_freeN);
}

#define NODE_SOCKET_OUTLINE U.pixelsize

void node_socket_draw(bNodeSocket *sock, const rcti *rect, const float color[4], float scale)
{
  const float radius = NODE_SOCKSIZE * scale;
  const float2 center = {BLI_rcti_cent_x_fl(rect), BLI_rcti_cent_y_fl(rect)};
  const rctf draw_rect = {
      center.x - radius,
      center.x + radius,
      center.y - radius,
      center.y + radius,
  };
  float outline_color[4] = {0};

  node_draw_nodesocket(&draw_rect,
                       color,
                       outline_color,
                       NODE_SOCKET_OUTLINE * scale,
                       sock->display_shape,
                       1.0 / scale);
}

/** Some elements of the node UI are hidden, when they get too small. */
#define NODE_TREE_SCALE_SMALL 0.2f

/** The node tree scales both with the view and with the UI. */
static float node_tree_view_scale(const SpaceNode &snode)
{
  return (1.0f / snode.runtime->aspect) * UI_SCALE_FAC;
}

/* Some elements of the node tree like labels or node sockets are hardly visible when zoomed
 * out and can slow down the drawing quite a bit.
 * This function can be used to check if it's worth to draw those details and return
 * early. */
static bool draw_node_details(const SpaceNode &snode)
{
  return node_tree_view_scale(snode) > NODE_TREE_SCALE_SMALL * UI_INV_SCALE_FAC;
}

static void node_draw_preview_background(rctf *rect)
{
  GPUVertFormat *format = immVertexFormat();
  uint pos = GPU_vertformat_attr_add(format, "pos", GPU_COMP_F32, 2, GPU_FETCH_FLOAT);

  immBindBuiltinProgram(GPU_SHADER_2D_CHECKER);

  /* Drawing the checkerboard. */
  const float checker_dark = UI_ALPHA_CHECKER_DARK / 255.0f;
  const float checker_light = UI_ALPHA_CHECKER_LIGHT / 255.0f;
  immUniform4f("color1", checker_dark, checker_dark, checker_dark, 1.0f);
  immUniform4f("color2", checker_light, checker_light, checker_light, 1.0f);
  immUniform1i("size", 8);
  immRectf(pos, rect->xmin, rect->ymin, rect->xmax, rect->ymax);
  immUnbindProgram();
}

/* Not a callback. */
static void node_draw_preview(const Scene *scene, ImBuf *preview, const rctf *prv)
{
  float xrect = BLI_rctf_size_x(prv);
  float yrect = BLI_rctf_size_y(prv);
  float xscale = xrect / float(preview->x);
  float yscale = yrect / float(preview->y);
  float scale;

  /* Uniform scale and offset. */
  rctf draw_rect = *prv;
  if (xscale < yscale) {
    float offset = 0.5f * (yrect - float(preview->y) * xscale);
    draw_rect.ymin += offset;
    draw_rect.ymax -= offset;
    scale = xscale;
  }
  else {
    float offset = 0.5f * (xrect - float(preview->x) * yscale);
    draw_rect.xmin += offset;
    draw_rect.xmax -= offset;
    scale = yscale;
  }

  node_draw_preview_background(&draw_rect);

  GPU_blend(GPU_BLEND_ALPHA);
  /* Pre-multiply graphics. */
  GPU_blend(GPU_BLEND_ALPHA);

  ED_draw_imbuf(preview,
                draw_rect.xmin,
                draw_rect.ymin,
                false,
                &scene->view_settings,
                &scene->display_settings,
                scale,
                scale);

  GPU_blend(GPU_BLEND_NONE);

  float black[4] = {0.0f, 0.0f, 0.0f, 1.0f};
  UI_draw_roundbox_corner_set(UI_CNR_ALL);
  const float outline_width = 1.0f;
  draw_rect.xmin -= outline_width;
  draw_rect.xmax += outline_width;
  draw_rect.ymin -= outline_width;
  draw_rect.ymax += outline_width;
  UI_draw_roundbox_4fv(&draw_rect, false, BASIS_RAD / 2, black);
}

/* Common handle function for operator buttons that need to select the node first. */
static void node_toggle_button_cb(bContext *C, void *node_argv, void *op_argv)
{
  SpaceNode &snode = *CTX_wm_space_node(C);
  bNodeTree &node_tree = *snode.edittree;
  bNode &node = *node_tree.node_by_id(POINTER_AS_INT(node_argv));
  const char *opname = (const char *)op_argv;

  /* Select & activate only the button's node. */
  node_select_single(*C, node);

  WM_operator_name_call(C, opname, WM_OP_INVOKE_DEFAULT, nullptr, nullptr);
}

static void node_draw_shadow(const SpaceNode &snode,
                             const bNode &node,
                             const float radius,
                             const float alpha)
{
  const rctf &rct = node.runtime->draw_bounds;
  UI_draw_roundbox_corner_set(UI_CNR_ALL);

  const float shadow_width = 0.6f * U.widget_unit;
  const float shadow_alpha = 0.5f * alpha;

  ui_draw_dropshadow(&rct, radius, shadow_width, snode.runtime->aspect, shadow_alpha);

  /* Outline emphasis. Slight darkening _inside_ the outline. */
  const float color[4] = {0.0f, 0.0f, 0.0f, 0.4f};
  rctf rect{};
  rect.xmin = rct.xmin - 0.5f;
  rect.xmax = rct.xmax + 0.5f;
  rect.ymin = rct.ymin - 0.5f;
  rect.ymax = rct.ymax + 0.5f;
  UI_draw_roundbox_4fv(&rect, false, radius + 0.5f, color);
}

static void node_draw_socket(const bContext &C,
                             const bNodeTree &ntree,
                             const bNode &node,
                             PointerRNA &node_ptr,
                             uiBlock &block,
                             const bNodeSocket &sock,
                             const float outline_thickness,
                             const bool selected,
                             const float aspect)
{
  const float half_width = NODE_SOCKSIZE;

  const bool multi_socket = (sock.flag & SOCK_MULTI_INPUT) && !(node.flag & NODE_HIDDEN);
  float half_height = multi_socket ? node_socket_calculate_height(sock) : half_width;

  ColorTheme4f socket_color;
  ColorTheme4f outline_color;
  node_socket_color_get(C, ntree, node_ptr, sock, socket_color);
  node_socket_outline_color_get(selected, sock.type, outline_color);

  const float2 socket_location = sock.runtime->location;

  const rctf rect = {
      socket_location.x - half_width,
      socket_location.x + half_width,
      socket_location.y - half_height,
      socket_location.y + half_height,
  };

  node_draw_nodesocket(
      &rect, socket_color, outline_color, outline_thickness, sock.display_shape, aspect);

  node_socket_tooltip_set(
      block, sock.index_in_tree(), socket_location, float2(2.0f * half_width, 2.0f * half_height));
}

static void node_draw_sockets(const bContext &C,
                              uiBlock &block,
                              const SpaceNode &snode,
                              const bNodeTree &ntree,
                              const bNode &node)
{
  if (!draw_node_details(snode)) {
    return;
  }

  if (node.input_sockets().is_empty() && node.output_sockets().is_empty()) {
    return;
  }

  PointerRNA nodeptr = RNA_pointer_create(
      const_cast<ID *>(&ntree.id), &RNA_Node, const_cast<bNode *>(&node));

  const float outline_thickness = NODE_SOCKET_OUTLINE;

  nodesocket_batch_start();
  /* Input sockets. */
  for (const bNodeSocket *sock : node.input_sockets()) {
    if (!node.is_socket_icon_drawn(*sock)) {
      continue;
    }
    const bool selected = (sock->flag & SELECT);
    node_draw_socket(
        C, ntree, node, nodeptr, block, *sock, outline_thickness, selected, snode.runtime->aspect);
  }

  /* Output sockets. */
  for (const bNodeSocket *sock : node.output_sockets()) {
    if (!node.is_socket_icon_drawn(*sock)) {
      continue;
    }
    const bool selected = (sock->flag & SELECT);
    node_draw_socket(
        C, ntree, node, nodeptr, block, *sock, outline_thickness, selected, snode.runtime->aspect);
  }
  nodesocket_batch_end();
}

static void node_panel_toggle_button_cb(bContext *C, void *panel_state_argv, void *ntree_argv)
{
  Main *bmain = CTX_data_main(C);
  bNodePanelState *panel_state = static_cast<bNodePanelState *>(panel_state_argv);
  bNodeTree *ntree = static_cast<bNodeTree *>(ntree_argv);

  panel_state->flag ^= NODE_PANEL_COLLAPSED;

  ED_node_tree_propagate_change(*bmain, ntree);
}

/* Draw panel backgrounds first, so other node elements can be rendered on top. */
static void node_draw_panels_background(const bNode &node)
{
  BLI_assert(is_node_panels_supported(node));

  float panel_color[4];
  UI_GetThemeColor4fv(TH_PANEL_SUB_BACK, panel_color);
  /* Increase contrast in nodes a bit. */
  panel_color[3] *= 1.5f;
  const rctf &draw_bounds = node.runtime->draw_bounds;

  const nodes::PanelDeclaration *final_panel_decl = nullptr;

  const nodes::NodeDeclaration &node_decl = *node.declaration();
  for (const int panel_i : node_decl.panels.index_range()) {
    const nodes::PanelDeclaration &panel_decl = *node_decl.panels[panel_i];
    const bke::bNodePanelRuntime &panel_runtime = node.runtime->panels[panel_i];
    if (!panel_runtime.content_extent.has_value()) {
      continue;
    }
    const rctf content_rect = {draw_bounds.xmin,
                               draw_bounds.xmax,
                               panel_runtime.content_extent->min_y,
                               panel_runtime.content_extent->max_y};
    UI_draw_roundbox_corner_set(UI_CNR_NONE);
    UI_draw_roundbox_4fv(&content_rect, true, BASIS_RAD, panel_color);
    if (panel_runtime.content_extent->fill_node_end) {
      final_panel_decl = &panel_decl;
    }
  }
  if (final_panel_decl) {
    const bke::bNodePanelRuntime &final_panel_runtime =
        node.runtime->panels[final_panel_decl->index];
    const rctf content_rect = {draw_bounds.xmin,
                               draw_bounds.xmax,
                               draw_bounds.ymin,
                               final_panel_runtime.content_extent->min_y};
    UI_draw_roundbox_corner_set(UI_CNR_BOTTOM_RIGHT | UI_CNR_BOTTOM_LEFT);
    const int repeats = final_panel_decl->depth() + 1;
    for ([[maybe_unused]] const int i : IndexRange(repeats)) {
      UI_draw_roundbox_4fv(&content_rect, true, BASIS_RAD, panel_color);
    }
  }
}

static void node_draw_panels(bNodeTree &ntree, const bNode &node, uiBlock &block)
{
  BLI_assert(is_node_panels_supported(node));
  const rctf &draw_bounds = node.runtime->draw_bounds;

  const nodes::NodeDeclaration &node_decl = *node.declaration();
  for (const int panel_i : node_decl.panels.index_range()) {
    const nodes::PanelDeclaration &panel_decl = *node_decl.panels[panel_i];
    const bke::bNodePanelRuntime &panel_runtime = node.runtime->panels[panel_i];
    const bNodePanelState &panel_state = node.panel_states_array[panel_i];
    if (!panel_runtime.header_center_y.has_value()) {
      continue;
    }

    const rctf header_rect = {draw_bounds.xmin,
                              draw_bounds.xmax,
                              *panel_runtime.header_center_y - NODE_DYS,
                              *panel_runtime.header_center_y + NODE_DYS};
    UI_block_emboss_set(&block, UI_EMBOSS_NONE);

    /* Collapse/expand icon. */
    const int but_size = U.widget_unit * 0.8f;
    uiDefIconBut(&block,
                 UI_BTYPE_BUT_TOGGLE,
                 0,
                 panel_state.is_collapsed() ? ICON_RIGHTARROW : ICON_DOWNARROW_HLT,
                 draw_bounds.xmin + (NODE_MARGIN_X / 3),
                 *panel_runtime.header_center_y - but_size / 2,
                 but_size,
                 but_size,
                 nullptr,
                 0.0f,
                 0.0f,
                 "");

    /* Panel label. */
    uiBut *label_but = uiDefBut(
        &block,
        UI_BTYPE_LABEL,
        0,
        IFACE_(panel_decl.name.c_str()),
        int(draw_bounds.xmin + NODE_MARGIN_X + 0.4f),
        int(*panel_runtime.header_center_y - NODE_DYS),
        short(draw_bounds.xmax - draw_bounds.xmin - (30.0f * UI_SCALE_FAC)),
        NODE_DY,
        nullptr,
        0,
        0,
        "");
    if (node.flag & NODE_MUTED) {
      UI_but_flag_enable(label_but, UI_BUT_INACTIVE);
    }

    /* Invisible button covering the entire header for collapsing/expanding. */
    const int header_but_margin = NODE_MARGIN_X / 3;
    uiBut *toggle_action_but = uiDefIconBut(
        &block,
        UI_BTYPE_BUT_TOGGLE,
        0,
        ICON_NONE,
        header_rect.xmin + header_but_margin,
        header_rect.ymin,
        std::max(int(header_rect.xmax - header_rect.xmin - 2 * header_but_margin), 0),
        header_rect.ymax - header_rect.ymin,
        nullptr,
        0.0f,
        0.0f,
        panel_decl.description.c_str());
    UI_but_func_pushed_state_set(
        toggle_action_but, [&panel_state](const uiBut &) { return panel_state.is_collapsed(); });
    UI_but_func_set(toggle_action_but,
                    node_panel_toggle_button_cb,
                    const_cast<bNodePanelState *>(&panel_state),
                    &ntree);

    UI_block_emboss_set(&block, UI_EMBOSS);
  }
}

static geo_log::NodeWarningType node_error_highest_priority(Span<geo_log::NodeWarning> warnings)
{
  int highest_priority = 0;
  geo_log::NodeWarningType highest_priority_type = geo_log::NodeWarningType::Info;
  for (const geo_log::NodeWarning &warning : warnings) {
    const int priority = node_warning_type_severity(warning.type);
    if (priority > highest_priority) {
      highest_priority = priority;
      highest_priority_type = warning.type;
    }
  }
  return highest_priority_type;
}

struct NodeErrorsTooltipData {
  Span<geo_log::NodeWarning> warnings;
};

static std::string node_errors_tooltip_fn(bContext * /*C*/, void *argN, const char * /*tip*/)
{
  NodeErrorsTooltipData &data = *(NodeErrorsTooltipData *)argN;

  std::string complete_string;

  for (const geo_log::NodeWarning &warning : data.warnings.drop_back(1)) {
    complete_string += warning.message;
    /* Adding the period is not ideal for multi-line messages, but it is consistent
     * with other tooltip implementations in Blender, so it is added here. */
    complete_string += '.';
    complete_string += '\n';
  }

  /* Let the tooltip system automatically add the last period. */
  complete_string += data.warnings.last().message;

  return complete_string;
}

#define NODE_HEADER_ICON_SIZE (0.8f * U.widget_unit)

static void node_add_unsupported_compositor_operation_error_message_button(const bNode &node,
                                                                           uiBlock &block,
                                                                           const rctf &rect,
                                                                           float &icon_offset)
{
  icon_offset -= NODE_HEADER_ICON_SIZE;
  UI_block_emboss_set(&block, UI_EMBOSS_NONE);
  uiDefIconBut(&block,
               UI_BTYPE_BUT,
               0,
               ICON_ERROR,
               icon_offset,
               rect.ymax - NODE_DY,
               NODE_HEADER_ICON_SIZE,
               UI_UNIT_Y,
               nullptr,
               0,
               0,
               TIP_(node.typeinfo->compositor_unsupported_message));
  UI_block_emboss_set(&block, UI_EMBOSS);
}

static void node_add_error_message_button(const TreeDrawContext &tree_draw_ctx,
                                          const bNode &node,
                                          uiBlock &block,
                                          const rctf &rect,
                                          float &icon_offset)
{
  if (tree_draw_ctx.used_by_compositor && node.typeinfo->compositor_unsupported_message) {
    node_add_unsupported_compositor_operation_error_message_button(node, block, rect, icon_offset);
    return;
  }

  geo_log::GeoTreeLog *geo_tree_log = [&]() -> geo_log::GeoTreeLog * {
    const bNodeTreeZones *zones = node.owner_tree().zones();
    if (!zones) {
      return nullptr;
    }
    const bNodeTreeZone *zone = zones->get_zone_by_node(node.identifier);
    if (zone && ELEM(&node, zone->input_node, zone->output_node)) {
      zone = zone->parent_zone;
    }
    return tree_draw_ctx.geo_log_by_zone.lookup_default(zone, nullptr);
  }();

  Span<geo_log::NodeWarning> warnings;
  if (geo_tree_log) {
    geo_log::GeoNodeLog *node_log = geo_tree_log->nodes.lookup_ptr(node.identifier);
    if (node_log != nullptr) {
      warnings = node_log->warnings;
    }
  }
  if (warnings.is_empty()) {
    return;
  }

  const geo_log::NodeWarningType display_type = node_error_highest_priority(warnings);
  NodeErrorsTooltipData *tooltip_data = MEM_new<NodeErrorsTooltipData>(__func__);
  tooltip_data->warnings = warnings;

  icon_offset -= NODE_HEADER_ICON_SIZE;
  UI_block_emboss_set(&block, UI_EMBOSS_NONE);
  uiBut *but = uiDefIconBut(&block,
                            UI_BTYPE_BUT,
                            0,
                            geo_log::node_warning_type_icon(display_type),
                            icon_offset,
                            rect.ymax - NODE_DY,
                            NODE_HEADER_ICON_SIZE,
                            UI_UNIT_Y,
                            nullptr,
                            0,
                            0,
                            nullptr);
  UI_but_func_tooltip_set(but, node_errors_tooltip_fn, tooltip_data, [](void *arg) {
    MEM_delete(static_cast<NodeErrorsTooltipData *>(arg));
  });
  UI_block_emboss_set(&block, UI_EMBOSS);
}

static std::optional<std::chrono::nanoseconds> geo_node_get_execution_time(
    const TreeDrawContext &tree_draw_ctx, const SpaceNode &snode, const bNode &node)
{
  const bNodeTree &ntree = *snode.edittree;

  geo_log::GeoTreeLog *tree_log = [&]() -> geo_log::GeoTreeLog * {
    const bNodeTreeZones *zones = ntree.zones();
    if (!zones) {
      return nullptr;
    }
    const bNodeTreeZone *zone = zones->get_zone_by_node(node.identifier);
    if (zone && ELEM(&node, zone->input_node, zone->output_node)) {
      zone = zone->parent_zone;
    }
    return tree_draw_ctx.geo_log_by_zone.lookup_default(zone, nullptr);
  }();

  if (tree_log == nullptr) {
    return std::nullopt;
  }
  if (node.type_legacy == NODE_GROUP_OUTPUT) {
    return tree_log->execution_time;
  }
  if (node.is_frame()) {
    /* Could be cached in the future if this recursive code turns out to be slow. */
    std::chrono::nanoseconds run_time{0};
    bool found_node = false;

    for (const bNode *tnode : node.direct_children_in_frame()) {
      if (tnode->is_frame()) {
        std::optional<std::chrono::nanoseconds> sub_frame_run_time = geo_node_get_execution_time(
            tree_draw_ctx, snode, *tnode);
        if (sub_frame_run_time.has_value()) {
          run_time += *sub_frame_run_time;
          found_node = true;
        }
      }
      else {
        if (const geo_log::GeoNodeLog *node_log = tree_log->nodes.lookup_ptr_as(tnode->identifier))
        {
          found_node = true;
          run_time += node_log->execution_time;
        }
      }
    }
    if (found_node) {
      return run_time;
    }
    return std::nullopt;
  }
  if (const geo_log::GeoNodeLog *node_log = tree_log->nodes.lookup_ptr(node.identifier)) {
    return node_log->execution_time;
  }
  return std::nullopt;
}

/* Create node key instance, assuming the node comes from the currently edited node tree. */
static bNodeInstanceKey current_node_instance_key(const SpaceNode &snode, const bNode &node)
{
  const bNodeTreePath *path = static_cast<const bNodeTreePath *>(snode.treepath.last);

  /* Some code in this file checks for the non-null elements of the tree path. However, if we did
   * iterate into a node it is expected that there is a tree, and it should be in the path.
   * Otherwise something else went wrong. */
  BLI_assert(path);

  /* Assume that the currently editing tree is the last in the path. */
  BLI_assert(snode.edittree == path->nodetree);

  return bke::node_instance_key(path->parent_key, snode.edittree, &node);
}

static std::optional<std::chrono::nanoseconds> compositor_accumulate_frame_node_execution_time(
    const TreeDrawContext &tree_draw_ctx, const SpaceNode &snode, const bNode &node)
{
  BLI_assert(tree_draw_ctx.compositor_per_node_execution_time);

  timeit::Nanoseconds frame_execution_time(0);
  bool has_any_execution_time = false;

  for (const bNode *current_node : node.direct_children_in_frame()) {
    const bNodeInstanceKey key = current_node_instance_key(snode, *current_node);
    if (const timeit::Nanoseconds *node_execution_time =
            tree_draw_ctx.compositor_per_node_execution_time->lookup_ptr(key))
    {
      frame_execution_time += *node_execution_time;
      has_any_execution_time = true;
    }
  }

  if (!has_any_execution_time) {
    return std::nullopt;
  }

  return frame_execution_time;
}

static std::optional<std::chrono::nanoseconds> compositor_node_get_execution_time(
    const TreeDrawContext &tree_draw_ctx, const SpaceNode &snode, const bNode &node)
{
  BLI_assert(tree_draw_ctx.compositor_per_node_execution_time);

  /* For the frame nodes accumulate execution time of its children. */
  if (node.is_frame()) {
    return compositor_accumulate_frame_node_execution_time(tree_draw_ctx, snode, node);
  }

  /* For other nodes simply lookup execution time.
   * The group node instances have their own entries in the execution times map. */
  const bNodeInstanceKey key = current_node_instance_key(snode, node);
  if (const timeit::Nanoseconds *execution_time =
          tree_draw_ctx.compositor_per_node_execution_time->lookup_ptr(key))
  {
    return *execution_time;
  }

  return std::nullopt;
}

static std::optional<std::chrono::nanoseconds> node_get_execution_time(
    const TreeDrawContext &tree_draw_ctx, const SpaceNode &snode, const bNode &node)
{
  switch (snode.edittree->type) {
    case NTREE_GEOMETRY:
      return geo_node_get_execution_time(tree_draw_ctx, snode, node);
    case NTREE_COMPOSIT:
      return compositor_node_get_execution_time(tree_draw_ctx, snode, node);
    default:
      return std::nullopt;
  }
}

static std::string node_get_execution_time_label(TreeDrawContext &tree_draw_ctx,
                                                 const SpaceNode &snode,
                                                 const bNode &node)
{
  const std::optional<std::chrono::nanoseconds> exec_time = node_get_execution_time(
      tree_draw_ctx, snode, node);

  if (!exec_time.has_value()) {
    return std::string("");
  }

  const uint64_t exec_time_us =
      std::chrono::duration_cast<std::chrono::microseconds>(*exec_time).count();

  /* Don't show time if execution time is 0 microseconds. */
  if (exec_time_us == 0) {
    return std::string("-");
  }
  if (exec_time_us < 100) {
    return std::string("< 0.1 ms");
  }

  int precision = 0;
  /* Show decimal if value is below 1ms */
  if (exec_time_us < 1000) {
    precision = 2;
  }
  else if (exec_time_us < 10000) {
    precision = 1;
  }

  std::stringstream stream;
  stream << std::fixed << std::setprecision(precision) << (exec_time_us / 1000.0f);
  return stream.str() + " ms";
}

struct NamedAttributeTooltipArg {
  Map<StringRefNull, geo_log::NamedAttributeUsage> usage_by_attribute;
};

static std::string named_attribute_tooltip(bContext * /*C*/, void *argN, const char * /*tip*/)
{
  NamedAttributeTooltipArg &arg = *static_cast<NamedAttributeTooltipArg *>(argN);

  fmt::memory_buffer buf;
  fmt::format_to(fmt::appender(buf), "{}", TIP_("Accessed named attributes:"));
  fmt::format_to(fmt::appender(buf), "\n");

  struct NameWithUsage {
    StringRefNull name;
    geo_log::NamedAttributeUsage usage;
  };

  Vector<NameWithUsage> sorted_used_attribute;
  for (auto &&item : arg.usage_by_attribute.items()) {
    sorted_used_attribute.append({item.key, item.value});
  }
  std::sort(sorted_used_attribute.begin(),
            sorted_used_attribute.end(),
            [](const NameWithUsage &a, const NameWithUsage &b) {
              return BLI_strcasecmp_natural(a.name.c_str(), b.name.c_str()) < 0;
            });

  for (const NameWithUsage &attribute : sorted_used_attribute) {
    const StringRefNull name = attribute.name;
    const geo_log::NamedAttributeUsage usage = attribute.usage;
    fmt::format_to(fmt::appender(buf), fmt::runtime(TIP_("  \u2022 \"{}\": ")), name);
    Vector<std::string> usages;
    if ((usage & geo_log::NamedAttributeUsage::Read) != geo_log::NamedAttributeUsage::None) {
      usages.append(TIP_("read"));
    }
    if ((usage & geo_log::NamedAttributeUsage::Write) != geo_log::NamedAttributeUsage::None) {
      usages.append(TIP_("write"));
    }
    if ((usage & geo_log::NamedAttributeUsage::Remove) != geo_log::NamedAttributeUsage::None) {
      usages.append(TIP_("remove"));
    }
    for (const int i : usages.index_range()) {
      fmt::format_to(fmt::appender(buf), "{}", usages[i]);
      if (i < usages.size() - 1) {
        fmt::format_to(fmt::appender(buf), ", ");
      }
    }
    fmt::format_to(fmt::appender(buf), "\n");
  }
  fmt::format_to(fmt::appender(buf), "\n");
  fmt::format_to(
      fmt::appender(buf),
      fmt::runtime(TIP_("Attributes with these names used within the group may conflict with "
                        "existing attributes")));
  return fmt::to_string(buf);
}

static NodeExtraInfoRow row_from_used_named_attribute(
    const Map<StringRefNull, geo_log::NamedAttributeUsage> &usage_by_attribute_name)
{
  const int attributes_num = usage_by_attribute_name.size();

  NodeExtraInfoRow row;
  row.text = std::to_string(attributes_num) +
             (attributes_num == 1 ? RPT_(" Named Attribute") : RPT_(" Named Attributes"));
  row.icon = ICON_SPREADSHEET;
  row.tooltip_fn = named_attribute_tooltip;
  row.tooltip_fn_arg = new NamedAttributeTooltipArg{usage_by_attribute_name};
  row.tooltip_fn_free_arg = [](void *arg) { delete static_cast<NamedAttributeTooltipArg *>(arg); };
  return row;
}

static std::optional<NodeExtraInfoRow> node_get_accessed_attributes_row(
    TreeDrawContext &tree_draw_ctx, const bNode &node)
{
  geo_log::GeoTreeLog *geo_tree_log = [&]() -> geo_log::GeoTreeLog * {
    const bNodeTreeZones *zones = node.owner_tree().zones();
    if (!zones) {
      return nullptr;
    }
    const bNodeTreeZone *zone = zones->get_zone_by_node(node.identifier);
    return tree_draw_ctx.geo_log_by_zone.lookup_default(zone, nullptr);
  }();
  if (geo_tree_log == nullptr) {
    return std::nullopt;
  }
  if (ELEM(node.type_legacy,
           GEO_NODE_STORE_NAMED_ATTRIBUTE,
           GEO_NODE_REMOVE_ATTRIBUTE,
           GEO_NODE_INPUT_NAMED_ATTRIBUTE))
  {
    /* Only show the overlay when the name is passed in from somewhere else. */
    for (const bNodeSocket *socket : node.input_sockets()) {
      if (STREQ(socket->name, "Name")) {
        if (!socket->is_directly_linked()) {
          return std::nullopt;
        }
      }
    }
  }
  geo_tree_log->ensure_used_named_attributes();
  geo_log::GeoNodeLog *node_log = geo_tree_log->nodes.lookup_ptr(node.identifier);
  if (node_log == nullptr) {
    return std::nullopt;
  }
  if (node_log->used_named_attributes.is_empty()) {
    return std::nullopt;
  }
  return row_from_used_named_attribute(node_log->used_named_attributes);
}

static std::optional<NodeExtraInfoRow> node_get_execution_time_label_row(
    TreeDrawContext &tree_draw_ctx, const SpaceNode &snode, const bNode &node)
{
  NodeExtraInfoRow row;
  row.text = node_get_execution_time_label(tree_draw_ctx, snode, node);
  if (row.text.empty()) {
    return std::nullopt;
  }
  row.tooltip = TIP_(
      "The execution time from the node tree's latest evaluation. For frame and group "
      "nodes, the time for all sub-nodes");
  row.icon = ICON_PREVIEW_RANGE;
  return row;
}

static void node_get_compositor_extra_info(TreeDrawContext &tree_draw_ctx,
                                           const SpaceNode &snode,
                                           const bNode &node,
                                           Vector<NodeExtraInfoRow> &rows)
{
  if (snode.overlay.flag & SN_OVERLAY_SHOW_TIMINGS) {
    std::optional<NodeExtraInfoRow> row = node_get_execution_time_label_row(
        tree_draw_ctx, snode, node);
    if (row.has_value()) {
      rows.append(std::move(*row));
    }
  }
}

static void node_get_invalid_links_extra_info(const SpaceNode &snode,
                                              const bNode &node,
                                              Vector<NodeExtraInfoRow> &rows)
{
  const bNodeTree &tree = *snode.edittree;
  const Span<bke::NodeLinkError> link_errors = tree.runtime->link_errors_by_target_node.lookup(
      node.identifier);
  if (link_errors.is_empty()) {
    return;
  }
  NodeExtraInfoRow row;
  row.text = IFACE_("Invalid Link");

  row.tooltip_fn = [](bContext *C, void *arg, const char * /*tip*/) {
    const bNodeTree &tree = *CTX_wm_space_node(C)->edittree;
    const bNode &node = *static_cast<const bNode *>(arg);
    const Span<bke::NodeLinkError> link_errors = tree.runtime->link_errors_by_target_node.lookup(
        node.identifier);
    std::stringstream ss;
    Set<StringRef> already_added_errors;
    for (const int i : link_errors.index_range()) {
      const StringRefNull tooltip = link_errors[i].tooltip;
      if (already_added_errors.add_as(tooltip)) {
        ss << "\u2022 " << tooltip << "\n";
      }
    }
    ss << "\n";
    ss << "Any invalid links are highlighted";
    return ss.str();
  };
  row.tooltip_fn_arg = const_cast<bNode *>(&node);
  row.icon = ICON_ERROR;
  rows.append(std::move(row));
}

static Vector<NodeExtraInfoRow> node_get_extra_info(const bContext &C,
                                                    TreeDrawContext &tree_draw_ctx,
                                                    const SpaceNode &snode,
                                                    const bNode &node)
{
  Vector<NodeExtraInfoRow> rows;

  if (node.typeinfo->get_extra_info) {
    nodes::NodeExtraInfoParams params{rows, node, C};
    node.typeinfo->get_extra_info(params);
  }

  if (node.typeinfo->deprecation_notice) {
    NodeExtraInfoRow row;
    row.text = IFACE_("Deprecated");
    row.icon = ICON_INFO;
    row.tooltip = TIP_(node.typeinfo->deprecation_notice);
    rows.append(std::move(row));
  }

  node_get_invalid_links_extra_info(snode, node, rows);

  if (snode.edittree->type == NTREE_COMPOSIT) {
    node_get_compositor_extra_info(tree_draw_ctx, snode, node, rows);
    return rows;
  }

  if (!(snode.edittree->type == NTREE_GEOMETRY)) {
    /* Currently geometry and compositor nodes are the only nodes to have extra info per nodes. */
    return rows;
  }

  if (snode.overlay.flag & SN_OVERLAY_SHOW_NAMED_ATTRIBUTES) {
    if (std::optional<NodeExtraInfoRow> row = node_get_accessed_attributes_row(tree_draw_ctx,
                                                                               node))
    {
      rows.append(std::move(*row));
    }
  }

  if (snode.overlay.flag & SN_OVERLAY_SHOW_TIMINGS &&
      (ELEM(node.typeinfo->nclass, NODE_CLASS_GEOMETRY, NODE_CLASS_GROUP, NODE_CLASS_ATTRIBUTE) ||
       ELEM(node.type_legacy,
            NODE_FRAME,
            NODE_GROUP_OUTPUT,
            GEO_NODE_SIMULATION_OUTPUT,
            GEO_NODE_REPEAT_OUTPUT,
            GEO_NODE_FOREACH_GEOMETRY_ELEMENT_OUTPUT)))
  {
    std::optional<NodeExtraInfoRow> row = node_get_execution_time_label_row(
        tree_draw_ctx, snode, node);
    if (row.has_value()) {
      rows.append(std::move(*row));
    }
  }

  geo_log::GeoTreeLog *tree_log = [&]() -> geo_log::GeoTreeLog * {
    const bNodeTreeZones *tree_zones = node.owner_tree().zones();
    if (!tree_zones) {
      return nullptr;
    }
    const bNodeTreeZone *zone = tree_zones->get_zone_by_node(node.identifier);
    return tree_draw_ctx.geo_log_by_zone.lookup_default(zone, nullptr);
  }();

  if (tree_log) {
    tree_log->ensure_debug_messages();
    const geo_log::GeoNodeLog *node_log = tree_log->nodes.lookup_ptr(node.identifier);
    if (node_log != nullptr) {
      for (const StringRef message : node_log->debug_messages) {
        NodeExtraInfoRow row;
        row.text = message;
        row.icon = ICON_INFO;
        rows.append(std::move(row));
      }
    }
  }

  return rows;
}

static void node_draw_extra_info_row(const bNode &node,
                                     uiBlock &block,
                                     const rctf &rect,
                                     const int row,
                                     const NodeExtraInfoRow &extra_info_row)
{
  const float but_icon_left = rect.xmin + 6.0f * UI_SCALE_FAC;
  const float but_icon_width = NODE_HEADER_ICON_SIZE * 0.8f;
  const float but_icon_right = but_icon_left + but_icon_width;

  UI_block_emboss_set(&block, UI_EMBOSS_NONE);
  uiBut *but_icon = uiDefIconBut(&block,
                                 UI_BTYPE_BUT,
                                 0,
                                 extra_info_row.icon,
                                 int(but_icon_left),
                                 int(rect.ymin + row * (20.0f * UI_SCALE_FAC)),
                                 but_icon_width,
                                 UI_UNIT_Y,
                                 nullptr,
                                 0,
                                 0,
                                 extra_info_row.tooltip);
  if (extra_info_row.tooltip_fn != nullptr) {
    UI_but_func_tooltip_set(but_icon,
                            extra_info_row.tooltip_fn,
                            extra_info_row.tooltip_fn_arg,
                            extra_info_row.tooltip_fn_free_arg);
  }
  UI_block_emboss_set(&block, UI_EMBOSS);

  const float but_text_left = but_icon_right + 6.0f * UI_SCALE_FAC;
  const float but_text_right = rect.xmax;
  const float but_text_width = but_text_right - but_text_left;

  uiBut *but_text = uiDefBut(&block,
                             UI_BTYPE_LABEL,
                             0,
                             extra_info_row.text.c_str(),
                             int(but_text_left),
                             int(rect.ymin + row * (20.0f * UI_SCALE_FAC)),
                             short(but_text_width),
                             NODE_DY,
                             nullptr,
                             0,
                             0,
                             extra_info_row.tooltip);

  if (extra_info_row.tooltip_fn != nullptr) {
    /* Don't pass tooltip free function because it's already used on the uiBut above. */
    UI_but_func_tooltip_set(
        but_text, extra_info_row.tooltip_fn, extra_info_row.tooltip_fn_arg, nullptr);
  }

  if (node.flag & NODE_MUTED) {
    UI_but_flag_enable(but_text, UI_BUT_INACTIVE);
    UI_but_flag_enable(but_icon, UI_BUT_INACTIVE);
  }
}

static void node_draw_extra_info_panel_back(const bNode &node, const rctf &extra_info_rect)
{
  const rctf &node_rect = node.runtime->draw_bounds;
  rctf panel_back_rect = extra_info_rect;
  /* Extend the panel behind hidden nodes to accommodate the large rounded corners. */
  if (node.flag & NODE_HIDDEN) {
    panel_back_rect.ymin = BLI_rctf_cent_y(&node_rect);
  }

  ColorTheme4f color;
  if (node.flag & NODE_MUTED) {
    UI_GetThemeColorBlend4f(TH_BACK, TH_NODE, 0.2f, color);
  }
  else {
    UI_GetThemeColorBlend4f(TH_BACK, TH_NODE, 0.75f, color);
  }
  color.a -= 0.35f;

  ColorTheme4f color_outline;
  UI_GetThemeColorBlendShade4fv(TH_BACK, TH_NODE, 0.4f, -20, color_outline);

  const float outline_width = U.pixelsize;
  BLI_rctf_pad(&panel_back_rect, outline_width, outline_width);

  UI_draw_roundbox_corner_set(UI_CNR_TOP_LEFT | UI_CNR_TOP_RIGHT);
  UI_draw_roundbox_4fv_ex(
      &panel_back_rect, color, nullptr, 0.0f, color_outline, outline_width, BASIS_RAD);
}

static void node_draw_extra_info_panel(const bContext &C,
                                       TreeDrawContext &tree_draw_ctx,
                                       const SpaceNode &snode,
                                       const bNode &node,
                                       ImBuf *preview,
                                       uiBlock &block)
{
  const Scene *scene = CTX_data_scene(&C);
  if (!(snode.overlay.flag & SN_OVERLAY_SHOW_OVERLAYS)) {
    return;
  }
  if (preview && !(preview->x > 0 && preview->y > 0)) {
    /* If the preview has an non-drawable size, just don't draw it. */
    preview = nullptr;
  }
  Vector<NodeExtraInfoRow> extra_info_rows = node_get_extra_info(C, tree_draw_ctx, snode, node);
  if (extra_info_rows.is_empty() && !preview) {
    return;
  }

  const rctf &rct = node.runtime->draw_bounds;
  rctf extra_info_rect;

  if (node.is_frame()) {
    extra_info_rect.xmin = rct.xmin;
    extra_info_rect.xmax = rct.xmin + 95.0f * UI_SCALE_FAC;
    extra_info_rect.ymin = rct.ymin + 2.0f * UI_SCALE_FAC;
    extra_info_rect.ymax = rct.ymin + 2.0f * UI_SCALE_FAC;
  }
  else {
    const float padding = 3.0f * UI_SCALE_FAC;

    extra_info_rect.xmin = rct.xmin + padding;
    extra_info_rect.xmax = rct.xmax - padding;
    extra_info_rect.ymin = rct.ymax;
    extra_info_rect.ymax = rct.ymax + extra_info_rows.size() * (20.0f * UI_SCALE_FAC);

    float preview_height = 0.0f;
    rctf preview_rect;
    if (preview) {
      const float width = BLI_rctf_size_x(&extra_info_rect);
      if (preview->x > preview->y) {
        preview_height = (width - 2.0f * padding) * float(preview->y) / float(preview->x) +
                         2.0f * padding;
        preview_rect.ymin = extra_info_rect.ymin + padding;
        preview_rect.ymax = extra_info_rect.ymin + preview_height - padding;
        preview_rect.xmin = extra_info_rect.xmin + padding;
        preview_rect.xmax = extra_info_rect.xmax - padding;
        extra_info_rect.ymax += preview_height;
      }
      else {
        preview_height = width;
        const float preview_width = (width - 2.0f * padding) * float(preview->x) /
                                        float(preview->y) +
                                    2.0f * padding;
        preview_rect.ymin = extra_info_rect.ymin + padding;
        preview_rect.ymax = extra_info_rect.ymin + preview_height - padding;
        preview_rect.xmin = extra_info_rect.xmin + padding + (width - preview_width) / 2;
        preview_rect.xmax = extra_info_rect.xmax - padding - (width - preview_width) / 2;
        extra_info_rect.ymax += preview_height;
      }
    }

    node_draw_extra_info_panel_back(node, extra_info_rect);

    if (preview) {
      node_draw_preview(scene, preview, &preview_rect);
    }

    /* Resize the rect to draw the textual infos on top of the preview. */
    extra_info_rect.ymin += preview_height;
  }

  for (int row : extra_info_rows.index_range()) {
    node_draw_extra_info_row(node, block, extra_info_rect, row, extra_info_rows[row]);
  }
}

static void node_draw_basis(const bContext &C,
                            TreeDrawContext &tree_draw_ctx,
                            const View2D &v2d,
                            const SpaceNode &snode,
                            bNodeTree &ntree,
                            const bNode &node,
                            uiBlock &block,
                            bNodeInstanceKey key)
{
  const float iconbutw = NODE_HEADER_ICON_SIZE;
  const bool show_preview = (snode.overlay.flag & SN_OVERLAY_SHOW_OVERLAYS) &&
                            (snode.overlay.flag & SN_OVERLAY_SHOW_PREVIEWS) &&
                            (node.flag & NODE_PREVIEW) &&
                            (USER_EXPERIMENTAL_TEST(&U, use_shader_node_previews) ||
                             ntree.type != NTREE_SHADER);

  /* Skip if out of view. */
  rctf rect_with_preview = node.runtime->draw_bounds;
  if (show_preview) {
    rect_with_preview.ymax += NODE_WIDTH(node);
  }
  if (BLI_rctf_isect(&rect_with_preview, &v2d.cur, nullptr) == false) {
    UI_block_end_ex(&C,
                    tree_draw_ctx.bmain,
                    tree_draw_ctx.window,
                    tree_draw_ctx.scene,
                    tree_draw_ctx.region,
                    tree_draw_ctx.depsgraph,
                    &block);
    return;
  }

  /* Shadow. */
  if (!bke::all_zone_node_types().contains(node.type_legacy)) {
    node_draw_shadow(snode, node, BASIS_RAD, 1.0f);
  }

  const rctf &rct = node.runtime->draw_bounds;
  float color[4];
  int color_id = node_get_colorid(tree_draw_ctx, node);

  GPU_line_width(1.0f);

  /* Overlay atop the node. */
  {
    bool drawn_with_previews = false;

    if (show_preview) {
      bke::bNodeInstanceHash *previews_compo = static_cast<bke::bNodeInstanceHash *>(
          CTX_data_pointer_get(&C, "node_previews").data);
      NestedTreePreviews *previews_shader = tree_draw_ctx.nested_group_infos;

      if (previews_shader) {
        ImBuf *preview = node_preview_acquire_ibuf(ntree, *previews_shader, node);
        node_draw_extra_info_panel(C, tree_draw_ctx, snode, node, preview, block);
        node_release_preview_ibuf(*previews_shader);
        drawn_with_previews = true;
      }
      else if (previews_compo) {
        bNodePreview *preview_compositor = static_cast<bNodePreview *>(
            bke::node_instance_hash_lookup(previews_compo, key));
        if (preview_compositor) {
          node_draw_extra_info_panel(
              C, tree_draw_ctx, snode, node, preview_compositor->ibuf, block);
          drawn_with_previews = true;
        }
      }
    }

    if (drawn_with_previews == false) {
      node_draw_extra_info_panel(C, tree_draw_ctx, snode, node, nullptr, block);
    }
  }

  const float padding = 0.5f;
  const float corner_radius = BASIS_RAD + padding;
  /* Header. */
  {
    /* Add some padding to prevent transparent gaps with the outline. */
    const rctf rect = {
        rct.xmin - padding,
        rct.xmax + padding,
        rct.ymax - NODE_DY - padding,
        rct.ymax + padding,
    };

    float color_header[4];

    /* Muted nodes get a mix of the background with the node color. */
    if (node.flag & NODE_MUTED) {
      UI_GetThemeColorBlend4f(TH_BACK, color_id, 0.1f, color_header);
    }
    else {
      UI_GetThemeColorBlend4f(TH_NODE, color_id, 0.4f, color_header);
    }

    UI_draw_roundbox_corner_set(UI_CNR_TOP_LEFT | UI_CNR_TOP_RIGHT);
    UI_draw_roundbox_4fv(&rect, true, corner_radius, color_header);
  }

  /* Show/hide icons. */
  float iconofs = rct.xmax - 0.35f * U.widget_unit;

  /* Group edit. This icon should be the first for the node groups. */
  if (node.type_legacy == NODE_GROUP) {
    iconofs -= iconbutw;
    UI_block_emboss_set(&block, UI_EMBOSS_NONE);
    uiBut *but = uiDefIconBut(&block,
                              UI_BTYPE_BUT_TOGGLE,
                              0,
                              ICON_NODETREE,
                              iconofs,
                              rct.ymax - NODE_DY,
                              iconbutw,
                              UI_UNIT_Y,
                              nullptr,
                              0,
                              0,
                              "");
    UI_but_func_set(but,
                    node_toggle_button_cb,
                    POINTER_FROM_INT(node.identifier),
                    (void *)"NODE_OT_group_edit");
    if (node.id) {
      UI_but_icon_indicator_number_set(but, ID_REAL_USERS(node.id));
    }
    UI_block_emboss_set(&block, UI_EMBOSS);
  }
  /* Preview. */
  if (node_is_previewable(snode, ntree, node)) {
    const bool is_active = node.flag & NODE_PREVIEW;
    iconofs -= iconbutw;
    UI_block_emboss_set(&block, UI_EMBOSS_NONE);
    uiBut *but = uiDefIconBut(&block,
                              UI_BTYPE_BUT_TOGGLE,
                              0,
                              is_active ? ICON_HIDE_OFF : ICON_HIDE_ON,
                              //ICON_TOGGLE_NODE_PREVIEW, /* BFA - wip, could be a better icon for node preview toggle button */*/
                              iconofs,
                              rct.ymax - NODE_DY,
                              iconbutw,
                              UI_UNIT_Y,
                              nullptr,
                              0,
                              0,
                              "");
    UI_but_func_set(but,
                    node_toggle_button_cb,
                    POINTER_FROM_INT(node.identifier),
                    (void *)"NODE_OT_preview_toggle");
    UI_block_emboss_set(&block, UI_EMBOSS);
  }
  if (ELEM(node.type_legacy, NODE_CUSTOM, NODE_CUSTOM_GROUP) &&
      node.typeinfo->ui_icon != ICON_NONE)
  {
    iconofs -= iconbutw;
    UI_block_emboss_set(&block, UI_EMBOSS_NONE);
    uiDefIconBut(&block,
                 UI_BTYPE_BUT,
                 0,
                 node.typeinfo->ui_icon,
                 iconofs,
                 rct.ymax - NODE_DY,
                 iconbutw,
                 UI_UNIT_Y,
                 nullptr,
                 0,
                 0,
                 "");
    UI_block_emboss_set(&block, UI_EMBOSS);
  }
<<<<<<< HEAD
  /* bfa - Add nodes icons to node headers */
  else if (RNA_struct_ui_icon(node.typeinfo->rna_ext.srna) != ICON_NONE) {
    iconofs -= iconbutw;
    UI_block_emboss_set(&block, UI_EMBOSS_NONE);
    uiDefIconBut(&block,
                 UI_BTYPE_BUT,
                 0,
                 RNA_struct_ui_icon(node.typeinfo->rna_ext.srna),
                 iconofs,
                 rct.ymax - NODE_DY,
                 iconbutw,
                 UI_UNIT_Y,
                 nullptr,
                 0,
                 0,
                 "");
    UI_block_emboss_set(&block, UI_EMBOSS);
  }
  /* -------- bfa end ------------------ */
  if (node.type == GEO_NODE_VIEWER) {
=======
  if (node.type_legacy == GEO_NODE_VIEWER) {
>>>>>>> a2770731
    const bool is_active = &node == tree_draw_ctx.active_geometry_nodes_viewer;
    iconofs -= iconbutw;
    UI_block_emboss_set(&block, UI_EMBOSS_NONE);
    uiBut *but = uiDefIconBut(&block,
                              UI_BTYPE_BUT,
                              0,
                              is_active ? ICON_HIDE_OFF : ICON_HIDE_ON,
                              iconofs,
                              rct.ymax - NODE_DY,
                              iconbutw,
                              UI_UNIT_Y,
                              nullptr,
                              0,
                              0,
                              "");
    /* Selection implicitly activates the node. */
    const char *operator_idname = is_active ? "NODE_OT_deactivate_viewer" : "NODE_OT_select";
    UI_but_func_set(
        but, node_toggle_button_cb, POINTER_FROM_INT(node.identifier), (void *)operator_idname);
    UI_block_emboss_set(&block, UI_EMBOSS);
  }

  node_add_error_message_button(tree_draw_ctx, node, block, rct, iconofs);

  /* Title. */
  if (node.flag & SELECT) {
    UI_GetThemeColor4fv(TH_SELECT, color);
  }
  else {
    UI_GetThemeColorBlendShade4fv(TH_SELECT, color_id, 0.4f, 10, color);
  }

  /* Collapse/expand icon. */
  {
    const int but_size = U.widget_unit * 0.8f;
    UI_block_emboss_set(&block, UI_EMBOSS_NONE);

    uiBut *but = uiDefIconBut(&block,
                              UI_BTYPE_BUT_TOGGLE,
                              0,
                              ICON_DOWNARROW_HLT,
                              rct.xmin + (NODE_MARGIN_X / 3),
                              rct.ymax - NODE_DY / 2.2f - but_size / 2,
                              but_size,
                              but_size,
                              nullptr,
                              0.0f,
                              0.0f,
                              "");

    UI_but_func_set(but,
                    node_toggle_button_cb,
                    POINTER_FROM_INT(node.identifier),
                    (void *)"NODE_OT_hide_toggle");
    UI_block_emboss_set(&block, UI_EMBOSS);
  }

  char showname[128];
  bke::nodeLabel(&ntree, &node, showname, sizeof(showname));

  uiBut *but = uiDefBut(&block,
                        UI_BTYPE_LABEL,
                        0,
                        showname,
                        int(rct.xmin + NODE_MARGIN_X + 0.4f),
                        int(rct.ymax - NODE_DY),
                        short(iconofs - rct.xmin - NODE_MARGIN_X),
                        NODE_DY,
                        nullptr,
                        0,
                        0,
                        TIP_(node.typeinfo->ui_description.c_str()));
  UI_but_func_tooltip_set(
      but,
      [](bContext * /*C*/, void *arg, const char *tip) -> std::string {
        const bNode &node = *static_cast<const bNode *>(arg);
        if (node.typeinfo->ui_description_fn) {
          return node.typeinfo->ui_description_fn(node);
        }
        return StringRef(tip);
      },
      const_cast<bNode *>(&node),
      nullptr);

  if (node.flag & NODE_MUTED) {
    UI_but_flag_enable(but, UI_BUT_INACTIVE);
  }

  /* Wire across the node when muted/disabled. */
  if (node.flag & NODE_MUTED) {
    node_draw_mute_line(C, v2d, snode, node);
  }

  /* Body. */
  const float outline_width = U.pixelsize;
  {
    /* Use warning color to indicate undefined types. */
    if (bke::node_type_is_undefined(&node)) {
      UI_GetThemeColorBlend4f(TH_REDALERT, TH_NODE, 0.4f, color);
    }
    /* Muted nodes get a mix of the background with the node color. */
    else if (node.flag & NODE_MUTED) {
      UI_GetThemeColorBlend4f(TH_BACK, TH_NODE, 0.2f, color);
    }
    else if (node.flag & NODE_CUSTOM_COLOR) {
      rgba_float_args_set(color, node.color[0], node.color[1], node.color[2], 1.0f);
    }
    else {
      UI_GetThemeColor4fv(TH_NODE, color);
    }

    /* Draw selected nodes fully opaque. */
    if (node.flag & SELECT) {
      color[3] = 1.0f;
    }

    /* Draw muted nodes slightly transparent so the wires inside are visible. */
    if (node.flag & NODE_MUTED) {
      color[3] -= 0.2f;
    }

    /* Add some padding to prevent transparent gaps with the outline. */
    const rctf rect = {
        rct.xmin - padding,
        rct.xmax + padding,
        rct.ymin - padding,
        rct.ymax - (NODE_DY + outline_width) + padding,
    };

    UI_draw_roundbox_corner_set(UI_CNR_BOTTOM_LEFT | UI_CNR_BOTTOM_RIGHT);
    UI_draw_roundbox_4fv(&rect, true, corner_radius, color);

    if (is_node_panels_supported(node)) {
      node_draw_panels_background(node);
    }
  }

  /* Header underline. */
  {
    float color_underline[4];

    if (node.flag & NODE_MUTED) {
      UI_GetThemeColorBlend4f(TH_BACK, color_id, 0.05f, color_underline);
      color_underline[3] = 1.0f;
    }
    else {
      UI_GetThemeColorBlend4f(TH_BACK, color_id, 0.2f, color_underline);
    }

    const rctf rect = {
        rct.xmin,
        rct.xmax,
        rct.ymax - (NODE_DY + outline_width),
        rct.ymax - NODE_DY,
    };

    UI_draw_roundbox_corner_set(UI_CNR_NONE);
    UI_draw_roundbox_4fv(&rect, true, 0.0f, color_underline);
  }

  /* Outline. */
  {
    const rctf rect = {
        rct.xmin - outline_width,
        rct.xmax + outline_width,
        rct.ymin - outline_width,
        rct.ymax + outline_width,
    };

    /* Color the outline according to active, selected, or undefined status. */
    float color_outline[4];

    if (node.flag & SELECT) {
      UI_GetThemeColor4fv((node.flag & NODE_ACTIVE) ? TH_ACTIVE : TH_SELECT, color_outline);
    }
    else if (bke::node_type_is_undefined(&node)) {
      UI_GetThemeColor4fv(TH_REDALERT, color_outline);
    }
    else if (const bke::bNodeZoneType *zone_type = bke::zone_type_by_node_type(node.type_legacy)) {
      UI_GetThemeColor4fv(zone_type->theme_id, color_outline);
      color_outline[3] = 1.0f;
    }
    else {
      UI_GetThemeColorBlendShade4fv(TH_BACK, TH_NODE, 0.4f, -20, color_outline);
    }

    UI_draw_roundbox_corner_set(UI_CNR_ALL);
    UI_draw_roundbox_4fv(&rect, false, BASIS_RAD + outline_width, color_outline);
  }

  /* Skip slow socket drawing if zoom is small. */
  if (draw_node_details(snode)) {
    node_draw_sockets(C, block, snode, ntree, node);
  }

  if (is_node_panels_supported(node)) {
    node_draw_panels(ntree, node, block);
  }

  UI_block_end_ex(&C,
                  tree_draw_ctx.bmain,
                  tree_draw_ctx.window,
                  tree_draw_ctx.scene,
                  tree_draw_ctx.region,
                  tree_draw_ctx.depsgraph,
                  &block);
  UI_block_draw(&C, &block);
}

static void node_draw_hidden(const bContext &C,
                             TreeDrawContext &tree_draw_ctx,
                             const View2D &v2d,
                             const SpaceNode &snode,
                             bNodeTree &ntree,
                             bNode &node,
                             uiBlock &block)
{
  const rctf &rct = node.runtime->draw_bounds;
  float centy = BLI_rctf_cent_y(&rct);
  float hiddenrad = BLI_rctf_size_y(&rct) / 2.0f;

  float scale;
  UI_view2d_scale_get(&v2d, &scale, nullptr);

  const int color_id = node_get_colorid(tree_draw_ctx, node);

  node_draw_extra_info_panel(C, tree_draw_ctx, snode, node, nullptr, block);

  /* Shadow. */
  node_draw_shadow(snode, node, hiddenrad, 1.0f);

  /* Wire across the node when muted/disabled. */
  if (node.flag & NODE_MUTED) {
    node_draw_mute_line(C, v2d, snode, node);
  }

  /* Body. */
  float color[4];
  {
    if (bke::node_type_is_undefined(&node)) {
      /* Use warning color to indicate undefined types. */
      UI_GetThemeColorBlend4f(TH_REDALERT, TH_NODE, 0.4f, color);
    }
    else if (node.flag & NODE_MUTED) {
      /* Muted nodes get a mix of the background with the node color. */
      UI_GetThemeColorBlendShade4fv(TH_BACK, color_id, 0.1f, 0, color);
    }
    else if (node.flag & NODE_CUSTOM_COLOR) {
      rgba_float_args_set(color, node.color[0], node.color[1], node.color[2], 1.0f);
    }
    else {
      UI_GetThemeColorBlend4f(TH_NODE, color_id, 0.4f, color);
    }

    /* Draw selected nodes fully opaque. */
    if (node.flag & SELECT) {
      color[3] = 1.0f;
    }

    /* Draw muted nodes slightly transparent so the wires inside are visible. */
    if (node.flag & NODE_MUTED) {
      color[3] -= 0.2f;
    }

    /* Add some padding to prevent transparent gaps with the outline. */
    const float padding = 0.5f;
    const rctf rect = {
        rct.xmin - padding,
        rct.xmax + padding,
        rct.ymin - padding,
        rct.ymax + padding,
    };

    UI_draw_roundbox_4fv(&rect, true, hiddenrad + padding, color);
  }

  /* Title. */
  if (node.flag & SELECT) {
    UI_GetThemeColor4fv(TH_SELECT, color);
  }
  else {
    UI_GetThemeColorBlendShade4fv(TH_SELECT, color_id, 0.4f, 10, color);
  }

  /* Collapse/expand icon. */
  {
    const int but_size = U.widget_unit * 1.0f;
    UI_block_emboss_set(&block, UI_EMBOSS_NONE);

    uiBut *but = uiDefIconBut(&block,
                              UI_BTYPE_BUT_TOGGLE,
                              0,
                              ICON_RIGHTARROW,
                              rct.xmin + (NODE_MARGIN_X / 3),
                              centy - but_size / 2,
                              but_size,
                              but_size,
                              nullptr,
                              0.0f,
                              0.0f,
                              "");

    UI_but_func_set(but,
                    node_toggle_button_cb,
                    POINTER_FROM_INT(node.identifier),
                    (void *)"NODE_OT_hide_toggle");
    UI_block_emboss_set(&block, UI_EMBOSS);
  }

  char showname[128];
  bke::nodeLabel(&ntree, &node, showname, sizeof(showname));

  uiBut *but = uiDefBut(&block,
                        UI_BTYPE_LABEL,
                        0,
                        showname,
                        round_fl_to_int(rct.xmin + NODE_MARGIN_X),
                        round_fl_to_int(centy - NODE_DY * 0.5f),
                        short(BLI_rctf_size_x(&rct) - (2 * U.widget_unit)),
                        NODE_DY,
                        nullptr,
                        0,
                        0,
                        TIP_(node.typeinfo->ui_description.c_str()));

  /* Outline. */
  {
    const float outline_width = U.pixelsize;
    const rctf rect = {
        rct.xmin - outline_width,
        rct.xmax + outline_width,
        rct.ymin - outline_width,
        rct.ymax + outline_width,
    };

    /* Color the outline according to active, selected, or undefined status. */
    float color_outline[4];

    if (node.flag & SELECT) {
      UI_GetThemeColor4fv((node.flag & NODE_ACTIVE) ? TH_ACTIVE : TH_SELECT, color_outline);
    }
    else if (bke::node_type_is_undefined(&node)) {
      UI_GetThemeColor4fv(TH_REDALERT, color_outline);
    }
    else {
      UI_GetThemeColorBlendShade4fv(TH_BACK, TH_NODE, 0.4f, -20, color_outline);
    }

    UI_draw_roundbox_corner_set(UI_CNR_ALL);
    UI_draw_roundbox_4fv(&rect, false, hiddenrad + outline_width, color_outline);
  }

  if (node.flag & NODE_MUTED) {
    UI_but_flag_enable(but, UI_BUT_INACTIVE);
  }

  /* Scale widget thing. */
  uint pos = GPU_vertformat_attr_add(immVertexFormat(), "pos", GPU_COMP_F32, 2, GPU_FETCH_FLOAT);
  GPU_blend(GPU_BLEND_ALPHA);
  immBindBuiltinProgram(GPU_SHADER_3D_UNIFORM_COLOR);

  immUniformThemeColorShadeAlpha(TH_TEXT, -40, -180);
  float dx = 0.5f * U.widget_unit;
  const float dx2 = 0.15f * U.widget_unit * snode.runtime->aspect;
  const float dy = 0.2f * U.widget_unit;

  immBegin(GPU_PRIM_LINES, 4);
  immVertex2f(pos, rct.xmax - dx, centy - dy);
  immVertex2f(pos, rct.xmax - dx, centy + dy);

  immVertex2f(pos, rct.xmax - dx - dx2, centy - dy);
  immVertex2f(pos, rct.xmax - dx - dx2, centy + dy);
  immEnd();

  immUniformThemeColorShadeAlpha(TH_TEXT, 0, -180);
  dx -= snode.runtime->aspect;

  immBegin(GPU_PRIM_LINES, 4);
  immVertex2f(pos, rct.xmax - dx, centy - dy);
  immVertex2f(pos, rct.xmax - dx, centy + dy);

  immVertex2f(pos, rct.xmax - dx - dx2, centy - dy);
  immVertex2f(pos, rct.xmax - dx - dx2, centy + dy);
  immEnd();

  immUnbindProgram();
  GPU_blend(GPU_BLEND_NONE);

  node_draw_sockets(C, block, snode, ntree, node);

  UI_block_end_ex(&C,
                  tree_draw_ctx.bmain,
                  tree_draw_ctx.window,
                  tree_draw_ctx.scene,
                  tree_draw_ctx.region,
                  tree_draw_ctx.depsgraph,
                  &block);
  UI_block_draw(&C, &block);
}

int node_get_resize_cursor(NodeResizeDirection directions)
{
  if (directions == 0) {
    return WM_CURSOR_DEFAULT;
  }
  if ((directions & ~(NODE_RESIZE_TOP | NODE_RESIZE_BOTTOM)) == 0) {
    return WM_CURSOR_Y_MOVE;
  }
  if ((directions & ~(NODE_RESIZE_RIGHT | NODE_RESIZE_LEFT)) == 0) {
    return WM_CURSOR_X_MOVE;
  }
  return WM_CURSOR_EDIT;
}

static const bNode *find_node_under_cursor(SpaceNode &snode, const float2 &cursor)
{
  for (const bNode *node : tree_draw_order_calc_nodes_reversed(*snode.edittree)) {
    if (BLI_rctf_isect_pt(&node->runtime->draw_bounds, cursor[0], cursor[1])) {
      return node;
    }
  }
  return nullptr;
}

void node_set_cursor(wmWindow &win, ARegion &region, SpaceNode &snode, const float2 &cursor)
{
  const bNodeTree *ntree = snode.edittree;
  if (ntree == nullptr) {
    WM_cursor_set(&win, WM_CURSOR_DEFAULT);
    return;
  }
  if (node_find_indicated_socket(snode, region, cursor, SOCK_IN | SOCK_OUT)) {
    WM_cursor_set(&win, WM_CURSOR_DEFAULT);
    return;
  }
  const bNode *node = find_node_under_cursor(snode, cursor);
  if (!node) {
    WM_cursor_set(&win, WM_CURSOR_DEFAULT);
    return;
  }
  const NodeResizeDirection dir = node_get_resize_direction(snode, node, cursor[0], cursor[1]);
  if (node->is_frame() && dir == NODE_RESIZE_NONE) {
    /* Indicate that frame nodes can be moved/selected on their borders. */
    const rctf frame_inside = node_frame_rect_inside(snode, *node);
    if (!BLI_rctf_isect_pt(&frame_inside, cursor[0], cursor[1])) {
      WM_cursor_set(&win, WM_CURSOR_NSEW_SCROLL);
      return;
    }
    WM_cursor_set(&win, WM_CURSOR_DEFAULT);
    return;
  }

  WM_cursor_set(&win, node_get_resize_cursor(dir));
}

static void count_multi_input_socket_links(bNodeTree &ntree, SpaceNode &snode)
{
  for (bNode *node : ntree.all_nodes()) {
    for (bNodeSocket *socket : node->input_sockets()) {
      if (socket->is_multi_input()) {
        socket->runtime->total_inputs = socket->directly_linked_links().size();
      }
    }
  }
  /* Count temporary links going into this socket. */
  if (snode.runtime->linkdrag) {
    for (const bNodeLink &link : snode.runtime->linkdrag->links) {
      if (link.tosock && (link.tosock->flag & SOCK_MULTI_INPUT)) {
        link.tosock->runtime->total_inputs++;
      }
    }
  }
}

static float frame_node_label_height(const NodeFrame &frame_data)
{
  return frame_data.label_size * UI_SCALE_FAC;
}

#define NODE_FRAME_MARGIN (1.5f * U.widget_unit)

/**
 * Does a bounding box update by iterating over all children.
 * Not ideal to do this in every draw call, but doing as transform callback doesn't work,
 * since the frame node automatic size depends on the size of each node which is only calculated
 * while drawing.
 */
static rctf calc_node_frame_dimensions(bNode &node)
{
  if (!node.is_frame()) {
    return node.runtime->draw_bounds;
  }

  NodeFrame *data = (NodeFrame *)node.storage;

  const float margin = NODE_FRAME_MARGIN;
  const float has_label = node.label[0] != '\0';

  const float label_height = frame_node_label_height(*data);
  /* Add an additional 25% to account for the glyphs descender.
   * This works well in most cases. */
  const float margin_top = 0.5f * margin + (has_label ? 1.25f * label_height : 0.5f * margin);

  /* Initialize rect from current frame size. */
  rctf rect;
  node_to_updated_rect(node, rect);

  /* Frame can be resized manually only if shrinking is disabled or no children are attached. */
  data->flag |= NODE_FRAME_RESIZEABLE;
  /* For shrinking bounding box, initialize the rect from first child node. */
  bool bbinit = (data->flag & NODE_FRAME_SHRINK);
  /* Fit bounding box to all children. */
  for (bNode *child : node.direct_children_in_frame()) {
    /* Add margin to node rect. */
    rctf noderect = calc_node_frame_dimensions(*child);
    noderect.xmin -= margin;
    noderect.xmax += margin;
    noderect.ymin -= margin;
    noderect.ymax += margin_top;

    /* First child initializes frame. */
    if (bbinit) {
      bbinit = false;
      rect = noderect;
      data->flag &= ~NODE_FRAME_RESIZEABLE;
    }
    else {
      BLI_rctf_union(&rect, &noderect);
    }
  }

  /* Now adjust the frame size from view-space bounding box. */
  const float2 min = node_from_view({rect.xmin, rect.ymin});
  const float2 max = node_from_view({rect.xmax, rect.ymax});
  node.location[0] = min.x;
  node.location[1] = max.y;
  node.width = max.x - min.x;
  node.height = max.y - min.y;

  node.runtime->draw_bounds = rect;
  return rect;
}

static void reroute_node_prepare_for_draw(bNode &node)
{
  const float2 loc = node_to_view(node.location);

  /* When the node is hidden, the input and output socket are both in the same place. */
  node.input_socket(0).runtime->location = loc;
  node.output_socket(0).runtime->location = loc;

  const float radius = NODE_SOCKSIZE;
  node.width = radius * 2;
  node.runtime->draw_bounds.xmin = loc.x - radius;
  node.runtime->draw_bounds.xmax = loc.x + radius;
  node.runtime->draw_bounds.ymax = loc.y + radius;
  node.runtime->draw_bounds.ymin = loc.y - radius;
}

static void node_update_nodetree(const bContext &C,
                                 TreeDrawContext &tree_draw_ctx,
                                 bNodeTree &ntree,
                                 Span<bNode *> nodes,
                                 Span<uiBlock *> blocks)
{
  /* Make sure socket "used" tags are correct, for displaying value buttons. */
  SpaceNode *snode = CTX_wm_space_node(&C);

  count_multi_input_socket_links(ntree, *snode);

  for (const int i : nodes.index_range()) {
    bNode &node = *nodes[i];
    uiBlock &block = *blocks[node.index()];
    if (node.is_frame()) {
      /* Frame sizes are calculated after all other nodes have calculating their #draw_bounds. */
      continue;
    }

    if (node.is_reroute()) {
      reroute_node_prepare_for_draw(node);
    }
    else {
      if (node.flag & NODE_HIDDEN) {
        node_update_hidden(node, block);
      }
      else {
        node_update_basis(C, tree_draw_ctx, ntree, node, block);
      }
    }
  }

  /* Now calculate the size of frame nodes, which can depend on the size of other nodes. */
  for (bNode *frame : ntree.root_frames()) {
    calc_node_frame_dimensions(*frame);
  }
}

static void frame_node_draw_label(TreeDrawContext &tree_draw_ctx,
                                  const bNodeTree &ntree,
                                  const bNode &node,
                                  const SpaceNode &snode)
{
  const float aspect = snode.runtime->aspect;
  /* XXX font id is crap design */
  const int fontid = UI_style_get()->widget.uifont_id;
  const NodeFrame *data = (const NodeFrame *)node.storage;
  const float font_size = data->label_size / aspect;

  char label[MAX_NAME];
  bke::nodeLabel(&ntree, &node, label, sizeof(label));

  BLF_enable(fontid, BLF_ASPECT);
  BLF_aspect(fontid, aspect, aspect, 1.0f);
  BLF_size(fontid, font_size * UI_SCALE_FAC);

  /* Title color. */
  int color_id = node_get_colorid(tree_draw_ctx, node);
  uchar color[3];
  UI_GetThemeColorBlendShade3ubv(TH_TEXT, color_id, 0.4f, 10, color);
  BLF_color3ubv(fontid, color);

  const float margin = NODE_FRAME_MARGIN;
  const float width = BLF_width(fontid, label, sizeof(label));
  const int label_height = frame_node_label_height(*data);

  const rctf &rct = node.runtime->draw_bounds;
  const float label_x = BLI_rctf_cent_x(&rct) - (0.5f * width);
  const float label_y = rct.ymax - label_height - (0.5f * margin);

  /* Label. */
  const bool has_label = node.label[0] != '\0';
  if (has_label) {
    BLF_position(fontid, label_x, label_y, 0);
    BLF_draw(fontid, label, sizeof(label));
  }

  /* Draw text body. */
  if (node.id) {
    const Text *text = (const Text *)node.id;
    const int line_height_max = BLF_height_max(fontid);
    const float line_spacing = (line_height_max * aspect);
    const float line_width = (BLI_rctf_size_x(&rct) - 2 * margin) / aspect;

    const float x = rct.xmin + margin;
    float y = rct.ymax - label_height - (has_label ? line_spacing + margin : 0);

    const int y_min = rct.ymin + margin;

    BLF_enable(fontid, BLF_CLIPPING | BLF_WORD_WRAP);
    BLF_clipping(fontid, rct.xmin, rct.ymin + margin, rct.xmax, rct.ymax);

    BLF_wordwrap(fontid, line_width);

    LISTBASE_FOREACH (const TextLine *, line, &text->lines) {
      if (line->line[0]) {
        BLF_position(fontid, x, y, 0);
        ResultBLF info;
        BLF_draw(fontid, line->line, line->len, &info);
        y -= line_spacing * info.lines;
      }
      else {
        y -= line_spacing;
      }
      if (y < y_min) {
        break;
      }
    }

    BLF_disable(fontid, BLF_CLIPPING | BLF_WORD_WRAP);
  }

  BLF_disable(fontid, BLF_ASPECT);
}

static void frame_node_draw_background(const ARegion &region,
                                       const SpaceNode &snode,
                                       const bNode &node)
{
  /* Skip if out of view. */
  if (BLI_rctf_isect(&node.runtime->draw_bounds, &region.v2d.cur, nullptr) == false) {
    return;
  }

  float color[4];
  UI_GetThemeColor4fv(TH_NODE_FRAME, color);
  const float alpha = color[3];

  node_draw_shadow(snode, node, BASIS_RAD, alpha);

  if (node.flag & NODE_CUSTOM_COLOR) {
    rgba_float_args_set(color, node.color[0], node.color[1], node.color[2], alpha);
  }
  else {
    UI_GetThemeColor4fv(TH_NODE_FRAME, color);
  }

  const rctf &rct = node.runtime->draw_bounds;
  UI_draw_roundbox_corner_set(UI_CNR_ALL);
  UI_draw_roundbox_4fv(&rct, true, BASIS_RAD, color);

  /* Outline active and selected emphasis. */
  if (node.flag & SELECT) {
    if (node.flag & NODE_ACTIVE) {
      UI_GetThemeColorShadeAlpha4fv(TH_ACTIVE, 0, -40, color);
    }
    else {
      UI_GetThemeColorShadeAlpha4fv(TH_SELECT, 0, -40, color);
    }

    UI_draw_roundbox_aa(&rct, false, BASIS_RAD, color);
  }
}

static void frame_node_draw_overlay(const bContext &C,
                                    TreeDrawContext &tree_draw_ctx,
                                    const ARegion &region,
                                    const SpaceNode &snode,
                                    const bNodeTree &ntree,
                                    const bNode &node,
                                    uiBlock &block)
{
  /* Skip if out of view. */
  if (BLI_rctf_isect(&node.runtime->draw_bounds, &region.v2d.cur, nullptr) == false) {
    UI_block_end_ex(&C,
                    tree_draw_ctx.bmain,
                    tree_draw_ctx.window,
                    tree_draw_ctx.scene,
                    tree_draw_ctx.region,
                    tree_draw_ctx.depsgraph,
                    &block);
    return;
  }

  /* Label and text. */
  frame_node_draw_label(tree_draw_ctx, ntree, node, snode);

  node_draw_extra_info_panel(C, tree_draw_ctx, snode, node, nullptr, block);

  UI_block_end_ex(&C,
                  tree_draw_ctx.bmain,
                  tree_draw_ctx.window,
                  tree_draw_ctx.scene,
                  tree_draw_ctx.region,
                  tree_draw_ctx.depsgraph,
                  &block);
  UI_block_draw(&C, &block);
}

static Set<const bNodeSocket *> find_sockets_on_active_gizmo_paths(const bContext &C,
                                                                   const SpaceNode &snode)
{
  const std::optional<ed::space_node::ObjectAndModifier> object_and_modifier =
      ed::space_node::get_modifier_for_node_editor(snode);
  if (!object_and_modifier) {
    return {};
  }
  snode.edittree->ensure_topology_cache();

  /* Compute the compute context hash for the current node tree path. */
  std::optional<ComputeContextHash> current_compute_context_hash =
      [&]() -> std::optional<ComputeContextHash> {
    ComputeContextBuilder compute_context_builder;
    compute_context_builder.push<bke::ModifierComputeContext>(
        object_and_modifier->nmd->modifier.name);
    if (!ed::space_node::push_compute_context_for_tree_path(snode, compute_context_builder)) {
      return std::nullopt;
    }
    return compute_context_builder.current()->hash();
  }();
  if (!current_compute_context_hash) {
    return {};
  }

  Set<const bNodeSocket *> sockets_on_gizmo_paths;

  ComputeContextBuilder compute_context_builder;
  nodes::gizmos::foreach_active_gizmo(
      C,
      compute_context_builder,
      [&](const Object &gizmo_object,
          const NodesModifierData &gizmo_nmd,
          const ComputeContext &gizmo_context,
          const bNode &gizmo_node,
          const bNodeSocket &gizmo_socket) {
        if (&gizmo_object != object_and_modifier->object) {
          return;
        }
        if (&gizmo_nmd != object_and_modifier->nmd) {
          return;
        }
        nodes::gizmos::foreach_socket_on_gizmo_path(
            gizmo_context,
            gizmo_node,
            gizmo_socket,
            [&](const ComputeContext &compute_context,
                const bNodeSocket &socket,
                const nodes::inverse_eval::ElemVariant & /*elem*/) {
              if (compute_context.hash() == *current_compute_context_hash) {
                sockets_on_gizmo_paths.add(&socket);
              }
            });
      });

  return sockets_on_gizmo_paths;
}

/**
 * Returns the reroute node linked to the input of the given reroute, if there is one.
 */
static const bNode *reroute_node_get_linked_reroute(const bNode &reroute)
{
  BLI_assert(reroute.is_reroute());

  const bNodeSocket *input_socket = reroute.input_sockets().first();
  if (input_socket->directly_linked_links().is_empty()) {
    return nullptr;
  }
  const bNodeLink *input_link = input_socket->directly_linked_links().first();
  const bNode *from_node = input_link->fromnode;
  return from_node->is_reroute() ? from_node : nullptr;
}

/**
 * The auto label overlay displays a label on reroute nodes based on the user-defined label of a
 * linked reroute upstream.
 */
static StringRef reroute_node_get_auto_label(TreeDrawContext &tree_draw_ctx,
                                             const bNode &src_reroute)
{
  BLI_assert(src_reroute.is_reroute());

  if (src_reroute.label[0] != '\0') {
    return src_reroute.label;
  }

  Map<const bNode *, StringRef> &reroute_auto_labels = tree_draw_ctx.reroute_auto_labels;

  StringRef label;
  Vector<const bNode *> reroute_path;

  /* Traverse reroute path backwards until label, non-reroute node or link-cycle is found. */
  for (const bNode *reroute = &src_reroute; reroute;
       reroute = reroute_node_get_linked_reroute(*reroute))
  {
    reroute_path.append(reroute);
    if (const StringRef *label_ptr = reroute_auto_labels.lookup_ptr(reroute)) {
      label = *label_ptr;
      break;
    }
    if (reroute->label[0] != '\0') {
      label = reroute->label;
      break;
    }
    /* This makes sure that the loop eventually ends even if there are link-cycles. */
    reroute_auto_labels.add(reroute, "");
  }

  /* Remember the label for each node on the path to avoid recomputing it. */
  for (const bNode *reroute : reroute_path) {
    reroute_auto_labels.add_overwrite(reroute, label);
  }

  return label;
}

static void reroute_node_draw_body(const bContext &C,
                                   const SpaceNode &snode,
                                   const bNodeTree &ntree,
                                   const bNode &node,
                                   uiBlock &block,
                                   const bool selected)
{
  BLI_assert(node.is_reroute());

  bNodeSocket &sock = *static_cast<bNodeSocket *>(node.inputs.first);

  PointerRNA nodeptr = RNA_pointer_create(
      const_cast<ID *>(&ntree.id), &RNA_Node, const_cast<bNode *>(&node));

  ColorTheme4f socket_color;
  ColorTheme4f outline_color;

  node_socket_color_get(C, ntree, nodeptr, sock, socket_color);
  node_socket_outline_color_get(selected, sock.type, outline_color);

  node_draw_nodesocket(&node.runtime->draw_bounds,
                       socket_color,
                       outline_color,
                       NODE_SOCKET_OUTLINE,
                       sock.display_shape,
                       snode.runtime->aspect);

  const float2 location = float2(BLI_rctf_cent_x(&node.runtime->draw_bounds),
                                 BLI_rctf_cent_y(&node.runtime->draw_bounds));
  const float2 size = float2(BLI_rctf_size_x(&node.runtime->draw_bounds),
                             BLI_rctf_size_y(&node.runtime->draw_bounds));
  node_socket_tooltip_set(block, sock.index_in_tree(), location, size);
}

static void reroute_node_draw_label(TreeDrawContext &tree_draw_ctx,
                                    const SpaceNode &snode,
                                    const bNode &node,
                                    uiBlock &block)
{
  const bool has_label = node.label[0] != '\0';
  const bool use_auto_label = !has_label && (snode.overlay.flag & SN_OVERLAY_SHOW_OVERLAYS) &&
                              (snode.overlay.flag & SN_OVERLAY_SHOW_REROUTE_AUTO_LABELS);

  if (!has_label && !use_auto_label) {
    return;
  }

  /* Don't show the automatic label, when being zoomed out. */
  if (!has_label && !draw_node_details(snode)) {
    return;
  }

  const StringRef text = has_label ? node.label : reroute_node_get_auto_label(tree_draw_ctx, node);
  if (text.is_empty()) {
    return;
  }

  const short width = 512;
  const int x = BLI_rctf_cent_x(&node.runtime->draw_bounds) - (width / 2);
  const int y = node.runtime->draw_bounds.ymax;

  uiBut *label_but = uiDefBut(
      &block, UI_BTYPE_LABEL, 0, text, x, y, width, NODE_DY, nullptr, 0, 0, nullptr);

  UI_but_drawflag_disable(label_but, UI_BUT_TEXT_LEFT);

  if (use_auto_label && !(node.flag & NODE_SELECT)) {
    UI_but_flag_enable(label_but, UI_BUT_INACTIVE);
  }
}

static void reroute_node_draw(const bContext &C,
                              TreeDrawContext &tree_draw_ctx,
                              ARegion &region,
                              const SpaceNode &snode,
                              bNodeTree &ntree,
                              const bNode &node,
                              uiBlock &block)
{
  const rctf &rct = node.runtime->draw_bounds;
  const View2D &v2d = region.v2d;

  /* Skip if out of view. */
  if (rct.xmax < v2d.cur.xmin || rct.xmin > v2d.cur.xmax || rct.ymax < v2d.cur.ymin ||
      node.runtime->draw_bounds.ymin > v2d.cur.ymax)
  {
    UI_block_end_ex(&C,
                    tree_draw_ctx.bmain,
                    tree_draw_ctx.window,
                    tree_draw_ctx.scene,
                    tree_draw_ctx.region,
                    tree_draw_ctx.depsgraph,
                    &block);
    return;
  }

  if (draw_node_details(snode)) {
    reroute_node_draw_label(tree_draw_ctx, snode, node, block);
  }

  /* Only draw the input socket, since all sockets are at the same location. */
  const bool selected = node.flag & NODE_SELECT;
  reroute_node_draw_body(C, snode, ntree, node, block, selected);

  UI_block_end_ex(&C,
                  tree_draw_ctx.bmain,
                  tree_draw_ctx.window,
                  tree_draw_ctx.scene,
                  tree_draw_ctx.region,
                  tree_draw_ctx.depsgraph,
                  &block);
  UI_block_draw(&C, &block);
}

static void node_draw(const bContext &C,
                      TreeDrawContext &tree_draw_ctx,
                      ARegion &region,
                      const SpaceNode &snode,
                      bNodeTree &ntree,
                      bNode &node,
                      uiBlock &block,
                      bNodeInstanceKey key)
{
  if (node.is_frame()) {
    /* Should have been drawn before already. */
    BLI_assert_unreachable();
  }
  else if (node.is_reroute()) {
    reroute_node_draw(C, tree_draw_ctx, region, snode, ntree, node, block);
  }
  else {
    const View2D &v2d = region.v2d;
    if (node.flag & NODE_HIDDEN) {
      node_draw_hidden(C, tree_draw_ctx, v2d, snode, ntree, node, block);
    }
    else {
      node_draw_basis(C, tree_draw_ctx, v2d, snode, ntree, node, block, key);
    }
  }
}

static void add_rect_corner_positions(Vector<float2> &positions, const rctf &rect)
{
  positions.append({rect.xmin, rect.ymin});
  positions.append({rect.xmin, rect.ymax});
  positions.append({rect.xmax, rect.ymin});
  positions.append({rect.xmax, rect.ymax});
}

static void find_bounds_by_zone_recursive(const SpaceNode &snode,
                                          const bNodeTreeZone &zone,
                                          const Span<const bNodeTreeZone *> all_zones,
                                          MutableSpan<Vector<float2>> r_bounds_by_zone)
{
  const float node_padding = UI_UNIT_X;
  const float zone_padding = 0.3f * UI_UNIT_X;

  Vector<float2> &bounds = r_bounds_by_zone[zone.index];
  if (!bounds.is_empty()) {
    return;
  }

  Vector<float2> possible_bounds;
  for (const bNodeTreeZone *child_zone : zone.child_zones) {
    find_bounds_by_zone_recursive(snode, *child_zone, all_zones, r_bounds_by_zone);
    const Span<float2> child_bounds = r_bounds_by_zone[child_zone->index];
    for (const float2 &pos : child_bounds) {
      rctf rect;
      BLI_rctf_init_pt_radius(&rect, pos, zone_padding);
      add_rect_corner_positions(possible_bounds, rect);
    }
  }
  for (const bNode *child_node : zone.child_nodes) {
    rctf rect = child_node->runtime->draw_bounds;
    BLI_rctf_pad(&rect, node_padding, node_padding);
    add_rect_corner_positions(possible_bounds, rect);
  }
  if (zone.input_node) {
    const rctf &draw_bounds = zone.input_node->runtime->draw_bounds;
    rctf rect = draw_bounds;
    BLI_rctf_pad(&rect, node_padding, node_padding);
    rect.xmin = math::interpolate(draw_bounds.xmin, draw_bounds.xmax, 0.25f);
    add_rect_corner_positions(possible_bounds, rect);
  }
  if (zone.output_node) {
    const rctf &draw_bounds = zone.output_node->runtime->draw_bounds;
    rctf rect = draw_bounds;
    BLI_rctf_pad(&rect, node_padding, node_padding);
    rect.xmax = math::interpolate(draw_bounds.xmin, draw_bounds.xmax, 0.75f);
    add_rect_corner_positions(possible_bounds, rect);
  }

  if (snode.runtime->linkdrag) {
    for (const bNodeLink &link : snode.runtime->linkdrag->links) {
      if (link.fromnode == nullptr) {
        continue;
      }
      if (zone.contains_node_recursively(*link.fromnode) && zone.output_node != link.fromnode) {
        const float2 pos = node_link_bezier_points_dragged(snode, link)[3];
        rctf rect;
        BLI_rctf_init_pt_radius(&rect, pos, node_padding);
        add_rect_corner_positions(possible_bounds, rect);
      }
    }
  }

  Vector<int> convex_indices(possible_bounds.size());
  const int convex_positions_num = BLI_convexhull_2d(
      reinterpret_cast<float(*)[2]>(possible_bounds.data()),
      possible_bounds.size(),
      convex_indices.data());
  convex_indices.resize(convex_positions_num);

  for (const int i : convex_indices) {
    bounds.append(possible_bounds[i]);
  }
}

static void node_draw_zones_and_frames(const bContext &C,
                                       TreeDrawContext &tree_draw_ctx,
                                       const ARegion &region,
                                       const SpaceNode &snode,
                                       const bNodeTree &ntree,
                                       Span<uiBlock *> blocks)
{
  const bNodeTreeZones *zones = ntree.zones();
  const int zones_num = zones ? zones->zones.size() : 0;

  Array<Vector<float2>> bounds_by_zone(zones_num);
  Array<bke::CurvesGeometry> fillet_curve_by_zone(zones_num);
  /* Bounding box area of zones is used to determine draw order. */
  Array<float> bounding_box_width_by_zone(zones_num);

  for (const int zone_i : IndexRange(zones_num)) {
    const bNodeTreeZone &zone = *zones->zones[zone_i];

    find_bounds_by_zone_recursive(snode, zone, zones->zones, bounds_by_zone);
    const Span<float2> boundary_positions = bounds_by_zone[zone_i];
    const int boundary_positions_num = boundary_positions.size();

    const Bounds<float2> bounding_box = *bounds::min_max(boundary_positions);
    const float bounding_box_width = bounding_box.max.x - bounding_box.min.x;
    bounding_box_width_by_zone[zone_i] = bounding_box_width;

    bke::CurvesGeometry boundary_curve(boundary_positions_num, 1);
    boundary_curve.cyclic_for_write().first() = true;
    boundary_curve.fill_curve_types(CURVE_TYPE_POLY);
    MutableSpan<float3> boundary_curve_positions = boundary_curve.positions_for_write();
    boundary_curve.offsets_for_write().copy_from({0, boundary_positions_num});
    for (const int i : boundary_positions.index_range()) {
      boundary_curve_positions[i] = float3(boundary_positions[i], 0.0f);
    }

    fillet_curve_by_zone[zone_i] = geometry::fillet_curves_poly(
        boundary_curve,
        IndexRange(1),
        VArray<float>::ForSingle(BASIS_RAD, boundary_positions_num),
        VArray<int>::ForSingle(5, boundary_positions_num),
        true,
        {});
  }

  const View2D &v2d = region.v2d;
  float scale;
  UI_view2d_scale_get(&v2d, &scale, nullptr);
  float line_width = 1.0f * scale;
  float viewport[4] = {};
  GPU_viewport_size_get_f(viewport);

  const auto get_theme_id = [&](const int zone_i) {
    const bNode *node = zones->zones[zone_i]->output_node;
    return bke::zone_type_by_node_type(node->type_legacy)->theme_id;
  };

  const uint pos = GPU_vertformat_attr_add(
      immVertexFormat(), "pos", GPU_COMP_F32, 3, GPU_FETCH_FLOAT);

  using ZoneOrNode = std::variant<const bNodeTreeZone *, const bNode *>;
  Vector<ZoneOrNode> draw_order;
  for (const int zone_i : IndexRange(zones_num)) {
    draw_order.append(zones->zones[zone_i]);
  }
  for (const bNode *node : ntree.all_nodes()) {
    if (node->flag & NODE_BACKGROUND) {
      draw_order.append(node);
    }
  }
  auto get_zone_or_node_width = [&](const ZoneOrNode &zone_or_node) {
    if (const bNodeTreeZone *const *zone_p = std::get_if<const bNodeTreeZone *>(&zone_or_node)) {
      const bNodeTreeZone &zone = **zone_p;
      return bounding_box_width_by_zone[zone.index];
    }
    if (const bNode *const *node_p = std::get_if<const bNode *>(&zone_or_node)) {
      const bNode &node = **node_p;
      return BLI_rctf_size_x(&node.runtime->draw_bounds);
    }
    BLI_assert_unreachable();
    return 0.0f;
  };
  std::sort(draw_order.begin(), draw_order.end(), [&](const ZoneOrNode &a, const ZoneOrNode &b) {
    /* Draw zones with smaller bounding box on top to make them visible. */
    return get_zone_or_node_width(a) > get_zone_or_node_width(b);
  });

  for (const ZoneOrNode &zone_or_node : draw_order) {
    if (const bNodeTreeZone *const *zone_p = std::get_if<const bNodeTreeZone *>(&zone_or_node)) {
      const bNodeTreeZone &zone = **zone_p;
      const int zone_i = zone.index;
      float zone_color[4];
      UI_GetThemeColor4fv(get_theme_id(zone_i), zone_color);
      if (zone_color[3] == 0.0f) {
        continue;
      }
      const Span<float3> fillet_boundary_positions = fillet_curve_by_zone[zone_i].positions();
      /* Draw the background. */
      immBindBuiltinProgram(GPU_SHADER_3D_UNIFORM_COLOR);
      immUniformThemeColorBlend(TH_BACK, get_theme_id(zone_i), zone_color[3]);

      immBegin(GPU_PRIM_TRI_FAN, fillet_boundary_positions.size() + 1);
      for (const float3 &p : fillet_boundary_positions) {
        immVertex3fv(pos, p);
      }
      immVertex3fv(pos, fillet_boundary_positions[0]);
      immEnd();

      immUnbindProgram();
    }
    if (const bNode *const *node_p = std::get_if<const bNode *>(&zone_or_node)) {
      const bNode &node = **node_p;
      frame_node_draw_background(region, snode, node);
    }
  }

  GPU_blend(GPU_BLEND_ALPHA);

  /* Draw all the contour lines after to prevent them from getting hidden by overlapping zones. */
  for (const ZoneOrNode &zone_or_node : draw_order) {
    const bNodeTreeZone *const *zone_p = std::get_if<const bNodeTreeZone *>(&zone_or_node);
    if (!zone_p) {
      continue;
    }
    const bNodeTreeZone &zone = **zone_p;
    const int zone_i = zone.index;
    const Span<float3> fillet_boundary_positions = fillet_curve_by_zone[zone_i].positions();
    /* Draw the contour lines. */
    immBindBuiltinProgram(GPU_SHADER_3D_POLYLINE_UNIFORM_COLOR);

    immUniform2fv("viewportSize", &viewport[2]);
    immUniform1f("lineWidth", line_width * U.pixelsize);

    immUniformThemeColorAlpha(get_theme_id(zone_i), 1.0f);
    immBegin(GPU_PRIM_LINE_STRIP, fillet_boundary_positions.size() + 1);
    for (const float3 &p : fillet_boundary_positions) {
      immVertex3fv(pos, p);
    }
    immVertex3fv(pos, fillet_boundary_positions[0]);
    immEnd();

    immUnbindProgram();
  }

  GPU_blend(GPU_BLEND_NONE);

  /* Draw text on frame nodes. */
  for (const ZoneOrNode &zone_or_node : draw_order) {
    if (const bNode *const *node_p = std::get_if<const bNode *>(&zone_or_node)) {
      const bNode &node = **node_p;
      frame_node_draw_overlay(C, tree_draw_ctx, region, snode, ntree, node, *blocks[node.index()]);
    }
  }
}

#define USE_DRAW_TOT_UPDATE

static void node_draw_nodetree(const bContext &C,
                               TreeDrawContext &tree_draw_ctx,
                               ARegion &region,
                               SpaceNode &snode,
                               bNodeTree &ntree,
                               Span<bNode *> nodes,
                               Span<uiBlock *> blocks,
                               bNodeInstanceKey parent_key)
{
#ifdef USE_DRAW_TOT_UPDATE
  BLI_rctf_init_minmax(&region.v2d.tot);
#endif

  for (const int i : nodes.index_range()) {
#ifdef USE_DRAW_TOT_UPDATE
    /* Unrelated to background nodes, update the v2d->tot,
     * can be anywhere before we draw the scroll bars. */
    BLI_rctf_union(&region.v2d.tot, &nodes[i]->runtime->draw_bounds);
#endif
  }

  /* Node lines. */
  GPU_blend(GPU_BLEND_ALPHA);
  nodelink_batch_start(snode);

  for (const bNodeLink *link : ntree.all_links()) {
    if (!bke::node_link_is_hidden(link) && !bke::node_link_is_selected(link)) {
      node_draw_link(C, region.v2d, snode, *link, false);
    }
  }

  /* Draw selected node links after the unselected ones, so they are shown on top. */
  for (const bNodeLink *link : ntree.all_links()) {
    if (!bke::node_link_is_hidden(link) && bke::node_link_is_selected(link)) {
      node_draw_link(C, region.v2d, snode, *link, true);
    }
  }

  nodelink_batch_end(snode);
  GPU_blend(GPU_BLEND_NONE);

  /* Draw foreground nodes, last nodes in front. */
  for (const int i : nodes.index_range()) {
    bNode &node = *nodes[i];
    if (node.flag & NODE_BACKGROUND) {
      /* Background nodes are drawn before mixed with zones already. */
      continue;
    }

    const bNodeInstanceKey key = bke::node_instance_key(parent_key, &ntree, &node);
    node_draw(C, tree_draw_ctx, region, snode, ntree, node, *blocks[node.index()], key);
  }
}

/* Draw the breadcrumb on the top of the editor. */
static void draw_tree_path(const bContext &C, ARegion &region)
{
  GPU_matrix_push_projection();
  wmOrtho2_region_pixelspace(&region);

  const rcti *rect = ED_region_visible_rect(&region);

  const uiStyle *style = UI_style_get_dpi();
  const float padding_x = 16 * UI_SCALE_FAC;
  const int x = rect->xmin + padding_x;
  const int y = region.winy - UI_UNIT_Y * 0.6f;
  const int width = BLI_rcti_size_x(rect) - 2 * padding_x;

  uiBlock *block = UI_block_begin(&C, &region, __func__, UI_EMBOSS_NONE);
  uiLayout *layout = UI_block_layout(
      block, UI_LAYOUT_VERTICAL, UI_LAYOUT_PANEL, x, y, width, 1, 0, style);

  const Vector<ui::ContextPathItem> context_path = ed::space_node::context_path_for_space_node(C);
  ui::template_breadcrumbs(*layout, context_path);

  UI_block_layout_resolve(block, nullptr, nullptr);
  UI_block_end(&C, block);
  UI_block_draw(&C, block);

  GPU_matrix_pop_projection();
}

static void snode_setup_v2d(SpaceNode &snode, ARegion &region, const float2 &center)
{
  View2D &v2d = region.v2d;

  /* Shift view to node tree center. */
  UI_view2d_center_set(&v2d, center[0], center[1]);
  UI_view2d_view_ortho(&v2d);

  snode.runtime->aspect = BLI_rctf_size_x(&v2d.cur) / float(region.winx);
}

/* Similar to DRW_is_viewport_compositor_enabled() in `draw_manager.cc` but checks all 3D views. */
static bool compositor_is_in_use(const bContext &context)
{
  const Scene *scene = CTX_data_scene(&context);
  if (!scene->use_nodes) {
    return false;
  }

  if (!scene->nodetree) {
    return false;
  }

  if (scene->r.compositor_device == SCE_COMPOSITOR_DEVICE_GPU) {
    return true;
  }

  wmWindowManager *wm = CTX_wm_manager(&context);
  LISTBASE_FOREACH (const wmWindow *, win, &wm->windows) {
    const bScreen *screen = WM_window_get_active_screen(win);
    LISTBASE_FOREACH (const ScrArea *, area, &screen->areabase) {
      const SpaceLink &space = *static_cast<const SpaceLink *>(area->spacedata.first);
      if (space.spacetype == SPACE_VIEW3D) {
        const View3D &view_3d = reinterpret_cast<const View3D &>(space);

        if (view_3d.shading.use_compositor == V3D_SHADING_USE_COMPOSITOR_DISABLED) {
          continue;
        }

        if (!(view_3d.shading.type >= OB_MATERIAL)) {
          continue;
        }

        return true;
      }
    }
  }

  return false;
}

static void draw_nodetree(const bContext &C,
                          ARegion &region,
                          bNodeTree &ntree,
                          bNodeInstanceKey parent_key)
{
  SpaceNode *snode = CTX_wm_space_node(&C);
  ntree.ensure_topology_cache();

  Array<bNode *> nodes = tree_draw_order_calc_nodes(ntree);

  Array<uiBlock *> blocks = node_uiblocks_init(C, nodes);

  TreeDrawContext tree_draw_ctx;
  tree_draw_ctx.bmain = CTX_data_main(&C);
  tree_draw_ctx.window = CTX_wm_window(&C);
  tree_draw_ctx.scene = CTX_data_scene(&C);
  tree_draw_ctx.region = CTX_wm_region(&C);
  tree_draw_ctx.depsgraph = CTX_data_depsgraph_pointer(&C);

  BLI_SCOPED_DEFER([&]() { ntree.runtime->sockets_on_active_gizmo_paths.clear(); });
  if (ntree.type == NTREE_GEOMETRY) {
    tree_draw_ctx.geo_log_by_zone = geo_log::GeoModifierLog::get_tree_log_by_zone_for_node_editor(
        *snode);
    for (geo_log::GeoTreeLog *log : tree_draw_ctx.geo_log_by_zone.values()) {
      log->ensure_node_warnings(&ntree);
      log->ensure_execution_times();
    }
    const WorkSpace *workspace = CTX_wm_workspace(&C);
    tree_draw_ctx.active_geometry_nodes_viewer = viewer_path::find_geometry_nodes_viewer(
        workspace->viewer_path, *snode);

    /* This set of socket is used when drawing links to determine which links should use the
     * special gizmo drawing. */
    ntree.runtime->sockets_on_active_gizmo_paths = find_sockets_on_active_gizmo_paths(C, *snode);
  }
  else if (ntree.type == NTREE_COMPOSIT) {
    const Scene *scene = CTX_data_scene(&C);
    tree_draw_ctx.used_by_compositor = compositor_is_in_use(C);
    tree_draw_ctx.compositor_per_node_execution_time =
        &scene->runtime->compositor.per_node_execution_time;
  }
  else if (ntree.type == NTREE_SHADER && USER_EXPERIMENTAL_TEST(&U, use_shader_node_previews) &&
           BKE_scene_uses_shader_previews(CTX_data_scene(&C)) &&
           snode->overlay.flag & SN_OVERLAY_SHOW_OVERLAYS &&
           snode->overlay.flag & SN_OVERLAY_SHOW_PREVIEWS)
  {
    tree_draw_ctx.nested_group_infos = get_nested_previews(C, *snode);
  }

  node_update_nodetree(C, tree_draw_ctx, ntree, nodes, blocks);
  node_draw_zones_and_frames(C, tree_draw_ctx, region, *snode, ntree, blocks);
  node_draw_nodetree(C, tree_draw_ctx, region, *snode, ntree, nodes, blocks, parent_key);
}

/**
 * Make the background slightly brighter to indicate that users are inside a node-group.
 */
static void draw_background_color(const SpaceNode &snode)
{
  const int max_tree_length = 3;
  const float bright_factor = 0.25f;

  /* We ignore the first element of the path since it is the top-most tree and it doesn't need to
   * be brighter. We also set a cap to how many levels we want to set apart, to avoid the
   * background from getting too bright. */
  const int clamped_tree_path_length = BLI_listbase_count_at_most(&snode.treepath,
                                                                  max_tree_length);
  const int depth = max_ii(0, clamped_tree_path_length - 1);

  float color[3];
  UI_GetThemeColor3fv(TH_BACK, color);
  mul_v3_fl(color, 1.0f + bright_factor * depth);
  GPU_clear_color(color[0], color[1], color[2], 1.0);
}

void node_draw_space(const bContext &C, ARegion &region)
{
  wmWindow *win = CTX_wm_window(&C);
  SpaceNode &snode = *CTX_wm_space_node(&C);
  View2D &v2d = region.v2d;

  /* Setup off-screen buffers. */
  GPUViewport *viewport = WM_draw_region_get_viewport(&region);

  GPUFrameBuffer *framebuffer_overlay = GPU_viewport_framebuffer_overlay_get(viewport);
  GPU_framebuffer_bind_no_srgb(framebuffer_overlay);

  UI_view2d_view_ortho(&v2d);
  draw_background_color(snode);
  GPU_depth_test(GPU_DEPTH_NONE);
  GPU_scissor_test(true);

  /* XXX `snode->runtime->cursor` set in coordinate-space for placing new nodes,
   * used for drawing noodles too. */
  UI_view2d_region_to_view(&region.v2d,
                           win->eventstate->xy[0] - region.winrct.xmin,
                           win->eventstate->xy[1] - region.winrct.ymin,
                           &snode.runtime->cursor[0],
                           &snode.runtime->cursor[1]);
  snode.runtime->cursor[0] /= UI_SCALE_FAC;
  snode.runtime->cursor[1] /= UI_SCALE_FAC;

  ED_region_draw_cb_draw(&C, &region, REGION_DRAW_PRE_VIEW);

  /* Only set once. */
  GPU_blend(GPU_BLEND_ALPHA);

  /* Nodes. */
  snode_set_context(C);

  const int grid_levels = UI_GetThemeValueType(TH_NODE_GRID_LEVELS, SPACE_NODE);
  UI_view2d_dot_grid_draw(&v2d, TH_GRID, NODE_GRID_STEP_SIZE, grid_levels);

  /* Draw parent node trees. */
  if (snode.treepath.last) {
    bNodeTreePath *path = (bNodeTreePath *)snode.treepath.last;

    /* Update tree path name (drawn in the bottom left). */
    ID *name_id = (path->nodetree && path->nodetree != snode.nodetree) ? &path->nodetree->id :
                                                                         snode.id;

    if (name_id && UNLIKELY(!STREQ(path->display_name, name_id->name + 2))) {
      STRNCPY(path->display_name, name_id->name + 2);
    }

    /* Current View2D center, will be set temporarily for parent node trees. */
    float2 center;
    UI_view2d_center_get(&v2d, &center.x, &center.y);

    /* Store new view center in path and current edit tree. */
    copy_v2_v2(path->view_center, center);
    if (snode.edittree) {
      copy_v2_v2(snode.edittree->view_center, center);
    }

    /* Top-level edit tree. */
    bNodeTree *ntree = path->nodetree;
    if (ntree) {
      snode_setup_v2d(snode, region, center);

      /* Backdrop. */
      draw_nodespace_back_pix(C, region, snode, path->parent_key);

      {
        float original_proj[4][4];
        GPU_matrix_projection_get(original_proj);

        GPU_matrix_push();
        GPU_matrix_identity_set();

        wmOrtho2_pixelspace(region.winx, region.winy);

        WM_gizmomap_draw(region.runtime->gizmo_map, &C, WM_GIZMOMAP_DRAWSTEP_2D);

        GPU_matrix_pop();
        GPU_matrix_projection_set(original_proj);
      }

      draw_nodetree(C, region, *ntree, path->parent_key);
    }

    /* Temporary links. */
    GPU_blend(GPU_BLEND_ALPHA);
    GPU_line_smooth(true);
    if (snode.runtime->linkdrag) {
      for (const bNodeLink &link : snode.runtime->linkdrag->links) {
        node_draw_link_dragged(C, v2d, snode, link);
      }
    }
    GPU_line_smooth(false);
    GPU_blend(GPU_BLEND_NONE);

    if (snode.overlay.flag & SN_OVERLAY_SHOW_OVERLAYS && snode.flag & SNODE_SHOW_GPENCIL) {
      /* Draw grease-pencil annotations. */
      ED_annotation_draw_view2d(&C, true);
    }
  }
  else {

    /* Backdrop. */
    draw_nodespace_back_pix(C, region, snode, bke::NODE_INSTANCE_KEY_NONE);
  }

  ED_region_draw_cb_draw(&C, &region, REGION_DRAW_POST_VIEW);

  /* Reset view matrix. */
  UI_view2d_view_restore(&C);

  if (snode.overlay.flag & SN_OVERLAY_SHOW_OVERLAYS) {
    if (snode.flag & SNODE_SHOW_GPENCIL && snode.treepath.last) {
      /* Draw grease-pencil (screen strokes, and also paint-buffer). */
      ED_annotation_draw_view2d(&C, false);
    }

    /* Draw context path. */
    if (snode.overlay.flag & SN_OVERLAY_SHOW_PATH && snode.edittree) {
      draw_tree_path(C, region);
    }
  }

  /* Scrollers. */
  UI_view2d_scrollers_draw(&v2d, nullptr);
}

}  // namespace blender::ed::space_node<|MERGE_RESOLUTION|>--- conflicted
+++ resolved
@@ -3387,7 +3387,6 @@
                  "");
     UI_block_emboss_set(&block, UI_EMBOSS);
   }
-<<<<<<< HEAD
   /* bfa - Add nodes icons to node headers */
   else if (RNA_struct_ui_icon(node.typeinfo->rna_ext.srna) != ICON_NONE) {
     iconofs -= iconbutw;
@@ -3407,10 +3406,7 @@
     UI_block_emboss_set(&block, UI_EMBOSS);
   }
   /* -------- bfa end ------------------ */
-  if (node.type == GEO_NODE_VIEWER) {
-=======
   if (node.type_legacy == GEO_NODE_VIEWER) {
->>>>>>> a2770731
     const bool is_active = &node == tree_draw_ctx.active_geometry_nodes_viewer;
     iconofs -= iconbutw;
     UI_block_emboss_set(&block, UI_EMBOSS_NONE);
