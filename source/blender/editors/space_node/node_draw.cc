--- conflicted
+++ resolved
@@ -7,1792 +7,1267 @@
  * \brief higher level node drawing for the node editor.
  */
 
- #include <iomanip>
-
- #include "BKE_idprop.hh"
- #include "MEM_guardedalloc.h"
-
- #include "DNA_light_types.h"
- #include "DNA_linestyle_types.h"
- #include "DNA_material_types.h"
- #include "DNA_modifier_types.h"
- #include "DNA_node_types.h"
- #include "DNA_screen_types.h"
- #include "DNA_space_types.h"
- #include "DNA_text_types.h"
- #include "DNA_world_types.h"
-
- #include "BLI_array.hh"
- #include "BLI_bounds.hh"
- #include "BLI_convexhull_2d.hh"
- #include "BLI_function_ref.hh"
- #include "BLI_listbase.h"
- #include "BLI_map.hh"
- #include "BLI_math_color.h"
- #include "BLI_set.hh"
- #include "BLI_span.hh"
- #include "BLI_string.h"
- #include "BLI_string_ref.hh"
- #include "BLI_string_utf8.h"
- #include "BLI_vector.hh"
-
- #include "BLT_translation.hh"
-
- #include "BKE_compute_context_cache.hh"
- #include "BKE_compute_contexts.hh"
- #include "BKE_context.hh"
- #include "BKE_curves.hh"
- #include "BKE_global.hh"
- #include "BKE_idtype.hh"
- #include "BKE_lib_id.hh"
- #include "BKE_library.hh"
- #include "BKE_main.hh"
- #include "BKE_main_invariants.hh"
- #include "BKE_node.hh"
- #include "BKE_node_legacy_types.hh"
- #include "BKE_node_runtime.hh"
- #include "BKE_node_tree_update.hh"
- #include "BKE_node_tree_zones.hh"
- #include "BKE_object.hh"
- #include "BKE_scene.hh"
- #include "BKE_scene_runtime.hh"
- #include "BKE_screen.hh"
-
- #include "IMB_imbuf.hh"
-
- #include "DEG_depsgraph.hh"
-
- #include "BLF_api.hh"
-
- #include "BIF_glutil.hh"
-
- #include "GPU_framebuffer.hh"
- #include "GPU_immediate.hh"
- #include "GPU_immediate_util.hh"
- #include "GPU_matrix.hh"
- #include "GPU_state.hh"
- #include "GPU_viewport.hh"
-
- #include "WM_api.hh"
- #include "WM_types.hh"
-
- #include "ED_gpencil_legacy.hh"
- #include "ED_node.hh"
- #include "ED_node_preview.hh"
- #include "ED_screen.hh"
- #include "ED_space_api.hh"
- #include "ED_viewer_path.hh"
-
- #include "UI_interface.hh"
- #include "UI_interface_layout.hh"
- #include "UI_resources.hh"
- #include "UI_view2d.hh"
-
- #include "RNA_access.hh"
- #include "RNA_prototypes.hh"
-
- #include "NOD_geometry_nodes_gizmos.hh"
- #include "NOD_geometry_nodes_log.hh"
- #include "NOD_node_declaration.hh"
- #include "NOD_node_extra_info.hh"
- #include "NOD_sync_sockets.hh"
- #include "NOD_trace_values.hh"
-
- #include "GEO_fillet_curves.hh"
-
- #include "node_intern.hh" /* own include */
-
- #include <fmt/format.h>
- #include <sstream>
-
- namespace geo_log = blender::nodes::geo_eval_log;
- using blender::bke::bNodeTreeZone;
- using blender::bke::bNodeTreeZones;
- using blender::ed::space_node::NestedTreePreviews;
- using blender::nodes::NodeExtraInfoRow;
-
- namespace blender::ed::space_node {
-
- #define NODE_ZONE_PADDING UI_UNIT_X
- #define ZONE_ZONE_PADDING 0.3f * UI_UNIT_X
- #define EXTRA_INFO_ROW_HEIGHT (20.0f * UI_SCALE_FAC)
-
- /**
-  * This is passed to many functions which draw the node editor.
-  */
- struct TreeDrawContext {
-   Main *bmain;
-   wmWindow *window;
-   Scene *scene;
-   ARegion *region;
-   Depsgraph *depsgraph;
-
-   /**
-    * Whether a viewer node is active in geometry nodes can not be determined by a flag on the node
-    * alone. That's because if the node group with the viewer is used multiple times, it's only
-    * active in one of these cases.
-    * The active node is cached here to avoid doing the more expensive check for every viewer node
-    * in the tree.
-    */
-   const bNode *active_geometry_nodes_viewer = nullptr;
-   /**
-    * Geometry nodes logs various data during execution. The logged data that corresponds to the
-    * currently drawn node tree can be retrieved from the log below.
-    */
-   geo_log::ContextualGeoTreeLogs tree_logs;
-
-   NestedTreePreviews *nested_group_infos = nullptr;
-
-   Map<bNodeInstanceKey, timeit::Nanoseconds> *compositor_per_node_execution_time = nullptr;
-
-   /**
-    * Label for reroute nodes that is derived from upstream reroute nodes.
-    */
-   Map<const bNode *, StringRef> reroute_auto_labels;
-
-   /**
-    * Index Switch nodes can draw labels retrieved from a connected menu switch node. The
-    * corresponding node pairs are preprocessed to avoid the overhead of having to detect them while
-    * drawing individual sockets.
-    */
-   Map<const bNode *, const bNode *> menu_switch_source_by_index_switch;
-
-   /**
-    * Precomputed extra info rows for each node. This avoids having to compute them multiple times
-    * during drawing. The array is indexed by `bNode::index()`.
-    */
-   Array<Vector<NodeExtraInfoRow>> extra_info_rows_per_node;
-
-   Map<int32_t, VectorSet<std::string>> shader_node_errors;
-
-   ~TreeDrawContext()
-   {
-     for (MutableSpan<NodeExtraInfoRow> rows : this->extra_info_rows_per_node) {
-       for (NodeExtraInfoRow &row : rows) {
-         if (row.tooltip_fn_free_arg) {
-           BLI_assert(row.tooltip_fn_copy_arg);
-           row.tooltip_fn_free_arg(row.tooltip_fn_arg);
-         }
-       }
-     }
-   }
- };
-
- float grid_size_get()
- {
-   return NODE_GRID_STEP_SIZE;
- }
-
- void tree_update(const bContext *C)
- {
-   SpaceNode *snode = CTX_wm_space_node(C);
-   if (snode) {
-     snode_set_context(*C);
-
-     if (snode->nodetree) {
-       id_us_ensure_real(&snode->nodetree->id);
-     }
-   }
- }
-
- /* id is supposed to contain a node tree */
- static bNodeTree *node_tree_from_ID(ID *id)
- {
-   if (id) {
-     if (GS(id->name) == ID_NT) {
-       return (bNodeTree *)id;
-     }
-     return bke::node_tree_from_id(id);
-   }
-
-   return nullptr;
- }
-
- void tag_update_id(ID *id)
- {
-   bNodeTree *ntree = node_tree_from_ID(id);
-   if (id == nullptr || ntree == nullptr) {
-     return;
-   }
-
-   /* TODO(sergey): With the new dependency graph it should be just enough to only tag ntree itself.
-    * All the users of this tree will have update flushed from the tree. */
-   DEG_id_tag_update(&ntree->id, 0);
-
-   if (ntree->type == NTREE_SHADER) {
-     DEG_id_tag_update(id, 0);
-
-     if (GS(id->name) == ID_MA) {
-       WM_main_add_notifier(NC_MATERIAL | ND_SHADING, id);
-     }
-     else if (GS(id->name) == ID_LA) {
-       WM_main_add_notifier(NC_LAMP | ND_LIGHTING, id);
-     }
-     else if (GS(id->name) == ID_WO) {
-       WM_main_add_notifier(NC_WORLD | ND_WORLD, id);
-     }
-   }
-   else if (ntree->type == NTREE_COMPOSIT) {
-     WM_main_add_notifier(NC_SCENE | ND_NODES, id);
-   }
-   else if (ntree->type == NTREE_TEXTURE) {
-     DEG_id_tag_update(id, 0);
-     WM_main_add_notifier(NC_TEXTURE | ND_NODES, id);
-   }
-   else if (ntree->type == NTREE_GEOMETRY) {
-     WM_main_add_notifier(NC_OBJECT | ND_MODIFIER, id);
-   }
-   else if (id == &ntree->id) {
-     /* Node groups. */
-     DEG_id_tag_update(id, 0);
-   }
- }
-
- static void node_socket_add_tooltip_in_node_editor(const bNodeSocket &sock, uiLayout &layout);
-
- /** Return true when \a a should be behind \a b and false otherwise. */
- static bool compare_node_depth(const bNode *a, const bNode *b)
- {
-   /* These tell if either the node or any of the parent nodes is selected.
-    * A selected parent means an unselected node is also in foreground! */
-   bool a_select = (a->flag & NODE_SELECT) != 0, b_select = (b->flag & NODE_SELECT) != 0;
-   bool a_active = (a->flag & NODE_ACTIVE) != 0, b_active = (b->flag & NODE_ACTIVE) != 0;
-
-   /* If one is an ancestor of the other. */
-   /* XXX there might be a better sorting algorithm for stable topological sort,
-    * this is O(n^2) worst case. */
-   for (bNode *parent = a->parent; parent; parent = parent->parent) {
-     /* If B is an ancestor, it is always behind A. */
-     if (parent == b) {
-       return false;
-     }
-     /* Any selected ancestor moves the node forward. */
-     if (parent->flag & NODE_ACTIVE) {
-       a_active = true;
-     }
-     if (parent->flag & NODE_SELECT) {
-       a_select = true;
-     }
-   }
-   for (bNode *parent = b->parent; parent; parent = parent->parent) {
-     /* If A is an ancestor, it is always behind B. */
-     if (parent == a) {
-       return true;
-     }
-     /* Any selected ancestor moves the node forward. */
-     if (parent->flag & NODE_ACTIVE) {
-       b_active = true;
-     }
-     if (parent->flag & NODE_SELECT) {
-       b_select = true;
-     }
-   }
-
-   /* One of the nodes is in the background and the other not. */
-   if ((a->flag & NODE_BACKGROUND) && !(b->flag & NODE_BACKGROUND)) {
-     return true;
-   }
-   if ((b->flag & NODE_BACKGROUND) && !(a->flag & NODE_BACKGROUND)) {
-     return false;
-   }
-
-   /* One has a higher selection state (active > selected > nothing). */
-   if (a_active && !b_active) {
-     return false;
-   }
-   if (b_active && !a_active) {
-     return true;
-   }
-   if (!b_select && (a_active || a_select)) {
-     return false;
-   }
-   if (!a_select && (b_active || b_select)) {
-     return true;
-   }
-
-   return false;
- }
-
- void tree_draw_order_update(bNodeTree &ntree)
- {
-   Array<bNode *> sort_nodes = ntree.all_nodes();
-   std::sort(sort_nodes.begin(), sort_nodes.end(), [](bNode *a, bNode *b) {
-     return a->ui_order < b->ui_order;
-   });
-   std::stable_sort(sort_nodes.begin(), sort_nodes.end(), compare_node_depth);
-   for (const int i : sort_nodes.index_range()) {
-     sort_nodes[i]->ui_order = i;
-   }
- }
-
- Array<bNode *> tree_draw_order_calc_nodes(bNodeTree &ntree)
- {
-   Array<bNode *> nodes = ntree.all_nodes();
-   if (nodes.is_empty()) {
-     return {};
-   }
-   std::sort(nodes.begin(), nodes.end(), [](const bNode *a, const bNode *b) {
-     return a->ui_order < b->ui_order;
-   });
-   return nodes;
- }
-
- Array<bNode *> tree_draw_order_calc_nodes_reversed(bNodeTree &ntree)
- {
-   Array<bNode *> nodes = ntree.all_nodes();
-   if (nodes.is_empty()) {
-     return {};
-   }
-   std::sort(nodes.begin(), nodes.end(), [](const bNode *a, const bNode *b) {
-     return a->ui_order > b->ui_order;
-   });
-   return nodes;
- }
-
- static Array<uiBlock *> node_uiblocks_init(const bContext &C, const Span<bNode *> nodes)
- {
-   Array<uiBlock *> blocks(nodes.size());
-
-   /* Add node uiBlocks in drawing order - prevents events going to overlapping nodes. */
-   Scene *scene = CTX_data_scene(&C);
-   wmWindow *window = CTX_wm_window(&C);
-   ARegion *region = CTX_wm_region(&C);
-   for (const int i : nodes.index_range()) {
-     const bNode &node = *nodes[i];
-     std::string block_name = "node_" + std::string(node.name);
-     uiBlock *block = UI_block_begin(
-         &C, scene, window, region, std::move(block_name), ui::EmbossType::Emboss);
-     blocks[node.index()] = block;
-     /* This cancels events for background nodes. */
-     UI_block_flag_enable(block, UI_BLOCK_CLIP_EVENTS);
-   }
-
-   return blocks;
- }
-
- float2 node_to_view(const float2 &co)
- {
-   return co * UI_SCALE_FAC;
- }
-
- static rctf node_to_rect(const bNode &node)
- {
-   rctf rect{};
-   rect.xmin = node.location[0];
-   rect.ymin = node.location[1] - node.height;
-   rect.xmax = node.location[0] + node.width;
-   rect.ymax = node.location[1];
-   return rect;
- }
-
- void node_to_updated_rect(const bNode &node, rctf &r_rect)
- {
-   r_rect = node_to_rect(node);
-   BLI_rctf_mul(&r_rect, UI_SCALE_FAC);
- }
-
- float2 node_from_view(const float2 &co)
- {
-   return co / UI_SCALE_FAC;
- }
-
- static bool is_node_panels_supported(const bNode &node)
- {
-   return node.declaration() && node.declaration()->use_custom_socket_order;
- }
-
- /* Draw UI for options, buttons, and previews. */
- static bool node_update_basis_buttons(const bContext &C,
-                                       bNodeTree &ntree,
-                                       bNode &node,
-                                       blender::FunctionRef<nodes::DrawNodeLayoutFn> draw_buttons,
-                                       uiBlock &block,
-                                       int &dy)
- {
-   /* Buttons rect? */
-   const bool node_options = draw_buttons && (node.flag & NODE_OPTIONS);
-   if (!node_options) {
-     return false;
-   }
-
-   PointerRNA nodeptr = RNA_pointer_create_discrete(&ntree.id, &RNA_Node, &node);
-
-   /* Round the node origin because text contents are always pixel-aligned. */
-   const float2 loc = math::round(node_to_view(node.location));
-
-   dy -= NODE_DYS / 4;
-
-   uiLayout &layout = ui::block_layout(&block,
-                                       ui::LayoutDirection::Vertical,
-                                       ui::LayoutType::Panel,
-                                       loc.x + NODE_DYS,
-                                       dy,
-                                       NODE_WIDTH(node) - NODE_DY,
-                                       0,
-                                       0,
-                                       UI_style_get_dpi());
-
-   if (node.is_muted()) {
-     layout.active_set(false);
-   }
-   if (!ID_IS_EDITABLE(&ntree.id)) {
-     layout.enabled_set(false);
-   }
-
-   layout.context_ptr_set("node", &nodeptr);
-
-   draw_buttons(&layout, (bContext *)&C, &nodeptr);
-
-   UI_block_align_end(&block);
-   const int buty = ui::block_layout_resolve(&block).y;
-
-   dy = buty - NODE_DYS / 4;
-   return true;
- }
-
- const char *node_socket_get_label(const bNodeSocket *socket, const char *panel_label)
- {
-   /* Get the short label if possible. This is used when grouping sockets under panels,
-    * to avoid redundancy in the label. */
-   const std::optional<StringRefNull> socket_short_label = bke::node_socket_short_label(*socket);
-   const char *socket_translation_context = bke::node_socket_translation_context(*socket);
-
-   if (socket_short_label.has_value()) {
-     return CTX_IFACE_(socket_translation_context, socket_short_label->c_str());
-   }
-
-   const StringRefNull socket_label = bke::node_socket_label(*socket);
-   const char *translated_socket_label = CTX_IFACE_(socket_translation_context,
-                                                    socket_label.c_str());
-
-   /* Shorten socket label if it begins with the panel label. */
-   if (panel_label) {
-     const int len_prefix = strlen(panel_label);
-     if (STREQLEN(translated_socket_label, panel_label, len_prefix) &&
-         translated_socket_label[len_prefix] == ' ')
-     {
-       return translated_socket_label + len_prefix + 1;
-     }
-   }
-
-   /* Full label. */
-   return translated_socket_label;
- }
-
- static void draw_socket_layout(TreeDrawContext &tree_draw_ctx,
-                                const bContext &C,
-                                uiLayout &layout,
-                                bNodeSocket &socket,
-                                bNodeTree &ntree,
-                                bNode &node,
-                                PointerRNA &node_ptr,
-                                PointerRNA &socket_ptr,
-                                const char *panel_label)
- {
-   const nodes::SocketDeclaration *socket_decl = socket.runtime->declaration;
-   const StringRefNull label = node_socket_get_label(&socket, panel_label);
-   nodes::CustomSocketDrawParams params{C,
-                                        layout,
-                                        ntree,
-                                        node,
-                                        socket,
-                                        node_ptr,
-                                        socket_ptr,
-                                        label,
-                                        &tree_draw_ctx.menu_switch_source_by_index_switch};
-   if (socket_decl) {
-     if (socket_decl->custom_draw_fn) {
-       (*socket_decl->custom_draw_fn)(params);
-       return;
-     }
-   }
-   params.draw_standard(layout);
- }
-
- static bool node_update_basis_socket(TreeDrawContext &tree_draw_ctx,
-                                      const bContext &C,
+#include <iomanip>
+
+#include "BKE_idprop.hh"
+#include "MEM_guardedalloc.h"
+
+#include "DNA_light_types.h"
+#include "DNA_linestyle_types.h"
+#include "DNA_material_types.h"
+#include "DNA_modifier_types.h"
+#include "DNA_node_types.h"
+#include "DNA_screen_types.h"
+#include "DNA_space_types.h"
+#include "DNA_text_types.h"
+#include "DNA_world_types.h"
+
+#include "BLI_array.hh"
+#include "BLI_bounds.hh"
+#include "BLI_convexhull_2d.hh"
+#include "BLI_function_ref.hh"
+#include "BLI_listbase.h"
+#include "BLI_map.hh"
+#include "BLI_math_color.h"
+#include "BLI_set.hh"
+#include "BLI_span.hh"
+#include "BLI_string.h"
+#include "BLI_string_ref.hh"
+#include "BLI_string_utf8.h"
+#include "BLI_vector.hh"
+
+#include "BLT_translation.hh"
+
+#include "BKE_compute_context_cache.hh"
+#include "BKE_compute_contexts.hh"
+#include "BKE_context.hh"
+#include "BKE_curves.hh"
+#include "BKE_global.hh"
+#include "BKE_idtype.hh"
+#include "BKE_lib_id.hh"
+#include "BKE_library.hh"
+#include "BKE_main.hh"
+#include "BKE_main_invariants.hh"
+#include "BKE_node.hh"
+#include "BKE_node_legacy_types.hh"
+#include "BKE_node_runtime.hh"
+#include "BKE_node_tree_update.hh"
+#include "BKE_node_tree_zones.hh"
+#include "BKE_object.hh"
+#include "BKE_scene.hh"
+#include "BKE_scene_runtime.hh"
+#include "BKE_screen.hh"
+
+#include "IMB_imbuf.hh"
+
+#include "DEG_depsgraph.hh"
+
+#include "BLF_api.hh"
+
+#include "BIF_glutil.hh"
+
+#include "GPU_framebuffer.hh"
+#include "GPU_immediate.hh"
+#include "GPU_immediate_util.hh"
+#include "GPU_matrix.hh"
+#include "GPU_state.hh"
+#include "GPU_viewport.hh"
+
+#include "WM_api.hh"
+#include "WM_types.hh"
+
+#include "ED_gpencil_legacy.hh"
+#include "ED_node.hh"
+#include "ED_node_preview.hh"
+#include "ED_screen.hh"
+#include "ED_space_api.hh"
+#include "ED_viewer_path.hh"
+
+#include "UI_interface.hh"
+#include "UI_interface_layout.hh"
+#include "UI_resources.hh"
+#include "UI_view2d.hh"
+
+#include "RNA_access.hh"
+#include "RNA_prototypes.hh"
+
+#include "NOD_geometry_nodes_gizmos.hh"
+#include "NOD_geometry_nodes_log.hh"
+#include "NOD_node_declaration.hh"
+#include "NOD_node_extra_info.hh"
+#include "NOD_sync_sockets.hh"
+#include "NOD_trace_values.hh"
+
+#include "GEO_fillet_curves.hh"
+
+#include "node_intern.hh" /* own include */
+
+#include <fmt/format.h>
+#include <sstream>
+
+namespace geo_log = blender::nodes::geo_eval_log;
+using blender::bke::bNodeTreeZone;
+using blender::bke::bNodeTreeZones;
+using blender::ed::space_node::NestedTreePreviews;
+using blender::nodes::NodeExtraInfoRow;
+
+namespace blender::ed::space_node {
+
+#define NODE_ZONE_PADDING UI_UNIT_X
+#define ZONE_ZONE_PADDING 0.3f * UI_UNIT_X
+#define EXTRA_INFO_ROW_HEIGHT (20.0f * UI_SCALE_FAC)
+
+/**
+ * This is passed to many functions which draw the node editor.
+ */
+struct TreeDrawContext {
+  Main *bmain;
+  wmWindow *window;
+  Scene *scene;
+  ARegion *region;
+  Depsgraph *depsgraph;
+
+  /**
+   * Whether a viewer node is active in geometry nodes can not be determined by a flag on the node
+   * alone. That's because if the node group with the viewer is used multiple times, it's only
+   * active in one of these cases.
+   * The active node is cached here to avoid doing the more expensive check for every viewer node
+   * in the tree.
+   */
+  const bNode *active_geometry_nodes_viewer = nullptr;
+  /**
+   * Geometry nodes logs various data during execution. The logged data that corresponds to the
+   * currently drawn node tree can be retrieved from the log below.
+   */
+  geo_log::ContextualGeoTreeLogs tree_logs;
+
+  NestedTreePreviews *nested_group_infos = nullptr;
+
+  Map<bNodeInstanceKey, timeit::Nanoseconds> *compositor_per_node_execution_time = nullptr;
+
+  /**
+   * Label for reroute nodes that is derived from upstream reroute nodes.
+   */
+  Map<const bNode *, StringRef> reroute_auto_labels;
+
+  /**
+   * Index Switch nodes can draw labels retrieved from a connected menu switch node. The
+   * corresponding node pairs are preprocessed to avoid the overhead of having to detect them while
+   * drawing individual sockets.
+   */
+  Map<const bNode *, const bNode *> menu_switch_source_by_index_switch;
+
+  /**
+   * Precomputed extra info rows for each node. This avoids having to compute them multiple times
+   * during drawing. The array is indexed by `bNode::index()`.
+   */
+  Array<Vector<NodeExtraInfoRow>> extra_info_rows_per_node;
+
+  Map<int32_t, VectorSet<std::string>> shader_node_errors;
+
+  ~TreeDrawContext()
+  {
+    for (MutableSpan<NodeExtraInfoRow> rows : this->extra_info_rows_per_node) {
+      for (NodeExtraInfoRow &row : rows) {
+        if (row.tooltip_fn_free_arg) {
+          BLI_assert(row.tooltip_fn_copy_arg);
+          row.tooltip_fn_free_arg(row.tooltip_fn_arg);
+        }
+      }
+    }
+  }
+};
+
+float grid_size_get()
+{
+  return NODE_GRID_STEP_SIZE;
+}
+
+void tree_update(const bContext *C)
+{
+  SpaceNode *snode = CTX_wm_space_node(C);
+  if (snode) {
+    snode_set_context(*C);
+
+    if (snode->nodetree) {
+      id_us_ensure_real(&snode->nodetree->id);
+    }
+  }
+}
+
+/* id is supposed to contain a node tree */
+static bNodeTree *node_tree_from_ID(ID *id)
+{
+  if (id) {
+    if (GS(id->name) == ID_NT) {
+      return (bNodeTree *)id;
+    }
+    return bke::node_tree_from_id(id);
+  }
+
+  return nullptr;
+}
+
+void tag_update_id(ID *id)
+{
+  bNodeTree *ntree = node_tree_from_ID(id);
+  if (id == nullptr || ntree == nullptr) {
+    return;
+  }
+
+  /* TODO(sergey): With the new dependency graph it should be just enough to only tag ntree itself.
+   * All the users of this tree will have update flushed from the tree. */
+  DEG_id_tag_update(&ntree->id, 0);
+
+  if (ntree->type == NTREE_SHADER) {
+    DEG_id_tag_update(id, 0);
+
+    if (GS(id->name) == ID_MA) {
+      WM_main_add_notifier(NC_MATERIAL | ND_SHADING, id);
+    }
+    else if (GS(id->name) == ID_LA) {
+      WM_main_add_notifier(NC_LAMP | ND_LIGHTING, id);
+    }
+    else if (GS(id->name) == ID_WO) {
+      WM_main_add_notifier(NC_WORLD | ND_WORLD, id);
+    }
+  }
+  else if (ntree->type == NTREE_COMPOSIT) {
+    WM_main_add_notifier(NC_SCENE | ND_NODES, id);
+  }
+  else if (ntree->type == NTREE_TEXTURE) {
+    DEG_id_tag_update(id, 0);
+    WM_main_add_notifier(NC_TEXTURE | ND_NODES, id);
+  }
+  else if (ntree->type == NTREE_GEOMETRY) {
+    WM_main_add_notifier(NC_OBJECT | ND_MODIFIER, id);
+  }
+  else if (id == &ntree->id) {
+    /* Node groups. */
+    DEG_id_tag_update(id, 0);
+  }
+}
+
+static void node_socket_add_tooltip_in_node_editor(const bNodeSocket &sock, uiLayout &layout);
+
+/** Return true when \a a should be behind \a b and false otherwise. */
+static bool compare_node_depth(const bNode *a, const bNode *b)
+{
+  /* These tell if either the node or any of the parent nodes is selected.
+   * A selected parent means an unselected node is also in foreground! */
+  bool a_select = (a->flag & NODE_SELECT) != 0, b_select = (b->flag & NODE_SELECT) != 0;
+  bool a_active = (a->flag & NODE_ACTIVE) != 0, b_active = (b->flag & NODE_ACTIVE) != 0;
+
+  /* If one is an ancestor of the other. */
+  /* XXX there might be a better sorting algorithm for stable topological sort,
+   * this is O(n^2) worst case. */
+  for (bNode *parent = a->parent; parent; parent = parent->parent) {
+    /* If B is an ancestor, it is always behind A. */
+    if (parent == b) {
+      return false;
+    }
+    /* Any selected ancestor moves the node forward. */
+    if (parent->flag & NODE_ACTIVE) {
+      a_active = true;
+    }
+    if (parent->flag & NODE_SELECT) {
+      a_select = true;
+    }
+  }
+  for (bNode *parent = b->parent; parent; parent = parent->parent) {
+    /* If A is an ancestor, it is always behind B. */
+    if (parent == a) {
+      return true;
+    }
+    /* Any selected ancestor moves the node forward. */
+    if (parent->flag & NODE_ACTIVE) {
+      b_active = true;
+    }
+    if (parent->flag & NODE_SELECT) {
+      b_select = true;
+    }
+  }
+
+  /* One of the nodes is in the background and the other not. */
+  if ((a->flag & NODE_BACKGROUND) && !(b->flag & NODE_BACKGROUND)) {
+    return true;
+  }
+  if ((b->flag & NODE_BACKGROUND) && !(a->flag & NODE_BACKGROUND)) {
+    return false;
+  }
+
+  /* One has a higher selection state (active > selected > nothing). */
+  if (a_active && !b_active) {
+    return false;
+  }
+  if (b_active && !a_active) {
+    return true;
+  }
+  if (!b_select && (a_active || a_select)) {
+    return false;
+  }
+  if (!a_select && (b_active || b_select)) {
+    return true;
+  }
+
+  return false;
+}
+
+void tree_draw_order_update(bNodeTree &ntree)
+{
+  Array<bNode *> sort_nodes = ntree.all_nodes();
+  std::sort(sort_nodes.begin(), sort_nodes.end(), [](bNode *a, bNode *b) {
+    return a->ui_order < b->ui_order;
+  });
+  std::stable_sort(sort_nodes.begin(), sort_nodes.end(), compare_node_depth);
+  for (const int i : sort_nodes.index_range()) {
+    sort_nodes[i]->ui_order = i;
+  }
+}
+
+Array<bNode *> tree_draw_order_calc_nodes(bNodeTree &ntree)
+{
+  Array<bNode *> nodes = ntree.all_nodes();
+  if (nodes.is_empty()) {
+    return {};
+  }
+  std::sort(nodes.begin(), nodes.end(), [](const bNode *a, const bNode *b) {
+    return a->ui_order < b->ui_order;
+  });
+  return nodes;
+}
+
+Array<bNode *> tree_draw_order_calc_nodes_reversed(bNodeTree &ntree)
+{
+  Array<bNode *> nodes = ntree.all_nodes();
+  if (nodes.is_empty()) {
+    return {};
+  }
+  std::sort(nodes.begin(), nodes.end(), [](const bNode *a, const bNode *b) {
+    return a->ui_order > b->ui_order;
+  });
+  return nodes;
+}
+
+static Array<uiBlock *> node_uiblocks_init(const bContext &C, const Span<bNode *> nodes)
+{
+  Array<uiBlock *> blocks(nodes.size());
+
+  /* Add node uiBlocks in drawing order - prevents events going to overlapping nodes. */
+  Scene *scene = CTX_data_scene(&C);
+  wmWindow *window = CTX_wm_window(&C);
+  ARegion *region = CTX_wm_region(&C);
+  for (const int i : nodes.index_range()) {
+    const bNode &node = *nodes[i];
+    std::string block_name = "node_" + std::string(node.name);
+    uiBlock *block = UI_block_begin(
+        &C, scene, window, region, std::move(block_name), ui::EmbossType::Emboss);
+    blocks[node.index()] = block;
+    /* This cancels events for background nodes. */
+    UI_block_flag_enable(block, UI_BLOCK_CLIP_EVENTS);
+  }
+
+  return blocks;
+}
+
+float2 node_to_view(const float2 &co)
+{
+  return co * UI_SCALE_FAC;
+}
+
+static rctf node_to_rect(const bNode &node)
+{
+  rctf rect{};
+  rect.xmin = node.location[0];
+  rect.ymin = node.location[1] - node.height;
+  rect.xmax = node.location[0] + node.width;
+  rect.ymax = node.location[1];
+  return rect;
+}
+
+void node_to_updated_rect(const bNode &node, rctf &r_rect)
+{
+  r_rect = node_to_rect(node);
+  BLI_rctf_mul(&r_rect, UI_SCALE_FAC);
+}
+
+float2 node_from_view(const float2 &co)
+{
+  return co / UI_SCALE_FAC;
+}
+
+static bool is_node_panels_supported(const bNode &node)
+{
+  return node.declaration() && node.declaration()->use_custom_socket_order;
+}
+
+/* Draw UI for options, buttons, and previews. */
+static bool node_update_basis_buttons(const bContext &C,
                                       bNodeTree &ntree,
                                       bNode &node,
-                                      const char *panel_label,
-                                      bNodeSocket *input_socket,
-                                      bNodeSocket *output_socket,
+                                      blender::FunctionRef<nodes::DrawNodeLayoutFn> draw_buttons,
                                       uiBlock &block,
-                                      const int &locx,
-                                      int &locy)
- {
-   if ((!input_socket || !input_socket->is_visible()) &&
-       (!output_socket || !output_socket->is_visible()))
-   {
-     return false;
-   }
-
-   const int topy = locy;
-
-   /* Add the half the height of a multi-input socket to cursor Y
-    * to account for the increased height of the taller sockets. */
-   const bool is_multi_input = (input_socket ? input_socket->flag & SOCK_MULTI_INPUT : false);
-   const float multi_input_socket_offset = is_multi_input ?
-                                               std::max(input_socket->runtime->total_inputs - 2,
-                                                        0) *
-                                                   NODE_MULTI_INPUT_LINK_GAP :
-                                               0.0f;
-   locy -= multi_input_socket_offset * 0.5f;
-
-   uiLayout &layout = ui::block_layout(&block,
-                                       ui::LayoutDirection::Vertical,
-                                       ui::LayoutType::Panel,
-                                       locx + NODE_DYS,
-                                       locy,
-                                       NODE_WIDTH(node) - NODE_DY,
-                                       NODE_DY,
-                                       0,
-                                       UI_style_get_dpi());
-
-   if (node.is_muted()) {
-     layout.active_set(false);
-   }
-   if (!ID_IS_EDITABLE(&ntree.id)) {
-     layout.enabled_set(false);
-   }
-
-   uiLayout *row = &layout.row(true);
-   PointerRNA nodeptr = RNA_pointer_create_discrete(&ntree.id, &RNA_Node, &node);
-   row->context_ptr_set("node", &nodeptr);
-
-   if (input_socket) {
-     /* Context pointers for current node and socket. */
-     PointerRNA sockptr = RNA_pointer_create_discrete(&ntree.id, &RNA_NodeSocket, input_socket);
-     row->context_ptr_set("socket", &sockptr);
-
-     row->alignment_set(ui::LayoutAlign::Expand);
-
-     draw_socket_layout(
-         tree_draw_ctx, C, *row, *input_socket, ntree, node, nodeptr, sockptr, panel_label);
-   }
-   else {
-     /* Context pointers for current node and socket. */
-     PointerRNA sockptr = RNA_pointer_create_discrete(&ntree.id, &RNA_NodeSocket, output_socket);
-     row->context_ptr_set("socket", &sockptr);
-
-     /* Align output buttons to the right. */
-     row->alignment_set(ui::LayoutAlign::Right);
-
-     draw_socket_layout(
-         tree_draw_ctx, C, *row, *output_socket, ntree, node, nodeptr, sockptr, panel_label);
-   }
-
-   if (input_socket) {
-     /* Round the socket location to stop it from jiggling. */
-     input_socket->runtime->location = float2(round(locx), round(locy - NODE_DYS));
-   }
-   if (output_socket) {
-     /* Round the socket location to stop it from jiggling. */
-     output_socket->runtime->location = float2(round(locx + NODE_WIDTH(node)),
-                                               round(locy - NODE_DYS));
-   }
-
-   /* Prioritize tooltip for inputs if available. The tooltip for the output is still accessible
-    * when hovering exactly over the output socket. */
-   if (input_socket) {
-     node_socket_add_tooltip_in_node_editor(*input_socket, *row);
-   }
-   else if (output_socket) {
-     node_socket_add_tooltip_in_node_editor(*output_socket, *row);
-   }
-
-   UI_block_align_end(&block);
-
-   int buty = ui::block_layout_resolve(&block).y;
-   /* Ensure minimum socket height in case layout is empty. */
-   buty = min_ii(buty, topy - NODE_DY);
-   locy = buty - multi_input_socket_offset * 0.5;
-   return true;
- }
-
- namespace flat_item {
-
- enum class Type {
-   Socket,
-   Separator,
-   Layout,
-   PanelHeader,
-   PanelContentBegin,
-   PanelContentEnd,
- };
-
- struct Socket {
-   static constexpr Type type = Type::Socket;
-   bNodeSocket *input = nullptr;
-   bNodeSocket *output = nullptr;
-   const nodes::PanelDeclaration *panel_decl = nullptr;
- };
- struct Separator {
-   static constexpr Type type = Type::Separator;
- };
- struct PanelHeader {
-   static constexpr Type type = Type::PanelHeader;
-   const nodes::PanelDeclaration *decl;
-   /** Optional input that is drawn in the header. */
-   bNodeSocket *input = nullptr;
- };
- struct PanelContentBegin {
-   static constexpr Type type = Type::PanelContentBegin;
-   const nodes::PanelDeclaration *decl;
- };
- struct PanelContentEnd {
-   static constexpr Type type = Type::PanelContentEnd;
-   const nodes::PanelDeclaration *decl;
- };
- struct Layout {
-   static constexpr Type type = Type::Layout;
-   const nodes::LayoutDeclaration *decl;
- };
-
- }  // namespace flat_item
-
- struct FlatNodeItem {
-   std::variant<flat_item::Socket,
-                flat_item::Separator,
-                flat_item::PanelHeader,
-                flat_item::PanelContentBegin,
-                flat_item::PanelContentEnd,
-                flat_item::Layout>
-       item;
-
-   flat_item::Type type() const
-   {
-     return std::visit([](auto &&item) { return item.type; }, this->item);
-   }
- };
-
- static void determine_potentially_visible_panels_recursive(
-     const bNode &node, const nodes::PanelDeclaration &panel_decl, MutableSpan<bool> r_result)
- {
-   bool potentially_visible = false;
-   for (const nodes::ItemDeclaration *item_decl : panel_decl.items) {
-     if (const auto *socket_decl = dynamic_cast<const nodes::SocketDeclaration *>(item_decl)) {
-       const bNodeSocket &socket = node.socket_by_decl(*socket_decl);
-       potentially_visible |= socket.is_visible();
-     }
-     else if (const auto *sub_panel_decl = dynamic_cast<const nodes::PanelDeclaration *>(item_decl))
-     {
-       determine_potentially_visible_panels_recursive(node, *sub_panel_decl, r_result);
-       potentially_visible |= r_result[sub_panel_decl->index];
-     }
-   }
-   r_result[panel_decl.index] = potentially_visible;
- }
-
- /**
-  * A panel is potentially visible if it contains any socket that is available and not hidden.
-  */
- static void determine_potentially_visible_panels(const bNode &node, MutableSpan<bool> r_result)
- {
-   for (const nodes::ItemDeclaration *item_decl : node.declaration()->root_items) {
-     if (const auto *panel_decl = dynamic_cast<const nodes::PanelDeclaration *>(item_decl)) {
-       determine_potentially_visible_panels_recursive(node, *panel_decl, r_result);
-     }
-   }
- }
-
- static void determine_visible_panels_impl_recursive(const bNode &node,
-                                                     const nodes::PanelDeclaration &panel_decl,
-                                                     const Span<bool> potentially_visible_states,
-                                                     MutableSpan<bool> r_result)
- {
-   if (!potentially_visible_states[panel_decl.index]) {
-     /* This panel does not contain any visible sockets. */
-     return;
-   }
-   r_result[panel_decl.index] = true;
-   const bNodePanelState &panel_state = node.panel_states_array[panel_decl.index];
-   if (panel_state.is_collapsed()) {
-     /* The sub-panels can't be visible if this panel is collapsed. */
-     return;
-   }
-   for (const nodes::ItemDeclaration *item_decl : panel_decl.items) {
-     if (const auto *sub_panel_decl = dynamic_cast<const nodes::PanelDeclaration *>(item_decl)) {
-       determine_visible_panels_impl_recursive(
-           node, *sub_panel_decl, potentially_visible_states, r_result);
-     }
-   }
- }
-
- static void determine_visible_panels_impl(const bNode &node,
-                                           const Span<bool> potentially_visible_states,
-                                           MutableSpan<bool> r_result)
- {
-   for (const nodes::ItemDeclaration *item_decl : node.declaration()->root_items) {
-     if (const auto *panel_decl = dynamic_cast<const nodes::PanelDeclaration *>(item_decl)) {
-       determine_visible_panels_impl_recursive(
-           node, *panel_decl, potentially_visible_states, r_result);
-     }
-   }
- }
-
- /**
-  * A panel is visible if all of the following are true:
-  * - All parent panels are visible and not collapsed.
-  * - The panel contains any visible sockets.
-  */
- static void determine_visible_panels(const bNode &node, MutableSpan<bool> r_visibility_states)
- {
-   Array<bool> potentially_visible_states(r_visibility_states.size(), false);
-   determine_potentially_visible_panels(node, potentially_visible_states);
-   determine_visible_panels_impl(node, potentially_visible_states, r_visibility_states);
- }
-
- static void add_flat_items_for_socket(bNode &node,
-                                       const nodes::SocketDeclaration &socket_decl,
-                                       const nodes::PanelDeclaration *panel_decl,
-                                       const nodes::SocketDeclaration *prev_socket_decl,
-                                       Vector<FlatNodeItem> &r_items)
- {
-   bNodeSocket &socket = node.socket_by_decl(socket_decl);
-   if (!socket.is_visible()) {
-     return;
-   }
-   if (socket_decl.align_with_previous_socket) {
-     if (!prev_socket_decl || !node.socket_by_decl(*prev_socket_decl).is_visible()) {
-       r_items.append({flat_item::Socket()});
-     }
-   }
-   else {
-     r_items.append({flat_item::Socket()});
-   }
-   flat_item::Socket &item = std::get<flat_item::Socket>(r_items.last().item);
-   if (socket_decl.in_out == SOCK_IN) {
-     BLI_assert(!item.input);
-     item.input = &socket;
-   }
-   else {
-     BLI_assert(!item.output);
-     item.output = &socket;
-   }
-   item.panel_decl = panel_decl;
- }
-
- static void add_flat_items_for_separator(Vector<FlatNodeItem> &r_items)
- {
-   r_items.append({flat_item::Separator()});
- }
-
- static void add_flat_items_for_layout(const bNode &node,
-                                       const nodes::LayoutDeclaration &layout_decl,
-                                       Vector<FlatNodeItem> &r_items)
- {
-   if (!(node.flag & NODE_OPTIONS)) {
-     return;
-   }
-   r_items.append({flat_item::Layout{&layout_decl}});
- }
-
- static void add_flat_items_for_panel(bNode &node,
-                                      const nodes::PanelDeclaration &panel_decl,
-                                      const Span<bool> panel_visibility,
+                                      int &dy)
+{
+  /* Buttons rect? */
+  const bool node_options = draw_buttons && (node.flag & NODE_OPTIONS);
+  if (!node_options) {
+    return false;
+  }
+
+  PointerRNA nodeptr = RNA_pointer_create_discrete(&ntree.id, &RNA_Node, &node);
+
+  /* Round the node origin because text contents are always pixel-aligned. */
+  const float2 loc = math::round(node_to_view(node.location));
+
+  dy -= NODE_DYS / 4;
+
+  uiLayout &layout = ui::block_layout(&block,
+                                      ui::LayoutDirection::Vertical,
+                                      ui::LayoutType::Panel,
+                                      loc.x + NODE_DYS,
+                                      dy,
+                                      NODE_WIDTH(node) - NODE_DY,
+                                      0,
+                                      0,
+                                      UI_style_get_dpi());
+
+  if (node.is_muted()) {
+    layout.active_set(false);
+  }
+  if (!ID_IS_EDITABLE(&ntree.id)) {
+    layout.enabled_set(false);
+  }
+
+  layout.context_ptr_set("node", &nodeptr);
+
+  draw_buttons(&layout, (bContext *)&C, &nodeptr);
+
+  UI_block_align_end(&block);
+  const int buty = ui::block_layout_resolve(&block).y;
+
+  dy = buty - NODE_DYS / 4;
+  return true;
+}
+
+const char *node_socket_get_label(const bNodeSocket *socket, const char *panel_label)
+{
+  /* Get the short label if possible. This is used when grouping sockets under panels,
+   * to avoid redundancy in the label. */
+  const std::optional<StringRefNull> socket_short_label = bke::node_socket_short_label(*socket);
+  const char *socket_translation_context = bke::node_socket_translation_context(*socket);
+
+  if (socket_short_label.has_value()) {
+    return CTX_IFACE_(socket_translation_context, socket_short_label->c_str());
+  }
+
+  const StringRefNull socket_label = bke::node_socket_label(*socket);
+  const char *translated_socket_label = CTX_IFACE_(socket_translation_context,
+                                                   socket_label.c_str());
+
+  /* Shorten socket label if it begins with the panel label. */
+  if (panel_label) {
+    const int len_prefix = strlen(panel_label);
+    if (STREQLEN(translated_socket_label, panel_label, len_prefix) &&
+        translated_socket_label[len_prefix] == ' ')
+    {
+      return translated_socket_label + len_prefix + 1;
+    }
+  }
+
+  /* Full label. */
+  return translated_socket_label;
+}
+
+static void draw_socket_layout(TreeDrawContext &tree_draw_ctx,
+                               const bContext &C,
+                               uiLayout &layout,
+                               bNodeSocket &socket,
+                               bNodeTree &ntree,
+                               bNode &node,
+                               PointerRNA &node_ptr,
+                               PointerRNA &socket_ptr,
+                               const char *panel_label)
+{
+  const nodes::SocketDeclaration *socket_decl = socket.runtime->declaration;
+  const StringRefNull label = node_socket_get_label(&socket, panel_label);
+  nodes::CustomSocketDrawParams params{C,
+                                       layout,
+                                       ntree,
+                                       node,
+                                       socket,
+                                       node_ptr,
+                                       socket_ptr,
+                                       label,
+                                       &tree_draw_ctx.menu_switch_source_by_index_switch};
+  if (socket_decl) {
+    if (socket_decl->custom_draw_fn) {
+      (*socket_decl->custom_draw_fn)(params);
+      return;
+    }
+  }
+  params.draw_standard(layout);
+}
+
+static bool node_update_basis_socket(TreeDrawContext &tree_draw_ctx,
+                                     const bContext &C,
+                                     bNodeTree &ntree,
+                                     bNode &node,
+                                     const char *panel_label,
+                                     bNodeSocket *input_socket,
+                                     bNodeSocket *output_socket,
+                                     uiBlock &block,
+                                     const int &locx,
+                                     int &locy)
+{
+  if ((!input_socket || !input_socket->is_visible()) &&
+      (!output_socket || !output_socket->is_visible()))
+  {
+    return false;
+  }
+
+  const int topy = locy;
+
+  /* Add the half the height of a multi-input socket to cursor Y
+   * to account for the increased height of the taller sockets. */
+  const bool is_multi_input = (input_socket ? input_socket->flag & SOCK_MULTI_INPUT : false);
+  const float multi_input_socket_offset = is_multi_input ?
+                                              std::max(input_socket->runtime->total_inputs - 2,
+                                                       0) *
+                                                  NODE_MULTI_INPUT_LINK_GAP :
+                                              0.0f;
+  locy -= multi_input_socket_offset * 0.5f;
+
+  uiLayout &layout = ui::block_layout(&block,
+                                      ui::LayoutDirection::Vertical,
+                                      ui::LayoutType::Panel,
+                                      locx + NODE_DYS,
+                                      locy,
+                                      NODE_WIDTH(node) - NODE_DY,
+                                      NODE_DY,
+                                      0,
+                                      UI_style_get_dpi());
+
+  if (node.is_muted()) {
+    layout.active_set(false);
+  }
+  if (!ID_IS_EDITABLE(&ntree.id)) {
+    layout.enabled_set(false);
+  }
+
+  uiLayout *row = &layout.row(true);
+  PointerRNA nodeptr = RNA_pointer_create_discrete(&ntree.id, &RNA_Node, &node);
+  row->context_ptr_set("node", &nodeptr);
+
+  if (input_socket) {
+    /* Context pointers for current node and socket. */
+    PointerRNA sockptr = RNA_pointer_create_discrete(&ntree.id, &RNA_NodeSocket, input_socket);
+    row->context_ptr_set("socket", &sockptr);
+
+    row->alignment_set(ui::LayoutAlign::Expand);
+
+    draw_socket_layout(
+        tree_draw_ctx, C, *row, *input_socket, ntree, node, nodeptr, sockptr, panel_label);
+  }
+  else {
+    /* Context pointers for current node and socket. */
+    PointerRNA sockptr = RNA_pointer_create_discrete(&ntree.id, &RNA_NodeSocket, output_socket);
+    row->context_ptr_set("socket", &sockptr);
+
+    /* Align output buttons to the right. */
+    row->alignment_set(ui::LayoutAlign::Right);
+
+    draw_socket_layout(
+        tree_draw_ctx, C, *row, *output_socket, ntree, node, nodeptr, sockptr, panel_label);
+  }
+
+  if (input_socket) {
+    /* Round the socket location to stop it from jiggling. */
+    input_socket->runtime->location = float2(round(locx), round(locy - NODE_DYS));
+  }
+  if (output_socket) {
+    /* Round the socket location to stop it from jiggling. */
+    output_socket->runtime->location = float2(round(locx + NODE_WIDTH(node)),
+                                              round(locy - NODE_DYS));
+  }
+
+  /* Prioritize tooltip for inputs if available. The tooltip for the output is still accessible
+   * when hovering exactly over the output socket. */
+  if (input_socket) {
+    node_socket_add_tooltip_in_node_editor(*input_socket, *row);
+  }
+  else if (output_socket) {
+    node_socket_add_tooltip_in_node_editor(*output_socket, *row);
+  }
+
+  UI_block_align_end(&block);
+
+  int buty = ui::block_layout_resolve(&block).y;
+  /* Ensure minimum socket height in case layout is empty. */
+  buty = min_ii(buty, topy - NODE_DY);
+  locy = buty - multi_input_socket_offset * 0.5;
+  return true;
+}
+
+namespace flat_item {
+
+enum class Type {
+  Socket,
+  Separator,
+  Layout,
+  PanelHeader,
+  PanelContentBegin,
+  PanelContentEnd,
+};
+
+struct Socket {
+  static constexpr Type type = Type::Socket;
+  bNodeSocket *input = nullptr;
+  bNodeSocket *output = nullptr;
+  const nodes::PanelDeclaration *panel_decl = nullptr;
+};
+struct Separator {
+  static constexpr Type type = Type::Separator;
+};
+struct PanelHeader {
+  static constexpr Type type = Type::PanelHeader;
+  const nodes::PanelDeclaration *decl;
+  /** Optional input that is drawn in the header. */
+  bNodeSocket *input = nullptr;
+};
+struct PanelContentBegin {
+  static constexpr Type type = Type::PanelContentBegin;
+  const nodes::PanelDeclaration *decl;
+};
+struct PanelContentEnd {
+  static constexpr Type type = Type::PanelContentEnd;
+  const nodes::PanelDeclaration *decl;
+};
+struct Layout {
+  static constexpr Type type = Type::Layout;
+  const nodes::LayoutDeclaration *decl;
+};
+
+}  // namespace flat_item
+
+struct FlatNodeItem {
+  std::variant<flat_item::Socket,
+               flat_item::Separator,
+               flat_item::PanelHeader,
+               flat_item::PanelContentBegin,
+               flat_item::PanelContentEnd,
+               flat_item::Layout>
+      item;
+
+  flat_item::Type type() const
+  {
+    return std::visit([](auto &&item) { return item.type; }, this->item);
+  }
+};
+
+static void determine_potentially_visible_panels_recursive(
+    const bNode &node, const nodes::PanelDeclaration &panel_decl, MutableSpan<bool> r_result)
+{
+  bool potentially_visible = false;
+  for (const nodes::ItemDeclaration *item_decl : panel_decl.items) {
+    if (const auto *socket_decl = dynamic_cast<const nodes::SocketDeclaration *>(item_decl)) {
+      const bNodeSocket &socket = node.socket_by_decl(*socket_decl);
+      potentially_visible |= socket.is_visible();
+    }
+    else if (const auto *sub_panel_decl = dynamic_cast<const nodes::PanelDeclaration *>(item_decl))
+    {
+      determine_potentially_visible_panels_recursive(node, *sub_panel_decl, r_result);
+      potentially_visible |= r_result[sub_panel_decl->index];
+    }
+  }
+  r_result[panel_decl.index] = potentially_visible;
+}
+
+/**
+ * A panel is potentially visible if it contains any socket that is available and not hidden.
+ */
+static void determine_potentially_visible_panels(const bNode &node, MutableSpan<bool> r_result)
+{
+  for (const nodes::ItemDeclaration *item_decl : node.declaration()->root_items) {
+    if (const auto *panel_decl = dynamic_cast<const nodes::PanelDeclaration *>(item_decl)) {
+      determine_potentially_visible_panels_recursive(node, *panel_decl, r_result);
+    }
+  }
+}
+
+static void determine_visible_panels_impl_recursive(const bNode &node,
+                                                    const nodes::PanelDeclaration &panel_decl,
+                                                    const Span<bool> potentially_visible_states,
+                                                    MutableSpan<bool> r_result)
+{
+  if (!potentially_visible_states[panel_decl.index]) {
+    /* This panel does not contain any visible sockets. */
+    return;
+  }
+  r_result[panel_decl.index] = true;
+  const bNodePanelState &panel_state = node.panel_states_array[panel_decl.index];
+  if (panel_state.is_collapsed()) {
+    /* The sub-panels can't be visible if this panel is collapsed. */
+    return;
+  }
+  for (const nodes::ItemDeclaration *item_decl : panel_decl.items) {
+    if (const auto *sub_panel_decl = dynamic_cast<const nodes::PanelDeclaration *>(item_decl)) {
+      determine_visible_panels_impl_recursive(
+          node, *sub_panel_decl, potentially_visible_states, r_result);
+    }
+  }
+}
+
+static void determine_visible_panels_impl(const bNode &node,
+                                          const Span<bool> potentially_visible_states,
+                                          MutableSpan<bool> r_result)
+{
+  for (const nodes::ItemDeclaration *item_decl : node.declaration()->root_items) {
+    if (const auto *panel_decl = dynamic_cast<const nodes::PanelDeclaration *>(item_decl)) {
+      determine_visible_panels_impl_recursive(
+          node, *panel_decl, potentially_visible_states, r_result);
+    }
+  }
+}
+
+/**
+ * A panel is visible if all of the following are true:
+ * - All parent panels are visible and not collapsed.
+ * - The panel contains any visible sockets.
+ */
+static void determine_visible_panels(const bNode &node, MutableSpan<bool> r_visibility_states)
+{
+  Array<bool> potentially_visible_states(r_visibility_states.size(), false);
+  determine_potentially_visible_panels(node, potentially_visible_states);
+  determine_visible_panels_impl(node, potentially_visible_states, r_visibility_states);
+}
+
+static void add_flat_items_for_socket(bNode &node,
+                                      const nodes::SocketDeclaration &socket_decl,
+                                      const nodes::PanelDeclaration *panel_decl,
+                                      const nodes::SocketDeclaration *prev_socket_decl,
                                       Vector<FlatNodeItem> &r_items)
- {
-   if (!panel_visibility[panel_decl.index]) {
-     return;
-   }
-   flat_item::PanelHeader header_item;
-   header_item.decl = &panel_decl;
-   const nodes::SocketDeclaration *panel_input_decl = panel_decl.panel_input_decl();
-   if (panel_input_decl) {
-     header_item.input = &node.socket_by_decl(*panel_input_decl);
-   }
-   r_items.append({header_item});
-
-   const bNodePanelState &panel_state = node.panel_states_array[panel_decl.index];
-   if (panel_state.is_collapsed()) {
-     return;
-   }
-   r_items.append({flat_item::PanelContentBegin{&panel_decl}});
-   const nodes::SocketDeclaration *prev_socket_decl = nullptr;
-   for (const nodes::ItemDeclaration *item_decl : panel_decl.items) {
-     if (item_decl == panel_input_decl) {
-       continue;
-     }
-     if (const auto *socket_decl = dynamic_cast<const nodes::SocketDeclaration *>(item_decl)) {
-       add_flat_items_for_socket(node, *socket_decl, &panel_decl, prev_socket_decl, r_items);
-       prev_socket_decl = socket_decl;
-     }
-     else {
-       if (const auto *sub_panel_decl = dynamic_cast<const nodes::PanelDeclaration *>(item_decl)) {
-         add_flat_items_for_panel(node, *sub_panel_decl, panel_visibility, r_items);
-       }
-       else if (dynamic_cast<const nodes::SeparatorDeclaration *>(item_decl)) {
-         add_flat_items_for_separator(r_items);
-       }
-       else if (const auto *layout_decl = dynamic_cast<const nodes::LayoutDeclaration *>(item_decl))
-       {
-         add_flat_items_for_layout(node, *layout_decl, r_items);
-       }
-       prev_socket_decl = nullptr;
-     }
-   }
-   r_items.append({flat_item::PanelContentEnd{&panel_decl}});
- }
-
- /**
-  * Flattens the visible panels, sockets etc. of the node into a list that is then used to draw it.
-  */
- static Vector<FlatNodeItem> make_flat_node_items(bNode &node)
- {
-   BLI_assert(is_node_panels_supported(node));
-   BLI_assert(node.runtime->panels.size() == node.num_panel_states);
-
-   const int panels_num = node.num_panel_states;
-   Array<bool> panel_visibility(panels_num, false);
-   determine_visible_panels(node, panel_visibility);
-
-   const nodes::SocketDeclaration *prev_socket_decl = nullptr;
-
-   Vector<FlatNodeItem> items;
-   for (const nodes::ItemDeclaration *item_decl : node.declaration()->root_items) {
-     if (const auto *socket_decl = dynamic_cast<const nodes::SocketDeclaration *>(item_decl)) {
-       add_flat_items_for_socket(node, *socket_decl, nullptr, prev_socket_decl, items);
-       prev_socket_decl = socket_decl;
-     }
-     else {
-       if (const auto *panel_decl = dynamic_cast<const nodes::PanelDeclaration *>(item_decl)) {
-         add_flat_items_for_panel(node, *panel_decl, panel_visibility, items);
-       }
-       else if (dynamic_cast<const nodes::SeparatorDeclaration *>(item_decl)) {
-         add_flat_items_for_separator(items);
-       }
-       else if (const auto *layout_decl = dynamic_cast<const nodes::LayoutDeclaration *>(item_decl))
-       {
-         add_flat_items_for_layout(node, *layout_decl, items);
-       }
-       prev_socket_decl = nullptr;
-     }
-   }
-   return items;
- }
-
- /** Get the height of an empty node body. */
- static float get_margin_empty()
- {
-   return NODE_DYS;
- }
-
- /** Get the margin between the node header and the first item. */
- static float get_margin_from_top(const Span<FlatNodeItem> items)
- {
-   const FlatNodeItem &first_item = items[0];
-   const flat_item::Type first_item_type = first_item.type();
-   switch (first_item_type) {
-     case flat_item::Type::Socket:
-       return 2 * NODE_ITEM_SPACING_Y;
-     case flat_item::Type::Separator:
-       return NODE_ITEM_SPACING_Y / 2;
-     case flat_item::Type::Layout:
-       return 3 * NODE_ITEM_SPACING_Y;
-     case flat_item::Type::PanelHeader:
-       return 4 * NODE_ITEM_SPACING_Y;
-     case flat_item::Type::PanelContentBegin:
-     case flat_item::Type::PanelContentEnd:
-       break;
-   }
-   BLI_assert_unreachable();
-   return 0;
- }
-
- /** Get the margin between the last item and the node bottom. */
- static float get_margin_to_bottom(const Span<FlatNodeItem> items)
- {
-   const FlatNodeItem &last_item = items.last();
-   const flat_item::Type last_item_type = last_item.type();
-   switch (last_item_type) {
-     case flat_item::Type::Socket:
-       return 2 * NODE_ITEM_SPACING_Y;
-     case flat_item::Type::Separator:
-       return NODE_ITEM_SPACING_Y;
-     case flat_item::Type::Layout:
-       return 5 * NODE_ITEM_SPACING_Y;
-     case flat_item::Type::PanelHeader:
-       return 4 * NODE_ITEM_SPACING_Y;
-     case flat_item::Type::PanelContentBegin:
-       break;
-     case flat_item::Type::PanelContentEnd:
-       return 1 * NODE_ITEM_SPACING_Y;
-   }
-   BLI_assert_unreachable();
-   return 0;
- }
-
- /** Get the margin between two consecutive items. */
- static float get_margin_between_elements(const Span<FlatNodeItem> items, const int next_index)
- {
-   BLI_assert(next_index >= 1);
-   const FlatNodeItem &prev = items[next_index - 1];
-   const FlatNodeItem &next = items[next_index];
-   using flat_item::Type;
-   const Type prev_type = prev.type();
-   const Type next_type = next.type();
-
-   /* Handle all cases explicitly. This simplifies modifying the margins for specific cases
-    * without breaking other cases significantly. */
-   switch (prev_type) {
-     case Type::Socket: {
-       switch (next_type) {
-         case Type::Socket:
-           return NODE_ITEM_SPACING_Y;
-         case Type::Separator:
-           return 0;
-         case Type::Layout:
-           return 2 * NODE_ITEM_SPACING_Y;
-         case Type::PanelHeader:
-           return 3 * NODE_ITEM_SPACING_Y;
-         case Type::PanelContentBegin:
-           break;
-         case Type::PanelContentEnd:
-           return 2 * NODE_ITEM_SPACING_Y;
-       }
-       break;
-     }
-     case Type::Layout: {
-       switch (next_type) {
-         case Type::Socket:
-           return 2 * NODE_ITEM_SPACING_Y;
-         case Type::Separator:
-           return 0;
-         case Type::Layout:
-           return NODE_ITEM_SPACING_Y;
-         case Type::PanelHeader:
-           return 3 * NODE_ITEM_SPACING_Y;
-         case Type::PanelContentBegin:
-           break;
-         case Type::PanelContentEnd:
-           return 2 * NODE_ITEM_SPACING_Y;
-       }
-       break;
-     }
-     case Type::Separator: {
-       switch (next_type) {
-         case Type::Socket:
-           return 2 * NODE_ITEM_SPACING_Y;
-         case Type::Separator:
-           return NODE_ITEM_SPACING_Y;
-         case Type::Layout:
-           return NODE_ITEM_SPACING_Y;
-         case Type::PanelHeader:
-           return NODE_ITEM_SPACING_Y;
-         case Type::PanelContentBegin:
-           break;
-         case Type::PanelContentEnd:
-           return NODE_ITEM_SPACING_Y;
-       }
-       break;
-     }
-     case Type::PanelHeader: {
-       switch (next_type) {
-         case Type::Socket:
-           return 4 * NODE_ITEM_SPACING_Y;
-         case Type::Separator:
-           return 3 * NODE_ITEM_SPACING_Y;
-         case Type::Layout:
-           return 3 * NODE_ITEM_SPACING_Y;
-         case Type::PanelHeader:
-           return 5 * NODE_ITEM_SPACING_Y;
-         case Type::PanelContentBegin:
-           return 3 * NODE_ITEM_SPACING_Y;
-         case Type::PanelContentEnd:
-           return 3 * NODE_ITEM_SPACING_Y;
-       }
-       break;
-     }
-     case Type::PanelContentBegin: {
-       switch (next_type) {
-         case Type::Socket:
-           return 2 * NODE_ITEM_SPACING_Y;
-         case Type::Separator:
-           return NODE_ITEM_SPACING_Y;
-         case Type::Layout:
-           return 2 * NODE_ITEM_SPACING_Y;
-         case Type::PanelHeader:
-           return 3 * NODE_ITEM_SPACING_Y;
-         case Type::PanelContentBegin:
-           break;
-         case Type::PanelContentEnd:
-           return NODE_ITEM_SPACING_Y;
-       }
-       break;
-     }
-     case Type::PanelContentEnd: {
-       switch (next_type) {
-         case Type::Socket:
-           return NODE_ITEM_SPACING_Y;
-         case Type::Separator:
-           return NODE_ITEM_SPACING_Y;
-         case Type::Layout:
-           return NODE_ITEM_SPACING_Y;
-         case Type::PanelHeader:
-           return 3 * NODE_ITEM_SPACING_Y;
-         case Type::PanelContentBegin:
-           break;
-         case Type::PanelContentEnd:
-           return 0;
-       }
-       break;
-     }
-   }
-   BLI_assert_unreachable();
-   return 0.0f;
- }
-
- /** Tags all the sockets in the panel as collapsed and updates their positions. */
- static void mark_sockets_collapsed_recursive(bNode &node,
-                                              const int node_left_x,
-                                              const nodes::PanelDeclaration &visible_panel_decl,
-                                              const nodes::PanelDeclaration &panel_decl)
- {
-   const bke::bNodePanelRuntime &visible_panel_runtime =
-       node.runtime->panels[visible_panel_decl.index];
-
-   /* If the panel runtime is not initialized, then it is not visible. */
-   if (!visible_panel_runtime.header_center_y.has_value()) {
-     return;
-   }
-
-   for (const nodes::ItemDeclaration *item_decl : panel_decl.items) {
-     if (const auto *socket_decl = dynamic_cast<const nodes::SocketDeclaration *>(item_decl)) {
-       bNodeSocket &socket = node.socket_by_decl(*socket_decl);
-       const int socket_x = socket.in_out == SOCK_IN ? node_left_x : node_left_x + NODE_WIDTH(node);
-       socket.runtime->location = math::round(
-           float2(socket_x, *visible_panel_runtime.header_center_y));
-       socket.flag |= SOCK_PANEL_COLLAPSED;
-     }
-     else if (const auto *sub_panel_decl = dynamic_cast<const nodes::PanelDeclaration *>(item_decl))
-     {
-       mark_sockets_collapsed_recursive(node, node_left_x, visible_panel_decl, *sub_panel_decl);
-     }
-   }
- }
-
- static void update_collapsed_sockets_recursive(bNode &node,
-                                                const int node_left_x,
-                                                const nodes::PanelDeclaration &panel_decl)
- {
-   const bNodePanelState &panel_state = node.panel_states_array[panel_decl.index];
-   if (panel_state.is_collapsed()) {
-     mark_sockets_collapsed_recursive(node, node_left_x, panel_decl, panel_decl);
-     return;
-   }
-   for (const nodes::ItemDeclaration *item_decl : panel_decl.items) {
-     if (const auto *sub_panel_decl = dynamic_cast<const nodes::PanelDeclaration *>(item_decl)) {
-       update_collapsed_sockets_recursive(node, node_left_x, *sub_panel_decl);
-     }
-   }
- }
-
- /**
-  * Finds all collapsed sockets and updates them based on the visible parent panel that contains
-  * them.
-  */
- static void update_collapsed_sockets(bNode &node, const int node_left_x)
- {
-   for (const nodes::ItemDeclaration *item_decl : node.declaration()->root_items) {
-     if (const auto *panel_decl = dynamic_cast<const nodes::PanelDeclaration *>(item_decl)) {
-       update_collapsed_sockets_recursive(node, node_left_x, *panel_decl);
-     }
-   }
- }
-
- /**
-  * Tag the innermost panel that goes to the very end of the node. The background color of that
-  * panel is extended to fill the entire rest of the node.
-  */
- static void tag_final_panel(bNode &node, const Span<FlatNodeItem> items)
- {
-   const flat_item::PanelContentEnd *final_panel = nullptr;
-   for (int item_i = items.size() - 1; item_i >= 0; item_i--) {
-     const FlatNodeItem &item = items[item_i];
-     if (const auto *panel_item = std::get_if<flat_item::PanelContentEnd>(&item.item)) {
-       final_panel = panel_item;
-     }
-     else {
-       break;
-     }
-   }
-   if (final_panel) {
-     bke::bNodePanelRuntime &final_panel_runtime = node.runtime->panels[final_panel->decl->index];
-     final_panel_runtime.content_extent->fill_node_end = true;
-   }
- }
-
- /* Advanced drawing with panels and arbitrary input/output ordering. */
- static void node_update_basis_from_declaration(TreeDrawContext &tree_draw_ctx,
+{
+  bNodeSocket &socket = node.socket_by_decl(socket_decl);
+  if (!socket.is_visible()) {
+    return;
+  }
+  if (socket_decl.align_with_previous_socket) {
+    if (!prev_socket_decl || !node.socket_by_decl(*prev_socket_decl).is_visible()) {
+      r_items.append({flat_item::Socket()});
+    }
+  }
+  else {
+    r_items.append({flat_item::Socket()});
+  }
+  flat_item::Socket &item = std::get<flat_item::Socket>(r_items.last().item);
+  if (socket_decl.in_out == SOCK_IN) {
+    BLI_assert(!item.input);
+    item.input = &socket;
+  }
+  else {
+    BLI_assert(!item.output);
+    item.output = &socket;
+  }
+  item.panel_decl = panel_decl;
+}
+
+static void add_flat_items_for_separator(Vector<FlatNodeItem> &r_items)
+{
+  r_items.append({flat_item::Separator()});
+}
+
+static void add_flat_items_for_layout(const bNode &node,
+                                      const nodes::LayoutDeclaration &layout_decl,
+                                      Vector<FlatNodeItem> &r_items)
+{
+  if (!(node.flag & NODE_OPTIONS)) {
+    return;
+  }
+  r_items.append({flat_item::Layout{&layout_decl}});
+}
+
+static void add_flat_items_for_panel(bNode &node,
+                                     const nodes::PanelDeclaration &panel_decl,
+                                     const Span<bool> panel_visibility,
+                                     Vector<FlatNodeItem> &r_items)
+{
+  if (!panel_visibility[panel_decl.index]) {
+    return;
+  }
+  flat_item::PanelHeader header_item;
+  header_item.decl = &panel_decl;
+  const nodes::SocketDeclaration *panel_input_decl = panel_decl.panel_input_decl();
+  if (panel_input_decl) {
+    header_item.input = &node.socket_by_decl(*panel_input_decl);
+  }
+  r_items.append({header_item});
+
+  const bNodePanelState &panel_state = node.panel_states_array[panel_decl.index];
+  if (panel_state.is_collapsed()) {
+    return;
+  }
+  r_items.append({flat_item::PanelContentBegin{&panel_decl}});
+  const nodes::SocketDeclaration *prev_socket_decl = nullptr;
+  for (const nodes::ItemDeclaration *item_decl : panel_decl.items) {
+    if (item_decl == panel_input_decl) {
+      continue;
+    }
+    if (const auto *socket_decl = dynamic_cast<const nodes::SocketDeclaration *>(item_decl)) {
+      add_flat_items_for_socket(node, *socket_decl, &panel_decl, prev_socket_decl, r_items);
+      prev_socket_decl = socket_decl;
+    }
+    else {
+      if (const auto *sub_panel_decl = dynamic_cast<const nodes::PanelDeclaration *>(item_decl)) {
+        add_flat_items_for_panel(node, *sub_panel_decl, panel_visibility, r_items);
+      }
+      else if (dynamic_cast<const nodes::SeparatorDeclaration *>(item_decl)) {
+        add_flat_items_for_separator(r_items);
+      }
+      else if (const auto *layout_decl = dynamic_cast<const nodes::LayoutDeclaration *>(item_decl))
+      {
+        add_flat_items_for_layout(node, *layout_decl, r_items);
+      }
+      prev_socket_decl = nullptr;
+    }
+  }
+  r_items.append({flat_item::PanelContentEnd{&panel_decl}});
+}
+
+/**
+ * Flattens the visible panels, sockets etc. of the node into a list that is then used to draw it.
+ */
+static Vector<FlatNodeItem> make_flat_node_items(bNode &node)
+{
+  BLI_assert(is_node_panels_supported(node));
+  BLI_assert(node.runtime->panels.size() == node.num_panel_states);
+
+  const int panels_num = node.num_panel_states;
+  Array<bool> panel_visibility(panels_num, false);
+  determine_visible_panels(node, panel_visibility);
+
+  const nodes::SocketDeclaration *prev_socket_decl = nullptr;
+
+  Vector<FlatNodeItem> items;
+  for (const nodes::ItemDeclaration *item_decl : node.declaration()->root_items) {
+    if (const auto *socket_decl = dynamic_cast<const nodes::SocketDeclaration *>(item_decl)) {
+      add_flat_items_for_socket(node, *socket_decl, nullptr, prev_socket_decl, items);
+      prev_socket_decl = socket_decl;
+    }
+    else {
+      if (const auto *panel_decl = dynamic_cast<const nodes::PanelDeclaration *>(item_decl)) {
+        add_flat_items_for_panel(node, *panel_decl, panel_visibility, items);
+      }
+      else if (dynamic_cast<const nodes::SeparatorDeclaration *>(item_decl)) {
+        add_flat_items_for_separator(items);
+      }
+      else if (const auto *layout_decl = dynamic_cast<const nodes::LayoutDeclaration *>(item_decl))
+      {
+        add_flat_items_for_layout(node, *layout_decl, items);
+      }
+      prev_socket_decl = nullptr;
+    }
+  }
+  return items;
+}
+
+/** Get the height of an empty node body. */
+static float get_margin_empty()
+{
+  return NODE_DYS;
+}
+
+/** Get the margin between the node header and the first item. */
+static float get_margin_from_top(const Span<FlatNodeItem> items)
+{
+  const FlatNodeItem &first_item = items[0];
+  const flat_item::Type first_item_type = first_item.type();
+  switch (first_item_type) {
+    case flat_item::Type::Socket:
+      return 2 * NODE_ITEM_SPACING_Y;
+    case flat_item::Type::Separator:
+      return NODE_ITEM_SPACING_Y / 2;
+    case flat_item::Type::Layout:
+      return 3 * NODE_ITEM_SPACING_Y;
+    case flat_item::Type::PanelHeader:
+      return 4 * NODE_ITEM_SPACING_Y;
+    case flat_item::Type::PanelContentBegin:
+    case flat_item::Type::PanelContentEnd:
+      break;
+  }
+  BLI_assert_unreachable();
+  return 0;
+}
+
+/** Get the margin between the last item and the node bottom. */
+static float get_margin_to_bottom(const Span<FlatNodeItem> items)
+{
+  const FlatNodeItem &last_item = items.last();
+  const flat_item::Type last_item_type = last_item.type();
+  switch (last_item_type) {
+    case flat_item::Type::Socket:
+      return 2 * NODE_ITEM_SPACING_Y;
+    case flat_item::Type::Separator:
+      return NODE_ITEM_SPACING_Y;
+    case flat_item::Type::Layout:
+      return 5 * NODE_ITEM_SPACING_Y;
+    case flat_item::Type::PanelHeader:
+      return 4 * NODE_ITEM_SPACING_Y;
+    case flat_item::Type::PanelContentBegin:
+      break;
+    case flat_item::Type::PanelContentEnd:
+      return 1 * NODE_ITEM_SPACING_Y;
+  }
+  BLI_assert_unreachable();
+  return 0;
+}
+
+/** Get the margin between two consecutive items. */
+static float get_margin_between_elements(const Span<FlatNodeItem> items, const int next_index)
+{
+  BLI_assert(next_index >= 1);
+  const FlatNodeItem &prev = items[next_index - 1];
+  const FlatNodeItem &next = items[next_index];
+  using flat_item::Type;
+  const Type prev_type = prev.type();
+  const Type next_type = next.type();
+
+  /* Handle all cases explicitly. This simplifies modifying the margins for specific cases
+   * without breaking other cases significantly. */
+  switch (prev_type) {
+    case Type::Socket: {
+      switch (next_type) {
+        case Type::Socket:
+          return NODE_ITEM_SPACING_Y;
+        case Type::Separator:
+          return 0;
+        case Type::Layout:
+          return 2 * NODE_ITEM_SPACING_Y;
+        case Type::PanelHeader:
+          return 3 * NODE_ITEM_SPACING_Y;
+        case Type::PanelContentBegin:
+          break;
+        case Type::PanelContentEnd:
+          return 2 * NODE_ITEM_SPACING_Y;
+      }
+      break;
+    }
+    case Type::Layout: {
+      switch (next_type) {
+        case Type::Socket:
+          return 2 * NODE_ITEM_SPACING_Y;
+        case Type::Separator:
+          return 0;
+        case Type::Layout:
+          return NODE_ITEM_SPACING_Y;
+        case Type::PanelHeader:
+          return 3 * NODE_ITEM_SPACING_Y;
+        case Type::PanelContentBegin:
+          break;
+        case Type::PanelContentEnd:
+          return 2 * NODE_ITEM_SPACING_Y;
+      }
+      break;
+    }
+    case Type::Separator: {
+      switch (next_type) {
+        case Type::Socket:
+          return 2 * NODE_ITEM_SPACING_Y;
+        case Type::Separator:
+          return NODE_ITEM_SPACING_Y;
+        case Type::Layout:
+          return NODE_ITEM_SPACING_Y;
+        case Type::PanelHeader:
+          return NODE_ITEM_SPACING_Y;
+        case Type::PanelContentBegin:
+          break;
+        case Type::PanelContentEnd:
+          return NODE_ITEM_SPACING_Y;
+      }
+      break;
+    }
+    case Type::PanelHeader: {
+      switch (next_type) {
+        case Type::Socket:
+          return 4 * NODE_ITEM_SPACING_Y;
+        case Type::Separator:
+          return 3 * NODE_ITEM_SPACING_Y;
+        case Type::Layout:
+          return 3 * NODE_ITEM_SPACING_Y;
+        case Type::PanelHeader:
+          return 5 * NODE_ITEM_SPACING_Y;
+        case Type::PanelContentBegin:
+          return 3 * NODE_ITEM_SPACING_Y;
+        case Type::PanelContentEnd:
+          return 3 * NODE_ITEM_SPACING_Y;
+      }
+      break;
+    }
+    case Type::PanelContentBegin: {
+      switch (next_type) {
+        case Type::Socket:
+          return 2 * NODE_ITEM_SPACING_Y;
+        case Type::Separator:
+          return NODE_ITEM_SPACING_Y;
+        case Type::Layout:
+          return 2 * NODE_ITEM_SPACING_Y;
+        case Type::PanelHeader:
+          return 3 * NODE_ITEM_SPACING_Y;
+        case Type::PanelContentBegin:
+          break;
+        case Type::PanelContentEnd:
+          return NODE_ITEM_SPACING_Y;
+      }
+      break;
+    }
+    case Type::PanelContentEnd: {
+      switch (next_type) {
+        case Type::Socket:
+          return NODE_ITEM_SPACING_Y;
+        case Type::Separator:
+          return NODE_ITEM_SPACING_Y;
+        case Type::Layout:
+          return NODE_ITEM_SPACING_Y;
+        case Type::PanelHeader:
+          return 3 * NODE_ITEM_SPACING_Y;
+        case Type::PanelContentBegin:
+          break;
+        case Type::PanelContentEnd:
+          return 0;
+      }
+      break;
+    }
+  }
+  BLI_assert_unreachable();
+  return 0.0f;
+}
+
+/** Tags all the sockets in the panel as collapsed and updates their positions. */
+static void mark_sockets_collapsed_recursive(bNode &node,
+                                             const int node_left_x,
+                                             const nodes::PanelDeclaration &visible_panel_decl,
+                                             const nodes::PanelDeclaration &panel_decl)
+{
+  const bke::bNodePanelRuntime &visible_panel_runtime =
+      node.runtime->panels[visible_panel_decl.index];
+
+  /* If the panel runtime is not initialized, then it is not visible. */
+  if (!visible_panel_runtime.header_center_y.has_value()) {
+    return;
+  }
+
+  for (const nodes::ItemDeclaration *item_decl : panel_decl.items) {
+    if (const auto *socket_decl = dynamic_cast<const nodes::SocketDeclaration *>(item_decl)) {
+      bNodeSocket &socket = node.socket_by_decl(*socket_decl);
+      const int socket_x = socket.in_out == SOCK_IN ? node_left_x : node_left_x + NODE_WIDTH(node);
+      socket.runtime->location = math::round(
+          float2(socket_x, *visible_panel_runtime.header_center_y));
+      socket.flag |= SOCK_PANEL_COLLAPSED;
+    }
+    else if (const auto *sub_panel_decl = dynamic_cast<const nodes::PanelDeclaration *>(item_decl))
+    {
+      mark_sockets_collapsed_recursive(node, node_left_x, visible_panel_decl, *sub_panel_decl);
+    }
+  }
+}
+
+static void update_collapsed_sockets_recursive(bNode &node,
+                                               const int node_left_x,
+                                               const nodes::PanelDeclaration &panel_decl)
+{
+  const bNodePanelState &panel_state = node.panel_states_array[panel_decl.index];
+  if (panel_state.is_collapsed()) {
+    mark_sockets_collapsed_recursive(node, node_left_x, panel_decl, panel_decl);
+    return;
+  }
+  for (const nodes::ItemDeclaration *item_decl : panel_decl.items) {
+    if (const auto *sub_panel_decl = dynamic_cast<const nodes::PanelDeclaration *>(item_decl)) {
+      update_collapsed_sockets_recursive(node, node_left_x, *sub_panel_decl);
+    }
+  }
+}
+
+/**
+ * Finds all collapsed sockets and updates them based on the visible parent panel that contains
+ * them.
+ */
+static void update_collapsed_sockets(bNode &node, const int node_left_x)
+{
+  for (const nodes::ItemDeclaration *item_decl : node.declaration()->root_items) {
+    if (const auto *panel_decl = dynamic_cast<const nodes::PanelDeclaration *>(item_decl)) {
+      update_collapsed_sockets_recursive(node, node_left_x, *panel_decl);
+    }
+  }
+}
+
+/**
+ * Tag the innermost panel that goes to the very end of the node. The background color of that
+ * panel is extended to fill the entire rest of the node.
+ */
+static void tag_final_panel(bNode &node, const Span<FlatNodeItem> items)
+{
+  const flat_item::PanelContentEnd *final_panel = nullptr;
+  for (int item_i = items.size() - 1; item_i >= 0; item_i--) {
+    const FlatNodeItem &item = items[item_i];
+    if (const auto *panel_item = std::get_if<flat_item::PanelContentEnd>(&item.item)) {
+      final_panel = panel_item;
+    }
+    else {
+      break;
+    }
+  }
+  if (final_panel) {
+    bke::bNodePanelRuntime &final_panel_runtime = node.runtime->panels[final_panel->decl->index];
+    final_panel_runtime.content_extent->fill_node_end = true;
+  }
+}
+
+/* Advanced drawing with panels and arbitrary input/output ordering. */
+static void node_update_basis_from_declaration(TreeDrawContext &tree_draw_ctx,
+                                               const bContext &C,
+                                               bNodeTree &ntree,
+                                               bNode &node,
+                                               uiBlock &block,
+                                               const int locx,
+                                               int &locy)
+{
+  BLI_assert(is_node_panels_supported(node));
+  BLI_assert(node.runtime->panels.size() == node.num_panel_states);
+
+  /* Reset states. */
+  for (bke::bNodePanelRuntime &panel_runtime : node.runtime->panels) {
+    panel_runtime.header_center_y.reset();
+    panel_runtime.content_extent.reset();
+    panel_runtime.input_socket = nullptr;
+  }
+  for (bNodeSocket *socket : node.input_sockets()) {
+    socket->flag &= ~SOCK_PANEL_COLLAPSED;
+  }
+  for (bNodeSocket *socket : node.output_sockets()) {
+    socket->flag &= ~SOCK_PANEL_COLLAPSED;
+  }
+
+  /* Gather flattened list of items in the node. */
+  const Vector<FlatNodeItem> flat_items = make_flat_node_items(node);
+  if (flat_items.is_empty()) {
+    const float margin = get_margin_empty();
+    locy -= margin;
+    return;
+  }
+
+  for (const int item_i : flat_items.index_range()) {
+    /* Apply margins. This should be the only place that applies margins between elements so that
+     * it is easy change later on. */
+    if (item_i == 0) {
+      const float margin = get_margin_from_top(flat_items);
+      locy -= margin;
+    }
+    else {
+      const float margin = get_margin_between_elements(flat_items, item_i);
+      locy -= margin;
+    }
+
+    const FlatNodeItem &item_variant = flat_items[item_i];
+    std::visit(
+        [&](const auto &item) {
+          using ItemT = std::decay_t<decltype(item)>;
+          if constexpr (std::is_same_v<ItemT, flat_item::Socket>) {
+            bNodeSocket *input_socket = item.input;
+            bNodeSocket *output_socket = item.output;
+            const nodes::PanelDeclaration *panel_decl = item.panel_decl;
+            const char *parent_label = panel_decl ? panel_decl->name.c_str() : "";
+            node_update_basis_socket(tree_draw_ctx,
+                                     C,
+                                     ntree,
+                                     node,
+                                     parent_label,
+                                     input_socket,
+                                     output_socket,
+                                     block,
+                                     locx,
+                                     locy);
+          }
+          else if constexpr (std::is_same_v<ItemT, flat_item::Layout>) {
+            const nodes::LayoutDeclaration &decl = *item.decl;
+            /* Round the node origin because text contents are always pixel-aligned. */
+            const float2 loc = math::round(node_to_view(node.location));
+            uiLayout &layout = ui::block_layout(&block,
+                                                ui::LayoutDirection::Vertical,
+                                                ui::LayoutType::Panel,
+                                                loc.x + NODE_DYS,
+                                                locy,
+                                                NODE_WIDTH(node) - NODE_DY,
+                                                0,
+                                                0,
+                                                UI_style_get_dpi());
+            if (node.is_muted()) {
+              layout.active_set(false);
+            }
+            if (!ID_IS_EDITABLE(&ntree.id)) {
+              layout.enabled_set(false);
+            }
+            PointerRNA node_ptr = RNA_pointer_create_discrete(&ntree.id, &RNA_Node, &node);
+            layout.context_ptr_set("node", &node_ptr);
+            decl.draw(&layout, const_cast<bContext *>(&C), &node_ptr);
+            UI_block_align_end(&block);
+            locy = ui::block_layout_resolve(&block).y;
+          }
+          else if constexpr (std::is_same_v<ItemT, flat_item::Separator>) {
+            uiLayout &layout = ui::block_layout(&block,
+                                                ui::LayoutDirection::Vertical,
+                                                ui::LayoutType::Panel,
+                                                locx + NODE_DYS,
+                                                locy,
+                                                NODE_WIDTH(node) - NODE_DY,
+                                                NODE_DY,
+                                                0,
+                                                UI_style_get_dpi());
+            layout.separator(1.0, LayoutSeparatorType::Line);
+            ui::block_layout_resolve(&block);
+          }
+          else if constexpr (std::is_same_v<ItemT, flat_item::PanelHeader>) {
+            const nodes::PanelDeclaration &node_decl = *item.decl;
+            bke::bNodePanelRuntime &panel_runtime = node.runtime->panels[node_decl.index];
+            const float panel_header_height = NODE_DYS;
+            locy -= panel_header_height / 2;
+            panel_runtime.header_center_y = locy;
+            locy -= panel_header_height / 2;
+            bNodeSocket *input_socket = item.input;
+            if (input_socket) {
+              panel_runtime.input_socket = input_socket;
+              input_socket->runtime->location = float2(locx, *panel_runtime.header_center_y);
+            }
+          }
+          else if constexpr (std::is_same_v<ItemT, flat_item::PanelContentBegin>) {
+            const nodes::PanelDeclaration &node_decl = *item.decl;
+            bke::bNodePanelRuntime &panel_runtime = node.runtime->panels[node_decl.index];
+            panel_runtime.content_extent.emplace();
+            panel_runtime.content_extent->max_y = locy;
+          }
+          else if constexpr (std::is_same_v<ItemT, flat_item::PanelContentEnd>) {
+            const nodes::PanelDeclaration &node_decl = *item.decl;
+            bke::bNodePanelRuntime &panel_runtime = node.runtime->panels[node_decl.index];
+            panel_runtime.content_extent->min_y = locy;
+          }
+        },
+        item_variant.item);
+  }
+
+  const float bottom_margin = get_margin_to_bottom(flat_items);
+  locy -= bottom_margin;
+
+  update_collapsed_sockets(node, locx);
+  tag_final_panel(node, flat_items);
+}
+
+/* Conventional drawing in outputs/buttons/inputs order. */
+static void node_update_basis_from_socket_lists(TreeDrawContext &tree_draw_ctx,
                                                 const bContext &C,
                                                 bNodeTree &ntree,
                                                 bNode &node,
                                                 uiBlock &block,
                                                 const int locx,
                                                 int &locy)
-<<<<<<< HEAD
- {
-   BLI_assert(is_node_panels_supported(node));
-   BLI_assert(node.runtime->panels.size() == node.num_panel_states);
-
-   /* Reset states. */
-   for (bke::bNodePanelRuntime &panel_runtime : node.runtime->panels) {
-     panel_runtime.header_center_y.reset();
-     panel_runtime.content_extent.reset();
-     panel_runtime.input_socket = nullptr;
-   }
-   for (bNodeSocket *socket : node.input_sockets()) {
-     socket->flag &= ~SOCK_PANEL_COLLAPSED;
-   }
-   for (bNodeSocket *socket : node.output_sockets()) {
-     socket->flag &= ~SOCK_PANEL_COLLAPSED;
-   }
-
-   /* Gather flattened list of items in the node. */
-   const Vector<FlatNodeItem> flat_items = make_flat_node_items(node);
-   if (flat_items.is_empty()) {
-     const float margin = get_margin_empty();
-     locy -= margin;
-     return;
-   }
-
-   for (const int item_i : flat_items.index_range()) {
-     /* Apply margins. This should be the only place that applies margins between elements so that
-      * it is easy change later on. */
-     if (item_i == 0) {
-       const float margin = get_margin_from_top(flat_items);
-       locy -= margin;
-     }
-     else {
-       const float margin = get_margin_between_elements(flat_items, item_i);
-       locy -= margin;
-     }
-
-     const FlatNodeItem &item_variant = flat_items[item_i];
-     std::visit(
-         [&](const auto &item) {
-           using ItemT = std::decay_t<decltype(item)>;
-           if constexpr (std::is_same_v<ItemT, flat_item::Socket>) {
-             bNodeSocket *input_socket = item.input;
-             bNodeSocket *output_socket = item.output;
-             const nodes::PanelDeclaration *panel_decl = item.panel_decl;
-             const char *parent_label = panel_decl ? panel_decl->name.c_str() : "";
-             node_update_basis_socket(tree_draw_ctx,
-                                      C,
-                                      ntree,
-                                      node,
-                                      parent_label,
-                                      input_socket,
-                                      output_socket,
-                                      block,
-                                      locx,
-                                      locy);
-           }
-           else if constexpr (std::is_same_v<ItemT, flat_item::Layout>) {
-             const nodes::LayoutDeclaration &decl = *item.decl;
-             /* Round the node origin because text contents are always pixel-aligned. */
-             const float2 loc = math::round(node_to_view(node.location));
-             uiLayout &layout = ui::block_layout(&block,
-                                                 ui::LayoutDirection::Vertical,
-                                                 ui::LayoutType::Panel,
-                                                 loc.x + NODE_DYS,
-                                                 locy,
-                                                 NODE_WIDTH(node) - NODE_DY,
-                                                 0,
-                                                 0,
-                                                 UI_style_get_dpi());
-             if (node.is_muted()) {
-               layout.active_set(false);
-             }
-             if (!ID_IS_EDITABLE(&ntree.id)) {
-               layout.enabled_set(false);
-             }
-             PointerRNA node_ptr = RNA_pointer_create_discrete(&ntree.id, &RNA_Node, &node);
-             layout.context_ptr_set("node", &node_ptr);
-             decl.draw(&layout, const_cast<bContext *>(&C), &node_ptr);
-             UI_block_align_end(&block);
-             locy = ui::block_layout_resolve(&block).y;
-           }
-           else if constexpr (std::is_same_v<ItemT, flat_item::Separator>) {
-             uiLayout &layout = ui::block_layout(&block,
-                                                 ui::LayoutDirection::Vertical,
-                                                 ui::LayoutType::Panel,
-                                                 locx + NODE_DYS,
-                                                 locy,
-                                                 NODE_WIDTH(node) - NODE_DY,
-                                                 NODE_DY,
-                                                 0,
-                                                 UI_style_get_dpi());
-             layout.separator(1.0, LayoutSeparatorType::Line);
-             ui::block_layout_resolve(&block);
-           }
-           else if constexpr (std::is_same_v<ItemT, flat_item::PanelHeader>) {
-             const nodes::PanelDeclaration &node_decl = *item.decl;
-             bke::bNodePanelRuntime &panel_runtime = node.runtime->panels[node_decl.index];
-             const float panel_header_height = NODE_DYS;
-             locy -= panel_header_height / 2;
-             panel_runtime.header_center_y = locy;
-             locy -= panel_header_height / 2;
-             bNodeSocket *input_socket = item.input;
-             if (input_socket) {
-               panel_runtime.input_socket = input_socket;
-               input_socket->runtime->location = float2(locx, *panel_runtime.header_center_y);
-             }
-           }
-           else if constexpr (std::is_same_v<ItemT, flat_item::PanelContentBegin>) {
-             const nodes::PanelDeclaration &node_decl = *item.decl;
-             bke::bNodePanelRuntime &panel_runtime = node.runtime->panels[node_decl.index];
-             panel_runtime.content_extent.emplace();
-             panel_runtime.content_extent->max_y = locy;
-           }
-           else if constexpr (std::is_same_v<ItemT, flat_item::PanelContentEnd>) {
-             const nodes::PanelDeclaration &node_decl = *item.decl;
-             bke::bNodePanelRuntime &panel_runtime = node.runtime->panels[node_decl.index];
-             panel_runtime.content_extent->min_y = locy;
-           }
-         },
-         item_variant.item);
-   }
-
-   const float bottom_margin = get_margin_to_bottom(flat_items);
-   locy -= bottom_margin;
-
-   update_collapsed_sockets(node, locx);
-   tag_final_panel(node, flat_items);
- }
-
- /* Conventional drawing in outputs/buttons/inputs order. */
- static void node_update_basis_from_socket_lists(TreeDrawContext &tree_draw_ctx,
-                                                 const bContext &C,
-                                                 bNodeTree &ntree,
-                                                 bNode &node,
-                                                 uiBlock &block,
-                                                 const int locx,
-                                                 int &locy)
- {
-   /* Space at the top. */
-   locy -= NODE_DYS / 2;
-
-   /* Output sockets. */
-   bool add_output_space = false;
-
-   for (bNodeSocket *socket : node.output_sockets()) {
-     /* Clear flag, conventional drawing does not support panels. */
-     socket->flag &= ~SOCK_PANEL_COLLAPSED;
-
-     if (node_update_basis_socket(
-             tree_draw_ctx, C, ntree, node, nullptr, nullptr, socket, block, locx, locy))
-     {
-       if (socket->next) {
-         locy -= NODE_ITEM_SPACING_Y;
-       }
-       add_output_space = true;
-     }
-   }
-
-   if (add_output_space) {
-     locy -= NODE_DY / 4;
-   }
-
-   const bool add_button_space = node_update_basis_buttons(
-       C, ntree, node, node.typeinfo->draw_buttons, block, locy);
-
-   bool add_input_space = false;
-
-   /* Input sockets. */
-   for (bNodeSocket *socket : node.input_sockets()) {
-     /* Clear flag, conventional drawing does not support panels. */
-     socket->flag &= ~SOCK_PANEL_COLLAPSED;
-
-     if (node_update_basis_socket(
-             tree_draw_ctx, C, ntree, node, nullptr, socket, nullptr, block, locx, locy))
-     {
-       if (socket->next) {
-         locy -= NODE_ITEM_SPACING_Y;
-       }
-       add_input_space = true;
-     }
-   }
-
-   /* Little bit of padding at the bottom. */
-   if (add_input_space || add_button_space) {
-     locy -= NODE_DYS / 2;
-   }
- }
-
- /**
-  * Based on settings and sockets in node, set drawing rect info.
-  */
- static void node_update_basis(const bContext &C,
-                               TreeDrawContext &tree_draw_ctx,
-                               bNodeTree &ntree,
-                               bNode &node,
-                               uiBlock &block)
- {
-   /* Round the node origin because text contents are always pixel-aligned. */
-   const float2 loc = math::round(node_to_view(node.location));
-
-   int dy = loc.y;
-
-   /* Header. */
-   dy -= NODE_DY;
-
-   if (is_node_panels_supported(node)) {
-     node_update_basis_from_declaration(tree_draw_ctx, C, ntree, node, block, loc.x, dy);
-   }
-   else {
-     node_update_basis_from_socket_lists(tree_draw_ctx, C, ntree, node, block, loc.x, dy);
-   }
-
-   node.runtime->draw_bounds.xmin = loc.x;
-   node.runtime->draw_bounds.xmax = loc.x + NODE_WIDTH(node);
-   node.runtime->draw_bounds.ymax = loc.y;
-   node.runtime->draw_bounds.ymin = min_ff(dy, loc.y - 2 * NODE_DY);
-
-   /* Set the block bounds to clip mouse events from underlying nodes.
-    * Add a margin for sockets on each side. */
-   UI_block_bounds_set_explicit(&block,
-                                node.runtime->draw_bounds.xmin - NODE_SOCKSIZE,
-                                node.runtime->draw_bounds.ymin,
-                                node.runtime->draw_bounds.xmax + NODE_SOCKSIZE,
-                                node.runtime->draw_bounds.ymax);
- }
-
- /**
-  * Based on settings in node, sets drawing rect info.
-  */
- static void node_update_collapsed(bNode &node, uiBlock &block)
- {
-   int totin = 0, totout = 0;
-
-   /* Round the node origin because text contents are always pixel-aligned. */
-   const float2 loc = math::round(node_to_view(node.location));
-
-   /* Calculate minimal radius. */
-   for (const bNodeSocket *socket : node.input_sockets()) {
-     if (socket->is_visible()) {
-       totin++;
-     }
-   }
-   for (const bNodeSocket *socket : node.output_sockets()) {
-     if (socket->is_visible()) {
-       totout++;
-     }
-   }
-
-   const float dy = NODE_DY * 0.5f;
-   const float height = dy * std::max({totin, totout, 2}) + BASIS_RAD * 2.0f;
-   /* This offset for Y values keeps the text in the same spot as in non-collapsed nodes. */
-   const float offset = NODE_DY * -0.5f;
-
-   node.runtime->draw_bounds.xmin = loc.x;
-   node.runtime->draw_bounds.xmax = loc.x + NODE_WIDTH(node);
-   node.runtime->draw_bounds.ymax = loc.y + height * 0.5f + offset;
-   node.runtime->draw_bounds.ymin = loc.y - height * 0.5f + offset;
-
-   /* Output sockets. */
-   {
-     const float x = node.runtime->draw_bounds.xmax;
-     float y = loc.y + dy * float(totout - 1) * 0.5f + offset;
-     for (bNodeSocket *socket : node.output_sockets()) {
-       if (socket->is_visible()) {
-         socket->runtime->location = {x, y};
-         y -= dy;
-       }
-     }
-   }
-
-   /* Input sockets. */
-   {
-     const float x = node.runtime->draw_bounds.xmin;
-     float y = loc.y + dy * float(totin - 1) * 0.5f + offset;
-     for (bNodeSocket *socket : node.input_sockets()) {
-       if (socket->is_visible()) {
-         socket->runtime->location = {x, y};
-         y -= dy;
-       }
-     }
-   }
-
-   /* Set the block bounds to clip mouse events from underlying nodes.
-    * Add a margin for sockets on each side. */
-   UI_block_bounds_set_explicit(&block,
-                                node.runtime->draw_bounds.xmin - NODE_SOCKSIZE,
-                                node.runtime->draw_bounds.ymin,
-                                node.runtime->draw_bounds.xmax + NODE_SOCKSIZE,
-                                node.runtime->draw_bounds.ymax);
- }
-
- static int node_get_colorid(TreeDrawContext &tree_draw_ctx, const bNode &node)
- {
-   const int nclass = (node.typeinfo->ui_class == nullptr) ? node.typeinfo->nclass :
-                                                             node.typeinfo->ui_class(&node);
-   switch (nclass) {
-     case NODE_CLASS_INPUT:
-       return TH_NODE_INPUT;
-     case NODE_CLASS_OUTPUT: {
-       if (node.type_legacy == GEO_NODE_VIEWER) {
-         return &node == tree_draw_ctx.active_geometry_nodes_viewer ? TH_NODE_OUTPUT : TH_NODE;
-       }
-       const bool is_output_node = (node.flag & NODE_DO_OUTPUT) ||
-                                   (node.type_legacy == CMP_NODE_OUTPUT_FILE);
-       return is_output_node ? TH_NODE_OUTPUT : TH_NODE;
-     }
-     case NODE_CLASS_CONVERTER:
-       return TH_NODE_CONVERTER;
-     case NODE_CLASS_OP_COLOR:
-       return TH_NODE_COLOR;
-     case NODE_CLASS_OP_VECTOR:
-       return TH_NODE_VECTOR;
-     case NODE_CLASS_OP_FILTER:
-       return TH_NODE_FILTER;
-     case NODE_CLASS_GROUP:
-       return TH_NODE_GROUP;
-     case NODE_CLASS_INTERFACE:
-       return TH_NODE_INTERFACE;
-     case NODE_CLASS_MATTE:
-       return TH_NODE_MATTE;
-     case NODE_CLASS_DISTORT:
-       return TH_NODE_DISTORT;
-     case NODE_CLASS_TEXTURE:
-       return TH_NODE_TEXTURE;
-     case NODE_CLASS_SHADER:
-       return TH_NODE_SHADER;
-     case NODE_CLASS_SCRIPT:
-       return TH_NODE_SCRIPT;
-     case NODE_CLASS_GEOMETRY:
-       return TH_NODE_GEOMETRY;
-     case NODE_CLASS_ATTRIBUTE:
-       return TH_NODE_ATTRIBUTE;
-     default:
-       return TH_NODE;
-   }
- }
-
- static void node_draw_mute_line(const bContext &C,
-                                 const View2D &v2d,
-                                 const SpaceNode &snode,
-                                 const bNode &node)
- {
-   GPU_blend(GPU_BLEND_ALPHA);
-
-   for (const bNodeLink &link : node.internal_links()) {
-     if (!bke::node_link_is_hidden(link)) {
-       node_draw_link_bezier(C, v2d, snode, link, TH_WIRE_INNER, TH_WIRE_INNER, TH_WIRE, false);
-     }
-   }
-
-   GPU_blend(GPU_BLEND_NONE);
- }
-
- static void node_socket_tooltip_set(uiBlock &block,
-                                     const int socket_index_in_tree,
-                                     const float2 location,
-                                     const float2 size)
- {
-   /* Ideally sockets themselves should be buttons, but they aren't currently. So add an invisible
-    * button on top of them for the tooltip. */
-   uiBut *but = uiDefIconBut(&block,
-                             ButType::Label,
-                             0,
-                             ICON_NONE,
-                             location.x - size.x / 2.0f,
-                             location.y - size.y / 2.0f,
-                             size.x,
-                             size.y,
-                             nullptr,
-                             0,
-                             0,
-                             std::nullopt);
-
-   UI_but_func_tooltip_custom_set(
-       but,
-       [](bContext &C, uiTooltipData &tip, uiBut *but, void *argN) {
-         const SpaceNode &snode = *CTX_wm_space_node(&C);
-         const bNodeTree &ntree = *snode.edittree;
-         const int index_in_tree = POINTER_AS_INT(argN);
-         ntree.ensure_topology_cache();
-         const bNodeSocket &socket = *ntree.all_sockets()[index_in_tree];
-         build_socket_tooltip(tip, C, but, ntree, socket);
-       },
-       POINTER_FROM_INT(socket_index_in_tree),
-       nullptr);
- }
-
- static const float virtual_node_socket_outline_color[4] = {0.5, 0.5, 0.5, 1.0};
-
- static void node_socket_outline_color_get(const bool selected,
-                                           const int socket_type,
-                                           float r_outline_color[4])
- {
-   /* Explicitly use the node editor theme for the outline color to ensure consistency even when
-    * sockets are drawn in other editors.
-    */
-   if (selected) {
-     UI_GetThemeColorType4fv(TH_ACTIVE, SPACE_NODE, r_outline_color);
-   }
-   else if (socket_type == SOCK_CUSTOM) {
-     /* Until there is a better place for per socket color,
-      * the outline color for virtual sockets is set here. */
-     copy_v4_v4(r_outline_color, virtual_node_socket_outline_color);
-   }
-   else {
-     UI_GetThemeColorType4fv(TH_WIRE, SPACE_NODE, r_outline_color);
-     r_outline_color[3] = 1.0f;
-   }
- }
-
- void node_socket_color_get(const bContext &C,
-                            const bNodeTree &ntree,
-                            PointerRNA &node_ptr,
-                            const bNodeSocket &sock,
-                            float r_color[4])
- {
-   if (!sock.typeinfo->draw_color) {
-     /* Fall back to the simple variant. If not defined either, fall back to a magenta color. */
-     if (sock.typeinfo->draw_color_simple) {
-       sock.typeinfo->draw_color_simple(sock.typeinfo, r_color);
-     }
-     else {
-       copy_v4_v4(r_color, float4(1.0f, 0.0f, 1.0f, 1.0f));
-     }
-     return;
-   }
-
-   BLI_assert(RNA_struct_is_a(node_ptr.type, &RNA_Node));
-   PointerRNA ptr = RNA_pointer_create_discrete(
-       &const_cast<ID &>(ntree.id), &RNA_NodeSocket, &const_cast<bNodeSocket &>(sock));
-   sock.typeinfo->draw_color((bContext *)&C, &ptr, &node_ptr, r_color);
- }
-
- static void node_socket_add_tooltip_in_node_editor(const bNodeSocket &sock, uiLayout &layout)
- {
-   uiLayoutSetTooltipCustomFunc(
-       &layout,
-       [](bContext &C, uiTooltipData &tip, uiBut *but, void *argN) {
-         const SpaceNode &snode = *CTX_wm_space_node(&C);
-         const bNodeTree &ntree = *snode.edittree;
-         const int index_in_tree = POINTER_AS_INT(argN);
-         ntree.ensure_topology_cache();
-         const bNodeSocket &socket = *ntree.all_sockets()[index_in_tree];
-         build_socket_tooltip(tip, C, but, ntree, socket);
-       },
-       POINTER_FROM_INT(sock.index_in_tree()),
-       nullptr,
-       nullptr);
- }
-
- void node_socket_add_tooltip(const bNodeTree &ntree, const bNodeSocket &sock, uiLayout &layout)
- {
-   struct SocketTooltipData {
-     const bNodeTree *ntree;
-     const bNodeSocket *socket;
-   };
-
-   SocketTooltipData *data = MEM_callocN<SocketTooltipData>(__func__);
-   data->ntree = &ntree;
-   data->socket = &sock;
-
-   uiLayoutSetTooltipCustomFunc(
-       &layout,
-       [](bContext &C, uiTooltipData &tip, uiBut *but, void *argN) {
-         SocketTooltipData *data = static_cast<SocketTooltipData *>(argN);
-         build_socket_tooltip(tip, C, but, *data->ntree, *data->socket);
-       },
-       data,
-       MEM_dupallocN,
-       MEM_freeN);
- }
-
- #define NODE_SOCKET_OUTLINE U.pixelsize
-
- void node_socket_draw(bNodeSocket *sock, const rcti *rect, const float color[4], float scale)
- {
-   const float radius = NODE_SOCKSIZE * scale;
-   const float2 center = {BLI_rcti_cent_x_fl(rect), BLI_rcti_cent_y_fl(rect)};
-   const rctf draw_rect = {
-       center.x - radius,
-       center.x + radius,
-       center.y - radius,
-       center.y + radius,
-   };
-
-   ColorTheme4f outline_color;
-   node_socket_outline_color_get(sock->flag & SELECT, sock->type, outline_color);
-
-   node_draw_nodesocket(&draw_rect,
-                        color,
-                        outline_color,
-                        NODE_SOCKET_OUTLINE * scale,
-                        sock->display_shape,
-                        1.0 / scale);
- }
-
- /** Some elements of the node UI are hidden, when they get too small. */
- #define NODE_TREE_SCALE_SMALL 0.2f
-
- /** The node tree scales both with the view and with the UI. */
- static float node_tree_view_scale(const SpaceNode &snode)
- {
-   return (1.0f / snode.runtime->aspect) * UI_SCALE_FAC;
- }
-
- /* Some elements of the node tree like labels or node sockets are hardly visible when zoomed
-  * out and can slow down the drawing quite a bit.
-  * This function can be used to check if it's worth to draw those details and return
-  * early. */
- static bool draw_node_details(const SpaceNode &snode)
- {
-   return node_tree_view_scale(snode) > NODE_TREE_SCALE_SMALL * UI_INV_SCALE_FAC;
- }
-
- static void node_draw_preview_background(rctf *rect)
- {
-   GPUVertFormat *format = immVertexFormat();
-   uint pos = GPU_vertformat_attr_add(format, "pos", blender::gpu::VertAttrType::SFLOAT_32_32);
-
-   immBindBuiltinProgram(GPU_SHADER_2D_CHECKER);
-
-   /* Drawing the checkerboard. */
-   const float checker_dark = UI_ALPHA_CHECKER_DARK / 255.0f;
-   const float checker_light = UI_ALPHA_CHECKER_LIGHT / 255.0f;
-   immUniform4f("color1", checker_dark, checker_dark, checker_dark, 1.0f);
-   immUniform4f("color2", checker_light, checker_light, checker_light, 1.0f);
-   immUniform1i("size", 8);
-   immRectf(pos, rect->xmin, rect->ymin, rect->xmax, rect->ymax);
-   immUnbindProgram();
- }
-
- /* Not a callback. */
- static void node_draw_preview(const Scene *scene, ImBuf *preview, const rctf *prv)
- {
-   float xrect = BLI_rctf_size_x(prv);
-   float yrect = BLI_rctf_size_y(prv);
-   float xscale = xrect / float(preview->x);
-   float yscale = yrect / float(preview->y);
-   float scale;
-
-   /* Uniform scale and offset. */
-   rctf draw_rect = *prv;
-   if (xscale < yscale) {
-     float offset = 0.5f * (yrect - float(preview->y) * xscale);
-     draw_rect.ymin += offset;
-     draw_rect.ymax -= offset;
-     scale = xscale;
-   }
-   else {
-     float offset = 0.5f * (xrect - float(preview->x) * yscale);
-     draw_rect.xmin += offset;
-     draw_rect.xmax -= offset;
-     scale = yscale;
-   }
-
-   node_draw_preview_background(&draw_rect);
-
-   GPU_blend(GPU_BLEND_ALPHA);
-   /* Pre-multiply graphics. */
-   GPU_blend(GPU_BLEND_ALPHA);
-
-   ED_draw_imbuf(preview,
-                 draw_rect.xmin,
-                 draw_rect.ymin,
-                 false,
-                 &scene->view_settings,
-                 &scene->display_settings,
-                 scale,
-                 scale);
-
-   GPU_blend(GPU_BLEND_NONE);
-
-   float black[4] = {0.0f, 0.0f, 0.0f, 1.0f};
-   UI_draw_roundbox_corner_set(UI_CNR_ALL);
-   const float outline_width = 1.0f;
-   draw_rect.xmin -= outline_width;
-   draw_rect.xmax += outline_width;
-   draw_rect.ymin -= outline_width;
-   draw_rect.ymax += outline_width;
-   UI_draw_roundbox_4fv(&draw_rect, false, BASIS_RAD / 2, black);
- }
-
- /* Common handle function for operator buttons that need to select the node first. */
- static void node_toggle_button_cb(bContext *C, void *node_argv, void *op_argv)
- {
-   SpaceNode &snode = *CTX_wm_space_node(C);
-   bNodeTree &node_tree = *snode.edittree;
-   bNode &node = *node_tree.node_by_id(POINTER_AS_INT(node_argv));
-   const char *opname = (const char *)op_argv;
-
-   /* Select & activate only the button's node. */
-   node_select_single(*C, node);
-
-   WM_operator_name_call(C, opname, wm::OpCallContext::InvokeDefault, nullptr, nullptr);
- }
-
- static void node_draw_shadow(const SpaceNode &snode,
-                              const bNode &node,
-                              const float radius,
-                              const float alpha)
- {
-   const rctf &rct = node.runtime->draw_bounds;
-   UI_draw_roundbox_corner_set(UI_CNR_ALL);
-
-   const float shadow_width = 0.4f * U.widget_unit;
-   const float shadow_alpha = 0.2f * alpha;
-
-   ui_draw_dropshadow(&rct, radius, shadow_width, snode.runtime->aspect, shadow_alpha);
-
-   /* Outline emphasis. Slight darkening _inside_ the outline. */
-   const float color[4] = {0.0f, 0.0f, 0.0f, 0.4f};
-   rctf rect{};
-   rect.xmin = rct.xmin - 0.5f;
-   rect.xmax = rct.xmax + 0.5f;
-   rect.ymin = rct.ymin - 0.5f;
-   rect.ymax = rct.ymax + 0.5f;
-   UI_draw_roundbox_4fv(&rect, false, radius + 0.5f, color);
- }
-
- /* BFA - Draw an outline with padding around node groups */
- static void node_draw_node_group_indicator(TreeDrawContext &tree_draw_ctx,
-   const bNode &node,
-   const rctf &rect,
-   const float radius,
-   const bool is_selected)
- {
- if (node.type_legacy != NODE_GROUP) {
- return;
- }
-
- const float padding = 5.0f * UI_SCALE_FAC;
- float alpha_selected = is_selected ? 1.0f : 0.5f; // Keep outline more visible
-
- /* If the node is muted, reduce its alpha. */
- if (node.is_muted()) {
-   alpha_selected = alpha_selected - 0.4f;
- }
-
-
- /* Create the outline rectangle with padding. */
- const rctf outline_rect = {
- rect.xmin - padding,
- rect.xmax + padding,
- rect.ymin - padding,
- rect.ymax + padding,
- };
-
- float outline_color[4];
- int color_id = node_get_colorid(tree_draw_ctx, node);
-
- /* Both selected and unselected should use the header color */
- UI_GetThemeColor4fv(color_id, outline_color);
- outline_color[3] = alpha_selected;
-
- /* Draw only the outline (background is drawn separately at the beginning) */
- UI_draw_roundbox_corner_set(UI_CNR_ALL);
- UI_draw_roundbox_4fv(&outline_rect, false, radius + padding, outline_color);
- }
-
- static void node_draw_socket(const bContext &C,
-=======
 {
   /* Space at the top. */
   locy -= NODE_DYS / 2;
@@ -2277,112 +1752,43 @@
   UI_draw_roundbox_4fv(&rect, false, radius + 0.5f, color);
 }
 
-/* Node groups draw two "copies" of the node body underneath, just narrower and dimmer. */
-static void node_draw_node_group_indicator(const SpaceNode &snode,
+/* BFA - Draw an outline with padding around node groups */
+static void node_draw_node_group_indicator(TreeDrawContext &tree_draw_ctx,
                                            const bNode &node,
                                            const rctf &rect,
                                            const float radius,
-                                           const float color[4])
+                                           const bool is_selected)
 {
   if (node.type_legacy != NODE_GROUP) {
     return;
   }
 
-  /* How far it extends down and narrows. */
-  const bool is_selected = node.flag & NODE_SELECT;
-  const bool is_collapsed = node.flag & NODE_COLLAPSED;
-  const float offset_x = 3.6f * UI_SCALE_FAC;
-  const float offset_y = 2.4f * UI_SCALE_FAC;
-  const float shadow_width = 0.2f * U.widget_unit;
-  const float shadow_alpha = is_selected ? 0.4f : 0.2f;
-  const float dim_collapsed = is_collapsed ? 0.2f : 0.0f;
-
-  const float outline_width = is_selected ? 1.0f : 0.5f;
+  const float padding = 5.0f * UI_SCALE_FAC;
+  float alpha_selected = is_selected ? 1.0f : 0.5f;  // Keep outline more visible
+
+  /* If the node is muted, reduce its alpha. */
+  if (node.is_muted()) {
+    alpha_selected = alpha_selected - 0.4f;
+  }
+
+  /* Create the outline rectangle with padding. */
+  const rctf outline_rect = {
+      rect.xmin - padding,
+      rect.xmax + padding,
+      rect.ymin - padding,
+      rect.ymax + padding,
+  };
+
   float outline_color[4];
-  UI_GetThemeColor4fv(TH_NODE_OUTLINE, outline_color);
-
-  if (is_selected) {
-    UI_GetThemeColor4fv((node.flag & NODE_ACTIVE) ? TH_ACTIVE : TH_SELECT, outline_color);
-  }
-
-  UI_draw_roundbox_corner_set(UI_CNR_BOTTOM_LEFT | UI_CNR_BOTTOM_RIGHT);
-
-  /* Start with the last copy. */
-  {
-    const rctf rect_group_front = {
-        rect.xmin + offset_x * 4,
-        rect.xmax - offset_x * 4,
-        rect.ymin - (offset_y * 2) - U.pixelsize,
-        rect.ymin - offset_y + (U.pixelsize * 2),
-    };
-
-    const rctf rect_group_front_shadow = {
-        rect_group_front.xmin + outline_width,
-        rect_group_front.xmax - outline_width,
-        rect_group_front.ymin + outline_width,
-        rect_group_front.ymax - outline_width,
-    };
-
-    ui_draw_dropshadow(&rect_group_front_shadow,
-                       radius + outline_width,
-                       shadow_width,
-                       snode.runtime->aspect,
-                       shadow_alpha);
-
-    /* Use the node color (or header color when collapsed) but slightly darker. */
-    float fill_color_front[4], outline_color_front[4];
-    copy_v4_v4(fill_color_front, color);
-    mul_v3_fl(fill_color_front, 0.8f - dim_collapsed);
-
-    copy_v4_v4(outline_color_front, outline_color);
-    mul_v3_fl(outline_color_front, (is_selected ? 0.5f : 1.0f) - dim_collapsed);
-
-    UI_draw_roundbox_4fv_ex(&rect_group_front,
-                            fill_color_front,
-                            nullptr,
-                            0.0f,
-                            outline_color_front,
-                            outline_width,
-                            radius);
-  }
-
-  /* Draw the first copy in the front. */
-  {
-    const rctf rect_group_back = {
-        rect.xmin + offset_x * 2,
-        rect.xmax - offset_x * 2,
-        rect.ymin - offset_y - U.pixelsize,
-        rect.ymin + (U.pixelsize * 2),
-    };
-
-    const rctf rect_group_back_shadow = {
-        rect_group_back.xmin + outline_width,
-        rect_group_back.xmax - outline_width,
-        rect_group_back.ymin + outline_width,
-        rect_group_back.ymax - outline_width,
-    };
-
-    ui_draw_dropshadow(&rect_group_back_shadow,
-                       radius + outline_width,
-                       shadow_width,
-                       snode.runtime->aspect,
-                       shadow_alpha);
-
-    float fill_color_back[4], outline_color_back[4];
-    copy_v4_v4(fill_color_back, color);
-    mul_v3_fl(fill_color_back, 0.9f - dim_collapsed);
-
-    copy_v4_v4(outline_color_back, outline_color);
-    mul_v3_fl(outline_color_back, (is_selected ? 0.7f : 1.1f) - dim_collapsed);
-
-    UI_draw_roundbox_4fv_ex(&rect_group_back,
-                            fill_color_back,
-                            nullptr,
-                            0.0f,
-                            outline_color_back,
-                            outline_width,
-                            radius);
-  }
+  int color_id = node_get_colorid(tree_draw_ctx, node);
+
+  /* Both selected and unselected should use the header color */
+  UI_GetThemeColor4fv(color_id, outline_color);
+  outline_color[3] = alpha_selected;
+
+  /* Draw only the outline (background is drawn separately at the beginning) */
+  UI_draw_roundbox_corner_set(UI_CNR_ALL);
+  UI_draw_roundbox_4fv(&outline_rect, false, radius + padding, outline_color);
 }
 
 static void node_draw_socket(const bContext &C,
@@ -2424,3312 +1830,3279 @@
 static void node_draw_sockets(const bContext &C,
                               uiBlock &block,
                               const SpaceNode &snode,
->>>>>>> d8e0804c
                               const bNodeTree &ntree,
-                              const bNode &node,
-                              PointerRNA &node_ptr,
-                              uiBlock &block,
-                              const bNodeSocket &sock,
-                              const float outline_thickness,
-                              const bool selected,
-                              const float aspect)
- {
-   const float half_width = NODE_SOCKSIZE;
-
-   const bool multi_socket = (sock.flag & SOCK_MULTI_INPUT) && !(node.flag & NODE_COLLAPSED);
-   float half_height = multi_socket ? node_socket_calculate_height(sock) : half_width;
-
-   ColorTheme4f socket_color;
-   ColorTheme4f outline_color;
-   node_socket_color_get(C, ntree, node_ptr, sock, socket_color);
-   node_socket_outline_color_get(selected, sock.type, outline_color);
-
-   const float2 socket_location = sock.runtime->location;
-
-   const rctf rect = {
-       socket_location.x - half_width,
-       socket_location.x + half_width,
-       socket_location.y - half_height,
-       socket_location.y + half_height,
-   };
-
-   node_draw_nodesocket(
-       &rect, socket_color, outline_color, outline_thickness, sock.display_shape, aspect);
-
-   node_socket_tooltip_set(
-       block, sock.index_in_tree(), socket_location, float2(2.0f * half_width, 2.0f * half_height));
- }
-
- static void node_draw_sockets(const bContext &C,
-                               uiBlock &block,
-                               const SpaceNode &snode,
-                               const bNodeTree &ntree,
-                               const bNode &node)
- {
-   if (!draw_node_details(snode)) {
-     return;
-   }
-
-   if (node.input_sockets().is_empty() && node.output_sockets().is_empty()) {
-     return;
-   }
-
-   PointerRNA nodeptr = RNA_pointer_create_discrete(
-       const_cast<ID *>(&ntree.id), &RNA_Node, const_cast<bNode *>(&node));
-
-   const float outline_thickness = NODE_SOCKET_OUTLINE;
-
-   nodesocket_batch_start();
-   /* Input sockets. */
-   for (const bNodeSocket *sock : node.input_sockets()) {
-     if (!sock->is_icon_visible()) {
-       continue;
-     }
-     const bool selected = (sock->flag & SELECT);
-     node_draw_socket(
-         C, ntree, node, nodeptr, block, *sock, outline_thickness, selected, snode.runtime->aspect);
-   }
-
-   /* Output sockets. */
-   for (const bNodeSocket *sock : node.output_sockets()) {
-     if (!sock->is_icon_visible()) {
-       continue;
-     }
-     const bool selected = (sock->flag & SELECT);
-     node_draw_socket(
-         C, ntree, node, nodeptr, block, *sock, outline_thickness, selected, snode.runtime->aspect);
-   }
-   nodesocket_batch_end();
- }
-
- static void node_panel_toggle_button_cb(bContext *C, void *panel_state_argv, void *ntree_argv)
- {
-   Main *bmain = CTX_data_main(C);
-   bNodePanelState *panel_state = static_cast<bNodePanelState *>(panel_state_argv);
-   bNodeTree *ntree = static_cast<bNodeTree *>(ntree_argv);
-
-   panel_state->flag ^= NODE_PANEL_COLLAPSED;
-
-   BKE_main_ensure_invariants(*bmain, ntree->id);
- }
-
- /* Draw panel backgrounds first, so other node elements can be rendered on top. */
- static void node_draw_panels_background(const bNode &node)
- {
-   BLI_assert(is_node_panels_supported(node));
-
-   float panel_color[4];
-   UI_GetThemeColor4fv(TH_PANEL_SUB_BACK, panel_color);
-   /* Increase contrast in nodes a bit. */
-   panel_color[3] *= 1.5f;
-   const rctf &draw_bounds = node.runtime->draw_bounds;
-
-   const nodes::PanelDeclaration *final_panel_decl = nullptr;
-
-   const nodes::NodeDeclaration &node_decl = *node.declaration();
-   for (const int panel_i : node_decl.panels.index_range()) {
-     const nodes::PanelDeclaration &panel_decl = *node_decl.panels[panel_i];
-     const bke::bNodePanelRuntime &panel_runtime = node.runtime->panels[panel_i];
-     if (!panel_runtime.content_extent.has_value()) {
-       continue;
-     }
-     const rctf content_rect = {draw_bounds.xmin,
-                                draw_bounds.xmax,
-                                panel_runtime.content_extent->min_y,
-                                panel_runtime.content_extent->max_y};
-     UI_draw_roundbox_corner_set(UI_CNR_NONE);
-     UI_draw_roundbox_4fv(&content_rect, true, BASIS_RAD, panel_color);
-     if (panel_runtime.content_extent->fill_node_end) {
-       final_panel_decl = &panel_decl;
-     }
-   }
-   if (final_panel_decl) {
-     const bke::bNodePanelRuntime &final_panel_runtime =
-         node.runtime->panels[final_panel_decl->index];
-     const rctf content_rect = {draw_bounds.xmin,
-                                draw_bounds.xmax,
-                                draw_bounds.ymin,
-                                final_panel_runtime.content_extent->min_y};
-     UI_draw_roundbox_corner_set(UI_CNR_BOTTOM_RIGHT | UI_CNR_BOTTOM_LEFT);
-     const int repeats = final_panel_decl->depth() + 1;
-     for ([[maybe_unused]] const int i : IndexRange(repeats)) {
-       UI_draw_roundbox_4fv(&content_rect, true, BASIS_RAD, panel_color);
-     }
-   }
- }
-
- /**
-  * Note that this is different from #panel_has_input_affecting_node_output in how it treats output
-  * sockets. Within the node UI, the panel should not be grayed out if it has an output socket.
-  * However, the sidebar only shows inputs, so output sockets should be ignored.
-  */
- static bool panel_has_only_inactive_inputs(const bNode &node,
-                                            const nodes::PanelDeclaration &panel_decl)
- {
-   for (const nodes::ItemDeclaration *item_decl : panel_decl.items) {
-     if (const auto *socket_decl = dynamic_cast<const nodes::SocketDeclaration *>(item_decl)) {
-       if (socket_decl->in_out == SOCK_OUT) {
-         return false;
-       }
-       const bNodeSocket &socket = node.socket_by_decl(*socket_decl);
-       if (!socket.is_inactive()) {
-         return false;
-       }
-     }
-     else if (const auto *sub_panel_decl = dynamic_cast<const nodes::PanelDeclaration *>(item_decl))
-     {
-       if (!panel_has_only_inactive_inputs(node, *sub_panel_decl)) {
-         return false;
-       }
-     }
-   }
-   return true;
- }
-
- static void node_draw_panels(bNodeTree &ntree, const bNode &node, uiBlock &block)
- {
-   BLI_assert(is_node_panels_supported(node));
-   const rctf &draw_bounds = node.runtime->draw_bounds;
-
-   const nodes::NodeDeclaration &node_decl = *node.declaration();
-   for (const int panel_i : node_decl.panels.index_range()) {
-     const nodes::PanelDeclaration &panel_decl = *node_decl.panels[panel_i];
-     const bke::bNodePanelRuntime &panel_runtime = node.runtime->panels[panel_i];
-     bNodeSocket *input_socket = panel_runtime.input_socket;
-     const bNodePanelState &panel_state = node.panel_states_array[panel_i];
-     if (!panel_runtime.header_center_y.has_value()) {
-       continue;
-     }
-     const bool only_inactive_inputs = panel_has_only_inactive_inputs(node, panel_decl);
-     const bool panel_is_inactive = node.is_muted() || only_inactive_inputs;
-
-     const rctf header_rect = {draw_bounds.xmin,
+                              const bNode &node)
+{
+  if (!draw_node_details(snode)) {
+    return;
+  }
+
+  if (node.input_sockets().is_empty() && node.output_sockets().is_empty()) {
+    return;
+  }
+
+  PointerRNA nodeptr = RNA_pointer_create_discrete(
+      const_cast<ID *>(&ntree.id), &RNA_Node, const_cast<bNode *>(&node));
+
+  const float outline_thickness = NODE_SOCKET_OUTLINE;
+
+  nodesocket_batch_start();
+  /* Input sockets. */
+  for (const bNodeSocket *sock : node.input_sockets()) {
+    if (!sock->is_icon_visible()) {
+      continue;
+    }
+    const bool selected = (sock->flag & SELECT);
+    node_draw_socket(
+        C, ntree, node, nodeptr, block, *sock, outline_thickness, selected, snode.runtime->aspect);
+  }
+
+  /* Output sockets. */
+  for (const bNodeSocket *sock : node.output_sockets()) {
+    if (!sock->is_icon_visible()) {
+      continue;
+    }
+    const bool selected = (sock->flag & SELECT);
+    node_draw_socket(
+        C, ntree, node, nodeptr, block, *sock, outline_thickness, selected, snode.runtime->aspect);
+  }
+  nodesocket_batch_end();
+}
+
+static void node_panel_toggle_button_cb(bContext *C, void *panel_state_argv, void *ntree_argv)
+{
+  Main *bmain = CTX_data_main(C);
+  bNodePanelState *panel_state = static_cast<bNodePanelState *>(panel_state_argv);
+  bNodeTree *ntree = static_cast<bNodeTree *>(ntree_argv);
+
+  panel_state->flag ^= NODE_PANEL_COLLAPSED;
+
+  BKE_main_ensure_invariants(*bmain, ntree->id);
+}
+
+/* Draw panel backgrounds first, so other node elements can be rendered on top. */
+static void node_draw_panels_background(const bNode &node)
+{
+  BLI_assert(is_node_panels_supported(node));
+
+  float panel_color[4];
+  UI_GetThemeColor4fv(TH_PANEL_SUB_BACK, panel_color);
+  /* Increase contrast in nodes a bit. */
+  panel_color[3] *= 1.5f;
+  const rctf &draw_bounds = node.runtime->draw_bounds;
+
+  const nodes::PanelDeclaration *final_panel_decl = nullptr;
+
+  const nodes::NodeDeclaration &node_decl = *node.declaration();
+  for (const int panel_i : node_decl.panels.index_range()) {
+    const nodes::PanelDeclaration &panel_decl = *node_decl.panels[panel_i];
+    const bke::bNodePanelRuntime &panel_runtime = node.runtime->panels[panel_i];
+    if (!panel_runtime.content_extent.has_value()) {
+      continue;
+    }
+    const rctf content_rect = {draw_bounds.xmin,
                                draw_bounds.xmax,
-                               *panel_runtime.header_center_y - NODE_DYS,
-                               *panel_runtime.header_center_y + NODE_DYS};
-     UI_block_emboss_set(&block, ui::EmbossType::None);
-
-     /* Invisible button covering the entire header for collapsing/expanding. */
-     const int header_but_margin = NODE_MARGIN_X / 3;
-     uiBut *toggle_action_but = uiDefIconBut(
-         &block,
-         ButType::ButToggle,
-         0,
-         ICON_NONE,
-         header_rect.xmin + header_but_margin,
-         header_rect.ymin,
-         std::max(int(header_rect.xmax - header_rect.xmin - 2 * header_but_margin), 0),
-         header_rect.ymax - header_rect.ymin,
-         nullptr,
-         0.0f,
-         0.0f,
-         panel_decl.description.c_str());
-     UI_but_func_pushed_state_set(
-         toggle_action_but, [&panel_state](const uiBut &) { return panel_state.is_collapsed(); });
-     UI_but_func_set(toggle_action_but,
-                     node_panel_toggle_button_cb,
-                     const_cast<bNodePanelState *>(&panel_state),
-                     &ntree);
-
-     /* Collapse/expand icon. */
-     const int but_size = U.widget_unit * 0.8f;
-     const int but_padding = NODE_MARGIN_X / 4;
-     int offsetx = draw_bounds.xmin + (NODE_MARGIN_X / 3);
-     uiDefIconBut(&block,
-                  ButType::Label,
-                  0,
-                  panel_state.is_collapsed() ? ICON_RIGHTARROW : ICON_DOWNARROW_HLT,
-                  offsetx,
-                  *panel_runtime.header_center_y - but_size / 2,
-                  but_size,
-                  but_size,
-                  nullptr,
-                  0.0f,
-                  0.0f,
-                  "");
-     offsetx += but_size + but_padding;
-
-     UI_block_emboss_set(&block, ui::EmbossType::Emboss);
-
-     /* Panel toggle. */
-     if (input_socket && !input_socket->is_logically_linked()) {
-       PointerRNA socket_ptr = RNA_pointer_create_discrete(
-           &ntree.id, &RNA_NodeSocket, input_socket);
-       uiBut *panel_toggle_but = uiDefButR(&block,
-                                           ButType::Checkbox,
-                                           -1,
-                                           "",
-                                           offsetx,
-                                           int(*panel_runtime.header_center_y - NODE_DYS),
-                                           UI_UNIT_X,
-                                           NODE_DY,
-                                           &socket_ptr,
-                                           "default_value",
-                                           0,
-                                           0,
-                                           0,
-                                           "");
-       UI_but_func_tooltip_custom_set(
-           panel_toggle_but,
-           [](bContext &C, uiTooltipData &tip, uiBut *but, void *argN) {
-             const SpaceNode &snode = *CTX_wm_space_node(&C);
-             const bNodeTree &ntree = *snode.edittree;
-             const int index_in_tree = POINTER_AS_INT(argN);
-             ntree.ensure_topology_cache();
-             const bNodeSocket &socket = *ntree.all_sockets()[index_in_tree];
-             build_socket_tooltip(tip, C, but, ntree, socket);
-           },
-           POINTER_FROM_INT(input_socket->index_in_tree()),
-           nullptr);
-       if (panel_is_inactive) {
-         UI_but_flag_enable(panel_toggle_but, UI_BUT_INACTIVE);
-       }
-       offsetx += UI_UNIT_X;
-     }
-
-     /* Panel label. */
-     const char *panel_translation_context = (panel_decl.translation_context.has_value() ?
-                                                  panel_decl.translation_context->c_str() :
-                                                  nullptr);
-     uiBut *label_but = uiDefBut(
-         &block,
-         ButType::Label,
-         0,
-         CTX_IFACE_(panel_translation_context, panel_decl.name),
-         offsetx,
-         int(*panel_runtime.header_center_y - NODE_DYS),
-         short(draw_bounds.xmax - draw_bounds.xmin - (30.0f * UI_SCALE_FAC)),
-         NODE_DY,
-         nullptr,
-         0,
-         0,
-         "");
-
-     if (panel_is_inactive) {
-       UI_but_flag_enable(label_but, UI_BUT_INACTIVE);
-     }
-   }
- }
-
- static nodes::NodeWarningType node_error_highest_priority(Span<geo_log::NodeWarning> warnings)
- {
-   int highest_priority = 0;
-   nodes::NodeWarningType highest_priority_type = nodes::NodeWarningType::Info;
-   for (const geo_log::NodeWarning &warning : warnings) {
-     const int priority = node_warning_type_severity(warning.type);
-     if (priority > highest_priority) {
-       highest_priority = priority;
-       highest_priority_type = warning.type;
-     }
-   }
-   return highest_priority_type;
- }
-
- static std::string node_errors_tooltip_fn(const Span<geo_log::NodeWarning> warnings)
- {
-   std::string complete_string;
-
-   for (const geo_log::NodeWarning &warning : warnings.drop_back(1)) {
-     complete_string += warning.message;
-     /* Adding the period is not ideal for multi-line messages, but it is consistent
-      * with other tooltip implementations in Blender, so it is added here. */
-     complete_string += '.';
-     complete_string += '\n';
-   }
-
-   /* Let the tooltip system automatically add the last period. */
-   complete_string += warnings.last().message;
-
-   return complete_string;
- }
-
- #define NODE_HEADER_ICON_SIZE (0.8f * U.widget_unit)
-
- static uiBut *add_error_message_button(uiBlock &block,
-                                        const rctf &rect,
-                                        const int icon,
-                                        float &icon_offset,
-                                        const char *tooltip = nullptr)
- {
-   icon_offset -= NODE_HEADER_ICON_SIZE;
-   UI_block_emboss_set(&block, ui::EmbossType::None);
-   uiBut *but = uiDefIconBut(&block,
-                             ButType::But,
+                               panel_runtime.content_extent->min_y,
+                               panel_runtime.content_extent->max_y};
+    UI_draw_roundbox_corner_set(UI_CNR_NONE);
+    UI_draw_roundbox_4fv(&content_rect, true, BASIS_RAD, panel_color);
+    if (panel_runtime.content_extent->fill_node_end) {
+      final_panel_decl = &panel_decl;
+    }
+  }
+  if (final_panel_decl) {
+    const bke::bNodePanelRuntime &final_panel_runtime =
+        node.runtime->panels[final_panel_decl->index];
+    const rctf content_rect = {draw_bounds.xmin,
+                               draw_bounds.xmax,
+                               draw_bounds.ymin,
+                               final_panel_runtime.content_extent->min_y};
+    UI_draw_roundbox_corner_set(UI_CNR_BOTTOM_RIGHT | UI_CNR_BOTTOM_LEFT);
+    const int repeats = final_panel_decl->depth() + 1;
+    for ([[maybe_unused]] const int i : IndexRange(repeats)) {
+      UI_draw_roundbox_4fv(&content_rect, true, BASIS_RAD, panel_color);
+    }
+  }
+}
+
+/**
+ * Note that this is different from #panel_has_input_affecting_node_output in how it treats output
+ * sockets. Within the node UI, the panel should not be grayed out if it has an output socket.
+ * However, the sidebar only shows inputs, so output sockets should be ignored.
+ */
+static bool panel_has_only_inactive_inputs(const bNode &node,
+                                           const nodes::PanelDeclaration &panel_decl)
+{
+  for (const nodes::ItemDeclaration *item_decl : panel_decl.items) {
+    if (const auto *socket_decl = dynamic_cast<const nodes::SocketDeclaration *>(item_decl)) {
+      if (socket_decl->in_out == SOCK_OUT) {
+        return false;
+      }
+      const bNodeSocket &socket = node.socket_by_decl(*socket_decl);
+      if (!socket.is_inactive()) {
+        return false;
+      }
+    }
+    else if (const auto *sub_panel_decl = dynamic_cast<const nodes::PanelDeclaration *>(item_decl))
+    {
+      if (!panel_has_only_inactive_inputs(node, *sub_panel_decl)) {
+        return false;
+      }
+    }
+  }
+  return true;
+}
+
+static void node_draw_panels(bNodeTree &ntree, const bNode &node, uiBlock &block)
+{
+  BLI_assert(is_node_panels_supported(node));
+  const rctf &draw_bounds = node.runtime->draw_bounds;
+
+  const nodes::NodeDeclaration &node_decl = *node.declaration();
+  for (const int panel_i : node_decl.panels.index_range()) {
+    const nodes::PanelDeclaration &panel_decl = *node_decl.panels[panel_i];
+    const bke::bNodePanelRuntime &panel_runtime = node.runtime->panels[panel_i];
+    bNodeSocket *input_socket = panel_runtime.input_socket;
+    const bNodePanelState &panel_state = node.panel_states_array[panel_i];
+    if (!panel_runtime.header_center_y.has_value()) {
+      continue;
+    }
+    const bool only_inactive_inputs = panel_has_only_inactive_inputs(node, panel_decl);
+    const bool panel_is_inactive = node.is_muted() || only_inactive_inputs;
+
+    const rctf header_rect = {draw_bounds.xmin,
+                              draw_bounds.xmax,
+                              *panel_runtime.header_center_y - NODE_DYS,
+                              *panel_runtime.header_center_y + NODE_DYS};
+    UI_block_emboss_set(&block, ui::EmbossType::None);
+
+    /* Invisible button covering the entire header for collapsing/expanding. */
+    const int header_but_margin = NODE_MARGIN_X / 3;
+    uiBut *toggle_action_but = uiDefIconBut(
+        &block,
+        ButType::ButToggle,
+        0,
+        ICON_NONE,
+        header_rect.xmin + header_but_margin,
+        header_rect.ymin,
+        std::max(int(header_rect.xmax - header_rect.xmin - 2 * header_but_margin), 0),
+        header_rect.ymax - header_rect.ymin,
+        nullptr,
+        0.0f,
+        0.0f,
+        panel_decl.description.c_str());
+    UI_but_func_pushed_state_set(
+        toggle_action_but, [&panel_state](const uiBut &) { return panel_state.is_collapsed(); });
+    UI_but_func_set(toggle_action_but,
+                    node_panel_toggle_button_cb,
+                    const_cast<bNodePanelState *>(&panel_state),
+                    &ntree);
+
+    /* Collapse/expand icon. */
+    const int but_size = U.widget_unit * 0.8f;
+    const int but_padding = NODE_MARGIN_X / 4;
+    int offsetx = draw_bounds.xmin + (NODE_MARGIN_X / 3);
+    uiDefIconBut(&block,
+                 ButType::Label,
+                 0,
+                 panel_state.is_collapsed() ? ICON_RIGHTARROW : ICON_DOWNARROW_HLT,
+                 offsetx,
+                 *panel_runtime.header_center_y - but_size / 2,
+                 but_size,
+                 but_size,
+                 nullptr,
+                 0.0f,
+                 0.0f,
+                 "");
+    offsetx += but_size + but_padding;
+
+    UI_block_emboss_set(&block, ui::EmbossType::Emboss);
+
+    /* Panel toggle. */
+    if (input_socket && !input_socket->is_logically_linked()) {
+      PointerRNA socket_ptr = RNA_pointer_create_discrete(
+          &ntree.id, &RNA_NodeSocket, input_socket);
+      uiBut *panel_toggle_but = uiDefButR(&block,
+                                          ButType::Checkbox,
+                                          -1,
+                                          "",
+                                          offsetx,
+                                          int(*panel_runtime.header_center_y - NODE_DYS),
+                                          UI_UNIT_X,
+                                          NODE_DY,
+                                          &socket_ptr,
+                                          "default_value",
+                                          0,
+                                          0,
+                                          0,
+                                          "");
+      UI_but_func_tooltip_custom_set(
+          panel_toggle_but,
+          [](bContext &C, uiTooltipData &tip, uiBut *but, void *argN) {
+            const SpaceNode &snode = *CTX_wm_space_node(&C);
+            const bNodeTree &ntree = *snode.edittree;
+            const int index_in_tree = POINTER_AS_INT(argN);
+            ntree.ensure_topology_cache();
+            const bNodeSocket &socket = *ntree.all_sockets()[index_in_tree];
+            build_socket_tooltip(tip, C, but, ntree, socket);
+          },
+          POINTER_FROM_INT(input_socket->index_in_tree()),
+          nullptr);
+      if (panel_is_inactive) {
+        UI_but_flag_enable(panel_toggle_but, UI_BUT_INACTIVE);
+      }
+      offsetx += UI_UNIT_X;
+    }
+
+    /* Panel label. */
+    const char *panel_translation_context = (panel_decl.translation_context.has_value() ?
+                                                 panel_decl.translation_context->c_str() :
+                                                 nullptr);
+    uiBut *label_but = uiDefBut(
+        &block,
+        ButType::Label,
+        0,
+        CTX_IFACE_(panel_translation_context, panel_decl.name),
+        offsetx,
+        int(*panel_runtime.header_center_y - NODE_DYS),
+        short(draw_bounds.xmax - draw_bounds.xmin - (30.0f * UI_SCALE_FAC)),
+        NODE_DY,
+        nullptr,
+        0,
+        0,
+        "");
+
+    if (panel_is_inactive) {
+      UI_but_flag_enable(label_but, UI_BUT_INACTIVE);
+    }
+  }
+}
+
+static nodes::NodeWarningType node_error_highest_priority(Span<geo_log::NodeWarning> warnings)
+{
+  int highest_priority = 0;
+  nodes::NodeWarningType highest_priority_type = nodes::NodeWarningType::Info;
+  for (const geo_log::NodeWarning &warning : warnings) {
+    const int priority = node_warning_type_severity(warning.type);
+    if (priority > highest_priority) {
+      highest_priority = priority;
+      highest_priority_type = warning.type;
+    }
+  }
+  return highest_priority_type;
+}
+
+static std::string node_errors_tooltip_fn(const Span<geo_log::NodeWarning> warnings)
+{
+  std::string complete_string;
+
+  for (const geo_log::NodeWarning &warning : warnings.drop_back(1)) {
+    complete_string += warning.message;
+    /* Adding the period is not ideal for multi-line messages, but it is consistent
+     * with other tooltip implementations in Blender, so it is added here. */
+    complete_string += '.';
+    complete_string += '\n';
+  }
+
+  /* Let the tooltip system automatically add the last period. */
+  complete_string += warnings.last().message;
+
+  return complete_string;
+}
+
+#define NODE_HEADER_ICON_SIZE (0.8f * U.widget_unit)
+
+static uiBut *add_error_message_button(uiBlock &block,
+                                       const rctf &rect,
+                                       const int icon,
+                                       float &icon_offset,
+                                       const char *tooltip = nullptr)
+{
+  icon_offset -= NODE_HEADER_ICON_SIZE;
+  UI_block_emboss_set(&block, ui::EmbossType::None);
+  uiBut *but = uiDefIconBut(&block,
+                            ButType::But,
+                            0,
+                            icon,
+                            icon_offset,
+                            rect.ymax - NODE_DY,
+                            NODE_HEADER_ICON_SIZE,
+                            UI_UNIT_Y,
+                            nullptr,
+                            0,
+                            0,
+                            tooltip);
+  UI_block_emboss_set(&block, ui::EmbossType::Emboss);
+  return but;
+}
+
+static void node_add_error_message_button(const TreeDrawContext &tree_draw_ctx,
+                                          const bNodeTree &ntree,
+                                          const bNode &node,
+                                          uiBlock &block,
+                                          const rctf &rect,
+                                          float &icon_offset)
+{
+  if (ntree.type == NTREE_GEOMETRY) {
+    geo_log::GeoTreeLog *geo_tree_log = [&]() -> geo_log::GeoTreeLog * {
+      const bNodeTreeZones *zones = node.owner_tree().zones();
+      if (!zones) {
+        return nullptr;
+      }
+      const bNodeTreeZone *zone = zones->get_zone_by_node(node.identifier);
+      if (zone && ELEM(node.identifier, zone->input_node_id, zone->output_node_id)) {
+        zone = zone->parent_zone;
+      }
+      return tree_draw_ctx.tree_logs.get_main_tree_log(zone);
+    }();
+
+    Span<geo_log::NodeWarning> warnings;
+    if (geo_tree_log) {
+      geo_log::GeoNodeLog *node_log = geo_tree_log->nodes.lookup_ptr(node.identifier);
+      if (node_log != nullptr) {
+        warnings = node_log->warnings;
+      }
+    }
+    if (warnings.is_empty()) {
+      return;
+    }
+
+    const nodes::NodeWarningType display_type = node_error_highest_priority(warnings);
+
+    uiBut *but = add_error_message_button(
+        block, rect, nodes::node_warning_type_icon(display_type), icon_offset);
+    UI_but_func_quick_tooltip_set(
+        but, [warnings = Array<geo_log::NodeWarning>(warnings)](const uiBut * /*but*/) {
+          return node_errors_tooltip_fn(warnings);
+        });
+    return;
+  }
+  if (ntree.type == NTREE_SHADER) {
+    const VectorSet<std::string> *errors = tree_draw_ctx.shader_node_errors.lookup_ptr(
+        node.identifier);
+    if (!errors) {
+      return;
+    }
+    if (errors->is_empty()) {
+      return;
+    }
+    uiBut *but = add_error_message_button(block, rect, ICON_ERROR, icon_offset);
+    UI_but_func_quick_tooltip_set(but, [errors = *errors](const uiBut * /*but*/) {
+      std::string tooltip;
+      for (const int i : errors.index_range()) {
+        const StringRefNull error = errors[i];
+        tooltip += error.c_str();
+        if (i + 1 < errors.size()) {
+          tooltip += ".\n";
+        }
+      }
+      return tooltip;
+    });
+  }
+}
+
+static std::optional<std::chrono::nanoseconds> geo_node_get_execution_time(
+    const TreeDrawContext &tree_draw_ctx, const SpaceNode &snode, const bNode &node)
+{
+  const bNodeTree &ntree = *snode.edittree;
+
+  geo_log::GeoTreeLog *tree_log = [&]() -> geo_log::GeoTreeLog * {
+    const bNodeTreeZones *zones = ntree.zones();
+    if (!zones) {
+      return nullptr;
+    }
+    const bNodeTreeZone *zone = zones->get_zone_by_node(node.identifier);
+    if (zone && ELEM(node.identifier, zone->input_node_id, zone->output_node_id)) {
+      zone = zone->parent_zone;
+    }
+    return tree_draw_ctx.tree_logs.get_main_tree_log(zone);
+  }();
+
+  if (tree_log == nullptr) {
+    return std::nullopt;
+  }
+  if (node.is_group_output()) {
+    return tree_log->execution_time;
+  }
+  if (node.is_frame()) {
+    /* Could be cached in the future if this recursive code turns out to be slow. */
+    std::chrono::nanoseconds run_time{0};
+    bool found_node = false;
+
+    for (const bNode *tnode : node.direct_children_in_frame()) {
+      if (tnode->is_frame()) {
+        std::optional<std::chrono::nanoseconds> sub_frame_run_time = geo_node_get_execution_time(
+            tree_draw_ctx, snode, *tnode);
+        if (sub_frame_run_time.has_value()) {
+          run_time += *sub_frame_run_time;
+          found_node = true;
+        }
+      }
+      else {
+        if (const geo_log::GeoNodeLog *node_log = tree_log->nodes.lookup_ptr_as(tnode->identifier))
+        {
+          found_node = true;
+          run_time += node_log->execution_time;
+        }
+      }
+    }
+    if (found_node) {
+      return run_time;
+    }
+    return std::nullopt;
+  }
+  if (const geo_log::GeoNodeLog *node_log = tree_log->nodes.lookup_ptr(node.identifier)) {
+    return node_log->execution_time;
+  }
+  return std::nullopt;
+}
+
+/* Create node key instance, assuming the node comes from the currently edited node tree. */
+static bNodeInstanceKey current_node_instance_key(const SpaceNode &snode, const bNode &node)
+{
+  const bNodeTreePath *path = static_cast<const bNodeTreePath *>(snode.treepath.last);
+
+  /* Some code in this file checks for the non-null elements of the tree path. However, if we did
+   * iterate into a node it is expected that there is a tree, and it should be in the path.
+   * Otherwise something else went wrong. */
+  BLI_assert(path);
+
+  /* Assume that the currently editing tree is the last in the path. */
+  BLI_assert(snode.edittree == path->nodetree);
+
+  return bke::node_instance_key(path->parent_key, snode.edittree, &node);
+}
+
+static std::optional<std::chrono::nanoseconds> compositor_accumulate_frame_node_execution_time(
+    const TreeDrawContext &tree_draw_ctx, const SpaceNode &snode, const bNode &node)
+{
+  BLI_assert(tree_draw_ctx.compositor_per_node_execution_time);
+
+  timeit::Nanoseconds frame_execution_time(0);
+  bool has_any_execution_time = false;
+
+  for (const bNode *current_node : node.direct_children_in_frame()) {
+    const bNodeInstanceKey key = current_node_instance_key(snode, *current_node);
+    if (const timeit::Nanoseconds *node_execution_time =
+            tree_draw_ctx.compositor_per_node_execution_time->lookup_ptr(key))
+    {
+      frame_execution_time += *node_execution_time;
+      has_any_execution_time = true;
+    }
+  }
+
+  if (!has_any_execution_time) {
+    return std::nullopt;
+  }
+
+  return frame_execution_time;
+}
+
+static std::optional<std::chrono::nanoseconds> compositor_node_get_execution_time(
+    const TreeDrawContext &tree_draw_ctx, const SpaceNode &snode, const bNode &node)
+{
+  BLI_assert(tree_draw_ctx.compositor_per_node_execution_time);
+
+  /* For the frame nodes accumulate execution time of its children. */
+  if (node.is_frame()) {
+    return compositor_accumulate_frame_node_execution_time(tree_draw_ctx, snode, node);
+  }
+
+  /* For other nodes simply lookup execution time.
+   * The group node instances have their own entries in the execution times map. */
+  const bNodeInstanceKey key = current_node_instance_key(snode, node);
+  if (const timeit::Nanoseconds *execution_time =
+          tree_draw_ctx.compositor_per_node_execution_time->lookup_ptr(key))
+  {
+    if (execution_time->count() == 0) {
+      return std::nullopt;
+    }
+    return *execution_time;
+  }
+
+  return std::nullopt;
+}
+
+static std::optional<std::chrono::nanoseconds> node_get_execution_time(
+    const TreeDrawContext &tree_draw_ctx, const SpaceNode &snode, const bNode &node)
+{
+  switch (snode.edittree->type) {
+    case NTREE_GEOMETRY:
+      return geo_node_get_execution_time(tree_draw_ctx, snode, node);
+    case NTREE_COMPOSIT:
+      return compositor_node_get_execution_time(tree_draw_ctx, snode, node);
+    default:
+      return std::nullopt;
+  }
+}
+
+static std::string node_get_execution_time_label(TreeDrawContext &tree_draw_ctx,
+                                                 const SpaceNode &snode,
+                                                 const bNode &node)
+{
+  const std::optional<std::chrono::nanoseconds> exec_time = node_get_execution_time(
+      tree_draw_ctx, snode, node);
+
+  if (!exec_time.has_value()) {
+    return std::string("");
+  }
+
+  const uint64_t exec_time_us =
+      std::chrono::duration_cast<std::chrono::microseconds>(*exec_time).count();
+
+  /* Don't show time if execution time is 0 microseconds. */
+  if (exec_time_us == 0) {
+    return std::string("-");
+  }
+  if (exec_time_us < 100) {
+    return std::string("< 0.1 ms");
+  }
+
+  int precision = 0;
+  /* Show decimal if value is below 1ms */
+  if (exec_time_us < 1000) {
+    precision = 2;
+  }
+  else if (exec_time_us < 10000) {
+    precision = 1;
+  }
+
+  std::stringstream stream;
+  stream << std::fixed << std::setprecision(precision) << (exec_time_us / 1000.0f);
+  return stream.str() + " ms";
+}
+
+struct NamedAttributeTooltipArg {
+  Map<StringRefNull, geo_log::NamedAttributeUsage> usage_by_attribute;
+};
+
+static std::string named_attribute_tooltip(bContext * /*C*/, void *argN, const StringRef /*tip*/)
+{
+  NamedAttributeTooltipArg &arg = *static_cast<NamedAttributeTooltipArg *>(argN);
+
+  fmt::memory_buffer buf;
+  fmt::format_to(fmt::appender(buf), "{}", TIP_("Accessed named attributes:"));
+  fmt::format_to(fmt::appender(buf), "\n");
+
+  struct NameWithUsage {
+    StringRefNull name;
+    geo_log::NamedAttributeUsage usage;
+  };
+
+  Vector<NameWithUsage> sorted_used_attribute;
+  for (auto &&item : arg.usage_by_attribute.items()) {
+    sorted_used_attribute.append({item.key, item.value});
+  }
+  std::sort(sorted_used_attribute.begin(),
+            sorted_used_attribute.end(),
+            [](const NameWithUsage &a, const NameWithUsage &b) {
+              return BLI_strcasecmp_natural(a.name.c_str(), b.name.c_str()) < 0;
+            });
+
+  for (const NameWithUsage &attribute : sorted_used_attribute) {
+    const StringRefNull name = attribute.name;
+    const geo_log::NamedAttributeUsage usage = attribute.usage;
+    fmt::format_to(fmt::appender(buf), fmt::runtime(TIP_("  \u2022 \"{}\": ")), name);
+    Vector<std::string> usages;
+    if (flag_is_set(usage, geo_log::NamedAttributeUsage::Read)) {
+      usages.append(TIP_("read"));
+    }
+    if (flag_is_set(usage, geo_log::NamedAttributeUsage::Write)) {
+      usages.append(TIP_("write"));
+    }
+    if (flag_is_set(usage, geo_log::NamedAttributeUsage::Remove)) {
+      usages.append(TIP_("remove"));
+    }
+    for (const int i : usages.index_range()) {
+      fmt::format_to(fmt::appender(buf), "{}", usages[i]);
+      if (i < usages.size() - 1) {
+        fmt::format_to(fmt::appender(buf), ", ");
+      }
+    }
+    fmt::format_to(fmt::appender(buf), "\n");
+  }
+  fmt::format_to(fmt::appender(buf), "\n");
+  fmt::format_to(
+      fmt::appender(buf),
+      fmt::runtime(TIP_("Attributes with these names used within the group may conflict with "
+                        "existing attributes")));
+  return fmt::to_string(buf);
+}
+
+static NodeExtraInfoRow row_from_used_named_attribute(
+    const Map<StringRefNull, geo_log::NamedAttributeUsage> &usage_by_attribute_name)
+{
+  const int attributes_num = usage_by_attribute_name.size();
+
+  NodeExtraInfoRow row;
+  row.text = std::to_string(attributes_num) +
+             (attributes_num == 1 ? RPT_(" Named Attribute") : RPT_(" Named Attributes"));
+  row.icon = ICON_SPREADSHEET;
+  row.tooltip_fn = named_attribute_tooltip;
+  row.tooltip_fn_arg = new NamedAttributeTooltipArg{usage_by_attribute_name};
+  row.tooltip_fn_free_arg = [](void *arg) { delete static_cast<NamedAttributeTooltipArg *>(arg); };
+  row.tooltip_fn_copy_arg = [](void *arg) -> void * {
+    return new NamedAttributeTooltipArg(*static_cast<NamedAttributeTooltipArg *>(arg));
+  };
+  return row;
+}
+
+static std::optional<NodeExtraInfoRow> node_get_accessed_attributes_row(
+    TreeDrawContext &tree_draw_ctx, const bNode &node)
+{
+  geo_log::GeoTreeLog *geo_tree_log = tree_draw_ctx.tree_logs.get_main_tree_log(node);
+  if (geo_tree_log == nullptr) {
+    return std::nullopt;
+  }
+  if (ELEM(node.type_legacy,
+           GEO_NODE_STORE_NAMED_ATTRIBUTE,
+           GEO_NODE_REMOVE_ATTRIBUTE,
+           GEO_NODE_INPUT_NAMED_ATTRIBUTE))
+  {
+    /* Only show the overlay when the name is passed in from somewhere else. */
+    for (const bNodeSocket *socket : node.input_sockets()) {
+      if (STREQ(socket->name, "Name")) {
+        if (!socket->is_directly_linked()) {
+          return std::nullopt;
+        }
+      }
+    }
+  }
+  geo_tree_log->ensure_used_named_attributes();
+  geo_log::GeoNodeLog *node_log = geo_tree_log->nodes.lookup_ptr(node.identifier);
+  if (node_log == nullptr) {
+    return std::nullopt;
+  }
+  if (node_log->used_named_attributes.is_empty()) {
+    return std::nullopt;
+  }
+  return row_from_used_named_attribute(node_log->used_named_attributes);
+}
+
+static std::optional<NodeExtraInfoRow> node_get_execution_time_label_row(
+    TreeDrawContext &tree_draw_ctx, const SpaceNode &snode, const bNode &node)
+{
+  NodeExtraInfoRow row;
+  row.text = node_get_execution_time_label(tree_draw_ctx, snode, node);
+  if (row.text.empty()) {
+    return std::nullopt;
+  }
+  row.tooltip = TIP_(
+      "The execution time from the node tree's latest evaluation. For frame and group "
+      "nodes, the time for all sub-nodes");
+  row.icon = ICON_PREVIEW_RANGE;
+  return row;
+}
+
+static void node_get_compositor_extra_info(TreeDrawContext &tree_draw_ctx,
+                                           const SpaceNode &snode,
+                                           const bNode &node,
+                                           Vector<NodeExtraInfoRow> &rows)
+{
+  if (snode.overlay.flag & SN_OVERLAY_SHOW_TIMINGS) {
+    std::optional<NodeExtraInfoRow> row = node_get_execution_time_label_row(
+        tree_draw_ctx, snode, node);
+    if (row.has_value()) {
+      rows.append(std::move(*row));
+    }
+  }
+}
+
+static Vector<NodeExtraInfoRow> node_get_extra_info(const bContext &C,
+                                                    TreeDrawContext &tree_draw_ctx,
+                                                    const SpaceNode &snode,
+                                                    const bNode &node)
+{
+  Vector<NodeExtraInfoRow> rows;
+
+  if (node.typeinfo->get_extra_info) {
+    nodes::NodeExtraInfoParams params{rows, *snode.edittree, node, C};
+    node.typeinfo->get_extra_info(params);
+  }
+
+  if (node.typeinfo->deprecation_notice) {
+    NodeExtraInfoRow row;
+    row.text = IFACE_("Deprecated");
+    row.icon = ICON_INFO;
+    row.tooltip = TIP_(node.typeinfo->deprecation_notice);
+    rows.append(std::move(row));
+  }
+
+  if (snode.edittree->type == NTREE_COMPOSIT) {
+    node_get_compositor_extra_info(tree_draw_ctx, snode, node, rows);
+    return rows;
+  }
+
+  if (!(snode.edittree->type == NTREE_GEOMETRY)) {
+    /* Currently geometry and compositor nodes are the only nodes to have extra info per nodes. */
+    return rows;
+  }
+
+  if (snode.overlay.flag & SN_OVERLAY_SHOW_NAMED_ATTRIBUTES) {
+    if (std::optional<NodeExtraInfoRow> row = node_get_accessed_attributes_row(tree_draw_ctx,
+                                                                               node))
+    {
+      rows.append(std::move(*row));
+    }
+  }
+
+  if (snode.overlay.flag & SN_OVERLAY_SHOW_TIMINGS &&
+      (ELEM(node.typeinfo->nclass, NODE_CLASS_GEOMETRY, NODE_CLASS_GROUP, NODE_CLASS_ATTRIBUTE) ||
+       ELEM(node.type_legacy,
+            NODE_FRAME,
+            NODE_GROUP_OUTPUT,
+            GEO_NODE_SIMULATION_OUTPUT,
+            GEO_NODE_REPEAT_OUTPUT,
+            GEO_NODE_FOREACH_GEOMETRY_ELEMENT_OUTPUT,
+            NODE_EVALUATE_CLOSURE) ||
+       StringRef(node.idname).startswith("GeometryNodeImport")))
+  {
+    std::optional<NodeExtraInfoRow> row = node_get_execution_time_label_row(
+        tree_draw_ctx, snode, node);
+    if (row.has_value()) {
+      rows.append(std::move(*row));
+    }
+  }
+
+  geo_log::GeoTreeLog *tree_log = tree_draw_ctx.tree_logs.get_main_tree_log(node);
+
+  if (tree_log) {
+    tree_log->ensure_debug_messages();
+    const geo_log::GeoNodeLog *node_log = tree_log->nodes.lookup_ptr(node.identifier);
+    if (node_log != nullptr) {
+      for (const StringRef message : node_log->debug_messages) {
+        NodeExtraInfoRow row;
+        row.text = message;
+        row.icon = ICON_INFO;
+        rows.append(std::move(row));
+      }
+    }
+  }
+
+  return rows;
+}
+
+static void node_draw_extra_info_row(const bNode &node,
+                                     uiBlock &block,
+                                     const rctf &rect,
+                                     const int row,
+                                     const NodeExtraInfoRow &extra_info_row)
+{
+  const float but_icon_left = rect.xmin + 6.0f * UI_SCALE_FAC;
+  const float but_icon_width = NODE_HEADER_ICON_SIZE * 0.8f;
+  const float but_icon_right = but_icon_left + but_icon_width;
+
+  void *tooltip_arg = extra_info_row.tooltip_fn_arg;
+  if (tooltip_arg && extra_info_row.tooltip_fn_free_arg) {
+    BLI_assert(extra_info_row.tooltip_fn_copy_arg);
+    tooltip_arg = extra_info_row.tooltip_fn_copy_arg(tooltip_arg);
+  }
+
+  UI_block_emboss_set(&block, ui::EmbossType::None);
+  uiBut *but_icon = uiDefIconBut(&block,
+                                 ButType::But,
+                                 0,
+                                 extra_info_row.icon,
+                                 int(but_icon_left),
+                                 int(rect.ymin + row * EXTRA_INFO_ROW_HEIGHT),
+                                 but_icon_width,
+                                 UI_UNIT_Y,
+                                 nullptr,
+                                 0,
+                                 0,
+                                 extra_info_row.tooltip);
+  if (extra_info_row.set_execute_fn) {
+    extra_info_row.set_execute_fn(*but_icon);
+  }
+  if (extra_info_row.tooltip_fn != nullptr) {
+    UI_but_func_tooltip_set(
+        but_icon, extra_info_row.tooltip_fn, tooltip_arg, extra_info_row.tooltip_fn_free_arg);
+  }
+
+  const float but_text_left = but_icon_right + 6.0f * UI_SCALE_FAC;
+  const float but_text_right = rect.xmax;
+  const float but_text_width = but_text_right - but_text_left;
+
+  uiBut *but_text = uiDefBut(&block,
+                             extra_info_row.set_execute_fn ? ButType::But : ButType::Label,
                              0,
-                             icon,
-                             icon_offset,
-                             rect.ymax - NODE_DY,
-                             NODE_HEADER_ICON_SIZE,
-                             UI_UNIT_Y,
+                             extra_info_row.text.c_str(),
+                             int(but_text_left),
+                             int(rect.ymin + row * EXTRA_INFO_ROW_HEIGHT),
+                             short(but_text_width),
+                             NODE_DY,
                              nullptr,
                              0,
                              0,
-                             tooltip);
-   UI_block_emboss_set(&block, ui::EmbossType::Emboss);
-   return but;
- }
-
- static void node_add_error_message_button(const TreeDrawContext &tree_draw_ctx,
-                                           const bNodeTree &ntree,
-                                           const bNode &node,
-                                           uiBlock &block,
-                                           const rctf &rect,
-                                           float &icon_offset)
- {
-   if (ntree.type == NTREE_GEOMETRY) {
-     geo_log::GeoTreeLog *geo_tree_log = [&]() -> geo_log::GeoTreeLog * {
-       const bNodeTreeZones *zones = node.owner_tree().zones();
-       if (!zones) {
-         return nullptr;
-       }
-       const bNodeTreeZone *zone = zones->get_zone_by_node(node.identifier);
-       if (zone && ELEM(node.identifier, zone->input_node_id, zone->output_node_id)) {
-         zone = zone->parent_zone;
-       }
-       return tree_draw_ctx.tree_logs.get_main_tree_log(zone);
-     }();
-
-     Span<geo_log::NodeWarning> warnings;
-     if (geo_tree_log) {
-       geo_log::GeoNodeLog *node_log = geo_tree_log->nodes.lookup_ptr(node.identifier);
-       if (node_log != nullptr) {
-         warnings = node_log->warnings;
-       }
-     }
-     if (warnings.is_empty()) {
-       return;
-     }
-
-     const nodes::NodeWarningType display_type = node_error_highest_priority(warnings);
-
-     uiBut *but = add_error_message_button(
-         block, rect, nodes::node_warning_type_icon(display_type), icon_offset);
-     UI_but_func_quick_tooltip_set(
-         but, [warnings = Array<geo_log::NodeWarning>(warnings)](const uiBut * /*but*/) {
-           return node_errors_tooltip_fn(warnings);
-         });
-     return;
-   }
-   if (ntree.type == NTREE_SHADER) {
-     const VectorSet<std::string> *errors = tree_draw_ctx.shader_node_errors.lookup_ptr(
-         node.identifier);
-     if (!errors) {
-       return;
-     }
-     if (errors->is_empty()) {
-       return;
-     }
-     uiBut *but = add_error_message_button(block, rect, ICON_ERROR, icon_offset);
-     UI_but_func_quick_tooltip_set(but, [errors = *errors](const uiBut * /*but*/) {
-       std::string tooltip;
-       for (const int i : errors.index_range()) {
-         const StringRefNull error = errors[i];
-         tooltip += error.c_str();
-         if (i + 1 < errors.size()) {
-           tooltip += ".\n";
-         }
-       }
-       return tooltip;
-     });
-   }
- }
-
- static std::optional<std::chrono::nanoseconds> geo_node_get_execution_time(
-     const TreeDrawContext &tree_draw_ctx, const SpaceNode &snode, const bNode &node)
- {
-   const bNodeTree &ntree = *snode.edittree;
-
-   geo_log::GeoTreeLog *tree_log = [&]() -> geo_log::GeoTreeLog * {
-     const bNodeTreeZones *zones = ntree.zones();
-     if (!zones) {
-       return nullptr;
-     }
-     const bNodeTreeZone *zone = zones->get_zone_by_node(node.identifier);
-     if (zone && ELEM(node.identifier, zone->input_node_id, zone->output_node_id)) {
-       zone = zone->parent_zone;
-     }
-     return tree_draw_ctx.tree_logs.get_main_tree_log(zone);
-   }();
-
-   if (tree_log == nullptr) {
-     return std::nullopt;
-   }
-   if (node.is_group_output()) {
-     return tree_log->execution_time;
-   }
-   if (node.is_frame()) {
-     /* Could be cached in the future if this recursive code turns out to be slow. */
-     std::chrono::nanoseconds run_time{0};
-     bool found_node = false;
-
-     for (const bNode *tnode : node.direct_children_in_frame()) {
-       if (tnode->is_frame()) {
-         std::optional<std::chrono::nanoseconds> sub_frame_run_time = geo_node_get_execution_time(
-             tree_draw_ctx, snode, *tnode);
-         if (sub_frame_run_time.has_value()) {
-           run_time += *sub_frame_run_time;
-           found_node = true;
-         }
-       }
-       else {
-         if (const geo_log::GeoNodeLog *node_log = tree_log->nodes.lookup_ptr_as(tnode->identifier))
-         {
-           found_node = true;
-           run_time += node_log->execution_time;
-         }
-       }
-     }
-     if (found_node) {
-       return run_time;
-     }
-     return std::nullopt;
-   }
-   if (const geo_log::GeoNodeLog *node_log = tree_log->nodes.lookup_ptr(node.identifier)) {
-     return node_log->execution_time;
-   }
-   return std::nullopt;
- }
-
- /* Create node key instance, assuming the node comes from the currently edited node tree. */
- static bNodeInstanceKey current_node_instance_key(const SpaceNode &snode, const bNode &node)
- {
-   const bNodeTreePath *path = static_cast<const bNodeTreePath *>(snode.treepath.last);
-
-   /* Some code in this file checks for the non-null elements of the tree path. However, if we did
-    * iterate into a node it is expected that there is a tree, and it should be in the path.
-    * Otherwise something else went wrong. */
-   BLI_assert(path);
-
-   /* Assume that the currently editing tree is the last in the path. */
-   BLI_assert(snode.edittree == path->nodetree);
-
-   return bke::node_instance_key(path->parent_key, snode.edittree, &node);
- }
-
- static std::optional<std::chrono::nanoseconds> compositor_accumulate_frame_node_execution_time(
-     const TreeDrawContext &tree_draw_ctx, const SpaceNode &snode, const bNode &node)
- {
-   BLI_assert(tree_draw_ctx.compositor_per_node_execution_time);
-
-   timeit::Nanoseconds frame_execution_time(0);
-   bool has_any_execution_time = false;
-
-   for (const bNode *current_node : node.direct_children_in_frame()) {
-     const bNodeInstanceKey key = current_node_instance_key(snode, *current_node);
-     if (const timeit::Nanoseconds *node_execution_time =
-             tree_draw_ctx.compositor_per_node_execution_time->lookup_ptr(key))
-     {
-       frame_execution_time += *node_execution_time;
-       has_any_execution_time = true;
-     }
-   }
-
-   if (!has_any_execution_time) {
-     return std::nullopt;
-   }
-
-   return frame_execution_time;
- }
-
- static std::optional<std::chrono::nanoseconds> compositor_node_get_execution_time(
-     const TreeDrawContext &tree_draw_ctx, const SpaceNode &snode, const bNode &node)
- {
-   BLI_assert(tree_draw_ctx.compositor_per_node_execution_time);
-
-   /* For the frame nodes accumulate execution time of its children. */
-   if (node.is_frame()) {
-     return compositor_accumulate_frame_node_execution_time(tree_draw_ctx, snode, node);
-   }
-
-   /* For other nodes simply lookup execution time.
-    * The group node instances have their own entries in the execution times map. */
-   const bNodeInstanceKey key = current_node_instance_key(snode, node);
-   if (const timeit::Nanoseconds *execution_time =
-           tree_draw_ctx.compositor_per_node_execution_time->lookup_ptr(key))
-   {
-     if (execution_time->count() == 0) {
-       return std::nullopt;
-     }
-     return *execution_time;
-   }
-
-   return std::nullopt;
- }
-
- static std::optional<std::chrono::nanoseconds> node_get_execution_time(
-     const TreeDrawContext &tree_draw_ctx, const SpaceNode &snode, const bNode &node)
- {
-   switch (snode.edittree->type) {
-     case NTREE_GEOMETRY:
-       return geo_node_get_execution_time(tree_draw_ctx, snode, node);
-     case NTREE_COMPOSIT:
-       return compositor_node_get_execution_time(tree_draw_ctx, snode, node);
-     default:
-       return std::nullopt;
-   }
- }
-
- static std::string node_get_execution_time_label(TreeDrawContext &tree_draw_ctx,
-                                                  const SpaceNode &snode,
-                                                  const bNode &node)
- {
-   const std::optional<std::chrono::nanoseconds> exec_time = node_get_execution_time(
-       tree_draw_ctx, snode, node);
-
-   if (!exec_time.has_value()) {
-     return std::string("");
-   }
-
-   const uint64_t exec_time_us =
-       std::chrono::duration_cast<std::chrono::microseconds>(*exec_time).count();
-
-   /* Don't show time if execution time is 0 microseconds. */
-   if (exec_time_us == 0) {
-     return std::string("-");
-   }
-   if (exec_time_us < 100) {
-     return std::string("< 0.1 ms");
-   }
-
-   int precision = 0;
-   /* Show decimal if value is below 1ms */
-   if (exec_time_us < 1000) {
-     precision = 2;
-   }
-   else if (exec_time_us < 10000) {
-     precision = 1;
-   }
-
-   std::stringstream stream;
-   stream << std::fixed << std::setprecision(precision) << (exec_time_us / 1000.0f);
-   return stream.str() + " ms";
- }
-
- struct NamedAttributeTooltipArg {
-   Map<StringRefNull, geo_log::NamedAttributeUsage> usage_by_attribute;
- };
-
- static std::string named_attribute_tooltip(bContext * /*C*/, void *argN, const StringRef /*tip*/)
- {
-   NamedAttributeTooltipArg &arg = *static_cast<NamedAttributeTooltipArg *>(argN);
-
-   fmt::memory_buffer buf;
-   fmt::format_to(fmt::appender(buf), "{}", TIP_("Accessed named attributes:"));
-   fmt::format_to(fmt::appender(buf), "\n");
-
-   struct NameWithUsage {
-     StringRefNull name;
-     geo_log::NamedAttributeUsage usage;
-   };
-
-   Vector<NameWithUsage> sorted_used_attribute;
-   for (auto &&item : arg.usage_by_attribute.items()) {
-     sorted_used_attribute.append({item.key, item.value});
-   }
-   std::sort(sorted_used_attribute.begin(),
-             sorted_used_attribute.end(),
-             [](const NameWithUsage &a, const NameWithUsage &b) {
-               return BLI_strcasecmp_natural(a.name.c_str(), b.name.c_str()) < 0;
-             });
-
-   for (const NameWithUsage &attribute : sorted_used_attribute) {
-     const StringRefNull name = attribute.name;
-     const geo_log::NamedAttributeUsage usage = attribute.usage;
-     fmt::format_to(fmt::appender(buf), fmt::runtime(TIP_("  \u2022 \"{}\": ")), name);
-     Vector<std::string> usages;
-     if (flag_is_set(usage, geo_log::NamedAttributeUsage::Read)) {
-       usages.append(TIP_("read"));
-     }
-     if (flag_is_set(usage, geo_log::NamedAttributeUsage::Write)) {
-       usages.append(TIP_("write"));
-     }
-     if (flag_is_set(usage, geo_log::NamedAttributeUsage::Remove)) {
-       usages.append(TIP_("remove"));
-     }
-     for (const int i : usages.index_range()) {
-       fmt::format_to(fmt::appender(buf), "{}", usages[i]);
-       if (i < usages.size() - 1) {
-         fmt::format_to(fmt::appender(buf), ", ");
-       }
-     }
-     fmt::format_to(fmt::appender(buf), "\n");
-   }
-   fmt::format_to(fmt::appender(buf), "\n");
-   fmt::format_to(
-       fmt::appender(buf),
-       fmt::runtime(TIP_("Attributes with these names used within the group may conflict with "
-                         "existing attributes")));
-   return fmt::to_string(buf);
- }
-
- static NodeExtraInfoRow row_from_used_named_attribute(
-     const Map<StringRefNull, geo_log::NamedAttributeUsage> &usage_by_attribute_name)
- {
-   const int attributes_num = usage_by_attribute_name.size();
-
-   NodeExtraInfoRow row;
-   row.text = std::to_string(attributes_num) +
-              (attributes_num == 1 ? RPT_(" Named Attribute") : RPT_(" Named Attributes"));
-   row.icon = ICON_SPREADSHEET;
-   row.tooltip_fn = named_attribute_tooltip;
-   row.tooltip_fn_arg = new NamedAttributeTooltipArg{usage_by_attribute_name};
-   row.tooltip_fn_free_arg = [](void *arg) { delete static_cast<NamedAttributeTooltipArg *>(arg); };
-   row.tooltip_fn_copy_arg = [](void *arg) -> void * {
-     return new NamedAttributeTooltipArg(*static_cast<NamedAttributeTooltipArg *>(arg));
-   };
-   return row;
- }
-
- static std::optional<NodeExtraInfoRow> node_get_accessed_attributes_row(
-     TreeDrawContext &tree_draw_ctx, const bNode &node)
- {
-   geo_log::GeoTreeLog *geo_tree_log = tree_draw_ctx.tree_logs.get_main_tree_log(node);
-   if (geo_tree_log == nullptr) {
-     return std::nullopt;
-   }
-   if (ELEM(node.type_legacy,
-            GEO_NODE_STORE_NAMED_ATTRIBUTE,
-            GEO_NODE_REMOVE_ATTRIBUTE,
-            GEO_NODE_INPUT_NAMED_ATTRIBUTE))
-   {
-     /* Only show the overlay when the name is passed in from somewhere else. */
-     for (const bNodeSocket *socket : node.input_sockets()) {
-       if (STREQ(socket->name, "Name")) {
-         if (!socket->is_directly_linked()) {
-           return std::nullopt;
-         }
-       }
-     }
-   }
-   geo_tree_log->ensure_used_named_attributes();
-   geo_log::GeoNodeLog *node_log = geo_tree_log->nodes.lookup_ptr(node.identifier);
-   if (node_log == nullptr) {
-     return std::nullopt;
-   }
-   if (node_log->used_named_attributes.is_empty()) {
-     return std::nullopt;
-   }
-   return row_from_used_named_attribute(node_log->used_named_attributes);
- }
-
- static std::optional<NodeExtraInfoRow> node_get_execution_time_label_row(
-     TreeDrawContext &tree_draw_ctx, const SpaceNode &snode, const bNode &node)
- {
-   NodeExtraInfoRow row;
-   row.text = node_get_execution_time_label(tree_draw_ctx, snode, node);
-   if (row.text.empty()) {
-     return std::nullopt;
-   }
-   row.tooltip = TIP_(
-       "The execution time from the node tree's latest evaluation. For frame and group "
-       "nodes, the time for all sub-nodes");
-   row.icon = ICON_PREVIEW_RANGE;
-   return row;
- }
-
- static void node_get_compositor_extra_info(TreeDrawContext &tree_draw_ctx,
-                                            const SpaceNode &snode,
-                                            const bNode &node,
-                                            Vector<NodeExtraInfoRow> &rows)
- {
-   if (snode.overlay.flag & SN_OVERLAY_SHOW_TIMINGS) {
-     std::optional<NodeExtraInfoRow> row = node_get_execution_time_label_row(
-         tree_draw_ctx, snode, node);
-     if (row.has_value()) {
-       rows.append(std::move(*row));
-     }
-   }
- }
-
- static Vector<NodeExtraInfoRow> node_get_extra_info(const bContext &C,
-                                                     TreeDrawContext &tree_draw_ctx,
-                                                     const SpaceNode &snode,
-                                                     const bNode &node)
- {
-   Vector<NodeExtraInfoRow> rows;
-
-   if (node.typeinfo->get_extra_info) {
-     nodes::NodeExtraInfoParams params{rows, *snode.edittree, node, C};
-     node.typeinfo->get_extra_info(params);
-   }
-
-   if (node.typeinfo->deprecation_notice) {
-     NodeExtraInfoRow row;
-     row.text = IFACE_("Deprecated");
-     row.icon = ICON_INFO;
-     row.tooltip = TIP_(node.typeinfo->deprecation_notice);
-     rows.append(std::move(row));
-   }
-
-   if (snode.edittree->type == NTREE_COMPOSIT) {
-     node_get_compositor_extra_info(tree_draw_ctx, snode, node, rows);
-     return rows;
-   }
-
-   if (!(snode.edittree->type == NTREE_GEOMETRY)) {
-     /* Currently geometry and compositor nodes are the only nodes to have extra info per nodes. */
-     return rows;
-   }
-
-   if (snode.overlay.flag & SN_OVERLAY_SHOW_NAMED_ATTRIBUTES) {
-     if (std::optional<NodeExtraInfoRow> row = node_get_accessed_attributes_row(tree_draw_ctx,
-                                                                                node))
-     {
-       rows.append(std::move(*row));
-     }
-   }
-
-   if (snode.overlay.flag & SN_OVERLAY_SHOW_TIMINGS &&
-       (ELEM(node.typeinfo->nclass, NODE_CLASS_GEOMETRY, NODE_CLASS_GROUP, NODE_CLASS_ATTRIBUTE) ||
-        ELEM(node.type_legacy,
-             NODE_FRAME,
-             NODE_GROUP_OUTPUT,
-             GEO_NODE_SIMULATION_OUTPUT,
-             GEO_NODE_REPEAT_OUTPUT,
-             GEO_NODE_FOREACH_GEOMETRY_ELEMENT_OUTPUT,
-             NODE_EVALUATE_CLOSURE) ||
-        StringRef(node.idname).startswith("GeometryNodeImport")))
-   {
-     std::optional<NodeExtraInfoRow> row = node_get_execution_time_label_row(
-         tree_draw_ctx, snode, node);
-     if (row.has_value()) {
-       rows.append(std::move(*row));
-     }
-   }
-
-   geo_log::GeoTreeLog *tree_log = tree_draw_ctx.tree_logs.get_main_tree_log(node);
-
-   if (tree_log) {
-     tree_log->ensure_debug_messages();
-     const geo_log::GeoNodeLog *node_log = tree_log->nodes.lookup_ptr(node.identifier);
-     if (node_log != nullptr) {
-       for (const StringRef message : node_log->debug_messages) {
-         NodeExtraInfoRow row;
-         row.text = message;
-         row.icon = ICON_INFO;
-         rows.append(std::move(row));
-       }
-     }
-   }
-
-   return rows;
- }
-
- static void node_draw_extra_info_row(const bNode &node,
-                                      uiBlock &block,
-                                      const rctf &rect,
-                                      const int row,
-                                      const NodeExtraInfoRow &extra_info_row)
- {
-   const float but_icon_left = rect.xmin + 6.0f * UI_SCALE_FAC;
-   const float but_icon_width = NODE_HEADER_ICON_SIZE * 0.8f;
-   const float but_icon_right = but_icon_left + but_icon_width;
-
-   void *tooltip_arg = extra_info_row.tooltip_fn_arg;
-   if (tooltip_arg && extra_info_row.tooltip_fn_free_arg) {
-     BLI_assert(extra_info_row.tooltip_fn_copy_arg);
-     tooltip_arg = extra_info_row.tooltip_fn_copy_arg(tooltip_arg);
-   }
-
-   UI_block_emboss_set(&block, ui::EmbossType::None);
-   uiBut *but_icon = uiDefIconBut(&block,
-                                  ButType::But,
-                                  0,
-                                  extra_info_row.icon,
-                                  int(but_icon_left),
-                                  int(rect.ymin + row * EXTRA_INFO_ROW_HEIGHT),
-                                  but_icon_width,
-                                  UI_UNIT_Y,
-                                  nullptr,
-                                  0,
-                                  0,
-                                  extra_info_row.tooltip);
-   if (extra_info_row.set_execute_fn) {
-     extra_info_row.set_execute_fn(*but_icon);
-   }
-   if (extra_info_row.tooltip_fn != nullptr) {
-     UI_but_func_tooltip_set(
-         but_icon, extra_info_row.tooltip_fn, tooltip_arg, extra_info_row.tooltip_fn_free_arg);
-   }
-
-   const float but_text_left = but_icon_right + 6.0f * UI_SCALE_FAC;
-   const float but_text_right = rect.xmax;
-   const float but_text_width = but_text_right - but_text_left;
-
-   uiBut *but_text = uiDefBut(&block,
-                              extra_info_row.set_execute_fn ? ButType::But : ButType::Label,
+                             extra_info_row.tooltip);
+  UI_but_drawflag_enable(but_text, UI_BUT_TEXT_LEFT);
+  if (extra_info_row.set_execute_fn) {
+    extra_info_row.set_execute_fn(*but_text);
+  }
+  if (extra_info_row.tooltip_fn != nullptr) {
+    /* Don't pass tooltip free function because it's already used on the uiBut above. */
+    UI_but_func_tooltip_set(but_text, extra_info_row.tooltip_fn, tooltip_arg, nullptr);
+  }
+
+  if (node.is_muted()) {
+    UI_but_flag_enable(but_text, UI_BUT_INACTIVE);
+    UI_but_flag_enable(but_icon, UI_BUT_INACTIVE);
+  }
+
+  UI_block_emboss_set(&block, ui::EmbossType::Emboss);
+}
+
+static void node_draw_extra_info_panel_back(const bNode &node, const rctf &extra_info_rect)
+{
+  rctf panel_back_rect = extra_info_rect;
+
+  ColorTheme4f color;
+  if (node.is_muted()) {
+    UI_GetThemeColorBlend4f(TH_BACK, TH_NODE, 0.2f, color);
+  }
+  else {
+    UI_GetThemeColorBlend4f(TH_BACK, TH_NODE, 0.75f, color);
+  }
+  color.a -= 0.35f;
+
+  ColorTheme4f color_outline;
+  UI_GetThemeColorBlendShade4fv(TH_BACK, TH_NODE, 0.4f, -20, color_outline);
+
+  const float outline_width = U.pixelsize;
+  BLI_rctf_pad(&panel_back_rect, outline_width, outline_width);
+
+  UI_draw_roundbox_corner_set(UI_CNR_TOP_LEFT | UI_CNR_TOP_RIGHT);
+  UI_draw_roundbox_4fv_ex(
+      &panel_back_rect, color, nullptr, 0.0f, color_outline, outline_width, BASIS_RAD);
+}
+
+static void node_draw_extra_info_panel(const bContext &C,
+                                       TreeDrawContext &tree_draw_ctx,
+                                       const SpaceNode &snode,
+                                       const bNode &node,
+                                       ImBuf *preview,
+                                       uiBlock &block)
+{
+  const Scene *scene = CTX_data_scene(&C);
+  if (!(snode.overlay.flag & SN_OVERLAY_SHOW_OVERLAYS)) {
+    return;
+  }
+  if (preview && !(preview->x > 0 && preview->y > 0)) {
+    /* If the preview has an non-drawable size, just don't draw it. */
+    preview = nullptr;
+  }
+  const Span<NodeExtraInfoRow> extra_info_rows =
+      tree_draw_ctx.extra_info_rows_per_node[node.index()];
+  if (extra_info_rows.is_empty() && !preview) {
+    return;
+  }
+
+  const rctf &rct = node.runtime->draw_bounds;
+  rctf extra_info_rect;
+
+  if (node.is_frame()) {
+    extra_info_rect.xmin = rct.xmin;
+    extra_info_rect.xmax = rct.xmin + 95.0f * UI_SCALE_FAC;
+    extra_info_rect.ymin = rct.ymin + 2.0f * UI_SCALE_FAC;
+    extra_info_rect.ymax = rct.ymin + 2.0f * UI_SCALE_FAC;
+  }
+  else {
+    const float padding = 3.0f * UI_SCALE_FAC;
+
+    extra_info_rect.xmin = rct.xmin + padding;
+    extra_info_rect.xmax = rct.xmax - padding;
+    extra_info_rect.ymin = rct.ymax;
+    extra_info_rect.ymax = rct.ymax + extra_info_rows.size() * EXTRA_INFO_ROW_HEIGHT;
+
+    float preview_height = 0.0f;
+    rctf preview_rect;
+    if (preview) {
+      const float width = BLI_rctf_size_x(&extra_info_rect);
+      if (preview->x > preview->y) {
+        preview_height = (width - 2.0f * padding) * float(preview->y) / float(preview->x) +
+                         2.0f * padding;
+        preview_rect.ymin = extra_info_rect.ymin + padding;
+        preview_rect.ymax = extra_info_rect.ymin + preview_height - padding;
+        preview_rect.xmin = extra_info_rect.xmin + padding;
+        preview_rect.xmax = extra_info_rect.xmax - padding;
+        extra_info_rect.ymax += preview_height;
+      }
+      else {
+        preview_height = width;
+        const float preview_width = (width - 2.0f * padding) * float(preview->x) /
+                                        float(preview->y) +
+                                    2.0f * padding;
+        preview_rect.ymin = extra_info_rect.ymin + padding;
+        preview_rect.ymax = extra_info_rect.ymin + preview_height - padding;
+        preview_rect.xmin = extra_info_rect.xmin + padding + (width - preview_width) / 2;
+        preview_rect.xmax = extra_info_rect.xmax - padding - (width - preview_width) / 2;
+        extra_info_rect.ymax += preview_height;
+      }
+    }
+
+    node_draw_extra_info_panel_back(node, extra_info_rect);
+
+    if (preview) {
+      node_draw_preview(scene, preview, &preview_rect);
+    }
+
+    /* Resize the rect to draw the textual infos on top of the preview. */
+    extra_info_rect.ymin += preview_height;
+  }
+
+  for (int row : extra_info_rows.index_range()) {
+    node_draw_extra_info_row(node, block, extra_info_rect, row, extra_info_rows[row]);
+  }
+}
+
+static short get_viewer_shortcut_icon(const bNode &node)
+{
+  BLI_assert(node.is_type("CompositorNodeViewer") || node.is_type("GeometryNodeViewer"));
+  switch (node.custom1) {
+    case NODE_VIEWER_SHORTCUT_NONE:
+      /* No change by default. */
+      return node.typeinfo->ui_icon;
+    case NODE_VIEWER_SHORCTUT_SLOT_1:
+      return ICON_EVENT_ONEKEY;
+    case NODE_VIEWER_SHORCTUT_SLOT_2:
+      return ICON_EVENT_TWOKEY;
+    case NODE_VIEWER_SHORCTUT_SLOT_3:
+      return ICON_EVENT_THREEKEY;
+    case NODE_VIEWER_SHORCTUT_SLOT_4:
+      return ICON_EVENT_FOURKEY;
+    case NODE_VIEWER_SHORCTUT_SLOT_5:
+      return ICON_EVENT_FIVEKEY;
+    case NODE_VIEWER_SHORCTUT_SLOT_6:
+      return ICON_EVENT_SIXKEY;
+    case NODE_VIEWER_SHORCTUT_SLOT_7:
+      return ICON_EVENT_SEVENKEY;
+    case NODE_VIEWER_SHORCTUT_SLOT_8:
+      return ICON_EVENT_EIGHTKEY;
+    case NODE_VIEWER_SHORCTUT_SLOT_9:
+      return ICON_EVENT_NINEKEY;
+  }
+
+  return node.typeinfo->ui_icon;
+}
+
+/* Returns true if the given node has an undefined type, a missing group node tree, or is
+ * unsupported in the given node tree. */
+static bool node_undefined_or_unsupported(const bNodeTree &node_tree, const bNode &node)
+{
+  if (node.typeinfo == &bke::NodeTypeUndefined) {
+    return true;
+  }
+
+  const char *disabled_hint = nullptr;
+  if (!node.typeinfo->poll(node.typeinfo, &node_tree, &disabled_hint)) {
+    return true;
+  }
+
+  if (node.is_group()) {
+    const ID *group_tree = node.id;
+    if (group_tree == nullptr) {
+      return false;
+    }
+    if (!ID_IS_LINKED(group_tree)) {
+      return false;
+    }
+    if ((group_tree->tag & ID_TAG_MISSING) == 0) {
+      return false;
+    }
+    return true;
+  }
+  return false;
+}
+
+static ColorTheme4f node_header_color_get(const bNodeTree &ntree,
+                                          const bNode &node,
+                                          const int color_id)
+{
+  ColorTheme4f color_header;
+
+  /* The base color of the node header. */
+  if (node_undefined_or_unsupported(ntree, node)) {
+    /* Use warning color to indicate undefined types. */
+    UI_GetThemeColorBlendShade4fv(TH_REDALERT, color_id, 0.1f, -40, color_header);
+  }
+  else if ((node.flag & NODE_COLLAPSED) && (node.flag & NODE_CUSTOM_COLOR)) {
+    rgba_float_args_set(color_header, node.color[0], node.color[1], node.color[2], 1.0f);
+  }
+  else {
+    UI_GetThemeColor4fv(color_id, color_header);
+  }
+
+  /* Draw selected nodes fully opaque. */
+  if (node.flag & SELECT) {
+    color_header.a = 1.0f;
+  }
+
+  /* Muted nodes get a mix of the background with the node color and are drawn slightly
+   * transparent so the wires inside are visible. */
+  if (node.is_muted()) {
+    ColorTheme4f color_background;
+    UI_GetThemeColor4fv(TH_BACK, color_background);
+
+    UI_GetColorPtrBlendAlpha4fv(color_header, color_background, 0.6f, -0.2f, color_header);
+  }
+
+  return color_header;
+}
+
+static void node_header_custom_tooltip(const bNode &node, uiBut &but)
+{
+  UI_but_func_tooltip_custom_set(
+      &but,
+      [](bContext & /*C*/, uiTooltipData &data, uiBut * /*but*/, void *argN) {
+        const bNode &node = *static_cast<const bNode *>(argN);
+        const std::string description = node.typeinfo->ui_description_fn ?
+                                            TIP_(node.typeinfo->ui_description_fn(node)) :
+                                            TIP_(node.typeinfo->ui_description);
+        if (!description.empty()) {
+          UI_tooltip_text_field_add(
+              data, std::move(description), "", UI_TIP_STYLE_NORMAL, UI_TIP_LC_NORMAL);
+        }
+        if (U.flag & USER_TOOLTIPS_PYTHON) {
+          UI_tooltip_text_field_add(data,
+                                    fmt::format("Python: {}", node.idname),
+                                    "",
+                                    UI_TIP_STYLE_MONO,
+                                    UI_TIP_LC_PYTHON,
+                                    !description.empty());
+        }
+      },
+      &const_cast<bNode &>(node),
+      nullptr);
+}
+
+static void node_draw_basis(const bContext &C,
+                            TreeDrawContext &tree_draw_ctx,
+                            const View2D &v2d,
+                            const SpaceNode &snode,
+                            bNodeTree &ntree,
+                            const bNode &node,
+                            uiBlock &block,
+                            bNodeInstanceKey key)
+{
+  const float iconbutw = NODE_HEADER_ICON_SIZE;
+  const bool show_preview = (snode.overlay.flag & SN_OVERLAY_SHOW_OVERLAYS) &&
+                            (snode.overlay.flag & SN_OVERLAY_SHOW_PREVIEWS) &&
+                            (node.flag & NODE_PREVIEW) &&
+                            (USER_EXPERIMENTAL_TEST(&U, use_shader_node_previews) ||
+                             ntree.type != NTREE_SHADER);
+
+  /* Skip if out of view. */
+  rctf rect_with_preview = node.runtime->draw_bounds;
+  if (show_preview) {
+    rect_with_preview.ymax += NODE_WIDTH(node);
+  }
+  if (BLI_rctf_isect(&rect_with_preview, &v2d.cur, nullptr) == false) {
+    UI_block_end_ex(&C,
+                    tree_draw_ctx.bmain,
+                    tree_draw_ctx.window,
+                    tree_draw_ctx.scene,
+                    tree_draw_ctx.region,
+                    tree_draw_ctx.depsgraph,
+                    &block);
+    return;
+  }
+
+  /* Shadow. */
+  if (!bke::all_zone_node_types().contains(node.type_legacy)) {
+    node_draw_shadow(snode, node, BASIS_RAD, 1.0f);
+  }
+
+  const rctf &rct = node.runtime->draw_bounds;
+  float color[4];
+  int color_id = node_get_colorid(tree_draw_ctx, node);
+
+  GPU_line_width(1.0f);
+
+  /* Overlay atop the node. */
+  {
+    bool drawn_with_previews = false;
+
+    if (show_preview) {
+      Map<bNodeInstanceKey, bke::bNodePreview> *previews_compo =
+          static_cast<Map<bNodeInstanceKey, bke::bNodePreview> *>(
+              CTX_data_pointer_get(&C, "node_previews").data);
+      NestedTreePreviews *previews_shader = tree_draw_ctx.nested_group_infos;
+
+      if (previews_shader) {
+        ImBuf *preview = node_preview_acquire_ibuf(ntree, *previews_shader, node);
+        node_draw_extra_info_panel(C, tree_draw_ctx, snode, node, preview, block);
+        node_release_preview_ibuf(*previews_shader);
+        drawn_with_previews = true;
+      }
+      else if (previews_compo) {
+        if (bke::bNodePreview *preview_compositor = previews_compo->lookup_ptr(key)) {
+          node_draw_extra_info_panel(
+              C, tree_draw_ctx, snode, node, preview_compositor->ibuf, block);
+          drawn_with_previews = true;
+        }
+      }
+    }
+
+    if (drawn_with_previews == false) {
+      node_draw_extra_info_panel(C, tree_draw_ctx, snode, node, nullptr, block);
+    }
+  }
+
+  const float padding = 0.5f;
+  const float corner_radius = BASIS_RAD + padding;
+  const float outline_width = U.pixelsize;
+
+  /* BFA - Node Group background outline (drawn first to appear behind content) */
+  if (node.type_legacy == NODE_GROUP) {
+    const float group_padding = 5.0f * UI_SCALE_FAC;
+    const float group_radius = BASIS_RAD + group_padding;
+    const float alpha = (node.flag & SELECT) ? 0.5f : 0.2f;  // Slightly transparent
+
+    const rctf group_bg_rect = {
+        rct.xmin - group_padding,
+        rct.xmax + group_padding,
+        rct.ymin - group_padding,
+        rct.ymax + group_padding,
+    };
+
+    float bg_color[4];
+    int color_id = node_get_colorid(tree_draw_ctx, node);
+    UI_GetThemeColor4fv(color_id, bg_color);
+    bg_color[3] = alpha;
+
+    UI_draw_roundbox_corner_set(UI_CNR_ALL);
+    UI_draw_roundbox_4fv(&group_bg_rect, true, group_radius, bg_color);
+  }
+
+  /* Header. */
+  {
+    /* Add some padding to prevent transparent gaps with the outline. */
+    const rctf rect = {
+        rct.xmin - padding,
+        rct.xmax + padding,
+        rct.ymax - NODE_DY - padding,
+        rct.ymax + padding,
+    };
+
+    const ColorTheme4f color_header = node_header_color_get(ntree, node, color_id);
+
+    UI_draw_roundbox_corner_set(UI_CNR_TOP_LEFT | UI_CNR_TOP_RIGHT);
+    UI_draw_roundbox_4fv(&rect, true, corner_radius, color_header);
+  }
+
+  /* Show/hide icons. */
+  float iconofs = rct.xmax - 0.35f * U.widget_unit;
+
+  /* BFA - Kept this Group icon.*/
+  if (node.type_legacy == NODE_GROUP) {
+    iconofs -= iconbutw;
+    UI_block_emboss_set(&block, ui::EmbossType::None);
+    uiBut *but = uiDefIconBut(&block,
+                              ButType::ButToggle,
                               0,
-                              extra_info_row.text.c_str(),
-                              int(but_text_left),
-                              int(rect.ymin + row * EXTRA_INFO_ROW_HEIGHT),
-                              short(but_text_width),
-                              NODE_DY,
+                              ICON_NODETREE,
+                              iconofs,
+                              rct.ymax - NODE_DY,
+                              iconbutw,
+                              UI_UNIT_Y,
                               nullptr,
                               0,
                               0,
-                              extra_info_row.tooltip);
-   UI_but_drawflag_enable(but_text, UI_BUT_TEXT_LEFT);
-   if (extra_info_row.set_execute_fn) {
-     extra_info_row.set_execute_fn(*but_text);
-   }
-   if (extra_info_row.tooltip_fn != nullptr) {
-     /* Don't pass tooltip free function because it's already used on the uiBut above. */
-     UI_but_func_tooltip_set(but_text, extra_info_row.tooltip_fn, tooltip_arg, nullptr);
-   }
-
-   if (node.is_muted()) {
-     UI_but_flag_enable(but_text, UI_BUT_INACTIVE);
-     UI_but_flag_enable(but_icon, UI_BUT_INACTIVE);
-   }
-
-   UI_block_emboss_set(&block, ui::EmbossType::Emboss);
- }
-
- static void node_draw_extra_info_panel_back(const bNode &node, const rctf &extra_info_rect)
- {
-   rctf panel_back_rect = extra_info_rect;
-
-   ColorTheme4f color;
-   if (node.is_muted()) {
-     UI_GetThemeColorBlend4f(TH_BACK, TH_NODE, 0.2f, color);
-   }
-   else {
-     UI_GetThemeColorBlend4f(TH_BACK, TH_NODE, 0.75f, color);
-   }
-   color.a -= 0.35f;
-
-   ColorTheme4f color_outline;
-   UI_GetThemeColorBlendShade4fv(TH_BACK, TH_NODE, 0.4f, -20, color_outline);
-
-   const float outline_width = U.pixelsize;
-   BLI_rctf_pad(&panel_back_rect, outline_width, outline_width);
-
-   UI_draw_roundbox_corner_set(UI_CNR_TOP_LEFT | UI_CNR_TOP_RIGHT);
-   UI_draw_roundbox_4fv_ex(
-       &panel_back_rect, color, nullptr, 0.0f, color_outline, outline_width, BASIS_RAD);
- }
-
- static void node_draw_extra_info_panel(const bContext &C,
-                                        TreeDrawContext &tree_draw_ctx,
-                                        const SpaceNode &snode,
-                                        const bNode &node,
-                                        ImBuf *preview,
-                                        uiBlock &block)
- {
-   const Scene *scene = CTX_data_scene(&C);
-   if (!(snode.overlay.flag & SN_OVERLAY_SHOW_OVERLAYS)) {
-     return;
-   }
-   if (preview && !(preview->x > 0 && preview->y > 0)) {
-     /* If the preview has an non-drawable size, just don't draw it. */
-     preview = nullptr;
-   }
-   const Span<NodeExtraInfoRow> extra_info_rows =
-       tree_draw_ctx.extra_info_rows_per_node[node.index()];
-   if (extra_info_rows.is_empty() && !preview) {
-     return;
-   }
-
-   const rctf &rct = node.runtime->draw_bounds;
-   rctf extra_info_rect;
-
-   if (node.is_frame()) {
-     extra_info_rect.xmin = rct.xmin;
-     extra_info_rect.xmax = rct.xmin + 95.0f * UI_SCALE_FAC;
-     extra_info_rect.ymin = rct.ymin + 2.0f * UI_SCALE_FAC;
-     extra_info_rect.ymax = rct.ymin + 2.0f * UI_SCALE_FAC;
-   }
-   else {
-     const float padding = 3.0f * UI_SCALE_FAC;
-
-     extra_info_rect.xmin = rct.xmin + padding;
-     extra_info_rect.xmax = rct.xmax - padding;
-     extra_info_rect.ymin = rct.ymax;
-     extra_info_rect.ymax = rct.ymax + extra_info_rows.size() * EXTRA_INFO_ROW_HEIGHT;
-
-     float preview_height = 0.0f;
-     rctf preview_rect;
-     if (preview) {
-       const float width = BLI_rctf_size_x(&extra_info_rect);
-       if (preview->x > preview->y) {
-         preview_height = (width - 2.0f * padding) * float(preview->y) / float(preview->x) +
-                          2.0f * padding;
-         preview_rect.ymin = extra_info_rect.ymin + padding;
-         preview_rect.ymax = extra_info_rect.ymin + preview_height - padding;
-         preview_rect.xmin = extra_info_rect.xmin + padding;
-         preview_rect.xmax = extra_info_rect.xmax - padding;
-         extra_info_rect.ymax += preview_height;
-       }
-       else {
-         preview_height = width;
-         const float preview_width = (width - 2.0f * padding) * float(preview->x) /
-                                         float(preview->y) +
-                                     2.0f * padding;
-         preview_rect.ymin = extra_info_rect.ymin + padding;
-         preview_rect.ymax = extra_info_rect.ymin + preview_height - padding;
-         preview_rect.xmin = extra_info_rect.xmin + padding + (width - preview_width) / 2;
-         preview_rect.xmax = extra_info_rect.xmax - padding - (width - preview_width) / 2;
-         extra_info_rect.ymax += preview_height;
-       }
-     }
-
-     node_draw_extra_info_panel_back(node, extra_info_rect);
-
-     if (preview) {
-       node_draw_preview(scene, preview, &preview_rect);
-     }
-
-     /* Resize the rect to draw the textual infos on top of the preview. */
-     extra_info_rect.ymin += preview_height;
-   }
-
-   for (int row : extra_info_rows.index_range()) {
-     node_draw_extra_info_row(node, block, extra_info_rect, row, extra_info_rows[row]);
-   }
- }
-
- static short get_viewer_shortcut_icon(const bNode &node)
- {
-   BLI_assert(node.is_type("CompositorNodeViewer") || node.is_type("GeometryNodeViewer"));
-   switch (node.custom1) {
-     case NODE_VIEWER_SHORTCUT_NONE:
-       /* No change by default. */
-       return node.typeinfo->ui_icon;
-     case NODE_VIEWER_SHORCTUT_SLOT_1:
-       return ICON_EVENT_ONEKEY;
-     case NODE_VIEWER_SHORCTUT_SLOT_2:
-       return ICON_EVENT_TWOKEY;
-     case NODE_VIEWER_SHORCTUT_SLOT_3:
-       return ICON_EVENT_THREEKEY;
-     case NODE_VIEWER_SHORCTUT_SLOT_4:
-       return ICON_EVENT_FOURKEY;
-     case NODE_VIEWER_SHORCTUT_SLOT_5:
-       return ICON_EVENT_FIVEKEY;
-     case NODE_VIEWER_SHORCTUT_SLOT_6:
-       return ICON_EVENT_SIXKEY;
-     case NODE_VIEWER_SHORCTUT_SLOT_7:
-       return ICON_EVENT_SEVENKEY;
-     case NODE_VIEWER_SHORCTUT_SLOT_8:
-       return ICON_EVENT_EIGHTKEY;
-     case NODE_VIEWER_SHORCTUT_SLOT_9:
-       return ICON_EVENT_NINEKEY;
-   }
-
-   return node.typeinfo->ui_icon;
- }
-
- /* Returns true if the given node has an undefined type, a missing group node tree, or is
-  * unsupported in the given node tree. */
- static bool node_undefined_or_unsupported(const bNodeTree &node_tree, const bNode &node)
- {
-   if (node.typeinfo == &bke::NodeTypeUndefined) {
-     return true;
-   }
-
-   const char *disabled_hint = nullptr;
-   if (!node.typeinfo->poll(node.typeinfo, &node_tree, &disabled_hint)) {
-     return true;
-   }
-
-   if (node.is_group()) {
-     const ID *group_tree = node.id;
-     if (group_tree == nullptr) {
-       return false;
-     }
-     if (!ID_IS_LINKED(group_tree)) {
-       return false;
-     }
-     if ((group_tree->tag & ID_TAG_MISSING) == 0) {
-       return false;
-     }
-     return true;
-   }
-   return false;
- }
-
- static ColorTheme4f node_header_color_get(const bNodeTree &ntree,
-                                           const bNode &node,
-                                           const int color_id)
- {
-   ColorTheme4f color_header;
-
-   /* The base color of the node header. */
-   if (node_undefined_or_unsupported(ntree, node)) {
-     /* Use warning color to indicate undefined types. */
-     UI_GetThemeColorBlendShade4fv(TH_REDALERT, color_id, 0.1f, -40, color_header);
-   }
-   else if ((node.flag & NODE_COLLAPSED) && (node.flag & NODE_CUSTOM_COLOR)) {
-     rgba_float_args_set(color_header, node.color[0], node.color[1], node.color[2], 1.0f);
-   }
-   else {
-     UI_GetThemeColor4fv(color_id, color_header);
-   }
-
-   /* Draw selected nodes fully opaque. */
-   if (node.flag & SELECT) {
-     color_header.a = 1.0f;
-   }
-
-   /* Muted nodes get a mix of the background with the node color and are drawn slightly
-    * transparent so the wires inside are visible. */
-   if (node.is_muted()) {
-     ColorTheme4f color_background;
-     UI_GetThemeColor4fv(TH_BACK, color_background);
-
-     UI_GetColorPtrBlendAlpha4fv(color_header, color_background, 0.6f, -0.2f, color_header);
-   }
-
-   return color_header;
- }
-
- static void node_header_custom_tooltip(const bNode &node, uiBut &but)
- {
-   UI_but_func_tooltip_custom_set(
-       &but,
-       [](bContext & /*C*/, uiTooltipData &data, uiBut * /*but*/, void *argN) {
-         const bNode &node = *static_cast<const bNode *>(argN);
-         const std::string description = node.typeinfo->ui_description_fn ?
-                                             TIP_(node.typeinfo->ui_description_fn(node)) :
-                                             TIP_(node.typeinfo->ui_description);
-         if (!description.empty()) {
-           UI_tooltip_text_field_add(
-               data, std::move(description), "", UI_TIP_STYLE_NORMAL, UI_TIP_LC_NORMAL);
-         }
-         if (U.flag & USER_TOOLTIPS_PYTHON) {
-           UI_tooltip_text_field_add(data,
-                                     fmt::format("Python: {}", node.idname),
-                                     "",
-                                     UI_TIP_STYLE_MONO,
-                                     UI_TIP_LC_PYTHON,
-                                     !description.empty());
-         }
-       },
-       &const_cast<bNode &>(node),
-       nullptr);
- }
-
- static void node_draw_basis(const bContext &C,
-                             TreeDrawContext &tree_draw_ctx,
-                             const View2D &v2d,
-                             const SpaceNode &snode,
-                             bNodeTree &ntree,
-                             const bNode &node,
-                             uiBlock &block,
-                             bNodeInstanceKey key)
- {
-   const float iconbutw = NODE_HEADER_ICON_SIZE;
-   const bool show_preview = (snode.overlay.flag & SN_OVERLAY_SHOW_OVERLAYS) &&
-                             (snode.overlay.flag & SN_OVERLAY_SHOW_PREVIEWS) &&
-                             (node.flag & NODE_PREVIEW) &&
-                             (USER_EXPERIMENTAL_TEST(&U, use_shader_node_previews) ||
-                              ntree.type != NTREE_SHADER);
-
-   /* Skip if out of view. */
-   rctf rect_with_preview = node.runtime->draw_bounds;
-   if (show_preview) {
-     rect_with_preview.ymax += NODE_WIDTH(node);
-   }
-   if (BLI_rctf_isect(&rect_with_preview, &v2d.cur, nullptr) == false) {
-     UI_block_end_ex(&C,
-                     tree_draw_ctx.bmain,
-                     tree_draw_ctx.window,
-                     tree_draw_ctx.scene,
-                     tree_draw_ctx.region,
-                     tree_draw_ctx.depsgraph,
-                     &block);
-     return;
-   }
-
-   /* Shadow. */
-   if (!bke::all_zone_node_types().contains(node.type_legacy)) {
-     node_draw_shadow(snode, node, BASIS_RAD, 1.0f);
-   }
-
-   const rctf &rct = node.runtime->draw_bounds;
-   float color[4];
-   int color_id = node_get_colorid(tree_draw_ctx, node);
-
-   GPU_line_width(1.0f);
-
-   /* Overlay atop the node. */
-   {
-     bool drawn_with_previews = false;
-
-     if (show_preview) {
-       Map<bNodeInstanceKey, bke::bNodePreview> *previews_compo =
-           static_cast<Map<bNodeInstanceKey, bke::bNodePreview> *>(
-               CTX_data_pointer_get(&C, "node_previews").data);
-       NestedTreePreviews *previews_shader = tree_draw_ctx.nested_group_infos;
-
-       if (previews_shader) {
-         ImBuf *preview = node_preview_acquire_ibuf(ntree, *previews_shader, node);
-         node_draw_extra_info_panel(C, tree_draw_ctx, snode, node, preview, block);
-         node_release_preview_ibuf(*previews_shader);
-         drawn_with_previews = true;
-       }
-       else if (previews_compo) {
-         if (bke::bNodePreview *preview_compositor = previews_compo->lookup_ptr(key)) {
-           node_draw_extra_info_panel(
-               C, tree_draw_ctx, snode, node, preview_compositor->ibuf, block);
-           drawn_with_previews = true;
-         }
-       }
-     }
-
-     if (drawn_with_previews == false) {
-       node_draw_extra_info_panel(C, tree_draw_ctx, snode, node, nullptr, block);
-     }
-   }
-
-   const float padding = 0.5f;
-   const float corner_radius = BASIS_RAD + padding;
-   const float outline_width = U.pixelsize;
-
-   /* BFA - Node Group background outline (drawn first to appear behind content) */
-   if (node.type_legacy == NODE_GROUP) {
-     const float group_padding = 5.0f * UI_SCALE_FAC;
-     const float group_radius = BASIS_RAD + group_padding;
-     const float alpha = (node.flag & SELECT) ? 0.5f : 0.2f; // Slightly transparent
-
-     const rctf group_bg_rect = {
-         rct.xmin - group_padding,
-         rct.xmax + group_padding,
-         rct.ymin - group_padding,
-         rct.ymax + group_padding,
-     };
-
-     float bg_color[4];
-     int color_id = node_get_colorid(tree_draw_ctx, node);
-     UI_GetThemeColor4fv(color_id, bg_color);
-     bg_color[3] = alpha;
-
-     UI_draw_roundbox_corner_set(UI_CNR_ALL);
-     UI_draw_roundbox_4fv(&group_bg_rect, true, group_radius, bg_color);
-   }
-
-   /* Header. */
-   {
-     /* Add some padding to prevent transparent gaps with the outline. */
-     const rctf rect = {
-         rct.xmin - padding,
-         rct.xmax + padding,
-         rct.ymax - NODE_DY - padding,
-         rct.ymax + padding,
-     };
-
-     const ColorTheme4f color_header = node_header_color_get(ntree, node, color_id);
-
-     UI_draw_roundbox_corner_set(UI_CNR_TOP_LEFT | UI_CNR_TOP_RIGHT);
-     UI_draw_roundbox_4fv(&rect, true, corner_radius, color_header);
-   }
-
-   /* Show/hide icons. */
-   float iconofs = rct.xmax - 0.35f * U.widget_unit;
-
-    /* BFA - Kept this Group icon.*/
-    if (node.type_legacy == NODE_GROUP) {
-     iconofs -= iconbutw;
-     UI_block_emboss_set(&block, ui::EmbossType::None);
-     uiBut *but = uiDefIconBut(&block,
-                               ButType::ButToggle,
-                               0,
-                               ICON_NODETREE,
-                               iconofs,
-                               rct.ymax - NODE_DY,
-                               iconbutw,
-                               UI_UNIT_Y,
-                               nullptr,
-                               0,
-                               0,
-                               "");
-     UI_but_func_set(but,
-                     node_toggle_button_cb,
-                     POINTER_FROM_INT(node.identifier),
-                     (void *)"NODE_OT_group_edit");
-     if (node.id) {
-       UI_but_icon_indicator_number_set(but, ID_REAL_USERS(node.id));
-     }
-     UI_block_emboss_set(&block, ui::EmbossType::Emboss);
-   }
-
-
-   if (nodes::node_can_sync_sockets(C, ntree, node)) {
-     iconofs -= iconbutw;
-     UI_block_emboss_set(&block, ui::EmbossType::None);
-     uiBut *but = uiDefIconBut(&block,
-                               ButType::ButToggle,
-                               0,
-                               ICON_FILE_REFRESH,
-                               iconofs,
-                               rct.ymax - NODE_DY,
-                               iconbutw,
-                               UI_UNIT_Y,
-                               nullptr,
-                               0,
-                               0,
-                               "");
-
-     wmOperatorType *ot = WM_operatortype_find("NODE_OT_sockets_sync", false);
-     UI_but_operator_set(but, ot, wm::OpCallContext::InvokeDefault);
-     PointerRNA *opptr = UI_but_operator_ptr_ensure(but);
-     opptr->data = bke::idprop::create_group("wmOperatorProperties").release();
-     RNA_string_set(opptr, "node_name", node.name);
-     UI_block_emboss_set(&block, ui::EmbossType::Emboss);
-   }
-
-   /* Preview. */
-   if (node_is_previewable(snode, ntree, node)) {
-     const bool is_active = node.flag & NODE_PREVIEW;
-     iconofs -= iconbutw;
-     UI_block_emboss_set(&block, ui::EmbossType::None);
-     uiBut *but = uiDefIconBut(&block,
-                               ButType::ButToggle,
-                               0,
-                               is_active ? ICON_HIDE_OFF : ICON_HIDE_ON,
-                               // ICON_TOGGLE_NODE_PREVIEW, /* BFA - wip, could be a better icon for
-                               // node preview toggle button */*/
-                               iconofs,
-                               rct.ymax - NODE_DY,
-                               iconbutw,
-                               UI_UNIT_Y,
-                               nullptr,
-                               0,
-                               0,
-                               "");
-     UI_but_func_set(but,
-                     node_toggle_button_cb,
-                     POINTER_FROM_INT(node.identifier),
-                     (void *)"NODE_OT_preview_toggle");
-     UI_block_emboss_set(&block, ui::EmbossType::Emboss);
-   }
-   if (ELEM(node.type_legacy, NODE_CUSTOM, NODE_CUSTOM_GROUP) &&
-       node.typeinfo->ui_icon != ICON_NONE)
-   {
-     iconofs -= iconbutw;
-     UI_block_emboss_set(&block, ui::EmbossType::None);
-     uiDefIconBut(&block,
-                  ButType::But,
-                  0,
-                  node.typeinfo->ui_icon,
-                  iconofs,
-                  rct.ymax - NODE_DY,
-                  iconbutw,
-                  UI_UNIT_Y,
-                  nullptr,
-                  0,
-                  0,
-                  "");
-     UI_block_emboss_set(&block, ui::EmbossType::Emboss);
-   }
-   /* bfa - Add nodes icons to node headers */
-   else if (RNA_struct_ui_icon(node.typeinfo->rna_ext.srna) != ICON_NONE) {
-     iconofs -= iconbutw;
-     UI_block_emboss_set(&block, blender::ui::EmbossType::None);
-     uiDefIconBut(&block,
-                  ButType::But,
-                  0,
-                  RNA_struct_ui_icon(node.typeinfo->rna_ext.srna),
-                  iconofs,
-                  rct.ymax - NODE_DY,
-                  iconbutw,
-                  UI_UNIT_Y,
-                  nullptr,
-                  0,
-                  0,
-                  "");
-     UI_block_emboss_set(&block, blender::ui::EmbossType::Emboss);
-   }
-   /* -------- bfa end ------------------ */
-   if (node.type_legacy == GEO_NODE_VIEWER) {
-     const bool is_active = &node == tree_draw_ctx.active_geometry_nodes_viewer;
-     iconofs -= iconbutw;
-     UI_block_emboss_set(&block, ui::EmbossType::None);
-     uiBut *but = uiDefIconBut(&block,
-                               ButType::But,
-                               0,
-                               is_active ? ICON_RESTRICT_VIEW_OFF : ICON_RESTRICT_VIEW_ON,
-                               iconofs,
-                               rct.ymax - NODE_DY,
-                               iconbutw,
-                               UI_UNIT_Y,
-                               nullptr,
-                               0,
-                               0,
-                               "");
-     /* Selection implicitly activates the node. */
-     const char *operator_idname = is_active ? "NODE_OT_deactivate_viewer" :
-                                               "NODE_OT_activate_viewer";
-     UI_but_func_set(
-         but, node_toggle_button_cb, POINTER_FROM_INT(node.identifier), (void *)operator_idname);
-
-     short shortcut_icon = get_viewer_shortcut_icon(node);
-     uiDefIconBut(&block,
-                  ButType::But,
-                  0,
-                  shortcut_icon,
-                  iconofs - 1.2 * iconbutw,
-                  rct.ymax - NODE_DY,
-                  iconbutw,
-                  UI_UNIT_Y,
-                  nullptr,
-                  0,
-                  0,
-                  "");
-     UI_block_emboss_set(&block, ui::EmbossType::Emboss);
-   }
-   /* Viewer node shortcuts. */
-   if (node.is_type("CompositorNodeViewer")) {
-     short shortcut_icon = get_viewer_shortcut_icon(node);
-     iconofs -= iconbutw;
-     const bool is_active = node.flag & NODE_DO_OUTPUT;
-     UI_block_emboss_set(&block, ui::EmbossType::None);
-     uiBut *but = uiDefIconBut(&block,
-                               ButType::But,
-                               0,
-                               is_active ? ICON_RESTRICT_VIEW_OFF : ICON_RESTRICT_VIEW_ON,
-                               iconofs,
-                               rct.ymax - NODE_DY,
-                               iconbutw,
-                               UI_UNIT_Y,
-                               nullptr,
-                               0,
-                               0,
-                               "");
-
-     UI_but_func_set(but,
-                     node_toggle_button_cb,
-                     POINTER_FROM_INT(node.identifier),
-                     (void *)"NODE_OT_activate_viewer");
-
-     uiDefIconBut(&block,
-                  ButType::But,
-                  0,
-                  shortcut_icon,
-                  iconofs - 1.2 * iconbutw,
-                  rct.ymax - NODE_DY,
-                  iconbutw,
-                  UI_UNIT_Y,
-                  nullptr,
-                  0,
-                  0,
-                  "");
-     UI_block_emboss_set(&block, ui::EmbossType::Emboss);
-   }
-
-   node_add_error_message_button(tree_draw_ctx, ntree, node, block, rct, iconofs);
-
-   /* Title. */
-   if (node.flag & SELECT) {
-     UI_GetThemeColor4fv(TH_SELECT, color);
-   }
-   else {
-     UI_GetThemeColorBlendShade4fv(TH_SELECT, color_id, 0.4f, 10, color);
-   }
-
-   /* Collapse/expand icon. */
-   {
-     const int but_size = U.widget_unit * 0.8f;
-     UI_block_emboss_set(&block, ui::EmbossType::None);
-
-     uiBut *but = uiDefIconBut(&block,
-                               ButType::ButToggle,
-                               0,
-                               ICON_DOWNARROW_HLT,
-                               rct.xmin + (NODE_MARGIN_X / 3),
-                               rct.ymax - NODE_DY / 2.2f - but_size / 2,
-                               but_size,
-                               but_size,
-                               nullptr,
-                               0.0f,
-                               0.0f,
-                               "");
-
-     UI_but_func_set(but,
-                     node_toggle_button_cb,
-                     POINTER_FROM_INT(node.identifier),
-                     (void *)"NODE_OT_hide_toggle");
-     UI_block_emboss_set(&block, ui::EmbossType::Emboss);
-   }
-
-   const std::string showname = bke::node_label(ntree, node);
-
-   uiBut *but = uiDefBut(&block,
-                         ButType::Label,
-                         0,
-                         showname,
-                         round_fl_to_int(rct.xmin + NODE_MARGIN_X),
-                         int(rct.ymax - NODE_DY),
-                         short(iconofs - rct.xmin - NODE_MARGIN_X),
-                         NODE_DY,
-                         nullptr,
-                         0,
-                         0,
-                         std::nullopt);
-   node_header_custom_tooltip(node, *but);
-
-   if (node.is_muted()) {
-     UI_but_flag_enable(but, UI_BUT_INACTIVE);
-   }
-
-   /* Wire across the node when muted/disabled. */
-   if (node.is_muted()) {
-     node_draw_mute_line(C, v2d, snode, node);
-   }
-
-   /* Body. */
-   {
-     /* Use warning color to indicate undefined types. */
-     if (node_undefined_or_unsupported(ntree, node)) {
-       UI_GetThemeColorShade4fv(TH_REDALERT, -40, color);
-     }
-     /* Muted nodes get a mix of the background with the node color. */
-     else if (node.is_muted()) {
-       // bfa node color blend
-       float color_background[4];
-       float color_blend[4];
-       UI_GetThemeColor4fv(TH_BACK, color_background);
-       UI_GetThemeColorBlend4f(TH_NODE, color_id, U.node_color_blend, color_blend);
-       interp_v4_v4v4(color, color_background, color_blend, 0.2f);
-       // UI_GetThemeColorBlend4f(TH_BACK, TH_NODE, 0.2f, color);
-     }
-     else if (node.flag & NODE_CUSTOM_COLOR) {
-       rgba_float_args_set(color, node.color[0], node.color[1], node.color[2], 1.0f);
-     }
-     else {
-       // bfa node color blend
-       UI_GetThemeColorBlend4f(TH_NODE, color_id, U.node_color_blend, color); // bfa node color blend
-       // UI_GetThemeColor4fv(TH_NODE, color);
-     }
-
-     /* Draw selected nodes fully opaque. */
-     if (node.flag & SELECT) {
-       color[3] = 1.0f;
-     }
-
-     /* Muted nodes get a mix of the background with the node color and are drawn slightly
-      * transparent so the wires inside are visible. */
-     if (node.is_muted()) {
-       float color_background[4];
-       UI_GetThemeColor4fv(TH_BACK, color_background);
-
-       UI_GetColorPtrBlendAlpha4fv(color, color_background, 0.8f, -0.2f, color);
-     }
-
-     /* Add some padding to prevent transparent gaps with the outline. */
-     const rctf rect = {
-         rct.xmin - padding,
-         rct.xmax + padding,
-         rct.ymin - padding,
-         rct.ymax - NODE_DY + padding,
-     };
-
-     /* BFA - Removed the old Node Group indicator. */
-     //if (draw_node_details(snode)) {
-     //  node_draw_node_group_indicator(snode, node, rect, corner_radius, color, node.flag & SELECT);
-     //}
-
-     UI_draw_roundbox_corner_set(UI_CNR_BOTTOM_LEFT | UI_CNR_BOTTOM_RIGHT);
-     UI_draw_roundbox_4fv(&rect, true, corner_radius, color);
-
-     if (is_node_panels_supported(node)) {
-       node_draw_panels_background(node);
-     }
-   }
-
-   /* Outlines. */
-   {
-     /* Body outline. */
-     const rctf rect_body = {
-         rct.xmin - 0,
-         rct.xmax + 0,
-         rct.ymin,
-         rct.ymax - (NODE_DY),
-     };
-     float color_body[4];
-     if (node_undefined_or_unsupported(ntree, node)) {
-       UI_GetThemeColorShade4fv(TH_REDALERT, -40, color_body);
-     }
-     else if (node.is_muted()) {
-       UI_GetThemeColorBlend4f(TH_BACK, TH_NODE, 0.6f, color_body);
-     }
-     else {
-       UI_GetThemeColorShade4fv(TH_NODE, 20, color_body);
-     }
-     UI_draw_roundbox_corner_set(UI_CNR_BOTTOM_LEFT | UI_CNR_BOTTOM_RIGHT);
-     UI_draw_roundbox_4fv(&rect_body, false, BASIS_RAD, color_body);
-
-     /* Header outline. */
-     const rctf rect_header = {
-         rct.xmin,
-         rct.xmax,
-         rct.ymax - (NODE_DY + outline_width),
-         rct.ymax,
-     };
-     float color_header[4];
-     if (node_undefined_or_unsupported(ntree, node)) {
-       UI_GetThemeColorShade4fv(TH_REDALERT, -40, color_header);
-     }
-     else if (node.is_muted()) {
-       UI_GetThemeColorBlend4f(TH_BACK, color_id, 0.6f, color_header);
-     }
-     else {
-       UI_GetThemeColorShade4fv(color_id, 20, color_header);
-     }
-     UI_draw_roundbox_corner_set(UI_CNR_TOP_LEFT | UI_CNR_TOP_RIGHT);
-     UI_draw_roundbox_4fv(&rect_header, false, BASIS_RAD, color_header);
-
-     /* BFA - Node Group outline. */
-     if (node.type_legacy == NODE_GROUP && draw_node_details(snode)) {
-       const float outline_group_width = 2.0f * UI_SCALE_FAC; // Thicker outline
-       GPU_line_width(outline_group_width);
-       node_draw_node_group_indicator(tree_draw_ctx, node, rct, BASIS_RAD, node.flag & SELECT);
-       GPU_line_width(1.0f); // Reset line width
-     }
-
-     /* Outline around the entire node to highlight selection, alert, or for simulation zones. */
-     const rctf rect_node = {
-         rct.xmin - outline_width,
-         rct.xmax + outline_width,
-         rct.ymin - outline_width,
-         rct.ymax + outline_width,
-     };
-     float color_outline[4] = {0.0f, 0.0f, 0.0f, 1.0f};
-     if (node.flag & SELECT) {
-       UI_GetThemeColor4fv((node.flag & NODE_ACTIVE) ? TH_ACTIVE : TH_SELECT, color_outline);
-     }
-     else if (node_undefined_or_unsupported(ntree, node)) {
-       UI_GetThemeColor4fv(TH_REDALERT, color_outline);
-     }
-     else if (const bke::bNodeZoneType *zone_type = bke::zone_type_by_node_type(node.type_legacy)) {
-       UI_GetThemeColor4fv(zone_type->theme_id, color_outline);
-       color_outline[3] = 1.0f;
-     }
-     else {
+                              "");
+    UI_but_func_set(but,
+                    node_toggle_button_cb,
+                    POINTER_FROM_INT(node.identifier),
+                    (void *)"NODE_OT_group_edit");
+    if (node.id) {
+      UI_but_icon_indicator_number_set(but, ID_REAL_USERS(node.id));
+    }
+    UI_block_emboss_set(&block, ui::EmbossType::Emboss);
+  }
+
+  if (nodes::node_can_sync_sockets(C, ntree, node)) {
+    iconofs -= iconbutw;
+    UI_block_emboss_set(&block, ui::EmbossType::None);
+    uiBut *but = uiDefIconBut(&block,
+                              ButType::ButToggle,
+                              0,
+                              ICON_FILE_REFRESH,
+                              iconofs,
+                              rct.ymax - NODE_DY,
+                              iconbutw,
+                              UI_UNIT_Y,
+                              nullptr,
+                              0,
+                              0,
+                              "");
+
+    wmOperatorType *ot = WM_operatortype_find("NODE_OT_sockets_sync", false);
+    UI_but_operator_set(but, ot, wm::OpCallContext::InvokeDefault);
+    PointerRNA *opptr = UI_but_operator_ptr_ensure(but);
+    opptr->data = bke::idprop::create_group("wmOperatorProperties").release();
+    RNA_string_set(opptr, "node_name", node.name);
+    UI_block_emboss_set(&block, ui::EmbossType::Emboss);
+  }
+
+  /* Preview. */
+  if (node_is_previewable(snode, ntree, node)) {
+    const bool is_active = node.flag & NODE_PREVIEW;
+    iconofs -= iconbutw;
+    UI_block_emboss_set(&block, ui::EmbossType::None);
+    uiBut *but = uiDefIconBut(&block,
+                              ButType::ButToggle,
+                              0,
+                              is_active ? ICON_HIDE_OFF : ICON_HIDE_ON,
+                              // ICON_TOGGLE_NODE_PREVIEW, /* BFA - wip, could be a better icon for
+                              // node preview toggle button */*/
+                              iconofs,
+                              rct.ymax - NODE_DY,
+                              iconbutw,
+                              UI_UNIT_Y,
+                              nullptr,
+                              0,
+                              0,
+                              "");
+    UI_but_func_set(but,
+                    node_toggle_button_cb,
+                    POINTER_FROM_INT(node.identifier),
+                    (void *)"NODE_OT_preview_toggle");
+    UI_block_emboss_set(&block, ui::EmbossType::Emboss);
+  }
+  if (ELEM(node.type_legacy, NODE_CUSTOM, NODE_CUSTOM_GROUP) &&
+      node.typeinfo->ui_icon != ICON_NONE)
+  {
+    iconofs -= iconbutw;
+    UI_block_emboss_set(&block, ui::EmbossType::None);
+    uiDefIconBut(&block,
+                 ButType::But,
+                 0,
+                 node.typeinfo->ui_icon,
+                 iconofs,
+                 rct.ymax - NODE_DY,
+                 iconbutw,
+                 UI_UNIT_Y,
+                 nullptr,
+                 0,
+                 0,
+                 "");
+    UI_block_emboss_set(&block, ui::EmbossType::Emboss);
+  }
+  /* bfa - Add nodes icons to node headers */
+  else if (RNA_struct_ui_icon(node.typeinfo->rna_ext.srna) != ICON_NONE) {
+    iconofs -= iconbutw;
+    UI_block_emboss_set(&block, blender::ui::EmbossType::None);
+    uiDefIconBut(&block,
+                 ButType::But,
+                 0,
+                 RNA_struct_ui_icon(node.typeinfo->rna_ext.srna),
+                 iconofs,
+                 rct.ymax - NODE_DY,
+                 iconbutw,
+                 UI_UNIT_Y,
+                 nullptr,
+                 0,
+                 0,
+                 "");
+    UI_block_emboss_set(&block, blender::ui::EmbossType::Emboss);
+  }
+  /* -------- bfa end ------------------ */
+  if (node.type_legacy == GEO_NODE_VIEWER) {
+    const bool is_active = &node == tree_draw_ctx.active_geometry_nodes_viewer;
+    iconofs -= iconbutw;
+    UI_block_emboss_set(&block, ui::EmbossType::None);
+    uiBut *but = uiDefIconBut(&block,
+                              ButType::But,
+                              0,
+                              is_active ? ICON_RESTRICT_VIEW_OFF : ICON_RESTRICT_VIEW_ON,
+                              iconofs,
+                              rct.ymax - NODE_DY,
+                              iconbutw,
+                              UI_UNIT_Y,
+                              nullptr,
+                              0,
+                              0,
+                              "");
+    /* Selection implicitly activates the node. */
+    const char *operator_idname = is_active ? "NODE_OT_deactivate_viewer" :
+                                              "NODE_OT_activate_viewer";
+    UI_but_func_set(
+        but, node_toggle_button_cb, POINTER_FROM_INT(node.identifier), (void *)operator_idname);
+
+    short shortcut_icon = get_viewer_shortcut_icon(node);
+    uiDefIconBut(&block,
+                 ButType::But,
+                 0,
+                 shortcut_icon,
+                 iconofs - 1.2 * iconbutw,
+                 rct.ymax - NODE_DY,
+                 iconbutw,
+                 UI_UNIT_Y,
+                 nullptr,
+                 0,
+                 0,
+                 "");
+    UI_block_emboss_set(&block, ui::EmbossType::Emboss);
+  }
+  /* Viewer node shortcuts. */
+  if (node.is_type("CompositorNodeViewer")) {
+    short shortcut_icon = get_viewer_shortcut_icon(node);
+    iconofs -= iconbutw;
+    const bool is_active = node.flag & NODE_DO_OUTPUT;
+    UI_block_emboss_set(&block, ui::EmbossType::None);
+    uiBut *but = uiDefIconBut(&block,
+                              ButType::But,
+                              0,
+                              is_active ? ICON_RESTRICT_VIEW_OFF : ICON_RESTRICT_VIEW_ON,
+                              iconofs,
+                              rct.ymax - NODE_DY,
+                              iconbutw,
+                              UI_UNIT_Y,
+                              nullptr,
+                              0,
+                              0,
+                              "");
+
+    UI_but_func_set(but,
+                    node_toggle_button_cb,
+                    POINTER_FROM_INT(node.identifier),
+                    (void *)"NODE_OT_activate_viewer");
+
+    uiDefIconBut(&block,
+                 ButType::But,
+                 0,
+                 shortcut_icon,
+                 iconofs - 1.2 * iconbutw,
+                 rct.ymax - NODE_DY,
+                 iconbutw,
+                 UI_UNIT_Y,
+                 nullptr,
+                 0,
+                 0,
+                 "");
+    UI_block_emboss_set(&block, ui::EmbossType::Emboss);
+  }
+
+  node_add_error_message_button(tree_draw_ctx, ntree, node, block, rct, iconofs);
+
+  /* Title. */
+  if (node.flag & SELECT) {
+    UI_GetThemeColor4fv(TH_SELECT, color);
+  }
+  else {
+    UI_GetThemeColorBlendShade4fv(TH_SELECT, color_id, 0.4f, 10, color);
+  }
+
+  /* Collapse/expand icon. */
+  {
+    const int but_size = U.widget_unit * 0.8f;
+    UI_block_emboss_set(&block, ui::EmbossType::None);
+
+    uiBut *but = uiDefIconBut(&block,
+                              ButType::ButToggle,
+                              0,
+                              ICON_DOWNARROW_HLT,
+                              rct.xmin + (NODE_MARGIN_X / 3),
+                              rct.ymax - NODE_DY / 2.2f - but_size / 2,
+                              but_size,
+                              but_size,
+                              nullptr,
+                              0.0f,
+                              0.0f,
+                              "");
+
+    UI_but_func_set(but,
+                    node_toggle_button_cb,
+                    POINTER_FROM_INT(node.identifier),
+                    (void *)"NODE_OT_hide_toggle");
+    UI_block_emboss_set(&block, ui::EmbossType::Emboss);
+  }
+
+  const std::string showname = bke::node_label(ntree, node);
+
+  uiBut *but = uiDefBut(&block,
+                        ButType::Label,
+                        0,
+                        showname,
+                        round_fl_to_int(rct.xmin + NODE_MARGIN_X),
+                        int(rct.ymax - NODE_DY),
+                        short(iconofs - rct.xmin - NODE_MARGIN_X),
+                        NODE_DY,
+                        nullptr,
+                        0,
+                        0,
+                        std::nullopt);
+  node_header_custom_tooltip(node, *but);
+
+  if (node.is_muted()) {
+    UI_but_flag_enable(but, UI_BUT_INACTIVE);
+  }
+
+  /* Wire across the node when muted/disabled. */
+  if (node.is_muted()) {
+    node_draw_mute_line(C, v2d, snode, node);
+  }
+
+  /* Body. */
+  {
+    /* Use warning color to indicate undefined types. */
+    if (node_undefined_or_unsupported(ntree, node)) {
+      UI_GetThemeColorShade4fv(TH_REDALERT, -40, color);
+    }
+    /* Muted nodes get a mix of the background with the node color. */
+    else if (node.is_muted()) {
+      // bfa node color blend
+      float color_background[4];
+      float color_blend[4];
+      UI_GetThemeColor4fv(TH_BACK, color_background);
+      UI_GetThemeColorBlend4f(TH_NODE, color_id, U.node_color_blend, color_blend);
+      interp_v4_v4v4(color, color_background, color_blend, 0.2f);
+      // UI_GetThemeColorBlend4f(TH_BACK, TH_NODE, 0.2f, color);
+    }
+    else if (node.flag & NODE_CUSTOM_COLOR) {
+      rgba_float_args_set(color, node.color[0], node.color[1], node.color[2], 1.0f);
+    }
+    else {
+      // bfa node color blend
+      UI_GetThemeColorBlend4f(
+          TH_NODE, color_id, U.node_color_blend, color);  // bfa node color blend
+      // UI_GetThemeColor4fv(TH_NODE, color);
+    }
+
+    /* Draw selected nodes fully opaque. */
+    if (node.flag & SELECT) {
+      color[3] = 1.0f;
+    }
+
+    /* Muted nodes get a mix of the background with the node color and are drawn slightly
+     * transparent so the wires inside are visible. */
+    if (node.is_muted()) {
+      float color_background[4];
+      UI_GetThemeColor4fv(TH_BACK, color_background);
+
+      UI_GetColorPtrBlendAlpha4fv(color, color_background, 0.8f, -0.2f, color);
+    }
+
+    /* Add some padding to prevent transparent gaps with the outline. */
+    const rctf rect = {
+        rct.xmin - padding,
+        rct.xmax + padding,
+        rct.ymin - padding,
+        rct.ymax - NODE_DY + padding,
+    };
+
+    /* BFA - Removed the old Node Group indicator. */
+    // if (draw_node_details(snode)) {
+    //   node_draw_node_group_indicator(snode, node, rect, corner_radius, color, node.flag &
+    //   SELECT);
+    // }
+
+    UI_draw_roundbox_corner_set(UI_CNR_BOTTOM_LEFT | UI_CNR_BOTTOM_RIGHT);
+    UI_draw_roundbox_4fv(&rect, true, corner_radius, color);
+
+    if (is_node_panels_supported(node)) {
+      node_draw_panels_background(node);
+    }
+  }
+
+  /* Outlines. */
+  {
+    /* Body outline. */
+    const rctf rect_body = {
+        rct.xmin - 0,
+        rct.xmax + 0,
+        rct.ymin,
+        rct.ymax - (NODE_DY),
+    };
+    float color_body[4];
+    if (node_undefined_or_unsupported(ntree, node)) {
+      UI_GetThemeColorShade4fv(TH_REDALERT, -40, color_body);
+    }
+    else if (node.is_muted()) {
+      UI_GetThemeColorBlend4f(TH_BACK, TH_NODE, 0.6f, color_body);
+    }
+    else {
+      UI_GetThemeColorShade4fv(TH_NODE, 20, color_body);
+    }
+    UI_draw_roundbox_corner_set(UI_CNR_BOTTOM_LEFT | UI_CNR_BOTTOM_RIGHT);
+    UI_draw_roundbox_4fv(&rect_body, false, BASIS_RAD, color_body);
+
+    /* Header outline. */
+    const rctf rect_header = {
+        rct.xmin,
+        rct.xmax,
+        rct.ymax - (NODE_DY + outline_width),
+        rct.ymax,
+    };
+    float color_header[4];
+    if (node_undefined_or_unsupported(ntree, node)) {
+      UI_GetThemeColorShade4fv(TH_REDALERT, -40, color_header);
+    }
+    else if (node.is_muted()) {
+      UI_GetThemeColorBlend4f(TH_BACK, color_id, 0.6f, color_header);
+    }
+    else {
+      UI_GetThemeColorShade4fv(color_id, 20, color_header);
+    }
+    UI_draw_roundbox_corner_set(UI_CNR_TOP_LEFT | UI_CNR_TOP_RIGHT);
+    UI_draw_roundbox_4fv(&rect_header, false, BASIS_RAD, color_header);
+
+    /* BFA - Node Group outline. */
+    if (node.type_legacy == NODE_GROUP && draw_node_details(snode)) {
+      const float outline_group_width = 2.0f * UI_SCALE_FAC;  // Thicker outline
+      GPU_line_width(outline_group_width);
+      node_draw_node_group_indicator(tree_draw_ctx, node, rct, BASIS_RAD, node.flag & SELECT);
+      GPU_line_width(1.0f);  // Reset line width
+    }
+
+    /* Outline around the entire node to highlight selection, alert, or for simulation zones. */
+    const rctf rect_node = {
+        rct.xmin - outline_width,
+        rct.xmax + outline_width,
+        rct.ymin - outline_width,
+        rct.ymax + outline_width,
+    };
+    float color_outline[4] = {0.0f, 0.0f, 0.0f, 1.0f};
+    if (node.flag & SELECT) {
+      UI_GetThemeColor4fv((node.flag & NODE_ACTIVE) ? TH_ACTIVE : TH_SELECT, color_outline);
+    }
+    else if (node_undefined_or_unsupported(ntree, node)) {
+      UI_GetThemeColor4fv(TH_REDALERT, color_outline);
+    }
+    else if (const bke::bNodeZoneType *zone_type = bke::zone_type_by_node_type(node.type_legacy)) {
+      UI_GetThemeColor4fv(zone_type->theme_id, color_outline);
+      color_outline[3] = 1.0f;
+    }
+    else {
       UI_GetThemeColor4fv(TH_NODE_OUTLINE, color_outline);
-     }
-     UI_draw_roundbox_corner_set(UI_CNR_ALL);
-     UI_draw_roundbox_4fv(&rect_node, false, BASIS_RAD + outline_width, color_outline);
-   }
-
-   /* Skip slow socket drawing if zoom is small. */
-   if (draw_node_details(snode)) {
-     node_draw_sockets(C, block, snode, ntree, node);
-   }
-
-   if (is_node_panels_supported(node)) {
-     node_draw_panels(ntree, node, block);
-   }
-
-   UI_block_end_ex(&C,
-                   tree_draw_ctx.bmain,
-                   tree_draw_ctx.window,
-                   tree_draw_ctx.scene,
-                   tree_draw_ctx.region,
-                   tree_draw_ctx.depsgraph,
-                   &block);
-   UI_block_draw(&C, &block);
- }
-
- static void node_draw_collapsed(const bContext &C,
+    }
+    UI_draw_roundbox_corner_set(UI_CNR_ALL);
+    UI_draw_roundbox_4fv(&rect_node, false, BASIS_RAD + outline_width, color_outline);
+  }
+
+  /* Skip slow socket drawing if zoom is small. */
+  if (draw_node_details(snode)) {
+    node_draw_sockets(C, block, snode, ntree, node);
+  }
+
+  if (is_node_panels_supported(node)) {
+    node_draw_panels(ntree, node, block);
+  }
+
+  UI_block_end_ex(&C,
+                  tree_draw_ctx.bmain,
+                  tree_draw_ctx.window,
+                  tree_draw_ctx.scene,
+                  tree_draw_ctx.region,
+                  tree_draw_ctx.depsgraph,
+                  &block);
+  UI_block_draw(&C, &block);
+}
+
+static void node_draw_collapsed(const bContext &C,
+                                TreeDrawContext &tree_draw_ctx,
+                                const View2D &v2d,
+                                const SpaceNode &snode,
+                                bNodeTree &ntree,
+                                bNode &node,
+                                uiBlock &block)
+{
+  const rctf &rct = node.runtime->draw_bounds;
+  float centy = BLI_rctf_cent_y(&rct);
+
+  float scale;
+  UI_view2d_scale_get(&v2d, &scale, nullptr);
+
+  const int color_id = node_get_colorid(tree_draw_ctx, node);
+
+  node_draw_extra_info_panel(C, tree_draw_ctx, snode, node, nullptr, block);
+
+  /* Shadow. */
+  node_draw_shadow(snode, node, BASIS_RAD, 1.0f);
+
+  /* Wire across the node when muted/disabled. */
+  if (node.is_muted()) {
+    node_draw_mute_line(C, v2d, snode, node);
+  }
+
+  /* Body. */
+  ColorTheme4f color = node_header_color_get(ntree, node, color_id);
+  {
+    if (node_undefined_or_unsupported(ntree, node)) {
+      /* Use warning color to indicate undefined types. */
+      UI_GetThemeColorBlendShade4fv(TH_REDALERT, color_id, 0.1f, -40, color);
+    }
+    else if (node.is_muted()) {
+      /* Muted nodes get a mix of the background with the node color. */
+      UI_GetThemeColorBlendShade4fv(TH_BACK, color_id, 0.4f, 0, color);
+    }
+    else if (node.flag & NODE_CUSTOM_COLOR) {
+      rgba_float_args_set(color, node.color[0], node.color[1], node.color[2], 1.0f);
+    }
+    else {
+      UI_GetThemeColor4fv(color_id, color);
+    }
+
+    /* Draw selected nodes fully opaque. */
+    if (node.flag & SELECT) {
+      color[3] = 1.0f;
+    }
+
+    /* Draw muted nodes slightly transparent so the wires inside are visible. */
+    if (node.is_muted()) {
+      color[3] -= 0.2f;
+    }
+
+    /* BFA - Group background for collapsed nodes (drawn behind everything). */
+    if (node.type_legacy == NODE_GROUP && draw_node_details(snode)) {
+      const float group_padding = 5.0f * UI_SCALE_FAC;
+      const float group_radius = BASIS_RAD + group_padding;
+      const float alpha = (node.flag & SELECT) ? 0.5f : 0.2f;  // Slightly transparent
+
+      const rctf group_bg_rect = {
+          rct.xmin - group_padding,
+          rct.xmax + group_padding,
+          rct.ymin - group_padding,
+          rct.ymax + group_padding,
+      };
+
+      float bg_color[4];
+      UI_GetThemeColor4fv(color_id, bg_color);
+      bg_color[3] = alpha;
+
+      UI_draw_roundbox_corner_set(UI_CNR_ALL);
+      UI_draw_roundbox_4fv(&group_bg_rect, true, group_radius, bg_color);
+    }
+
+    /* Add some padding to prevent transparent gaps with the outline. */
+    const float padding = 0.5f;
+    const rctf rect = {
+        rct.xmin - padding,
+        rct.xmax + padding,
+        rct.ymin - padding,
+        rct.ymax + padding,
+    };
+
+    /* BFA - Node Group outline. */
+    if (node.type_legacy == NODE_GROUP && draw_node_details(snode)) {
+      const float outline_group_width = 2.0f * UI_SCALE_FAC;  // Thicker outline
+      GPU_line_width(outline_group_width);
+      node_draw_node_group_indicator(tree_draw_ctx, node, rct, BASIS_RAD, node.flag & SELECT);
+      GPU_line_width(1.0f);  // Reset line width
+    }
+
+    UI_draw_roundbox_corner_set(UI_CNR_ALL);
+    UI_draw_roundbox_4fv(&rect, true, BASIS_RAD + padding, color);
+  }
+
+  /* Title. */
+  if (node.flag & SELECT) {
+    UI_GetThemeColor4fv(TH_SELECT, color);
+  }
+  else {
+    UI_GetThemeColorBlendShade4fv(TH_SELECT, color_id, 0.4f, 10, color);
+  }
+
+  float iconfs =
+      rct.xmin +
+      (NODE_MARGIN_X /
+       3);  // BFA: collapsed node icon // rct.xmin + (NODE_MARGIN_X / 3) + 0.1f * U.widget_unit
+  /* Collapse/expand icon. */
+  {
+    const int but_size = 0.8f * U.widget_unit;
+    UI_block_emboss_set(&block, ui::EmbossType::None);
+    uiBut *but = uiDefIconBut(&block,
+                              ButType::ButToggle,
+                              0,
+                              ICON_RIGHTARROW,
+                              iconfs,
+                              centy - but_size / 2,
+                              but_size,
+                              but_size,
+                              nullptr,
+                              0.0f,
+                              0.0f,
+                              "");
+
+    UI_but_func_set(but,
+                    node_toggle_button_cb,
+                    POINTER_FROM_INT(node.identifier),
+                    (void *)"NODE_OT_hide_toggle");
+    UI_block_emboss_set(&block, ui::EmbossType::Emboss);
+  }
+
+  /* BFA - collapsed node icon */
+  const int iconbutw = U.widget_unit * 1.0f;
+  const float icon_right_margin = 0.85f * iconbutw;
+  float icon_x = rct.xmax - iconbutw - icon_right_margin;
+
+  /* BFA - Kept this Group icon. Also included this to the collapsed state*/
+  int icon_header;
+  if (node.type_legacy == NODE_GROUP) {
+    icon_header = ICON_NODETREE;
+  }
+  else {
+    icon_header = RNA_struct_ui_icon(node.typeinfo->rna_ext.srna);
+  }
+
+  UI_block_emboss_set(&block, blender::ui::EmbossType::None);
+  uiDefIconBut(&block,
+               ButType::But,
+               0,
+               icon_header,
+               icon_x,
+               centy - iconbutw / 2,
+               iconbutw,
+               iconbutw,
+               nullptr,
+               0,
+               0,
+               "");
+  UI_block_emboss_set(&block, blender::ui::EmbossType::Emboss);
+
+  const std::string showname = bke::node_label(ntree, node);
+
+  uiBut *but = uiDefBut(&block,
+                        ButType::Label,
+                        0,
+                        showname,
+                        round_fl_to_int(rct.xmin + NODE_MARGIN_X),
+                        round_fl_to_int(centy - NODE_DY * 0.5f),
+                        short(BLI_rctf_size_x(&rct) -
+                              (3 * U.widget_unit)), /* BFA - increased margin for new icon and
+                                                       moved name left by 1 more icon space */
+                        NODE_DY,
+                        nullptr,
+                        0,
+                        0,
+                        std::nullopt);
+  node_header_custom_tooltip(node, *but);
+
+  /* Outline. */
+  {
+    const float outline_width = U.pixelsize;
+    const rctf rect = {
+        rct.xmin - outline_width,
+        rct.xmax + outline_width,
+        rct.ymin - outline_width,
+        rct.ymax + outline_width,
+    };
+
+    /* Color the outline according to active, selected, or undefined status. */
+    float color_outline[4];
+
+    if (node.flag & SELECT) {
+      UI_GetThemeColor4fv((node.flag & NODE_ACTIVE) ? TH_ACTIVE : TH_SELECT, color_outline);
+    }
+    else if (node_undefined_or_unsupported(ntree, node)) {
+      UI_GetThemeColor4fv(TH_REDALERT, color_outline);
+    }
+    else if (node.is_muted()) {
+      /* Muted nodes get a mix of the background with the node color. */
+      UI_GetThemeColorBlendShade4fv(TH_BACK, color_id, .4f, 10, color_outline);
+    }
+    else {
+      UI_GetThemeColor4fv(TH_NODE_OUTLINE, color_outline);
+    }
+
+    UI_draw_roundbox_corner_set(UI_CNR_ALL);
+    UI_draw_roundbox_4fv(&rect, false, BASIS_RAD + outline_width, color_outline);
+  }
+
+  if (node.is_muted()) {
+    UI_but_flag_enable(but, UI_BUT_INACTIVE);
+  }
+
+  node_draw_sockets(C, block, snode, ntree, node);
+
+  UI_block_end_ex(&C,
+                  tree_draw_ctx.bmain,
+                  tree_draw_ctx.window,
+                  tree_draw_ctx.scene,
+                  tree_draw_ctx.region,
+                  tree_draw_ctx.depsgraph,
+                  &block);
+  UI_block_draw(&C, &block);
+}
+
+int node_get_resize_cursor(NodeResizeDirection directions)
+{
+  if (directions == 0) {
+    return WM_CURSOR_DEFAULT;
+  }
+  if ((directions & ~(NODE_RESIZE_TOP | NODE_RESIZE_BOTTOM)) == 0) {
+    return WM_CURSOR_Y_MOVE;
+  }
+  if ((directions & ~(NODE_RESIZE_RIGHT | NODE_RESIZE_LEFT)) == 0) {
+    return WM_CURSOR_X_MOVE;
+  }
+  return WM_CURSOR_EDIT;
+}
+
+static const bNode *find_node_under_cursor(SpaceNode &snode, const float2 &cursor)
+{
+  for (const bNode *node : tree_draw_order_calc_nodes_reversed(*snode.edittree)) {
+    if (BLI_rctf_isect_pt(&node->runtime->draw_bounds, cursor[0], cursor[1])) {
+      return node;
+    }
+  }
+  return nullptr;
+}
+
+void node_set_cursor(wmWindow &win, ARegion &region, SpaceNode &snode, const float2 &cursor)
+{
+  const bNodeTree *ntree = snode.edittree;
+  if (ntree == nullptr) {
+    WM_cursor_set(&win, WM_CURSOR_DEFAULT);
+    return;
+  }
+  if (node_find_indicated_socket(snode, region, cursor, SOCK_IN | SOCK_OUT)) {
+    WM_cursor_set(&win, WM_CURSOR_DEFAULT);
+    return;
+  }
+  const bNode *node = find_node_under_cursor(snode, cursor);
+  if (!node) {
+    WM_cursor_set(&win, WM_CURSOR_DEFAULT);
+    return;
+  }
+  const NodeResizeDirection dir = node_get_resize_direction(snode, node, cursor[0], cursor[1]);
+  if (node->is_frame() && dir == NODE_RESIZE_NONE) {
+    /* Indicate that frame nodes can be moved/selected on their borders. */
+    const rctf frame_inside = node_frame_rect_inside(snode, *node);
+    if (!BLI_rctf_isect_pt(&frame_inside, cursor[0], cursor[1])) {
+      WM_cursor_set(&win, WM_CURSOR_NSEW_SCROLL);
+      return;
+    }
+    WM_cursor_set(&win, WM_CURSOR_DEFAULT);
+    return;
+  }
+
+  WM_cursor_set(&win, node_get_resize_cursor(dir));
+}
+
+static void count_multi_input_socket_links(bNodeTree &ntree, SpaceNode &snode)
+{
+  for (bNode *node : ntree.all_nodes()) {
+    for (bNodeSocket *socket : node->input_sockets()) {
+      if (socket->is_multi_input()) {
+        socket->runtime->total_inputs = socket->directly_linked_links().size();
+      }
+    }
+  }
+  /* Count temporary links going into this socket. */
+  if (snode.runtime->linkdrag) {
+    for (const bNodeLink &link : snode.runtime->linkdrag->links) {
+      if (link.tosock && (link.tosock->flag & SOCK_MULTI_INPUT)) {
+        link.tosock->runtime->total_inputs++;
+      }
+    }
+  }
+}
+
+struct FrameNodeLayout {
+  float margin = 0;
+  float margin_top = 0;
+  float label_height = 0;
+  float label_baseline = 0;
+  bool has_label = false;
+};
+
+static FrameNodeLayout frame_node_layout(const bNode &frame_node)
+{
+  BLI_assert(frame_node.is_frame());
+
+  const NodeFrame *frame_data = (NodeFrame *)frame_node.storage;
+
+  FrameNodeLayout frame_layout;
+
+  frame_layout.has_label = frame_node.label[0] != '\0';
+
+  /* This is not the actual height of the letters in the label, but an approximation that includes
+   * some of the white-space above and below the actual letters. */
+  frame_layout.label_height = frame_data->label_size * UI_SCALE_FAC;
+
+  /* The side and bottom margins are 50% bigger than the widget unit */
+  frame_layout.margin = 1.5f * U.widget_unit;
+
+  if (frame_layout.has_label) {
+    /* The label takes up 1.5 times the label height plus 0.2 times the margin.
+     * These coefficients are selected to provide good layout and spacing for the descenders. */
+    float room_for_label = 1.5f * frame_layout.label_height + 0.2f * frame_layout.margin;
+
+    /* Make top margin bigger, if needed for the label, but never smaller than the side margins. */
+    frame_layout.margin_top = std::max(frame_layout.margin, room_for_label);
+
+    /* This adjustment approximately centers the cap height in the margin.
+     * This is achieved by finding the y value that is the center of the top margin, then lowering
+     * that by 35% of the label height. Since font cap heights are typically about 70% of the total
+     * line height, moving the text by half that achieves rough centering. */
+    frame_layout.label_baseline = 0.5f * frame_layout.margin_top +
+                                  0.35f * frame_layout.label_height;
+  }
+  else {
+    /* If there is no label, the top margin is the same as the sides. */
+    frame_layout.margin_top = frame_layout.margin;
+    frame_layout.label_baseline = 0;
+  }
+
+  return frame_layout;
+}
+
+/**
+ * Does a bounding box update by iterating over all children.
+ * Not ideal to do this in every draw call, but doing as transform callback doesn't work,
+ * since the frame node automatic size depends on the size of each node which is only calculated
+ * while drawing.
+ */
+static rctf calc_node_frame_dimensions(const bContext &C,
+                                       TreeDrawContext &tree_draw_ctx,
+                                       const SpaceNode &snode,
+                                       bNode &node)
+{
+  if (!node.is_frame()) {
+    rctf node_bounds = node.runtime->draw_bounds;
+
+    float zone_padding = 0;
+    float extra_row_padding = 0;
+
+    /* Pad if the node type is a zone input or output. */
+    if (bke::zone_type_by_node_type(node.type_legacy) != nullptr) {
+      zone_padding = NODE_ZONE_PADDING;
+    }
+
+    /* Compute the height of the info row for each node, which may vary per child node.
+     * This has to get the full extra_rows information (including all the text strings), even
+     * though all that's actually needed is the count of how many info_rows there are. */
+    if (snode.overlay.flag & SN_OVERLAY_SHOW_OVERLAYS) {
+      extra_row_padding = tree_draw_ctx.extra_info_rows_per_node[node.index()].size() *
+                          EXTRA_INFO_ROW_HEIGHT;
+    }
+
+    node_bounds.ymax += std::max(zone_padding, extra_row_padding);
+    node_bounds.ymin -= zone_padding;
+
+    return node_bounds;
+  }
+
+  NodeFrame *data = (NodeFrame *)node.storage;
+
+  const FrameNodeLayout frame_layout = frame_node_layout(node);
+
+  /* Initialize rect from current frame size. */
+  rctf rect;
+  node_to_updated_rect(node, rect);
+
+  /* Frame can be resized manually only if shrinking is disabled or no children are attached. */
+  data->flag |= NODE_FRAME_RESIZEABLE;
+  /* For shrinking bounding box, initialize the rect from first child node. */
+  bool bbinit = (data->flag & NODE_FRAME_SHRINK);
+  /* Fit bounding box to all children. */
+  for (bNode *child : node.direct_children_in_frame()) {
+    /* Add margin to node rect. */
+    rctf noderect = calc_node_frame_dimensions(C, tree_draw_ctx, snode, *child);
+
+    noderect.xmin -= frame_layout.margin;
+    noderect.xmax += frame_layout.margin;
+    noderect.ymin -= frame_layout.margin;
+    noderect.ymax += frame_layout.margin_top;
+
+    /* First child initializes frame. */
+    if (bbinit) {
+      bbinit = false;
+      rect = noderect;
+      data->flag &= ~NODE_FRAME_RESIZEABLE;
+    }
+    else {
+      BLI_rctf_union(&rect, &noderect);
+    }
+  }
+
+  /* Now adjust the frame size from view-space bounding box. */
+  const float2 min = node_from_view({rect.xmin, rect.ymin});
+  const float2 max = node_from_view({rect.xmax, rect.ymax});
+  node.location[0] = min.x;
+  node.location[1] = max.y;
+  node.width = max.x - min.x;
+  node.height = max.y - min.y;
+
+  node.runtime->draw_bounds = rect;
+  return rect;
+}
+
+static void reroute_node_prepare_for_draw(bNode &node)
+{
+  const float2 loc = node_to_view(node.location);
+
+  /* When the node is collapsed, the input and output socket are both in the same place. */
+  node.input_socket(0).runtime->location = loc;
+  node.output_socket(0).runtime->location = loc;
+
+  const float radius = NODE_SOCKSIZE;
+  node.width = radius * 2;
+  node.runtime->draw_bounds.xmin = loc.x - radius;
+  node.runtime->draw_bounds.xmax = loc.x + radius;
+  node.runtime->draw_bounds.ymax = loc.y + radius;
+  node.runtime->draw_bounds.ymin = loc.y - radius;
+}
+
+static void node_update_nodetree(const bContext &C,
                                  TreeDrawContext &tree_draw_ctx,
-                                 const View2D &v2d,
-                                 const SpaceNode &snode,
                                  bNodeTree &ntree,
-                                 bNode &node,
-                                 uiBlock &block)
- {
-   const rctf &rct = node.runtime->draw_bounds;
-   float centy = BLI_rctf_cent_y(&rct);
-
-   float scale;
-   UI_view2d_scale_get(&v2d, &scale, nullptr);
-
-   const int color_id = node_get_colorid(tree_draw_ctx, node);
-
-   node_draw_extra_info_panel(C, tree_draw_ctx, snode, node, nullptr, block);
-
-   /* Shadow. */
-   node_draw_shadow(snode, node, BASIS_RAD, 1.0f);
-
-   /* Wire across the node when muted/disabled. */
-   if (node.is_muted()) {
-     node_draw_mute_line(C, v2d, snode, node);
-   }
-
-   /* Body. */
-   ColorTheme4f color = node_header_color_get(ntree, node, color_id);
-   {
-     if (node_undefined_or_unsupported(ntree, node)) {
-       /* Use warning color to indicate undefined types. */
-       UI_GetThemeColorBlendShade4fv(TH_REDALERT, color_id, 0.1f, -40, color);
-     }
-     else if (node.is_muted()) {
-       /* Muted nodes get a mix of the background with the node color. */
-       UI_GetThemeColorBlendShade4fv(TH_BACK, color_id, 0.4f, 0, color);
-     }
-     else if (node.flag & NODE_CUSTOM_COLOR) {
-       rgba_float_args_set(color, node.color[0], node.color[1], node.color[2], 1.0f);
-     }
-     else {
-       UI_GetThemeColor4fv(color_id, color);
-     }
-
-     /* Draw selected nodes fully opaque. */
-     if (node.flag & SELECT) {
-       color[3] = 1.0f;
-     }
-
-     /* Draw muted nodes slightly transparent so the wires inside are visible. */
-     if (node.is_muted()) {
-       color[3] -= 0.2f;
-     }
-
-     /* BFA - Group background for collapsed nodes (drawn behind everything). */
-     if (node.type_legacy == NODE_GROUP && draw_node_details(snode)) {
-       const float group_padding = 5.0f * UI_SCALE_FAC;
-       const float group_radius = BASIS_RAD + group_padding;
-       const float alpha = (node.flag & SELECT) ? 0.5f : 0.2f; // Slightly transparent
-
-       const rctf group_bg_rect = {
-           rct.xmin - group_padding,
-           rct.xmax + group_padding,
-           rct.ymin - group_padding,
-           rct.ymax + group_padding,
-       };
-
-       float bg_color[4];
-       UI_GetThemeColor4fv(color_id, bg_color);
-       bg_color[3] = alpha;
-
-       UI_draw_roundbox_corner_set(UI_CNR_ALL);
-       UI_draw_roundbox_4fv(&group_bg_rect, true, group_radius, bg_color);
-     }
-
-     /* Add some padding to prevent transparent gaps with the outline. */
-     const float padding = 0.5f;
-     const rctf rect = {
-         rct.xmin - padding,
-         rct.xmax + padding,
-         rct.ymin - padding,
-         rct.ymax + padding,
-     };
-
-     /* BFA - Node Group outline. */
-     if (node.type_legacy == NODE_GROUP && draw_node_details(snode)) {
-       const float outline_group_width = 2.0f * UI_SCALE_FAC; // Thicker outline
-       GPU_line_width(outline_group_width);
-       node_draw_node_group_indicator(tree_draw_ctx, node, rct, BASIS_RAD, node.flag & SELECT);
-       GPU_line_width(1.0f); // Reset line width
-     }
-
-     UI_draw_roundbox_corner_set(UI_CNR_ALL);
-     UI_draw_roundbox_4fv(&rect, true, BASIS_RAD + padding, color);
-   }
-
-   /* Title. */
-   if (node.flag & SELECT) {
-     UI_GetThemeColor4fv(TH_SELECT, color);
-   }
-   else {
-     UI_GetThemeColorBlendShade4fv(TH_SELECT, color_id, 0.4f, 10, color);
-   }
-
-   float iconfs = rct.xmin + (NODE_MARGIN_X / 3);  // BFA: collapsed node icon // rct.xmin + (NODE_MARGIN_X / 3) + 0.1f * U.widget_unit
-   /* Collapse/expand icon. */
-   {
-     const int but_size = 0.8f * U.widget_unit;
-     UI_block_emboss_set(&block, ui::EmbossType::None);
-     uiBut *but = uiDefIconBut(&block,
-                               ButType::ButToggle,
-                               0,
-                               ICON_RIGHTARROW,
-                               iconfs,
-                               centy - but_size / 2,
-                               but_size,
-                               but_size,
-                               nullptr,
-                               0.0f,
-                               0.0f,
-                               "");
-
-     UI_but_func_set(but,
-                     node_toggle_button_cb,
-                     POINTER_FROM_INT(node.identifier),
-                     (void *)"NODE_OT_hide_toggle");
-     UI_block_emboss_set(&block, ui::EmbossType::Emboss);
-   }
-
-   /* BFA - collapsed node icon */
-   const int iconbutw = U.widget_unit * 1.0f;
-   const float icon_right_margin = 0.85f * iconbutw;
-   float icon_x = rct.xmax - iconbutw - icon_right_margin;
-
-   /* BFA - Kept this Group icon. Also included this to the collapsed state*/
-   int icon_header;
-   if (node.type_legacy == NODE_GROUP) {
-     icon_header = ICON_NODETREE;
-   }
-   else {
-     icon_header = RNA_struct_ui_icon(node.typeinfo->rna_ext.srna);
-   }
-
-   UI_block_emboss_set(&block, blender::ui::EmbossType::None);
-   uiDefIconBut(&block,
-                ButType::But,
-                0,
-                icon_header,
-                icon_x,
-                centy - iconbutw / 2,
-                iconbutw,
-                iconbutw,
-                nullptr,
-                0,
-                0,
-                "");
-   UI_block_emboss_set(&block, blender::ui::EmbossType::Emboss);
-
-   const std::string showname = bke::node_label(ntree, node);
-
-   uiBut *but = uiDefBut(&block,
-                         ButType::Label,
-                         0,
-                         showname,
-                         round_fl_to_int(rct.xmin + NODE_MARGIN_X),
-                         round_fl_to_int(centy - NODE_DY * 0.5f),
-                         short(BLI_rctf_size_x(&rct) - (3 * U.widget_unit)),  /* BFA - increased margin for new icon and moved name left by 1 more icon space */
-                         NODE_DY,
-                         nullptr,
-                         0,
-                         0,
-                         std::nullopt);
-   node_header_custom_tooltip(node, *but);
-
-   /* Outline. */
-   {
-     const float outline_width = U.pixelsize;
-     const rctf rect = {
-         rct.xmin - outline_width,
-         rct.xmax + outline_width,
-         rct.ymin - outline_width,
-         rct.ymax + outline_width,
-     };
-
-     /* Color the outline according to active, selected, or undefined status. */
-     float color_outline[4];
-
-     if (node.flag & SELECT) {
-       UI_GetThemeColor4fv((node.flag & NODE_ACTIVE) ? TH_ACTIVE : TH_SELECT, color_outline);
-     }
-     else if (node_undefined_or_unsupported(ntree, node)) {
-       UI_GetThemeColor4fv(TH_REDALERT, color_outline);
-     }
-     else if (node.is_muted()) {
-       /* Muted nodes get a mix of the background with the node color. */
-       UI_GetThemeColorBlendShade4fv(TH_BACK, color_id, .4f, 10, color_outline);
-     }
-     else {
-      UI_GetThemeColor4fv(TH_NODE_OUTLINE, color_outline);
-     }
-
-     UI_draw_roundbox_corner_set(UI_CNR_ALL);
-     UI_draw_roundbox_4fv(&rect, false, BASIS_RAD + outline_width, color_outline);
-   }
-
-   if (node.is_muted()) {
-     UI_but_flag_enable(but, UI_BUT_INACTIVE);
-   }
-
-   node_draw_sockets(C, block, snode, ntree, node);
-
-   UI_block_end_ex(&C,
-                   tree_draw_ctx.bmain,
-                   tree_draw_ctx.window,
-                   tree_draw_ctx.scene,
-                   tree_draw_ctx.region,
-                   tree_draw_ctx.depsgraph,
-                   &block);
-   UI_block_draw(&C, &block);
- }
-
- int node_get_resize_cursor(NodeResizeDirection directions)
- {
-   if (directions == 0) {
-     return WM_CURSOR_DEFAULT;
-   }
-   if ((directions & ~(NODE_RESIZE_TOP | NODE_RESIZE_BOTTOM)) == 0) {
-     return WM_CURSOR_Y_MOVE;
-   }
-   if ((directions & ~(NODE_RESIZE_RIGHT | NODE_RESIZE_LEFT)) == 0) {
-     return WM_CURSOR_X_MOVE;
-   }
-   return WM_CURSOR_EDIT;
- }
-
- static const bNode *find_node_under_cursor(SpaceNode &snode, const float2 &cursor)
- {
-   for (const bNode *node : tree_draw_order_calc_nodes_reversed(*snode.edittree)) {
-     if (BLI_rctf_isect_pt(&node->runtime->draw_bounds, cursor[0], cursor[1])) {
-       return node;
-     }
-   }
-   return nullptr;
- }
-
- void node_set_cursor(wmWindow &win, ARegion &region, SpaceNode &snode, const float2 &cursor)
- {
-   const bNodeTree *ntree = snode.edittree;
-   if (ntree == nullptr) {
-     WM_cursor_set(&win, WM_CURSOR_DEFAULT);
-     return;
-   }
-   if (node_find_indicated_socket(snode, region, cursor, SOCK_IN | SOCK_OUT)) {
-     WM_cursor_set(&win, WM_CURSOR_DEFAULT);
-     return;
-   }
-   const bNode *node = find_node_under_cursor(snode, cursor);
-   if (!node) {
-     WM_cursor_set(&win, WM_CURSOR_DEFAULT);
-     return;
-   }
-   const NodeResizeDirection dir = node_get_resize_direction(snode, node, cursor[0], cursor[1]);
-   if (node->is_frame() && dir == NODE_RESIZE_NONE) {
-     /* Indicate that frame nodes can be moved/selected on their borders. */
-     const rctf frame_inside = node_frame_rect_inside(snode, *node);
-     if (!BLI_rctf_isect_pt(&frame_inside, cursor[0], cursor[1])) {
-       WM_cursor_set(&win, WM_CURSOR_NSEW_SCROLL);
-       return;
-     }
-     WM_cursor_set(&win, WM_CURSOR_DEFAULT);
-     return;
-   }
-
-   WM_cursor_set(&win, node_get_resize_cursor(dir));
- }
-
- static void count_multi_input_socket_links(bNodeTree &ntree, SpaceNode &snode)
- {
-   for (bNode *node : ntree.all_nodes()) {
-     for (bNodeSocket *socket : node->input_sockets()) {
-       if (socket->is_multi_input()) {
-         socket->runtime->total_inputs = socket->directly_linked_links().size();
-       }
-     }
-   }
-   /* Count temporary links going into this socket. */
-   if (snode.runtime->linkdrag) {
-     for (const bNodeLink &link : snode.runtime->linkdrag->links) {
-       if (link.tosock && (link.tosock->flag & SOCK_MULTI_INPUT)) {
-         link.tosock->runtime->total_inputs++;
-       }
-     }
-   }
- }
-
- struct FrameNodeLayout {
-   float margin = 0;
-   float margin_top = 0;
-   float label_height = 0;
-   float label_baseline = 0;
-   bool has_label = false;
- };
-
- static FrameNodeLayout frame_node_layout(const bNode &frame_node)
- {
-   BLI_assert(frame_node.is_frame());
-
-   const NodeFrame *frame_data = (NodeFrame *)frame_node.storage;
-
-   FrameNodeLayout frame_layout;
-
-   frame_layout.has_label = frame_node.label[0] != '\0';
-
-   /* This is not the actual height of the letters in the label, but an approximation that includes
-    * some of the white-space above and below the actual letters. */
-   frame_layout.label_height = frame_data->label_size * UI_SCALE_FAC;
-
-   /* The side and bottom margins are 50% bigger than the widget unit */
-   frame_layout.margin = 1.5f * U.widget_unit;
-
-   if (frame_layout.has_label) {
-     /* The label takes up 1.5 times the label height plus 0.2 times the margin.
-      * These coefficients are selected to provide good layout and spacing for the descenders. */
-     float room_for_label = 1.5f * frame_layout.label_height + 0.2f * frame_layout.margin;
-
-     /* Make top margin bigger, if needed for the label, but never smaller than the side margins. */
-     frame_layout.margin_top = std::max(frame_layout.margin, room_for_label);
-
-     /* This adjustment approximately centers the cap height in the margin.
-      * This is achieved by finding the y value that is the center of the top margin, then lowering
-      * that by 35% of the label height. Since font cap heights are typically about 70% of the total
-      * line height, moving the text by half that achieves rough centering. */
-     frame_layout.label_baseline = 0.5f * frame_layout.margin_top +
-                                   0.35f * frame_layout.label_height;
-   }
-   else {
-     /* If there is no label, the top margin is the same as the sides. */
-     frame_layout.margin_top = frame_layout.margin;
-     frame_layout.label_baseline = 0;
-   }
-
-   return frame_layout;
- }
-
- /**
-  * Does a bounding box update by iterating over all children.
-  * Not ideal to do this in every draw call, but doing as transform callback doesn't work,
-  * since the frame node automatic size depends on the size of each node which is only calculated
-  * while drawing.
-  */
- static rctf calc_node_frame_dimensions(const bContext &C,
-                                        TreeDrawContext &tree_draw_ctx,
-                                        const SpaceNode &snode,
-                                        bNode &node)
- {
-   if (!node.is_frame()) {
-     rctf node_bounds = node.runtime->draw_bounds;
-
-     float zone_padding = 0;
-     float extra_row_padding = 0;
-
-     /* Pad if the node type is a zone input or output. */
-     if (bke::zone_type_by_node_type(node.type_legacy) != nullptr) {
-       zone_padding = NODE_ZONE_PADDING;
-     }
-
-     /* Compute the height of the info row for each node, which may vary per child node.
-      * This has to get the full extra_rows information (including all the text strings), even
-      * though all that's actually needed is the count of how many info_rows there are. */
-     if (snode.overlay.flag & SN_OVERLAY_SHOW_OVERLAYS) {
-       extra_row_padding = tree_draw_ctx.extra_info_rows_per_node[node.index()].size() *
-                           EXTRA_INFO_ROW_HEIGHT;
-     }
-
-     node_bounds.ymax += std::max(zone_padding, extra_row_padding);
-     node_bounds.ymin -= zone_padding;
-
-     return node_bounds;
-   }
-
-   NodeFrame *data = (NodeFrame *)node.storage;
-
-   const FrameNodeLayout frame_layout = frame_node_layout(node);
-
-   /* Initialize rect from current frame size. */
-   rctf rect;
-   node_to_updated_rect(node, rect);
-
-   /* Frame can be resized manually only if shrinking is disabled or no children are attached. */
-   data->flag |= NODE_FRAME_RESIZEABLE;
-   /* For shrinking bounding box, initialize the rect from first child node. */
-   bool bbinit = (data->flag & NODE_FRAME_SHRINK);
-   /* Fit bounding box to all children. */
-   for (bNode *child : node.direct_children_in_frame()) {
-     /* Add margin to node rect. */
-     rctf noderect = calc_node_frame_dimensions(C, tree_draw_ctx, snode, *child);
-
-     noderect.xmin -= frame_layout.margin;
-     noderect.xmax += frame_layout.margin;
-     noderect.ymin -= frame_layout.margin;
-     noderect.ymax += frame_layout.margin_top;
-
-     /* First child initializes frame. */
-     if (bbinit) {
-       bbinit = false;
-       rect = noderect;
-       data->flag &= ~NODE_FRAME_RESIZEABLE;
-     }
-     else {
-       BLI_rctf_union(&rect, &noderect);
-     }
-   }
-
-   /* Now adjust the frame size from view-space bounding box. */
-   const float2 min = node_from_view({rect.xmin, rect.ymin});
-   const float2 max = node_from_view({rect.xmax, rect.ymax});
-   node.location[0] = min.x;
-   node.location[1] = max.y;
-   node.width = max.x - min.x;
-   node.height = max.y - min.y;
-
-   node.runtime->draw_bounds = rect;
-   return rect;
- }
-
- static void reroute_node_prepare_for_draw(bNode &node)
- {
-   const float2 loc = node_to_view(node.location);
-
-   /* When the node is collapsed, the input and output socket are both in the same place. */
-   node.input_socket(0).runtime->location = loc;
-   node.output_socket(0).runtime->location = loc;
-
-   const float radius = NODE_SOCKSIZE;
-   node.width = radius * 2;
-   node.runtime->draw_bounds.xmin = loc.x - radius;
-   node.runtime->draw_bounds.xmax = loc.x + radius;
-   node.runtime->draw_bounds.ymax = loc.y + radius;
-   node.runtime->draw_bounds.ymin = loc.y - radius;
- }
-
- static void node_update_nodetree(const bContext &C,
-                                  TreeDrawContext &tree_draw_ctx,
-                                  bNodeTree &ntree,
-                                  Span<bNode *> nodes,
-                                  Span<uiBlock *> blocks)
- {
-   /* Make sure socket "used" tags are correct, for displaying value buttons. */
-   SpaceNode *snode = CTX_wm_space_node(&C);
-
-   count_multi_input_socket_links(ntree, *snode);
-
-   for (const int i : nodes.index_range()) {
-     bNode &node = *nodes[i];
-     uiBlock &block = *blocks[node.index()];
-     if (node.is_frame()) {
-       /* Frame sizes are calculated after all other nodes have calculating their #draw_bounds. */
-       continue;
-     }
-
-     if (node.is_reroute()) {
-       reroute_node_prepare_for_draw(node);
-     }
-     else {
-       if (node.flag & NODE_COLLAPSED) {
-         node_update_collapsed(node, block);
-       }
-       else {
-         node_update_basis(C, tree_draw_ctx, ntree, node, block);
-       }
-     }
-   }
-
-   /* Now calculate the size of frame nodes, which can depend on the size of other nodes. */
-   for (bNode *frame : ntree.root_frames()) {
-     calc_node_frame_dimensions(C, tree_draw_ctx, *snode, *frame);
-   }
- }
-
- static void frame_node_draw_label(TreeDrawContext &tree_draw_ctx,
+                                 Span<bNode *> nodes,
+                                 Span<uiBlock *> blocks)
+{
+  /* Make sure socket "used" tags are correct, for displaying value buttons. */
+  SpaceNode *snode = CTX_wm_space_node(&C);
+
+  count_multi_input_socket_links(ntree, *snode);
+
+  for (const int i : nodes.index_range()) {
+    bNode &node = *nodes[i];
+    uiBlock &block = *blocks[node.index()];
+    if (node.is_frame()) {
+      /* Frame sizes are calculated after all other nodes have calculating their #draw_bounds. */
+      continue;
+    }
+
+    if (node.is_reroute()) {
+      reroute_node_prepare_for_draw(node);
+    }
+    else {
+      if (node.flag & NODE_COLLAPSED) {
+        node_update_collapsed(node, block);
+      }
+      else {
+        node_update_basis(C, tree_draw_ctx, ntree, node, block);
+      }
+    }
+  }
+
+  /* Now calculate the size of frame nodes, which can depend on the size of other nodes. */
+  for (bNode *frame : ntree.root_frames()) {
+    calc_node_frame_dimensions(C, tree_draw_ctx, *snode, *frame);
+  }
+}
+
+static void frame_node_draw_label(TreeDrawContext &tree_draw_ctx,
+                                  const bNode &node,
+                                  const SpaceNode &snode)
+{
+  /* XXX font id is crap design */
+  const int fontid = UI_style_get()->widget.uifont_id;
+  const NodeFrame *data = (const NodeFrame *)node.storage;
+
+  /* Setting BLF_aspect() and then counter-scaling by aspect in BLF_size() has no effect on the
+   * rendered text size, because the two adjustments cancel each other out. But, using aspect
+   * renders the text at higher resolution, which sharpens the rasterization of the text. */
+  const float aspect = snode.runtime->aspect;
+  BLF_enable(fontid, BLF_ASPECT);
+  BLF_aspect(fontid, aspect, aspect, 1.0f);
+  BLF_size(fontid, data->label_size * UI_SCALE_FAC / aspect);
+
+  const FrameNodeLayout frame_layout = frame_node_layout(node);
+
+  /* Title color. */
+  int color_id = node_get_colorid(tree_draw_ctx, node);
+  uchar color[3];
+  UI_GetThemeColorBlendShade3ubv(TH_TEXT, color_id, 0.4f, 10, color);
+  BLF_color3ubv(fontid, color);
+
+  const float label_width = BLF_width(fontid, node.label, strlen(node.label));
+
+  const rctf &rct = node.runtime->draw_bounds;
+  const float label_x = BLI_rctf_cent_x(&rct) - (0.5f * label_width);
+  const float label_y = rct.ymax - frame_layout.label_baseline;
+
+  /* Label. */
+  if (frame_layout.has_label) {
+    BLF_position(fontid, label_x, label_y, 0);
+    BLF_draw(fontid, node.label, strlen(node.label));
+  }
+
+  /* Draw text body. */
+  if (node.id) {
+    const Text *text = (const Text *)node.id;
+    const float line_spacing = BLF_height_max(fontid) * aspect;
+    const float line_width = (BLI_rctf_size_x(&rct) - 2 * frame_layout.margin) / aspect;
+
+    const float x = rct.xmin + frame_layout.margin;
+    float y = rct.ymax - frame_layout.label_height -
+              (frame_layout.has_label ? line_spacing + frame_layout.margin : 0);
+
+    const int y_min = rct.ymin + frame_layout.margin;
+
+    BLF_enable(fontid, BLF_CLIPPING | BLF_WORD_WRAP);
+    BLF_clipping(fontid, rct.xmin, rct.ymin + frame_layout.margin, rct.xmax, rct.ymax);
+
+    BLF_wordwrap(fontid, line_width);
+
+    LISTBASE_FOREACH (const TextLine *, line, &text->lines) {
+      if (line->line[0]) {
+        BLF_position(fontid, x, y, 0);
+        ResultBLF info;
+        BLF_draw(fontid, line->line, line->len, &info);
+        y -= line_spacing * info.lines;
+      }
+      else {
+        y -= line_spacing;
+      }
+      if (y < y_min) {
+        break;
+      }
+    }
+
+    BLF_disable(fontid, BLF_CLIPPING | BLF_WORD_WRAP);
+  }
+
+  BLF_disable(fontid, BLF_ASPECT);
+}
+
+static void frame_node_draw_background(const ARegion &region,
+                                       const SpaceNode &snode,
+                                       const bNode &node)
+{
+  /* Skip if out of view. */
+  if (BLI_rctf_isect(&node.runtime->draw_bounds, &region.v2d.cur, nullptr) == false) {
+    return;
+  }
+
+  float color[4];
+  UI_GetThemeColor4fv(TH_NODE_FRAME, color);
+  const float alpha = color[3];
+
+  node_draw_shadow(snode, node, BASIS_RAD, alpha);
+
+  if (node.flag & NODE_CUSTOM_COLOR) {
+    rgba_float_args_set(color, node.color[0], node.color[1], node.color[2], alpha);
+  }
+  else {
+    int depth = 0;
+    for (const bNode *parent = node.parent; parent; parent = parent->parent) {
+      depth++;
+    }
+
+    if (depth % 2 == 0) {
+      UI_GetThemeColor4fv(TH_NODE_FRAME, color);
+    }
+    else {
+      UI_GetThemeColorShade4fv(TH_NODE_FRAME, 20, color);
+    }
+  }
+
+  const rctf &rct = node.runtime->draw_bounds;
+  UI_draw_roundbox_corner_set(UI_CNR_ALL);
+  UI_draw_roundbox_4fv(&rct, true, BASIS_RAD, color);
+}
+
+static void frame_node_draw_outline(const ARegion &region,
+                                    const SpaceNode &snode,
+                                    const bNode &node)
+{
+  /* Skip if out of view. */
+  const rctf &rct = node.runtime->draw_bounds;
+  if (BLI_rctf_isect(&rct, &region.v2d.cur, nullptr) == false) {
+    return;
+  }
+
+  ColorTheme4f outline_color;
+  bool draw_outline = false;
+
+  if (snode.runtime->frame_identifier_to_highlight == node.identifier) {
+    draw_outline = true;
+    UI_GetThemeColorShadeAlpha4fv(TH_ACTIVE, 0, -100, outline_color);
+  }
+  else if (node.flag & SELECT) {
+    draw_outline = true;
+    if (node.flag & NODE_ACTIVE) {
+      UI_GetThemeColorShadeAlpha4fv(TH_ACTIVE, 0, -40, outline_color);
+    }
+    else {
+      UI_GetThemeColorShadeAlpha4fv(TH_SELECT, 0, -40, outline_color);
+    }
+  }
+
+  if (draw_outline) {
+    UI_draw_roundbox_aa(&rct, false, BASIS_RAD, outline_color);
+  }
+}
+
+static void frame_node_draw_overlay(const bContext &C,
+                                    TreeDrawContext &tree_draw_ctx,
+                                    const ARegion &region,
+                                    const SpaceNode &snode,
+                                    const bNode &node,
+                                    uiBlock &block)
+{
+  /* Skip if out of view. */
+  if (BLI_rctf_isect(&node.runtime->draw_bounds, &region.v2d.cur, nullptr) == false) {
+    UI_block_end_ex(&C,
+                    tree_draw_ctx.bmain,
+                    tree_draw_ctx.window,
+                    tree_draw_ctx.scene,
+                    tree_draw_ctx.region,
+                    tree_draw_ctx.depsgraph,
+                    &block);
+    return;
+  }
+
+  /* Label and text. */
+  frame_node_draw_label(tree_draw_ctx, node, snode);
+
+  node_draw_extra_info_panel(C, tree_draw_ctx, snode, node, nullptr, block);
+
+  UI_block_end_ex(&C,
+                  tree_draw_ctx.bmain,
+                  tree_draw_ctx.window,
+                  tree_draw_ctx.scene,
+                  tree_draw_ctx.region,
+                  tree_draw_ctx.depsgraph,
+                  &block);
+  UI_block_draw(&C, &block);
+}
+
+static Set<const bNodeSocket *> find_sockets_on_active_gizmo_paths(
+    const bContext &C, const SpaceNode &snode, bke::ComputeContextCache &compute_context_cache)
+{
+  const std::optional<ed::space_node::ObjectAndModifier> object_and_modifier =
+      ed::space_node::get_modifier_for_node_editor(snode);
+  if (!object_and_modifier) {
+    return {};
+  }
+  snode.edittree->ensure_topology_cache();
+
+  const ComputeContext *current_compute_context = ed::space_node::compute_context_for_edittree(
+      snode, compute_context_cache);
+  if (!current_compute_context) {
+    return {};
+  }
+
+  Set<const bNodeSocket *> sockets_on_gizmo_paths;
+
+  nodes::gizmos::foreach_active_gizmo(
+      C,
+      compute_context_cache,
+      [&](const Object &gizmo_object,
+          const NodesModifierData &gizmo_nmd,
+          const ComputeContext &gizmo_context,
+          const bNode &gizmo_node,
+          const bNodeSocket &gizmo_socket) {
+        if (&gizmo_object != object_and_modifier->object) {
+          return;
+        }
+        if (&gizmo_nmd != object_and_modifier->nmd) {
+          return;
+        }
+        nodes::gizmos::foreach_socket_on_gizmo_path(
+            gizmo_context,
+            gizmo_node,
+            gizmo_socket,
+            [&](const ComputeContext &compute_context,
+                const bNodeSocket &socket,
+                const nodes::inverse_eval::ElemVariant & /*elem*/) {
+              if (compute_context.hash() == current_compute_context->hash()) {
+                sockets_on_gizmo_paths.add(&socket);
+              }
+            });
+      });
+
+  return sockets_on_gizmo_paths;
+}
+
+/**
+ * Returns the reroute node linked to the input of the given reroute, if there is one.
+ */
+static const bNode *reroute_node_get_linked_reroute(const bNode &reroute)
+{
+  BLI_assert(reroute.is_reroute());
+
+  const bNodeSocket *input_socket = reroute.input_sockets().first();
+  if (input_socket->directly_linked_links().is_empty()) {
+    return nullptr;
+  }
+  const bNodeLink *input_link = input_socket->directly_linked_links().first();
+  const bNode *from_node = input_link->fromnode;
+  return from_node->is_reroute() ? from_node : nullptr;
+}
+
+/**
+ * The auto label overlay displays a label on reroute nodes based on the user-defined label of a
+ * linked reroute upstream.
+ */
+static StringRef reroute_node_get_auto_label(TreeDrawContext &tree_draw_ctx,
+                                             const bNode &src_reroute)
+{
+  BLI_assert(src_reroute.is_reroute());
+
+  if (src_reroute.label[0] != '\0') {
+    return src_reroute.label;
+  }
+
+  Map<const bNode *, StringRef> &reroute_auto_labels = tree_draw_ctx.reroute_auto_labels;
+
+  StringRef label;
+  Vector<const bNode *> reroute_path;
+
+  /* Traverse reroute path backwards until label, non-reroute node or link-cycle is found. */
+  for (const bNode *reroute = &src_reroute; reroute;
+       reroute = reroute_node_get_linked_reroute(*reroute))
+  {
+    reroute_path.append(reroute);
+    if (const StringRef *label_ptr = reroute_auto_labels.lookup_ptr(reroute)) {
+      label = *label_ptr;
+      break;
+    }
+    if (reroute->label[0] != '\0') {
+      label = reroute->label;
+      break;
+    }
+    /* This makes sure that the loop eventually ends even if there are link-cycles. */
+    reroute_auto_labels.add(reroute, "");
+  }
+
+  /* Remember the label for each node on the path to avoid recomputing it. */
+  for (const bNode *reroute : reroute_path) {
+    reroute_auto_labels.add_overwrite(reroute, label);
+  }
+
+  return label;
+}
+
+static void reroute_node_draw_body(const bContext &C,
+                                   const SpaceNode &snode,
+                                   const bNodeTree &ntree,
                                    const bNode &node,
-                                   const SpaceNode &snode)
- {
-   /* XXX font id is crap design */
-   const int fontid = UI_style_get()->widget.uifont_id;
-   const NodeFrame *data = (const NodeFrame *)node.storage;
-
-   /* Setting BLF_aspect() and then counter-scaling by aspect in BLF_size() has no effect on the
-    * rendered text size, because the two adjustments cancel each other out. But, using aspect
-    * renders the text at higher resolution, which sharpens the rasterization of the text. */
-   const float aspect = snode.runtime->aspect;
-   BLF_enable(fontid, BLF_ASPECT);
-   BLF_aspect(fontid, aspect, aspect, 1.0f);
-   BLF_size(fontid, data->label_size * UI_SCALE_FAC / aspect);
-
-   const FrameNodeLayout frame_layout = frame_node_layout(node);
-
-   /* Title color. */
-   int color_id = node_get_colorid(tree_draw_ctx, node);
-   uchar color[3];
-   UI_GetThemeColorBlendShade3ubv(TH_TEXT, color_id, 0.4f, 10, color);
-   BLF_color3ubv(fontid, color);
-
-   const float label_width = BLF_width(fontid, node.label, strlen(node.label));
-
-   const rctf &rct = node.runtime->draw_bounds;
-   const float label_x = BLI_rctf_cent_x(&rct) - (0.5f * label_width);
-   const float label_y = rct.ymax - frame_layout.label_baseline;
-
-   /* Label. */
-   if (frame_layout.has_label) {
-     BLF_position(fontid, label_x, label_y, 0);
-     BLF_draw(fontid, node.label, strlen(node.label));
-   }
-
-   /* Draw text body. */
-   if (node.id) {
-     const Text *text = (const Text *)node.id;
-     const float line_spacing = BLF_height_max(fontid) * aspect;
-     const float line_width = (BLI_rctf_size_x(&rct) - 2 * frame_layout.margin) / aspect;
-
-     const float x = rct.xmin + frame_layout.margin;
-     float y = rct.ymax - frame_layout.label_height -
-               (frame_layout.has_label ? line_spacing + frame_layout.margin : 0);
-
-     const int y_min = rct.ymin + frame_layout.margin;
-
-     BLF_enable(fontid, BLF_CLIPPING | BLF_WORD_WRAP);
-     BLF_clipping(fontid, rct.xmin, rct.ymin + frame_layout.margin, rct.xmax, rct.ymax);
-
-     BLF_wordwrap(fontid, line_width);
-
-     LISTBASE_FOREACH (const TextLine *, line, &text->lines) {
-       if (line->line[0]) {
-         BLF_position(fontid, x, y, 0);
-         ResultBLF info;
-         BLF_draw(fontid, line->line, line->len, &info);
-         y -= line_spacing * info.lines;
-       }
-       else {
-         y -= line_spacing;
-       }
-       if (y < y_min) {
-         break;
-       }
-     }
-
-     BLF_disable(fontid, BLF_CLIPPING | BLF_WORD_WRAP);
-   }
-
-   BLF_disable(fontid, BLF_ASPECT);
- }
-
- static void frame_node_draw_background(const ARegion &region,
-                                        const SpaceNode &snode,
-                                        const bNode &node)
- {
-   /* Skip if out of view. */
-   if (BLI_rctf_isect(&node.runtime->draw_bounds, &region.v2d.cur, nullptr) == false) {
-     return;
-   }
-
-   float color[4];
-   UI_GetThemeColor4fv(TH_NODE_FRAME, color);
-   const float alpha = color[3];
-
-   node_draw_shadow(snode, node, BASIS_RAD, alpha);
-
-   if (node.flag & NODE_CUSTOM_COLOR) {
-     rgba_float_args_set(color, node.color[0], node.color[1], node.color[2], alpha);
-   }
-   else {
-     int depth = 0;
-     for (const bNode *parent = node.parent; parent; parent = parent->parent) {
-       depth++;
-     }
-
-     if (depth % 2 == 0) {
-       UI_GetThemeColor4fv(TH_NODE_FRAME, color);
-     }
-     else {
-       UI_GetThemeColorShade4fv(TH_NODE_FRAME, 20, color);
-     }
-   }
-
-   const rctf &rct = node.runtime->draw_bounds;
-   UI_draw_roundbox_corner_set(UI_CNR_ALL);
-   UI_draw_roundbox_4fv(&rct, true, BASIS_RAD, color);
- }
-
- static void frame_node_draw_outline(const ARegion &region,
-                                     const SpaceNode &snode,
-                                     const bNode &node)
- {
-   /* Skip if out of view. */
-   const rctf &rct = node.runtime->draw_bounds;
-   if (BLI_rctf_isect(&rct, &region.v2d.cur, nullptr) == false) {
-     return;
-   }
-
-   ColorTheme4f outline_color;
-   bool draw_outline = false;
-
-   if (snode.runtime->frame_identifier_to_highlight == node.identifier) {
-     draw_outline = true;
-     UI_GetThemeColorShadeAlpha4fv(TH_ACTIVE, 0, -100, outline_color);
-   }
-   else if (node.flag & SELECT) {
-     draw_outline = true;
-     if (node.flag & NODE_ACTIVE) {
-       UI_GetThemeColorShadeAlpha4fv(TH_ACTIVE, 0, -40, outline_color);
-     }
-     else {
-       UI_GetThemeColorShadeAlpha4fv(TH_SELECT, 0, -40, outline_color);
-     }
-   }
-
-   if (draw_outline) {
-     UI_draw_roundbox_aa(&rct, false, BASIS_RAD, outline_color);
-   }
- }
-
- static void frame_node_draw_overlay(const bContext &C,
-                                     TreeDrawContext &tree_draw_ctx,
-                                     const ARegion &region,
-                                     const SpaceNode &snode,
-                                     const bNode &node,
-                                     uiBlock &block)
- {
-   /* Skip if out of view. */
-   if (BLI_rctf_isect(&node.runtime->draw_bounds, &region.v2d.cur, nullptr) == false) {
-     UI_block_end_ex(&C,
-                     tree_draw_ctx.bmain,
-                     tree_draw_ctx.window,
-                     tree_draw_ctx.scene,
-                     tree_draw_ctx.region,
-                     tree_draw_ctx.depsgraph,
-                     &block);
-     return;
-   }
-
-   /* Label and text. */
-   frame_node_draw_label(tree_draw_ctx, node, snode);
-
-   node_draw_extra_info_panel(C, tree_draw_ctx, snode, node, nullptr, block);
-
-   UI_block_end_ex(&C,
-                   tree_draw_ctx.bmain,
-                   tree_draw_ctx.window,
-                   tree_draw_ctx.scene,
-                   tree_draw_ctx.region,
-                   tree_draw_ctx.depsgraph,
-                   &block);
-   UI_block_draw(&C, &block);
- }
-
- static Set<const bNodeSocket *> find_sockets_on_active_gizmo_paths(
-     const bContext &C, const SpaceNode &snode, bke::ComputeContextCache &compute_context_cache)
- {
-   const std::optional<ed::space_node::ObjectAndModifier> object_and_modifier =
-       ed::space_node::get_modifier_for_node_editor(snode);
-   if (!object_and_modifier) {
-     return {};
-   }
-   snode.edittree->ensure_topology_cache();
-
-   const ComputeContext *current_compute_context = ed::space_node::compute_context_for_edittree(
-       snode, compute_context_cache);
-   if (!current_compute_context) {
-     return {};
-   }
-
-   Set<const bNodeSocket *> sockets_on_gizmo_paths;
-
-   nodes::gizmos::foreach_active_gizmo(
-       C,
-       compute_context_cache,
-       [&](const Object &gizmo_object,
-           const NodesModifierData &gizmo_nmd,
-           const ComputeContext &gizmo_context,
-           const bNode &gizmo_node,
-           const bNodeSocket &gizmo_socket) {
-         if (&gizmo_object != object_and_modifier->object) {
-           return;
-         }
-         if (&gizmo_nmd != object_and_modifier->nmd) {
-           return;
-         }
-         nodes::gizmos::foreach_socket_on_gizmo_path(
-             gizmo_context,
-             gizmo_node,
-             gizmo_socket,
-             [&](const ComputeContext &compute_context,
-                 const bNodeSocket &socket,
-                 const nodes::inverse_eval::ElemVariant & /*elem*/) {
-               if (compute_context.hash() == current_compute_context->hash()) {
-                 sockets_on_gizmo_paths.add(&socket);
-               }
-             });
-       });
-
-   return sockets_on_gizmo_paths;
- }
-
- /**
-  * Returns the reroute node linked to the input of the given reroute, if there is one.
-  */
- static const bNode *reroute_node_get_linked_reroute(const bNode &reroute)
- {
-   BLI_assert(reroute.is_reroute());
-
-   const bNodeSocket *input_socket = reroute.input_sockets().first();
-   if (input_socket->directly_linked_links().is_empty()) {
-     return nullptr;
-   }
-   const bNodeLink *input_link = input_socket->directly_linked_links().first();
-   const bNode *from_node = input_link->fromnode;
-   return from_node->is_reroute() ? from_node : nullptr;
- }
-
- /**
-  * The auto label overlay displays a label on reroute nodes based on the user-defined label of a
-  * linked reroute upstream.
-  */
- static StringRef reroute_node_get_auto_label(TreeDrawContext &tree_draw_ctx,
-                                              const bNode &src_reroute)
- {
-   BLI_assert(src_reroute.is_reroute());
-
-   if (src_reroute.label[0] != '\0') {
-     return src_reroute.label;
-   }
-
-   Map<const bNode *, StringRef> &reroute_auto_labels = tree_draw_ctx.reroute_auto_labels;
-
-   StringRef label;
-   Vector<const bNode *> reroute_path;
-
-   /* Traverse reroute path backwards until label, non-reroute node or link-cycle is found. */
-   for (const bNode *reroute = &src_reroute; reroute;
-        reroute = reroute_node_get_linked_reroute(*reroute))
-   {
-     reroute_path.append(reroute);
-     if (const StringRef *label_ptr = reroute_auto_labels.lookup_ptr(reroute)) {
-       label = *label_ptr;
-       break;
-     }
-     if (reroute->label[0] != '\0') {
-       label = reroute->label;
-       break;
-     }
-     /* This makes sure that the loop eventually ends even if there are link-cycles. */
-     reroute_auto_labels.add(reroute, "");
-   }
-
-   /* Remember the label for each node on the path to avoid recomputing it. */
-   for (const bNode *reroute : reroute_path) {
-     reroute_auto_labels.add_overwrite(reroute, label);
-   }
-
-   return label;
- }
-
- static void reroute_node_draw_body(const bContext &C,
+                                   uiBlock &block,
+                                   const bool selected)
+{
+  BLI_assert(node.is_reroute());
+
+  bNodeSocket &sock = *static_cast<bNodeSocket *>(node.inputs.first);
+
+  PointerRNA nodeptr = RNA_pointer_create_discrete(
+      const_cast<ID *>(&ntree.id), &RNA_Node, const_cast<bNode *>(&node));
+
+  ColorTheme4f socket_color;
+  ColorTheme4f outline_color;
+
+  node_socket_color_get(C, ntree, nodeptr, sock, socket_color);
+  node_socket_outline_color_get(selected, sock.type, outline_color);
+
+  node_draw_nodesocket(&node.runtime->draw_bounds,
+                       socket_color,
+                       outline_color,
+                       NODE_SOCKET_OUTLINE,
+                       sock.display_shape,
+                       snode.runtime->aspect);
+
+  const float2 location = float2(BLI_rctf_cent_x(&node.runtime->draw_bounds),
+                                 BLI_rctf_cent_y(&node.runtime->draw_bounds));
+  const float2 size = float2(BLI_rctf_size_x(&node.runtime->draw_bounds),
+                             BLI_rctf_size_y(&node.runtime->draw_bounds));
+  node_socket_tooltip_set(block, sock.index_in_tree(), location, size);
+}
+
+static void reroute_node_draw_label(TreeDrawContext &tree_draw_ctx,
                                     const SpaceNode &snode,
-                                    const bNodeTree &ntree,
                                     const bNode &node,
-                                    uiBlock &block,
-                                    const bool selected)
- {
-   BLI_assert(node.is_reroute());
-
-   bNodeSocket &sock = *static_cast<bNodeSocket *>(node.inputs.first);
-
-   PointerRNA nodeptr = RNA_pointer_create_discrete(
-       const_cast<ID *>(&ntree.id), &RNA_Node, const_cast<bNode *>(&node));
-
-   ColorTheme4f socket_color;
-   ColorTheme4f outline_color;
-
-   node_socket_color_get(C, ntree, nodeptr, sock, socket_color);
-   node_socket_outline_color_get(selected, sock.type, outline_color);
-
-   node_draw_nodesocket(&node.runtime->draw_bounds,
-                        socket_color,
-                        outline_color,
-                        NODE_SOCKET_OUTLINE,
-                        sock.display_shape,
-                        snode.runtime->aspect);
-
-   const float2 location = float2(BLI_rctf_cent_x(&node.runtime->draw_bounds),
-                                  BLI_rctf_cent_y(&node.runtime->draw_bounds));
-   const float2 size = float2(BLI_rctf_size_x(&node.runtime->draw_bounds),
-                              BLI_rctf_size_y(&node.runtime->draw_bounds));
-   node_socket_tooltip_set(block, sock.index_in_tree(), location, size);
- }
-
- static void reroute_node_draw_label(TreeDrawContext &tree_draw_ctx,
-                                     const SpaceNode &snode,
-                                     const bNode &node,
-                                     uiBlock &block)
- {
-   const bool has_label = node.label[0] != '\0';
-   const bool use_auto_label = !has_label && (snode.overlay.flag & SN_OVERLAY_SHOW_OVERLAYS) &&
-                               (snode.overlay.flag & SN_OVERLAY_SHOW_REROUTE_AUTO_LABELS);
-
-   if (!has_label && !use_auto_label) {
-     return;
-   }
-
-   /* Don't show the automatic label, when being zoomed out. */
-   if (!has_label && !draw_node_details(snode)) {
-     return;
-   }
-
-   const StringRef text = has_label ? node.label : reroute_node_get_auto_label(tree_draw_ctx, node);
-   if (text.is_empty()) {
-     return;
-   }
-
-   const short width = 512;
-   const int x = BLI_rctf_cent_x(&node.runtime->draw_bounds) - (width / 2);
-   const int y = node.runtime->draw_bounds.ymax - 4 * UI_SCALE_FAC;
-
-   uiBut *label_but = uiDefBut(
-       &block, ButType::Label, 0, text, x, y, width, NODE_DY, nullptr, 0, 0, std::nullopt);
-
-   UI_but_drawflag_disable(label_but, UI_BUT_TEXT_LEFT);
-
-   if (use_auto_label && !(node.flag & NODE_SELECT)) {
-     UI_but_flag_enable(label_but, UI_BUT_INACTIVE);
-   }
- }
-
- static void reroute_node_draw(const bContext &C,
+                                    uiBlock &block)
+{
+  const bool has_label = node.label[0] != '\0';
+  const bool use_auto_label = !has_label && (snode.overlay.flag & SN_OVERLAY_SHOW_OVERLAYS) &&
+                              (snode.overlay.flag & SN_OVERLAY_SHOW_REROUTE_AUTO_LABELS);
+
+  if (!has_label && !use_auto_label) {
+    return;
+  }
+
+  /* Don't show the automatic label, when being zoomed out. */
+  if (!has_label && !draw_node_details(snode)) {
+    return;
+  }
+
+  const StringRef text = has_label ? node.label : reroute_node_get_auto_label(tree_draw_ctx, node);
+  if (text.is_empty()) {
+    return;
+  }
+
+  const short width = 512;
+  const int x = BLI_rctf_cent_x(&node.runtime->draw_bounds) - (width / 2);
+  const int y = node.runtime->draw_bounds.ymax - 4 * UI_SCALE_FAC;
+
+  uiBut *label_but = uiDefBut(
+      &block, ButType::Label, 0, text, x, y, width, NODE_DY, nullptr, 0, 0, std::nullopt);
+
+  UI_but_drawflag_disable(label_but, UI_BUT_TEXT_LEFT);
+
+  if (use_auto_label && !(node.flag & NODE_SELECT)) {
+    UI_but_flag_enable(label_but, UI_BUT_INACTIVE);
+  }
+}
+
+static void reroute_node_draw(const bContext &C,
+                              TreeDrawContext &tree_draw_ctx,
+                              ARegion &region,
+                              const SpaceNode &snode,
+                              bNodeTree &ntree,
+                              const bNode &node,
+                              uiBlock &block)
+{
+  const rctf &rct = node.runtime->draw_bounds;
+  const View2D &v2d = region.v2d;
+
+  /* Skip if out of view. */
+  if (rct.xmax < v2d.cur.xmin || rct.xmin > v2d.cur.xmax || rct.ymax < v2d.cur.ymin ||
+      node.runtime->draw_bounds.ymin > v2d.cur.ymax)
+  {
+    UI_block_end_ex(&C,
+                    tree_draw_ctx.bmain,
+                    tree_draw_ctx.window,
+                    tree_draw_ctx.scene,
+                    tree_draw_ctx.region,
+                    tree_draw_ctx.depsgraph,
+                    &block);
+    return;
+  }
+
+  if (draw_node_details(snode)) {
+    reroute_node_draw_label(tree_draw_ctx, snode, node, block);
+  }
+
+  /* Only draw the input socket, since all sockets are at the same location. */
+  const bool selected = node.flag & NODE_SELECT;
+  reroute_node_draw_body(C, snode, ntree, node, block, selected);
+
+  UI_block_end_ex(&C,
+                  tree_draw_ctx.bmain,
+                  tree_draw_ctx.window,
+                  tree_draw_ctx.scene,
+                  tree_draw_ctx.region,
+                  tree_draw_ctx.depsgraph,
+                  &block);
+  UI_block_draw(&C, &block);
+}
+
+static void node_draw(const bContext &C,
+                      TreeDrawContext &tree_draw_ctx,
+                      ARegion &region,
+                      const SpaceNode &snode,
+                      bNodeTree &ntree,
+                      bNode &node,
+                      uiBlock &block,
+                      bNodeInstanceKey key)
+{
+  if (node.is_frame()) {
+    /* Should have been drawn before already. */
+    BLI_assert_unreachable();
+  }
+  else if (node.is_reroute()) {
+    reroute_node_draw(C, tree_draw_ctx, region, snode, ntree, node, block);
+  }
+  else {
+    const View2D &v2d = region.v2d;
+    if (node.flag & NODE_COLLAPSED) {
+      node_draw_collapsed(C, tree_draw_ctx, v2d, snode, ntree, node, block);
+    }
+    else {
+      node_draw_basis(C, tree_draw_ctx, v2d, snode, ntree, node, block, key);
+    }
+  }
+}
+
+static void add_rect_corner_positions(Vector<float2> &positions, const rctf &rect)
+{
+  positions.append({rect.xmin, rect.ymin});
+  positions.append({rect.xmin, rect.ymax});
+  positions.append({rect.xmax, rect.ymin});
+  positions.append({rect.xmax, rect.ymax});
+}
+
+static void find_bounds_by_zone_recursive(const SpaceNode &snode,
+                                          const bNodeTreeZone &zone,
+                                          const Span<const bNodeTreeZone *> all_zones,
+                                          MutableSpan<Vector<float2>> r_bounds_by_zone)
+{
+  const float node_padding = NODE_ZONE_PADDING;
+  const float zone_padding = ZONE_ZONE_PADDING;
+
+  Vector<float2> &bounds = r_bounds_by_zone[zone.index];
+  if (!bounds.is_empty()) {
+    return;
+  }
+
+  Vector<float2> possible_bounds;
+  for (const bNodeTreeZone *child_zone : zone.child_zones) {
+    find_bounds_by_zone_recursive(snode, *child_zone, all_zones, r_bounds_by_zone);
+    const Span<float2> child_bounds = r_bounds_by_zone[child_zone->index];
+    for (const float2 &pos : child_bounds) {
+      rctf rect;
+      BLI_rctf_init_pt_radius(&rect, pos, zone_padding);
+      add_rect_corner_positions(possible_bounds, rect);
+    }
+  }
+  for (const int child_node_id : zone.child_node_ids) {
+    const bNode *child_node = snode.edittree->node_by_id(child_node_id);
+    if (!child_node) {
+      /* Can happen when drawing zone errors. */
+      continue;
+    }
+    rctf rect = child_node->runtime->draw_bounds;
+    BLI_rctf_pad(&rect, node_padding, node_padding);
+    add_rect_corner_positions(possible_bounds, rect);
+  }
+  if (const bNode *input_node = zone.input_node()) {
+    const rctf &draw_bounds = input_node->runtime->draw_bounds;
+    rctf rect = draw_bounds;
+    BLI_rctf_pad(&rect, node_padding, node_padding);
+    rect.xmin = math::interpolate(draw_bounds.xmin, draw_bounds.xmax, 0.25f);
+    add_rect_corner_positions(possible_bounds, rect);
+  }
+  if (const bNode *output_node = zone.output_node()) {
+    const rctf &draw_bounds = output_node->runtime->draw_bounds;
+    rctf rect = draw_bounds;
+    BLI_rctf_pad(&rect, node_padding, node_padding);
+    rect.xmax = math::interpolate(draw_bounds.xmin, draw_bounds.xmax, 0.75f);
+    add_rect_corner_positions(possible_bounds, rect);
+  }
+
+  if (snode.runtime->linkdrag) {
+    for (const bNodeLink &link : snode.runtime->linkdrag->links) {
+      if (link.fromnode == nullptr) {
+        continue;
+      }
+      if (zone.contains_node_recursively(*link.fromnode) &&
+          zone.output_node_id != link.fromnode->identifier)
+      {
+        const float2 pos = node_link_bezier_points_dragged(snode, link)[3];
+        rctf rect;
+        BLI_rctf_init_pt_radius(&rect, pos, node_padding);
+        add_rect_corner_positions(possible_bounds, rect);
+      }
+    }
+  }
+
+  Vector<int> convex_indices(possible_bounds.size());
+  const int convex_positions_num = BLI_convexhull_2d(possible_bounds, convex_indices.data());
+  convex_indices.resize(convex_positions_num);
+
+  for (const int i : convex_indices) {
+    bounds.append(possible_bounds[i]);
+  }
+}
+
+static void node_draw_zones_and_frames(const ARegion &region,
+                                       const SpaceNode &snode,
+                                       const bNodeTree &ntree)
+{
+  const bNodeTreeZones *zones = ntree.zones();
+  if (!zones) {
+    /* Try use backup zones. */
+    zones = ntree.runtime->last_valid_zones.get();
+  }
+  const int zones_num = zones ? zones->zones.size() : 0;
+
+  Array<Vector<float2>> bounds_by_zone(zones_num);
+  Array<std::optional<bke::CurvesGeometry>> fillet_curve_by_zone(zones_num);
+  /* Bounding box area of zones is used to determine draw order. */
+  Array<float> bounding_box_width_by_zone(zones_num);
+
+  for (const int zone_i : IndexRange(zones_num)) {
+    const bNodeTreeZone &zone = *zones->zones[zone_i];
+
+    find_bounds_by_zone_recursive(snode, zone, zones->zones, bounds_by_zone);
+    const Span<float2> boundary_positions = bounds_by_zone[zone_i];
+    const int boundary_positions_num = boundary_positions.size();
+    if (boundary_positions_num < 3) {
+      /* Can happen when drawing zone errors. */
+      continue;
+    }
+
+    const Bounds<float2> bounding_box = *bounds::min_max(boundary_positions);
+    const float bounding_box_width = bounding_box.max.x - bounding_box.min.x;
+    bounding_box_width_by_zone[zone_i] = bounding_box_width;
+
+    bke::CurvesGeometry boundary_curve(boundary_positions_num, 1);
+    boundary_curve.cyclic_for_write().first() = true;
+    boundary_curve.fill_curve_types(CURVE_TYPE_POLY);
+    MutableSpan<float3> boundary_curve_positions = boundary_curve.positions_for_write();
+    boundary_curve.offsets_for_write().copy_from({0, boundary_positions_num});
+    for (const int i : boundary_positions.index_range()) {
+      boundary_curve_positions[i] = float3(boundary_positions[i], 0.0f);
+    }
+
+    fillet_curve_by_zone[zone_i] = geometry::fillet_curves_poly(
+        boundary_curve,
+        IndexRange(1),
+        VArray<float>::from_single(BASIS_RAD, boundary_positions_num),
+        VArray<int>::from_single(5, boundary_positions_num),
+        true,
+        {});
+  }
+
+  const View2D &v2d = region.v2d;
+  float scale;
+  UI_view2d_scale_get(&v2d, &scale, nullptr);
+  float line_width = 1.0f * scale;
+  float viewport[4] = {};
+  GPU_viewport_size_get_f(viewport);
+
+  const auto get_theme_id = [&](const int zone_i) {
+    const bNode *node = zones->zones[zone_i]->output_node();
+    if (!node) {
+      return TH_REDALERT;
+    }
+    return ThemeColorID(bke::zone_type_by_node_type(node->type_legacy)->theme_id);
+  };
+
+  const uint pos = GPU_vertformat_attr_add(
+      immVertexFormat(), "pos", blender::gpu::VertAttrType::SFLOAT_32_32_32);
+
+  using ZoneOrNode = std::variant<const bNodeTreeZone *, const bNode *>;
+  Vector<ZoneOrNode> draw_order;
+  for (const int zone_i : IndexRange(zones_num)) {
+    draw_order.append(zones->zones[zone_i]);
+  }
+  for (const bNode *node : ntree.all_nodes()) {
+    if (node->flag & NODE_BACKGROUND) {
+      draw_order.append(node);
+    }
+  }
+  auto get_zone_or_node_width = [&](const ZoneOrNode &zone_or_node) {
+    if (const bNodeTreeZone *const *zone_p = std::get_if<const bNodeTreeZone *>(&zone_or_node)) {
+      const bNodeTreeZone &zone = **zone_p;
+      return bounding_box_width_by_zone[zone.index];
+    }
+    if (const bNode *const *node_p = std::get_if<const bNode *>(&zone_or_node)) {
+      const bNode &node = **node_p;
+      return BLI_rctf_size_x(&node.runtime->draw_bounds);
+    }
+    BLI_assert_unreachable();
+    return 0.0f;
+  };
+  std::sort(draw_order.begin(), draw_order.end(), [&](const ZoneOrNode &a, const ZoneOrNode &b) {
+    /* Draw zones with smaller bounding box on top to make them visible. */
+    return get_zone_or_node_width(a) > get_zone_or_node_width(b);
+  });
+
+  for (const ZoneOrNode &zone_or_node : draw_order) {
+    if (const bNodeTreeZone *const *zone_p = std::get_if<const bNodeTreeZone *>(&zone_or_node)) {
+      const bNodeTreeZone &zone = **zone_p;
+      const int zone_i = zone.index;
+      float zone_color[4];
+      UI_GetThemeColor4fv(get_theme_id(zone_i), zone_color);
+      if (zone_color[3] == 0.0f) {
+        continue;
+      }
+      if (!fillet_curve_by_zone[zone_i].has_value()) {
+        /* Can happen when drawing zone errors. */
+        continue;
+      }
+      const Span<float3> fillet_boundary_positions = fillet_curve_by_zone[zone_i]->positions();
+      /* Draw the background. */
+      immBindBuiltinProgram(GPU_SHADER_3D_UNIFORM_COLOR);
+      immUniformThemeColorBlend(TH_BACK, get_theme_id(zone_i), zone_color[3]);
+
+      immBegin(GPU_PRIM_TRI_FAN, fillet_boundary_positions.size() + 1);
+      for (const float3 &p : fillet_boundary_positions) {
+        immVertex3fv(pos, p);
+      }
+      immVertex3fv(pos, fillet_boundary_positions[0]);
+      immEnd();
+
+      immUnbindProgram();
+    }
+    if (const bNode *const *node_p = std::get_if<const bNode *>(&zone_or_node)) {
+      const bNode &node = **node_p;
+      frame_node_draw_background(region, snode, node);
+    }
+  }
+
+  GPU_blend(GPU_BLEND_ALPHA);
+
+  /* Draw all the contour lines after to prevent them from getting hidden by overlapping zones. */
+  for (const ZoneOrNode &zone_or_node : draw_order) {
+    if (const bNodeTreeZone *const *zone_p = std::get_if<const bNodeTreeZone *>(&zone_or_node)) {
+      const bNodeTreeZone &zone = **zone_p;
+      const int zone_i = zone.index;
+      if (!fillet_curve_by_zone[zone_i].has_value()) {
+        /* Can happen when drawing zone errors. */
+        continue;
+      }
+      const Span<float3> fillet_boundary_positions = fillet_curve_by_zone[zone_i]->positions();
+      /* Draw the contour lines. */
+      immBindBuiltinProgram(GPU_SHADER_3D_POLYLINE_UNIFORM_COLOR);
+
+      immUniform2fv("viewportSize", &viewport[2]);
+      immUniform1f("lineWidth", line_width * U.pixelsize);
+
+      const ThemeColorID theme_id = ntree.runtime->invalid_zone_output_node_ids.contains(
+                                        *zone.output_node_id) ?
+                                        TH_REDALERT :
+                                        get_theme_id(zone_i);
+
+      immUniformThemeColorAlpha(theme_id, 1.0f);
+      immBegin(GPU_PRIM_LINE_STRIP, fillet_boundary_positions.size() + 1);
+      for (const float3 &p : fillet_boundary_positions) {
+        immVertex3fv(pos, p);
+      }
+      immVertex3fv(pos, fillet_boundary_positions[0]);
+      immEnd();
+
+      immUnbindProgram();
+    }
+    if (const bNode *const *node_p = std::get_if<const bNode *>(&zone_or_node)) {
+      const bNode &node = **node_p;
+      frame_node_draw_outline(region, snode, node);
+    }
+  }
+
+  GPU_blend(GPU_BLEND_NONE);
+}
+
+static void draw_frame_overlays(const bContext &C,
+                                TreeDrawContext &tree_draw_ctx,
+                                const ARegion &region,
+                                const SpaceNode &snode,
+                                const bNodeTree &ntree,
+                                Span<uiBlock *> blocks)
+{
+  for (const bNode *node : ntree.nodes_by_type("NodeFrame")) {
+    frame_node_draw_overlay(C, tree_draw_ctx, region, snode, *node, *blocks[node->index()]);
+  }
+}
+
+/**
+ * Tries to find a position on the link where we can draw link information like an error icon. If
+ * the link center is not visible, it finds the closest point to the link center that's still
+ * visible with some padding if possible. If none such point is found, nullopt is returned.
+ */
+static std::optional<float2> find_visible_center_of_link(const View2D &v2d,
+                                                         const bNodeLink &link,
+                                                         const float radius,
+                                                         const float region_padding)
+{
+  /* Compute center of the link because that's used as "ideal" position. */
+  const float2 start = socket_link_connection_location(*link.fromnode, *link.fromsock, link);
+  const float2 end = socket_link_connection_location(*link.tonode, *link.tosock, link);
+  const float2 center = math::midpoint(start, end);
+
+  /* The rectangle that we would like to stay within if possible. */
+  rctf inner_rect = v2d.cur;
+  BLI_rctf_pad(&inner_rect, -(region_padding + radius), -(region_padding + radius));
+
+  if (BLI_rctf_isect_pt_v(&inner_rect, center)) {
+    /* The center is visible. */
+    return center;
+  }
+
+  /* The rectangle containing all points which are valid result positions. */
+  rctf outer_rect = v2d.cur;
+  BLI_rctf_pad(&outer_rect, radius, radius);
+
+  /* Get the straight individual link segments. */
+  std::array<float2, NODE_LINK_RESOL + 1> link_points;
+  node_link_bezier_points_evaluated(link, link_points);
+
+  const float required_socket_distance = UI_UNIT_X;
+  /* Define a cost function that returns a value that is larger the worse the given position is.
+   * The point on the link with the lowest cost will be picked. */
+  const auto cost_function = [&](const float2 &p) -> float {
+    const float distance_to_inner_rect = std::max(BLI_rctf_length_x(&inner_rect, p.x),
+                                                  BLI_rctf_length_y(&inner_rect, p.y));
+    const float distance_to_center = math::distance(p, center);
+
+    /* Set a high cost when the point is close to a socket. The distance to the center still has to
+     * be taken account though. Otherwise there is bad behavior when both sockets are close to the
+     * point. */
+    const float distance_to_socket = std::min(math::distance(p, start), math::distance(p, end));
+    if (distance_to_socket < required_socket_distance) {
+      return 1e5f + distance_to_center;
+    }
+    return
+        /* The larger the distance to the link center, the higher the cost.
+         * The importance of this distance decreases the further the center is away. */
+        std::sqrt(distance_to_center)
+        /* The larger the distance to the inner rectangle, the higher the cost. Apply an additional
+         * factor because it's more important that the position stays visible than that it is at
+         * the center. */
+        + 10.0f * distance_to_inner_rect;
+  };
+
+  /* Iterate over visible points on the link, compute the cost of each and pick the best one. A
+   * more direct algorithm to find a good position would be nice. However, that seems to be
+   * surprisingly tricky to achieve without resulting in very "jumpy" positions, especially when
+   * the link is colinear to the region border. */
+  float best_cost;
+  std::optional<float2> best_position;
+  for (const int i : IndexRange(link_points.size() - 1)) {
+    float2 p0 = link_points[i];
+    float2 p1 = link_points[i + 1];
+    if (!BLI_rctf_clamp_segment(&outer_rect, p0, p1)) {
+      continue;
+    }
+    const float length = math::distance(p0, p1);
+    const float point_distance = 1.0f;
+    /* Might be possible to do a smarter scan of the cost function using some sort of binary sort,
+     * but it's not entirely straight forward because the cost function is not monotonic. */
+    const int points_to_check = std::max(2, 1 + int(length / point_distance));
+    for (const int j : IndexRange(points_to_check)) {
+      const float t = float(j) / (points_to_check - 1);
+      const float2 p = math::interpolate(p0, p1, t);
+      const float cost = cost_function(p);
+      if (!best_position.has_value() || cost < best_cost) {
+        best_cost = cost;
+        best_position = p;
+      }
+    }
+  }
+  return best_position;
+}
+
+static void draw_link_errors(const bContext &C,
+                             SpaceNode &snode,
+                             const bNodeLink &link,
+                             const Span<bke::NodeLinkError> errors,
+                             uiBlock &invalid_links_block)
+{
+  const ARegion &region = *CTX_wm_region(&C);
+  if (errors.is_empty()) {
+    return;
+  }
+  if (!link.fromsock || !link.tosock || !link.fromnode || !link.tonode) {
+    /* Likely because the link is being dragged. */
+    return;
+  }
+
+  /* Generate full tooltip from potentially multiple errors. */
+  std::string error_tooltip;
+  if (errors.size() == 1) {
+    error_tooltip = errors[0].tooltip;
+  }
+  else {
+    for (const bke::NodeLinkError &error : errors) {
+      error_tooltip += fmt::format("\u2022 {}\n", error.tooltip);
+    }
+  }
+
+  const float bg_radius = UI_UNIT_X * 0.5f;
+  const float bg_corner_radius = UI_UNIT_X * 0.2f;
+  const float icon_size = UI_UNIT_X;
+  const float region_padding = UI_UNIT_X * 0.5f;
+
+  /* Compute error icon location. */
+  std::optional<float2> draw_position_opt = find_visible_center_of_link(
+      region.v2d, link, bg_radius, region_padding);
+  if (!draw_position_opt.has_value()) {
+    return;
+  }
+  const int2 draw_position = int2(draw_position_opt.value());
+
+  /* Draw a background for the error icon. */
+  rctf bg_rect;
+  BLI_rctf_init_pt_radius(&bg_rect, float2(draw_position), bg_radius);
+  ColorTheme4f bg_color;
+  UI_GetThemeColor4fv(TH_REDALERT, bg_color);
+  UI_draw_roundbox_corner_set(UI_CNR_ALL);
+  ui_draw_dropshadow(&bg_rect, bg_corner_radius, UI_UNIT_X * 0.2f, snode.runtime->aspect, 0.5f);
+  UI_draw_roundbox_4fv(&bg_rect, true, bg_corner_radius, bg_color);
+
+  /* Draw the icon itself with a tooltip. */
+  UI_block_emboss_set(&invalid_links_block, ui::EmbossType::None);
+  uiBut *but = uiDefIconBut(&invalid_links_block,
+                            ButType::But,
+                            0,
+                            ICON_ERROR,
+                            draw_position.x - icon_size / 2,
+                            draw_position.y - icon_size / 2,
+                            icon_size,
+                            icon_size,
+                            nullptr,
+                            0,
+                            0,
+                            std::nullopt);
+  UI_but_func_quick_tooltip_set(
+      but, [tooltip = std::move(error_tooltip)](const uiBut * /*but*/) { return tooltip; });
+}
+
+static uiBlock &invalid_links_uiblock_init(const bContext &C)
+{
+  Scene *scene = CTX_data_scene(&C);
+  wmWindow *window = CTX_wm_window(&C);
+  ARegion *region = CTX_wm_region(&C);
+  return *UI_block_begin(&C, scene, window, region, "invalid_links", ui::EmbossType::None);
+}
+
+#define USE_DRAW_TOT_UPDATE
+
+static void node_draw_nodetree(const bContext &C,
                                TreeDrawContext &tree_draw_ctx,
                                ARegion &region,
-                               const SpaceNode &snode,
+                               SpaceNode &snode,
                                bNodeTree &ntree,
-                               const bNode &node,
-                               uiBlock &block)
- {
-   const rctf &rct = node.runtime->draw_bounds;
-   const View2D &v2d = region.v2d;
-
-   /* Skip if out of view. */
-   if (rct.xmax < v2d.cur.xmin || rct.xmin > v2d.cur.xmax || rct.ymax < v2d.cur.ymin ||
-       node.runtime->draw_bounds.ymin > v2d.cur.ymax)
-   {
-     UI_block_end_ex(&C,
-                     tree_draw_ctx.bmain,
-                     tree_draw_ctx.window,
-                     tree_draw_ctx.scene,
-                     tree_draw_ctx.region,
-                     tree_draw_ctx.depsgraph,
-                     &block);
-     return;
-   }
-
-   if (draw_node_details(snode)) {
-     reroute_node_draw_label(tree_draw_ctx, snode, node, block);
-   }
-
-   /* Only draw the input socket, since all sockets are at the same location. */
-   const bool selected = node.flag & NODE_SELECT;
-   reroute_node_draw_body(C, snode, ntree, node, block, selected);
-
-   UI_block_end_ex(&C,
-                   tree_draw_ctx.bmain,
-                   tree_draw_ctx.window,
-                   tree_draw_ctx.scene,
-                   tree_draw_ctx.region,
-                   tree_draw_ctx.depsgraph,
-                   &block);
-   UI_block_draw(&C, &block);
- }
-
- static void node_draw(const bContext &C,
-                       TreeDrawContext &tree_draw_ctx,
-                       ARegion &region,
-                       const SpaceNode &snode,
-                       bNodeTree &ntree,
-                       bNode &node,
-                       uiBlock &block,
-                       bNodeInstanceKey key)
- {
-   if (node.is_frame()) {
-     /* Should have been drawn before already. */
-     BLI_assert_unreachable();
-   }
-   else if (node.is_reroute()) {
-     reroute_node_draw(C, tree_draw_ctx, region, snode, ntree, node, block);
-   }
-   else {
-     const View2D &v2d = region.v2d;
-     if (node.flag & NODE_COLLAPSED) {
-       node_draw_collapsed(C, tree_draw_ctx, v2d, snode, ntree, node, block);
-     }
-     else {
-       node_draw_basis(C, tree_draw_ctx, v2d, snode, ntree, node, block, key);
-     }
-   }
- }
-
- static void add_rect_corner_positions(Vector<float2> &positions, const rctf &rect)
- {
-   positions.append({rect.xmin, rect.ymin});
-   positions.append({rect.xmin, rect.ymax});
-   positions.append({rect.xmax, rect.ymin});
-   positions.append({rect.xmax, rect.ymax});
- }
-
- static void find_bounds_by_zone_recursive(const SpaceNode &snode,
-                                           const bNodeTreeZone &zone,
-                                           const Span<const bNodeTreeZone *> all_zones,
-                                           MutableSpan<Vector<float2>> r_bounds_by_zone)
- {
-   const float node_padding = NODE_ZONE_PADDING;
-   const float zone_padding = ZONE_ZONE_PADDING;
-
-   Vector<float2> &bounds = r_bounds_by_zone[zone.index];
-   if (!bounds.is_empty()) {
-     return;
-   }
-
-   Vector<float2> possible_bounds;
-   for (const bNodeTreeZone *child_zone : zone.child_zones) {
-     find_bounds_by_zone_recursive(snode, *child_zone, all_zones, r_bounds_by_zone);
-     const Span<float2> child_bounds = r_bounds_by_zone[child_zone->index];
-     for (const float2 &pos : child_bounds) {
-       rctf rect;
-       BLI_rctf_init_pt_radius(&rect, pos, zone_padding);
-       add_rect_corner_positions(possible_bounds, rect);
-     }
-   }
-   for (const int child_node_id : zone.child_node_ids) {
-     const bNode *child_node = snode.edittree->node_by_id(child_node_id);
-     if (!child_node) {
-       /* Can happen when drawing zone errors. */
-       continue;
-     }
-     rctf rect = child_node->runtime->draw_bounds;
-     BLI_rctf_pad(&rect, node_padding, node_padding);
-     add_rect_corner_positions(possible_bounds, rect);
-   }
-   if (const bNode *input_node = zone.input_node()) {
-     const rctf &draw_bounds = input_node->runtime->draw_bounds;
-     rctf rect = draw_bounds;
-     BLI_rctf_pad(&rect, node_padding, node_padding);
-     rect.xmin = math::interpolate(draw_bounds.xmin, draw_bounds.xmax, 0.25f);
-     add_rect_corner_positions(possible_bounds, rect);
-   }
-   if (const bNode *output_node = zone.output_node()) {
-     const rctf &draw_bounds = output_node->runtime->draw_bounds;
-     rctf rect = draw_bounds;
-     BLI_rctf_pad(&rect, node_padding, node_padding);
-     rect.xmax = math::interpolate(draw_bounds.xmin, draw_bounds.xmax, 0.75f);
-     add_rect_corner_positions(possible_bounds, rect);
-   }
-
-   if (snode.runtime->linkdrag) {
-     for (const bNodeLink &link : snode.runtime->linkdrag->links) {
-       if (link.fromnode == nullptr) {
-         continue;
-       }
-       if (zone.contains_node_recursively(*link.fromnode) &&
-           zone.output_node_id != link.fromnode->identifier)
-       {
-         const float2 pos = node_link_bezier_points_dragged(snode, link)[3];
-         rctf rect;
-         BLI_rctf_init_pt_radius(&rect, pos, node_padding);
-         add_rect_corner_positions(possible_bounds, rect);
-       }
-     }
-   }
-
-   Vector<int> convex_indices(possible_bounds.size());
-   const int convex_positions_num = BLI_convexhull_2d(possible_bounds, convex_indices.data());
-   convex_indices.resize(convex_positions_num);
-
-   for (const int i : convex_indices) {
-     bounds.append(possible_bounds[i]);
-   }
- }
-
- static void node_draw_zones_and_frames(const ARegion &region,
-                                        const SpaceNode &snode,
-                                        const bNodeTree &ntree)
- {
-   const bNodeTreeZones *zones = ntree.zones();
-   if (!zones) {
-     /* Try use backup zones. */
-     zones = ntree.runtime->last_valid_zones.get();
-   }
-   const int zones_num = zones ? zones->zones.size() : 0;
-
-   Array<Vector<float2>> bounds_by_zone(zones_num);
-   Array<std::optional<bke::CurvesGeometry>> fillet_curve_by_zone(zones_num);
-   /* Bounding box area of zones is used to determine draw order. */
-   Array<float> bounding_box_width_by_zone(zones_num);
-
-   for (const int zone_i : IndexRange(zones_num)) {
-     const bNodeTreeZone &zone = *zones->zones[zone_i];
-
-     find_bounds_by_zone_recursive(snode, zone, zones->zones, bounds_by_zone);
-     const Span<float2> boundary_positions = bounds_by_zone[zone_i];
-     const int boundary_positions_num = boundary_positions.size();
-     if (boundary_positions_num < 3) {
-       /* Can happen when drawing zone errors. */
-       continue;
-     }
-
-     const Bounds<float2> bounding_box = *bounds::min_max(boundary_positions);
-     const float bounding_box_width = bounding_box.max.x - bounding_box.min.x;
-     bounding_box_width_by_zone[zone_i] = bounding_box_width;
-
-     bke::CurvesGeometry boundary_curve(boundary_positions_num, 1);
-     boundary_curve.cyclic_for_write().first() = true;
-     boundary_curve.fill_curve_types(CURVE_TYPE_POLY);
-     MutableSpan<float3> boundary_curve_positions = boundary_curve.positions_for_write();
-     boundary_curve.offsets_for_write().copy_from({0, boundary_positions_num});
-     for (const int i : boundary_positions.index_range()) {
-       boundary_curve_positions[i] = float3(boundary_positions[i], 0.0f);
-     }
-
-     fillet_curve_by_zone[zone_i] = geometry::fillet_curves_poly(
-         boundary_curve,
-         IndexRange(1),
-         VArray<float>::from_single(BASIS_RAD, boundary_positions_num),
-         VArray<int>::from_single(5, boundary_positions_num),
-         true,
-         {});
-   }
-
-   const View2D &v2d = region.v2d;
-   float scale;
-   UI_view2d_scale_get(&v2d, &scale, nullptr);
-   float line_width = 1.0f * scale;
-   float viewport[4] = {};
-   GPU_viewport_size_get_f(viewport);
-
-   const auto get_theme_id = [&](const int zone_i) {
-     const bNode *node = zones->zones[zone_i]->output_node();
-     if (!node) {
-       return TH_REDALERT;
-     }
-     return ThemeColorID(bke::zone_type_by_node_type(node->type_legacy)->theme_id);
-   };
-
-   const uint pos = GPU_vertformat_attr_add(
-       immVertexFormat(), "pos", blender::gpu::VertAttrType::SFLOAT_32_32_32);
-
-   using ZoneOrNode = std::variant<const bNodeTreeZone *, const bNode *>;
-   Vector<ZoneOrNode> draw_order;
-   for (const int zone_i : IndexRange(zones_num)) {
-     draw_order.append(zones->zones[zone_i]);
-   }
-   for (const bNode *node : ntree.all_nodes()) {
-     if (node->flag & NODE_BACKGROUND) {
-       draw_order.append(node);
-     }
-   }
-   auto get_zone_or_node_width = [&](const ZoneOrNode &zone_or_node) {
-     if (const bNodeTreeZone *const *zone_p = std::get_if<const bNodeTreeZone *>(&zone_or_node)) {
-       const bNodeTreeZone &zone = **zone_p;
-       return bounding_box_width_by_zone[zone.index];
-     }
-     if (const bNode *const *node_p = std::get_if<const bNode *>(&zone_or_node)) {
-       const bNode &node = **node_p;
-       return BLI_rctf_size_x(&node.runtime->draw_bounds);
-     }
-     BLI_assert_unreachable();
-     return 0.0f;
-   };
-   std::sort(draw_order.begin(), draw_order.end(), [&](const ZoneOrNode &a, const ZoneOrNode &b) {
-     /* Draw zones with smaller bounding box on top to make them visible. */
-     return get_zone_or_node_width(a) > get_zone_or_node_width(b);
-   });
-
-   for (const ZoneOrNode &zone_or_node : draw_order) {
-     if (const bNodeTreeZone *const *zone_p = std::get_if<const bNodeTreeZone *>(&zone_or_node)) {
-       const bNodeTreeZone &zone = **zone_p;
-       const int zone_i = zone.index;
-       float zone_color[4];
-       UI_GetThemeColor4fv(get_theme_id(zone_i), zone_color);
-       if (zone_color[3] == 0.0f) {
-         continue;
-       }
-       if (!fillet_curve_by_zone[zone_i].has_value()) {
-         /* Can happen when drawing zone errors. */
-         continue;
-       }
-       const Span<float3> fillet_boundary_positions = fillet_curve_by_zone[zone_i]->positions();
-       /* Draw the background. */
-       immBindBuiltinProgram(GPU_SHADER_3D_UNIFORM_COLOR);
-       immUniformThemeColorBlend(TH_BACK, get_theme_id(zone_i), zone_color[3]);
-
-       immBegin(GPU_PRIM_TRI_FAN, fillet_boundary_positions.size() + 1);
-       for (const float3 &p : fillet_boundary_positions) {
-         immVertex3fv(pos, p);
-       }
-       immVertex3fv(pos, fillet_boundary_positions[0]);
-       immEnd();
-
-       immUnbindProgram();
-     }
-     if (const bNode *const *node_p = std::get_if<const bNode *>(&zone_or_node)) {
-       const bNode &node = **node_p;
-       frame_node_draw_background(region, snode, node);
-     }
-   }
-
-   GPU_blend(GPU_BLEND_ALPHA);
-
-   /* Draw all the contour lines after to prevent them from getting hidden by overlapping zones. */
-   for (const ZoneOrNode &zone_or_node : draw_order) {
-     if (const bNodeTreeZone *const *zone_p = std::get_if<const bNodeTreeZone *>(&zone_or_node)) {
-       const bNodeTreeZone &zone = **zone_p;
-       const int zone_i = zone.index;
-       if (!fillet_curve_by_zone[zone_i].has_value()) {
-         /* Can happen when drawing zone errors. */
-         continue;
-       }
-       const Span<float3> fillet_boundary_positions = fillet_curve_by_zone[zone_i]->positions();
-       /* Draw the contour lines. */
-       immBindBuiltinProgram(GPU_SHADER_3D_POLYLINE_UNIFORM_COLOR);
-
-       immUniform2fv("viewportSize", &viewport[2]);
-       immUniform1f("lineWidth", line_width * U.pixelsize);
-
-       const ThemeColorID theme_id = ntree.runtime->invalid_zone_output_node_ids.contains(
-                                         *zone.output_node_id) ?
-                                         TH_REDALERT :
-                                         get_theme_id(zone_i);
-
-       immUniformThemeColorAlpha(theme_id, 1.0f);
-       immBegin(GPU_PRIM_LINE_STRIP, fillet_boundary_positions.size() + 1);
-       for (const float3 &p : fillet_boundary_positions) {
-         immVertex3fv(pos, p);
-       }
-       immVertex3fv(pos, fillet_boundary_positions[0]);
-       immEnd();
-
-       immUnbindProgram();
-     }
-     if (const bNode *const *node_p = std::get_if<const bNode *>(&zone_or_node)) {
-       const bNode &node = **node_p;
-       frame_node_draw_outline(region, snode, node);
-     }
-   }
-
-   GPU_blend(GPU_BLEND_NONE);
- }
-
- static void draw_frame_overlays(const bContext &C,
-                                 TreeDrawContext &tree_draw_ctx,
-                                 const ARegion &region,
-                                 const SpaceNode &snode,
-                                 const bNodeTree &ntree,
-                                 Span<uiBlock *> blocks)
- {
-   for (const bNode *node : ntree.nodes_by_type("NodeFrame")) {
-     frame_node_draw_overlay(C, tree_draw_ctx, region, snode, *node, *blocks[node->index()]);
-   }
- }
-
- /**
-  * Tries to find a position on the link where we can draw link information like an error icon. If
-  * the link center is not visible, it finds the closest point to the link center that's still
-  * visible with some padding if possible. If none such point is found, nullopt is returned.
-  */
- static std::optional<float2> find_visible_center_of_link(const View2D &v2d,
-                                                          const bNodeLink &link,
-                                                          const float radius,
-                                                          const float region_padding)
- {
-   /* Compute center of the link because that's used as "ideal" position. */
-   const float2 start = socket_link_connection_location(*link.fromnode, *link.fromsock, link);
-   const float2 end = socket_link_connection_location(*link.tonode, *link.tosock, link);
-   const float2 center = math::midpoint(start, end);
-
-   /* The rectangle that we would like to stay within if possible. */
-   rctf inner_rect = v2d.cur;
-   BLI_rctf_pad(&inner_rect, -(region_padding + radius), -(region_padding + radius));
-
-   if (BLI_rctf_isect_pt_v(&inner_rect, center)) {
-     /* The center is visible. */
-     return center;
-   }
-
-   /* The rectangle containing all points which are valid result positions. */
-   rctf outer_rect = v2d.cur;
-   BLI_rctf_pad(&outer_rect, radius, radius);
-
-   /* Get the straight individual link segments. */
-   std::array<float2, NODE_LINK_RESOL + 1> link_points;
-   node_link_bezier_points_evaluated(link, link_points);
-
-   const float required_socket_distance = UI_UNIT_X;
-   /* Define a cost function that returns a value that is larger the worse the given position is.
-    * The point on the link with the lowest cost will be picked. */
-   const auto cost_function = [&](const float2 &p) -> float {
-     const float distance_to_inner_rect = std::max(BLI_rctf_length_x(&inner_rect, p.x),
-                                                   BLI_rctf_length_y(&inner_rect, p.y));
-     const float distance_to_center = math::distance(p, center);
-
-     /* Set a high cost when the point is close to a socket. The distance to the center still has to
-      * be taken account though. Otherwise there is bad behavior when both sockets are close to the
-      * point. */
-     const float distance_to_socket = std::min(math::distance(p, start), math::distance(p, end));
-     if (distance_to_socket < required_socket_distance) {
-       return 1e5f + distance_to_center;
-     }
-     return
-         /* The larger the distance to the link center, the higher the cost.
-          * The importance of this distance decreases the further the center is away. */
-         std::sqrt(distance_to_center)
-         /* The larger the distance to the inner rectangle, the higher the cost. Apply an additional
-          * factor because it's more important that the position stays visible than that it is at
-          * the center. */
-         + 10.0f * distance_to_inner_rect;
-   };
-
-   /* Iterate over visible points on the link, compute the cost of each and pick the best one. A
-    * more direct algorithm to find a good position would be nice. However, that seems to be
-    * surprisingly tricky to achieve without resulting in very "jumpy" positions, especially when
-    * the link is colinear to the region border. */
-   float best_cost;
-   std::optional<float2> best_position;
-   for (const int i : IndexRange(link_points.size() - 1)) {
-     float2 p0 = link_points[i];
-     float2 p1 = link_points[i + 1];
-     if (!BLI_rctf_clamp_segment(&outer_rect, p0, p1)) {
-       continue;
-     }
-     const float length = math::distance(p0, p1);
-     const float point_distance = 1.0f;
-     /* Might be possible to do a smarter scan of the cost function using some sort of binary sort,
-      * but it's not entirely straight forward because the cost function is not monotonic. */
-     const int points_to_check = std::max(2, 1 + int(length / point_distance));
-     for (const int j : IndexRange(points_to_check)) {
-       const float t = float(j) / (points_to_check - 1);
-       const float2 p = math::interpolate(p0, p1, t);
-       const float cost = cost_function(p);
-       if (!best_position.has_value() || cost < best_cost) {
-         best_cost = cost;
-         best_position = p;
-       }
-     }
-   }
-   return best_position;
- }
-
- static void draw_link_errors(const bContext &C,
-                              SpaceNode &snode,
-                              const bNodeLink &link,
-                              const Span<bke::NodeLinkError> errors,
-                              uiBlock &invalid_links_block)
- {
-   const ARegion &region = *CTX_wm_region(&C);
-   if (errors.is_empty()) {
-     return;
-   }
-   if (!link.fromsock || !link.tosock || !link.fromnode || !link.tonode) {
-     /* Likely because the link is being dragged. */
-     return;
-   }
-
-   /* Generate full tooltip from potentially multiple errors. */
-   std::string error_tooltip;
-   if (errors.size() == 1) {
-     error_tooltip = errors[0].tooltip;
-   }
-   else {
-     for (const bke::NodeLinkError &error : errors) {
-       error_tooltip += fmt::format("\u2022 {}\n", error.tooltip);
-     }
-   }
-
-   const float bg_radius = UI_UNIT_X * 0.5f;
-   const float bg_corner_radius = UI_UNIT_X * 0.2f;
-   const float icon_size = UI_UNIT_X;
-   const float region_padding = UI_UNIT_X * 0.5f;
-
-   /* Compute error icon location. */
-   std::optional<float2> draw_position_opt = find_visible_center_of_link(
-       region.v2d, link, bg_radius, region_padding);
-   if (!draw_position_opt.has_value()) {
-     return;
-   }
-   const int2 draw_position = int2(draw_position_opt.value());
-
-   /* Draw a background for the error icon. */
-   rctf bg_rect;
-   BLI_rctf_init_pt_radius(&bg_rect, float2(draw_position), bg_radius);
-   ColorTheme4f bg_color;
-   UI_GetThemeColor4fv(TH_REDALERT, bg_color);
-   UI_draw_roundbox_corner_set(UI_CNR_ALL);
-   ui_draw_dropshadow(&bg_rect, bg_corner_radius, UI_UNIT_X * 0.2f, snode.runtime->aspect, 0.5f);
-   UI_draw_roundbox_4fv(&bg_rect, true, bg_corner_radius, bg_color);
-
-   /* Draw the icon itself with a tooltip. */
-   UI_block_emboss_set(&invalid_links_block, ui::EmbossType::None);
-   uiBut *but = uiDefIconBut(&invalid_links_block,
-                             ButType::But,
-                             0,
-                             ICON_ERROR,
-                             draw_position.x - icon_size / 2,
-                             draw_position.y - icon_size / 2,
-                             icon_size,
-                             icon_size,
-                             nullptr,
-                             0,
-                             0,
-                             std::nullopt);
-   UI_but_func_quick_tooltip_set(
-       but, [tooltip = std::move(error_tooltip)](const uiBut * /*but*/) { return tooltip; });
- }
-
- static uiBlock &invalid_links_uiblock_init(const bContext &C)
- {
-   Scene *scene = CTX_data_scene(&C);
-   wmWindow *window = CTX_wm_window(&C);
-   ARegion *region = CTX_wm_region(&C);
-   return *UI_block_begin(&C, scene, window, region, "invalid_links", ui::EmbossType::None);
- }
-
- #define USE_DRAW_TOT_UPDATE
-
- static void node_draw_nodetree(const bContext &C,
-                                TreeDrawContext &tree_draw_ctx,
-                                ARegion &region,
-                                SpaceNode &snode,
-                                bNodeTree &ntree,
-                                Span<bNode *> nodes,
-                                Span<uiBlock *> blocks,
-                                bNodeInstanceKey parent_key)
- {
- #ifdef USE_DRAW_TOT_UPDATE
-   BLI_rctf_init_minmax(&region.v2d.tot);
- #endif
-
-   for (const int i : nodes.index_range()) {
- #ifdef USE_DRAW_TOT_UPDATE
-     /* Unrelated to background nodes, update the v2d->tot,
-      * can be anywhere before we draw the scroll bars. */
-     BLI_rctf_union(&region.v2d.tot, &nodes[i]->runtime->draw_bounds);
- #endif
-   }
-
-   /* Node lines. */
-   GPU_blend(GPU_BLEND_ALPHA);
-   nodelink_batch_start(snode);
-
-   for (const bNodeLink *link : ntree.all_links()) {
-     if (!bke::node_link_is_hidden(*link) && !bke::node_link_is_selected(*link)) {
-       node_draw_link(C, region.v2d, snode, *link, false);
-     }
-   }
-
-   /* Draw selected node links after the unselected ones, so they are shown on top. */
-   for (const bNodeLink *link : ntree.all_links()) {
-     if (!bke::node_link_is_hidden(*link) && bke::node_link_is_selected(*link)) {
-       node_draw_link(C, region.v2d, snode, *link, true);
-     }
-   }
-
-   nodelink_batch_end(snode);
-
-   GPU_blend(GPU_BLEND_NONE);
-
-   draw_frame_overlays(C, tree_draw_ctx, region, snode, ntree, blocks);
-
-   /* Draw foreground nodes, last nodes in front. */
-   for (const int i : nodes.index_range()) {
-     bNode &node = *nodes[i];
-     if (node.flag & NODE_BACKGROUND) {
-       /* Background nodes are drawn before mixed with zones already. */
-       continue;
-     }
-
-     const bNodeInstanceKey key = bke::node_instance_key(parent_key, &ntree, &node);
-     node_draw(C, tree_draw_ctx, region, snode, ntree, node, *blocks[node.index()], key);
-   }
-
-   uiBlock &invalid_links_block = invalid_links_uiblock_init(C);
-   for (auto &&item : ntree.runtime->link_errors.items()) {
-     if (const bNodeLink *link = item.key.try_find(ntree)) {
-       if (!bke::node_link_is_hidden(*link)) {
-         draw_link_errors(C, snode, *link, item.value, invalid_links_block);
-       }
-     }
-   }
-   UI_block_end(&C, &invalid_links_block);
-   UI_block_draw(&C, &invalid_links_block);
- }
-
- /* Draw the breadcrumb on the top of the editor. */
- static void draw_tree_path(const bContext &C, ARegion &region)
- {
-   GPU_matrix_push_projection();
-   wmOrtho2_region_pixelspace(&region);
-
-   const rcti *rect = ED_region_visible_rect(&region);
-
-   const uiStyle *style = UI_style_get_dpi();
-   const float padding_x = 16 * UI_SCALE_FAC;
-   const int x = rect->xmin + padding_x;
-   const int y = region.winy - UI_UNIT_Y * 0.6f;
-   const int width = BLI_rcti_size_x(rect) - 2 * padding_x;
-
-   uiBlock *block = UI_block_begin(&C, &region, __func__, ui::EmbossType::None);
-   uiLayout &layout = ui::block_layout(
-       block, ui::LayoutDirection::Vertical, ui::LayoutType::Panel, x, y, width, 1, 0, style);
-
-   const Vector<ui::ContextPathItem> context_path = ed::space_node::context_path_for_space_node(C);
-   ui::template_breadcrumbs(layout, context_path);
-
-   ui::block_layout_resolve(block);
-   UI_block_end(&C, block);
-   UI_block_draw(&C, block);
-
-   GPU_matrix_pop_projection();
- }
-
- static void snode_setup_v2d(SpaceNode &snode, ARegion &region, const float2 &center)
- {
-   View2D &v2d = region.v2d;
-
-   /* Shift view to node tree center. */
-   UI_view2d_center_set(&v2d, center[0], center[1]);
-   UI_view2d_view_ortho(&v2d);
-
-   snode.runtime->aspect = BLI_rctf_size_x(&v2d.cur) / float(region.winx);
- }
-
- static Map<const bNode *, const bNode *> find_menu_switch_sources_for_index_switch_nodes(
-     const SpaceNode &snode,
-     const bNodeTree &ntree,
-     bke::ComputeContextCache &compute_context_cache)
- {
-   Map<const bNode *, const bNode *> result;
-   for (const bNode *index_switch_node : ntree.nodes_by_type("GeometryNodeIndexSwitch")) {
-     const bNodeSocket &index_socket = index_switch_node->input_socket(0);
-     const ComputeContext *compute_context = ed::space_node::compute_context_for_edittree_socket(
-         snode, compute_context_cache, index_socket);
-     if (!compute_context) {
-       continue;
-     }
-     const std::optional<nodes::NodeInContext> menu_switch = nodes::find_origin_index_menu_switch(
-         {compute_context, &index_socket}, compute_context_cache);
-     if (!menu_switch) {
-       continue;
-     }
-     result.add(index_switch_node, menu_switch->node);
-   }
-   return result;
- }
-
- static void draw_nodetree(const bContext &C,
-                           ARegion &region,
-                           bNodeTree &ntree,
-                           bNodeInstanceKey parent_key)
- {
-   SpaceNode *snode = CTX_wm_space_node(&C);
-   ntree.ensure_topology_cache();
-
-   Array<bNode *> nodes = tree_draw_order_calc_nodes(ntree);
-
-   Array<uiBlock *> blocks = node_uiblocks_init(C, nodes);
-
-   bke::ComputeContextCache compute_context_cache;
-
-   TreeDrawContext tree_draw_ctx;
-   tree_draw_ctx.bmain = CTX_data_main(&C);
-   tree_draw_ctx.window = CTX_wm_window(&C);
-   tree_draw_ctx.scene = CTX_data_scene(&C);
-   tree_draw_ctx.region = CTX_wm_region(&C);
-   tree_draw_ctx.depsgraph = CTX_data_depsgraph_pointer(&C);
-   tree_draw_ctx.extra_info_rows_per_node.reinitialize(nodes.size());
-   tree_draw_ctx.menu_switch_source_by_index_switch =
-       find_menu_switch_sources_for_index_switch_nodes(*snode, ntree, compute_context_cache);
-
-   BLI_SCOPED_DEFER([&]() { ntree.runtime->sockets_on_active_gizmo_paths.clear(); });
-   if (ntree.type == NTREE_GEOMETRY) {
-     tree_draw_ctx.tree_logs = geo_log::GeoNodesLog::get_contextual_tree_logs(*snode);
-     tree_draw_ctx.tree_logs.foreach_tree_log([&](geo_log::GeoTreeLog &log) {
-       log.ensure_node_warnings(*tree_draw_ctx.bmain);
-       log.ensure_execution_times();
-     });
-     const WorkSpace *workspace = CTX_wm_workspace(&C);
-     tree_draw_ctx.active_geometry_nodes_viewer = viewer_path::find_geometry_nodes_viewer(
-         workspace->viewer_path, *snode);
-
-     /* This set of socket is used when drawing links to determine which links should use the
-      * special gizmo drawing. */
-     ntree.runtime->sockets_on_active_gizmo_paths = find_sockets_on_active_gizmo_paths(
-         C, *snode, compute_context_cache);
-   }
-   else if (ntree.type == NTREE_COMPOSIT) {
-     const Scene *scene = CTX_data_scene(&C);
-     tree_draw_ctx.compositor_per_node_execution_time =
-         &scene->runtime->compositor.per_node_execution_time;
-   }
-   else if (ntree.type == NTREE_SHADER) {
-     if (USER_EXPERIMENTAL_TEST(&U, use_shader_node_previews) &&
-         BKE_scene_uses_shader_previews(CTX_data_scene(&C)) &&
-         snode->overlay.flag & SN_OVERLAY_SHOW_OVERLAYS &&
-         snode->overlay.flag & SN_OVERLAY_SHOW_PREVIEWS)
-     {
-       tree_draw_ctx.nested_group_infos = get_nested_previews(C, *snode);
-     }
-     {
-       std::lock_guard lock(ntree.runtime->shader_node_errors_mutex);
-       /* Make a local copy to avoid mutex access for each node. Typically, there are only very few
-        * error message. */
-       tree_draw_ctx.shader_node_errors = ntree.runtime->shader_node_errors;
-     }
-   }
-
-   for (const int i : nodes.index_range()) {
-     const bNode &node = *nodes[i];
-     tree_draw_ctx.extra_info_rows_per_node[node.index()] = node_get_extra_info(
-         C, tree_draw_ctx, *snode, node);
-   }
-
-   node_update_nodetree(C, tree_draw_ctx, ntree, nodes, blocks);
-   node_draw_zones_and_frames(region, *snode, ntree);
-   node_draw_nodetree(C, tree_draw_ctx, region, *snode, ntree, nodes, blocks, parent_key);
- }
-
- /**
-  * Make the background slightly brighter to indicate that users are inside a node-group.
-  */
- static void draw_background_color(const SpaceNode &snode)
- {
-   const int max_tree_length = 3;
-   const float bright_factor = 0.25f;
-
-   /* We ignore the first element of the path since it is the top-most tree and it doesn't need to
-    * be brighter. We also set a cap to how many levels we want to set apart, to avoid the
-    * background from getting too bright. */
-   const int clamped_tree_path_length = BLI_listbase_count_at_most(&snode.treepath,
-                                                                   max_tree_length);
-   const int depth = max_ii(0, clamped_tree_path_length - 1);
-
-   float color[3];
-   UI_GetThemeColor3fv(TH_BACK, color);
-   mul_v3_fl(color, 1.0f + bright_factor * depth);
-   GPU_clear_color(color[0], color[1], color[2], 1.0);
- }
-
- void node_draw_space(const bContext &C, ARegion &region)
- {
-   wmWindow *win = CTX_wm_window(&C);
-   SpaceNode &snode = *CTX_wm_space_node(&C);
-   View2D &v2d = region.v2d;
-
-   /* Setup off-screen buffers. */
-   GPUViewport *viewport = WM_draw_region_get_viewport(&region);
-
-   blender::gpu::FrameBuffer *framebuffer_overlay = GPU_viewport_framebuffer_overlay_get(viewport);
-   GPU_framebuffer_bind_no_srgb(framebuffer_overlay);
-
-   UI_view2d_view_ortho(&v2d);
-   draw_background_color(snode);
-   GPU_depth_test(GPU_DEPTH_NONE);
-   GPU_scissor_test(true);
-
-   /* XXX `snode->runtime->cursor` set in coordinate-space for placing new nodes,
-    * used for drawing noodles too. */
-   UI_view2d_region_to_view(&region.v2d,
-                            win->eventstate->xy[0] - region.winrct.xmin,
-                            win->eventstate->xy[1] - region.winrct.ymin,
-                            &snode.runtime->cursor[0],
-                            &snode.runtime->cursor[1]);
-   snode.runtime->cursor[0] /= UI_SCALE_FAC;
-   snode.runtime->cursor[1] /= UI_SCALE_FAC;
-
-   ED_region_draw_cb_draw(&C, &region, REGION_DRAW_PRE_VIEW);
-
-   /* Only set once. */
-   GPU_blend(GPU_BLEND_ALPHA);
-
-   /* Nodes. */
-   snode_set_context(C);
-
-   const int grid_levels = UI_GetThemeValueType(TH_NODE_GRID_LEVELS, SPACE_NODE);
-   UI_view2d_dot_grid_draw(&v2d, TH_GRID, NODE_GRID_STEP_SIZE, grid_levels);
-
-   /* Draw parent node trees. */
-   if (snode.treepath.last) {
-     bNodeTreePath *path = (bNodeTreePath *)snode.treepath.last;
-
-     /* Update tree path name (drawn in the bottom left). */
-     ID *name_id = (path->nodetree && path->nodetree != snode.nodetree) ? &path->nodetree->id :
-                                                                          snode.id;
-
-     if (name_id && UNLIKELY(!STREQ(path->display_name, name_id->name + 2))) {
-       STRNCPY_UTF8(path->display_name, name_id->name + 2);
-     }
-
-     /* Current View2D center, will be set temporarily for parent node trees. */
-     float2 center;
-     UI_view2d_center_get(&v2d, &center.x, &center.y);
-
-     /* Store new view center in path and current edit tree. */
-     copy_v2_v2(path->view_center, center);
-     if (snode.edittree) {
-       copy_v2_v2(snode.edittree->view_center, center);
-     }
-
-     /* Top-level edit tree. */
-     bNodeTree *ntree = path->nodetree;
-     if (ntree) {
-       snode_setup_v2d(snode, region, center);
-
-       /* Backdrop. */
-       draw_nodespace_back_pix(C, region, snode, path->parent_key);
-
-       {
-         float original_proj[4][4];
-         GPU_matrix_projection_get(original_proj);
-
-         GPU_matrix_push();
-         GPU_matrix_identity_set();
-
-         wmOrtho2_pixelspace(region.winx, region.winy);
-
-         WM_gizmomap_draw(region.runtime->gizmo_map, &C, WM_GIZMOMAP_DRAWSTEP_2D);
-
-         GPU_matrix_pop();
-         GPU_matrix_projection_set(original_proj);
-       }
-
-       draw_nodetree(C, region, *ntree, path->parent_key);
-     }
-
-     /* Temporary links. */
-     GPU_blend(GPU_BLEND_ALPHA);
-     GPU_line_smooth(true);
-     if (snode.runtime->linkdrag) {
-       for (const bNodeLink &link : snode.runtime->linkdrag->links) {
-         node_draw_link_dragged(C, v2d, snode, link);
-       }
-     }
-     GPU_line_smooth(false);
-     GPU_blend(GPU_BLEND_NONE);
-
-     if (snode.overlay.flag & SN_OVERLAY_SHOW_OVERLAYS && snode.flag & SNODE_SHOW_GPENCIL) {
-       /* Draw grease-pencil annotations. */
-       ED_annotation_draw_view2d(&C, true);
-     }
-   }
-   else {
-
-     /* Backdrop. */
-     draw_nodespace_back_pix(C, region, snode, bke::NODE_INSTANCE_KEY_NONE);
-   }
-
-   ED_region_draw_cb_draw(&C, &region, REGION_DRAW_POST_VIEW);
-
-   /* Reset view matrix. */
-   UI_view2d_view_restore(&C);
-
-   if (snode.overlay.flag & SN_OVERLAY_SHOW_OVERLAYS) {
-     if (snode.flag & SNODE_SHOW_GPENCIL && snode.treepath.last) {
-       /* Draw grease-pencil (screen strokes, and also paint-buffer). */
-       ED_annotation_draw_view2d(&C, false);
-     }
-
-     /* Draw context path. */
-     if (snode.overlay.flag & SN_OVERLAY_SHOW_PATH) {
-       draw_tree_path(C, region);
-     }
-   }
-
-   /* Scrollers. */
-
-   /* Hide the right scrollbar while a right-aligned region
-    * is open. Otherwise we can have two scroll bars. #141225 */
-   ScrArea *area = CTX_wm_area(&C);
-   bool sidebar = false;
-   LISTBASE_FOREACH (ARegion *, region, &area->regionbase) {
-     if (region->alignment == RGN_ALIGN_RIGHT && region->overlap &&
-         !(region->flag & RGN_FLAG_HIDDEN))
-     {
-       sidebar = true;
-       break;
-     }
-   }
-
-   if (sidebar) {
-     v2d.scroll &= ~V2D_SCROLL_RIGHT;
-   }
-   else {
-     v2d.scroll |= V2D_SCROLL_RIGHT;
-   }
-
-   UI_view2d_scrollers_draw(&v2d, nullptr);
- }
-
- }  // namespace blender::ed::space_node+                               Span<bNode *> nodes,
+                               Span<uiBlock *> blocks,
+                               bNodeInstanceKey parent_key)
+{
+#ifdef USE_DRAW_TOT_UPDATE
+  BLI_rctf_init_minmax(&region.v2d.tot);
+#endif
+
+  for (const int i : nodes.index_range()) {
+#ifdef USE_DRAW_TOT_UPDATE
+    /* Unrelated to background nodes, update the v2d->tot,
+     * can be anywhere before we draw the scroll bars. */
+    BLI_rctf_union(&region.v2d.tot, &nodes[i]->runtime->draw_bounds);
+#endif
+  }
+
+  /* Node lines. */
+  GPU_blend(GPU_BLEND_ALPHA);
+  nodelink_batch_start(snode);
+
+  for (const bNodeLink *link : ntree.all_links()) {
+    if (!bke::node_link_is_hidden(*link) && !bke::node_link_is_selected(*link)) {
+      node_draw_link(C, region.v2d, snode, *link, false);
+    }
+  }
+
+  /* Draw selected node links after the unselected ones, so they are shown on top. */
+  for (const bNodeLink *link : ntree.all_links()) {
+    if (!bke::node_link_is_hidden(*link) && bke::node_link_is_selected(*link)) {
+      node_draw_link(C, region.v2d, snode, *link, true);
+    }
+  }
+
+  nodelink_batch_end(snode);
+
+  GPU_blend(GPU_BLEND_NONE);
+
+  draw_frame_overlays(C, tree_draw_ctx, region, snode, ntree, blocks);
+
+  /* Draw foreground nodes, last nodes in front. */
+  for (const int i : nodes.index_range()) {
+    bNode &node = *nodes[i];
+    if (node.flag & NODE_BACKGROUND) {
+      /* Background nodes are drawn before mixed with zones already. */
+      continue;
+    }
+
+    const bNodeInstanceKey key = bke::node_instance_key(parent_key, &ntree, &node);
+    node_draw(C, tree_draw_ctx, region, snode, ntree, node, *blocks[node.index()], key);
+  }
+
+  uiBlock &invalid_links_block = invalid_links_uiblock_init(C);
+  for (auto &&item : ntree.runtime->link_errors.items()) {
+    if (const bNodeLink *link = item.key.try_find(ntree)) {
+      if (!bke::node_link_is_hidden(*link)) {
+        draw_link_errors(C, snode, *link, item.value, invalid_links_block);
+      }
+    }
+  }
+  UI_block_end(&C, &invalid_links_block);
+  UI_block_draw(&C, &invalid_links_block);
+}
+
+/* Draw the breadcrumb on the top of the editor. */
+static void draw_tree_path(const bContext &C, ARegion &region)
+{
+  GPU_matrix_push_projection();
+  wmOrtho2_region_pixelspace(&region);
+
+  const rcti *rect = ED_region_visible_rect(&region);
+
+  const uiStyle *style = UI_style_get_dpi();
+  const float padding_x = 16 * UI_SCALE_FAC;
+  const int x = rect->xmin + padding_x;
+  const int y = region.winy - UI_UNIT_Y * 0.6f;
+  const int width = BLI_rcti_size_x(rect) - 2 * padding_x;
+
+  uiBlock *block = UI_block_begin(&C, &region, __func__, ui::EmbossType::None);
+  uiLayout &layout = ui::block_layout(
+      block, ui::LayoutDirection::Vertical, ui::LayoutType::Panel, x, y, width, 1, 0, style);
+
+  const Vector<ui::ContextPathItem> context_path = ed::space_node::context_path_for_space_node(C);
+  ui::template_breadcrumbs(layout, context_path);
+
+  ui::block_layout_resolve(block);
+  UI_block_end(&C, block);
+  UI_block_draw(&C, block);
+
+  GPU_matrix_pop_projection();
+}
+
+static void snode_setup_v2d(SpaceNode &snode, ARegion &region, const float2 &center)
+{
+  View2D &v2d = region.v2d;
+
+  /* Shift view to node tree center. */
+  UI_view2d_center_set(&v2d, center[0], center[1]);
+  UI_view2d_view_ortho(&v2d);
+
+  snode.runtime->aspect = BLI_rctf_size_x(&v2d.cur) / float(region.winx);
+}
+
+static Map<const bNode *, const bNode *> find_menu_switch_sources_for_index_switch_nodes(
+    const SpaceNode &snode,
+    const bNodeTree &ntree,
+    bke::ComputeContextCache &compute_context_cache)
+{
+  Map<const bNode *, const bNode *> result;
+  for (const bNode *index_switch_node : ntree.nodes_by_type("GeometryNodeIndexSwitch")) {
+    const bNodeSocket &index_socket = index_switch_node->input_socket(0);
+    const ComputeContext *compute_context = ed::space_node::compute_context_for_edittree_socket(
+        snode, compute_context_cache, index_socket);
+    if (!compute_context) {
+      continue;
+    }
+    const std::optional<nodes::NodeInContext> menu_switch = nodes::find_origin_index_menu_switch(
+        {compute_context, &index_socket}, compute_context_cache);
+    if (!menu_switch) {
+      continue;
+    }
+    result.add(index_switch_node, menu_switch->node);
+  }
+  return result;
+}
+
+static void draw_nodetree(const bContext &C,
+                          ARegion &region,
+                          bNodeTree &ntree,
+                          bNodeInstanceKey parent_key)
+{
+  SpaceNode *snode = CTX_wm_space_node(&C);
+  ntree.ensure_topology_cache();
+
+  Array<bNode *> nodes = tree_draw_order_calc_nodes(ntree);
+
+  Array<uiBlock *> blocks = node_uiblocks_init(C, nodes);
+
+  bke::ComputeContextCache compute_context_cache;
+
+  TreeDrawContext tree_draw_ctx;
+  tree_draw_ctx.bmain = CTX_data_main(&C);
+  tree_draw_ctx.window = CTX_wm_window(&C);
+  tree_draw_ctx.scene = CTX_data_scene(&C);
+  tree_draw_ctx.region = CTX_wm_region(&C);
+  tree_draw_ctx.depsgraph = CTX_data_depsgraph_pointer(&C);
+  tree_draw_ctx.extra_info_rows_per_node.reinitialize(nodes.size());
+  tree_draw_ctx.menu_switch_source_by_index_switch =
+      find_menu_switch_sources_for_index_switch_nodes(*snode, ntree, compute_context_cache);
+
+  BLI_SCOPED_DEFER([&]() { ntree.runtime->sockets_on_active_gizmo_paths.clear(); });
+  if (ntree.type == NTREE_GEOMETRY) {
+    tree_draw_ctx.tree_logs = geo_log::GeoNodesLog::get_contextual_tree_logs(*snode);
+    tree_draw_ctx.tree_logs.foreach_tree_log([&](geo_log::GeoTreeLog &log) {
+      log.ensure_node_warnings(*tree_draw_ctx.bmain);
+      log.ensure_execution_times();
+    });
+    const WorkSpace *workspace = CTX_wm_workspace(&C);
+    tree_draw_ctx.active_geometry_nodes_viewer = viewer_path::find_geometry_nodes_viewer(
+        workspace->viewer_path, *snode);
+
+    /* This set of socket is used when drawing links to determine which links should use the
+     * special gizmo drawing. */
+    ntree.runtime->sockets_on_active_gizmo_paths = find_sockets_on_active_gizmo_paths(
+        C, *snode, compute_context_cache);
+  }
+  else if (ntree.type == NTREE_COMPOSIT) {
+    const Scene *scene = CTX_data_scene(&C);
+    tree_draw_ctx.compositor_per_node_execution_time =
+        &scene->runtime->compositor.per_node_execution_time;
+  }
+  else if (ntree.type == NTREE_SHADER) {
+    if (USER_EXPERIMENTAL_TEST(&U, use_shader_node_previews) &&
+        BKE_scene_uses_shader_previews(CTX_data_scene(&C)) &&
+        snode->overlay.flag & SN_OVERLAY_SHOW_OVERLAYS &&
+        snode->overlay.flag & SN_OVERLAY_SHOW_PREVIEWS)
+    {
+      tree_draw_ctx.nested_group_infos = get_nested_previews(C, *snode);
+    }
+    {
+      std::lock_guard lock(ntree.runtime->shader_node_errors_mutex);
+      /* Make a local copy to avoid mutex access for each node. Typically, there are only very few
+       * error message. */
+      tree_draw_ctx.shader_node_errors = ntree.runtime->shader_node_errors;
+    }
+  }
+
+  for (const int i : nodes.index_range()) {
+    const bNode &node = *nodes[i];
+    tree_draw_ctx.extra_info_rows_per_node[node.index()] = node_get_extra_info(
+        C, tree_draw_ctx, *snode, node);
+  }
+
+  node_update_nodetree(C, tree_draw_ctx, ntree, nodes, blocks);
+  node_draw_zones_and_frames(region, *snode, ntree);
+  node_draw_nodetree(C, tree_draw_ctx, region, *snode, ntree, nodes, blocks, parent_key);
+}
+
+/**
+ * Make the background slightly brighter to indicate that users are inside a node-group.
+ */
+static void draw_background_color(const SpaceNode &snode)
+{
+  const int max_tree_length = 3;
+  const float bright_factor = 0.25f;
+
+  /* We ignore the first element of the path since it is the top-most tree and it doesn't need to
+   * be brighter. We also set a cap to how many levels we want to set apart, to avoid the
+   * background from getting too bright. */
+  const int clamped_tree_path_length = BLI_listbase_count_at_most(&snode.treepath,
+                                                                  max_tree_length);
+  const int depth = max_ii(0, clamped_tree_path_length - 1);
+
+  float color[3];
+  UI_GetThemeColor3fv(TH_BACK, color);
+  mul_v3_fl(color, 1.0f + bright_factor * depth);
+  GPU_clear_color(color[0], color[1], color[2], 1.0);
+}
+
+void node_draw_space(const bContext &C, ARegion &region)
+{
+  wmWindow *win = CTX_wm_window(&C);
+  SpaceNode &snode = *CTX_wm_space_node(&C);
+  View2D &v2d = region.v2d;
+
+  /* Setup off-screen buffers. */
+  GPUViewport *viewport = WM_draw_region_get_viewport(&region);
+
+  blender::gpu::FrameBuffer *framebuffer_overlay = GPU_viewport_framebuffer_overlay_get(viewport);
+  GPU_framebuffer_bind_no_srgb(framebuffer_overlay);
+
+  UI_view2d_view_ortho(&v2d);
+  draw_background_color(snode);
+  GPU_depth_test(GPU_DEPTH_NONE);
+  GPU_scissor_test(true);
+
+  /* XXX `snode->runtime->cursor` set in coordinate-space for placing new nodes,
+   * used for drawing noodles too. */
+  UI_view2d_region_to_view(&region.v2d,
+                           win->eventstate->xy[0] - region.winrct.xmin,
+                           win->eventstate->xy[1] - region.winrct.ymin,
+                           &snode.runtime->cursor[0],
+                           &snode.runtime->cursor[1]);
+  snode.runtime->cursor[0] /= UI_SCALE_FAC;
+  snode.runtime->cursor[1] /= UI_SCALE_FAC;
+
+  ED_region_draw_cb_draw(&C, &region, REGION_DRAW_PRE_VIEW);
+
+  /* Only set once. */
+  GPU_blend(GPU_BLEND_ALPHA);
+
+  /* Nodes. */
+  snode_set_context(C);
+
+  const int grid_levels = UI_GetThemeValueType(TH_NODE_GRID_LEVELS, SPACE_NODE);
+  UI_view2d_dot_grid_draw(&v2d, TH_GRID, NODE_GRID_STEP_SIZE, grid_levels);
+
+  /* Draw parent node trees. */
+  if (snode.treepath.last) {
+    bNodeTreePath *path = (bNodeTreePath *)snode.treepath.last;
+
+    /* Update tree path name (drawn in the bottom left). */
+    ID *name_id = (path->nodetree && path->nodetree != snode.nodetree) ? &path->nodetree->id :
+                                                                         snode.id;
+
+    if (name_id && UNLIKELY(!STREQ(path->display_name, name_id->name + 2))) {
+      STRNCPY_UTF8(path->display_name, name_id->name + 2);
+    }
+
+    /* Current View2D center, will be set temporarily for parent node trees. */
+    float2 center;
+    UI_view2d_center_get(&v2d, &center.x, &center.y);
+
+    /* Store new view center in path and current edit tree. */
+    copy_v2_v2(path->view_center, center);
+    if (snode.edittree) {
+      copy_v2_v2(snode.edittree->view_center, center);
+    }
+
+    /* Top-level edit tree. */
+    bNodeTree *ntree = path->nodetree;
+    if (ntree) {
+      snode_setup_v2d(snode, region, center);
+
+      /* Backdrop. */
+      draw_nodespace_back_pix(C, region, snode, path->parent_key);
+
+      {
+        float original_proj[4][4];
+        GPU_matrix_projection_get(original_proj);
+
+        GPU_matrix_push();
+        GPU_matrix_identity_set();
+
+        wmOrtho2_pixelspace(region.winx, region.winy);
+
+        WM_gizmomap_draw(region.runtime->gizmo_map, &C, WM_GIZMOMAP_DRAWSTEP_2D);
+
+        GPU_matrix_pop();
+        GPU_matrix_projection_set(original_proj);
+      }
+
+      draw_nodetree(C, region, *ntree, path->parent_key);
+    }
+
+    /* Temporary links. */
+    GPU_blend(GPU_BLEND_ALPHA);
+    GPU_line_smooth(true);
+    if (snode.runtime->linkdrag) {
+      for (const bNodeLink &link : snode.runtime->linkdrag->links) {
+        node_draw_link_dragged(C, v2d, snode, link);
+      }
+    }
+    GPU_line_smooth(false);
+    GPU_blend(GPU_BLEND_NONE);
+
+    if (snode.overlay.flag & SN_OVERLAY_SHOW_OVERLAYS && snode.flag & SNODE_SHOW_GPENCIL) {
+      /* Draw grease-pencil annotations. */
+      ED_annotation_draw_view2d(&C, true);
+    }
+  }
+  else {
+
+    /* Backdrop. */
+    draw_nodespace_back_pix(C, region, snode, bke::NODE_INSTANCE_KEY_NONE);
+  }
+
+  ED_region_draw_cb_draw(&C, &region, REGION_DRAW_POST_VIEW);
+
+  /* Reset view matrix. */
+  UI_view2d_view_restore(&C);
+
+  if (snode.overlay.flag & SN_OVERLAY_SHOW_OVERLAYS) {
+    if (snode.flag & SNODE_SHOW_GPENCIL && snode.treepath.last) {
+      /* Draw grease-pencil (screen strokes, and also paint-buffer). */
+      ED_annotation_draw_view2d(&C, false);
+    }
+
+    /* Draw context path. */
+    if (snode.overlay.flag & SN_OVERLAY_SHOW_PATH) {
+      draw_tree_path(C, region);
+    }
+  }
+
+  /* Scrollers. */
+
+  /* Hide the right scrollbar while a right-aligned region
+   * is open. Otherwise we can have two scroll bars. #141225 */
+  ScrArea *area = CTX_wm_area(&C);
+  bool sidebar = false;
+  LISTBASE_FOREACH (ARegion *, region, &area->regionbase) {
+    if (region->alignment == RGN_ALIGN_RIGHT && region->overlap &&
+        !(region->flag & RGN_FLAG_HIDDEN))
+    {
+      sidebar = true;
+      break;
+    }
+  }
+
+  if (sidebar) {
+    v2d.scroll &= ~V2D_SCROLL_RIGHT;
+  }
+  else {
+    v2d.scroll |= V2D_SCROLL_RIGHT;
+  }
+
+  UI_view2d_scrollers_draw(&v2d, nullptr);
+}
+
+}  // namespace blender::ed::space_node