/* SPDX-FileCopyrightText: 2008 Blender Authors
 *
 * SPDX-License-Identifier: GPL-2.0-or-later */

/** \file
 * \ingroup spnode
 * \brief higher level node drawing for the node editor.
 */

#include <iomanip>

#include "MEM_guardedalloc.h"

#include "DNA_light_types.h"
#include "DNA_linestyle_types.h"
#include "DNA_material_types.h"
#include "DNA_modifier_types.h"
#include "DNA_node_types.h"
#include "DNA_screen_types.h"
#include "DNA_space_types.h"
#include "DNA_text_types.h"
#include "DNA_texture_types.h"
#include "DNA_world_types.h"

#include "BLI_array.hh"
#include "BLI_bounds.hh"
#include "BLI_convexhull_2d.h"
#include "BLI_function_ref.hh"
#include "BLI_listbase.h"
#include "BLI_map.hh"
#include "BLI_math_matrix.hh"
#include "BLI_math_quaternion.hh"
#include "BLI_set.hh"
#include "BLI_span.hh"
#include "BLI_string.h"
#include "BLI_string_ref.hh"
#include "BLI_vector.hh"

#include "BLT_translation.hh"

#include "BKE_compute_contexts.hh"
#include "BKE_context.hh"
#include "BKE_curves.hh"
#include "BKE_global.hh"
#include "BKE_idtype.hh"
#include "BKE_lib_id.hh"
#include "BKE_library.hh"
#include "BKE_main.hh"
#include "BKE_main_invariants.hh"
#include "BKE_node.hh"
#include "BKE_node_enum.hh"
#include "BKE_node_legacy_types.hh"
#include "BKE_node_runtime.hh"
#include "BKE_node_tree_update.hh"
#include "BKE_node_tree_zones.hh"
#include "BKE_object.hh"
#include "BKE_scene.hh"
#include "BKE_scene_runtime.hh"
#include "BKE_screen.hh"
#include "BKE_type_conversions.hh"

#include "IMB_imbuf.hh"

#include "DEG_depsgraph.hh"

#include "BLF_api.hh"

#include "BIF_glutil.hh"

#include "GPU_framebuffer.hh"
#include "GPU_immediate.hh"
#include "GPU_immediate_util.hh"
#include "GPU_matrix.hh"
#include "GPU_state.hh"
#include "GPU_viewport.hh"

#include "UI_interface_c.hh"
#include "WM_api.hh"
#include "WM_types.hh"

#include "ED_gpencil_legacy.hh"
#include "ED_node.hh"
#include "ED_node_preview.hh"
#include "ED_screen.hh"
#include "ED_space_api.hh"
#include "ED_viewer_path.hh"

#include "UI_interface.hh"
#include "UI_resources.hh"
#include "UI_view2d.hh"

#include "RNA_access.hh"
#include "RNA_prototypes.hh"

#include "NOD_geometry_nodes_gizmos.hh"
#include "NOD_geometry_nodes_log.hh"
#include "NOD_node_declaration.hh"
#include "NOD_node_extra_info.hh"
#include "NOD_socket_declarations_geometry.hh"

#include "GEO_fillet_curves.hh"

#include "node_intern.hh" /* own include */

#include <fmt/format.h>
#include <sstream>

namespace geo_log = blender::nodes::geo_eval_log;
using blender::bke::bNodeTreeZone;
using blender::bke::bNodeTreeZones;
using blender::ed::space_node::NestedTreePreviews;
using blender::nodes::NodeExtraInfoRow;

namespace blender::ed::space_node {

/**
 * This is passed to many functions which draw the node editor.
 */
struct TreeDrawContext {
  Main *bmain;
  wmWindow *window;
  Scene *scene;
  ARegion *region;
  Depsgraph *depsgraph;

  /**
   * Whether a viewer node is active in geometry nodes can not be determined by a flag on the node
   * alone. That's because if the node group with the viewer is used multiple times, it's only
   * active in one of these cases.
   * The active node is cached here to avoid doing the more expensive check for every viewer node
   * in the tree.
   */
  const bNode *active_geometry_nodes_viewer = nullptr;
  /**
   * Geometry nodes logs various data during execution. The logged data that corresponds to the
   * currently drawn node tree can be retrieved from the log below.
   */
  Map<const bNodeTreeZone *, geo_log::GeoTreeLog *> geo_log_by_zone;

  NestedTreePreviews *nested_group_infos = nullptr;
  /**
   * True if there is an active compositor using the node tree, false otherwise.
   */
  bool used_by_compositor = false;

  Map<bNodeInstanceKey, timeit::Nanoseconds> *compositor_per_node_execution_time = nullptr;

  /**
   * Label for reroute nodes that is derived from upstream reroute nodes.
   */
  Map<const bNode *, StringRef> reroute_auto_labels;
};

float grid_size_get()
{
  return NODE_GRID_STEP_SIZE;
}

void tree_update(const bContext *C)
{
  SpaceNode *snode = CTX_wm_space_node(C);
  if (snode) {
    snode_set_context(*C);

    if (snode->nodetree) {
      id_us_ensure_real(&snode->nodetree->id);
    }
  }
}

/* id is supposed to contain a node tree */
static bNodeTree *node_tree_from_ID(ID *id)
{
  if (id) {
    if (GS(id->name) == ID_NT) {
      return (bNodeTree *)id;
    }
    return bke::node_tree_from_id(id);
  }

  return nullptr;
}

void tag_update_id(ID *id)
{
  bNodeTree *ntree = node_tree_from_ID(id);
  if (id == nullptr || ntree == nullptr) {
    return;
  }

  /* TODO(sergey): With the new dependency graph it should be just enough to only tag ntree itself.
   * All the users of this tree will have update flushed from the tree. */
  DEG_id_tag_update(&ntree->id, 0);

  if (ntree->type == NTREE_SHADER) {
    DEG_id_tag_update(id, 0);

    if (GS(id->name) == ID_MA) {
      WM_main_add_notifier(NC_MATERIAL | ND_SHADING, id);
    }
    else if (GS(id->name) == ID_LA) {
      WM_main_add_notifier(NC_LAMP | ND_LIGHTING, id);
    }
    else if (GS(id->name) == ID_WO) {
      WM_main_add_notifier(NC_WORLD | ND_WORLD, id);
    }
  }
  else if (ntree->type == NTREE_COMPOSIT) {
    WM_main_add_notifier(NC_SCENE | ND_NODES, id);
  }
  else if (ntree->type == NTREE_TEXTURE) {
    DEG_id_tag_update(id, 0);
    WM_main_add_notifier(NC_TEXTURE | ND_NODES, id);
  }
  else if (ntree->type == NTREE_GEOMETRY) {
    WM_main_add_notifier(NC_OBJECT | ND_MODIFIER, id);
  }
  else if (id == &ntree->id) {
    /* Node groups. */
    DEG_id_tag_update(id, 0);
  }
}

static std::string node_socket_get_tooltip(const SpaceNode *snode,
                                           const bNodeTree &ntree,
                                           const bNodeSocket &socket);

static const char *node_socket_get_translation_context(const bNodeSocket &socket)
{
  /* The node is not explicitly defined. */
  if (socket.runtime->declaration == nullptr) {
    return nullptr;
  }

  const std::optional<std::string> &translation_context =
      socket.runtime->declaration->translation_context;

  /* Default context. */
  if (!translation_context.has_value()) {
    return nullptr;
  }

  return translation_context->c_str();
}

static void node_socket_add_tooltip_in_node_editor(const bNodeSocket &sock, uiLayout &layout);

/** Return true when \a a should be behind \a b and false otherwise. */
static bool compare_node_depth(const bNode *a, const bNode *b)
{
  /* These tell if either the node or any of the parent nodes is selected.
   * A selected parent means an unselected node is also in foreground! */
  bool a_select = (a->flag & NODE_SELECT) != 0, b_select = (b->flag & NODE_SELECT) != 0;
  bool a_active = (a->flag & NODE_ACTIVE) != 0, b_active = (b->flag & NODE_ACTIVE) != 0;

  /* If one is an ancestor of the other. */
  /* XXX there might be a better sorting algorithm for stable topological sort,
   * this is O(n^2) worst case. */
  for (bNode *parent = a->parent; parent; parent = parent->parent) {
    /* If B is an ancestor, it is always behind A. */
    if (parent == b) {
      return false;
    }
    /* Any selected ancestor moves the node forward. */
    if (parent->flag & NODE_ACTIVE) {
      a_active = true;
    }
    if (parent->flag & NODE_SELECT) {
      a_select = true;
    }
  }
  for (bNode *parent = b->parent; parent; parent = parent->parent) {
    /* If A is an ancestor, it is always behind B. */
    if (parent == a) {
      return true;
    }
    /* Any selected ancestor moves the node forward. */
    if (parent->flag & NODE_ACTIVE) {
      b_active = true;
    }
    if (parent->flag & NODE_SELECT) {
      b_select = true;
    }
  }

  /* One of the nodes is in the background and the other not. */
  if ((a->flag & NODE_BACKGROUND) && !(b->flag & NODE_BACKGROUND)) {
    return true;
  }
  if ((b->flag & NODE_BACKGROUND) && !(a->flag & NODE_BACKGROUND)) {
    return false;
  }

  /* One has a higher selection state (active > selected > nothing). */
  if (a_active && !b_active) {
    return false;
  }
  if (b_active && !a_active) {
    return true;
  }
  if (!b_select && (a_active || a_select)) {
    return false;
  }
  if (!a_select && (b_active || b_select)) {
    return true;
  }

  return false;
}

void tree_draw_order_update(bNodeTree &ntree)
{
  Array<bNode *> sort_nodes = ntree.all_nodes();
  std::sort(sort_nodes.begin(), sort_nodes.end(), [](bNode *a, bNode *b) {
    return a->ui_order < b->ui_order;
  });
  std::stable_sort(sort_nodes.begin(), sort_nodes.end(), compare_node_depth);
  for (const int i : sort_nodes.index_range()) {
    sort_nodes[i]->ui_order = i;
  }
}

Array<bNode *> tree_draw_order_calc_nodes(bNodeTree &ntree)
{
  Array<bNode *> nodes = ntree.all_nodes();
  if (nodes.is_empty()) {
    return {};
  }
  std::sort(nodes.begin(), nodes.end(), [](const bNode *a, const bNode *b) {
    return a->ui_order < b->ui_order;
  });
  return nodes;
}

Array<bNode *> tree_draw_order_calc_nodes_reversed(bNodeTree &ntree)
{
  Array<bNode *> nodes = ntree.all_nodes();
  if (nodes.is_empty()) {
    return {};
  }
  std::sort(nodes.begin(), nodes.end(), [](const bNode *a, const bNode *b) {
    return a->ui_order > b->ui_order;
  });
  return nodes;
}

static Array<uiBlock *> node_uiblocks_init(const bContext &C, const Span<bNode *> nodes)
{
  Array<uiBlock *> blocks(nodes.size());

  /* Add node uiBlocks in drawing order - prevents events going to overlapping nodes. */
  Scene *scene = CTX_data_scene(&C);
  wmWindow *window = CTX_wm_window(&C);
  ARegion *region = CTX_wm_region(&C);
  for (const int i : nodes.index_range()) {
    const bNode &node = *nodes[i];
    std::string block_name = "node_" + std::string(node.name);
    uiBlock *block = UI_block_begin(
        &C, scene, window, region, std::move(block_name), blender::ui::EmbossType::Emboss);
    blocks[node.index()] = block;
    /* This cancels events for background nodes. */
    UI_block_flag_enable(block, UI_BLOCK_CLIP_EVENTS);
  }

  return blocks;
}

float2 node_to_view(const float2 &co)
{
  return co * UI_SCALE_FAC;
}

static rctf node_to_rect(const bNode &node)
{
  rctf rect{};
  rect.xmin = node.location[0];
  rect.ymin = node.location[1] - node.height;
  rect.xmax = node.location[0] + node.width;
  rect.ymax = node.location[1];
  return rect;
}

void node_to_updated_rect(const bNode &node, rctf &r_rect)
{
  r_rect = node_to_rect(node);
  BLI_rctf_mul(&r_rect, UI_SCALE_FAC);
}

float2 node_from_view(const float2 &co)
{
  return co / UI_SCALE_FAC;
}

static bool is_node_panels_supported(const bNode &node)
{
  return node.declaration() && node.declaration()->use_custom_socket_order;
}

/* Draw UI for options, buttons, and previews. */
static bool node_update_basis_buttons(const bContext &C,
                                      bNodeTree &ntree,
                                      bNode &node,
                                      blender::FunctionRef<nodes::DrawNodeLayoutFn> draw_buttons,
                                      uiBlock &block,
                                      int &dy)
{
  /* Buttons rect? */
  const bool node_options = draw_buttons && (node.flag & NODE_OPTIONS);
  if (!node_options) {
    return false;
  }

  PointerRNA nodeptr = RNA_pointer_create_discrete(&ntree.id, &RNA_Node, &node);

  /* Round the node origin because text contents are always pixel-aligned. */
  const float2 loc = math::round(node_to_view(node.location));

  dy -= NODE_DYS / 4;

  uiLayout *layout = UI_block_layout(&block,
                                     UI_LAYOUT_VERTICAL,
                                     UI_LAYOUT_PANEL,
                                     loc.x + NODE_DYS,
                                     dy,
                                     NODE_WIDTH(node) - NODE_DY,
                                     0,
                                     0,
                                     UI_style_get_dpi());

  if (node.is_muted()) {
    uiLayoutSetActive(layout, false);
  }

  uiLayoutSetContextPointer(layout, "node", &nodeptr);

  draw_buttons(layout, (bContext *)&C, &nodeptr);

  UI_block_align_end(&block);
  int buty;
  UI_block_layout_resolve(&block, nullptr, &buty);

  dy = buty - NODE_DYS / 4;
  return true;
}

const char *node_socket_get_label(const bNodeSocket *socket, const char *panel_label)
{
  /* Get the short label if possible. This is used when grouping sockets under panels,
   * to avoid redundancy in the label. */
  const std::optional<StringRefNull> socket_short_label = bke::node_socket_short_label(*socket);
  const char *socket_translation_context = node_socket_get_translation_context(*socket);

  if (socket_short_label.has_value()) {
    return CTX_IFACE_(socket_translation_context, socket_short_label->c_str());
  }

  const StringRefNull socket_label = bke::node_socket_label(*socket);
  const char *translated_socket_label = CTX_IFACE_(socket_translation_context,
                                                   socket_label.c_str());

  /* Shorten socket label if it begins with the panel label. */
  if (panel_label) {
    const int len_prefix = strlen(panel_label);
    if (STREQLEN(translated_socket_label, panel_label, len_prefix) &&
        translated_socket_label[len_prefix] == ' ')
    {
      return translated_socket_label + len_prefix + 1;
    }
  }

  /* Full label. */
  return translated_socket_label;
}

static bool node_update_basis_socket(const bContext &C,
                                     bNodeTree &ntree,
                                     bNode &node,
                                     const char *panel_label,
                                     bNodeSocket *input_socket,
                                     bNodeSocket *output_socket,
                                     uiBlock &block,
                                     const int &locx,
                                     int &locy)
{
  if ((!input_socket || !input_socket->is_visible()) &&
      (!output_socket || !output_socket->is_visible()))
  {
    return false;
  }

  const int topy = locy;

  /* Add the half the height of a multi-input socket to cursor Y
   * to account for the increased height of the taller sockets. */
  const bool is_multi_input = (input_socket ? input_socket->flag & SOCK_MULTI_INPUT : false);
  const float multi_input_socket_offset = is_multi_input ?
                                              std::max(input_socket->runtime->total_inputs - 2,
                                                       0) *
                                                  NODE_MULTI_INPUT_LINK_GAP :
                                              0.0f;
  locy -= multi_input_socket_offset * 0.5f;

  uiLayout *layout = UI_block_layout(&block,
                                     UI_LAYOUT_VERTICAL,
                                     UI_LAYOUT_PANEL,
                                     locx + NODE_DYS,
                                     locy,
                                     NODE_WIDTH(node) - NODE_DY,
                                     NODE_DY,
                                     0,
                                     UI_style_get_dpi());

  if (node.is_muted()) {
    uiLayoutSetActive(layout, false);
  }

  uiLayout *row = uiLayoutRow(layout, true);
  PointerRNA nodeptr = RNA_pointer_create_discrete(&ntree.id, &RNA_Node, &node);
  uiLayoutSetContextPointer(row, "node", &nodeptr);

  if (input_socket) {
    /* Context pointers for current node and socket. */
    PointerRNA sockptr = RNA_pointer_create_discrete(&ntree.id, &RNA_NodeSocket, input_socket);
    uiLayoutSetContextPointer(row, "socket", &sockptr);

    uiLayoutSetAlignment(row, UI_LAYOUT_ALIGN_EXPAND);

    input_socket->typeinfo->draw(
        (bContext *)&C, row, &sockptr, &nodeptr, node_socket_get_label(input_socket, panel_label));
  }
  else {
    /* Context pointers for current node and socket. */
    PointerRNA sockptr = RNA_pointer_create_discrete(&ntree.id, &RNA_NodeSocket, output_socket);
    uiLayoutSetContextPointer(row, "socket", &sockptr);

    /* Align output buttons to the right. */
    uiLayoutSetAlignment(row, UI_LAYOUT_ALIGN_RIGHT);

    output_socket->typeinfo->draw((bContext *)&C,
                                  row,
                                  &sockptr,
                                  &nodeptr,
                                  node_socket_get_label(output_socket, panel_label));
  }

  if (input_socket) {
    node_socket_add_tooltip_in_node_editor(*input_socket, *row);
    /* Round the socket location to stop it from jiggling. */
    input_socket->runtime->location = float2(round(locx), round(locy - NODE_DYS));
  }
  if (output_socket) {
    node_socket_add_tooltip_in_node_editor(*output_socket, *row);
    /* Round the socket location to stop it from jiggling. */
    output_socket->runtime->location = float2(round(locx + NODE_WIDTH(node)),
                                              round(locy - NODE_DYS));
  }

  UI_block_align_end(&block);

  int buty;
  UI_block_layout_resolve(&block, nullptr, &buty);
  /* Ensure minimum socket height in case layout is empty. */
  buty = min_ii(buty, topy - NODE_DY);
  locy = buty - multi_input_socket_offset * 0.5;
  return true;
}

namespace flat_item {

enum class Type {
  Socket,
  Separator,
  Layout,
  PanelHeader,
  PanelContentBegin,
  PanelContentEnd,
};

struct Socket {
  static constexpr Type type = Type::Socket;
  bNodeSocket *input = nullptr;
  bNodeSocket *output = nullptr;
  const nodes::PanelDeclaration *panel_decl = nullptr;
};
struct Separator {
  static constexpr Type type = Type::Separator;
};
struct PanelHeader {
  static constexpr Type type = Type::PanelHeader;
  const nodes::PanelDeclaration *decl;
  /** Optional input that is drawn in the header. */
  bNodeSocket *input = nullptr;
};
struct PanelContentBegin {
  static constexpr Type type = Type::PanelContentBegin;
  const nodes::PanelDeclaration *decl;
};
struct PanelContentEnd {
  static constexpr Type type = Type::PanelContentEnd;
  const nodes::PanelDeclaration *decl;
};
struct Layout {
  static constexpr Type type = Type::Layout;
  const nodes::LayoutDeclaration *decl;
};

}  // namespace flat_item

struct FlatNodeItem {
  std::variant<flat_item::Socket,
               flat_item::Separator,
               flat_item::PanelHeader,
               flat_item::PanelContentBegin,
               flat_item::PanelContentEnd,
               flat_item::Layout>
      item;

  flat_item::Type type() const
  {
    return std::visit([](auto &&item) { return item.type; }, this->item);
  }
};

static void determine_potentially_visible_panels_recursive(
    const bNode &node, const nodes::PanelDeclaration &panel_decl, MutableSpan<bool> r_result)
{
  bool potentially_visible = false;
  for (const nodes::ItemDeclaration *item_decl : panel_decl.items) {
    if (const auto *socket_decl = dynamic_cast<const nodes::SocketDeclaration *>(item_decl)) {
      const bNodeSocket &socket = node.socket_by_decl(*socket_decl);
      potentially_visible |= socket.is_visible();
    }
    else if (const auto *sub_panel_decl = dynamic_cast<const nodes::PanelDeclaration *>(item_decl))
    {
      determine_potentially_visible_panels_recursive(node, *sub_panel_decl, r_result);
      potentially_visible |= r_result[sub_panel_decl->index];
    }
  }
  r_result[panel_decl.index] = potentially_visible;
}

/**
 * A panel is potentially visible if it contains any socket that is available and not hidden.
 */
static void determine_potentially_visible_panels(const bNode &node, MutableSpan<bool> r_result)
{
  for (const nodes::ItemDeclaration *item_decl : node.declaration()->root_items) {
    if (const auto *panel_decl = dynamic_cast<const nodes::PanelDeclaration *>(item_decl)) {
      determine_potentially_visible_panels_recursive(node, *panel_decl, r_result);
    }
  }
}

static void determine_visible_panels_impl_recursive(const bNode &node,
                                                    const nodes::PanelDeclaration &panel_decl,
                                                    const Span<bool> potentially_visible_states,
                                                    MutableSpan<bool> r_result)
{
  if (!potentially_visible_states[panel_decl.index]) {
    /* This panel does not contain any visible sockets. */
    return;
  }
  r_result[panel_decl.index] = true;
  const bNodePanelState &panel_state = node.panel_states_array[panel_decl.index];
  if (panel_state.is_collapsed()) {
    /* The sub-panels can't be visible if this panel is collapsed. */
    return;
  }
  for (const nodes::ItemDeclaration *item_decl : panel_decl.items) {
    if (const auto *sub_panel_decl = dynamic_cast<const nodes::PanelDeclaration *>(item_decl)) {
      determine_visible_panels_impl_recursive(
          node, *sub_panel_decl, potentially_visible_states, r_result);
    }
  }
}

static void determine_visible_panels_impl(const bNode &node,
                                          const Span<bool> potentially_visible_states,
                                          MutableSpan<bool> r_result)
{
  for (const nodes::ItemDeclaration *item_decl : node.declaration()->root_items) {
    if (const auto *panel_decl = dynamic_cast<const nodes::PanelDeclaration *>(item_decl)) {
      determine_visible_panels_impl_recursive(
          node, *panel_decl, potentially_visible_states, r_result);
    }
  }
}

/**
 * A panel is visible if all of the following are true:
 * - All parent panels are visible and not collapsed.
 * - The panel contains any visible sockets.
 */
static void determine_visible_panels(const bNode &node, MutableSpan<bool> r_visibility_states)
{
  Array<bool> potentially_visible_states(r_visibility_states.size(), false);
  determine_potentially_visible_panels(node, potentially_visible_states);
  determine_visible_panels_impl(node, potentially_visible_states, r_visibility_states);
}

static void add_flat_items_for_socket(bNode &node,
                                      const nodes::SocketDeclaration &socket_decl,
                                      const nodes::PanelDeclaration *panel_decl,
                                      const nodes::SocketDeclaration *prev_socket_decl,
                                      Vector<FlatNodeItem> &r_items)
{
  bNodeSocket &socket = node.socket_by_decl(socket_decl);
  if (!socket.is_visible()) {
    return;
  }
  if (socket_decl.align_with_previous_socket) {
    if (!prev_socket_decl || !node.socket_by_decl(*prev_socket_decl).is_visible()) {
      r_items.append({flat_item::Socket()});
    }
  }
  else {
    r_items.append({flat_item::Socket()});
  }
  flat_item::Socket &item = std::get<flat_item::Socket>(r_items.last().item);
  if (socket_decl.in_out == SOCK_IN) {
    BLI_assert(!item.input);
    item.input = &socket;
  }
  else {
    BLI_assert(!item.output);
    item.output = &socket;
  }
  item.panel_decl = panel_decl;
}

static void add_flat_items_for_separator(Vector<FlatNodeItem> &r_items)
{
  r_items.append({flat_item::Separator()});
}

static void add_flat_items_for_layout(const bNode &node,
                                      const nodes::LayoutDeclaration &layout_decl,
                                      Vector<FlatNodeItem> &r_items)
{
  if (!(node.flag & NODE_OPTIONS)) {
    return;
  }
  r_items.append({flat_item::Layout{&layout_decl}});
}

static void add_flat_items_for_panel(bNode &node,
                                     const nodes::PanelDeclaration &panel_decl,
                                     const Span<bool> panel_visibility,
                                     Vector<FlatNodeItem> &r_items)
{
  if (!panel_visibility[panel_decl.index]) {
    return;
  }
  flat_item::PanelHeader header_item;
  header_item.decl = &panel_decl;
  const nodes::SocketDeclaration *panel_input_decl = panel_decl.panel_input_decl();
  if (panel_input_decl) {
    header_item.input = &node.socket_by_decl(*panel_input_decl);
  }
  r_items.append({header_item});

  const bNodePanelState &panel_state = node.panel_states_array[panel_decl.index];
  if (panel_state.is_collapsed()) {
    return;
  }
  r_items.append({flat_item::PanelContentBegin{&panel_decl}});
  const nodes::SocketDeclaration *prev_socket_decl = nullptr;
  for (const nodes::ItemDeclaration *item_decl : panel_decl.items) {
    if (item_decl == panel_input_decl) {
      continue;
    }
    if (const auto *socket_decl = dynamic_cast<const nodes::SocketDeclaration *>(item_decl)) {
      add_flat_items_for_socket(node, *socket_decl, &panel_decl, prev_socket_decl, r_items);
      prev_socket_decl = socket_decl;
    }
    else {
      if (const auto *sub_panel_decl = dynamic_cast<const nodes::PanelDeclaration *>(item_decl)) {
        add_flat_items_for_panel(node, *sub_panel_decl, panel_visibility, r_items);
      }
      else if (dynamic_cast<const nodes::SeparatorDeclaration *>(item_decl)) {
        add_flat_items_for_separator(r_items);
      }
      else if (const auto *layout_decl = dynamic_cast<const nodes::LayoutDeclaration *>(item_decl))
      {
        add_flat_items_for_layout(node, *layout_decl, r_items);
      }
      prev_socket_decl = nullptr;
    }
  }
  r_items.append({flat_item::PanelContentEnd{&panel_decl}});
}

/**
 * Flattens the visible panels, sockets etc. of the node into a list that is then used to draw it.
 */
static Vector<FlatNodeItem> make_flat_node_items(bNode &node)
{
  BLI_assert(is_node_panels_supported(node));
  BLI_assert(node.runtime->panels.size() == node.num_panel_states);

  const int panels_num = node.num_panel_states;
  Array<bool> panel_visibility(panels_num, false);
  determine_visible_panels(node, panel_visibility);

  const nodes::SocketDeclaration *prev_socket_decl = nullptr;

  Vector<FlatNodeItem> items;
  for (const nodes::ItemDeclaration *item_decl : node.declaration()->root_items) {
    if (const auto *socket_decl = dynamic_cast<const nodes::SocketDeclaration *>(item_decl)) {
      add_flat_items_for_socket(node, *socket_decl, nullptr, prev_socket_decl, items);
      prev_socket_decl = socket_decl;
    }
    else {
      if (const auto *panel_decl = dynamic_cast<const nodes::PanelDeclaration *>(item_decl)) {
        add_flat_items_for_panel(node, *panel_decl, panel_visibility, items);
      }
      else if (dynamic_cast<const nodes::SeparatorDeclaration *>(item_decl)) {
        add_flat_items_for_separator(items);
      }
      else if (const auto *layout_decl = dynamic_cast<const nodes::LayoutDeclaration *>(item_decl))
      {
        add_flat_items_for_layout(node, *layout_decl, items);
      }
      prev_socket_decl = nullptr;
    }
  }
  return items;
}

/** Get the height of an empty node body. */
static float get_margin_empty()
{
  return NODE_DYS;
}

/** Get the margin between the node header and the first item. */
static float get_margin_from_top(const Span<FlatNodeItem> items)
{
  const FlatNodeItem &first_item = items[0];
  const flat_item::Type first_item_type = first_item.type();
  switch (first_item_type) {
    case flat_item::Type::Socket:
      return 2 * NODE_ITEM_SPACING_Y;
    case flat_item::Type::Separator:
      return NODE_ITEM_SPACING_Y / 2;
    case flat_item::Type::Layout:
      return 3 * NODE_ITEM_SPACING_Y;
    case flat_item::Type::PanelHeader:
      return 4 * NODE_ITEM_SPACING_Y;
    case flat_item::Type::PanelContentBegin:
    case flat_item::Type::PanelContentEnd:
      break;
  }
  BLI_assert_unreachable();
  return 0;
}

/** Get the margin between the last item and the node bottom. */
static float get_margin_to_bottom(const Span<FlatNodeItem> items)
{
  const FlatNodeItem &last_item = items.last();
  const flat_item::Type last_item_type = last_item.type();
  switch (last_item_type) {
    case flat_item::Type::Socket:
      return 2 * NODE_ITEM_SPACING_Y;
    case flat_item::Type::Separator:
      return NODE_ITEM_SPACING_Y;
    case flat_item::Type::Layout:
      return 5 * NODE_ITEM_SPACING_Y;
    case flat_item::Type::PanelHeader:
      return 4 * NODE_ITEM_SPACING_Y;
    case flat_item::Type::PanelContentBegin:
      break;
    case flat_item::Type::PanelContentEnd:
      return 1 * NODE_ITEM_SPACING_Y;
  }
  BLI_assert_unreachable();
  return 0;
}

/** Get the margin between two consecutive items. */
static float get_margin_between_elements(const Span<FlatNodeItem> items, const int next_index)
{
  BLI_assert(next_index >= 1);
  const FlatNodeItem &prev = items[next_index - 1];
  const FlatNodeItem &next = items[next_index];
  using flat_item::Type;
  const Type prev_type = prev.type();
  const Type next_type = next.type();

  /* Handle all cases explicitly. This simplifies modifying the margins for specific cases
   * without breaking other cases significantly. */
  switch (prev_type) {
    case Type::Socket: {
      switch (next_type) {
        case Type::Socket:
          return NODE_ITEM_SPACING_Y;
        case Type::Separator:
          return 0;
        case Type::Layout:
          return 2 * NODE_ITEM_SPACING_Y;
        case Type::PanelHeader:
          return 3 * NODE_ITEM_SPACING_Y;
        case Type::PanelContentBegin:
          break;
        case Type::PanelContentEnd:
          return 2 * NODE_ITEM_SPACING_Y;
      }
      break;
    }
    case Type::Layout: {
      switch (next_type) {
        case Type::Socket:
          return 2 * NODE_ITEM_SPACING_Y;
        case Type::Separator:
          return 0;
        case Type::Layout:
          return NODE_ITEM_SPACING_Y;
        case Type::PanelHeader:
          return 3 * NODE_ITEM_SPACING_Y;
        case Type::PanelContentBegin:
          break;
        case Type::PanelContentEnd:
          return 2 * NODE_ITEM_SPACING_Y;
      }
      break;
    }
    case Type::Separator: {
      switch (next_type) {
        case Type::Socket:
          return 2 * NODE_ITEM_SPACING_Y;
        case Type::Separator:
          return NODE_ITEM_SPACING_Y;
        case Type::Layout:
          return NODE_ITEM_SPACING_Y;
        case Type::PanelHeader:
          return NODE_ITEM_SPACING_Y;
        case Type::PanelContentBegin:
          break;
        case Type::PanelContentEnd:
          return NODE_ITEM_SPACING_Y;
      }
      break;
    }
    case Type::PanelHeader: {
      switch (next_type) {
        case Type::Socket:
          return 4 * NODE_ITEM_SPACING_Y;
        case Type::Separator:
          return 3 * NODE_ITEM_SPACING_Y;
        case Type::Layout:
          return 3 * NODE_ITEM_SPACING_Y;
        case Type::PanelHeader:
          return 5 * NODE_ITEM_SPACING_Y;
        case Type::PanelContentBegin:
          return 3 * NODE_ITEM_SPACING_Y;
        case Type::PanelContentEnd:
          return 3 * NODE_ITEM_SPACING_Y;
      }
      break;
    }
    case Type::PanelContentBegin: {
      switch (next_type) {
        case Type::Socket:
          return 2 * NODE_ITEM_SPACING_Y;
        case Type::Separator:
          return NODE_ITEM_SPACING_Y;
        case Type::Layout:
          return 2 * NODE_ITEM_SPACING_Y;
        case Type::PanelHeader:
          return 3 * NODE_ITEM_SPACING_Y;
        case Type::PanelContentBegin:
          break;
        case Type::PanelContentEnd:
          return NODE_ITEM_SPACING_Y;
      }
      break;
    }
    case Type::PanelContentEnd: {
      switch (next_type) {
        case Type::Socket:
          return NODE_ITEM_SPACING_Y;
        case Type::Separator:
          return NODE_ITEM_SPACING_Y;
        case Type::Layout:
          return NODE_ITEM_SPACING_Y;
        case Type::PanelHeader:
          return 3 * NODE_ITEM_SPACING_Y;
        case Type::PanelContentBegin:
          break;
        case Type::PanelContentEnd:
          return 0;
      }
      break;
    }
  }
  BLI_assert_unreachable();
  return 0.0f;
}

/** Tags all the sockets in the panel as collapsed and updates their positions. */
static void mark_sockets_collapsed_recursive(bNode &node,
                                             const int node_left_x,
                                             const nodes::PanelDeclaration &visible_panel_decl,
                                             const nodes::PanelDeclaration &panel_decl)
{
  const bke::bNodePanelRuntime &visible_panel_runtime =
      node.runtime->panels[visible_panel_decl.index];
  for (const nodes::ItemDeclaration *item_decl : panel_decl.items) {
    if (const auto *socket_decl = dynamic_cast<const nodes::SocketDeclaration *>(item_decl)) {
      bNodeSocket &socket = node.socket_by_decl(*socket_decl);
      const int socket_x = socket.in_out == SOCK_IN ? node_left_x : node_left_x + NODE_WIDTH(node);
      socket.runtime->location = math::round(
          float2(socket_x, *visible_panel_runtime.header_center_y));
      socket.flag |= SOCK_PANEL_COLLAPSED;
    }
    else if (const auto *sub_panel_decl = dynamic_cast<const nodes::PanelDeclaration *>(item_decl))
    {
      mark_sockets_collapsed_recursive(node, node_left_x, visible_panel_decl, *sub_panel_decl);
    }
  }
}

static void update_collapsed_sockets_recursive(bNode &node,
                                               const int node_left_x,
                                               const nodes::PanelDeclaration &panel_decl)
{
  const bNodePanelState &panel_state = node.panel_states_array[panel_decl.index];
  const bke::bNodePanelRuntime &panel_runtime = node.runtime->panels[panel_decl.index];
  const bool is_open = panel_runtime.header_center_y.has_value() && !panel_state.is_collapsed();
  if (!is_open) {
    mark_sockets_collapsed_recursive(node, node_left_x, panel_decl, panel_decl);
    return;
  }
  for (const nodes::ItemDeclaration *item_decl : panel_decl.items) {
    if (const auto *sub_panel_decl = dynamic_cast<const nodes::PanelDeclaration *>(item_decl)) {
      update_collapsed_sockets_recursive(node, node_left_x, *sub_panel_decl);
    }
  }
}

/**
 * Finds all collapsed sockets and updates them based on the visible parent panel that contains
 * them.
 */
static void update_collapsed_sockets(bNode &node, const int node_left_x)
{
  for (const nodes::ItemDeclaration *item_decl : node.declaration()->root_items) {
    if (const auto *panel_decl = dynamic_cast<const nodes::PanelDeclaration *>(item_decl)) {
      update_collapsed_sockets_recursive(node, node_left_x, *panel_decl);
    }
  }
}

/**
 * Tag the innermost panel that goes to the very end of the node. The background color of that
 * panel is extended to fill the entire rest of the node.
 */
static void tag_final_panel(bNode &node, const Span<FlatNodeItem> items)
{
  const flat_item::PanelContentEnd *final_panel = nullptr;
  for (int item_i = items.size() - 1; item_i >= 0; item_i--) {
    const FlatNodeItem &item = items[item_i];
    if (const auto *panel_item = std::get_if<flat_item::PanelContentEnd>(&item.item)) {
      final_panel = panel_item;
    }
    else {
      break;
    }
  }
  if (final_panel) {
    bke::bNodePanelRuntime &final_panel_runtime = node.runtime->panels[final_panel->decl->index];
    final_panel_runtime.content_extent->fill_node_end = true;
  }
}

/* Advanced drawing with panels and arbitrary input/output ordering. */
static void node_update_basis_from_declaration(
    const bContext &C, bNodeTree &ntree, bNode &node, uiBlock &block, const int locx, int &locy)
{
  BLI_assert(is_node_panels_supported(node));
  BLI_assert(node.runtime->panels.size() == node.num_panel_states);

  /* Reset states. */
  for (bke::bNodePanelRuntime &panel_runtime : node.runtime->panels) {
    panel_runtime.header_center_y.reset();
    panel_runtime.content_extent.reset();
    panel_runtime.input_socket = nullptr;
  }
  for (bNodeSocket *socket : node.input_sockets()) {
    socket->flag &= ~SOCK_PANEL_COLLAPSED;
  }
  for (bNodeSocket *socket : node.output_sockets()) {
    socket->flag &= ~SOCK_PANEL_COLLAPSED;
  }

  /* Gather flattened list of items in the node. */
  const Vector<FlatNodeItem> flat_items = make_flat_node_items(node);
  if (flat_items.is_empty()) {
    const float margin = get_margin_empty();
    locy -= margin;
    return;
  }

  for (const int item_i : flat_items.index_range()) {
    /* Apply margins. This should be the only place that applies margins between elements so that
     * it is easy change later on. */
    if (item_i == 0) {
      const float margin = get_margin_from_top(flat_items);
      locy -= margin;
    }
    else {
      const float margin = get_margin_between_elements(flat_items, item_i);
      locy -= margin;
    }

    const FlatNodeItem &item_variant = flat_items[item_i];
    std::visit(
        [&](const auto &item) {
          using ItemT = std::decay_t<decltype(item)>;
          if constexpr (std::is_same_v<ItemT, flat_item::Socket>) {
            bNodeSocket *input_socket = item.input;
            bNodeSocket *output_socket = item.output;
            const nodes::PanelDeclaration *panel_decl = item.panel_decl;
            const char *parent_label = panel_decl ? panel_decl->name.c_str() : "";
            node_update_basis_socket(
                C, ntree, node, parent_label, input_socket, output_socket, block, locx, locy);
          }
          else if constexpr (std::is_same_v<ItemT, flat_item::Layout>) {
            const nodes::LayoutDeclaration &decl = *item.decl;
            /* Round the node origin because text contents are always pixel-aligned. */
            const float2 loc = math::round(node_to_view(node.location));
            uiLayout *layout = UI_block_layout(&block,
                                               UI_LAYOUT_VERTICAL,
                                               UI_LAYOUT_PANEL,
                                               loc.x + NODE_DYS,
                                               locy,
                                               NODE_WIDTH(node) - NODE_DY,
                                               0,
                                               0,
                                               UI_style_get_dpi());
            if (node.is_muted()) {
              uiLayoutSetActive(layout, false);
            }
            PointerRNA node_ptr = RNA_pointer_create_discrete(&ntree.id, &RNA_Node, &node);
            uiLayoutSetContextPointer(layout, "node", &node_ptr);
            decl.draw(layout, const_cast<bContext *>(&C), &node_ptr);
            UI_block_align_end(&block);
            int buty;
            UI_block_layout_resolve(&block, nullptr, &buty);
            locy = buty;
          }
          else if constexpr (std::is_same_v<ItemT, flat_item::Separator>) {
            uiLayout *layout = UI_block_layout(&block,
                                               UI_LAYOUT_VERTICAL,
                                               UI_LAYOUT_PANEL,
                                               locx + NODE_DYS,
                                               locy,
                                               NODE_WIDTH(node) - NODE_DY,
                                               NODE_DY,
                                               0,
                                               UI_style_get_dpi());
            uiItemS_ex(layout, 1.0, LayoutSeparatorType::Line);
            UI_block_layout_resolve(&block, nullptr, nullptr);
          }
          else if constexpr (std::is_same_v<ItemT, flat_item::PanelHeader>) {
            const nodes::PanelDeclaration &node_decl = *item.decl;
            bke::bNodePanelRuntime &panel_runtime = node.runtime->panels[node_decl.index];
            const float panel_header_height = NODE_DYS;
            locy -= panel_header_height / 2;
            panel_runtime.header_center_y = locy;
            locy -= panel_header_height / 2;
            bNodeSocket *input_socket = item.input;
            if (input_socket) {
              panel_runtime.input_socket = input_socket;
              input_socket->runtime->location = float2(locx, *panel_runtime.header_center_y);
            }
          }
          else if constexpr (std::is_same_v<ItemT, flat_item::PanelContentBegin>) {
            const nodes::PanelDeclaration &node_decl = *item.decl;
            bke::bNodePanelRuntime &panel_runtime = node.runtime->panels[node_decl.index];
            panel_runtime.content_extent.emplace();
            panel_runtime.content_extent->max_y = locy;
          }
          else if constexpr (std::is_same_v<ItemT, flat_item::PanelContentEnd>) {
            const nodes::PanelDeclaration &node_decl = *item.decl;
            bke::bNodePanelRuntime &panel_runtime = node.runtime->panels[node_decl.index];
            panel_runtime.content_extent->min_y = locy;
          }
        },
        item_variant.item);
  }

  const float bottom_margin = get_margin_to_bottom(flat_items);
  locy -= bottom_margin;

  update_collapsed_sockets(node, locx);
  tag_final_panel(node, flat_items);
}

/* Conventional drawing in outputs/buttons/inputs order. */
static void node_update_basis_from_socket_lists(
    const bContext &C, bNodeTree &ntree, bNode &node, uiBlock &block, const int locx, int &locy)
{
  /* Space at the top. */
  locy -= NODE_DYS / 2;

  /* Output sockets. */
  bool add_output_space = false;

  for (bNodeSocket *socket : node.output_sockets()) {
    /* Clear flag, conventional drawing does not support panels. */
    socket->flag &= ~SOCK_PANEL_COLLAPSED;

    if (node_update_basis_socket(C, ntree, node, nullptr, nullptr, socket, block, locx, locy)) {
      if (socket->next) {
        locy -= NODE_ITEM_SPACING_Y;
      }
      add_output_space = true;
    }
  }

  if (add_output_space) {
    locy -= NODE_DY / 4;
  }

  const bool add_button_space = node_update_basis_buttons(
      C, ntree, node, node.typeinfo->draw_buttons, block, locy);

  bool add_input_space = false;

  /* Input sockets. */
  for (bNodeSocket *socket : node.input_sockets()) {
    /* Clear flag, conventional drawing does not support panels. */
    socket->flag &= ~SOCK_PANEL_COLLAPSED;

    if (node_update_basis_socket(C, ntree, node, nullptr, socket, nullptr, block, locx, locy)) {
      if (socket->next) {
        locy -= NODE_ITEM_SPACING_Y;
      }
      add_input_space = true;
    }
  }

  /* Little bit of padding at the bottom. */
  if (add_input_space || add_button_space) {
    locy -= NODE_DYS / 2;
  }
}

/**
 * Based on settings and sockets in node, set drawing rect info.
 */
static void node_update_basis(const bContext &C,
                              const TreeDrawContext & /*tree_draw_ctx*/,
                              bNodeTree &ntree,
                              bNode &node,
                              uiBlock &block)
{
  /* Round the node origin because text contents are always pixel-aligned. */
  const float2 loc = math::round(node_to_view(node.location));

  int dy = loc.y;

  /* Header. */
  dy -= NODE_DY;

  if (is_node_panels_supported(node)) {
    node_update_basis_from_declaration(C, ntree, node, block, loc.x, dy);
  }
  else {
    node_update_basis_from_socket_lists(C, ntree, node, block, loc.x, dy);
  }

  node.runtime->draw_bounds.xmin = loc.x;
  node.runtime->draw_bounds.xmax = loc.x + NODE_WIDTH(node);
  node.runtime->draw_bounds.ymax = loc.y;
  node.runtime->draw_bounds.ymin = min_ff(dy, loc.y - 2 * NODE_DY);

  /* Set the block bounds to clip mouse events from underlying nodes.
   * Add a margin for sockets on each side. */
  UI_block_bounds_set_explicit(&block,
                               node.runtime->draw_bounds.xmin - NODE_SOCKSIZE,
                               node.runtime->draw_bounds.ymin,
                               node.runtime->draw_bounds.xmax + NODE_SOCKSIZE,
                               node.runtime->draw_bounds.ymax);
}

/**
 * Based on settings in node, sets drawing rect info.
 */
static void node_update_hidden(bNode &node, uiBlock &block)
{
  int totin = 0, totout = 0;

  /* Round the node origin because text contents are always pixel-aligned. */
  const float2 loc = math::round(node_to_view(node.location));

  /* Calculate minimal radius. */
  for (const bNodeSocket *socket : node.input_sockets()) {
    if (socket->is_visible()) {
      totin++;
    }
  }
  for (const bNodeSocket *socket : node.output_sockets()) {
    if (socket->is_visible()) {
      totout++;
    }
  }

  float hiddenrad = HIDDEN_RAD;
  float tot = std::max(totin, totout);
  if (tot > 4) {
    hiddenrad += 5.0f * float(tot - 4);
  }

  node.runtime->draw_bounds.xmin = loc.x;
  node.runtime->draw_bounds.xmax = loc.x + max_ff(NODE_WIDTH(node), 2 * hiddenrad);
  node.runtime->draw_bounds.ymax = loc.y + (hiddenrad - 0.5f * NODE_DY);
  node.runtime->draw_bounds.ymin = node.runtime->draw_bounds.ymax - 2 * hiddenrad;

  /* Output sockets. */
  float rad = float(M_PI) / (1.0f + float(totout));
  float drad = rad;

  for (bNodeSocket *socket : node.output_sockets()) {
    if (socket->is_visible()) {
      /* Round the socket location to stop it from jiggling. */
      socket->runtime->location = {
          round(node.runtime->draw_bounds.xmax - hiddenrad + sinf(rad) * hiddenrad),
          round(node.runtime->draw_bounds.ymin + hiddenrad + cosf(rad) * hiddenrad)};
      rad += drad;
    }
  }

  /* Input sockets. */
  rad = drad = -float(M_PI) / (1.0f + float(totin));

  for (bNodeSocket *socket : node.input_sockets()) {
    if (socket->is_visible()) {
      /* Round the socket location to stop it from jiggling. */
      socket->runtime->location = {
          round(node.runtime->draw_bounds.xmin + hiddenrad + sinf(rad) * hiddenrad),
          round(node.runtime->draw_bounds.ymin + hiddenrad + cosf(rad) * hiddenrad)};
      rad += drad;
    }
  }

  /* Set the block bounds to clip mouse events from underlying nodes.
   * Add a margin for sockets on each side. */
  UI_block_bounds_set_explicit(&block,
                               node.runtime->draw_bounds.xmin - NODE_SOCKSIZE,
                               node.runtime->draw_bounds.ymin,
                               node.runtime->draw_bounds.xmax + NODE_SOCKSIZE,
                               node.runtime->draw_bounds.ymax);
}

static int node_get_colorid(TreeDrawContext &tree_draw_ctx, const bNode &node)
{
  const int nclass = (node.typeinfo->ui_class == nullptr) ? node.typeinfo->nclass :
                                                            node.typeinfo->ui_class(&node);
  switch (nclass) {
    case NODE_CLASS_INPUT:
      return TH_NODE_INPUT;
    case NODE_CLASS_OUTPUT: {
      if (node.type_legacy == GEO_NODE_VIEWER) {
        return &node == tree_draw_ctx.active_geometry_nodes_viewer ? TH_NODE_OUTPUT : TH_NODE;
      }
      const bool is_output_node = (node.flag & NODE_DO_OUTPUT) ||
                                  (node.type_legacy == CMP_NODE_OUTPUT_FILE);
      return is_output_node ? TH_NODE_OUTPUT : TH_NODE;
    }
    case NODE_CLASS_CONVERTER:
      return TH_NODE_CONVERTER;
    case NODE_CLASS_OP_COLOR:
      return TH_NODE_COLOR;
    case NODE_CLASS_OP_VECTOR:
      return TH_NODE_VECTOR;
    case NODE_CLASS_OP_FILTER:
      return TH_NODE_FILTER;
    case NODE_CLASS_GROUP:
      return TH_NODE_GROUP;
    case NODE_CLASS_INTERFACE:
      return TH_NODE_INTERFACE;
    case NODE_CLASS_MATTE:
      return TH_NODE_MATTE;
    case NODE_CLASS_DISTORT:
      return TH_NODE_DISTORT;
    case NODE_CLASS_TEXTURE:
      return TH_NODE_TEXTURE;
    case NODE_CLASS_SHADER:
      return TH_NODE_SHADER;
    case NODE_CLASS_SCRIPT:
      return TH_NODE_SCRIPT;
    case NODE_CLASS_PATTERN:
      return TH_NODE_PATTERN;
    case NODE_CLASS_LAYOUT:
      return TH_NODE_LAYOUT;
    case NODE_CLASS_GEOMETRY:
      return TH_NODE_GEOMETRY;
    case NODE_CLASS_ATTRIBUTE:
      return TH_NODE_ATTRIBUTE;
    default:
      return TH_NODE;
  }
}

static void node_draw_mute_line(const bContext &C,
                                const View2D &v2d,
                                const SpaceNode &snode,
                                const bNode &node)
{
  GPU_blend(GPU_BLEND_ALPHA);

  for (const bNodeLink &link : node.internal_links()) {
    if (!bke::node_link_is_hidden(link)) {
      node_draw_link_bezier(C, v2d, snode, link, TH_WIRE_INNER, TH_WIRE_INNER, TH_WIRE, false);
    }
  }

  GPU_blend(GPU_BLEND_NONE);
}

static void node_socket_tooltip_set(uiBlock &block,
                                    const int socket_index_in_tree,
                                    const float2 location,
                                    const float2 size)
{
  /* Ideally sockets themselves should be buttons, but they aren't currently. So add an invisible
   * button on top of them for the tooltip. */
  uiBut *but = uiDefIconBut(&block,
                            UI_BTYPE_LABEL,
                            0,
                            ICON_NONE,
                            location.x - size.x / 2.0f,
                            location.y - size.y / 2.0f,
                            size.x,
                            size.y,
                            nullptr,
                            0,
                            0,
                            std::nullopt);
  UI_but_func_tooltip_set(
      but,
      [](bContext *C, void *argN, const StringRef /*tip*/) {
        const SpaceNode &snode = *CTX_wm_space_node(C);
        const bNodeTree &ntree = *snode.edittree;
        const int index_in_tree = POINTER_AS_INT(argN);
        ntree.ensure_topology_cache();
        return node_socket_get_tooltip(&snode, ntree, *ntree.all_sockets()[index_in_tree]);
      },
      POINTER_FROM_INT(socket_index_in_tree),
      nullptr);
}

static const float virtual_node_socket_outline_color[4] = {0.5, 0.5, 0.5, 1.0};

static void node_socket_outline_color_get(const bool selected,
                                          const int socket_type,
                                          float r_outline_color[4])
{
  if (selected) {
    UI_GetThemeColor4fv(TH_ACTIVE, r_outline_color);
  }
  else if (socket_type == SOCK_CUSTOM) {
    /* Until there is a better place for per socket color,
     * the outline color for virtual sockets is set here. */
    copy_v4_v4(r_outline_color, virtual_node_socket_outline_color);
  }
  else {
    UI_GetThemeColor4fv(TH_WIRE, r_outline_color);
    r_outline_color[3] = 1.0f;
  }
}

void node_socket_color_get(const bContext &C,
                           const bNodeTree &ntree,
                           PointerRNA &node_ptr,
                           const bNodeSocket &sock,
                           float r_color[4])
{
  if (!sock.typeinfo->draw_color) {
    /* Fallback to the simple variant. If not defined either, fallback to a magenta color. */
    if (sock.typeinfo->draw_color_simple) {
      sock.typeinfo->draw_color_simple(sock.typeinfo, r_color);
    }
    else {
      copy_v4_v4(r_color, float4(1.0f, 0.0f, 1.0f, 1.0f));
    }
    return;
  }

  BLI_assert(RNA_struct_is_a(node_ptr.type, &RNA_Node));
  PointerRNA ptr = RNA_pointer_create_discrete(
      &const_cast<ID &>(ntree.id), &RNA_NodeSocket, &const_cast<bNodeSocket &>(sock));
  sock.typeinfo->draw_color((bContext *)&C, &ptr, &node_ptr, r_color);
}

static void create_inspection_string_for_generic_value(const bNodeSocket &socket,
                                                       const GPointer value,
                                                       fmt::memory_buffer &buf)
{
  auto id_to_inspection_string = [&](const ID *id, const short idcode) {
    fmt::format_to(fmt::appender(buf), "{}", id ? id->name + 2 : TIP_("None"));
    fmt::format_to(fmt::appender(buf), " (");
    fmt::format_to(fmt::appender(buf), "{}", TIP_(BKE_idtype_idcode_to_name(idcode)));
    fmt::format_to(fmt::appender(buf), ")");
  };

  const CPPType &value_type = *value.type();
  const void *buffer = value.get();
  if (value_type.is<Object *>()) {
    id_to_inspection_string(*static_cast<const ID *const *>(buffer), ID_OB);
    return;
  }
  if (value_type.is<Material *>()) {
    id_to_inspection_string(*static_cast<const ID *const *>(buffer), ID_MA);
    return;
  }
  if (value_type.is<Tex *>()) {
    id_to_inspection_string(*static_cast<const ID *const *>(buffer), ID_TE);
    return;
  }
  if (value_type.is<Image *>()) {
    id_to_inspection_string(*static_cast<const ID *const *>(buffer), ID_IM);
    return;
  }
  if (value_type.is<Collection *>()) {
    id_to_inspection_string(*static_cast<const ID *const *>(buffer), ID_GR);
    return;
  }

  const CPPType &socket_type = *socket.typeinfo->base_cpp_type;

  if (socket.type == SOCK_MENU) {
    if (!value_type.is<int>()) {
      return;
    }
    const int item_identifier = *static_cast<const int *>(buffer);
    const auto *socket_storage = socket.default_value_typed<bNodeSocketValueMenu>();
    if (!socket_storage->enum_items) {
      return;
    }
    if (socket_storage->has_conflict()) {
      return;
    }
    const bke::RuntimeNodeEnumItem *enum_item =
        socket_storage->enum_items->find_item_by_identifier(item_identifier);
    if (!enum_item) {
      return;
    }
    fmt::format_to(fmt::appender(buf), fmt::runtime(TIP_("{} (Menu)")), enum_item->name);
    return;
  }

  const bke::DataTypeConversions &convert = bke::get_implicit_type_conversions();
  if (value_type != socket_type) {
    if (!convert.is_convertible(value_type, socket_type)) {
      return;
    }
  }
  BUFFER_FOR_CPP_TYPE_VALUE(socket_type, socket_value);
  /* This will just copy the value if the types are equal. */
  convert.convert_to_uninitialized(value_type, socket_type, buffer, socket_value);
  BLI_SCOPED_DEFER([&]() { socket_type.destruct(socket_value); });

  if (socket_type.is<int>()) {
    fmt::format_to(
        fmt::appender(buf), fmt::runtime(TIP_("{} (Integer)")), *static_cast<int *>(socket_value));
  }
  else if (socket_type.is<float>()) {
    const float float_value = *static_cast<float *>(socket_value);
    /* Above that threshold floats can't represent fractions anymore. */
    if (std::abs(float_value) > (1 << 24)) {
      /* Use higher precision to display correct integer value instead of one that is rounded to
       * fewer significant digits. */
      fmt::format_to(fmt::appender(buf), fmt::runtime(TIP_("{:.10} (Float)")), float_value);
    }
    else {
      fmt::format_to(fmt::appender(buf), fmt::runtime(TIP_("{} (Float)")), float_value);
    }
  }
  else if (socket_type.is<blender::float3>()) {
    const blender::float3 &vector = *static_cast<blender::float3 *>(socket_value);
    fmt::format_to(fmt::appender(buf),
                   fmt::runtime(TIP_("({}, {}, {}) (Vector)")),
                   vector.x,
                   vector.y,
                   vector.z);
  }
  else if (socket_type.is<blender::ColorGeometry4f>()) {
    const blender::ColorGeometry4f &color = *static_cast<blender::ColorGeometry4f *>(socket_value);
    fmt::format_to(fmt::appender(buf),
                   fmt::runtime(TIP_("({}, {}, {}, {}) (Color)")),
                   color.r,
                   color.g,
                   color.b,
                   color.a);
  }
  else if (socket_type.is<math::Quaternion>()) {
    const math::Quaternion &rotation = *static_cast<math::Quaternion *>(socket_value);
    const math::EulerXYZ euler = math::to_euler(rotation);
    fmt::format_to(fmt::appender(buf),
                   ("({}" BLI_STR_UTF8_DEGREE_SIGN ", {}" BLI_STR_UTF8_DEGREE_SIGN
                    ", {}" BLI_STR_UTF8_DEGREE_SIGN ")"),
                   euler.x().degree(),
                   euler.y().degree(),
                   euler.z().degree());
    fmt::format_to(fmt::appender(buf), "{}", TIP_("(Rotation)"));
  }
  else if (socket_type.is<bool>()) {
    fmt::format_to(fmt::appender(buf),
                   fmt::runtime(TIP_("{} (Boolean)")),
                   ((*static_cast<bool *>(socket_value)) ? TIP_("True") : TIP_("False")));
  }
  else if (socket_type.is<float4x4>()) {
    /* Transpose to be able to print row by row. */
    const float4x4 value = math::transpose(*static_cast<const float4x4 *>(socket_value));
    std::stringstream ss;
    ss << value[0] << ",\n";
    ss << value[1] << ",\n";
    ss << value[2] << ",\n";
    ss << value[3] << ",\n";
    buf.append(ss.str());
    fmt::format_to(fmt::appender(buf), "{}", TIP_("(Matrix)"));
  }
}

static void create_inspection_string_for_field_info(const bNodeSocket &socket,
                                                    const geo_log::FieldInfoLog &value_log,
                                                    fmt::memory_buffer &buf)
{
  const CPPType &socket_type = *socket.typeinfo->base_cpp_type;
  const Span<std::string> input_tooltips = value_log.input_tooltips;

  if (input_tooltips.is_empty()) {
    /* Should have been logged as constant value. */
    BLI_assert_unreachable();
    fmt::format_to(fmt::appender(buf), "{}", TIP_("Value has not been logged"));
  }
  else {
    if (socket_type.is<int>()) {
      fmt::format_to(fmt::appender(buf), "{}", TIP_("Integer field based on:"));
    }
    else if (socket_type.is<float>()) {
      fmt::format_to(fmt::appender(buf), "{}", TIP_("Float field based on:"));
    }
    else if (socket_type.is<blender::float3>()) {
      fmt::format_to(fmt::appender(buf), "{}", TIP_("Vector field based on:"));
    }
    else if (socket_type.is<bool>()) {
      fmt::format_to(fmt::appender(buf), "{}", TIP_("Boolean field based on:"));
    }
    else if (socket_type.is<std::string>()) {
      fmt::format_to(fmt::appender(buf), "{}", TIP_("String field based on:"));
    }
    else if (socket_type.is<blender::ColorGeometry4f>()) {
      fmt::format_to(fmt::appender(buf), "{}", TIP_("Color field based on:"));
    }
    else if (socket_type.is<math::Quaternion>()) {
      fmt::format_to(fmt::appender(buf), "{}", TIP_("Rotation field based on:"));
    }
    fmt::format_to(fmt::appender(buf), "\n");

    for (const int i : input_tooltips.index_range()) {
      const blender::StringRef tooltip = input_tooltips[i];
      fmt::format_to(fmt::appender(buf), fmt::runtime(TIP_("\u2022 {}")), TIP_(tooltip));
      if (i < input_tooltips.size() - 1) {
        fmt::format_to(fmt::appender(buf), ".\n");
      }
    }
  }
}

static void create_inspection_string_for_geometry_info(const geo_log::GeometryInfoLog &value_log,
                                                       fmt::memory_buffer &buf)
{
  auto to_string = [](int value) {
    char str[BLI_STR_FORMAT_INT32_GROUPED_SIZE];
    BLI_str_format_int_grouped(str, value);
    return std::string(str);
  };

  if (value_log.grid_info) {
    const geo_log::GeometryInfoLog::GridInfo &grid_info = *value_log.grid_info;
    fmt::format_to(
        fmt::appender(buf), "{}", grid_info.is_empty ? TIP_("Empty Grid") : TIP_("\u2022 Grid"));
    return;
  }

  Span<bke::GeometryComponent::Type> component_types = value_log.component_types;
  if (component_types.is_empty()) {
    fmt::format_to(fmt::appender(buf), "{}", TIP_("Empty Geometry"));
    return;
  }

  fmt::format_to(fmt::appender(buf), "{}", TIP_("Geometry:"));
  if (!value_log.name.empty()) {
    fmt::format_to(fmt::appender(buf), " \"{}\"", value_log.name);
  }
  fmt::format_to(fmt::appender(buf), "\n");
  for (bke::GeometryComponent::Type type : component_types) {
    switch (type) {
      case bke::GeometryComponent::Type::Mesh: {
        const geo_log::GeometryInfoLog::MeshInfo &mesh_info = *value_log.mesh_info;
        fmt::format_to(fmt::appender(buf),
                       fmt::runtime(TIP_("\u2022 Mesh: {} vertices, {} edges, {} faces")),
                       to_string(mesh_info.verts_num),
                       to_string(mesh_info.edges_num),
                       to_string(mesh_info.faces_num));
        break;
      }
      case bke::GeometryComponent::Type::PointCloud: {
        const geo_log::GeometryInfoLog::PointCloudInfo &pointcloud_info =
            *value_log.pointcloud_info;
        fmt::format_to(fmt::appender(buf),
                       fmt::runtime(TIP_("\u2022 Point Cloud: {} points")),
                       to_string(pointcloud_info.points_num));
        break;
      }
      case bke::GeometryComponent::Type::Curve: {
        const geo_log::GeometryInfoLog::CurveInfo &curve_info = *value_log.curve_info;
        fmt::format_to(fmt::appender(buf),
                       fmt::runtime(TIP_("\u2022 Curve: {} points, {} splines")),
                       to_string(curve_info.points_num),
                       to_string(curve_info.splines_num));
        break;
      }
      case bke::GeometryComponent::Type::Instance: {
        const geo_log::GeometryInfoLog::InstancesInfo &instances_info = *value_log.instances_info;
        fmt::format_to(fmt::appender(buf),
                       fmt::runtime(TIP_("\u2022 Instances: {}")),
                       to_string(instances_info.instances_num));
        break;
      }
      case bke::GeometryComponent::Type::Volume: {
        const geo_log::GeometryInfoLog::VolumeInfo &volume_info = *value_log.volume_info;
        fmt::format_to(fmt::appender(buf),
                       fmt::runtime(TIP_("\u2022 Volume: {} grids")),
                       volume_info.grids_num);
        break;
      }
      case bke::GeometryComponent::Type::Edit: {
        if (value_log.edit_data_info.has_value()) {
          const geo_log::GeometryInfoLog::EditDataInfo &edit_info = *value_log.edit_data_info;
          fmt::format_to(fmt::appender(buf),
                         fmt::runtime(TIP_("\u2022 Edit: {}, {}, {}")),
                         edit_info.has_deformed_positions ? TIP_("positions") :
                                                            TIP_("no positions"),
                         edit_info.has_deform_matrices ? TIP_("matrices") : TIP_("no matrices"),
                         edit_info.gizmo_transforms_num > 0 ? TIP_("gizmos") : TIP_("no gizmos"));
        }
        break;
      }
      case bke::GeometryComponent::Type::GreasePencil: {
        const geo_log::GeometryInfoLog::GreasePencilInfo &grease_pencil_info =
            *value_log.grease_pencil_info;
        fmt::format_to(fmt::appender(buf),
                       fmt::runtime(TIP_("\u2022 Grease Pencil: {} layers")),
                       to_string(grease_pencil_info.layers_num));
        break;
      }
    }
    if (type != component_types.last()) {
      fmt::format_to(fmt::appender(buf), ".\n");
    }
  }
}

static void create_inspection_string_for_geometry_socket(fmt::memory_buffer &buf,
                                                         const nodes::decl::Geometry *socket_decl)
{
  /* If the geometry declaration is null, as is the case for input to group output,
   * or it is an output socket don't show supported types. */
  if (socket_decl == nullptr || socket_decl->in_out == SOCK_OUT) {
    return;
  }

  Span<bke::GeometryComponent::Type> supported_types = socket_decl->supported_types();
  if (supported_types.is_empty()) {
<<<<<<< HEAD
    fmt::format_to(fmt::appender(buf), "{}", TIP_("Supported: All Types\nHold CTRL and click on the label to rename")); /*BFA - more explicit tooltip*/
=======
    fmt::format_to(
        fmt::appender(buf),
        "{}",
        TIP_("Supported: All Types\nHold CTRL and click on the label to rename")); /*BFA - more
                                                                                      explicit
                                                                                      tooltip*/
>>>>>>> 50120351
    return;
  }

  fmt::format_to(fmt::appender(buf), "{}", TIP_("Supported: "));
  for (bke::GeometryComponent::Type type : supported_types) {
    switch (type) {
      case bke::GeometryComponent::Type::Mesh: {
        fmt::format_to(fmt::appender(buf), "{}", TIP_("Mesh"));
        break;
      }
      case bke::GeometryComponent::Type::PointCloud: {
        fmt::format_to(fmt::appender(buf), "{}", TIP_("Point Cloud"));
        break;
      }
      case bke::GeometryComponent::Type::Curve: {
        fmt::format_to(fmt::appender(buf), "{}", TIP_("Curve"));
        break;
      }
      case bke::GeometryComponent::Type::Instance: {
        fmt::format_to(fmt::appender(buf), "{}", TIP_("Instances"));
        break;
      }
      case bke::GeometryComponent::Type::Volume: {
        fmt::format_to(fmt::appender(buf), "{}", CTX_TIP_(BLT_I18NCONTEXT_ID_ID, "Volume"));
        break;
      }
      case bke::GeometryComponent::Type::Edit: {
        break;
      }
      case bke::GeometryComponent::Type::GreasePencil: {
        fmt::format_to(fmt::appender(buf), "{}", TIP_("Grease Pencil"));
        break;
      }
    }
    if (type != supported_types.last()) {
      fmt::format_to(fmt::appender(buf), ", ");
    }
  }
}

static void create_inspection_string_for_default_socket_value(const bNodeSocket &socket,
                                                              fmt::memory_buffer &buf)
{
  if (!socket.is_input()) {
    return;
  }
  if (socket.is_multi_input()) {
    return;
  }
  if (socket.owner_node().is_reroute()) {
    return;
  }
  const Span<const bNodeSocket *> connected_sockets = socket.directly_linked_sockets();
  if (!connected_sockets.is_empty() && !connected_sockets[0]->owner_node().is_dangling_reroute()) {
    return;
  }
  if (const nodes::SocketDeclaration *socket_decl = socket.runtime->declaration) {
    if (socket_decl->input_field_type == nodes::InputSocketFieldType::Implicit) {
      return;
    }
  }
  if (socket.typeinfo->base_cpp_type == nullptr) {
    return;
  }

  const CPPType &value_type = *socket.typeinfo->base_cpp_type;
  BUFFER_FOR_CPP_TYPE_VALUE(value_type, socket_value);
  socket.typeinfo->get_base_cpp_value(socket.default_value, socket_value);
  create_inspection_string_for_generic_value(socket, GPointer(value_type, socket_value), buf);
  value_type.destruct(socket_value);
}

static std::optional<std::string> create_description_inspection_string(const bNodeSocket &socket)
{
  if (socket.runtime->declaration == nullptr) {
    if (socket.description[0]) {
      return socket.description;
    }
    return std::nullopt;
  }
  const blender::nodes::SocketDeclaration &socket_decl = *socket.runtime->declaration;
  blender::StringRefNull description = socket_decl.description;
  if (description.is_empty()) {
    return std::nullopt;
  }

  return TIP_(description);
}

static std::optional<std::string> create_log_inspection_string(geo_log::GeoTreeLog *geo_tree_log,
                                                               const bNodeSocket &socket)
{
  if (geo_tree_log == nullptr) {
    return std::nullopt;
  }
  if (socket.typeinfo->base_cpp_type == nullptr) {
    return std::nullopt;
  }

  geo_tree_log->ensure_socket_values();
  geo_log::ValueLog *value_log = geo_tree_log->find_socket_value_log(socket);
  fmt::memory_buffer buf;
  if (const geo_log::GenericValueLog *generic_value_log =
          dynamic_cast<const geo_log::GenericValueLog *>(value_log))
  {
    create_inspection_string_for_generic_value(socket, generic_value_log->value, buf);
  }
  else if (const geo_log::StringLog *string_log = dynamic_cast<const geo_log::StringLog *>(
               value_log))
  {
    if (string_log->truncated) {
      fmt::format_to(fmt::appender(buf), fmt::runtime(TIP_("{}... (String)")), string_log->value);
    }
    else {
      fmt::format_to(fmt::appender(buf), fmt::runtime(TIP_("{} (String)")), string_log->value);
    }
  }
  else if (const geo_log::FieldInfoLog *gfield_value_log =
               dynamic_cast<const geo_log::FieldInfoLog *>(value_log))
  {
    create_inspection_string_for_field_info(socket, *gfield_value_log, buf);
  }
  else if (const geo_log::GeometryInfoLog *geo_value_log =
               dynamic_cast<const geo_log::GeometryInfoLog *>(value_log))
  {
    create_inspection_string_for_geometry_info(*geo_value_log, buf);
  }

  std::string str = fmt::to_string(buf);
  if (str.empty()) {
    return std::nullopt;
  }
  return str;
}

static std::optional<std::string> create_declaration_inspection_string(const bNodeSocket &socket)
{
  fmt::memory_buffer buf;
  if (const nodes::decl::Geometry *socket_decl = dynamic_cast<const nodes::decl::Geometry *>(
          socket.runtime->declaration))
  {
    create_inspection_string_for_geometry_socket(buf, socket_decl);
  }

  std::string str = fmt::to_string(buf);
  if (str.empty()) {
    return std::nullopt;
  }
  return str;
}

static geo_log::GeoTreeLog *geo_tree_log_for_socket(const bNodeTree &ntree,
                                                    const bNodeSocket &socket,
                                                    TreeDrawContext &tree_draw_ctx)
{
  const bNodeTreeZones *zones = ntree.zones();
  if (!zones) {
    return nullptr;
  }
  const bNodeTreeZone *zone = zones->get_zone_by_socket(socket);
  return tree_draw_ctx.geo_log_by_zone.lookup_default(zone, nullptr);
}

static Vector<std::string> lines_of_text(std::string text)
{
  Vector<std::string> result;
  std::istringstream text_stream(text);
  for (std::string line; std::getline(text_stream, line);) {
    result.append(line);
  }
  return result;
}

static std::optional<std::string> create_multi_input_log_inspection_string(
    const bNodeTree &ntree, const bNodeSocket &socket, TreeDrawContext &tree_draw_ctx)
{
  if (!socket.is_multi_input()) {
    return std::nullopt;
  }

  Vector<std::pair<int, std::string>, 8> numerated_info;

  const Span<const bNodeLink *> connected_links = socket.directly_linked_links();
  for (const int index : connected_links.index_range()) {
    const bNodeLink *link = connected_links[index];
    const int connection_number = index + 1;
    if (!link->is_used()) {
      continue;
    }
    if (!(link->flag & NODE_LINK_VALID)) {
      continue;
    }
    if (link->fromnode->is_dangling_reroute()) {
      continue;
    }
    const bNodeSocket &connected_socket = *link->fromsock;
    geo_log::GeoTreeLog *geo_tree_log = geo_tree_log_for_socket(
        ntree, connected_socket, tree_draw_ctx);
    const std::optional<std::string> input_log = create_log_inspection_string(geo_tree_log,
                                                                              connected_socket);
    if (!input_log.has_value()) {
      continue;
    }
    numerated_info.append({connection_number, std::move(*input_log)});
  }

  if (numerated_info.is_empty()) {
    return std::nullopt;
  }

  fmt::memory_buffer buf;
  for (const std::pair<int, std::string> &info : numerated_info) {
    const Vector<std::string> lines = lines_of_text(info.second);
    fmt::format_to(fmt::appender(buf), "{}", info.first);
    fmt::format_to(fmt::appender(buf), ". ");
    fmt::format_to(fmt::appender(buf), "{}", lines.first());
    for (const std::string &line : lines.as_span().drop_front(1)) {
      fmt::format_to(fmt::appender(buf), "\n  {}", line);
    }
    if (&info != &numerated_info.last()) {
      buf.append(StringRef(".\n"));
    }
  }

  const std::string str = fmt::to_string(buf);
  if (str.empty()) {
    return std::nullopt;
  }

  return str;
}

static std::optional<std::string> create_default_value_inspection_string(const bNodeSocket &socket)
{
  fmt::memory_buffer buf;
  create_inspection_string_for_default_socket_value(socket, buf);

  std::string str = fmt::to_string(buf);
  if (str.empty()) {
    return std::nullopt;
  }
  return str;
}

static const bNodeSocket *target_for_reroute(const bNodeSocket &reroute_output)
{
  const bNodeSocket *output = &reroute_output;
  Set<const bNode *> visited_nodes;
  visited_nodes.add(&reroute_output.owner_node());
  while (true) {
    const Span<const bNodeSocket *> linked_sockets = output->directly_linked_sockets();
    if (linked_sockets.size() != 1) {
      return nullptr;
    }
    const bNode &target_node = linked_sockets[0]->owner_node();
    if (!visited_nodes.add(&target_node)) {
      return nullptr;
    }
    if (!target_node.is_dangling_reroute()) {
      return linked_sockets[0];
    }
    output = target_node.output_sockets()[0];
  }
}

static std::optional<std::string> create_dangling_reroute_inspection_string(
    const bNodeTree &ntree, const bNodeSocket &socket)
{
  if (ntree.type != NTREE_GEOMETRY) {
    return std::nullopt;
  }

  const bNode &node = socket.owner_node();
  if (!node.is_dangling_reroute()) {
    return std::nullopt;
  }

  const bNodeSocket &output_socket = *node.output_sockets()[0];
  const bNodeSocket *target_socket = target_for_reroute(output_socket);

  if (target_socket == nullptr) {
    if (!output_socket.directly_linked_sockets().is_empty()) {
      return TIP_("Dangling reroute is ignored by all targets");
    }
    return std::nullopt;
  }

  if (target_socket->is_multi_input()) {
    return TIP_("Dangling reroute branch is ignored by multi input socket");
  }

  fmt::memory_buffer buf;
  create_inspection_string_for_default_socket_value(*target_socket, buf);
  std::string str = fmt::to_string(buf);
  if (str.empty()) {
    return TIP_("Dangling reroute is ignored");
  }
  fmt::format_to(fmt::appender(buf), ".\n\n");
  fmt::format_to(fmt::appender(buf),
                 "{}",
                 TIP_("Dangling reroute is ignored, default value of target socket is used"));
  return str;
}

static std::string node_socket_get_tooltip(const SpaceNode *snode,
                                           const bNodeTree &ntree,
                                           const bNodeSocket &socket)
{
  TreeDrawContext tree_draw_ctx;
  if (snode != nullptr) {
    if (ntree.type == NTREE_GEOMETRY) {
      tree_draw_ctx.geo_log_by_zone =
          geo_log::GeoModifierLog::get_tree_log_by_zone_for_node_editor(*snode);
    }
  }

  geo_log::GeoTreeLog *geo_tree_log = geo_tree_log_for_socket(ntree, socket, tree_draw_ctx);

  Vector<std::string> inspection_strings;

  if (std::optional<std::string> info = create_description_inspection_string(socket)) {
    inspection_strings.append(std::move(*info));
  }
  if (std::optional<std::string> info = create_log_inspection_string(geo_tree_log, socket)) {
    inspection_strings.append(std::move(*info));
  }
  else if (std::optional<std::string> info = create_dangling_reroute_inspection_string(ntree,
                                                                                       socket))
  {
    inspection_strings.append(std::move(*info));
  }
  else if (std::optional<std::string> info = create_default_value_inspection_string(socket)) {
    inspection_strings.append(std::move(*info));
  }
  else if (std::optional<std::string> info = create_multi_input_log_inspection_string(
               ntree, socket, tree_draw_ctx))
  {
    inspection_strings.append(std::move(*info));
  }
  if (std::optional<std::string> info = create_declaration_inspection_string(socket)) {
    inspection_strings.append(std::move(*info));
  }

  std::stringstream output;
  for (const std::string &info : inspection_strings) {
    output << info;
    if (&info != &inspection_strings.last()) {
      output << ".\n\n";
    }
  }

  if (inspection_strings.is_empty()) {
    const bool is_extend = StringRef(socket.idname) == "NodeSocketVirtual";
    const bNode &node = socket.owner_node();
    if (node.is_reroute()) {
      output << bke::node_label(ntree, node);
    }
    else if (is_extend) {
      output << TIP_("Connect a link to create a new socket");
    }
    else {
      output << bke::node_socket_label(socket);
    }

    if (ntree.type == NTREE_GEOMETRY && !is_extend) {
      output << ".\n\n";
      output << TIP_(
          "Unknown socket value. Either the socket was not used or its value was not logged "
          "during the last evaluation");
    }
  }

  return output.str();
}

static void node_socket_add_tooltip_in_node_editor(const bNodeSocket &sock, uiLayout &layout)
{
  uiLayoutSetTooltipFunc(
      &layout,
      [](bContext *C, void *argN, const StringRef /*tip*/) {
        const SpaceNode &snode = *CTX_wm_space_node(C);
        const bNodeTree &ntree = *snode.edittree;
        const int index_in_tree = POINTER_AS_INT(argN);
        ntree.ensure_topology_cache();
        return node_socket_get_tooltip(&snode, ntree, *ntree.all_sockets()[index_in_tree]);
      },
      POINTER_FROM_INT(sock.index_in_tree()),
      nullptr,
      nullptr);
}

void node_socket_add_tooltip(const bNodeTree &ntree, const bNodeSocket &sock, uiLayout &layout)
{
  struct SocketTooltipData {
    const bNodeTree *ntree;
    const bNodeSocket *socket;
  };

  SocketTooltipData *data = MEM_callocN<SocketTooltipData>(__func__);
  data->ntree = &ntree;
  data->socket = &sock;

  uiLayoutSetTooltipFunc(
      &layout,
      [](bContext *C, void *argN, const StringRef /*tip*/) {
        SocketTooltipData *data = static_cast<SocketTooltipData *>(argN);
        const SpaceNode *snode = CTX_wm_space_node(C);
        return node_socket_get_tooltip(snode, *data->ntree, *data->socket);
      },
      data,
      MEM_dupallocN,
      MEM_freeN);
}

#define NODE_SOCKET_OUTLINE U.pixelsize

void node_socket_draw(bNodeSocket *sock, const rcti *rect, const float color[4], float scale)
{
  const float radius = NODE_SOCKSIZE * scale;
  const float2 center = {BLI_rcti_cent_x_fl(rect), BLI_rcti_cent_y_fl(rect)};
  const rctf draw_rect = {
      center.x - radius,
      center.x + radius,
      center.y - radius,
      center.y + radius,
  };

  ColorTheme4f outline_color;
  node_socket_outline_color_get(sock->flag & SELECT, sock->type, outline_color);

  node_draw_nodesocket(&draw_rect,
                       color,
                       outline_color,
                       NODE_SOCKET_OUTLINE * scale,
                       sock->display_shape,
                       1.0 / scale);
}

/** Some elements of the node UI are hidden, when they get too small. */
#define NODE_TREE_SCALE_SMALL 0.2f

/** The node tree scales both with the view and with the UI. */
static float node_tree_view_scale(const SpaceNode &snode)
{
  return (1.0f / snode.runtime->aspect) * UI_SCALE_FAC;
}

/* Some elements of the node tree like labels or node sockets are hardly visible when zoomed
 * out and can slow down the drawing quite a bit.
 * This function can be used to check if it's worth to draw those details and return
 * early. */
static bool draw_node_details(const SpaceNode &snode)
{
  return node_tree_view_scale(snode) > NODE_TREE_SCALE_SMALL * UI_INV_SCALE_FAC;
}

static void node_draw_preview_background(rctf *rect)
{
  GPUVertFormat *format = immVertexFormat();
  uint pos = GPU_vertformat_attr_add(format, "pos", GPU_COMP_F32, 2, GPU_FETCH_FLOAT);

  immBindBuiltinProgram(GPU_SHADER_2D_CHECKER);

  /* Drawing the checkerboard. */
  const float checker_dark = UI_ALPHA_CHECKER_DARK / 255.0f;
  const float checker_light = UI_ALPHA_CHECKER_LIGHT / 255.0f;
  immUniform4f("color1", checker_dark, checker_dark, checker_dark, 1.0f);
  immUniform4f("color2", checker_light, checker_light, checker_light, 1.0f);
  immUniform1i("size", 8);
  immRectf(pos, rect->xmin, rect->ymin, rect->xmax, rect->ymax);
  immUnbindProgram();
}

/* Not a callback. */
static void node_draw_preview(const Scene *scene, ImBuf *preview, const rctf *prv)
{
  float xrect = BLI_rctf_size_x(prv);
  float yrect = BLI_rctf_size_y(prv);
  float xscale = xrect / float(preview->x);
  float yscale = yrect / float(preview->y);
  float scale;

  /* Uniform scale and offset. */
  rctf draw_rect = *prv;
  if (xscale < yscale) {
    float offset = 0.5f * (yrect - float(preview->y) * xscale);
    draw_rect.ymin += offset;
    draw_rect.ymax -= offset;
    scale = xscale;
  }
  else {
    float offset = 0.5f * (xrect - float(preview->x) * yscale);
    draw_rect.xmin += offset;
    draw_rect.xmax -= offset;
    scale = yscale;
  }

  node_draw_preview_background(&draw_rect);

  GPU_blend(GPU_BLEND_ALPHA);
  /* Pre-multiply graphics. */
  GPU_blend(GPU_BLEND_ALPHA);

  ED_draw_imbuf(preview,
                draw_rect.xmin,
                draw_rect.ymin,
                false,
                &scene->view_settings,
                &scene->display_settings,
                scale,
                scale);

  GPU_blend(GPU_BLEND_NONE);

  float black[4] = {0.0f, 0.0f, 0.0f, 1.0f};
  UI_draw_roundbox_corner_set(UI_CNR_ALL);
  const float outline_width = 1.0f;
  draw_rect.xmin -= outline_width;
  draw_rect.xmax += outline_width;
  draw_rect.ymin -= outline_width;
  draw_rect.ymax += outline_width;
  UI_draw_roundbox_4fv(&draw_rect, false, BASIS_RAD / 2, black);
}

/* Common handle function for operator buttons that need to select the node first. */
static void node_toggle_button_cb(bContext *C, void *node_argv, void *op_argv)
{
  SpaceNode &snode = *CTX_wm_space_node(C);
  bNodeTree &node_tree = *snode.edittree;
  bNode &node = *node_tree.node_by_id(POINTER_AS_INT(node_argv));
  const char *opname = (const char *)op_argv;

  /* Select & activate only the button's node. */
  node_select_single(*C, node);

  WM_operator_name_call(C, opname, WM_OP_INVOKE_DEFAULT, nullptr, nullptr);
}

static void node_draw_shadow(const SpaceNode &snode,
                             const bNode &node,
                             const float radius,
                             const float alpha)
{
  const rctf &rct = node.runtime->draw_bounds;
  UI_draw_roundbox_corner_set(UI_CNR_ALL);

  const float shadow_width = 0.6f * U.widget_unit;
  const float shadow_alpha = 0.5f * alpha;

  ui_draw_dropshadow(&rct, radius, shadow_width, snode.runtime->aspect, shadow_alpha);

  /* Outline emphasis. Slight darkening _inside_ the outline. */
  const float color[4] = {0.0f, 0.0f, 0.0f, 0.4f};
  rctf rect{};
  rect.xmin = rct.xmin - 0.5f;
  rect.xmax = rct.xmax + 0.5f;
  rect.ymin = rct.ymin - 0.5f;
  rect.ymax = rct.ymax + 0.5f;
  UI_draw_roundbox_4fv(&rect, false, radius + 0.5f, color);
}

static void node_draw_socket(const bContext &C,
                             const bNodeTree &ntree,
                             const bNode &node,
                             PointerRNA &node_ptr,
                             uiBlock &block,
                             const bNodeSocket &sock,
                             const float outline_thickness,
                             const bool selected,
                             const float aspect)
{
  const float half_width = NODE_SOCKSIZE;

  const bool multi_socket = (sock.flag & SOCK_MULTI_INPUT) && !(node.flag & NODE_HIDDEN);
  float half_height = multi_socket ? node_socket_calculate_height(sock) : half_width;

  ColorTheme4f socket_color;
  ColorTheme4f outline_color;
  node_socket_color_get(C, ntree, node_ptr, sock, socket_color);
  node_socket_outline_color_get(selected, sock.type, outline_color);

  const float2 socket_location = sock.runtime->location;

  const rctf rect = {
      socket_location.x - half_width,
      socket_location.x + half_width,
      socket_location.y - half_height,
      socket_location.y + half_height,
  };

  node_draw_nodesocket(
      &rect, socket_color, outline_color, outline_thickness, sock.display_shape, aspect);

  node_socket_tooltip_set(
      block, sock.index_in_tree(), socket_location, float2(2.0f * half_width, 2.0f * half_height));
}

static void node_draw_sockets(const bContext &C,
                              uiBlock &block,
                              const SpaceNode &snode,
                              const bNodeTree &ntree,
                              const bNode &node)
{
  if (!draw_node_details(snode)) {
    return;
  }

  if (node.input_sockets().is_empty() && node.output_sockets().is_empty()) {
    return;
  }

  PointerRNA nodeptr = RNA_pointer_create_discrete(
      const_cast<ID *>(&ntree.id), &RNA_Node, const_cast<bNode *>(&node));

  const float outline_thickness = NODE_SOCKET_OUTLINE;

  nodesocket_batch_start();
  /* Input sockets. */
  for (const bNodeSocket *sock : node.input_sockets()) {
    if (!node.is_socket_icon_drawn(*sock)) {
      continue;
    }
    const bool selected = (sock->flag & SELECT);
    node_draw_socket(
        C, ntree, node, nodeptr, block, *sock, outline_thickness, selected, snode.runtime->aspect);
  }

  /* Output sockets. */
  for (const bNodeSocket *sock : node.output_sockets()) {
    if (!node.is_socket_icon_drawn(*sock)) {
      continue;
    }
    const bool selected = (sock->flag & SELECT);
    node_draw_socket(
        C, ntree, node, nodeptr, block, *sock, outline_thickness, selected, snode.runtime->aspect);
  }
  nodesocket_batch_end();
}

static void node_panel_toggle_button_cb(bContext *C, void *panel_state_argv, void *ntree_argv)
{
  Main *bmain = CTX_data_main(C);
  bNodePanelState *panel_state = static_cast<bNodePanelState *>(panel_state_argv);
  bNodeTree *ntree = static_cast<bNodeTree *>(ntree_argv);

  panel_state->flag ^= NODE_PANEL_COLLAPSED;

  BKE_main_ensure_invariants(*bmain, ntree->id);
}

/* Draw panel backgrounds first, so other node elements can be rendered on top. */
static void node_draw_panels_background(const bNode &node)
{
  BLI_assert(is_node_panels_supported(node));

  float panel_color[4];
  UI_GetThemeColor4fv(TH_PANEL_SUB_BACK, panel_color);
  /* Increase contrast in nodes a bit. */
  panel_color[3] *= 1.5f;
  const rctf &draw_bounds = node.runtime->draw_bounds;

  const nodes::PanelDeclaration *final_panel_decl = nullptr;

  const nodes::NodeDeclaration &node_decl = *node.declaration();
  for (const int panel_i : node_decl.panels.index_range()) {
    const nodes::PanelDeclaration &panel_decl = *node_decl.panels[panel_i];
    const bke::bNodePanelRuntime &panel_runtime = node.runtime->panels[panel_i];
    if (!panel_runtime.content_extent.has_value()) {
      continue;
    }
    const rctf content_rect = {draw_bounds.xmin,
                               draw_bounds.xmax,
                               panel_runtime.content_extent->min_y,
                               panel_runtime.content_extent->max_y};
    UI_draw_roundbox_corner_set(UI_CNR_NONE);
    UI_draw_roundbox_4fv(&content_rect, true, BASIS_RAD, panel_color);
    if (panel_runtime.content_extent->fill_node_end) {
      final_panel_decl = &panel_decl;
    }
  }
  if (final_panel_decl) {
    const bke::bNodePanelRuntime &final_panel_runtime =
        node.runtime->panels[final_panel_decl->index];
    const rctf content_rect = {draw_bounds.xmin,
                               draw_bounds.xmax,
                               draw_bounds.ymin,
                               final_panel_runtime.content_extent->min_y};
    UI_draw_roundbox_corner_set(UI_CNR_BOTTOM_RIGHT | UI_CNR_BOTTOM_LEFT);
    const int repeats = final_panel_decl->depth() + 1;
    for ([[maybe_unused]] const int i : IndexRange(repeats)) {
      UI_draw_roundbox_4fv(&content_rect, true, BASIS_RAD, panel_color);
    }
  }
}

/**
 * Note that this is different from #panel_has_input_affecting_node_output in how it treats output
 * sockets. Within the node UI, the panel should not be grayed out if it has an output socket.
 * However, the sidebar only shows inputs, so output sockets should be ignored.
 */
static bool panel_has_only_inactive_inputs(const bNode &node,
                                           const nodes::PanelDeclaration &panel_decl)
{
  for (const nodes::ItemDeclaration *item_decl : panel_decl.items) {
    if (const auto *socket_decl = dynamic_cast<const nodes::SocketDeclaration *>(item_decl)) {
      if (socket_decl->in_out == SOCK_OUT) {
        return false;
      }
      const bNodeSocket &socket = node.socket_by_decl(*socket_decl);
      if (socket.affects_node_output()) {
        return false;
      }
    }
    else if (const auto *sub_panel_decl = dynamic_cast<const nodes::PanelDeclaration *>(item_decl))
    {
      if (!panel_has_only_inactive_inputs(node, *sub_panel_decl)) {
        return false;
      }
    }
  }
  return true;
}

static void node_draw_panels(bNodeTree &ntree, const bNode &node, uiBlock &block)
{
  BLI_assert(is_node_panels_supported(node));
  const rctf &draw_bounds = node.runtime->draw_bounds;

  const nodes::NodeDeclaration &node_decl = *node.declaration();
  for (const int panel_i : node_decl.panels.index_range()) {
    const nodes::PanelDeclaration &panel_decl = *node_decl.panels[panel_i];
    const bke::bNodePanelRuntime &panel_runtime = node.runtime->panels[panel_i];
    bNodeSocket *input_socket = panel_runtime.input_socket;
    const bNodePanelState &panel_state = node.panel_states_array[panel_i];
    if (!panel_runtime.header_center_y.has_value()) {
      continue;
    }

    const rctf header_rect = {draw_bounds.xmin,
                              draw_bounds.xmax,
                              *panel_runtime.header_center_y - NODE_DYS,
                              *panel_runtime.header_center_y + NODE_DYS};
    UI_block_emboss_set(&block, blender::ui::EmbossType::None);

    /* Invisible button covering the entire header for collapsing/expanding. */
    const int header_but_margin = NODE_MARGIN_X / 3;
    uiBut *toggle_action_but = uiDefIconBut(
        &block,
        UI_BTYPE_BUT_TOGGLE,
        0,
        ICON_NONE,
        header_rect.xmin + header_but_margin,
        header_rect.ymin,
        std::max(int(header_rect.xmax - header_rect.xmin - 2 * header_but_margin), 0),
        header_rect.ymax - header_rect.ymin,
        nullptr,
        0.0f,
        0.0f,
        panel_decl.description.c_str());
    UI_but_func_pushed_state_set(
        toggle_action_but, [&panel_state](const uiBut &) { return panel_state.is_collapsed(); });
    UI_but_func_set(toggle_action_but,
                    node_panel_toggle_button_cb,
                    const_cast<bNodePanelState *>(&panel_state),
                    &ntree);

    /* Collapse/expand icon. */
    const int but_size = U.widget_unit * 0.8f;
    const int but_padding = NODE_MARGIN_X / 4;
    int offsetx = draw_bounds.xmin + (NODE_MARGIN_X / 3);
    uiDefIconBut(&block,
                 UI_BTYPE_LABEL,
                 0,
                 panel_state.is_collapsed() ? ICON_RIGHTARROW : ICON_DOWNARROW_HLT,
                 offsetx,
                 *panel_runtime.header_center_y - but_size / 2,
                 but_size,
                 but_size,
                 nullptr,
                 0.0f,
                 0.0f,
                 "");
    offsetx += but_size + but_padding;

    UI_block_emboss_set(&block, blender::ui::EmbossType::Emboss);

    /* Panel toggle. */
    if (input_socket && !input_socket->is_logically_linked()) {
      PointerRNA socket_ptr = RNA_pointer_create_discrete(
          &ntree.id, &RNA_NodeSocket, input_socket);
      uiDefButR(&block,
                UI_BTYPE_CHECKBOX,
                -1,
                "",
                offsetx,
                int(*panel_runtime.header_center_y - NODE_DYS),
                UI_UNIT_X,
                NODE_DY,
                &socket_ptr,
                "default_value",
                0,
                0,
                0,
                "");
      offsetx += UI_UNIT_X;
    }

    /* Panel label. */
    uiBut *label_but = uiDefBut(
        &block,
        UI_BTYPE_LABEL,
        0,
        IFACE_(panel_decl.name),
        offsetx,
        int(*panel_runtime.header_center_y - NODE_DYS),
        short(draw_bounds.xmax - draw_bounds.xmin - (30.0f * UI_SCALE_FAC)),
        NODE_DY,
        nullptr,
        0,
        0,
        "");

    const bool only_inactive_inputs = panel_has_only_inactive_inputs(node, panel_decl);
    if (node.is_muted() || only_inactive_inputs) {
      UI_but_flag_enable(label_but, UI_BUT_INACTIVE);
    }
  }
}

static geo_log::NodeWarningType node_error_highest_priority(Span<geo_log::NodeWarning> warnings)
{
  int highest_priority = 0;
  geo_log::NodeWarningType highest_priority_type = geo_log::NodeWarningType::Info;
  for (const geo_log::NodeWarning &warning : warnings) {
    const int priority = node_warning_type_severity(warning.type);
    if (priority > highest_priority) {
      highest_priority = priority;
      highest_priority_type = warning.type;
    }
  }
  return highest_priority_type;
}

struct NodeErrorsTooltipData {
  Span<geo_log::NodeWarning> warnings;
};

static std::string node_errors_tooltip_fn(bContext * /*C*/, void *argN, const StringRef /*tip*/)
{
  NodeErrorsTooltipData &data = *(NodeErrorsTooltipData *)argN;

  std::string complete_string;

  for (const geo_log::NodeWarning &warning : data.warnings.drop_back(1)) {
    complete_string += warning.message;
    /* Adding the period is not ideal for multi-line messages, but it is consistent
     * with other tooltip implementations in Blender, so it is added here. */
    complete_string += '.';
    complete_string += '\n';
  }

  /* Let the tooltip system automatically add the last period. */
  complete_string += data.warnings.last().message;

  return complete_string;
}

#define NODE_HEADER_ICON_SIZE (0.8f * U.widget_unit)

static void node_add_unsupported_compositor_operation_error_message_button(const bNode &node,
                                                                           uiBlock &block,
                                                                           const rctf &rect,
                                                                           float &icon_offset)
{
  icon_offset -= NODE_HEADER_ICON_SIZE;
  UI_block_emboss_set(&block, blender::ui::EmbossType::None);
  uiDefIconBut(&block,
               UI_BTYPE_BUT,
               0,
               ICON_ERROR,
               icon_offset,
               rect.ymax - NODE_DY,
               NODE_HEADER_ICON_SIZE,
               UI_UNIT_Y,
               nullptr,
               0,
               0,
               TIP_(node.typeinfo->compositor_unsupported_message));
  UI_block_emboss_set(&block, blender::ui::EmbossType::Emboss);
}

static void node_add_error_message_button(const TreeDrawContext &tree_draw_ctx,
                                          const bNode &node,
                                          uiBlock &block,
                                          const rctf &rect,
                                          float &icon_offset)
{
  if (tree_draw_ctx.used_by_compositor && node.typeinfo->compositor_unsupported_message) {
    node_add_unsupported_compositor_operation_error_message_button(node, block, rect, icon_offset);
    return;
  }

  geo_log::GeoTreeLog *geo_tree_log = [&]() -> geo_log::GeoTreeLog * {
    const bNodeTreeZones *zones = node.owner_tree().zones();
    if (!zones) {
      return nullptr;
    }
    const bNodeTreeZone *zone = zones->get_zone_by_node(node.identifier);
    if (zone && ELEM(&node, zone->input_node, zone->output_node)) {
      zone = zone->parent_zone;
    }
    return tree_draw_ctx.geo_log_by_zone.lookup_default(zone, nullptr);
  }();

  Span<geo_log::NodeWarning> warnings;
  if (geo_tree_log) {
    geo_log::GeoNodeLog *node_log = geo_tree_log->nodes.lookup_ptr(node.identifier);
    if (node_log != nullptr) {
      warnings = node_log->warnings;
    }
  }
  if (warnings.is_empty()) {
    return;
  }

  const geo_log::NodeWarningType display_type = node_error_highest_priority(warnings);
  NodeErrorsTooltipData *tooltip_data = MEM_new<NodeErrorsTooltipData>(__func__);
  tooltip_data->warnings = warnings;

  icon_offset -= NODE_HEADER_ICON_SIZE;
  UI_block_emboss_set(&block, blender::ui::EmbossType::None);
  uiBut *but = uiDefIconBut(&block,
                            UI_BTYPE_BUT,
                            0,
                            geo_log::node_warning_type_icon(display_type),
                            icon_offset,
                            rect.ymax - NODE_DY,
                            NODE_HEADER_ICON_SIZE,
                            UI_UNIT_Y,
                            nullptr,
                            0,
                            0,
                            nullptr);
  UI_but_func_tooltip_set(but, node_errors_tooltip_fn, tooltip_data, [](void *arg) {
    MEM_delete(static_cast<NodeErrorsTooltipData *>(arg));
  });
  UI_block_emboss_set(&block, blender::ui::EmbossType::Emboss);
}

static std::optional<std::chrono::nanoseconds> geo_node_get_execution_time(
    const TreeDrawContext &tree_draw_ctx, const SpaceNode &snode, const bNode &node)
{
  const bNodeTree &ntree = *snode.edittree;

  geo_log::GeoTreeLog *tree_log = [&]() -> geo_log::GeoTreeLog * {
    const bNodeTreeZones *zones = ntree.zones();
    if (!zones) {
      return nullptr;
    }
    const bNodeTreeZone *zone = zones->get_zone_by_node(node.identifier);
    if (zone && ELEM(&node, zone->input_node, zone->output_node)) {
      zone = zone->parent_zone;
    }
    return tree_draw_ctx.geo_log_by_zone.lookup_default(zone, nullptr);
  }();

  if (tree_log == nullptr) {
    return std::nullopt;
  }
  if (node.is_group_output()) {
    return tree_log->execution_time;
  }
  if (node.is_frame()) {
    /* Could be cached in the future if this recursive code turns out to be slow. */
    std::chrono::nanoseconds run_time{0};
    bool found_node = false;

    for (const bNode *tnode : node.direct_children_in_frame()) {
      if (tnode->is_frame()) {
        std::optional<std::chrono::nanoseconds> sub_frame_run_time = geo_node_get_execution_time(
            tree_draw_ctx, snode, *tnode);
        if (sub_frame_run_time.has_value()) {
          run_time += *sub_frame_run_time;
          found_node = true;
        }
      }
      else {
        if (const geo_log::GeoNodeLog *node_log = tree_log->nodes.lookup_ptr_as(tnode->identifier))
        {
          found_node = true;
          run_time += node_log->execution_time;
        }
      }
    }
    if (found_node) {
      return run_time;
    }
    return std::nullopt;
  }
  if (const geo_log::GeoNodeLog *node_log = tree_log->nodes.lookup_ptr(node.identifier)) {
    return node_log->execution_time;
  }
  return std::nullopt;
}

/* Create node key instance, assuming the node comes from the currently edited node tree. */
static bNodeInstanceKey current_node_instance_key(const SpaceNode &snode, const bNode &node)
{
  const bNodeTreePath *path = static_cast<const bNodeTreePath *>(snode.treepath.last);

  /* Some code in this file checks for the non-null elements of the tree path. However, if we did
   * iterate into a node it is expected that there is a tree, and it should be in the path.
   * Otherwise something else went wrong. */
  BLI_assert(path);

  /* Assume that the currently editing tree is the last in the path. */
  BLI_assert(snode.edittree == path->nodetree);

  return bke::node_instance_key(path->parent_key, snode.edittree, &node);
}

static std::optional<std::chrono::nanoseconds> compositor_accumulate_frame_node_execution_time(
    const TreeDrawContext &tree_draw_ctx, const SpaceNode &snode, const bNode &node)
{
  BLI_assert(tree_draw_ctx.compositor_per_node_execution_time);

  timeit::Nanoseconds frame_execution_time(0);
  bool has_any_execution_time = false;

  for (const bNode *current_node : node.direct_children_in_frame()) {
    const bNodeInstanceKey key = current_node_instance_key(snode, *current_node);
    if (const timeit::Nanoseconds *node_execution_time =
            tree_draw_ctx.compositor_per_node_execution_time->lookup_ptr(key))
    {
      frame_execution_time += *node_execution_time;
      has_any_execution_time = true;
    }
  }

  if (!has_any_execution_time) {
    return std::nullopt;
  }

  return frame_execution_time;
}

static std::optional<std::chrono::nanoseconds> compositor_node_get_execution_time(
    const TreeDrawContext &tree_draw_ctx, const SpaceNode &snode, const bNode &node)
{
  BLI_assert(tree_draw_ctx.compositor_per_node_execution_time);

  /* For the frame nodes accumulate execution time of its children. */
  if (node.is_frame()) {
    return compositor_accumulate_frame_node_execution_time(tree_draw_ctx, snode, node);
  }

  /* For other nodes simply lookup execution time.
   * The group node instances have their own entries in the execution times map. */
  const bNodeInstanceKey key = current_node_instance_key(snode, node);
  if (const timeit::Nanoseconds *execution_time =
          tree_draw_ctx.compositor_per_node_execution_time->lookup_ptr(key))
  {
    return *execution_time;
  }

  return std::nullopt;
}

static std::optional<std::chrono::nanoseconds> node_get_execution_time(
    const TreeDrawContext &tree_draw_ctx, const SpaceNode &snode, const bNode &node)
{
  switch (snode.edittree->type) {
    case NTREE_GEOMETRY:
      return geo_node_get_execution_time(tree_draw_ctx, snode, node);
    case NTREE_COMPOSIT:
      return compositor_node_get_execution_time(tree_draw_ctx, snode, node);
    default:
      return std::nullopt;
  }
}

static std::string node_get_execution_time_label(TreeDrawContext &tree_draw_ctx,
                                                 const SpaceNode &snode,
                                                 const bNode &node)
{
  const std::optional<std::chrono::nanoseconds> exec_time = node_get_execution_time(
      tree_draw_ctx, snode, node);

  if (!exec_time.has_value()) {
    return std::string("");
  }

  const uint64_t exec_time_us =
      std::chrono::duration_cast<std::chrono::microseconds>(*exec_time).count();

  /* Don't show time if execution time is 0 microseconds. */
  if (exec_time_us == 0) {
    return std::string("-");
  }
  if (exec_time_us < 100) {
    return std::string("< 0.1 ms");
  }

  int precision = 0;
  /* Show decimal if value is below 1ms */
  if (exec_time_us < 1000) {
    precision = 2;
  }
  else if (exec_time_us < 10000) {
    precision = 1;
  }

  std::stringstream stream;
  stream << std::fixed << std::setprecision(precision) << (exec_time_us / 1000.0f);
  return stream.str() + " ms";
}

struct NamedAttributeTooltipArg {
  Map<StringRefNull, geo_log::NamedAttributeUsage> usage_by_attribute;
};

static std::string named_attribute_tooltip(bContext * /*C*/, void *argN, const StringRef /*tip*/)
{
  NamedAttributeTooltipArg &arg = *static_cast<NamedAttributeTooltipArg *>(argN);

  fmt::memory_buffer buf;
  fmt::format_to(fmt::appender(buf), "{}", TIP_("Accessed named attributes:"));
  fmt::format_to(fmt::appender(buf), "\n");

  struct NameWithUsage {
    StringRefNull name;
    geo_log::NamedAttributeUsage usage;
  };

  Vector<NameWithUsage> sorted_used_attribute;
  for (auto &&item : arg.usage_by_attribute.items()) {
    sorted_used_attribute.append({item.key, item.value});
  }
  std::sort(sorted_used_attribute.begin(),
            sorted_used_attribute.end(),
            [](const NameWithUsage &a, const NameWithUsage &b) {
              return BLI_strcasecmp_natural(a.name.c_str(), b.name.c_str()) < 0;
            });

  for (const NameWithUsage &attribute : sorted_used_attribute) {
    const StringRefNull name = attribute.name;
    const geo_log::NamedAttributeUsage usage = attribute.usage;
    fmt::format_to(fmt::appender(buf), fmt::runtime(TIP_("  \u2022 \"{}\": ")), name);
    Vector<std::string> usages;
    if ((usage & geo_log::NamedAttributeUsage::Read) != geo_log::NamedAttributeUsage::None) {
      usages.append(TIP_("read"));
    }
    if ((usage & geo_log::NamedAttributeUsage::Write) != geo_log::NamedAttributeUsage::None) {
      usages.append(TIP_("write"));
    }
    if ((usage & geo_log::NamedAttributeUsage::Remove) != geo_log::NamedAttributeUsage::None) {
      usages.append(TIP_("remove"));
    }
    for (const int i : usages.index_range()) {
      fmt::format_to(fmt::appender(buf), "{}", usages[i]);
      if (i < usages.size() - 1) {
        fmt::format_to(fmt::appender(buf), ", ");
      }
    }
    fmt::format_to(fmt::appender(buf), "\n");
  }
  fmt::format_to(fmt::appender(buf), "\n");
  fmt::format_to(
      fmt::appender(buf),
      fmt::runtime(TIP_("Attributes with these names used within the group may conflict with "
                        "existing attributes")));
  return fmt::to_string(buf);
}

static NodeExtraInfoRow row_from_used_named_attribute(
    const Map<StringRefNull, geo_log::NamedAttributeUsage> &usage_by_attribute_name)
{
  const int attributes_num = usage_by_attribute_name.size();

  NodeExtraInfoRow row;
  row.text = std::to_string(attributes_num) +
             (attributes_num == 1 ? RPT_(" Named Attribute") : RPT_(" Named Attributes"));
  row.icon = ICON_SPREADSHEET;
  row.tooltip_fn = named_attribute_tooltip;
  row.tooltip_fn_arg = new NamedAttributeTooltipArg{usage_by_attribute_name};
  row.tooltip_fn_free_arg = [](void *arg) { delete static_cast<NamedAttributeTooltipArg *>(arg); };
  return row;
}

static std::optional<NodeExtraInfoRow> node_get_accessed_attributes_row(
    TreeDrawContext &tree_draw_ctx, const bNode &node)
{
  geo_log::GeoTreeLog *geo_tree_log = [&]() -> geo_log::GeoTreeLog * {
    const bNodeTreeZones *zones = node.owner_tree().zones();
    if (!zones) {
      return nullptr;
    }
    const bNodeTreeZone *zone = zones->get_zone_by_node(node.identifier);
    return tree_draw_ctx.geo_log_by_zone.lookup_default(zone, nullptr);
  }();
  if (geo_tree_log == nullptr) {
    return std::nullopt;
  }
  if (ELEM(node.type_legacy,
           GEO_NODE_STORE_NAMED_ATTRIBUTE,
           GEO_NODE_REMOVE_ATTRIBUTE,
           GEO_NODE_INPUT_NAMED_ATTRIBUTE))
  {
    /* Only show the overlay when the name is passed in from somewhere else. */
    for (const bNodeSocket *socket : node.input_sockets()) {
      if (STREQ(socket->name, "Name")) {
        if (!socket->is_directly_linked()) {
          return std::nullopt;
        }
      }
    }
  }
  geo_tree_log->ensure_used_named_attributes();
  geo_log::GeoNodeLog *node_log = geo_tree_log->nodes.lookup_ptr(node.identifier);
  if (node_log == nullptr) {
    return std::nullopt;
  }
  if (node_log->used_named_attributes.is_empty()) {
    return std::nullopt;
  }
  return row_from_used_named_attribute(node_log->used_named_attributes);
}

static std::optional<NodeExtraInfoRow> node_get_execution_time_label_row(
    TreeDrawContext &tree_draw_ctx, const SpaceNode &snode, const bNode &node)
{
  NodeExtraInfoRow row;
  row.text = node_get_execution_time_label(tree_draw_ctx, snode, node);
  if (row.text.empty()) {
    return std::nullopt;
  }
  row.tooltip = TIP_(
      "The execution time from the node tree's latest evaluation. For frame and group "
      "nodes, the time for all sub-nodes");
  row.icon = ICON_PREVIEW_RANGE;
  return row;
}

static void node_get_compositor_extra_info(TreeDrawContext &tree_draw_ctx,
                                           const SpaceNode &snode,
                                           const bNode &node,
                                           Vector<NodeExtraInfoRow> &rows)
{
  if (snode.overlay.flag & SN_OVERLAY_SHOW_TIMINGS) {
    std::optional<NodeExtraInfoRow> row = node_get_execution_time_label_row(
        tree_draw_ctx, snode, node);
    if (row.has_value()) {
      rows.append(std::move(*row));
    }
  }
}

static void node_get_invalid_links_extra_info(const SpaceNode &snode,
                                              const bNode &node,
                                              Vector<NodeExtraInfoRow> &rows)
{
  const bNodeTree &tree = *snode.edittree;
  const Span<bke::NodeLinkError> link_errors = tree.runtime->link_errors_by_target_node.lookup(
      node.identifier);
  if (link_errors.is_empty()) {
    return;
  }
  NodeExtraInfoRow row;
  row.text = IFACE_("Invalid Link");

  row.tooltip_fn = [](bContext *C, void *arg, const StringRef /*tip*/) {
    const bNodeTree &tree = *CTX_wm_space_node(C)->edittree;
    const bNode &node = *static_cast<const bNode *>(arg);
    const Span<bke::NodeLinkError> link_errors = tree.runtime->link_errors_by_target_node.lookup(
        node.identifier);
    std::stringstream ss;
    Set<StringRef> already_added_errors;
    for (const int i : link_errors.index_range()) {
      const StringRefNull tooltip = link_errors[i].tooltip;
      if (already_added_errors.add_as(tooltip)) {
        ss << "\u2022 " << tooltip << "\n";
      }
    }
    ss << "\n";
    ss << "Any invalid links are highlighted";
    return ss.str();
  };
  row.tooltip_fn_arg = const_cast<bNode *>(&node);
  row.icon = ICON_ERROR;
  rows.append(std::move(row));
}

static Vector<NodeExtraInfoRow> node_get_extra_info(const bContext &C,
                                                    TreeDrawContext &tree_draw_ctx,
                                                    const SpaceNode &snode,
                                                    const bNode &node)
{
  Vector<NodeExtraInfoRow> rows;

  if (node.typeinfo->get_extra_info) {
    nodes::NodeExtraInfoParams params{rows, node, C};
    node.typeinfo->get_extra_info(params);
  }

  if (node.typeinfo->deprecation_notice) {
    NodeExtraInfoRow row;
    row.text = IFACE_("Deprecated");
    row.icon = ICON_INFO;
    row.tooltip = TIP_(node.typeinfo->deprecation_notice);
    rows.append(std::move(row));
  }

  node_get_invalid_links_extra_info(snode, node, rows);

  if (snode.edittree->type == NTREE_COMPOSIT) {
    node_get_compositor_extra_info(tree_draw_ctx, snode, node, rows);
    return rows;
  }

  if (!(snode.edittree->type == NTREE_GEOMETRY)) {
    /* Currently geometry and compositor nodes are the only nodes to have extra info per nodes. */
    return rows;
  }

  if (snode.overlay.flag & SN_OVERLAY_SHOW_NAMED_ATTRIBUTES) {
    if (std::optional<NodeExtraInfoRow> row = node_get_accessed_attributes_row(tree_draw_ctx,
                                                                               node))
    {
      rows.append(std::move(*row));
    }
  }

  if (snode.overlay.flag & SN_OVERLAY_SHOW_TIMINGS &&
      (ELEM(node.typeinfo->nclass, NODE_CLASS_GEOMETRY, NODE_CLASS_GROUP, NODE_CLASS_ATTRIBUTE) ||
       ELEM(node.type_legacy,
            NODE_FRAME,
            NODE_GROUP_OUTPUT,
            GEO_NODE_SIMULATION_OUTPUT,
            GEO_NODE_REPEAT_OUTPUT,
            GEO_NODE_FOREACH_GEOMETRY_ELEMENT_OUTPUT)))
  {
    std::optional<NodeExtraInfoRow> row = node_get_execution_time_label_row(
        tree_draw_ctx, snode, node);
    if (row.has_value()) {
      rows.append(std::move(*row));
    }
  }

  geo_log::GeoTreeLog *tree_log = [&]() -> geo_log::GeoTreeLog * {
    const bNodeTreeZones *tree_zones = node.owner_tree().zones();
    if (!tree_zones) {
      return nullptr;
    }
    const bNodeTreeZone *zone = tree_zones->get_zone_by_node(node.identifier);
    return tree_draw_ctx.geo_log_by_zone.lookup_default(zone, nullptr);
  }();

  if (tree_log) {
    tree_log->ensure_debug_messages();
    const geo_log::GeoNodeLog *node_log = tree_log->nodes.lookup_ptr(node.identifier);
    if (node_log != nullptr) {
      for (const StringRef message : node_log->debug_messages) {
        NodeExtraInfoRow row;
        row.text = message;
        row.icon = ICON_INFO;
        rows.append(std::move(row));
      }
    }
  }

  return rows;
}

static void node_draw_extra_info_row(const bNode &node,
                                     uiBlock &block,
                                     const rctf &rect,
                                     const int row,
                                     const NodeExtraInfoRow &extra_info_row)
{
  const float but_icon_left = rect.xmin + 6.0f * UI_SCALE_FAC;
  const float but_icon_width = NODE_HEADER_ICON_SIZE * 0.8f;
  const float but_icon_right = but_icon_left + but_icon_width;

  UI_block_emboss_set(&block, blender::ui::EmbossType::None);
  uiBut *but_icon = uiDefIconBut(&block,
                                 UI_BTYPE_BUT,
                                 0,
                                 extra_info_row.icon,
                                 int(but_icon_left),
                                 int(rect.ymin + row * (20.0f * UI_SCALE_FAC)),
                                 but_icon_width,
                                 UI_UNIT_Y,
                                 nullptr,
                                 0,
                                 0,
                                 extra_info_row.tooltip);
  if (extra_info_row.tooltip_fn != nullptr) {
    UI_but_func_tooltip_set(but_icon,
                            extra_info_row.tooltip_fn,
                            extra_info_row.tooltip_fn_arg,
                            extra_info_row.tooltip_fn_free_arg);
  }
  UI_block_emboss_set(&block, blender::ui::EmbossType::Emboss);

  const float but_text_left = but_icon_right + 6.0f * UI_SCALE_FAC;
  const float but_text_right = rect.xmax;
  const float but_text_width = but_text_right - but_text_left;

  uiBut *but_text = uiDefBut(&block,
                             UI_BTYPE_LABEL,
                             0,
                             extra_info_row.text.c_str(),
                             int(but_text_left),
                             int(rect.ymin + row * (20.0f * UI_SCALE_FAC)),
                             short(but_text_width),
                             NODE_DY,
                             nullptr,
                             0,
                             0,
                             extra_info_row.tooltip);

  if (extra_info_row.tooltip_fn != nullptr) {
    /* Don't pass tooltip free function because it's already used on the uiBut above. */
    UI_but_func_tooltip_set(
        but_text, extra_info_row.tooltip_fn, extra_info_row.tooltip_fn_arg, nullptr);
  }

  if (node.is_muted()) {
    UI_but_flag_enable(but_text, UI_BUT_INACTIVE);
    UI_but_flag_enable(but_icon, UI_BUT_INACTIVE);
  }
}

static void node_draw_extra_info_panel_back(const bNode &node, const rctf &extra_info_rect)
{
  const rctf &node_rect = node.runtime->draw_bounds;
  rctf panel_back_rect = extra_info_rect;
  /* Extend the panel behind hidden nodes to accommodate the large rounded corners. */
  if (node.flag & NODE_HIDDEN) {
    panel_back_rect.ymin = BLI_rctf_cent_y(&node_rect);
  }

  ColorTheme4f color;
  if (node.is_muted()) {
    UI_GetThemeColorBlend4f(TH_BACK, TH_NODE, 0.2f, color);
  }
  else {
    UI_GetThemeColorBlend4f(TH_BACK, TH_NODE, 0.75f, color);
  }
  color.a -= 0.35f;

  ColorTheme4f color_outline;
  UI_GetThemeColorBlendShade4fv(TH_BACK, TH_NODE, 0.4f, -20, color_outline);

  const float outline_width = U.pixelsize;
  BLI_rctf_pad(&panel_back_rect, outline_width, outline_width);

  UI_draw_roundbox_corner_set(UI_CNR_TOP_LEFT | UI_CNR_TOP_RIGHT);
  UI_draw_roundbox_4fv_ex(
      &panel_back_rect, color, nullptr, 0.0f, color_outline, outline_width, BASIS_RAD);
}

static void node_draw_extra_info_panel(const bContext &C,
                                       TreeDrawContext &tree_draw_ctx,
                                       const SpaceNode &snode,
                                       const bNode &node,
                                       ImBuf *preview,
                                       uiBlock &block)
{
  const Scene *scene = CTX_data_scene(&C);
  if (!(snode.overlay.flag & SN_OVERLAY_SHOW_OVERLAYS)) {
    return;
  }
  if (preview && !(preview->x > 0 && preview->y > 0)) {
    /* If the preview has an non-drawable size, just don't draw it. */
    preview = nullptr;
  }
  Vector<NodeExtraInfoRow> extra_info_rows = node_get_extra_info(C, tree_draw_ctx, snode, node);
  if (extra_info_rows.is_empty() && !preview) {
    return;
  }

  const rctf &rct = node.runtime->draw_bounds;
  rctf extra_info_rect;

  if (node.is_frame()) {
    extra_info_rect.xmin = rct.xmin;
    extra_info_rect.xmax = rct.xmin + 95.0f * UI_SCALE_FAC;
    extra_info_rect.ymin = rct.ymin + 2.0f * UI_SCALE_FAC;
    extra_info_rect.ymax = rct.ymin + 2.0f * UI_SCALE_FAC;
  }
  else {
    const float padding = 3.0f * UI_SCALE_FAC;

    extra_info_rect.xmin = rct.xmin + padding;
    extra_info_rect.xmax = rct.xmax - padding;
    extra_info_rect.ymin = rct.ymax;
    extra_info_rect.ymax = rct.ymax + extra_info_rows.size() * (20.0f * UI_SCALE_FAC);

    float preview_height = 0.0f;
    rctf preview_rect;
    if (preview) {
      const float width = BLI_rctf_size_x(&extra_info_rect);
      if (preview->x > preview->y) {
        preview_height = (width - 2.0f * padding) * float(preview->y) / float(preview->x) +
                         2.0f * padding;
        preview_rect.ymin = extra_info_rect.ymin + padding;
        preview_rect.ymax = extra_info_rect.ymin + preview_height - padding;
        preview_rect.xmin = extra_info_rect.xmin + padding;
        preview_rect.xmax = extra_info_rect.xmax - padding;
        extra_info_rect.ymax += preview_height;
      }
      else {
        preview_height = width;
        const float preview_width = (width - 2.0f * padding) * float(preview->x) /
                                        float(preview->y) +
                                    2.0f * padding;
        preview_rect.ymin = extra_info_rect.ymin + padding;
        preview_rect.ymax = extra_info_rect.ymin + preview_height - padding;
        preview_rect.xmin = extra_info_rect.xmin + padding + (width - preview_width) / 2;
        preview_rect.xmax = extra_info_rect.xmax - padding - (width - preview_width) / 2;
        extra_info_rect.ymax += preview_height;
      }
    }

    node_draw_extra_info_panel_back(node, extra_info_rect);

    if (preview) {
      node_draw_preview(scene, preview, &preview_rect);
    }

    /* Resize the rect to draw the textual infos on top of the preview. */
    extra_info_rect.ymin += preview_height;
  }

  for (int row : extra_info_rows.index_range()) {
    node_draw_extra_info_row(node, block, extra_info_rect, row, extra_info_rows[row]);
  }
}

static short get_viewer_shortcut_icon(const bNode &node)
{
  BLI_assert(node.is_type("CompositorNodeViewer") || node.is_type("GeometryNodeViewer"));
  switch (node.custom1) {
    case NODE_VIEWER_SHORTCUT_NONE:
      /* No change by default. */
      return node.typeinfo->ui_icon;
    case NODE_VIEWER_SHORCTUT_SLOT_1:
      return ICON_EVENT_ONEKEY;
    case NODE_VIEWER_SHORCTUT_SLOT_2:
      return ICON_EVENT_TWOKEY;
    case NODE_VIEWER_SHORCTUT_SLOT_3:
      return ICON_EVENT_THREEKEY;
    case NODE_VIEWER_SHORCTUT_SLOT_4:
      return ICON_EVENT_FOURKEY;
    case NODE_VIEWER_SHORCTUT_SLOT_5:
      return ICON_EVENT_FIVEKEY;
    case NODE_VIEWER_SHORCTUT_SLOT_6:
      return ICON_EVENT_SIXKEY;
    case NODE_VIEWER_SHORCTUT_SLOT_7:
      return ICON_EVENT_SEVENKEY;
    case NODE_VIEWER_SHORCTUT_SLOT_8:
      return ICON_EVENT_EIGHTKEY;
    case NODE_VIEWER_SHORCTUT_SLOT_9:
      return ICON_EVENT_NINEKEY;
  }

  return node.typeinfo->ui_icon;
}

/* Returns true if the given node has an undefined type, a missing group node tree, or is
 * unsupported in the given node tree. */
static bool node_undefined_or_unsupported(const bNodeTree &node_tree, const bNode &node)
{
  if (node.typeinfo == &bke::NodeTypeUndefined) {
    return true;
  }

  const char *disabled_hint = nullptr;
  if (!node.typeinfo->poll(node.typeinfo, &node_tree, &disabled_hint)) {
    return true;
  }

  if (node.is_group()) {
    const ID *group_tree = node.id;
    if (group_tree == nullptr) {
      return false;
    }
    if (!ID_IS_LINKED(group_tree)) {
      return false;
    }
    if ((group_tree->tag & ID_TAG_MISSING) == 0) {
      return false;
    }
    return true;
  }
  return false;
}

static void node_draw_basis(const bContext &C,
                            TreeDrawContext &tree_draw_ctx,
                            const View2D &v2d,
                            const SpaceNode &snode,
                            bNodeTree &ntree,
                            const bNode &node,
                            uiBlock &block,
                            bNodeInstanceKey key)
{
  const float iconbutw = NODE_HEADER_ICON_SIZE;
  const bool show_preview = (snode.overlay.flag & SN_OVERLAY_SHOW_OVERLAYS) &&
                            (snode.overlay.flag & SN_OVERLAY_SHOW_PREVIEWS) &&
                            (node.flag & NODE_PREVIEW) &&
                            (USER_EXPERIMENTAL_TEST(&U, use_shader_node_previews) ||
                             ntree.type != NTREE_SHADER);

  /* Skip if out of view. */
  rctf rect_with_preview = node.runtime->draw_bounds;
  if (show_preview) {
    rect_with_preview.ymax += NODE_WIDTH(node);
  }
  if (BLI_rctf_isect(&rect_with_preview, &v2d.cur, nullptr) == false) {
    UI_block_end_ex(&C,
                    tree_draw_ctx.bmain,
                    tree_draw_ctx.window,
                    tree_draw_ctx.scene,
                    tree_draw_ctx.region,
                    tree_draw_ctx.depsgraph,
                    &block);
    return;
  }

  /* Shadow. */
  if (!bke::all_zone_node_types().contains(node.type_legacy)) {
    node_draw_shadow(snode, node, BASIS_RAD, 1.0f);
  }

  const rctf &rct = node.runtime->draw_bounds;
  float color[4];
  int color_id = node_get_colorid(tree_draw_ctx, node);

  GPU_line_width(1.0f);

  /* Overlay atop the node. */
  {
    bool drawn_with_previews = false;

    if (show_preview) {
      Map<bNodeInstanceKey, bke::bNodePreview> *previews_compo =
          static_cast<Map<bNodeInstanceKey, bke::bNodePreview> *>(
              CTX_data_pointer_get(&C, "node_previews").data);
      NestedTreePreviews *previews_shader = tree_draw_ctx.nested_group_infos;

      if (previews_shader) {
        ImBuf *preview = node_preview_acquire_ibuf(ntree, *previews_shader, node);
        node_draw_extra_info_panel(C, tree_draw_ctx, snode, node, preview, block);
        node_release_preview_ibuf(*previews_shader);
        drawn_with_previews = true;
      }
      else if (previews_compo) {
        if (bke::bNodePreview *preview_compositor = previews_compo->lookup_ptr(key)) {
          node_draw_extra_info_panel(
              C, tree_draw_ctx, snode, node, preview_compositor->ibuf, block);
          drawn_with_previews = true;
        }
      }
    }

    if (drawn_with_previews == false) {
      node_draw_extra_info_panel(C, tree_draw_ctx, snode, node, nullptr, block);
    }
  }

  const float padding = 0.5f;
  const float corner_radius = BASIS_RAD + padding;
  /* Header. */
  {
    /* Add some padding to prevent transparent gaps with the outline. */
    const rctf rect = {
        rct.xmin - padding,
        rct.xmax + padding,
        rct.ymax - NODE_DY - padding,
        rct.ymax + padding,
    };

    float color_header[4];

    /* Muted nodes get a mix of the background with the node color. */
    if (node.is_muted()) {
      UI_GetThemeColorBlend4f(TH_BACK, color_id, 0.1f, color_header);
    }
    else {
      UI_GetThemeColorBlend4f(TH_NODE, color_id, 0.4f, color_header);
    }

    UI_draw_roundbox_corner_set(UI_CNR_TOP_LEFT | UI_CNR_TOP_RIGHT);
    UI_draw_roundbox_4fv(&rect, true, corner_radius, color_header);
  }

  /* Show/hide icons. */
  float iconofs = rct.xmax - 0.35f * U.widget_unit;

  /* Group edit. This icon should be the first for the node groups. Note that we intentionally
   * don't check for NODE_GROUP_CUSTOM here. */
  if (node.type_legacy == NODE_GROUP) {
    iconofs -= iconbutw;
    UI_block_emboss_set(&block, blender::ui::EmbossType::None);
    uiBut *but = uiDefIconBut(&block,
                              UI_BTYPE_BUT_TOGGLE,
                              0,
                              ICON_NODETREE,
                              iconofs,
                              rct.ymax - NODE_DY,
                              iconbutw,
                              UI_UNIT_Y,
                              nullptr,
                              0,
                              0,
                              "");
    UI_but_func_set(but,
                    node_toggle_button_cb,
                    POINTER_FROM_INT(node.identifier),
                    (void *)"NODE_OT_group_edit");
    if (node.id) {
      UI_but_icon_indicator_number_set(but, ID_REAL_USERS(node.id));
    }
    UI_block_emboss_set(&block, blender::ui::EmbossType::Emboss);
  }
  /* Preview. */
  if (node_is_previewable(snode, ntree, node)) {
    const bool is_active = node.flag & NODE_PREVIEW;
    iconofs -= iconbutw;
    UI_block_emboss_set(&block, blender::ui::EmbossType::None);
    uiBut *but = uiDefIconBut(&block,
                              UI_BTYPE_BUT_TOGGLE,
                              0,
                              is_active ? ICON_HIDE_OFF : ICON_HIDE_ON,
<<<<<<< HEAD
                              //ICON_TOGGLE_NODE_PREVIEW, /* BFA - wip, could be a better icon for node preview toggle button */*/
=======
                              // ICON_TOGGLE_NODE_PREVIEW, /* BFA - wip, could be a better icon for
                              // node preview toggle button */*/
>>>>>>> 50120351
                              iconofs,
                              rct.ymax - NODE_DY,
                              iconbutw,
                              UI_UNIT_Y,
                              nullptr,
                              0,
                              0,
                              "");
    UI_but_func_set(but,
                    node_toggle_button_cb,
                    POINTER_FROM_INT(node.identifier),
                    (void *)"NODE_OT_preview_toggle");
    UI_block_emboss_set(&block, blender::ui::EmbossType::Emboss);
  }
  if (ELEM(node.type_legacy, NODE_CUSTOM, NODE_CUSTOM_GROUP) &&
      node.typeinfo->ui_icon != ICON_NONE)
  {
    iconofs -= iconbutw;
    UI_block_emboss_set(&block, blender::ui::EmbossType::None);
    uiDefIconBut(&block,
                 UI_BTYPE_BUT,
                 0,
                 node.typeinfo->ui_icon,
                 iconofs,
                 rct.ymax - NODE_DY,
                 iconbutw,
                 UI_UNIT_Y,
                 nullptr,
                 0,
                 0,
                 "");
    UI_block_emboss_set(&block, blender::ui::EmbossType::Emboss);
  }
  /* bfa - Add nodes icons to node headers */
  else if (RNA_struct_ui_icon(node.typeinfo->rna_ext.srna) != ICON_NONE) {
    iconofs -= iconbutw;
<<<<<<< HEAD
    UI_block_emboss_set(&block, UI_EMBOSS_NONE);
=======
    UI_block_emboss_set(&block, blender::ui::EmbossType::None);
>>>>>>> 50120351
    uiDefIconBut(&block,
                 UI_BTYPE_BUT,
                 0,
                 RNA_struct_ui_icon(node.typeinfo->rna_ext.srna),
                 iconofs,
                 rct.ymax - NODE_DY,
                 iconbutw,
                 UI_UNIT_Y,
                 nullptr,
                 0,
                 0,
                 "");
<<<<<<< HEAD
    UI_block_emboss_set(&block, UI_EMBOSS);
=======
    UI_block_emboss_set(&block, blender::ui::EmbossType::Emboss);
>>>>>>> 50120351
  }
  /* -------- bfa end ------------------ */
  if (node.type_legacy == GEO_NODE_VIEWER) {
    const bool is_active = &node == tree_draw_ctx.active_geometry_nodes_viewer;
    iconofs -= iconbutw;
    UI_block_emboss_set(&block, blender::ui::EmbossType::None);
    uiBut *but = uiDefIconBut(&block,
                              UI_BTYPE_BUT,
                              0,
                              is_active ? ICON_HIDE_OFF : ICON_HIDE_ON,
                              iconofs,
                              rct.ymax - NODE_DY,
                              iconbutw,
                              UI_UNIT_Y,
                              nullptr,
                              0,
                              0,
                              "");
    /* Selection implicitly activates the node. */
    const char *operator_idname = is_active ? "NODE_OT_deactivate_viewer" :
                                              "NODE_OT_activate_viewer";
    UI_but_func_set(
        but, node_toggle_button_cb, POINTER_FROM_INT(node.identifier), (void *)operator_idname);

    short shortcut_icon = get_viewer_shortcut_icon(node);
    uiDefIconBut(&block,
                 UI_BTYPE_BUT,
                 0,
                 shortcut_icon,
                 iconofs - 1.2 * iconbutw,
                 rct.ymax - NODE_DY,
                 iconbutw,
                 UI_UNIT_Y,
                 nullptr,
                 0,
                 0,
                 "");
    UI_block_emboss_set(&block, blender::ui::EmbossType::Emboss);
  }
  /* Viewer node shortcuts. */
  if (node.is_type("CompositorNodeViewer")) {
    short shortcut_icon = get_viewer_shortcut_icon(node);
    iconofs -= iconbutw;
    UI_block_emboss_set(&block, blender::ui::EmbossType::None);
    uiDefIconBut(&block,
                 UI_BTYPE_BUT,
                 0,
                 shortcut_icon,
                 iconofs,
                 rct.ymax - NODE_DY,
                 iconbutw,
                 UI_UNIT_Y,
                 nullptr,
                 0,
                 0,
                 "");
    UI_block_emboss_set(&block, blender::ui::EmbossType::Emboss);
  }

  node_add_error_message_button(tree_draw_ctx, node, block, rct, iconofs);

  /* Title. */
  if (node.flag & SELECT) {
    UI_GetThemeColor4fv(TH_SELECT, color);
  }
  else {
    UI_GetThemeColorBlendShade4fv(TH_SELECT, color_id, 0.4f, 10, color);
  }

  /* Collapse/expand icon. */
  {
    const int but_size = U.widget_unit * 0.8f;
    UI_block_emboss_set(&block, blender::ui::EmbossType::None);

    uiBut *but = uiDefIconBut(&block,
                              UI_BTYPE_BUT_TOGGLE,
                              0,
                              ICON_DOWNARROW_HLT,
                              rct.xmin + (NODE_MARGIN_X / 3),
                              rct.ymax - NODE_DY / 2.2f - but_size / 2,
                              but_size,
                              but_size,
                              nullptr,
                              0.0f,
                              0.0f,
                              "");

    UI_but_func_set(but,
                    node_toggle_button_cb,
                    POINTER_FROM_INT(node.identifier),
                    (void *)"NODE_OT_hide_toggle");
    UI_block_emboss_set(&block, blender::ui::EmbossType::Emboss);
  }

  const std::string showname = bke::node_label(ntree, node);

  uiBut *but = uiDefBut(&block,
                        UI_BTYPE_LABEL,
                        0,
                        showname,
                        int(rct.xmin + NODE_MARGIN_X + 0.4f),
                        int(rct.ymax - NODE_DY),
                        short(iconofs - rct.xmin - NODE_MARGIN_X),
                        NODE_DY,
                        nullptr,
                        0,
                        0,
                        TIP_(node.typeinfo->ui_description.c_str()));
  UI_but_func_tooltip_set(
      but,
      [](bContext * /*C*/, void *arg, const StringRef tip) -> std::string {
        const bNode &node = *static_cast<const bNode *>(arg);
        if (node.typeinfo->ui_description_fn) {
          return node.typeinfo->ui_description_fn(node);
        }
        return tip;
      },
      const_cast<bNode *>(&node),
      nullptr);

  if (node.is_muted()) {
    UI_but_flag_enable(but, UI_BUT_INACTIVE);
  }

  /* Wire across the node when muted/disabled. */
  if (node.is_muted()) {
    node_draw_mute_line(C, v2d, snode, node);
  }

  /* Body. */
  const float outline_width = U.pixelsize;
  {
    /* Use warning color to indicate undefined types. */
    if (node_undefined_or_unsupported(ntree, node)) {
      UI_GetThemeColorBlend4f(TH_REDALERT, TH_NODE, 0.4f, color);
    }
    /* Muted nodes get a mix of the background with the node color. */
    else if (node.is_muted()) {
      UI_GetThemeColorBlend4f(TH_BACK, TH_NODE, 0.2f, color);
    }
    else if (node.flag & NODE_CUSTOM_COLOR) {
      rgba_float_args_set(color, node.color[0], node.color[1], node.color[2], 1.0f);
    }
    else {
      UI_GetThemeColor4fv(TH_NODE, color);
    }

    /* Draw selected nodes fully opaque. */
    if (node.flag & SELECT) {
      color[3] = 1.0f;
    }

    /* Draw muted nodes slightly transparent so the wires inside are visible. */
    if (node.is_muted()) {
      color[3] -= 0.2f;
    }

    /* Add some padding to prevent transparent gaps with the outline. */
    const rctf rect = {
        rct.xmin - padding,
        rct.xmax + padding,
        rct.ymin - padding,
        rct.ymax - (NODE_DY + outline_width) + padding,
    };

    UI_draw_roundbox_corner_set(UI_CNR_BOTTOM_LEFT | UI_CNR_BOTTOM_RIGHT);
    UI_draw_roundbox_4fv(&rect, true, corner_radius, color);

    if (is_node_panels_supported(node)) {
      node_draw_panels_background(node);
    }
  }

  /* Header underline. */
  {
    float color_underline[4];

    if (node.is_muted()) {
      UI_GetThemeColorBlend4f(TH_BACK, color_id, 0.05f, color_underline);
      color_underline[3] = 1.0f;
    }
    else {
      UI_GetThemeColorBlend4f(TH_BACK, color_id, 0.2f, color_underline);
    }

    const rctf rect = {
        rct.xmin,
        rct.xmax,
        rct.ymax - (NODE_DY + outline_width),
        rct.ymax - NODE_DY,
    };

    UI_draw_roundbox_corner_set(UI_CNR_NONE);
    UI_draw_roundbox_4fv(&rect, true, 0.0f, color_underline);
  }

  /* Outline. */
  {
    const rctf rect = {
        rct.xmin - outline_width,
        rct.xmax + outline_width,
        rct.ymin - outline_width,
        rct.ymax + outline_width,
    };

    /* Color the outline according to active, selected, or undefined status. */
    float color_outline[4];

    if (node.flag & SELECT) {
      UI_GetThemeColor4fv((node.flag & NODE_ACTIVE) ? TH_ACTIVE : TH_SELECT, color_outline);
    }
    else if (node_undefined_or_unsupported(ntree, node)) {
      UI_GetThemeColor4fv(TH_REDALERT, color_outline);
    }
    else if (const bke::bNodeZoneType *zone_type = bke::zone_type_by_node_type(node.type_legacy)) {
      UI_GetThemeColor4fv(zone_type->theme_id, color_outline);
      color_outline[3] = 1.0f;
    }
    else {
      UI_GetThemeColorBlendShade4fv(TH_BACK, TH_NODE, 0.4f, -20, color_outline);
    }

    UI_draw_roundbox_corner_set(UI_CNR_ALL);
    UI_draw_roundbox_4fv(&rect, false, BASIS_RAD + outline_width, color_outline);
  }

  /* Skip slow socket drawing if zoom is small. */
  if (draw_node_details(snode)) {
    node_draw_sockets(C, block, snode, ntree, node);
  }

  if (is_node_panels_supported(node)) {
    node_draw_panels(ntree, node, block);
  }

  UI_block_end_ex(&C,
                  tree_draw_ctx.bmain,
                  tree_draw_ctx.window,
                  tree_draw_ctx.scene,
                  tree_draw_ctx.region,
                  tree_draw_ctx.depsgraph,
                  &block);
  UI_block_draw(&C, &block);
}

static void node_draw_hidden(const bContext &C,
                             TreeDrawContext &tree_draw_ctx,
                             const View2D &v2d,
                             const SpaceNode &snode,
                             bNodeTree &ntree,
                             bNode &node,
                             uiBlock &block)
{
  const rctf &rct = node.runtime->draw_bounds;
  float centy = BLI_rctf_cent_y(&rct);
  float hiddenrad = BLI_rctf_size_y(&rct) / 2.0f;

  float scale;
  UI_view2d_scale_get(&v2d, &scale, nullptr);

  const int color_id = node_get_colorid(tree_draw_ctx, node);

  node_draw_extra_info_panel(C, tree_draw_ctx, snode, node, nullptr, block);

  /* Shadow. */
  node_draw_shadow(snode, node, hiddenrad, 1.0f);

  /* Wire across the node when muted/disabled. */
  if (node.is_muted()) {
    node_draw_mute_line(C, v2d, snode, node);
  }

  /* Body. */
  float color[4];
  {
    if (node_undefined_or_unsupported(ntree, node)) {
      /* Use warning color to indicate undefined types. */
      UI_GetThemeColorBlend4f(TH_REDALERT, TH_NODE, 0.4f, color);
    }
    else if (node.is_muted()) {
      /* Muted nodes get a mix of the background with the node color. */
      UI_GetThemeColorBlendShade4fv(TH_BACK, color_id, 0.1f, 0, color);
    }
    else if (node.flag & NODE_CUSTOM_COLOR) {
      rgba_float_args_set(color, node.color[0], node.color[1], node.color[2], 1.0f);
    }
    else {
      UI_GetThemeColorBlend4f(TH_NODE, color_id, 0.4f, color);
    }

    /* Draw selected nodes fully opaque. */
    if (node.flag & SELECT) {
      color[3] = 1.0f;
    }

    /* Draw muted nodes slightly transparent so the wires inside are visible. */
    if (node.is_muted()) {
      color[3] -= 0.2f;
    }

    /* Add some padding to prevent transparent gaps with the outline. */
    const float padding = 0.5f;
    const rctf rect = {
        rct.xmin - padding,
        rct.xmax + padding,
        rct.ymin - padding,
        rct.ymax + padding,
    };

    UI_draw_roundbox_4fv(&rect, true, hiddenrad + padding, color);
  }

  /* Title. */
  if (node.flag & SELECT) {
    UI_GetThemeColor4fv(TH_SELECT, color);
  }
  else {
    UI_GetThemeColorBlendShade4fv(TH_SELECT, color_id, 0.4f, 10, color);
  }

  /* Collapse/expand icon. */
  {
    const int but_size = U.widget_unit * 1.0f;
    UI_block_emboss_set(&block, blender::ui::EmbossType::None);

    uiBut *but = uiDefIconBut(&block,
                              UI_BTYPE_BUT_TOGGLE,
                              0,
                              ICON_RIGHTARROW,
                              rct.xmin + (NODE_MARGIN_X / 3),
                              centy - but_size / 2,
                              but_size,
                              but_size,
                              nullptr,
                              0.0f,
                              0.0f,
                              "");

    UI_but_func_set(but,
                    node_toggle_button_cb,
                    POINTER_FROM_INT(node.identifier),
                    (void *)"NODE_OT_hide_toggle");
    UI_block_emboss_set(&block, blender::ui::EmbossType::Emboss);
  }

  const std::string showname = bke::node_label(ntree, node);

  uiBut *but = uiDefBut(&block,
                        UI_BTYPE_LABEL,
                        0,
                        showname,
                        round_fl_to_int(rct.xmin + NODE_MARGIN_X),
                        round_fl_to_int(centy - NODE_DY * 0.5f),
                        short(BLI_rctf_size_x(&rct) - (2 * U.widget_unit)),
                        NODE_DY,
                        nullptr,
                        0,
                        0,
                        TIP_(node.typeinfo->ui_description.c_str()));

  /* Outline. */
  {
    const float outline_width = U.pixelsize;
    const rctf rect = {
        rct.xmin - outline_width,
        rct.xmax + outline_width,
        rct.ymin - outline_width,
        rct.ymax + outline_width,
    };

    /* Color the outline according to active, selected, or undefined status. */
    float color_outline[4];

    if (node.flag & SELECT) {
      UI_GetThemeColor4fv((node.flag & NODE_ACTIVE) ? TH_ACTIVE : TH_SELECT, color_outline);
    }
    else if (node_undefined_or_unsupported(ntree, node)) {
      UI_GetThemeColor4fv(TH_REDALERT, color_outline);
    }
    else {
      UI_GetThemeColorBlendShade4fv(TH_BACK, TH_NODE, 0.4f, -20, color_outline);
    }

    UI_draw_roundbox_corner_set(UI_CNR_ALL);
    UI_draw_roundbox_4fv(&rect, false, hiddenrad + outline_width, color_outline);
  }

  if (node.is_muted()) {
    UI_but_flag_enable(but, UI_BUT_INACTIVE);
  }

  /* Scale widget thing. */
  uint pos = GPU_vertformat_attr_add(immVertexFormat(), "pos", GPU_COMP_F32, 2, GPU_FETCH_FLOAT);
  GPU_blend(GPU_BLEND_ALPHA);
  immBindBuiltinProgram(GPU_SHADER_3D_UNIFORM_COLOR);

  immUniformThemeColorShadeAlpha(TH_TEXT, -40, -180);
  float dx = 0.5f * U.widget_unit;
  const float dx2 = 0.15f * U.widget_unit * snode.runtime->aspect;
  const float dy = 0.2f * U.widget_unit;

  immBegin(GPU_PRIM_LINES, 4);
  immVertex2f(pos, rct.xmax - dx, centy - dy);
  immVertex2f(pos, rct.xmax - dx, centy + dy);

  immVertex2f(pos, rct.xmax - dx - dx2, centy - dy);
  immVertex2f(pos, rct.xmax - dx - dx2, centy + dy);
  immEnd();

  immUniformThemeColorShadeAlpha(TH_TEXT, 0, -180);
  dx -= snode.runtime->aspect;

  immBegin(GPU_PRIM_LINES, 4);
  immVertex2f(pos, rct.xmax - dx, centy - dy);
  immVertex2f(pos, rct.xmax - dx, centy + dy);

  immVertex2f(pos, rct.xmax - dx - dx2, centy - dy);
  immVertex2f(pos, rct.xmax - dx - dx2, centy + dy);
  immEnd();

  immUnbindProgram();
  GPU_blend(GPU_BLEND_NONE);

  node_draw_sockets(C, block, snode, ntree, node);

  UI_block_end_ex(&C,
                  tree_draw_ctx.bmain,
                  tree_draw_ctx.window,
                  tree_draw_ctx.scene,
                  tree_draw_ctx.region,
                  tree_draw_ctx.depsgraph,
                  &block);
  UI_block_draw(&C, &block);
}

int node_get_resize_cursor(NodeResizeDirection directions)
{
  if (directions == 0) {
    return WM_CURSOR_DEFAULT;
  }
  if ((directions & ~(NODE_RESIZE_TOP | NODE_RESIZE_BOTTOM)) == 0) {
    return WM_CURSOR_Y_MOVE;
  }
  if ((directions & ~(NODE_RESIZE_RIGHT | NODE_RESIZE_LEFT)) == 0) {
    return WM_CURSOR_X_MOVE;
  }
  return WM_CURSOR_EDIT;
}

static const bNode *find_node_under_cursor(SpaceNode &snode, const float2 &cursor)
{
  for (const bNode *node : tree_draw_order_calc_nodes_reversed(*snode.edittree)) {
    if (BLI_rctf_isect_pt(&node->runtime->draw_bounds, cursor[0], cursor[1])) {
      return node;
    }
  }
  return nullptr;
}

void node_set_cursor(wmWindow &win, ARegion &region, SpaceNode &snode, const float2 &cursor)
{
  const bNodeTree *ntree = snode.edittree;
  if (ntree == nullptr) {
    WM_cursor_set(&win, WM_CURSOR_DEFAULT);
    return;
  }
  if (node_find_indicated_socket(snode, region, cursor, SOCK_IN | SOCK_OUT)) {
    WM_cursor_set(&win, WM_CURSOR_DEFAULT);
    return;
  }
  const bNode *node = find_node_under_cursor(snode, cursor);
  if (!node) {
    WM_cursor_set(&win, WM_CURSOR_DEFAULT);
    return;
  }
  const NodeResizeDirection dir = node_get_resize_direction(snode, node, cursor[0], cursor[1]);
  if (node->is_frame() && dir == NODE_RESIZE_NONE) {
    /* Indicate that frame nodes can be moved/selected on their borders. */
    const rctf frame_inside = node_frame_rect_inside(snode, *node);
    if (!BLI_rctf_isect_pt(&frame_inside, cursor[0], cursor[1])) {
      WM_cursor_set(&win, WM_CURSOR_NSEW_SCROLL);
      return;
    }
    WM_cursor_set(&win, WM_CURSOR_DEFAULT);
    return;
  }

  WM_cursor_set(&win, node_get_resize_cursor(dir));
}

static void count_multi_input_socket_links(bNodeTree &ntree, SpaceNode &snode)
{
  for (bNode *node : ntree.all_nodes()) {
    for (bNodeSocket *socket : node->input_sockets()) {
      if (socket->is_multi_input()) {
        socket->runtime->total_inputs = socket->directly_linked_links().size();
      }
    }
  }
  /* Count temporary links going into this socket. */
  if (snode.runtime->linkdrag) {
    for (const bNodeLink &link : snode.runtime->linkdrag->links) {
      if (link.tosock && (link.tosock->flag & SOCK_MULTI_INPUT)) {
        link.tosock->runtime->total_inputs++;
      }
    }
  }
}

static float frame_node_label_height(const NodeFrame &frame_data)
{
  return frame_data.label_size * UI_SCALE_FAC;
}

#define NODE_FRAME_MARGIN (1.5f * U.widget_unit)

/**
 * Does a bounding box update by iterating over all children.
 * Not ideal to do this in every draw call, but doing as transform callback doesn't work,
 * since the frame node automatic size depends on the size of each node which is only calculated
 * while drawing.
 */
static rctf calc_node_frame_dimensions(bNode &node)
{
  if (!node.is_frame()) {
    return node.runtime->draw_bounds;
  }

  NodeFrame *data = (NodeFrame *)node.storage;

  const float margin = NODE_FRAME_MARGIN;
  const float has_label = node.label[0] != '\0';

  const float label_height = frame_node_label_height(*data);
  /* Add an additional 25% to account for the glyphs descender.
   * This works well in most cases. */
  const float margin_top = 0.5f * margin + (has_label ? 1.25f * label_height : 0.5f * margin);

  /* Initialize rect from current frame size. */
  rctf rect;
  node_to_updated_rect(node, rect);

  /* Frame can be resized manually only if shrinking is disabled or no children are attached. */
  data->flag |= NODE_FRAME_RESIZEABLE;
  /* For shrinking bounding box, initialize the rect from first child node. */
  bool bbinit = (data->flag & NODE_FRAME_SHRINK);
  /* Fit bounding box to all children. */
  for (bNode *child : node.direct_children_in_frame()) {
    /* Add margin to node rect. */
    rctf noderect = calc_node_frame_dimensions(*child);
    noderect.xmin -= margin;
    noderect.xmax += margin;
    noderect.ymin -= margin;
    noderect.ymax += margin_top;

    /* First child initializes frame. */
    if (bbinit) {
      bbinit = false;
      rect = noderect;
      data->flag &= ~NODE_FRAME_RESIZEABLE;
    }
    else {
      BLI_rctf_union(&rect, &noderect);
    }
  }

  /* Now adjust the frame size from view-space bounding box. */
  const float2 min = node_from_view({rect.xmin, rect.ymin});
  const float2 max = node_from_view({rect.xmax, rect.ymax});
  node.location[0] = min.x;
  node.location[1] = max.y;
  node.width = max.x - min.x;
  node.height = max.y - min.y;

  node.runtime->draw_bounds = rect;
  return rect;
}

static void reroute_node_prepare_for_draw(bNode &node)
{
  const float2 loc = node_to_view(node.location);

  /* When the node is hidden, the input and output socket are both in the same place. */
  node.input_socket(0).runtime->location = loc;
  node.output_socket(0).runtime->location = loc;

  const float radius = NODE_SOCKSIZE;
  node.width = radius * 2;
  node.runtime->draw_bounds.xmin = loc.x - radius;
  node.runtime->draw_bounds.xmax = loc.x + radius;
  node.runtime->draw_bounds.ymax = loc.y + radius;
  node.runtime->draw_bounds.ymin = loc.y - radius;
}

static void node_update_nodetree(const bContext &C,
                                 TreeDrawContext &tree_draw_ctx,
                                 bNodeTree &ntree,
                                 Span<bNode *> nodes,
                                 Span<uiBlock *> blocks)
{
  /* Make sure socket "used" tags are correct, for displaying value buttons. */
  SpaceNode *snode = CTX_wm_space_node(&C);

  count_multi_input_socket_links(ntree, *snode);

  for (const int i : nodes.index_range()) {
    bNode &node = *nodes[i];
    uiBlock &block = *blocks[node.index()];
    if (node.is_frame()) {
      /* Frame sizes are calculated after all other nodes have calculating their #draw_bounds. */
      continue;
    }

    if (node.is_reroute()) {
      reroute_node_prepare_for_draw(node);
    }
    else {
      if (node.flag & NODE_HIDDEN) {
        node_update_hidden(node, block);
      }
      else {
        node_update_basis(C, tree_draw_ctx, ntree, node, block);
      }
    }
  }

  /* Now calculate the size of frame nodes, which can depend on the size of other nodes. */
  for (bNode *frame : ntree.root_frames()) {
    calc_node_frame_dimensions(*frame);
  }
}

static void frame_node_draw_label(TreeDrawContext &tree_draw_ctx,
                                  const bNodeTree &ntree,
                                  const bNode &node,
                                  const SpaceNode &snode)
{
  const float aspect = snode.runtime->aspect;
  /* XXX font id is crap design */
  const int fontid = UI_style_get()->widget.uifont_id;
  const NodeFrame *data = (const NodeFrame *)node.storage;
  const float font_size = data->label_size / aspect;

  const std::string label = bke::node_label(ntree, node);

  BLF_enable(fontid, BLF_ASPECT);
  BLF_aspect(fontid, aspect, aspect, 1.0f);
  BLF_size(fontid, font_size * UI_SCALE_FAC);

  /* Title color. */
  int color_id = node_get_colorid(tree_draw_ctx, node);
  uchar color[3];
  UI_GetThemeColorBlendShade3ubv(TH_TEXT, color_id, 0.4f, 10, color);
  BLF_color3ubv(fontid, color);

  const float margin = NODE_FRAME_MARGIN;
  const float width = BLF_width(fontid, label.c_str(), label.size());
  const int label_height = frame_node_label_height(*data);

  const rctf &rct = node.runtime->draw_bounds;
  const float label_x = BLI_rctf_cent_x(&rct) - (0.5f * width);
  const float label_y = rct.ymax - label_height - (0.5f * margin);

  /* Label. */
  const bool has_label = node.label[0] != '\0';
  if (has_label) {
    BLF_position(fontid, label_x, label_y, 0);
    BLF_draw(fontid, label.c_str(), label.size());
  }

  /* Draw text body. */
  if (node.id) {
    const Text *text = (const Text *)node.id;
    const int line_height_max = BLF_height_max(fontid);
    const float line_spacing = (line_height_max * aspect);
    const float line_width = (BLI_rctf_size_x(&rct) - 2 * margin) / aspect;

    const float x = rct.xmin + margin;
    float y = rct.ymax - label_height - (has_label ? line_spacing + margin : 0);

    const int y_min = rct.ymin + margin;

    BLF_enable(fontid, BLF_CLIPPING | BLF_WORD_WRAP);
    BLF_clipping(fontid, rct.xmin, rct.ymin + margin, rct.xmax, rct.ymax);

    BLF_wordwrap(fontid, line_width);

    LISTBASE_FOREACH (const TextLine *, line, &text->lines) {
      if (line->line[0]) {
        BLF_position(fontid, x, y, 0);
        ResultBLF info;
        BLF_draw(fontid, line->line, line->len, &info);
        y -= line_spacing * info.lines;
      }
      else {
        y -= line_spacing;
      }
      if (y < y_min) {
        break;
      }
    }

    BLF_disable(fontid, BLF_CLIPPING | BLF_WORD_WRAP);
  }

  BLF_disable(fontid, BLF_ASPECT);
}

static void frame_node_draw_background(const ARegion &region,
                                       const SpaceNode &snode,
                                       const bNode &node)
{
  /* Skip if out of view. */
  if (BLI_rctf_isect(&node.runtime->draw_bounds, &region.v2d.cur, nullptr) == false) {
    return;
  }

  float color[4];
  UI_GetThemeColor4fv(TH_NODE_FRAME, color);
  const float alpha = color[3];

  node_draw_shadow(snode, node, BASIS_RAD, alpha);

  if (node.flag & NODE_CUSTOM_COLOR) {
    rgba_float_args_set(color, node.color[0], node.color[1], node.color[2], alpha);
  }
  else {
    UI_GetThemeColor4fv(TH_NODE_FRAME, color);
  }

  const rctf &rct = node.runtime->draw_bounds;
  UI_draw_roundbox_corner_set(UI_CNR_ALL);
  UI_draw_roundbox_4fv(&rct, true, BASIS_RAD, color);

  /* Outline active and selected emphasis. */
  if (node.flag & SELECT) {
    if (node.flag & NODE_ACTIVE) {
      UI_GetThemeColorShadeAlpha4fv(TH_ACTIVE, 0, -40, color);
    }
    else {
      UI_GetThemeColorShadeAlpha4fv(TH_SELECT, 0, -40, color);
    }

    UI_draw_roundbox_aa(&rct, false, BASIS_RAD, color);
  }
}

static void frame_node_draw_overlay(const bContext &C,
                                    TreeDrawContext &tree_draw_ctx,
                                    const ARegion &region,
                                    const SpaceNode &snode,
                                    const bNodeTree &ntree,
                                    const bNode &node,
                                    uiBlock &block)
{
  /* Skip if out of view. */
  if (BLI_rctf_isect(&node.runtime->draw_bounds, &region.v2d.cur, nullptr) == false) {
    UI_block_end_ex(&C,
                    tree_draw_ctx.bmain,
                    tree_draw_ctx.window,
                    tree_draw_ctx.scene,
                    tree_draw_ctx.region,
                    tree_draw_ctx.depsgraph,
                    &block);
    return;
  }

  /* Label and text. */
  frame_node_draw_label(tree_draw_ctx, ntree, node, snode);

  node_draw_extra_info_panel(C, tree_draw_ctx, snode, node, nullptr, block);

  UI_block_end_ex(&C,
                  tree_draw_ctx.bmain,
                  tree_draw_ctx.window,
                  tree_draw_ctx.scene,
                  tree_draw_ctx.region,
                  tree_draw_ctx.depsgraph,
                  &block);
  UI_block_draw(&C, &block);
}

static Set<const bNodeSocket *> find_sockets_on_active_gizmo_paths(const bContext &C,
                                                                   const SpaceNode &snode)
{
  const std::optional<ed::space_node::ObjectAndModifier> object_and_modifier =
      ed::space_node::get_modifier_for_node_editor(snode);
  if (!object_and_modifier) {
    return {};
  }
  snode.edittree->ensure_topology_cache();

  /* Compute the compute context hash for the current node tree path. */
  std::optional<ComputeContextHash> current_compute_context_hash =
      [&]() -> std::optional<ComputeContextHash> {
    ComputeContextBuilder compute_context_builder;
    compute_context_builder.push<bke::ModifierComputeContext>(
        object_and_modifier->nmd->modifier.name);
    if (!ed::space_node::push_compute_context_for_tree_path(snode, compute_context_builder)) {
      return std::nullopt;
    }
    return compute_context_builder.current()->hash();
  }();
  if (!current_compute_context_hash) {
    return {};
  }

  Set<const bNodeSocket *> sockets_on_gizmo_paths;

  ComputeContextBuilder compute_context_builder;
  nodes::gizmos::foreach_active_gizmo(
      C,
      compute_context_builder,
      [&](const Object &gizmo_object,
          const NodesModifierData &gizmo_nmd,
          const ComputeContext &gizmo_context,
          const bNode &gizmo_node,
          const bNodeSocket &gizmo_socket) {
        if (&gizmo_object != object_and_modifier->object) {
          return;
        }
        if (&gizmo_nmd != object_and_modifier->nmd) {
          return;
        }
        nodes::gizmos::foreach_socket_on_gizmo_path(
            gizmo_context,
            gizmo_node,
            gizmo_socket,
            [&](const ComputeContext &compute_context,
                const bNodeSocket &socket,
                const nodes::inverse_eval::ElemVariant & /*elem*/) {
              if (compute_context.hash() == *current_compute_context_hash) {
                sockets_on_gizmo_paths.add(&socket);
              }
            });
      });

  return sockets_on_gizmo_paths;
}

/**
 * Returns the reroute node linked to the input of the given reroute, if there is one.
 */
static const bNode *reroute_node_get_linked_reroute(const bNode &reroute)
{
  BLI_assert(reroute.is_reroute());

  const bNodeSocket *input_socket = reroute.input_sockets().first();
  if (input_socket->directly_linked_links().is_empty()) {
    return nullptr;
  }
  const bNodeLink *input_link = input_socket->directly_linked_links().first();
  const bNode *from_node = input_link->fromnode;
  return from_node->is_reroute() ? from_node : nullptr;
}

/**
 * The auto label overlay displays a label on reroute nodes based on the user-defined label of a
 * linked reroute upstream.
 */
static StringRef reroute_node_get_auto_label(TreeDrawContext &tree_draw_ctx,
                                             const bNode &src_reroute)
{
  BLI_assert(src_reroute.is_reroute());

  if (src_reroute.label[0] != '\0') {
    return src_reroute.label;
  }

  Map<const bNode *, StringRef> &reroute_auto_labels = tree_draw_ctx.reroute_auto_labels;

  StringRef label;
  Vector<const bNode *> reroute_path;

  /* Traverse reroute path backwards until label, non-reroute node or link-cycle is found. */
  for (const bNode *reroute = &src_reroute; reroute;
       reroute = reroute_node_get_linked_reroute(*reroute))
  {
    reroute_path.append(reroute);
    if (const StringRef *label_ptr = reroute_auto_labels.lookup_ptr(reroute)) {
      label = *label_ptr;
      break;
    }
    if (reroute->label[0] != '\0') {
      label = reroute->label;
      break;
    }
    /* This makes sure that the loop eventually ends even if there are link-cycles. */
    reroute_auto_labels.add(reroute, "");
  }

  /* Remember the label for each node on the path to avoid recomputing it. */
  for (const bNode *reroute : reroute_path) {
    reroute_auto_labels.add_overwrite(reroute, label);
  }

  return label;
}

static void reroute_node_draw_body(const bContext &C,
                                   const SpaceNode &snode,
                                   const bNodeTree &ntree,
                                   const bNode &node,
                                   uiBlock &block,
                                   const bool selected)
{
  BLI_assert(node.is_reroute());

  bNodeSocket &sock = *static_cast<bNodeSocket *>(node.inputs.first);

  PointerRNA nodeptr = RNA_pointer_create_discrete(
      const_cast<ID *>(&ntree.id), &RNA_Node, const_cast<bNode *>(&node));

  ColorTheme4f socket_color;
  ColorTheme4f outline_color;

  node_socket_color_get(C, ntree, nodeptr, sock, socket_color);
  node_socket_outline_color_get(selected, sock.type, outline_color);

  node_draw_nodesocket(&node.runtime->draw_bounds,
                       socket_color,
                       outline_color,
                       NODE_SOCKET_OUTLINE,
                       sock.display_shape,
                       snode.runtime->aspect);

  const float2 location = float2(BLI_rctf_cent_x(&node.runtime->draw_bounds),
                                 BLI_rctf_cent_y(&node.runtime->draw_bounds));
  const float2 size = float2(BLI_rctf_size_x(&node.runtime->draw_bounds),
                             BLI_rctf_size_y(&node.runtime->draw_bounds));
  node_socket_tooltip_set(block, sock.index_in_tree(), location, size);
}

static void reroute_node_draw_label(TreeDrawContext &tree_draw_ctx,
                                    const SpaceNode &snode,
                                    const bNode &node,
                                    uiBlock &block)
{
  const bool has_label = node.label[0] != '\0';
  const bool use_auto_label = !has_label && (snode.overlay.flag & SN_OVERLAY_SHOW_OVERLAYS) &&
                              (snode.overlay.flag & SN_OVERLAY_SHOW_REROUTE_AUTO_LABELS);

  if (!has_label && !use_auto_label) {
    return;
  }

  /* Don't show the automatic label, when being zoomed out. */
  if (!has_label && !draw_node_details(snode)) {
    return;
  }

  const StringRef text = has_label ? node.label : reroute_node_get_auto_label(tree_draw_ctx, node);
  if (text.is_empty()) {
    return;
  }

  const short width = 512;
  const int x = BLI_rctf_cent_x(&node.runtime->draw_bounds) - (width / 2);
  const int y = node.runtime->draw_bounds.ymax;

  uiBut *label_but = uiDefBut(
      &block, UI_BTYPE_LABEL, 0, text, x, y, width, NODE_DY, nullptr, 0, 0, std::nullopt);

  UI_but_drawflag_disable(label_but, UI_BUT_TEXT_LEFT);

  if (use_auto_label && !(node.flag & NODE_SELECT)) {
    UI_but_flag_enable(label_but, UI_BUT_INACTIVE);
  }
}

static void reroute_node_draw(const bContext &C,
                              TreeDrawContext &tree_draw_ctx,
                              ARegion &region,
                              const SpaceNode &snode,
                              bNodeTree &ntree,
                              const bNode &node,
                              uiBlock &block)
{
  const rctf &rct = node.runtime->draw_bounds;
  const View2D &v2d = region.v2d;

  /* Skip if out of view. */
  if (rct.xmax < v2d.cur.xmin || rct.xmin > v2d.cur.xmax || rct.ymax < v2d.cur.ymin ||
      node.runtime->draw_bounds.ymin > v2d.cur.ymax)
  {
    UI_block_end_ex(&C,
                    tree_draw_ctx.bmain,
                    tree_draw_ctx.window,
                    tree_draw_ctx.scene,
                    tree_draw_ctx.region,
                    tree_draw_ctx.depsgraph,
                    &block);
    return;
  }

  if (draw_node_details(snode)) {
    reroute_node_draw_label(tree_draw_ctx, snode, node, block);
  }

  /* Only draw the input socket, since all sockets are at the same location. */
  const bool selected = node.flag & NODE_SELECT;
  reroute_node_draw_body(C, snode, ntree, node, block, selected);

  UI_block_end_ex(&C,
                  tree_draw_ctx.bmain,
                  tree_draw_ctx.window,
                  tree_draw_ctx.scene,
                  tree_draw_ctx.region,
                  tree_draw_ctx.depsgraph,
                  &block);
  UI_block_draw(&C, &block);
}

static void node_draw(const bContext &C,
                      TreeDrawContext &tree_draw_ctx,
                      ARegion &region,
                      const SpaceNode &snode,
                      bNodeTree &ntree,
                      bNode &node,
                      uiBlock &block,
                      bNodeInstanceKey key)
{
  if (node.is_frame()) {
    /* Should have been drawn before already. */
    BLI_assert_unreachable();
  }
  else if (node.is_reroute()) {
    reroute_node_draw(C, tree_draw_ctx, region, snode, ntree, node, block);
  }
  else {
    const View2D &v2d = region.v2d;
    if (node.flag & NODE_HIDDEN) {
      node_draw_hidden(C, tree_draw_ctx, v2d, snode, ntree, node, block);
    }
    else {
      node_draw_basis(C, tree_draw_ctx, v2d, snode, ntree, node, block, key);
    }
  }
}

static void add_rect_corner_positions(Vector<float2> &positions, const rctf &rect)
{
  positions.append({rect.xmin, rect.ymin});
  positions.append({rect.xmin, rect.ymax});
  positions.append({rect.xmax, rect.ymin});
  positions.append({rect.xmax, rect.ymax});
}

static void find_bounds_by_zone_recursive(const SpaceNode &snode,
                                          const bNodeTreeZone &zone,
                                          const Span<const bNodeTreeZone *> all_zones,
                                          MutableSpan<Vector<float2>> r_bounds_by_zone)
{
  const float node_padding = UI_UNIT_X;
  const float zone_padding = 0.3f * UI_UNIT_X;

  Vector<float2> &bounds = r_bounds_by_zone[zone.index];
  if (!bounds.is_empty()) {
    return;
  }

  Vector<float2> possible_bounds;
  for (const bNodeTreeZone *child_zone : zone.child_zones) {
    find_bounds_by_zone_recursive(snode, *child_zone, all_zones, r_bounds_by_zone);
    const Span<float2> child_bounds = r_bounds_by_zone[child_zone->index];
    for (const float2 &pos : child_bounds) {
      rctf rect;
      BLI_rctf_init_pt_radius(&rect, pos, zone_padding);
      add_rect_corner_positions(possible_bounds, rect);
    }
  }
  for (const bNode *child_node : zone.child_nodes) {
    rctf rect = child_node->runtime->draw_bounds;
    BLI_rctf_pad(&rect, node_padding, node_padding);
    add_rect_corner_positions(possible_bounds, rect);
  }
  if (zone.input_node) {
    const rctf &draw_bounds = zone.input_node->runtime->draw_bounds;
    rctf rect = draw_bounds;
    BLI_rctf_pad(&rect, node_padding, node_padding);
    rect.xmin = math::interpolate(draw_bounds.xmin, draw_bounds.xmax, 0.25f);
    add_rect_corner_positions(possible_bounds, rect);
  }
  if (zone.output_node) {
    const rctf &draw_bounds = zone.output_node->runtime->draw_bounds;
    rctf rect = draw_bounds;
    BLI_rctf_pad(&rect, node_padding, node_padding);
    rect.xmax = math::interpolate(draw_bounds.xmin, draw_bounds.xmax, 0.75f);
    add_rect_corner_positions(possible_bounds, rect);
  }

  if (snode.runtime->linkdrag) {
    for (const bNodeLink &link : snode.runtime->linkdrag->links) {
      if (link.fromnode == nullptr) {
        continue;
      }
      if (zone.contains_node_recursively(*link.fromnode) && zone.output_node != link.fromnode) {
        const float2 pos = node_link_bezier_points_dragged(snode, link)[3];
        rctf rect;
        BLI_rctf_init_pt_radius(&rect, pos, node_padding);
        add_rect_corner_positions(possible_bounds, rect);
      }
    }
  }

  Vector<int> convex_indices(possible_bounds.size());
  const int convex_positions_num = BLI_convexhull_2d(
      reinterpret_cast<float (*)[2]>(possible_bounds.data()),
      possible_bounds.size(),
      convex_indices.data());
  convex_indices.resize(convex_positions_num);

  for (const int i : convex_indices) {
    bounds.append(possible_bounds[i]);
  }
}

static void node_draw_zones_and_frames(const bContext &C,
                                       TreeDrawContext &tree_draw_ctx,
                                       const ARegion &region,
                                       const SpaceNode &snode,
                                       const bNodeTree &ntree,
                                       Span<uiBlock *> blocks)
{
  const bNodeTreeZones *zones = ntree.zones();
  const int zones_num = zones ? zones->zones.size() : 0;

  Array<Vector<float2>> bounds_by_zone(zones_num);
  Array<bke::CurvesGeometry> fillet_curve_by_zone(zones_num);
  /* Bounding box area of zones is used to determine draw order. */
  Array<float> bounding_box_width_by_zone(zones_num);

  for (const int zone_i : IndexRange(zones_num)) {
    const bNodeTreeZone &zone = *zones->zones[zone_i];

    find_bounds_by_zone_recursive(snode, zone, zones->zones, bounds_by_zone);
    const Span<float2> boundary_positions = bounds_by_zone[zone_i];
    const int boundary_positions_num = boundary_positions.size();

    const Bounds<float2> bounding_box = *bounds::min_max(boundary_positions);
    const float bounding_box_width = bounding_box.max.x - bounding_box.min.x;
    bounding_box_width_by_zone[zone_i] = bounding_box_width;

    bke::CurvesGeometry boundary_curve(boundary_positions_num, 1);
    boundary_curve.cyclic_for_write().first() = true;
    boundary_curve.fill_curve_types(CURVE_TYPE_POLY);
    MutableSpan<float3> boundary_curve_positions = boundary_curve.positions_for_write();
    boundary_curve.offsets_for_write().copy_from({0, boundary_positions_num});
    for (const int i : boundary_positions.index_range()) {
      boundary_curve_positions[i] = float3(boundary_positions[i], 0.0f);
    }

    fillet_curve_by_zone[zone_i] = geometry::fillet_curves_poly(
        boundary_curve,
        IndexRange(1),
        VArray<float>::ForSingle(BASIS_RAD, boundary_positions_num),
        VArray<int>::ForSingle(5, boundary_positions_num),
        true,
        {});
  }

  const View2D &v2d = region.v2d;
  float scale;
  UI_view2d_scale_get(&v2d, &scale, nullptr);
  float line_width = 1.0f * scale;
  float viewport[4] = {};
  GPU_viewport_size_get_f(viewport);

  const auto get_theme_id = [&](const int zone_i) {
    const bNode *node = zones->zones[zone_i]->output_node;
    return bke::zone_type_by_node_type(node->type_legacy)->theme_id;
  };

  const uint pos = GPU_vertformat_attr_add(
      immVertexFormat(), "pos", GPU_COMP_F32, 3, GPU_FETCH_FLOAT);

  using ZoneOrNode = std::variant<const bNodeTreeZone *, const bNode *>;
  Vector<ZoneOrNode> draw_order;
  for (const int zone_i : IndexRange(zones_num)) {
    draw_order.append(zones->zones[zone_i]);
  }
  for (const bNode *node : ntree.all_nodes()) {
    if (node->flag & NODE_BACKGROUND) {
      draw_order.append(node);
    }
  }
  auto get_zone_or_node_width = [&](const ZoneOrNode &zone_or_node) {
    if (const bNodeTreeZone *const *zone_p = std::get_if<const bNodeTreeZone *>(&zone_or_node)) {
      const bNodeTreeZone &zone = **zone_p;
      return bounding_box_width_by_zone[zone.index];
    }
    if (const bNode *const *node_p = std::get_if<const bNode *>(&zone_or_node)) {
      const bNode &node = **node_p;
      return BLI_rctf_size_x(&node.runtime->draw_bounds);
    }
    BLI_assert_unreachable();
    return 0.0f;
  };
  std::sort(draw_order.begin(), draw_order.end(), [&](const ZoneOrNode &a, const ZoneOrNode &b) {
    /* Draw zones with smaller bounding box on top to make them visible. */
    return get_zone_or_node_width(a) > get_zone_or_node_width(b);
  });

  for (const ZoneOrNode &zone_or_node : draw_order) {
    if (const bNodeTreeZone *const *zone_p = std::get_if<const bNodeTreeZone *>(&zone_or_node)) {
      const bNodeTreeZone &zone = **zone_p;
      const int zone_i = zone.index;
      float zone_color[4];
      UI_GetThemeColor4fv(get_theme_id(zone_i), zone_color);
      if (zone_color[3] == 0.0f) {
        continue;
      }
      const Span<float3> fillet_boundary_positions = fillet_curve_by_zone[zone_i].positions();
      /* Draw the background. */
      immBindBuiltinProgram(GPU_SHADER_3D_UNIFORM_COLOR);
      immUniformThemeColorBlend(TH_BACK, get_theme_id(zone_i), zone_color[3]);

      immBegin(GPU_PRIM_TRI_FAN, fillet_boundary_positions.size() + 1);
      for (const float3 &p : fillet_boundary_positions) {
        immVertex3fv(pos, p);
      }
      immVertex3fv(pos, fillet_boundary_positions[0]);
      immEnd();

      immUnbindProgram();
    }
    if (const bNode *const *node_p = std::get_if<const bNode *>(&zone_or_node)) {
      const bNode &node = **node_p;
      frame_node_draw_background(region, snode, node);
    }
  }

  GPU_blend(GPU_BLEND_ALPHA);

  /* Draw all the contour lines after to prevent them from getting hidden by overlapping zones. */
  for (const ZoneOrNode &zone_or_node : draw_order) {
    const bNodeTreeZone *const *zone_p = std::get_if<const bNodeTreeZone *>(&zone_or_node);
    if (!zone_p) {
      continue;
    }
    const bNodeTreeZone &zone = **zone_p;
    const int zone_i = zone.index;
    const Span<float3> fillet_boundary_positions = fillet_curve_by_zone[zone_i].positions();
    /* Draw the contour lines. */
    immBindBuiltinProgram(GPU_SHADER_3D_POLYLINE_UNIFORM_COLOR);

    immUniform2fv("viewportSize", &viewport[2]);
    immUniform1f("lineWidth", line_width * U.pixelsize);

    immUniformThemeColorAlpha(get_theme_id(zone_i), 1.0f);
    immBegin(GPU_PRIM_LINE_STRIP, fillet_boundary_positions.size() + 1);
    for (const float3 &p : fillet_boundary_positions) {
      immVertex3fv(pos, p);
    }
    immVertex3fv(pos, fillet_boundary_positions[0]);
    immEnd();

    immUnbindProgram();
  }

  GPU_blend(GPU_BLEND_NONE);

  /* Draw text on frame nodes. */
  for (const ZoneOrNode &zone_or_node : draw_order) {
    if (const bNode *const *node_p = std::get_if<const bNode *>(&zone_or_node)) {
      const bNode &node = **node_p;
      frame_node_draw_overlay(C, tree_draw_ctx, region, snode, ntree, node, *blocks[node.index()]);
    }
  }
}

#define USE_DRAW_TOT_UPDATE

static void node_draw_nodetree(const bContext &C,
                               TreeDrawContext &tree_draw_ctx,
                               ARegion &region,
                               SpaceNode &snode,
                               bNodeTree &ntree,
                               Span<bNode *> nodes,
                               Span<uiBlock *> blocks,
                               bNodeInstanceKey parent_key)
{
#ifdef USE_DRAW_TOT_UPDATE
  BLI_rctf_init_minmax(&region.v2d.tot);
#endif

  for (const int i : nodes.index_range()) {
#ifdef USE_DRAW_TOT_UPDATE
    /* Unrelated to background nodes, update the v2d->tot,
     * can be anywhere before we draw the scroll bars. */
    BLI_rctf_union(&region.v2d.tot, &nodes[i]->runtime->draw_bounds);
#endif
  }

  /* Node lines. */
  GPU_blend(GPU_BLEND_ALPHA);
  nodelink_batch_start(snode);

  for (const bNodeLink *link : ntree.all_links()) {
    if (!bke::node_link_is_hidden(*link) && !bke::node_link_is_selected(*link)) {
      node_draw_link(C, region.v2d, snode, *link, false);
    }
  }

  /* Draw selected node links after the unselected ones, so they are shown on top. */
  for (const bNodeLink *link : ntree.all_links()) {
    if (!bke::node_link_is_hidden(*link) && bke::node_link_is_selected(*link)) {
      node_draw_link(C, region.v2d, snode, *link, true);
    }
  }

  nodelink_batch_end(snode);
  GPU_blend(GPU_BLEND_NONE);

  /* Draw foreground nodes, last nodes in front. */
  for (const int i : nodes.index_range()) {
    bNode &node = *nodes[i];
    if (node.flag & NODE_BACKGROUND) {
      /* Background nodes are drawn before mixed with zones already. */
      continue;
    }

    const bNodeInstanceKey key = bke::node_instance_key(parent_key, &ntree, &node);
    node_draw(C, tree_draw_ctx, region, snode, ntree, node, *blocks[node.index()], key);
  }
}

/* Draw the breadcrumb on the top of the editor. */
static void draw_tree_path(const bContext &C, ARegion &region)
{
  GPU_matrix_push_projection();
  wmOrtho2_region_pixelspace(&region);

  const rcti *rect = ED_region_visible_rect(&region);

  const uiStyle *style = UI_style_get_dpi();
  const float padding_x = 16 * UI_SCALE_FAC;
  const int x = rect->xmin + padding_x;
  const int y = region.winy - UI_UNIT_Y * 0.6f;
  const int width = BLI_rcti_size_x(rect) - 2 * padding_x;

  uiBlock *block = UI_block_begin(&C, &region, __func__, blender::ui::EmbossType::None);
  uiLayout *layout = UI_block_layout(
      block, UI_LAYOUT_VERTICAL, UI_LAYOUT_PANEL, x, y, width, 1, 0, style);

  const Vector<ui::ContextPathItem> context_path = ed::space_node::context_path_for_space_node(C);
  ui::template_breadcrumbs(*layout, context_path);

  UI_block_layout_resolve(block, nullptr, nullptr);
  UI_block_end(&C, block);
  UI_block_draw(&C, block);

  GPU_matrix_pop_projection();
}

static void snode_setup_v2d(SpaceNode &snode, ARegion &region, const float2 &center)
{
  View2D &v2d = region.v2d;

  /* Shift view to node tree center. */
  UI_view2d_center_set(&v2d, center[0], center[1]);
  UI_view2d_view_ortho(&v2d);

  snode.runtime->aspect = BLI_rctf_size_x(&v2d.cur) / float(region.winx);
}

/* Similar to DRW_is_viewport_compositor_enabled() in `draw_manager.cc` but checks all 3D views. */
static bool compositor_is_in_use(const bContext &context)
{
  const Scene *scene = CTX_data_scene(&context);
  if (!scene->use_nodes) {
    return false;
  }

  if (!scene->nodetree) {
    return false;
  }

  wmWindowManager *wm = CTX_wm_manager(&context);
  LISTBASE_FOREACH (const wmWindow *, win, &wm->windows) {
    const bScreen *screen = WM_window_get_active_screen(win);
    LISTBASE_FOREACH (const ScrArea *, area, &screen->areabase) {
      const SpaceLink &space = *static_cast<const SpaceLink *>(area->spacedata.first);
      if (space.spacetype == SPACE_VIEW3D) {
        const View3D &view_3d = reinterpret_cast<const View3D &>(space);

        if (view_3d.shading.use_compositor == V3D_SHADING_USE_COMPOSITOR_DISABLED) {
          continue;
        }

        if (!(view_3d.shading.type >= OB_MATERIAL)) {
          continue;
        }

        return true;
      }
    }
  }

  return false;
}

static void draw_nodetree(const bContext &C,
                          ARegion &region,
                          bNodeTree &ntree,
                          bNodeInstanceKey parent_key)
{
  SpaceNode *snode = CTX_wm_space_node(&C);
  ntree.ensure_topology_cache();

  Array<bNode *> nodes = tree_draw_order_calc_nodes(ntree);

  Array<uiBlock *> blocks = node_uiblocks_init(C, nodes);

  TreeDrawContext tree_draw_ctx;
  tree_draw_ctx.bmain = CTX_data_main(&C);
  tree_draw_ctx.window = CTX_wm_window(&C);
  tree_draw_ctx.scene = CTX_data_scene(&C);
  tree_draw_ctx.region = CTX_wm_region(&C);
  tree_draw_ctx.depsgraph = CTX_data_depsgraph_pointer(&C);

  BLI_SCOPED_DEFER([&]() { ntree.runtime->sockets_on_active_gizmo_paths.clear(); });
  if (ntree.type == NTREE_GEOMETRY) {
    tree_draw_ctx.geo_log_by_zone = geo_log::GeoModifierLog::get_tree_log_by_zone_for_node_editor(
        *snode);
    for (geo_log::GeoTreeLog *log : tree_draw_ctx.geo_log_by_zone.values()) {
      log->ensure_node_warnings(&ntree);
      log->ensure_execution_times();
    }
    const WorkSpace *workspace = CTX_wm_workspace(&C);
    tree_draw_ctx.active_geometry_nodes_viewer = viewer_path::find_geometry_nodes_viewer(
        workspace->viewer_path, *snode);

    /* This set of socket is used when drawing links to determine which links should use the
     * special gizmo drawing. */
    ntree.runtime->sockets_on_active_gizmo_paths = find_sockets_on_active_gizmo_paths(C, *snode);
  }
  else if (ntree.type == NTREE_COMPOSIT) {
    const Scene *scene = CTX_data_scene(&C);
    tree_draw_ctx.used_by_compositor = compositor_is_in_use(C);
    tree_draw_ctx.compositor_per_node_execution_time =
        &scene->runtime->compositor.per_node_execution_time;
  }
  else if (ntree.type == NTREE_SHADER && USER_EXPERIMENTAL_TEST(&U, use_shader_node_previews) &&
           BKE_scene_uses_shader_previews(CTX_data_scene(&C)) &&
           snode->overlay.flag & SN_OVERLAY_SHOW_OVERLAYS &&
           snode->overlay.flag & SN_OVERLAY_SHOW_PREVIEWS)
  {
    tree_draw_ctx.nested_group_infos = get_nested_previews(C, *snode);
  }

  node_update_nodetree(C, tree_draw_ctx, ntree, nodes, blocks);
  node_draw_zones_and_frames(C, tree_draw_ctx, region, *snode, ntree, blocks);
  node_draw_nodetree(C, tree_draw_ctx, region, *snode, ntree, nodes, blocks, parent_key);
}

/**
 * Make the background slightly brighter to indicate that users are inside a node-group.
 */
static void draw_background_color(const SpaceNode &snode)
{
  const int max_tree_length = 3;
  const float bright_factor = 0.25f;

  /* We ignore the first element of the path since it is the top-most tree and it doesn't need to
   * be brighter. We also set a cap to how many levels we want to set apart, to avoid the
   * background from getting too bright. */
  const int clamped_tree_path_length = BLI_listbase_count_at_most(&snode.treepath,
                                                                  max_tree_length);
  const int depth = max_ii(0, clamped_tree_path_length - 1);

  float color[3];
  UI_GetThemeColor3fv(TH_BACK, color);
  mul_v3_fl(color, 1.0f + bright_factor * depth);
  GPU_clear_color(color[0], color[1], color[2], 1.0);
}

void node_draw_space(const bContext &C, ARegion &region)
{
  wmWindow *win = CTX_wm_window(&C);
  SpaceNode &snode = *CTX_wm_space_node(&C);
  View2D &v2d = region.v2d;

  /* Setup off-screen buffers. */
  GPUViewport *viewport = WM_draw_region_get_viewport(&region);

  GPUFrameBuffer *framebuffer_overlay = GPU_viewport_framebuffer_overlay_get(viewport);
  GPU_framebuffer_bind_no_srgb(framebuffer_overlay);

  UI_view2d_view_ortho(&v2d);
  draw_background_color(snode);
  GPU_depth_test(GPU_DEPTH_NONE);
  GPU_scissor_test(true);

  /* XXX `snode->runtime->cursor` set in coordinate-space for placing new nodes,
   * used for drawing noodles too. */
  UI_view2d_region_to_view(&region.v2d,
                           win->eventstate->xy[0] - region.winrct.xmin,
                           win->eventstate->xy[1] - region.winrct.ymin,
                           &snode.runtime->cursor[0],
                           &snode.runtime->cursor[1]);
  snode.runtime->cursor[0] /= UI_SCALE_FAC;
  snode.runtime->cursor[1] /= UI_SCALE_FAC;

  ED_region_draw_cb_draw(&C, &region, REGION_DRAW_PRE_VIEW);

  /* Only set once. */
  GPU_blend(GPU_BLEND_ALPHA);

  /* Nodes. */
  snode_set_context(C);

  const int grid_levels = UI_GetThemeValueType(TH_NODE_GRID_LEVELS, SPACE_NODE);
  UI_view2d_dot_grid_draw(&v2d, TH_GRID, NODE_GRID_STEP_SIZE, grid_levels);

  /* Draw parent node trees. */
  if (snode.treepath.last) {
    bNodeTreePath *path = (bNodeTreePath *)snode.treepath.last;

    /* Update tree path name (drawn in the bottom left). */
    ID *name_id = (path->nodetree && path->nodetree != snode.nodetree) ? &path->nodetree->id :
                                                                         snode.id;

    if (name_id && UNLIKELY(!STREQ(path->display_name, name_id->name + 2))) {
      STRNCPY(path->display_name, name_id->name + 2);
    }

    /* Current View2D center, will be set temporarily for parent node trees. */
    float2 center;
    UI_view2d_center_get(&v2d, &center.x, &center.y);

    /* Store new view center in path and current edit tree. */
    copy_v2_v2(path->view_center, center);
    if (snode.edittree) {
      copy_v2_v2(snode.edittree->view_center, center);
    }

    /* Top-level edit tree. */
    bNodeTree *ntree = path->nodetree;
    if (ntree) {
      snode_setup_v2d(snode, region, center);

      /* Backdrop. */
      draw_nodespace_back_pix(C, region, snode, path->parent_key);

      {
        float original_proj[4][4];
        GPU_matrix_projection_get(original_proj);

        GPU_matrix_push();
        GPU_matrix_identity_set();

        wmOrtho2_pixelspace(region.winx, region.winy);

        WM_gizmomap_draw(region.runtime->gizmo_map, &C, WM_GIZMOMAP_DRAWSTEP_2D);

        GPU_matrix_pop();
        GPU_matrix_projection_set(original_proj);
      }

      draw_nodetree(C, region, *ntree, path->parent_key);
    }

    /* Temporary links. */
    GPU_blend(GPU_BLEND_ALPHA);
    GPU_line_smooth(true);
    if (snode.runtime->linkdrag) {
      for (const bNodeLink &link : snode.runtime->linkdrag->links) {
        node_draw_link_dragged(C, v2d, snode, link);
      }
    }
    GPU_line_smooth(false);
    GPU_blend(GPU_BLEND_NONE);

    if (snode.overlay.flag & SN_OVERLAY_SHOW_OVERLAYS && snode.flag & SNODE_SHOW_GPENCIL) {
      /* Draw grease-pencil annotations. */
      ED_annotation_draw_view2d(&C, true);
    }
  }
  else {

    /* Backdrop. */
    draw_nodespace_back_pix(C, region, snode, bke::NODE_INSTANCE_KEY_NONE);
  }

  ED_region_draw_cb_draw(&C, &region, REGION_DRAW_POST_VIEW);

  /* Reset view matrix. */
  UI_view2d_view_restore(&C);

  if (snode.overlay.flag & SN_OVERLAY_SHOW_OVERLAYS) {
    if (snode.flag & SNODE_SHOW_GPENCIL && snode.treepath.last) {
      /* Draw grease-pencil (screen strokes, and also paint-buffer). */
      ED_annotation_draw_view2d(&C, false);
    }

    /* Draw context path. */
    if (snode.overlay.flag & SN_OVERLAY_SHOW_PATH && snode.edittree) {
      draw_tree_path(C, region);
    }
  }

  /* Scrollers. */
  UI_view2d_scrollers_draw(&v2d, nullptr);
}

}  // namespace blender::ed::space_node<|MERGE_RESOLUTION|>--- conflicted
+++ resolved
@@ -1778,16 +1778,12 @@
 
   Span<bke::GeometryComponent::Type> supported_types = socket_decl->supported_types();
   if (supported_types.is_empty()) {
-<<<<<<< HEAD
-    fmt::format_to(fmt::appender(buf), "{}", TIP_("Supported: All Types\nHold CTRL and click on the label to rename")); /*BFA - more explicit tooltip*/
-=======
     fmt::format_to(
         fmt::appender(buf),
         "{}",
         TIP_("Supported: All Types\nHold CTRL and click on the label to rename")); /*BFA - more
                                                                                       explicit
                                                                                       tooltip*/
->>>>>>> 50120351
     return;
   }
 
@@ -3524,12 +3520,8 @@
                               UI_BTYPE_BUT_TOGGLE,
                               0,
                               is_active ? ICON_HIDE_OFF : ICON_HIDE_ON,
-<<<<<<< HEAD
-                              //ICON_TOGGLE_NODE_PREVIEW, /* BFA - wip, could be a better icon for node preview toggle button */*/
-=======
                               // ICON_TOGGLE_NODE_PREVIEW, /* BFA - wip, could be a better icon for
                               // node preview toggle button */*/
->>>>>>> 50120351
                               iconofs,
                               rct.ymax - NODE_DY,
                               iconbutw,
@@ -3566,11 +3558,7 @@
   /* bfa - Add nodes icons to node headers */
   else if (RNA_struct_ui_icon(node.typeinfo->rna_ext.srna) != ICON_NONE) {
     iconofs -= iconbutw;
-<<<<<<< HEAD
-    UI_block_emboss_set(&block, UI_EMBOSS_NONE);
-=======
     UI_block_emboss_set(&block, blender::ui::EmbossType::None);
->>>>>>> 50120351
     uiDefIconBut(&block,
                  UI_BTYPE_BUT,
                  0,
@@ -3583,11 +3571,7 @@
                  0,
                  0,
                  "");
-<<<<<<< HEAD
-    UI_block_emboss_set(&block, UI_EMBOSS);
-=======
     UI_block_emboss_set(&block, blender::ui::EmbossType::Emboss);
->>>>>>> 50120351
   }
   /* -------- bfa end ------------------ */
   if (node.type_legacy == GEO_NODE_VIEWER) {
