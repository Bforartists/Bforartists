--- conflicted
+++ resolved
@@ -2166,7 +2166,6 @@
                  "");
     UI_block_emboss_set(&block, UI_EMBOSS);
   }
-<<<<<<< HEAD
   /* bfa - Add nodes icons to node headers */
   else if (RNA_struct_ui_icon(node.typeinfo->rna_ext.srna) != ICON_NONE) {
     iconofs -= iconbutw;
@@ -2188,7 +2187,6 @@
     UI_block_emboss_set(&block, UI_EMBOSS);
   }
   /* -------- bfa end ------------------ */
-=======
   if (node.type == GEO_NODE_VIEWER) {
     const bool is_active = &node == tree_draw_ctx.active_geometry_nodes_viewer;
     iconofs -= iconbutw;
@@ -2212,7 +2210,6 @@
     UI_but_func_set(but, node_toggle_button_cb, &node, (void *)operator_idname);
     UI_block_emboss_set(&block, UI_EMBOSS);
   }
->>>>>>> 47472f17
 
   node_add_error_message_button(tree_draw_ctx, node, block, rct, iconofs);
 
