/* SPDX-FileCopyrightText: 2008 Blender Authors
 *
 * SPDX-License-Identifier: GPL-2.0-or-later */

/** \file
 * \ingroup spnode
 * \brief higher level node drawing for the node editor.
 */

#include <iomanip>

#include "BKE_idprop.hh"
#include "MEM_guardedalloc.h"

#include "DNA_light_types.h"
#include "DNA_linestyle_types.h"
#include "DNA_material_types.h"
#include "DNA_modifier_types.h"
#include "DNA_node_types.h"
#include "DNA_screen_types.h"
#include "DNA_space_types.h"
#include "DNA_text_types.h"
#include "DNA_world_types.h"

#include "BLI_array.hh"
#include "BLI_bounds.hh"
#include "BLI_convexhull_2d.hh"
#include "BLI_function_ref.hh"
#include "BLI_listbase.h"
#include "BLI_map.hh"
#include "BLI_math_color.h"
#include "BLI_set.hh"
#include "BLI_span.hh"
#include "BLI_string.h"
#include "BLI_string_ref.hh"
#include "BLI_string_utf8.h"
#include "BLI_vector.hh"

#include "BLT_translation.hh"

#include "BKE_compute_context_cache.hh"
#include "BKE_compute_contexts.hh"
#include "BKE_context.hh"
#include "BKE_curves.hh"
#include "BKE_global.hh"
#include "BKE_idtype.hh"
#include "BKE_lib_id.hh"
#include "BKE_library.hh"
#include "BKE_main.hh"
#include "BKE_main_invariants.hh"
#include "BKE_node.hh"
#include "BKE_node_legacy_types.hh"
#include "BKE_node_runtime.hh"
#include "BKE_node_tree_update.hh"
#include "BKE_node_tree_zones.hh"
#include "BKE_object.hh"
#include "BKE_scene.hh"
#include "BKE_scene_runtime.hh"
#include "BKE_screen.hh"

#include "IMB_imbuf.hh"

#include "DEG_depsgraph.hh"

#include "BLF_api.hh"

#include "BIF_glutil.hh"

#include "GPU_framebuffer.hh"
#include "GPU_immediate.hh"
#include "GPU_immediate_util.hh"
#include "GPU_matrix.hh"
#include "GPU_state.hh"
#include "GPU_viewport.hh"

#include "WM_api.hh"
#include "WM_types.hh"

#include "ED_gpencil_legacy.hh"
#include "ED_node.hh"
#include "ED_node_preview.hh"
#include "ED_screen.hh"
#include "ED_space_api.hh"
#include "ED_viewer_path.hh"

#include "UI_interface.hh"
#include "UI_interface_layout.hh"
#include "UI_resources.hh"
#include "UI_view2d.hh"

#include "RNA_access.hh"
#include "RNA_prototypes.hh"

#include "NOD_geometry_nodes_gizmos.hh"
#include "NOD_geometry_nodes_log.hh"
#include "NOD_node_declaration.hh"
#include "NOD_node_extra_info.hh"
#include "NOD_sync_sockets.hh"
#include "NOD_trace_values.hh"

#include "GEO_fillet_curves.hh"

#include "node_intern.hh" /* own include */

#include <fmt/format.h>
#include <sstream>

namespace geo_log = blender::nodes::geo_eval_log;
using blender::bke::bNodeTreeZone;
using blender::bke::bNodeTreeZones;
using blender::ed::space_node::NestedTreePreviews;
using blender::nodes::NodeExtraInfoRow;

namespace blender::ed::space_node {

#define NODE_ZONE_PADDING UI_UNIT_X
#define ZONE_ZONE_PADDING 0.3f * UI_UNIT_X
#define EXTRA_INFO_ROW_HEIGHT (20.0f * UI_SCALE_FAC)

/**
 * This is passed to many functions which draw the node editor.
 */
struct TreeDrawContext {
  Main *bmain;
  wmWindow *window;
  Scene *scene;
  ARegion *region;
  Depsgraph *depsgraph;

  /**
   * Whether a viewer node is active in geometry nodes can not be determined by a flag on the node
   * alone. That's because if the node group with the viewer is used multiple times, it's only
   * active in one of these cases.
   * The active node is cached here to avoid doing the more expensive check for every viewer node
   * in the tree.
   */
  const bNode *active_geometry_nodes_viewer = nullptr;
  /**
   * Geometry nodes logs various data during execution. The logged data that corresponds to the
   * currently drawn node tree can be retrieved from the log below.
   */
  geo_log::ContextualGeoTreeLogs tree_logs;

  NestedTreePreviews *nested_group_infos = nullptr;

  Map<bNodeInstanceKey, timeit::Nanoseconds> *compositor_per_node_execution_time = nullptr;

  /**
   * Label for reroute nodes that is derived from upstream reroute nodes.
   */
  Map<const bNode *, StringRef> reroute_auto_labels;

  /**
   * Index Switch nodes can draw labels retrieved from a connected menu switch node. The
   * corresponding node pairs are preprocessed to avoid the overhead of having to detect them while
   * drawing individual sockets.
   */
  Map<const bNode *, const bNode *> menu_switch_source_by_index_switch;

  /**
   * Precomputed extra info rows for each node. This avoids having to compute them multiple times
   * during drawing. The array is indexed by `bNode::index()`.
   */
  Array<Vector<NodeExtraInfoRow>> extra_info_rows_per_node;

  Map<int32_t, VectorSet<std::string>> shader_node_errors;

  ~TreeDrawContext()
  {
    for (MutableSpan<NodeExtraInfoRow> rows : this->extra_info_rows_per_node) {
      for (NodeExtraInfoRow &row : rows) {
        if (row.tooltip_fn_free_arg) {
          BLI_assert(row.tooltip_fn_copy_arg);
          row.tooltip_fn_free_arg(row.tooltip_fn_arg);
        }
      }
    }
  }
};

float grid_size_get()
{
  return NODE_GRID_STEP_SIZE;
}

void tree_update(const bContext *C)
{
  SpaceNode *snode = CTX_wm_space_node(C);
  if (snode) {
    snode_set_context(*C);

    if (snode->nodetree) {
      id_us_ensure_real(&snode->nodetree->id);
    }
  }
}

/* id is supposed to contain a node tree */
static bNodeTree *node_tree_from_ID(ID *id)
{
  if (id) {
    if (GS(id->name) == ID_NT) {
      return (bNodeTree *)id;
    }
    return bke::node_tree_from_id(id);
  }

  return nullptr;
}

void tag_update_id(ID *id)
{
  bNodeTree *ntree = node_tree_from_ID(id);
  if (id == nullptr || ntree == nullptr) {
    return;
  }

  /* TODO(sergey): With the new dependency graph it should be just enough to only tag ntree itself.
   * All the users of this tree will have update flushed from the tree. */
  DEG_id_tag_update(&ntree->id, 0);

  if (ntree->type == NTREE_SHADER) {
    DEG_id_tag_update(id, 0);

    if (GS(id->name) == ID_MA) {
      WM_main_add_notifier(NC_MATERIAL | ND_SHADING, id);
    }
    else if (GS(id->name) == ID_LA) {
      WM_main_add_notifier(NC_LAMP | ND_LIGHTING, id);
    }
    else if (GS(id->name) == ID_WO) {
      WM_main_add_notifier(NC_WORLD | ND_WORLD, id);
    }
  }
  else if (ntree->type == NTREE_COMPOSIT) {
    WM_main_add_notifier(NC_SCENE | ND_NODES, id);
  }
  else if (ntree->type == NTREE_TEXTURE) {
    DEG_id_tag_update(id, 0);
    WM_main_add_notifier(NC_TEXTURE | ND_NODES, id);
  }
  else if (ntree->type == NTREE_GEOMETRY) {
    WM_main_add_notifier(NC_OBJECT | ND_MODIFIER, id);
  }
  else if (id == &ntree->id) {
    /* Node groups. */
    DEG_id_tag_update(id, 0);
  }
}

static void node_socket_add_tooltip_in_node_editor(const bNodeSocket &sock, uiLayout &layout);

/** Return true when \a a should be behind \a b and false otherwise. */
static bool compare_node_depth(const bNode *a, const bNode *b)
{
  /* These tell if either the node or any of the parent nodes is selected.
   * A selected parent means an unselected node is also in foreground! */
  bool a_select = (a->flag & NODE_SELECT) != 0, b_select = (b->flag & NODE_SELECT) != 0;
  bool a_active = (a->flag & NODE_ACTIVE) != 0, b_active = (b->flag & NODE_ACTIVE) != 0;

  /* If one is an ancestor of the other. */
  /* XXX there might be a better sorting algorithm for stable topological sort,
   * this is O(n^2) worst case. */
  for (bNode *parent = a->parent; parent; parent = parent->parent) {
    /* If B is an ancestor, it is always behind A. */
    if (parent == b) {
      return false;
    }
    /* Any selected ancestor moves the node forward. */
    if (parent->flag & NODE_ACTIVE) {
      a_active = true;
    }
    if (parent->flag & NODE_SELECT) {
      a_select = true;
    }
  }
  for (bNode *parent = b->parent; parent; parent = parent->parent) {
    /* If A is an ancestor, it is always behind B. */
    if (parent == a) {
      return true;
    }
    /* Any selected ancestor moves the node forward. */
    if (parent->flag & NODE_ACTIVE) {
      b_active = true;
    }
    if (parent->flag & NODE_SELECT) {
      b_select = true;
    }
  }

  /* One of the nodes is in the background and the other not. */
  if ((a->flag & NODE_BACKGROUND) && !(b->flag & NODE_BACKGROUND)) {
    return true;
  }
  if ((b->flag & NODE_BACKGROUND) && !(a->flag & NODE_BACKGROUND)) {
    return false;
  }

  /* One has a higher selection state (active > selected > nothing). */
  if (a_active && !b_active) {
    return false;
  }
  if (b_active && !a_active) {
    return true;
  }
  if (!b_select && (a_active || a_select)) {
    return false;
  }
  if (!a_select && (b_active || b_select)) {
    return true;
  }

  return false;
}

void tree_draw_order_update(bNodeTree &ntree)
{
  Array<bNode *> sort_nodes = ntree.all_nodes();
  std::sort(sort_nodes.begin(), sort_nodes.end(), [](bNode *a, bNode *b) {
    return a->ui_order < b->ui_order;
  });
  std::stable_sort(sort_nodes.begin(), sort_nodes.end(), compare_node_depth);
  for (const int i : sort_nodes.index_range()) {
    sort_nodes[i]->ui_order = i;
  }
}

Array<bNode *> tree_draw_order_calc_nodes(bNodeTree &ntree)
{
  Array<bNode *> nodes = ntree.all_nodes();
  if (nodes.is_empty()) {
    return {};
  }
  std::sort(nodes.begin(), nodes.end(), [](const bNode *a, const bNode *b) {
    return a->ui_order < b->ui_order;
  });
  return nodes;
}

Array<bNode *> tree_draw_order_calc_nodes_reversed(bNodeTree &ntree)
{
  Array<bNode *> nodes = ntree.all_nodes();
  if (nodes.is_empty()) {
    return {};
  }
  std::sort(nodes.begin(), nodes.end(), [](const bNode *a, const bNode *b) {
    return a->ui_order > b->ui_order;
  });
  return nodes;
}

static Array<uiBlock *> node_uiblocks_init(const bContext &C, const Span<bNode *> nodes)
{
  Array<uiBlock *> blocks(nodes.size());

  /* Add node uiBlocks in drawing order - prevents events going to overlapping nodes. */
  Scene *scene = CTX_data_scene(&C);
  wmWindow *window = CTX_wm_window(&C);
  ARegion *region = CTX_wm_region(&C);
  for (const int i : nodes.index_range()) {
    const bNode &node = *nodes[i];
    std::string block_name = "node_" + std::string(node.name);
    uiBlock *block = UI_block_begin(
        &C, scene, window, region, std::move(block_name), ui::EmbossType::Emboss);
    blocks[node.index()] = block;
    /* This cancels events for background nodes. */
    UI_block_flag_enable(block, UI_BLOCK_CLIP_EVENTS);
  }

  return blocks;
}

float2 node_to_view(const float2 &co)
{
  return co * UI_SCALE_FAC;
}

static rctf node_to_rect(const bNode &node)
{
  rctf rect{};
  rect.xmin = node.location[0];
  rect.ymin = node.location[1] - node.height;
  rect.xmax = node.location[0] + node.width;
  rect.ymax = node.location[1];
  return rect;
}

void node_to_updated_rect(const bNode &node, rctf &r_rect)
{
  r_rect = node_to_rect(node);
  BLI_rctf_mul(&r_rect, UI_SCALE_FAC);
}

float2 node_from_view(const float2 &co)
{
  return co / UI_SCALE_FAC;
}

static bool is_node_panels_supported(const bNode &node)
{
  return node.declaration() && node.declaration()->use_custom_socket_order;
}

/* Draw UI for options, buttons, and previews. */
static bool node_update_basis_buttons(const bContext &C,
                                      bNodeTree &ntree,
                                      bNode &node,
                                      blender::FunctionRef<nodes::DrawNodeLayoutFn> draw_buttons,
                                      uiBlock &block,
                                      int &dy)
{
  /* Buttons rect? */
  const bool node_options = draw_buttons && (node.flag & NODE_OPTIONS);
  if (!node_options) {
    return false;
  }

  PointerRNA nodeptr = RNA_pointer_create_discrete(&ntree.id, &RNA_Node, &node);

  /* Round the node origin because text contents are always pixel-aligned. */
  const float2 loc = math::round(node_to_view(node.location));

  dy -= NODE_DYS / 4;

  uiLayout &layout = ui::block_layout(&block,
                                      ui::LayoutDirection::Vertical,
                                      ui::LayoutType::Panel,
                                      loc.x + NODE_DYS,
                                      dy,
                                      NODE_WIDTH(node) - NODE_DY,
                                      0,
                                      0,
                                      UI_style_get_dpi());

  if (node.is_muted()) {
    layout.active_set(false);
  }
  if (!ID_IS_EDITABLE(&ntree.id)) {
    layout.enabled_set(false);
  }

  layout.context_ptr_set("node", &nodeptr);

  draw_buttons(&layout, (bContext *)&C, &nodeptr);

  UI_block_align_end(&block);
  const int buty = ui::block_layout_resolve(&block).y;

  dy = buty - NODE_DYS / 4;
  return true;
}

const char *node_socket_get_label(const bNodeSocket *socket, const char *panel_label)
{
  /* Get the short label if possible. This is used when grouping sockets under panels,
   * to avoid redundancy in the label. */
  const std::optional<StringRefNull> socket_short_label = bke::node_socket_short_label(*socket);
  const char *socket_translation_context = bke::node_socket_translation_context(*socket);

  if (socket_short_label.has_value()) {
    return CTX_IFACE_(socket_translation_context, socket_short_label->c_str());
  }

  const StringRefNull socket_label = bke::node_socket_label(*socket);
  const char *translated_socket_label = CTX_IFACE_(socket_translation_context,
                                                   socket_label.c_str());

  /* Shorten socket label if it begins with the panel label. */
  if (panel_label) {
    const int len_prefix = strlen(panel_label);
    if (STREQLEN(translated_socket_label, panel_label, len_prefix) &&
        translated_socket_label[len_prefix] == ' ')
    {
      return translated_socket_label + len_prefix + 1;
    }
  }

  /* Full label. */
  return translated_socket_label;
}

static void draw_socket_layout(TreeDrawContext &tree_draw_ctx,
                               const bContext &C,
                               uiLayout &layout,
                               bNodeSocket &socket,
                               bNodeTree &ntree,
                               bNode &node,
                               PointerRNA &node_ptr,
                               PointerRNA &socket_ptr,
                               const char *panel_label)
{
  const nodes::SocketDeclaration *socket_decl = socket.runtime->declaration;
  const StringRefNull label = node_socket_get_label(&socket, panel_label);
  nodes::CustomSocketDrawParams params{C,
                                       layout,
                                       ntree,
                                       node,
                                       socket,
                                       node_ptr,
                                       socket_ptr,
                                       label,
                                       &tree_draw_ctx.menu_switch_source_by_index_switch};
  if (socket_decl) {
    if (socket_decl->custom_draw_fn) {
      (*socket_decl->custom_draw_fn)(params);
      return;
    }
  }
  params.draw_standard(layout);
}

static bool node_update_basis_socket(TreeDrawContext &tree_draw_ctx,
                                     const bContext &C,
                                     bNodeTree &ntree,
                                     bNode &node,
                                     const char *panel_label,
                                     bNodeSocket *input_socket,
                                     bNodeSocket *output_socket,
                                     uiBlock &block,
                                     const int &locx,
                                     int &locy)
{
  if ((!input_socket || !input_socket->is_visible()) &&
      (!output_socket || !output_socket->is_visible()))
  {
    return false;
  }

  const int topy = locy;

  /* Add the half the height of a multi-input socket to cursor Y
   * to account for the increased height of the taller sockets. */
  const bool is_multi_input = (input_socket ? input_socket->flag & SOCK_MULTI_INPUT : false);
  const float multi_input_socket_offset = is_multi_input ?
                                              std::max(input_socket->runtime->total_inputs - 2,
                                                       0) *
                                                  NODE_MULTI_INPUT_LINK_GAP :
                                              0.0f;
  locy -= multi_input_socket_offset * 0.5f;

  uiLayout &layout = ui::block_layout(&block,
                                      ui::LayoutDirection::Vertical,
                                      ui::LayoutType::Panel,
                                      locx + NODE_DYS,
                                      locy,
                                      NODE_WIDTH(node) - NODE_DY,
                                      NODE_DY,
                                      0,
                                      UI_style_get_dpi());

  if (node.is_muted()) {
    layout.active_set(false);
  }
  if (!ID_IS_EDITABLE(&ntree.id)) {
    layout.enabled_set(false);
  }

  uiLayout *row = &layout.row(true);
  PointerRNA nodeptr = RNA_pointer_create_discrete(&ntree.id, &RNA_Node, &node);
  row->context_ptr_set("node", &nodeptr);

  if (input_socket) {
    /* Context pointers for current node and socket. */
    PointerRNA sockptr = RNA_pointer_create_discrete(&ntree.id, &RNA_NodeSocket, input_socket);
    row->context_ptr_set("socket", &sockptr);

    row->alignment_set(ui::LayoutAlign::Expand);

    draw_socket_layout(
        tree_draw_ctx, C, *row, *input_socket, ntree, node, nodeptr, sockptr, panel_label);
  }
  else {
    /* Context pointers for current node and socket. */
    PointerRNA sockptr = RNA_pointer_create_discrete(&ntree.id, &RNA_NodeSocket, output_socket);
    row->context_ptr_set("socket", &sockptr);

    /* Align output buttons to the right. */
    row->alignment_set(ui::LayoutAlign::Right);

    draw_socket_layout(
        tree_draw_ctx, C, *row, *output_socket, ntree, node, nodeptr, sockptr, panel_label);
  }

  if (input_socket) {
    /* Round the socket location to stop it from jiggling. */
    input_socket->runtime->location = float2(round(locx), round(locy - NODE_DYS));
  }
  if (output_socket) {
    /* Round the socket location to stop it from jiggling. */
    output_socket->runtime->location = float2(round(locx + NODE_WIDTH(node)),
                                              round(locy - NODE_DYS));
  }

  /* Prioritize tooltip for inputs if available. The tooltip for the output is still accessible
   * when hovering exactly over the output socket. */
  if (input_socket) {
    node_socket_add_tooltip_in_node_editor(*input_socket, *row);
  }
  else if (output_socket) {
    node_socket_add_tooltip_in_node_editor(*output_socket, *row);
  }

  UI_block_align_end(&block);

  int buty = ui::block_layout_resolve(&block).y;
  /* Ensure minimum socket height in case layout is empty. */
  buty = min_ii(buty, topy - NODE_DY);
  locy = buty - multi_input_socket_offset * 0.5;
  return true;
}

namespace flat_item {

enum class Type {
  Socket,
  Separator,
  Layout,
  PanelHeader,
  PanelContentBegin,
  PanelContentEnd,
};

struct Socket {
  static constexpr Type type = Type::Socket;
  bNodeSocket *input = nullptr;
  bNodeSocket *output = nullptr;
  const nodes::PanelDeclaration *panel_decl = nullptr;
};
struct Separator {
  static constexpr Type type = Type::Separator;
};
struct PanelHeader {
  static constexpr Type type = Type::PanelHeader;
  const nodes::PanelDeclaration *decl;
  /** Optional input that is drawn in the header. */
  bNodeSocket *input = nullptr;
};
struct PanelContentBegin {
  static constexpr Type type = Type::PanelContentBegin;
  const nodes::PanelDeclaration *decl;
};
struct PanelContentEnd {
  static constexpr Type type = Type::PanelContentEnd;
  const nodes::PanelDeclaration *decl;
};
struct Layout {
  static constexpr Type type = Type::Layout;
  const nodes::LayoutDeclaration *decl;
};

}  // namespace flat_item

struct FlatNodeItem {
  std::variant<flat_item::Socket,
               flat_item::Separator,
               flat_item::PanelHeader,
               flat_item::PanelContentBegin,
               flat_item::PanelContentEnd,
               flat_item::Layout>
      item;

  flat_item::Type type() const
  {
    return std::visit([](auto &&item) { return item.type; }, this->item);
  }
};

static void determine_potentially_visible_panels_recursive(
    const bNode &node, const nodes::PanelDeclaration &panel_decl, MutableSpan<bool> r_result)
{
  bool potentially_visible = false;
  for (const nodes::ItemDeclaration *item_decl : panel_decl.items) {
    if (const auto *socket_decl = dynamic_cast<const nodes::SocketDeclaration *>(item_decl)) {
      const bNodeSocket &socket = node.socket_by_decl(*socket_decl);
      potentially_visible |= socket.is_visible();
    }
    else if (const auto *sub_panel_decl = dynamic_cast<const nodes::PanelDeclaration *>(item_decl))
    {
      determine_potentially_visible_panels_recursive(node, *sub_panel_decl, r_result);
      potentially_visible |= r_result[sub_panel_decl->index];
    }
  }
  r_result[panel_decl.index] = potentially_visible;
}

/**
 * A panel is potentially visible if it contains any socket that is available and not hidden.
 */
static void determine_potentially_visible_panels(const bNode &node, MutableSpan<bool> r_result)
{
  for (const nodes::ItemDeclaration *item_decl : node.declaration()->root_items) {
    if (const auto *panel_decl = dynamic_cast<const nodes::PanelDeclaration *>(item_decl)) {
      determine_potentially_visible_panels_recursive(node, *panel_decl, r_result);
    }
  }
}

static void determine_visible_panels_impl_recursive(const bNode &node,
                                                    const nodes::PanelDeclaration &panel_decl,
                                                    const Span<bool> potentially_visible_states,
                                                    MutableSpan<bool> r_result)
{
  if (!potentially_visible_states[panel_decl.index]) {
    /* This panel does not contain any visible sockets. */
    return;
  }
  r_result[panel_decl.index] = true;
  const bNodePanelState &panel_state = node.panel_states_array[panel_decl.index];
  if (panel_state.is_collapsed()) {
    /* The sub-panels can't be visible if this panel is collapsed. */
    return;
  }
  for (const nodes::ItemDeclaration *item_decl : panel_decl.items) {
    if (const auto *sub_panel_decl = dynamic_cast<const nodes::PanelDeclaration *>(item_decl)) {
      determine_visible_panels_impl_recursive(
          node, *sub_panel_decl, potentially_visible_states, r_result);
    }
  }
}

static void determine_visible_panels_impl(const bNode &node,
                                          const Span<bool> potentially_visible_states,
                                          MutableSpan<bool> r_result)
{
  for (const nodes::ItemDeclaration *item_decl : node.declaration()->root_items) {
    if (const auto *panel_decl = dynamic_cast<const nodes::PanelDeclaration *>(item_decl)) {
      determine_visible_panels_impl_recursive(
          node, *panel_decl, potentially_visible_states, r_result);
    }
  }
}

/**
 * A panel is visible if all of the following are true:
 * - All parent panels are visible and not collapsed.
 * - The panel contains any visible sockets.
 */
static void determine_visible_panels(const bNode &node, MutableSpan<bool> r_visibility_states)
{
  Array<bool> potentially_visible_states(r_visibility_states.size(), false);
  determine_potentially_visible_panels(node, potentially_visible_states);
  determine_visible_panels_impl(node, potentially_visible_states, r_visibility_states);
}

static void add_flat_items_for_socket(bNode &node,
                                      const nodes::SocketDeclaration &socket_decl,
                                      const nodes::PanelDeclaration *panel_decl,
                                      const nodes::SocketDeclaration *prev_socket_decl,
                                      Vector<FlatNodeItem> &r_items)
{
  bNodeSocket &socket = node.socket_by_decl(socket_decl);
  if (!socket.is_visible()) {
    return;
  }
  if (socket_decl.align_with_previous_socket) {
    if (!prev_socket_decl || !node.socket_by_decl(*prev_socket_decl).is_visible()) {
      r_items.append({flat_item::Socket()});
    }
  }
  else {
    r_items.append({flat_item::Socket()});
  }
  flat_item::Socket &item = std::get<flat_item::Socket>(r_items.last().item);
  if (socket_decl.in_out == SOCK_IN) {
    BLI_assert(!item.input);
    item.input = &socket;
  }
  else {
    BLI_assert(!item.output);
    item.output = &socket;
  }
  item.panel_decl = panel_decl;
}

static void add_flat_items_for_separator(Vector<FlatNodeItem> &r_items)
{
  r_items.append({flat_item::Separator()});
}

static void add_flat_items_for_layout(const bNode &node,
                                      const nodes::LayoutDeclaration &layout_decl,
                                      Vector<FlatNodeItem> &r_items)
{
  if (!(node.flag & NODE_OPTIONS)) {
    return;
  }
  r_items.append({flat_item::Layout{&layout_decl}});
}

static void add_flat_items_for_panel(bNode &node,
                                     const nodes::PanelDeclaration &panel_decl,
                                     const Span<bool> panel_visibility,
                                     Vector<FlatNodeItem> &r_items)
{
  if (!panel_visibility[panel_decl.index]) {
    return;
  }
  flat_item::PanelHeader header_item;
  header_item.decl = &panel_decl;
  const nodes::SocketDeclaration *panel_input_decl = panel_decl.panel_input_decl();
  if (panel_input_decl) {
    header_item.input = &node.socket_by_decl(*panel_input_decl);
  }
  r_items.append({header_item});

  const bNodePanelState &panel_state = node.panel_states_array[panel_decl.index];
  if (panel_state.is_collapsed()) {
    return;
  }
  r_items.append({flat_item::PanelContentBegin{&panel_decl}});
  const nodes::SocketDeclaration *prev_socket_decl = nullptr;
  for (const nodes::ItemDeclaration *item_decl : panel_decl.items) {
    if (item_decl == panel_input_decl) {
      continue;
    }
    if (const auto *socket_decl = dynamic_cast<const nodes::SocketDeclaration *>(item_decl)) {
      add_flat_items_for_socket(node, *socket_decl, &panel_decl, prev_socket_decl, r_items);
      prev_socket_decl = socket_decl;
    }
    else {
      if (const auto *sub_panel_decl = dynamic_cast<const nodes::PanelDeclaration *>(item_decl)) {
        add_flat_items_for_panel(node, *sub_panel_decl, panel_visibility, r_items);
      }
      else if (dynamic_cast<const nodes::SeparatorDeclaration *>(item_decl)) {
        add_flat_items_for_separator(r_items);
      }
      else if (const auto *layout_decl = dynamic_cast<const nodes::LayoutDeclaration *>(item_decl))
      {
        add_flat_items_for_layout(node, *layout_decl, r_items);
      }
      prev_socket_decl = nullptr;
    }
  }
  r_items.append({flat_item::PanelContentEnd{&panel_decl}});
}

/**
 * Flattens the visible panels, sockets etc. of the node into a list that is then used to draw it.
 */
static Vector<FlatNodeItem> make_flat_node_items(bNode &node)
{
  BLI_assert(is_node_panels_supported(node));
  BLI_assert(node.runtime->panels.size() == node.num_panel_states);

  const int panels_num = node.num_panel_states;
  Array<bool> panel_visibility(panels_num, false);
  determine_visible_panels(node, panel_visibility);

  const nodes::SocketDeclaration *prev_socket_decl = nullptr;

  Vector<FlatNodeItem> items;
  for (const nodes::ItemDeclaration *item_decl : node.declaration()->root_items) {
    if (const auto *socket_decl = dynamic_cast<const nodes::SocketDeclaration *>(item_decl)) {
      add_flat_items_for_socket(node, *socket_decl, nullptr, prev_socket_decl, items);
      prev_socket_decl = socket_decl;
    }
    else {
      if (const auto *panel_decl = dynamic_cast<const nodes::PanelDeclaration *>(item_decl)) {
        add_flat_items_for_panel(node, *panel_decl, panel_visibility, items);
      }
      else if (dynamic_cast<const nodes::SeparatorDeclaration *>(item_decl)) {
        add_flat_items_for_separator(items);
      }
      else if (const auto *layout_decl = dynamic_cast<const nodes::LayoutDeclaration *>(item_decl))
      {
        add_flat_items_for_layout(node, *layout_decl, items);
      }
      prev_socket_decl = nullptr;
    }
  }
  return items;
}

/** Get the height of an empty node body. */
static float get_margin_empty()
{
  return NODE_DYS;
}

/** Get the margin between the node header and the first item. */
static float get_margin_from_top(const Span<FlatNodeItem> items)
{
  const FlatNodeItem &first_item = items[0];
  const flat_item::Type first_item_type = first_item.type();
  switch (first_item_type) {
    case flat_item::Type::Socket:
      return 2 * NODE_ITEM_SPACING_Y;
    case flat_item::Type::Separator:
      return NODE_ITEM_SPACING_Y / 2;
    case flat_item::Type::Layout:
      return 3 * NODE_ITEM_SPACING_Y;
    case flat_item::Type::PanelHeader:
      return 4 * NODE_ITEM_SPACING_Y;
    case flat_item::Type::PanelContentBegin:
    case flat_item::Type::PanelContentEnd:
      break;
  }
  BLI_assert_unreachable();
  return 0;
}

/** Get the margin between the last item and the node bottom. */
static float get_margin_to_bottom(const Span<FlatNodeItem> items)
{
  const FlatNodeItem &last_item = items.last();
  const flat_item::Type last_item_type = last_item.type();
  switch (last_item_type) {
    case flat_item::Type::Socket:
      return 2 * NODE_ITEM_SPACING_Y;
    case flat_item::Type::Separator:
      return NODE_ITEM_SPACING_Y;
    case flat_item::Type::Layout:
      return 5 * NODE_ITEM_SPACING_Y;
    case flat_item::Type::PanelHeader:
      return 4 * NODE_ITEM_SPACING_Y;
    case flat_item::Type::PanelContentBegin:
      break;
    case flat_item::Type::PanelContentEnd:
      return 1 * NODE_ITEM_SPACING_Y;
  }
  BLI_assert_unreachable();
  return 0;
}

/** Get the margin between two consecutive items. */
static float get_margin_between_elements(const Span<FlatNodeItem> items, const int next_index)
{
  BLI_assert(next_index >= 1);
  const FlatNodeItem &prev = items[next_index - 1];
  const FlatNodeItem &next = items[next_index];
  using flat_item::Type;
  const Type prev_type = prev.type();
  const Type next_type = next.type();

  /* Handle all cases explicitly. This simplifies modifying the margins for specific cases
   * without breaking other cases significantly. */
  switch (prev_type) {
    case Type::Socket: {
      switch (next_type) {
        case Type::Socket:
          return NODE_ITEM_SPACING_Y;
        case Type::Separator:
          return 0;
        case Type::Layout:
          return 2 * NODE_ITEM_SPACING_Y;
        case Type::PanelHeader:
          return 3 * NODE_ITEM_SPACING_Y;
        case Type::PanelContentBegin:
          break;
        case Type::PanelContentEnd:
          return 2 * NODE_ITEM_SPACING_Y;
      }
      break;
    }
    case Type::Layout: {
      switch (next_type) {
        case Type::Socket:
          return 2 * NODE_ITEM_SPACING_Y;
        case Type::Separator:
          return 0;
        case Type::Layout:
          return NODE_ITEM_SPACING_Y;
        case Type::PanelHeader:
          return 3 * NODE_ITEM_SPACING_Y;
        case Type::PanelContentBegin:
          break;
        case Type::PanelContentEnd:
          return 2 * NODE_ITEM_SPACING_Y;
      }
      break;
    }
    case Type::Separator: {
      switch (next_type) {
        case Type::Socket:
          return 2 * NODE_ITEM_SPACING_Y;
        case Type::Separator:
          return NODE_ITEM_SPACING_Y;
        case Type::Layout:
          return NODE_ITEM_SPACING_Y;
        case Type::PanelHeader:
          return NODE_ITEM_SPACING_Y;
        case Type::PanelContentBegin:
          break;
        case Type::PanelContentEnd:
          return NODE_ITEM_SPACING_Y;
      }
      break;
    }
    case Type::PanelHeader: {
      switch (next_type) {
        case Type::Socket:
          return 4 * NODE_ITEM_SPACING_Y;
        case Type::Separator:
          return 3 * NODE_ITEM_SPACING_Y;
        case Type::Layout:
          return 3 * NODE_ITEM_SPACING_Y;
        case Type::PanelHeader:
          return 5 * NODE_ITEM_SPACING_Y;
        case Type::PanelContentBegin:
          return 3 * NODE_ITEM_SPACING_Y;
        case Type::PanelContentEnd:
          return 3 * NODE_ITEM_SPACING_Y;
      }
      break;
    }
    case Type::PanelContentBegin: {
      switch (next_type) {
        case Type::Socket:
          return 2 * NODE_ITEM_SPACING_Y;
        case Type::Separator:
          return NODE_ITEM_SPACING_Y;
        case Type::Layout:
          return 2 * NODE_ITEM_SPACING_Y;
        case Type::PanelHeader:
          return 3 * NODE_ITEM_SPACING_Y;
        case Type::PanelContentBegin:
          break;
        case Type::PanelContentEnd:
          return NODE_ITEM_SPACING_Y;
      }
      break;
    }
    case Type::PanelContentEnd: {
      switch (next_type) {
        case Type::Socket:
          return NODE_ITEM_SPACING_Y;
        case Type::Separator:
          return NODE_ITEM_SPACING_Y;
        case Type::Layout:
          return NODE_ITEM_SPACING_Y;
        case Type::PanelHeader:
          return 3 * NODE_ITEM_SPACING_Y;
        case Type::PanelContentBegin:
          break;
        case Type::PanelContentEnd:
          return 0;
      }
      break;
    }
  }
  BLI_assert_unreachable();
  return 0.0f;
}

/** Tags all the sockets in the panel as collapsed and updates their positions. */
static void mark_sockets_collapsed_recursive(bNode &node,
                                             const int node_left_x,
                                             const nodes::PanelDeclaration &visible_panel_decl,
                                             const nodes::PanelDeclaration &panel_decl)
{
  const bke::bNodePanelRuntime &visible_panel_runtime =
      node.runtime->panels[visible_panel_decl.index];

  /* If the panel runtime is not initialized, then it is not visible. */
  if (!visible_panel_runtime.header_center_y.has_value()) {
    return;
  }

  for (const nodes::ItemDeclaration *item_decl : panel_decl.items) {
    if (const auto *socket_decl = dynamic_cast<const nodes::SocketDeclaration *>(item_decl)) {
      bNodeSocket &socket = node.socket_by_decl(*socket_decl);
      const int socket_x = socket.in_out == SOCK_IN ? node_left_x : node_left_x + NODE_WIDTH(node);
      socket.runtime->location = math::round(
          float2(socket_x, *visible_panel_runtime.header_center_y));
      socket.flag |= SOCK_PANEL_COLLAPSED;
    }
    else if (const auto *sub_panel_decl = dynamic_cast<const nodes::PanelDeclaration *>(item_decl))
    {
      mark_sockets_collapsed_recursive(node, node_left_x, visible_panel_decl, *sub_panel_decl);
    }
  }
}

static void update_collapsed_sockets_recursive(bNode &node,
                                               const int node_left_x,
                                               const nodes::PanelDeclaration &panel_decl)
{
  const bNodePanelState &panel_state = node.panel_states_array[panel_decl.index];
  if (panel_state.is_collapsed()) {
    mark_sockets_collapsed_recursive(node, node_left_x, panel_decl, panel_decl);
    return;
  }
  for (const nodes::ItemDeclaration *item_decl : panel_decl.items) {
    if (const auto *sub_panel_decl = dynamic_cast<const nodes::PanelDeclaration *>(item_decl)) {
      update_collapsed_sockets_recursive(node, node_left_x, *sub_panel_decl);
    }
  }
}

/**
 * Finds all collapsed sockets and updates them based on the visible parent panel that contains
 * them.
 */
static void update_collapsed_sockets(bNode &node, const int node_left_x)
{
  for (const nodes::ItemDeclaration *item_decl : node.declaration()->root_items) {
    if (const auto *panel_decl = dynamic_cast<const nodes::PanelDeclaration *>(item_decl)) {
      update_collapsed_sockets_recursive(node, node_left_x, *panel_decl);
    }
  }
}

/**
 * Tag the innermost panel that goes to the very end of the node. The background color of that
 * panel is extended to fill the entire rest of the node.
 */
static void tag_final_panel(bNode &node, const Span<FlatNodeItem> items)
{
  const flat_item::PanelContentEnd *final_panel = nullptr;
  for (int item_i = items.size() - 1; item_i >= 0; item_i--) {
    const FlatNodeItem &item = items[item_i];
    if (const auto *panel_item = std::get_if<flat_item::PanelContentEnd>(&item.item)) {
      final_panel = panel_item;
    }
    else {
      break;
    }
  }
  if (final_panel) {
    bke::bNodePanelRuntime &final_panel_runtime = node.runtime->panels[final_panel->decl->index];
    final_panel_runtime.content_extent->fill_node_end = true;
  }
}

/* Advanced drawing with panels and arbitrary input/output ordering. */
static void node_update_basis_from_declaration(TreeDrawContext &tree_draw_ctx,
                                               const bContext &C,
                                               bNodeTree &ntree,
                                               bNode &node,
                                               uiBlock &block,
                                               const int locx,
                                               int &locy)
{
  BLI_assert(is_node_panels_supported(node));
  BLI_assert(node.runtime->panels.size() == node.num_panel_states);

  /* Reset states. */
  for (bke::bNodePanelRuntime &panel_runtime : node.runtime->panels) {
    panel_runtime.header_center_y.reset();
    panel_runtime.content_extent.reset();
    panel_runtime.input_socket = nullptr;
  }
  for (bNodeSocket *socket : node.input_sockets()) {
    socket->flag &= ~SOCK_PANEL_COLLAPSED;
  }
  for (bNodeSocket *socket : node.output_sockets()) {
    socket->flag &= ~SOCK_PANEL_COLLAPSED;
  }

  /* Gather flattened list of items in the node. */
  const Vector<FlatNodeItem> flat_items = make_flat_node_items(node);
  if (flat_items.is_empty()) {
    const float margin = get_margin_empty();
    locy -= margin;
    return;
  }

  for (const int item_i : flat_items.index_range()) {
    /* Apply margins. This should be the only place that applies margins between elements so that
     * it is easy change later on. */
    if (item_i == 0) {
      const float margin = get_margin_from_top(flat_items);
      locy -= margin;
    }
    else {
      const float margin = get_margin_between_elements(flat_items, item_i);
      locy -= margin;
    }

    const FlatNodeItem &item_variant = flat_items[item_i];
    std::visit(
        [&](const auto &item) {
          using ItemT = std::decay_t<decltype(item)>;
          if constexpr (std::is_same_v<ItemT, flat_item::Socket>) {
            bNodeSocket *input_socket = item.input;
            bNodeSocket *output_socket = item.output;
            const nodes::PanelDeclaration *panel_decl = item.panel_decl;
            const char *parent_label = panel_decl ? panel_decl->name.c_str() : "";
            node_update_basis_socket(tree_draw_ctx,
                                     C,
                                     ntree,
                                     node,
                                     parent_label,
                                     input_socket,
                                     output_socket,
                                     block,
                                     locx,
                                     locy);
          }
          else if constexpr (std::is_same_v<ItemT, flat_item::Layout>) {
            const nodes::LayoutDeclaration &decl = *item.decl;
            /* Round the node origin because text contents are always pixel-aligned. */
            const float2 loc = math::round(node_to_view(node.location));
            uiLayout &layout = ui::block_layout(&block,
                                                ui::LayoutDirection::Vertical,
                                                ui::LayoutType::Panel,
                                                loc.x + NODE_DYS,
                                                locy,
                                                NODE_WIDTH(node) - NODE_DY,
                                                0,
                                                0,
                                                UI_style_get_dpi());
            if (node.is_muted()) {
              layout.active_set(false);
            }
            if (!ID_IS_EDITABLE(&ntree.id)) {
              layout.enabled_set(false);
            }
            PointerRNA node_ptr = RNA_pointer_create_discrete(&ntree.id, &RNA_Node, &node);
            layout.context_ptr_set("node", &node_ptr);
            decl.draw(&layout, const_cast<bContext *>(&C), &node_ptr);
            UI_block_align_end(&block);
            locy = ui::block_layout_resolve(&block).y;
          }
          else if constexpr (std::is_same_v<ItemT, flat_item::Separator>) {
            uiLayout &layout = ui::block_layout(&block,
                                                ui::LayoutDirection::Vertical,
                                                ui::LayoutType::Panel,
                                                locx + NODE_DYS,
                                                locy,
                                                NODE_WIDTH(node) - NODE_DY,
                                                NODE_DY,
                                                0,
                                                UI_style_get_dpi());
            layout.separator(1.0, LayoutSeparatorType::Line);
            ui::block_layout_resolve(&block);
          }
          else if constexpr (std::is_same_v<ItemT, flat_item::PanelHeader>) {
            const nodes::PanelDeclaration &node_decl = *item.decl;
            bke::bNodePanelRuntime &panel_runtime = node.runtime->panels[node_decl.index];
            const float panel_header_height = NODE_DYS;
            locy -= panel_header_height / 2;
            panel_runtime.header_center_y = locy;
            locy -= panel_header_height / 2;
            bNodeSocket *input_socket = item.input;
            if (input_socket) {
              panel_runtime.input_socket = input_socket;
              input_socket->runtime->location = float2(locx, *panel_runtime.header_center_y);
            }
          }
          else if constexpr (std::is_same_v<ItemT, flat_item::PanelContentBegin>) {
            const nodes::PanelDeclaration &node_decl = *item.decl;
            bke::bNodePanelRuntime &panel_runtime = node.runtime->panels[node_decl.index];
            panel_runtime.content_extent.emplace();
            panel_runtime.content_extent->max_y = locy;
          }
          else if constexpr (std::is_same_v<ItemT, flat_item::PanelContentEnd>) {
            const nodes::PanelDeclaration &node_decl = *item.decl;
            bke::bNodePanelRuntime &panel_runtime = node.runtime->panels[node_decl.index];
            panel_runtime.content_extent->min_y = locy;
          }
        },
        item_variant.item);
  }

  const float bottom_margin = get_margin_to_bottom(flat_items);
  locy -= bottom_margin;

  update_collapsed_sockets(node, locx);
  tag_final_panel(node, flat_items);
}

/* Conventional drawing in outputs/buttons/inputs order. */
static void node_update_basis_from_socket_lists(TreeDrawContext &tree_draw_ctx,
                                                const bContext &C,
                                                bNodeTree &ntree,
                                                bNode &node,
                                                uiBlock &block,
                                                const int locx,
                                                int &locy)
{
  /* Space at the top. */
  locy -= NODE_DYS / 2;

  /* Output sockets. */
  bool add_output_space = false;

  for (bNodeSocket *socket : node.output_sockets()) {
    /* Clear flag, conventional drawing does not support panels. */
    socket->flag &= ~SOCK_PANEL_COLLAPSED;

    if (node_update_basis_socket(
            tree_draw_ctx, C, ntree, node, nullptr, nullptr, socket, block, locx, locy))
    {
      if (socket->next) {
        locy -= NODE_ITEM_SPACING_Y;
      }
      add_output_space = true;
    }
  }

  if (add_output_space) {
    locy -= NODE_DY / 4;
  }

  const bool add_button_space = node_update_basis_buttons(
      C, ntree, node, node.typeinfo->draw_buttons, block, locy);

  bool add_input_space = false;

  /* Input sockets. */
  for (bNodeSocket *socket : node.input_sockets()) {
    /* Clear flag, conventional drawing does not support panels. */
    socket->flag &= ~SOCK_PANEL_COLLAPSED;

    if (node_update_basis_socket(
            tree_draw_ctx, C, ntree, node, nullptr, socket, nullptr, block, locx, locy))
    {
      if (socket->next) {
        locy -= NODE_ITEM_SPACING_Y;
      }
      add_input_space = true;
    }
  }

  /* Little bit of padding at the bottom. */
  if (add_input_space || add_button_space) {
    locy -= NODE_DYS / 2;
  }
}

/**
 * Based on settings and sockets in node, set drawing rect info.
 */
static void node_update_basis(const bContext &C,
                              TreeDrawContext &tree_draw_ctx,
                              bNodeTree &ntree,
                              bNode &node,
                              uiBlock &block)
{
  /* Round the node origin because text contents are always pixel-aligned. */
  const float2 loc = math::round(node_to_view(node.location));

  int dy = loc.y;

  /* Header. */
  dy -= NODE_DY;

  if (is_node_panels_supported(node)) {
    node_update_basis_from_declaration(tree_draw_ctx, C, ntree, node, block, loc.x, dy);
  }
  else {
    node_update_basis_from_socket_lists(tree_draw_ctx, C, ntree, node, block, loc.x, dy);
  }

  node.runtime->draw_bounds.xmin = loc.x;
  node.runtime->draw_bounds.xmax = loc.x + NODE_WIDTH(node);
  node.runtime->draw_bounds.ymax = loc.y;
  node.runtime->draw_bounds.ymin = min_ff(dy, loc.y - 2 * NODE_DY);

  /* Set the block bounds to clip mouse events from underlying nodes.
   * Add a margin for sockets on each side. */
  UI_block_bounds_set_explicit(&block,
                               node.runtime->draw_bounds.xmin - NODE_SOCKSIZE,
                               node.runtime->draw_bounds.ymin,
                               node.runtime->draw_bounds.xmax + NODE_SOCKSIZE,
                               node.runtime->draw_bounds.ymax);
}

/**
 * Based on settings in node, sets drawing rect info.
 */
static void node_update_collapsed(bNode &node, uiBlock &block)
{
  int totin = 0, totout = 0;

  /* Round the node origin because text contents are always pixel-aligned. */
  const float2 loc = math::round(node_to_view(node.location));

  /* Calculate minimal radius. */
  for (const bNodeSocket *socket : node.input_sockets()) {
    if (socket->is_visible()) {
      totin++;
    }
  }
  for (const bNodeSocket *socket : node.output_sockets()) {
    if (socket->is_visible()) {
      totout++;
    }
  }

  const float dy = NODE_DY * 0.5f;
  const float height = dy * std::max({totin, totout, 2}) + BASIS_RAD * 2.0f;
  /* This offset for Y values keeps the text in the same spot as in non-collapsed nodes. */
  const float offset = NODE_DY * -0.5f;

  node.runtime->draw_bounds.xmin = loc.x;
  node.runtime->draw_bounds.xmax = loc.x + NODE_WIDTH(node);
  node.runtime->draw_bounds.ymax = loc.y + height * 0.5f + offset;
  node.runtime->draw_bounds.ymin = loc.y - height * 0.5f + offset;

  /* Output sockets. */
  {
    const float x = node.runtime->draw_bounds.xmax;
    float y = loc.y + dy * float(totout - 1) * 0.5f + offset;
    for (bNodeSocket *socket : node.output_sockets()) {
      if (socket->is_visible()) {
        socket->runtime->location = {x, y};
        y -= dy;
      }
    }
  }

  /* Input sockets. */
  {
    const float x = node.runtime->draw_bounds.xmin;
    float y = loc.y + dy * float(totin - 1) * 0.5f + offset;
    for (bNodeSocket *socket : node.input_sockets()) {
      if (socket->is_visible()) {
        socket->runtime->location = {x, y};
        y -= dy;
      }
    }
  }

  /* Set the block bounds to clip mouse events from underlying nodes.
   * Add a margin for sockets on each side. */
  UI_block_bounds_set_explicit(&block,
                               node.runtime->draw_bounds.xmin - NODE_SOCKSIZE,
                               node.runtime->draw_bounds.ymin,
                               node.runtime->draw_bounds.xmax + NODE_SOCKSIZE,
                               node.runtime->draw_bounds.ymax);
}

static int node_get_colorid(TreeDrawContext &tree_draw_ctx, const bNode &node)
{
  const int nclass = (node.typeinfo->ui_class == nullptr) ? node.typeinfo->nclass :
                                                            node.typeinfo->ui_class(&node);
  switch (nclass) {
    case NODE_CLASS_INPUT:
      return TH_NODE_INPUT;
    case NODE_CLASS_OUTPUT: {
      if (node.type_legacy == GEO_NODE_VIEWER) {
        return &node == tree_draw_ctx.active_geometry_nodes_viewer ? TH_NODE_OUTPUT : TH_NODE;
      }
      const bool is_output_node = (node.flag & NODE_DO_OUTPUT) ||
                                  (node.type_legacy == CMP_NODE_OUTPUT_FILE);
      return is_output_node ? TH_NODE_OUTPUT : TH_NODE;
    }
    case NODE_CLASS_CONVERTER:
      return TH_NODE_CONVERTER;
    case NODE_CLASS_OP_COLOR:
      return TH_NODE_COLOR;
    case NODE_CLASS_OP_VECTOR:
      return TH_NODE_VECTOR;
    case NODE_CLASS_OP_FILTER:
      return TH_NODE_FILTER;
    case NODE_CLASS_GROUP:
      return TH_NODE_GROUP;
    case NODE_CLASS_INTERFACE:
      return TH_NODE_INTERFACE;
    case NODE_CLASS_MATTE:
      return TH_NODE_MATTE;
    case NODE_CLASS_DISTORT:
      return TH_NODE_DISTORT;
    case NODE_CLASS_TEXTURE:
      return TH_NODE_TEXTURE;
    case NODE_CLASS_SHADER:
      return TH_NODE_SHADER;
    case NODE_CLASS_SCRIPT:
      return TH_NODE_SCRIPT;
    case NODE_CLASS_GEOMETRY:
      return TH_NODE_GEOMETRY;
    case NODE_CLASS_ATTRIBUTE:
      return TH_NODE_ATTRIBUTE;
    default:
      return TH_NODE;
  }
}

static void node_draw_mute_line(const bContext &C,
                                const View2D &v2d,
                                const SpaceNode &snode,
                                const bNode &node)
{
  GPU_blend(GPU_BLEND_ALPHA);

  for (const bNodeLink &link : node.internal_links()) {
    if (!bke::node_link_is_hidden(link)) {
      node_draw_link_bezier(C, v2d, snode, link, TH_WIRE_INNER, TH_WIRE_INNER, TH_WIRE, false);
    }
  }

  GPU_blend(GPU_BLEND_NONE);
}

static void node_socket_tooltip_set(uiBlock &block,
                                    const int socket_index_in_tree,
                                    const float2 location,
                                    const float2 size)
{
  /* Ideally sockets themselves should be buttons, but they aren't currently. So add an invisible
   * button on top of them for the tooltip. */
  uiBut *but = uiDefIconBut(&block,
                            ButType::Label,
                            0,
                            ICON_NONE,
                            location.x - size.x / 2.0f,
                            location.y - size.y / 2.0f,
                            size.x,
                            size.y,
                            nullptr,
                            0,
                            0,
                            std::nullopt);

  UI_but_func_tooltip_custom_set(
      but,
      [](bContext &C, uiTooltipData &tip, uiBut *but, void *argN) {
        const SpaceNode &snode = *CTX_wm_space_node(&C);
        const bNodeTree &ntree = *snode.edittree;
        const int index_in_tree = POINTER_AS_INT(argN);
        ntree.ensure_topology_cache();
        const bNodeSocket &socket = *ntree.all_sockets()[index_in_tree];
        build_socket_tooltip(tip, C, but, ntree, socket);
      },
      POINTER_FROM_INT(socket_index_in_tree),
      nullptr);
}

static const float virtual_node_socket_outline_color[4] = {0.5, 0.5, 0.5, 1.0};

static void node_socket_outline_color_get(const bool selected,
                                          const int socket_type,
                                          float r_outline_color[4])
{
  /* Explicitly use the node editor theme for the outline color to ensure consistency even when
   * sockets are drawn in other editors.
   */
  if (selected) {
    UI_GetThemeColorType4fv(TH_ACTIVE, SPACE_NODE, r_outline_color);
  }
  else if (socket_type == SOCK_CUSTOM) {
    /* Until there is a better place for per socket color,
     * the outline color for virtual sockets is set here. */
    copy_v4_v4(r_outline_color, virtual_node_socket_outline_color);
  }
  else {
    UI_GetThemeColorType4fv(TH_WIRE, SPACE_NODE, r_outline_color);
    r_outline_color[3] = 1.0f;
  }
}

void node_socket_color_get(const bContext &C,
                           const bNodeTree &ntree,
                           PointerRNA &node_ptr,
                           const bNodeSocket &sock,
                           float r_color[4])
{
  if (!sock.typeinfo->draw_color) {
    /* Fall back to the simple variant. If not defined either, fall back to a magenta color. */
    if (sock.typeinfo->draw_color_simple) {
      sock.typeinfo->draw_color_simple(sock.typeinfo, r_color);
    }
    else {
      copy_v4_v4(r_color, float4(1.0f, 0.0f, 1.0f, 1.0f));
    }
    return;
  }

  BLI_assert(RNA_struct_is_a(node_ptr.type, &RNA_Node));
  PointerRNA ptr = RNA_pointer_create_discrete(
      &const_cast<ID &>(ntree.id), &RNA_NodeSocket, &const_cast<bNodeSocket &>(sock));
  sock.typeinfo->draw_color((bContext *)&C, &ptr, &node_ptr, r_color);
}

static void node_socket_add_tooltip_in_node_editor(const bNodeSocket &sock, uiLayout &layout)
{
  uiLayoutSetTooltipCustomFunc(
      &layout,
      [](bContext &C, uiTooltipData &tip, uiBut *but, void *argN) {
        const SpaceNode &snode = *CTX_wm_space_node(&C);
        const bNodeTree &ntree = *snode.edittree;
        const int index_in_tree = POINTER_AS_INT(argN);
        ntree.ensure_topology_cache();
        const bNodeSocket &socket = *ntree.all_sockets()[index_in_tree];
        build_socket_tooltip(tip, C, but, ntree, socket);
      },
      POINTER_FROM_INT(sock.index_in_tree()),
      nullptr,
      nullptr);
}

void node_socket_add_tooltip(const bNodeTree &ntree, const bNodeSocket &sock, uiLayout &layout)
{
  struct SocketTooltipData {
    const bNodeTree *ntree;
    const bNodeSocket *socket;
  };

  SocketTooltipData *data = MEM_callocN<SocketTooltipData>(__func__);
  data->ntree = &ntree;
  data->socket = &sock;

  uiLayoutSetTooltipCustomFunc(
      &layout,
      [](bContext &C, uiTooltipData &tip, uiBut *but, void *argN) {
        SocketTooltipData *data = static_cast<SocketTooltipData *>(argN);
        build_socket_tooltip(tip, C, but, *data->ntree, *data->socket);
      },
      data,
      MEM_dupallocN,
      MEM_freeN);
}

#define NODE_SOCKET_OUTLINE U.pixelsize

void node_socket_draw(bNodeSocket *sock, const rcti *rect, const float color[4], float scale)
{
  const float radius = NODE_SOCKSIZE * scale;
  const float2 center = {BLI_rcti_cent_x_fl(rect), BLI_rcti_cent_y_fl(rect)};
  const rctf draw_rect = {
      center.x - radius,
      center.x + radius,
      center.y - radius,
      center.y + radius,
  };

  ColorTheme4f outline_color;
  node_socket_outline_color_get(sock->flag & SELECT, sock->type, outline_color);

  node_draw_nodesocket(&draw_rect,
                       color,
                       outline_color,
                       NODE_SOCKET_OUTLINE * scale,
                       sock->display_shape,
                       1.0 / scale);
}

/** Some elements of the node UI are hidden, when they get too small. */
#define NODE_TREE_SCALE_SMALL 0.2f

/** The node tree scales both with the view and with the UI. */
static float node_tree_view_scale(const SpaceNode &snode)
{
  return (1.0f / snode.runtime->aspect) * UI_SCALE_FAC;
}

/* Some elements of the node tree like labels or node sockets are hardly visible when zoomed
 * out and can slow down the drawing quite a bit.
 * This function can be used to check if it's worth to draw those details and return
 * early. */
static bool draw_node_details(const SpaceNode &snode)
{
  return node_tree_view_scale(snode) > NODE_TREE_SCALE_SMALL * UI_INV_SCALE_FAC;
}

static void node_draw_preview_background(rctf *rect)
{
  GPUVertFormat *format = immVertexFormat();
  uint pos = GPU_vertformat_attr_add(format, "pos", blender::gpu::VertAttrType::SFLOAT_32_32);

  immBindBuiltinProgram(GPU_SHADER_2D_CHECKER);

  /* Drawing the checkerboard. */
  const float checker_dark = UI_ALPHA_CHECKER_DARK / 255.0f;
  const float checker_light = UI_ALPHA_CHECKER_LIGHT / 255.0f;
  immUniform4f("color1", checker_dark, checker_dark, checker_dark, 1.0f);
  immUniform4f("color2", checker_light, checker_light, checker_light, 1.0f);
  immUniform1i("size", 8);
  immRectf(pos, rect->xmin, rect->ymin, rect->xmax, rect->ymax);
  immUnbindProgram();
}

/* Not a callback. */
static void node_draw_preview(const Scene *scene, ImBuf *preview, const rctf *prv)
{
  float xrect = BLI_rctf_size_x(prv);
  float yrect = BLI_rctf_size_y(prv);
  float xscale = xrect / float(preview->x);
  float yscale = yrect / float(preview->y);
  float scale;

  /* Uniform scale and offset. */
  rctf draw_rect = *prv;
  if (xscale < yscale) {
    float offset = 0.5f * (yrect - float(preview->y) * xscale);
    draw_rect.ymin += offset;
    draw_rect.ymax -= offset;
    scale = xscale;
  }
  else {
    float offset = 0.5f * (xrect - float(preview->x) * yscale);
    draw_rect.xmin += offset;
    draw_rect.xmax -= offset;
    scale = yscale;
  }

  node_draw_preview_background(&draw_rect);

  GPU_blend(GPU_BLEND_ALPHA);
  /* Pre-multiply graphics. */
  GPU_blend(GPU_BLEND_ALPHA);

  ED_draw_imbuf(preview,
                draw_rect.xmin,
                draw_rect.ymin,
                false,
                &scene->view_settings,
                &scene->display_settings,
                scale,
                scale);

  GPU_blend(GPU_BLEND_NONE);

  float black[4] = {0.0f, 0.0f, 0.0f, 1.0f};
  UI_draw_roundbox_corner_set(UI_CNR_ALL);
  const float outline_width = 1.0f;
  draw_rect.xmin -= outline_width;
  draw_rect.xmax += outline_width;
  draw_rect.ymin -= outline_width;
  draw_rect.ymax += outline_width;
  UI_draw_roundbox_4fv(&draw_rect, false, BASIS_RAD / 2, black);
}

/* Common handle function for operator buttons that need to select the node first. */
static void node_toggle_button_cb(bContext *C, void *node_argv, void *op_argv)
{
  SpaceNode &snode = *CTX_wm_space_node(C);
  bNodeTree &node_tree = *snode.edittree;
  bNode &node = *node_tree.node_by_id(POINTER_AS_INT(node_argv));
  const char *opname = (const char *)op_argv;

  /* Select & activate only the button's node. */
  node_select_single(*C, node);

  WM_operator_name_call(C, opname, wm::OpCallContext::InvokeDefault, nullptr, nullptr);
}

static void node_draw_shadow(const SpaceNode &snode,
                             const bNode &node,
                             const float radius,
                             const float alpha)
{
  const rctf &rct = node.runtime->draw_bounds;
  UI_draw_roundbox_corner_set(UI_CNR_ALL);

  const float shadow_width = 0.4f * U.widget_unit;
  const float shadow_alpha = 0.2f * alpha;

  ui_draw_dropshadow(&rct, radius, shadow_width, snode.runtime->aspect, shadow_alpha);

  /* Outline emphasis. Slight darkening _inside_ the outline. */
  const float color[4] = {0.0f, 0.0f, 0.0f, 0.4f};
  rctf rect{};
  rect.xmin = rct.xmin - 0.5f;
  rect.xmax = rct.xmax + 0.5f;
  rect.ymin = rct.ymin - 0.5f;
  rect.ymax = rct.ymax + 0.5f;
  UI_draw_roundbox_4fv(&rect, false, radius + 0.5f, color);
}

/* BFA - Draw an outline with padding around node groups */
static void node_draw_node_group_indicator(TreeDrawContext &tree_draw_ctx,
  const bNode &node,
  const rctf &rect,
  const float radius,
  const bool is_selected)
{
if (node.type_legacy != NODE_GROUP) {
return;
}

const float padding = 5.0f * UI_SCALE_FAC;
float alpha_selected = is_selected ? 1.0f : 0.5f; // Keep outline more visible

/* If the node is muted, reduce its alpha. */
if (node.is_muted()) {
  alpha_selected = alpha_selected - 0.4f;
}


/* Create the outline rectangle with padding. */
const rctf outline_rect = {
rect.xmin - padding,
rect.xmax + padding,
rect.ymin - padding,
rect.ymax + padding,
};

float outline_color[4];
int color_id = node_get_colorid(tree_draw_ctx, node);

/* Both selected and unselected should use the header color */
UI_GetThemeColor4fv(color_id, outline_color);
outline_color[3] = alpha_selected;

/* Draw only the outline (background is drawn separately at the beginning) */
UI_draw_roundbox_corner_set(UI_CNR_ALL);
UI_draw_roundbox_4fv(&outline_rect, false, radius + padding, outline_color);
}

static void node_draw_socket(const bContext &C,
                             const bNodeTree &ntree,
                             const bNode &node,
                             PointerRNA &node_ptr,
                             uiBlock &block,
                             const bNodeSocket &sock,
                             const float outline_thickness,
                             const bool selected,
                             const float aspect)
{
  const float half_width = NODE_SOCKSIZE;

  const bool multi_socket = (sock.flag & SOCK_MULTI_INPUT) && !(node.flag & NODE_COLLAPSED);
  float half_height = multi_socket ? node_socket_calculate_height(sock) : half_width;

  ColorTheme4f socket_color;
  ColorTheme4f outline_color;
  node_socket_color_get(C, ntree, node_ptr, sock, socket_color);
  node_socket_outline_color_get(selected, sock.type, outline_color);

  const float2 socket_location = sock.runtime->location;

  const rctf rect = {
      socket_location.x - half_width,
      socket_location.x + half_width,
      socket_location.y - half_height,
      socket_location.y + half_height,
  };

  node_draw_nodesocket(
      &rect, socket_color, outline_color, outline_thickness, sock.display_shape, aspect);

  node_socket_tooltip_set(
      block, sock.index_in_tree(), socket_location, float2(2.0f * half_width, 2.0f * half_height));
}

static void node_draw_sockets(const bContext &C,
                              uiBlock &block,
                              const SpaceNode &snode,
                              const bNodeTree &ntree,
                              const bNode &node)
{
  if (!draw_node_details(snode)) {
    return;
  }

  if (node.input_sockets().is_empty() && node.output_sockets().is_empty()) {
    return;
  }

  PointerRNA nodeptr = RNA_pointer_create_discrete(
      const_cast<ID *>(&ntree.id), &RNA_Node, const_cast<bNode *>(&node));

  const float outline_thickness = NODE_SOCKET_OUTLINE;

  nodesocket_batch_start();
  /* Input sockets. */
  for (const bNodeSocket *sock : node.input_sockets()) {
    if (!sock->is_icon_visible()) {
      continue;
    }
    const bool selected = (sock->flag & SELECT);
    node_draw_socket(
        C, ntree, node, nodeptr, block, *sock, outline_thickness, selected, snode.runtime->aspect);
  }

  /* Output sockets. */
  for (const bNodeSocket *sock : node.output_sockets()) {
    if (!sock->is_icon_visible()) {
      continue;
    }
    const bool selected = (sock->flag & SELECT);
    node_draw_socket(
        C, ntree, node, nodeptr, block, *sock, outline_thickness, selected, snode.runtime->aspect);
  }
  nodesocket_batch_end();
}

static void node_panel_toggle_button_cb(bContext *C, void *panel_state_argv, void *ntree_argv)
{
  Main *bmain = CTX_data_main(C);
  bNodePanelState *panel_state = static_cast<bNodePanelState *>(panel_state_argv);
  bNodeTree *ntree = static_cast<bNodeTree *>(ntree_argv);

  panel_state->flag ^= NODE_PANEL_COLLAPSED;

  BKE_main_ensure_invariants(*bmain, ntree->id);
}

/* Draw panel backgrounds first, so other node elements can be rendered on top. */
static void node_draw_panels_background(const bNode &node)
{
  BLI_assert(is_node_panels_supported(node));

  float panel_color[4];
  UI_GetThemeColor4fv(TH_PANEL_SUB_BACK, panel_color);
  /* Increase contrast in nodes a bit. */
  panel_color[3] *= 1.5f;
  const rctf &draw_bounds = node.runtime->draw_bounds;

  const nodes::PanelDeclaration *final_panel_decl = nullptr;

  const nodes::NodeDeclaration &node_decl = *node.declaration();
  for (const int panel_i : node_decl.panels.index_range()) {
    const nodes::PanelDeclaration &panel_decl = *node_decl.panels[panel_i];
    const bke::bNodePanelRuntime &panel_runtime = node.runtime->panels[panel_i];
    if (!panel_runtime.content_extent.has_value()) {
      continue;
    }
    const rctf content_rect = {draw_bounds.xmin,
                               draw_bounds.xmax,
                               panel_runtime.content_extent->min_y,
                               panel_runtime.content_extent->max_y};
    UI_draw_roundbox_corner_set(UI_CNR_NONE);
    UI_draw_roundbox_4fv(&content_rect, true, BASIS_RAD, panel_color);
    if (panel_runtime.content_extent->fill_node_end) {
      final_panel_decl = &panel_decl;
    }
  }
  if (final_panel_decl) {
    const bke::bNodePanelRuntime &final_panel_runtime =
        node.runtime->panels[final_panel_decl->index];
    const rctf content_rect = {draw_bounds.xmin,
                               draw_bounds.xmax,
                               draw_bounds.ymin,
                               final_panel_runtime.content_extent->min_y};
    UI_draw_roundbox_corner_set(UI_CNR_BOTTOM_RIGHT | UI_CNR_BOTTOM_LEFT);
    const int repeats = final_panel_decl->depth() + 1;
    for ([[maybe_unused]] const int i : IndexRange(repeats)) {
      UI_draw_roundbox_4fv(&content_rect, true, BASIS_RAD, panel_color);
    }
  }
}

/**
 * Note that this is different from #panel_has_input_affecting_node_output in how it treats output
 * sockets. Within the node UI, the panel should not be grayed out if it has an output socket.
 * However, the sidebar only shows inputs, so output sockets should be ignored.
 */
static bool panel_has_only_inactive_inputs(const bNode &node,
                                           const nodes::PanelDeclaration &panel_decl)
{
  for (const nodes::ItemDeclaration *item_decl : panel_decl.items) {
    if (const auto *socket_decl = dynamic_cast<const nodes::SocketDeclaration *>(item_decl)) {
      if (socket_decl->in_out == SOCK_OUT) {
        return false;
      }
      const bNodeSocket &socket = node.socket_by_decl(*socket_decl);
      if (!socket.is_inactive()) {
        return false;
      }
    }
    else if (const auto *sub_panel_decl = dynamic_cast<const nodes::PanelDeclaration *>(item_decl))
    {
      if (!panel_has_only_inactive_inputs(node, *sub_panel_decl)) {
        return false;
      }
    }
  }
  return true;
}

static void node_draw_panels(bNodeTree &ntree, const bNode &node, uiBlock &block)
{
  BLI_assert(is_node_panels_supported(node));
  const rctf &draw_bounds = node.runtime->draw_bounds;

  const nodes::NodeDeclaration &node_decl = *node.declaration();
  for (const int panel_i : node_decl.panels.index_range()) {
    const nodes::PanelDeclaration &panel_decl = *node_decl.panels[panel_i];
    const bke::bNodePanelRuntime &panel_runtime = node.runtime->panels[panel_i];
    bNodeSocket *input_socket = panel_runtime.input_socket;
    const bNodePanelState &panel_state = node.panel_states_array[panel_i];
    if (!panel_runtime.header_center_y.has_value()) {
      continue;
    }
    const bool only_inactive_inputs = panel_has_only_inactive_inputs(node, panel_decl);
    const bool panel_is_inactive = node.is_muted() || only_inactive_inputs;

    const rctf header_rect = {draw_bounds.xmin,
                              draw_bounds.xmax,
                              *panel_runtime.header_center_y - NODE_DYS,
                              *panel_runtime.header_center_y + NODE_DYS};
    UI_block_emboss_set(&block, ui::EmbossType::None);

    /* Invisible button covering the entire header for collapsing/expanding. */
    const int header_but_margin = NODE_MARGIN_X / 3;
    uiBut *toggle_action_but = uiDefIconBut(
        &block,
        ButType::ButToggle,
        0,
        ICON_NONE,
        header_rect.xmin + header_but_margin,
        header_rect.ymin,
        std::max(int(header_rect.xmax - header_rect.xmin - 2 * header_but_margin), 0),
        header_rect.ymax - header_rect.ymin,
        nullptr,
        0.0f,
        0.0f,
        panel_decl.description.c_str());
    UI_but_func_pushed_state_set(
        toggle_action_but, [&panel_state](const uiBut &) { return panel_state.is_collapsed(); });
    UI_but_func_set(toggle_action_but,
                    node_panel_toggle_button_cb,
                    const_cast<bNodePanelState *>(&panel_state),
                    &ntree);

    /* Collapse/expand icon. */
    const int but_size = U.widget_unit * 0.8f;
    const int but_padding = NODE_MARGIN_X / 4;
    int offsetx = draw_bounds.xmin + (NODE_MARGIN_X / 3);
    uiDefIconBut(&block,
                 ButType::Label,
                 0,
                 panel_state.is_collapsed() ? ICON_RIGHTARROW : ICON_DOWNARROW_HLT,
                 offsetx,
                 *panel_runtime.header_center_y - but_size / 2,
                 but_size,
                 but_size,
                 nullptr,
                 0.0f,
                 0.0f,
                 "");
    offsetx += but_size + but_padding;

    UI_block_emboss_set(&block, ui::EmbossType::Emboss);

    /* Panel toggle. */
    if (input_socket && !input_socket->is_logically_linked()) {
      PointerRNA socket_ptr = RNA_pointer_create_discrete(
          &ntree.id, &RNA_NodeSocket, input_socket);
      uiBut *panel_toggle_but = uiDefButR(&block,
                                          ButType::Checkbox,
                                          -1,
                                          "",
                                          offsetx,
                                          int(*panel_runtime.header_center_y - NODE_DYS),
                                          UI_UNIT_X,
                                          NODE_DY,
                                          &socket_ptr,
                                          "default_value",
                                          0,
                                          0,
                                          0,
                                          "");
      UI_but_func_tooltip_custom_set(
          panel_toggle_but,
          [](bContext &C, uiTooltipData &tip, uiBut *but, void *argN) {
            const SpaceNode &snode = *CTX_wm_space_node(&C);
            const bNodeTree &ntree = *snode.edittree;
            const int index_in_tree = POINTER_AS_INT(argN);
            ntree.ensure_topology_cache();
            const bNodeSocket &socket = *ntree.all_sockets()[index_in_tree];
            build_socket_tooltip(tip, C, but, ntree, socket);
          },
          POINTER_FROM_INT(input_socket->index_in_tree()),
          nullptr);
      if (panel_is_inactive) {
        UI_but_flag_enable(panel_toggle_but, UI_BUT_INACTIVE);
      }
      offsetx += UI_UNIT_X;
    }

    /* Panel label. */
    const char *panel_translation_context = (panel_decl.translation_context.has_value() ?
                                                 panel_decl.translation_context->c_str() :
                                                 nullptr);
    uiBut *label_but = uiDefBut(
        &block,
        ButType::Label,
        0,
        CTX_IFACE_(panel_translation_context, panel_decl.name),
        offsetx,
        int(*panel_runtime.header_center_y - NODE_DYS),
        short(draw_bounds.xmax - draw_bounds.xmin - (30.0f * UI_SCALE_FAC)),
        NODE_DY,
        nullptr,
        0,
        0,
        "");

    if (panel_is_inactive) {
      UI_but_flag_enable(label_but, UI_BUT_INACTIVE);
    }
  }
}

static nodes::NodeWarningType node_error_highest_priority(Span<geo_log::NodeWarning> warnings)
{
  int highest_priority = 0;
  nodes::NodeWarningType highest_priority_type = nodes::NodeWarningType::Info;
  for (const geo_log::NodeWarning &warning : warnings) {
    const int priority = node_warning_type_severity(warning.type);
    if (priority > highest_priority) {
      highest_priority = priority;
      highest_priority_type = warning.type;
    }
  }
  return highest_priority_type;
}

static std::string node_errors_tooltip_fn(const Span<geo_log::NodeWarning> warnings)
{
  std::string complete_string;

  for (const geo_log::NodeWarning &warning : warnings.drop_back(1)) {
    complete_string += warning.message;
    /* Adding the period is not ideal for multi-line messages, but it is consistent
     * with other tooltip implementations in Blender, so it is added here. */
    complete_string += '.';
    complete_string += '\n';
  }

  /* Let the tooltip system automatically add the last period. */
  complete_string += warnings.last().message;

  return complete_string;
}

#define NODE_HEADER_ICON_SIZE (0.8f * U.widget_unit)

static uiBut *add_error_message_button(uiBlock &block,
                                       const rctf &rect,
                                       const int icon,
                                       float &icon_offset,
                                       const char *tooltip = nullptr)
{
  icon_offset -= NODE_HEADER_ICON_SIZE;
  UI_block_emboss_set(&block, ui::EmbossType::None);
  uiBut *but = uiDefIconBut(&block,
                            ButType::But,
                            0,
                            icon,
                            icon_offset,
                            rect.ymax - NODE_DY,
                            NODE_HEADER_ICON_SIZE,
                            UI_UNIT_Y,
                            nullptr,
                            0,
                            0,
                            tooltip);
  UI_block_emboss_set(&block, ui::EmbossType::Emboss);
  return but;
}

static void node_add_error_message_button(const TreeDrawContext &tree_draw_ctx,
                                          const bNodeTree &ntree,
                                          const bNode &node,
                                          uiBlock &block,
                                          const rctf &rect,
                                          float &icon_offset)
{
  if (ntree.type == NTREE_GEOMETRY) {
    geo_log::GeoTreeLog *geo_tree_log = [&]() -> geo_log::GeoTreeLog * {
      const bNodeTreeZones *zones = node.owner_tree().zones();
      if (!zones) {
        return nullptr;
      }
      const bNodeTreeZone *zone = zones->get_zone_by_node(node.identifier);
      if (zone && ELEM(node.identifier, zone->input_node_id, zone->output_node_id)) {
        zone = zone->parent_zone;
      }
      return tree_draw_ctx.tree_logs.get_main_tree_log(zone);
    }();

    Span<geo_log::NodeWarning> warnings;
    if (geo_tree_log) {
      geo_log::GeoNodeLog *node_log = geo_tree_log->nodes.lookup_ptr(node.identifier);
      if (node_log != nullptr) {
        warnings = node_log->warnings;
      }
    }
    if (warnings.is_empty()) {
      return;
    }

    const nodes::NodeWarningType display_type = node_error_highest_priority(warnings);

    uiBut *but = add_error_message_button(
        block, rect, nodes::node_warning_type_icon(display_type), icon_offset);
    UI_but_func_quick_tooltip_set(
        but, [warnings = Array<geo_log::NodeWarning>(warnings)](const uiBut * /*but*/) {
          return node_errors_tooltip_fn(warnings);
        });
    return;
  }
  if (ntree.type == NTREE_SHADER) {
    const VectorSet<std::string> *errors = tree_draw_ctx.shader_node_errors.lookup_ptr(
        node.identifier);
    if (!errors) {
      return;
    }
    if (errors->is_empty()) {
      return;
    }
    uiBut *but = add_error_message_button(block, rect, ICON_ERROR, icon_offset);
    UI_but_func_quick_tooltip_set(but, [errors = *errors](const uiBut * /*but*/) {
      std::string tooltip;
      for (const int i : errors.index_range()) {
        const StringRefNull error = errors[i];
        tooltip += error.c_str();
        if (i + 1 < errors.size()) {
          tooltip += ".\n";
        }
      }
      return tooltip;
    });
  }
}

static std::optional<std::chrono::nanoseconds> geo_node_get_execution_time(
    const TreeDrawContext &tree_draw_ctx, const SpaceNode &snode, const bNode &node)
{
  const bNodeTree &ntree = *snode.edittree;

  geo_log::GeoTreeLog *tree_log = [&]() -> geo_log::GeoTreeLog * {
    const bNodeTreeZones *zones = ntree.zones();
    if (!zones) {
      return nullptr;
    }
    const bNodeTreeZone *zone = zones->get_zone_by_node(node.identifier);
    if (zone && ELEM(node.identifier, zone->input_node_id, zone->output_node_id)) {
      zone = zone->parent_zone;
    }
    return tree_draw_ctx.tree_logs.get_main_tree_log(zone);
  }();

  if (tree_log == nullptr) {
    return std::nullopt;
  }
  if (node.is_group_output()) {
    return tree_log->execution_time;
  }
  if (node.is_frame()) {
    /* Could be cached in the future if this recursive code turns out to be slow. */
    std::chrono::nanoseconds run_time{0};
    bool found_node = false;

    for (const bNode *tnode : node.direct_children_in_frame()) {
      if (tnode->is_frame()) {
        std::optional<std::chrono::nanoseconds> sub_frame_run_time = geo_node_get_execution_time(
            tree_draw_ctx, snode, *tnode);
        if (sub_frame_run_time.has_value()) {
          run_time += *sub_frame_run_time;
          found_node = true;
        }
      }
      else {
        if (const geo_log::GeoNodeLog *node_log = tree_log->nodes.lookup_ptr_as(tnode->identifier))
        {
          found_node = true;
          run_time += node_log->execution_time;
        }
      }
    }
    if (found_node) {
      return run_time;
    }
    return std::nullopt;
  }
  if (const geo_log::GeoNodeLog *node_log = tree_log->nodes.lookup_ptr(node.identifier)) {
    return node_log->execution_time;
  }
  return std::nullopt;
}

/* Create node key instance, assuming the node comes from the currently edited node tree. */
static bNodeInstanceKey current_node_instance_key(const SpaceNode &snode, const bNode &node)
{
  const bNodeTreePath *path = static_cast<const bNodeTreePath *>(snode.treepath.last);

  /* Some code in this file checks for the non-null elements of the tree path. However, if we did
   * iterate into a node it is expected that there is a tree, and it should be in the path.
   * Otherwise something else went wrong. */
  BLI_assert(path);

  /* Assume that the currently editing tree is the last in the path. */
  BLI_assert(snode.edittree == path->nodetree);

  return bke::node_instance_key(path->parent_key, snode.edittree, &node);
}

static std::optional<std::chrono::nanoseconds> compositor_accumulate_frame_node_execution_time(
    const TreeDrawContext &tree_draw_ctx, const SpaceNode &snode, const bNode &node)
{
  BLI_assert(tree_draw_ctx.compositor_per_node_execution_time);

  timeit::Nanoseconds frame_execution_time(0);
  bool has_any_execution_time = false;

  for (const bNode *current_node : node.direct_children_in_frame()) {
    const bNodeInstanceKey key = current_node_instance_key(snode, *current_node);
    if (const timeit::Nanoseconds *node_execution_time =
            tree_draw_ctx.compositor_per_node_execution_time->lookup_ptr(key))
    {
      frame_execution_time += *node_execution_time;
      has_any_execution_time = true;
    }
  }

  if (!has_any_execution_time) {
    return std::nullopt;
  }

  return frame_execution_time;
}

static std::optional<std::chrono::nanoseconds> compositor_node_get_execution_time(
    const TreeDrawContext &tree_draw_ctx, const SpaceNode &snode, const bNode &node)
{
  BLI_assert(tree_draw_ctx.compositor_per_node_execution_time);

  /* For the frame nodes accumulate execution time of its children. */
  if (node.is_frame()) {
    return compositor_accumulate_frame_node_execution_time(tree_draw_ctx, snode, node);
  }

  /* For other nodes simply lookup execution time.
   * The group node instances have their own entries in the execution times map. */
  const bNodeInstanceKey key = current_node_instance_key(snode, node);
  if (const timeit::Nanoseconds *execution_time =
          tree_draw_ctx.compositor_per_node_execution_time->lookup_ptr(key))
  {
    if (execution_time->count() == 0) {
      return std::nullopt;
    }
    return *execution_time;
  }

  return std::nullopt;
}

static std::optional<std::chrono::nanoseconds> node_get_execution_time(
    const TreeDrawContext &tree_draw_ctx, const SpaceNode &snode, const bNode &node)
{
  switch (snode.edittree->type) {
    case NTREE_GEOMETRY:
      return geo_node_get_execution_time(tree_draw_ctx, snode, node);
    case NTREE_COMPOSIT:
      return compositor_node_get_execution_time(tree_draw_ctx, snode, node);
    default:
      return std::nullopt;
  }
}

static std::string node_get_execution_time_label(TreeDrawContext &tree_draw_ctx,
                                                 const SpaceNode &snode,
                                                 const bNode &node)
{
  const std::optional<std::chrono::nanoseconds> exec_time = node_get_execution_time(
      tree_draw_ctx, snode, node);

  if (!exec_time.has_value()) {
    return std::string("");
  }

  const uint64_t exec_time_us =
      std::chrono::duration_cast<std::chrono::microseconds>(*exec_time).count();

  /* Don't show time if execution time is 0 microseconds. */
  if (exec_time_us == 0) {
    return std::string("-");
  }
  if (exec_time_us < 100) {
    return std::string("< 0.1 ms");
  }

  int precision = 0;
  /* Show decimal if value is below 1ms */
  if (exec_time_us < 1000) {
    precision = 2;
  }
  else if (exec_time_us < 10000) {
    precision = 1;
  }

  std::stringstream stream;
  stream << std::fixed << std::setprecision(precision) << (exec_time_us / 1000.0f);
  return stream.str() + " ms";
}

struct NamedAttributeTooltipArg {
  Map<StringRefNull, geo_log::NamedAttributeUsage> usage_by_attribute;
};

static std::string named_attribute_tooltip(bContext * /*C*/, void *argN, const StringRef /*tip*/)
{
  NamedAttributeTooltipArg &arg = *static_cast<NamedAttributeTooltipArg *>(argN);

  fmt::memory_buffer buf;
  fmt::format_to(fmt::appender(buf), "{}", TIP_("Accessed named attributes:"));
  fmt::format_to(fmt::appender(buf), "\n");

  struct NameWithUsage {
    StringRefNull name;
    geo_log::NamedAttributeUsage usage;
  };

  Vector<NameWithUsage> sorted_used_attribute;
  for (auto &&item : arg.usage_by_attribute.items()) {
    sorted_used_attribute.append({item.key, item.value});
  }
  std::sort(sorted_used_attribute.begin(),
            sorted_used_attribute.end(),
            [](const NameWithUsage &a, const NameWithUsage &b) {
              return BLI_strcasecmp_natural(a.name.c_str(), b.name.c_str()) < 0;
            });

  for (const NameWithUsage &attribute : sorted_used_attribute) {
    const StringRefNull name = attribute.name;
    const geo_log::NamedAttributeUsage usage = attribute.usage;
    fmt::format_to(fmt::appender(buf), fmt::runtime(TIP_("  \u2022 \"{}\": ")), name);
    Vector<std::string> usages;
    if (flag_is_set(usage, geo_log::NamedAttributeUsage::Read)) {
      usages.append(TIP_("read"));
    }
    if (flag_is_set(usage, geo_log::NamedAttributeUsage::Write)) {
      usages.append(TIP_("write"));
    }
    if (flag_is_set(usage, geo_log::NamedAttributeUsage::Remove)) {
      usages.append(TIP_("remove"));
    }
    for (const int i : usages.index_range()) {
      fmt::format_to(fmt::appender(buf), "{}", usages[i]);
      if (i < usages.size() - 1) {
        fmt::format_to(fmt::appender(buf), ", ");
      }
    }
    fmt::format_to(fmt::appender(buf), "\n");
  }
  fmt::format_to(fmt::appender(buf), "\n");
  fmt::format_to(
      fmt::appender(buf),
      fmt::runtime(TIP_("Attributes with these names used within the group may conflict with "
                        "existing attributes")));
  return fmt::to_string(buf);
}

static NodeExtraInfoRow row_from_used_named_attribute(
    const Map<StringRefNull, geo_log::NamedAttributeUsage> &usage_by_attribute_name)
{
  const int attributes_num = usage_by_attribute_name.size();

  NodeExtraInfoRow row;
  row.text = std::to_string(attributes_num) +
             (attributes_num == 1 ? RPT_(" Named Attribute") : RPT_(" Named Attributes"));
  row.icon = ICON_SPREADSHEET;
  row.tooltip_fn = named_attribute_tooltip;
  row.tooltip_fn_arg = new NamedAttributeTooltipArg{usage_by_attribute_name};
  row.tooltip_fn_free_arg = [](void *arg) { delete static_cast<NamedAttributeTooltipArg *>(arg); };
  row.tooltip_fn_copy_arg = [](void *arg) -> void * {
    return new NamedAttributeTooltipArg(*static_cast<NamedAttributeTooltipArg *>(arg));
  };
  return row;
}

static std::optional<NodeExtraInfoRow> node_get_accessed_attributes_row(
    TreeDrawContext &tree_draw_ctx, const bNode &node)
{
  geo_log::GeoTreeLog *geo_tree_log = tree_draw_ctx.tree_logs.get_main_tree_log(node);
  if (geo_tree_log == nullptr) {
    return std::nullopt;
  }
  if (ELEM(node.type_legacy,
           GEO_NODE_STORE_NAMED_ATTRIBUTE,
           GEO_NODE_REMOVE_ATTRIBUTE,
           GEO_NODE_INPUT_NAMED_ATTRIBUTE))
  {
    /* Only show the overlay when the name is passed in from somewhere else. */
    for (const bNodeSocket *socket : node.input_sockets()) {
      if (STREQ(socket->name, "Name")) {
        if (!socket->is_directly_linked()) {
          return std::nullopt;
        }
      }
    }
  }
  geo_tree_log->ensure_used_named_attributes();
  geo_log::GeoNodeLog *node_log = geo_tree_log->nodes.lookup_ptr(node.identifier);
  if (node_log == nullptr) {
    return std::nullopt;
  }
  if (node_log->used_named_attributes.is_empty()) {
    return std::nullopt;
  }
  return row_from_used_named_attribute(node_log->used_named_attributes);
}

static std::optional<NodeExtraInfoRow> node_get_execution_time_label_row(
    TreeDrawContext &tree_draw_ctx, const SpaceNode &snode, const bNode &node)
{
  NodeExtraInfoRow row;
  row.text = node_get_execution_time_label(tree_draw_ctx, snode, node);
  if (row.text.empty()) {
    return std::nullopt;
  }
  row.tooltip = TIP_(
      "The execution time from the node tree's latest evaluation. For frame and group "
      "nodes, the time for all sub-nodes");
  row.icon = ICON_PREVIEW_RANGE;
  return row;
}

static void node_get_compositor_extra_info(TreeDrawContext &tree_draw_ctx,
                                           const SpaceNode &snode,
                                           const bNode &node,
                                           Vector<NodeExtraInfoRow> &rows)
{
  if (snode.overlay.flag & SN_OVERLAY_SHOW_TIMINGS) {
    std::optional<NodeExtraInfoRow> row = node_get_execution_time_label_row(
        tree_draw_ctx, snode, node);
    if (row.has_value()) {
      rows.append(std::move(*row));
    }
  }
}

static Vector<NodeExtraInfoRow> node_get_extra_info(const bContext &C,
                                                    TreeDrawContext &tree_draw_ctx,
                                                    const SpaceNode &snode,
                                                    const bNode &node)
{
  Vector<NodeExtraInfoRow> rows;

  if (node.typeinfo->get_extra_info) {
    nodes::NodeExtraInfoParams params{rows, *snode.edittree, node, C};
    node.typeinfo->get_extra_info(params);
  }

  if (node.typeinfo->deprecation_notice) {
    NodeExtraInfoRow row;
    row.text = IFACE_("Deprecated");
    row.icon = ICON_INFO;
    row.tooltip = TIP_(node.typeinfo->deprecation_notice);
    rows.append(std::move(row));
  }

  if (snode.edittree->type == NTREE_COMPOSIT) {
    node_get_compositor_extra_info(tree_draw_ctx, snode, node, rows);
    return rows;
  }

  if (!(snode.edittree->type == NTREE_GEOMETRY)) {
    /* Currently geometry and compositor nodes are the only nodes to have extra info per nodes. */
    return rows;
  }

  if (snode.overlay.flag & SN_OVERLAY_SHOW_NAMED_ATTRIBUTES) {
    if (std::optional<NodeExtraInfoRow> row = node_get_accessed_attributes_row(tree_draw_ctx,
                                                                               node))
    {
      rows.append(std::move(*row));
    }
  }

  if (snode.overlay.flag & SN_OVERLAY_SHOW_TIMINGS &&
      (ELEM(node.typeinfo->nclass, NODE_CLASS_GEOMETRY, NODE_CLASS_GROUP, NODE_CLASS_ATTRIBUTE) ||
       ELEM(node.type_legacy,
            NODE_FRAME,
            NODE_GROUP_OUTPUT,
            GEO_NODE_SIMULATION_OUTPUT,
            GEO_NODE_REPEAT_OUTPUT,
            GEO_NODE_FOREACH_GEOMETRY_ELEMENT_OUTPUT,
            NODE_EVALUATE_CLOSURE) ||
       StringRef(node.idname).startswith("GeometryNodeImport")))
  {
    std::optional<NodeExtraInfoRow> row = node_get_execution_time_label_row(
        tree_draw_ctx, snode, node);
    if (row.has_value()) {
      rows.append(std::move(*row));
    }
  }

  geo_log::GeoTreeLog *tree_log = tree_draw_ctx.tree_logs.get_main_tree_log(node);

  if (tree_log) {
    tree_log->ensure_debug_messages();
    const geo_log::GeoNodeLog *node_log = tree_log->nodes.lookup_ptr(node.identifier);
    if (node_log != nullptr) {
      for (const StringRef message : node_log->debug_messages) {
        NodeExtraInfoRow row;
        row.text = message;
        row.icon = ICON_INFO;
        rows.append(std::move(row));
      }
    }
  }

  return rows;
}

static void node_draw_extra_info_row(const bNode &node,
                                     uiBlock &block,
                                     const rctf &rect,
                                     const int row,
                                     const NodeExtraInfoRow &extra_info_row)
{
  const float but_icon_left = rect.xmin + 6.0f * UI_SCALE_FAC;
  const float but_icon_width = NODE_HEADER_ICON_SIZE * 0.8f;
  const float but_icon_right = but_icon_left + but_icon_width;

  void *tooltip_arg = extra_info_row.tooltip_fn_arg;
  if (tooltip_arg && extra_info_row.tooltip_fn_free_arg) {
    BLI_assert(extra_info_row.tooltip_fn_copy_arg);
    tooltip_arg = extra_info_row.tooltip_fn_copy_arg(tooltip_arg);
  }

  UI_block_emboss_set(&block, ui::EmbossType::None);
  uiBut *but_icon = uiDefIconBut(&block,
                                 ButType::But,
                                 0,
                                 extra_info_row.icon,
                                 int(but_icon_left),
                                 int(rect.ymin + row * EXTRA_INFO_ROW_HEIGHT),
                                 but_icon_width,
                                 UI_UNIT_Y,
                                 nullptr,
                                 0,
                                 0,
                                 extra_info_row.tooltip);
  if (extra_info_row.set_execute_fn) {
    extra_info_row.set_execute_fn(*but_icon);
  }
  if (extra_info_row.tooltip_fn != nullptr) {
    UI_but_func_tooltip_set(
        but_icon, extra_info_row.tooltip_fn, tooltip_arg, extra_info_row.tooltip_fn_free_arg);
  }

  const float but_text_left = but_icon_right + 6.0f * UI_SCALE_FAC;
  const float but_text_right = rect.xmax;
  const float but_text_width = but_text_right - but_text_left;

  uiBut *but_text = uiDefBut(&block,
                             extra_info_row.set_execute_fn ? ButType::But : ButType::Label,
                             0,
                             extra_info_row.text.c_str(),
                             int(but_text_left),
                             int(rect.ymin + row * EXTRA_INFO_ROW_HEIGHT),
                             short(but_text_width),
                             NODE_DY,
                             nullptr,
                             0,
                             0,
                             extra_info_row.tooltip);
  UI_but_drawflag_enable(but_text, UI_BUT_TEXT_LEFT);
  if (extra_info_row.set_execute_fn) {
    extra_info_row.set_execute_fn(*but_text);
  }
  if (extra_info_row.tooltip_fn != nullptr) {
    /* Don't pass tooltip free function because it's already used on the uiBut above. */
    UI_but_func_tooltip_set(but_text, extra_info_row.tooltip_fn, tooltip_arg, nullptr);
  }

  if (node.is_muted()) {
    UI_but_flag_enable(but_text, UI_BUT_INACTIVE);
    UI_but_flag_enable(but_icon, UI_BUT_INACTIVE);
  }

  UI_block_emboss_set(&block, ui::EmbossType::Emboss);
}

static void node_draw_extra_info_panel_back(const bNode &node, const rctf &extra_info_rect)
{
  rctf panel_back_rect = extra_info_rect;

  ColorTheme4f color;
  if (node.is_muted()) {
    UI_GetThemeColorBlend4f(TH_BACK, TH_NODE, 0.2f, color);
  }
  else {
    UI_GetThemeColorBlend4f(TH_BACK, TH_NODE, 0.75f, color);
  }
  color.a -= 0.35f;

  ColorTheme4f color_outline;
  UI_GetThemeColorBlendShade4fv(TH_BACK, TH_NODE, 0.4f, -20, color_outline);

  const float outline_width = U.pixelsize;
  BLI_rctf_pad(&panel_back_rect, outline_width, outline_width);

  UI_draw_roundbox_corner_set(UI_CNR_TOP_LEFT | UI_CNR_TOP_RIGHT);
  UI_draw_roundbox_4fv_ex(
      &panel_back_rect, color, nullptr, 0.0f, color_outline, outline_width, BASIS_RAD);
}

static void node_draw_extra_info_panel(const bContext &C,
                                       TreeDrawContext &tree_draw_ctx,
                                       const SpaceNode &snode,
                                       const bNode &node,
                                       ImBuf *preview,
                                       uiBlock &block)
{
  const Scene *scene = CTX_data_scene(&C);
  if (!(snode.overlay.flag & SN_OVERLAY_SHOW_OVERLAYS)) {
    return;
  }
  if (preview && !(preview->x > 0 && preview->y > 0)) {
    /* If the preview has an non-drawable size, just don't draw it. */
    preview = nullptr;
  }
  const Span<NodeExtraInfoRow> extra_info_rows =
      tree_draw_ctx.extra_info_rows_per_node[node.index()];
  if (extra_info_rows.is_empty() && !preview) {
    return;
  }

  const rctf &rct = node.runtime->draw_bounds;
  rctf extra_info_rect;

  if (node.is_frame()) {
    extra_info_rect.xmin = rct.xmin;
    extra_info_rect.xmax = rct.xmin + 95.0f * UI_SCALE_FAC;
    extra_info_rect.ymin = rct.ymin + 2.0f * UI_SCALE_FAC;
    extra_info_rect.ymax = rct.ymin + 2.0f * UI_SCALE_FAC;
  }
  else {
    const float padding = 3.0f * UI_SCALE_FAC;

    extra_info_rect.xmin = rct.xmin + padding;
    extra_info_rect.xmax = rct.xmax - padding;
    extra_info_rect.ymin = rct.ymax;
    extra_info_rect.ymax = rct.ymax + extra_info_rows.size() * EXTRA_INFO_ROW_HEIGHT;

    float preview_height = 0.0f;
    rctf preview_rect;
    if (preview) {
      const float width = BLI_rctf_size_x(&extra_info_rect);
      if (preview->x > preview->y) {
        preview_height = (width - 2.0f * padding) * float(preview->y) / float(preview->x) +
                         2.0f * padding;
        preview_rect.ymin = extra_info_rect.ymin + padding;
        preview_rect.ymax = extra_info_rect.ymin + preview_height - padding;
        preview_rect.xmin = extra_info_rect.xmin + padding;
        preview_rect.xmax = extra_info_rect.xmax - padding;
        extra_info_rect.ymax += preview_height;
      }
      else {
        preview_height = width;
        const float preview_width = (width - 2.0f * padding) * float(preview->x) /
                                        float(preview->y) +
                                    2.0f * padding;
        preview_rect.ymin = extra_info_rect.ymin + padding;
        preview_rect.ymax = extra_info_rect.ymin + preview_height - padding;
        preview_rect.xmin = extra_info_rect.xmin + padding + (width - preview_width) / 2;
        preview_rect.xmax = extra_info_rect.xmax - padding - (width - preview_width) / 2;
        extra_info_rect.ymax += preview_height;
      }
    }

    node_draw_extra_info_panel_back(node, extra_info_rect);

    if (preview) {
      node_draw_preview(scene, preview, &preview_rect);
    }

    /* Resize the rect to draw the textual infos on top of the preview. */
    extra_info_rect.ymin += preview_height;
  }

  for (int row : extra_info_rows.index_range()) {
    node_draw_extra_info_row(node, block, extra_info_rect, row, extra_info_rows[row]);
  }
}

static short get_viewer_shortcut_icon(const bNode &node)
{
  BLI_assert(node.is_type("CompositorNodeViewer") || node.is_type("GeometryNodeViewer"));
  switch (node.custom1) {
    case NODE_VIEWER_SHORTCUT_NONE:
      /* No change by default. */
      return node.typeinfo->ui_icon;
    case NODE_VIEWER_SHORCTUT_SLOT_1:
      return ICON_EVENT_ONEKEY;
    case NODE_VIEWER_SHORCTUT_SLOT_2:
      return ICON_EVENT_TWOKEY;
    case NODE_VIEWER_SHORCTUT_SLOT_3:
      return ICON_EVENT_THREEKEY;
    case NODE_VIEWER_SHORCTUT_SLOT_4:
      return ICON_EVENT_FOURKEY;
    case NODE_VIEWER_SHORCTUT_SLOT_5:
      return ICON_EVENT_FIVEKEY;
    case NODE_VIEWER_SHORCTUT_SLOT_6:
      return ICON_EVENT_SIXKEY;
    case NODE_VIEWER_SHORCTUT_SLOT_7:
      return ICON_EVENT_SEVENKEY;
    case NODE_VIEWER_SHORCTUT_SLOT_8:
      return ICON_EVENT_EIGHTKEY;
    case NODE_VIEWER_SHORCTUT_SLOT_9:
      return ICON_EVENT_NINEKEY;
  }

  return node.typeinfo->ui_icon;
}

/* Returns true if the given node has an undefined type, a missing group node tree, or is
 * unsupported in the given node tree. */
static bool node_undefined_or_unsupported(const bNodeTree &node_tree, const bNode &node)
{
  if (node.typeinfo == &bke::NodeTypeUndefined) {
    return true;
  }

  const char *disabled_hint = nullptr;
  if (!node.typeinfo->poll(node.typeinfo, &node_tree, &disabled_hint)) {
    return true;
  }

  if (node.is_group()) {
    const ID *group_tree = node.id;
    if (group_tree == nullptr) {
      return false;
    }
    if (!ID_IS_LINKED(group_tree)) {
      return false;
    }
    if ((group_tree->tag & ID_TAG_MISSING) == 0) {
      return false;
    }
    return true;
  }
  return false;
}

static ColorTheme4f node_header_color_get(const bNodeTree &ntree,
                                          const bNode &node,
                                          const int color_id)
{
  ColorTheme4f color_header;

  /* The base color of the node header. */
  if (node_undefined_or_unsupported(ntree, node)) {
    /* Use warning color to indicate undefined types. */
    UI_GetThemeColorBlendShade4fv(TH_REDALERT, color_id, 0.1f, -40, color_header);
  }
  else if ((node.flag & NODE_COLLAPSED) && (node.flag & NODE_CUSTOM_COLOR)) {
    rgba_float_args_set(color_header, node.color[0], node.color[1], node.color[2], 1.0f);
  }
  else {
    UI_GetThemeColor4fv(color_id, color_header);
  }

  /* Draw selected nodes fully opaque. */
  if (node.flag & SELECT) {
    color_header.a = 1.0f;
  }

  /* Muted nodes get a mix of the background with the node color and are drawn slightly
   * transparent so the wires inside are visible. */
  if (node.is_muted()) {
    ColorTheme4f color_background;
    UI_GetThemeColor4fv(TH_BACK, color_background);

    UI_GetColorPtrBlendAlpha4fv(color_header, color_background, 0.6f, -0.2f, color_header);
  }

  return color_header;
}

static void node_header_custom_tooltip(const bNode &node, uiBut &but)
{
  UI_but_func_tooltip_custom_set(
      &but,
      [](bContext & /*C*/, uiTooltipData &data, uiBut * /*but*/, void *argN) {
        const bNode &node = *static_cast<const bNode *>(argN);
        const std::string description = node.typeinfo->ui_description_fn ?
                                            TIP_(node.typeinfo->ui_description_fn(node)) :
                                            TIP_(node.typeinfo->ui_description);
        if (!description.empty()) {
          UI_tooltip_text_field_add(
              data, std::move(description), "", UI_TIP_STYLE_NORMAL, UI_TIP_LC_NORMAL);
        }
        if (U.flag & USER_TOOLTIPS_PYTHON) {
          UI_tooltip_text_field_add(data,
                                    fmt::format("Python: {}", node.idname),
                                    "",
                                    UI_TIP_STYLE_MONO,
                                    UI_TIP_LC_PYTHON,
                                    !description.empty());
        }
      },
      &const_cast<bNode &>(node),
      nullptr);
}

static void node_draw_basis(const bContext &C,
                            TreeDrawContext &tree_draw_ctx,
                            const View2D &v2d,
                            const SpaceNode &snode,
                            bNodeTree &ntree,
                            const bNode &node,
                            uiBlock &block,
                            bNodeInstanceKey key)
{
  const float iconbutw = NODE_HEADER_ICON_SIZE;
  const bool show_preview = (snode.overlay.flag & SN_OVERLAY_SHOW_OVERLAYS) &&
                            (snode.overlay.flag & SN_OVERLAY_SHOW_PREVIEWS) &&
                            (node.flag & NODE_PREVIEW) &&
                            (USER_EXPERIMENTAL_TEST(&U, use_shader_node_previews) ||
                             ntree.type != NTREE_SHADER);

  /* Skip if out of view. */
  rctf rect_with_preview = node.runtime->draw_bounds;
  if (show_preview) {
    rect_with_preview.ymax += NODE_WIDTH(node);
  }
  if (BLI_rctf_isect(&rect_with_preview, &v2d.cur, nullptr) == false) {
    UI_block_end_ex(&C,
                    tree_draw_ctx.bmain,
                    tree_draw_ctx.window,
                    tree_draw_ctx.scene,
                    tree_draw_ctx.region,
                    tree_draw_ctx.depsgraph,
                    &block);
    return;
  }

  /* Shadow. */
  if (!bke::all_zone_node_types().contains(node.type_legacy)) {
    node_draw_shadow(snode, node, BASIS_RAD, 1.0f);
  }

  const rctf &rct = node.runtime->draw_bounds;
  float color[4];
  int color_id = node_get_colorid(tree_draw_ctx, node);

  GPU_line_width(1.0f);

  /* Overlay atop the node. */
  {
    bool drawn_with_previews = false;

    if (show_preview) {
      Map<bNodeInstanceKey, bke::bNodePreview> *previews_compo =
          static_cast<Map<bNodeInstanceKey, bke::bNodePreview> *>(
              CTX_data_pointer_get(&C, "node_previews").data);
      NestedTreePreviews *previews_shader = tree_draw_ctx.nested_group_infos;

      if (previews_shader) {
        ImBuf *preview = node_preview_acquire_ibuf(ntree, *previews_shader, node);
        node_draw_extra_info_panel(C, tree_draw_ctx, snode, node, preview, block);
        node_release_preview_ibuf(*previews_shader);
        drawn_with_previews = true;
      }
      else if (previews_compo) {
        if (bke::bNodePreview *preview_compositor = previews_compo->lookup_ptr(key)) {
          node_draw_extra_info_panel(
              C, tree_draw_ctx, snode, node, preview_compositor->ibuf, block);
          drawn_with_previews = true;
        }
      }
    }

    if (drawn_with_previews == false) {
      node_draw_extra_info_panel(C, tree_draw_ctx, snode, node, nullptr, block);
    }
  }

  const float padding = 0.5f;
  const float corner_radius = BASIS_RAD + padding;
  const float outline_width = U.pixelsize;

  /* BFA - Node Group background outline (drawn first to appear behind content) */
  if (node.type_legacy == NODE_GROUP) {
    const float group_padding = 5.0f * UI_SCALE_FAC;
    const float group_radius = BASIS_RAD + group_padding;
    const float alpha = (node.flag & SELECT) ? 0.5f : 0.2f; // Slightly transparent

    const rctf group_bg_rect = {
        rct.xmin - group_padding,
        rct.xmax + group_padding,
        rct.ymin - group_padding,
        rct.ymax + group_padding,
    };

    float bg_color[4];
    int color_id = node_get_colorid(tree_draw_ctx, node);
    UI_GetThemeColor4fv(color_id, bg_color);
    bg_color[3] = alpha;

    UI_draw_roundbox_corner_set(UI_CNR_ALL);
    UI_draw_roundbox_4fv(&group_bg_rect, true, group_radius, bg_color);
  }

  /* Header. */
  {
    /* Add some padding to prevent transparent gaps with the outline. */
    const rctf rect = {
        rct.xmin - padding,
        rct.xmax + padding,
        rct.ymax - NODE_DY - padding,
        rct.ymax + padding,
    };

    const ColorTheme4f color_header = node_header_color_get(ntree, node, color_id);

    UI_draw_roundbox_corner_set(UI_CNR_TOP_LEFT | UI_CNR_TOP_RIGHT);
    UI_draw_roundbox_4fv(&rect, true, corner_radius, color_header);
  }

  /* Show/hide icons. */
  float iconofs = rct.xmax - 0.35f * U.widget_unit;

   /* BFA - Kept this Group icon.*/
   if (node.type_legacy == NODE_GROUP) {
    iconofs -= iconbutw;
    UI_block_emboss_set(&block, ui::EmbossType::None);
    uiBut *but = uiDefIconBut(&block,
                              ButType::ButToggle,
                              0,
                              ICON_NODETREE,
                              iconofs,
                              rct.ymax - NODE_DY,
                              iconbutw,
                              UI_UNIT_Y,
                              nullptr,
                              0,
                              0,
                              "");
    UI_but_func_set(but,
                    node_toggle_button_cb,
                    POINTER_FROM_INT(node.identifier),
                    (void *)"NODE_OT_group_edit");
    if (node.id) {
      UI_but_icon_indicator_number_set(but, ID_REAL_USERS(node.id));
    }
    UI_block_emboss_set(&block, ui::EmbossType::Emboss);
  }


  if (nodes::node_can_sync_sockets(C, ntree, node)) {
    iconofs -= iconbutw;
    UI_block_emboss_set(&block, ui::EmbossType::None);
    uiBut *but = uiDefIconBut(&block,
                              ButType::ButToggle,
                              0,
                              ICON_FILE_REFRESH,
                              iconofs,
                              rct.ymax - NODE_DY,
                              iconbutw,
                              UI_UNIT_Y,
                              nullptr,
                              0,
                              0,
                              "");

    wmOperatorType *ot = WM_operatortype_find("NODE_OT_sockets_sync", false);
    UI_but_operator_set(but, ot, wm::OpCallContext::InvokeDefault);
    PointerRNA *opptr = UI_but_operator_ptr_ensure(but);
    opptr->data = bke::idprop::create_group("wmOperatorProperties").release();
    RNA_string_set(opptr, "node_name", node.name);
    UI_block_emboss_set(&block, ui::EmbossType::Emboss);
  }

  /* Preview. */
  if (node_is_previewable(snode, ntree, node)) {
    const bool is_active = node.flag & NODE_PREVIEW;
    iconofs -= iconbutw;
    UI_block_emboss_set(&block, ui::EmbossType::None);
    uiBut *but = uiDefIconBut(&block,
                              ButType::ButToggle,
                              0,
                              is_active ? ICON_HIDE_OFF : ICON_HIDE_ON,
                              // ICON_TOGGLE_NODE_PREVIEW, /* BFA - wip, could be a better icon for
                              // node preview toggle button */*/
                              iconofs,
                              rct.ymax - NODE_DY,
                              iconbutw,
                              UI_UNIT_Y,
                              nullptr,
                              0,
                              0,
                              "");
    UI_but_func_set(but,
                    node_toggle_button_cb,
                    POINTER_FROM_INT(node.identifier),
                    (void *)"NODE_OT_preview_toggle");
    UI_block_emboss_set(&block, ui::EmbossType::Emboss);
  }
  if (ELEM(node.type_legacy, NODE_CUSTOM, NODE_CUSTOM_GROUP) &&
      node.typeinfo->ui_icon != ICON_NONE)
  {
    iconofs -= iconbutw;
    UI_block_emboss_set(&block, ui::EmbossType::None);
    uiDefIconBut(&block,
                 ButType::But,
                 0,
                 node.typeinfo->ui_icon,
                 iconofs,
                 rct.ymax - NODE_DY,
                 iconbutw,
                 UI_UNIT_Y,
                 nullptr,
                 0,
                 0,
                 "");
    UI_block_emboss_set(&block, ui::EmbossType::Emboss);
  }
  /* bfa - Add nodes icons to node headers */
  else if (RNA_struct_ui_icon(node.typeinfo->rna_ext.srna) != ICON_NONE) {
    iconofs -= iconbutw;
    UI_block_emboss_set(&block, blender::ui::EmbossType::None);
    uiDefIconBut(&block,
                 ButType::But,
                 0,
                 RNA_struct_ui_icon(node.typeinfo->rna_ext.srna),
                 iconofs,
                 rct.ymax - NODE_DY,
                 iconbutw,
                 UI_UNIT_Y,
                 nullptr,
                 0,
                 0,
                 "");
    UI_block_emboss_set(&block, blender::ui::EmbossType::Emboss);
  }
  /* -------- bfa end ------------------ */
  if (node.type_legacy == GEO_NODE_VIEWER) {
    const bool is_active = &node == tree_draw_ctx.active_geometry_nodes_viewer;
    iconofs -= iconbutw;
    UI_block_emboss_set(&block, ui::EmbossType::None);
    uiBut *but = uiDefIconBut(&block,
                              ButType::But,
                              0,
                              is_active ? ICON_RESTRICT_VIEW_OFF : ICON_RESTRICT_VIEW_ON,
                              iconofs,
                              rct.ymax - NODE_DY,
                              iconbutw,
                              UI_UNIT_Y,
                              nullptr,
                              0,
                              0,
                              "");
    /* Selection implicitly activates the node. */
    const char *operator_idname = is_active ? "NODE_OT_deactivate_viewer" :
                                              "NODE_OT_activate_viewer";
    UI_but_func_set(
        but, node_toggle_button_cb, POINTER_FROM_INT(node.identifier), (void *)operator_idname);

    short shortcut_icon = get_viewer_shortcut_icon(node);
    uiDefIconBut(&block,
                 ButType::But,
                 0,
                 shortcut_icon,
                 iconofs - 1.2 * iconbutw,
                 rct.ymax - NODE_DY,
                 iconbutw,
                 UI_UNIT_Y,
                 nullptr,
                 0,
                 0,
                 "");
    UI_block_emboss_set(&block, ui::EmbossType::Emboss);
  }
  /* Viewer node shortcuts. */
  if (node.is_type("CompositorNodeViewer")) {
    short shortcut_icon = get_viewer_shortcut_icon(node);
    iconofs -= iconbutw;
    const bool is_active = node.flag & NODE_DO_OUTPUT;
    UI_block_emboss_set(&block, ui::EmbossType::None);
    uiBut *but = uiDefIconBut(&block,
                              ButType::But,
                              0,
                              is_active ? ICON_RESTRICT_VIEW_OFF : ICON_RESTRICT_VIEW_ON,
                              iconofs,
                              rct.ymax - NODE_DY,
                              iconbutw,
                              UI_UNIT_Y,
                              nullptr,
                              0,
                              0,
                              "");

    UI_but_func_set(but,
                    node_toggle_button_cb,
                    POINTER_FROM_INT(node.identifier),
                    (void *)"NODE_OT_activate_viewer");

    uiDefIconBut(&block,
                 ButType::But,
                 0,
                 shortcut_icon,
                 iconofs - 1.2 * iconbutw,
                 rct.ymax - NODE_DY,
                 iconbutw,
                 UI_UNIT_Y,
                 nullptr,
                 0,
                 0,
                 "");
    UI_block_emboss_set(&block, ui::EmbossType::Emboss);
  }

  node_add_error_message_button(tree_draw_ctx, ntree, node, block, rct, iconofs);

  /* Title. */
  if (node.flag & SELECT) {
    UI_GetThemeColor4fv(TH_SELECT, color);
  }
  else {
    UI_GetThemeColorBlendShade4fv(TH_SELECT, color_id, 0.4f, 10, color);
  }

  /* Collapse/expand icon. */
  {
    const int but_size = U.widget_unit * 0.8f;
    UI_block_emboss_set(&block, ui::EmbossType::None);

    uiBut *but = uiDefIconBut(&block,
                              ButType::ButToggle,
                              0,
                              ICON_DOWNARROW_HLT,
                              rct.xmin + (NODE_MARGIN_X / 3),
                              rct.ymax - NODE_DY / 2.2f - but_size / 2,
                              but_size,
                              but_size,
                              nullptr,
                              0.0f,
                              0.0f,
                              "");

    UI_but_func_set(but,
                    node_toggle_button_cb,
                    POINTER_FROM_INT(node.identifier),
                    (void *)"NODE_OT_hide_toggle");
    UI_block_emboss_set(&block, ui::EmbossType::Emboss);
  }

  const std::string showname = bke::node_label(ntree, node);

  uiBut *but = uiDefBut(&block,
                        ButType::Label,
                        0,
                        showname,
                        round_fl_to_int(rct.xmin + NODE_MARGIN_X),
                        int(rct.ymax - NODE_DY),
                        short(iconofs - rct.xmin - NODE_MARGIN_X),
                        NODE_DY,
                        nullptr,
                        0,
                        0,
                        std::nullopt);
  node_header_custom_tooltip(node, *but);

  if (node.is_muted()) {
    UI_but_flag_enable(but, UI_BUT_INACTIVE);
  }

  /* Wire across the node when muted/disabled. */
  if (node.is_muted()) {
    node_draw_mute_line(C, v2d, snode, node);
  }

  /* Body. */
  {
    /* Use warning color to indicate undefined types. */
    if (node_undefined_or_unsupported(ntree, node)) {
      UI_GetThemeColorShade4fv(TH_REDALERT, -40, color);
    }
    /* Muted nodes get a mix of the background with the node color. */
    else if (node.is_muted()) {
      // bfa node color blend
      float color_background[4];
      float color_blend[4]; 
      UI_GetThemeColor4fv(TH_BACK, color_background); 
      UI_GetThemeColorBlend4f(TH_NODE, color_id, U.node_color_blend, color_blend);
      interp_v4_v4v4(color, color_background, color_blend, 0.2f);
      // UI_GetThemeColorBlend4f(TH_BACK, TH_NODE, 0.2f, color);
    }
    else if (node.flag & NODE_CUSTOM_COLOR) {
      rgba_float_args_set(color, node.color[0], node.color[1], node.color[2], 1.0f);
    }
    else {
      // bfa node color blend
      UI_GetThemeColorBlend4f(TH_NODE, color_id, U.node_color_blend, color); // bfa node color blend 
      // UI_GetThemeColor4fv(TH_NODE, color);
    }

    /* Draw selected nodes fully opaque. */
    if (node.flag & SELECT) {
      color[3] = 1.0f;
    }

    /* Muted nodes get a mix of the background with the node color and are drawn slightly
     * transparent so the wires inside are visible. */
    if (node.is_muted()) {
      float color_background[4];
      UI_GetThemeColor4fv(TH_BACK, color_background);

      UI_GetColorPtrBlendAlpha4fv(color, color_background, 0.8f, -0.2f, color);
    }

    /* Add some padding to prevent transparent gaps with the outline. */
    const rctf rect = {
        rct.xmin - padding,
        rct.xmax + padding,
        rct.ymin - padding,
        rct.ymax - NODE_DY + padding,
    };

    /* BFA - Removed the old Node Group indicator. */
    //if (draw_node_details(snode)) {
    //  node_draw_node_group_indicator(snode, node, rect, corner_radius, color, node.flag & SELECT);
    //}

    UI_draw_roundbox_corner_set(UI_CNR_BOTTOM_LEFT | UI_CNR_BOTTOM_RIGHT);
    UI_draw_roundbox_4fv(&rect, true, corner_radius, color);

    if (is_node_panels_supported(node)) {
      node_draw_panels_background(node);
    }
  }

  /* Outline around the entire node to highlight selection, alert, or for simulation zones. */
  {
<<<<<<< HEAD
    /* Body outline. */
    const rctf rect_body = {
        rct.xmin - 0,
        rct.xmax + 0,
        rct.ymin,
        rct.ymax - (NODE_DY),
    };
    float color_body[4];
    if (node_undefined_or_unsupported(ntree, node)) {
      UI_GetThemeColorShade4fv(TH_REDALERT, -40, color_body);
    }
    else if (node.is_muted()) {
      UI_GetThemeColorBlend4f(TH_BACK, TH_NODE, 0.6f, color_body);
    }
    else {
      UI_GetThemeColorShade4fv(TH_NODE, 20, color_body);
    }
    UI_draw_roundbox_corner_set(UI_CNR_BOTTOM_LEFT | UI_CNR_BOTTOM_RIGHT);
    UI_draw_roundbox_4fv(&rect_body, false, BASIS_RAD, color_body);

    /* Header outline. */
    const rctf rect_header = {
        rct.xmin,
        rct.xmax,
        rct.ymax - (NODE_DY + outline_width),
        rct.ymax,
    };
    float color_header[4];
    if (node_undefined_or_unsupported(ntree, node)) {
      UI_GetThemeColorShade4fv(TH_REDALERT, -40, color_header);
    }
    else if (node.is_muted()) {
      UI_GetThemeColorBlend4f(TH_BACK, color_id, 0.6f, color_header);
    }
    else {
      UI_GetThemeColorShade4fv(color_id, 20, color_header);
    }
    UI_draw_roundbox_corner_set(UI_CNR_TOP_LEFT | UI_CNR_TOP_RIGHT);
    UI_draw_roundbox_4fv(&rect_header, false, BASIS_RAD, color_header);

    /* BFA - Node Group outline. */
    if (node.type_legacy == NODE_GROUP && draw_node_details(snode)) {
      const float outline_group_width = 2.0f * UI_SCALE_FAC; // Thicker outline
      GPU_line_width(outline_group_width);
      node_draw_node_group_indicator(tree_draw_ctx, node, rct, BASIS_RAD, node.flag & SELECT);
      GPU_line_width(1.0f); // Reset line width
    }

    /* Outline around the entire node to highlight selection, alert, or for simulation zones. */
=======
>>>>>>> 43a75f6a
    const rctf rect_node = {
        rct.xmin - outline_width,
        rct.xmax + outline_width,
        rct.ymin - outline_width,
        rct.ymax + outline_width,
    };
    float color_outline[4] = {0.0f, 0.0f, 0.0f, 1.0f};
    if (node.flag & SELECT) {
      UI_GetThemeColor4fv((node.flag & NODE_ACTIVE) ? TH_ACTIVE : TH_SELECT, color_outline);
    }
    else if (node_undefined_or_unsupported(ntree, node)) {
      UI_GetThemeColor4fv(TH_REDALERT, color_outline);
    }
    else if (const bke::bNodeZoneType *zone_type = bke::zone_type_by_node_type(node.type_legacy)) {
      UI_GetThemeColor4fv(zone_type->theme_id, color_outline);
      color_outline[3] = 1.0f;
    }
    else {
      UI_GetThemeColor4fv(TH_NODE_OUTLINE, color_outline);
    }
    UI_draw_roundbox_corner_set(UI_CNR_ALL);
    UI_draw_roundbox_4fv(&rect_node, false, BASIS_RAD + outline_width, color_outline);
  }

  /* Skip slow socket drawing if zoom is small. */
  if (draw_node_details(snode)) {
    node_draw_sockets(C, block, snode, ntree, node);
  }

  if (is_node_panels_supported(node)) {
    node_draw_panels(ntree, node, block);
  }

  UI_block_end_ex(&C,
                  tree_draw_ctx.bmain,
                  tree_draw_ctx.window,
                  tree_draw_ctx.scene,
                  tree_draw_ctx.region,
                  tree_draw_ctx.depsgraph,
                  &block);
  UI_block_draw(&C, &block);
}

static void node_draw_collapsed(const bContext &C,
                                TreeDrawContext &tree_draw_ctx,
                                const View2D &v2d,
                                const SpaceNode &snode,
                                bNodeTree &ntree,
                                bNode &node,
                                uiBlock &block)
{
  const rctf &rct = node.runtime->draw_bounds;
  float centy = BLI_rctf_cent_y(&rct);

  float scale;
  UI_view2d_scale_get(&v2d, &scale, nullptr);

  const int color_id = node_get_colorid(tree_draw_ctx, node);

  node_draw_extra_info_panel(C, tree_draw_ctx, snode, node, nullptr, block);

  /* Shadow. */
  node_draw_shadow(snode, node, BASIS_RAD, 1.0f);

  /* Wire across the node when muted/disabled. */
  if (node.is_muted()) {
    node_draw_mute_line(C, v2d, snode, node);
  }

  /* Body. */
  ColorTheme4f color = node_header_color_get(ntree, node, color_id);
  {
    if (node_undefined_or_unsupported(ntree, node)) {
      /* Use warning color to indicate undefined types. */
      UI_GetThemeColorBlendShade4fv(TH_REDALERT, color_id, 0.1f, -40, color);
    }
    else if (node.is_muted()) {
      /* Muted nodes get a mix of the background with the node color. */
      UI_GetThemeColorBlendShade4fv(TH_BACK, color_id, 0.4f, 0, color);
    }
    else if (node.flag & NODE_CUSTOM_COLOR) {
      rgba_float_args_set(color, node.color[0], node.color[1], node.color[2], 1.0f);
    }
    else {
      UI_GetThemeColor4fv(color_id, color);
    }

    /* Draw selected nodes fully opaque. */
    if (node.flag & SELECT) {
      color[3] = 1.0f;
    }

    /* Draw muted nodes slightly transparent so the wires inside are visible. */
    if (node.is_muted()) {
      color[3] -= 0.2f;
    }

    /* BFA - Group background for collapsed nodes (drawn behind everything). */
    if (node.type_legacy == NODE_GROUP && draw_node_details(snode)) {
      const float group_padding = 5.0f * UI_SCALE_FAC;
      const float group_radius = BASIS_RAD + group_padding;
      const float alpha = (node.flag & SELECT) ? 0.5f : 0.2f; // Slightly transparent

      const rctf group_bg_rect = {
          rct.xmin - group_padding,
          rct.xmax + group_padding,
          rct.ymin - group_padding,
          rct.ymax + group_padding,
      };

      float bg_color[4];
      UI_GetThemeColor4fv(color_id, bg_color);
      bg_color[3] = alpha;

      UI_draw_roundbox_corner_set(UI_CNR_ALL);
      UI_draw_roundbox_4fv(&group_bg_rect, true, group_radius, bg_color);
    }

    /* Add some padding to prevent transparent gaps with the outline. */
    const float padding = 0.5f;
    const rctf rect = {
        rct.xmin - padding,
        rct.xmax + padding,
        rct.ymin - padding,
        rct.ymax + padding,
    };

    /* BFA - Node Group outline. */
    if (node.type_legacy == NODE_GROUP && draw_node_details(snode)) {
      const float outline_group_width = 2.0f * UI_SCALE_FAC; // Thicker outline
      GPU_line_width(outline_group_width);
      node_draw_node_group_indicator(tree_draw_ctx, node, rct, BASIS_RAD, node.flag & SELECT);
      GPU_line_width(1.0f); // Reset line width
    }

    UI_draw_roundbox_corner_set(UI_CNR_ALL);
    UI_draw_roundbox_4fv(&rect, true, BASIS_RAD + padding, color);
  }

  /* Title. */
  if (node.flag & SELECT) {
    UI_GetThemeColor4fv(TH_SELECT, color);
  }
  else {
    UI_GetThemeColorBlendShade4fv(TH_SELECT, color_id, 0.4f, 10, color);
  }

  float iconfs = rct.xmin + (NODE_MARGIN_X / 3);  // BFA: collapsed node icon // rct.xmin + (NODE_MARGIN_X / 3) + 0.1f * U.widget_unit
  /* Collapse/expand icon. */
  {
    const int but_size = 0.8f * U.widget_unit;
    UI_block_emboss_set(&block, ui::EmbossType::None);
    uiBut *but = uiDefIconBut(&block,
                              ButType::ButToggle,
                              0,
                              ICON_RIGHTARROW,
                              iconfs,
                              centy - but_size / 2,
                              but_size,
                              but_size,
                              nullptr,
                              0.0f,
                              0.0f,
                              "");

    UI_but_func_set(but,
                    node_toggle_button_cb,
                    POINTER_FROM_INT(node.identifier),
                    (void *)"NODE_OT_hide_toggle");
    UI_block_emboss_set(&block, ui::EmbossType::Emboss);
  }

  /* BFA - collapsed node icon */
  const int iconbutw = U.widget_unit * 1.0f;
  const float icon_right_margin = 0.85f * iconbutw;
  float icon_x = rct.xmax - iconbutw - icon_right_margin;

  /* BFA - Kept this Group icon. Also included this to the collapsed state*/
  int icon_header;
  if (node.type_legacy == NODE_GROUP) {
    icon_header = ICON_NODETREE;
  }
  else {
    icon_header = RNA_struct_ui_icon(node.typeinfo->rna_ext.srna);
  }

  UI_block_emboss_set(&block, blender::ui::EmbossType::None);
  uiDefIconBut(&block,
               ButType::But,
               0,
               icon_header,
               icon_x,
               centy - iconbutw / 2,
               iconbutw,
               iconbutw,
               nullptr,
               0,
               0,
               "");
  UI_block_emboss_set(&block, blender::ui::EmbossType::Emboss);

  const std::string showname = bke::node_label(ntree, node);

  uiBut *but = uiDefBut(&block,
                        ButType::Label,
                        0,
                        showname,
                        round_fl_to_int(rct.xmin + NODE_MARGIN_X),
                        round_fl_to_int(centy - NODE_DY * 0.5f),
                        short(BLI_rctf_size_x(&rct) - (3 * U.widget_unit)),  /* BFA - increased margin for new icon and moved name left by 1 more icon space */
                        NODE_DY,
                        nullptr,
                        0,
                        0,
                        std::nullopt);
  node_header_custom_tooltip(node, *but);

  /* Outline. */
  {
    const float outline_width = U.pixelsize;
    const rctf rect = {
        rct.xmin - outline_width,
        rct.xmax + outline_width,
        rct.ymin - outline_width,
        rct.ymax + outline_width,
    };

    /* Color the outline according to active, selected, or undefined status. */
    float color_outline[4];

    if (node.flag & SELECT) {
      UI_GetThemeColor4fv((node.flag & NODE_ACTIVE) ? TH_ACTIVE : TH_SELECT, color_outline);
    }
    else if (node_undefined_or_unsupported(ntree, node)) {
      UI_GetThemeColor4fv(TH_REDALERT, color_outline);
    }
    else if (node.is_muted()) {
      /* Muted nodes get a mix of the background with the node color. */
      UI_GetThemeColorBlendShade4fv(TH_BACK, color_id, .4f, 10, color_outline);
    }
    else {
      UI_GetThemeColor4fv(TH_NODE_OUTLINE, color_outline);
    }

    UI_draw_roundbox_corner_set(UI_CNR_ALL);
    UI_draw_roundbox_4fv(&rect, false, BASIS_RAD + outline_width, color_outline);
  }

  if (node.is_muted()) {
    UI_but_flag_enable(but, UI_BUT_INACTIVE);
  }

  node_draw_sockets(C, block, snode, ntree, node);

  UI_block_end_ex(&C,
                  tree_draw_ctx.bmain,
                  tree_draw_ctx.window,
                  tree_draw_ctx.scene,
                  tree_draw_ctx.region,
                  tree_draw_ctx.depsgraph,
                  &block);
  UI_block_draw(&C, &block);
}

int node_get_resize_cursor(NodeResizeDirection directions)
{
  if (directions == 0) {
    return WM_CURSOR_DEFAULT;
  }
  if ((directions & ~(NODE_RESIZE_TOP | NODE_RESIZE_BOTTOM)) == 0) {
    return WM_CURSOR_Y_MOVE;
  }
  if ((directions & ~(NODE_RESIZE_RIGHT | NODE_RESIZE_LEFT)) == 0) {
    return WM_CURSOR_X_MOVE;
  }
  return WM_CURSOR_EDIT;
}

static const bNode *find_node_under_cursor(SpaceNode &snode, const float2 &cursor)
{
  for (const bNode *node : tree_draw_order_calc_nodes_reversed(*snode.edittree)) {
    if (BLI_rctf_isect_pt(&node->runtime->draw_bounds, cursor[0], cursor[1])) {
      return node;
    }
  }
  return nullptr;
}

void node_set_cursor(wmWindow &win, ARegion &region, SpaceNode &snode, const float2 &cursor)
{
  const bNodeTree *ntree = snode.edittree;
  if (ntree == nullptr) {
    WM_cursor_set(&win, WM_CURSOR_DEFAULT);
    return;
  }
  if (node_find_indicated_socket(snode, region, cursor, SOCK_IN | SOCK_OUT)) {
    WM_cursor_set(&win, WM_CURSOR_DEFAULT);
    return;
  }
  const bNode *node = find_node_under_cursor(snode, cursor);
  if (!node) {
    WM_cursor_set(&win, WM_CURSOR_DEFAULT);
    return;
  }
  const NodeResizeDirection dir = node_get_resize_direction(snode, node, cursor[0], cursor[1]);
  if (node->is_frame() && dir == NODE_RESIZE_NONE) {
    /* Indicate that frame nodes can be moved/selected on their borders. */
    const rctf frame_inside = node_frame_rect_inside(snode, *node);
    if (!BLI_rctf_isect_pt(&frame_inside, cursor[0], cursor[1])) {
      WM_cursor_set(&win, WM_CURSOR_NSEW_SCROLL);
      return;
    }
    WM_cursor_set(&win, WM_CURSOR_DEFAULT);
    return;
  }

  WM_cursor_set(&win, node_get_resize_cursor(dir));
}

static void count_multi_input_socket_links(bNodeTree &ntree, SpaceNode &snode)
{
  for (bNode *node : ntree.all_nodes()) {
    for (bNodeSocket *socket : node->input_sockets()) {
      if (socket->is_multi_input()) {
        socket->runtime->total_inputs = socket->directly_linked_links().size();
      }
    }
  }
  /* Count temporary links going into this socket. */
  if (snode.runtime->linkdrag) {
    for (const bNodeLink &link : snode.runtime->linkdrag->links) {
      if (link.tosock && (link.tosock->flag & SOCK_MULTI_INPUT)) {
        link.tosock->runtime->total_inputs++;
      }
    }
  }
}

struct FrameNodeLayout {
  float margin = 0;
  float margin_top = 0;
  float label_height = 0;
  float label_baseline = 0;
  bool has_label = false;
};

static FrameNodeLayout frame_node_layout(const bNode &frame_node)
{
  BLI_assert(frame_node.is_frame());

  const NodeFrame *frame_data = (NodeFrame *)frame_node.storage;

  FrameNodeLayout frame_layout;

  frame_layout.has_label = frame_node.label[0] != '\0';

  /* This is not the actual height of the letters in the label, but an approximation that includes
   * some of the white-space above and below the actual letters. */
  frame_layout.label_height = frame_data->label_size * UI_SCALE_FAC;

  /* The side and bottom margins are 50% bigger than the widget unit */
  frame_layout.margin = 1.5f * U.widget_unit;

  if (frame_layout.has_label) {
    /* The label takes up 1.5 times the label height plus 0.2 times the margin.
     * These coefficients are selected to provide good layout and spacing for the descenders. */
    float room_for_label = 1.5f * frame_layout.label_height + 0.2f * frame_layout.margin;

    /* Make top margin bigger, if needed for the label, but never smaller than the side margins. */
    frame_layout.margin_top = std::max(frame_layout.margin, room_for_label);

    /* This adjustment approximately centers the cap height in the margin.
     * This is achieved by finding the y value that is the center of the top margin, then lowering
     * that by 35% of the label height. Since font cap heights are typically about 70% of the total
     * line height, moving the text by half that achieves rough centering. */
    frame_layout.label_baseline = 0.5f * frame_layout.margin_top +
                                  0.35f * frame_layout.label_height;
  }
  else {
    /* If there is no label, the top margin is the same as the sides. */
    frame_layout.margin_top = frame_layout.margin;
    frame_layout.label_baseline = 0;
  }

  return frame_layout;
}

/**
 * Does a bounding box update by iterating over all children.
 * Not ideal to do this in every draw call, but doing as transform callback doesn't work,
 * since the frame node automatic size depends on the size of each node which is only calculated
 * while drawing.
 */
static rctf calc_node_frame_dimensions(const bContext &C,
                                       TreeDrawContext &tree_draw_ctx,
                                       const SpaceNode &snode,
                                       bNode &node)
{
  if (!node.is_frame()) {
    rctf node_bounds = node.runtime->draw_bounds;

    float zone_padding = 0;
    float extra_row_padding = 0;

    /* Pad if the node type is a zone input or output. */
    if (bke::zone_type_by_node_type(node.type_legacy) != nullptr) {
      zone_padding = NODE_ZONE_PADDING;
    }

    /* Compute the height of the info row for each node, which may vary per child node.
     * This has to get the full extra_rows information (including all the text strings), even
     * though all that's actually needed is the count of how many info_rows there are. */
    if (snode.overlay.flag & SN_OVERLAY_SHOW_OVERLAYS) {
      extra_row_padding = tree_draw_ctx.extra_info_rows_per_node[node.index()].size() *
                          EXTRA_INFO_ROW_HEIGHT;
    }

    node_bounds.ymax += std::max(zone_padding, extra_row_padding);
    node_bounds.ymin -= zone_padding;

    return node_bounds;
  }

  NodeFrame *data = (NodeFrame *)node.storage;

  const FrameNodeLayout frame_layout = frame_node_layout(node);

  /* Initialize rect from current frame size. */
  rctf rect;
  node_to_updated_rect(node, rect);

  /* Frame can be resized manually only if shrinking is disabled or no children are attached. */
  data->flag |= NODE_FRAME_RESIZEABLE;
  /* For shrinking bounding box, initialize the rect from first child node. */
  bool bbinit = (data->flag & NODE_FRAME_SHRINK);
  /* Fit bounding box to all children. */
  for (bNode *child : node.direct_children_in_frame()) {
    /* Add margin to node rect. */
    rctf noderect = calc_node_frame_dimensions(C, tree_draw_ctx, snode, *child);

    noderect.xmin -= frame_layout.margin;
    noderect.xmax += frame_layout.margin;
    noderect.ymin -= frame_layout.margin;
    noderect.ymax += frame_layout.margin_top;

    /* First child initializes frame. */
    if (bbinit) {
      bbinit = false;
      rect = noderect;
      data->flag &= ~NODE_FRAME_RESIZEABLE;
    }
    else {
      BLI_rctf_union(&rect, &noderect);
    }
  }

  /* Now adjust the frame size from view-space bounding box. */
  const float2 min = node_from_view({rect.xmin, rect.ymin});
  const float2 max = node_from_view({rect.xmax, rect.ymax});
  node.location[0] = min.x;
  node.location[1] = max.y;
  node.width = max.x - min.x;
  node.height = max.y - min.y;

  node.runtime->draw_bounds = rect;
  return rect;
}

static void reroute_node_prepare_for_draw(bNode &node)
{
  const float2 loc = node_to_view(node.location);

  /* When the node is collapsed, the input and output socket are both in the same place. */
  node.input_socket(0).runtime->location = loc;
  node.output_socket(0).runtime->location = loc;

  const float radius = NODE_SOCKSIZE;
  node.width = radius * 2;
  node.runtime->draw_bounds.xmin = loc.x - radius;
  node.runtime->draw_bounds.xmax = loc.x + radius;
  node.runtime->draw_bounds.ymax = loc.y + radius;
  node.runtime->draw_bounds.ymin = loc.y - radius;
}

static void node_update_nodetree(const bContext &C,
                                 TreeDrawContext &tree_draw_ctx,
                                 bNodeTree &ntree,
                                 Span<bNode *> nodes,
                                 Span<uiBlock *> blocks)
{
  /* Make sure socket "used" tags are correct, for displaying value buttons. */
  SpaceNode *snode = CTX_wm_space_node(&C);

  count_multi_input_socket_links(ntree, *snode);

  for (const int i : nodes.index_range()) {
    bNode &node = *nodes[i];
    uiBlock &block = *blocks[node.index()];
    if (node.is_frame()) {
      /* Frame sizes are calculated after all other nodes have calculating their #draw_bounds. */
      continue;
    }

    if (node.is_reroute()) {
      reroute_node_prepare_for_draw(node);
    }
    else {
      if (node.flag & NODE_COLLAPSED) {
        node_update_collapsed(node, block);
      }
      else {
        node_update_basis(C, tree_draw_ctx, ntree, node, block);
      }
    }
  }

  /* Now calculate the size of frame nodes, which can depend on the size of other nodes. */
  for (bNode *frame : ntree.root_frames()) {
    calc_node_frame_dimensions(C, tree_draw_ctx, *snode, *frame);
  }
}

static void frame_node_draw_label(TreeDrawContext &tree_draw_ctx,
                                  const bNode &node,
                                  const SpaceNode &snode)
{
  /* XXX font id is crap design */
  const int fontid = UI_style_get()->widget.uifont_id;
  const NodeFrame *data = (const NodeFrame *)node.storage;

  /* Setting BLF_aspect() and then counter-scaling by aspect in BLF_size() has no effect on the
   * rendered text size, because the two adjustments cancel each other out. But, using aspect
   * renders the text at higher resolution, which sharpens the rasterization of the text. */
  const float aspect = snode.runtime->aspect;
  BLF_enable(fontid, BLF_ASPECT);
  BLF_aspect(fontid, aspect, aspect, 1.0f);
  BLF_size(fontid, data->label_size * UI_SCALE_FAC / aspect);

  const FrameNodeLayout frame_layout = frame_node_layout(node);

  /* Title color. */
  int color_id = node_get_colorid(tree_draw_ctx, node);
  uchar color[3];
  UI_GetThemeColorBlendShade3ubv(TH_TEXT, color_id, 0.4f, 10, color);
  BLF_color3ubv(fontid, color);

  const float label_width = BLF_width(fontid, node.label, strlen(node.label));

  const rctf &rct = node.runtime->draw_bounds;
  const float label_x = BLI_rctf_cent_x(&rct) - (0.5f * label_width);
  const float label_y = rct.ymax - frame_layout.label_baseline;

  /* Label. */
  if (frame_layout.has_label) {
    BLF_position(fontid, label_x, label_y, 0);
    BLF_draw(fontid, node.label, strlen(node.label));
  }

  /* Draw text body. */
  if (node.id) {
    const Text *text = (const Text *)node.id;
    const float line_spacing = BLF_height_max(fontid) * aspect;
    const float line_width = (BLI_rctf_size_x(&rct) - 2 * frame_layout.margin) / aspect;

    const float x = rct.xmin + frame_layout.margin;
    float y = rct.ymax - frame_layout.label_height -
              (frame_layout.has_label ? line_spacing + frame_layout.margin : 0);

    const int y_min = rct.ymin + frame_layout.margin;

    BLF_enable(fontid, BLF_CLIPPING | BLF_WORD_WRAP);
    BLF_clipping(fontid, rct.xmin, rct.ymin + frame_layout.margin, rct.xmax, rct.ymax);

    BLF_wordwrap(fontid, line_width);

    LISTBASE_FOREACH (const TextLine *, line, &text->lines) {
      if (line->line[0]) {
        BLF_position(fontid, x, y, 0);
        ResultBLF info;
        BLF_draw(fontid, line->line, line->len, &info);
        y -= line_spacing * info.lines;
      }
      else {
        y -= line_spacing;
      }
      if (y < y_min) {
        break;
      }
    }

    BLF_disable(fontid, BLF_CLIPPING | BLF_WORD_WRAP);
  }

  BLF_disable(fontid, BLF_ASPECT);
}

static void frame_node_draw_background(const ARegion &region,
                                       const SpaceNode &snode,
                                       const bNode &node)
{
  /* Skip if out of view. */
  if (BLI_rctf_isect(&node.runtime->draw_bounds, &region.v2d.cur, nullptr) == false) {
    return;
  }

  float color[4];
  UI_GetThemeColor4fv(TH_NODE_FRAME, color);
  const float alpha = color[3];

  node_draw_shadow(snode, node, BASIS_RAD, alpha);

  if (node.flag & NODE_CUSTOM_COLOR) {
    rgba_float_args_set(color, node.color[0], node.color[1], node.color[2], alpha);
  }
  else {
    int depth = 0;
    for (const bNode *parent = node.parent; parent; parent = parent->parent) {
      depth++;
    }

    if (depth % 2 == 0) {
      UI_GetThemeColor4fv(TH_NODE_FRAME, color);
    }
    else {
      UI_GetThemeColorShade4fv(TH_NODE_FRAME, 20, color);
    }
  }

  const rctf &rct = node.runtime->draw_bounds;
  UI_draw_roundbox_corner_set(UI_CNR_ALL);
  UI_draw_roundbox_4fv(&rct, true, BASIS_RAD, color);
}

static void frame_node_draw_outline(const ARegion &region,
                                    const SpaceNode &snode,
                                    const bNode &node)
{
  /* Skip if out of view. */
  const rctf &rct = node.runtime->draw_bounds;
  if (BLI_rctf_isect(&rct, &region.v2d.cur, nullptr) == false) {
    return;
  }

  ColorTheme4f outline_color;
  bool draw_outline = false;

  if (snode.runtime->frame_identifier_to_highlight == node.identifier) {
    draw_outline = true;
    UI_GetThemeColorShadeAlpha4fv(TH_ACTIVE, 0, -100, outline_color);
  }
  else if (node.flag & SELECT) {
    draw_outline = true;
    if (node.flag & NODE_ACTIVE) {
      UI_GetThemeColorShadeAlpha4fv(TH_ACTIVE, 0, -40, outline_color);
    }
    else {
      UI_GetThemeColorShadeAlpha4fv(TH_SELECT, 0, -40, outline_color);
    }
  }

  if (draw_outline) {
    UI_draw_roundbox_aa(&rct, false, BASIS_RAD, outline_color);
  }
}

static void frame_node_draw_overlay(const bContext &C,
                                    TreeDrawContext &tree_draw_ctx,
                                    const ARegion &region,
                                    const SpaceNode &snode,
                                    const bNode &node,
                                    uiBlock &block)
{
  /* Skip if out of view. */
  if (BLI_rctf_isect(&node.runtime->draw_bounds, &region.v2d.cur, nullptr) == false) {
    UI_block_end_ex(&C,
                    tree_draw_ctx.bmain,
                    tree_draw_ctx.window,
                    tree_draw_ctx.scene,
                    tree_draw_ctx.region,
                    tree_draw_ctx.depsgraph,
                    &block);
    return;
  }

  /* Label and text. */
  frame_node_draw_label(tree_draw_ctx, node, snode);

  node_draw_extra_info_panel(C, tree_draw_ctx, snode, node, nullptr, block);

  UI_block_end_ex(&C,
                  tree_draw_ctx.bmain,
                  tree_draw_ctx.window,
                  tree_draw_ctx.scene,
                  tree_draw_ctx.region,
                  tree_draw_ctx.depsgraph,
                  &block);
  UI_block_draw(&C, &block);
}

static Set<const bNodeSocket *> find_sockets_on_active_gizmo_paths(
    const bContext &C, const SpaceNode &snode, bke::ComputeContextCache &compute_context_cache)
{
  const std::optional<ed::space_node::ObjectAndModifier> object_and_modifier =
      ed::space_node::get_modifier_for_node_editor(snode);
  if (!object_and_modifier) {
    return {};
  }
  snode.edittree->ensure_topology_cache();

  const ComputeContext *current_compute_context = ed::space_node::compute_context_for_edittree(
      snode, compute_context_cache);
  if (!current_compute_context) {
    return {};
  }

  Set<const bNodeSocket *> sockets_on_gizmo_paths;

  nodes::gizmos::foreach_active_gizmo(
      C,
      compute_context_cache,
      [&](const Object &gizmo_object,
          const NodesModifierData &gizmo_nmd,
          const ComputeContext &gizmo_context,
          const bNode &gizmo_node,
          const bNodeSocket &gizmo_socket) {
        if (&gizmo_object != object_and_modifier->object) {
          return;
        }
        if (&gizmo_nmd != object_and_modifier->nmd) {
          return;
        }
        nodes::gizmos::foreach_socket_on_gizmo_path(
            gizmo_context,
            gizmo_node,
            gizmo_socket,
            [&](const ComputeContext &compute_context,
                const bNodeSocket &socket,
                const nodes::inverse_eval::ElemVariant & /*elem*/) {
              if (compute_context.hash() == current_compute_context->hash()) {
                sockets_on_gizmo_paths.add(&socket);
              }
            });
      });

  return sockets_on_gizmo_paths;
}

/**
 * Returns the reroute node linked to the input of the given reroute, if there is one.
 */
static const bNode *reroute_node_get_linked_reroute(const bNode &reroute)
{
  BLI_assert(reroute.is_reroute());

  const bNodeSocket *input_socket = reroute.input_sockets().first();
  if (input_socket->directly_linked_links().is_empty()) {
    return nullptr;
  }
  const bNodeLink *input_link = input_socket->directly_linked_links().first();
  const bNode *from_node = input_link->fromnode;
  return from_node->is_reroute() ? from_node : nullptr;
}

/**
 * The auto label overlay displays a label on reroute nodes based on the user-defined label of a
 * linked reroute upstream.
 */
static StringRef reroute_node_get_auto_label(TreeDrawContext &tree_draw_ctx,
                                             const bNode &src_reroute)
{
  BLI_assert(src_reroute.is_reroute());

  if (src_reroute.label[0] != '\0') {
    return src_reroute.label;
  }

  Map<const bNode *, StringRef> &reroute_auto_labels = tree_draw_ctx.reroute_auto_labels;

  StringRef label;
  Vector<const bNode *> reroute_path;

  /* Traverse reroute path backwards until label, non-reroute node or link-cycle is found. */
  for (const bNode *reroute = &src_reroute; reroute;
       reroute = reroute_node_get_linked_reroute(*reroute))
  {
    reroute_path.append(reroute);
    if (const StringRef *label_ptr = reroute_auto_labels.lookup_ptr(reroute)) {
      label = *label_ptr;
      break;
    }
    if (reroute->label[0] != '\0') {
      label = reroute->label;
      break;
    }
    /* This makes sure that the loop eventually ends even if there are link-cycles. */
    reroute_auto_labels.add(reroute, "");
  }

  /* Remember the label for each node on the path to avoid recomputing it. */
  for (const bNode *reroute : reroute_path) {
    reroute_auto_labels.add_overwrite(reroute, label);
  }

  return label;
}

static void reroute_node_draw_body(const bContext &C,
                                   const SpaceNode &snode,
                                   const bNodeTree &ntree,
                                   const bNode &node,
                                   uiBlock &block,
                                   const bool selected)
{
  BLI_assert(node.is_reroute());

  bNodeSocket &sock = *static_cast<bNodeSocket *>(node.inputs.first);

  PointerRNA nodeptr = RNA_pointer_create_discrete(
      const_cast<ID *>(&ntree.id), &RNA_Node, const_cast<bNode *>(&node));

  ColorTheme4f socket_color;
  ColorTheme4f outline_color;

  node_socket_color_get(C, ntree, nodeptr, sock, socket_color);
  node_socket_outline_color_get(selected, sock.type, outline_color);

  node_draw_nodesocket(&node.runtime->draw_bounds,
                       socket_color,
                       outline_color,
                       NODE_SOCKET_OUTLINE,
                       sock.display_shape,
                       snode.runtime->aspect);

  const float2 location = float2(BLI_rctf_cent_x(&node.runtime->draw_bounds),
                                 BLI_rctf_cent_y(&node.runtime->draw_bounds));
  const float2 size = float2(BLI_rctf_size_x(&node.runtime->draw_bounds),
                             BLI_rctf_size_y(&node.runtime->draw_bounds));
  node_socket_tooltip_set(block, sock.index_in_tree(), location, size);
}

static void reroute_node_draw_label(TreeDrawContext &tree_draw_ctx,
                                    const SpaceNode &snode,
                                    const bNode &node,
                                    uiBlock &block)
{
  const bool has_label = node.label[0] != '\0';
  const bool use_auto_label = !has_label && (snode.overlay.flag & SN_OVERLAY_SHOW_OVERLAYS) &&
                              (snode.overlay.flag & SN_OVERLAY_SHOW_REROUTE_AUTO_LABELS);

  if (!has_label && !use_auto_label) {
    return;
  }

  /* Don't show the automatic label, when being zoomed out. */
  if (!has_label && !draw_node_details(snode)) {
    return;
  }

  const StringRef text = has_label ? node.label : reroute_node_get_auto_label(tree_draw_ctx, node);
  if (text.is_empty()) {
    return;
  }

  const short width = 512;
  const int x = BLI_rctf_cent_x(&node.runtime->draw_bounds) - (width / 2);
  const int y = node.runtime->draw_bounds.ymax - 4 * UI_SCALE_FAC;

  uiBut *label_but = uiDefBut(
      &block, ButType::Label, 0, text, x, y, width, NODE_DY, nullptr, 0, 0, std::nullopt);

  UI_but_drawflag_disable(label_but, UI_BUT_TEXT_LEFT);

  if (use_auto_label && !(node.flag & NODE_SELECT)) {
    UI_but_flag_enable(label_but, UI_BUT_INACTIVE);
  }
}

static void reroute_node_draw(const bContext &C,
                              TreeDrawContext &tree_draw_ctx,
                              ARegion &region,
                              const SpaceNode &snode,
                              bNodeTree &ntree,
                              const bNode &node,
                              uiBlock &block)
{
  const rctf &rct = node.runtime->draw_bounds;
  const View2D &v2d = region.v2d;

  /* Skip if out of view. */
  if (rct.xmax < v2d.cur.xmin || rct.xmin > v2d.cur.xmax || rct.ymax < v2d.cur.ymin ||
      node.runtime->draw_bounds.ymin > v2d.cur.ymax)
  {
    UI_block_end_ex(&C,
                    tree_draw_ctx.bmain,
                    tree_draw_ctx.window,
                    tree_draw_ctx.scene,
                    tree_draw_ctx.region,
                    tree_draw_ctx.depsgraph,
                    &block);
    return;
  }

  if (draw_node_details(snode)) {
    reroute_node_draw_label(tree_draw_ctx, snode, node, block);
  }

  /* Only draw the input socket, since all sockets are at the same location. */
  const bool selected = node.flag & NODE_SELECT;
  reroute_node_draw_body(C, snode, ntree, node, block, selected);

  UI_block_end_ex(&C,
                  tree_draw_ctx.bmain,
                  tree_draw_ctx.window,
                  tree_draw_ctx.scene,
                  tree_draw_ctx.region,
                  tree_draw_ctx.depsgraph,
                  &block);
  UI_block_draw(&C, &block);
}

static void node_draw(const bContext &C,
                      TreeDrawContext &tree_draw_ctx,
                      ARegion &region,
                      const SpaceNode &snode,
                      bNodeTree &ntree,
                      bNode &node,
                      uiBlock &block,
                      bNodeInstanceKey key)
{
  if (node.is_frame()) {
    /* Should have been drawn before already. */
    BLI_assert_unreachable();
  }
  else if (node.is_reroute()) {
    reroute_node_draw(C, tree_draw_ctx, region, snode, ntree, node, block);
  }
  else {
    const View2D &v2d = region.v2d;
    if (node.flag & NODE_COLLAPSED) {
      node_draw_collapsed(C, tree_draw_ctx, v2d, snode, ntree, node, block);
    }
    else {
      node_draw_basis(C, tree_draw_ctx, v2d, snode, ntree, node, block, key);
    }
  }
}

static void add_rect_corner_positions(Vector<float2> &positions, const rctf &rect)
{
  positions.append({rect.xmin, rect.ymin});
  positions.append({rect.xmin, rect.ymax});
  positions.append({rect.xmax, rect.ymin});
  positions.append({rect.xmax, rect.ymax});
}

static void find_bounds_by_zone_recursive(const SpaceNode &snode,
                                          const bNodeTreeZone &zone,
                                          const Span<const bNodeTreeZone *> all_zones,
                                          MutableSpan<Vector<float2>> r_bounds_by_zone)
{
  const float node_padding = NODE_ZONE_PADDING;
  const float zone_padding = ZONE_ZONE_PADDING;

  Vector<float2> &bounds = r_bounds_by_zone[zone.index];
  if (!bounds.is_empty()) {
    return;
  }

  Vector<float2> possible_bounds;
  for (const bNodeTreeZone *child_zone : zone.child_zones) {
    find_bounds_by_zone_recursive(snode, *child_zone, all_zones, r_bounds_by_zone);
    const Span<float2> child_bounds = r_bounds_by_zone[child_zone->index];
    for (const float2 &pos : child_bounds) {
      rctf rect;
      BLI_rctf_init_pt_radius(&rect, pos, zone_padding);
      add_rect_corner_positions(possible_bounds, rect);
    }
  }
  for (const int child_node_id : zone.child_node_ids) {
    const bNode *child_node = snode.edittree->node_by_id(child_node_id);
    if (!child_node) {
      /* Can happen when drawing zone errors. */
      continue;
    }
    rctf rect = child_node->runtime->draw_bounds;
    BLI_rctf_pad(&rect, node_padding, node_padding);
    add_rect_corner_positions(possible_bounds, rect);
  }
  if (const bNode *input_node = zone.input_node()) {
    const rctf &draw_bounds = input_node->runtime->draw_bounds;
    rctf rect = draw_bounds;
    BLI_rctf_pad(&rect, node_padding, node_padding);
    rect.xmin = math::interpolate(draw_bounds.xmin, draw_bounds.xmax, 0.25f);
    add_rect_corner_positions(possible_bounds, rect);
  }
  if (const bNode *output_node = zone.output_node()) {
    const rctf &draw_bounds = output_node->runtime->draw_bounds;
    rctf rect = draw_bounds;
    BLI_rctf_pad(&rect, node_padding, node_padding);
    rect.xmax = math::interpolate(draw_bounds.xmin, draw_bounds.xmax, 0.75f);
    add_rect_corner_positions(possible_bounds, rect);
  }

  if (snode.runtime->linkdrag) {
    for (const bNodeLink &link : snode.runtime->linkdrag->links) {
      if (link.fromnode == nullptr) {
        continue;
      }
      if (zone.contains_node_recursively(*link.fromnode) &&
          zone.output_node_id != link.fromnode->identifier)
      {
        const float2 pos = node_link_bezier_points_dragged(snode, link)[3];
        rctf rect;
        BLI_rctf_init_pt_radius(&rect, pos, node_padding);
        add_rect_corner_positions(possible_bounds, rect);
      }
    }
  }

  Vector<int> convex_indices(possible_bounds.size());
  const int convex_positions_num = BLI_convexhull_2d(possible_bounds, convex_indices.data());
  convex_indices.resize(convex_positions_num);

  for (const int i : convex_indices) {
    bounds.append(possible_bounds[i]);
  }
}

static void node_draw_zones_and_frames(const ARegion &region,
                                       const SpaceNode &snode,
                                       const bNodeTree &ntree)
{
  const bNodeTreeZones *zones = ntree.zones();
  if (!zones) {
    /* Try use backup zones. */
    zones = ntree.runtime->last_valid_zones.get();
  }
  const int zones_num = zones ? zones->zones.size() : 0;

  Array<Vector<float2>> bounds_by_zone(zones_num);
  Array<std::optional<bke::CurvesGeometry>> fillet_curve_by_zone(zones_num);
  /* Bounding box area of zones is used to determine draw order. */
  Array<float> bounding_box_width_by_zone(zones_num);

  for (const int zone_i : IndexRange(zones_num)) {
    const bNodeTreeZone &zone = *zones->zones[zone_i];

    find_bounds_by_zone_recursive(snode, zone, zones->zones, bounds_by_zone);
    const Span<float2> boundary_positions = bounds_by_zone[zone_i];
    const int boundary_positions_num = boundary_positions.size();
    if (boundary_positions_num < 3) {
      /* Can happen when drawing zone errors. */
      continue;
    }

    const Bounds<float2> bounding_box = *bounds::min_max(boundary_positions);
    const float bounding_box_width = bounding_box.max.x - bounding_box.min.x;
    bounding_box_width_by_zone[zone_i] = bounding_box_width;

    bke::CurvesGeometry boundary_curve(boundary_positions_num, 1);
    boundary_curve.cyclic_for_write().first() = true;
    boundary_curve.fill_curve_types(CURVE_TYPE_POLY);
    MutableSpan<float3> boundary_curve_positions = boundary_curve.positions_for_write();
    boundary_curve.offsets_for_write().copy_from({0, boundary_positions_num});
    for (const int i : boundary_positions.index_range()) {
      boundary_curve_positions[i] = float3(boundary_positions[i], 0.0f);
    }

    fillet_curve_by_zone[zone_i] = geometry::fillet_curves_poly(
        boundary_curve,
        IndexRange(1),
        VArray<float>::from_single(BASIS_RAD, boundary_positions_num),
        VArray<int>::from_single(5, boundary_positions_num),
        true,
        {});
  }

  const View2D &v2d = region.v2d;
  float scale;
  UI_view2d_scale_get(&v2d, &scale, nullptr);
  float line_width = 1.0f * scale;
  float viewport[4] = {};
  GPU_viewport_size_get_f(viewport);

  const auto get_theme_id = [&](const int zone_i) {
    const bNode *node = zones->zones[zone_i]->output_node();
    if (!node) {
      return TH_REDALERT;
    }
    return ThemeColorID(bke::zone_type_by_node_type(node->type_legacy)->theme_id);
  };

  const uint pos = GPU_vertformat_attr_add(
      immVertexFormat(), "pos", blender::gpu::VertAttrType::SFLOAT_32_32_32);

  using ZoneOrNode = std::variant<const bNodeTreeZone *, const bNode *>;
  Vector<ZoneOrNode> draw_order;
  for (const int zone_i : IndexRange(zones_num)) {
    draw_order.append(zones->zones[zone_i]);
  }
  for (const bNode *node : ntree.all_nodes()) {
    if (node->flag & NODE_BACKGROUND) {
      draw_order.append(node);
    }
  }
  auto get_zone_or_node_width = [&](const ZoneOrNode &zone_or_node) {
    if (const bNodeTreeZone *const *zone_p = std::get_if<const bNodeTreeZone *>(&zone_or_node)) {
      const bNodeTreeZone &zone = **zone_p;
      return bounding_box_width_by_zone[zone.index];
    }
    if (const bNode *const *node_p = std::get_if<const bNode *>(&zone_or_node)) {
      const bNode &node = **node_p;
      return BLI_rctf_size_x(&node.runtime->draw_bounds);
    }
    BLI_assert_unreachable();
    return 0.0f;
  };
  std::sort(draw_order.begin(), draw_order.end(), [&](const ZoneOrNode &a, const ZoneOrNode &b) {
    /* Draw zones with smaller bounding box on top to make them visible. */
    return get_zone_or_node_width(a) > get_zone_or_node_width(b);
  });

  for (const ZoneOrNode &zone_or_node : draw_order) {
    if (const bNodeTreeZone *const *zone_p = std::get_if<const bNodeTreeZone *>(&zone_or_node)) {
      const bNodeTreeZone &zone = **zone_p;
      const int zone_i = zone.index;
      float zone_color[4];
      UI_GetThemeColor4fv(get_theme_id(zone_i), zone_color);
      if (zone_color[3] == 0.0f) {
        continue;
      }
      if (!fillet_curve_by_zone[zone_i].has_value()) {
        /* Can happen when drawing zone errors. */
        continue;
      }
      const Span<float3> fillet_boundary_positions = fillet_curve_by_zone[zone_i]->positions();
      /* Draw the background. */
      immBindBuiltinProgram(GPU_SHADER_3D_UNIFORM_COLOR);
      immUniformThemeColorBlend(TH_BACK, get_theme_id(zone_i), zone_color[3]);

      immBegin(GPU_PRIM_TRI_FAN, fillet_boundary_positions.size() + 1);
      for (const float3 &p : fillet_boundary_positions) {
        immVertex3fv(pos, p);
      }
      immVertex3fv(pos, fillet_boundary_positions[0]);
      immEnd();

      immUnbindProgram();
    }
    if (const bNode *const *node_p = std::get_if<const bNode *>(&zone_or_node)) {
      const bNode &node = **node_p;
      frame_node_draw_background(region, snode, node);
    }
  }

  GPU_blend(GPU_BLEND_ALPHA);

  /* Draw all the contour lines after to prevent them from getting hidden by overlapping zones. */
  for (const ZoneOrNode &zone_or_node : draw_order) {
    if (const bNodeTreeZone *const *zone_p = std::get_if<const bNodeTreeZone *>(&zone_or_node)) {
      const bNodeTreeZone &zone = **zone_p;
      const int zone_i = zone.index;
      if (!fillet_curve_by_zone[zone_i].has_value()) {
        /* Can happen when drawing zone errors. */
        continue;
      }
      const Span<float3> fillet_boundary_positions = fillet_curve_by_zone[zone_i]->positions();
      /* Draw the contour lines. */
      immBindBuiltinProgram(GPU_SHADER_3D_POLYLINE_UNIFORM_COLOR);

      immUniform2fv("viewportSize", &viewport[2]);
      immUniform1f("lineWidth", line_width * U.pixelsize);

      const ThemeColorID theme_id = ntree.runtime->invalid_zone_output_node_ids.contains(
                                        *zone.output_node_id) ?
                                        TH_REDALERT :
                                        get_theme_id(zone_i);

      immUniformThemeColorAlpha(theme_id, 1.0f);
      immBegin(GPU_PRIM_LINE_STRIP, fillet_boundary_positions.size() + 1);
      for (const float3 &p : fillet_boundary_positions) {
        immVertex3fv(pos, p);
      }
      immVertex3fv(pos, fillet_boundary_positions[0]);
      immEnd();

      immUnbindProgram();
    }
    if (const bNode *const *node_p = std::get_if<const bNode *>(&zone_or_node)) {
      const bNode &node = **node_p;
      frame_node_draw_outline(region, snode, node);
    }
  }

  GPU_blend(GPU_BLEND_NONE);
}

static void draw_frame_overlays(const bContext &C,
                                TreeDrawContext &tree_draw_ctx,
                                const ARegion &region,
                                const SpaceNode &snode,
                                const bNodeTree &ntree,
                                Span<uiBlock *> blocks)
{
  for (const bNode *node : ntree.nodes_by_type("NodeFrame")) {
    frame_node_draw_overlay(C, tree_draw_ctx, region, snode, *node, *blocks[node->index()]);
  }
}

/**
 * Tries to find a position on the link where we can draw link information like an error icon. If
 * the link center is not visible, it finds the closest point to the link center that's still
 * visible with some padding if possible. If none such point is found, nullopt is returned.
 */
static std::optional<float2> find_visible_center_of_link(const View2D &v2d,
                                                         const bNodeLink &link,
                                                         const float radius,
                                                         const float region_padding)
{
  /* Compute center of the link because that's used as "ideal" position. */
  const float2 start = socket_link_connection_location(*link.fromnode, *link.fromsock, link);
  const float2 end = socket_link_connection_location(*link.tonode, *link.tosock, link);
  const float2 center = math::midpoint(start, end);

  /* The rectangle that we would like to stay within if possible. */
  rctf inner_rect = v2d.cur;
  BLI_rctf_pad(&inner_rect, -(region_padding + radius), -(region_padding + radius));

  if (BLI_rctf_isect_pt_v(&inner_rect, center)) {
    /* The center is visible. */
    return center;
  }

  /* The rectangle containing all points which are valid result positions. */
  rctf outer_rect = v2d.cur;
  BLI_rctf_pad(&outer_rect, radius, radius);

  /* Get the straight individual link segments. */
  std::array<float2, NODE_LINK_RESOL + 1> link_points;
  node_link_bezier_points_evaluated(link, link_points);

  const float required_socket_distance = UI_UNIT_X;
  /* Define a cost function that returns a value that is larger the worse the given position is.
   * The point on the link with the lowest cost will be picked. */
  const auto cost_function = [&](const float2 &p) -> float {
    const float distance_to_inner_rect = std::max(BLI_rctf_length_x(&inner_rect, p.x),
                                                  BLI_rctf_length_y(&inner_rect, p.y));
    const float distance_to_center = math::distance(p, center);

    /* Set a high cost when the point is close to a socket. The distance to the center still has to
     * be taken account though. Otherwise there is bad behavior when both sockets are close to the
     * point. */
    const float distance_to_socket = std::min(math::distance(p, start), math::distance(p, end));
    if (distance_to_socket < required_socket_distance) {
      return 1e5f + distance_to_center;
    }
    return
        /* The larger the distance to the link center, the higher the cost.
         * The importance of this distance decreases the further the center is away. */
        std::sqrt(distance_to_center)
        /* The larger the distance to the inner rectangle, the higher the cost. Apply an additional
         * factor because it's more important that the position stays visible than that it is at
         * the center. */
        + 10.0f * distance_to_inner_rect;
  };

  /* Iterate over visible points on the link, compute the cost of each and pick the best one. A
   * more direct algorithm to find a good position would be nice. However, that seems to be
   * surprisingly tricky to achieve without resulting in very "jumpy" positions, especially when
   * the link is colinear to the region border. */
  float best_cost;
  std::optional<float2> best_position;
  for (const int i : IndexRange(link_points.size() - 1)) {
    float2 p0 = link_points[i];
    float2 p1 = link_points[i + 1];
    if (!BLI_rctf_clamp_segment(&outer_rect, p0, p1)) {
      continue;
    }
    const float length = math::distance(p0, p1);
    const float point_distance = 1.0f;
    /* Might be possible to do a smarter scan of the cost function using some sort of binary sort,
     * but it's not entirely straight forward because the cost function is not monotonic. */
    const int points_to_check = std::max(2, 1 + int(length / point_distance));
    for (const int j : IndexRange(points_to_check)) {
      const float t = float(j) / (points_to_check - 1);
      const float2 p = math::interpolate(p0, p1, t);
      const float cost = cost_function(p);
      if (!best_position.has_value() || cost < best_cost) {
        best_cost = cost;
        best_position = p;
      }
    }
  }
  return best_position;
}

static void draw_link_errors(const bContext &C,
                             SpaceNode &snode,
                             const bNodeLink &link,
                             const Span<bke::NodeLinkError> errors,
                             uiBlock &invalid_links_block)
{
  const ARegion &region = *CTX_wm_region(&C);
  if (errors.is_empty()) {
    return;
  }
  if (!link.fromsock || !link.tosock || !link.fromnode || !link.tonode) {
    /* Likely because the link is being dragged. */
    return;
  }

  /* Generate full tooltip from potentially multiple errors. */
  std::string error_tooltip;
  if (errors.size() == 1) {
    error_tooltip = errors[0].tooltip;
  }
  else {
    for (const bke::NodeLinkError &error : errors) {
      error_tooltip += fmt::format("\u2022 {}\n", error.tooltip);
    }
  }

  const float bg_radius = UI_UNIT_X * 0.5f;
  const float bg_corner_radius = UI_UNIT_X * 0.2f;
  const float icon_size = UI_UNIT_X;
  const float region_padding = UI_UNIT_X * 0.5f;

  /* Compute error icon location. */
  std::optional<float2> draw_position_opt = find_visible_center_of_link(
      region.v2d, link, bg_radius, region_padding);
  if (!draw_position_opt.has_value()) {
    return;
  }
  const int2 draw_position = int2(draw_position_opt.value());

  /* Draw a background for the error icon. */
  rctf bg_rect;
  BLI_rctf_init_pt_radius(&bg_rect, float2(draw_position), bg_radius);
  ColorTheme4f bg_color;
  UI_GetThemeColor4fv(TH_REDALERT, bg_color);
  UI_draw_roundbox_corner_set(UI_CNR_ALL);
  ui_draw_dropshadow(&bg_rect, bg_corner_radius, UI_UNIT_X * 0.2f, snode.runtime->aspect, 0.5f);
  UI_draw_roundbox_4fv(&bg_rect, true, bg_corner_radius, bg_color);

  /* Draw the icon itself with a tooltip. */
  UI_block_emboss_set(&invalid_links_block, ui::EmbossType::None);
  uiBut *but = uiDefIconBut(&invalid_links_block,
                            ButType::But,
                            0,
                            ICON_ERROR,
                            draw_position.x - icon_size / 2,
                            draw_position.y - icon_size / 2,
                            icon_size,
                            icon_size,
                            nullptr,
                            0,
                            0,
                            std::nullopt);
  UI_but_func_quick_tooltip_set(
      but, [tooltip = std::move(error_tooltip)](const uiBut * /*but*/) { return tooltip; });
}

static uiBlock &invalid_links_uiblock_init(const bContext &C)
{
  Scene *scene = CTX_data_scene(&C);
  wmWindow *window = CTX_wm_window(&C);
  ARegion *region = CTX_wm_region(&C);
  return *UI_block_begin(&C, scene, window, region, "invalid_links", ui::EmbossType::None);
}

#define USE_DRAW_TOT_UPDATE

static void node_draw_nodetree(const bContext &C,
                               TreeDrawContext &tree_draw_ctx,
                               ARegion &region,
                               SpaceNode &snode,
                               bNodeTree &ntree,
                               Span<bNode *> nodes,
                               Span<uiBlock *> blocks,
                               bNodeInstanceKey parent_key)
{
#ifdef USE_DRAW_TOT_UPDATE
  BLI_rctf_init_minmax(&region.v2d.tot);
#endif

  for (const int i : nodes.index_range()) {
#ifdef USE_DRAW_TOT_UPDATE
    /* Unrelated to background nodes, update the v2d->tot,
     * can be anywhere before we draw the scroll bars. */
    BLI_rctf_union(&region.v2d.tot, &nodes[i]->runtime->draw_bounds);
#endif
  }

  /* Node lines. */
  GPU_blend(GPU_BLEND_ALPHA);
  nodelink_batch_start(snode);

  for (const bNodeLink *link : ntree.all_links()) {
    if (!bke::node_link_is_hidden(*link) && !bke::node_link_is_selected(*link)) {
      node_draw_link(C, region.v2d, snode, *link, false);
    }
  }

  /* Draw selected node links after the unselected ones, so they are shown on top. */
  for (const bNodeLink *link : ntree.all_links()) {
    if (!bke::node_link_is_hidden(*link) && bke::node_link_is_selected(*link)) {
      node_draw_link(C, region.v2d, snode, *link, true);
    }
  }

  nodelink_batch_end(snode);

  GPU_blend(GPU_BLEND_NONE);

  draw_frame_overlays(C, tree_draw_ctx, region, snode, ntree, blocks);

  /* Draw foreground nodes, last nodes in front. */
  for (const int i : nodes.index_range()) {
    bNode &node = *nodes[i];
    if (node.flag & NODE_BACKGROUND) {
      /* Background nodes are drawn before mixed with zones already. */
      continue;
    }

    const bNodeInstanceKey key = bke::node_instance_key(parent_key, &ntree, &node);
    node_draw(C, tree_draw_ctx, region, snode, ntree, node, *blocks[node.index()], key);
  }

  uiBlock &invalid_links_block = invalid_links_uiblock_init(C);
  for (auto &&item : ntree.runtime->link_errors.items()) {
    if (const bNodeLink *link = item.key.try_find(ntree)) {
      if (!bke::node_link_is_hidden(*link)) {
        draw_link_errors(C, snode, *link, item.value, invalid_links_block);
      }
    }
  }
  UI_block_end(&C, &invalid_links_block);
  UI_block_draw(&C, &invalid_links_block);
}

/* Draw the breadcrumb on the top of the editor. */
static void draw_tree_path(const bContext &C, ARegion &region)
{
  GPU_matrix_push_projection();
  wmOrtho2_region_pixelspace(&region);

  const rcti *rect = ED_region_visible_rect(&region);

  const uiStyle *style = UI_style_get_dpi();
  const float padding_x = 16 * UI_SCALE_FAC;
  const int x = rect->xmin + padding_x;
  const int y = region.winy - UI_UNIT_Y * 0.6f;
  const int width = BLI_rcti_size_x(rect) - 2 * padding_x;

  uiBlock *block = UI_block_begin(&C, &region, __func__, ui::EmbossType::None);
  uiLayout &layout = ui::block_layout(
      block, ui::LayoutDirection::Vertical, ui::LayoutType::Panel, x, y, width, 1, 0, style);

  const Vector<ui::ContextPathItem> context_path = ed::space_node::context_path_for_space_node(C);
  ui::template_breadcrumbs(layout, context_path);

  ui::block_layout_resolve(block);
  UI_block_end(&C, block);
  UI_block_draw(&C, block);

  GPU_matrix_pop_projection();
}

static void snode_setup_v2d(SpaceNode &snode, ARegion &region, const float2 &center)
{
  View2D &v2d = region.v2d;

  /* Shift view to node tree center. */
  UI_view2d_center_set(&v2d, center[0], center[1]);
  UI_view2d_view_ortho(&v2d);

  snode.runtime->aspect = BLI_rctf_size_x(&v2d.cur) / float(region.winx);
}

static Map<const bNode *, const bNode *> find_menu_switch_sources_for_index_switch_nodes(
    const SpaceNode &snode,
    const bNodeTree &ntree,
    bke::ComputeContextCache &compute_context_cache)
{
  Map<const bNode *, const bNode *> result;
  for (const bNode *index_switch_node : ntree.nodes_by_type("GeometryNodeIndexSwitch")) {
    const bNodeSocket &index_socket = index_switch_node->input_socket(0);
    const ComputeContext *compute_context = ed::space_node::compute_context_for_edittree_socket(
        snode, compute_context_cache, index_socket);
    if (!compute_context) {
      continue;
    }
    const std::optional<nodes::NodeInContext> menu_switch = nodes::find_origin_index_menu_switch(
        {compute_context, &index_socket}, compute_context_cache);
    if (!menu_switch) {
      continue;
    }
    result.add(index_switch_node, menu_switch->node);
  }
  return result;
}

static void draw_nodetree(const bContext &C,
                          ARegion &region,
                          bNodeTree &ntree,
                          bNodeInstanceKey parent_key)
{
  SpaceNode *snode = CTX_wm_space_node(&C);
  ntree.ensure_topology_cache();

  Array<bNode *> nodes = tree_draw_order_calc_nodes(ntree);

  Array<uiBlock *> blocks = node_uiblocks_init(C, nodes);

  bke::ComputeContextCache compute_context_cache;

  TreeDrawContext tree_draw_ctx;
  tree_draw_ctx.bmain = CTX_data_main(&C);
  tree_draw_ctx.window = CTX_wm_window(&C);
  tree_draw_ctx.scene = CTX_data_scene(&C);
  tree_draw_ctx.region = CTX_wm_region(&C);
  tree_draw_ctx.depsgraph = CTX_data_depsgraph_pointer(&C);
  tree_draw_ctx.extra_info_rows_per_node.reinitialize(nodes.size());
  tree_draw_ctx.menu_switch_source_by_index_switch =
      find_menu_switch_sources_for_index_switch_nodes(*snode, ntree, compute_context_cache);

  BLI_SCOPED_DEFER([&]() { ntree.runtime->sockets_on_active_gizmo_paths.clear(); });
  if (ntree.type == NTREE_GEOMETRY) {
    tree_draw_ctx.tree_logs = geo_log::GeoNodesLog::get_contextual_tree_logs(*snode);
    tree_draw_ctx.tree_logs.foreach_tree_log([&](geo_log::GeoTreeLog &log) {
      log.ensure_node_warnings(*tree_draw_ctx.bmain);
      log.ensure_execution_times();
    });
    const WorkSpace *workspace = CTX_wm_workspace(&C);
    tree_draw_ctx.active_geometry_nodes_viewer = viewer_path::find_geometry_nodes_viewer(
        workspace->viewer_path, *snode);

    /* This set of socket is used when drawing links to determine which links should use the
     * special gizmo drawing. */
    ntree.runtime->sockets_on_active_gizmo_paths = find_sockets_on_active_gizmo_paths(
        C, *snode, compute_context_cache);
  }
  else if (ntree.type == NTREE_COMPOSIT) {
    const Scene *scene = CTX_data_scene(&C);
    tree_draw_ctx.compositor_per_node_execution_time =
        &scene->runtime->compositor.per_node_execution_time;
  }
  else if (ntree.type == NTREE_SHADER) {
    if (USER_EXPERIMENTAL_TEST(&U, use_shader_node_previews) &&
        BKE_scene_uses_shader_previews(CTX_data_scene(&C)) &&
        snode->overlay.flag & SN_OVERLAY_SHOW_OVERLAYS &&
        snode->overlay.flag & SN_OVERLAY_SHOW_PREVIEWS)
    {
      tree_draw_ctx.nested_group_infos = get_nested_previews(C, *snode);
    }
    {
      std::lock_guard lock(ntree.runtime->shader_node_errors_mutex);
      /* Make a local copy to avoid mutex access for each node. Typically, there are only very few
       * error message. */
      tree_draw_ctx.shader_node_errors = ntree.runtime->shader_node_errors;
    }
  }

  for (const int i : nodes.index_range()) {
    const bNode &node = *nodes[i];
    tree_draw_ctx.extra_info_rows_per_node[node.index()] = node_get_extra_info(
        C, tree_draw_ctx, *snode, node);
  }

  node_update_nodetree(C, tree_draw_ctx, ntree, nodes, blocks);
  node_draw_zones_and_frames(region, *snode, ntree);
  node_draw_nodetree(C, tree_draw_ctx, region, *snode, ntree, nodes, blocks, parent_key);
}

/**
 * Make the background slightly brighter to indicate that users are inside a node-group.
 */
static void draw_background_color(const SpaceNode &snode)
{
  const int max_tree_length = 3;
  const float bright_factor = 0.25f;

  /* We ignore the first element of the path since it is the top-most tree and it doesn't need to
   * be brighter. We also set a cap to how many levels we want to set apart, to avoid the
   * background from getting too bright. */
  const int clamped_tree_path_length = BLI_listbase_count_at_most(&snode.treepath,
                                                                  max_tree_length);
  const int depth = max_ii(0, clamped_tree_path_length - 1);

  float color[3];
  UI_GetThemeColor3fv(TH_BACK, color);
  mul_v3_fl(color, 1.0f + bright_factor * depth);
  GPU_clear_color(color[0], color[1], color[2], 1.0);
}

void node_draw_space(const bContext &C, ARegion &region)
{
  wmWindow *win = CTX_wm_window(&C);
  SpaceNode &snode = *CTX_wm_space_node(&C);
  View2D &v2d = region.v2d;

  /* Setup off-screen buffers. */
  GPUViewport *viewport = WM_draw_region_get_viewport(&region);

  blender::gpu::FrameBuffer *framebuffer_overlay = GPU_viewport_framebuffer_overlay_get(viewport);
  GPU_framebuffer_bind_no_srgb(framebuffer_overlay);

  UI_view2d_view_ortho(&v2d);
  draw_background_color(snode);
  GPU_depth_test(GPU_DEPTH_NONE);
  GPU_scissor_test(true);

  /* XXX `snode->runtime->cursor` set in coordinate-space for placing new nodes,
   * used for drawing noodles too. */
  UI_view2d_region_to_view(&region.v2d,
                           win->eventstate->xy[0] - region.winrct.xmin,
                           win->eventstate->xy[1] - region.winrct.ymin,
                           &snode.runtime->cursor[0],
                           &snode.runtime->cursor[1]);
  snode.runtime->cursor[0] /= UI_SCALE_FAC;
  snode.runtime->cursor[1] /= UI_SCALE_FAC;

  ED_region_draw_cb_draw(&C, &region, REGION_DRAW_PRE_VIEW);

  /* Only set once. */
  GPU_blend(GPU_BLEND_ALPHA);

  /* Nodes. */
  snode_set_context(C);

  const int grid_levels = UI_GetThemeValueType(TH_NODE_GRID_LEVELS, SPACE_NODE);
  UI_view2d_dot_grid_draw(&v2d, TH_GRID, NODE_GRID_STEP_SIZE, grid_levels);

  /* Draw parent node trees. */
  if (snode.treepath.last) {
    bNodeTreePath *path = (bNodeTreePath *)snode.treepath.last;

    /* Update tree path name (drawn in the bottom left). */
    ID *name_id = (path->nodetree && path->nodetree != snode.nodetree) ? &path->nodetree->id :
                                                                         snode.id;

    if (name_id && UNLIKELY(!STREQ(path->display_name, name_id->name + 2))) {
      STRNCPY_UTF8(path->display_name, name_id->name + 2);
    }

    /* Current View2D center, will be set temporarily for parent node trees. */
    float2 center;
    UI_view2d_center_get(&v2d, &center.x, &center.y);

    /* Store new view center in path and current edit tree. */
    copy_v2_v2(path->view_center, center);
    if (snode.edittree) {
      copy_v2_v2(snode.edittree->view_center, center);
    }

    /* Top-level edit tree. */
    bNodeTree *ntree = path->nodetree;
    if (ntree) {
      snode_setup_v2d(snode, region, center);

      /* Backdrop. */
      draw_nodespace_back_pix(C, region, snode, path->parent_key);

      {
        float original_proj[4][4];
        GPU_matrix_projection_get(original_proj);

        GPU_matrix_push();
        GPU_matrix_identity_set();

        wmOrtho2_pixelspace(region.winx, region.winy);

        WM_gizmomap_draw(region.runtime->gizmo_map, &C, WM_GIZMOMAP_DRAWSTEP_2D);

        GPU_matrix_pop();
        GPU_matrix_projection_set(original_proj);
      }

      draw_nodetree(C, region, *ntree, path->parent_key);
    }

    /* Temporary links. */
    GPU_blend(GPU_BLEND_ALPHA);
    GPU_line_smooth(true);
    if (snode.runtime->linkdrag) {
      for (const bNodeLink &link : snode.runtime->linkdrag->links) {
        node_draw_link_dragged(C, v2d, snode, link);
      }
    }
    GPU_line_smooth(false);
    GPU_blend(GPU_BLEND_NONE);

    if (snode.overlay.flag & SN_OVERLAY_SHOW_OVERLAYS && snode.flag & SNODE_SHOW_GPENCIL) {
      /* Draw grease-pencil annotations. */
      ED_annotation_draw_view2d(&C, true);
    }
  }
  else {

    /* Backdrop. */
    draw_nodespace_back_pix(C, region, snode, bke::NODE_INSTANCE_KEY_NONE);
  }

  ED_region_draw_cb_draw(&C, &region, REGION_DRAW_POST_VIEW);

  /* Reset view matrix. */
  UI_view2d_view_restore(&C);

  if (snode.overlay.flag & SN_OVERLAY_SHOW_OVERLAYS) {
    if (snode.flag & SNODE_SHOW_GPENCIL && snode.treepath.last) {
      /* Draw grease-pencil (screen strokes, and also paint-buffer). */
      ED_annotation_draw_view2d(&C, false);
    }

    /* Draw context path. */
    if (snode.overlay.flag & SN_OVERLAY_SHOW_PATH) {
      draw_tree_path(C, region);
    }
  }

  /* Scrollers. */

  /* Hide the right scrollbar while a right-aligned region
   * is open. Otherwise we can have two scroll bars. #141225 */
  ScrArea *area = CTX_wm_area(&C);
  bool sidebar = false;
  LISTBASE_FOREACH (ARegion *, region, &area->regionbase) {
    if (region->alignment == RGN_ALIGN_RIGHT && region->overlap &&
        !(region->flag & RGN_FLAG_HIDDEN))
    {
      sidebar = true;
      break;
    }
  }

  if (sidebar) {
    v2d.scroll &= ~V2D_SCROLL_RIGHT;
  }
  else {
    v2d.scroll |= V2D_SCROLL_RIGHT;
  }

  UI_view2d_scrollers_draw(&v2d, nullptr);
}

}  // namespace blender::ed::space_node<|MERGE_RESOLUTION|>--- conflicted
+++ resolved
@@ -1752,42 +1752,41 @@
 
 /* BFA - Draw an outline with padding around node groups */
 static void node_draw_node_group_indicator(TreeDrawContext &tree_draw_ctx,
-  const bNode &node,
-  const rctf &rect,
-  const float radius,
-  const bool is_selected)
-{
-if (node.type_legacy != NODE_GROUP) {
-return;
-}
-
-const float padding = 5.0f * UI_SCALE_FAC;
-float alpha_selected = is_selected ? 1.0f : 0.5f; // Keep outline more visible
-
-/* If the node is muted, reduce its alpha. */
-if (node.is_muted()) {
-  alpha_selected = alpha_selected - 0.4f;
-}
-
-
-/* Create the outline rectangle with padding. */
-const rctf outline_rect = {
-rect.xmin - padding,
-rect.xmax + padding,
-rect.ymin - padding,
-rect.ymax + padding,
-};
-
-float outline_color[4];
-int color_id = node_get_colorid(tree_draw_ctx, node);
-
-/* Both selected and unselected should use the header color */
-UI_GetThemeColor4fv(color_id, outline_color);
-outline_color[3] = alpha_selected;
-
-/* Draw only the outline (background is drawn separately at the beginning) */
-UI_draw_roundbox_corner_set(UI_CNR_ALL);
-UI_draw_roundbox_4fv(&outline_rect, false, radius + padding, outline_color);
+                                           const bNode &node,
+                                           const rctf &rect,
+                                           const float radius,
+                                           const bool is_selected)
+{
+  if (node.type_legacy != NODE_GROUP) {
+    return;
+  }
+
+  const float padding = 5.0f * UI_SCALE_FAC;
+  float alpha_selected = is_selected ? 1.0f : 0.5f;  // Keep outline more visible
+
+  /* If the node is muted, reduce its alpha. */
+  if (node.is_muted()) {
+    alpha_selected = alpha_selected - 0.4f;
+  }
+
+  /* Create the outline rectangle with padding. */
+  const rctf outline_rect = {
+      rect.xmin - padding,
+      rect.xmax + padding,
+      rect.ymin - padding,
+      rect.ymax + padding,
+  };
+
+  float outline_color[4];
+  int color_id = node_get_colorid(tree_draw_ctx, node);
+
+  /* Both selected and unselected should use the header color */
+  UI_GetThemeColor4fv(color_id, outline_color);
+  outline_color[3] = alpha_selected;
+
+  /* Draw only the outline (background is drawn separately at the beginning) */
+  UI_draw_roundbox_corner_set(UI_CNR_ALL);
+  UI_draw_roundbox_4fv(&outline_rect, false, radius + padding, outline_color);
 }
 
 static void node_draw_socket(const bContext &C,
@@ -2955,7 +2954,7 @@
   if (node.type_legacy == NODE_GROUP) {
     const float group_padding = 5.0f * UI_SCALE_FAC;
     const float group_radius = BASIS_RAD + group_padding;
-    const float alpha = (node.flag & SELECT) ? 0.5f : 0.2f; // Slightly transparent
+    const float alpha = (node.flag & SELECT) ? 0.5f : 0.2f;  // Slightly transparent
 
     const rctf group_bg_rect = {
         rct.xmin - group_padding,
@@ -2992,8 +2991,8 @@
   /* Show/hide icons. */
   float iconofs = rct.xmax - 0.35f * U.widget_unit;
 
-   /* BFA - Kept this Group icon.*/
-   if (node.type_legacy == NODE_GROUP) {
+  /* BFA - Kept this Group icon.*/
+  if (node.type_legacy == NODE_GROUP) {
     iconofs -= iconbutw;
     UI_block_emboss_set(&block, ui::EmbossType::None);
     uiBut *but = uiDefIconBut(&block,
@@ -3017,7 +3016,6 @@
     }
     UI_block_emboss_set(&block, ui::EmbossType::Emboss);
   }
-
 
   if (nodes::node_can_sync_sockets(C, ntree, node)) {
     iconofs -= iconbutw;
@@ -3252,8 +3250,8 @@
     else if (node.is_muted()) {
       // bfa node color blend
       float color_background[4];
-      float color_blend[4]; 
-      UI_GetThemeColor4fv(TH_BACK, color_background); 
+      float color_blend[4];
+      UI_GetThemeColor4fv(TH_BACK, color_background);
       UI_GetThemeColorBlend4f(TH_NODE, color_id, U.node_color_blend, color_blend);
       interp_v4_v4v4(color, color_background, color_blend, 0.2f);
       // UI_GetThemeColorBlend4f(TH_BACK, TH_NODE, 0.2f, color);
@@ -3263,7 +3261,8 @@
     }
     else {
       // bfa node color blend
-      UI_GetThemeColorBlend4f(TH_NODE, color_id, U.node_color_blend, color); // bfa node color blend 
+      UI_GetThemeColorBlend4f(
+          TH_NODE, color_id, U.node_color_blend, color);  // bfa node color blend
       // UI_GetThemeColor4fv(TH_NODE, color);
     }
 
@@ -3290,9 +3289,10 @@
     };
 
     /* BFA - Removed the old Node Group indicator. */
-    //if (draw_node_details(snode)) {
-    //  node_draw_node_group_indicator(snode, node, rect, corner_radius, color, node.flag & SELECT);
-    //}
+    // if (draw_node_details(snode)) {
+    //   node_draw_node_group_indicator(snode, node, rect, corner_radius, color, node.flag &
+    //   SELECT);
+    // }
 
     UI_draw_roundbox_corner_set(UI_CNR_BOTTOM_LEFT | UI_CNR_BOTTOM_RIGHT);
     UI_draw_roundbox_4fv(&rect, true, corner_radius, color);
@@ -3304,58 +3304,6 @@
 
   /* Outline around the entire node to highlight selection, alert, or for simulation zones. */
   {
-<<<<<<< HEAD
-    /* Body outline. */
-    const rctf rect_body = {
-        rct.xmin - 0,
-        rct.xmax + 0,
-        rct.ymin,
-        rct.ymax - (NODE_DY),
-    };
-    float color_body[4];
-    if (node_undefined_or_unsupported(ntree, node)) {
-      UI_GetThemeColorShade4fv(TH_REDALERT, -40, color_body);
-    }
-    else if (node.is_muted()) {
-      UI_GetThemeColorBlend4f(TH_BACK, TH_NODE, 0.6f, color_body);
-    }
-    else {
-      UI_GetThemeColorShade4fv(TH_NODE, 20, color_body);
-    }
-    UI_draw_roundbox_corner_set(UI_CNR_BOTTOM_LEFT | UI_CNR_BOTTOM_RIGHT);
-    UI_draw_roundbox_4fv(&rect_body, false, BASIS_RAD, color_body);
-
-    /* Header outline. */
-    const rctf rect_header = {
-        rct.xmin,
-        rct.xmax,
-        rct.ymax - (NODE_DY + outline_width),
-        rct.ymax,
-    };
-    float color_header[4];
-    if (node_undefined_or_unsupported(ntree, node)) {
-      UI_GetThemeColorShade4fv(TH_REDALERT, -40, color_header);
-    }
-    else if (node.is_muted()) {
-      UI_GetThemeColorBlend4f(TH_BACK, color_id, 0.6f, color_header);
-    }
-    else {
-      UI_GetThemeColorShade4fv(color_id, 20, color_header);
-    }
-    UI_draw_roundbox_corner_set(UI_CNR_TOP_LEFT | UI_CNR_TOP_RIGHT);
-    UI_draw_roundbox_4fv(&rect_header, false, BASIS_RAD, color_header);
-
-    /* BFA - Node Group outline. */
-    if (node.type_legacy == NODE_GROUP && draw_node_details(snode)) {
-      const float outline_group_width = 2.0f * UI_SCALE_FAC; // Thicker outline
-      GPU_line_width(outline_group_width);
-      node_draw_node_group_indicator(tree_draw_ctx, node, rct, BASIS_RAD, node.flag & SELECT);
-      GPU_line_width(1.0f); // Reset line width
-    }
-
-    /* Outline around the entire node to highlight selection, alert, or for simulation zones. */
-=======
->>>>>>> 43a75f6a
     const rctf rect_node = {
         rct.xmin - outline_width,
         rct.xmax + outline_width,
@@ -3378,6 +3326,14 @@
     }
     UI_draw_roundbox_corner_set(UI_CNR_ALL);
     UI_draw_roundbox_4fv(&rect_node, false, BASIS_RAD + outline_width, color_outline);
+
+    /* BFA - Node Group outline. */
+    if (node.type_legacy == NODE_GROUP && draw_node_details(snode)) {
+      const float outline_group_width = 2.0f * UI_SCALE_FAC;  // Thicker outline
+      GPU_line_width(outline_group_width);
+      node_draw_node_group_indicator(tree_draw_ctx, node, rct, BASIS_RAD, node.flag & SELECT);
+      GPU_line_width(1.0f);  // Reset line width
+    }
   }
 
   /* Skip slow socket drawing if zoom is small. */
@@ -3457,7 +3413,7 @@
     if (node.type_legacy == NODE_GROUP && draw_node_details(snode)) {
       const float group_padding = 5.0f * UI_SCALE_FAC;
       const float group_radius = BASIS_RAD + group_padding;
-      const float alpha = (node.flag & SELECT) ? 0.5f : 0.2f; // Slightly transparent
+      const float alpha = (node.flag & SELECT) ? 0.5f : 0.2f;  // Slightly transparent
 
       const rctf group_bg_rect = {
           rct.xmin - group_padding,
@@ -3485,10 +3441,10 @@
 
     /* BFA - Node Group outline. */
     if (node.type_legacy == NODE_GROUP && draw_node_details(snode)) {
-      const float outline_group_width = 2.0f * UI_SCALE_FAC; // Thicker outline
+      const float outline_group_width = 2.0f * UI_SCALE_FAC;  // Thicker outline
       GPU_line_width(outline_group_width);
       node_draw_node_group_indicator(tree_draw_ctx, node, rct, BASIS_RAD, node.flag & SELECT);
-      GPU_line_width(1.0f); // Reset line width
+      GPU_line_width(1.0f);  // Reset line width
     }
 
     UI_draw_roundbox_corner_set(UI_CNR_ALL);
@@ -3503,7 +3459,10 @@
     UI_GetThemeColorBlendShade4fv(TH_SELECT, color_id, 0.4f, 10, color);
   }
 
-  float iconfs = rct.xmin + (NODE_MARGIN_X / 3);  // BFA: collapsed node icon // rct.xmin + (NODE_MARGIN_X / 3) + 0.1f * U.widget_unit
+  float iconfs =
+      rct.xmin +
+      (NODE_MARGIN_X /
+       3);  // BFA: collapsed node icon // rct.xmin + (NODE_MARGIN_X / 3) + 0.1f * U.widget_unit
   /* Collapse/expand icon. */
   {
     const int but_size = 0.8f * U.widget_unit;
@@ -3565,7 +3524,9 @@
                         showname,
                         round_fl_to_int(rct.xmin + NODE_MARGIN_X),
                         round_fl_to_int(centy - NODE_DY * 0.5f),
-                        short(BLI_rctf_size_x(&rct) - (3 * U.widget_unit)),  /* BFA - increased margin for new icon and moved name left by 1 more icon space */
+                        short(BLI_rctf_size_x(&rct) -
+                              (3 * U.widget_unit)), /* BFA - increased margin for new icon and
+                                                       moved name left by 1 more icon space */
                         NODE_DY,
                         nullptr,
                         0,
