--- conflicted
+++ resolved
@@ -3501,7 +3501,7 @@
     UI_GetThemeColorBlendShade4fv(TH_SELECT, color_id, 0.4f, 10, color);
   }
 
-  float iconfs = rct.xmin + (NODE_MARGIN_X / 3);  // BFA: collapsed node icon
+  float iconfs = rct.xmin + (NODE_MARGIN_X / 3);  // BFA: collapsed node icon // rct.xmin + (NODE_MARGIN_X / 3) + 0.1f * U.widget_unit
   /* Collapse/expand icon. */
   {
     const int but_size = 0.8f * U.widget_unit;
@@ -3510,11 +3510,7 @@
                               ButType::ButToggle,
                               0,
                               ICON_RIGHTARROW,
-<<<<<<< HEAD
                               iconfs,
-=======
-                              rct.xmin + (NODE_MARGIN_X / 3) + 0.1f * U.widget_unit,
->>>>>>> 88c2c67a
                               centy - but_size / 2,
                               but_size,
                               but_size,
