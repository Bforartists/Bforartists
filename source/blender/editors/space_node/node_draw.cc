--- conflicted
+++ resolved
@@ -1730,7 +1730,6 @@
   const float padding = 5.0f * UI_SCALE_FAC;
   float alpha_selected = is_selected ? 1.0f : 0.5f;  // Keep outline more visible
 
-<<<<<<< HEAD
   /* If the node is muted, reduce its alpha. */
   if (node.is_muted()) {
     alpha_selected = alpha_selected - 0.4f;
@@ -1743,100 +1742,17 @@
       rect.ymin - padding,
       rect.ymax + padding,
   };
-=======
-  const float outline_width = is_selected ? 1.0f : 0.5f;
-  float outline_color[4];
-  ui::theme::get_color_4fv(TH_NODE_OUTLINE, outline_color);
-
-  if (is_selected) {
-    ui::theme::get_color_4fv((node.flag & NODE_ACTIVE) ? TH_ACTIVE : TH_SELECT, outline_color);
-  }
-
-  ui::draw_roundbox_corner_set(ui::CNR_BOTTOM_LEFT | ui::CNR_BOTTOM_RIGHT);
-
-  /* Start with the last copy. */
-  {
-    const rctf rect_group_front = {
-        rect.xmin + offset_x * 4,
-        rect.xmax - offset_x * 4,
-        rect.ymin - (offset_y * 2) - U.pixelsize,
-        rect.ymin - offset_y + (U.pixelsize * 2),
-    };
-
-    const rctf rect_group_front_shadow = {
-        rect_group_front.xmin + outline_width,
-        rect_group_front.xmax - outline_width,
-        rect_group_front.ymin + outline_width,
-        rect_group_front.ymax - outline_width,
-    };
-
-    ui::draw_dropshadow(&rect_group_front_shadow,
-                        radius + outline_width,
-                        shadow_width,
-                        snode.runtime->aspect,
-                        shadow_alpha);
-
-    /* Use the node color (or header color when collapsed) but slightly darker. */
-    float fill_color_front[4], outline_color_front[4];
-    copy_v4_v4(fill_color_front, color);
-    mul_v3_fl(fill_color_front, 0.8f - dim_collapsed);
-
-    copy_v4_v4(outline_color_front, outline_color);
-    mul_v3_fl(outline_color_front, (is_selected ? 0.5f : 1.0f) - dim_collapsed);
-
-    ui::draw_roundbox_4fv_ex(&rect_group_front,
-                             fill_color_front,
-                             nullptr,
-                             0.0f,
-                             outline_color_front,
-                             outline_width,
-                             radius);
-  }
-
-  /* Draw the first copy in the front. */
-  {
-    const rctf rect_group_back = {
-        rect.xmin + offset_x * 2,
-        rect.xmax - offset_x * 2,
-        rect.ymin - offset_y - U.pixelsize,
-        rect.ymin + (U.pixelsize * 2),
-    };
-
-    const rctf rect_group_back_shadow = {
-        rect_group_back.xmin + outline_width,
-        rect_group_back.xmax - outline_width,
-        rect_group_back.ymin + outline_width,
-        rect_group_back.ymax - outline_width,
-    };
-
-    ui::draw_dropshadow(&rect_group_back_shadow,
-                        radius + outline_width,
-                        shadow_width,
-                        snode.runtime->aspect,
-                        shadow_alpha);
->>>>>>> 1536700a
 
   float outline_color[4];
   int color_id = node_get_colorid(tree_draw_ctx, node);
 
   /* Both selected and unselected should use the header color */
-  UI_GetThemeColor4fv(color_id, outline_color);
+  ui::theme::get_color_4fv(color_id, outline_color);
   outline_color[3] = alpha_selected;
 
-<<<<<<< HEAD
   /* Draw only the outline (background is drawn separately at the beginning) */
-  UI_draw_roundbox_corner_set(UI_CNR_ALL);
-  UI_draw_roundbox_4fv(&outline_rect, false, radius + padding, outline_color);
-=======
-    ui::draw_roundbox_4fv_ex(&rect_group_back,
-                             fill_color_back,
-                             nullptr,
-                             0.0f,
-                             outline_color_back,
-                             outline_width,
-                             radius);
-  }
->>>>>>> 1536700a
+  ui::draw_roundbox_corner_set(ui::CNR_ALL);
+  ui::draw_roundbox_4fv(&outline_rect, false, radius + padding, outline_color);
 }
 
 static void node_draw_socket(const bContext &C,
@@ -3013,11 +2929,11 @@
 
     float bg_color[4];
     int color_id = node_get_colorid(tree_draw_ctx, node);
-    UI_GetThemeColor4fv(color_id, bg_color);
+    blender::ui::theme::get_color_4fv(color_id, bg_color);
     bg_color[3] = alpha;
 
-    UI_draw_roundbox_corner_set(UI_CNR_ALL);
-    UI_draw_roundbox_4fv(&group_bg_rect, true, group_radius, bg_color);
+    ui::draw_roundbox_corner_set(ui::CNR_ALL);
+    ui::draw_roundbox_4fv(&group_bg_rect, true, group_radius, bg_color);
   }
 
   /* Header. */
@@ -3042,26 +2958,26 @@
   /* BFA - Kept this Group icon.*/
   if (node.type_legacy == NODE_GROUP) {
     iconofs -= iconbutw;
-    UI_block_emboss_set(&block, ui::EmbossType::None);
-    uiBut *but = uiDefIconBut(&block,
-                              ButType::ButToggle,
-                              ICON_NODETREE,
-                              iconofs,
-                              rct.ymax - NODE_DY,
-                              iconbutw,
-                              UI_UNIT_Y,
-                              nullptr,
-                              0,
-                              0,
-                              "");
-    UI_but_func_set(but,
+    block_emboss_set(&block, ui::EmbossType::None);
+    ui::Button *but = uiDefIconBut(&block,
+                                   ui::ButtonType::ButToggle,
+                                   ICON_NODETREE,
+                                   iconofs,
+                                   rct.ymax - NODE_DY,
+                                   iconbutw,
+                                   UI_UNIT_Y,
+                                   nullptr,
+                                   0,
+                                   0,
+                                   "");
+    button_func_set(but,
                     node_toggle_button_cb,
                     POINTER_FROM_INT(node.identifier),
                     (void *)"NODE_OT_group_edit");
     if (node.id) {
-      UI_but_icon_indicator_number_set(but, ID_REAL_USERS(node.id));
-    }
-    UI_block_emboss_set(&block, ui::EmbossType::Emboss);
+      button_icon_indicator_number_set(but, ID_REAL_USERS(node.id));
+    }
+    block_emboss_set(&block, ui::EmbossType::Emboss);
   }
 
   if (nodes::node_can_sync_sockets(C, ntree, node)) {
@@ -3091,27 +3007,12 @@
   if (node_is_previewable(snode, ntree, node)) {
     const bool is_active = node.flag & NODE_PREVIEW;
     iconofs -= iconbutw;
-<<<<<<< HEAD
-    UI_block_emboss_set(&block, ui::EmbossType::None);
-    uiBut *but = uiDefIconBut(&block,
-                              ButType::ButToggle,
-                              is_active ? ICON_HIDE_OFF : ICON_HIDE_ON,
-                              // ICON_TOGGLE_NODE_PREVIEW, /* BFA - wip, could be a better icon for
-                              // node preview toggle button */*/
-                              iconofs,
-                              rct.ymax - NODE_DY,
-                              iconbutw,
-                              UI_UNIT_Y,
-                              nullptr,
-                              0,
-                              0,
-                              "");
-    UI_but_func_set(but,
-=======
     block_emboss_set(&block, ui::EmbossType::None);
     ui::Button *but = uiDefIconBut(&block,
                                    ui::ButtonType::ButToggle,
                                    is_active ? ICON_HIDE_OFF : ICON_HIDE_ON,
+                                   // ICON_TOGGLE_NODE_PREVIEW, /* BFA - wip, could be a better
+                                   // icon for node preview toggle button */*/
                                    iconofs,
                                    rct.ymax - NODE_DY,
                                    iconbutw,
@@ -3121,7 +3022,6 @@
                                    0,
                                    "");
     button_func_set(but,
->>>>>>> 1536700a
                     node_toggle_button_cb,
                     POINTER_FROM_INT(node.identifier),
                     (void *)"NODE_OT_preview_toggle");
@@ -3148,9 +3048,9 @@
   /* bfa - Add nodes icons to node headers */
   else if (RNA_struct_ui_icon(node.typeinfo->rna_ext.srna) != ICON_NONE) {
     iconofs -= iconbutw;
-    UI_block_emboss_set(&block, blender::ui::EmbossType::None);
+    block_emboss_set(&block, blender::ui::EmbossType::None);
     uiDefIconBut(&block,
-                 ButType::But,
+                 ui::ButtonType::But,
                  RNA_struct_ui_icon(node.typeinfo->rna_ext.srna),
                  iconofs,
                  rct.ymax - NODE_DY,
@@ -3160,7 +3060,7 @@
                  0,
                  0,
                  "");
-    UI_block_emboss_set(&block, blender::ui::EmbossType::Emboss);
+    block_emboss_set(&block, blender::ui::EmbossType::Emboss);
   }
   /* -------- bfa end ------------------ */
   if (node.type_legacy == GEO_NODE_VIEWER) {
@@ -3304,8 +3204,8 @@
       // bfa node color blend
       float color_background[4];
       float color_blend[4];
-      UI_GetThemeColor4fv(TH_BACK, color_background);
-      UI_GetThemeColorBlend4f(TH_NODE, color_id, U.node_color_blend, color_blend);
+      blender::ui::theme::get_color_4fv(TH_BACK, color_background);
+      blender::ui::theme::get_color_blend_4f(TH_NODE, color_id, U.node_color_blend, color_blend);
       interp_v4_v4v4(color, color_background, color_blend, 0.2f);
       // UI_GetThemeColorBlend4f(TH_BACK, TH_NODE, 0.2f, color);
     }
@@ -3313,14 +3213,9 @@
       rgba_float_args_set(color, node.color[0], node.color[1], node.color[2], 1.0f);
     }
     else {
-<<<<<<< HEAD
       // bfa node color blend
-      UI_GetThemeColorBlend4f(
-          TH_NODE, color_id, U.node_color_blend, color);  // bfa node color blend
-      // UI_GetThemeColor4fv(TH_NODE, color);
-=======
-      ui::theme::get_color_4fv(TH_NODE, color);
->>>>>>> 1536700a
+      ui::theme::get_color_blend_4f(TH_NODE, color_id, U.node_color_blend, color);
+      // ui::theme::get_color_4fv(TH_NODE, color);
     }
 
     /* Draw selected nodes fully opaque. */
@@ -3370,16 +3265,16 @@
     };
     float color_body[4];
     if (node_undefined_or_unsupported(ntree, node)) {
-      UI_GetThemeColorShade4fv(TH_REDALERT, -40, color_body);
+      blender::ui::theme::get_color_4fv(TH_REDALERT, color_body);
     }
     else if (node.is_muted()) {
-      UI_GetThemeColorBlend4f(TH_BACK, TH_NODE, 0.6f, color_body);
+      blender::ui::theme::get_color_blend_4f(TH_BACK, TH_NODE, 0.6f, color_body);
     }
     else {
-      UI_GetThemeColorShade4fv(TH_NODE, 20, color_body);
-    }
-    UI_draw_roundbox_corner_set(UI_CNR_BOTTOM_LEFT | UI_CNR_BOTTOM_RIGHT);
-    UI_draw_roundbox_4fv(&rect_body, false, BASIS_RAD, color_body);
+      blender::ui::theme::get_color_4fv(TH_NODE, color_body);
+    }
+    ui::draw_roundbox_corner_set(ui::CNR_BOTTOM_LEFT | ui::CNR_BOTTOM_RIGHT);
+    ui::draw_roundbox_4fv(&rect_body, false, BASIS_RAD, color_body);
 
     /* Header outline. */
     const rctf rect_header = {
@@ -3390,16 +3285,16 @@
     };
     float color_header[4];
     if (node_undefined_or_unsupported(ntree, node)) {
-      UI_GetThemeColorShade4fv(TH_REDALERT, -40, color_header);
+      blender::ui::theme::get_color_4fv(TH_REDALERT, color_header);
     }
     else if (node.is_muted()) {
-      UI_GetThemeColorBlend4f(TH_BACK, color_id, 0.6f, color_header);
+      blender::ui::theme::get_color_blend_4f(TH_BACK, color_id, 0.6f, color_header);
     }
     else {
-      UI_GetThemeColorShade4fv(color_id, 20, color_header);
-    }
-    UI_draw_roundbox_corner_set(UI_CNR_TOP_LEFT | UI_CNR_TOP_RIGHT);
-    UI_draw_roundbox_4fv(&rect_header, false, BASIS_RAD, color_header);
+      blender::ui::theme::get_color_4fv(color_id, color_header);
+    }
+    ui::draw_roundbox_corner_set(ui::CNR_TOP_LEFT | ui::CNR_TOP_RIGHT);
+    ui::draw_roundbox_4fv(&rect_header, false, BASIS_RAD, color_header);
 
     /* BFA - Node Group outline. */
     if (node.type_legacy == NODE_GROUP && draw_node_details(snode)) {
@@ -3484,17 +3379,17 @@
   {
     if (node_undefined_or_unsupported(ntree, node)) {
       /* Use warning color to indicate undefined types. */
-      UI_GetThemeColorBlendShade4fv(TH_REDALERT, color_id, 0.1f, -40, color);
+      ui::theme::get_color_blend_shade_4fv(TH_REDALERT, color_id, 0.1f, -40, color);
     }
     else if (node.is_muted()) {
       /* Muted nodes get a mix of the background with the node color. */
-      UI_GetThemeColorBlendShade4fv(TH_BACK, color_id, 0.4f, 0, color);
+      ui::theme::get_color_blend_shade_4fv(TH_BACK, color_id, 0.4f, 0, color);
     }
     else if (node.flag & NODE_CUSTOM_COLOR) {
       rgba_float_args_set(color, node.color[0], node.color[1], node.color[2], 1.0f);
     }
     else {
-      UI_GetThemeColor4fv(color_id, color);
+      blender::ui::theme::get_color_4fv(color_id, color);
     }
 
     /* Draw selected nodes fully opaque. */
@@ -3521,11 +3416,11 @@
       };
 
       float bg_color[4];
-      UI_GetThemeColor4fv(color_id, bg_color);
+      blender::ui::theme::get_color_4fv(color_id, bg_color);
       bg_color[3] = alpha;
 
-      UI_draw_roundbox_corner_set(UI_CNR_ALL);
-      UI_draw_roundbox_4fv(&group_bg_rect, true, group_radius, bg_color);
+      ui::draw_roundbox_corner_set(ui::CNR_ALL);
+      ui::draw_roundbox_4fv(&group_bg_rect, true, group_radius, bg_color);
     }
 
     /* Add some padding to prevent transparent gaps with the outline. */
@@ -3564,28 +3459,11 @@
   /* Collapse/expand icon. */
   {
     const int but_size = 0.8f * U.widget_unit;
-<<<<<<< HEAD
-    UI_block_emboss_set(&block, ui::EmbossType::None);
-    uiBut *but = uiDefIconBut(&block,
-                              ButType::ButToggle,
-                              ICON_RIGHTARROW,
-                              iconfs,
-                              centy - but_size / 2,
-                              but_size,
-                              but_size,
-                              nullptr,
-                              0.0f,
-                              0.0f,
-                              "");
-
-    UI_but_func_set(but,
-=======
     block_emboss_set(&block, ui::EmbossType::None);
-
     ui::Button *but = uiDefIconBut(&block,
                                    ui::ButtonType::ButToggle,
                                    ICON_RIGHTARROW,
-                                   rct.xmin + (NODE_MARGIN_X / 3) + 0.1f * U.widget_unit,
+                                   iconfs,
                                    centy - but_size / 2,
                                    but_size,
                                    but_size,
@@ -3595,7 +3473,6 @@
                                    "");
 
     button_func_set(but,
->>>>>>> 1536700a
                     node_toggle_button_cb,
                     POINTER_FROM_INT(node.identifier),
                     (void *)"NODE_OT_hide_toggle");
@@ -3616,9 +3493,9 @@
     icon_header = RNA_struct_ui_icon(node.typeinfo->rna_ext.srna);
   }
 
-  UI_block_emboss_set(&block, blender::ui::EmbossType::None);
+  block_emboss_set(&block, blender::ui::EmbossType::None);
   uiDefIconBut(&block,
-               ButType::But,
+               blender::ui::ButtonType::But,
                icon_header,
                icon_x,
                centy - iconbutw / 2,
@@ -3628,37 +3505,23 @@
                0,
                0,
                "");
-  UI_block_emboss_set(&block, blender::ui::EmbossType::Emboss);
+  block_emboss_set(&block, blender::ui::EmbossType::Emboss);
 
   const std::string showname = bke::node_label(ntree, node);
 
-<<<<<<< HEAD
-  uiBut *but = uiDefBut(&block,
-                        ButType::Label,
-                        showname,
-                        round_fl_to_int(rct.xmin + NODE_MARGIN_X),
-                        round_fl_to_int(centy - NODE_DY * 0.5f),
-                        short(BLI_rctf_size_x(&rct) -
-                              (3 * U.widget_unit)), /* BFA - increased margin for new icon and
-                                                       moved name left by 1 more icon space */
-                        NODE_DY,
-                        nullptr,
-                        0,
-                        0,
-                        std::nullopt);
-=======
   ui::Button *but = uiDefBut(&block,
                              ui::ButtonType::Label,
                              showname,
                              round_fl_to_int(rct.xmin + NODE_MARGIN_X),
                              round_fl_to_int(centy - NODE_DY * 0.5f),
-                             short(BLI_rctf_size_x(&rct) - (2 * U.widget_unit)),
+                             short(BLI_rctf_size_x(&rct) -
+                                   (3 * U.widget_unit)), /* BFA - increased margin for new icon and
+                                                            moved name left by 1 more icon space */
                              NODE_DY,
                              nullptr,
                              0,
                              0,
                              std::nullopt);
->>>>>>> 1536700a
   node_header_custom_tooltip(node, *but);
 
   /* Outline. */
@@ -5070,7 +4933,7 @@
   /* BFA - Draw Y axis line (top-bottom line at Y=0) in theme Y color (red) with transparency */
   if (x_axis_visible) {
     float color[4];
-    UI_GetThemeColor4fv(TH_SUCCESS, color);
+    blender::ui::theme::get_color_4fv(TH_SUCCESS, color);
     color[3] *= alpha;
     immUniformColor4fv(color);
 
@@ -5082,7 +4945,7 @@
   else {
     /* Y axis is out of view - draw top-bottom line on the closest edge with padding */
     float color[4];
-    UI_GetThemeColor4fv(TH_SUCCESS, color);
+    blender::ui::theme::get_color_4fv(TH_SUCCESS, color);
     color[3] *= alpha;
     immUniformColor4fv(color);
 
@@ -5105,7 +4968,7 @@
   /* BFA - Draw Y axis line (left-right line) - sticky to edges when center is out of view */
   if (y_axis_visible) {
     float color[4];
-    UI_GetThemeColor4fv(TH_REDALERT, color);
+    blender::ui::theme::get_color_4fv(TH_REDALERT, color);
     color[3] *= alpha;
     immUniformColor4fv(color);
 
@@ -5117,7 +4980,7 @@
   else {
     /* Y axis is out of view - draw horizontal line on the closest edge with padding */
     float color[4];
-    UI_GetThemeColor4fv(TH_REDALERT, color);
+    blender::ui::theme::get_color_4fv(TH_REDALERT, color);
     color[3] *= alpha;
     immUniformColor4fv(color);
 
@@ -5140,7 +5003,7 @@
   /* BFA - Draw a small square at the center intersection if both axes are visible */
   if (x_axis_visible && y_axis_visible) {
     float color[4];
-    UI_GetThemeColor4fv(TH_TEXT, color);
+    blender::ui::theme::get_color_4fv(TH_TEXT, color);
     color[3] *= alpha;
     immUniformColor4fv(color);
 
