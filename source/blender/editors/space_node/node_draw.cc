--- conflicted
+++ resolved
@@ -1343,13 +1343,8 @@
     UI_block_emboss_set(node->block, UI_EMBOSS_NONE);
     uiBut *but = uiDefIconBut(node->block,
                               UI_BTYPE_BUT_TOGGLE,
-<<<<<<< HEAD
-                              B_REDR,
+                              0,
                               ICON_TOGGLE_NODE_PREVIEW,
-=======
-                              0,
-                              ICON_MATERIAL,
->>>>>>> 9ddb52e3
                               iconofs,
                               rct->ymax - NODE_DY,
                               iconbutw,
