/* SPDX-FileCopyrightText: 2005 Blender Authors
 *
 * SPDX-License-Identifier: GPL-2.0-or-later */

/** \file
 * \ingroup spnode
 * \brief lower level node drawing for nodes (boarders, headers etc), also node layout.
 */

#include "BLI_color.hh"
#include "BLI_listbase.h"
#include "BLI_string.h"
#include "BLI_threads.h"

#include "DNA_node_types.h"
#include "DNA_screen_types.h"
#include "DNA_space_types.h"
#include "DNA_userdef_types.h"

#include "BKE_context.hh"
#include "BKE_curve.hh"
#include "BKE_image.hh"
#include "BKE_main.hh"
#include "BKE_main_invariants.hh"
#include "BKE_node.hh"
#include "BKE_node_enum.hh"
#include "BKE_node_legacy_types.hh"
#include "BKE_node_runtime.hh"
#include "BKE_node_tree_update.hh"
#include "BKE_scene.hh"
#include "BKE_tracking.h"

#include "BLT_translation.hh"

#include "BIF_glutil.hh"

#include "GPU_batch.hh"
#include "GPU_batch_presets.hh"
#include "GPU_capabilities.hh"
#include "GPU_framebuffer.hh"
#include "GPU_immediate.hh"
#include "GPU_matrix.hh"
#include "GPU_shader_shared.hh"
#include "GPU_state.hh"
#include "GPU_uniform_buffer.hh"

#include "DRW_engine.hh"

#include "RNA_access.hh"
#include "RNA_define.hh"
#include "RNA_prototypes.hh"

#include "ED_node.hh"
#include "ED_space_api.hh"

#include "WM_api.hh"
#include "WM_types.hh"

#include "UI_resources.hh"
#include "UI_view2d.hh"

#include "IMB_colormanagement.hh"
#include "IMB_imbuf_types.hh"

#include "NOD_composite.hh"
#include "NOD_geometry.hh"
#include "NOD_geometry_nodes_gizmos.hh"
#include "NOD_node_declaration.hh"
#include "NOD_partial_eval.hh"
#include "NOD_socket.hh"
#include "NOD_socket_declarations.hh"
#include "node_intern.hh" /* own include */

namespace blender::ed::space_node {

/* Default flags for uiLayout::prop(). Name is kept short since this is used a lot in this file. */
#define DEFAULT_FLAGS UI_ITEM_R_SPLIT_EMPTY_NAME

/* ****************** SOCKET BUTTON DRAW FUNCTIONS ***************** */

static void node_socket_button_label(bContext * /*C*/,
                                     uiLayout *layout,
                                     PointerRNA * /*ptr*/,
                                     PointerRNA * /*node_ptr*/,
                                     const StringRefNull text)
{
  layout->label(text, ICON_NONE);
}

/* ****************** BUTTON CALLBACKS FOR ALL TREES ***************** */

static void node_buts_mix_rgb(uiLayout *layout, bContext * /*C*/, PointerRNA *ptr)
{
  bNodeTree *ntree = (bNodeTree *)ptr->owner_id;

  uiLayout *col = &layout->column(false);
  uiLayout *row = &col->row(true);
  row->prop(ptr, "blend_type", DEFAULT_FLAGS, "", ICON_NONE);
  if (ELEM(ntree->type, NTREE_COMPOSIT, NTREE_TEXTURE)) {
    row->prop(ptr, "use_alpha", DEFAULT_FLAGS, "", ICON_IMAGE_RGB_ALPHA);
  }

  col->prop(ptr, "use_clamp", DEFAULT_FLAGS, std::nullopt, ICON_NONE);
}

static void node_buts_time(uiLayout *layout, bContext * /*C*/, PointerRNA *ptr)
{
  uiTemplateCurveMapping(layout, ptr, "curve", 's', false, false, false, false);
}

static void node_buts_colorramp(uiLayout *layout, bContext * /*C*/, PointerRNA *ptr)
{
  uiTemplateColorRamp(layout, ptr, "color_ramp", false);
}

static void node_buts_curvevec(uiLayout *layout, bContext * /*C*/, PointerRNA *ptr)
{
  uiTemplateCurveMapping(layout, ptr, "mapping", 'v', false, false, false, false);
}

static void node_buts_curvefloat(uiLayout *layout, bContext * /*C*/, PointerRNA *ptr)
{
  uiTemplateCurveMapping(layout, ptr, "mapping", 0, false, false, false, false);
}

}  // namespace blender::ed::space_node

#define SAMPLE_FLT_ISNONE FLT_MAX
/* Bad! 2.5 will do better? ... no it won't! */
static float _sample_col[4] = {SAMPLE_FLT_ISNONE};
void ED_node_sample_set(const float col[4])
{
  if (col) {
    copy_v4_v4(_sample_col, col);
  }
  else {
    copy_v4_fl(_sample_col, SAMPLE_FLT_ISNONE);
  }
}

namespace blender::ed::space_node {

static void node_buts_curvecol(uiLayout *layout, bContext * /*C*/, PointerRNA *ptr)
{
  bNode *node = (bNode *)ptr->data;
  CurveMapping *cumap = (CurveMapping *)node->storage;

  if (_sample_col[0] != SAMPLE_FLT_ISNONE) {
    cumap->flag |= CUMA_DRAW_SAMPLE;
    copy_v3_v3(cumap->sample, _sample_col);
  }
  else {
    cumap->flag &= ~CUMA_DRAW_SAMPLE;
  }

  /* "Tone" (Standard/Film-like) only used in the Compositor. */
  bNodeTree *ntree = (bNodeTree *)ptr->owner_id;
  uiTemplateCurveMapping(
      layout, ptr, "mapping", 'c', false, false, false, (ntree->type == NTREE_COMPOSIT));
}

static void node_buts_normal(uiLayout *layout, bContext * /*C*/, PointerRNA *ptr)
{
  bNode *node = (bNode *)ptr->data;
  /* first output stores normal */
  bNodeSocket *output = (bNodeSocket *)node->outputs.first;
  PointerRNA sockptr = RNA_pointer_create_discrete(ptr->owner_id, &RNA_NodeSocket, output);

  layout->prop(&sockptr, "default_value", DEFAULT_FLAGS, "", ICON_NONE);
}

static void node_buts_texture(uiLayout *layout, bContext *C, PointerRNA *ptr)
{
  bNode *node = (bNode *)ptr->data;

  short multi = (node->id && ((Tex *)node->id)->use_nodes &&
                 (node->type_legacy != CMP_NODE_TEXTURE) &&
                 (node->type_legacy != TEX_NODE_TEXTURE));

  uiTemplateID(layout, C, ptr, "texture", "texture.new", nullptr, nullptr);

  if (multi) {
    /* Number Drawing not optimal here, better have a list. */
    layout->prop(ptr, "node_output", DEFAULT_FLAGS, "", ICON_NONE);
  }
}

static void node_buts_math(uiLayout *layout, bContext * /*C*/, PointerRNA *ptr)
{
  layout->prop(ptr, "operation", DEFAULT_FLAGS, "", ICON_NONE);
  layout->prop(ptr, "use_clamp", DEFAULT_FLAGS, std::nullopt, ICON_NONE);
}

static void node_buts_combsep_color(uiLayout *layout, bContext * /*C*/, PointerRNA *ptr)
{
  layout->prop(ptr, "mode", DEFAULT_FLAGS, "", ICON_NONE);
}

NodeResizeDirection node_get_resize_direction(const SpaceNode &snode,
                                              const bNode *node,
                                              const int x,
                                              const int y)
{
  const float size = NODE_RESIZE_MARGIN * math::max(snode.runtime->aspect, 1.0f);

  if (node->is_frame()) {
    NodeFrame *data = (NodeFrame *)node->storage;

    /* shrinking frame size is determined by child nodes */
    if (!(data->flag & NODE_FRAME_RESIZEABLE)) {
      return NODE_RESIZE_NONE;
    }

    NodeResizeDirection dir = NODE_RESIZE_NONE;

    const rctf &bounds = node->runtime->draw_bounds;

    if (x > bounds.xmax - size && x <= bounds.xmax && y >= bounds.ymin && y < bounds.ymax) {
      dir |= NODE_RESIZE_RIGHT;
    }
    if (x >= bounds.xmin && x < bounds.xmin + size && y >= bounds.ymin && y < bounds.ymax) {
      dir |= NODE_RESIZE_LEFT;
    }
    if (x >= bounds.xmin && x < bounds.xmax && y >= bounds.ymax - size && y < bounds.ymax) {
      dir |= NODE_RESIZE_TOP;
    }
    if (x >= bounds.xmin && x < bounds.xmax && y >= bounds.ymin && y < bounds.ymin + size) {
      dir |= NODE_RESIZE_BOTTOM;
    }

    return dir;
  }

  if (node->flag & NODE_HIDDEN) {
    /* right part of node */
    rctf bounds = node->runtime->draw_bounds;
    bounds.xmin = node->runtime->draw_bounds.xmax - 1.0f * U.widget_unit;
    if (BLI_rctf_isect_pt(&bounds, x, y)) {
      return NODE_RESIZE_RIGHT;
    }

    return NODE_RESIZE_NONE;
  }

  const rctf &bounds = node->runtime->draw_bounds;
  NodeResizeDirection dir = NODE_RESIZE_NONE;

  if (x >= bounds.xmax - size && x < bounds.xmax && y >= bounds.ymin && y < bounds.ymax) {
    dir |= NODE_RESIZE_RIGHT;
  }
  if (x >= bounds.xmin && x < bounds.xmin + size && y >= bounds.ymin && y < bounds.ymax) {
    dir |= NODE_RESIZE_LEFT;
  }
  return dir;
}

/* ****************** BUTTON CALLBACKS FOR COMMON NODES ***************** */

static void node_draw_buttons_group(uiLayout *layout, bContext *C, PointerRNA *ptr)
{
  uiTemplateIDBrowse(layout, C, ptr, "node_tree", nullptr, nullptr, nullptr);
}

static void node_buts_frame_ex(uiLayout *layout, bContext * /*C*/, PointerRNA *ptr)
{
  layout->prop(ptr, "label_size", DEFAULT_FLAGS, IFACE_("Label Size"), ICON_NONE);
  layout->prop(ptr, "shrink", DEFAULT_FLAGS, IFACE_("Shrink"), ICON_NONE);
  layout->prop(ptr, "text", DEFAULT_FLAGS, std::nullopt, ICON_NONE);
}

static void node_common_set_butfunc(blender::bke::bNodeType *ntype)
{
  switch (ntype->type_legacy) {
    case NODE_GROUP:
      ntype->draw_buttons = node_draw_buttons_group;
      break;
    case NODE_FRAME:
      ntype->draw_buttons_ex = node_buts_frame_ex;
      break;
  }
}

/* ****************** BUTTON CALLBACKS FOR SHADER NODES ***************** */

static void node_buts_image_user(uiLayout *layout,
                                 bContext *C,
                                 PointerRNA *ptr,
                                 PointerRNA *imaptr,
                                 PointerRNA *iuserptr,
                                 const bool show_layer_selection,
                                 const bool show_color_management)
{
  Image *image = (Image *)imaptr->data;
  if (!image) {
    return;
  }
  ImageUser *iuser = (ImageUser *)iuserptr->data;

  uiLayout *col = &layout->column(false);

  col->prop(imaptr, "source", DEFAULT_FLAGS, "", ICON_NONE);

  const int source = RNA_enum_get(imaptr, "source");

  if (source == IMA_SRC_SEQUENCE) {
    /* don't use iuser->framenr directly
     * because it may not be updated if auto-refresh is off */
    Scene *scene = CTX_data_scene(C);

    char numstr[32];
    const int framenr = BKE_image_user_frame_get(iuser, scene->r.cfra, nullptr);
    SNPRINTF(numstr, IFACE_("Frame: %d"), framenr);
    layout->label(numstr, ICON_NONE);
  }

  if (ELEM(source, IMA_SRC_SEQUENCE, IMA_SRC_MOVIE)) {
    col = &layout->column(true);
    col->prop(ptr, "frame_duration", DEFAULT_FLAGS, std::nullopt, ICON_NONE);
    col->prop(ptr, "frame_start", DEFAULT_FLAGS, std::nullopt, ICON_NONE);
    col->prop(ptr, "frame_offset", DEFAULT_FLAGS, std::nullopt, ICON_NONE);
    col->prop(ptr, "use_cyclic", DEFAULT_FLAGS, std::nullopt, ICON_NONE);
    col->prop(ptr, "use_auto_refresh", DEFAULT_FLAGS, std::nullopt, ICON_NONE);
  }

  if (show_layer_selection && RNA_enum_get(imaptr, "type") == IMA_TYPE_MULTILAYER &&
      RNA_boolean_get(ptr, "has_layers"))
  {
    col = &layout->column(false);
    col->prop(ptr, "layer", DEFAULT_FLAGS, std::nullopt, ICON_NONE);
  }

  if (show_color_management) {
    uiLayout *split = &layout->split(0.33f, true);
    PointerRNA colorspace_settings_ptr = RNA_pointer_get(imaptr, "colorspace_settings");
    split->label(IFACE_("Color Space"), ICON_NONE);
    split->prop(&colorspace_settings_ptr, "name", DEFAULT_FLAGS, "", ICON_NONE);

    if (image->source != IMA_SRC_GENERATED) {
      split = &layout->split(0.33f, true);
      split->label(IFACE_("Alpha"), ICON_NONE);
      split->prop(imaptr, "alpha_mode", DEFAULT_FLAGS, "", ICON_NONE);

      bool is_data = IMB_colormanagement_space_name_is_data(image->colorspace_settings.name);
      split->active_set(!is_data);
    }

    /* Avoid losing changes image is painted. */
    if (BKE_image_is_dirty((Image *)imaptr->data)) {
      uiLayoutSetEnabled(split, false);
    }
  }
}

static void node_shader_buts_tex_image(uiLayout *layout, bContext *C, PointerRNA *ptr)
{
  PointerRNA imaptr = RNA_pointer_get(ptr, "image");
  PointerRNA iuserptr = RNA_pointer_get(ptr, "image_user");

  uiLayoutSetContextPointer(layout, "image_user", &iuserptr);
  uiTemplateID(layout, C, ptr, "image", "IMAGE_OT_new", "IMAGE_OT_open", nullptr);
  layout->prop(ptr, "interpolation", DEFAULT_FLAGS, "", ICON_NONE);
  layout->prop(ptr, "projection", DEFAULT_FLAGS, "", ICON_NONE);

  if (RNA_enum_get(ptr, "projection") == SHD_PROJ_BOX) {
    layout->prop(ptr, "projection_blend", DEFAULT_FLAGS, IFACE_("Blend"), ICON_NONE);
  }

  layout->prop(ptr, "extension", DEFAULT_FLAGS, "", ICON_NONE);

  /* NOTE: image user properties used directly here, unlike compositor image node,
   * which redefines them in the node struct RNA to get proper updates.
   */
  node_buts_image_user(layout, C, &iuserptr, &imaptr, &iuserptr, false, true);
}

static void node_shader_buts_tex_image_ex(uiLayout *layout, bContext *C, PointerRNA *ptr)
{
  PointerRNA iuserptr = RNA_pointer_get(ptr, "image_user");
  uiTemplateImage(layout, C, ptr, "image", &iuserptr, false, false);
}

static void node_shader_buts_tex_environment(uiLayout *layout, bContext *C, PointerRNA *ptr)
{
  PointerRNA imaptr = RNA_pointer_get(ptr, "image");
  PointerRNA iuserptr = RNA_pointer_get(ptr, "image_user");

  uiLayoutSetContextPointer(layout, "image_user", &iuserptr);
  uiTemplateID(layout, C, ptr, "image", "IMAGE_OT_new", "IMAGE_OT_open", nullptr);

  layout->prop(ptr, "interpolation", DEFAULT_FLAGS, "", ICON_NONE);
  layout->prop(ptr, "projection", DEFAULT_FLAGS, "", ICON_NONE);

  node_buts_image_user(layout, C, &iuserptr, &imaptr, &iuserptr, false, true);
}

static void node_shader_buts_tex_environment_ex(uiLayout *layout, bContext *C, PointerRNA *ptr)
{
  PointerRNA iuserptr = RNA_pointer_get(ptr, "image_user");
  uiTemplateImage(layout, C, ptr, "image", &iuserptr, false, false);

  layout->prop(ptr, "interpolation", DEFAULT_FLAGS, IFACE_("Interpolation"), ICON_NONE);
  layout->prop(ptr, "projection", DEFAULT_FLAGS, IFACE_("Projection"), ICON_NONE);
}

static void node_shader_buts_displacement(uiLayout *layout, bContext * /*C*/, PointerRNA *ptr)
{
  layout->prop(ptr, "space", DEFAULT_FLAGS, "", ICON_NONE);
}

static void node_shader_buts_glossy(uiLayout *layout, bContext * /*C*/, PointerRNA *ptr)
{
  layout->prop(ptr, "distribution", DEFAULT_FLAGS, "", ICON_NONE);
}

static void node_buts_output_shader(uiLayout *layout, bContext * /*C*/, PointerRNA *ptr)
{
  layout->prop(ptr, "target", DEFAULT_FLAGS, "", ICON_NONE);
}

static void node_shader_buts_scatter(uiLayout *layout, bContext * /*C*/, PointerRNA *ptr)
{
  layout->prop(ptr, "phase", DEFAULT_FLAGS, "", ICON_NONE);
}

/* only once called */
static void node_shader_set_butfunc(blender::bke::bNodeType *ntype)
{
  switch (ntype->type_legacy) {
    case SH_NODE_NORMAL:
      ntype->draw_buttons = node_buts_normal;
      break;
    case SH_NODE_CURVE_VEC:
      ntype->draw_buttons = node_buts_curvevec;
      break;
    case SH_NODE_CURVE_RGB:
      ntype->draw_buttons = node_buts_curvecol;
      break;
    case SH_NODE_CURVE_FLOAT:
      ntype->draw_buttons = node_buts_curvefloat;
      break;
    case SH_NODE_MIX_RGB_LEGACY:
      ntype->draw_buttons = node_buts_mix_rgb;
      break;
    case SH_NODE_VALTORGB:
      ntype->draw_buttons = node_buts_colorramp;
      break;
    case SH_NODE_MATH:
      ntype->draw_buttons = node_buts_math;
      break;
    case SH_NODE_COMBINE_COLOR:
    case SH_NODE_SEPARATE_COLOR:
      ntype->draw_buttons = node_buts_combsep_color;
      break;
    case SH_NODE_TEX_IMAGE:
      ntype->draw_buttons = node_shader_buts_tex_image;
      ntype->draw_buttons_ex = node_shader_buts_tex_image_ex;
      break;
    case SH_NODE_TEX_ENVIRONMENT:
      ntype->draw_buttons = node_shader_buts_tex_environment;
      ntype->draw_buttons_ex = node_shader_buts_tex_environment_ex;
      break;
    case SH_NODE_DISPLACEMENT:
    case SH_NODE_VECTOR_DISPLACEMENT:
      ntype->draw_buttons = node_shader_buts_displacement;
      break;
    case SH_NODE_BSDF_GLASS:
    case SH_NODE_BSDF_REFRACTION:
      ntype->draw_buttons = node_shader_buts_glossy;
      break;
    case SH_NODE_OUTPUT_MATERIAL:
    case SH_NODE_OUTPUT_LIGHT:
    case SH_NODE_OUTPUT_WORLD:
      ntype->draw_buttons = node_buts_output_shader;
      break;
    case SH_NODE_VOLUME_SCATTER:
      ntype->draw_buttons = node_shader_buts_scatter;
      break;
  }
}

/* ****************** BUTTON CALLBACKS FOR COMPOSITE NODES ***************** */

static void node_buts_image_views(uiLayout *layout,
                                  bContext * /*C*/,
                                  PointerRNA *ptr,
                                  PointerRNA *imaptr)
{
  uiLayout *col;

  if (!imaptr->data) {
    return;
  }

  col = &layout->column(false);

  if (RNA_boolean_get(ptr, "has_views")) {
    if (RNA_enum_get(ptr, "view") == 0) {
      col->prop(ptr, "view", DEFAULT_FLAGS, std::nullopt, ICON_CAMERA_STEREO);
    }
    else {
      col->prop(ptr, "view", DEFAULT_FLAGS, std::nullopt, ICON_SCENE);
    }
  }
}

static void node_composit_buts_image(uiLayout *layout, bContext *C, PointerRNA *ptr)
{
  bNode *node = (bNode *)ptr->data;

  PointerRNA iuserptr = RNA_pointer_create_discrete(ptr->owner_id, &RNA_ImageUser, node->storage);
  uiLayoutSetContextPointer(layout, "image_user", &iuserptr);
  uiTemplateID(layout, C, ptr, "image", "IMAGE_OT_new", "IMAGE_OT_open", nullptr);
  if (!node->id) {
    return;
  }

  PointerRNA imaptr = RNA_pointer_get(ptr, "image");

  node_buts_image_user(layout, C, ptr, &imaptr, &iuserptr, true, true);

  node_buts_image_views(layout, C, ptr, &imaptr);
}

static void node_composit_buts_image_ex(uiLayout *layout, bContext *C, PointerRNA *ptr)
{
  bNode *node = (bNode *)ptr->data;

  PointerRNA iuserptr = RNA_pointer_create_discrete(ptr->owner_id, &RNA_ImageUser, node->storage);
  uiLayoutSetContextPointer(layout, "image_user", &iuserptr);
  uiTemplateImage(layout, C, ptr, "image", &iuserptr, false, true);
}

static void node_composit_buts_huecorrect(uiLayout *layout, bContext * /*C*/, PointerRNA *ptr)
{
  bNode *node = (bNode *)ptr->data;
  CurveMapping *cumap = (CurveMapping *)node->storage;

  if (_sample_col[0] != SAMPLE_FLT_ISNONE) {
    cumap->flag |= CUMA_DRAW_SAMPLE;
    copy_v3_v3(cumap->sample, _sample_col);
  }
  else {
    cumap->flag &= ~CUMA_DRAW_SAMPLE;
  }

  uiTemplateCurveMapping(layout, ptr, "mapping", 'h', false, false, false, false);
}

static void node_composit_buts_ycc(uiLayout *layout, bContext * /*C*/, PointerRNA *ptr)
{
  layout->prop(ptr, "mode", DEFAULT_FLAGS, "", ICON_NONE);
}

static void node_composit_buts_combsep_color(uiLayout *layout, bContext * /*C*/, PointerRNA *ptr)
{
  bNode *node = (bNode *)ptr->data;
  NodeCMPCombSepColor *storage = (NodeCMPCombSepColor *)node->storage;

  layout->prop(ptr, "mode", DEFAULT_FLAGS, "", ICON_NONE);
  if (storage->mode == CMP_NODE_COMBSEP_COLOR_YCC) {
    layout->prop(ptr, "ycc_mode", DEFAULT_FLAGS, "", ICON_NONE);
  }
}

static void node_composit_buts_cryptomatte_legacy(uiLayout *layout,
                                                  bContext * /*C*/,
                                                  PointerRNA *ptr)
{
  uiLayout *col = &layout->column(true);

  col->label(IFACE_("Matte Objects:"), ICON_NONE);

  uiLayout *row = &col->row(true);
  uiTemplateCryptoPicker(row, ptr, "add", ICON_ADD);
  uiTemplateCryptoPicker(row, ptr, "remove", ICON_REMOVE);

  col->prop(ptr, "matte_id", DEFAULT_FLAGS, "", ICON_NONE);
}

static void node_composit_buts_cryptomatte_legacy_ex(uiLayout *layout,
                                                     bContext * /*C*/,
                                                     PointerRNA * /*ptr*/)
{
  layout->op("NODE_OT_cryptomatte_layer_add", IFACE_("Add Crypto Layer"), ICON_ADD);
  layout->op("NODE_OT_cryptomatte_layer_remove", IFACE_("Remove Crypto Layer"), ICON_REMOVE);
}

static void node_composit_buts_cryptomatte(uiLayout *layout, bContext *C, PointerRNA *ptr)
{
  bNode *node = (bNode *)ptr->data;

  uiLayout *row = &layout->row(true);
  row->prop(ptr, "source", DEFAULT_FLAGS | UI_ITEM_R_EXPAND, std::nullopt, ICON_NONE);

  uiLayout *col = &layout->column(false);
  if (node->custom1 == CMP_NODE_CRYPTOMATTE_SOURCE_RENDER) {
    uiTemplateID(col, C, ptr, "scene", nullptr, nullptr, nullptr);
  }
  else {
    uiTemplateID(col, C, ptr, "image", nullptr, "IMAGE_OT_open", nullptr);

    NodeCryptomatte *crypto = (NodeCryptomatte *)node->storage;
    PointerRNA imaptr = RNA_pointer_get(ptr, "image");
    PointerRNA iuserptr = RNA_pointer_create_discrete(
        ptr->owner_id, &RNA_ImageUser, &crypto->iuser);
    uiLayoutSetContextPointer(layout, "image_user", &iuserptr);

    node_buts_image_user(col, C, ptr, &imaptr, &iuserptr, false, false);
    node_buts_image_views(col, C, ptr, &imaptr);
  }

  col = &layout->column(true);
  col->prop(ptr, "layer_name", UI_ITEM_NONE, "", ICON_NONE);
  col->label(IFACE_("Matte ID:"), ICON_NONE);

  row = &col->row(true);
  row->prop(ptr, "matte_id", DEFAULT_FLAGS, "", ICON_NONE);
  uiTemplateCryptoPicker(row, ptr, "add", ICON_ADD);
  uiTemplateCryptoPicker(row, ptr, "remove", ICON_REMOVE);
}

/* only once called */
static void node_composit_set_butfunc(blender::bke::bNodeType *ntype)
{
  switch (ntype->type_legacy) {
    case CMP_NODE_IMAGE:
      ntype->draw_buttons = node_composit_buts_image;
      ntype->draw_buttons_ex = node_composit_buts_image_ex;
      break;
    case CMP_NODE_NORMAL:
      ntype->draw_buttons = node_buts_normal;
      break;
    case CMP_NODE_CURVE_RGB:
      ntype->draw_buttons = node_buts_curvecol;
      break;
<<<<<<< HEAD
    case CMP_NODE_MIX_RGB:
      ntype->draw_buttons = node_buts_mix_rgb;
      break;
    case CMP_NODE_VALTORGB:
      ntype->draw_buttons = node_buts_colorramp;
      break;
=======
>>>>>>> 9a41dc73
    case CMP_NODE_TIME:
      ntype->draw_buttons = node_buts_time;
      break;
    case CMP_NODE_TEXTURE:
      ntype->draw_buttons = node_buts_texture;
      break;
    case CMP_NODE_MATH:
      ntype->draw_buttons = node_buts_math;
      break;
    case CMP_NODE_HUECORRECT:
      ntype->draw_buttons = node_composit_buts_huecorrect;
      break;
    case CMP_NODE_COMBINE_COLOR:
    case CMP_NODE_SEPARATE_COLOR:
      ntype->draw_buttons = node_composit_buts_combsep_color;
      break;
    case CMP_NODE_COMBYCCA_LEGACY:
    case CMP_NODE_SEPYCCA_LEGACY:
      ntype->draw_buttons = node_composit_buts_ycc;
      break;
    case CMP_NODE_CRYPTOMATTE:
      ntype->draw_buttons = node_composit_buts_cryptomatte;
      break;
    case CMP_NODE_CRYPTOMATTE_LEGACY:
      ntype->draw_buttons = node_composit_buts_cryptomatte_legacy;
      ntype->draw_buttons_ex = node_composit_buts_cryptomatte_legacy_ex;
      break;
  }
}

/* ****************** BUTTON CALLBACKS FOR TEXTURE NODES ***************** */

static void node_texture_buts_bricks(uiLayout *layout, bContext * /*C*/, PointerRNA *ptr)
{
  uiLayout *col;

  col = &layout->column(true);
  col->prop(ptr, "offset", DEFAULT_FLAGS | UI_ITEM_R_SLIDER, IFACE_("Offset"), ICON_NONE);
  col->prop(ptr, "offset_frequency", DEFAULT_FLAGS, IFACE_("Frequency"), ICON_NONE);

  col = &layout->column(true);
  col->prop(ptr, "squash", DEFAULT_FLAGS, IFACE_("Squash"), ICON_NONE);
  col->prop(ptr, "squash_frequency", DEFAULT_FLAGS, IFACE_("Frequency"), ICON_NONE);
}

static void node_texture_buts_proc(uiLayout *layout, bContext * /*C*/, PointerRNA *ptr)
{
  bNode *node = (bNode *)ptr->data;
  ID *id = ptr->owner_id;
  Tex *tex = (Tex *)node->storage;
  uiLayout *col, *row;

  PointerRNA tex_ptr = RNA_pointer_create_discrete(id, &RNA_Texture, tex);

  col = &layout->column(false);

  switch (tex->type) {
    case TEX_BLEND:
      col->prop(&tex_ptr, "progression", DEFAULT_FLAGS, "", ICON_NONE);
      row = &col->row(false);
      row->prop(
          &tex_ptr, "use_flip_axis", DEFAULT_FLAGS | UI_ITEM_R_EXPAND, std::nullopt, ICON_NONE);
      break;

    case TEX_MARBLE:
      row = &col->row(false);
      row->prop(
          &tex_ptr, "marble_type", DEFAULT_FLAGS | UI_ITEM_R_EXPAND, std::nullopt, ICON_NONE);
      row = &col->row(false);
      row->prop(&tex_ptr, "noise_type", DEFAULT_FLAGS | UI_ITEM_R_EXPAND, std::nullopt, ICON_NONE);
      row = &col->row(false);
      row->prop(&tex_ptr, "noise_basis", DEFAULT_FLAGS, "", ICON_NONE);
      row = &col->row(false);
      row->prop(
          &tex_ptr, "noise_basis_2", DEFAULT_FLAGS | UI_ITEM_R_EXPAND, std::nullopt, ICON_NONE);
      break;

    case TEX_MAGIC:
      col->prop(&tex_ptr, "noise_depth", DEFAULT_FLAGS, std::nullopt, ICON_NONE);
      break;

    case TEX_STUCCI:
      row = &col->row(false);
      row->prop(
          &tex_ptr, "stucci_type", DEFAULT_FLAGS | UI_ITEM_R_EXPAND, std::nullopt, ICON_NONE);
      row = &col->row(false);
      row->prop(&tex_ptr, "noise_type", DEFAULT_FLAGS | UI_ITEM_R_EXPAND, std::nullopt, ICON_NONE);
      col->prop(&tex_ptr, "noise_basis", DEFAULT_FLAGS, "", ICON_NONE);
      break;

    case TEX_WOOD:
      col->prop(&tex_ptr, "noise_basis", DEFAULT_FLAGS, "", ICON_NONE);
      col->prop(&tex_ptr, "wood_type", DEFAULT_FLAGS, "", ICON_NONE);
      row = &col->row(false);
      row->prop(
          &tex_ptr, "noise_basis_2", DEFAULT_FLAGS | UI_ITEM_R_EXPAND, std::nullopt, ICON_NONE);
      row = &col->row(false);
      row->active_set(!ELEM(tex->stype, TEX_BAND, TEX_RING));
      row->prop(&tex_ptr, "noise_type", DEFAULT_FLAGS | UI_ITEM_R_EXPAND, std::nullopt, ICON_NONE);
      break;

    case TEX_CLOUDS:
      col->prop(&tex_ptr, "noise_basis", DEFAULT_FLAGS, "", ICON_NONE);
      row = &col->row(false);
      row->prop(&tex_ptr, "cloud_type", DEFAULT_FLAGS | UI_ITEM_R_EXPAND, std::nullopt, ICON_NONE);
      row = &col->row(false);
      row->prop(&tex_ptr, "noise_type", DEFAULT_FLAGS | UI_ITEM_R_EXPAND, std::nullopt, ICON_NONE);
      col->prop(
          &tex_ptr, "noise_depth", DEFAULT_FLAGS | UI_ITEM_R_EXPAND, IFACE_("Depth"), ICON_NONE);
      break;

    case TEX_DISTNOISE:
      col->prop(&tex_ptr, "noise_basis", DEFAULT_FLAGS, "", ICON_NONE);
      col->prop(&tex_ptr, "noise_distortion", DEFAULT_FLAGS, "", ICON_NONE);
      break;

    case TEX_MUSGRAVE:
      col->prop(&tex_ptr, "musgrave_type", DEFAULT_FLAGS, "", ICON_NONE);
      col->prop(&tex_ptr, "noise_basis", DEFAULT_FLAGS, "", ICON_NONE);
      break;
    case TEX_VORONOI:
      col->prop(&tex_ptr, "distance_metric", DEFAULT_FLAGS, "", ICON_NONE);
      if (tex->vn_distm == TEX_MINKOVSKY) {
        col->prop(&tex_ptr, "minkovsky_exponent", DEFAULT_FLAGS, std::nullopt, ICON_NONE);
      }
      col->prop(&tex_ptr, "color_mode", DEFAULT_FLAGS, "", ICON_NONE);
      break;
  }
}

static void node_texture_buts_image(uiLayout *layout, bContext *C, PointerRNA *ptr)
{
  uiTemplateID(layout, C, ptr, "image", "IMAGE_OT_new", "IMAGE_OT_open", nullptr);
}

static void node_texture_buts_image_ex(uiLayout *layout, bContext *C, PointerRNA *ptr)
{
  bNode *node = (bNode *)ptr->data;
  PointerRNA iuserptr = RNA_pointer_create_discrete(ptr->owner_id, &RNA_ImageUser, node->storage);
  uiTemplateImage(layout, C, ptr, "image", &iuserptr, false, false);
}

static void node_texture_buts_output(uiLayout *layout, bContext * /*C*/, PointerRNA *ptr)
{
  layout->prop(ptr, "filepath", DEFAULT_FLAGS, "", ICON_NONE);
}

static void node_texture_buts_combsep_color(uiLayout *layout, bContext * /*C*/, PointerRNA *ptr)
{
  layout->prop(ptr, "mode", DEFAULT_FLAGS, "", ICON_NONE);
}

/* only once called */
static void node_texture_set_butfunc(blender::bke::bNodeType *ntype)
{
  if (ntype->type_legacy >= TEX_NODE_PROC && ntype->type_legacy < TEX_NODE_PROC_MAX) {
    ntype->draw_buttons = node_texture_buts_proc;
  }
  else {
    switch (ntype->type_legacy) {

      case TEX_NODE_MATH:
        ntype->draw_buttons = node_buts_math;
        break;

      case TEX_NODE_MIX_RGB:
        ntype->draw_buttons = node_buts_mix_rgb;
        break;

      case TEX_NODE_VALTORGB:
        ntype->draw_buttons = node_buts_colorramp;
        break;

      case TEX_NODE_CURVE_RGB:
        ntype->draw_buttons = node_buts_curvecol;
        break;

      case TEX_NODE_CURVE_TIME:
        ntype->draw_buttons = node_buts_time;
        break;

      case TEX_NODE_TEXTURE:
        ntype->draw_buttons = node_buts_texture;
        break;

      case TEX_NODE_BRICKS:
        ntype->draw_buttons = node_texture_buts_bricks;
        break;

      case TEX_NODE_IMAGE:
        ntype->draw_buttons = node_texture_buts_image;
        ntype->draw_buttons_ex = node_texture_buts_image_ex;
        break;

      case TEX_NODE_OUTPUT:
        ntype->draw_buttons = node_texture_buts_output;
        break;

      case TEX_NODE_COMBINE_COLOR:
      case TEX_NODE_SEPARATE_COLOR:
        ntype->draw_buttons = node_texture_buts_combsep_color;
        break;
    }
  }
}

/* -------------------------------------------------------------------- */
/** \name Init Draw Callbacks For All Tree Types
 *
 * Only called on node initialization, once.
 * \{ */

static void node_property_update_default(Main *bmain, Scene * /*scene*/, PointerRNA *ptr)
{
  bNodeTree *ntree = (bNodeTree *)ptr->owner_id;
  bNode *node = (bNode *)ptr->data;
  BKE_ntree_update_tag_node_property(ntree, node);
  BKE_main_ensure_invariants(*bmain);
}

static void node_socket_template_properties_update(blender::bke::bNodeType *ntype,
                                                   blender::bke::bNodeSocketTemplate *stemp)
{
  StructRNA *srna = ntype->rna_ext.srna;
  PropertyRNA *prop = RNA_struct_type_find_property(srna, stemp->identifier);

  if (prop) {
    RNA_def_property_update_runtime(prop, node_property_update_default);
  }
}

static void node_template_properties_update(blender::bke::bNodeType *ntype)
{
  blender::bke::bNodeSocketTemplate *stemp;

  if (ntype->inputs) {
    for (stemp = ntype->inputs; stemp->type >= 0; stemp++) {
      node_socket_template_properties_update(ntype, stemp);
    }
  }
  if (ntype->outputs) {
    for (stemp = ntype->outputs; stemp->type >= 0; stemp++) {
      node_socket_template_properties_update(ntype, stemp);
    }
  }
}

static void node_socket_undefined_draw(bContext * /*C*/,
                                       uiLayout *layout,
                                       PointerRNA * /*ptr*/,
                                       PointerRNA * /*node_ptr*/,
                                       StringRefNull /*text*/)
{
  layout->label(IFACE_("Undefined Socket Type"), ICON_ERROR);
}

static void node_socket_undefined_draw_color(bContext * /*C*/,
                                             PointerRNA * /*ptr*/,
                                             PointerRNA * /*node_ptr*/,
                                             float *r_color)
{
  r_color[0] = 1.0f;
  r_color[1] = 0.0f;
  r_color[2] = 0.0f;
  r_color[3] = 1.0f;
}

static void node_socket_undefined_draw_color_simple(const bke::bNodeSocketType * /*type*/,
                                                    float *r_color)
{
  r_color[0] = 1.0f;
  r_color[1] = 0.0f;
  r_color[2] = 0.0f;
  r_color[3] = 1.0f;
}

static void node_socket_undefined_interface_draw(ID * /*id*/,
                                                 bNodeTreeInterfaceSocket * /*interface_socket*/,
                                                 bContext * /*C*/,
                                                 uiLayout *layout)
{
  layout->label(IFACE_("Undefined Socket Type"), ICON_ERROR);
}

/** \} */

}  // namespace blender::ed::space_node

void ED_node_init_butfuncs()
{
  using namespace blender::ed::space_node;

  /* Fallback types for undefined tree, nodes, sockets
   * Defined in blenkernel, but not registered in type hashes.
   */

  using blender::bke::NodeSocketTypeUndefined;
  using blender::bke::NodeTypeUndefined;

  NodeTypeUndefined.draw_buttons = nullptr;
  NodeTypeUndefined.draw_buttons_ex = nullptr;

  NodeSocketTypeUndefined.draw = node_socket_undefined_draw;
  NodeSocketTypeUndefined.draw_color = node_socket_undefined_draw_color;
  NodeSocketTypeUndefined.draw_color_simple = node_socket_undefined_draw_color_simple;
  NodeSocketTypeUndefined.interface_draw = node_socket_undefined_interface_draw;

  /* node type ui functions */
  for (blender::bke::bNodeType *ntype : blender::bke::node_types_get()) {
    node_common_set_butfunc(ntype);

    node_composit_set_butfunc(ntype);
    node_shader_set_butfunc(ntype);
    node_texture_set_butfunc(ntype);

    /* define update callbacks for socket properties */
    node_template_properties_update(ntype);
  }
}

void ED_init_custom_node_type(blender::bke::bNodeType * /*ntype*/) {}

void ED_init_custom_node_socket_type(blender::bke::bNodeSocketType *stype)
{
  stype->draw = blender::ed::space_node::node_socket_button_label;
}

namespace blender::ed::space_node {

static const float virtual_node_socket_color[4] = {0.2, 0.2, 0.2, 1.0};

/* maps standard socket integer type to a color */
static const float std_node_socket_colors[][4] = {
    {0.63, 0.63, 0.63, 1.0}, /* SOCK_FLOAT */
    {0.39, 0.39, 0.78, 1.0}, /* SOCK_VECTOR */
    {0.78, 0.78, 0.16, 1.0}, /* SOCK_RGBA */
    {0.39, 0.78, 0.39, 1.0}, /* SOCK_SHADER */
    {0.80, 0.65, 0.84, 1.0}, /* SOCK_BOOLEAN */
    {0.0, 0.0, 0.0, 0.0},    /* UNUSED */
    {0.35, 0.55, 0.36, 1.0}, /* SOCK_INT */
    {0.44, 0.70, 1.00, 1.0}, /* SOCK_STRING */
    {0.93, 0.62, 0.36, 1.0}, /* SOCK_OBJECT */
    {0.39, 0.22, 0.39, 1.0}, /* SOCK_IMAGE */
    {0.00, 0.84, 0.64, 1.0}, /* SOCK_GEOMETRY */
    {0.96, 0.96, 0.96, 1.0}, /* SOCK_COLLECTION */
    {0.62, 0.31, 0.64, 1.0}, /* SOCK_TEXTURE */
    {0.92, 0.46, 0.51, 1.0}, /* SOCK_MATERIAL */
    {0.65, 0.39, 0.78, 1.0}, /* SOCK_ROTATION */
    {0.40, 0.40, 0.40, 1.0}, /* SOCK_MENU */
    {0.72, 0.20, 0.52, 1.0}, /* SOCK_MATRIX */
    {0.30, 0.50, 0.50, 1.0}, /* SOCK_BUNDLE */
    {0.50, 0.60, 0.40, 1.0}, /* SOCK_CLOSURE */
};

void std_node_socket_colors_get(int socket_type, float *r_color)
{
  BLI_assert(socket_type >= 0);
  BLI_assert(socket_type < std::size(std_node_socket_colors));

  copy_v4_v4(r_color, std_node_socket_colors[socket_type]);
}

/* Callback for colors that does not depend on the socket pointer argument to get the type. */
template<int socket_type>
void std_node_socket_color_fn(bContext * /*C*/,
                              PointerRNA * /*ptr*/,
                              PointerRNA * /*node_ptr*/,
                              float *r_color)
{
  copy_v4_v4(r_color, std_node_socket_colors[socket_type]);
};
static void std_node_socket_color_simple_fn(const bke::bNodeSocketType *type, float *r_color)
{
  copy_v4_v4(r_color, std_node_socket_colors[type->type]);
};

using SocketColorFn = void (*)(bContext *C, PointerRNA *ptr, PointerRNA *node_ptr, float *r_color);
/* Callbacks for all built-in socket types. */
static const SocketColorFn std_node_socket_color_funcs[] = {
    std_node_socket_color_fn<SOCK_FLOAT>,    std_node_socket_color_fn<SOCK_VECTOR>,
    std_node_socket_color_fn<SOCK_RGBA>,     std_node_socket_color_fn<SOCK_SHADER>,
    std_node_socket_color_fn<SOCK_BOOLEAN>,  nullptr /* UNUSED. */,
    std_node_socket_color_fn<SOCK_INT>,      std_node_socket_color_fn<SOCK_STRING>,
    std_node_socket_color_fn<SOCK_OBJECT>,   std_node_socket_color_fn<SOCK_IMAGE>,
    std_node_socket_color_fn<SOCK_GEOMETRY>, std_node_socket_color_fn<SOCK_COLLECTION>,
    std_node_socket_color_fn<SOCK_TEXTURE>,  std_node_socket_color_fn<SOCK_MATERIAL>,
    std_node_socket_color_fn<SOCK_ROTATION>, std_node_socket_color_fn<SOCK_MENU>,
    std_node_socket_color_fn<SOCK_MATRIX>,   std_node_socket_color_fn<SOCK_BUNDLE>,
    std_node_socket_color_fn<SOCK_CLOSURE>,
};

/* draw function for file output node sockets,
 * displays only sub-path and format, no value button */
static void node_file_output_socket_draw(bContext *C,
                                         uiLayout *layout,
                                         PointerRNA *ptr,
                                         PointerRNA *node_ptr)
{
  bNodeTree *ntree = (bNodeTree *)ptr->owner_id;
  bNodeSocket *sock = (bNodeSocket *)ptr->data;
  uiLayout *row;
  PointerRNA inputptr;

  row = &layout->row(false);

  PointerRNA imfptr = RNA_pointer_get(node_ptr, "format");
  int imtype = RNA_enum_get(&imfptr, "file_format");

  if (imtype == R_IMF_IMTYPE_MULTILAYER) {
    NodeImageMultiFileSocket *input = (NodeImageMultiFileSocket *)sock->storage;
    inputptr = RNA_pointer_create_discrete(&ntree->id, &RNA_NodeOutputFileSlotLayer, input);

    row->label(input->layer, ICON_NONE);
  }
  else {
    NodeImageMultiFileSocket *input = (NodeImageMultiFileSocket *)sock->storage;
    uiBlock *block;
    inputptr = RNA_pointer_create_discrete(&ntree->id, &RNA_NodeOutputFileSlotFile, input);

    row->label(input->path, ICON_NONE);

    if (!RNA_boolean_get(&inputptr, "use_node_format")) {
      imfptr = RNA_pointer_get(&inputptr, "format");
    }

    const char *imtype_name;
    PropertyRNA *imtype_prop = RNA_struct_find_property(&imfptr, "file_format");
    RNA_property_enum_name(
        C, &imfptr, imtype_prop, RNA_property_enum_get(&imfptr, imtype_prop), &imtype_name);
    block = uiLayoutGetBlock(row);
    UI_block_emboss_set(block, blender::ui::EmbossType::Pulldown);
    row->label(imtype_name, ICON_NONE);
    UI_block_emboss_set(block, blender::ui::EmbossType::None);
  }
}

static bool socket_needs_attribute_search(bNode &node, bNodeSocket &socket)
{
  const nodes::NodeDeclaration *node_decl = node.declaration();
  if (node_decl == nullptr) {
    return false;
  }
  if (node_decl->skip_updating_sockets) {
    return false;
  }
  if (socket.in_out == SOCK_OUT) {
    return false;
  }
  const int socket_index = BLI_findindex(&node.inputs, &socket);
  return node_decl->inputs[socket_index]->is_attribute_name;
}

static bool socket_needs_layer_search(const bNode &node, const bNodeSocket &socket)
{
  const nodes::NodeDeclaration *node_decl = node.declaration();
  if (node_decl == nullptr) {
    return false;
  }
  if (node_decl->skip_updating_sockets) {
    return false;
  }
  if (socket.in_out == SOCK_OUT) {
    return false;
  }
  const int socket_index = BLI_findindex(&node.inputs, &socket);
  return node_decl->inputs[socket_index]->is_layer_name;
}

static void draw_gizmo_pin_icon(uiLayout *layout, PointerRNA *socket_ptr)
{
  layout->prop(socket_ptr, "pin_gizmo", UI_ITEM_NONE, "", ICON_GIZMO);
}

static void draw_node_socket_name_editable(uiLayout *layout,
                                           bNodeSocket *sock,
                                           const StringRef text)
{
  if (sock->runtime->declaration) {
    if (sock->runtime->declaration->socket_name_rna) {
      layout->emboss_set(blender::ui::EmbossType::None);
      layout->prop((&sock->runtime->declaration->socket_name_rna->owner),
                   sock->runtime->declaration->socket_name_rna->property_name,
                   UI_ITEM_NONE,
                   "",
                   ICON_NONE);
      return;
    }
  }
  layout->label(text, ICON_NONE);
}

static void draw_node_socket_without_value(uiLayout *layout,
                                           bNodeSocket *sock,
                                           const StringRef text)
{
  draw_node_socket_name_editable(layout, sock, text);
}

/* Menu sockets hide the socket name by default to save space. Some nodes have multiple menu
 * sockets which requires showing the name anyway to avoid ambiguity. */
static bool show_menu_socket_name(const bNode *node, const bNodeSocket *sock)
{
  BLI_assert(sock->type == SOCK_MENU);
  if (node->is_type("GeometryNodeMenuSwitch") && sock->index() > 0) {
    return true;
  }
  if (node->is_type("GeometryNodeSwitch")) {
    return true;
  }
  return false;
}

static void std_node_socket_draw(
    bContext *C, uiLayout *layout, PointerRNA *ptr, PointerRNA *node_ptr, StringRefNull text)
{
  bNode *node = (bNode *)node_ptr->data;
  bNodeSocket *sock = (bNodeSocket *)ptr->data;
  bNodeTree *tree = reinterpret_cast<bNodeTree *>(ptr->owner_id);
  int type = sock->typeinfo->type;
  // int subtype = sock->typeinfo->subtype;

  const nodes::SocketDeclaration *socket_decl = sock->runtime->declaration;
  if (socket_decl) {
    if (socket_decl->custom_draw_fn) {
      nodes::CustomSocketDrawParams params{*C, *layout, *tree, *node, *sock, *node_ptr, *ptr};
      (*socket_decl->custom_draw_fn)(params);
      return;
    }
  }

  if (sock->is_inactive()) {
<<<<<<< HEAD
    uiLayoutSetActive(layout, false);
=======
    layout->active_set(false);
>>>>>>> 9a41dc73
  }

  /* XXX not nice, eventually give this node its own socket type ... */
  if (node->type_legacy == CMP_NODE_OUTPUT_FILE) {
    node_file_output_socket_draw(C, layout, ptr, node_ptr);
    return;
  }

  const bool has_gizmo = tree->runtime->gizmo_propagation ?
                             tree->runtime->gizmo_propagation->gizmo_endpoint_sockets.contains(
                                 sock) :
                             false;

  if (has_gizmo) {
    if (sock->in_out == SOCK_OUT && node->is_group_input()) {
      uiLayout *row = &layout->row(false);
      uiLayoutSetAlignment(row, UI_LAYOUT_ALIGN_RIGHT);
      node_socket_button_label(C, row, ptr, node_ptr, text);
      row->label("", ICON_GIZMO);
      return;
    }
    if (sock->in_out == SOCK_IN && sock->index() == 0 &&
        nodes::gizmos::is_builtin_gizmo_node(*node))
    {
      uiLayout *row = &layout->row(false);
      node_socket_button_label(C, row, ptr, node_ptr, text);
      draw_gizmo_pin_icon(row, ptr);
      return;
    }
  }

  if ((sock->in_out == SOCK_OUT) || (sock->flag & SOCK_HIDE_VALUE) || sock->is_logically_linked())
  {
    draw_node_socket_without_value(layout, sock, text);
    return;
  }

  const StringRefNull label = text;
  text = (sock->flag & SOCK_HIDE_LABEL) ? "" : text;

  /* Some socket types draw the gizmo icon in a special way to look better. All others use a
   * fallback default code path. */
  bool gizmo_handled = false;

  switch (type) {
    case SOCK_FLOAT:
    case SOCK_INT:
    case SOCK_BOOLEAN:
      layout->prop(ptr, "default_value", DEFAULT_FLAGS, text, ICON_NONE);
      break;
    case SOCK_VECTOR:
      if (sock->flag & SOCK_COMPACT) {
        uiTemplateComponentMenu(layout, ptr, "default_value", text);
      }
      else {
        if (sock->typeinfo->subtype == PROP_DIRECTION) {
          layout->prop(ptr, "default_value", DEFAULT_FLAGS, "", ICON_NONE);
        }
        else {
          uiLayout *column = &layout->column(false);
          {
            uiLayout *row = &column->row(true);
            draw_node_socket_name_editable(row, sock, text);
            if (has_gizmo) {
              draw_gizmo_pin_icon(row, ptr);
              gizmo_handled = true;
            }
          }
          column->prop(ptr, "default_value", DEFAULT_FLAGS, "", ICON_NONE);
        }
      }
      break;
    case SOCK_ROTATION: {
      uiLayout *column = &layout->column(false);
      {
        uiLayout *row = &column->row(true);
        draw_node_socket_name_editable(row, sock, text);
        if (has_gizmo) {
          draw_gizmo_pin_icon(row, ptr);
          gizmo_handled = true;
        }
      }
      column->prop(ptr, "default_value", DEFAULT_FLAGS, "", ICON_NONE);
      break;
    }
    case SOCK_MATRIX: {
      draw_node_socket_name_editable(layout, sock, text);
      break;
    }
    case SOCK_RGBA: {
      if (text.is_empty()) {
        layout->prop(ptr, "default_value", DEFAULT_FLAGS, "", ICON_NONE);
      }
      else {
        uiLayout *row = &layout->split(0.4f, false);
        row->label(text, ICON_NONE);
        row->prop(ptr, "default_value", DEFAULT_FLAGS, "", ICON_NONE);
      }
      break;
    }
    case SOCK_STRING: {
      if (socket_needs_attribute_search(*node, *sock)) {
        if (text.is_empty()) {
          node_geometry_add_attribute_search_button(*C, *node, *ptr, *layout, label);
        }
        else {
          uiLayout *row = &layout->split(0.4f, false);
          row->label(text, ICON_NONE);
          node_geometry_add_attribute_search_button(*C, *node, *ptr, *row);
        }
      }
      else if (socket_needs_layer_search(*node, *sock)) {
        if (text.is_empty()) {
          node_geometry_add_layer_search_button(*C, *node, *ptr, *layout, label);
        }
        else {
          uiLayout *row = &layout->split(0.4f, false);
          row->label(text, ICON_NONE);
          node_geometry_add_layer_search_button(*C, *node, *ptr, *row);
        }
      }
      else {
        if (text.is_empty()) {
          layout->prop(ptr,
                       RNA_struct_find_property(ptr, "default_value"),
                       -1,
                       0,
                       UI_ITEM_NONE,
                       "",
                       ICON_NONE,
                       label);
        }
        else {
          uiLayout *row = &layout->split(0.4f, false);
          row->label(text, ICON_NONE);
          row->prop(ptr, "default_value", DEFAULT_FLAGS, "", ICON_NONE);
        }
      }
      break;
    }
    case SOCK_MENU: {
      const bNodeSocketValueMenu *default_value =
          sock->default_value_typed<bNodeSocketValueMenu>();
      if (default_value->enum_items) {
        if (default_value->enum_items->items.is_empty()) {
          uiLayout *row = &layout->split(0.4f, false);
          row->label(text, ICON_NONE);
          row->label(IFACE_("No Items"), ICON_NONE);
        }
        else {
          if (const auto *menu_decl = dynamic_cast<const nodes::decl::Menu *>(socket_decl)) {
            if (menu_decl->is_expanded) {
              layout->prop(ptr, "default_value", UI_ITEM_R_EXPAND, std::nullopt, ICON_NONE);
              break;
            }
          }
          const char *name = show_menu_socket_name(node, sock) ? sock->name : "";
          layout->prop(ptr, "default_value", DEFAULT_FLAGS, name, ICON_NONE);
        }
      }
      else if (default_value->has_conflict()) {
        layout->label(IFACE_("Menu Error"), ICON_ERROR);
      }
      else {
        layout->label(IFACE_("Menu Undefined"), ICON_QUESTION);
      }
      break;
    }
    case SOCK_COLLECTION:
    case SOCK_OBJECT:
    case SOCK_MATERIAL: {
      layout->prop(ptr,
                   RNA_struct_find_property(ptr, "default_value"),
                   -1,
                   0,
                   DEFAULT_FLAGS,
                   text,
                   ICON_NONE,
                   text.is_empty() ? std::optional(label) : std::nullopt);
      break;
    }
    case SOCK_IMAGE: {
      const bNodeTree *node_tree = (const bNodeTree *)node_ptr->owner_id;
      if (node_tree->type == NTREE_GEOMETRY) {
        if (text.is_empty()) {
          uiTemplateID(layout, C, ptr, "default_value", "image.new", "image.open", nullptr);
        }
        else {
          /* 0.3 split ratio is inconsistent, but use it here because the "New" button is large. */
          uiLayout *row = &layout->split(0.3f, false);
          row->label(text, ICON_NONE);
          uiTemplateID(row, C, ptr, "default_value", "image.new", "image.open", nullptr);
        }
      }
      else {
        layout->prop(ptr, "default_value", DEFAULT_FLAGS, text, ICON_NONE);
      }
      break;
    }
    case SOCK_TEXTURE: {
      if (text.is_empty()) {
        uiTemplateID(layout, C, ptr, "default_value", "texture.new", nullptr, nullptr);
      }
      else {
        /* 0.3 split ratio is inconsistent, but use it here because the "New" button is large. */
        uiLayout *row = &layout->split(0.3f, false);
        row->label(text, ICON_NONE);
        uiTemplateID(row, C, ptr, "default_value", "texture.new", nullptr, nullptr);
      }

      break;
    }
    default:
      draw_node_socket_without_value(layout, sock, text);
      break;
  }

  if (has_gizmo && !gizmo_handled) {
    draw_gizmo_pin_icon(layout, ptr);
  }
}

static void std_node_socket_interface_draw(ID *id,
                                           bNodeTreeInterfaceSocket *interface_socket,
                                           bContext * /*C*/,
                                           uiLayout *layout)
{
  PointerRNA ptr = RNA_pointer_create_discrete(id, &RNA_NodeTreeInterfaceSocket, interface_socket);

  const bke::bNodeSocketType *typeinfo = interface_socket->socket_typeinfo();
  BLI_assert(typeinfo != nullptr);
  eNodeSocketDatatype type = eNodeSocketDatatype(typeinfo->type);

  uiLayout *col = &layout->column(false);

  switch (type) {
    case SOCK_FLOAT: {
      col->prop(&ptr, "subtype", DEFAULT_FLAGS, IFACE_("Subtype"), ICON_NONE);
      col->prop(&ptr, "default_value", DEFAULT_FLAGS, IFACE_("Default"), ICON_NONE);
      uiLayout *sub = &col->column(true);
      sub->prop(&ptr, "min_value", DEFAULT_FLAGS, IFACE_("Min"), ICON_NONE);
      sub->prop(&ptr, "max_value", DEFAULT_FLAGS, IFACE_("Max"), ICON_NONE);
      break;
    }
    case SOCK_INT: {
      col->prop(&ptr, "subtype", DEFAULT_FLAGS, IFACE_("Subtype"), ICON_NONE);
      col->prop(&ptr, "default_value", DEFAULT_FLAGS, IFACE_("Default"), ICON_NONE);
      uiLayout *sub = &col->column(true);
      sub->prop(&ptr, "min_value", DEFAULT_FLAGS, IFACE_("Min"), ICON_NONE);
      sub->prop(&ptr, "max_value", DEFAULT_FLAGS, IFACE_("Max"), ICON_NONE);
      break;
    }
    case SOCK_VECTOR: {
      col->prop(&ptr, "subtype", DEFAULT_FLAGS, IFACE_("Subtype"), ICON_NONE);
      col->prop(&ptr, "dimensions", DEFAULT_FLAGS, IFACE_("Dimensions"), ICON_NONE);
      col->prop(&ptr, "default_value", UI_ITEM_R_EXPAND, IFACE_("Default"), ICON_NONE);
      uiLayout *sub = &col->column(true);
      sub->prop(&ptr, "min_value", DEFAULT_FLAGS, IFACE_("Min"), ICON_NONE);
      sub->prop(&ptr, "max_value", DEFAULT_FLAGS, IFACE_("Max"), ICON_NONE);
      break;
    }
    case SOCK_STRING: {
      uiLayoutSetPropSep(col, false); /* bfa - use_property_split = False */
      col->prop(&ptr, "subtype", DEFAULT_FLAGS, IFACE_("Subtype"), ICON_NONE);
      col->prop(&ptr, "default_value", DEFAULT_FLAGS, IFACE_("Default"), ICON_NONE);
      break;
    }
    case SOCK_BOOLEAN: {
      uiLayoutSetPropSep(col, false); /* bfa - use_property_split = False */
      col->prop(&ptr, "default_value", DEFAULT_FLAGS, IFACE_("Default"), 0);
      break;
    }
    case SOCK_ROTATION:
    case SOCK_RGBA:
    case SOCK_OBJECT:
    case SOCK_COLLECTION:
    case SOCK_IMAGE:
    case SOCK_TEXTURE:
    case SOCK_MATERIAL: {
      col->prop(&ptr, "default_value", DEFAULT_FLAGS, IFACE_("Default"), ICON_NONE);
      break;
    }
    case SOCK_MENU: {
      col->prop(&ptr, "default_value", DEFAULT_FLAGS, IFACE_("Default"), ICON_NONE);
      col->prop(&ptr, "menu_expanded", DEFAULT_FLAGS, IFACE_("Expanded"), ICON_NONE);
      break;
    }
    case SOCK_SHADER:
    case SOCK_GEOMETRY:
    case SOCK_MATRIX:
    case SOCK_BUNDLE:
    case SOCK_CLOSURE:
      break;

    case SOCK_CUSTOM:
      BLI_assert_unreachable();
      break;
  }

  col = &layout->column(false);

  const bNodeTree *node_tree = reinterpret_cast<const bNodeTree *>(id);
  if (interface_socket->flag & NODE_INTERFACE_SOCKET_INPUT && node_tree->type == NTREE_GEOMETRY) {
    uiLayoutSetPropSep(col, false); /* bfa - use_property_split = False */
    if (ELEM(type, SOCK_INT, SOCK_VECTOR, SOCK_MATRIX)) {
      col->prop(&ptr, "default_input", DEFAULT_FLAGS, std::nullopt, ICON_NONE);
    }
  }

  {
    uiLayout *sub = &col->column(false);
<<<<<<< HEAD
    uiLayoutSetPropSep(sub, false); /* bfa - use_property_split = False */
    uiLayoutSetActive(sub, interface_socket->default_input == NODE_DEFAULT_INPUT_VALUE);
=======
    sub->active_set(interface_socket->default_input == NODE_DEFAULT_INPUT_VALUE);
>>>>>>> 9a41dc73
    sub->prop(&ptr, "hide_value", DEFAULT_FLAGS, std::nullopt, ICON_NONE);
  }

  if (interface_socket->flag & NODE_INTERFACE_SOCKET_INPUT && node_tree->type == NTREE_GEOMETRY) {
    if (type == SOCK_BOOLEAN) {
      col->prop(&ptr, "layer_selection_field", DEFAULT_FLAGS, std::nullopt, ICON_NONE);
    }
    uiLayout *sub = &col->column(false);
    sub->active_set(!is_layer_selection_field(*interface_socket));
    sub->prop(&ptr, "hide_in_modifier", DEFAULT_FLAGS, std::nullopt, ICON_NONE);
    if (nodes::socket_type_supports_fields(type) || nodes::socket_type_supports_grids(type)) {
      sub->prop(&ptr, "structure_type", DEFAULT_FLAGS, std::nullopt, ICON_NONE);
    }
  }
}

static void node_socket_virtual_draw_color(bContext * /*C*/,
                                           PointerRNA * /*ptr*/,
                                           PointerRNA * /*node_ptr*/,
                                           float *r_color)
{
  copy_v4_v4(r_color, virtual_node_socket_color);
}

static void node_socket_virtual_draw_color_simple(const bke::bNodeSocketType * /*type*/,
                                                  float *r_color)
{
  copy_v4_v4(r_color, virtual_node_socket_color);
}

}  // namespace blender::ed::space_node

void ED_init_standard_node_socket_type(blender::bke::bNodeSocketType *stype)
{
  using namespace blender::ed::space_node;
  stype->draw = std_node_socket_draw;
  stype->draw_color = std_node_socket_color_funcs[stype->type];
  stype->draw_color_simple = std_node_socket_color_simple_fn;
  stype->interface_draw = std_node_socket_interface_draw;
}

void ED_init_node_socket_type_virtual(blender::bke::bNodeSocketType *stype)
{
  using namespace blender::ed::space_node;
  stype->draw = node_socket_button_label;
  stype->draw_color = node_socket_virtual_draw_color;
  stype->draw_color_simple = node_socket_virtual_draw_color_simple;
}

void ED_node_type_draw_color(const char *idname, float *r_color)
{
  using namespace blender::ed::space_node;

  const blender::bke::bNodeSocketType *typeinfo = blender::bke::node_socket_type_find(idname);
  if (!typeinfo || typeinfo->type == SOCK_CUSTOM) {
    r_color[0] = 0.0f;
    r_color[1] = 0.0f;
    r_color[2] = 0.0f;
    r_color[3] = 0.0f;
    return;
  }

  BLI_assert(typeinfo->type < ARRAY_SIZE(std_node_socket_colors));
  copy_v4_v4(r_color, std_node_socket_colors[typeinfo->type]);
}

namespace blender::ed::space_node {

/* ************** Generic drawing ************** */

void draw_nodespace_back_pix(const bContext &C,
                             ARegion &region,
                             SpaceNode &snode,
                             bNodeInstanceKey parent_key)
{
  Main *bmain = CTX_data_main(&C);
  bNodeInstanceKey active_viewer_key = (snode.nodetree ? snode.nodetree->active_viewer_key :
                                                         bke::NODE_INSTANCE_KEY_NONE);
  GPU_matrix_push_projection();
  GPU_matrix_push();
  wmOrtho2_region_pixelspace(&region);
  GPU_matrix_identity_set();
  ED_region_draw_cb_draw(&C, &region, REGION_DRAW_BACKDROP);
  GPU_matrix_pop_projection();
  GPU_matrix_pop();

  if (!(snode.flag & SNODE_BACKDRAW) || !ED_node_is_compositor(&snode)) {
    return;
  }

  if (parent_key.value != active_viewer_key.value) {
    return;
  }

  GPU_matrix_push_projection();
  GPU_matrix_push();

  /* The draw manager is used to draw the backdrop image. */
  GPUFrameBuffer *old_fb = GPU_framebuffer_active_get();
  GPU_framebuffer_restore();
  BLI_thread_lock(LOCK_DRAW_IMAGE);
  DRW_draw_view(&C);
  BLI_thread_unlock(LOCK_DRAW_IMAGE);
  GPU_framebuffer_bind_no_srgb(old_fb);
  /* Draw manager changes the depth state. Set it back to NONE. Without this the
   * node preview images aren't drawn correctly. */
  GPU_depth_test(GPU_DEPTH_NONE);

  void *lock;
  Image *ima = BKE_image_ensure_viewer(bmain, IMA_TYPE_COMPOSITE, "Viewer Node");
  ImBuf *ibuf = BKE_image_acquire_ibuf(ima, nullptr, &lock);
  if (ibuf) {
    /* somehow the offset has to be calculated inverse */
    wmOrtho2_region_pixelspace(&region);
    const float offset_x = snode.xof + ima->runtime->backdrop_offset[0] * snode.zoom;
    const float offset_y = snode.yof + ima->runtime->backdrop_offset[1] * snode.zoom;
    const float x = (region.winx - snode.zoom * ibuf->x) / 2 + offset_x;
    const float y = (region.winy - snode.zoom * ibuf->y) / 2 + offset_y;

    /** \note draw selected info on backdrop
     */
    if (snode.edittree) {
      bNode *node = (bNode *)snode.edittree->nodes.first;
      const rctf *viewer_border = &snode.nodetree->viewer_border;
      while (node) {
        if (node->flag & NODE_SELECT) {
          if (node->typeinfo->draw_backdrop) {
            node->typeinfo->draw_backdrop(&snode, ibuf, node, x, y);
          }
        }
        node = node->next;
      }

      if ((snode.nodetree->flag & NTREE_VIEWER_BORDER) &&
          viewer_border->xmin < viewer_border->xmax && viewer_border->ymin < viewer_border->ymax)
      {
        rcti pixel_border;
        BLI_rcti_init(&pixel_border,
                      x + snode.zoom * viewer_border->xmin * ibuf->x,
                      x + snode.zoom * viewer_border->xmax * ibuf->x,
                      y + snode.zoom * viewer_border->ymin * ibuf->y,
                      y + snode.zoom * viewer_border->ymax * ibuf->y);

        uint pos = GPU_vertformat_attr_add(
            immVertexFormat(), "pos", blender::gpu::VertAttrType::SFLOAT_32_32);
        immBindBuiltinProgram(GPU_SHADER_3D_UNIFORM_COLOR);
        immUniformThemeColor(TH_ACTIVE);

        immDrawBorderCorners(pos, &pixel_border, 1.0f, 1.0f);

        immUnbindProgram();
      }
    }
  }

  BKE_image_release_ibuf(ima, ibuf, lock);
  GPU_matrix_pop_projection();
  GPU_matrix_pop();
}

float2 socket_link_connection_location(const bNode &node,
                                       const bNodeSocket &socket,
                                       const bNodeLink &link)
{
  const float2 socket_location = socket.runtime->location;
  if (socket.is_multi_input() && socket.is_input() && !(node.flag & NODE_HIDDEN)) {
    /* For internal link case, handle number of links as at least 1. */
    const int clamped_total_inputs = math::max<int>(1, socket.runtime->total_inputs);
    return node_link_calculate_multi_input_position(
        socket_location, link.multi_input_sort_id, clamped_total_inputs);
  }
  return socket_location;
}

static void calculate_inner_link_bezier_points(std::array<float2, 4> &points)
{
  const int curving = UI_GetThemeValueType(TH_NODE_CURVING, SPACE_NODE);
  if (curving == 0) {
    /* Straight line: align all points. */
    points[1] = math::interpolate(points[0], points[3], 1.0f / 3.0f);
    points[2] = math::interpolate(points[0], points[3], 2.0f / 3.0f);
  }
  else {
    const float dist_x = math::distance(points[0].x, points[3].x);
    const float dist_y = math::distance(points[0].y, points[3].y);

    /* Reduce the handle offset when the link endpoints are close to horizontal. */
    const float slope = math::safe_divide(dist_y, dist_x);
    const float clamp_factor = math::min(1.0f, slope * (4.5f - 0.25f * float(curving)));

    const float handle_offset = curving * 0.1f * dist_x * clamp_factor;

    points[1].x = points[0].x + handle_offset;
    points[1].y = points[0].y;

    points[2].x = points[3].x - handle_offset;
    points[2].y = points[3].y;
  }
}

static std::array<float2, 4> node_link_bezier_points(const bNodeLink &link)
{
  std::array<float2, 4> points;
  points[0] = socket_link_connection_location(*link.fromnode, *link.fromsock, link);
  points[3] = socket_link_connection_location(*link.tonode, *link.tosock, link);
  calculate_inner_link_bezier_points(points);
  return points;
}

static bool node_link_draw_is_visible(const View2D &v2d, const std::array<float2, 4> &points)
{
  if (min_ffff(points[0].x, points[1].x, points[2].x, points[3].x) > v2d.cur.xmax) {
    return false;
  }
  if (max_ffff(points[0].x, points[1].x, points[2].x, points[3].x) < v2d.cur.xmin) {
    return false;
  }
  return true;
}

void node_link_bezier_points_evaluated(const bNodeLink &link,
                                       std::array<float2, NODE_LINK_RESOL + 1> &coords)
{
  const std::array<float2, 4> points = node_link_bezier_points(link);

  /* The extra +1 in size is required by these functions and would be removed ideally. */
  BKE_curve_forward_diff_bezier(points[0].x,
                                points[1].x,
                                points[2].x,
                                points[3].x,
                                &coords[0].x,
                                NODE_LINK_RESOL,
                                sizeof(float2));
  BKE_curve_forward_diff_bezier(points[0].y,
                                points[1].y,
                                points[2].y,
                                points[3].y,
                                &coords[0].y,
                                NODE_LINK_RESOL,
                                sizeof(float2));
}

/* -------------------------------------------------------------------- */
/** \name Node Socket Drawing
 * \{ */

/* Keep in sync with node socket shader. */
#define MAX_SOCKET_PARAMETERS 4
#define MAX_SOCKET_INSTANCE 32

struct GBatchNodesocket {
  gpu::Batch *batch;
  Vector<NodeSocketShaderParameters, MAX_SOCKET_INSTANCE> params;
  bool enabled;
};

static GBatchNodesocket &g_batch_nodesocket()
{
  static GBatchNodesocket nodesocket_batch;
  return nodesocket_batch;
}

static gpu::Batch *nodesocket_batch_init()
{
  if (g_batch_nodesocket().batch == nullptr) {
    GPUIndexBufBuilder ibuf;
    GPU_indexbuf_init(&ibuf, GPU_PRIM_TRIS, 2, 4);
    /* Quad to draw the node socket in. */
    GPU_indexbuf_add_tri_verts(&ibuf, 0, 1, 2);
    GPU_indexbuf_add_tri_verts(&ibuf, 2, 1, 3);

    g_batch_nodesocket().batch = GPU_batch_create_ex(
        GPU_PRIM_TRIS, nullptr, GPU_indexbuf_build(&ibuf), GPU_BATCH_OWNS_INDEX);
    gpu_batch_presets_register(g_batch_nodesocket().batch);
  }
  return g_batch_nodesocket().batch;
}

static void nodesocket_cache_flush()
{
  if (g_batch_nodesocket().params.is_empty()) {
    return;
  }

  gpu::Batch *batch = nodesocket_batch_init();
  if (g_batch_nodesocket().params.size() == 1) {
    /* draw single */
    GPU_batch_program_set_builtin(batch, GPU_SHADER_2D_NODE_SOCKET);
    GPU_batch_uniform_4fv_array(
        batch,
        "parameters",
        4,
        reinterpret_cast<const float(*)[4]>(g_batch_nodesocket().params.data()));
    GPU_batch_draw(batch);
  }
  else {
    GPU_batch_program_set_builtin(batch, GPU_SHADER_2D_NODE_SOCKET_INST);
    GPU_batch_uniform_4fv_array(
        batch,
        "parameters",
        MAX_SOCKET_PARAMETERS * MAX_SOCKET_INSTANCE,
        reinterpret_cast<const float(*)[4]>(g_batch_nodesocket().params.data()));
    GPU_batch_draw_instance_range(batch, 0, g_batch_nodesocket().params.size());
  }
  g_batch_nodesocket().params.clear();
}

void nodesocket_batch_start()
{
  BLI_assert(g_batch_nodesocket().enabled == false);
  g_batch_nodesocket().enabled = true;
}

void nodesocket_batch_end()
{
  BLI_assert(g_batch_nodesocket().enabled == true);
  g_batch_nodesocket().enabled = false;

  GPU_blend(GPU_BLEND_ALPHA);
  nodesocket_cache_flush();
  GPU_blend(GPU_BLEND_NONE);
}

static void draw_node_socket_batch(const NodeSocketShaderParameters &socket_params)
{
  if (g_batch_nodesocket().enabled) {
    g_batch_nodesocket().params.append(socket_params);

    if (g_batch_nodesocket().params.size() >= MAX_SOCKET_INSTANCE) {
      nodesocket_cache_flush();
    }
  }
  else {
    /* Draw single instead of batch. */
    gpu::Batch *batch = nodesocket_batch_init();
    GPU_batch_program_set_builtin(batch, GPU_SHADER_2D_NODE_SOCKET);
    GPU_batch_uniform_4fv_array(
        batch, "parameters", MAX_SOCKET_PARAMETERS, (const float(*)[4])(&socket_params));
    GPU_batch_draw(batch);
  }
}

void node_draw_nodesocket(const rctf *rect,
                          const float color_inner[4],
                          const float color_outline[4],
                          const float outline_thickness,
                          const int shape,
                          const float aspect)
{
  /* WATCH: This is assuming the ModelViewProjectionMatrix is area pixel space.
   * If it has been scaled, then it's no longer valid. */
  BLI_assert((color_inner != nullptr) && (color_outline != nullptr));

  NodeSocketShaderParameters socket_params = {};
  socket_params.rect[0] = rect->xmin;
  socket_params.rect[1] = rect->xmax;
  socket_params.rect[2] = rect->ymin;
  socket_params.rect[3] = rect->ymax;
  socket_params.color_inner[0] = color_inner[0];
  socket_params.color_inner[1] = color_inner[1];
  socket_params.color_inner[2] = color_inner[2];
  socket_params.color_inner[3] = color_inner[3];
  socket_params.color_outline[0] = color_outline[0];
  socket_params.color_outline[1] = color_outline[1];
  socket_params.color_outline[2] = color_outline[2];
  socket_params.color_outline[3] = color_outline[3];
  socket_params.outline_thickness = outline_thickness;
  socket_params.outline_offset = 0.0;
  socket_params.shape = float(shape) + 0.1f;
  socket_params.aspect = aspect;

  GPU_blend(GPU_BLEND_ALPHA);
  draw_node_socket_batch(socket_params);
  GPU_blend(GPU_BLEND_NONE);
}

/** \} */

/* -------------------------------------------------------------------- */
/** \name Node Link Drawing
 * \{ */

#define NODELINK_GROUP_SIZE 256
#define LINK_RESOL 24
#define LINK_WIDTH 2.5f
#define ARROW_SIZE (7 * UI_SCALE_FAC)

/* Reroute arrow shape and mute bar. These are expanded here and shrunk in the GLSL code.
 * See: `gpu_shader_2D_nodelink_vert.glsl`. */
static float arrow_verts[3][2] = {{-1.0f, 1.0f}, {0.0f, 0.0f}, {-1.0f, -1.0f}};
static float arrow_expand_axis[3][2] = {{0.7071f, 0.7071f}, {M_SQRT2, 0.0f}, {0.7071f, -0.7071f}};
static float mute_verts[3][2] = {{0.7071f, 1.0f}, {0.7071f, 0.0f}, {0.7071f, -1.0f}};
static float mute_expand_axis[3][2] = {{1.0f, 0.0f}, {1.0f, 0.0f}, {1.0f, -0.0f}};

/* Is zero initialized because it is static data. */
static struct {
  gpu::Batch *batch;        /* for batching line together */
  gpu::Batch *batch_single; /* for single line */
  gpu::VertBuf *inst_vbo;
  uint p0_id, p1_id, p2_id, p3_id;
  uint colid_id, muted_id, start_color_id, end_color_id;
  uint dim_factor_id;
  uint thickness_id;
  uint dash_params_id;
  uint has_back_link_id;
  GPUVertBufRaw p0_step, p1_step, p2_step, p3_step;
  GPUVertBufRaw colid_step, muted_step, start_color_step, end_color_step;
  GPUVertBufRaw dim_factor_step;
  GPUVertBufRaw thickness_step;
  GPUVertBufRaw dash_params_step;
  GPUVertBufRaw has_back_link_step;
  uint count;
  bool enabled;
} g_batch_link;

static void nodelink_batch_reset()
{
  GPU_vertbuf_attr_get_raw_data(g_batch_link.inst_vbo, g_batch_link.p0_id, &g_batch_link.p0_step);
  GPU_vertbuf_attr_get_raw_data(g_batch_link.inst_vbo, g_batch_link.p1_id, &g_batch_link.p1_step);
  GPU_vertbuf_attr_get_raw_data(g_batch_link.inst_vbo, g_batch_link.p2_id, &g_batch_link.p2_step);
  GPU_vertbuf_attr_get_raw_data(g_batch_link.inst_vbo, g_batch_link.p3_id, &g_batch_link.p3_step);
  GPU_vertbuf_attr_get_raw_data(
      g_batch_link.inst_vbo, g_batch_link.colid_id, &g_batch_link.colid_step);
  GPU_vertbuf_attr_get_raw_data(
      g_batch_link.inst_vbo, g_batch_link.muted_id, &g_batch_link.muted_step);
  GPU_vertbuf_attr_get_raw_data(
      g_batch_link.inst_vbo, g_batch_link.dim_factor_id, &g_batch_link.dim_factor_step);
  GPU_vertbuf_attr_get_raw_data(
      g_batch_link.inst_vbo, g_batch_link.thickness_id, &g_batch_link.thickness_step);
  GPU_vertbuf_attr_get_raw_data(
      g_batch_link.inst_vbo, g_batch_link.dash_params_id, &g_batch_link.dash_params_step);
  GPU_vertbuf_attr_get_raw_data(
      g_batch_link.inst_vbo, g_batch_link.has_back_link_id, &g_batch_link.has_back_link_step);
  GPU_vertbuf_attr_get_raw_data(
      g_batch_link.inst_vbo, g_batch_link.start_color_id, &g_batch_link.start_color_step);
  GPU_vertbuf_attr_get_raw_data(
      g_batch_link.inst_vbo, g_batch_link.end_color_id, &g_batch_link.end_color_step);
  g_batch_link.count = 0;
}

static void set_nodelink_vertex(gpu::VertBuf *vbo,
                                uint uv_id,
                                uint pos_id,
                                uint exp_id,
                                uint v,
                                const float uv[2],
                                const float pos[2],
                                const float exp[2])
{
  GPU_vertbuf_attr_set(vbo, uv_id, v, uv);
  GPU_vertbuf_attr_set(vbo, pos_id, v, pos);
  GPU_vertbuf_attr_set(vbo, exp_id, v, exp);
}

static void nodelink_batch_init()
{
  GPUVertFormat format = {0};
<<<<<<< HEAD
  uint uv_id = GPU_vertformat_attr_add(&format, "uv", GPU_COMP_F32, 2, GPU_FETCH_FLOAT);
  uint pos_id = GPU_vertformat_attr_add(&format, "pos", GPU_COMP_F32, 2, GPU_FETCH_FLOAT);
  uint expand_id = GPU_vertformat_attr_add(&format, "expand", GPU_COMP_F32, 2, GPU_FETCH_FLOAT);
=======
  uint uv_id = GPU_vertformat_attr_add(&format, "uv", gpu::VertAttrType::SFLOAT_32_32);
  uint pos_id = GPU_vertformat_attr_add(&format, "pos", gpu::VertAttrType::SFLOAT_32_32);
  uint expand_id = GPU_vertformat_attr_add(&format, "expand", gpu::VertAttrType::SFLOAT_32_32);
>>>>>>> 9a41dc73
  gpu::VertBuf *vbo = GPU_vertbuf_create_with_format_ex(format, GPU_USAGE_STATIC);
  int vcount = LINK_RESOL * 2; /* curve */
  vcount += 2;                 /* restart strip */
  vcount += 3 * 2;             /* arrow */
  vcount += 2;                 /* restart strip */
  vcount += 3 * 2;             /* mute */
  vcount *= 2;                 /* shadow */
  vcount += 2;                 /* restart strip */
  GPU_vertbuf_data_alloc(*vbo, vcount);
  int v = 0;

  for (int k = 0; k < 2; k++) {
    float uv[2] = {0.0f, 0.0f};
    float pos[2] = {0.0f, 0.0f};
    float exp[2] = {0.0f, 1.0f};

    /* restart */
    if (k == 1) {
      set_nodelink_vertex(vbo, uv_id, pos_id, expand_id, v++, uv, pos, exp);
    }

    /* curve strip */
    for (int i = 0; i < LINK_RESOL; i++) {
      uv[0] = (i / float(LINK_RESOL - 1));
      uv[1] = 0.0f;
      set_nodelink_vertex(vbo, uv_id, pos_id, expand_id, v++, uv, pos, exp);
      uv[1] = 1.0f;
      set_nodelink_vertex(vbo, uv_id, pos_id, expand_id, v++, uv, pos, exp);
    }
    /* restart */
    set_nodelink_vertex(vbo, uv_id, pos_id, expand_id, v++, uv, pos, exp);

    uv[0] = 0.5f;
    uv[1] = 0.0f;
    copy_v2_v2(pos, arrow_verts[0]);
    copy_v2_v2(exp, arrow_expand_axis[0]);
    set_nodelink_vertex(vbo, uv_id, pos_id, expand_id, v++, uv, pos, exp);
    /* arrow */
    for (int i = 0; i < 3; i++) {
      uv[1] = 0.0f;
      copy_v2_v2(pos, arrow_verts[i]);
      copy_v2_v2(exp, arrow_expand_axis[i]);
      set_nodelink_vertex(vbo, uv_id, pos_id, expand_id, v++, uv, pos, exp);

      uv[1] = 1.0f;
      set_nodelink_vertex(vbo, uv_id, pos_id, expand_id, v++, uv, pos, exp);
    }

    /* restart */
    set_nodelink_vertex(vbo, uv_id, pos_id, expand_id, v++, uv, pos, exp);

    uv[0] = 0.5f;
    uv[1] = 0.0f;
    copy_v2_v2(pos, mute_verts[0]);
    copy_v2_v2(exp, mute_expand_axis[0]);
    set_nodelink_vertex(vbo, uv_id, pos_id, expand_id, v++, uv, pos, exp);
    /* bar */
    for (int i = 0; i < 3; ++i) {
      uv[1] = 0.0f;
      copy_v2_v2(pos, mute_verts[i]);
      copy_v2_v2(exp, mute_expand_axis[i]);
      set_nodelink_vertex(vbo, uv_id, pos_id, expand_id, v++, uv, pos, exp);

      uv[1] = 1.0f;
      set_nodelink_vertex(vbo, uv_id, pos_id, expand_id, v++, uv, pos, exp);
    }

    /* restart */
    if (k == 0) {
      set_nodelink_vertex(vbo, uv_id, pos_id, expand_id, v++, uv, pos, exp);
    }
  }

  g_batch_link.batch = GPU_batch_create_ex(GPU_PRIM_TRI_STRIP, vbo, nullptr, GPU_BATCH_OWNS_VBO);
  gpu_batch_presets_register(g_batch_link.batch);

  g_batch_link.batch_single = GPU_batch_create_ex(
      GPU_PRIM_TRI_STRIP, vbo, nullptr, GPU_BATCH_INVALID);
  gpu_batch_presets_register(g_batch_link.batch_single);

  /* Instances data */
  GPUVertFormat format_inst = {0};
  g_batch_link.p0_id = GPU_vertformat_attr_add(
      &format_inst, "P0", blender::gpu::VertAttrType::SFLOAT_32_32);
  g_batch_link.p1_id = GPU_vertformat_attr_add(
      &format_inst, "P1", blender::gpu::VertAttrType::SFLOAT_32_32);
  g_batch_link.p2_id = GPU_vertformat_attr_add(
      &format_inst, "P2", blender::gpu::VertAttrType::SFLOAT_32_32);
  g_batch_link.p3_id = GPU_vertformat_attr_add(
      &format_inst, "P3", blender::gpu::VertAttrType::SFLOAT_32_32);
  g_batch_link.colid_id = GPU_vertformat_attr_add(
      &format_inst, "colid_doarrow", blender::gpu::VertAttrType::UINT_8_8_8_8);
  g_batch_link.start_color_id = GPU_vertformat_attr_add(
      &format_inst, "start_color", blender::gpu::VertAttrType::SFLOAT_32_32_32_32);
  g_batch_link.end_color_id = GPU_vertformat_attr_add(
      &format_inst, "end_color", blender::gpu::VertAttrType::SFLOAT_32_32_32_32);
  g_batch_link.muted_id = GPU_vertformat_attr_add(
<<<<<<< HEAD
      &format_inst, "domuted", GPU_COMP_U32, 1, GPU_FETCH_INT);
=======
      &format_inst, "domuted", blender::gpu::VertAttrType::UINT_32);
>>>>>>> 9a41dc73
  g_batch_link.dim_factor_id = GPU_vertformat_attr_add(
      &format_inst, "dim_factor", blender::gpu::VertAttrType::SFLOAT_32);
  g_batch_link.thickness_id = GPU_vertformat_attr_add(
      &format_inst, "thickness", blender::gpu::VertAttrType::SFLOAT_32);
  g_batch_link.dash_params_id = GPU_vertformat_attr_add(
      &format_inst, "dash_params", blender::gpu::VertAttrType::SFLOAT_32_32_32);
  g_batch_link.has_back_link_id = GPU_vertformat_attr_add(
      &format_inst, "has_back_link", blender::gpu::VertAttrType::SINT_32);
  g_batch_link.inst_vbo = GPU_vertbuf_create_with_format_ex(format_inst, GPU_USAGE_STREAM);
  /* Alloc max count but only draw the range we need. */
  GPU_vertbuf_data_alloc(*g_batch_link.inst_vbo, NODELINK_GROUP_SIZE);

  GPU_batch_instbuf_set(g_batch_link.batch, g_batch_link.inst_vbo, true);

  nodelink_batch_reset();
}

static char nodelink_get_color_id(int th_col)
{
  switch (th_col) {
    case TH_WIRE:
      return 1;
    case TH_WIRE_INNER:
      return 2;
    case TH_ACTIVE:
      return 3;
    case TH_EDGE_SELECT:
      return 4;
    case TH_REDALERT:
      return 5;
  }
  return 0;
}

static void nodelink_batch_draw(const SpaceNode &snode)
{
  if (g_batch_link.count == 0) {
    return;
  }

  GPU_blend(GPU_BLEND_ALPHA);
  NodeLinkInstanceData node_link_data;

  UI_GetThemeColor4fv(TH_WIRE_INNER, node_link_data.colors[nodelink_get_color_id(TH_WIRE_INNER)]);
  UI_GetThemeColor4fv(TH_WIRE, node_link_data.colors[nodelink_get_color_id(TH_WIRE)]);
  UI_GetThemeColor4fv(TH_ACTIVE, node_link_data.colors[nodelink_get_color_id(TH_ACTIVE)]);
  UI_GetThemeColor4fv(TH_EDGE_SELECT,
                      node_link_data.colors[nodelink_get_color_id(TH_EDGE_SELECT)]);
  UI_GetThemeColor4fv(TH_REDALERT, node_link_data.colors[nodelink_get_color_id(TH_REDALERT)]);
  node_link_data.aspect = snode.runtime->aspect;
  node_link_data.arrowSize = ARROW_SIZE;

  GPUUniformBuf *ubo = GPU_uniformbuf_create_ex(sizeof(node_link_data), &node_link_data, __func__);

  GPU_vertbuf_data_len_set(*g_batch_link.inst_vbo, g_batch_link.count);
  GPU_vertbuf_use(g_batch_link.inst_vbo); /* force update. */

  GPU_batch_program_set_builtin(g_batch_link.batch, GPU_SHADER_2D_NODELINK_INST);
  GPU_batch_uniformbuf_bind(g_batch_link.batch, "node_link_data", ubo);
  GPU_batch_draw(g_batch_link.batch);

  GPU_uniformbuf_unbind(ubo);
  GPU_uniformbuf_free(ubo);

  nodelink_batch_reset();

  GPU_blend(GPU_BLEND_NONE);
}

void nodelink_batch_start(SpaceNode & /*snode*/)
{
  g_batch_link.enabled = true;
}

void nodelink_batch_end(SpaceNode &snode)
{
  nodelink_batch_draw(snode);
  g_batch_link.enabled = false;
}

struct NodeLinkDrawConfig {
  int th_col1;
  int th_col2;
  int th_col3;

  ColorTheme4f start_color;
  ColorTheme4f end_color;
  ColorTheme4f outline_color;

  bool drawarrow;
  bool drawmuted;
  bool highlighted;
  bool has_back_link;

  float dim_factor;
  float thickness;
  float dash_length;
  float dash_factor;
  float dash_alpha;
};

static void nodelink_batch_add_link(const SpaceNode &snode,
                                    const std::array<float2, 4> &points,
                                    const NodeLinkDrawConfig &draw_config)
{
  /* Only allow these colors. If more is needed, you need to modify the shader accordingly. */
  BLI_assert(
      ELEM(draw_config.th_col1, TH_WIRE_INNER, TH_WIRE, TH_ACTIVE, TH_EDGE_SELECT, TH_REDALERT));
  BLI_assert(
      ELEM(draw_config.th_col2, TH_WIRE_INNER, TH_WIRE, TH_ACTIVE, TH_EDGE_SELECT, TH_REDALERT));
  BLI_assert(ELEM(draw_config.th_col3, TH_WIRE, TH_REDALERT, -1));

  g_batch_link.count++;
  copy_v2_v2((float *)GPU_vertbuf_raw_step(&g_batch_link.p0_step), points[0]);
  copy_v2_v2((float *)GPU_vertbuf_raw_step(&g_batch_link.p1_step), points[1]);
  copy_v2_v2((float *)GPU_vertbuf_raw_step(&g_batch_link.p2_step), points[2]);
  copy_v2_v2((float *)GPU_vertbuf_raw_step(&g_batch_link.p3_step), points[3]);
  char *colid = (char *)GPU_vertbuf_raw_step(&g_batch_link.colid_step);
  colid[0] = nodelink_get_color_id(draw_config.th_col1);
  colid[1] = nodelink_get_color_id(draw_config.th_col2);
  colid[2] = nodelink_get_color_id(draw_config.th_col3);
  colid[3] = draw_config.drawarrow;
  copy_v4_v4((float *)GPU_vertbuf_raw_step(&g_batch_link.start_color_step),
             draw_config.start_color);
  copy_v4_v4((float *)GPU_vertbuf_raw_step(&g_batch_link.end_color_step), draw_config.end_color);
  uint32_t *muted = (uint32_t *)GPU_vertbuf_raw_step(&g_batch_link.muted_step);
  muted[0] = draw_config.drawmuted;
  *(float *)GPU_vertbuf_raw_step(&g_batch_link.dim_factor_step) = draw_config.dim_factor;
  *(float *)GPU_vertbuf_raw_step(&g_batch_link.thickness_step) = draw_config.thickness;
  float3 dash_params(draw_config.dash_length, draw_config.dash_factor, draw_config.dash_alpha);
  copy_v3_v3((float *)GPU_vertbuf_raw_step(&g_batch_link.dash_params_step), dash_params);
  *(int *)GPU_vertbuf_raw_step(&g_batch_link.has_back_link_step) = draw_config.has_back_link;

  if (g_batch_link.count == NODELINK_GROUP_SIZE) {
    nodelink_batch_draw(snode);
  }
}

static void node_draw_link_end_marker(const float2 center,
                                      const float radius,
                                      const ColorTheme4f &color)
{
  rctf rect;
  BLI_rctf_init(&rect, center.x - radius, center.x + radius, center.y - radius, center.y + radius);

  UI_draw_roundbox_corner_set(UI_CNR_ALL);
  UI_draw_roundbox_4fv(&rect, true, radius, color);
  /* Round-box disables alpha. Re-enable it for node links that are drawn after this one. */
  GPU_blend(GPU_BLEND_ALPHA);
}

static void node_draw_link_end_markers(const bNodeLink &link,
                                       const NodeLinkDrawConfig &draw_config,
                                       const std::array<float2, 4> &points,
                                       const bool outline)
{
  const float radius = (outline ? 0.65f : 0.45f) * NODE_SOCKSIZE;
  if (link.fromsock) {
    node_draw_link_end_marker(
        points[0], radius, outline ? draw_config.outline_color : draw_config.start_color);
  }
  if (link.tosock) {
    node_draw_link_end_marker(
        points[3], radius, outline ? draw_config.outline_color : draw_config.end_color);
  }
}

static bool node_link_is_field_link(const SpaceNode &snode, const bNodeLink &link)
{
  const bNodeTree &tree = *snode.edittree;
  if (tree.type != NTREE_GEOMETRY) {
    return false;
  }
  const Span<bke::FieldSocketState> field_states = tree.runtime->field_states;
  if (link.fromsock &&
      field_states[link.fromsock->index_in_tree()] == bke::FieldSocketState::IsField)
  {
    return true;
  }
  return false;
}

static bool node_link_is_gizmo_link(const SpaceNode &snode, const bNodeLink &link)
{
  if (snode.edittree->type != NTREE_GEOMETRY) {
    return false;
  }
  if (!link.fromsock || !link.tosock) {
    return false;
  }
  const bNodeTree &tree = *snode.edittree;
  return tree.runtime->sockets_on_active_gizmo_paths.contains(link.fromsock) &&
         tree.runtime->sockets_on_active_gizmo_paths.contains(link.tosock);
}

static NodeLinkDrawConfig nodelink_get_draw_config(const bContext &C,
                                                   const View2D &v2d,
                                                   const SpaceNode &snode,
                                                   const bNodeLink &link,
                                                   const int th_col1,
                                                   const int th_col2,
                                                   const int th_col3,
                                                   const bool selected)
{
  NodeLinkDrawConfig draw_config;

  draw_config.th_col1 = th_col1;
  draw_config.th_col2 = th_col2;
  draw_config.th_col3 = th_col3;

  draw_config.dim_factor = selected ? 1.0f : node_link_dim_factor(v2d, link);

  bTheme *btheme = UI_GetTheme();
  draw_config.dash_alpha = btheme->space_node.dash_alpha;

  const bool field_link = node_link_is_field_link(snode, link);
  const bool gizmo_link = node_link_is_gizmo_link(snode, link);

  draw_config.dash_factor = field_link ? 0.75f : 1.0f;
  draw_config.dash_length = 10.0f * UI_SCALE_FAC;

  const float scale = UI_view2d_scale_get_x(&v2d);
  /* Clamp the thickness to make the links more readable when zooming out. */
  draw_config.thickness = LINK_WIDTH * max_ff(UI_SCALE_FAC * scale, 1.0f) *
                          (field_link ? 0.7f : 1.0f);
  draw_config.has_back_link = gizmo_link;
  draw_config.highlighted = link.flag & NODE_LINK_TEMP_HIGHLIGHT;
  draw_config.drawarrow = ((link.tonode && link.tonode->is_reroute()) &&
                           (link.fromnode && link.fromnode->is_reroute()));
  draw_config.drawmuted = (link.flag & NODE_LINK_MUTED);

  UI_GetThemeColor4fv(th_col3, draw_config.outline_color);

  if (snode.overlay.flag & SN_OVERLAY_SHOW_OVERLAYS &&
      snode.overlay.flag & SN_OVERLAY_SHOW_WIRE_COLORS)
  {
    const bNodeTree &node_tree = *snode.edittree;
    PointerRNA from_node_ptr = RNA_pointer_create_discrete(
        &const_cast<ID &>(node_tree.id), &RNA_Node, link.fromnode);
    PointerRNA to_node_ptr = RNA_pointer_create_discrete(
        &const_cast<ID &>(node_tree.id), &RNA_Node, link.tonode);

    if (link.fromsock) {
      node_socket_color_get(C, node_tree, from_node_ptr, *link.fromsock, draw_config.start_color);
    }
    else {
      node_socket_color_get(C, node_tree, to_node_ptr, *link.tosock, draw_config.start_color);
    }

    if (link.tosock) {
      node_socket_color_get(C, node_tree, to_node_ptr, *link.tosock, draw_config.end_color);
    }
    else {
      node_socket_color_get(C, node_tree, from_node_ptr, *link.fromsock, draw_config.end_color);
    }
  }
  else {
    UI_GetThemeColor4fv(th_col1, draw_config.start_color);
    UI_GetThemeColor4fv(th_col2, draw_config.end_color);
  }

  /* Highlight links connected to selected nodes. */
  if (selected) {
    ColorTheme4f color_selected;
    UI_GetThemeColor4fv(TH_EDGE_SELECT, color_selected);
    const float alpha = color_selected.a;

    /* Interpolate color if highlight color is not fully transparent. */
    if (alpha != 0.0) {
      if (link.fromsock) {
        interp_v3_v3v3(draw_config.start_color, draw_config.start_color, color_selected, alpha);
      }
      if (link.tosock) {
        interp_v3_v3v3(draw_config.end_color, draw_config.end_color, color_selected, alpha);
      }
    }
  }

  if (draw_config.highlighted) {
    ColorTheme4f link_preselection_highlight_color;
    UI_GetThemeColor4fv(TH_SELECT, link_preselection_highlight_color);
    /* Multi sockets can only be inputs. So we only have to highlight the end of the link. */
    copy_v4_v4(draw_config.end_color, link_preselection_highlight_color);
  }

  return draw_config;
}

static void node_draw_link_bezier_ex(const SpaceNode &snode,
                                     const NodeLinkDrawConfig &draw_config,
                                     const std::array<float2, 4> &points)
{
  if (g_batch_link.batch == nullptr) {
    nodelink_batch_init();
  }

  if (g_batch_link.enabled && !draw_config.highlighted && !GPU_node_link_instancing_workaround()) {
    /* Add link to batch. */
    nodelink_batch_add_link(snode, points, draw_config);
  }
  else {
    NodeLinkData node_link_data;
    for (const int i : IndexRange(points.size())) {
      copy_v2_v2(node_link_data.bezierPts[i], points[i]);
    }

    copy_v4_v4(node_link_data.colors[0], draw_config.outline_color);
    copy_v4_v4(node_link_data.colors[1], draw_config.start_color);
    copy_v4_v4(node_link_data.colors[2], draw_config.end_color);

    node_link_data.doArrow = draw_config.drawarrow;
    node_link_data.doMuted = draw_config.drawmuted;
    node_link_data.dim_factor = draw_config.dim_factor;
    node_link_data.thickness = draw_config.thickness;
    node_link_data.dash_params[0] = draw_config.dash_length;
    node_link_data.dash_params[1] = draw_config.dash_factor;
    node_link_data.dash_params[2] = draw_config.dash_alpha;
    node_link_data.has_back_link = draw_config.has_back_link;
    node_link_data.aspect = snode.runtime->aspect;
    node_link_data.arrowSize = ARROW_SIZE;

    gpu::Batch *batch = g_batch_link.batch_single;
    GPUUniformBuf *ubo = GPU_uniformbuf_create_ex(sizeof(NodeLinkData), &node_link_data, __func__);

    GPU_batch_program_set_builtin(batch, GPU_SHADER_2D_NODELINK);
    GPU_batch_uniformbuf_bind(batch, "node_link_data", ubo);
    GPU_batch_draw(batch);

    GPU_uniformbuf_unbind(ubo);
    GPU_uniformbuf_free(ubo);
  }
}

void node_draw_link_bezier(const bContext &C,
                           const View2D &v2d,
                           const SpaceNode &snode,
                           const bNodeLink &link,
                           const int th_col1,
                           const int th_col2,
                           const int th_col3,
                           const bool selected)
{
  const std::array<float2, 4> points = node_link_bezier_points(link);
  if (!node_link_draw_is_visible(v2d, points)) {
    return;
  }
  const NodeLinkDrawConfig draw_config = nodelink_get_draw_config(
      C, v2d, snode, link, th_col1, th_col2, th_col3, selected);

  node_draw_link_bezier_ex(snode, draw_config, points);
}

void node_draw_link(const bContext &C,
                    const View2D &v2d,
                    const SpaceNode &snode,
                    const bNodeLink &link,
                    const bool selected)
{
  int th_col1 = TH_WIRE_INNER, th_col2 = TH_WIRE_INNER, th_col3 = TH_WIRE;

  if (link.fromsock == nullptr && link.tosock == nullptr) {
    return;
  }

  /* going to give issues once... */
  if (link.tosock->flag & SOCK_UNAVAIL) {
    return;
  }
  if (link.fromsock->flag & SOCK_UNAVAIL) {
    return;
  }

  if (link.flag & NODE_LINK_VALID) {
    /* special indicated link, on drop-node */
    if (link.flag & NODE_LINK_INSERT_TARGET && !(link.flag & NODE_LINK_INSERT_TARGET_INVALID)) {
      th_col1 = th_col2 = TH_ACTIVE;
    }
    else if (link.flag & NODE_LINK_MUTED) {
      th_col1 = th_col2 = TH_REDALERT;
    }
  }
  else {
    /* Invalid link. */
    th_col1 = th_col2 = th_col3 = TH_REDALERT;
    // th_col3 = -1; /* no shadow */
  }

  node_draw_link_bezier(C, v2d, snode, link, th_col1, th_col2, th_col3, selected);
}

std::array<float2, 4> node_link_bezier_points_dragged(const SpaceNode &snode,
                                                      const bNodeLink &link)
{
  const float2 cursor = snode.runtime->cursor * UI_SCALE_FAC;
  std::array<float2, 4> points;
  points[0] = link.fromsock ?
                  socket_link_connection_location(*link.fromnode, *link.fromsock, link) :
                  cursor;
  points[3] = link.tosock ? socket_link_connection_location(*link.tonode, *link.tosock, link) :
                            cursor;
  calculate_inner_link_bezier_points(points);
  return points;
}

void node_draw_link_dragged(const bContext &C,
                            const View2D &v2d,
                            const SpaceNode &snode,
                            const bNodeLink &link)
{
  if (link.fromsock == nullptr && link.tosock == nullptr) {
    return;
  }

  const std::array<float2, 4> points = node_link_bezier_points_dragged(snode, link);

  const NodeLinkDrawConfig draw_config = nodelink_get_draw_config(
      C, v2d, snode, link, TH_ACTIVE, TH_ACTIVE, TH_WIRE, true);
  /* End marker outline. */
  node_draw_link_end_markers(link, draw_config, points, true);
  /* Link. */
  node_draw_link_bezier_ex(snode, draw_config, points);
  /* End marker fill. */
  node_draw_link_end_markers(link, draw_config, points, false);
}

}  // namespace blender::ed::space_node<|MERGE_RESOLUTION|>--- conflicted
+++ resolved
@@ -633,15 +633,6 @@
     case CMP_NODE_CURVE_RGB:
       ntype->draw_buttons = node_buts_curvecol;
       break;
-<<<<<<< HEAD
-    case CMP_NODE_MIX_RGB:
-      ntype->draw_buttons = node_buts_mix_rgb;
-      break;
-    case CMP_NODE_VALTORGB:
-      ntype->draw_buttons = node_buts_colorramp;
-      break;
-=======
->>>>>>> 9a41dc73
     case CMP_NODE_TIME:
       ntype->draw_buttons = node_buts_time;
       break;
@@ -1173,11 +1164,7 @@
   }
 
   if (sock->is_inactive()) {
-<<<<<<< HEAD
-    uiLayoutSetActive(layout, false);
-=======
     layout->active_set(false);
->>>>>>> 9a41dc73
   }
 
   /* XXX not nice, eventually give this node its own socket type ... */
@@ -1489,12 +1476,7 @@
 
   {
     uiLayout *sub = &col->column(false);
-<<<<<<< HEAD
-    uiLayoutSetPropSep(sub, false); /* bfa - use_property_split = False */
-    uiLayoutSetActive(sub, interface_socket->default_input == NODE_DEFAULT_INPUT_VALUE);
-=======
     sub->active_set(interface_socket->default_input == NODE_DEFAULT_INPUT_VALUE);
->>>>>>> 9a41dc73
     sub->prop(&ptr, "hide_value", DEFAULT_FLAGS, std::nullopt, ICON_NONE);
   }
 
@@ -1952,15 +1934,9 @@
 static void nodelink_batch_init()
 {
   GPUVertFormat format = {0};
-<<<<<<< HEAD
-  uint uv_id = GPU_vertformat_attr_add(&format, "uv", GPU_COMP_F32, 2, GPU_FETCH_FLOAT);
-  uint pos_id = GPU_vertformat_attr_add(&format, "pos", GPU_COMP_F32, 2, GPU_FETCH_FLOAT);
-  uint expand_id = GPU_vertformat_attr_add(&format, "expand", GPU_COMP_F32, 2, GPU_FETCH_FLOAT);
-=======
   uint uv_id = GPU_vertformat_attr_add(&format, "uv", gpu::VertAttrType::SFLOAT_32_32);
   uint pos_id = GPU_vertformat_attr_add(&format, "pos", gpu::VertAttrType::SFLOAT_32_32);
   uint expand_id = GPU_vertformat_attr_add(&format, "expand", gpu::VertAttrType::SFLOAT_32_32);
->>>>>>> 9a41dc73
   gpu::VertBuf *vbo = GPU_vertbuf_create_with_format_ex(format, GPU_USAGE_STATIC);
   int vcount = LINK_RESOL * 2; /* curve */
   vcount += 2;                 /* restart strip */
@@ -2058,11 +2034,7 @@
   g_batch_link.end_color_id = GPU_vertformat_attr_add(
       &format_inst, "end_color", blender::gpu::VertAttrType::SFLOAT_32_32_32_32);
   g_batch_link.muted_id = GPU_vertformat_attr_add(
-<<<<<<< HEAD
-      &format_inst, "domuted", GPU_COMP_U32, 1, GPU_FETCH_INT);
-=======
       &format_inst, "domuted", blender::gpu::VertAttrType::UINT_32);
->>>>>>> 9a41dc73
   g_batch_link.dim_factor_id = GPU_vertformat_attr_add(
       &format_inst, "dim_factor", blender::gpu::VertAttrType::SFLOAT_32);
   g_batch_link.thickness_id = GPU_vertformat_attr_add(
