--- conflicted
+++ resolved
@@ -1471,10 +1471,7 @@
 
   {
     uiLayout *sub = &col->column(false);
-<<<<<<< HEAD
     uiLayoutSetPropSep(sub, false); /* bfa - use_property_split = False */
-=======
->>>>>>> f812af9b
     uiLayoutSetActive(sub, interface_socket->default_input == NODE_DEFAULT_INPUT_VALUE);
     sub->prop(&ptr, "hide_value", DEFAULT_FLAGS, std::nullopt, ICON_NONE);
   }
