--- conflicted
+++ resolved
@@ -1536,12 +1536,8 @@
 
   const bNodeTree *node_tree = reinterpret_cast<const bNodeTree *>(id);
   if (interface_socket->flag & NODE_INTERFACE_SOCKET_INPUT && node_tree->type == NTREE_GEOMETRY) {
-<<<<<<< HEAD
     uiLayoutSetPropSep(col, false); /* bfa - use_property_split = False */
-    if (ELEM(type, SOCK_INT, SOCK_VECTOR)) {
-=======
     if (ELEM(type, SOCK_INT, SOCK_VECTOR, SOCK_MATRIX)) {
->>>>>>> 37d7f64b
       uiItemR(col, &ptr, "default_input", DEFAULT_FLAGS, nullptr, ICON_NONE);
     }
   }
