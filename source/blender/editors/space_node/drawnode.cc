--- conflicted
+++ resolved
@@ -1327,14 +1327,7 @@
               break;
             }
           }
-<<<<<<< HEAD
-          const char *name = "";
-          if (node->is_type("GeometryNodeMenuSwitch") && sock->index() > 0) {
-            name = sock->name;
-          }
-=======
           const char *name = show_menu_socket_name(node, sock) ? sock->name : "";
->>>>>>> 5898c1b9
           layout->prop(ptr, "default_value", DEFAULT_FLAGS, name, ICON_NONE);
         }
       }
@@ -1489,10 +1482,7 @@
 
   {
     uiLayout *sub = &col->column(false);
-<<<<<<< HEAD
     uiLayoutSetPropSep(sub, false); /* bfa - use_property_split = False */
-=======
->>>>>>> 5898c1b9
     uiLayoutSetActive(sub, interface_socket->default_input == NODE_DEFAULT_INPUT_VALUE);
     sub->prop(&ptr, "hide_value", DEFAULT_FLAGS, std::nullopt, ICON_NONE);
   }
@@ -1504,17 +1494,8 @@
     uiLayout *sub = &col->column(false);
     uiLayoutSetActive(sub, !is_layer_selection_field(*interface_socket));
     sub->prop(&ptr, "hide_in_modifier", DEFAULT_FLAGS, std::nullopt, ICON_NONE);
-<<<<<<< HEAD
-    if (nodes::socket_type_supports_fields(type)) {
-      uiLayout *sub_sub = &col->column(false);
-      uiLayoutSetActive(sub_sub,
-                        (interface_socket->default_input == NODE_DEFAULT_INPUT_VALUE) &&
-                            !is_layer_selection_field(*interface_socket));
-      sub_sub->prop(&ptr, "force_non_field", DEFAULT_FLAGS, std::nullopt, ICON_NONE);
-=======
     if (nodes::socket_type_supports_fields(type) || nodes::socket_type_supports_grids(type)) {
       sub->prop(&ptr, "structure_type", DEFAULT_FLAGS, std::nullopt, ICON_NONE);
->>>>>>> 5898c1b9
     }
   }
 }
