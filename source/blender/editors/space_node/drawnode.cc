/* SPDX-FileCopyrightText: 2005 Blender Authors
 *
 * SPDX-License-Identifier: GPL-2.0-or-later */

/** \file
 * \ingroup spnode
 * \brief lower level node drawing for nodes (boarders, headers etc), also node layout.
 */

#include "BLI_color.hh"
#include "BLI_listbase.h"
#include "BLI_string.h"
#include "BLI_threads.h"

#include "DNA_node_types.h"
#include "DNA_screen_types.h"
#include "DNA_space_types.h"
#include "DNA_userdef_types.h"

#include "BKE_context.hh"
#include "BKE_curve.hh"
#include "BKE_image.hh"
#include "BKE_main.hh"
#include "BKE_main_invariants.hh"
#include "BKE_node.hh"
#include "BKE_node_enum.hh"
#include "BKE_node_legacy_types.hh"
#include "BKE_node_runtime.hh"
#include "BKE_node_tree_update.hh"
#include "BKE_scene.hh"
#include "BKE_tracking.h"

#include "BLT_translation.hh"

#include "BIF_glutil.hh"

#include "GPU_batch.hh"
#include "GPU_batch_presets.hh"
#include "GPU_capabilities.hh"
#include "GPU_framebuffer.hh"
#include "GPU_immediate.hh"
#include "GPU_matrix.hh"
#include "GPU_shader_shared.hh"
#include "GPU_state.hh"
#include "GPU_uniform_buffer.hh"

#include "DRW_engine.hh"

#include "RNA_access.hh"
#include "RNA_define.hh"
#include "RNA_prototypes.hh"

#include "ED_node.hh"
#include "ED_space_api.hh"

#include "WM_api.hh"
#include "WM_types.hh"

#include "UI_interface.hh"
#include "UI_resources.hh"
#include "UI_view2d.hh"

#include "IMB_colormanagement.hh"
#include "IMB_imbuf_types.hh"

#include "NOD_composite.hh"
#include "NOD_geometry.hh"
#include "NOD_geometry_nodes_gizmos.hh"
#include "NOD_node_declaration.hh"
#include "NOD_partial_eval.hh"
#include "NOD_socket.hh"
#include "NOD_socket_declarations.hh"
#include "node_intern.hh" /* own include */

namespace blender::ed::space_node {

/* Default flags for uiLayout::prop(). Name is kept short since this is used a lot in this file. */
#define DEFAULT_FLAGS UI_ITEM_R_SPLIT_EMPTY_NAME

/* ****************** SOCKET BUTTON DRAW FUNCTIONS ***************** */

static void node_socket_button_label(bContext * /*C*/,
                                     uiLayout *layout,
                                     PointerRNA * /*ptr*/,
                                     PointerRNA * /*node_ptr*/,
                                     const StringRefNull text)
{
  layout->label(text, ICON_NONE);
}

/* ****************** BUTTON CALLBACKS FOR ALL TREES ***************** */

static void node_buts_mix_rgb(uiLayout *layout, bContext * /*C*/, PointerRNA *ptr)
{
  bNodeTree *ntree = (bNodeTree *)ptr->owner_id;

  uiLayout *col = &layout->column(false);
  uiLayout *row = &col->row(true);
  row->prop(ptr, "blend_type", DEFAULT_FLAGS, "", ICON_NONE);
  if (ELEM(ntree->type, NTREE_COMPOSIT, NTREE_TEXTURE)) {
    row->prop(ptr, "use_alpha", DEFAULT_FLAGS, "", ICON_IMAGE_RGB_ALPHA);
  }

  col->prop(ptr, "use_clamp", DEFAULT_FLAGS, std::nullopt, ICON_NONE);
}

static void node_buts_time(uiLayout *layout, bContext * /*C*/, PointerRNA *ptr)
{
  uiTemplateCurveMapping(layout, ptr, "curve", 's', false, false, false, false);
}

static void node_buts_colorramp(uiLayout *layout, bContext * /*C*/, PointerRNA *ptr)
{
  uiTemplateColorRamp(layout, ptr, "color_ramp", false);
}

static void node_buts_curvevec(uiLayout *layout, bContext * /*C*/, PointerRNA *ptr)
{
  uiTemplateCurveMapping(layout, ptr, "mapping", 'v', false, false, false, false);
}

static void node_buts_curvefloat(uiLayout *layout, bContext * /*C*/, PointerRNA *ptr)
{
  uiTemplateCurveMapping(layout, ptr, "mapping", 0, false, false, false, false);
}

}  // namespace blender::ed::space_node

#define SAMPLE_FLT_ISNONE FLT_MAX
/* Bad! 2.5 will do better? ... no it won't! */
static float _sample_col[4] = {SAMPLE_FLT_ISNONE};
void ED_node_sample_set(const float col[4])
{
  if (col) {
    copy_v4_v4(_sample_col, col);
  }
  else {
    copy_v4_fl(_sample_col, SAMPLE_FLT_ISNONE);
  }
}

namespace blender::ed::space_node {

static void node_buts_curvecol(uiLayout *layout, bContext * /*C*/, PointerRNA *ptr)
{
  bNode *node = (bNode *)ptr->data;
  CurveMapping *cumap = (CurveMapping *)node->storage;

  if (_sample_col[0] != SAMPLE_FLT_ISNONE) {
    cumap->flag |= CUMA_DRAW_SAMPLE;
    copy_v3_v3(cumap->sample, _sample_col);
  }
  else {
    cumap->flag &= ~CUMA_DRAW_SAMPLE;
  }

  /* "Tone" (Standard/Film-like) only used in the Compositor. */
  bNodeTree *ntree = (bNodeTree *)ptr->owner_id;
  uiTemplateCurveMapping(
      layout, ptr, "mapping", 'c', false, false, false, (ntree->type == NTREE_COMPOSIT));
}

static void node_buts_normal(uiLayout *layout, bContext * /*C*/, PointerRNA *ptr)
{
  bNode *node = (bNode *)ptr->data;
  /* first output stores normal */
  bNodeSocket *output = (bNodeSocket *)node->outputs.first;
  PointerRNA sockptr = RNA_pointer_create_discrete(ptr->owner_id, &RNA_NodeSocket, output);

  layout->prop(&sockptr, "default_value", DEFAULT_FLAGS, "", ICON_NONE);
}

static void node_buts_texture(uiLayout *layout, bContext *C, PointerRNA *ptr)
{
  bNode *node = (bNode *)ptr->data;

  short multi = (node->id && ((Tex *)node->id)->use_nodes &&
                 (node->type_legacy != TEX_NODE_TEXTURE));

  uiTemplateID(layout, C, ptr, "texture", "texture.new", nullptr, nullptr);

  if (multi) {
    /* Number Drawing not optimal here, better have a list. */
    layout->prop(ptr, "node_output", DEFAULT_FLAGS, "", ICON_NONE);
  }
}

static void node_buts_math(uiLayout *layout, bContext * /*C*/, PointerRNA *ptr)
{
  layout->prop(ptr, "operation", DEFAULT_FLAGS, "", ICON_NONE);
  layout->prop(ptr, "use_clamp", DEFAULT_FLAGS, std::nullopt, ICON_NONE);
}

static void node_buts_combsep_color(uiLayout *layout, bContext * /*C*/, PointerRNA *ptr)
{
  layout->prop(ptr, "mode", DEFAULT_FLAGS, "", ICON_NONE);
}

NodeResizeDirection node_get_resize_direction(const SpaceNode &snode,
                                              const bNode *node,
                                              const int x,
                                              const int y)
{
  const float size = NODE_RESIZE_MARGIN * math::max(snode.runtime->aspect, 1.0f);

  if (node->is_frame()) {
    NodeFrame *data = (NodeFrame *)node->storage;

    /* shrinking frame size is determined by child nodes */
    if (!(data->flag & NODE_FRAME_RESIZEABLE)) {
      return NODE_RESIZE_NONE;
    }

    NodeResizeDirection dir = NODE_RESIZE_NONE;

    const rctf &bounds = node->runtime->draw_bounds;

    if (x > bounds.xmax - size && x <= bounds.xmax && y >= bounds.ymin && y < bounds.ymax) {
      dir |= NODE_RESIZE_RIGHT;
    }
    if (x >= bounds.xmin && x < bounds.xmin + size && y >= bounds.ymin && y < bounds.ymax) {
      dir |= NODE_RESIZE_LEFT;
    }
    if (x >= bounds.xmin && x < bounds.xmax && y >= bounds.ymax - size && y < bounds.ymax) {
      dir |= NODE_RESIZE_TOP;
    }
    if (x >= bounds.xmin && x < bounds.xmax && y >= bounds.ymin && y < bounds.ymin + size) {
      dir |= NODE_RESIZE_BOTTOM;
    }

    return dir;
  }

  if (node->flag & NODE_COLLAPSED) {
    /* right part of node */
    rctf bounds = node->runtime->draw_bounds;
    bounds.xmin = node->runtime->draw_bounds.xmax - 1.0f * U.widget_unit;
    if (BLI_rctf_isect_pt(&bounds, x, y)) {
      return NODE_RESIZE_RIGHT;
    }

    return NODE_RESIZE_NONE;
  }

  const rctf &bounds = node->runtime->draw_bounds;
  NodeResizeDirection dir = NODE_RESIZE_NONE;

  if (x >= bounds.xmax - size && x < bounds.xmax && y >= bounds.ymin && y < bounds.ymax) {
    dir |= NODE_RESIZE_RIGHT;
  }
  if (x >= bounds.xmin && x < bounds.xmin + size && y >= bounds.ymin && y < bounds.ymax) {
    dir |= NODE_RESIZE_LEFT;
  }
  return dir;
}

/* ****************** BUTTON CALLBACKS FOR COMMON NODES ***************** */

static void node_draw_buttons_group(uiLayout *layout, bContext *C, PointerRNA *ptr)
{
  uiTemplateIDBrowse(layout, C, ptr, "node_tree", nullptr, nullptr, nullptr);
}

static void node_buts_frame_ex(uiLayout *layout, bContext * /*C*/, PointerRNA *ptr)
{
  layout->prop(ptr, "label_size", DEFAULT_FLAGS, IFACE_("Label Size"), ICON_NONE);
  layout->prop(ptr, "shrink", DEFAULT_FLAGS, IFACE_("Shrink"), ICON_NONE);
  layout->prop(ptr, "text", DEFAULT_FLAGS, std::nullopt, ICON_NONE);
}

static void node_common_set_butfunc(blender::bke::bNodeType *ntype)
{
  switch (ntype->type_legacy) {
    case NODE_GROUP:
      ntype->draw_buttons = node_draw_buttons_group;
      break;
    case NODE_FRAME:
      ntype->draw_buttons_ex = node_buts_frame_ex;
      break;
  }
}

/* ****************** BUTTON CALLBACKS FOR SHADER NODES ***************** */

static void node_buts_image_user(uiLayout *layout,
                                 bContext *C,
                                 PointerRNA *ptr,
                                 PointerRNA *imaptr,
                                 PointerRNA *iuserptr,
                                 const bool show_layer_selection,
                                 const bool show_color_management)
{
  Image *image = (Image *)imaptr->data;
  if (!image) {
    return;
  }
  ImageUser *iuser = (ImageUser *)iuserptr->data;

  uiLayout *col = &layout->column(false);

  col->prop(imaptr, "source", DEFAULT_FLAGS, "", ICON_NONE);

  const int source = RNA_enum_get(imaptr, "source");

  if (source == IMA_SRC_SEQUENCE) {
    /* don't use iuser->framenr directly
     * because it may not be updated if auto-refresh is off */
    Scene *scene = CTX_data_scene(C);

    char numstr[32];
    const int framenr = BKE_image_user_frame_get(iuser, scene->r.cfra, nullptr);
    SNPRINTF(numstr, IFACE_("Frame: %d"), framenr);
    layout->label(numstr, ICON_NONE);
  }

  if (ELEM(source, IMA_SRC_SEQUENCE, IMA_SRC_MOVIE)) {
    col = &layout->column(true);
    col->prop(ptr, "frame_duration", DEFAULT_FLAGS, std::nullopt, ICON_NONE);
    col->prop(ptr, "frame_start", DEFAULT_FLAGS, std::nullopt, ICON_NONE);
    col->prop(ptr, "frame_offset", DEFAULT_FLAGS, std::nullopt, ICON_NONE);
    col->prop(ptr, "use_cyclic", DEFAULT_FLAGS, std::nullopt, ICON_NONE);
    col->prop(ptr, "use_auto_refresh", DEFAULT_FLAGS, std::nullopt, ICON_NONE);
  }

  if (show_layer_selection && RNA_enum_get(imaptr, "type") == IMA_TYPE_MULTILAYER &&
      RNA_boolean_get(ptr, "has_layers"))
  {
    col = &layout->column(false);
    col->prop(ptr, "layer", DEFAULT_FLAGS, std::nullopt, ICON_NONE);
  }

  if (show_color_management) {
    uiLayout *split = &layout->split(0.33f, true);
    PointerRNA colorspace_settings_ptr = RNA_pointer_get(imaptr, "colorspace_settings");
    split->label(IFACE_("Color Space"), ICON_NONE);
    split->prop(&colorspace_settings_ptr, "name", DEFAULT_FLAGS, "", ICON_NONE);

    if (image->source != IMA_SRC_GENERATED) {
      split = &layout->split(0.33f, true);
      split->label(IFACE_("Alpha"), ICON_NONE);
      split->prop(imaptr, "alpha_mode", DEFAULT_FLAGS, "", ICON_NONE);

      bool is_data = IMB_colormanagement_space_name_is_data(image->colorspace_settings.name);
      split->active_set(!is_data);
    }

    /* Avoid losing changes image is painted. */
    if (BKE_image_is_dirty((Image *)imaptr->data)) {
      split->enabled_set(false);
    }
  }
}

static void node_shader_buts_tex_image(uiLayout *layout, bContext *C, PointerRNA *ptr)
{
  PointerRNA imaptr = RNA_pointer_get(ptr, "image");
  PointerRNA iuserptr = RNA_pointer_get(ptr, "image_user");

  layout->context_ptr_set("image_user", &iuserptr);
  uiTemplateID(layout, C, ptr, "image", "IMAGE_OT_new", "IMAGE_OT_open", nullptr);
  layout->prop(ptr, "interpolation", DEFAULT_FLAGS, "", ICON_NONE);
  layout->prop(ptr, "projection", DEFAULT_FLAGS, "", ICON_NONE);

  if (RNA_enum_get(ptr, "projection") == SHD_PROJ_BOX) {
    layout->prop(ptr, "projection_blend", DEFAULT_FLAGS, IFACE_("Blend"), ICON_NONE);
  }

  layout->prop(ptr, "extension", DEFAULT_FLAGS, "", ICON_NONE);

  /* NOTE: image user properties used directly here, unlike compositor image node,
   * which redefines them in the node struct RNA to get proper updates.
   */
  node_buts_image_user(layout, C, &iuserptr, &imaptr, &iuserptr, false, true);
}

static void node_shader_buts_tex_image_ex(uiLayout *layout, bContext *C, PointerRNA *ptr)
{
  PointerRNA iuserptr = RNA_pointer_get(ptr, "image_user");
  uiTemplateImage(layout, C, ptr, "image", &iuserptr, false, false);
}

static void node_shader_buts_tex_environment(uiLayout *layout, bContext *C, PointerRNA *ptr)
{
  PointerRNA imaptr = RNA_pointer_get(ptr, "image");
  PointerRNA iuserptr = RNA_pointer_get(ptr, "image_user");

  layout->context_ptr_set("image_user", &iuserptr);
  uiTemplateID(layout, C, ptr, "image", "IMAGE_OT_new", "IMAGE_OT_open", nullptr);

  layout->prop(ptr, "interpolation", DEFAULT_FLAGS, "", ICON_NONE);
  layout->prop(ptr, "projection", DEFAULT_FLAGS, "", ICON_NONE);

  node_buts_image_user(layout, C, &iuserptr, &imaptr, &iuserptr, false, true);
}

static void node_shader_buts_tex_environment_ex(uiLayout *layout, bContext *C, PointerRNA *ptr)
{
  PointerRNA iuserptr = RNA_pointer_get(ptr, "image_user");
  uiTemplateImage(layout, C, ptr, "image", &iuserptr, false, false);

  layout->prop(ptr, "interpolation", DEFAULT_FLAGS, IFACE_("Interpolation"), ICON_NONE);
  layout->prop(ptr, "projection", DEFAULT_FLAGS, IFACE_("Projection"), ICON_NONE);
}

static void node_shader_buts_displacement(uiLayout *layout, bContext * /*C*/, PointerRNA *ptr)
{
  layout->prop(ptr, "space", DEFAULT_FLAGS, "", ICON_NONE);
}

static void node_shader_buts_glossy(uiLayout *layout, bContext * /*C*/, PointerRNA *ptr)
{
  layout->prop(ptr, "distribution", DEFAULT_FLAGS, "", ICON_NONE);
}

static void node_buts_output_shader(uiLayout *layout, bContext * /*C*/, PointerRNA *ptr)
{
  layout->prop(ptr, "target", DEFAULT_FLAGS, "", ICON_NONE);
}

static void node_shader_buts_scatter(uiLayout *layout, bContext * /*C*/, PointerRNA *ptr)
{
  layout->prop(ptr, "phase", DEFAULT_FLAGS, "", ICON_NONE);
}

/* only once called */
static void node_shader_set_butfunc(blender::bke::bNodeType *ntype)
{
  switch (ntype->type_legacy) {
    case SH_NODE_NORMAL:
      ntype->draw_buttons = node_buts_normal;
      break;
    case SH_NODE_CURVE_VEC:
      ntype->draw_buttons = node_buts_curvevec;
      break;
    case SH_NODE_CURVE_RGB:
      ntype->draw_buttons = node_buts_curvecol;
      break;
    case SH_NODE_CURVE_FLOAT:
      ntype->draw_buttons = node_buts_curvefloat;
      break;
    case SH_NODE_MIX_RGB_LEGACY:
      ntype->draw_buttons = node_buts_mix_rgb;
      break;
    case SH_NODE_VALTORGB:
      ntype->draw_buttons = node_buts_colorramp;
      break;
    case SH_NODE_MATH:
      ntype->draw_buttons = node_buts_math;
      break;
    case SH_NODE_COMBINE_COLOR:
    case SH_NODE_SEPARATE_COLOR:
      ntype->draw_buttons = node_buts_combsep_color;
      break;
    case SH_NODE_TEX_IMAGE:
      ntype->draw_buttons = node_shader_buts_tex_image;
      ntype->draw_buttons_ex = node_shader_buts_tex_image_ex;
      break;
    case SH_NODE_TEX_ENVIRONMENT:
      ntype->draw_buttons = node_shader_buts_tex_environment;
      ntype->draw_buttons_ex = node_shader_buts_tex_environment_ex;
      break;
    case SH_NODE_DISPLACEMENT:
    case SH_NODE_VECTOR_DISPLACEMENT:
      ntype->draw_buttons = node_shader_buts_displacement;
      break;
    case SH_NODE_BSDF_GLASS:
    case SH_NODE_BSDF_REFRACTION:
      ntype->draw_buttons = node_shader_buts_glossy;
      break;
    case SH_NODE_OUTPUT_MATERIAL:
    case SH_NODE_OUTPUT_LIGHT:
    case SH_NODE_OUTPUT_WORLD:
      ntype->draw_buttons = node_buts_output_shader;
      break;
    case SH_NODE_VOLUME_SCATTER:
      ntype->draw_buttons = node_shader_buts_scatter;
      break;
  }
}

/* ****************** BUTTON CALLBACKS FOR COMPOSITE NODES ***************** */

static void node_buts_image_views(uiLayout *layout,
                                  bContext * /*C*/,
                                  PointerRNA *ptr,
                                  PointerRNA *imaptr)
{
  uiLayout *col;

  if (!imaptr->data) {
    return;
  }

  col = &layout->column(false);

  if (RNA_boolean_get(ptr, "has_views")) {
    if (RNA_enum_get(ptr, "view") == 0) {
      col->prop(ptr, "view", DEFAULT_FLAGS, std::nullopt, ICON_CAMERA_STEREO);
    }
    else {
      col->prop(ptr, "view", DEFAULT_FLAGS, std::nullopt, ICON_SCENE);
    }
  }
}

static void node_composit_buts_image(uiLayout *layout, bContext *C, PointerRNA *ptr)
{
  bNode *node = (bNode *)ptr->data;

  PointerRNA iuserptr = RNA_pointer_create_discrete(ptr->owner_id, &RNA_ImageUser, node->storage);
  layout->context_ptr_set("image_user", &iuserptr);
  uiTemplateID(layout, C, ptr, "image", "IMAGE_OT_new", "IMAGE_OT_open", nullptr);
  if (!node->id) {
    return;
  }

  PointerRNA imaptr = RNA_pointer_get(ptr, "image");

  node_buts_image_user(layout, C, ptr, &imaptr, &iuserptr, true, true);

  node_buts_image_views(layout, C, ptr, &imaptr);
}

static void node_composit_buts_image_ex(uiLayout *layout, bContext *C, PointerRNA *ptr)
{
  bNode *node = (bNode *)ptr->data;

  PointerRNA iuserptr = RNA_pointer_create_discrete(ptr->owner_id, &RNA_ImageUser, node->storage);
  layout->context_ptr_set("image_user", &iuserptr);
  uiTemplateImage(layout, C, ptr, "image", &iuserptr, false, true);
}

static void node_composit_buts_huecorrect(uiLayout *layout, bContext * /*C*/, PointerRNA *ptr)
{
  bNode *node = (bNode *)ptr->data;
  CurveMapping *cumap = (CurveMapping *)node->storage;

  if (_sample_col[0] != SAMPLE_FLT_ISNONE) {
    cumap->flag |= CUMA_DRAW_SAMPLE;
    copy_v3_v3(cumap->sample, _sample_col);
  }
  else {
    cumap->flag &= ~CUMA_DRAW_SAMPLE;
  }

  uiTemplateCurveMapping(layout, ptr, "mapping", 'h', false, false, false, false);
}

static void node_composit_buts_combsep_color(uiLayout *layout, bContext * /*C*/, PointerRNA *ptr)
{
  bNode *node = (bNode *)ptr->data;
  NodeCMPCombSepColor *storage = (NodeCMPCombSepColor *)node->storage;

  layout->prop(ptr, "mode", DEFAULT_FLAGS, "", ICON_NONE);
  if (storage->mode == CMP_NODE_COMBSEP_COLOR_YCC) {
    layout->prop(ptr, "ycc_mode", DEFAULT_FLAGS, "", ICON_NONE);
  }
}

static void node_composit_buts_cryptomatte_legacy(uiLayout *layout,
                                                  bContext * /*C*/,
                                                  PointerRNA *ptr)
{
  uiLayout *col = &layout->column(true);

  col->label(IFACE_("Matte Objects:"), ICON_NONE);

  uiLayout *row = &col->row(true);
  uiTemplateCryptoPicker(row, ptr, "add", ICON_ADD);
  uiTemplateCryptoPicker(row, ptr, "remove", ICON_REMOVE);

  col->prop(ptr, "matte_id", DEFAULT_FLAGS, "", ICON_NONE);
}

static void node_composit_buts_cryptomatte_legacy_ex(uiLayout *layout,
                                                     bContext * /*C*/,
                                                     PointerRNA * /*ptr*/)
{
  layout->op("NODE_OT_cryptomatte_layer_add", IFACE_("Add Crypto Layer"), ICON_ADD);
  layout->op("NODE_OT_cryptomatte_layer_remove", IFACE_("Remove Crypto Layer"), ICON_REMOVE);
}

static void node_composit_buts_cryptomatte(uiLayout *layout, bContext *C, PointerRNA *ptr)
{
  bNode *node = (bNode *)ptr->data;

  uiLayout *row = &layout->row(true);
  row->prop(ptr, "source", DEFAULT_FLAGS | UI_ITEM_R_EXPAND, std::nullopt, ICON_NONE);

  uiLayout *col = &layout->column(false);
  if (node->custom1 == CMP_NODE_CRYPTOMATTE_SOURCE_RENDER) {
    uiTemplateID(col, C, ptr, "scene", nullptr, nullptr, nullptr);
  }
  else {
    uiTemplateID(col, C, ptr, "image", nullptr, "IMAGE_OT_open", nullptr);

    NodeCryptomatte *crypto = (NodeCryptomatte *)node->storage;
    PointerRNA imaptr = RNA_pointer_get(ptr, "image");
    PointerRNA iuserptr = RNA_pointer_create_discrete(
        ptr->owner_id, &RNA_ImageUser, &crypto->iuser);
    layout->context_ptr_set("image_user", &iuserptr);

    node_buts_image_user(col, C, ptr, &imaptr, &iuserptr, false, false);
    node_buts_image_views(col, C, ptr, &imaptr);
  }

  col = &layout->column(true);
  col->prop(ptr, "layer_name", UI_ITEM_NONE, "", ICON_NONE);
  col->label(IFACE_("Matte ID:"), ICON_NONE);

  row = &col->row(true);
  row->prop(ptr, "matte_id", DEFAULT_FLAGS, "", ICON_NONE);
  uiTemplateCryptoPicker(row, ptr, "add", ICON_ADD);
  uiTemplateCryptoPicker(row, ptr, "remove", ICON_REMOVE);
}

/* only once called */
static void node_composit_set_butfunc(blender::bke::bNodeType *ntype)
{
  switch (ntype->type_legacy) {
    case CMP_NODE_IMAGE:
      ntype->draw_buttons = node_composit_buts_image;
      ntype->draw_buttons_ex = node_composit_buts_image_ex;
      break;
    case CMP_NODE_NORMAL:
      ntype->draw_buttons = node_buts_normal;
      break;
    case CMP_NODE_CURVE_RGB:
      ntype->draw_buttons = node_buts_curvecol;
      break;
    case CMP_NODE_TIME:
      ntype->draw_buttons = node_buts_time;
      break;
    case CMP_NODE_HUECORRECT:
      ntype->draw_buttons = node_composit_buts_huecorrect;
      break;
    case CMP_NODE_COMBINE_COLOR:
    case CMP_NODE_SEPARATE_COLOR:
      ntype->draw_buttons = node_composit_buts_combsep_color;
      break;
    case CMP_NODE_CRYPTOMATTE:
      ntype->draw_buttons = node_composit_buts_cryptomatte;
      break;
    case CMP_NODE_CRYPTOMATTE_LEGACY:
      ntype->draw_buttons = node_composit_buts_cryptomatte_legacy;
      ntype->draw_buttons_ex = node_composit_buts_cryptomatte_legacy_ex;
      break;
  }
}

/* ****************** BUTTON CALLBACKS FOR TEXTURE NODES ***************** */

static void node_texture_buts_bricks(uiLayout *layout, bContext * /*C*/, PointerRNA *ptr)
{
  uiLayout *col;

  col = &layout->column(true);
  col->prop(ptr, "offset", DEFAULT_FLAGS | UI_ITEM_R_SLIDER, IFACE_("Offset"), ICON_NONE);
  col->prop(ptr, "offset_frequency", DEFAULT_FLAGS, IFACE_("Frequency"), ICON_NONE);

  col = &layout->column(true);
  col->prop(ptr, "squash", DEFAULT_FLAGS, IFACE_("Squash"), ICON_NONE);
  col->prop(ptr, "squash_frequency", DEFAULT_FLAGS, IFACE_("Frequency"), ICON_NONE);
}

static void node_texture_buts_proc(uiLayout *layout, bContext * /*C*/, PointerRNA *ptr)
{
  bNode *node = (bNode *)ptr->data;
  ID *id = ptr->owner_id;
  Tex *tex = (Tex *)node->storage;
  uiLayout *col, *row;

  PointerRNA tex_ptr = RNA_pointer_create_discrete(id, &RNA_Texture, tex);

  col = &layout->column(false);

  switch (tex->type) {
    case TEX_BLEND:
      col->prop(&tex_ptr, "progression", DEFAULT_FLAGS, "", ICON_NONE);
      row = &col->row(false);
      row->prop(
          &tex_ptr, "use_flip_axis", DEFAULT_FLAGS | UI_ITEM_R_EXPAND, std::nullopt, ICON_NONE);
      break;

    case TEX_MARBLE:
      row = &col->row(false);
      row->prop(
          &tex_ptr, "marble_type", DEFAULT_FLAGS | UI_ITEM_R_EXPAND, std::nullopt, ICON_NONE);
      row = &col->row(false);
      row->prop(&tex_ptr, "noise_type", DEFAULT_FLAGS | UI_ITEM_R_EXPAND, std::nullopt, ICON_NONE);
      row = &col->row(false);
      row->prop(&tex_ptr, "noise_basis", DEFAULT_FLAGS, "", ICON_NONE);
      row = &col->row(false);
      row->prop(
          &tex_ptr, "noise_basis_2", DEFAULT_FLAGS | UI_ITEM_R_EXPAND, std::nullopt, ICON_NONE);
      break;

    case TEX_MAGIC:
      col->prop(&tex_ptr, "noise_depth", DEFAULT_FLAGS, std::nullopt, ICON_NONE);
      break;

    case TEX_STUCCI:
      row = &col->row(false);
      row->prop(
          &tex_ptr, "stucci_type", DEFAULT_FLAGS | UI_ITEM_R_EXPAND, std::nullopt, ICON_NONE);
      row = &col->row(false);
      row->prop(&tex_ptr, "noise_type", DEFAULT_FLAGS | UI_ITEM_R_EXPAND, std::nullopt, ICON_NONE);
      col->prop(&tex_ptr, "noise_basis", DEFAULT_FLAGS, "", ICON_NONE);
      break;

    case TEX_WOOD:
      col->prop(&tex_ptr, "noise_basis", DEFAULT_FLAGS, "", ICON_NONE);
      col->prop(&tex_ptr, "wood_type", DEFAULT_FLAGS, "", ICON_NONE);
      row = &col->row(false);
      row->prop(
          &tex_ptr, "noise_basis_2", DEFAULT_FLAGS | UI_ITEM_R_EXPAND, std::nullopt, ICON_NONE);
      row = &col->row(false);
      row->active_set(!ELEM(tex->stype, TEX_BAND, TEX_RING));
      row->prop(&tex_ptr, "noise_type", DEFAULT_FLAGS | UI_ITEM_R_EXPAND, std::nullopt, ICON_NONE);
      break;

    case TEX_CLOUDS:
      col->prop(&tex_ptr, "noise_basis", DEFAULT_FLAGS, "", ICON_NONE);
      row = &col->row(false);
      row->prop(&tex_ptr, "cloud_type", DEFAULT_FLAGS | UI_ITEM_R_EXPAND, std::nullopt, ICON_NONE);
      row = &col->row(false);
      row->prop(&tex_ptr, "noise_type", DEFAULT_FLAGS | UI_ITEM_R_EXPAND, std::nullopt, ICON_NONE);
      col->prop(
          &tex_ptr, "noise_depth", DEFAULT_FLAGS | UI_ITEM_R_EXPAND, IFACE_("Depth"), ICON_NONE);
      break;

    case TEX_DISTNOISE:
      col->prop(&tex_ptr, "noise_basis", DEFAULT_FLAGS, "", ICON_NONE);
      col->prop(&tex_ptr, "noise_distortion", DEFAULT_FLAGS, "", ICON_NONE);
      break;

    case TEX_MUSGRAVE:
      col->prop(&tex_ptr, "musgrave_type", DEFAULT_FLAGS, "", ICON_NONE);
      col->prop(&tex_ptr, "noise_basis", DEFAULT_FLAGS, "", ICON_NONE);
      break;
    case TEX_VORONOI:
      col->prop(&tex_ptr, "distance_metric", DEFAULT_FLAGS, "", ICON_NONE);
      if (tex->vn_distm == TEX_MINKOVSKY) {
        col->prop(&tex_ptr, "minkovsky_exponent", DEFAULT_FLAGS, std::nullopt, ICON_NONE);
      }
      col->prop(&tex_ptr, "color_mode", DEFAULT_FLAGS, "", ICON_NONE);
      break;
  }
}

static void node_texture_buts_image(uiLayout *layout, bContext *C, PointerRNA *ptr)
{
  uiTemplateID(layout, C, ptr, "image", "IMAGE_OT_new", "IMAGE_OT_open", nullptr);
}

static void node_texture_buts_image_ex(uiLayout *layout, bContext *C, PointerRNA *ptr)
{
  bNode *node = (bNode *)ptr->data;
  PointerRNA iuserptr = RNA_pointer_create_discrete(ptr->owner_id, &RNA_ImageUser, node->storage);
  uiTemplateImage(layout, C, ptr, "image", &iuserptr, false, false);
}

static void node_texture_buts_output(uiLayout *layout, bContext * /*C*/, PointerRNA *ptr)
{
  layout->prop(ptr, "filepath", DEFAULT_FLAGS, "", ICON_NONE);
}

static void node_texture_buts_combsep_color(uiLayout *layout, bContext * /*C*/, PointerRNA *ptr)
{
  layout->prop(ptr, "mode", DEFAULT_FLAGS, "", ICON_NONE);
}

/* only once called */
static void node_texture_set_butfunc(blender::bke::bNodeType *ntype)
{
  if (ntype->type_legacy >= TEX_NODE_PROC && ntype->type_legacy < TEX_NODE_PROC_MAX) {
    ntype->draw_buttons = node_texture_buts_proc;
  }
  else {
    switch (ntype->type_legacy) {

      case TEX_NODE_MATH:
        ntype->draw_buttons = node_buts_math;
        break;

      case TEX_NODE_MIX_RGB:
        ntype->draw_buttons = node_buts_mix_rgb;
        break;

      case TEX_NODE_VALTORGB:
        ntype->draw_buttons = node_buts_colorramp;
        break;

      case TEX_NODE_CURVE_RGB:
        ntype->draw_buttons = node_buts_curvecol;
        break;

      case TEX_NODE_CURVE_TIME:
        ntype->draw_buttons = node_buts_time;
        break;

      case TEX_NODE_TEXTURE:
        ntype->draw_buttons = node_buts_texture;
        break;

      case TEX_NODE_BRICKS:
        ntype->draw_buttons = node_texture_buts_bricks;
        break;

      case TEX_NODE_IMAGE:
        ntype->draw_buttons = node_texture_buts_image;
        ntype->draw_buttons_ex = node_texture_buts_image_ex;
        break;

      case TEX_NODE_OUTPUT:
        ntype->draw_buttons = node_texture_buts_output;
        break;

      case TEX_NODE_COMBINE_COLOR:
      case TEX_NODE_SEPARATE_COLOR:
        ntype->draw_buttons = node_texture_buts_combsep_color;
        break;
    }
  }
}

/* -------------------------------------------------------------------- */
/** \name Init Draw Callbacks For All Tree Types
 *
 * Only called on node initialization, once.
 * \{ */

static void node_property_update_default(Main *bmain, Scene * /*scene*/, PointerRNA *ptr)
{
  bNodeTree *ntree = (bNodeTree *)ptr->owner_id;
  bNode *node = (bNode *)ptr->data;
  BKE_ntree_update_tag_node_property(ntree, node);
  BKE_main_ensure_invariants(*bmain);
}

static void node_socket_template_properties_update(blender::bke::bNodeType *ntype,
                                                   blender::bke::bNodeSocketTemplate *stemp)
{
  StructRNA *srna = ntype->rna_ext.srna;
  PropertyRNA *prop = RNA_struct_type_find_property(srna, stemp->identifier);

  if (prop) {
    RNA_def_property_update_runtime(prop, node_property_update_default);
  }
}

static void node_template_properties_update(blender::bke::bNodeType *ntype)
{
  blender::bke::bNodeSocketTemplate *stemp;

  if (ntype->inputs) {
    for (stemp = ntype->inputs; stemp->type >= 0; stemp++) {
      node_socket_template_properties_update(ntype, stemp);
    }
  }
  if (ntype->outputs) {
    for (stemp = ntype->outputs; stemp->type >= 0; stemp++) {
      node_socket_template_properties_update(ntype, stemp);
    }
  }
}

static void node_socket_undefined_draw(bContext * /*C*/,
                                       uiLayout *layout,
                                       PointerRNA * /*ptr*/,
                                       PointerRNA * /*node_ptr*/,
                                       StringRefNull /*text*/)
{
  layout->label(IFACE_("Undefined Socket Type"), ICON_ERROR);
}

static void node_socket_undefined_draw_color(bContext * /*C*/,
                                             PointerRNA * /*ptr*/,
                                             PointerRNA * /*node_ptr*/,
                                             float *r_color)
{
  r_color[0] = 1.0f;
  r_color[1] = 0.0f;
  r_color[2] = 0.0f;
  r_color[3] = 1.0f;
}

static void node_socket_undefined_draw_color_simple(const bke::bNodeSocketType * /*type*/,
                                                    float *r_color)
{
  r_color[0] = 1.0f;
  r_color[1] = 0.0f;
  r_color[2] = 0.0f;
  r_color[3] = 1.0f;
}

static void node_socket_undefined_interface_draw(ID * /*id*/,
                                                 bNodeTreeInterfaceSocket * /*interface_socket*/,
                                                 bContext * /*C*/,
                                                 uiLayout *layout)
{
  layout->label(IFACE_("Undefined Socket Type"), ICON_ERROR);
}

/** \} */

}  // namespace blender::ed::space_node

void ED_node_init_butfuncs()
{
  using namespace blender::ed::space_node;

  /* Fallback types for undefined tree, nodes, sockets
   * Defined in blenkernel, but not registered in type hashes.
   */

  using blender::bke::NodeSocketTypeUndefined;
  using blender::bke::NodeTypeUndefined;

  NodeTypeUndefined.draw_buttons = nullptr;
  NodeTypeUndefined.draw_buttons_ex = nullptr;

  NodeSocketTypeUndefined.draw = node_socket_undefined_draw;
  NodeSocketTypeUndefined.draw_color = node_socket_undefined_draw_color;
  NodeSocketTypeUndefined.draw_color_simple = node_socket_undefined_draw_color_simple;
  NodeSocketTypeUndefined.interface_draw = node_socket_undefined_interface_draw;

  /* node type ui functions */
  for (blender::bke::bNodeType *ntype : blender::bke::node_types_get()) {
    node_common_set_butfunc(ntype);

    node_composit_set_butfunc(ntype);
    node_shader_set_butfunc(ntype);
    node_texture_set_butfunc(ntype);

    /* define update callbacks for socket properties */
    node_template_properties_update(ntype);
  }
}

void ED_init_custom_node_type(blender::bke::bNodeType * /*ntype*/) {}

void ED_init_custom_node_socket_type(blender::bke::bNodeSocketType *stype)
{
  stype->draw = blender::ed::space_node::node_socket_button_label;
}

namespace blender::ed::space_node {

static const float virtual_node_socket_color[4] = {0.2, 0.2, 0.2, 1.0};

/* maps standard socket integer type to a color */
static const float std_node_socket_colors[][4] = {
    {0.63, 0.63, 0.63, 1.0}, /* SOCK_FLOAT */
    {0.39, 0.39, 0.78, 1.0}, /* SOCK_VECTOR */
    {0.78, 0.78, 0.16, 1.0}, /* SOCK_RGBA */
    {0.39, 0.78, 0.39, 1.0}, /* SOCK_SHADER */
    {0.80, 0.65, 0.84, 1.0}, /* SOCK_BOOLEAN */
    {0.0, 0.0, 0.0, 0.0},    /* UNUSED */
    {0.35, 0.55, 0.36, 1.0}, /* SOCK_INT */
    {0.44, 0.70, 1.00, 1.0}, /* SOCK_STRING */
    {0.93, 0.62, 0.36, 1.0}, /* SOCK_OBJECT */
    {0.39, 0.22, 0.39, 1.0}, /* SOCK_IMAGE */
    {0.00, 0.84, 0.64, 1.0}, /* SOCK_GEOMETRY */
    {0.96, 0.96, 0.96, 1.0}, /* SOCK_COLLECTION */
    {0.62, 0.31, 0.64, 1.0}, /* SOCK_TEXTURE */
    {0.92, 0.46, 0.51, 1.0}, /* SOCK_MATERIAL */
    {0.65, 0.39, 0.78, 1.0}, /* SOCK_ROTATION */
    {0.40, 0.40, 0.40, 1.0}, /* SOCK_MENU */
    {0.72, 0.20, 0.52, 1.0}, /* SOCK_MATRIX */
    {0.30, 0.50, 0.50, 1.0}, /* SOCK_BUNDLE */
    {0.50, 0.60, 0.40, 1.0}, /* SOCK_CLOSURE */
};

void std_node_socket_colors_get(int socket_type, float *r_color)
{
  BLI_assert(socket_type >= 0);
  BLI_assert(socket_type < std::size(std_node_socket_colors));

  copy_v4_v4(r_color, std_node_socket_colors[socket_type]);
}

/* Callback for colors that does not depend on the socket pointer argument to get the type. */
template<int socket_type>
void std_node_socket_color_fn(bContext * /*C*/,
                              PointerRNA * /*ptr*/,
                              PointerRNA * /*node_ptr*/,
                              float *r_color)
{
  copy_v4_v4(r_color, std_node_socket_colors[socket_type]);
};
static void std_node_socket_color_simple_fn(const bke::bNodeSocketType *type, float *r_color)
{
  copy_v4_v4(r_color, std_node_socket_colors[type->type]);
};

using SocketColorFn = void (*)(bContext *C, PointerRNA *ptr, PointerRNA *node_ptr, float *r_color);
/* Callbacks for all built-in socket types. */
static const SocketColorFn std_node_socket_color_funcs[] = {
    std_node_socket_color_fn<SOCK_FLOAT>,    std_node_socket_color_fn<SOCK_VECTOR>,
    std_node_socket_color_fn<SOCK_RGBA>,     std_node_socket_color_fn<SOCK_SHADER>,
    std_node_socket_color_fn<SOCK_BOOLEAN>,  nullptr /* UNUSED. */,
    std_node_socket_color_fn<SOCK_INT>,      std_node_socket_color_fn<SOCK_STRING>,
    std_node_socket_color_fn<SOCK_OBJECT>,   std_node_socket_color_fn<SOCK_IMAGE>,
    std_node_socket_color_fn<SOCK_GEOMETRY>, std_node_socket_color_fn<SOCK_COLLECTION>,
    std_node_socket_color_fn<SOCK_TEXTURE>,  std_node_socket_color_fn<SOCK_MATERIAL>,
    std_node_socket_color_fn<SOCK_ROTATION>, std_node_socket_color_fn<SOCK_MENU>,
    std_node_socket_color_fn<SOCK_MATRIX>,   std_node_socket_color_fn<SOCK_BUNDLE>,
    std_node_socket_color_fn<SOCK_CLOSURE>,
};

/* draw function for file output node sockets,
 * displays only sub-path and format, no value button */
static void node_file_output_socket_draw(bContext *C,
                                         uiLayout *layout,
                                         PointerRNA *ptr,
                                         PointerRNA *node_ptr)
{
  bNodeTree *ntree = (bNodeTree *)ptr->owner_id;
  bNodeSocket *sock = (bNodeSocket *)ptr->data;
  uiLayout *row;
  PointerRNA inputptr;

  row = &layout->row(false);

  PointerRNA imfptr = RNA_pointer_get(node_ptr, "format");
  int imtype = RNA_enum_get(&imfptr, "file_format");

  if (imtype == R_IMF_IMTYPE_MULTILAYER) {
    NodeImageMultiFileSocket *input = (NodeImageMultiFileSocket *)sock->storage;
    inputptr = RNA_pointer_create_discrete(&ntree->id, &RNA_NodeOutputFileSlotLayer, input);

    row->label(input->layer, ICON_NONE);
  }
  else {
    NodeImageMultiFileSocket *input = (NodeImageMultiFileSocket *)sock->storage;
    uiBlock *block;
    inputptr = RNA_pointer_create_discrete(&ntree->id, &RNA_NodeOutputFileSlotFile, input);

    row->label(input->path, ICON_NONE);

    if (!RNA_boolean_get(&inputptr, "use_node_format")) {
      imfptr = RNA_pointer_get(&inputptr, "format");
    }

    const char *imtype_name;
    PropertyRNA *imtype_prop = RNA_struct_find_property(&imfptr, "file_format");
    RNA_property_enum_name(
        C, &imfptr, imtype_prop, RNA_property_enum_get(&imfptr, imtype_prop), &imtype_name);
    block = row->block();
    UI_block_emboss_set(block, blender::ui::EmbossType::Pulldown);
    row->label(imtype_name, ICON_NONE);
    UI_block_emboss_set(block, blender::ui::EmbossType::None);
  }
}

static bool socket_needs_attribute_search(bNode &node, bNodeSocket &socket)
{
  const nodes::NodeDeclaration *node_decl = node.declaration();
  if (node_decl == nullptr) {
    return false;
  }
  if (node_decl->skip_updating_sockets) {
    return false;
  }
  if (socket.in_out == SOCK_OUT) {
    return false;
  }
  const int socket_index = BLI_findindex(&node.inputs, &socket);
  return node_decl->inputs[socket_index]->is_attribute_name;
}

static bool socket_needs_layer_search(const bNode &node, const bNodeSocket &socket)
{
  const nodes::NodeDeclaration *node_decl = node.declaration();
  if (node_decl == nullptr) {
    return false;
  }
  if (node_decl->skip_updating_sockets) {
    return false;
  }
  if (socket.in_out == SOCK_OUT) {
    return false;
  }
  const int socket_index = BLI_findindex(&node.inputs, &socket);
  return node_decl->inputs[socket_index]->is_layer_name;
}

static void draw_gizmo_pin_icon(uiLayout *layout, PointerRNA *socket_ptr)
{
  layout->prop(socket_ptr, "pin_gizmo", UI_ITEM_NONE, "", ICON_GIZMO);
}

static void draw_node_socket_name_editable(uiLayout *layout,
                                           bNodeSocket *sock,
                                           const StringRef text)
{
  if (sock->runtime->declaration) {
    if (sock->runtime->declaration->socket_name_rna) {
      layout->emboss_set(blender::ui::EmbossType::None);
      layout->prop((&sock->runtime->declaration->socket_name_rna->owner),
                   sock->runtime->declaration->socket_name_rna->property_name,
                   UI_ITEM_NONE,
                   "",
                   ICON_NONE);
      return;
    }
  }
  layout->label(text, ICON_NONE);
}

static void draw_node_socket_without_value(uiLayout *layout,
                                           bNodeSocket *sock,
                                           const StringRef text)
{
  draw_node_socket_name_editable(layout, sock, text);
}

/* Menu sockets hide the socket name by default to save space. Some nodes have multiple menu
 * sockets which requires showing the name anyway to avoid ambiguity. */
static bool show_menu_socket_name(const bNode *node, const bNodeSocket *sock)
{
  BLI_assert(sock->type == SOCK_MENU);
  if (node->is_type("GeometryNodeMenuSwitch") && sock->index() > 0) {
    return true;
  }
  if (node->is_type("GeometryNodeSwitch")) {
    return true;
  }
  return false;
}

static void std_node_socket_draw(
    bContext *C, uiLayout *layout, PointerRNA *ptr, PointerRNA *node_ptr, StringRefNull text)
{
  bNode *node = (bNode *)node_ptr->data;
  bNodeSocket *sock = (bNodeSocket *)ptr->data;
  bNodeTree *tree = reinterpret_cast<bNodeTree *>(ptr->owner_id);
  int type = sock->typeinfo->type;
  // int subtype = sock->typeinfo->subtype;

  const nodes::SocketDeclaration *socket_decl = sock->runtime->declaration;
  if (socket_decl) {
    if (socket_decl->custom_draw_fn) {
      nodes::CustomSocketDrawParams params{*C, *layout, *tree, *node, *sock, *node_ptr, *ptr};
      (*socket_decl->custom_draw_fn)(params);
      return;
    }
  }

  if (sock->is_inactive()) {
    layout->active_set(false);
  }

  /* XXX not nice, eventually give this node its own socket type ... */
  if (node->type_legacy == CMP_NODE_OUTPUT_FILE) {
    node_file_output_socket_draw(C, layout, ptr, node_ptr);
    return;
  }

  const bool has_gizmo = tree->runtime->gizmo_propagation ?
                             tree->runtime->gizmo_propagation->gizmo_endpoint_sockets.contains(
                                 sock) :
                             false;

  if (has_gizmo) {
    if (sock->in_out == SOCK_OUT && node->is_group_input()) {
      uiLayout *row = &layout->row(false);
      row->alignment_set(blender::ui::LayoutAlign::Right);
      node_socket_button_label(C, row, ptr, node_ptr, text);
      row->label("", ICON_GIZMO);
      return;
    }
    if (sock->in_out == SOCK_IN && sock->index() == 0 &&
        nodes::gizmos::is_builtin_gizmo_node(*node))
    {
      uiLayout *row = &layout->row(false);
      node_socket_button_label(C, row, ptr, node_ptr, text);
      draw_gizmo_pin_icon(row, ptr);
      return;
    }
  }

  if ((sock->in_out == SOCK_OUT) || (sock->flag & SOCK_HIDE_VALUE) || sock->is_logically_linked())
  {
    draw_node_socket_without_value(layout, sock, text);
    return;
  }

  const StringRefNull label = text;
  text = (sock->flag & SOCK_HIDE_LABEL) ? "" : text;

  /* Some socket types draw the gizmo icon in a special way to look better. All others use a
   * fallback default code path. */
  bool gizmo_handled = false;

  switch (type) {
    case SOCK_FLOAT:
    case SOCK_INT:
    case SOCK_BOOLEAN:
      layout->prop(ptr, "default_value", DEFAULT_FLAGS, text, ICON_NONE);
      break;
    case SOCK_VECTOR:
      if (sock->flag & SOCK_COMPACT) {
        uiTemplateComponentMenu(layout, ptr, "default_value", text);
      }
      else {
        if (sock->typeinfo->subtype == PROP_DIRECTION) {
          layout->prop(ptr, "default_value", DEFAULT_FLAGS, "", ICON_NONE);
        }
        else {
          uiLayout *column = &layout->column(false);
          {
            uiLayout *row = &column->row(true);
            draw_node_socket_name_editable(row, sock, text);
            if (has_gizmo) {
              draw_gizmo_pin_icon(row, ptr);
              gizmo_handled = true;
            }
          }
          column->prop(ptr, "default_value", DEFAULT_FLAGS, "", ICON_NONE);
        }
      }
      break;
    case SOCK_ROTATION: {
      uiLayout *column = &layout->column(false);
      {
        uiLayout *row = &column->row(true);
        draw_node_socket_name_editable(row, sock, text);
        if (has_gizmo) {
          draw_gizmo_pin_icon(row, ptr);
          gizmo_handled = true;
        }
      }
      column->prop(ptr, "default_value", DEFAULT_FLAGS, "", ICON_NONE);
      break;
    }
    case SOCK_MATRIX: {
      draw_node_socket_name_editable(layout, sock, text);
      break;
    }
    case SOCK_RGBA: {
      if (text.is_empty()) {
        layout->prop(ptr, "default_value", DEFAULT_FLAGS, "", ICON_NONE);
      }
      else {
        uiLayout *row = &layout->split(0.4f, false);
        row->label(text, ICON_NONE);
        row->prop(ptr, "default_value", DEFAULT_FLAGS, "", ICON_NONE);
      }
      break;
    }
    case SOCK_STRING: {
      if (socket_needs_attribute_search(*node, *sock)) {
        if (text.is_empty()) {
          node_geometry_add_attribute_search_button(*C, *node, *ptr, *layout, label);
        }
        else {
          uiLayout *row = &layout->split(0.4f, false);
          row->label(text, ICON_NONE);
          node_geometry_add_attribute_search_button(*C, *node, *ptr, *row);
        }
      }
      else if (socket_needs_layer_search(*node, *sock)) {
        if (text.is_empty()) {
          node_geometry_add_layer_search_button(*C, *node, *ptr, *layout, label);
        }
        else {
          uiLayout *row = &layout->split(0.4f, false);
          row->label(text, ICON_NONE);
          node_geometry_add_layer_search_button(*C, *node, *ptr, *row);
        }
      }
      else {
        if (text.is_empty()) {
          layout->prop(ptr,
                       RNA_struct_find_property(ptr, "default_value"),
                       -1,
                       0,
                       UI_ITEM_NONE,
                       "",
                       ICON_NONE,
                       label);
        }
        else {
          uiLayout *row = &layout->split(0.4f, false);
          row->label(text, ICON_NONE);
          row->prop(ptr, "default_value", DEFAULT_FLAGS, "", ICON_NONE);
        }
      }
      break;
    }
    case SOCK_MENU: {
      const bNodeSocketValueMenu *default_value =
          sock->default_value_typed<bNodeSocketValueMenu>();
      if (default_value->enum_items) {
        if (default_value->enum_items->items.is_empty()) {
          uiLayout *row = &layout->split(0.4f, false);
          row->label(text, ICON_NONE);
          row->label(IFACE_("No Items"), ICON_NONE);
        }
        else {
          if (const auto *menu_decl = dynamic_cast<const nodes::decl::Menu *>(socket_decl)) {
            if (menu_decl->is_expanded) {
              layout->prop(ptr, "default_value", UI_ITEM_R_EXPAND, std::nullopt, ICON_NONE);
              break;
            }
          }
          const char *name = show_menu_socket_name(node, sock) ? sock->name : "";
          layout->prop(ptr, "default_value", DEFAULT_FLAGS, name, ICON_NONE);
        }
      }
      else if (default_value->has_conflict()) {
        layout->label(IFACE_("Menu Error"), ICON_ERROR);
      }
      else {
        layout->label(IFACE_("Menu Undefined"), ICON_QUESTION);
      }
      break;
    }
    case SOCK_COLLECTION:
    case SOCK_OBJECT:
    case SOCK_MATERIAL: {
      layout->prop(ptr,
                   RNA_struct_find_property(ptr, "default_value"),
                   -1,
                   0,
                   DEFAULT_FLAGS,
                   text,
                   ICON_NONE,
                   text.is_empty() ? std::optional(label) : std::nullopt);
      break;
    }
    case SOCK_IMAGE: {
      const bNodeTree *node_tree = (const bNodeTree *)node_ptr->owner_id;
      if (node_tree->type == NTREE_GEOMETRY) {
        if (text.is_empty()) {
          uiTemplateID(layout, C, ptr, "default_value", "image.new", "image.open", nullptr);
        }
        else {
          /* 0.3 split ratio is inconsistent, but use it here because the "New" button is large. */
          uiLayout *row = &layout->split(0.3f, false);
          row->label(text, ICON_NONE);
          uiTemplateID(row, C, ptr, "default_value", "image.new", "image.open", nullptr);
        }
      }
      else {
        layout->prop(ptr, "default_value", DEFAULT_FLAGS, text, ICON_NONE);
      }
      break;
    }
    case SOCK_TEXTURE: {
      if (text.is_empty()) {
        uiTemplateID(layout, C, ptr, "default_value", "texture.new", nullptr, nullptr);
      }
      else {
        /* 0.3 split ratio is inconsistent, but use it here because the "New" button is large. */
        uiLayout *row = &layout->split(0.3f, false);
        row->label(text, ICON_NONE);
        uiTemplateID(row, C, ptr, "default_value", "texture.new", nullptr, nullptr);
      }

      break;
    }
    default:
      draw_node_socket_without_value(layout, sock, text);
      break;
  }

  if (has_gizmo && !gizmo_handled) {
    draw_gizmo_pin_icon(layout, ptr);
  }
}

static void std_node_socket_interface_draw(ID *id,
                                           bNodeTreeInterfaceSocket *interface_socket,
                                           bContext * /*C*/,
                                           uiLayout *layout)
{
  PointerRNA ptr = RNA_pointer_create_discrete(id, &RNA_NodeTreeInterfaceSocket, interface_socket);

  const bke::bNodeSocketType *typeinfo = interface_socket->socket_typeinfo();
  BLI_assert(typeinfo != nullptr);
  eNodeSocketDatatype type = eNodeSocketDatatype(typeinfo->type);

  uiLayout *col = &layout->column(false);

  switch (type) {
    case SOCK_FLOAT: {
      col->prop(&ptr, "subtype", DEFAULT_FLAGS, IFACE_("Subtype"), ICON_NONE);
      col->prop(&ptr, "default_value", DEFAULT_FLAGS, IFACE_("Default"), ICON_NONE);
      uiLayout *sub = &col->column(true);
      sub->prop(&ptr, "min_value", DEFAULT_FLAGS, IFACE_("Min"), ICON_NONE);
      sub->prop(&ptr, "max_value", DEFAULT_FLAGS, IFACE_("Max"), ICON_NONE);
      break;
    }
    case SOCK_INT: {
      col->prop(&ptr, "subtype", DEFAULT_FLAGS, IFACE_("Subtype"), ICON_NONE);
      col->prop(&ptr, "default_value", DEFAULT_FLAGS, IFACE_("Default"), ICON_NONE);
      uiLayout *sub = &col->column(true);
      sub->prop(&ptr, "min_value", DEFAULT_FLAGS, IFACE_("Min"), ICON_NONE);
      sub->prop(&ptr, "max_value", DEFAULT_FLAGS, IFACE_("Max"), ICON_NONE);
      break;
    }
    case SOCK_VECTOR: {
      col->prop(&ptr, "subtype", DEFAULT_FLAGS, IFACE_("Subtype"), ICON_NONE);
<<<<<<< HEAD
      col->prop(&ptr, "dimensions", DEFAULT_FLAGS, IFACE_("Dimensions"), ICON_NONE);
      col->use_property_split_set(false); /* bfa - use_property_split = False */
=======
      col->prop(&ptr,
                "dimensions",
                DEFAULT_FLAGS,
                CTX_IFACE_(BLT_I18NCONTEXT_ID_TEXTURE, "Dimensions"),
                ICON_NONE);
>>>>>>> 31ac70e6
      col->prop(&ptr, "default_value", UI_ITEM_R_EXPAND, IFACE_("Default"), ICON_NONE);
      col->separator(); /* bfa - Add slight spacing between these items */
      uiLayout *sub = &col->column(true);
      sub->prop(&ptr, "min_value", DEFAULT_FLAGS, IFACE_("Min"), ICON_NONE);
      sub->prop(&ptr, "max_value", DEFAULT_FLAGS, IFACE_("Max"), ICON_NONE);
      break;
    }
    case SOCK_STRING: {
      col->prop(&ptr, "subtype", DEFAULT_FLAGS, IFACE_("Subtype"), ICON_NONE);
      col->use_property_split_set(false); /* bfa - use_property_split = False */
      col->prop(&ptr, "default_value", DEFAULT_FLAGS, IFACE_("Default"), ICON_NONE);
      break;
    }
    case SOCK_BOOLEAN: {
      col->use_property_split_set(false); /* bfa - use_property_split = False */
      col->prop(&ptr, "default_value", DEFAULT_FLAGS, IFACE_("Default"), 0);
      break;
    }
    case SOCK_ROTATION:
    case SOCK_RGBA:
    case SOCK_OBJECT:
    case SOCK_COLLECTION:
    case SOCK_IMAGE:
    case SOCK_TEXTURE:
    case SOCK_MATERIAL: {
      col->prop(&ptr, "default_value", DEFAULT_FLAGS, IFACE_("Default"), ICON_NONE);
      break;
    }
    case SOCK_MENU: {
      col->prop(&ptr, "default_value", DEFAULT_FLAGS, IFACE_("Default"), ICON_NONE);
      col->use_property_split_set(false); /* bfa - use_property_split = False */
      col->prop(&ptr, "menu_expanded", DEFAULT_FLAGS, IFACE_("Expanded"), ICON_NONE);
      break;
    }
    case SOCK_SHADER:
    case SOCK_GEOMETRY:
    case SOCK_MATRIX:
    case SOCK_BUNDLE:
    case SOCK_CLOSURE:
      break;

    case SOCK_CUSTOM:
      BLI_assert_unreachable();
      break;
  }

  col = &layout->column(false);

  const bNodeTree *node_tree = reinterpret_cast<const bNodeTree *>(id);
  if (interface_socket->flag & NODE_INTERFACE_SOCKET_INPUT && node_tree->type == NTREE_GEOMETRY) {
    col->use_property_split_set(false); /* bfa - use_property_split = False */
    if (ELEM(type, SOCK_INT, SOCK_VECTOR, SOCK_MATRIX)) {
      col->prop(&ptr, "default_input", DEFAULT_FLAGS, std::nullopt, ICON_NONE);
    }
  }

  {
    uiLayout *sub = &col->column(false);
    sub->active_set(interface_socket->default_input == NODE_DEFAULT_INPUT_VALUE);
    sub->use_property_split_set(false); /* bfa - use_property_split = False */
    sub->prop(&ptr, "hide_value", DEFAULT_FLAGS, std::nullopt, ICON_NONE);
  }

  if (interface_socket->flag & NODE_INTERFACE_SOCKET_INPUT && node_tree->type == NTREE_GEOMETRY) {
    if (type == SOCK_BOOLEAN) {
      col->prop(&ptr, "layer_selection_field", DEFAULT_FLAGS, std::nullopt, ICON_NONE);
    }
    uiLayout *sub = &col->column(false);
    sub->active_set(!is_layer_selection_field(*interface_socket));
    sub->prop(&ptr, "hide_in_modifier", DEFAULT_FLAGS, std::nullopt, ICON_NONE);
    if (nodes::socket_type_supports_fields(type) || nodes::socket_type_supports_grids(type)) {
      sub->prop(&ptr, "structure_type", DEFAULT_FLAGS, std::nullopt, ICON_NONE);
    }
  }
}

static void node_socket_virtual_draw_color(bContext * /*C*/,
                                           PointerRNA * /*ptr*/,
                                           PointerRNA * /*node_ptr*/,
                                           float *r_color)
{
  copy_v4_v4(r_color, virtual_node_socket_color);
}

static void node_socket_virtual_draw_color_simple(const bke::bNodeSocketType * /*type*/,
                                                  float *r_color)
{
  copy_v4_v4(r_color, virtual_node_socket_color);
}

}  // namespace blender::ed::space_node

void ED_init_standard_node_socket_type(blender::bke::bNodeSocketType *stype)
{
  using namespace blender::ed::space_node;
  stype->draw = std_node_socket_draw;
  stype->draw_color = std_node_socket_color_funcs[stype->type];
  stype->draw_color_simple = std_node_socket_color_simple_fn;
  stype->interface_draw = std_node_socket_interface_draw;
}

void ED_init_node_socket_type_virtual(blender::bke::bNodeSocketType *stype)
{
  using namespace blender::ed::space_node;
  stype->draw = node_socket_button_label;
  stype->draw_color = node_socket_virtual_draw_color;
  stype->draw_color_simple = node_socket_virtual_draw_color_simple;
}

void ED_node_type_draw_color(const char *idname, float *r_color)
{
  using namespace blender::ed::space_node;

  const blender::bke::bNodeSocketType *typeinfo = blender::bke::node_socket_type_find(idname);
  if (!typeinfo || typeinfo->type == SOCK_CUSTOM) {
    r_color[0] = 0.0f;
    r_color[1] = 0.0f;
    r_color[2] = 0.0f;
    r_color[3] = 0.0f;
    return;
  }

  BLI_assert(typeinfo->type < ARRAY_SIZE(std_node_socket_colors));
  copy_v4_v4(r_color, std_node_socket_colors[typeinfo->type]);
}

namespace blender::ed::space_node {

/* ************** Generic drawing ************** */

void draw_nodespace_back_pix(const bContext &C,
                             ARegion &region,
                             SpaceNode &snode,
                             bNodeInstanceKey parent_key)
{
  Main *bmain = CTX_data_main(&C);
  bNodeInstanceKey active_viewer_key = (snode.nodetree ? snode.nodetree->active_viewer_key :
                                                         bke::NODE_INSTANCE_KEY_NONE);
  GPU_matrix_push_projection();
  GPU_matrix_push();
  wmOrtho2_region_pixelspace(&region);
  GPU_matrix_identity_set();
  ED_region_draw_cb_draw(&C, &region, REGION_DRAW_BACKDROP);
  GPU_matrix_pop_projection();
  GPU_matrix_pop();

  if (!(snode.flag & SNODE_BACKDRAW) || !ED_node_is_compositor(&snode)) {
    return;
  }

  if (parent_key.value != active_viewer_key.value) {
    return;
  }

  GPU_matrix_push_projection();
  GPU_matrix_push();

  /* The draw manager is used to draw the backdrop image. */
  GPUFrameBuffer *old_fb = GPU_framebuffer_active_get();
  GPU_framebuffer_restore();
  BLI_thread_lock(LOCK_DRAW_IMAGE);
  DRW_draw_view(&C);
  BLI_thread_unlock(LOCK_DRAW_IMAGE);
  GPU_framebuffer_bind_no_srgb(old_fb);
  /* Draw manager changes the depth state. Set it back to NONE. Without this the
   * node preview images aren't drawn correctly. */
  GPU_depth_test(GPU_DEPTH_NONE);

  void *lock;
  Image *ima = BKE_image_ensure_viewer(bmain, IMA_TYPE_COMPOSITE, "Viewer Node");
  ImBuf *ibuf = BKE_image_acquire_ibuf(ima, nullptr, &lock);
  if (ibuf) {
    /* somehow the offset has to be calculated inverse */
    wmOrtho2_region_pixelspace(&region);
    const float offset_x = snode.xof + ima->runtime->backdrop_offset[0] * snode.zoom;
    const float offset_y = snode.yof + ima->runtime->backdrop_offset[1] * snode.zoom;
    const float x = (region.winx - snode.zoom * ibuf->x) / 2 + offset_x;
    const float y = (region.winy - snode.zoom * ibuf->y) / 2 + offset_y;

    /** \note draw selected info on backdrop
     */
    if (snode.edittree) {
      bNode *node = (bNode *)snode.edittree->nodes.first;
      const rctf *viewer_border = &snode.nodetree->viewer_border;
      while (node) {
        if (node->flag & NODE_SELECT) {
          if (node->typeinfo->draw_backdrop) {
            node->typeinfo->draw_backdrop(&snode, ibuf, node, x, y);
          }
        }
        node = node->next;
      }

      if ((snode.nodetree->flag & NTREE_VIEWER_BORDER) &&
          viewer_border->xmin < viewer_border->xmax && viewer_border->ymin < viewer_border->ymax)
      {
        rcti pixel_border;
        BLI_rcti_init(&pixel_border,
                      x + snode.zoom * viewer_border->xmin * ibuf->x,
                      x + snode.zoom * viewer_border->xmax * ibuf->x,
                      y + snode.zoom * viewer_border->ymin * ibuf->y,
                      y + snode.zoom * viewer_border->ymax * ibuf->y);

        uint pos = GPU_vertformat_attr_add(
            immVertexFormat(), "pos", blender::gpu::VertAttrType::SFLOAT_32_32);
        immBindBuiltinProgram(GPU_SHADER_3D_UNIFORM_COLOR);
        immUniformThemeColor(TH_ACTIVE);

        immDrawBorderCorners(pos, &pixel_border, 1.0f, 1.0f);

        immUnbindProgram();
      }
    }
  }

  BKE_image_release_ibuf(ima, ibuf, lock);
  GPU_matrix_pop_projection();
  GPU_matrix_pop();
}

float2 socket_link_connection_location(const bNode &node,
                                       const bNodeSocket &socket,
                                       const bNodeLink &link)
{
  const float2 socket_location = socket.runtime->location;
  if (socket.is_multi_input() && socket.is_input() && !(node.flag & NODE_COLLAPSED)) {
    /* For internal link case, handle number of links as at least 1. */
    const int clamped_total_inputs = math::max<int>(1, socket.runtime->total_inputs);
    return node_link_calculate_multi_input_position(
        socket_location, link.multi_input_sort_id, clamped_total_inputs);
  }
  return socket_location;
}

static void calculate_inner_link_bezier_points(std::array<float2, 4> &points)
{
  const int curving = UI_GetThemeValueType(TH_NODE_CURVING, SPACE_NODE);
  if (curving == 0) {
    /* Straight line: align all points. */
    points[1] = math::interpolate(points[0], points[3], 1.0f / 3.0f);
    points[2] = math::interpolate(points[0], points[3], 2.0f / 3.0f);
  }
  else {
    const float dist_x = math::distance(points[0].x, points[3].x);
    const float dist_y = math::distance(points[0].y, points[3].y);

    /* Reduce the handle offset when the link endpoints are close to horizontal. */
    const float slope = math::safe_divide(dist_y, dist_x);
    const float clamp_factor = math::min(1.0f, slope * (4.5f - 0.25f * float(curving)));

    const float handle_offset = curving * 0.1f * dist_x * clamp_factor;

    points[1].x = points[0].x + handle_offset;
    points[1].y = points[0].y;

    points[2].x = points[3].x - handle_offset;
    points[2].y = points[3].y;
  }
}

static std::array<float2, 4> node_link_bezier_points(const bNodeLink &link)
{
  std::array<float2, 4> points;
  points[0] = socket_link_connection_location(*link.fromnode, *link.fromsock, link);
  points[3] = socket_link_connection_location(*link.tonode, *link.tosock, link);
  calculate_inner_link_bezier_points(points);
  return points;
}

static bool node_link_draw_is_visible(const View2D &v2d, const std::array<float2, 4> &points)
{
  if (min_ffff(points[0].x, points[1].x, points[2].x, points[3].x) > v2d.cur.xmax) {
    return false;
  }
  if (max_ffff(points[0].x, points[1].x, points[2].x, points[3].x) < v2d.cur.xmin) {
    return false;
  }
  return true;
}

void node_link_bezier_points_evaluated(const bNodeLink &link,
                                       std::array<float2, NODE_LINK_RESOL + 1> &coords)
{
  const std::array<float2, 4> points = node_link_bezier_points(link);

  /* The extra +1 in size is required by these functions and would be removed ideally. */
  BKE_curve_forward_diff_bezier(points[0].x,
                                points[1].x,
                                points[2].x,
                                points[3].x,
                                &coords[0].x,
                                NODE_LINK_RESOL,
                                sizeof(float2));
  BKE_curve_forward_diff_bezier(points[0].y,
                                points[1].y,
                                points[2].y,
                                points[3].y,
                                &coords[0].y,
                                NODE_LINK_RESOL,
                                sizeof(float2));
}

/* -------------------------------------------------------------------- */
/** \name Node Socket Drawing
 * \{ */

/* Keep in sync with node socket shader. */
#define MAX_SOCKET_PARAMETERS 4
#define MAX_SOCKET_INSTANCE 32

struct GBatchNodesocket {
  gpu::Batch *batch;
  Vector<NodeSocketShaderParameters, MAX_SOCKET_INSTANCE> params;
  bool enabled;
};

static GBatchNodesocket &g_batch_nodesocket()
{
  static GBatchNodesocket nodesocket_batch;
  return nodesocket_batch;
}

static gpu::Batch *nodesocket_batch_init()
{
  if (g_batch_nodesocket().batch == nullptr) {
    GPUIndexBufBuilder ibuf;
    GPU_indexbuf_init(&ibuf, GPU_PRIM_TRIS, 2, 4);
    /* Quad to draw the node socket in. */
    GPU_indexbuf_add_tri_verts(&ibuf, 0, 1, 2);
    GPU_indexbuf_add_tri_verts(&ibuf, 2, 1, 3);

    g_batch_nodesocket().batch = GPU_batch_create_ex(
        GPU_PRIM_TRIS, nullptr, GPU_indexbuf_build(&ibuf), GPU_BATCH_OWNS_INDEX);
    gpu_batch_presets_register(g_batch_nodesocket().batch);
  }
  return g_batch_nodesocket().batch;
}

static void nodesocket_cache_flush()
{
  if (g_batch_nodesocket().params.is_empty()) {
    return;
  }

  gpu::Batch *batch = nodesocket_batch_init();
  if (g_batch_nodesocket().params.size() == 1) {
    /* draw single */
    GPU_batch_program_set_builtin(batch, GPU_SHADER_2D_NODE_SOCKET);
    GPU_batch_uniform_4fv_array(
        batch,
        "parameters",
        4,
        reinterpret_cast<const float(*)[4]>(g_batch_nodesocket().params.data()));
    GPU_batch_draw(batch);
  }
  else {
    GPU_batch_program_set_builtin(batch, GPU_SHADER_2D_NODE_SOCKET_INST);
    GPU_batch_uniform_4fv_array(
        batch,
        "parameters",
        MAX_SOCKET_PARAMETERS * MAX_SOCKET_INSTANCE,
        reinterpret_cast<const float(*)[4]>(g_batch_nodesocket().params.data()));
    GPU_batch_draw_instance_range(batch, 0, g_batch_nodesocket().params.size());
  }
  g_batch_nodesocket().params.clear();
}

void nodesocket_batch_start()
{
  BLI_assert(g_batch_nodesocket().enabled == false);
  g_batch_nodesocket().enabled = true;
}

void nodesocket_batch_end()
{
  BLI_assert(g_batch_nodesocket().enabled == true);
  g_batch_nodesocket().enabled = false;

  GPU_blend(GPU_BLEND_ALPHA);
  nodesocket_cache_flush();
  GPU_blend(GPU_BLEND_NONE);
}

static void draw_node_socket_batch(const NodeSocketShaderParameters &socket_params)
{
  if (g_batch_nodesocket().enabled) {
    g_batch_nodesocket().params.append(socket_params);

    if (g_batch_nodesocket().params.size() >= MAX_SOCKET_INSTANCE) {
      nodesocket_cache_flush();
    }
  }
  else {
    /* Draw single instead of batch. */
    gpu::Batch *batch = nodesocket_batch_init();
    GPU_batch_program_set_builtin(batch, GPU_SHADER_2D_NODE_SOCKET);
    GPU_batch_uniform_4fv_array(
        batch, "parameters", MAX_SOCKET_PARAMETERS, (const float(*)[4])(&socket_params));
    GPU_batch_draw(batch);
  }
}

void node_draw_nodesocket(const rctf *rect,
                          const float color_inner[4],
                          const float color_outline[4],
                          const float outline_thickness,
                          const int shape,
                          const float aspect)
{
  /* WATCH: This is assuming the ModelViewProjectionMatrix is area pixel space.
   * If it has been scaled, then it's no longer valid. */
  BLI_assert((color_inner != nullptr) && (color_outline != nullptr));

  NodeSocketShaderParameters socket_params = {};
  socket_params.rect[0] = rect->xmin;
  socket_params.rect[1] = rect->xmax;
  socket_params.rect[2] = rect->ymin;
  socket_params.rect[3] = rect->ymax;
  socket_params.color_inner[0] = color_inner[0];
  socket_params.color_inner[1] = color_inner[1];
  socket_params.color_inner[2] = color_inner[2];
  socket_params.color_inner[3] = color_inner[3];
  socket_params.color_outline[0] = color_outline[0];
  socket_params.color_outline[1] = color_outline[1];
  socket_params.color_outline[2] = color_outline[2];
  socket_params.color_outline[3] = color_outline[3];
  socket_params.outline_thickness = outline_thickness;
  socket_params.outline_offset = 0.0;
  socket_params.shape = float(shape) + 0.1f;
  socket_params.aspect = aspect;

  GPU_blend(GPU_BLEND_ALPHA);
  draw_node_socket_batch(socket_params);
  GPU_blend(GPU_BLEND_NONE);
}

/** \} */

/* -------------------------------------------------------------------- */
/** \name Node Link Drawing
 * \{ */

#define NODELINK_GROUP_SIZE 256
#define LINK_RESOL 24
#define LINK_WIDTH 2.5f
#define ARROW_SIZE (7 * UI_SCALE_FAC)

/* Reroute arrow shape and mute bar. These are expanded here and shrunk in the GLSL code.
 * See: `gpu_shader_2D_nodelink_vert.glsl`. */
static float arrow_verts[3][2] = {{-1.0f, 1.0f}, {0.0f, 0.0f}, {-1.0f, -1.0f}};
static float arrow_expand_axis[3][2] = {{0.7071f, 0.7071f}, {M_SQRT2, 0.0f}, {0.7071f, -0.7071f}};
static float mute_verts[3][2] = {{0.7071f, 1.0f}, {0.7071f, 0.0f}, {0.7071f, -1.0f}};
static float mute_expand_axis[3][2] = {{1.0f, 0.0f}, {1.0f, 0.0f}, {1.0f, -0.0f}};

/* Is zero initialized because it is static data. */
static struct {
  gpu::Batch *batch;        /* for batching line together */
  gpu::Batch *batch_single; /* for single line */
  gpu::VertBuf *inst_vbo;
  uint p0_id, p1_id, p2_id, p3_id;
  uint colid_id, muted_id, start_color_id, end_color_id;
  uint dim_factor_id;
  uint thickness_id;
  uint dash_params_id;
  uint has_back_link_id;
  GPUVertBufRaw p0_step, p1_step, p2_step, p3_step;
  GPUVertBufRaw colid_step, muted_step, start_color_step, end_color_step;
  GPUVertBufRaw dim_factor_step;
  GPUVertBufRaw thickness_step;
  GPUVertBufRaw dash_params_step;
  GPUVertBufRaw has_back_link_step;
  uint count;
  bool enabled;
} g_batch_link;

static void nodelink_batch_reset()
{
  GPU_vertbuf_attr_get_raw_data(g_batch_link.inst_vbo, g_batch_link.p0_id, &g_batch_link.p0_step);
  GPU_vertbuf_attr_get_raw_data(g_batch_link.inst_vbo, g_batch_link.p1_id, &g_batch_link.p1_step);
  GPU_vertbuf_attr_get_raw_data(g_batch_link.inst_vbo, g_batch_link.p2_id, &g_batch_link.p2_step);
  GPU_vertbuf_attr_get_raw_data(g_batch_link.inst_vbo, g_batch_link.p3_id, &g_batch_link.p3_step);
  GPU_vertbuf_attr_get_raw_data(
      g_batch_link.inst_vbo, g_batch_link.colid_id, &g_batch_link.colid_step);
  GPU_vertbuf_attr_get_raw_data(
      g_batch_link.inst_vbo, g_batch_link.muted_id, &g_batch_link.muted_step);
  GPU_vertbuf_attr_get_raw_data(
      g_batch_link.inst_vbo, g_batch_link.dim_factor_id, &g_batch_link.dim_factor_step);
  GPU_vertbuf_attr_get_raw_data(
      g_batch_link.inst_vbo, g_batch_link.thickness_id, &g_batch_link.thickness_step);
  GPU_vertbuf_attr_get_raw_data(
      g_batch_link.inst_vbo, g_batch_link.dash_params_id, &g_batch_link.dash_params_step);
  GPU_vertbuf_attr_get_raw_data(
      g_batch_link.inst_vbo, g_batch_link.has_back_link_id, &g_batch_link.has_back_link_step);
  GPU_vertbuf_attr_get_raw_data(
      g_batch_link.inst_vbo, g_batch_link.start_color_id, &g_batch_link.start_color_step);
  GPU_vertbuf_attr_get_raw_data(
      g_batch_link.inst_vbo, g_batch_link.end_color_id, &g_batch_link.end_color_step);
  g_batch_link.count = 0;
}

static void set_nodelink_vertex(gpu::VertBuf *vbo,
                                uint uv_id,
                                uint pos_id,
                                uint exp_id,
                                uint v,
                                const float uv[2],
                                const float pos[2],
                                const float exp[2])
{
  GPU_vertbuf_attr_set(vbo, uv_id, v, uv);
  GPU_vertbuf_attr_set(vbo, pos_id, v, pos);
  GPU_vertbuf_attr_set(vbo, exp_id, v, exp);
}

static void nodelink_batch_init()
{
  GPUVertFormat format = {0};
  uint uv_id = GPU_vertformat_attr_add(&format, "uv", gpu::VertAttrType::SFLOAT_32_32);
  uint pos_id = GPU_vertformat_attr_add(&format, "pos", gpu::VertAttrType::SFLOAT_32_32);
  uint expand_id = GPU_vertformat_attr_add(&format, "expand", gpu::VertAttrType::SFLOAT_32_32);
  gpu::VertBuf *vbo = GPU_vertbuf_create_with_format_ex(format, GPU_USAGE_STATIC);
  int vcount = LINK_RESOL * 2; /* curve */
  vcount += 2;                 /* restart strip */
  vcount += 3 * 2;             /* arrow */
  vcount += 2;                 /* restart strip */
  vcount += 3 * 2;             /* mute */
  vcount *= 2;                 /* shadow */
  vcount += 2;                 /* restart strip */
  GPU_vertbuf_data_alloc(*vbo, vcount);
  int v = 0;

  for (int k = 0; k < 2; k++) {
    float uv[2] = {0.0f, 0.0f};
    float pos[2] = {0.0f, 0.0f};
    float exp[2] = {0.0f, 1.0f};

    /* restart */
    if (k == 1) {
      set_nodelink_vertex(vbo, uv_id, pos_id, expand_id, v++, uv, pos, exp);
    }

    /* curve strip */
    for (int i = 0; i < LINK_RESOL; i++) {
      uv[0] = (i / float(LINK_RESOL - 1));
      uv[1] = 0.0f;
      set_nodelink_vertex(vbo, uv_id, pos_id, expand_id, v++, uv, pos, exp);
      uv[1] = 1.0f;
      set_nodelink_vertex(vbo, uv_id, pos_id, expand_id, v++, uv, pos, exp);
    }
    /* restart */
    set_nodelink_vertex(vbo, uv_id, pos_id, expand_id, v++, uv, pos, exp);

    uv[0] = 0.5f;
    uv[1] = 0.0f;
    copy_v2_v2(pos, arrow_verts[0]);
    copy_v2_v2(exp, arrow_expand_axis[0]);
    set_nodelink_vertex(vbo, uv_id, pos_id, expand_id, v++, uv, pos, exp);
    /* arrow */
    for (int i = 0; i < 3; i++) {
      uv[1] = 0.0f;
      copy_v2_v2(pos, arrow_verts[i]);
      copy_v2_v2(exp, arrow_expand_axis[i]);
      set_nodelink_vertex(vbo, uv_id, pos_id, expand_id, v++, uv, pos, exp);

      uv[1] = 1.0f;
      set_nodelink_vertex(vbo, uv_id, pos_id, expand_id, v++, uv, pos, exp);
    }

    /* restart */
    set_nodelink_vertex(vbo, uv_id, pos_id, expand_id, v++, uv, pos, exp);

    uv[0] = 0.5f;
    uv[1] = 0.0f;
    copy_v2_v2(pos, mute_verts[0]);
    copy_v2_v2(exp, mute_expand_axis[0]);
    set_nodelink_vertex(vbo, uv_id, pos_id, expand_id, v++, uv, pos, exp);
    /* bar */
    for (int i = 0; i < 3; ++i) {
      uv[1] = 0.0f;
      copy_v2_v2(pos, mute_verts[i]);
      copy_v2_v2(exp, mute_expand_axis[i]);
      set_nodelink_vertex(vbo, uv_id, pos_id, expand_id, v++, uv, pos, exp);

      uv[1] = 1.0f;
      set_nodelink_vertex(vbo, uv_id, pos_id, expand_id, v++, uv, pos, exp);
    }

    /* restart */
    if (k == 0) {
      set_nodelink_vertex(vbo, uv_id, pos_id, expand_id, v++, uv, pos, exp);
    }
  }

  g_batch_link.batch = GPU_batch_create_ex(GPU_PRIM_TRI_STRIP, vbo, nullptr, GPU_BATCH_OWNS_VBO);
  gpu_batch_presets_register(g_batch_link.batch);

  g_batch_link.batch_single = GPU_batch_create_ex(
      GPU_PRIM_TRI_STRIP, vbo, nullptr, GPU_BATCH_INVALID);
  gpu_batch_presets_register(g_batch_link.batch_single);

  /* Instances data */
  GPUVertFormat format_inst = {0};
  g_batch_link.p0_id = GPU_vertformat_attr_add(
      &format_inst, "P0", blender::gpu::VertAttrType::SFLOAT_32_32);
  g_batch_link.p1_id = GPU_vertformat_attr_add(
      &format_inst, "P1", blender::gpu::VertAttrType::SFLOAT_32_32);
  g_batch_link.p2_id = GPU_vertformat_attr_add(
      &format_inst, "P2", blender::gpu::VertAttrType::SFLOAT_32_32);
  g_batch_link.p3_id = GPU_vertformat_attr_add(
      &format_inst, "P3", blender::gpu::VertAttrType::SFLOAT_32_32);
  g_batch_link.colid_id = GPU_vertformat_attr_add(
      &format_inst, "colid_doarrow", blender::gpu::VertAttrType::UINT_8_8_8_8);
  g_batch_link.start_color_id = GPU_vertformat_attr_add(
      &format_inst, "start_color", blender::gpu::VertAttrType::SFLOAT_32_32_32_32);
  g_batch_link.end_color_id = GPU_vertformat_attr_add(
      &format_inst, "end_color", blender::gpu::VertAttrType::SFLOAT_32_32_32_32);
  g_batch_link.muted_id = GPU_vertformat_attr_add(
      &format_inst, "domuted", blender::gpu::VertAttrType::UINT_32);
  g_batch_link.dim_factor_id = GPU_vertformat_attr_add(
      &format_inst, "dim_factor", blender::gpu::VertAttrType::SFLOAT_32);
  g_batch_link.thickness_id = GPU_vertformat_attr_add(
      &format_inst, "thickness", blender::gpu::VertAttrType::SFLOAT_32);
  g_batch_link.dash_params_id = GPU_vertformat_attr_add(
      &format_inst, "dash_params", blender::gpu::VertAttrType::SFLOAT_32_32_32);
  g_batch_link.has_back_link_id = GPU_vertformat_attr_add(
      &format_inst, "has_back_link", blender::gpu::VertAttrType::SINT_32);
  g_batch_link.inst_vbo = GPU_vertbuf_create_with_format_ex(format_inst, GPU_USAGE_STREAM);
  /* Alloc max count but only draw the range we need. */
  GPU_vertbuf_data_alloc(*g_batch_link.inst_vbo, NODELINK_GROUP_SIZE);

  GPU_batch_instbuf_set(g_batch_link.batch, g_batch_link.inst_vbo, true);

  nodelink_batch_reset();
}

static char nodelink_get_color_id(int th_col)
{
  switch (th_col) {
    case TH_WIRE:
      return 1;
    case TH_WIRE_INNER:
      return 2;
    case TH_ACTIVE:
      return 3;
    case TH_EDGE_SELECT:
      return 4;
    case TH_REDALERT:
      return 5;
  }
  return 0;
}

static void nodelink_batch_draw(const SpaceNode &snode)
{
  if (g_batch_link.count == 0) {
    return;
  }

  GPU_blend(GPU_BLEND_ALPHA);
  NodeLinkInstanceData node_link_data;

  UI_GetThemeColor4fv(TH_WIRE_INNER, node_link_data.colors[nodelink_get_color_id(TH_WIRE_INNER)]);
  UI_GetThemeColor4fv(TH_WIRE, node_link_data.colors[nodelink_get_color_id(TH_WIRE)]);
  UI_GetThemeColor4fv(TH_ACTIVE, node_link_data.colors[nodelink_get_color_id(TH_ACTIVE)]);
  UI_GetThemeColor4fv(TH_EDGE_SELECT,
                      node_link_data.colors[nodelink_get_color_id(TH_EDGE_SELECT)]);
  UI_GetThemeColor4fv(TH_REDALERT, node_link_data.colors[nodelink_get_color_id(TH_REDALERT)]);
  node_link_data.aspect = snode.runtime->aspect;
  node_link_data.arrowSize = ARROW_SIZE;

  GPUUniformBuf *ubo = GPU_uniformbuf_create_ex(sizeof(node_link_data), &node_link_data, __func__);

  GPU_vertbuf_data_len_set(*g_batch_link.inst_vbo, g_batch_link.count);
  GPU_vertbuf_use(g_batch_link.inst_vbo); /* force update. */

  GPU_batch_program_set_builtin(g_batch_link.batch, GPU_SHADER_2D_NODELINK_INST);
  GPU_batch_uniformbuf_bind(g_batch_link.batch, "node_link_data", ubo);
  GPU_batch_draw(g_batch_link.batch);

  GPU_uniformbuf_unbind(ubo);
  GPU_uniformbuf_free(ubo);

  nodelink_batch_reset();

  GPU_blend(GPU_BLEND_NONE);
}

void nodelink_batch_start(SpaceNode & /*snode*/)
{
  g_batch_link.enabled = true;
}

void nodelink_batch_end(SpaceNode &snode)
{
  nodelink_batch_draw(snode);
  g_batch_link.enabled = false;
}

struct NodeLinkDrawConfig {
  int th_col1;
  int th_col2;
  int th_col3;

  ColorTheme4f start_color;
  ColorTheme4f end_color;
  ColorTheme4f outline_color;

  bool drawarrow;
  bool drawmuted;
  bool highlighted;
  bool has_back_link;

  float dim_factor;
  float thickness;
  float dash_length;
  float dash_factor;
  float dash_alpha;
};

static void nodelink_batch_add_link(const SpaceNode &snode,
                                    const std::array<float2, 4> &points,
                                    const NodeLinkDrawConfig &draw_config)
{
  /* Only allow these colors. If more is needed, you need to modify the shader accordingly. */
  BLI_assert(
      ELEM(draw_config.th_col1, TH_WIRE_INNER, TH_WIRE, TH_ACTIVE, TH_EDGE_SELECT, TH_REDALERT));
  BLI_assert(
      ELEM(draw_config.th_col2, TH_WIRE_INNER, TH_WIRE, TH_ACTIVE, TH_EDGE_SELECT, TH_REDALERT));
  BLI_assert(ELEM(draw_config.th_col3, TH_WIRE, TH_REDALERT, -1));

  g_batch_link.count++;
  copy_v2_v2((float *)GPU_vertbuf_raw_step(&g_batch_link.p0_step), points[0]);
  copy_v2_v2((float *)GPU_vertbuf_raw_step(&g_batch_link.p1_step), points[1]);
  copy_v2_v2((float *)GPU_vertbuf_raw_step(&g_batch_link.p2_step), points[2]);
  copy_v2_v2((float *)GPU_vertbuf_raw_step(&g_batch_link.p3_step), points[3]);
  char *colid = (char *)GPU_vertbuf_raw_step(&g_batch_link.colid_step);
  colid[0] = nodelink_get_color_id(draw_config.th_col1);
  colid[1] = nodelink_get_color_id(draw_config.th_col2);
  colid[2] = nodelink_get_color_id(draw_config.th_col3);
  colid[3] = draw_config.drawarrow;
  copy_v4_v4((float *)GPU_vertbuf_raw_step(&g_batch_link.start_color_step),
             draw_config.start_color);
  copy_v4_v4((float *)GPU_vertbuf_raw_step(&g_batch_link.end_color_step), draw_config.end_color);
  uint32_t *muted = (uint32_t *)GPU_vertbuf_raw_step(&g_batch_link.muted_step);
  muted[0] = draw_config.drawmuted;
  *(float *)GPU_vertbuf_raw_step(&g_batch_link.dim_factor_step) = draw_config.dim_factor;
  *(float *)GPU_vertbuf_raw_step(&g_batch_link.thickness_step) = draw_config.thickness;
  float3 dash_params(draw_config.dash_length, draw_config.dash_factor, draw_config.dash_alpha);
  copy_v3_v3((float *)GPU_vertbuf_raw_step(&g_batch_link.dash_params_step), dash_params);
  *(int *)GPU_vertbuf_raw_step(&g_batch_link.has_back_link_step) = draw_config.has_back_link;

  if (g_batch_link.count == NODELINK_GROUP_SIZE) {
    nodelink_batch_draw(snode);
  }
}

static void node_draw_link_end_marker(const float2 center,
                                      const float radius,
                                      const ColorTheme4f &color)
{
  rctf rect;
  BLI_rctf_init(&rect, center.x - radius, center.x + radius, center.y - radius, center.y + radius);

  UI_draw_roundbox_corner_set(UI_CNR_ALL);
  UI_draw_roundbox_4fv(&rect, true, radius, color);
  /* Round-box disables alpha. Re-enable it for node links that are drawn after this one. */
  GPU_blend(GPU_BLEND_ALPHA);
}

static void node_draw_link_end_markers(const bNodeLink &link,
                                       const NodeLinkDrawConfig &draw_config,
                                       const std::array<float2, 4> &points,
                                       const bool outline)
{
  const float radius = (outline ? 0.65f : 0.45f) * NODE_SOCKSIZE;
  if (link.fromsock) {
    node_draw_link_end_marker(
        points[0], radius, outline ? draw_config.outline_color : draw_config.start_color);
  }
  if (link.tosock) {
    node_draw_link_end_marker(
        points[3], radius, outline ? draw_config.outline_color : draw_config.end_color);
  }
}

static bool node_link_is_field_link(const SpaceNode &snode, const bNodeLink &link)
{
  const bNodeTree &tree = *snode.edittree;
  if (tree.type != NTREE_GEOMETRY) {
    return false;
  }
  if (link.fromsock && link.fromsock->may_be_field()) {
    return true;
  }
  return false;
}

static bool node_link_is_gizmo_link(const SpaceNode &snode, const bNodeLink &link)
{
  if (snode.edittree->type != NTREE_GEOMETRY) {
    return false;
  }
  if (!link.fromsock || !link.tosock) {
    return false;
  }
  const bNodeTree &tree = *snode.edittree;
  return tree.runtime->sockets_on_active_gizmo_paths.contains(link.fromsock) &&
         tree.runtime->sockets_on_active_gizmo_paths.contains(link.tosock);
}

static NodeLinkDrawConfig nodelink_get_draw_config(const bContext &C,
                                                   const View2D &v2d,
                                                   const SpaceNode &snode,
                                                   const bNodeLink &link,
                                                   const int th_col1,
                                                   const int th_col2,
                                                   const int th_col3,
                                                   const bool selected)
{
  NodeLinkDrawConfig draw_config;

  draw_config.th_col1 = th_col1;
  draw_config.th_col2 = th_col2;
  draw_config.th_col3 = th_col3;

  draw_config.dim_factor = selected ? 1.0f : node_link_dim_factor(v2d, link);

  bTheme *btheme = UI_GetTheme();
  draw_config.dash_alpha = btheme->space_node.dash_alpha;

  const bool field_link = node_link_is_field_link(snode, link);
  const bool gizmo_link = node_link_is_gizmo_link(snode, link);

  draw_config.dash_factor = field_link ? 0.75f : 1.0f;
  draw_config.dash_length = 10.0f * UI_SCALE_FAC;

  const float scale = UI_view2d_scale_get_x(&v2d);
  /* Clamp the thickness to make the links more readable when zooming out. */
  draw_config.thickness = LINK_WIDTH * max_ff(UI_SCALE_FAC * scale, 1.0f) *
                          (field_link ? 0.7f : 1.0f);
  draw_config.has_back_link = gizmo_link;
  draw_config.highlighted = link.flag & NODE_LINK_TEMP_HIGHLIGHT;
  draw_config.drawarrow = ((link.tonode && link.tonode->is_reroute()) &&
                           (link.fromnode && link.fromnode->is_reroute()));
  draw_config.drawmuted = (link.flag & NODE_LINK_MUTED);

  UI_GetThemeColor4fv(th_col3, draw_config.outline_color);

  if (snode.overlay.flag & SN_OVERLAY_SHOW_OVERLAYS &&
      snode.overlay.flag & SN_OVERLAY_SHOW_WIRE_COLORS)
  {
    const bNodeTree &node_tree = *snode.edittree;
    PointerRNA from_node_ptr = RNA_pointer_create_discrete(
        &const_cast<ID &>(node_tree.id), &RNA_Node, link.fromnode);
    PointerRNA to_node_ptr = RNA_pointer_create_discrete(
        &const_cast<ID &>(node_tree.id), &RNA_Node, link.tonode);

    if (link.fromsock) {
      node_socket_color_get(C, node_tree, from_node_ptr, *link.fromsock, draw_config.start_color);
    }
    else {
      node_socket_color_get(C, node_tree, to_node_ptr, *link.tosock, draw_config.start_color);
    }

    if (link.tosock) {
      node_socket_color_get(C, node_tree, to_node_ptr, *link.tosock, draw_config.end_color);
    }
    else {
      node_socket_color_get(C, node_tree, from_node_ptr, *link.fromsock, draw_config.end_color);
    }
  }
  else {
    UI_GetThemeColor4fv(th_col1, draw_config.start_color);
    UI_GetThemeColor4fv(th_col2, draw_config.end_color);
  }

  /* Highlight links connected to selected nodes. */
  if (selected) {
    ColorTheme4f color_selected;
    UI_GetThemeColor4fv(TH_EDGE_SELECT, color_selected);
    const float alpha = color_selected.a;

    /* Interpolate color if highlight color is not fully transparent. */
    if (alpha != 0.0) {
      if (link.fromsock) {
        interp_v3_v3v3(draw_config.start_color, draw_config.start_color, color_selected, alpha);
      }
      if (link.tosock) {
        interp_v3_v3v3(draw_config.end_color, draw_config.end_color, color_selected, alpha);
      }
    }
  }

  if (draw_config.highlighted) {
    ColorTheme4f link_preselection_highlight_color;
    UI_GetThemeColor4fv(TH_SELECT, link_preselection_highlight_color);
    /* Multi sockets can only be inputs. So we only have to highlight the end of the link. */
    copy_v4_v4(draw_config.end_color, link_preselection_highlight_color);
  }

  return draw_config;
}

static void node_draw_link_bezier_ex(const SpaceNode &snode,
                                     const NodeLinkDrawConfig &draw_config,
                                     const std::array<float2, 4> &points)
{
  if (g_batch_link.batch == nullptr) {
    nodelink_batch_init();
  }

  if (g_batch_link.enabled && !draw_config.highlighted && !GPU_node_link_instancing_workaround()) {
    /* Add link to batch. */
    nodelink_batch_add_link(snode, points, draw_config);
  }
  else {
    NodeLinkData node_link_data;
    for (const int i : IndexRange(points.size())) {
      copy_v2_v2(node_link_data.bezierPts[i], points[i]);
    }

    copy_v4_v4(node_link_data.colors[0], draw_config.outline_color);
    copy_v4_v4(node_link_data.colors[1], draw_config.start_color);
    copy_v4_v4(node_link_data.colors[2], draw_config.end_color);

    node_link_data.doArrow = draw_config.drawarrow;
    node_link_data.doMuted = draw_config.drawmuted;
    node_link_data.dim_factor = draw_config.dim_factor;
    node_link_data.thickness = draw_config.thickness;
    node_link_data.dash_params[0] = draw_config.dash_length;
    node_link_data.dash_params[1] = draw_config.dash_factor;
    node_link_data.dash_params[2] = draw_config.dash_alpha;
    node_link_data.has_back_link = draw_config.has_back_link;
    node_link_data.aspect = snode.runtime->aspect;
    node_link_data.arrowSize = ARROW_SIZE;

    gpu::Batch *batch = g_batch_link.batch_single;
    GPUUniformBuf *ubo = GPU_uniformbuf_create_ex(sizeof(NodeLinkData), &node_link_data, __func__);

    GPU_batch_program_set_builtin(batch, GPU_SHADER_2D_NODELINK);
    GPU_batch_uniformbuf_bind(batch, "node_link_data", ubo);
    GPU_batch_draw(batch);

    GPU_uniformbuf_unbind(ubo);
    GPU_uniformbuf_free(ubo);
  }
}

void node_draw_link_bezier(const bContext &C,
                           const View2D &v2d,
                           const SpaceNode &snode,
                           const bNodeLink &link,
                           const int th_col1,
                           const int th_col2,
                           const int th_col3,
                           const bool selected)
{
  const std::array<float2, 4> points = node_link_bezier_points(link);
  if (!node_link_draw_is_visible(v2d, points)) {
    return;
  }
  const NodeLinkDrawConfig draw_config = nodelink_get_draw_config(
      C, v2d, snode, link, th_col1, th_col2, th_col3, selected);

  node_draw_link_bezier_ex(snode, draw_config, points);
}

void node_draw_link(const bContext &C,
                    const View2D &v2d,
                    const SpaceNode &snode,
                    const bNodeLink &link,
                    const bool selected)
{
  int th_col1 = TH_WIRE_INNER, th_col2 = TH_WIRE_INNER, th_col3 = TH_WIRE;

  if (link.fromsock == nullptr && link.tosock == nullptr) {
    return;
  }

  /* going to give issues once... */
  if (link.tosock->flag & SOCK_UNAVAIL) {
    return;
  }
  if (link.fromsock->flag & SOCK_UNAVAIL) {
    return;
  }

  if (link.flag & NODE_LINK_VALID) {
    /* special indicated link, on drop-node */
    if (link.flag & NODE_LINK_INSERT_TARGET && !(link.flag & NODE_LINK_INSERT_TARGET_INVALID)) {
      th_col1 = th_col2 = TH_ACTIVE;
    }
    else if (link.flag & NODE_LINK_MUTED) {
      th_col1 = th_col2 = TH_REDALERT;
    }
  }
  else {
    /* Invalid link. */
    th_col1 = th_col2 = th_col3 = TH_REDALERT;
    // th_col3 = -1; /* no shadow */
  }

  node_draw_link_bezier(C, v2d, snode, link, th_col1, th_col2, th_col3, selected);
}

std::array<float2, 4> node_link_bezier_points_dragged(const SpaceNode &snode,
                                                      const bNodeLink &link)
{
  const float2 cursor = snode.runtime->cursor * UI_SCALE_FAC;
  std::array<float2, 4> points;
  points[0] = link.fromsock ?
                  socket_link_connection_location(*link.fromnode, *link.fromsock, link) :
                  cursor;
  points[3] = link.tosock ? socket_link_connection_location(*link.tonode, *link.tosock, link) :
                            cursor;
  calculate_inner_link_bezier_points(points);
  return points;
}

void node_draw_link_dragged(const bContext &C,
                            const View2D &v2d,
                            const SpaceNode &snode,
                            const bNodeLink &link)
{
  if (link.fromsock == nullptr && link.tosock == nullptr) {
    return;
  }

  const std::array<float2, 4> points = node_link_bezier_points_dragged(snode, link);

  const NodeLinkDrawConfig draw_config = nodelink_get_draw_config(
      C, v2d, snode, link, TH_ACTIVE, TH_ACTIVE, TH_WIRE, true);
  /* End marker outline. */
  node_draw_link_end_markers(link, draw_config, points, true);
  /* Link. */
  node_draw_link_bezier_ex(snode, draw_config, points);
  /* End marker fill. */
  node_draw_link_end_markers(link, draw_config, points, false);
}

}  // namespace blender::ed::space_node<|MERGE_RESOLUTION|>--- conflicted
+++ resolved
@@ -1404,16 +1404,12 @@
     }
     case SOCK_VECTOR: {
       col->prop(&ptr, "subtype", DEFAULT_FLAGS, IFACE_("Subtype"), ICON_NONE);
-<<<<<<< HEAD
-      col->prop(&ptr, "dimensions", DEFAULT_FLAGS, IFACE_("Dimensions"), ICON_NONE);
-      col->use_property_split_set(false); /* bfa - use_property_split = False */
-=======
       col->prop(&ptr,
                 "dimensions",
                 DEFAULT_FLAGS,
                 CTX_IFACE_(BLT_I18NCONTEXT_ID_TEXTURE, "Dimensions"),
                 ICON_NONE);
->>>>>>> 31ac70e6
+      col->use_property_split_set(false); /* bfa - use_property_split = False */
       col->prop(&ptr, "default_value", UI_ITEM_R_EXPAND, IFACE_("Default"), ICON_NONE);
       col->separator(); /* bfa - Add slight spacing between these items */
       uiLayout *sub = &col->column(true);
