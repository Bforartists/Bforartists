--- conflicted
+++ resolved
@@ -1433,13 +1433,9 @@
                 ICON_NONE);
       col->use_property_split_set(false); /* bfa - use_property_split = False */
       col->prop(&ptr, "default_value", UI_ITEM_R_EXPAND, IFACE_("Default"), ICON_NONE);
-<<<<<<< HEAD
-      col->separator(); /* bfa - Add slight spacing between these items */
+      col->separator();                  /* bfa - Add slight spacing between these items */
       col->use_property_split_set(true); /* bfa - split non-boolean props */
-      uiLayout *sub = &col->column(true);
-=======
       ui::Layout *sub = &col->column(true);
->>>>>>> 85504da2
       sub->prop(&ptr, "min_value", DEFAULT_FLAGS, IFACE_("Min"), ICON_NONE);
       sub->prop(&ptr, "max_value", DEFAULT_FLAGS, IFACE_("Max"), ICON_NONE);
       break;
