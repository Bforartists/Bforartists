/* SPDX-FileCopyrightText: 2005 Blender Foundation
 *
 * SPDX-License-Identifier: GPL-2.0-or-later */

/** \file
 * \ingroup spnode
 * \brief lower level node drawing for nodes (boarders, headers etc), also node layout.
 */

#include "BLI_color.hh"
#include "BLI_system.h"
#include "BLI_threads.h"

#include "DNA_node_types.h"
#include "DNA_object_types.h"
#include "DNA_screen_types.h"
#include "DNA_space_types.h"
#include "DNA_userdef_types.h"

#include "BKE_context.h"
#include "BKE_curve.h"
#include "BKE_image.h"
#include "BKE_main.h"
#include "BKE_node.hh"
#include "BKE_node_runtime.hh"
#include "BKE_node_tree_update.h"
#include "BKE_scene.h"
#include "BKE_tracking.h"

#include "BLF_api.h"
#include "BLT_translation.h"

#include "BIF_glutil.h"

#include "GPU_batch.h"
#include "GPU_batch_presets.h"
#include "GPU_framebuffer.h"
#include "GPU_immediate.h"
#include "GPU_matrix.h"
#include "GPU_platform.h"
#include "GPU_shader_shared.h"
#include "GPU_state.h"
#include "GPU_uniform_buffer.h"

#include "DRW_engine.h"

#include "RNA_access.h"
#include "RNA_define.h"
#include "RNA_prototypes.h"

#include "ED_node.h"
#include "ED_space_api.h"

#include "WM_api.h"
#include "WM_types.h"

#include "UI_resources.h"
#include "UI_view2d.h"

#include "IMB_colormanagement.h"
#include "IMB_imbuf_types.h"

#include "NOD_composite.h"
#include "NOD_geometry.h"
#include "NOD_node_declaration.hh"
#include "NOD_shader.h"
#include "NOD_texture.h"
#include "node_intern.hh" /* own include */

namespace blender::ed::space_node {

/* Default flags for uiItemR(). Name is kept short since this is used a lot in this file. */
#define DEFAULT_FLAGS UI_ITEM_R_SPLIT_EMPTY_NAME

/* ****************** SOCKET BUTTON DRAW FUNCTIONS ***************** */

static void node_socket_button_label(bContext * /*C*/,
                                     uiLayout *layout,
                                     PointerRNA * /*ptr*/,
                                     PointerRNA * /*node_ptr*/,
                                     const char *text)
{
  uiItemL(layout, text, 0);
}

/* ****************** BUTTON CALLBACKS FOR ALL TREES ***************** */

static void node_buts_value(uiLayout *layout, bContext * /*C*/, PointerRNA *ptr)
{
  bNode *node = (bNode *)ptr->data;
  /* first output stores value */
  bNodeSocket *output = (bNodeSocket *)node->outputs.first;
  PointerRNA sockptr;
  RNA_pointer_create(ptr->owner_id, &RNA_NodeSocket, output, &sockptr);

  uiItemR(layout, &sockptr, "default_value", DEFAULT_FLAGS, "", ICON_NONE);
}

static void node_buts_rgb(uiLayout *layout, bContext * /*C*/, PointerRNA *ptr)
{
  bNode *node = (bNode *)ptr->data;
  /* first output stores value */
  bNodeSocket *output = (bNodeSocket *)node->outputs.first;
  PointerRNA sockptr;
  uiLayout *col;
  RNA_pointer_create(ptr->owner_id, &RNA_NodeSocket, output, &sockptr);

  col = uiLayoutColumn(layout, false);
  uiTemplateColorPicker(col, &sockptr, "default_value", true, false, false, false);
  uiItemR(col, &sockptr, "default_value", DEFAULT_FLAGS | UI_ITEM_R_SLIDER, "", ICON_NONE);
}

static void node_buts_mix_rgb(uiLayout *layout, bContext * /*C*/, PointerRNA *ptr)
{
  bNodeTree *ntree = (bNodeTree *)ptr->owner_id;

  uiLayout *col = uiLayoutColumn(layout, false);
  uiLayout *row = uiLayoutRow(col, true);
  uiItemR(row, ptr, "blend_type", DEFAULT_FLAGS, "", ICON_NONE);
  if (ELEM(ntree->type, NTREE_COMPOSIT, NTREE_TEXTURE)) {
    uiItemR(row, ptr, "use_alpha", DEFAULT_FLAGS, "", ICON_IMAGE_RGB_ALPHA);
  }

  uiItemR(col, ptr, "use_clamp", DEFAULT_FLAGS, nullptr, ICON_NONE);
}

static void node_buts_time(uiLayout *layout, bContext * /*C*/, PointerRNA *ptr)
{
  uiTemplateCurveMapping(layout, ptr, "curve", 's', false, false, false, false);

  uiLayout *col = uiLayoutColumn(layout, true);
  uiItemR(col, ptr, "frame_start", DEFAULT_FLAGS, IFACE_("Start"), ICON_NONE);
  uiItemR(col, ptr, "frame_end", DEFAULT_FLAGS, IFACE_("End"), ICON_NONE);
}

static void node_buts_colorramp(uiLayout *layout, bContext * /*C*/, PointerRNA *ptr)
{
  uiTemplateColorRamp(layout, ptr, "color_ramp", false);
}

static void node_buts_curvevec(uiLayout *layout, bContext * /*C*/, PointerRNA *ptr)
{
  uiTemplateCurveMapping(layout, ptr, "mapping", 'v', false, false, false, false);
}

static void node_buts_curvefloat(uiLayout *layout, bContext * /*C*/, PointerRNA *ptr)
{
  uiTemplateCurveMapping(layout, ptr, "mapping", 0, false, false, false, false);
}

}  // namespace blender::ed::space_node

#define SAMPLE_FLT_ISNONE FLT_MAX
/* Bad! 2.5 will do better? ... no it won't! */
static float _sample_col[4] = {SAMPLE_FLT_ISNONE};
void ED_node_sample_set(const float col[4])
{
  if (col) {
    copy_v4_v4(_sample_col, col);
  }
  else {
    copy_v4_fl(_sample_col, SAMPLE_FLT_ISNONE);
  }
}

namespace blender::ed::space_node {

static void node_buts_curvecol(uiLayout *layout, bContext * /*C*/, PointerRNA *ptr)
{
  bNode *node = (bNode *)ptr->data;
  CurveMapping *cumap = (CurveMapping *)node->storage;

  if (_sample_col[0] != SAMPLE_FLT_ISNONE) {
    cumap->flag |= CUMA_DRAW_SAMPLE;
    copy_v3_v3(cumap->sample, _sample_col);
  }
  else {
    cumap->flag &= ~CUMA_DRAW_SAMPLE;
  }

  /* "Tone" (Standard/Film-like) only used in the Compositor. */
  bNodeTree *ntree = (bNodeTree *)ptr->owner_id;
  uiTemplateCurveMapping(
      layout, ptr, "mapping", 'c', false, false, false, (ntree->type == NTREE_COMPOSIT));
}

static void node_buts_normal(uiLayout *layout, bContext * /*C*/, PointerRNA *ptr)
{
  bNode *node = (bNode *)ptr->data;
  /* first output stores normal */
  bNodeSocket *output = (bNodeSocket *)node->outputs.first;
  PointerRNA sockptr;
  RNA_pointer_create(ptr->owner_id, &RNA_NodeSocket, output, &sockptr);

  uiItemR(layout, &sockptr, "default_value", DEFAULT_FLAGS, "", ICON_NONE);
}

static void node_buts_texture(uiLayout *layout, bContext * /*C*/, PointerRNA *ptr)
{
  bNode *node = (bNode *)ptr->data;

  short multi = (node->id && ((Tex *)node->id)->use_nodes && (node->type != CMP_NODE_TEXTURE) &&
                 (node->type != TEX_NODE_TEXTURE));

  uiItemR(layout, ptr, "texture", DEFAULT_FLAGS, "", ICON_NONE);

  if (multi) {
    /* Number Drawing not optimal here, better have a list. */
    uiItemR(layout, ptr, "node_output", DEFAULT_FLAGS, "", ICON_NONE);
  }
}

static void node_buts_math(uiLayout *layout, bContext * /*C*/, PointerRNA *ptr)
{
  uiItemR(layout, ptr, "operation", DEFAULT_FLAGS, "", ICON_NONE);
  uiItemR(layout, ptr, "use_clamp", DEFAULT_FLAGS, nullptr, ICON_NONE);
}

static void node_buts_combsep_color(uiLayout *layout, bContext * /*C*/, PointerRNA *ptr)
{
  uiItemR(layout, ptr, "mode", DEFAULT_FLAGS, "", ICON_NONE);
}

NodeResizeDirection node_get_resize_direction(const SpaceNode &snode,
                                              const bNode *node,
                                              const int x,
                                              const int y)
{
  const float size = NODE_RESIZE_MARGIN * math::max(snode.runtime->aspect, 1.0f);

  if (node->type == NODE_FRAME) {
    NodeFrame *data = (NodeFrame *)node->storage;

    /* shrinking frame size is determined by child nodes */
    if (!(data->flag & NODE_FRAME_RESIZEABLE)) {
      return NODE_RESIZE_NONE;
    }

    NodeResizeDirection dir = NODE_RESIZE_NONE;

    const rctf &totr = node->runtime->totr;

    if (x > totr.xmax - size && x <= totr.xmax && y >= totr.ymin && y < totr.ymax) {
      dir |= NODE_RESIZE_RIGHT;
    }
    if (x >= totr.xmin && x < totr.xmin + size && y >= totr.ymin && y < totr.ymax) {
      dir |= NODE_RESIZE_LEFT;
    }
    if (x >= totr.xmin && x < totr.xmax && y >= totr.ymax - size && y < totr.ymax) {
      dir |= NODE_RESIZE_TOP;
    }
    if (x >= totr.xmin && x < totr.xmax && y >= totr.ymin && y < totr.ymin + size) {
      dir |= NODE_RESIZE_BOTTOM;
    }

    return dir;
  }

  if (node->flag & NODE_HIDDEN) {
    /* right part of node */
    rctf totr = node->runtime->totr;
    totr.xmin = node->runtime->totr.xmax - 1.0f * U.widget_unit;
    if (BLI_rctf_isect_pt(&totr, x, y)) {
      return NODE_RESIZE_RIGHT;
    }

    return NODE_RESIZE_NONE;
  }

  const rctf &totr = node->runtime->totr;
  NodeResizeDirection dir = NODE_RESIZE_NONE;

  if (x >= totr.xmax - size && x < totr.xmax && y >= totr.ymin && y < totr.ymax) {
    dir |= NODE_RESIZE_RIGHT;
  }
  if (x >= totr.xmin && x < totr.xmin + size && y >= totr.ymin && y < totr.ymax) {
    dir |= NODE_RESIZE_LEFT;
  }
  return dir;
}

/* ****************** BUTTON CALLBACKS FOR COMMON NODES ***************** */

static void node_draw_buttons_group(uiLayout *layout, bContext *C, PointerRNA *ptr)
{
  uiTemplateIDBrowse(
      layout, C, ptr, "node_tree", nullptr, nullptr, nullptr, UI_TEMPLATE_ID_FILTER_ALL, nullptr);
}

static void node_buts_frame_ex(uiLayout *layout, bContext * /*C*/, PointerRNA *ptr)
{
  uiItemR(layout, ptr, "label_size", DEFAULT_FLAGS, IFACE_("Label Size"), ICON_NONE);
  uiItemR(layout, ptr, "shrink", DEFAULT_FLAGS, IFACE_("Shrink"), ICON_NONE);
  uiItemR(layout, ptr, "text", DEFAULT_FLAGS, nullptr, ICON_NONE);
}

static void node_common_set_butfunc(bNodeType *ntype)
{
  switch (ntype->type) {
    case NODE_GROUP:
      ntype->draw_buttons = node_draw_buttons_group;
      break;
    case NODE_FRAME:
      ntype->draw_buttons_ex = node_buts_frame_ex;
      break;
  }
}

/* ****************** BUTTON CALLBACKS FOR SHADER NODES ***************** */

static void node_buts_image_user(uiLayout *layout,
                                 bContext *C,
                                 PointerRNA *ptr,
                                 PointerRNA *imaptr,
                                 PointerRNA *iuserptr,
                                 const bool show_layer_selection,
                                 const bool show_color_management)
{
  Image *image = (Image *)imaptr->data;
  if (!image) {
    return;
  }
  ImageUser *iuser = (ImageUser *)iuserptr->data;

  uiLayout *col = uiLayoutColumn(layout, false);

  uiItemR(col, imaptr, "source", DEFAULT_FLAGS, "", ICON_NONE);

  const int source = RNA_enum_get(imaptr, "source");

  if (source == IMA_SRC_SEQUENCE) {
    /* don't use iuser->framenr directly
     * because it may not be updated if auto-refresh is off */
    Scene *scene = CTX_data_scene(C);

    char numstr[32];
    const int framenr = BKE_image_user_frame_get(iuser, scene->r.cfra, nullptr);
    SNPRINTF(numstr, IFACE_("Frame: %d"), framenr);
    uiItemL(layout, numstr, ICON_NONE);
  }

  if (ELEM(source, IMA_SRC_SEQUENCE, IMA_SRC_MOVIE)) {
    col = uiLayoutColumn(layout, true);
    uiItemR(col, ptr, "frame_duration", DEFAULT_FLAGS, nullptr, ICON_NONE);
    uiItemR(col, ptr, "frame_start", DEFAULT_FLAGS, nullptr, ICON_NONE);
    uiItemR(col, ptr, "frame_offset", DEFAULT_FLAGS, nullptr, ICON_NONE);
    uiItemR(col, ptr, "use_cyclic", DEFAULT_FLAGS, nullptr, ICON_NONE);
    uiItemR(col, ptr, "use_auto_refresh", DEFAULT_FLAGS, nullptr, ICON_NONE);
  }

  if (show_layer_selection && RNA_enum_get(imaptr, "type") == IMA_TYPE_MULTILAYER &&
      RNA_boolean_get(ptr, "has_layers"))
  {
    col = uiLayoutColumn(layout, false);
    uiItemR(col, ptr, "layer", DEFAULT_FLAGS, nullptr, ICON_NONE);
  }

  if (show_color_management) {
    uiLayout *split = uiLayoutSplit(layout, 0.33f, true);
    PointerRNA colorspace_settings_ptr = RNA_pointer_get(imaptr, "colorspace_settings");
    uiItemL(split, IFACE_("Color Space"), ICON_NONE);
    uiItemR(split, &colorspace_settings_ptr, "name", DEFAULT_FLAGS, "", ICON_NONE);

    if (image->source != IMA_SRC_GENERATED) {
      split = uiLayoutSplit(layout, 0.33f, true);
      uiItemL(split, IFACE_("Alpha"), ICON_NONE);
      uiItemR(split, imaptr, "alpha_mode", DEFAULT_FLAGS, "", ICON_NONE);

      bool is_data = IMB_colormanagement_space_name_is_data(image->colorspace_settings.name);
      uiLayoutSetActive(split, !is_data);
    }

    /* Avoid losing changes image is painted. */
    if (BKE_image_is_dirty((Image *)imaptr->data)) {
      uiLayoutSetEnabled(split, false);
    }
  }
}

static void node_shader_buts_tex_image(uiLayout *layout, bContext *C, PointerRNA *ptr)
{
  PointerRNA imaptr = RNA_pointer_get(ptr, "image");
  PointerRNA iuserptr = RNA_pointer_get(ptr, "image_user");

  uiLayoutSetContextPointer(layout, "image_user", &iuserptr);
  uiTemplateID(layout,
               C,
               ptr,
               "image",
               "IMAGE_OT_new",
               "IMAGE_OT_open",
               nullptr,
               UI_TEMPLATE_ID_FILTER_ALL,
               false,
               nullptr);
  uiItemR(layout, ptr, "interpolation", DEFAULT_FLAGS, "", ICON_NONE);
  uiItemR(layout, ptr, "projection", DEFAULT_FLAGS, "", ICON_NONE);

  if (RNA_enum_get(ptr, "projection") == SHD_PROJ_BOX) {
    uiItemR(layout, ptr, "projection_blend", DEFAULT_FLAGS, "Blend", ICON_NONE);
  }

  uiItemR(layout, ptr, "extension", DEFAULT_FLAGS, "", ICON_NONE);

  /* NOTE: image user properties used directly here, unlike compositor image node,
   * which redefines them in the node struct RNA to get proper updates.
   */
  node_buts_image_user(layout, C, &iuserptr, &imaptr, &iuserptr, false, true);
}

static void node_shader_buts_tex_image_ex(uiLayout *layout, bContext *C, PointerRNA *ptr)
{
  PointerRNA iuserptr = RNA_pointer_get(ptr, "image_user");
  uiTemplateImage(layout, C, ptr, "image", &iuserptr, false, false);
}

static void node_shader_buts_tex_environment(uiLayout *layout, bContext *C, PointerRNA *ptr)
{
  PointerRNA imaptr = RNA_pointer_get(ptr, "image");
  PointerRNA iuserptr = RNA_pointer_get(ptr, "image_user");

  uiLayoutSetContextPointer(layout, "image_user", &iuserptr);
  uiTemplateID(layout,
               C,
               ptr,
               "image",
               "IMAGE_OT_new",
               "IMAGE_OT_open",
               nullptr,
               UI_TEMPLATE_ID_FILTER_ALL,
               false,
               nullptr);

  uiItemR(layout, ptr, "interpolation", DEFAULT_FLAGS, "", ICON_NONE);
  uiItemR(layout, ptr, "projection", DEFAULT_FLAGS, "", ICON_NONE);

  node_buts_image_user(layout, C, &iuserptr, &imaptr, &iuserptr, false, true);
}

static void node_shader_buts_tex_environment_ex(uiLayout *layout, bContext *C, PointerRNA *ptr)
{
  PointerRNA iuserptr = RNA_pointer_get(ptr, "image_user");
  uiTemplateImage(layout, C, ptr, "image", &iuserptr, false, false);

  uiItemR(layout, ptr, "interpolation", DEFAULT_FLAGS, IFACE_("Interpolation"), ICON_NONE);
  uiItemR(layout, ptr, "projection", DEFAULT_FLAGS, IFACE_("Projection"), ICON_NONE);
}

static void node_shader_buts_displacement(uiLayout *layout, bContext * /*C*/, PointerRNA *ptr)
{
  uiItemR(layout, ptr, "space", DEFAULT_FLAGS, "", 0);
}

static void node_shader_buts_glossy(uiLayout *layout, bContext * /*C*/, PointerRNA *ptr)
{
  uiItemR(layout, ptr, "distribution", DEFAULT_FLAGS, "", ICON_NONE);
}

static void node_buts_output_shader(uiLayout *layout, bContext * /*C*/, PointerRNA *ptr)
{
  uiItemR(layout, ptr, "target", DEFAULT_FLAGS, "", ICON_NONE);
}

/* only once called */
static void node_shader_set_butfunc(bNodeType *ntype)
{
  switch (ntype->type) {
    case SH_NODE_NORMAL:
      ntype->draw_buttons = node_buts_normal;
      break;
    case SH_NODE_CURVE_VEC:
      ntype->draw_buttons = node_buts_curvevec;
      break;
    case SH_NODE_CURVE_RGB:
      ntype->draw_buttons = node_buts_curvecol;
      break;
    case SH_NODE_CURVE_FLOAT:
      ntype->draw_buttons = node_buts_curvefloat;
      break;
    case SH_NODE_VALUE:
      ntype->draw_buttons = node_buts_value;
      break;
    case SH_NODE_RGB:
      ntype->draw_buttons = node_buts_rgb;
      break;
    case SH_NODE_MIX_RGB_LEGACY:
      ntype->draw_buttons = node_buts_mix_rgb;
      break;
    case SH_NODE_VALTORGB:
      ntype->draw_buttons = node_buts_colorramp;
      break;
    case SH_NODE_MATH:
      ntype->draw_buttons = node_buts_math;
      break;
    case SH_NODE_COMBINE_COLOR:
    case SH_NODE_SEPARATE_COLOR:
      ntype->draw_buttons = node_buts_combsep_color;
      break;
    case SH_NODE_TEX_IMAGE:
      ntype->draw_buttons = node_shader_buts_tex_image;
      ntype->draw_buttons_ex = node_shader_buts_tex_image_ex;
      break;
    case SH_NODE_TEX_ENVIRONMENT:
      ntype->draw_buttons = node_shader_buts_tex_environment;
      ntype->draw_buttons_ex = node_shader_buts_tex_environment_ex;
      break;
    case SH_NODE_DISPLACEMENT:
    case SH_NODE_VECTOR_DISPLACEMENT:
      ntype->draw_buttons = node_shader_buts_displacement;
      break;
    case SH_NODE_BSDF_GLASS:
    case SH_NODE_BSDF_REFRACTION:
      ntype->draw_buttons = node_shader_buts_glossy;
      break;
    case SH_NODE_OUTPUT_MATERIAL:
    case SH_NODE_OUTPUT_LIGHT:
    case SH_NODE_OUTPUT_WORLD:
      ntype->draw_buttons = node_buts_output_shader;
      break;
  }
}

/* ****************** BUTTON CALLBACKS FOR COMPOSITE NODES ***************** */

static void node_buts_image_views(uiLayout *layout,
                                  bContext * /*C*/,
                                  PointerRNA *ptr,
                                  PointerRNA *imaptr)
{
  uiLayout *col;

  if (!imaptr->data) {
    return;
  }

  col = uiLayoutColumn(layout, false);

  if (RNA_boolean_get(ptr, "has_views")) {
    if (RNA_enum_get(ptr, "view") == 0) {
      uiItemR(col, ptr, "view", DEFAULT_FLAGS, nullptr, ICON_CAMERA_STEREO);
    }
    else {
      uiItemR(col, ptr, "view", DEFAULT_FLAGS, nullptr, ICON_SCENE);
    }
  }
}

static void node_composit_buts_image(uiLayout *layout, bContext *C, PointerRNA *ptr)
{
  bNode *node = (bNode *)ptr->data;

  PointerRNA iuserptr;
  RNA_pointer_create(ptr->owner_id, &RNA_ImageUser, node->storage, &iuserptr);
  uiLayoutSetContextPointer(layout, "image_user", &iuserptr);
  uiTemplateID(layout,
               C,
               ptr,
               "image",
               "IMAGE_OT_new",
               "IMAGE_OT_open",
               nullptr,
               UI_TEMPLATE_ID_FILTER_ALL,
               false,
               nullptr);
  if (!node->id) {
    return;
  }

  PointerRNA imaptr = RNA_pointer_get(ptr, "image");

  node_buts_image_user(layout, C, ptr, &imaptr, &iuserptr, true, true);

  node_buts_image_views(layout, C, ptr, &imaptr);
}

static void node_composit_buts_image_ex(uiLayout *layout, bContext *C, PointerRNA *ptr)
{
  bNode *node = (bNode *)ptr->data;

  PointerRNA iuserptr;
  RNA_pointer_create(ptr->owner_id, &RNA_ImageUser, node->storage, &iuserptr);
  uiLayoutSetContextPointer(layout, "image_user", &iuserptr);
  uiTemplateImage(layout, C, ptr, "image", &iuserptr, false, true);
}

static void node_composit_buts_huecorrect(uiLayout *layout, bContext * /*C*/, PointerRNA *ptr)
{
  bNode *node = (bNode *)ptr->data;
  CurveMapping *cumap = (CurveMapping *)node->storage;

  if (_sample_col[0] != SAMPLE_FLT_ISNONE) {
    cumap->flag |= CUMA_DRAW_SAMPLE;
    copy_v3_v3(cumap->sample, _sample_col);
  }
  else {
    cumap->flag &= ~CUMA_DRAW_SAMPLE;
  }

  uiTemplateCurveMapping(layout, ptr, "mapping", 'h', false, false, false, false);
}

static void node_composit_buts_ycc(uiLayout *layout, bContext * /*C*/, PointerRNA *ptr)
{
  uiItemR(layout, ptr, "mode", DEFAULT_FLAGS, "", ICON_NONE);
}

static void node_composit_buts_combsep_color(uiLayout *layout, bContext * /*C*/, PointerRNA *ptr)
{
  bNode *node = (bNode *)ptr->data;
  NodeCMPCombSepColor *storage = (NodeCMPCombSepColor *)node->storage;

  uiItemR(layout, ptr, "mode", DEFAULT_FLAGS, "", ICON_NONE);
  if (storage->mode == CMP_NODE_COMBSEP_COLOR_YCC) {
    uiItemR(layout, ptr, "ycc_mode", DEFAULT_FLAGS, "", ICON_NONE);
  }
}

static void node_composit_backdrop_viewer(
    SpaceNode *snode, ImBuf *backdrop, bNode *node, int x, int y)
{
  //  node_composit_backdrop_canvas(snode, backdrop, node, x, y);
  if (node->custom1 == 0) {
    const float backdropWidth = backdrop->x;
    const float backdropHeight = backdrop->y;
    const float cx = x + snode->zoom * backdropWidth * node->custom3;
    const float cy = y + snode->zoom * backdropHeight * node->custom4;
    const float cross_size = 12 * U.pixelsize;

    GPUVertFormat *format = immVertexFormat();
    uint pos = GPU_vertformat_attr_add(format, "pos", GPU_COMP_F32, 2, GPU_FETCH_FLOAT);

    immBindBuiltinProgram(GPU_SHADER_3D_UNIFORM_COLOR);

    immUniformColor3f(1.0f, 1.0f, 1.0f);

    immBegin(GPU_PRIM_LINES, 4);
    immVertex2f(pos, cx - cross_size, cy - cross_size);
    immVertex2f(pos, cx + cross_size, cy + cross_size);
    immVertex2f(pos, cx + cross_size, cy - cross_size);
    immVertex2f(pos, cx - cross_size, cy + cross_size);
    immEnd();

    immUnbindProgram();
  }
}

static void node_composit_backdrop_boxmask(
    SpaceNode *snode, ImBuf *backdrop, bNode *node, int x, int y)
{
  NodeBoxMask *boxmask = (NodeBoxMask *)node->storage;
  const float backdropWidth = backdrop->x;
  const float backdropHeight = backdrop->y;
  const float aspect = backdropWidth / backdropHeight;
  const float rad = -boxmask->rotation;
  const float cosine = cosf(rad);
  const float sine = sinf(rad);
  const float halveBoxWidth = backdropWidth * (boxmask->width / 2.0f);
  const float halveBoxHeight = backdropHeight * (boxmask->height / 2.0f) * aspect;

  float cx, cy, x1, x2, x3, x4;
  float y1, y2, y3, y4;

  cx = x + snode->zoom * backdropWidth * boxmask->x;
  cy = y + snode->zoom * backdropHeight * boxmask->y;

  x1 = cx - (cosine * halveBoxWidth + sine * halveBoxHeight) * snode->zoom;
  x2 = cx - (cosine * -halveBoxWidth + sine * halveBoxHeight) * snode->zoom;
  x3 = cx - (cosine * -halveBoxWidth + sine * -halveBoxHeight) * snode->zoom;
  x4 = cx - (cosine * halveBoxWidth + sine * -halveBoxHeight) * snode->zoom;
  y1 = cy - (-sine * halveBoxWidth + cosine * halveBoxHeight) * snode->zoom;
  y2 = cy - (-sine * -halveBoxWidth + cosine * halveBoxHeight) * snode->zoom;
  y3 = cy - (-sine * -halveBoxWidth + cosine * -halveBoxHeight) * snode->zoom;
  y4 = cy - (-sine * halveBoxWidth + cosine * -halveBoxHeight) * snode->zoom;

  GPUVertFormat *format = immVertexFormat();
  uint pos = GPU_vertformat_attr_add(format, "pos", GPU_COMP_F32, 2, GPU_FETCH_FLOAT);

  immBindBuiltinProgram(GPU_SHADER_3D_UNIFORM_COLOR);

  immUniformColor3f(1.0f, 1.0f, 1.0f);

  immBegin(GPU_PRIM_LINE_LOOP, 4);
  immVertex2f(pos, x1, y1);
  immVertex2f(pos, x2, y2);
  immVertex2f(pos, x3, y3);
  immVertex2f(pos, x4, y4);
  immEnd();

  immUnbindProgram();
}

static void node_composit_backdrop_ellipsemask(
    SpaceNode *snode, ImBuf *backdrop, bNode *node, int x, int y)
{
  NodeEllipseMask *ellipsemask = (NodeEllipseMask *)node->storage;
  const float backdropWidth = backdrop->x;
  const float backdropHeight = backdrop->y;
  const float aspect = backdropWidth / backdropHeight;
  const float rad = -ellipsemask->rotation;
  const float cosine = cosf(rad);
  const float sine = sinf(rad);
  const float halveBoxWidth = backdropWidth * (ellipsemask->width / 2.0f);
  const float halveBoxHeight = backdropHeight * (ellipsemask->height / 2.0f) * aspect;

  float cx, cy, x1, x2, x3, x4;
  float y1, y2, y3, y4;

  cx = x + snode->zoom * backdropWidth * ellipsemask->x;
  cy = y + snode->zoom * backdropHeight * ellipsemask->y;

  x1 = cx - (cosine * halveBoxWidth + sine * halveBoxHeight) * snode->zoom;
  x2 = cx - (cosine * -halveBoxWidth + sine * halveBoxHeight) * snode->zoom;
  x3 = cx - (cosine * -halveBoxWidth + sine * -halveBoxHeight) * snode->zoom;
  x4 = cx - (cosine * halveBoxWidth + sine * -halveBoxHeight) * snode->zoom;
  y1 = cy - (-sine * halveBoxWidth + cosine * halveBoxHeight) * snode->zoom;
  y2 = cy - (-sine * -halveBoxWidth + cosine * halveBoxHeight) * snode->zoom;
  y3 = cy - (-sine * -halveBoxWidth + cosine * -halveBoxHeight) * snode->zoom;
  y4 = cy - (-sine * halveBoxWidth + cosine * -halveBoxHeight) * snode->zoom;

  GPUVertFormat *format = immVertexFormat();
  uint pos = GPU_vertformat_attr_add(format, "pos", GPU_COMP_F32, 2, GPU_FETCH_FLOAT);

  immBindBuiltinProgram(GPU_SHADER_3D_UNIFORM_COLOR);

  immUniformColor3f(1.0f, 1.0f, 1.0f);

  immBegin(GPU_PRIM_LINE_LOOP, 4);
  immVertex2f(pos, x1, y1);
  immVertex2f(pos, x2, y2);
  immVertex2f(pos, x3, y3);
  immVertex2f(pos, x4, y4);
  immEnd();

  immUnbindProgram();
}

static void node_composit_buts_cryptomatte_legacy(uiLayout *layout,
                                                  bContext * /*C*/,
                                                  PointerRNA *ptr)
{
  uiLayout *col = uiLayoutColumn(layout, true);

  uiItemL(col, IFACE_("Matte Objects:"), ICON_NONE);

  uiLayout *row = uiLayoutRow(col, true);
  uiTemplateCryptoPicker(row, ptr, "add", ICON_ADD);
  uiTemplateCryptoPicker(row, ptr, "remove", ICON_REMOVE);

  uiItemR(col, ptr, "matte_id", DEFAULT_FLAGS, "", ICON_NONE);
}

static void node_composit_buts_cryptomatte_legacy_ex(uiLayout *layout,
                                                     bContext * /*C*/,
                                                     PointerRNA * /*ptr*/)
{
  uiItemO(layout, IFACE_("Add Crypto Layer"), ICON_ADD, "NODE_OT_cryptomatte_layer_add");
  uiItemO(layout, IFACE_("Remove Crypto Layer"), ICON_REMOVE, "NODE_OT_cryptomatte_layer_remove");
}

static void node_composit_buts_cryptomatte(uiLayout *layout, bContext *C, PointerRNA *ptr)
{
  bNode *node = (bNode *)ptr->data;

  uiLayout *row = uiLayoutRow(layout, true);
  uiItemR(row, ptr, "source", DEFAULT_FLAGS | UI_ITEM_R_EXPAND, nullptr, ICON_NONE);

  uiLayout *col = uiLayoutColumn(layout, false);
  if (node->custom1 == CMP_CRYPTOMATTE_SRC_RENDER) {
    uiTemplateID(col,
                 C,
                 ptr,
                 "scene",
                 nullptr,
                 nullptr,
                 nullptr,
                 UI_TEMPLATE_ID_FILTER_ALL,
                 false,
                 nullptr);
  }
  else {
    uiTemplateID(col,
                 C,
                 ptr,
                 "image",
                 nullptr,
                 "IMAGE_OT_open",
                 nullptr,
                 UI_TEMPLATE_ID_FILTER_ALL,
                 false,
                 nullptr);

    NodeCryptomatte *crypto = (NodeCryptomatte *)node->storage;
    PointerRNA imaptr = RNA_pointer_get(ptr, "image");
    PointerRNA iuserptr;
    RNA_pointer_create((ID *)ptr->owner_id, &RNA_ImageUser, &crypto->iuser, &iuserptr);
    uiLayoutSetContextPointer(layout, "image_user", &iuserptr);

    node_buts_image_user(col, C, ptr, &imaptr, &iuserptr, false, false);
    node_buts_image_views(col, C, ptr, &imaptr);
  }

  col = uiLayoutColumn(layout, true);
  uiItemR(col, ptr, "layer_name", 0, "", ICON_NONE);
  uiItemL(col, IFACE_("Matte ID:"), ICON_NONE);

  row = uiLayoutRow(col, true);
  uiItemR(row, ptr, "matte_id", DEFAULT_FLAGS, "", ICON_NONE);
  uiTemplateCryptoPicker(row, ptr, "add", ICON_ADD);
  uiTemplateCryptoPicker(row, ptr, "remove", ICON_REMOVE);
}

/* only once called */
static void node_composit_set_butfunc(bNodeType *ntype)
{
  switch (ntype->type) {
    case CMP_NODE_IMAGE:
      ntype->draw_buttons = node_composit_buts_image;
      ntype->draw_buttons_ex = node_composit_buts_image_ex;
      break;
    case CMP_NODE_NORMAL:
      ntype->draw_buttons = node_buts_normal;
      break;
    case CMP_NODE_CURVE_RGB:
      ntype->draw_buttons = node_buts_curvecol;
      break;
    case CMP_NODE_VALUE:
      ntype->draw_buttons = node_buts_value;
      break;
    case CMP_NODE_RGB:
      ntype->draw_buttons = node_buts_rgb;
      break;
    case CMP_NODE_MIX_RGB:
      ntype->draw_buttons = node_buts_mix_rgb;
      break;
    case CMP_NODE_VALTORGB:
      ntype->draw_buttons = node_buts_colorramp;
      break;
    case CMP_NODE_TIME:
      ntype->draw_buttons = node_buts_time;
      break;
    case CMP_NODE_TEXTURE:
      ntype->draw_buttons = node_buts_texture;
      break;
    case CMP_NODE_MATH:
      ntype->draw_buttons = node_buts_math;
      break;
    case CMP_NODE_HUECORRECT:
      ntype->draw_buttons = node_composit_buts_huecorrect;
      break;
    case CMP_NODE_COMBINE_COLOR:
    case CMP_NODE_SEPARATE_COLOR:
      ntype->draw_buttons = node_composit_buts_combsep_color;
      break;
    case CMP_NODE_COMBYCCA_LEGACY:
    case CMP_NODE_SEPYCCA_LEGACY:
      ntype->draw_buttons = node_composit_buts_ycc;
      break;
    case CMP_NODE_MASK_BOX:
      ntype->draw_backdrop = node_composit_backdrop_boxmask;
      break;
    case CMP_NODE_MASK_ELLIPSE:
      ntype->draw_backdrop = node_composit_backdrop_ellipsemask;
      break;
    case CMP_NODE_CRYPTOMATTE:
      ntype->draw_buttons = node_composit_buts_cryptomatte;
      break;
    case CMP_NODE_CRYPTOMATTE_LEGACY:
      ntype->draw_buttons = node_composit_buts_cryptomatte_legacy;
      ntype->draw_buttons_ex = node_composit_buts_cryptomatte_legacy_ex;
      break;
    case CMP_NODE_VIEWER:
      ntype->draw_backdrop = node_composit_backdrop_viewer;
      break;
  }
}

/* ****************** BUTTON CALLBACKS FOR TEXTURE NODES ***************** */

static void node_texture_buts_bricks(uiLayout *layout, bContext * /*C*/, PointerRNA *ptr)
{
  uiLayout *col;

  col = uiLayoutColumn(layout, true);
  uiItemR(col, ptr, "offset", DEFAULT_FLAGS | UI_ITEM_R_SLIDER, IFACE_("Offset"), ICON_NONE);
  uiItemR(col, ptr, "offset_frequency", DEFAULT_FLAGS, IFACE_("Frequency"), ICON_NONE);

  col = uiLayoutColumn(layout, true);
  uiItemR(col, ptr, "squash", DEFAULT_FLAGS, IFACE_("Squash"), ICON_NONE);
  uiItemR(col, ptr, "squash_frequency", DEFAULT_FLAGS, IFACE_("Frequency"), ICON_NONE);
}

static void node_texture_buts_proc(uiLayout *layout, bContext * /*C*/, PointerRNA *ptr)
{
  PointerRNA tex_ptr;
  bNode *node = (bNode *)ptr->data;
  ID *id = ptr->owner_id;
  Tex *tex = (Tex *)node->storage;
  uiLayout *col, *row;

  RNA_pointer_create(id, &RNA_Texture, tex, &tex_ptr);

  col = uiLayoutColumn(layout, false);

  switch (tex->type) {
    case TEX_BLEND:
      uiItemR(col, &tex_ptr, "progression", DEFAULT_FLAGS, "", ICON_NONE);
      row = uiLayoutRow(col, false);
      uiItemR(
          row, &tex_ptr, "use_flip_axis", DEFAULT_FLAGS | UI_ITEM_R_EXPAND, nullptr, ICON_NONE);
      break;

    case TEX_MARBLE:
      row = uiLayoutRow(col, false);
      uiItemR(row, &tex_ptr, "marble_type", DEFAULT_FLAGS | UI_ITEM_R_EXPAND, nullptr, ICON_NONE);
      row = uiLayoutRow(col, false);
      uiItemR(row, &tex_ptr, "noise_type", DEFAULT_FLAGS | UI_ITEM_R_EXPAND, nullptr, ICON_NONE);
      row = uiLayoutRow(col, false);
      uiItemR(row, &tex_ptr, "noise_basis", DEFAULT_FLAGS, "", ICON_NONE);
      row = uiLayoutRow(col, false);
      uiItemR(
          row, &tex_ptr, "noise_basis_2", DEFAULT_FLAGS | UI_ITEM_R_EXPAND, nullptr, ICON_NONE);
      break;

    case TEX_MAGIC:
      uiItemR(col, &tex_ptr, "noise_depth", DEFAULT_FLAGS, nullptr, ICON_NONE);
      break;

    case TEX_STUCCI:
      row = uiLayoutRow(col, false);
      uiItemR(row, &tex_ptr, "stucci_type", DEFAULT_FLAGS | UI_ITEM_R_EXPAND, nullptr, ICON_NONE);
      row = uiLayoutRow(col, false);
      uiItemR(row, &tex_ptr, "noise_type", DEFAULT_FLAGS | UI_ITEM_R_EXPAND, nullptr, ICON_NONE);
      uiItemR(col, &tex_ptr, "noise_basis", DEFAULT_FLAGS, "", ICON_NONE);
      break;

    case TEX_WOOD:
      uiItemR(col, &tex_ptr, "noise_basis", DEFAULT_FLAGS, "", ICON_NONE);
      uiItemR(col, &tex_ptr, "wood_type", DEFAULT_FLAGS, "", ICON_NONE);
      row = uiLayoutRow(col, false);
      uiItemR(
          row, &tex_ptr, "noise_basis_2", DEFAULT_FLAGS | UI_ITEM_R_EXPAND, nullptr, ICON_NONE);
      row = uiLayoutRow(col, false);
      uiLayoutSetActive(row, !ELEM(tex->stype, TEX_BAND, TEX_RING));
      uiItemR(row, &tex_ptr, "noise_type", DEFAULT_FLAGS | UI_ITEM_R_EXPAND, nullptr, ICON_NONE);
      break;

    case TEX_CLOUDS:
      uiItemR(col, &tex_ptr, "noise_basis", DEFAULT_FLAGS, "", ICON_NONE);
      row = uiLayoutRow(col, false);
      uiItemR(row, &tex_ptr, "cloud_type", DEFAULT_FLAGS | UI_ITEM_R_EXPAND, nullptr, ICON_NONE);
      row = uiLayoutRow(col, false);
      uiItemR(row, &tex_ptr, "noise_type", DEFAULT_FLAGS | UI_ITEM_R_EXPAND, nullptr, ICON_NONE);
      uiItemR(col,
              &tex_ptr,
              "noise_depth",
              DEFAULT_FLAGS | UI_ITEM_R_EXPAND,
              IFACE_("Depth"),
              ICON_NONE);
      break;

    case TEX_DISTNOISE:
      uiItemR(col, &tex_ptr, "noise_basis", DEFAULT_FLAGS, "", ICON_NONE);
      uiItemR(col, &tex_ptr, "noise_distortion", DEFAULT_FLAGS, "", ICON_NONE);
      break;

    case TEX_MUSGRAVE:
      uiItemR(col, &tex_ptr, "musgrave_type", DEFAULT_FLAGS, "", ICON_NONE);
      uiItemR(col, &tex_ptr, "noise_basis", DEFAULT_FLAGS, "", ICON_NONE);
      break;
    case TEX_VORONOI:
      uiItemR(col, &tex_ptr, "distance_metric", DEFAULT_FLAGS, "", ICON_NONE);
      if (tex->vn_distm == TEX_MINKOVSKY) {
        uiItemR(col, &tex_ptr, "minkovsky_exponent", DEFAULT_FLAGS, nullptr, ICON_NONE);
      }
      uiItemR(col, &tex_ptr, "color_mode", DEFAULT_FLAGS, "", ICON_NONE);
      break;
  }
}

static void node_texture_buts_image(uiLayout *layout, bContext *C, PointerRNA *ptr)
{
  uiTemplateID(layout,
               C,
               ptr,
               "image",
               "IMAGE_OT_new",
               "IMAGE_OT_open",
               nullptr,
               UI_TEMPLATE_ID_FILTER_ALL,
               false,
               nullptr);
}

static void node_texture_buts_image_ex(uiLayout *layout, bContext *C, PointerRNA *ptr)
{
  bNode *node = (bNode *)ptr->data;
  PointerRNA iuserptr;

  RNA_pointer_create(ptr->owner_id, &RNA_ImageUser, node->storage, &iuserptr);
  uiTemplateImage(layout, C, ptr, "image", &iuserptr, false, false);
}

static void node_texture_buts_output(uiLayout *layout, bContext * /*C*/, PointerRNA *ptr)
{
  uiItemR(layout, ptr, "filepath", DEFAULT_FLAGS, "", ICON_NONE);
}

static void node_texture_buts_combsep_color(uiLayout *layout, bContext * /*C*/, PointerRNA *ptr)
{
  uiItemR(layout, ptr, "mode", DEFAULT_FLAGS, "", ICON_NONE);
}

/* only once called */
static void node_texture_set_butfunc(bNodeType *ntype)
{
  if (ntype->type >= TEX_NODE_PROC && ntype->type < TEX_NODE_PROC_MAX) {
    ntype->draw_buttons = node_texture_buts_proc;
  }
  else {
    switch (ntype->type) {

      case TEX_NODE_MATH:
        ntype->draw_buttons = node_buts_math;
        break;

      case TEX_NODE_MIX_RGB:
        ntype->draw_buttons = node_buts_mix_rgb;
        break;

      case TEX_NODE_VALTORGB:
        ntype->draw_buttons = node_buts_colorramp;
        break;

      case TEX_NODE_CURVE_RGB:
        ntype->draw_buttons = node_buts_curvecol;
        break;

      case TEX_NODE_CURVE_TIME:
        ntype->draw_buttons = node_buts_time;
        break;

      case TEX_NODE_TEXTURE:
        ntype->draw_buttons = node_buts_texture;
        break;

      case TEX_NODE_BRICKS:
        ntype->draw_buttons = node_texture_buts_bricks;
        break;

      case TEX_NODE_IMAGE:
        ntype->draw_buttons = node_texture_buts_image;
        ntype->draw_buttons_ex = node_texture_buts_image_ex;
        break;

      case TEX_NODE_OUTPUT:
        ntype->draw_buttons = node_texture_buts_output;
        break;

      case TEX_NODE_COMBINE_COLOR:
      case TEX_NODE_SEPARATE_COLOR:
        ntype->draw_buttons = node_texture_buts_combsep_color;
        break;
    }
  }
}

/* -------------------------------------------------------------------- */
/** \name Init Draw Callbacks For All Tree Types
 *
 * Only called on node initialization, once.
 * \{ */

static void node_property_update_default(Main *bmain, Scene * /*scene*/, PointerRNA *ptr)
{
  bNodeTree *ntree = (bNodeTree *)ptr->owner_id;
  bNode *node = (bNode *)ptr->data;
  BKE_ntree_update_tag_node_property(ntree, node);
  ED_node_tree_propagate_change(nullptr, bmain, ntree);
}

static void node_socket_template_properties_update(bNodeType *ntype, bNodeSocketTemplate *stemp)
{
  StructRNA *srna = ntype->rna_ext.srna;
  PropertyRNA *prop = RNA_struct_type_find_property(srna, stemp->identifier);

  if (prop) {
    RNA_def_property_update_runtime(prop, (const void *)node_property_update_default);
  }
}

static void node_template_properties_update(bNodeType *ntype)
{
  bNodeSocketTemplate *stemp;

  if (ntype->inputs) {
    for (stemp = ntype->inputs; stemp->type >= 0; stemp++) {
      node_socket_template_properties_update(ntype, stemp);
    }
  }
  if (ntype->outputs) {
    for (stemp = ntype->outputs; stemp->type >= 0; stemp++) {
      node_socket_template_properties_update(ntype, stemp);
    }
  }
}

static void node_socket_undefined_draw(bContext * /*C*/,
                                       uiLayout *layout,
                                       PointerRNA * /*ptr*/,
                                       PointerRNA * /*node_ptr*/,
                                       const char * /*text*/)
{
  uiItemL(layout, IFACE_("Undefined Socket Type"), ICON_ERROR);
}

static void node_socket_undefined_draw_color(bContext * /*C*/,
                                             PointerRNA * /*ptr*/,
                                             PointerRNA * /*node_ptr*/,
                                             float *r_color)
{
  r_color[0] = 1.0f;
  r_color[1] = 0.0f;
  r_color[2] = 0.0f;
  r_color[3] = 1.0f;
}

static void node_socket_undefined_interface_draw(bContext * /*C*/,
                                                 uiLayout *layout,
                                                 PointerRNA * /*ptr*/)
{
  uiItemL(layout, IFACE_("Undefined Socket Type"), ICON_ERROR);
}

static void node_socket_undefined_interface_draw_color(bContext * /*C*/,
                                                       PointerRNA * /*ptr*/,
                                                       float *r_color)
{
  r_color[0] = 1.0f;
  r_color[1] = 0.0f;
  r_color[2] = 0.0f;
  r_color[3] = 1.0f;
}

/** \} */

}  // namespace blender::ed::space_node

void ED_node_init_butfuncs()
{
  using namespace blender::ed::space_node;

  /* Fallback types for undefined tree, nodes, sockets
   * Defined in blenkernel, but not registered in type hashes.
   */

  using blender::bke::NodeSocketTypeUndefined;
  using blender::bke::NodeTypeUndefined;

  NodeTypeUndefined.draw_buttons = nullptr;
  NodeTypeUndefined.draw_buttons_ex = nullptr;

  NodeSocketTypeUndefined.draw = node_socket_undefined_draw;
  NodeSocketTypeUndefined.draw_color = node_socket_undefined_draw_color;
  NodeSocketTypeUndefined.interface_draw = node_socket_undefined_interface_draw;
  NodeSocketTypeUndefined.interface_draw_color = node_socket_undefined_interface_draw_color;

  /* node type ui functions */
  NODE_TYPES_BEGIN (ntype) {
    node_common_set_butfunc(ntype);

    node_composit_set_butfunc(ntype);
    node_shader_set_butfunc(ntype);
    node_texture_set_butfunc(ntype);

    /* define update callbacks for socket properties */
    node_template_properties_update(ntype);
  }
  NODE_TYPES_END;
}

void ED_init_custom_node_type(bNodeType * /*ntype*/) {}

void ED_init_custom_node_socket_type(bNodeSocketType *stype)
{
  stype->draw = blender::ed::space_node::node_socket_button_label;
}

namespace blender::ed::space_node {

static const float virtual_node_socket_color[4] = {0.2, 0.2, 0.2, 1.0};

/* maps standard socket integer type to a color */
static const float std_node_socket_colors[][4] = {
    {0.63, 0.63, 0.63, 1.0}, /* SOCK_FLOAT */
    {0.39, 0.39, 0.78, 1.0}, /* SOCK_VECTOR */
    {0.78, 0.78, 0.16, 1.0}, /* SOCK_RGBA */
    {0.39, 0.78, 0.39, 1.0}, /* SOCK_SHADER */
    {0.80, 0.65, 0.84, 1.0}, /* SOCK_BOOLEAN */
    {0.0, 0.0, 0.0, 0.0},    /* UNUSED */
    {0.35, 0.55, 0.36, 1.0}, /* SOCK_INT */
    {0.44, 0.70, 1.00, 1.0}, /* SOCK_STRING */
    {0.93, 0.62, 0.36, 1.0}, /* SOCK_OBJECT */
    {0.39, 0.22, 0.39, 1.0}, /* SOCK_IMAGE */
    {0.00, 0.84, 0.64, 1.0}, /* SOCK_GEOMETRY */
    {0.96, 0.96, 0.96, 1.0}, /* SOCK_COLLECTION */
    {0.62, 0.31, 0.64, 1.0}, /* SOCK_TEXTURE */
    {0.92, 0.46, 0.51, 1.0}, /* SOCK_MATERIAL */
    {0.92, 0.46, 0.7, 1.0},  /* SOCK_ROTATION */
};

/* common color callbacks for standard types */
static void std_node_socket_draw_color(bContext * /*C*/,
                                       PointerRNA *ptr,
                                       PointerRNA * /*node_ptr*/,
                                       float *r_color)
{
  bNodeSocket *sock = (bNodeSocket *)ptr->data;
  int type = sock->typeinfo->type;
  copy_v4_v4(r_color, std_node_socket_colors[type]);
}
static void std_node_socket_interface_draw_color(bContext * /*C*/, PointerRNA *ptr, float *r_color)
{
  bNodeSocket *sock = (bNodeSocket *)ptr->data;
  int type = sock->typeinfo->type;
  copy_v4_v4(r_color, std_node_socket_colors[type]);
}

/* draw function for file output node sockets,
 * displays only sub-path and format, no value button */
static void node_file_output_socket_draw(bContext *C,
                                         uiLayout *layout,
                                         PointerRNA *ptr,
                                         PointerRNA *node_ptr)
{
  bNodeTree *ntree = (bNodeTree *)ptr->owner_id;
  bNodeSocket *sock = (bNodeSocket *)ptr->data;
  uiLayout *row;
  PointerRNA inputptr;

  row = uiLayoutRow(layout, false);

  PointerRNA imfptr = RNA_pointer_get(node_ptr, "format");
  int imtype = RNA_enum_get(&imfptr, "file_format");

  if (imtype == R_IMF_IMTYPE_MULTILAYER) {
    NodeImageMultiFileSocket *input = (NodeImageMultiFileSocket *)sock->storage;
    RNA_pointer_create(&ntree->id, &RNA_NodeOutputFileSlotLayer, input, &inputptr);

    uiItemL(row, input->layer, ICON_NONE);
  }
  else {
    NodeImageMultiFileSocket *input = (NodeImageMultiFileSocket *)sock->storage;
    uiBlock *block;
    RNA_pointer_create(&ntree->id, &RNA_NodeOutputFileSlotFile, input, &inputptr);

    uiItemL(row, input->path, ICON_NONE);

    if (!RNA_boolean_get(&inputptr, "use_node_format")) {
      imfptr = RNA_pointer_get(&inputptr, "format");
    }

    const char *imtype_name;
    PropertyRNA *imtype_prop = RNA_struct_find_property(&imfptr, "file_format");
    RNA_property_enum_name((bContext *)C,
                           &imfptr,
                           imtype_prop,
                           RNA_property_enum_get(&imfptr, imtype_prop),
                           &imtype_name);
    block = uiLayoutGetBlock(row);
    UI_block_emboss_set(block, UI_EMBOSS_PULLDOWN);
    uiItemL(row, imtype_name, ICON_NONE);
    UI_block_emboss_set(block, UI_EMBOSS_NONE);
  }
}

static bool socket_needs_attribute_search(bNode &node, bNodeSocket &socket)
{
  if (node.runtime->declaration == nullptr) {
    return false;
  }
  if (socket.in_out == SOCK_OUT) {
    return false;
  }
  const int socket_index = BLI_findindex(&node.inputs, &socket);
  return node.declaration()->inputs[socket_index]->is_attribute_name;
}

static void std_node_socket_draw(
    bContext *C, uiLayout *layout, PointerRNA *ptr, PointerRNA *node_ptr, const char *text)
{
  bNode *node = (bNode *)node_ptr->data;
  bNodeSocket *sock = (bNodeSocket *)ptr->data;
  int type = sock->typeinfo->type;
  // int subtype = sock->typeinfo->subtype;

  /* XXX not nice, eventually give this node its own socket type ... */
  if (node->type == CMP_NODE_OUTPUT_FILE) {
    node_file_output_socket_draw(C, layout, ptr, node_ptr);
    return;
  }

  if ((sock->in_out == SOCK_OUT) || (sock->flag & SOCK_HIDE_VALUE) ||
      ((sock->flag & SOCK_IS_LINKED) && !all_links_muted(*sock)))
  {
    node_socket_button_label(C, layout, ptr, node_ptr, text);
    return;
  }

  text = (sock->flag & SOCK_HIDE_LABEL) ? "" : text;

  switch (type) {
    case SOCK_FLOAT:
    case SOCK_INT:
    case SOCK_BOOLEAN:
      uiItemR(layout, ptr, "default_value", DEFAULT_FLAGS, text, 0);
      break;
    case SOCK_VECTOR:
      if (sock->flag & SOCK_COMPACT) {
        uiTemplateComponentMenu(layout, ptr, "default_value", text);
      }
      else {
        if (sock->typeinfo->subtype == PROP_DIRECTION) {
          uiItemR(layout, ptr, "default_value", DEFAULT_FLAGS, "", ICON_NONE);
        }
        else {
          uiLayout *column = uiLayoutColumn(layout, true);
          uiItemR(column, ptr, "default_value", DEFAULT_FLAGS, text, ICON_NONE);
        }
      }
      break;
    case SOCK_ROTATION: {
      uiLayout *column = uiLayoutColumn(layout, true);
      uiItemR(column, ptr, "default_value", DEFAULT_FLAGS, text, ICON_NONE);
      break;
    }
    case SOCK_RGBA: {
      if (text[0] == '\0') {
        uiItemR(layout, ptr, "default_value", DEFAULT_FLAGS, "", 0);
      }
      else {
        uiLayout *row = uiLayoutSplit(layout, 0.4f, false);
        uiItemL(row, text, 0);
        uiItemR(row, ptr, "default_value", DEFAULT_FLAGS, "", 0);
      }
      break;
    }
    case SOCK_STRING: {
      uiLayout *row = uiLayoutSplit(layout, 0.4f, false);
      uiItemL(row, text, 0);

      if (socket_needs_attribute_search(*node, *sock)) {
        node_geometry_add_attribute_search_button(*C, *node, *ptr, *row);
      }
      else {
        uiItemR(row, ptr, "default_value", DEFAULT_FLAGS, "", 0);
      }

      break;
    }
    case SOCK_OBJECT: {
      uiItemR(layout, ptr, "default_value", DEFAULT_FLAGS, text, 0);
      break;
    }
    case SOCK_IMAGE: {
      const bNodeTree *node_tree = (const bNodeTree *)node_ptr->owner_id;
      if (node_tree->type == NTREE_GEOMETRY) {
        if (text[0] == '\0') {
          uiTemplateID(layout,
                       C,
                       ptr,
                       "default_value",
                       "image.new",
                       "image.open",
                       nullptr,
                       0,
                       ICON_NONE,
                       nullptr);
        }
        else {
          /* 0.3 split ratio is inconsistent, but use it here because the "New" button is large. */
          uiLayout *row = uiLayoutSplit(layout, 0.3f, false);
          uiItemL(row, text, 0);
          uiTemplateID(row,
                       C,
                       ptr,
                       "default_value",
                       "image.new",
                       "image.open",
                       nullptr,
                       0,
                       ICON_NONE,
                       nullptr);
        }
      }
      else {
        uiItemR(layout, ptr, "default_value", DEFAULT_FLAGS, text, 0);
      }
      break;
    }
    case SOCK_COLLECTION: {
      uiItemR(layout, ptr, "default_value", DEFAULT_FLAGS, text, 0);
      break;
    }
    case SOCK_TEXTURE: {
      if (text[0] == '\0') {
        uiTemplateID(layout,
                     C,
                     ptr,
                     "default_value",
                     "texture.new",
                     nullptr,
                     nullptr,
                     0,
                     ICON_NONE,
                     nullptr);
      }
      else {
        /* 0.3 split ratio is inconsistent, but use it here because the "New" button is large. */
        uiLayout *row = uiLayoutSplit(layout, 0.3f, false);
        uiItemL(row, text, 0);
        uiTemplateID(
            row, C, ptr, "default_value", "texture.new", nullptr, nullptr, 0, ICON_NONE, nullptr);
      }

      break;
    }
    case SOCK_MATERIAL: {
      uiItemR(layout, ptr, "default_value", DEFAULT_FLAGS, text, 0);
      break;
    }
    default:
      node_socket_button_label(C, layout, ptr, node_ptr, text);
      break;
  }
}

static void std_node_socket_interface_draw(bContext * /*C*/, uiLayout *layout, PointerRNA *ptr)
{
  bNodeSocket *sock = (bNodeSocket *)ptr->data;
  int type = sock->typeinfo->type;

  PointerRNA tree_ptr;
  RNA_id_pointer_create(ptr->owner_id, &tree_ptr);

  uiLayout *col = uiLayoutColumn(layout, false);

  switch (type) {
    case SOCK_FLOAT: {
      uiItemR(col, ptr, "default_value", DEFAULT_FLAGS, IFACE_("Default"), ICON_NONE);
      uiLayout *sub = uiLayoutColumn(col, true);
      uiItemR(sub, ptr, "min_value", DEFAULT_FLAGS, IFACE_("Min"), ICON_NONE);
      uiItemR(sub, ptr, "max_value", DEFAULT_FLAGS, IFACE_("Max"), ICON_NONE);
      break;
    }
    case SOCK_INT: {
      uiItemR(col, ptr, "default_value", DEFAULT_FLAGS, IFACE_("Default"), ICON_NONE);
      uiLayout *sub = uiLayoutColumn(col, true);
      uiItemR(sub, ptr, "min_value", DEFAULT_FLAGS, IFACE_("Min"), ICON_NONE);
      uiItemR(sub, ptr, "max_value", DEFAULT_FLAGS, IFACE_("Max"), ICON_NONE);
      break;
    }
    case SOCK_VECTOR: {
      uiItemR(col, ptr, "default_value", UI_ITEM_R_EXPAND, IFACE_("Default"), ICON_NONE);
      uiLayout *sub = uiLayoutColumn(col, true);
      uiItemR(sub, ptr, "min_value", DEFAULT_FLAGS, IFACE_("Min"), ICON_NONE);
      uiItemR(sub, ptr, "max_value", DEFAULT_FLAGS, IFACE_("Max"), ICON_NONE);
      break;
    }
<<<<<<< HEAD
    case SOCK_BOOLEAN: {
      uiLayoutSetPropSep(col, false); /* bfa - use_property_split = False */
      uiItemR(col, ptr, "default_value", DEFAULT_FLAGS, IFACE_("Default"), 0);
      break;
    }
=======
    case SOCK_BOOLEAN:
    case SOCK_ROTATION:
>>>>>>> 25344db2
    case SOCK_RGBA:
    case SOCK_STRING:
    case SOCK_OBJECT:
    case SOCK_COLLECTION:
    case SOCK_IMAGE:
    case SOCK_TEXTURE:
    case SOCK_MATERIAL: {
      uiItemR(col, ptr, "default_value", DEFAULT_FLAGS, IFACE_("Default"), 0);
      break;
    }
  }

  col = uiLayoutColumn(layout, false);
  uiLayoutSetPropSep(col, false); /* bfa - use_property_split = False */
  uiItemR(col, ptr, "hide_value", DEFAULT_FLAGS, nullptr, 0);

  const bNodeTree *node_tree = reinterpret_cast<const bNodeTree *>(ptr->owner_id);
  if (sock->in_out == SOCK_IN && node_tree->type == NTREE_GEOMETRY) {
    uiLayoutSetPropSep(col, false); /* bfa - use_property_split = False */
    uiItemR(col, ptr, "hide_in_modifier", DEFAULT_FLAGS, nullptr, 0);
  }

  if (U.experimental.use_node_panels) {
    uiItemPointerR(col, ptr, "panel", &tree_ptr, "panels", nullptr, 0);
  }
}

static void node_socket_virtual_draw_color(bContext * /*C*/,
                                           PointerRNA * /*ptr*/,
                                           PointerRNA * /*node_ptr*/,
                                           float *r_color)
{
  copy_v4_v4(r_color, virtual_node_socket_color);
}

}  // namespace blender::ed::space_node

void ED_init_standard_node_socket_type(bNodeSocketType *stype)
{
  using namespace blender::ed::space_node;
  stype->draw = std_node_socket_draw;
  stype->draw_color = std_node_socket_draw_color;
  stype->interface_draw = std_node_socket_interface_draw;
  stype->interface_draw_color = std_node_socket_interface_draw_color;
}

void ED_init_node_socket_type_virtual(bNodeSocketType *stype)
{
  using namespace blender::ed::space_node;
  stype->draw = node_socket_button_label;
  stype->draw_color = node_socket_virtual_draw_color;
}

void ED_node_type_draw_color(const char *idname, float *r_color)
{
  using namespace blender::ed::space_node;

  const bNodeSocketType *typeinfo = nodeSocketTypeFind(idname);
  if (!typeinfo || typeinfo->type == SOCK_CUSTOM) {
    r_color[0] = 0.0f;
    r_color[1] = 0.0f;
    r_color[2] = 0.0f;
    r_color[3] = 0.0f;
    return;
  }

  BLI_assert(typeinfo->type < ARRAY_SIZE(std_node_socket_colors));
  copy_v4_v4(r_color, std_node_socket_colors[typeinfo->type]);
}

namespace blender::ed::space_node {

/* ************** Generic drawing ************** */

void draw_nodespace_back_pix(const bContext &C,
                             ARegion &region,
                             SpaceNode &snode,
                             bNodeInstanceKey parent_key)
{
  Main *bmain = CTX_data_main(&C);
  bNodeInstanceKey active_viewer_key = (snode.nodetree ? snode.nodetree->active_viewer_key :
                                                         NODE_INSTANCE_KEY_NONE);
  GPU_matrix_push_projection();
  GPU_matrix_push();
  wmOrtho2_region_pixelspace(&region);
  GPU_matrix_identity_set();
  ED_region_draw_cb_draw(&C, &region, REGION_DRAW_BACKDROP);
  GPU_matrix_pop_projection();
  GPU_matrix_pop();

  if (!(snode.flag & SNODE_BACKDRAW) || !ED_node_is_compositor(&snode)) {
    return;
  }

  if (parent_key.value != active_viewer_key.value) {
    return;
  }

  GPU_matrix_push_projection();
  GPU_matrix_push();

  /* The draw manager is used to draw the backdrop image. */
  GPUFrameBuffer *old_fb = GPU_framebuffer_active_get();
  GPU_framebuffer_restore();
  BLI_thread_lock(LOCK_DRAW_IMAGE);
  DRW_draw_view(&C);
  BLI_thread_unlock(LOCK_DRAW_IMAGE);
  GPU_framebuffer_bind_no_srgb(old_fb);
  /* Draw manager changes the depth state. Set it back to NONE. Without this the node preview
   * images aren't drawn correctly. */
  GPU_depth_test(GPU_DEPTH_NONE);

  void *lock;
  Image *ima = BKE_image_ensure_viewer(bmain, IMA_TYPE_COMPOSITE, "Viewer Node");
  ImBuf *ibuf = BKE_image_acquire_ibuf(ima, nullptr, &lock);
  if (ibuf) {
    /* somehow the offset has to be calculated inverse */
    wmOrtho2_region_pixelspace(&region);
    const float offset_x = snode.xof + ima->offset_x * snode.zoom;
    const float offset_y = snode.yof + ima->offset_y * snode.zoom;
    const float x = (region.winx - snode.zoom * ibuf->x) / 2 + offset_x;
    const float y = (region.winy - snode.zoom * ibuf->y) / 2 + offset_y;

    /** \note draw selected info on backdrop */
    if (snode.edittree) {
      bNode *node = (bNode *)snode.edittree->nodes.first;
      rctf *viewer_border = &snode.nodetree->viewer_border;
      while (node) {
        if (node->flag & NODE_SELECT) {
          if (node->typeinfo->draw_backdrop) {
            node->typeinfo->draw_backdrop(&snode, ibuf, node, x, y);
          }
        }
        node = node->next;
      }

      if ((snode.nodetree->flag & NTREE_VIEWER_BORDER) &&
          viewer_border->xmin < viewer_border->xmax && viewer_border->ymin < viewer_border->ymax)
      {
        rcti pixel_border;
        BLI_rcti_init(&pixel_border,
                      x + snode.zoom * viewer_border->xmin * ibuf->x,
                      x + snode.zoom * viewer_border->xmax * ibuf->x,
                      y + snode.zoom * viewer_border->ymin * ibuf->y,
                      y + snode.zoom * viewer_border->ymax * ibuf->y);

        uint pos = GPU_vertformat_attr_add(
            immVertexFormat(), "pos", GPU_COMP_F32, 2, GPU_FETCH_FLOAT);
        immBindBuiltinProgram(GPU_SHADER_3D_UNIFORM_COLOR);
        immUniformThemeColor(TH_ACTIVE);

        immDrawBorderCorners(pos, &pixel_border, 1.0f, 1.0f);

        immUnbindProgram();
      }
    }
  }

  BKE_image_release_ibuf(ima, ibuf, lock);
  GPU_matrix_pop_projection();
  GPU_matrix_pop();
}

static float2 socket_link_connection_location(const bNode &node,
                                              const bNodeSocket &socket,
                                              const bNodeLink &link)
{
  const float2 socket_location = socket.runtime->location;
  if (socket.is_multi_input() && socket.is_input() && !(node.flag & NODE_HIDDEN)) {
    return node_link_calculate_multi_input_position(
        socket_location, link.multi_input_socket_index, socket.runtime->total_inputs);
  }
  return socket_location;
}

static void calculate_inner_link_bezier_points(std::array<float2, 4> &points)
{
  const int curving = UI_GetThemeValueType(TH_NODE_CURVING, SPACE_NODE);
  if (curving == 0) {
    /* Straight line: align all points. */
    points[1] = math::interpolate(points[0], points[3], 1.0f / 3.0f);
    points[2] = math::interpolate(points[0], points[3], 2.0f / 3.0f);
  }
  else {
    const float dist_x = math::distance(points[0].x, points[3].x);
    const float dist_y = math::distance(points[0].y, points[3].y);

    /* Reduce the handle offset when the link endpoints are close to horizontal. */
    const float slope = safe_divide(dist_y, dist_x);
    const float clamp_factor = math::min(1.0f, slope * (4.5f - 0.25f * float(curving)));

    const float handle_offset = curving * 0.1f * dist_x * clamp_factor;

    points[1].x = points[0].x + handle_offset;
    points[1].y = points[0].y;

    points[2].x = points[3].x - handle_offset;
    points[2].y = points[3].y;
  }
}

static std::array<float2, 4> node_link_bezier_points(const bNodeLink &link)
{
  std::array<float2, 4> points;
  points[0] = socket_link_connection_location(*link.fromnode, *link.fromsock, link);
  points[3] = socket_link_connection_location(*link.tonode, *link.tosock, link);
  calculate_inner_link_bezier_points(points);
  return points;
}

static bool node_link_draw_is_visible(const View2D &v2d, const std::array<float2, 4> &points)
{
  if (min_ffff(points[0].x, points[1].x, points[2].x, points[3].x) > v2d.cur.xmax) {
    return false;
  }
  if (max_ffff(points[0].x, points[1].x, points[2].x, points[3].x) < v2d.cur.xmin) {
    return false;
  }
  return true;
}

void node_link_bezier_points_evaluated(const bNodeLink &link,
                                       std::array<float2, NODE_LINK_RESOL + 1> &coords)
{
  const std::array<float2, 4> points = node_link_bezier_points(link);

  /* The extra +1 in size is required by these functions and would be removed ideally. */
  BKE_curve_forward_diff_bezier(points[0].x,
                                points[1].x,
                                points[2].x,
                                points[3].x,
                                &coords[0].x,
                                NODE_LINK_RESOL,
                                sizeof(float2));
  BKE_curve_forward_diff_bezier(points[0].y,
                                points[1].y,
                                points[2].y,
                                points[3].y,
                                &coords[0].y,
                                NODE_LINK_RESOL,
                                sizeof(float2));
}

#define NODELINK_GROUP_SIZE 256
#define LINK_RESOL 24
#define LINK_WIDTH (2.5f * UI_SCALE_FAC)
#define ARROW_SIZE (7 * UI_SCALE_FAC)

/* Reroute arrow shape and mute bar. These are expanded here and shrunk in the glsl code.
 * See: gpu_shader_2D_nodelink_vert.glsl */
static float arrow_verts[3][2] = {{-1.0f, 1.0f}, {0.0f, 0.0f}, {-1.0f, -1.0f}};
static float arrow_expand_axis[3][2] = {{0.7071f, 0.7071f}, {M_SQRT2, 0.0f}, {0.7071f, -0.7071f}};
static float mute_verts[3][2] = {{0.7071f, 1.0f}, {0.7071f, 0.0f}, {0.7071f, -1.0f}};
static float mute_expand_axis[3][2] = {{1.0f, 0.0f}, {1.0f, 0.0f}, {1.0f, -0.0f}};

/* Is zero initialized because it is static data. */
static struct {
  GPUBatch *batch;        /* for batching line together */
  GPUBatch *batch_single; /* for single line */
  GPUVertBuf *inst_vbo;
  uint p0_id, p1_id, p2_id, p3_id;
  uint colid_id, muted_id, start_color_id, end_color_id;
  uint dim_factor_id;
  uint thickness_id;
  uint dash_factor_id;
  uint dash_alpha_id;
  GPUVertBufRaw p0_step, p1_step, p2_step, p3_step;
  GPUVertBufRaw colid_step, muted_step, start_color_step, end_color_step;
  GPUVertBufRaw dim_factor_step;
  GPUVertBufRaw thickness_step;
  GPUVertBufRaw dash_factor_step;
  GPUVertBufRaw dash_alpha_step;
  uint count;
  bool enabled;
} g_batch_link;

static void nodelink_batch_reset()
{
  GPU_vertbuf_attr_get_raw_data(g_batch_link.inst_vbo, g_batch_link.p0_id, &g_batch_link.p0_step);
  GPU_vertbuf_attr_get_raw_data(g_batch_link.inst_vbo, g_batch_link.p1_id, &g_batch_link.p1_step);
  GPU_vertbuf_attr_get_raw_data(g_batch_link.inst_vbo, g_batch_link.p2_id, &g_batch_link.p2_step);
  GPU_vertbuf_attr_get_raw_data(g_batch_link.inst_vbo, g_batch_link.p3_id, &g_batch_link.p3_step);
  GPU_vertbuf_attr_get_raw_data(
      g_batch_link.inst_vbo, g_batch_link.colid_id, &g_batch_link.colid_step);
  GPU_vertbuf_attr_get_raw_data(
      g_batch_link.inst_vbo, g_batch_link.muted_id, &g_batch_link.muted_step);
  GPU_vertbuf_attr_get_raw_data(
      g_batch_link.inst_vbo, g_batch_link.dim_factor_id, &g_batch_link.dim_factor_step);
  GPU_vertbuf_attr_get_raw_data(
      g_batch_link.inst_vbo, g_batch_link.thickness_id, &g_batch_link.thickness_step);
  GPU_vertbuf_attr_get_raw_data(
      g_batch_link.inst_vbo, g_batch_link.dash_factor_id, &g_batch_link.dash_factor_step);
  GPU_vertbuf_attr_get_raw_data(
      g_batch_link.inst_vbo, g_batch_link.dash_alpha_id, &g_batch_link.dash_alpha_step);
  GPU_vertbuf_attr_get_raw_data(
      g_batch_link.inst_vbo, g_batch_link.start_color_id, &g_batch_link.start_color_step);
  GPU_vertbuf_attr_get_raw_data(
      g_batch_link.inst_vbo, g_batch_link.end_color_id, &g_batch_link.end_color_step);
  g_batch_link.count = 0;
}

static void set_nodelink_vertex(GPUVertBuf *vbo,
                                uint uv_id,
                                uint pos_id,
                                uint exp_id,
                                uint v,
                                const uchar uv[2],
                                const float pos[2],
                                const float exp[2])
{
  GPU_vertbuf_attr_set(vbo, uv_id, v, uv);
  GPU_vertbuf_attr_set(vbo, pos_id, v, pos);
  GPU_vertbuf_attr_set(vbo, exp_id, v, exp);
}

static void nodelink_batch_init()
{
  GPUVertFormat format = {0};
  uint uv_id = GPU_vertformat_attr_add(&format, "uv", GPU_COMP_U8, 2, GPU_FETCH_INT_TO_FLOAT_UNIT);
  uint pos_id = GPU_vertformat_attr_add(&format, "pos", GPU_COMP_F32, 2, GPU_FETCH_FLOAT);
  uint expand_id = GPU_vertformat_attr_add(&format, "expand", GPU_COMP_F32, 2, GPU_FETCH_FLOAT);
  GPUVertBuf *vbo = GPU_vertbuf_create_with_format_ex(&format, GPU_USAGE_STATIC);
  int vcount = LINK_RESOL * 2; /* curve */
  vcount += 2;                 /* restart strip */
  vcount += 3 * 2;             /* arrow */
  vcount += 2;                 /* restart strip */
  vcount += 3 * 2;             /* mute */
  vcount *= 2;                 /* shadow */
  vcount += 2;                 /* restart strip */
  GPU_vertbuf_data_alloc(vbo, vcount);
  int v = 0;

  for (int k = 0; k < 2; k++) {
    uchar uv[2] = {0, 0};
    float pos[2] = {0.0f, 0.0f};
    float exp[2] = {0.0f, 1.0f};

    /* restart */
    if (k == 1) {
      set_nodelink_vertex(vbo, uv_id, pos_id, expand_id, v++, uv, pos, exp);
    }

    /* curve strip */
    for (int i = 0; i < LINK_RESOL; i++) {
      uv[0] = 255 * (i / float(LINK_RESOL - 1));
      uv[1] = 0;
      set_nodelink_vertex(vbo, uv_id, pos_id, expand_id, v++, uv, pos, exp);
      uv[1] = 255;
      set_nodelink_vertex(vbo, uv_id, pos_id, expand_id, v++, uv, pos, exp);
    }
    /* restart */
    set_nodelink_vertex(vbo, uv_id, pos_id, expand_id, v++, uv, pos, exp);

    uv[0] = 127;
    uv[1] = 0;
    copy_v2_v2(pos, arrow_verts[0]);
    copy_v2_v2(exp, arrow_expand_axis[0]);
    set_nodelink_vertex(vbo, uv_id, pos_id, expand_id, v++, uv, pos, exp);
    /* arrow */
    for (int i = 0; i < 3; i++) {
      uv[1] = 0;
      copy_v2_v2(pos, arrow_verts[i]);
      copy_v2_v2(exp, arrow_expand_axis[i]);
      set_nodelink_vertex(vbo, uv_id, pos_id, expand_id, v++, uv, pos, exp);

      uv[1] = 255;
      set_nodelink_vertex(vbo, uv_id, pos_id, expand_id, v++, uv, pos, exp);
    }

    /* restart */
    set_nodelink_vertex(vbo, uv_id, pos_id, expand_id, v++, uv, pos, exp);

    uv[0] = 127;
    uv[1] = 0;
    copy_v2_v2(pos, mute_verts[0]);
    copy_v2_v2(exp, mute_expand_axis[0]);
    set_nodelink_vertex(vbo, uv_id, pos_id, expand_id, v++, uv, pos, exp);
    /* bar */
    for (int i = 0; i < 3; ++i) {
      uv[1] = 0;
      copy_v2_v2(pos, mute_verts[i]);
      copy_v2_v2(exp, mute_expand_axis[i]);
      set_nodelink_vertex(vbo, uv_id, pos_id, expand_id, v++, uv, pos, exp);

      uv[1] = 255;
      set_nodelink_vertex(vbo, uv_id, pos_id, expand_id, v++, uv, pos, exp);
    }

    /* restart */
    if (k == 0) {
      set_nodelink_vertex(vbo, uv_id, pos_id, expand_id, v++, uv, pos, exp);
    }
  }

  g_batch_link.batch = GPU_batch_create_ex(GPU_PRIM_TRI_STRIP, vbo, nullptr, GPU_BATCH_OWNS_VBO);
  gpu_batch_presets_register(g_batch_link.batch);

  g_batch_link.batch_single = GPU_batch_create_ex(
      GPU_PRIM_TRI_STRIP, vbo, nullptr, GPU_BATCH_INVALID);
  gpu_batch_presets_register(g_batch_link.batch_single);

  /* Instances data */
  GPUVertFormat format_inst = {0};
  g_batch_link.p0_id = GPU_vertformat_attr_add(
      &format_inst, "P0", GPU_COMP_F32, 2, GPU_FETCH_FLOAT);
  g_batch_link.p1_id = GPU_vertformat_attr_add(
      &format_inst, "P1", GPU_COMP_F32, 2, GPU_FETCH_FLOAT);
  g_batch_link.p2_id = GPU_vertformat_attr_add(
      &format_inst, "P2", GPU_COMP_F32, 2, GPU_FETCH_FLOAT);
  g_batch_link.p3_id = GPU_vertformat_attr_add(
      &format_inst, "P3", GPU_COMP_F32, 2, GPU_FETCH_FLOAT);
  g_batch_link.colid_id = GPU_vertformat_attr_add(
      &format_inst, "colid_doarrow", GPU_COMP_U8, 4, GPU_FETCH_INT);
  g_batch_link.start_color_id = GPU_vertformat_attr_add(
      &format_inst, "start_color", GPU_COMP_F32, 4, GPU_FETCH_FLOAT);
  g_batch_link.end_color_id = GPU_vertformat_attr_add(
      &format_inst, "end_color", GPU_COMP_F32, 4, GPU_FETCH_FLOAT);
  g_batch_link.muted_id = GPU_vertformat_attr_add(
      &format_inst, "domuted", GPU_COMP_U8, 2, GPU_FETCH_INT);
  g_batch_link.dim_factor_id = GPU_vertformat_attr_add(
      &format_inst, "dim_factor", GPU_COMP_F32, 1, GPU_FETCH_FLOAT);
  g_batch_link.thickness_id = GPU_vertformat_attr_add(
      &format_inst, "thickness", GPU_COMP_F32, 1, GPU_FETCH_FLOAT);
  g_batch_link.dash_factor_id = GPU_vertformat_attr_add(
      &format_inst, "dash_factor", GPU_COMP_F32, 1, GPU_FETCH_FLOAT);
  g_batch_link.dash_alpha_id = GPU_vertformat_attr_add(
      &format_inst, "dash_alpha", GPU_COMP_F32, 1, GPU_FETCH_FLOAT);
  g_batch_link.inst_vbo = GPU_vertbuf_create_with_format_ex(&format_inst, GPU_USAGE_STREAM);
  /* Alloc max count but only draw the range we need. */
  GPU_vertbuf_data_alloc(g_batch_link.inst_vbo, NODELINK_GROUP_SIZE);

  GPU_batch_instbuf_set(g_batch_link.batch, g_batch_link.inst_vbo, true);

  nodelink_batch_reset();
}

static char nodelink_get_color_id(int th_col)
{
  switch (th_col) {
    case TH_WIRE:
      return 1;
    case TH_WIRE_INNER:
      return 2;
    case TH_ACTIVE:
      return 3;
    case TH_EDGE_SELECT:
      return 4;
    case TH_REDALERT:
      return 5;
  }
  return 0;
}

static void nodelink_batch_draw(const SpaceNode &snode)
{
  if (g_batch_link.count == 0) {
    return;
  }

  GPU_blend(GPU_BLEND_ALPHA);
  NodeLinkInstanceData node_link_data;

  UI_GetThemeColor4fv(TH_WIRE_INNER, node_link_data.colors[nodelink_get_color_id(TH_WIRE_INNER)]);
  UI_GetThemeColor4fv(TH_WIRE, node_link_data.colors[nodelink_get_color_id(TH_WIRE)]);
  UI_GetThemeColor4fv(TH_ACTIVE, node_link_data.colors[nodelink_get_color_id(TH_ACTIVE)]);
  UI_GetThemeColor4fv(TH_EDGE_SELECT,
                      node_link_data.colors[nodelink_get_color_id(TH_EDGE_SELECT)]);
  UI_GetThemeColor4fv(TH_REDALERT, node_link_data.colors[nodelink_get_color_id(TH_REDALERT)]);
  node_link_data.expandSize = snode.runtime->aspect * LINK_WIDTH;
  node_link_data.arrowSize = ARROW_SIZE;

  GPUUniformBuf *ubo = GPU_uniformbuf_create_ex(sizeof(node_link_data), &node_link_data, __func__);

  GPU_vertbuf_data_len_set(g_batch_link.inst_vbo, g_batch_link.count);
  GPU_vertbuf_use(g_batch_link.inst_vbo); /* force update. */

  GPU_batch_program_set_builtin(g_batch_link.batch, GPU_SHADER_2D_NODELINK_INST);
  GPU_batch_uniformbuf_bind(g_batch_link.batch, "node_link_data", ubo);
  GPU_batch_draw(g_batch_link.batch);

  GPU_uniformbuf_unbind(ubo);
  GPU_uniformbuf_free(ubo);

  nodelink_batch_reset();

  GPU_blend(GPU_BLEND_NONE);
}

void nodelink_batch_start(SpaceNode & /*snode*/)
{
  g_batch_link.enabled = true;
}

void nodelink_batch_end(SpaceNode &snode)
{
  nodelink_batch_draw(snode);
  g_batch_link.enabled = false;
}

struct NodeLinkDrawConfig {
  int th_col1;
  int th_col2;
  int th_col3;

  ColorTheme4f start_color;
  ColorTheme4f end_color;
  ColorTheme4f outline_color;

  bool drawarrow;
  bool drawmuted;
  bool highlighted;

  float dim_factor;
  float thickness;
  float dash_factor;
  float dash_alpha;
};

static void nodelink_batch_add_link(const SpaceNode &snode,
                                    const std::array<float2, 4> &points,
                                    const NodeLinkDrawConfig &draw_config)
{
  /* Only allow these colors. If more is needed, you need to modify the shader accordingly. */
  BLI_assert(
      ELEM(draw_config.th_col1, TH_WIRE_INNER, TH_WIRE, TH_ACTIVE, TH_EDGE_SELECT, TH_REDALERT));
  BLI_assert(
      ELEM(draw_config.th_col2, TH_WIRE_INNER, TH_WIRE, TH_ACTIVE, TH_EDGE_SELECT, TH_REDALERT));
  BLI_assert(ELEM(draw_config.th_col3, TH_WIRE, TH_REDALERT, -1));

  g_batch_link.count++;
  copy_v2_v2((float *)GPU_vertbuf_raw_step(&g_batch_link.p0_step), points[0]);
  copy_v2_v2((float *)GPU_vertbuf_raw_step(&g_batch_link.p1_step), points[1]);
  copy_v2_v2((float *)GPU_vertbuf_raw_step(&g_batch_link.p2_step), points[2]);
  copy_v2_v2((float *)GPU_vertbuf_raw_step(&g_batch_link.p3_step), points[3]);
  char *colid = (char *)GPU_vertbuf_raw_step(&g_batch_link.colid_step);
  colid[0] = nodelink_get_color_id(draw_config.th_col1);
  colid[1] = nodelink_get_color_id(draw_config.th_col2);
  colid[2] = nodelink_get_color_id(draw_config.th_col3);
  colid[3] = draw_config.drawarrow;
  copy_v4_v4((float *)GPU_vertbuf_raw_step(&g_batch_link.start_color_step),
             draw_config.start_color);
  copy_v4_v4((float *)GPU_vertbuf_raw_step(&g_batch_link.end_color_step), draw_config.end_color);
  char *muted = (char *)GPU_vertbuf_raw_step(&g_batch_link.muted_step);
  muted[0] = draw_config.drawmuted;
  *(float *)GPU_vertbuf_raw_step(&g_batch_link.dim_factor_step) = draw_config.dim_factor;
  *(float *)GPU_vertbuf_raw_step(&g_batch_link.thickness_step) = draw_config.thickness;
  *(float *)GPU_vertbuf_raw_step(&g_batch_link.dash_factor_step) = draw_config.dash_factor;
  *(float *)GPU_vertbuf_raw_step(&g_batch_link.dash_alpha_step) = draw_config.dash_alpha;

  if (g_batch_link.count == NODELINK_GROUP_SIZE) {
    nodelink_batch_draw(snode);
  }
}

static void node_draw_link_end_marker(const float2 center,
                                      const float radius,
                                      const ColorTheme4f &color)
{
  rctf rect;
  BLI_rctf_init(&rect, center.x - radius, center.x + radius, center.y - radius, center.y + radius);

  UI_draw_roundbox_corner_set(UI_CNR_ALL);
  UI_draw_roundbox_4fv(&rect, true, radius, color);
  /* Round-box disables alpha. Re-enable it for node links that are drawn after this one. */
  GPU_blend(GPU_BLEND_ALPHA);
}

static void node_draw_link_end_markers(const bNodeLink &link,
                                       const NodeLinkDrawConfig &draw_config,
                                       const std::array<float2, 4> &points,
                                       const bool outline)
{
  const float radius = (outline ? 0.65f : 0.45f) * NODE_SOCKSIZE;
  if (link.fromsock) {
    node_draw_link_end_marker(
        points[0], radius, outline ? draw_config.outline_color : draw_config.start_color);
  }
  if (link.tosock) {
    node_draw_link_end_marker(
        points[3], radius, outline ? draw_config.outline_color : draw_config.end_color);
  }
}

static bool node_link_is_field_link(const SpaceNode &snode, const bNodeLink &link)
{
  if (snode.edittree->type != NTREE_GEOMETRY) {
    return false;
  }
  if (link.fromsock && link.fromsock->display_shape == SOCK_DISPLAY_SHAPE_DIAMOND) {
    return true;
  }
  return false;
}

static NodeLinkDrawConfig nodelink_get_draw_config(const bContext &C,
                                                   const View2D &v2d,
                                                   const SpaceNode &snode,
                                                   const bNodeLink &link,
                                                   const int th_col1,
                                                   const int th_col2,
                                                   const int th_col3,
                                                   const bool selected)
{
  NodeLinkDrawConfig draw_config;

  draw_config.th_col1 = th_col1;
  draw_config.th_col2 = th_col2;
  draw_config.th_col3 = th_col3;

  const bNodeTree &node_tree = *snode.edittree;

  draw_config.dim_factor = selected ? 1.0f : node_link_dim_factor(v2d, link);

  bTheme *btheme = UI_GetTheme();
  draw_config.dash_alpha = btheme->space_node.dash_alpha;

  const bool field_link = node_link_is_field_link(snode, link);

  draw_config.dash_factor = field_link ? 0.75f : 1.0f;

  const float scale = UI_view2d_scale_get_x(&v2d);
  /* Clamp the thickness to make the links more readable when zooming out. */
  draw_config.thickness = max_ff(scale, 1.0f) * (field_link ? 0.7f : 1.0f);
  draw_config.highlighted = link.flag & NODE_LINK_TEMP_HIGHLIGHT;
  draw_config.drawarrow = ((link.tonode && (link.tonode->type == NODE_REROUTE)) &&
                           (link.fromnode && (link.fromnode->type == NODE_REROUTE)));
  draw_config.drawmuted = (link.flag & NODE_LINK_MUTED);

  UI_GetThemeColor4fv(th_col3, draw_config.outline_color);

  if (snode.overlay.flag & SN_OVERLAY_SHOW_OVERLAYS &&
      snode.overlay.flag & SN_OVERLAY_SHOW_WIRE_COLORS)
  {
    PointerRNA from_node_ptr, to_node_ptr;
    RNA_pointer_create((ID *)&node_tree, &RNA_Node, link.fromnode, &from_node_ptr);
    RNA_pointer_create((ID *)&node_tree, &RNA_Node, link.tonode, &to_node_ptr);

    if (link.fromsock) {
      node_socket_color_get(C, node_tree, from_node_ptr, *link.fromsock, draw_config.start_color);
    }
    else {
      node_socket_color_get(C, node_tree, to_node_ptr, *link.tosock, draw_config.start_color);
    }

    if (link.tosock) {
      node_socket_color_get(C, node_tree, to_node_ptr, *link.tosock, draw_config.end_color);
    }
    else {
      node_socket_color_get(C, node_tree, from_node_ptr, *link.fromsock, draw_config.end_color);
    }
  }
  else {
    UI_GetThemeColor4fv(th_col1, draw_config.start_color);
    UI_GetThemeColor4fv(th_col2, draw_config.end_color);
  }

  /* Highlight links connected to selected nodes. */
  if (selected) {
    ColorTheme4f color_selected;
    UI_GetThemeColor4fv(TH_EDGE_SELECT, color_selected);
    const float alpha = color_selected.a;

    /* Interpolate color if highlight color is not fully transparent. */
    if (alpha != 0.0) {
      if (link.fromsock) {
        interp_v3_v3v3(draw_config.start_color, draw_config.start_color, color_selected, alpha);
      }
      if (link.tosock) {
        interp_v3_v3v3(draw_config.end_color, draw_config.end_color, color_selected, alpha);
      }
    }
  }

  if (draw_config.highlighted) {
    ColorTheme4f link_preselection_highlight_color;
    UI_GetThemeColor4fv(TH_SELECT, link_preselection_highlight_color);
    /* Multi sockets can only be inputs. So we only have to highlight the end of the link. */
    copy_v4_v4(draw_config.end_color, link_preselection_highlight_color);
  }

  return draw_config;
}

static void node_draw_link_bezier_ex(const SpaceNode &snode,
                                     const NodeLinkDrawConfig &draw_config,
                                     const std::array<float2, 4> &points)
{
  if (g_batch_link.batch == nullptr) {
    nodelink_batch_init();
  }

  if (g_batch_link.enabled && !draw_config.highlighted) {
    /* Add link to batch. */
    nodelink_batch_add_link(snode, points, draw_config);
  }
  else {
    NodeLinkData node_link_data;
    for (const int i : IndexRange(points.size())) {
      copy_v2_v2(node_link_data.bezierPts[i], points[i]);
    }

    copy_v4_v4(node_link_data.colors[0], draw_config.outline_color);
    copy_v4_v4(node_link_data.colors[1], draw_config.start_color);
    copy_v4_v4(node_link_data.colors[2], draw_config.end_color);

    node_link_data.doArrow = draw_config.drawarrow;
    node_link_data.doMuted = draw_config.drawmuted;
    node_link_data.dim_factor = draw_config.dim_factor;
    node_link_data.thickness = draw_config.thickness;
    node_link_data.dash_factor = draw_config.dash_factor;
    node_link_data.dash_alpha = draw_config.dash_alpha;
    node_link_data.expandSize = snode.runtime->aspect * LINK_WIDTH;
    node_link_data.arrowSize = ARROW_SIZE;

    GPUBatch *batch = g_batch_link.batch_single;
    GPUUniformBuf *ubo = GPU_uniformbuf_create_ex(sizeof(NodeLinkData), &node_link_data, __func__);

    GPU_batch_program_set_builtin(batch, GPU_SHADER_2D_NODELINK);
    GPU_batch_uniformbuf_bind(batch, "node_link_data", ubo);
    GPU_batch_draw(batch);

    GPU_uniformbuf_unbind(ubo);
    GPU_uniformbuf_free(ubo);
  }
}

void node_draw_link_bezier(const bContext &C,
                           const View2D &v2d,
                           const SpaceNode &snode,
                           const bNodeLink &link,
                           const int th_col1,
                           const int th_col2,
                           const int th_col3,
                           const bool selected)
{
  const std::array<float2, 4> points = node_link_bezier_points(link);
  if (!node_link_draw_is_visible(v2d, points)) {
    return;
  }
  const NodeLinkDrawConfig draw_config = nodelink_get_draw_config(
      C, v2d, snode, link, th_col1, th_col2, th_col3, selected);

  node_draw_link_bezier_ex(snode, draw_config, points);
}

void node_draw_link(const bContext &C,
                    const View2D &v2d,
                    const SpaceNode &snode,
                    const bNodeLink &link,
                    const bool selected)
{
  int th_col1 = TH_WIRE_INNER, th_col2 = TH_WIRE_INNER, th_col3 = TH_WIRE;

  if (link.fromsock == nullptr && link.tosock == nullptr) {
    return;
  }

  /* going to give issues once... */
  if (link.tosock->flag & SOCK_UNAVAIL) {
    return;
  }
  if (link.fromsock->flag & SOCK_UNAVAIL) {
    return;
  }

  if (link.flag & NODE_LINK_VALID) {
    /* special indicated link, on drop-node */
    if (link.flag & NODE_LINKFLAG_HILITE) {
      th_col1 = th_col2 = TH_ACTIVE;
    }
    else if (link.flag & NODE_LINK_MUTED) {
      th_col1 = th_col2 = TH_REDALERT;
    }
  }
  else {
    /* Invalid link. */
    th_col1 = th_col2 = th_col3 = TH_REDALERT;
    // th_col3 = -1; /* no shadow */
  }

  /* Links from field to non-field sockets are not allowed. */
  if (snode.edittree->type == NTREE_GEOMETRY) {
    if ((link.fromsock && link.fromsock->display_shape == SOCK_DISPLAY_SHAPE_DIAMOND) &&
        (link.tosock && link.tosock->display_shape == SOCK_DISPLAY_SHAPE_CIRCLE))
    {
      th_col1 = th_col2 = th_col3 = TH_REDALERT;
    }
  }

  node_draw_link_bezier(C, v2d, snode, link, th_col1, th_col2, th_col3, selected);
}

std::array<float2, 4> node_link_bezier_points_dragged(const SpaceNode &snode,
                                                      const bNodeLink &link)
{
  const float2 cursor = snode.runtime->cursor * UI_SCALE_FAC;
  std::array<float2, 4> points;
  points[0] = link.fromsock ?
                  socket_link_connection_location(*link.fromnode, *link.fromsock, link) :
                  cursor;
  points[3] = link.tosock ? socket_link_connection_location(*link.tonode, *link.tosock, link) :
                            cursor;
  calculate_inner_link_bezier_points(points);
  return points;
}

void node_draw_link_dragged(const bContext &C,
                            const View2D &v2d,
                            const SpaceNode &snode,
                            const bNodeLink &link)
{
  if (link.fromsock == nullptr && link.tosock == nullptr) {
    return;
  }

  const std::array<float2, 4> points = node_link_bezier_points_dragged(snode, link);

  const NodeLinkDrawConfig draw_config = nodelink_get_draw_config(
      C, v2d, snode, link, TH_ACTIVE, TH_ACTIVE, TH_WIRE, true);
  /* End marker outline. */
  node_draw_link_end_markers(link, draw_config, points, true);
  /* Link. */
  node_draw_link_bezier_ex(snode, draw_config, points);
  /* End marker fill. */
  node_draw_link_end_markers(link, draw_config, points, false);
}

}  // namespace blender::ed::space_node

void ED_node_draw_snap(View2D *v2d, const float cent[2], float size, NodeBorder border, uint pos)
{
  immBegin(GPU_PRIM_LINES, 4);

  if (border & (NODE_LEFT | NODE_RIGHT)) {
    immVertex2f(pos, cent[0], v2d->cur.ymin);
    immVertex2f(pos, cent[0], v2d->cur.ymax);
  }
  else {
    immVertex2f(pos, cent[0], cent[1] - size);
    immVertex2f(pos, cent[0], cent[1] + size);
  }

  if (border & (NODE_TOP | NODE_BOTTOM)) {
    immVertex2f(pos, v2d->cur.xmin, cent[1]);
    immVertex2f(pos, v2d->cur.xmax, cent[1]);
  }
  else {
    immVertex2f(pos, cent[0] - size, cent[1]);
    immVertex2f(pos, cent[0] + size, cent[1]);
  }

  immEnd();
}<|MERGE_RESOLUTION|>--- conflicted
+++ resolved
@@ -1466,16 +1466,12 @@
       uiItemR(sub, ptr, "max_value", DEFAULT_FLAGS, IFACE_("Max"), ICON_NONE);
       break;
     }
-<<<<<<< HEAD
     case SOCK_BOOLEAN: {
       uiLayoutSetPropSep(col, false); /* bfa - use_property_split = False */
       uiItemR(col, ptr, "default_value", DEFAULT_FLAGS, IFACE_("Default"), 0);
       break;
     }
-=======
-    case SOCK_BOOLEAN:
     case SOCK_ROTATION:
->>>>>>> 25344db2
     case SOCK_RGBA:
     case SOCK_STRING:
     case SOCK_OBJECT:
