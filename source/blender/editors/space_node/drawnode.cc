/* SPDX-FileCopyrightText: 2005 Blender Authors
 *
 * SPDX-License-Identifier: GPL-2.0-or-later */

/** \file
 * \ingroup spnode
 * \brief lower level node drawing for nodes (boarders, headers etc), also node layout.
 */

#include "BLI_color.hh"
#include "BLI_listbase.h"
#include "BLI_string_utf8.h"
#include "BLI_threads.h"

#include "DNA_node_types.h"
#include "DNA_screen_types.h"
#include "DNA_space_types.h"
#include "DNA_userdef_types.h"

#include "BKE_context.hh"
#include "BKE_curve.hh"
#include "BKE_image.hh"
#include "BKE_main.hh"
#include "BKE_main_invariants.hh"
#include "BKE_node.hh"
#include "BKE_node_enum.hh"
#include "BKE_node_legacy_types.hh"
#include "BKE_node_runtime.hh"
#include "BKE_node_tree_update.hh"
#include "BKE_scene.hh"

#include "BLT_translation.hh"

#include "BIF_glutil.hh"

#include "GPU_batch.hh"
#include "GPU_batch_presets.hh"
#include "GPU_framebuffer.hh"
#include "GPU_immediate.hh"
#include "GPU_matrix.hh"
#include "GPU_shader_shared.hh"
#include "GPU_state.hh"
#include "GPU_uniform_buffer.hh"

#include "DRW_engine.hh"

#include "RNA_access.hh"
#include "RNA_define.hh"
#include "RNA_prototypes.hh"

#include "ED_node.hh"
#include "ED_space_api.hh"

#include "WM_api.hh"
#include "WM_types.hh"

#include "UI_interface.hh"
#include "UI_resources.hh"
#include "UI_view2d.hh"

#include "IMB_colormanagement.hh"
#include "IMB_imbuf_types.hh"

#include "NOD_geometry.hh"
#include "NOD_geometry_nodes_gizmos.hh"
#include "NOD_node_declaration.hh"
#include "NOD_socket.hh"
#include "NOD_socket_declarations.hh"
#include "node_intern.hh" /* own include */

namespace blender::ed::space_node {

/* Default flags for Layout::prop(). Name is kept short since this is used a lot in this file. */
#define DEFAULT_FLAGS ui::ITEM_R_SPLIT_EMPTY_NAME

/* ****************** SOCKET BUTTON DRAW FUNCTIONS ***************** */

static void node_socket_button_label(bContext * /*C*/,
                                     ui::Layout *layout,
                                     PointerRNA * /*ptr*/,
                                     PointerRNA * /*node_ptr*/,
                                     const StringRef text)
{
  layout->label(text, ICON_NONE);
}

/* ****************** BUTTON CALLBACKS FOR ALL TREES ***************** */

static void node_buts_mix_rgb(ui::Layout &layout, bContext * /*C*/, PointerRNA *ptr)
{
  bNodeTree *ntree = (bNodeTree *)ptr->owner_id;

  ui::Layout &col = layout.column(false);
  ui::Layout &row = col.row(true);
  row.prop(ptr, "blend_type", DEFAULT_FLAGS, "", ICON_NONE);
  if (ELEM(ntree->type, NTREE_COMPOSIT, NTREE_TEXTURE)) {
    row.prop(ptr, "use_alpha", DEFAULT_FLAGS, "", ICON_IMAGE_RGB_ALPHA);
  }

  col.prop(ptr, "use_clamp", DEFAULT_FLAGS, std::nullopt, ICON_NONE);
}

static void node_buts_time(ui::Layout &layout, bContext * /*C*/, PointerRNA *ptr)
{
  template_curve_mapping(&layout, ptr, "curve", 's', false, false, false, false, false);
}

static void node_buts_colorramp(ui::Layout &layout, bContext * /*C*/, PointerRNA *ptr)
{
  template_color_ramp(&layout, ptr, "color_ramp", false);
}

static void node_buts_curvevec(ui::Layout &layout, bContext * /*C*/, PointerRNA *ptr)
{
  template_curve_mapping(&layout, ptr, "mapping", 'v', false, false, false, false, false);
}

static void node_buts_curvefloat(ui::Layout &layout, bContext * /*C*/, PointerRNA *ptr)
{
  template_curve_mapping(&layout, ptr, "mapping", 0, false, false, false, false, false);
}

}  // namespace blender::ed::space_node

#define SAMPLE_FLT_ISNONE FLT_MAX
/* Bad! 2.5 will do better? ... no it won't! */
static float _sample_col[4] = {SAMPLE_FLT_ISNONE};
void ED_node_sample_set(const float col[4])
{
  if (col) {
    copy_v4_v4(_sample_col, col);
  }
  else {
    copy_v4_fl(_sample_col, SAMPLE_FLT_ISNONE);
  }
}

namespace blender::ed::space_node {

static void node_buts_curvecol(ui::Layout &layout, bContext * /*C*/, PointerRNA *ptr)
{
  bNode *node = (bNode *)ptr->data;
  CurveMapping *cumap = (CurveMapping *)node->storage;

  if (_sample_col[0] != SAMPLE_FLT_ISNONE) {
    cumap->flag |= CUMA_DRAW_SAMPLE;
    copy_v3_v3(cumap->sample, _sample_col);
  }
  else {
    cumap->flag &= ~CUMA_DRAW_SAMPLE;
  }

  /* "Tone" (Standard/Film-like) only used in the Compositor. */
  bNodeTree *ntree = (bNodeTree *)ptr->owner_id;
  template_curve_mapping(
      &layout, ptr, "mapping", 'c', false, false, false, (ntree->type == NTREE_COMPOSIT), false);
}

static void node_buts_normal(ui::Layout &layout, bContext * /*C*/, PointerRNA *ptr)
{
  bNode *node = (bNode *)ptr->data;
  /* first output stores normal */
  bNodeSocket *output = (bNodeSocket *)node->outputs.first;
  PointerRNA sockptr = RNA_pointer_create_discrete(ptr->owner_id, &RNA_NodeSocket, output);

  layout.prop(&sockptr, "default_value", DEFAULT_FLAGS, "", ICON_NONE);
}

static void node_buts_texture(ui::Layout &layout, bContext *C, PointerRNA *ptr)
{
  bNode *node = (bNode *)ptr->data;

  short multi = (node->id && ((Tex *)node->id)->use_nodes &&
                 (node->type_legacy != TEX_NODE_TEXTURE));

  template_id(&layout, C, ptr, "texture", "texture.new", nullptr, nullptr);

  if (multi) {
    /* Number Drawing not optimal here, better have a list. */
    layout.prop(ptr, "node_output", DEFAULT_FLAGS, "", ICON_NONE);
  }
}

static void node_buts_math(ui::Layout &layout, bContext * /*C*/, PointerRNA *ptr)
{
  layout.prop(ptr, "operation", DEFAULT_FLAGS, "", ICON_NONE);
  layout.prop(ptr, "use_clamp", DEFAULT_FLAGS, std::nullopt, ICON_NONE);
}

static void node_buts_combsep_color(ui::Layout &layout, bContext * /*C*/, PointerRNA *ptr)
{
  layout.prop(ptr, "mode", DEFAULT_FLAGS, "", ICON_NONE);
}

NodeResizeDirection node_get_resize_direction(const SpaceNode &snode,
                                              const bNode *node,
                                              const int x,
                                              const int y)
{
  const bool node_is_collapsed = node->flag & NODE_COLLAPSED;
  const float size = NODE_RESIZE_MARGIN * math::max(snode.runtime->aspect, 1.0f) *
                     (node_is_collapsed ? 3.0f : 1.0f);

  if (node->is_frame()) {
    NodeFrame *data = (NodeFrame *)node->storage;

    /* shrinking frame size is determined by child nodes */
    if (!(data->flag & NODE_FRAME_RESIZEABLE)) {
      return NODE_RESIZE_NONE;
    }

    NodeResizeDirection dir = NODE_RESIZE_NONE;

    const rctf &bounds = node->runtime->draw_bounds;

    if (x > bounds.xmax - size && x <= bounds.xmax && y >= bounds.ymin && y < bounds.ymax) {
      dir |= NODE_RESIZE_RIGHT;
    }
    if (x >= bounds.xmin && x < bounds.xmin + size && y >= bounds.ymin && y < bounds.ymax) {
      dir |= NODE_RESIZE_LEFT;
    }
    if (x >= bounds.xmin && x < bounds.xmax && y >= bounds.ymax - size && y < bounds.ymax) {
      dir |= NODE_RESIZE_TOP;
    }
    if (x >= bounds.xmin && x < bounds.xmax && y >= bounds.ymin && y < bounds.ymin + size) {
      dir |= NODE_RESIZE_BOTTOM;
    }

    return dir;
  }

  const rctf &bounds = node->runtime->draw_bounds;
  NodeResizeDirection dir = NODE_RESIZE_NONE;

  if (x >= bounds.xmax - size && x < bounds.xmax && y >= bounds.ymin && y < bounds.ymax) {
    dir |= NODE_RESIZE_RIGHT;
  }
  if (x >= bounds.xmin && x < bounds.xmin + size && y >= bounds.ymin && y < bounds.ymax) {
    dir |= NODE_RESIZE_LEFT;

    if (node_is_collapsed) {
      /* Prevent conflict with the collapse/expand icon. */
      if ((abs(y - BLI_rctf_cent_y(&bounds)) < 0.4f * U.widget_unit) &&
          (x > (bounds.xmin + 0.4f * U.widget_unit)))
      {
        dir = NODE_RESIZE_NONE;
      }
    }
  }
  return dir;
}

/* ****************** BUTTON CALLBACKS FOR COMMON NODES ***************** */

static void node_draw_buttons_group(ui::Layout &layout, bContext *C, PointerRNA *ptr)
{
  template_id_browse(&layout, C, ptr, "node_tree", nullptr, nullptr, nullptr);
}

static void node_buts_frame_ex(ui::Layout &layout, bContext * /*C*/, PointerRNA *ptr)
{
  layout.prop(ptr, "label_size", DEFAULT_FLAGS, IFACE_("Label Size"), ICON_NONE);
  layout.prop(ptr, "shrink", DEFAULT_FLAGS, IFACE_("Shrink"), ICON_NONE);
  layout.prop(ptr, "text", DEFAULT_FLAGS, std::nullopt, ICON_NONE);
}

static void node_common_set_butfunc(blender::bke::bNodeType *ntype)
{
  switch (ntype->type_legacy) {
    case NODE_GROUP:
      ntype->draw_buttons = node_draw_buttons_group;
      break;
    case NODE_FRAME:
      ntype->draw_buttons_ex = node_buts_frame_ex;
      break;
  }
}

/* ****************** BUTTON CALLBACKS FOR SHADER NODES ***************** */

static void node_buts_image_user(ui::Layout &layout,
                                 bContext *C,
                                 PointerRNA *ptr,
                                 PointerRNA *imaptr,
                                 PointerRNA *iuserptr,
                                 const bool show_layer_selection,
                                 const bool show_color_management)
{
  Image *image = (Image *)imaptr->data;
  if (!image) {
    return;
  }
  ImageUser *iuser = (ImageUser *)iuserptr->data;

  ui::Layout &source_col = layout.column(false);

  source_col.prop(imaptr, "source", DEFAULT_FLAGS, "", ICON_NONE);

  const int source = RNA_enum_get(imaptr, "source");

  if (source == IMA_SRC_SEQUENCE) {
    /* don't use iuser->framenr directly
     * because it may not be updated if auto-refresh is off */
    Scene *scene = CTX_data_scene(C);

    char numstr[32];
    const int framenr = BKE_image_user_frame_get(iuser, scene->r.cfra, nullptr);
    SNPRINTF_UTF8(numstr, IFACE_("Frame: %d"), framenr);
    layout.label(numstr, ICON_NONE);
  }

  if (ELEM(source, IMA_SRC_SEQUENCE, IMA_SRC_MOVIE)) {
    ui::Layout &col = layout.column(true);
    col.prop(ptr, "frame_duration", DEFAULT_FLAGS, std::nullopt, ICON_NONE);
    col.prop(ptr, "frame_start", DEFAULT_FLAGS, std::nullopt, ICON_NONE);
    col.prop(ptr, "frame_offset", DEFAULT_FLAGS, std::nullopt, ICON_NONE);
    col.prop(ptr, "use_cyclic", DEFAULT_FLAGS, std::nullopt, ICON_NONE);
    col.prop(ptr, "use_auto_refresh", DEFAULT_FLAGS, std::nullopt, ICON_NONE);
  }

  if (show_layer_selection && RNA_enum_get(imaptr, "type") == IMA_TYPE_MULTILAYER &&
      RNA_boolean_get(ptr, "has_layers"))
  {
    ui::Layout &col = layout.column(false);
    col.prop(ptr, "layer", DEFAULT_FLAGS, std::nullopt, ICON_NONE);
  }

  if (show_color_management) {
    ui::Layout &split = layout.split(0.33f, true);
    PointerRNA colorspace_settings_ptr = RNA_pointer_get(imaptr, "colorspace_settings");
    split.label(IFACE_("Color Space"), ICON_NONE);
    split.prop(&colorspace_settings_ptr, "name", DEFAULT_FLAGS, "", ICON_NONE);

    if (image->source != IMA_SRC_GENERATED) {
      ui::Layout &split_2 = layout.split(0.33f, true);
      split_2.label(IFACE_("Alpha"), ICON_NONE);
      split_2.prop(imaptr, "alpha_mode", DEFAULT_FLAGS, "", ICON_NONE);

      bool is_data = IMB_colormanagement_space_name_is_data(image->colorspace_settings.name);
      split_2.active_set(!is_data);
    }

    /* Avoid losing changes image is painted. */
    if (BKE_image_is_dirty((Image *)imaptr->data)) {
      split.enabled_set(false);
    }
  }
}

static void node_shader_buts_tex_image(ui::Layout &layout, bContext *C, PointerRNA *ptr)
{
  PointerRNA imaptr = RNA_pointer_get(ptr, "image");
  PointerRNA iuserptr = RNA_pointer_get(ptr, "image_user");

  layout.context_ptr_set("image_user", &iuserptr);
  template_id(&layout, C, ptr, "image", "IMAGE_OT_new", "IMAGE_OT_open", nullptr);
  layout.prop(ptr, "interpolation", DEFAULT_FLAGS, "", ICON_NONE);
  layout.prop(ptr, "projection", DEFAULT_FLAGS, "", ICON_NONE);

  if (RNA_enum_get(ptr, "projection") == SHD_PROJ_BOX) {
    layout.prop(ptr, "projection_blend", DEFAULT_FLAGS, IFACE_("Blend"), ICON_NONE);
  }

  layout.prop(ptr, "extension", DEFAULT_FLAGS, "", ICON_NONE);

  /* NOTE: image user properties used directly here, unlike compositor image node,
   * which redefines them in the node struct RNA to get proper updates.
   */
  node_buts_image_user(layout, C, &iuserptr, &imaptr, &iuserptr, false, true);
}

static void node_shader_buts_tex_image_ex(ui::Layout &layout, bContext *C, PointerRNA *ptr)
{
  PointerRNA iuserptr = RNA_pointer_get(ptr, "image_user");
  uiTemplateImage(&layout, C, ptr, "image", &iuserptr, false, false);
}

static void node_shader_buts_tex_environment(ui::Layout &layout, bContext *C, PointerRNA *ptr)
{
  PointerRNA imaptr = RNA_pointer_get(ptr, "image");
  PointerRNA iuserptr = RNA_pointer_get(ptr, "image_user");

  layout.context_ptr_set("image_user", &iuserptr);
  template_id(&layout, C, ptr, "image", "IMAGE_OT_new", "IMAGE_OT_open", nullptr);

  layout.prop(ptr, "interpolation", DEFAULT_FLAGS, "", ICON_NONE);
  layout.prop(ptr, "projection", DEFAULT_FLAGS, "", ICON_NONE);

  node_buts_image_user(layout, C, &iuserptr, &imaptr, &iuserptr, false, true);
}

static void node_shader_buts_tex_environment_ex(ui::Layout &layout, bContext *C, PointerRNA *ptr)
{
  PointerRNA iuserptr = RNA_pointer_get(ptr, "image_user");
  uiTemplateImage(&layout, C, ptr, "image", &iuserptr, false, false);

  layout.prop(ptr, "interpolation", DEFAULT_FLAGS, IFACE_("Interpolation"), ICON_NONE);
  layout.prop(ptr, "projection", DEFAULT_FLAGS, IFACE_("Projection"), ICON_NONE);
}

static void node_shader_buts_displacement(ui::Layout &layout, bContext * /*C*/, PointerRNA *ptr)
{
  layout.prop(ptr, "space", DEFAULT_FLAGS, "", ICON_NONE);
}

static void node_shader_buts_glossy(ui::Layout &layout, bContext * /*C*/, PointerRNA *ptr)
{
  layout.prop(ptr, "distribution", DEFAULT_FLAGS, "", ICON_NONE);
}

static void node_buts_output_shader(ui::Layout &layout, bContext * /*C*/, PointerRNA *ptr)
{
  layout.prop(ptr, "target", DEFAULT_FLAGS, "", ICON_NONE);
}

static void node_shader_buts_scatter(ui::Layout &layout, bContext * /*C*/, PointerRNA *ptr)
{
  layout.prop(ptr, "phase", DEFAULT_FLAGS, "", ICON_NONE);
}

/* only once called */
static void node_shader_set_butfunc(blender::bke::bNodeType *ntype)
{
  switch (ntype->type_legacy) {
    case SH_NODE_NORMAL:
      ntype->draw_buttons = node_buts_normal;
      break;
    case SH_NODE_CURVE_VEC:
      ntype->draw_buttons = node_buts_curvevec;
      break;
    case SH_NODE_CURVE_RGB:
      ntype->draw_buttons = node_buts_curvecol;
      break;
    case SH_NODE_CURVE_FLOAT:
      ntype->draw_buttons = node_buts_curvefloat;
      break;
    case SH_NODE_MIX_RGB_LEGACY:
      ntype->draw_buttons = node_buts_mix_rgb;
      break;
    case SH_NODE_VALTORGB:
      ntype->draw_buttons = node_buts_colorramp;
      break;
    case SH_NODE_MATH:
      ntype->draw_buttons = node_buts_math;
      break;
    case SH_NODE_COMBINE_COLOR:
    case SH_NODE_SEPARATE_COLOR:
      ntype->draw_buttons = node_buts_combsep_color;
      break;
    case SH_NODE_TEX_IMAGE:
      ntype->draw_buttons = node_shader_buts_tex_image;
      ntype->draw_buttons_ex = node_shader_buts_tex_image_ex;
      break;
    case SH_NODE_TEX_ENVIRONMENT:
      ntype->draw_buttons = node_shader_buts_tex_environment;
      ntype->draw_buttons_ex = node_shader_buts_tex_environment_ex;
      break;
    case SH_NODE_DISPLACEMENT:
    case SH_NODE_VECTOR_DISPLACEMENT:
      ntype->draw_buttons = node_shader_buts_displacement;
      break;
    case SH_NODE_BSDF_REFRACTION:
      ntype->draw_buttons = node_shader_buts_glossy;
      break;
    case SH_NODE_OUTPUT_MATERIAL:
    case SH_NODE_OUTPUT_LIGHT:
    case SH_NODE_OUTPUT_WORLD:
      ntype->draw_buttons = node_buts_output_shader;
      break;
    case SH_NODE_VOLUME_SCATTER:
      ntype->draw_buttons = node_shader_buts_scatter;
      break;
  }
}

/* ****************** BUTTON CALLBACKS FOR COMPOSITE NODES ***************** */

static void node_buts_image_views(ui::Layout &layout,
                                  bContext * /*C*/,
                                  PointerRNA *ptr,
                                  PointerRNA *imaptr)
{
  if (!imaptr->data) {
    return;
  }

  ui::Layout &col = layout.column(false);

  if (RNA_boolean_get(ptr, "has_views")) {
    if (RNA_enum_get(ptr, "view") == 0) {
      col.prop(ptr, "view", DEFAULT_FLAGS, std::nullopt, ICON_CAMERA_STEREO);
    }
    else {
      col.prop(ptr, "view", DEFAULT_FLAGS, std::nullopt, ICON_SCENE);
    }
  }
}

static void node_composit_buts_image(ui::Layout &layout, bContext *C, PointerRNA *ptr)
{
  bNode *node = (bNode *)ptr->data;

  PointerRNA iuserptr = RNA_pointer_create_discrete(ptr->owner_id, &RNA_ImageUser, node->storage);
  layout.context_ptr_set("image_user", &iuserptr);
  template_id(&layout, C, ptr, "image", "IMAGE_OT_new", "IMAGE_OT_open", nullptr);
  if (!node->id) {
    return;
  }

  PointerRNA imaptr = RNA_pointer_get(ptr, "image");

  node_buts_image_user(layout, C, ptr, &imaptr, &iuserptr, true, true);

  node_buts_image_views(layout, C, ptr, &imaptr);
}

static void node_composit_buts_image_ex(ui::Layout &layout, bContext *C, PointerRNA *ptr)
{
  bNode *node = (bNode *)ptr->data;

  PointerRNA iuserptr = RNA_pointer_create_discrete(ptr->owner_id, &RNA_ImageUser, node->storage);
  layout.context_ptr_set("image_user", &iuserptr);
  uiTemplateImage(&layout, C, ptr, "image", &iuserptr, false, true);
}

static void node_composit_buts_huecorrect(ui::Layout &layout, bContext * /*C*/, PointerRNA *ptr)
{
  bNode *node = (bNode *)ptr->data;
  CurveMapping *cumap = (CurveMapping *)node->storage;

  if (_sample_col[0] != SAMPLE_FLT_ISNONE) {
    cumap->flag |= CUMA_DRAW_SAMPLE;
    copy_v3_v3(cumap->sample, _sample_col);
  }
  else {
    cumap->flag &= ~CUMA_DRAW_SAMPLE;
  }

  template_curve_mapping(&layout, ptr, "mapping", 'h', false, false, false, false, false);
}

static void node_composit_buts_combsep_color(ui::Layout &layout, bContext * /*C*/, PointerRNA *ptr)
{
  bNode *node = (bNode *)ptr->data;
  NodeCMPCombSepColor *storage = (NodeCMPCombSepColor *)node->storage;

  layout.prop(ptr, "mode", DEFAULT_FLAGS, "", ICON_NONE);
  if (storage->mode == CMP_NODE_COMBSEP_COLOR_YCC) {
    layout.prop(ptr, "ycc_mode", DEFAULT_FLAGS, "", ICON_NONE);
  }
}

static void node_composit_buts_cryptomatte_legacy(ui::Layout &layout,
                                                  bContext * /*C*/,
                                                  PointerRNA *ptr)
{
  ui::Layout &col = layout.column(true);

  col.label(IFACE_("Matte Objects:"), ICON_NONE);

  ui::Layout &row = col.row(true);
  template_crypto_picker(&row, ptr, "add", ICON_ADD);
  template_crypto_picker(&row, ptr, "remove", ICON_REMOVE);

  col.prop(ptr, "matte_id", DEFAULT_FLAGS, "", ICON_NONE);
}

static void node_composit_buts_cryptomatte_legacy_ex(ui::Layout &layout,
                                                     bContext * /*C*/,
                                                     PointerRNA * /*ptr*/)
{
  layout.op("NODE_OT_cryptomatte_layer_add", IFACE_("Add Crypto Layer"), ICON_ADD);
  layout.op("NODE_OT_cryptomatte_layer_remove", IFACE_("Remove Crypto Layer"), ICON_REMOVE);
}

static void node_composit_buts_cryptomatte(ui::Layout &layout, bContext *C, PointerRNA *ptr)
{
  bNode *node = (bNode *)ptr->data;

  ui::Layout &row = layout.row(true);
  row.prop(ptr, "source", DEFAULT_FLAGS | ui::ITEM_R_EXPAND, std::nullopt, ICON_NONE);

  ui::Layout &col = layout.column(false);
  if (node->custom1 == CMP_NODE_CRYPTOMATTE_SOURCE_RENDER) {
    template_id(&col, C, ptr, "scene", nullptr, nullptr, nullptr);
  }
  else {
    template_id(&col, C, ptr, "image", nullptr, "IMAGE_OT_open", nullptr);

    NodeCryptomatte *crypto = (NodeCryptomatte *)node->storage;
    PointerRNA imaptr = RNA_pointer_get(ptr, "image");
    PointerRNA iuserptr = RNA_pointer_create_discrete(
        ptr->owner_id, &RNA_ImageUser, &crypto->iuser);
    layout.context_ptr_set("image_user", &iuserptr);

    node_buts_image_user(col, C, ptr, &imaptr, &iuserptr, false, false);
    node_buts_image_views(col, C, ptr, &imaptr);
  }

  ui::Layout &col_2 = layout.column(true);
  col_2.prop(ptr, "layer_name", UI_ITEM_NONE, "", ICON_NONE);
  col_2.label(IFACE_("Matte ID:"), ICON_NONE);

  ui::Layout &row_2 = col_2.row(true);
  row_2.prop(ptr, "matte_id", DEFAULT_FLAGS, "", ICON_NONE);
  template_crypto_picker(&row_2, ptr, "add", ICON_ADD);
  template_crypto_picker(&row_2, ptr, "remove", ICON_REMOVE);
}

/* only once called */
static void node_composit_set_butfunc(blender::bke::bNodeType *ntype)
{
  switch (ntype->type_legacy) {
    case CMP_NODE_IMAGE:
      ntype->draw_buttons = node_composit_buts_image;
      ntype->draw_buttons_ex = node_composit_buts_image_ex;
      break;
    case CMP_NODE_NORMAL:
      ntype->draw_buttons = node_buts_normal;
      break;
    case CMP_NODE_CURVE_RGB:
      ntype->draw_buttons = node_buts_curvecol;
      break;
    case CMP_NODE_TIME:
      ntype->draw_buttons = node_buts_time;
      break;
    case CMP_NODE_HUECORRECT:
      ntype->draw_buttons = node_composit_buts_huecorrect;
      break;
    case CMP_NODE_COMBINE_COLOR:
    case CMP_NODE_SEPARATE_COLOR:
      ntype->draw_buttons = node_composit_buts_combsep_color;
      break;
    case CMP_NODE_CRYPTOMATTE:
      ntype->draw_buttons = node_composit_buts_cryptomatte;
      break;
    case CMP_NODE_CRYPTOMATTE_LEGACY:
      ntype->draw_buttons = node_composit_buts_cryptomatte_legacy;
      ntype->draw_buttons_ex = node_composit_buts_cryptomatte_legacy_ex;
      break;
  }
}

/* ****************** BUTTON CALLBACKS FOR TEXTURE NODES ***************** */

static void node_texture_buts_bricks(ui::Layout &layout, bContext * /*C*/, PointerRNA *ptr)
{
  {
    ui::Layout &col = layout.column(true);
    col.prop(ptr, "offset", DEFAULT_FLAGS | ui::ITEM_R_SLIDER, IFACE_("Offset"), ICON_NONE);
    col.prop(ptr, "offset_frequency", DEFAULT_FLAGS, IFACE_("Frequency"), ICON_NONE);
  }
  {
    ui::Layout &col = layout.column(true);
    col.prop(ptr, "squash", DEFAULT_FLAGS, IFACE_("Squash"), ICON_NONE);
    col.prop(ptr, "squash_frequency", DEFAULT_FLAGS, IFACE_("Frequency"), ICON_NONE);
  }
}

static void node_texture_buts_proc(ui::Layout &layout, bContext * /*C*/, PointerRNA *ptr)
{
  bNode *node = (bNode *)ptr->data;
  ID *id = ptr->owner_id;
  Tex *tex = (Tex *)node->storage;

  PointerRNA tex_ptr = RNA_pointer_create_discrete(id, &RNA_Texture, tex);

  ui::Layout &col = layout.column(false);

  switch (tex->type) {
    case TEX_BLEND: {
      col.prop(&tex_ptr, "progression", DEFAULT_FLAGS, "", ICON_NONE);
      ui::Layout &row = col.row(false);
      row.prop(
          &tex_ptr, "use_flip_axis", DEFAULT_FLAGS | ui::ITEM_R_EXPAND, std::nullopt, ICON_NONE);
      break;
    }
    case TEX_MARBLE: {
      {
        ui::Layout &row = col.row(false);
        row.prop(
            &tex_ptr, "marble_type", DEFAULT_FLAGS | ui::ITEM_R_EXPAND, std::nullopt, ICON_NONE);
      }
      {
        ui::Layout &row = col.row(false);
        row.prop(
            &tex_ptr, "noise_type", DEFAULT_FLAGS | ui::ITEM_R_EXPAND, std::nullopt, ICON_NONE);
      }
      {
        ui::Layout &row = col.row(false);
        row.prop(&tex_ptr, "noise_basis", DEFAULT_FLAGS, "", ICON_NONE);
      }
      {
        ui::Layout &row = col.row(false);
        row.prop(
            &tex_ptr, "noise_basis_2", DEFAULT_FLAGS | ui::ITEM_R_EXPAND, std::nullopt, ICON_NONE);
      }
      break;
    }
    case TEX_MAGIC: {
      col.prop(&tex_ptr, "noise_depth", DEFAULT_FLAGS, std::nullopt, ICON_NONE);
      break;
    }
    case TEX_STUCCI: {
      {
        ui::Layout &row = col.row(false);
        row.prop(
            &tex_ptr, "stucci_type", DEFAULT_FLAGS | ui::ITEM_R_EXPAND, std::nullopt, ICON_NONE);
      }
      {
        ui::Layout &row = col.row(false);
        row.prop(
            &tex_ptr, "noise_type", DEFAULT_FLAGS | ui::ITEM_R_EXPAND, std::nullopt, ICON_NONE);
        col.prop(&tex_ptr, "noise_basis", DEFAULT_FLAGS, "", ICON_NONE);
      }
      break;
    }
    case TEX_WOOD: {
      col.prop(&tex_ptr, "noise_basis", DEFAULT_FLAGS, "", ICON_NONE);
      col.prop(&tex_ptr, "wood_type", DEFAULT_FLAGS, "", ICON_NONE);
      {
        ui::Layout &row = col.row(false);
        row.prop(
            &tex_ptr, "noise_basis_2", DEFAULT_FLAGS | ui::ITEM_R_EXPAND, std::nullopt, ICON_NONE);
      }
      {
        ui::Layout &row = col.row(false);
        row.active_set(!ELEM(tex->stype, TEX_BAND, TEX_RING));
        row.prop(
            &tex_ptr, "noise_type", DEFAULT_FLAGS | ui::ITEM_R_EXPAND, std::nullopt, ICON_NONE);
      }
      break;
    }
    case TEX_CLOUDS: {
      col.prop(&tex_ptr, "noise_basis", DEFAULT_FLAGS, "", ICON_NONE);
      {
        ui::Layout &row = col.row(false);
        row.prop(
            &tex_ptr, "cloud_type", DEFAULT_FLAGS | ui::ITEM_R_EXPAND, std::nullopt, ICON_NONE);
      }
      {
        ui::Layout &row = col.row(false);
        row.prop(
            &tex_ptr, "noise_type", DEFAULT_FLAGS | ui::ITEM_R_EXPAND, std::nullopt, ICON_NONE);
        col.prop(&tex_ptr,
                 "noise_depth",
                 DEFAULT_FLAGS | ui::ITEM_R_EXPAND,
                 IFACE_("Depth"),
                 ICON_NONE);
      }
      break;
    }
    case TEX_DISTNOISE: {
      col.prop(&tex_ptr, "noise_basis", DEFAULT_FLAGS, "", ICON_NONE);
      col.prop(&tex_ptr, "noise_distortion", DEFAULT_FLAGS, "", ICON_NONE);
      break;
    }
    case TEX_MUSGRAVE: {
      col.prop(&tex_ptr, "musgrave_type", DEFAULT_FLAGS, "", ICON_NONE);
      col.prop(&tex_ptr, "noise_basis", DEFAULT_FLAGS, "", ICON_NONE);
      break;
    }
    case TEX_VORONOI: {
      col.prop(&tex_ptr, "distance_metric", DEFAULT_FLAGS, "", ICON_NONE);
      if (tex->vn_distm == TEX_MINKOVSKY) {
        col.prop(&tex_ptr, "minkovsky_exponent", DEFAULT_FLAGS, std::nullopt, ICON_NONE);
      }
      col.prop(&tex_ptr, "color_mode", DEFAULT_FLAGS, "", ICON_NONE);
      break;
    }
  }
}

static void node_texture_buts_image(ui::Layout &layout, bContext *C, PointerRNA *ptr)
{
  template_id(&layout, C, ptr, "image", "IMAGE_OT_new", "IMAGE_OT_open", nullptr);
}

static void node_texture_buts_image_ex(ui::Layout &layout, bContext *C, PointerRNA *ptr)
{
  bNode *node = (bNode *)ptr->data;
  PointerRNA iuserptr = RNA_pointer_create_discrete(ptr->owner_id, &RNA_ImageUser, node->storage);
  uiTemplateImage(&layout, C, ptr, "image", &iuserptr, false, false);
}

static void node_texture_buts_output(ui::Layout &layout, bContext * /*C*/, PointerRNA *ptr)
{
  layout.prop(ptr, "filepath", DEFAULT_FLAGS, "", ICON_NONE);
}

static void node_texture_buts_combsep_color(ui::Layout &layout, bContext * /*C*/, PointerRNA *ptr)
{
  layout.prop(ptr, "mode", DEFAULT_FLAGS, "", ICON_NONE);
}

/* only once called */
static void node_texture_set_butfunc(blender::bke::bNodeType *ntype)
{
  if (ntype->type_legacy >= TEX_NODE_PROC && ntype->type_legacy < TEX_NODE_PROC_MAX) {
    ntype->draw_buttons = node_texture_buts_proc;
  }
  else {
    switch (ntype->type_legacy) {

      case TEX_NODE_MATH:
        ntype->draw_buttons = node_buts_math;
        break;

      case TEX_NODE_MIX_RGB:
        ntype->draw_buttons = node_buts_mix_rgb;
        break;

      case TEX_NODE_VALTORGB:
        ntype->draw_buttons = node_buts_colorramp;
        break;

      case TEX_NODE_CURVE_RGB:
        ntype->draw_buttons = node_buts_curvecol;
        break;

      case TEX_NODE_CURVE_TIME:
        ntype->draw_buttons = node_buts_time;
        break;

      case TEX_NODE_TEXTURE:
        ntype->draw_buttons = node_buts_texture;
        break;

      case TEX_NODE_BRICKS:
        ntype->draw_buttons = node_texture_buts_bricks;
        break;

      case TEX_NODE_IMAGE:
        ntype->draw_buttons = node_texture_buts_image;
        ntype->draw_buttons_ex = node_texture_buts_image_ex;
        break;

      case TEX_NODE_OUTPUT:
        ntype->draw_buttons = node_texture_buts_output;
        break;

      case TEX_NODE_COMBINE_COLOR:
      case TEX_NODE_SEPARATE_COLOR:
        ntype->draw_buttons = node_texture_buts_combsep_color;
        break;
    }
  }
}

/* -------------------------------------------------------------------- */
/** \name Init Draw Callbacks For All Tree Types
 *
 * Only called on node initialization, once.
 * \{ */

static void node_property_update_default(Main *bmain, Scene * /*scene*/, PointerRNA *ptr)
{
  bNodeTree *ntree = (bNodeTree *)ptr->owner_id;
  bNode *node = (bNode *)ptr->data;
  BKE_ntree_update_tag_node_property(ntree, node);
  BKE_main_ensure_invariants(*bmain);
}

static void node_socket_template_properties_update(blender::bke::bNodeType *ntype,
                                                   blender::bke::bNodeSocketTemplate *stemp)
{
  StructRNA *srna = ntype->rna_ext.srna;
  PropertyRNA *prop = RNA_struct_type_find_property(srna, stemp->identifier);

  if (prop) {
    RNA_def_property_update_runtime(prop, node_property_update_default);
  }
}

static void node_template_properties_update(blender::bke::bNodeType *ntype)
{
  blender::bke::bNodeSocketTemplate *stemp;

  if (ntype->inputs) {
    for (stemp = ntype->inputs; stemp->type >= 0; stemp++) {
      node_socket_template_properties_update(ntype, stemp);
    }
  }
  if (ntype->outputs) {
    for (stemp = ntype->outputs; stemp->type >= 0; stemp++) {
      node_socket_template_properties_update(ntype, stemp);
    }
  }
}

static void node_socket_undefined_draw(bContext * /*C*/,
                                       ui::Layout *layout,
                                       PointerRNA * /*ptr*/,
                                       PointerRNA * /*node_ptr*/,
                                       StringRef /*text*/)
{
  layout->label(IFACE_("Undefined Socket Type"), ICON_ERROR);
}

static void node_socket_undefined_draw_color(bContext * /*C*/,
                                             PointerRNA * /*ptr*/,
                                             PointerRNA * /*node_ptr*/,
                                             float *r_color)
{
  r_color[0] = 1.0f;
  r_color[1] = 0.0f;
  r_color[2] = 0.0f;
  r_color[3] = 1.0f;
}

static void node_socket_undefined_draw_color_simple(const bke::bNodeSocketType * /*type*/,
                                                    float *r_color)
{
  r_color[0] = 1.0f;
  r_color[1] = 0.0f;
  r_color[2] = 0.0f;
  r_color[3] = 1.0f;
}

static void node_socket_undefined_interface_draw(ID * /*id*/,
                                                 bNodeTreeInterfaceSocket * /*interface_socket*/,
                                                 bContext * /*C*/,
                                                 ui::Layout *layout)
{
  layout->label(IFACE_("Undefined Socket Type"), ICON_ERROR);
}

/** \} */

}  // namespace blender::ed::space_node

void ED_node_init_butfuncs()
{
  using namespace blender::ed::space_node;

  /* Fallback types for undefined tree, nodes, sockets
   * Defined in blenkernel, but not registered in type hashes.
   */

  using blender::bke::NodeSocketTypeUndefined;
  using blender::bke::NodeTypeUndefined;

  NodeTypeUndefined.draw_buttons = nullptr;
  NodeTypeUndefined.draw_buttons_ex = nullptr;

  NodeSocketTypeUndefined.draw = node_socket_undefined_draw;
  NodeSocketTypeUndefined.draw_color = node_socket_undefined_draw_color;
  NodeSocketTypeUndefined.draw_color_simple = node_socket_undefined_draw_color_simple;
  NodeSocketTypeUndefined.interface_draw = node_socket_undefined_interface_draw;

  /* node type ui functions */
  for (blender::bke::bNodeType *ntype : blender::bke::node_types_get()) {
    node_common_set_butfunc(ntype);

    node_composit_set_butfunc(ntype);
    node_shader_set_butfunc(ntype);
    node_texture_set_butfunc(ntype);

    /* define update callbacks for socket properties */
    node_template_properties_update(ntype);
  }
}

void ED_init_custom_node_type(blender::bke::bNodeType * /*ntype*/) {}

void ED_init_custom_node_socket_type(blender::bke::bNodeSocketType *stype)
{
  stype->draw = blender::ed::space_node::node_socket_button_label;
}

namespace blender::ed::space_node {

static const float virtual_node_socket_color[4] = {0.2, 0.2, 0.2, 1.0};

/* maps standard socket integer type to a color */
static const float std_node_socket_colors[][4] = {
    {0.63, 0.63, 0.63, 1.0}, /* SOCK_FLOAT */
    {0.39, 0.39, 0.78, 1.0}, /* SOCK_VECTOR */
    {0.78, 0.78, 0.16, 1.0}, /* SOCK_RGBA */
    {0.39, 0.78, 0.39, 1.0}, /* SOCK_SHADER */
    {0.80, 0.65, 0.84, 1.0}, /* SOCK_BOOLEAN */
    {0.0, 0.0, 0.0, 0.0},    /* UNUSED */
    {0.35, 0.55, 0.36, 1.0}, /* SOCK_INT */
    {0.44, 0.70, 1.00, 1.0}, /* SOCK_STRING */
    {0.93, 0.62, 0.36, 1.0}, /* SOCK_OBJECT */
    {0.39, 0.22, 0.39, 1.0}, /* SOCK_IMAGE */
    {0.00, 0.84, 0.64, 1.0}, /* SOCK_GEOMETRY */
    {0.96, 0.96, 0.96, 1.0}, /* SOCK_COLLECTION */
    {0.62, 0.31, 0.64, 1.0}, /* SOCK_TEXTURE */
    {0.92, 0.46, 0.51, 1.0}, /* SOCK_MATERIAL */
    {0.65, 0.39, 0.78, 1.0}, /* SOCK_ROTATION */
    {0.40, 0.40, 0.40, 1.0}, /* SOCK_MENU */
    {0.72, 0.20, 0.52, 1.0}, /* SOCK_MATRIX */
    {0.30, 0.50, 0.50, 1.0}, /* SOCK_BUNDLE */
    {0.49, 0.49, 0.23, 1.0}, /* SOCK_CLOSURE */
    {0, 0, 0, 1},            /* SOCK_FONT */
    {0, 0, 0, 1},            /* SOCK_SCENE */
    {0, 0, 0, 1},            /* SOCK_TEXT_ID */
    {0, 0, 0, 1},            /* SOCK_MASK */
    {0, 0, 0, 1},            /* SOCK_SOUND */
};

/* BFA - Expose virtual socket color outside this file, used in interface_icons.cc*/
void node_socket_virtual_color_get(float r_color[4])
{
  copy_v4_v4(r_color, virtual_node_socket_color);
}

void std_node_socket_colors_get(int socket_type, float *r_color)
{
  BLI_assert(socket_type >= 0);
  BLI_assert(socket_type < std::size(std_node_socket_colors));

  copy_v4_v4(r_color, std_node_socket_colors[socket_type]);
}

/* Callback for colors that does not depend on the socket pointer argument to get the type. */
template<int socket_type>
void std_node_socket_color_fn(bContext * /*C*/,
                              PointerRNA * /*ptr*/,
                              PointerRNA * /*node_ptr*/,
                              float *r_color)
{
  copy_v4_v4(r_color, std_node_socket_colors[socket_type]);
};
static void std_node_socket_color_simple_fn(const bke::bNodeSocketType *type, float *r_color)
{
  copy_v4_v4(r_color, std_node_socket_colors[type->type]);
};

using SocketColorFn = void (*)(bContext *C, PointerRNA *ptr, PointerRNA *node_ptr, float *r_color);
/* Callbacks for all built-in socket types. */
static const SocketColorFn std_node_socket_color_funcs[] = {
    std_node_socket_color_fn<SOCK_FLOAT>,    std_node_socket_color_fn<SOCK_VECTOR>,
    std_node_socket_color_fn<SOCK_RGBA>,     std_node_socket_color_fn<SOCK_SHADER>,
    std_node_socket_color_fn<SOCK_BOOLEAN>,  nullptr /* UNUSED. */,
    std_node_socket_color_fn<SOCK_INT>,      std_node_socket_color_fn<SOCK_STRING>,
    std_node_socket_color_fn<SOCK_OBJECT>,   std_node_socket_color_fn<SOCK_IMAGE>,
    std_node_socket_color_fn<SOCK_GEOMETRY>, std_node_socket_color_fn<SOCK_COLLECTION>,
    std_node_socket_color_fn<SOCK_TEXTURE>,  std_node_socket_color_fn<SOCK_MATERIAL>,
    std_node_socket_color_fn<SOCK_ROTATION>, std_node_socket_color_fn<SOCK_MENU>,
    std_node_socket_color_fn<SOCK_MATRIX>,   std_node_socket_color_fn<SOCK_BUNDLE>,
    std_node_socket_color_fn<SOCK_CLOSURE>,  std_node_socket_color_fn<SOCK_FONT>,
    std_node_socket_color_fn<SOCK_SCENE>,    std_node_socket_color_fn<SOCK_TEXT_ID>,
    std_node_socket_color_fn<SOCK_MASK>,     std_node_socket_color_fn<SOCK_SOUND>,
};

static bool socket_needs_attribute_search(bNode &node, bNodeSocket &socket)
{
  const nodes::NodeDeclaration *node_decl = node.declaration();
  if (node_decl == nullptr) {
    return false;
  }
  if (node_decl->skip_updating_sockets) {
    return false;
  }
  if (socket.in_out == SOCK_OUT) {
    return false;
  }
  return socket.runtime->declaration->is_attribute_name;
}

static bool socket_needs_layer_search(const bNode &node, const bNodeSocket &socket)
{
  const nodes::NodeDeclaration *node_decl = node.declaration();
  if (node_decl == nullptr) {
    return false;
  }
  if (node_decl->skip_updating_sockets) {
    return false;
  }
  if (socket.in_out == SOCK_OUT) {
    return false;
  }
  return socket.runtime->declaration->is_layer_name;
}

static bool socket_needs_volume_grid_search(const bNode &node, const bNodeSocket &socket)
{
  const nodes::NodeDeclaration *node_decl = node.declaration();
  if (node_decl == nullptr) {
    return false;
  }
  if (node_decl->skip_updating_sockets) {
    return false;
  }
  if (socket.in_out == SOCK_OUT) {
    return false;
  }
  return socket.runtime->declaration->is_volume_grid_name;
}

static void draw_gizmo_pin_icon(ui::Layout *layout, PointerRNA *socket_ptr)
{
  layout->prop(socket_ptr, "pin_gizmo", UI_ITEM_NONE, "", ICON_GIZMO);
}

static void draw_node_socket_name_editable(ui::Layout *layout,
                                           bNodeSocket *sock,
                                           const StringRef text)
{
  if (sock->runtime->declaration) {
    if (sock->runtime->declaration->socket_name_rna) {
      layout->alignment_set(ui::LayoutAlign::Expand);
      layout->emboss_set(ui::EmbossType::None);
      layout->prop((&sock->runtime->declaration->socket_name_rna->owner),
                   sock->runtime->declaration->socket_name_rna->property_name,
                   UI_ITEM_NONE,
                   "",
                   ICON_NONE);
      return;
    }
  }
  layout->label(text, ICON_NONE);
}

static void draw_node_socket_without_value(ui::Layout *layout,
                                           bNodeSocket *sock,
                                           const StringRef text)
{
  draw_node_socket_name_editable(layout, sock, text);
}

static void std_node_socket_draw(
    bContext *C, ui::Layout *layout, PointerRNA *ptr, PointerRNA *node_ptr, StringRef label)
{
  bNode *node = (bNode *)node_ptr->data;
  bNodeSocket *sock = (bNodeSocket *)ptr->data;
  bNodeTree *tree = reinterpret_cast<bNodeTree *>(ptr->owner_id);
  int type = sock->typeinfo->type;
  // int subtype = sock->typeinfo->subtype;

  const nodes::SocketDeclaration *socket_decl = sock->runtime->declaration;

  if (sock->is_inactive()) {
    layout->active_set(false);
  }

  const bool optional_label = (socket_decl && socket_decl->optional_label) || label.is_empty();
  const StringRef label_or_empty = optional_label ? "" : label;

  const bool has_gizmo = tree->runtime->gizmo_propagation ?
                             tree->runtime->gizmo_propagation->gizmo_endpoint_sockets.contains(
                                 sock) :
                             false;

  if (has_gizmo) {
    if (sock->in_out == SOCK_OUT && node->is_group_input()) {
      ui::Layout &row = layout->row(false);
      row.alignment_set(ui::LayoutAlign::Right);
      node_socket_button_label(C, &row, ptr, node_ptr, label);
      row.label("", ICON_GIZMO);
      return;
    }
    if (sock->in_out == SOCK_IN && sock->index() == 0 &&
        nodes::gizmos::is_builtin_gizmo_node(*node))
    {
      ui::Layout *row = &layout->row(false);
      node_socket_button_label(C, row, ptr, node_ptr, label);
      draw_gizmo_pin_icon(row, ptr);
      return;
    }
  }

  if ((sock->in_out == SOCK_OUT) || (sock->flag & SOCK_HIDE_VALUE) || sock->is_logically_linked())
  {
    draw_node_socket_without_value(layout, sock, label);
    return;
  }
  if (tree->type == NTREE_GEOMETRY &&
      ELEM(sock->display_shape, SOCK_DISPLAY_SHAPE_LIST, SOCK_DISPLAY_SHAPE_VOLUME_GRID))
  {
    draw_node_socket_without_value(layout, sock, label);
    return;
  }

  /* Some socket types draw the gizmo icon in a special way to look better. All others use a
   * fallback default code path. */
  bool gizmo_handled = false;

  switch (type) {
    case SOCK_FLOAT:
    case SOCK_INT:
    case SOCK_BOOLEAN:
      layout->prop(ptr, "default_value", DEFAULT_FLAGS, label_or_empty, ICON_NONE);
      break;
    case SOCK_VECTOR:
      if (socket_decl && socket_decl->compact) {
        template_component_menu(layout, ptr, "default_value", label_or_empty);
      }
      else {
        if (sock->typeinfo->subtype == PROP_DIRECTION) {
          layout->prop(ptr, "default_value", DEFAULT_FLAGS, "", ICON_NONE);
        }
        else {
          ui::Layout *column = &layout->column(false);
          {
            ui::Layout *row = &column->row(true);
            draw_node_socket_name_editable(row, sock, label_or_empty);
            if (has_gizmo) {
              draw_gizmo_pin_icon(row, ptr);
              gizmo_handled = true;
            }
          }
          column->prop(ptr, "default_value", DEFAULT_FLAGS, "", ICON_NONE);
        }
      }
      break;
    case SOCK_ROTATION: {
      ui::Layout *column = &layout->column(false);
      {
        ui::Layout *row = &column->row(true);
        draw_node_socket_name_editable(row, sock, label_or_empty);
        if (has_gizmo) {
          draw_gizmo_pin_icon(row, ptr);
          gizmo_handled = true;
        }
      }
      column->prop(ptr, "default_value", DEFAULT_FLAGS, "", ICON_NONE);
      break;
    }
    case SOCK_MATRIX: {
      draw_node_socket_name_editable(layout, sock, label);
      break;
    }
    case SOCK_RGBA: {
      if (optional_label) {
        layout->prop(ptr, "default_value", DEFAULT_FLAGS, "", ICON_NONE);
      }
      else {
        ui::Layout *row = &layout->split(0.4f, false);
        ui::Layout *label_layout = &row->column(true);
        label_layout->label(label, ICON_NONE);
        ui::Layout *color_layout = &row->column(true);
        color_layout->prop(ptr, "default_value", DEFAULT_FLAGS, "", ICON_NONE);
        /* Keep color layout active to avoid darkened color appearance when inactive. */
        if (sock->is_inactive()) {
          layout->active_set(true);
          label_layout->active_set(false);
          color_layout->active_set(true);
        }
      }
      break;
    }
    case SOCK_STRING: {
      if (socket_needs_attribute_search(*node, *sock)) {
        if (optional_label) {
          node_geometry_add_attribute_search_button(*C, *node, *ptr, *layout, label);
        }
        else {
          ui::Layout *row = &layout->split(0.4f, false);
          row->label(label, ICON_NONE);
          node_geometry_add_attribute_search_button(*C, *node, *ptr, *row);
        }
      }
      else if (socket_needs_layer_search(*node, *sock)) {
        if (optional_label) {
          node_geometry_add_layer_search_button(*C, *node, *ptr, *layout, label);
        }
        else {
          ui::Layout *row = &layout->split(0.4f, false);
          row->label(label, ICON_NONE);
          node_geometry_add_layer_search_button(*C, *node, *ptr, *row);
        }
      }
      else if (socket_needs_volume_grid_search(*node, *sock)) {
        if (optional_label) {
          node_geometry_add_volume_grid_search_button(*C, *node, *ptr, *layout, label);
        }
        else {
          ui::Layout *row = &layout->split(0.4f, false);
          row->label(label, ICON_NONE);
          node_geometry_add_volume_grid_search_button(*C, *node, *ptr, *row);
        }
      }
      else {
        if (optional_label) {
          layout->prop(ptr,
                       RNA_struct_find_property(ptr, "default_value"),
                       -1,
                       0,
                       UI_ITEM_NONE,
                       "",
                       ICON_NONE,
                       label);
        }
        else {
          ui::Layout *row = &layout->split(0.4f, false);
          row->label(label, ICON_NONE);
          row->prop(ptr, "default_value", DEFAULT_FLAGS, "", ICON_NONE);
        }
      }
      break;
    }
    case SOCK_MENU: {
      const bNodeSocketValueMenu *default_value =
          sock->default_value_typed<bNodeSocketValueMenu>();
      if (default_value->enum_items) {
        if (default_value->enum_items->items.is_empty()) {
          ui::Layout *row = &layout->split(0.4f, false);
          row->label(label, ICON_NONE);
          row->label(IFACE_("No Items"), ICON_NONE);
        }
        else {
          bool expanded = false;
          if (const auto *menu_decl = dynamic_cast<const nodes::decl::Menu *>(socket_decl)) {
            expanded = menu_decl->is_expanded;
          }
          if (optional_label) {
            if (expanded) {
              /* Use a single space for the name to work around a bug. Also see
               * #ui_item_enum_expand_exec. */
              layout->prop(ptr, "default_value", ui::ITEM_R_EXPAND, " ", ICON_NONE);
            }
            else {
              layout->prop(ptr, "default_value", DEFAULT_FLAGS, "", ICON_NONE);
            }
          }
          else {
            ui::Layout &row = layout->split(0.4f, false);
            row.label(label, ICON_NONE);
            if (expanded) {
              /* Use a single space for the name to work around a bug. Also see
               * #ui_item_enum_expand_exec. */
              row.row(true).prop(ptr, "default_value", ui::ITEM_R_EXPAND, " ", ICON_NONE);
            }
            else {
              row.prop(ptr, "default_value", DEFAULT_FLAGS, "", ICON_NONE);
            }
          }
        }
      }
      else if (default_value->has_conflict()) {
        layout->label(IFACE_("Menu Error"), ICON_ERROR);
      }
      else {
        layout->label(IFACE_("Menu Undefined"), ICON_QUESTION);
      }
      break;
    }
    case SOCK_COLLECTION:
    case SOCK_OBJECT:
    case SOCK_MATERIAL:
    case SOCK_FONT:
    case SOCK_SCENE:
    case SOCK_TEXT_ID:
    case SOCK_MASK:
    case SOCK_SOUND: {
      if (optional_label) {
        layout->prop(ptr,
                     RNA_struct_find_property(ptr, "default_value"),
                     -1,
                     0,
                     DEFAULT_FLAGS,
                     "",
                     ICON_NONE,
                     std::optional(label));
      }
      else {
        layout->prop(ptr,
                     RNA_struct_find_property(ptr, "default_value"),
                     -1,
                     0,
                     DEFAULT_FLAGS,
                     label,
                     ICON_NONE);
      }

      break;
    }
    case SOCK_IMAGE: {
      const bNodeTree *node_tree = (const bNodeTree *)node_ptr->owner_id;
      if (node_tree->type == NTREE_GEOMETRY) {
        if (optional_label) {
          template_id(layout, C, ptr, "default_value", "image.new", "image.open", nullptr);
        }
        else {
          /* 0.3 split ratio is inconsistent, but use it here because the "New" button is large. */
          ui::Layout *row = &layout->split(0.3f, false);
          row->label(label, ICON_NONE);
          template_id(row, C, ptr, "default_value", "image.new", "image.open", nullptr);
        }
      }
      else {
        layout->prop(ptr, "default_value", DEFAULT_FLAGS, label_or_empty, ICON_NONE);
      }
      break;
    }
    case SOCK_TEXTURE: {
      if (optional_label) {
        template_id(layout, C, ptr, "default_value", "texture.new", nullptr, nullptr);
      }
      else {
        /* 0.3 split ratio is inconsistent, but use it here because the "New" button is large. */
        ui::Layout *row = &layout->split(0.3f, false);
        row->label(label, ICON_NONE);
        template_id(row, C, ptr, "default_value", "texture.new", nullptr, nullptr);
      }

      break;
    }
    default:
      draw_node_socket_without_value(layout, sock, label_or_empty);
      break;
  }

  if (has_gizmo && !gizmo_handled) {
    draw_gizmo_pin_icon(layout, ptr);
  }
}

static void std_node_socket_interface_draw(ID *id,
                                           bNodeTreeInterfaceSocket *interface_socket,
                                           bContext * /*C*/,
                                           ui::Layout *layout)
{
  PointerRNA ptr = RNA_pointer_create_discrete(id, &RNA_NodeTreeInterfaceSocket, interface_socket);

  const bke::bNodeSocketType *typeinfo = interface_socket->socket_typeinfo();
  BLI_assert(typeinfo != nullptr);
  eNodeSocketDatatype type = eNodeSocketDatatype(typeinfo->type);

  ui::Layout *col = &layout->column(false);

  switch (type) {
    case SOCK_FLOAT: {
      col->prop(&ptr, "subtype", DEFAULT_FLAGS, IFACE_("Subtype"), ICON_NONE);
      col->prop(&ptr, "default_value", DEFAULT_FLAGS, IFACE_("Default"), ICON_NONE);
      ui::Layout *sub = &col->column(true);
      sub->prop(&ptr, "min_value", DEFAULT_FLAGS, IFACE_("Min"), ICON_NONE);
      sub->prop(&ptr, "max_value", DEFAULT_FLAGS, IFACE_("Max"), ICON_NONE);
      break;
    }
    case SOCK_INT: {
      col->prop(&ptr, "subtype", DEFAULT_FLAGS, IFACE_("Subtype"), ICON_NONE);
      col->prop(&ptr, "default_value", DEFAULT_FLAGS, IFACE_("Default"), ICON_NONE);
      ui::Layout *sub = &col->column(true);
      sub->prop(&ptr, "min_value", DEFAULT_FLAGS, IFACE_("Min"), ICON_NONE);
      sub->prop(&ptr, "max_value", DEFAULT_FLAGS, IFACE_("Max"), ICON_NONE);
      break;
    }
    case SOCK_VECTOR: {
      col->prop(&ptr, "subtype", DEFAULT_FLAGS, IFACE_("Subtype"), ICON_NONE);
      col->prop(&ptr,
                "dimensions",
                DEFAULT_FLAGS,
                CTX_IFACE_(BLT_I18NCONTEXT_ID_TEXTURE, "Dimensions"),
                ICON_NONE);
<<<<<<< HEAD
      col->use_property_split_set(false); /* bfa - use_property_split = False */
      col->prop(&ptr, "default_value", UI_ITEM_R_EXPAND, IFACE_("Default"), ICON_NONE);
      col->separator();                  /* bfa - Add slight spacing between these items */
      col->use_property_split_set(true); /* bfa - split non-boolean props */
=======
      col->prop(&ptr, "default_value", ui::ITEM_R_EXPAND, IFACE_("Default"), ICON_NONE);
>>>>>>> 1536700a
      ui::Layout *sub = &col->column(true);
      sub->prop(&ptr, "min_value", DEFAULT_FLAGS, IFACE_("Min"), ICON_NONE);
      sub->prop(&ptr, "max_value", DEFAULT_FLAGS, IFACE_("Max"), ICON_NONE);
      break;
    }
    case SOCK_STRING: {
      col->prop(&ptr, "subtype", DEFAULT_FLAGS, IFACE_("Subtype"), ICON_NONE);
      col->use_property_split_set(false); /* bfa - use_property_split = False */
      col->prop(&ptr, "default_value", DEFAULT_FLAGS, IFACE_("Default"), ICON_NONE);
      break;
    }
    case SOCK_BOOLEAN: {
      col->use_property_split_set(false); /* bfa - use_property_split = False */
      col->prop(&ptr, "default_value", DEFAULT_FLAGS, IFACE_("Default"), 0);
      break;
    }
    case SOCK_ROTATION:
    case SOCK_RGBA:
    case SOCK_OBJECT:
    case SOCK_COLLECTION:
    case SOCK_IMAGE:
    case SOCK_TEXTURE:
    case SOCK_MATERIAL:
    case SOCK_FONT:
    case SOCK_SCENE:
    case SOCK_TEXT_ID:
    case SOCK_MASK:
    case SOCK_SOUND: {
      col->prop(&ptr, "default_value", DEFAULT_FLAGS, IFACE_("Default"), ICON_NONE);
      break;
    }
    case SOCK_MENU: {
      col->prop(&ptr, "default_value", DEFAULT_FLAGS, IFACE_("Default"), ICON_NONE);
      col->use_property_split_set(false); /* bfa - use_property_split = False */
      col->prop(&ptr, "menu_expanded", DEFAULT_FLAGS, IFACE_("Expanded"), ICON_NONE);
      break;
    }
    case SOCK_SHADER:
    case SOCK_GEOMETRY:
    case SOCK_MATRIX:
    case SOCK_BUNDLE:
    case SOCK_CLOSURE:
      break;

    case SOCK_CUSTOM:
      BLI_assert_unreachable();
      break;
  }

  col = &layout->column(false);

  const bNodeTree *node_tree = reinterpret_cast<const bNodeTree *>(id);
  if (interface_socket->flag & NODE_INTERFACE_SOCKET_INPUT && node_tree->type == NTREE_GEOMETRY) {
    if (ELEM(type, SOCK_INT, SOCK_VECTOR, SOCK_MATRIX)) {
      col->prop(&ptr, "default_input", DEFAULT_FLAGS, std::nullopt, ICON_NONE);
    }
  }

  if (interface_socket->flag & NODE_INTERFACE_SOCKET_INPUT) {
    col->use_property_split_set(false); /* bfa - use_property_split = False */
    col->prop(&ptr, "optional_label", DEFAULT_FLAGS, std::nullopt, ICON_NONE);
    col->use_property_split_set(true); /* bfa - split non-boolean props */
  }
  {
    ui::Layout *sub = &col->column(false);
    sub->active_set(interface_socket->default_input == NODE_DEFAULT_INPUT_VALUE);
    sub->use_property_split_set(false); /* bfa - use_property_split = False */
    sub->prop(&ptr, "hide_value", DEFAULT_FLAGS, std::nullopt, ICON_NONE);
    sub->use_property_split_set(true); /* bfa - split non-boolean props */
  }

  if (interface_socket->flag & NODE_INTERFACE_SOCKET_INPUT && node_tree->type == NTREE_GEOMETRY) {
    if (type == SOCK_BOOLEAN) {
      col->prop(&ptr, "layer_selection_field", DEFAULT_FLAGS, std::nullopt, ICON_NONE);
    }
    ui::Layout *sub = &col->column(false);
    sub->active_set(!is_layer_selection_field(*interface_socket));
    sub->use_property_split_set(false); /* bfa - use_property_split = False */
    sub->prop(&ptr, "hide_in_modifier", DEFAULT_FLAGS, std::nullopt, ICON_NONE);
    sub->use_property_split_set(true); /* bfa - split non-boolean props */
    if (nodes::socket_type_supports_fields(type) || nodes::socket_type_supports_grids(type)) {
      sub->prop(&ptr, "structure_type", DEFAULT_FLAGS, IFACE_("Shape"), ICON_NONE);
    }
  }
}

static void node_socket_virtual_draw_color(bContext * /*C*/,
                                           PointerRNA * /*ptr*/,
                                           PointerRNA * /*node_ptr*/,
                                           float *r_color)
{
  copy_v4_v4(r_color, virtual_node_socket_color);
}

static void node_socket_virtual_draw_color_simple(const bke::bNodeSocketType * /*type*/,
                                                  float *r_color)
{
  copy_v4_v4(r_color, virtual_node_socket_color);
}

}  // namespace blender::ed::space_node

void ED_init_standard_node_socket_type(blender::bke::bNodeSocketType *stype)
{
  using namespace blender::ed::space_node;
  stype->draw = std_node_socket_draw;
  stype->draw_color = std_node_socket_color_funcs[stype->type];
  stype->draw_color_simple = std_node_socket_color_simple_fn;
  stype->interface_draw = std_node_socket_interface_draw;
}

void ED_init_node_socket_type_virtual(blender::bke::bNodeSocketType *stype)
{
  using namespace blender::ed::space_node;
  stype->draw = std_node_socket_draw;
  stype->draw_color = node_socket_virtual_draw_color;
  stype->draw_color_simple = node_socket_virtual_draw_color_simple;
}

void ED_node_type_draw_color(const char *idname, float *r_color)
{
  using namespace blender::ed::space_node;

  const blender::bke::bNodeSocketType *typeinfo = blender::bke::node_socket_type_find(idname);
  if (!typeinfo || typeinfo->type == SOCK_CUSTOM) {
    r_color[0] = 0.0f;
    r_color[1] = 0.0f;
    r_color[2] = 0.0f;
    r_color[3] = 0.0f;
    return;
  }

  BLI_assert(typeinfo->type < ARRAY_SIZE(std_node_socket_colors));
  copy_v4_v4(r_color, std_node_socket_colors[typeinfo->type]);
}

namespace blender::ed::space_node {

/* ************** Generic drawing ************** */

void draw_nodespace_back_pix(const bContext &C,
                             ARegion &region,
                             SpaceNode &snode,
                             bNodeInstanceKey parent_key)
{
  Main *bmain = CTX_data_main(&C);
  bNodeInstanceKey active_viewer_key = (snode.nodetree ? snode.nodetree->active_viewer_key :
                                                         bke::NODE_INSTANCE_KEY_NONE);
  GPU_matrix_push_projection();
  GPU_matrix_push();
  wmOrtho2_region_pixelspace(&region);
  GPU_matrix_identity_set();
  ED_region_draw_cb_draw(&C, &region, REGION_DRAW_BACKDROP);
  GPU_matrix_pop_projection();
  GPU_matrix_pop();

  if (!(snode.flag & SNODE_BACKDRAW) || !ED_node_is_compositor(&snode) ||
      snode.node_tree_sub_type != SNODE_COMPOSITOR_SCENE)
  {
    return;
  }

  if (parent_key.value != active_viewer_key.value) {
    return;
  }

  GPU_matrix_push_projection();
  GPU_matrix_push();

  /* The draw manager is used to draw the backdrop image. */
  blender::gpu::FrameBuffer *old_fb = GPU_framebuffer_active_get();
  GPU_framebuffer_restore();
  BLI_thread_lock(LOCK_DRAW_IMAGE);
  DRW_draw_view(&C);
  BLI_thread_unlock(LOCK_DRAW_IMAGE);
  GPU_framebuffer_bind_no_srgb(old_fb);
  /* Draw manager changes the depth state. Set it back to NONE. Without this the
   * node preview images aren't drawn correctly. */
  GPU_depth_test(GPU_DEPTH_NONE);

  void *lock;
  Image *ima = BKE_image_ensure_viewer(bmain, IMA_TYPE_COMPOSITE, "Viewer Node");
  ImBuf *ibuf = BKE_image_acquire_ibuf(ima, nullptr, &lock);
  if (ibuf) {
    /* somehow the offset has to be calculated inverse */
    wmOrtho2_region_pixelspace(&region);
    const float offset_x = snode.xof + ima->runtime->backdrop_offset[0] * snode.zoom;
    const float offset_y = snode.yof + ima->runtime->backdrop_offset[1] * snode.zoom;
    const float x = (region.winx - snode.zoom * ibuf->x) / 2 + offset_x;
    const float y = (region.winy - snode.zoom * ibuf->y) / 2 + offset_y;

    /** \note draw selected info on backdrop
     */
    if (snode.edittree) {
      bNode *node = (bNode *)snode.edittree->nodes.first;
      const rctf *viewer_border = &snode.nodetree->viewer_border;
      while (node) {
        if (node->flag & NODE_SELECT) {
          if (node->typeinfo->draw_backdrop) {
            node->typeinfo->draw_backdrop(&snode, ibuf, node, x, y);
          }
        }
        node = node->next;
      }

      if ((snode.nodetree->flag & NTREE_VIEWER_BORDER) &&
          viewer_border->xmin < viewer_border->xmax && viewer_border->ymin < viewer_border->ymax)
      {
        rcti pixel_border;
        BLI_rcti_init(&pixel_border,
                      x + snode.zoom * viewer_border->xmin * ibuf->x,
                      x + snode.zoom * viewer_border->xmax * ibuf->x,
                      y + snode.zoom * viewer_border->ymin * ibuf->y,
                      y + snode.zoom * viewer_border->ymax * ibuf->y);

        uint pos = GPU_vertformat_attr_add(
            immVertexFormat(), "pos", blender::gpu::VertAttrType::SFLOAT_32_32);
        immBindBuiltinProgram(GPU_SHADER_3D_UNIFORM_COLOR);
        immUniformThemeColor(TH_ACTIVE);

        immDrawBorderCorners(pos, &pixel_border, 1.0f, 1.0f);

        immUnbindProgram();
      }
    }
  }

  BKE_image_release_ibuf(ima, ibuf, lock);
  GPU_matrix_pop_projection();
  GPU_matrix_pop();
}

float2 socket_link_connection_location(const bNode &node,
                                       const bNodeSocket &socket,
                                       const bNodeLink &link)
{
  const float2 socket_location = socket.runtime->location;
  if (socket.is_multi_input() && socket.is_input() && !(node.flag & NODE_COLLAPSED)) {
    /* For internal link case, handle number of links as at least 1. */
    const int clamped_total_inputs = math::max<int>(1, socket.runtime->total_inputs);
    return node_link_calculate_multi_input_position(
        socket_location, link.multi_input_sort_id, clamped_total_inputs);
  }
  return socket_location;
}

static void calculate_inner_link_bezier_points(std::array<float2, 4> &points)
{
  const int curving = ui::theme::get_value_type(TH_NODE_CURVING, SPACE_NODE);
  if (curving == 0) {
    /* Straight line: align all points. */
    points[1] = math::interpolate(points[0], points[3], 1.0f / 3.0f);
    points[2] = math::interpolate(points[0], points[3], 2.0f / 3.0f);
  }
  else {
    const float dist_x = math::distance(points[0].x, points[3].x);
    const float dist_y = math::distance(points[0].y, points[3].y);

    /* Reduce the handle offset when the link endpoints are close to horizontal. */
    const float slope = math::safe_divide(dist_y, dist_x);
    const float clamp_factor = math::min(1.0f, slope * (4.5f - 0.25f * float(curving)));

    const float handle_offset = curving * 0.1f * dist_x * clamp_factor;

    points[1].x = points[0].x + handle_offset;
    points[1].y = points[0].y;

    points[2].x = points[3].x - handle_offset;
    points[2].y = points[3].y;
  }
}

static std::array<float2, 4> node_link_bezier_points(const bNodeLink &link)
{
  std::array<float2, 4> points;
  points[0] = socket_link_connection_location(*link.fromnode, *link.fromsock, link);
  points[3] = socket_link_connection_location(*link.tonode, *link.tosock, link);
  calculate_inner_link_bezier_points(points);
  return points;
}

static bool node_link_draw_is_visible(const View2D &v2d, const std::array<float2, 4> &points)
{
  if (min_ffff(points[0].x, points[1].x, points[2].x, points[3].x) > v2d.cur.xmax) {
    return false;
  }
  if (max_ffff(points[0].x, points[1].x, points[2].x, points[3].x) < v2d.cur.xmin) {
    return false;
  }
  return true;
}

void node_link_bezier_points_evaluated(const bNodeLink &link,
                                       std::array<float2, NODE_LINK_RESOL + 1> &coords)
{
  const std::array<float2, 4> points = node_link_bezier_points(link);

  /* The extra +1 in size is required by these functions and would be removed ideally. */
  BKE_curve_forward_diff_bezier(points[0].x,
                                points[1].x,
                                points[2].x,
                                points[3].x,
                                &coords[0].x,
                                NODE_LINK_RESOL,
                                sizeof(float2));
  BKE_curve_forward_diff_bezier(points[0].y,
                                points[1].y,
                                points[2].y,
                                points[3].y,
                                &coords[0].y,
                                NODE_LINK_RESOL,
                                sizeof(float2));
}

/* -------------------------------------------------------------------- */
/** \name Node Socket Drawing
 * \{ */

/* Keep in sync with node socket shader. */
#define MAX_SOCKET_PARAMETERS 4
#define MAX_SOCKET_INSTANCE 32

struct GBatchNodesocket {
  gpu::Batch *batch;
  Vector<NodeSocketShaderParameters, MAX_SOCKET_INSTANCE> params;
  bool enabled;
};

static GBatchNodesocket &g_batch_nodesocket()
{
  static GBatchNodesocket nodesocket_batch;
  return nodesocket_batch;
}

static gpu::Batch *nodesocket_batch_init()
{
  if (g_batch_nodesocket().batch == nullptr) {
    GPUIndexBufBuilder ibuf;
    GPU_indexbuf_init(&ibuf, GPU_PRIM_TRIS, 2, 4);
    /* Quad to draw the node socket in. */
    GPU_indexbuf_add_tri_verts(&ibuf, 0, 1, 2);
    GPU_indexbuf_add_tri_verts(&ibuf, 2, 1, 3);

    g_batch_nodesocket().batch = GPU_batch_create_ex(
        GPU_PRIM_TRIS, nullptr, GPU_indexbuf_build(&ibuf), GPU_BATCH_OWNS_INDEX);
    gpu_batch_presets_register(g_batch_nodesocket().batch);
  }
  return g_batch_nodesocket().batch;
}

static void nodesocket_cache_flush()
{
  if (g_batch_nodesocket().params.is_empty()) {
    return;
  }

  gpu::Batch *batch = nodesocket_batch_init();
  if (g_batch_nodesocket().params.size() == 1) {
    /* draw single */
    GPU_batch_program_set_builtin(batch, GPU_SHADER_2D_NODE_SOCKET);
    GPU_batch_uniform_4fv_array(
        batch,
        "parameters",
        4,
        reinterpret_cast<const float (*)[4]>(g_batch_nodesocket().params.data()));
    GPU_batch_draw(batch);
  }
  else {
    GPU_batch_program_set_builtin(batch, GPU_SHADER_2D_NODE_SOCKET_INST);
    GPU_batch_uniform_4fv_array(
        batch,
        "parameters",
        MAX_SOCKET_PARAMETERS * MAX_SOCKET_INSTANCE,
        reinterpret_cast<const float (*)[4]>(g_batch_nodesocket().params.data()));
    GPU_batch_draw_instance_range(batch, 0, g_batch_nodesocket().params.size());
  }
  g_batch_nodesocket().params.clear();
}

void nodesocket_batch_start()
{
  BLI_assert(g_batch_nodesocket().enabled == false);
  g_batch_nodesocket().enabled = true;
}

void nodesocket_batch_end()
{
  BLI_assert(g_batch_nodesocket().enabled == true);
  g_batch_nodesocket().enabled = false;

  GPU_blend(GPU_BLEND_ALPHA);
  nodesocket_cache_flush();
  GPU_blend(GPU_BLEND_NONE);
}

static void draw_node_socket_batch(const NodeSocketShaderParameters &socket_params)
{
  if (g_batch_nodesocket().enabled) {
    g_batch_nodesocket().params.append(socket_params);

    if (g_batch_nodesocket().params.size() >= MAX_SOCKET_INSTANCE) {
      nodesocket_cache_flush();
    }
  }
  else {
    /* Draw single instead of batch. */
    gpu::Batch *batch = nodesocket_batch_init();
    GPU_batch_program_set_builtin(batch, GPU_SHADER_2D_NODE_SOCKET);
    GPU_batch_uniform_4fv_array(
        batch, "parameters", MAX_SOCKET_PARAMETERS, (const float (*)[4])(&socket_params));
    GPU_batch_draw(batch);
  }
}

void node_draw_nodesocket(const rctf *rect,
                          const float color_inner[4],
                          const float color_outline[4],
                          const float outline_thickness,
                          const int shape,
                          const float aspect)
{
  /* WATCH: This is assuming the ModelViewProjectionMatrix is area pixel space.
   * If it has been scaled, then it's no longer valid. */
  BLI_assert((color_inner != nullptr) && (color_outline != nullptr));

  NodeSocketShaderParameters socket_params = {};
  socket_params.rect[0] = rect->xmin;
  socket_params.rect[1] = rect->xmax;
  socket_params.rect[2] = rect->ymin;
  socket_params.rect[3] = rect->ymax;
  socket_params.color_inner[0] = color_inner[0];
  socket_params.color_inner[1] = color_inner[1];
  socket_params.color_inner[2] = color_inner[2];
  socket_params.color_inner[3] = color_inner[3];
  socket_params.color_outline[0] = color_outline[0];
  socket_params.color_outline[1] = color_outline[1];
  socket_params.color_outline[2] = color_outline[2];
  socket_params.color_outline[3] = color_outline[3];
  socket_params.outline_thickness = outline_thickness;
  socket_params.outline_offset = 0.0;
  socket_params.shape = float(shape) + 0.1f;
  socket_params.aspect = aspect;

  GPU_blend(GPU_BLEND_ALPHA);
  draw_node_socket_batch(socket_params);
  GPU_blend(GPU_BLEND_NONE);
}

/** \} */

/* -------------------------------------------------------------------- */
/** \name Node Link Drawing
 * \{ */

#define NODELINK_GROUP_SIZE 256
#define LINK_RESOL 24
#define LINK_WIDTH 2.5f
#define ARROW_SIZE (7 * UI_SCALE_FAC)

/* Reroute arrow shape and mute bar. These are expanded here and shrunk in the GLSL code.
 * See: `gpu_shader_2D_nodelink_vert.glsl`. */
static float arrow_verts[3][2] = {{-1.0f, 1.0f}, {0.0f, 0.0f}, {-1.0f, -1.0f}};
static float arrow_expand_axis[3][2] = {{0.7071f, 0.7071f}, {M_SQRT2, 0.0f}, {0.7071f, -0.7071f}};
static float mute_verts[3][2] = {{0.7071f, 1.0f}, {0.7071f, 0.0f}, {0.7071f, -1.0f}};
static float mute_expand_axis[3][2] = {{1.0f, 0.0f}, {1.0f, 0.0f}, {1.0f, -0.0f}};

/* Is zero initialized because it is static data. */
static struct {
  gpu::Batch *batch;
  gpu::StorageBuf *link_buf;
  uint count;
  bool enabled;
  NodeLinkData data[NODELINK_GROUP_SIZE];
} g_batch_link;

static void nodelink_batch_reset()
{
  g_batch_link.count = 0;
}

static void set_nodelink_vertex(gpu::VertBuf *vbo,
                                uint uv_id,
                                uint pos_id,
                                uint exp_id,
                                uint v,
                                const float uv[2],
                                const float pos[2],
                                const float exp[2])
{
  GPU_vertbuf_attr_set(vbo, uv_id, v, uv);
  GPU_vertbuf_attr_set(vbo, pos_id, v, pos);
  GPU_vertbuf_attr_set(vbo, exp_id, v, exp);
}

static void nodelink_batch_init()
{
  GPUVertFormat format = {0};
  uint uv_id = GPU_vertformat_attr_add(&format, "uv", gpu::VertAttrType::SFLOAT_32_32);
  uint pos_id = GPU_vertformat_attr_add(&format, "pos", gpu::VertAttrType::SFLOAT_32_32);
  uint expand_id = GPU_vertformat_attr_add(&format, "expand", gpu::VertAttrType::SFLOAT_32_32);
  gpu::VertBuf *vbo = GPU_vertbuf_create_with_format_ex(format, GPU_USAGE_STATIC);
  int vcount = LINK_RESOL * 2; /* curve */
  vcount += 2;                 /* restart strip */
  vcount += 3 * 2;             /* arrow */
  vcount += 2;                 /* restart strip */
  vcount += 3 * 2;             /* mute */
  vcount *= 2;                 /* shadow */
  vcount += 2;                 /* restart strip */
  GPU_vertbuf_data_alloc(*vbo, vcount);
  int v = 0;

  for (int k = 0; k < 2; k++) {
    float uv[2] = {0.0f, 0.0f};
    float pos[2] = {0.0f, 0.0f};
    float exp[2] = {0.0f, 1.0f};

    /* restart */
    if (k == 1) {
      set_nodelink_vertex(vbo, uv_id, pos_id, expand_id, v++, uv, pos, exp);
    }

    /* curve strip */
    for (int i = 0; i < LINK_RESOL; i++) {
      uv[0] = (i / float(LINK_RESOL - 1));
      uv[1] = 0.0f;
      set_nodelink_vertex(vbo, uv_id, pos_id, expand_id, v++, uv, pos, exp);
      uv[1] = 1.0f;
      set_nodelink_vertex(vbo, uv_id, pos_id, expand_id, v++, uv, pos, exp);
    }
    /* restart */
    set_nodelink_vertex(vbo, uv_id, pos_id, expand_id, v++, uv, pos, exp);

    uv[0] = 0.5f;
    uv[1] = 0.0f;
    copy_v2_v2(pos, arrow_verts[0]);
    copy_v2_v2(exp, arrow_expand_axis[0]);
    set_nodelink_vertex(vbo, uv_id, pos_id, expand_id, v++, uv, pos, exp);
    /* arrow */
    for (int i = 0; i < 3; i++) {
      uv[1] = 0.0f;
      copy_v2_v2(pos, arrow_verts[i]);
      copy_v2_v2(exp, arrow_expand_axis[i]);
      set_nodelink_vertex(vbo, uv_id, pos_id, expand_id, v++, uv, pos, exp);

      uv[1] = 1.0f;
      set_nodelink_vertex(vbo, uv_id, pos_id, expand_id, v++, uv, pos, exp);
    }

    /* restart */
    set_nodelink_vertex(vbo, uv_id, pos_id, expand_id, v++, uv, pos, exp);

    uv[0] = 0.5f;
    uv[1] = 0.0f;
    copy_v2_v2(pos, mute_verts[0]);
    copy_v2_v2(exp, mute_expand_axis[0]);
    set_nodelink_vertex(vbo, uv_id, pos_id, expand_id, v++, uv, pos, exp);
    /* bar */
    for (int i = 0; i < 3; ++i) {
      uv[1] = 0.0f;
      copy_v2_v2(pos, mute_verts[i]);
      copy_v2_v2(exp, mute_expand_axis[i]);
      set_nodelink_vertex(vbo, uv_id, pos_id, expand_id, v++, uv, pos, exp);

      uv[1] = 1.0f;
      set_nodelink_vertex(vbo, uv_id, pos_id, expand_id, v++, uv, pos, exp);
    }

    /* restart */
    if (k == 0) {
      set_nodelink_vertex(vbo, uv_id, pos_id, expand_id, v++, uv, pos, exp);
    }
  }

  g_batch_link.batch = GPU_batch_create_ex(GPU_PRIM_TRI_STRIP, vbo, nullptr, GPU_BATCH_OWNS_VBO);
  gpu_batch_presets_register(g_batch_link.batch);

  /* Instances data */
  g_batch_link.link_buf = GPU_storagebuf_create(sizeof(NodeLinkData) * NODELINK_GROUP_SIZE);
  gpu_batch_storage_buffer_register(g_batch_link.link_buf);

  nodelink_batch_reset();
}

static char nodelink_get_color_id(int th_col)
{
  switch (th_col) {
    case TH_WIRE:
      return 1;
    case TH_WIRE_INNER:
      return 2;
    case TH_ACTIVE:
      return 3;
    case TH_EDGE_SELECT:
      return 4;
    case TH_REDALERT:
      return 5;
  }
  return 0;
}

static void nodelink_batch_draw(const SpaceNode &snode)
{
  if (g_batch_link.count == 0) {
    return;
  }

  GPU_blend(GPU_BLEND_ALPHA);
  NodeLinkUniformData node_link_data;

  ui::theme::get_color_4fv(TH_WIRE_INNER,
                           node_link_data.colors[nodelink_get_color_id(TH_WIRE_INNER)]);
  ui::theme::get_color_4fv(TH_WIRE, node_link_data.colors[nodelink_get_color_id(TH_WIRE)]);
  ui::theme::get_color_4fv(TH_ACTIVE, node_link_data.colors[nodelink_get_color_id(TH_ACTIVE)]);
  ui::theme::get_color_4fv(TH_EDGE_SELECT,
                           node_link_data.colors[nodelink_get_color_id(TH_EDGE_SELECT)]);
  ui::theme::get_color_4fv(TH_REDALERT, node_link_data.colors[nodelink_get_color_id(TH_REDALERT)]);
  node_link_data.aspect = snode.runtime->aspect;
  node_link_data.arrow_size = ARROW_SIZE;

  gpu::UniformBuf *ubo = GPU_uniformbuf_create_ex(
      sizeof(node_link_data), &node_link_data, __func__);

  /* TODO(fclem): Update sub. */
  GPU_storagebuf_update(g_batch_link.link_buf, g_batch_link.data);

  GPU_batch_program_set_builtin(g_batch_link.batch, GPU_SHADER_2D_NODELINK);
  GPU_batch_uniformbuf_bind(g_batch_link.batch, "link_uniforms", ubo);
  GPU_storagebuf_bind(g_batch_link.link_buf, 0);
  GPU_batch_draw_instance_range(g_batch_link.batch, 0, g_batch_link.count);

  GPU_uniformbuf_unbind(ubo);
  GPU_uniformbuf_free(ubo);

  nodelink_batch_reset();

  GPU_blend(GPU_BLEND_NONE);
}

void nodelink_batch_start(const SpaceNode & /*snode*/)
{
  g_batch_link.enabled = true;
}

void nodelink_batch_end(const SpaceNode &snode)
{
  nodelink_batch_draw(snode);
  g_batch_link.enabled = false;
}

struct NodeLinkDrawConfig {
  int th_col1;
  int th_col2;
  int th_col3;

  ColorTheme4f start_color;
  ColorTheme4f end_color;
  ColorTheme4f outline_color;

  bool draw_arrow;
  bool draw_muted;
  bool highlighted;
  bool has_back_link;

  float dim_factor;
  float thickness;
  float dash_length;
  float dash_factor;
  float dash_alpha;
};

static void nodelink_batch_add_link(const SpaceNode &snode,
                                    const std::array<float2, 4> &points,
                                    const NodeLinkDrawConfig &draw_config)
{
  /* Only allow these colors. If more is needed, you need to modify the shader accordingly. */
  BLI_assert(
      ELEM(draw_config.th_col1, TH_WIRE_INNER, TH_WIRE, TH_ACTIVE, TH_EDGE_SELECT, TH_REDALERT));
  BLI_assert(
      ELEM(draw_config.th_col2, TH_WIRE_INNER, TH_WIRE, TH_ACTIVE, TH_EDGE_SELECT, TH_REDALERT));
  BLI_assert(ELEM(draw_config.th_col3, TH_WIRE, TH_REDALERT, -1));

  NodeLinkData &data = g_batch_link.data[g_batch_link.count++];
  data.bezier_P0 = points[0];
  data.bezier_P1 = points[1];
  data.bezier_P2 = points[2];
  data.bezier_P3 = points[3];

  char *colid = reinterpret_cast<char *>(&data.color_ids);
  colid[0] = nodelink_get_color_id(draw_config.th_col1);
  colid[1] = nodelink_get_color_id(draw_config.th_col2);
  colid[2] = nodelink_get_color_id(draw_config.th_col3);

  data.do_muted = draw_config.draw_muted;
  data.do_arrow = draw_config.draw_arrow;
  data.start_color = float4(draw_config.start_color);
  data.end_color = float4(draw_config.end_color);
  data.dim_factor = draw_config.dim_factor;
  data.thickness = draw_config.thickness;
  data.dash_length = draw_config.dash_length;
  data.dash_factor = draw_config.dash_factor;
  data.dash_alpha = draw_config.dash_alpha;
  data.has_back_link = draw_config.has_back_link;

  if (g_batch_link.count == NODELINK_GROUP_SIZE) {
    nodelink_batch_draw(snode);
  }
}

static void node_draw_link_end_marker(const float2 center,
                                      const float radius,
                                      const ColorTheme4f &color)
{
  rctf rect;
  BLI_rctf_init(&rect, center.x - radius, center.x + radius, center.y - radius, center.y + radius);

  ui::draw_roundbox_corner_set(ui::CNR_ALL);
  ui::draw_roundbox_4fv(&rect, true, radius, color);
  /* Round-box disables alpha. Re-enable it for node links that are drawn after this one. */
  GPU_blend(GPU_BLEND_ALPHA);
}

static void node_draw_link_end_markers(const bNodeLink &link,
                                       const NodeLinkDrawConfig &draw_config,
                                       const std::array<float2, 4> &points,
                                       const bool outline)
{
  const float radius = (outline ? 0.65f : 0.45f) * NODE_SOCKSIZE;
  if (link.fromsock) {
    node_draw_link_end_marker(
        points[0], radius, outline ? draw_config.outline_color : draw_config.start_color);
  }
  if (link.tosock) {
    node_draw_link_end_marker(
        points[3], radius, outline ? draw_config.outline_color : draw_config.end_color);
  }
}

static bool node_link_is_field_link(const SpaceNode &snode, const bNodeLink &link)
{
  const bNodeTree &tree = *snode.edittree;
  if (tree.type != NTREE_GEOMETRY) {
    return false;
  }
  if (link.fromsock && link.fromsock->may_be_field()) {
    return true;
  }
  return false;
}

static bool node_link_is_gizmo_link(const SpaceNode &snode, const bNodeLink &link)
{
  if (snode.edittree->type != NTREE_GEOMETRY) {
    return false;
  }
  if (!link.fromsock || !link.tosock) {
    return false;
  }
  const bNodeTree &tree = *snode.edittree;
  return tree.runtime->sockets_on_active_gizmo_paths.contains(link.fromsock) &&
         tree.runtime->sockets_on_active_gizmo_paths.contains(link.tosock);
}

static NodeLinkDrawConfig nodelink_get_draw_config(const bContext &C,
                                                   const View2D &v2d,
                                                   const SpaceNode &snode,
                                                   const bNodeLink &link,
                                                   const int th_col1,
                                                   const int th_col2,
                                                   const int th_col3,
                                                   const bool selected)
{
  NodeLinkDrawConfig draw_config;

  draw_config.th_col1 = th_col1;
  draw_config.th_col2 = th_col2;
  draw_config.th_col3 = th_col3;

  draw_config.dim_factor = selected ? 1.0f : node_link_dim_factor(v2d, link);

  bTheme *btheme = ui::theme::theme_get();
  draw_config.dash_alpha = btheme->space_node.dash_alpha;

  const bool field_link = node_link_is_field_link(snode, link);
  const bool gizmo_link = node_link_is_gizmo_link(snode, link);

  draw_config.dash_factor = field_link ? 0.75f : 1.0f;
  draw_config.dash_length = 10.0f * UI_SCALE_FAC;

  const float scale = ui::view2d_scale_get_x(&v2d);
  /* Clamp the thickness to make the links more readable when zooming out. */
  draw_config.thickness = LINK_WIDTH * max_ff(UI_SCALE_FAC * scale, 1.0f) *
                          (field_link ? 0.7f : 1.0f);
  draw_config.has_back_link = gizmo_link;
  draw_config.highlighted = link.flag & NODE_LINK_TEMP_HIGHLIGHT;
  draw_config.draw_arrow = ((link.tonode && link.tonode->is_reroute()) &&
                            (link.fromnode && link.fromnode->is_reroute()));
  draw_config.draw_muted = (link.flag & NODE_LINK_MUTED);

  ui::theme::get_color_4fv(th_col3, draw_config.outline_color);

  if (snode.overlay.flag & SN_OVERLAY_SHOW_OVERLAYS &&
      snode.overlay.flag & SN_OVERLAY_SHOW_WIRE_COLORS)
  {
    const bNodeTree &node_tree = *snode.edittree;
    PointerRNA from_node_ptr = RNA_pointer_create_discrete(
        &const_cast<ID &>(node_tree.id), &RNA_Node, link.fromnode);
    PointerRNA to_node_ptr = RNA_pointer_create_discrete(
        &const_cast<ID &>(node_tree.id), &RNA_Node, link.tonode);

    if (link.fromsock) {
      node_socket_color_get(C, node_tree, from_node_ptr, *link.fromsock, draw_config.start_color);
    }
    else {
      node_socket_color_get(C, node_tree, to_node_ptr, *link.tosock, draw_config.start_color);
    }

    if (link.tosock) {
      node_socket_color_get(C, node_tree, to_node_ptr, *link.tosock, draw_config.end_color);
    }
    else {
      node_socket_color_get(C, node_tree, from_node_ptr, *link.fromsock, draw_config.end_color);
    }
  }
  else {
    ui::theme::get_color_4fv(th_col1, draw_config.start_color);
    ui::theme::get_color_4fv(th_col2, draw_config.end_color);
  }

  /* Highlight links connected to selected nodes. */
  if (selected) {
    ColorTheme4f color_selected;
    ui::theme::get_color_4fv(TH_EDGE_SELECT, color_selected);
    const float alpha = color_selected.a;

    /* Interpolate color if highlight color is not fully transparent. */
    if (alpha != 0.0) {
      if (link.fromsock) {
        interp_v3_v3v3(draw_config.start_color, draw_config.start_color, color_selected, alpha);
      }
      if (link.tosock) {
        interp_v3_v3v3(draw_config.end_color, draw_config.end_color, color_selected, alpha);
      }
    }
  }

  if (draw_config.highlighted) {
    ColorTheme4f link_preselection_highlight_color;
    ui::theme::get_color_4fv(TH_SELECT, link_preselection_highlight_color);
    /* Multi sockets can only be inputs. So we only have to highlight the end of the link. */
    copy_v4_v4(draw_config.end_color, link_preselection_highlight_color);
  }

  return draw_config;
}

static void node_draw_link_bezier_ex(const SpaceNode &snode,
                                     const NodeLinkDrawConfig &draw_config,
                                     const std::array<float2, 4> &points)
{
  if (g_batch_link.batch == nullptr) {
    nodelink_batch_init();
  }

  if (g_batch_link.enabled && !draw_config.highlighted) {
    /* Add link to batch. */
    nodelink_batch_add_link(snode, points, draw_config);
  }
  else {
    /* Slow path but should eventually not be the majority of them. */
    nodelink_batch_start(snode);
    nodelink_batch_add_link(snode, points, draw_config);
    nodelink_batch_end(snode);
  }
}

void node_draw_link_bezier(const bContext &C,
                           const View2D &v2d,
                           const SpaceNode &snode,
                           const bNodeLink &link,
                           const int th_col1,
                           const int th_col2,
                           const int th_col3,
                           const bool selected)
{
  const std::array<float2, 4> points = node_link_bezier_points(link);
  if (!node_link_draw_is_visible(v2d, points)) {
    return;
  }
  const NodeLinkDrawConfig draw_config = nodelink_get_draw_config(
      C, v2d, snode, link, th_col1, th_col2, th_col3, selected);

  node_draw_link_bezier_ex(snode, draw_config, points);
}

void node_draw_link(const bContext &C,
                    const View2D &v2d,
                    const SpaceNode &snode,
                    const bNodeLink &link,
                    const bool selected)
{
  int th_col1 = TH_WIRE_INNER, th_col2 = TH_WIRE_INNER, th_col3 = TH_WIRE;

  if (link.fromsock == nullptr && link.tosock == nullptr) {
    return;
  }

  /* going to give issues once... */
  if (link.tosock->flag & SOCK_UNAVAIL) {
    return;
  }
  if (link.fromsock->flag & SOCK_UNAVAIL) {
    return;
  }

  if (link.flag & NODE_LINK_VALID) {
    /* special indicated link, on drop-node */
    if (link.flag & NODE_LINK_INSERT_TARGET && !(link.flag & NODE_LINK_INSERT_TARGET_INVALID)) {
      th_col1 = th_col2 = TH_ACTIVE;
    }
    else if (link.flag & NODE_LINK_MUTED) {
      th_col1 = th_col2 = TH_REDALERT;
    }
  }
  else {
    /* Invalid link. */
    th_col1 = th_col2 = th_col3 = TH_REDALERT;
    // th_col3 = -1; /* no shadow */
  }

  node_draw_link_bezier(C, v2d, snode, link, th_col1, th_col2, th_col3, selected);
}

std::array<float2, 4> node_link_bezier_points_dragged(const SpaceNode &snode,
                                                      const bNodeLink &link)
{
  const float2 cursor = snode.runtime->cursor * UI_SCALE_FAC;
  std::array<float2, 4> points;
  points[0] = link.fromsock ?
                  socket_link_connection_location(*link.fromnode, *link.fromsock, link) :
                  cursor;
  points[3] = link.tosock ? socket_link_connection_location(*link.tonode, *link.tosock, link) :
                            cursor;
  calculate_inner_link_bezier_points(points);
  return points;
}

void node_draw_link_dragged(const bContext &C,
                            const View2D &v2d,
                            const SpaceNode &snode,
                            const bNodeLink &link)
{
  if (link.fromsock == nullptr && link.tosock == nullptr) {
    return;
  }

  const std::array<float2, 4> points = node_link_bezier_points_dragged(snode, link);

  const NodeLinkDrawConfig draw_config = nodelink_get_draw_config(
      C, v2d, snode, link, TH_WIRE_INNER, TH_WIRE_INNER, TH_WIRE, true);
  /* End marker outline. */
  node_draw_link_end_markers(link, draw_config, points, true);
  /* Link. */
  node_draw_link_bezier_ex(snode, draw_config, points);
  /* End marker fill. */
  node_draw_link_end_markers(link, draw_config, points, false);
}

}  // namespace blender::ed::space_node<|MERGE_RESOLUTION|>--- conflicted
+++ resolved
@@ -1446,14 +1446,10 @@
                 DEFAULT_FLAGS,
                 CTX_IFACE_(BLT_I18NCONTEXT_ID_TEXTURE, "Dimensions"),
                 ICON_NONE);
-<<<<<<< HEAD
       col->use_property_split_set(false); /* bfa - use_property_split = False */
-      col->prop(&ptr, "default_value", UI_ITEM_R_EXPAND, IFACE_("Default"), ICON_NONE);
+      col->prop(&ptr, "default_value", ui::ITEM_R_EXPAND, IFACE_("Default"), ICON_NONE);
       col->separator();                  /* bfa - Add slight spacing between these items */
       col->use_property_split_set(true); /* bfa - split non-boolean props */
-=======
-      col->prop(&ptr, "default_value", ui::ITEM_R_EXPAND, IFACE_("Default"), ICON_NONE);
->>>>>>> 1536700a
       ui::Layout *sub = &col->column(true);
       sub->prop(&ptr, "min_value", DEFAULT_FLAGS, IFACE_("Min"), ICON_NONE);
       sub->prop(&ptr, "max_value", DEFAULT_FLAGS, IFACE_("Max"), ICON_NONE);
