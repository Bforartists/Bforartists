/* SPDX-FileCopyrightText: 2005 Blender Authors
 *
 * SPDX-License-Identifier: GPL-2.0-or-later */

/** \file
 * \ingroup spnode
 * \brief lower level node drawing for nodes (boarders, headers etc), also node layout.
 */

#include "BLI_color.hh"
#include "BLI_listbase.h"
#include "BLI_string.h"
#include "BLI_threads.h"

#include "DNA_node_types.h"
#include "DNA_screen_types.h"
#include "DNA_space_types.h"
#include "DNA_userdef_types.h"

#include "BKE_context.hh"
#include "BKE_curve.hh"
#include "BKE_image.hh"
#include "BKE_main.hh"
#include "BKE_main_invariants.hh"
#include "BKE_node.hh"
#include "BKE_node_enum.hh"
#include "BKE_node_legacy_types.hh"
#include "BKE_node_runtime.hh"
#include "BKE_node_tree_update.hh"
#include "BKE_scene.hh"
#include "BKE_tracking.h"

#include "BLT_translation.hh"

#include "BIF_glutil.hh"

#include "GPU_batch.hh"
#include "GPU_batch_presets.hh"
#include "GPU_capabilities.hh"
#include "GPU_framebuffer.hh"
#include "GPU_immediate.hh"
#include "GPU_matrix.hh"
#include "GPU_shader_shared.hh"
#include "GPU_state.hh"
#include "GPU_uniform_buffer.hh"

#include "DRW_engine.hh"

#include "RNA_access.hh"
#include "RNA_define.hh"
#include "RNA_prototypes.hh"

#include "ED_node.hh"
#include "ED_space_api.hh"

#include "WM_api.hh"
#include "WM_types.hh"

#include "UI_resources.hh"
#include "UI_view2d.hh"

#include "IMB_colormanagement.hh"
#include "IMB_imbuf_types.hh"

#include "NOD_composite.hh"
#include "NOD_geometry.hh"
#include "NOD_geometry_nodes_gizmos.hh"
#include "NOD_node_declaration.hh"
#include "NOD_partial_eval.hh"
#include "NOD_socket.hh"
#include "NOD_socket_declarations.hh"
#include "node_intern.hh" /* own include */

namespace blender::ed::space_node {

/* Default flags for uiLayout::prop(). Name is kept short since this is used a lot in this file. */
#define DEFAULT_FLAGS UI_ITEM_R_SPLIT_EMPTY_NAME

/* ****************** SOCKET BUTTON DRAW FUNCTIONS ***************** */

static void node_socket_button_label(bContext * /*C*/,
                                     uiLayout *layout,
                                     PointerRNA * /*ptr*/,
                                     PointerRNA * /*node_ptr*/,
                                     const StringRefNull text)
{
  layout->label(text, ICON_NONE);
}

/* ****************** BUTTON CALLBACKS FOR ALL TREES ***************** */

static void node_buts_value(uiLayout *layout, bContext * /*C*/, PointerRNA *ptr)
{
  bNode *node = (bNode *)ptr->data;
  /* first output stores value */
  bNodeSocket *output = (bNodeSocket *)node->outputs.first;
  PointerRNA sockptr = RNA_pointer_create_discrete(ptr->owner_id, &RNA_NodeSocket, output);

  uiLayout *row = &layout->row(true);
  row->prop(&sockptr, "default_value", DEFAULT_FLAGS, "", ICON_NONE);
}

static void node_buts_rgb(uiLayout *layout, bContext * /*C*/, PointerRNA *ptr)
{
  bNode *node = (bNode *)ptr->data;
  /* first output stores value */
  bNodeSocket *output = (bNodeSocket *)node->outputs.first;
  uiLayout *col;
  PointerRNA sockptr = RNA_pointer_create_discrete(ptr->owner_id, &RNA_NodeSocket, output);

  col = &layout->column(false);
  uiTemplateColorPicker(col, &sockptr, "default_value", true, false, false, false);
  col->prop(&sockptr, "default_value", DEFAULT_FLAGS | UI_ITEM_R_SLIDER, "", ICON_NONE);
}

static void node_buts_mix_rgb(uiLayout *layout, bContext * /*C*/, PointerRNA *ptr)
{
  bNodeTree *ntree = (bNodeTree *)ptr->owner_id;

  uiLayout *col = &layout->column(false);
  uiLayout *row = &col->row(true);
  row->prop(ptr, "blend_type", DEFAULT_FLAGS, "", ICON_NONE);
  if (ELEM(ntree->type, NTREE_COMPOSIT, NTREE_TEXTURE)) {
    row->prop(ptr, "use_alpha", DEFAULT_FLAGS, "", ICON_IMAGE_RGB_ALPHA);
  }

  col->prop(ptr, "use_clamp", DEFAULT_FLAGS, std::nullopt, ICON_NONE);
}

static void node_buts_time(uiLayout *layout, bContext * /*C*/, PointerRNA *ptr)
{
  uiTemplateCurveMapping(layout, ptr, "curve", 's', false, false, false, false);
}

static void node_buts_colorramp(uiLayout *layout, bContext * /*C*/, PointerRNA *ptr)
{
  uiTemplateColorRamp(layout, ptr, "color_ramp", false);
}

static void node_buts_curvevec(uiLayout *layout, bContext * /*C*/, PointerRNA *ptr)
{
  uiTemplateCurveMapping(layout, ptr, "mapping", 'v', false, false, false, false);
}

static void node_buts_curvefloat(uiLayout *layout, bContext * /*C*/, PointerRNA *ptr)
{
  uiTemplateCurveMapping(layout, ptr, "mapping", 0, false, false, false, false);
}

}  // namespace blender::ed::space_node

#define SAMPLE_FLT_ISNONE FLT_MAX
/* Bad! 2.5 will do better? ... no it won't! */
static float _sample_col[4] = {SAMPLE_FLT_ISNONE};
void ED_node_sample_set(const float col[4])
{
  if (col) {
    copy_v4_v4(_sample_col, col);
  }
  else {
    copy_v4_fl(_sample_col, SAMPLE_FLT_ISNONE);
  }
}

namespace blender::ed::space_node {

static void node_buts_curvecol(uiLayout *layout, bContext * /*C*/, PointerRNA *ptr)
{
  bNode *node = (bNode *)ptr->data;
  CurveMapping *cumap = (CurveMapping *)node->storage;

  if (_sample_col[0] != SAMPLE_FLT_ISNONE) {
    cumap->flag |= CUMA_DRAW_SAMPLE;
    copy_v3_v3(cumap->sample, _sample_col);
  }
  else {
    cumap->flag &= ~CUMA_DRAW_SAMPLE;
  }

  /* "Tone" (Standard/Film-like) only used in the Compositor. */
  bNodeTree *ntree = (bNodeTree *)ptr->owner_id;
  uiTemplateCurveMapping(
      layout, ptr, "mapping", 'c', false, false, false, (ntree->type == NTREE_COMPOSIT));
}

static void node_buts_normal(uiLayout *layout, bContext * /*C*/, PointerRNA *ptr)
{
  bNode *node = (bNode *)ptr->data;
  /* first output stores normal */
  bNodeSocket *output = (bNodeSocket *)node->outputs.first;
  PointerRNA sockptr = RNA_pointer_create_discrete(ptr->owner_id, &RNA_NodeSocket, output);

  layout->prop(&sockptr, "default_value", DEFAULT_FLAGS, "", ICON_NONE);
}

static void node_buts_texture(uiLayout *layout, bContext *C, PointerRNA *ptr)
{
  bNode *node = (bNode *)ptr->data;

  short multi = (node->id && ((Tex *)node->id)->use_nodes &&
                 (node->type_legacy != CMP_NODE_TEXTURE) &&
                 (node->type_legacy != TEX_NODE_TEXTURE));

  uiTemplateID(layout, C, ptr, "texture", "texture.new", nullptr, nullptr);

  if (multi) {
    /* Number Drawing not optimal here, better have a list. */
    layout->prop(ptr, "node_output", DEFAULT_FLAGS, "", ICON_NONE);
  }
}

static void node_buts_math(uiLayout *layout, bContext * /*C*/, PointerRNA *ptr)
{
  layout->prop(ptr, "operation", DEFAULT_FLAGS, "", ICON_NONE);
  layout->prop(ptr, "use_clamp", DEFAULT_FLAGS, std::nullopt, ICON_NONE);
}

static void node_buts_combsep_color(uiLayout *layout, bContext * /*C*/, PointerRNA *ptr)
{
  layout->prop(ptr, "mode", DEFAULT_FLAGS, "", ICON_NONE);
}

NodeResizeDirection node_get_resize_direction(const SpaceNode &snode,
                                              const bNode *node,
                                              const int x,
                                              const int y)
{
  const float size = NODE_RESIZE_MARGIN * math::max(snode.runtime->aspect, 1.0f);

  if (node->is_frame()) {
    NodeFrame *data = (NodeFrame *)node->storage;

    /* shrinking frame size is determined by child nodes */
    if (!(data->flag & NODE_FRAME_RESIZEABLE)) {
      return NODE_RESIZE_NONE;
    }

    NodeResizeDirection dir = NODE_RESIZE_NONE;

    const rctf &bounds = node->runtime->draw_bounds;

    if (x > bounds.xmax - size && x <= bounds.xmax && y >= bounds.ymin && y < bounds.ymax) {
      dir |= NODE_RESIZE_RIGHT;
    }
    if (x >= bounds.xmin && x < bounds.xmin + size && y >= bounds.ymin && y < bounds.ymax) {
      dir |= NODE_RESIZE_LEFT;
    }
    if (x >= bounds.xmin && x < bounds.xmax && y >= bounds.ymax - size && y < bounds.ymax) {
      dir |= NODE_RESIZE_TOP;
    }
    if (x >= bounds.xmin && x < bounds.xmax && y >= bounds.ymin && y < bounds.ymin + size) {
      dir |= NODE_RESIZE_BOTTOM;
    }

    return dir;
  }

  if (node->flag & NODE_HIDDEN) {
    /* right part of node */
    rctf bounds = node->runtime->draw_bounds;
    bounds.xmin = node->runtime->draw_bounds.xmax - 1.0f * U.widget_unit;
    if (BLI_rctf_isect_pt(&bounds, x, y)) {
      return NODE_RESIZE_RIGHT;
    }

    return NODE_RESIZE_NONE;
  }

  const rctf &bounds = node->runtime->draw_bounds;
  NodeResizeDirection dir = NODE_RESIZE_NONE;

  if (x >= bounds.xmax - size && x < bounds.xmax && y >= bounds.ymin && y < bounds.ymax) {
    dir |= NODE_RESIZE_RIGHT;
  }
  if (x >= bounds.xmin && x < bounds.xmin + size && y >= bounds.ymin && y < bounds.ymax) {
    dir |= NODE_RESIZE_LEFT;
  }
  return dir;
}

/* ****************** BUTTON CALLBACKS FOR COMMON NODES ***************** */

static void node_draw_buttons_group(uiLayout *layout, bContext *C, PointerRNA *ptr)
{
  uiTemplateIDBrowse(layout, C, ptr, "node_tree", nullptr, nullptr, nullptr);
}

static void node_buts_frame_ex(uiLayout *layout, bContext * /*C*/, PointerRNA *ptr)
{
  layout->prop(ptr, "label_size", DEFAULT_FLAGS, IFACE_("Label Size"), ICON_NONE);
  layout->prop(ptr, "shrink", DEFAULT_FLAGS, IFACE_("Shrink"), ICON_NONE);
  layout->prop(ptr, "text", DEFAULT_FLAGS, std::nullopt, ICON_NONE);
}

static void node_common_set_butfunc(blender::bke::bNodeType *ntype)
{
  switch (ntype->type_legacy) {
    case NODE_GROUP:
      ntype->draw_buttons = node_draw_buttons_group;
      break;
    case NODE_FRAME:
      ntype->draw_buttons_ex = node_buts_frame_ex;
      break;
  }
}

/* ****************** BUTTON CALLBACKS FOR SHADER NODES ***************** */

static void node_buts_image_user(uiLayout *layout,
                                 bContext *C,
                                 PointerRNA *ptr,
                                 PointerRNA *imaptr,
                                 PointerRNA *iuserptr,
                                 const bool show_layer_selection,
                                 const bool show_color_management)
{
  Image *image = (Image *)imaptr->data;
  if (!image) {
    return;
  }
  ImageUser *iuser = (ImageUser *)iuserptr->data;

  uiLayout *col = &layout->column(false);

  col->prop(imaptr, "source", DEFAULT_FLAGS, "", ICON_NONE);

  const int source = RNA_enum_get(imaptr, "source");

  if (source == IMA_SRC_SEQUENCE) {
    /* don't use iuser->framenr directly
     * because it may not be updated if auto-refresh is off */
    Scene *scene = CTX_data_scene(C);

    char numstr[32];
    const int framenr = BKE_image_user_frame_get(iuser, scene->r.cfra, nullptr);
    SNPRINTF(numstr, IFACE_("Frame: %d"), framenr);
    layout->label(numstr, ICON_NONE);
  }

  if (ELEM(source, IMA_SRC_SEQUENCE, IMA_SRC_MOVIE)) {
    col = &layout->column(true);
    col->prop(ptr, "frame_duration", DEFAULT_FLAGS, std::nullopt, ICON_NONE);
    col->prop(ptr, "frame_start", DEFAULT_FLAGS, std::nullopt, ICON_NONE);
    col->prop(ptr, "frame_offset", DEFAULT_FLAGS, std::nullopt, ICON_NONE);
    col->prop(ptr, "use_cyclic", DEFAULT_FLAGS, std::nullopt, ICON_NONE);
    col->prop(ptr, "use_auto_refresh", DEFAULT_FLAGS, std::nullopt, ICON_NONE);
  }

  if (show_layer_selection && RNA_enum_get(imaptr, "type") == IMA_TYPE_MULTILAYER &&
      RNA_boolean_get(ptr, "has_layers"))
  {
    col = &layout->column(false);
    col->prop(ptr, "layer", DEFAULT_FLAGS, std::nullopt, ICON_NONE);
  }

  if (show_color_management) {
    uiLayout *split = &layout->split(0.33f, true);
    PointerRNA colorspace_settings_ptr = RNA_pointer_get(imaptr, "colorspace_settings");
    split->label(IFACE_("Color Space"), ICON_NONE);
    split->prop(&colorspace_settings_ptr, "name", DEFAULT_FLAGS, "", ICON_NONE);

    if (image->source != IMA_SRC_GENERATED) {
      split = &layout->split(0.33f, true);
      split->label(IFACE_("Alpha"), ICON_NONE);
      split->prop(imaptr, "alpha_mode", DEFAULT_FLAGS, "", ICON_NONE);

      bool is_data = IMB_colormanagement_space_name_is_data(image->colorspace_settings.name);
      uiLayoutSetActive(split, !is_data);
    }

    /* Avoid losing changes image is painted. */
    if (BKE_image_is_dirty((Image *)imaptr->data)) {
      uiLayoutSetEnabled(split, false);
    }
  }
}

static void node_shader_buts_tex_image(uiLayout *layout, bContext *C, PointerRNA *ptr)
{
  PointerRNA imaptr = RNA_pointer_get(ptr, "image");
  PointerRNA iuserptr = RNA_pointer_get(ptr, "image_user");

  uiLayoutSetContextPointer(layout, "image_user", &iuserptr);
  uiTemplateID(layout, C, ptr, "image", "IMAGE_OT_new", "IMAGE_OT_open", nullptr);
  layout->prop(ptr, "interpolation", DEFAULT_FLAGS, "", ICON_NONE);
  layout->prop(ptr, "projection", DEFAULT_FLAGS, "", ICON_NONE);

  if (RNA_enum_get(ptr, "projection") == SHD_PROJ_BOX) {
    layout->prop(ptr, "projection_blend", DEFAULT_FLAGS, IFACE_("Blend"), ICON_NONE);
  }

  layout->prop(ptr, "extension", DEFAULT_FLAGS, "", ICON_NONE);

  /* NOTE: image user properties used directly here, unlike compositor image node,
   * which redefines them in the node struct RNA to get proper updates.
   */
  node_buts_image_user(layout, C, &iuserptr, &imaptr, &iuserptr, false, true);
}

static void node_shader_buts_tex_image_ex(uiLayout *layout, bContext *C, PointerRNA *ptr)
{
  PointerRNA iuserptr = RNA_pointer_get(ptr, "image_user");
  uiTemplateImage(layout, C, ptr, "image", &iuserptr, false, false);
}

static void node_shader_buts_tex_environment(uiLayout *layout, bContext *C, PointerRNA *ptr)
{
  PointerRNA imaptr = RNA_pointer_get(ptr, "image");
  PointerRNA iuserptr = RNA_pointer_get(ptr, "image_user");

  uiLayoutSetContextPointer(layout, "image_user", &iuserptr);
  uiTemplateID(layout, C, ptr, "image", "IMAGE_OT_new", "IMAGE_OT_open", nullptr);

  layout->prop(ptr, "interpolation", DEFAULT_FLAGS, "", ICON_NONE);
  layout->prop(ptr, "projection", DEFAULT_FLAGS, "", ICON_NONE);

  node_buts_image_user(layout, C, &iuserptr, &imaptr, &iuserptr, false, true);
}

static void node_shader_buts_tex_environment_ex(uiLayout *layout, bContext *C, PointerRNA *ptr)
{
  PointerRNA iuserptr = RNA_pointer_get(ptr, "image_user");
  uiTemplateImage(layout, C, ptr, "image", &iuserptr, false, false);

  layout->prop(ptr, "interpolation", DEFAULT_FLAGS, IFACE_("Interpolation"), ICON_NONE);
  layout->prop(ptr, "projection", DEFAULT_FLAGS, IFACE_("Projection"), ICON_NONE);
}

static void node_shader_buts_displacement(uiLayout *layout, bContext * /*C*/, PointerRNA *ptr)
{
  layout->prop(ptr, "space", DEFAULT_FLAGS, "", ICON_NONE);
}

static void node_shader_buts_glossy(uiLayout *layout, bContext * /*C*/, PointerRNA *ptr)
{
  layout->prop(ptr, "distribution", DEFAULT_FLAGS, "", ICON_NONE);
}

static void node_buts_output_shader(uiLayout *layout, bContext * /*C*/, PointerRNA *ptr)
{
  layout->prop(ptr, "target", DEFAULT_FLAGS, "", ICON_NONE);
}

static void node_shader_buts_scatter(uiLayout *layout, bContext * /*C*/, PointerRNA *ptr)
{
  layout->prop(ptr, "phase", DEFAULT_FLAGS, "", ICON_NONE);
}

/* only once called */
static void node_shader_set_butfunc(blender::bke::bNodeType *ntype)
{
  switch (ntype->type_legacy) {
    case SH_NODE_NORMAL:
      ntype->draw_buttons = node_buts_normal;
      break;
    case SH_NODE_CURVE_VEC:
      ntype->draw_buttons = node_buts_curvevec;
      break;
    case SH_NODE_CURVE_RGB:
      ntype->draw_buttons = node_buts_curvecol;
      break;
    case SH_NODE_CURVE_FLOAT:
      ntype->draw_buttons = node_buts_curvefloat;
      break;
    case SH_NODE_VALUE:
      ntype->draw_buttons = node_buts_value;
      break;
    case SH_NODE_RGB:
      ntype->draw_buttons = node_buts_rgb;
      break;
    case SH_NODE_MIX_RGB_LEGACY:
      ntype->draw_buttons = node_buts_mix_rgb;
      break;
    case SH_NODE_VALTORGB:
      ntype->draw_buttons = node_buts_colorramp;
      break;
    case SH_NODE_MATH:
      ntype->draw_buttons = node_buts_math;
      break;
    case SH_NODE_COMBINE_COLOR:
    case SH_NODE_SEPARATE_COLOR:
      ntype->draw_buttons = node_buts_combsep_color;
      break;
    case SH_NODE_TEX_IMAGE:
      ntype->draw_buttons = node_shader_buts_tex_image;
      ntype->draw_buttons_ex = node_shader_buts_tex_image_ex;
      break;
    case SH_NODE_TEX_ENVIRONMENT:
      ntype->draw_buttons = node_shader_buts_tex_environment;
      ntype->draw_buttons_ex = node_shader_buts_tex_environment_ex;
      break;
    case SH_NODE_DISPLACEMENT:
    case SH_NODE_VECTOR_DISPLACEMENT:
      ntype->draw_buttons = node_shader_buts_displacement;
      break;
    case SH_NODE_BSDF_GLASS:
    case SH_NODE_BSDF_REFRACTION:
      ntype->draw_buttons = node_shader_buts_glossy;
      break;
    case SH_NODE_OUTPUT_MATERIAL:
    case SH_NODE_OUTPUT_LIGHT:
    case SH_NODE_OUTPUT_WORLD:
      ntype->draw_buttons = node_buts_output_shader;
      break;
    case SH_NODE_VOLUME_SCATTER:
      ntype->draw_buttons = node_shader_buts_scatter;
      break;
  }
}

/* ****************** BUTTON CALLBACKS FOR COMPOSITE NODES ***************** */

static void node_buts_image_views(uiLayout *layout,
                                  bContext * /*C*/,
                                  PointerRNA *ptr,
                                  PointerRNA *imaptr)
{
  uiLayout *col;

  if (!imaptr->data) {
    return;
  }

  col = &layout->column(false);

  if (RNA_boolean_get(ptr, "has_views")) {
    if (RNA_enum_get(ptr, "view") == 0) {
      col->prop(ptr, "view", DEFAULT_FLAGS, std::nullopt, ICON_CAMERA_STEREO);
    }
    else {
      col->prop(ptr, "view", DEFAULT_FLAGS, std::nullopt, ICON_SCENE);
    }
  }
}

static void node_composit_buts_image(uiLayout *layout, bContext *C, PointerRNA *ptr)
{
  bNode *node = (bNode *)ptr->data;

  PointerRNA iuserptr = RNA_pointer_create_discrete(ptr->owner_id, &RNA_ImageUser, node->storage);
  uiLayoutSetContextPointer(layout, "image_user", &iuserptr);
  uiTemplateID(layout, C, ptr, "image", "IMAGE_OT_new", "IMAGE_OT_open", nullptr);
  if (!node->id) {
    return;
  }

  PointerRNA imaptr = RNA_pointer_get(ptr, "image");

  node_buts_image_user(layout, C, ptr, &imaptr, &iuserptr, true, true);

  node_buts_image_views(layout, C, ptr, &imaptr);
}

static void node_composit_buts_image_ex(uiLayout *layout, bContext *C, PointerRNA *ptr)
{
  bNode *node = (bNode *)ptr->data;

  PointerRNA iuserptr = RNA_pointer_create_discrete(ptr->owner_id, &RNA_ImageUser, node->storage);
  uiLayoutSetContextPointer(layout, "image_user", &iuserptr);
  uiTemplateImage(layout, C, ptr, "image", &iuserptr, false, true);
}

static void node_composit_buts_huecorrect(uiLayout *layout, bContext * /*C*/, PointerRNA *ptr)
{
  bNode *node = (bNode *)ptr->data;
  CurveMapping *cumap = (CurveMapping *)node->storage;

  if (_sample_col[0] != SAMPLE_FLT_ISNONE) {
    cumap->flag |= CUMA_DRAW_SAMPLE;
    copy_v3_v3(cumap->sample, _sample_col);
  }
  else {
    cumap->flag &= ~CUMA_DRAW_SAMPLE;
  }

  uiTemplateCurveMapping(layout, ptr, "mapping", 'h', false, false, false, false);
}

static void node_composit_buts_ycc(uiLayout *layout, bContext * /*C*/, PointerRNA *ptr)
{
  layout->prop(ptr, "mode", DEFAULT_FLAGS, "", ICON_NONE);
}

static void node_composit_buts_combsep_color(uiLayout *layout, bContext * /*C*/, PointerRNA *ptr)
{
  bNode *node = (bNode *)ptr->data;
  NodeCMPCombSepColor *storage = (NodeCMPCombSepColor *)node->storage;

  layout->prop(ptr, "mode", DEFAULT_FLAGS, "", ICON_NONE);
  if (storage->mode == CMP_NODE_COMBSEP_COLOR_YCC) {
    layout->prop(ptr, "ycc_mode", DEFAULT_FLAGS, "", ICON_NONE);
  }
}

static void node_composit_buts_cryptomatte_legacy(uiLayout *layout,
                                                  bContext * /*C*/,
                                                  PointerRNA *ptr)
{
  uiLayout *col = &layout->column(true);

  col->label(IFACE_("Matte Objects:"), ICON_NONE);

  uiLayout *row = &col->row(true);
  uiTemplateCryptoPicker(row, ptr, "add", ICON_ADD);
  uiTemplateCryptoPicker(row, ptr, "remove", ICON_REMOVE);

  col->prop(ptr, "matte_id", DEFAULT_FLAGS, "", ICON_NONE);
}

static void node_composit_buts_cryptomatte_legacy_ex(uiLayout *layout,
                                                     bContext * /*C*/,
                                                     PointerRNA * /*ptr*/)
{
  layout->op("NODE_OT_cryptomatte_layer_add", IFACE_("Add Crypto Layer"), ICON_ADD);
  layout->op("NODE_OT_cryptomatte_layer_remove", IFACE_("Remove Crypto Layer"), ICON_REMOVE);
}

static void node_composit_buts_cryptomatte(uiLayout *layout, bContext *C, PointerRNA *ptr)
{
  bNode *node = (bNode *)ptr->data;

  uiLayout *row = &layout->row(true);
  row->prop(ptr, "source", DEFAULT_FLAGS | UI_ITEM_R_EXPAND, std::nullopt, ICON_NONE);

  uiLayout *col = &layout->column(false);
  if (node->custom1 == CMP_NODE_CRYPTOMATTE_SOURCE_RENDER) {
    uiTemplateID(col, C, ptr, "scene", nullptr, nullptr, nullptr);
  }
  else {
    uiTemplateID(col, C, ptr, "image", nullptr, "IMAGE_OT_open", nullptr);

    NodeCryptomatte *crypto = (NodeCryptomatte *)node->storage;
    PointerRNA imaptr = RNA_pointer_get(ptr, "image");
    PointerRNA iuserptr = RNA_pointer_create_discrete(
        ptr->owner_id, &RNA_ImageUser, &crypto->iuser);
    uiLayoutSetContextPointer(layout, "image_user", &iuserptr);

    node_buts_image_user(col, C, ptr, &imaptr, &iuserptr, false, false);
    node_buts_image_views(col, C, ptr, &imaptr);
  }

  col = &layout->column(true);
  col->prop(ptr, "layer_name", UI_ITEM_NONE, "", ICON_NONE);
  col->label(IFACE_("Matte ID:"), ICON_NONE);

  row = &col->row(true);
  row->prop(ptr, "matte_id", DEFAULT_FLAGS, "", ICON_NONE);
  uiTemplateCryptoPicker(row, ptr, "add", ICON_ADD);
  uiTemplateCryptoPicker(row, ptr, "remove", ICON_REMOVE);
}

/* only once called */
static void node_composit_set_butfunc(blender::bke::bNodeType *ntype)
{
  switch (ntype->type_legacy) {
    case CMP_NODE_IMAGE:
      ntype->draw_buttons = node_composit_buts_image;
      ntype->draw_buttons_ex = node_composit_buts_image_ex;
      break;
    case CMP_NODE_NORMAL:
      ntype->draw_buttons = node_buts_normal;
      break;
    case CMP_NODE_CURVE_RGB:
      ntype->draw_buttons = node_buts_curvecol;
      break;
    case CMP_NODE_VALUE:
      ntype->draw_buttons = node_buts_value;
      break;
    case CMP_NODE_RGB:
      ntype->draw_buttons = node_buts_rgb;
      break;
    case CMP_NODE_MIX_RGB:
      ntype->draw_buttons = node_buts_mix_rgb;
      break;
    case CMP_NODE_VALTORGB:
      ntype->draw_buttons = node_buts_colorramp;
      break;
    case CMP_NODE_TIME:
      ntype->draw_buttons = node_buts_time;
      break;
    case CMP_NODE_TEXTURE:
      ntype->draw_buttons = node_buts_texture;
      break;
    case CMP_NODE_MATH:
      ntype->draw_buttons = node_buts_math;
      break;
    case CMP_NODE_HUECORRECT:
      ntype->draw_buttons = node_composit_buts_huecorrect;
      break;
    case CMP_NODE_COMBINE_COLOR:
    case CMP_NODE_SEPARATE_COLOR:
      ntype->draw_buttons = node_composit_buts_combsep_color;
      break;
    case CMP_NODE_COMBYCCA_LEGACY:
    case CMP_NODE_SEPYCCA_LEGACY:
      ntype->draw_buttons = node_composit_buts_ycc;
      break;
    case CMP_NODE_CRYPTOMATTE:
      ntype->draw_buttons = node_composit_buts_cryptomatte;
      break;
    case CMP_NODE_CRYPTOMATTE_LEGACY:
      ntype->draw_buttons = node_composit_buts_cryptomatte_legacy;
      ntype->draw_buttons_ex = node_composit_buts_cryptomatte_legacy_ex;
      break;
  }
}

/* ****************** BUTTON CALLBACKS FOR TEXTURE NODES ***************** */

static void node_texture_buts_bricks(uiLayout *layout, bContext * /*C*/, PointerRNA *ptr)
{
  uiLayout *col;

  col = &layout->column(true);
  col->prop(ptr, "offset", DEFAULT_FLAGS | UI_ITEM_R_SLIDER, IFACE_("Offset"), ICON_NONE);
  col->prop(ptr, "offset_frequency", DEFAULT_FLAGS, IFACE_("Frequency"), ICON_NONE);

  col = &layout->column(true);
  col->prop(ptr, "squash", DEFAULT_FLAGS, IFACE_("Squash"), ICON_NONE);
  col->prop(ptr, "squash_frequency", DEFAULT_FLAGS, IFACE_("Frequency"), ICON_NONE);
}

static void node_texture_buts_proc(uiLayout *layout, bContext * /*C*/, PointerRNA *ptr)
{
  bNode *node = (bNode *)ptr->data;
  ID *id = ptr->owner_id;
  Tex *tex = (Tex *)node->storage;
  uiLayout *col, *row;

  PointerRNA tex_ptr = RNA_pointer_create_discrete(id, &RNA_Texture, tex);

  col = &layout->column(false);

  switch (tex->type) {
    case TEX_BLEND:
      col->prop(&tex_ptr, "progression", DEFAULT_FLAGS, "", ICON_NONE);
      row = &col->row(false);
      row->prop(
          &tex_ptr, "use_flip_axis", DEFAULT_FLAGS | UI_ITEM_R_EXPAND, std::nullopt, ICON_NONE);
      break;

    case TEX_MARBLE:
      row = &col->row(false);
      row->prop(
          &tex_ptr, "marble_type", DEFAULT_FLAGS | UI_ITEM_R_EXPAND, std::nullopt, ICON_NONE);
      row = &col->row(false);
      row->prop(&tex_ptr, "noise_type", DEFAULT_FLAGS | UI_ITEM_R_EXPAND, std::nullopt, ICON_NONE);
      row = &col->row(false);
      row->prop(&tex_ptr, "noise_basis", DEFAULT_FLAGS, "", ICON_NONE);
      row = &col->row(false);
      row->prop(
          &tex_ptr, "noise_basis_2", DEFAULT_FLAGS | UI_ITEM_R_EXPAND, std::nullopt, ICON_NONE);
      break;

    case TEX_MAGIC:
      col->prop(&tex_ptr, "noise_depth", DEFAULT_FLAGS, std::nullopt, ICON_NONE);
      break;

    case TEX_STUCCI:
      row = &col->row(false);
      row->prop(
          &tex_ptr, "stucci_type", DEFAULT_FLAGS | UI_ITEM_R_EXPAND, std::nullopt, ICON_NONE);
      row = &col->row(false);
      row->prop(&tex_ptr, "noise_type", DEFAULT_FLAGS | UI_ITEM_R_EXPAND, std::nullopt, ICON_NONE);
      col->prop(&tex_ptr, "noise_basis", DEFAULT_FLAGS, "", ICON_NONE);
      break;

    case TEX_WOOD:
      col->prop(&tex_ptr, "noise_basis", DEFAULT_FLAGS, "", ICON_NONE);
      col->prop(&tex_ptr, "wood_type", DEFAULT_FLAGS, "", ICON_NONE);
      row = &col->row(false);
      row->prop(
          &tex_ptr, "noise_basis_2", DEFAULT_FLAGS | UI_ITEM_R_EXPAND, std::nullopt, ICON_NONE);
      row = &col->row(false);
      uiLayoutSetActive(row, !ELEM(tex->stype, TEX_BAND, TEX_RING));
      row->prop(&tex_ptr, "noise_type", DEFAULT_FLAGS | UI_ITEM_R_EXPAND, std::nullopt, ICON_NONE);
      break;

    case TEX_CLOUDS:
      col->prop(&tex_ptr, "noise_basis", DEFAULT_FLAGS, "", ICON_NONE);
      row = &col->row(false);
      row->prop(&tex_ptr, "cloud_type", DEFAULT_FLAGS | UI_ITEM_R_EXPAND, std::nullopt, ICON_NONE);
      row = &col->row(false);
      row->prop(&tex_ptr, "noise_type", DEFAULT_FLAGS | UI_ITEM_R_EXPAND, std::nullopt, ICON_NONE);
      col->prop(
          &tex_ptr, "noise_depth", DEFAULT_FLAGS | UI_ITEM_R_EXPAND, IFACE_("Depth"), ICON_NONE);
      break;

    case TEX_DISTNOISE:
      col->prop(&tex_ptr, "noise_basis", DEFAULT_FLAGS, "", ICON_NONE);
      col->prop(&tex_ptr, "noise_distortion", DEFAULT_FLAGS, "", ICON_NONE);
      break;

    case TEX_MUSGRAVE:
      col->prop(&tex_ptr, "musgrave_type", DEFAULT_FLAGS, "", ICON_NONE);
      col->prop(&tex_ptr, "noise_basis", DEFAULT_FLAGS, "", ICON_NONE);
      break;
    case TEX_VORONOI:
      col->prop(&tex_ptr, "distance_metric", DEFAULT_FLAGS, "", ICON_NONE);
      if (tex->vn_distm == TEX_MINKOVSKY) {
        col->prop(&tex_ptr, "minkovsky_exponent", DEFAULT_FLAGS, std::nullopt, ICON_NONE);
      }
      col->prop(&tex_ptr, "color_mode", DEFAULT_FLAGS, "", ICON_NONE);
      break;
  }
}

static void node_texture_buts_image(uiLayout *layout, bContext *C, PointerRNA *ptr)
{
  uiTemplateID(layout, C, ptr, "image", "IMAGE_OT_new", "IMAGE_OT_open", nullptr);
}

static void node_texture_buts_image_ex(uiLayout *layout, bContext *C, PointerRNA *ptr)
{
  bNode *node = (bNode *)ptr->data;
  PointerRNA iuserptr = RNA_pointer_create_discrete(ptr->owner_id, &RNA_ImageUser, node->storage);
  uiTemplateImage(layout, C, ptr, "image", &iuserptr, false, false);
}

static void node_texture_buts_output(uiLayout *layout, bContext * /*C*/, PointerRNA *ptr)
{
  layout->prop(ptr, "filepath", DEFAULT_FLAGS, "", ICON_NONE);
}

static void node_texture_buts_combsep_color(uiLayout *layout, bContext * /*C*/, PointerRNA *ptr)
{
  layout->prop(ptr, "mode", DEFAULT_FLAGS, "", ICON_NONE);
}

/* only once called */
static void node_texture_set_butfunc(blender::bke::bNodeType *ntype)
{
  if (ntype->type_legacy >= TEX_NODE_PROC && ntype->type_legacy < TEX_NODE_PROC_MAX) {
    ntype->draw_buttons = node_texture_buts_proc;
  }
  else {
    switch (ntype->type_legacy) {

      case TEX_NODE_MATH:
        ntype->draw_buttons = node_buts_math;
        break;

      case TEX_NODE_MIX_RGB:
        ntype->draw_buttons = node_buts_mix_rgb;
        break;

      case TEX_NODE_VALTORGB:
        ntype->draw_buttons = node_buts_colorramp;
        break;

      case TEX_NODE_CURVE_RGB:
        ntype->draw_buttons = node_buts_curvecol;
        break;

      case TEX_NODE_CURVE_TIME:
        ntype->draw_buttons = node_buts_time;
        break;

      case TEX_NODE_TEXTURE:
        ntype->draw_buttons = node_buts_texture;
        break;

      case TEX_NODE_BRICKS:
        ntype->draw_buttons = node_texture_buts_bricks;
        break;

      case TEX_NODE_IMAGE:
        ntype->draw_buttons = node_texture_buts_image;
        ntype->draw_buttons_ex = node_texture_buts_image_ex;
        break;

      case TEX_NODE_OUTPUT:
        ntype->draw_buttons = node_texture_buts_output;
        break;

      case TEX_NODE_COMBINE_COLOR:
      case TEX_NODE_SEPARATE_COLOR:
        ntype->draw_buttons = node_texture_buts_combsep_color;
        break;
    }
  }
}

/* -------------------------------------------------------------------- */
/** \name Init Draw Callbacks For All Tree Types
 *
 * Only called on node initialization, once.
 * \{ */

static void node_property_update_default(Main *bmain, Scene * /*scene*/, PointerRNA *ptr)
{
  bNodeTree *ntree = (bNodeTree *)ptr->owner_id;
  bNode *node = (bNode *)ptr->data;
  BKE_ntree_update_tag_node_property(ntree, node);
  BKE_main_ensure_invariants(*bmain);
}

static void node_socket_template_properties_update(blender::bke::bNodeType *ntype,
                                                   blender::bke::bNodeSocketTemplate *stemp)
{
  StructRNA *srna = ntype->rna_ext.srna;
  PropertyRNA *prop = RNA_struct_type_find_property(srna, stemp->identifier);

  if (prop) {
    RNA_def_property_update_runtime(prop, node_property_update_default);
  }
}

static void node_template_properties_update(blender::bke::bNodeType *ntype)
{
  blender::bke::bNodeSocketTemplate *stemp;

  if (ntype->inputs) {
    for (stemp = ntype->inputs; stemp->type >= 0; stemp++) {
      node_socket_template_properties_update(ntype, stemp);
    }
  }
  if (ntype->outputs) {
    for (stemp = ntype->outputs; stemp->type >= 0; stemp++) {
      node_socket_template_properties_update(ntype, stemp);
    }
  }
}

static void node_socket_undefined_draw(bContext * /*C*/,
                                       uiLayout *layout,
                                       PointerRNA * /*ptr*/,
                                       PointerRNA * /*node_ptr*/,
                                       StringRefNull /*text*/)
{
  layout->label(IFACE_("Undefined Socket Type"), ICON_ERROR);
}

static void node_socket_undefined_draw_color(bContext * /*C*/,
                                             PointerRNA * /*ptr*/,
                                             PointerRNA * /*node_ptr*/,
                                             float *r_color)
{
  r_color[0] = 1.0f;
  r_color[1] = 0.0f;
  r_color[2] = 0.0f;
  r_color[3] = 1.0f;
}

static void node_socket_undefined_draw_color_simple(const bke::bNodeSocketType * /*type*/,
                                                    float *r_color)
{
  r_color[0] = 1.0f;
  r_color[1] = 0.0f;
  r_color[2] = 0.0f;
  r_color[3] = 1.0f;
}

static void node_socket_undefined_interface_draw(ID * /*id*/,
                                                 bNodeTreeInterfaceSocket * /*interface_socket*/,
                                                 bContext * /*C*/,
                                                 uiLayout *layout)
{
  layout->label(IFACE_("Undefined Socket Type"), ICON_ERROR);
}

/** \} */

}  // namespace blender::ed::space_node

void ED_node_init_butfuncs()
{
  using namespace blender::ed::space_node;

  /* Fallback types for undefined tree, nodes, sockets
   * Defined in blenkernel, but not registered in type hashes.
   */

  using blender::bke::NodeSocketTypeUndefined;
  using blender::bke::NodeTypeUndefined;

  NodeTypeUndefined.draw_buttons = nullptr;
  NodeTypeUndefined.draw_buttons_ex = nullptr;

  NodeSocketTypeUndefined.draw = node_socket_undefined_draw;
  NodeSocketTypeUndefined.draw_color = node_socket_undefined_draw_color;
  NodeSocketTypeUndefined.draw_color_simple = node_socket_undefined_draw_color_simple;
  NodeSocketTypeUndefined.interface_draw = node_socket_undefined_interface_draw;

  /* node type ui functions */
  for (blender::bke::bNodeType *ntype : blender::bke::node_types_get()) {
    node_common_set_butfunc(ntype);

    node_composit_set_butfunc(ntype);
    node_shader_set_butfunc(ntype);
    node_texture_set_butfunc(ntype);

    /* define update callbacks for socket properties */
    node_template_properties_update(ntype);
  }
}

void ED_init_custom_node_type(blender::bke::bNodeType * /*ntype*/) {}

void ED_init_custom_node_socket_type(blender::bke::bNodeSocketType *stype)
{
  stype->draw = blender::ed::space_node::node_socket_button_label;
}

namespace blender::ed::space_node {

static const float virtual_node_socket_color[4] = {0.2, 0.2, 0.2, 1.0};

/* maps standard socket integer type to a color */
static const float std_node_socket_colors[][4] = {
    {0.63, 0.63, 0.63, 1.0}, /* SOCK_FLOAT */
    {0.39, 0.39, 0.78, 1.0}, /* SOCK_VECTOR */
    {0.78, 0.78, 0.16, 1.0}, /* SOCK_RGBA */
    {0.39, 0.78, 0.39, 1.0}, /* SOCK_SHADER */
    {0.80, 0.65, 0.84, 1.0}, /* SOCK_BOOLEAN */
    {0.0, 0.0, 0.0, 0.0},    /* UNUSED */
    {0.35, 0.55, 0.36, 1.0}, /* SOCK_INT */
    {0.44, 0.70, 1.00, 1.0}, /* SOCK_STRING */
    {0.93, 0.62, 0.36, 1.0}, /* SOCK_OBJECT */
    {0.39, 0.22, 0.39, 1.0}, /* SOCK_IMAGE */
    {0.00, 0.84, 0.64, 1.0}, /* SOCK_GEOMETRY */
    {0.96, 0.96, 0.96, 1.0}, /* SOCK_COLLECTION */
    {0.62, 0.31, 0.64, 1.0}, /* SOCK_TEXTURE */
    {0.92, 0.46, 0.51, 1.0}, /* SOCK_MATERIAL */
    {0.65, 0.39, 0.78, 1.0}, /* SOCK_ROTATION */
    {0.40, 0.40, 0.40, 1.0}, /* SOCK_MENU */
    {0.72, 0.20, 0.52, 1.0}, /* SOCK_MATRIX */
    {0.30, 0.50, 0.50, 1.0}, /* SOCK_BUNDLE */
    {0.50, 0.60, 0.40, 1.0}, /* SOCK_CLOSURE */
};

void std_node_socket_colors_get(int socket_type, float *r_color)
{
  BLI_assert(socket_type >= 0);
  BLI_assert(socket_type < std::size(std_node_socket_colors));

  copy_v4_v4(r_color, std_node_socket_colors[socket_type]);
}

/* Callback for colors that does not depend on the socket pointer argument to get the type. */
template<int socket_type>
void std_node_socket_color_fn(bContext * /*C*/,
                              PointerRNA * /*ptr*/,
                              PointerRNA * /*node_ptr*/,
                              float *r_color)
{
  copy_v4_v4(r_color, std_node_socket_colors[socket_type]);
};
static void std_node_socket_color_simple_fn(const bke::bNodeSocketType *type, float *r_color)
{
  copy_v4_v4(r_color, std_node_socket_colors[type->type]);
};

using SocketColorFn = void (*)(bContext *C, PointerRNA *ptr, PointerRNA *node_ptr, float *r_color);
/* Callbacks for all built-in socket types. */
static const SocketColorFn std_node_socket_color_funcs[] = {
    std_node_socket_color_fn<SOCK_FLOAT>,    std_node_socket_color_fn<SOCK_VECTOR>,
    std_node_socket_color_fn<SOCK_RGBA>,     std_node_socket_color_fn<SOCK_SHADER>,
    std_node_socket_color_fn<SOCK_BOOLEAN>,  nullptr /* UNUSED. */,
    std_node_socket_color_fn<SOCK_INT>,      std_node_socket_color_fn<SOCK_STRING>,
    std_node_socket_color_fn<SOCK_OBJECT>,   std_node_socket_color_fn<SOCK_IMAGE>,
    std_node_socket_color_fn<SOCK_GEOMETRY>, std_node_socket_color_fn<SOCK_COLLECTION>,
    std_node_socket_color_fn<SOCK_TEXTURE>,  std_node_socket_color_fn<SOCK_MATERIAL>,
    std_node_socket_color_fn<SOCK_ROTATION>, std_node_socket_color_fn<SOCK_MENU>,
    std_node_socket_color_fn<SOCK_MATRIX>,   std_node_socket_color_fn<SOCK_BUNDLE>,
    std_node_socket_color_fn<SOCK_CLOSURE>,
};

/* draw function for file output node sockets,
 * displays only sub-path and format, no value button */
static void node_file_output_socket_draw(bContext *C,
                                         uiLayout *layout,
                                         PointerRNA *ptr,
                                         PointerRNA *node_ptr)
{
  bNodeTree *ntree = (bNodeTree *)ptr->owner_id;
  bNodeSocket *sock = (bNodeSocket *)ptr->data;
  uiLayout *row;
  PointerRNA inputptr;

  row = &layout->row(false);

  PointerRNA imfptr = RNA_pointer_get(node_ptr, "format");
  int imtype = RNA_enum_get(&imfptr, "file_format");

  if (imtype == R_IMF_IMTYPE_MULTILAYER) {
    NodeImageMultiFileSocket *input = (NodeImageMultiFileSocket *)sock->storage;
    inputptr = RNA_pointer_create_discrete(&ntree->id, &RNA_NodeOutputFileSlotLayer, input);

    row->label(input->layer, ICON_NONE);
  }
  else {
    NodeImageMultiFileSocket *input = (NodeImageMultiFileSocket *)sock->storage;
    uiBlock *block;
    inputptr = RNA_pointer_create_discrete(&ntree->id, &RNA_NodeOutputFileSlotFile, input);

    row->label(input->path, ICON_NONE);

    if (!RNA_boolean_get(&inputptr, "use_node_format")) {
      imfptr = RNA_pointer_get(&inputptr, "format");
    }

    const char *imtype_name;
    PropertyRNA *imtype_prop = RNA_struct_find_property(&imfptr, "file_format");
    RNA_property_enum_name(
        C, &imfptr, imtype_prop, RNA_property_enum_get(&imfptr, imtype_prop), &imtype_name);
    block = uiLayoutGetBlock(row);
    UI_block_emboss_set(block, blender::ui::EmbossType::Pulldown);
    row->label(imtype_name, ICON_NONE);
    UI_block_emboss_set(block, blender::ui::EmbossType::None);
  }
}

static bool socket_needs_attribute_search(bNode &node, bNodeSocket &socket)
{
  const nodes::NodeDeclaration *node_decl = node.declaration();
  if (node_decl == nullptr) {
    return false;
  }
  if (node_decl->skip_updating_sockets) {
    return false;
  }
  if (socket.in_out == SOCK_OUT) {
    return false;
  }
  const int socket_index = BLI_findindex(&node.inputs, &socket);
  return node_decl->inputs[socket_index]->is_attribute_name;
}

static bool socket_needs_layer_search(const bNode &node, const bNodeSocket &socket)
{
  const nodes::NodeDeclaration *node_decl = node.declaration();
  if (node_decl == nullptr) {
    return false;
  }
  if (node_decl->skip_updating_sockets) {
    return false;
  }
  if (socket.in_out == SOCK_OUT) {
    return false;
  }
  const int socket_index = BLI_findindex(&node.inputs, &socket);
  return node_decl->inputs[socket_index]->is_layer_name;
}

static void draw_gizmo_pin_icon(uiLayout *layout, PointerRNA *socket_ptr)
{
  layout->prop(socket_ptr, "pin_gizmo", UI_ITEM_NONE, "", ICON_GIZMO);
}

static void draw_node_socket_name_editable(uiLayout *layout,
                                           bNodeSocket *sock,
                                           const StringRef text)
{
  if (sock->runtime->declaration) {
    if (sock->runtime->declaration->socket_name_rna) {
      uiLayoutSetEmboss(layout, blender::ui::EmbossType::None);
      layout->prop((&sock->runtime->declaration->socket_name_rna->owner),
                   sock->runtime->declaration->socket_name_rna->property_name,
                   UI_ITEM_NONE,
                   "",
                   ICON_NONE);
      return;
    }
  }
  layout->label(text, ICON_NONE);
}

static void draw_node_socket_without_value(uiLayout *layout,
                                           bNodeSocket *sock,
                                           const StringRef text)
{
  draw_node_socket_name_editable(layout, sock, text);
}

static void std_node_socket_draw(
    bContext *C, uiLayout *layout, PointerRNA *ptr, PointerRNA *node_ptr, StringRefNull text)
{
  bNode *node = (bNode *)node_ptr->data;
  bNodeSocket *sock = (bNodeSocket *)ptr->data;
  bNodeTree *tree = reinterpret_cast<bNodeTree *>(ptr->owner_id);
  int type = sock->typeinfo->type;
  // int subtype = sock->typeinfo->subtype;

  /* Gray out inputs that do not affect the output of the node currently.
   * Don't gray out any inputs if the node has no outputs (in which case no input can affect the
   * output). Otherwise, viewer node inputs would be inactive. */
  if (sock->is_input() && !sock->affects_node_output() && !node->output_sockets().is_empty()) {
    uiLayoutSetActive(layout, false);
  }

  /* XXX not nice, eventually give this node its own socket type ... */
  if (node->type_legacy == CMP_NODE_OUTPUT_FILE) {
    node_file_output_socket_draw(C, layout, ptr, node_ptr);
    return;
  }

  const bool has_gizmo = tree->runtime->gizmo_propagation ?
                             tree->runtime->gizmo_propagation->gizmo_endpoint_sockets.contains(
                                 sock) :
                             false;

  if (has_gizmo) {
    if (sock->in_out == SOCK_OUT && ELEM(node->type_legacy,
                                         SH_NODE_VALUE,
                                         FN_NODE_INPUT_VECTOR,
                                         FN_NODE_INPUT_INT,
                                         FN_NODE_INPUT_BOOL,
                                         FN_NODE_INPUT_ROTATION,
                                         NODE_GROUP_INPUT))
    {
      if (node->is_group_input()) {
        uiLayout *row = &layout->row(false);
        uiLayoutSetAlignment(row, UI_LAYOUT_ALIGN_RIGHT);
        node_socket_button_label(C, row, ptr, node_ptr, text);
        row->label("", ICON_GIZMO);
      }
      else if (nodes::partial_eval::is_supported_value_node(*node)) {
        uiLayout *row = &layout->row(false);
        uiLayoutSetAlignment(row, UI_LAYOUT_ALIGN_RIGHT);
        node_socket_button_label(C, row, ptr, node_ptr, text);
        draw_gizmo_pin_icon(row, ptr);
      }
      return;
    }
    if (sock->in_out == SOCK_IN && sock->index() == 0 &&
        nodes::gizmos::is_builtin_gizmo_node(*node))
    {
      uiLayout *row = &layout->row(false);
      node_socket_button_label(C, row, ptr, node_ptr, text);
      draw_gizmo_pin_icon(row, ptr);
      return;
    }
  }

  if ((sock->in_out == SOCK_OUT) || (sock->flag & SOCK_HIDE_VALUE) || sock->is_logically_linked())
  {
    draw_node_socket_without_value(layout, sock, text);
    return;
  }

  const StringRefNull label = text;
  text = (sock->flag & SOCK_HIDE_LABEL) ? "" : text;

  /* Some socket types draw the gizmo icon in a special way to look better. All others use a
   * fallback default code path. */
  bool gizmo_handled = false;

  switch (type) {
    case SOCK_FLOAT:
    case SOCK_INT:
    case SOCK_BOOLEAN:
      layout->prop(ptr, "default_value", DEFAULT_FLAGS, text, ICON_NONE);
      break;
    case SOCK_VECTOR:
      if (sock->flag & SOCK_COMPACT) {
        uiTemplateComponentMenu(layout, ptr, "default_value", text);
      }
      else {
        if (sock->typeinfo->subtype == PROP_DIRECTION) {
          layout->prop(ptr, "default_value", DEFAULT_FLAGS, "", ICON_NONE);
        }
        else {
          uiLayout *column = &layout->column(false);
          {
            uiLayout *row = &column->row(true);
            draw_node_socket_name_editable(row, sock, text);
            if (has_gizmo) {
              draw_gizmo_pin_icon(row, ptr);
              gizmo_handled = true;
            }
          }
          column->prop(ptr, "default_value", DEFAULT_FLAGS, "", ICON_NONE);
        }
      }
      break;
    case SOCK_ROTATION: {
      uiLayout *column = &layout->column(false);
      {
        uiLayout *row = &column->row(true);
        draw_node_socket_name_editable(row, sock, text);
        if (has_gizmo) {
          draw_gizmo_pin_icon(row, ptr);
          gizmo_handled = true;
        }
      }
      column->prop(ptr, "default_value", DEFAULT_FLAGS, "", ICON_NONE);
      break;
    }
    case SOCK_MATRIX: {
      draw_node_socket_name_editable(layout, sock, text);
      break;
    }
    case SOCK_RGBA: {
      if (text.is_empty()) {
        layout->prop(ptr, "default_value", DEFAULT_FLAGS, "", ICON_NONE);
      }
      else {
        uiLayout *row = &layout->split(0.4f, false);
        row->label(text, ICON_NONE);
        row->prop(ptr, "default_value", DEFAULT_FLAGS, "", ICON_NONE);
      }
      break;
    }
    case SOCK_STRING: {
      if (socket_needs_attribute_search(*node, *sock)) {
        if (text.is_empty()) {
          node_geometry_add_attribute_search_button(*C, *node, *ptr, *layout, label);
        }
        else {
          uiLayout *row = &layout->split(0.4f, false);
          row->label(text, ICON_NONE);
          node_geometry_add_attribute_search_button(*C, *node, *ptr, *row);
        }
      }
      else if (socket_needs_layer_search(*node, *sock)) {
        if (text.is_empty()) {
          node_geometry_add_layer_search_button(*C, *node, *ptr, *layout, label);
        }
        else {
          uiLayout *row = &layout->split(0.4f, false);
          row->label(text, ICON_NONE);
          node_geometry_add_layer_search_button(*C, *node, *ptr, *row);
        }
      }
      else {
        if (text.is_empty()) {
          layout->prop(ptr,
                       RNA_struct_find_property(ptr, "default_value"),
                       -1,
                       0,
                       UI_ITEM_NONE,
                       "",
                       ICON_NONE,
                       label);
        }
        else {
          uiLayout *row = &layout->split(0.4f, false);
          row->label(text, ICON_NONE);
          row->prop(ptr, "default_value", DEFAULT_FLAGS, "", ICON_NONE);
        }
      }
      break;
    }
    case SOCK_MENU: {
      const bNodeSocketValueMenu *default_value =
          sock->default_value_typed<bNodeSocketValueMenu>();
      if (default_value->enum_items) {
        if (default_value->enum_items->items.is_empty()) {
          uiLayout *row = &layout->split(0.4f, false);
          row->label(text, ICON_NONE);
          row->label(IFACE_("No Items"), ICON_NONE);
        }
        else {
          if (const auto *socket_decl = dynamic_cast<const nodes::decl::Menu *>(
                  sock->runtime->declaration))
          {
            if (socket_decl->is_expanded) {
              layout->prop(ptr, "default_value", UI_ITEM_R_EXPAND, std::nullopt, ICON_NONE);
              break;
            }
          }
          const char *name = "";
          if (node->is_type("GeometryNodeMenuSwitch") && sock->index() > 0) {
            name = sock->name;
          }
          layout->prop(ptr, "default_value", DEFAULT_FLAGS, name, ICON_NONE);
        }
      }
      else if (default_value->has_conflict()) {
        layout->label(IFACE_("Menu Error"), ICON_ERROR);
      }
      else {
        layout->label(IFACE_("Menu Undefined"), ICON_QUESTION);
      }
      break;
    }
    case SOCK_COLLECTION:
    case SOCK_OBJECT:
    case SOCK_MATERIAL: {
      layout->prop(ptr,
                   RNA_struct_find_property(ptr, "default_value"),
                   -1,
                   0,
                   DEFAULT_FLAGS,
                   text,
                   ICON_NONE,
                   text.is_empty() ? std::optional(label) : std::nullopt);
      break;
    }
    case SOCK_IMAGE: {
      const bNodeTree *node_tree = (const bNodeTree *)node_ptr->owner_id;
      if (node_tree->type == NTREE_GEOMETRY) {
        if (text.is_empty()) {
          uiTemplateID(layout, C, ptr, "default_value", "image.new", "image.open", nullptr);
        }
        else {
          /* 0.3 split ratio is inconsistent, but use it here because the "New" button is large. */
          uiLayout *row = &layout->split(0.3f, false);
          row->label(text, ICON_NONE);
          uiTemplateID(row, C, ptr, "default_value", "image.new", "image.open", nullptr);
        }
      }
      else {
        layout->prop(ptr, "default_value", DEFAULT_FLAGS, text, ICON_NONE);
      }
      break;
    }
    case SOCK_TEXTURE: {
      if (text.is_empty()) {
        uiTemplateID(layout, C, ptr, "default_value", "texture.new", nullptr, nullptr);
      }
      else {
        /* 0.3 split ratio is inconsistent, but use it here because the "New" button is large. */
        uiLayout *row = &layout->split(0.3f, false);
        row->label(text, ICON_NONE);
        uiTemplateID(row, C, ptr, "default_value", "texture.new", nullptr, nullptr);
      }

      break;
    }
    default:
      draw_node_socket_without_value(layout, sock, text);
      break;
  }

  if (has_gizmo && !gizmo_handled) {
    draw_gizmo_pin_icon(layout, ptr);
  }
}

static void std_node_socket_interface_draw(ID *id,
                                           bNodeTreeInterfaceSocket *interface_socket,
                                           bContext * /*C*/,
                                           uiLayout *layout)
{
  PointerRNA ptr = RNA_pointer_create_discrete(id, &RNA_NodeTreeInterfaceSocket, interface_socket);

  const bke::bNodeSocketType *typeinfo = interface_socket->socket_typeinfo();
  BLI_assert(typeinfo != nullptr);
  eNodeSocketDatatype type = eNodeSocketDatatype(typeinfo->type);

  uiLayout *col = &layout->column(false);

  switch (type) {
    case SOCK_FLOAT: {
      col->prop(&ptr, "subtype", DEFAULT_FLAGS, IFACE_("Subtype"), ICON_NONE);
      col->prop(&ptr, "default_value", DEFAULT_FLAGS, IFACE_("Default"), ICON_NONE);
      uiLayout *sub = &col->column(true);
      sub->prop(&ptr, "min_value", DEFAULT_FLAGS, IFACE_("Min"), ICON_NONE);
      sub->prop(&ptr, "max_value", DEFAULT_FLAGS, IFACE_("Max"), ICON_NONE);
      break;
    }
    case SOCK_INT: {
      col->prop(&ptr, "subtype", DEFAULT_FLAGS, IFACE_("Subtype"), ICON_NONE);
      col->prop(&ptr, "default_value", DEFAULT_FLAGS, IFACE_("Default"), ICON_NONE);
      uiLayout *sub = &col->column(true);
      sub->prop(&ptr, "min_value", DEFAULT_FLAGS, IFACE_("Min"), ICON_NONE);
      sub->prop(&ptr, "max_value", DEFAULT_FLAGS, IFACE_("Max"), ICON_NONE);
      break;
    }
    case SOCK_VECTOR: {
      col->prop(&ptr, "subtype", DEFAULT_FLAGS, IFACE_("Subtype"), ICON_NONE);
      col->prop(&ptr, "default_value", UI_ITEM_R_EXPAND, IFACE_("Default"), ICON_NONE);
      uiLayout *sub = &col->column(true);
      sub->prop(&ptr, "min_value", DEFAULT_FLAGS, IFACE_("Min"), ICON_NONE);
      sub->prop(&ptr, "max_value", DEFAULT_FLAGS, IFACE_("Max"), ICON_NONE);
      break;
    }
    case SOCK_STRING: {
      uiLayoutSetPropSep(col, false); /* bfa - use_property_split = False */
      col->prop(&ptr, "subtype", DEFAULT_FLAGS, IFACE_("Subtype"), ICON_NONE);
      col->prop(&ptr, "default_value", DEFAULT_FLAGS, IFACE_("Default"), ICON_NONE);
      break;
    }
    case SOCK_BOOLEAN: {
      uiLayoutSetPropSep(col, false); /* bfa - use_property_split = False */
      col->prop(&ptr, "default_value", DEFAULT_FLAGS, IFACE_("Default"), 0);
      break;
    }
    case SOCK_ROTATION:
    case SOCK_RGBA:
    case SOCK_OBJECT:
    case SOCK_COLLECTION:
    case SOCK_IMAGE:
    case SOCK_TEXTURE:
    case SOCK_MATERIAL: {
      col->prop(&ptr, "default_value", DEFAULT_FLAGS, IFACE_("Default"), ICON_NONE);
      break;
    }
    case SOCK_MENU: {
      col->prop(&ptr, "default_value", DEFAULT_FLAGS, IFACE_("Default"), ICON_NONE);
      col->prop(&ptr, "menu_expanded", DEFAULT_FLAGS, IFACE_("Expanded"), ICON_NONE);
      break;
    }
    case SOCK_SHADER:
    case SOCK_GEOMETRY:
    case SOCK_MATRIX:
    case SOCK_BUNDLE:
    case SOCK_CLOSURE:
      break;

    case SOCK_CUSTOM:
      BLI_assert_unreachable();
      break;
  }

  col = &layout->column(false);

  const bNodeTree *node_tree = reinterpret_cast<const bNodeTree *>(id);
  if (interface_socket->flag & NODE_INTERFACE_SOCKET_INPUT && node_tree->type == NTREE_GEOMETRY) {
    uiLayoutSetPropSep(col, false); /* bfa - use_property_split = False */
    if (ELEM(type, SOCK_INT, SOCK_VECTOR, SOCK_MATRIX)) {
      col->prop(&ptr, "default_input", DEFAULT_FLAGS, std::nullopt, ICON_NONE);
    }
  }

  {
    uiLayout *sub = &col->column(false);
<<<<<<< HEAD
    uiLayoutSetPropSep(sub, false); /* bfa - use_property_split = False */
    uiLayoutSetActive(sub, interface_socket->default_input == NODE_INPUT_DEFAULT_VALUE);
=======
    uiLayoutSetActive(sub, interface_socket->default_input == NODE_DEFAULT_INPUT_VALUE);
>>>>>>> 494d3e91
    sub->prop(&ptr, "hide_value", DEFAULT_FLAGS, std::nullopt, ICON_NONE);
  }

  if (interface_socket->flag & NODE_INTERFACE_SOCKET_INPUT && node_tree->type == NTREE_GEOMETRY) {
    if (type == SOCK_BOOLEAN) {
      col->prop(&ptr, "layer_selection_field", DEFAULT_FLAGS, std::nullopt, ICON_NONE);
    }
    uiLayout *sub = &col->column(false);
    uiLayoutSetActive(sub, !is_layer_selection_field(*interface_socket));
    sub->prop(&ptr, "hide_in_modifier", DEFAULT_FLAGS, std::nullopt, ICON_NONE);
    if (nodes::socket_type_supports_fields(type)) {
      uiLayout *sub_sub = &col->column(false);
      uiLayoutSetActive(sub_sub,
                        (interface_socket->default_input == NODE_DEFAULT_INPUT_VALUE) &&
                            !is_layer_selection_field(*interface_socket));
      sub_sub->prop(&ptr, "force_non_field", DEFAULT_FLAGS, std::nullopt, ICON_NONE);
    }
  }
}

static void node_socket_virtual_draw_color(bContext * /*C*/,
                                           PointerRNA * /*ptr*/,
                                           PointerRNA * /*node_ptr*/,
                                           float *r_color)
{
  copy_v4_v4(r_color, virtual_node_socket_color);
}

static void node_socket_virtual_draw_color_simple(const bke::bNodeSocketType * /*type*/,
                                                  float *r_color)
{
  copy_v4_v4(r_color, virtual_node_socket_color);
}

}  // namespace blender::ed::space_node

void ED_init_standard_node_socket_type(blender::bke::bNodeSocketType *stype)
{
  using namespace blender::ed::space_node;
  stype->draw = std_node_socket_draw;
  stype->draw_color = std_node_socket_color_funcs[stype->type];
  stype->draw_color_simple = std_node_socket_color_simple_fn;
  stype->interface_draw = std_node_socket_interface_draw;
}

void ED_init_node_socket_type_virtual(blender::bke::bNodeSocketType *stype)
{
  using namespace blender::ed::space_node;
  stype->draw = node_socket_button_label;
  stype->draw_color = node_socket_virtual_draw_color;
  stype->draw_color_simple = node_socket_virtual_draw_color_simple;
}

void ED_node_type_draw_color(const char *idname, float *r_color)
{
  using namespace blender::ed::space_node;

  const blender::bke::bNodeSocketType *typeinfo = blender::bke::node_socket_type_find(idname);
  if (!typeinfo || typeinfo->type == SOCK_CUSTOM) {
    r_color[0] = 0.0f;
    r_color[1] = 0.0f;
    r_color[2] = 0.0f;
    r_color[3] = 0.0f;
    return;
  }

  BLI_assert(typeinfo->type < ARRAY_SIZE(std_node_socket_colors));
  copy_v4_v4(r_color, std_node_socket_colors[typeinfo->type]);
}

namespace blender::ed::space_node {

/* ************** Generic drawing ************** */

void draw_nodespace_back_pix(const bContext &C,
                             ARegion &region,
                             SpaceNode &snode,
                             bNodeInstanceKey parent_key)
{
  Main *bmain = CTX_data_main(&C);
  bNodeInstanceKey active_viewer_key = (snode.nodetree ? snode.nodetree->active_viewer_key :
                                                         bke::NODE_INSTANCE_KEY_NONE);
  GPU_matrix_push_projection();
  GPU_matrix_push();
  wmOrtho2_region_pixelspace(&region);
  GPU_matrix_identity_set();
  ED_region_draw_cb_draw(&C, &region, REGION_DRAW_BACKDROP);
  GPU_matrix_pop_projection();
  GPU_matrix_pop();

  if (!(snode.flag & SNODE_BACKDRAW) || !ED_node_is_compositor(&snode)) {
    return;
  }

  if (parent_key.value != active_viewer_key.value) {
    return;
  }

  GPU_matrix_push_projection();
  GPU_matrix_push();

  /* The draw manager is used to draw the backdrop image. */
  GPUFrameBuffer *old_fb = GPU_framebuffer_active_get();
  GPU_framebuffer_restore();
  BLI_thread_lock(LOCK_DRAW_IMAGE);
  DRW_draw_view(&C);
  BLI_thread_unlock(LOCK_DRAW_IMAGE);
  GPU_framebuffer_bind_no_srgb(old_fb);
  /* Draw manager changes the depth state. Set it back to NONE. Without this the
   * node preview images aren't drawn correctly. */
  GPU_depth_test(GPU_DEPTH_NONE);

  void *lock;
  Image *ima = BKE_image_ensure_viewer(bmain, IMA_TYPE_COMPOSITE, "Viewer Node");
  ImBuf *ibuf = BKE_image_acquire_ibuf(ima, nullptr, &lock);
  if (ibuf) {
    /* somehow the offset has to be calculated inverse */
    wmOrtho2_region_pixelspace(&region);
    const float offset_x = snode.xof + ima->runtime->backdrop_offset[0] * snode.zoom;
    const float offset_y = snode.yof + ima->runtime->backdrop_offset[1] * snode.zoom;
    const float x = (region.winx - snode.zoom * ibuf->x) / 2 + offset_x;
    const float y = (region.winy - snode.zoom * ibuf->y) / 2 + offset_y;

    /** \note draw selected info on backdrop
     */
    if (snode.edittree) {
      bNode *node = (bNode *)snode.edittree->nodes.first;
      const rctf *viewer_border = &snode.nodetree->viewer_border;
      while (node) {
        if (node->flag & NODE_SELECT) {
          if (node->typeinfo->draw_backdrop) {
            node->typeinfo->draw_backdrop(&snode, ibuf, node, x, y);
          }
        }
        node = node->next;
      }

      if ((snode.nodetree->flag & NTREE_VIEWER_BORDER) &&
          viewer_border->xmin < viewer_border->xmax && viewer_border->ymin < viewer_border->ymax)
      {
        rcti pixel_border;
        BLI_rcti_init(&pixel_border,
                      x + snode.zoom * viewer_border->xmin * ibuf->x,
                      x + snode.zoom * viewer_border->xmax * ibuf->x,
                      y + snode.zoom * viewer_border->ymin * ibuf->y,
                      y + snode.zoom * viewer_border->ymax * ibuf->y);

        uint pos = GPU_vertformat_attr_add(
            immVertexFormat(), "pos", GPU_COMP_F32, 2, GPU_FETCH_FLOAT);
        immBindBuiltinProgram(GPU_SHADER_3D_UNIFORM_COLOR);
        immUniformThemeColor(TH_ACTIVE);

        immDrawBorderCorners(pos, &pixel_border, 1.0f, 1.0f);

        immUnbindProgram();
      }
    }
  }

  BKE_image_release_ibuf(ima, ibuf, lock);
  GPU_matrix_pop_projection();
  GPU_matrix_pop();
}

float2 socket_link_connection_location(const bNode &node,
                                       const bNodeSocket &socket,
                                       const bNodeLink &link)
{
  const float2 socket_location = socket.runtime->location;
  if (socket.is_multi_input() && socket.is_input() && !(node.flag & NODE_HIDDEN)) {
    /* For internal link case, handle number of links as at least 1. */
    const int clamped_total_inputs = math::max<int>(1, socket.runtime->total_inputs);
    return node_link_calculate_multi_input_position(
        socket_location, link.multi_input_sort_id, clamped_total_inputs);
  }
  return socket_location;
}

static void calculate_inner_link_bezier_points(std::array<float2, 4> &points)
{
  const int curving = UI_GetThemeValueType(TH_NODE_CURVING, SPACE_NODE);
  if (curving == 0) {
    /* Straight line: align all points. */
    points[1] = math::interpolate(points[0], points[3], 1.0f / 3.0f);
    points[2] = math::interpolate(points[0], points[3], 2.0f / 3.0f);
  }
  else {
    const float dist_x = math::distance(points[0].x, points[3].x);
    const float dist_y = math::distance(points[0].y, points[3].y);

    /* Reduce the handle offset when the link endpoints are close to horizontal. */
    const float slope = math::safe_divide(dist_y, dist_x);
    const float clamp_factor = math::min(1.0f, slope * (4.5f - 0.25f * float(curving)));

    const float handle_offset = curving * 0.1f * dist_x * clamp_factor;

    points[1].x = points[0].x + handle_offset;
    points[1].y = points[0].y;

    points[2].x = points[3].x - handle_offset;
    points[2].y = points[3].y;
  }
}

static std::array<float2, 4> node_link_bezier_points(const bNodeLink &link)
{
  std::array<float2, 4> points;
  points[0] = socket_link_connection_location(*link.fromnode, *link.fromsock, link);
  points[3] = socket_link_connection_location(*link.tonode, *link.tosock, link);
  calculate_inner_link_bezier_points(points);
  return points;
}

static bool node_link_draw_is_visible(const View2D &v2d, const std::array<float2, 4> &points)
{
  if (min_ffff(points[0].x, points[1].x, points[2].x, points[3].x) > v2d.cur.xmax) {
    return false;
  }
  if (max_ffff(points[0].x, points[1].x, points[2].x, points[3].x) < v2d.cur.xmin) {
    return false;
  }
  return true;
}

void node_link_bezier_points_evaluated(const bNodeLink &link,
                                       std::array<float2, NODE_LINK_RESOL + 1> &coords)
{
  const std::array<float2, 4> points = node_link_bezier_points(link);

  /* The extra +1 in size is required by these functions and would be removed ideally. */
  BKE_curve_forward_diff_bezier(points[0].x,
                                points[1].x,
                                points[2].x,
                                points[3].x,
                                &coords[0].x,
                                NODE_LINK_RESOL,
                                sizeof(float2));
  BKE_curve_forward_diff_bezier(points[0].y,
                                points[1].y,
                                points[2].y,
                                points[3].y,
                                &coords[0].y,
                                NODE_LINK_RESOL,
                                sizeof(float2));
}

/* -------------------------------------------------------------------- */
/** \name Node Socket Drawing
 * \{ */

/* Keep in sync with node socket shader. */
#define MAX_SOCKET_PARAMETERS 4
#define MAX_SOCKET_INSTANCE 32

struct GBatchNodesocket {
  gpu::Batch *batch;
  Vector<NodeSocketShaderParameters, MAX_SOCKET_INSTANCE> params;
  bool enabled;
};

static GBatchNodesocket &g_batch_nodesocket()
{
  static GBatchNodesocket nodesocket_batch;
  return nodesocket_batch;
}

static gpu::Batch *nodesocket_batch_init()
{
  if (g_batch_nodesocket().batch == nullptr) {
    GPUIndexBufBuilder ibuf;
    GPU_indexbuf_init(&ibuf, GPU_PRIM_TRIS, 2, 4);
    /* Quad to draw the node socket in. */
    GPU_indexbuf_add_tri_verts(&ibuf, 0, 1, 2);
    GPU_indexbuf_add_tri_verts(&ibuf, 2, 1, 3);

    g_batch_nodesocket().batch = GPU_batch_create_ex(
        GPU_PRIM_TRIS, nullptr, GPU_indexbuf_build(&ibuf), GPU_BATCH_OWNS_INDEX);
    gpu_batch_presets_register(g_batch_nodesocket().batch);
  }
  return g_batch_nodesocket().batch;
}

static void nodesocket_cache_flush()
{
  if (g_batch_nodesocket().params.is_empty()) {
    return;
  }

  gpu::Batch *batch = nodesocket_batch_init();
  if (g_batch_nodesocket().params.size() == 1) {
    /* draw single */
    GPU_batch_program_set_builtin(batch, GPU_SHADER_2D_NODE_SOCKET);
    GPU_batch_uniform_4fv_array(
        batch,
        "parameters",
        4,
        reinterpret_cast<const float(*)[4]>(g_batch_nodesocket().params.data()));
    GPU_batch_draw(batch);
  }
  else {
    GPU_batch_program_set_builtin(batch, GPU_SHADER_2D_NODE_SOCKET_INST);
    GPU_batch_uniform_4fv_array(
        batch,
        "parameters",
        MAX_SOCKET_PARAMETERS * MAX_SOCKET_INSTANCE,
        reinterpret_cast<const float(*)[4]>(g_batch_nodesocket().params.data()));
    GPU_batch_draw_instance_range(batch, 0, g_batch_nodesocket().params.size());
  }
  g_batch_nodesocket().params.clear();
}

void nodesocket_batch_start()
{
  BLI_assert(g_batch_nodesocket().enabled == false);
  g_batch_nodesocket().enabled = true;
}

void nodesocket_batch_end()
{
  BLI_assert(g_batch_nodesocket().enabled == true);
  g_batch_nodesocket().enabled = false;

  GPU_blend(GPU_BLEND_ALPHA);
  nodesocket_cache_flush();
  GPU_blend(GPU_BLEND_NONE);
}

static void draw_node_socket_batch(const NodeSocketShaderParameters &socket_params)
{
  if (g_batch_nodesocket().enabled) {
    g_batch_nodesocket().params.append(socket_params);

    if (g_batch_nodesocket().params.size() >= MAX_SOCKET_INSTANCE) {
      nodesocket_cache_flush();
    }
  }
  else {
    /* Draw single instead of batch. */
    gpu::Batch *batch = nodesocket_batch_init();
    GPU_batch_program_set_builtin(batch, GPU_SHADER_2D_NODE_SOCKET);
    GPU_batch_uniform_4fv_array(
        batch, "parameters", MAX_SOCKET_PARAMETERS, (const float(*)[4])(&socket_params));
    GPU_batch_draw(batch);
  }
}

void node_draw_nodesocket(const rctf *rect,
                          const float color_inner[4],
                          const float color_outline[4],
                          const float outline_thickness,
                          const int shape,
                          const float aspect)
{
  /* WATCH: This is assuming the ModelViewProjectionMatrix is area pixel space.
   * If it has been scaled, then it's no longer valid. */
  BLI_assert((color_inner != nullptr) && (color_outline != nullptr));

  NodeSocketShaderParameters socket_params = {};
  socket_params.rect[0] = rect->xmin;
  socket_params.rect[1] = rect->xmax;
  socket_params.rect[2] = rect->ymin;
  socket_params.rect[3] = rect->ymax;
  socket_params.color_inner[0] = color_inner[0];
  socket_params.color_inner[1] = color_inner[1];
  socket_params.color_inner[2] = color_inner[2];
  socket_params.color_inner[3] = color_inner[3];
  socket_params.color_outline[0] = color_outline[0];
  socket_params.color_outline[1] = color_outline[1];
  socket_params.color_outline[2] = color_outline[2];
  socket_params.color_outline[3] = color_outline[3];
  socket_params.outline_thickness = outline_thickness;
  socket_params.outline_offset = 0.0;
  socket_params.shape = float(shape) + 0.1f;
  socket_params.aspect = aspect;

  GPU_blend(GPU_BLEND_ALPHA);
  draw_node_socket_batch(socket_params);
  GPU_blend(GPU_BLEND_NONE);
}

/** \} */

/* -------------------------------------------------------------------- */
/** \name Node Link Drawing
 * \{ */

#define NODELINK_GROUP_SIZE 256
#define LINK_RESOL 24
#define LINK_WIDTH 2.5f
#define ARROW_SIZE (7 * UI_SCALE_FAC)

/* Reroute arrow shape and mute bar. These are expanded here and shrunk in the GLSL code.
 * See: `gpu_shader_2D_nodelink_vert.glsl`. */
static float arrow_verts[3][2] = {{-1.0f, 1.0f}, {0.0f, 0.0f}, {-1.0f, -1.0f}};
static float arrow_expand_axis[3][2] = {{0.7071f, 0.7071f}, {M_SQRT2, 0.0f}, {0.7071f, -0.7071f}};
static float mute_verts[3][2] = {{0.7071f, 1.0f}, {0.7071f, 0.0f}, {0.7071f, -1.0f}};
static float mute_expand_axis[3][2] = {{1.0f, 0.0f}, {1.0f, 0.0f}, {1.0f, -0.0f}};

/* Is zero initialized because it is static data. */
static struct {
  gpu::Batch *batch;        /* for batching line together */
  gpu::Batch *batch_single; /* for single line */
  gpu::VertBuf *inst_vbo;
  uint p0_id, p1_id, p2_id, p3_id;
  uint colid_id, muted_id, start_color_id, end_color_id;
  uint dim_factor_id;
  uint thickness_id;
  uint dash_params_id;
  uint has_back_link_id;
  GPUVertBufRaw p0_step, p1_step, p2_step, p3_step;
  GPUVertBufRaw colid_step, muted_step, start_color_step, end_color_step;
  GPUVertBufRaw dim_factor_step;
  GPUVertBufRaw thickness_step;
  GPUVertBufRaw dash_params_step;
  GPUVertBufRaw has_back_link_step;
  uint count;
  bool enabled;
} g_batch_link;

static void nodelink_batch_reset()
{
  GPU_vertbuf_attr_get_raw_data(g_batch_link.inst_vbo, g_batch_link.p0_id, &g_batch_link.p0_step);
  GPU_vertbuf_attr_get_raw_data(g_batch_link.inst_vbo, g_batch_link.p1_id, &g_batch_link.p1_step);
  GPU_vertbuf_attr_get_raw_data(g_batch_link.inst_vbo, g_batch_link.p2_id, &g_batch_link.p2_step);
  GPU_vertbuf_attr_get_raw_data(g_batch_link.inst_vbo, g_batch_link.p3_id, &g_batch_link.p3_step);
  GPU_vertbuf_attr_get_raw_data(
      g_batch_link.inst_vbo, g_batch_link.colid_id, &g_batch_link.colid_step);
  GPU_vertbuf_attr_get_raw_data(
      g_batch_link.inst_vbo, g_batch_link.muted_id, &g_batch_link.muted_step);
  GPU_vertbuf_attr_get_raw_data(
      g_batch_link.inst_vbo, g_batch_link.dim_factor_id, &g_batch_link.dim_factor_step);
  GPU_vertbuf_attr_get_raw_data(
      g_batch_link.inst_vbo, g_batch_link.thickness_id, &g_batch_link.thickness_step);
  GPU_vertbuf_attr_get_raw_data(
      g_batch_link.inst_vbo, g_batch_link.dash_params_id, &g_batch_link.dash_params_step);
  GPU_vertbuf_attr_get_raw_data(
      g_batch_link.inst_vbo, g_batch_link.has_back_link_id, &g_batch_link.has_back_link_step);
  GPU_vertbuf_attr_get_raw_data(
      g_batch_link.inst_vbo, g_batch_link.start_color_id, &g_batch_link.start_color_step);
  GPU_vertbuf_attr_get_raw_data(
      g_batch_link.inst_vbo, g_batch_link.end_color_id, &g_batch_link.end_color_step);
  g_batch_link.count = 0;
}

static void set_nodelink_vertex(gpu::VertBuf *vbo,
                                uint uv_id,
                                uint pos_id,
                                uint exp_id,
                                uint v,
                                const float uv[2],
                                const float pos[2],
                                const float exp[2])
{
  GPU_vertbuf_attr_set(vbo, uv_id, v, uv);
  GPU_vertbuf_attr_set(vbo, pos_id, v, pos);
  GPU_vertbuf_attr_set(vbo, exp_id, v, exp);
}

static void nodelink_batch_init()
{
  GPUVertFormat format = {0};
  uint uv_id = GPU_vertformat_attr_add(&format, "uv", GPU_COMP_F32, 2, GPU_FETCH_FLOAT);
  uint pos_id = GPU_vertformat_attr_add(&format, "pos", GPU_COMP_F32, 2, GPU_FETCH_FLOAT);
  uint expand_id = GPU_vertformat_attr_add(&format, "expand", GPU_COMP_F32, 2, GPU_FETCH_FLOAT);
  gpu::VertBuf *vbo = GPU_vertbuf_create_with_format_ex(format, GPU_USAGE_STATIC);
  int vcount = LINK_RESOL * 2; /* curve */
  vcount += 2;                 /* restart strip */
  vcount += 3 * 2;             /* arrow */
  vcount += 2;                 /* restart strip */
  vcount += 3 * 2;             /* mute */
  vcount *= 2;                 /* shadow */
  vcount += 2;                 /* restart strip */
  GPU_vertbuf_data_alloc(*vbo, vcount);
  int v = 0;

  for (int k = 0; k < 2; k++) {
    float uv[2] = {0.0f, 0.0f};
    float pos[2] = {0.0f, 0.0f};
    float exp[2] = {0.0f, 1.0f};

    /* restart */
    if (k == 1) {
      set_nodelink_vertex(vbo, uv_id, pos_id, expand_id, v++, uv, pos, exp);
    }

    /* curve strip */
    for (int i = 0; i < LINK_RESOL; i++) {
      uv[0] = (i / float(LINK_RESOL - 1));
      uv[1] = 0.0f;
      set_nodelink_vertex(vbo, uv_id, pos_id, expand_id, v++, uv, pos, exp);
      uv[1] = 1.0f;
      set_nodelink_vertex(vbo, uv_id, pos_id, expand_id, v++, uv, pos, exp);
    }
    /* restart */
    set_nodelink_vertex(vbo, uv_id, pos_id, expand_id, v++, uv, pos, exp);

    uv[0] = 0.5f;
    uv[1] = 0.0f;
    copy_v2_v2(pos, arrow_verts[0]);
    copy_v2_v2(exp, arrow_expand_axis[0]);
    set_nodelink_vertex(vbo, uv_id, pos_id, expand_id, v++, uv, pos, exp);
    /* arrow */
    for (int i = 0; i < 3; i++) {
      uv[1] = 0.0f;
      copy_v2_v2(pos, arrow_verts[i]);
      copy_v2_v2(exp, arrow_expand_axis[i]);
      set_nodelink_vertex(vbo, uv_id, pos_id, expand_id, v++, uv, pos, exp);

      uv[1] = 1.0f;
      set_nodelink_vertex(vbo, uv_id, pos_id, expand_id, v++, uv, pos, exp);
    }

    /* restart */
    set_nodelink_vertex(vbo, uv_id, pos_id, expand_id, v++, uv, pos, exp);

    uv[0] = 0.5f;
    uv[1] = 0.0f;
    copy_v2_v2(pos, mute_verts[0]);
    copy_v2_v2(exp, mute_expand_axis[0]);
    set_nodelink_vertex(vbo, uv_id, pos_id, expand_id, v++, uv, pos, exp);
    /* bar */
    for (int i = 0; i < 3; ++i) {
      uv[1] = 0.0f;
      copy_v2_v2(pos, mute_verts[i]);
      copy_v2_v2(exp, mute_expand_axis[i]);
      set_nodelink_vertex(vbo, uv_id, pos_id, expand_id, v++, uv, pos, exp);

      uv[1] = 1.0f;
      set_nodelink_vertex(vbo, uv_id, pos_id, expand_id, v++, uv, pos, exp);
    }

    /* restart */
    if (k == 0) {
      set_nodelink_vertex(vbo, uv_id, pos_id, expand_id, v++, uv, pos, exp);
    }
  }

  g_batch_link.batch = GPU_batch_create_ex(GPU_PRIM_TRI_STRIP, vbo, nullptr, GPU_BATCH_OWNS_VBO);
  gpu_batch_presets_register(g_batch_link.batch);

  g_batch_link.batch_single = GPU_batch_create_ex(
      GPU_PRIM_TRI_STRIP, vbo, nullptr, GPU_BATCH_INVALID);
  gpu_batch_presets_register(g_batch_link.batch_single);

  /* Instances data */
  GPUVertFormat format_inst = {0};
  g_batch_link.p0_id = GPU_vertformat_attr_add(
      &format_inst, "P0", GPU_COMP_F32, 2, GPU_FETCH_FLOAT);
  g_batch_link.p1_id = GPU_vertformat_attr_add(
      &format_inst, "P1", GPU_COMP_F32, 2, GPU_FETCH_FLOAT);
  g_batch_link.p2_id = GPU_vertformat_attr_add(
      &format_inst, "P2", GPU_COMP_F32, 2, GPU_FETCH_FLOAT);
  g_batch_link.p3_id = GPU_vertformat_attr_add(
      &format_inst, "P3", GPU_COMP_F32, 2, GPU_FETCH_FLOAT);
  g_batch_link.colid_id = GPU_vertformat_attr_add(
      &format_inst, "colid_doarrow", GPU_COMP_U8, 4, GPU_FETCH_INT);
  g_batch_link.start_color_id = GPU_vertformat_attr_add(
      &format_inst, "start_color", GPU_COMP_F32, 4, GPU_FETCH_FLOAT);
  g_batch_link.end_color_id = GPU_vertformat_attr_add(
      &format_inst, "end_color", GPU_COMP_F32, 4, GPU_FETCH_FLOAT);
  g_batch_link.muted_id = GPU_vertformat_attr_add(
      &format_inst, "domuted", GPU_COMP_U32, 1, GPU_FETCH_INT);
  g_batch_link.dim_factor_id = GPU_vertformat_attr_add(
      &format_inst, "dim_factor", GPU_COMP_F32, 1, GPU_FETCH_FLOAT);
  g_batch_link.thickness_id = GPU_vertformat_attr_add(
      &format_inst, "thickness", GPU_COMP_F32, 1, GPU_FETCH_FLOAT);
  g_batch_link.dash_params_id = GPU_vertformat_attr_add(
      &format_inst, "dash_params", GPU_COMP_F32, 3, GPU_FETCH_FLOAT);
  g_batch_link.has_back_link_id = GPU_vertformat_attr_add(
      &format_inst, "has_back_link", GPU_COMP_I32, 1, GPU_FETCH_INT);
  g_batch_link.inst_vbo = GPU_vertbuf_create_with_format_ex(format_inst, GPU_USAGE_STREAM);
  /* Alloc max count but only draw the range we need. */
  GPU_vertbuf_data_alloc(*g_batch_link.inst_vbo, NODELINK_GROUP_SIZE);

  GPU_batch_instbuf_set(g_batch_link.batch, g_batch_link.inst_vbo, true);

  nodelink_batch_reset();
}

static char nodelink_get_color_id(int th_col)
{
  switch (th_col) {
    case TH_WIRE:
      return 1;
    case TH_WIRE_INNER:
      return 2;
    case TH_ACTIVE:
      return 3;
    case TH_EDGE_SELECT:
      return 4;
    case TH_REDALERT:
      return 5;
  }
  return 0;
}

static void nodelink_batch_draw(const SpaceNode &snode)
{
  if (g_batch_link.count == 0) {
    return;
  }

  GPU_blend(GPU_BLEND_ALPHA);
  NodeLinkInstanceData node_link_data;

  UI_GetThemeColor4fv(TH_WIRE_INNER, node_link_data.colors[nodelink_get_color_id(TH_WIRE_INNER)]);
  UI_GetThemeColor4fv(TH_WIRE, node_link_data.colors[nodelink_get_color_id(TH_WIRE)]);
  UI_GetThemeColor4fv(TH_ACTIVE, node_link_data.colors[nodelink_get_color_id(TH_ACTIVE)]);
  UI_GetThemeColor4fv(TH_EDGE_SELECT,
                      node_link_data.colors[nodelink_get_color_id(TH_EDGE_SELECT)]);
  UI_GetThemeColor4fv(TH_REDALERT, node_link_data.colors[nodelink_get_color_id(TH_REDALERT)]);
  node_link_data.aspect = snode.runtime->aspect;
  node_link_data.arrowSize = ARROW_SIZE;

  GPUUniformBuf *ubo = GPU_uniformbuf_create_ex(sizeof(node_link_data), &node_link_data, __func__);

  GPU_vertbuf_data_len_set(*g_batch_link.inst_vbo, g_batch_link.count);
  GPU_vertbuf_use(g_batch_link.inst_vbo); /* force update. */

  GPU_batch_program_set_builtin(g_batch_link.batch, GPU_SHADER_2D_NODELINK_INST);
  GPU_batch_uniformbuf_bind(g_batch_link.batch, "node_link_data", ubo);
  GPU_batch_draw(g_batch_link.batch);

  GPU_uniformbuf_unbind(ubo);
  GPU_uniformbuf_free(ubo);

  nodelink_batch_reset();

  GPU_blend(GPU_BLEND_NONE);
}

void nodelink_batch_start(SpaceNode & /*snode*/)
{
  g_batch_link.enabled = true;
}

void nodelink_batch_end(SpaceNode &snode)
{
  nodelink_batch_draw(snode);
  g_batch_link.enabled = false;
}

struct NodeLinkDrawConfig {
  int th_col1;
  int th_col2;
  int th_col3;

  ColorTheme4f start_color;
  ColorTheme4f end_color;
  ColorTheme4f outline_color;

  bool drawarrow;
  bool drawmuted;
  bool highlighted;
  bool has_back_link;

  float dim_factor;
  float thickness;
  float dash_length;
  float dash_factor;
  float dash_alpha;
};

static void nodelink_batch_add_link(const SpaceNode &snode,
                                    const std::array<float2, 4> &points,
                                    const NodeLinkDrawConfig &draw_config)
{
  /* Only allow these colors. If more is needed, you need to modify the shader accordingly. */
  BLI_assert(
      ELEM(draw_config.th_col1, TH_WIRE_INNER, TH_WIRE, TH_ACTIVE, TH_EDGE_SELECT, TH_REDALERT));
  BLI_assert(
      ELEM(draw_config.th_col2, TH_WIRE_INNER, TH_WIRE, TH_ACTIVE, TH_EDGE_SELECT, TH_REDALERT));
  BLI_assert(ELEM(draw_config.th_col3, TH_WIRE, TH_REDALERT, -1));

  g_batch_link.count++;
  copy_v2_v2((float *)GPU_vertbuf_raw_step(&g_batch_link.p0_step), points[0]);
  copy_v2_v2((float *)GPU_vertbuf_raw_step(&g_batch_link.p1_step), points[1]);
  copy_v2_v2((float *)GPU_vertbuf_raw_step(&g_batch_link.p2_step), points[2]);
  copy_v2_v2((float *)GPU_vertbuf_raw_step(&g_batch_link.p3_step), points[3]);
  char *colid = (char *)GPU_vertbuf_raw_step(&g_batch_link.colid_step);
  colid[0] = nodelink_get_color_id(draw_config.th_col1);
  colid[1] = nodelink_get_color_id(draw_config.th_col2);
  colid[2] = nodelink_get_color_id(draw_config.th_col3);
  colid[3] = draw_config.drawarrow;
  copy_v4_v4((float *)GPU_vertbuf_raw_step(&g_batch_link.start_color_step),
             draw_config.start_color);
  copy_v4_v4((float *)GPU_vertbuf_raw_step(&g_batch_link.end_color_step), draw_config.end_color);
  uint32_t *muted = (uint32_t *)GPU_vertbuf_raw_step(&g_batch_link.muted_step);
  muted[0] = draw_config.drawmuted;
  *(float *)GPU_vertbuf_raw_step(&g_batch_link.dim_factor_step) = draw_config.dim_factor;
  *(float *)GPU_vertbuf_raw_step(&g_batch_link.thickness_step) = draw_config.thickness;
  float3 dash_params(draw_config.dash_length, draw_config.dash_factor, draw_config.dash_alpha);
  copy_v3_v3((float *)GPU_vertbuf_raw_step(&g_batch_link.dash_params_step), dash_params);
  *(int *)GPU_vertbuf_raw_step(&g_batch_link.has_back_link_step) = draw_config.has_back_link;

  if (g_batch_link.count == NODELINK_GROUP_SIZE) {
    nodelink_batch_draw(snode);
  }
}

static void node_draw_link_end_marker(const float2 center,
                                      const float radius,
                                      const ColorTheme4f &color)
{
  rctf rect;
  BLI_rctf_init(&rect, center.x - radius, center.x + radius, center.y - radius, center.y + radius);

  UI_draw_roundbox_corner_set(UI_CNR_ALL);
  UI_draw_roundbox_4fv(&rect, true, radius, color);
  /* Round-box disables alpha. Re-enable it for node links that are drawn after this one. */
  GPU_blend(GPU_BLEND_ALPHA);
}

static void node_draw_link_end_markers(const bNodeLink &link,
                                       const NodeLinkDrawConfig &draw_config,
                                       const std::array<float2, 4> &points,
                                       const bool outline)
{
  const float radius = (outline ? 0.65f : 0.45f) * NODE_SOCKSIZE;
  if (link.fromsock) {
    node_draw_link_end_marker(
        points[0], radius, outline ? draw_config.outline_color : draw_config.start_color);
  }
  if (link.tosock) {
    node_draw_link_end_marker(
        points[3], radius, outline ? draw_config.outline_color : draw_config.end_color);
  }
}

static bool node_link_is_field_link(const SpaceNode &snode, const bNodeLink &link)
{
  const bNodeTree &tree = *snode.edittree;
  if (tree.type != NTREE_GEOMETRY) {
    return false;
  }
  const Span<bke::FieldSocketState> field_states = tree.runtime->field_states;
  if (link.fromsock &&
      field_states[link.fromsock->index_in_tree()] == bke::FieldSocketState::IsField)
  {
    return true;
  }
  return false;
}

static bool node_link_is_gizmo_link(const SpaceNode &snode, const bNodeLink &link)
{
  if (snode.edittree->type != NTREE_GEOMETRY) {
    return false;
  }
  if (!link.fromsock || !link.tosock) {
    return false;
  }
  const bNodeTree &tree = *snode.edittree;
  return tree.runtime->sockets_on_active_gizmo_paths.contains(link.fromsock) &&
         tree.runtime->sockets_on_active_gizmo_paths.contains(link.tosock);
}

static NodeLinkDrawConfig nodelink_get_draw_config(const bContext &C,
                                                   const View2D &v2d,
                                                   const SpaceNode &snode,
                                                   const bNodeLink &link,
                                                   const int th_col1,
                                                   const int th_col2,
                                                   const int th_col3,
                                                   const bool selected)
{
  NodeLinkDrawConfig draw_config;

  draw_config.th_col1 = th_col1;
  draw_config.th_col2 = th_col2;
  draw_config.th_col3 = th_col3;

  draw_config.dim_factor = selected ? 1.0f : node_link_dim_factor(v2d, link);

  bTheme *btheme = UI_GetTheme();
  draw_config.dash_alpha = btheme->space_node.dash_alpha;

  const bool field_link = node_link_is_field_link(snode, link);
  const bool gizmo_link = node_link_is_gizmo_link(snode, link);

  draw_config.dash_factor = field_link ? 0.75f : 1.0f;
  draw_config.dash_length = 10.0f * UI_SCALE_FAC;

  const float scale = UI_view2d_scale_get_x(&v2d);
  /* Clamp the thickness to make the links more readable when zooming out. */
  draw_config.thickness = LINK_WIDTH * max_ff(UI_SCALE_FAC * scale, 1.0f) *
                          (field_link ? 0.7f : 1.0f);
  draw_config.has_back_link = gizmo_link;
  draw_config.highlighted = link.flag & NODE_LINK_TEMP_HIGHLIGHT;
  draw_config.drawarrow = ((link.tonode && link.tonode->is_reroute()) &&
                           (link.fromnode && link.fromnode->is_reroute()));
  draw_config.drawmuted = (link.flag & NODE_LINK_MUTED);

  UI_GetThemeColor4fv(th_col3, draw_config.outline_color);

  if (snode.overlay.flag & SN_OVERLAY_SHOW_OVERLAYS &&
      snode.overlay.flag & SN_OVERLAY_SHOW_WIRE_COLORS)
  {
    const bNodeTree &node_tree = *snode.edittree;
    PointerRNA from_node_ptr = RNA_pointer_create_discrete(
        &const_cast<ID &>(node_tree.id), &RNA_Node, link.fromnode);
    PointerRNA to_node_ptr = RNA_pointer_create_discrete(
        &const_cast<ID &>(node_tree.id), &RNA_Node, link.tonode);

    if (link.fromsock) {
      node_socket_color_get(C, node_tree, from_node_ptr, *link.fromsock, draw_config.start_color);
    }
    else {
      node_socket_color_get(C, node_tree, to_node_ptr, *link.tosock, draw_config.start_color);
    }

    if (link.tosock) {
      node_socket_color_get(C, node_tree, to_node_ptr, *link.tosock, draw_config.end_color);
    }
    else {
      node_socket_color_get(C, node_tree, from_node_ptr, *link.fromsock, draw_config.end_color);
    }
  }
  else {
    UI_GetThemeColor4fv(th_col1, draw_config.start_color);
    UI_GetThemeColor4fv(th_col2, draw_config.end_color);
  }

  /* Highlight links connected to selected nodes. */
  if (selected) {
    ColorTheme4f color_selected;
    UI_GetThemeColor4fv(TH_EDGE_SELECT, color_selected);
    const float alpha = color_selected.a;

    /* Interpolate color if highlight color is not fully transparent. */
    if (alpha != 0.0) {
      if (link.fromsock) {
        interp_v3_v3v3(draw_config.start_color, draw_config.start_color, color_selected, alpha);
      }
      if (link.tosock) {
        interp_v3_v3v3(draw_config.end_color, draw_config.end_color, color_selected, alpha);
      }
    }
  }

  if (draw_config.highlighted) {
    ColorTheme4f link_preselection_highlight_color;
    UI_GetThemeColor4fv(TH_SELECT, link_preselection_highlight_color);
    /* Multi sockets can only be inputs. So we only have to highlight the end of the link. */
    copy_v4_v4(draw_config.end_color, link_preselection_highlight_color);
  }

  return draw_config;
}

static void node_draw_link_bezier_ex(const SpaceNode &snode,
                                     const NodeLinkDrawConfig &draw_config,
                                     const std::array<float2, 4> &points)
{
  if (g_batch_link.batch == nullptr) {
    nodelink_batch_init();
  }

  if (g_batch_link.enabled && !draw_config.highlighted && !GPU_node_link_instancing_workaround()) {
    /* Add link to batch. */
    nodelink_batch_add_link(snode, points, draw_config);
  }
  else {
    NodeLinkData node_link_data;
    for (const int i : IndexRange(points.size())) {
      copy_v2_v2(node_link_data.bezierPts[i], points[i]);
    }

    copy_v4_v4(node_link_data.colors[0], draw_config.outline_color);
    copy_v4_v4(node_link_data.colors[1], draw_config.start_color);
    copy_v4_v4(node_link_data.colors[2], draw_config.end_color);

    node_link_data.doArrow = draw_config.drawarrow;
    node_link_data.doMuted = draw_config.drawmuted;
    node_link_data.dim_factor = draw_config.dim_factor;
    node_link_data.thickness = draw_config.thickness;
    node_link_data.dash_params[0] = draw_config.dash_length;
    node_link_data.dash_params[1] = draw_config.dash_factor;
    node_link_data.dash_params[2] = draw_config.dash_alpha;
    node_link_data.has_back_link = draw_config.has_back_link;
    node_link_data.aspect = snode.runtime->aspect;
    node_link_data.arrowSize = ARROW_SIZE;

    gpu::Batch *batch = g_batch_link.batch_single;
    GPUUniformBuf *ubo = GPU_uniformbuf_create_ex(sizeof(NodeLinkData), &node_link_data, __func__);

    GPU_batch_program_set_builtin(batch, GPU_SHADER_2D_NODELINK);
    GPU_batch_uniformbuf_bind(batch, "node_link_data", ubo);
    GPU_batch_draw(batch);

    GPU_uniformbuf_unbind(ubo);
    GPU_uniformbuf_free(ubo);
  }
}

void node_draw_link_bezier(const bContext &C,
                           const View2D &v2d,
                           const SpaceNode &snode,
                           const bNodeLink &link,
                           const int th_col1,
                           const int th_col2,
                           const int th_col3,
                           const bool selected)
{
  const std::array<float2, 4> points = node_link_bezier_points(link);
  if (!node_link_draw_is_visible(v2d, points)) {
    return;
  }
  const NodeLinkDrawConfig draw_config = nodelink_get_draw_config(
      C, v2d, snode, link, th_col1, th_col2, th_col3, selected);

  node_draw_link_bezier_ex(snode, draw_config, points);
}

void node_draw_link(const bContext &C,
                    const View2D &v2d,
                    const SpaceNode &snode,
                    const bNodeLink &link,
                    const bool selected)
{
  int th_col1 = TH_WIRE_INNER, th_col2 = TH_WIRE_INNER, th_col3 = TH_WIRE;

  if (link.fromsock == nullptr && link.tosock == nullptr) {
    return;
  }

  /* going to give issues once... */
  if (link.tosock->flag & SOCK_UNAVAIL) {
    return;
  }
  if (link.fromsock->flag & SOCK_UNAVAIL) {
    return;
  }

  if (link.flag & NODE_LINK_VALID) {
    /* special indicated link, on drop-node */
    if (link.flag & NODE_LINK_INSERT_TARGET && !(link.flag & NODE_LINK_INSERT_TARGET_INVALID)) {
      th_col1 = th_col2 = TH_ACTIVE;
    }
    else if (link.flag & NODE_LINK_MUTED) {
      th_col1 = th_col2 = TH_REDALERT;
    }
  }
  else {
    /* Invalid link. */
    th_col1 = th_col2 = th_col3 = TH_REDALERT;
    // th_col3 = -1; /* no shadow */
  }

  node_draw_link_bezier(C, v2d, snode, link, th_col1, th_col2, th_col3, selected);
}

std::array<float2, 4> node_link_bezier_points_dragged(const SpaceNode &snode,
                                                      const bNodeLink &link)
{
  const float2 cursor = snode.runtime->cursor * UI_SCALE_FAC;
  std::array<float2, 4> points;
  points[0] = link.fromsock ?
                  socket_link_connection_location(*link.fromnode, *link.fromsock, link) :
                  cursor;
  points[3] = link.tosock ? socket_link_connection_location(*link.tonode, *link.tosock, link) :
                            cursor;
  calculate_inner_link_bezier_points(points);
  return points;
}

void node_draw_link_dragged(const bContext &C,
                            const View2D &v2d,
                            const SpaceNode &snode,
                            const bNodeLink &link)
{
  if (link.fromsock == nullptr && link.tosock == nullptr) {
    return;
  }

  const std::array<float2, 4> points = node_link_bezier_points_dragged(snode, link);

  const NodeLinkDrawConfig draw_config = nodelink_get_draw_config(
      C, v2d, snode, link, TH_ACTIVE, TH_ACTIVE, TH_WIRE, true);
  /* End marker outline. */
  node_draw_link_end_markers(link, draw_config, points, true);
  /* Link. */
  node_draw_link_bezier_ex(snode, draw_config, points);
  /* End marker fill. */
  node_draw_link_end_markers(link, draw_config, points, false);
}

}  // namespace blender::ed::space_node<|MERGE_RESOLUTION|>--- conflicted
+++ resolved
@@ -1517,12 +1517,8 @@
 
   {
     uiLayout *sub = &col->column(false);
-<<<<<<< HEAD
     uiLayoutSetPropSep(sub, false); /* bfa - use_property_split = False */
-    uiLayoutSetActive(sub, interface_socket->default_input == NODE_INPUT_DEFAULT_VALUE);
-=======
     uiLayoutSetActive(sub, interface_socket->default_input == NODE_DEFAULT_INPUT_VALUE);
->>>>>>> 494d3e91
     sub->prop(&ptr, "hide_value", DEFAULT_FLAGS, std::nullopt, ICON_NONE);
   }
 
