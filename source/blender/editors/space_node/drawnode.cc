--- conflicted
+++ resolved
@@ -1512,17 +1512,10 @@
   }
 
   col = uiLayoutColumn(layout, false);
-<<<<<<< HEAD
-  uiLayoutSetPropSep(col, false); /* bfa - use_property_split = False */
-  uiItemR(col, &ptr, "hide_value", DEFAULT_FLAGS, nullptr, ICON_NONE);
 
   const bNodeTree *node_tree = reinterpret_cast<const bNodeTree *>(id);
   if (interface_socket->flag & NODE_INTERFACE_SOCKET_INPUT && node_tree->type == NTREE_GEOMETRY) {
     uiLayoutSetPropSep(col, false); /* bfa - use_property_split = False */
-=======
-
-  const bNodeTree *node_tree = reinterpret_cast<const bNodeTree *>(id);
-  if (interface_socket->flag & NODE_INTERFACE_SOCKET_INPUT && node_tree->type == NTREE_GEOMETRY) {
     if (ELEM(type, SOCK_INT, SOCK_VECTOR)) {
       uiItemR(col, &ptr, "default_input", DEFAULT_FLAGS, nullptr, ICON_NONE);
     }
@@ -1530,12 +1523,12 @@
 
   {
     uiLayout *sub = uiLayoutColumn(col, false);
+    uiLayoutSetPropSep(sub, false); /* bfa - use_property_split = False */
     uiLayoutSetActive(sub, interface_socket->default_input == NODE_INPUT_DEFAULT_VALUE);
     uiItemR(sub, &ptr, "hide_value", DEFAULT_FLAGS, nullptr, ICON_NONE);
   }
 
   if (interface_socket->flag & NODE_INTERFACE_SOCKET_INPUT && node_tree->type == NTREE_GEOMETRY) {
->>>>>>> 4b511375
     uiItemR(col, &ptr, "hide_in_modifier", DEFAULT_FLAGS, nullptr, ICON_NONE);
     if (nodes::socket_type_supports_fields(type)) {
       uiLayout *sub = uiLayoutColumn(col, false);
