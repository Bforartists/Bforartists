/*
 * Copyright 2011, Blender Foundation.
 *
 * This program is free software; you can redistribute it and/or
 * modify it under the terms of the GNU General Public License
 * as published by the Free Software Foundation; either version 2
 * of the License, or (at your option) any later version.
 *
 * This program is distributed in the hope that it will be useful,
 * but WITHOUT ANY WARRANTY; without even the implied warranty of
 * MERCHANTABILITY or FITNESS FOR A PARTICULAR PURPOSE.  See the
 * GNU General Public License for more details.
 *
 * You should have received a copy of the GNU General Public License
 * along with this program; if not, write to the Free Software Foundation,
 * Inc., 51 Franklin Street, Fifth Floor, Boston, MA 02110-1301, USA.
 *
 * Contributor:
 *		Jeroen Bakker
 *		Monique Dewanchand
 *		Sergey Sharybin
 */

#ifndef _COM_MovieDistortionOperation_h_
#define _COM_MovieDistortionOperation_h_

#include "COM_NodeOperation.h"
#include "DNA_movieclip_types.h"
#include "MEM_guardedalloc.h"

extern "C" {
#  include "BKE_tracking.h"
}

<<<<<<< HEAD
#define COM_DISTORTIONCACHE_MAXSIZE 10

class DistortionCache {
private:
	short m_distortion_model;
	float m_k1, m_k2, m_k3;
	float m_division_k1, m_division_k2;
	float m_principal_x;
	float m_principal_y;
	float m_pixel_aspect;
	int m_width;
	int m_height;
	int m_calibration_width;
	int m_calibration_height;
	bool m_inverted;
	float *m_buffer;
	int *m_bufferCalculated;
	double timeLastUsage;
	int m_margin[2];
	
public:
	DistortionCache(MovieClip *movieclip,
	                int width, int height,
	                int calibration_width, int calibration_height,
	                bool inverted,
	                const int margin[2])
	{
		this->m_distortion_model = movieclip->tracking.camera.distortion_model;
		this->m_k1 = movieclip->tracking.camera.k1;
		this->m_k2 = movieclip->tracking.camera.k2;
		this->m_k3 = movieclip->tracking.camera.k3;
		this->m_division_k1 = movieclip->tracking.camera.division_k1;
		this->m_division_k2 = movieclip->tracking.camera.division_k2;
		this->m_principal_x = movieclip->tracking.camera.principal[0];
		this->m_principal_y = movieclip->tracking.camera.principal[1];
		this->m_pixel_aspect = movieclip->tracking.camera.pixel_aspect;
		this->m_width = width;
		this->m_height = height;
		this->m_calibration_width = calibration_width;
		this->m_calibration_height = calibration_height;
		this->m_inverted = inverted;
		this->m_bufferCalculated = (int *)MEM_callocN(sizeof(int) * this->m_width * this->m_height, __func__);
		this->m_buffer = (float *)MEM_mallocN(sizeof(float) * this->m_width * this->m_height * 2, __func__);
		copy_v2_v2_int(this->m_margin, margin);
		this->updateLastUsage();
	}
	
	~DistortionCache() {
		if (this->m_buffer) {
			MEM_freeN(this->m_buffer);
			this->m_buffer = NULL;
		}
		
		if (this->m_bufferCalculated) {
			MEM_freeN(this->m_bufferCalculated);
			this->m_bufferCalculated = NULL;
		}
	}
	
	void updateLastUsage() {
		this->timeLastUsage = PIL_check_seconds_timer();
	}
	
	inline double getTimeLastUsage() {
		return this->timeLastUsage;
	}

	bool isCacheFor(MovieClip *movieclip,
	                int width, int height,
	                int calibration_width, int claibration_height,
	                bool inverted)
	{
		return this->m_distortion_model == movieclip->tracking.camera.distortion_model &&
		       this->m_k1 == movieclip->tracking.camera.k1 &&
		       this->m_k2 == movieclip->tracking.camera.k2 &&
		       this->m_k3 == movieclip->tracking.camera.k3 &&
		       this->m_division_k1 == movieclip->tracking.camera.division_k1 &&
		       this->m_division_k2 == movieclip->tracking.camera.division_k2 &&
		       this->m_principal_x == movieclip->tracking.camera.principal[0] &&
		       this->m_principal_y == movieclip->tracking.camera.principal[1] &&
		       this->m_pixel_aspect == movieclip->tracking.camera.pixel_aspect &&
		       this->m_inverted == inverted &&
		       this->m_width == width &&
		       this->m_height == height &&
		       this->m_calibration_width == calibration_width &&
		       this->m_calibration_height == claibration_height;
	}
	
	void getUV(MovieTracking *trackingData, int x, int y, float *u, float *v)
	{
		if (x < 0 || x >= this->m_width || y < 0 || y >= this->m_height) {
			*u = x;
			*v = y;
		}
		else {
			int offset = y * this->m_width + x;
			int offset2 = offset * 2;

			if (!this->m_bufferCalculated[offset]) {
				//float overscan = 0.0f;
				const float w = (float)this->m_width /* / (1 + overscan) */;
				const float h = (float)this->m_height /* / (1 + overscan) */;
				const float aspx = w / (float)this->m_calibration_width;
				const float aspy = h / (float)this->m_calibration_height;
				float in[2];
				float out[2];

				in[0] = (x /* - 0.5 * overscan * w */) / aspx;
				in[1] = (y /* - 0.5 * overscan * h */) / aspy / this->m_pixel_aspect;

				if (this->m_inverted) {
					BKE_tracking_undistort_v2(trackingData, in, out);
				}
				else {
					BKE_tracking_distort_v2(trackingData, in, out);
				}

				this->m_buffer[offset2] = out[0] * aspx /* + 0.5 * overscan * w */;
				this->m_buffer[offset2 + 1] = (out[1] * aspy /* + 0.5 * overscan * h */) * this->m_pixel_aspect;

				this->m_bufferCalculated[offset] = 1;
			}
			*u = this->m_buffer[offset2];
			*v = this->m_buffer[offset2 + 1];
		}
	}

	void getMargin(int margin[2])
	{
		copy_v2_v2_int(margin, m_margin);
	}
};

=======
>>>>>>> b76dbf5e
class MovieDistortionOperation : public NodeOperation {
private:
	SocketReader *m_inputOperation;
	MovieClip *m_movieClip;
	int m_margin[2];

protected:
	bool m_apply;
	int m_framenumber;

	struct MovieDistortion *m_distortion;
	int m_calibration_width, m_calibration_height;
	float m_pixel_aspect;

public:
	MovieDistortionOperation(bool distortion);
	void executePixelSampled(float output[4],
	                         float x, float y,
	                         PixelSampler sampler);

	void initExecution();
	void deinitExecution();

	void setMovieClip(MovieClip *clip) { this->m_movieClip = clip; }
	void setFramenumber(int framenumber) { this->m_framenumber = framenumber; }
	bool determineDependingAreaOfInterest(rcti *input,
	                                      ReadBufferOperation *readOperation,
	                                      rcti *output);

};

#endif<|MERGE_RESOLUTION|>--- conflicted
+++ resolved
@@ -32,142 +32,6 @@
 #  include "BKE_tracking.h"
 }
 
-<<<<<<< HEAD
-#define COM_DISTORTIONCACHE_MAXSIZE 10
-
-class DistortionCache {
-private:
-	short m_distortion_model;
-	float m_k1, m_k2, m_k3;
-	float m_division_k1, m_division_k2;
-	float m_principal_x;
-	float m_principal_y;
-	float m_pixel_aspect;
-	int m_width;
-	int m_height;
-	int m_calibration_width;
-	int m_calibration_height;
-	bool m_inverted;
-	float *m_buffer;
-	int *m_bufferCalculated;
-	double timeLastUsage;
-	int m_margin[2];
-	
-public:
-	DistortionCache(MovieClip *movieclip,
-	                int width, int height,
-	                int calibration_width, int calibration_height,
-	                bool inverted,
-	                const int margin[2])
-	{
-		this->m_distortion_model = movieclip->tracking.camera.distortion_model;
-		this->m_k1 = movieclip->tracking.camera.k1;
-		this->m_k2 = movieclip->tracking.camera.k2;
-		this->m_k3 = movieclip->tracking.camera.k3;
-		this->m_division_k1 = movieclip->tracking.camera.division_k1;
-		this->m_division_k2 = movieclip->tracking.camera.division_k2;
-		this->m_principal_x = movieclip->tracking.camera.principal[0];
-		this->m_principal_y = movieclip->tracking.camera.principal[1];
-		this->m_pixel_aspect = movieclip->tracking.camera.pixel_aspect;
-		this->m_width = width;
-		this->m_height = height;
-		this->m_calibration_width = calibration_width;
-		this->m_calibration_height = calibration_height;
-		this->m_inverted = inverted;
-		this->m_bufferCalculated = (int *)MEM_callocN(sizeof(int) * this->m_width * this->m_height, __func__);
-		this->m_buffer = (float *)MEM_mallocN(sizeof(float) * this->m_width * this->m_height * 2, __func__);
-		copy_v2_v2_int(this->m_margin, margin);
-		this->updateLastUsage();
-	}
-	
-	~DistortionCache() {
-		if (this->m_buffer) {
-			MEM_freeN(this->m_buffer);
-			this->m_buffer = NULL;
-		}
-		
-		if (this->m_bufferCalculated) {
-			MEM_freeN(this->m_bufferCalculated);
-			this->m_bufferCalculated = NULL;
-		}
-	}
-	
-	void updateLastUsage() {
-		this->timeLastUsage = PIL_check_seconds_timer();
-	}
-	
-	inline double getTimeLastUsage() {
-		return this->timeLastUsage;
-	}
-
-	bool isCacheFor(MovieClip *movieclip,
-	                int width, int height,
-	                int calibration_width, int claibration_height,
-	                bool inverted)
-	{
-		return this->m_distortion_model == movieclip->tracking.camera.distortion_model &&
-		       this->m_k1 == movieclip->tracking.camera.k1 &&
-		       this->m_k2 == movieclip->tracking.camera.k2 &&
-		       this->m_k3 == movieclip->tracking.camera.k3 &&
-		       this->m_division_k1 == movieclip->tracking.camera.division_k1 &&
-		       this->m_division_k2 == movieclip->tracking.camera.division_k2 &&
-		       this->m_principal_x == movieclip->tracking.camera.principal[0] &&
-		       this->m_principal_y == movieclip->tracking.camera.principal[1] &&
-		       this->m_pixel_aspect == movieclip->tracking.camera.pixel_aspect &&
-		       this->m_inverted == inverted &&
-		       this->m_width == width &&
-		       this->m_height == height &&
-		       this->m_calibration_width == calibration_width &&
-		       this->m_calibration_height == claibration_height;
-	}
-	
-	void getUV(MovieTracking *trackingData, int x, int y, float *u, float *v)
-	{
-		if (x < 0 || x >= this->m_width || y < 0 || y >= this->m_height) {
-			*u = x;
-			*v = y;
-		}
-		else {
-			int offset = y * this->m_width + x;
-			int offset2 = offset * 2;
-
-			if (!this->m_bufferCalculated[offset]) {
-				//float overscan = 0.0f;
-				const float w = (float)this->m_width /* / (1 + overscan) */;
-				const float h = (float)this->m_height /* / (1 + overscan) */;
-				const float aspx = w / (float)this->m_calibration_width;
-				const float aspy = h / (float)this->m_calibration_height;
-				float in[2];
-				float out[2];
-
-				in[0] = (x /* - 0.5 * overscan * w */) / aspx;
-				in[1] = (y /* - 0.5 * overscan * h */) / aspy / this->m_pixel_aspect;
-
-				if (this->m_inverted) {
-					BKE_tracking_undistort_v2(trackingData, in, out);
-				}
-				else {
-					BKE_tracking_distort_v2(trackingData, in, out);
-				}
-
-				this->m_buffer[offset2] = out[0] * aspx /* + 0.5 * overscan * w */;
-				this->m_buffer[offset2 + 1] = (out[1] * aspy /* + 0.5 * overscan * h */) * this->m_pixel_aspect;
-
-				this->m_bufferCalculated[offset] = 1;
-			}
-			*u = this->m_buffer[offset2];
-			*v = this->m_buffer[offset2 + 1];
-		}
-	}
-
-	void getMargin(int margin[2])
-	{
-		copy_v2_v2_int(margin, m_margin);
-	}
-};
-
-=======
->>>>>>> b76dbf5e
 class MovieDistortionOperation : public NodeOperation {
 private:
 	SocketReader *m_inputOperation;
