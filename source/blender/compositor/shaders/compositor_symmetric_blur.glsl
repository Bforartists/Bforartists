/* SPDX-FileCopyrightText: 2022 Blender Authors
 *
 * SPDX-License-Identifier: GPL-2.0-or-later */

#include "gpu_shader_compositor_texture_utilities.glsl"

<<<<<<< HEAD
/* Loads the input color of the pixel at the given texel. If bounds are extended, then the input is
 * treated as padded by a blur size amount of pixels of zero color, and the given texel is assumed
 * to be in the space of the image after padding. So we offset the texel by the blur radius amount
 * and fall back to a zero color if it is out of bounds. For instance, if the input is padded by 5
 * pixels to the left of the image, the first 5 pixels should be out of bounds and thus zero, hence
 * the introduced offset. */
float4 load_input(int2 texel)
{
  float4 color;
  if (extend_bounds) {
    /* Notice that we subtract 1 because the weights texture have an extra center weight, see the
     * SymmetricBlurWeights class for more information. */
    int2 blur_radius = texture_size(weights_tx) - 1;
    color = texture_load(input_tx, texel - blur_radius, float4(0.0f));
  }
  else {
    color = texture_load(input_tx, texel);
  }

  return color;
}

=======
>>>>>>> 9a41dc73
void main()
{
  int2 texel = int2(gl_GlobalInvocationID.xy);

  float4 accumulated_color = float4(0.0f);

  /* First, compute the contribution of the center pixel. */
  float4 center_color = texture_load(input_tx, texel);
  accumulated_color += center_color * texture_load(weights_tx, int2(0)).x;

  int2 weights_size = texture_size(weights_tx);

  /* Then, compute the contributions of the pixels along the x axis of the filter, noting that the
   * weights texture only stores the weights for the positive half, but since the filter is
   * symmetric, the same weight is used for the negative half and we add both of their
   * contributions. */
  for (int x = 1; x < weights_size.x; x++) {
    float weight = texture_load(weights_tx, int2(x, 0)).x;
    accumulated_color += texture_load(input_tx, texel + int2(x, 0)) * weight;
    accumulated_color += texture_load(input_tx, texel + int2(-x, 0)) * weight;
  }

  /* Then, compute the contributions of the pixels along the y axis of the filter, noting that the
   * weights texture only stores the weights for the positive half, but since the filter is
   * symmetric, the same weight is used for the negative half and we add both of their
   * contributions. */
  for (int y = 1; y < weights_size.y; y++) {
    float weight = texture_load(weights_tx, int2(0, y)).x;
    accumulated_color += texture_load(input_tx, texel + int2(0, y)) * weight;
    accumulated_color += texture_load(input_tx, texel + int2(0, -y)) * weight;
  }

  /* Finally, compute the contributions of the pixels in the four quadrants of the filter, noting
   * that the weights texture only stores the weights for the upper right quadrant, but since the
   * filter is symmetric, the same weight is used for the rest of the quadrants and we add all four
   * of their contributions. */
  for (int y = 1; y < weights_size.y; y++) {
    for (int x = 1; x < weights_size.x; x++) {
      float weight = texture_load(weights_tx, int2(x, y)).x;
      accumulated_color += texture_load(input_tx, texel + int2(x, y)) * weight;
      accumulated_color += texture_load(input_tx, texel + int2(-x, y)) * weight;
      accumulated_color += texture_load(input_tx, texel + int2(x, -y)) * weight;
      accumulated_color += texture_load(input_tx, texel + int2(-x, -y)) * weight;
    }
  }

  imageStore(output_img, texel, accumulated_color);
}<|MERGE_RESOLUTION|>--- conflicted
+++ resolved
@@ -4,31 +4,6 @@
 
 #include "gpu_shader_compositor_texture_utilities.glsl"
 
-<<<<<<< HEAD
-/* Loads the input color of the pixel at the given texel. If bounds are extended, then the input is
- * treated as padded by a blur size amount of pixels of zero color, and the given texel is assumed
- * to be in the space of the image after padding. So we offset the texel by the blur radius amount
- * and fall back to a zero color if it is out of bounds. For instance, if the input is padded by 5
- * pixels to the left of the image, the first 5 pixels should be out of bounds and thus zero, hence
- * the introduced offset. */
-float4 load_input(int2 texel)
-{
-  float4 color;
-  if (extend_bounds) {
-    /* Notice that we subtract 1 because the weights texture have an extra center weight, see the
-     * SymmetricBlurWeights class for more information. */
-    int2 blur_radius = texture_size(weights_tx) - 1;
-    color = texture_load(input_tx, texel - blur_radius, float4(0.0f));
-  }
-  else {
-    color = texture_load(input_tx, texel);
-  }
-
-  return color;
-}
-
-=======
->>>>>>> 9a41dc73
 void main()
 {
   int2 texel = int2(gl_GlobalInvocationID.xy);
