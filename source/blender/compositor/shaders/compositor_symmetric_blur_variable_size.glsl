/* SPDX-FileCopyrightText: 2022-2023 Blender Authors
 *
 * SPDX-License-Identifier: GPL-2.0-or-later */

#include "gpu_shader_compositor_texture_utilities.glsl"
#include "gpu_shader_math_vector_lib.glsl"

<<<<<<< HEAD
/* Loads the input color of the pixel at the given texel. If bounds are extended, then the input is
 * treated as padded by a blur size amount of pixels of zero color, and the given texel is assumed
 * to be in the space of the image after padding. So we offset the texel by the blur radius amount
 * and fall back to a zero color if it is out of bounds. For instance, if the input is padded by 5
 * pixels to the left of the image, the first 5 pixels should be out of bounds and thus zero, hence
 * the introduced offset. */
float4 load_input(int2 texel)
{
  float4 color;
  if (extend_bounds) {
    /* Notice that we subtract 1 because the weights texture have an extra center weight, see the
     * SymmetricBlurWeights class for more information. */
    int2 blur_radius = texture_size(weights_tx) - 1;
    color = texture_load(input_tx, texel - blur_radius, float4(0.0f));
  }
  else {
    color = texture_load(input_tx, texel);
  }

  return color;
}

/* Similar to load_input but loads the size instead and clamps to borders instead of returning zero
 * for out of bound access. See load_input for more information. */
float2 load_size(int2 texel)
{
  int2 blur_radius = texture_size(weights_tx) - 1;
  int2 offset = extend_bounds ? blur_radius : int2(0);
  return max(float2(0.0), texture_load(size_tx, texel - offset).xy);
}

=======
>>>>>>> 9a41dc73
void main()
{
  int2 texel = int2(gl_GlobalInvocationID.xy);

  float4 accumulated_color = float4(0.0f);
  float4 accumulated_weight = float4(0.0f);

<<<<<<< HEAD
  const float2 size = load_size(texel);
=======
  const float2 size = max(float2(0.0), texture_load(size_tx, texel).xy);
>>>>>>> 9a41dc73
  int2 radius = int2(ceil(size));
  float2 coordinates_scale = float2(1.0f) / (size + float2(1));

  /* First, compute the contribution of the center pixel. */
  float4 center_color = texture_load(input_tx, texel);
  float center_weight = texture_load(weights_tx, int2(0)).x;
  accumulated_color += center_color * center_weight;
  accumulated_weight += center_weight;

  /* Then, compute the contributions of the pixels along the x axis of the filter, noting that the
   * weights texture only stores the weights for the positive half, but since the filter is
   * symmetric, the same weight is used for the negative half and we add both of their
   * contributions. */
  for (int x = 1; x <= radius.x; x++) {
    float weight_coordinates = (x + 0.5f) * coordinates_scale.x;
    float weight = texture(weights_tx, float2(weight_coordinates, 0.0f)).x;
    accumulated_color += texture_load(input_tx, texel + int2(x, 0)) * weight;
    accumulated_color += texture_load(input_tx, texel + int2(-x, 0)) * weight;
    accumulated_weight += weight * 2.0f;
  }

  /* Then, compute the contributions of the pixels along the y axis of the filter, noting that the
   * weights texture only stores the weights for the positive half, but since the filter is
   * symmetric, the same weight is used for the negative half and we add both of their
   * contributions. */
  for (int y = 1; y <= radius.y; y++) {
    float weight_coordinates = (y + 0.5f) * coordinates_scale.y;
    float weight = texture(weights_tx, float2(0.0f, weight_coordinates)).x;
    accumulated_color += texture_load(input_tx, texel + int2(0, y)) * weight;
    accumulated_color += texture_load(input_tx, texel + int2(0, -y)) * weight;
    accumulated_weight += weight * 2.0f;
  }

  /* Finally, compute the contributions of the pixels in the four quadrants of the filter, noting
   * that the weights texture only stores the weights for the upper right quadrant, but since the
   * filter is symmetric, the same weight is used for the rest of the quadrants and we add all four
   * of their contributions. */
  for (int y = 1; y <= radius.y; y++) {
    for (int x = 1; x <= radius.x; x++) {
      float2 weight_coordinates = (float2(x, y) + float2(0.5f)) * coordinates_scale;
      float weight = texture(weights_tx, weight_coordinates).x;
      accumulated_color += texture_load(input_tx, texel + int2(x, y)) * weight;
      accumulated_color += texture_load(input_tx, texel + int2(-x, y)) * weight;
      accumulated_color += texture_load(input_tx, texel + int2(x, -y)) * weight;
      accumulated_color += texture_load(input_tx, texel + int2(-x, -y)) * weight;
      accumulated_weight += weight * 4.0f;
    }
  }

  accumulated_color = safe_divide(accumulated_color, accumulated_weight);

  imageStore(output_img, texel, accumulated_color);
}<|MERGE_RESOLUTION|>--- conflicted
+++ resolved
@@ -5,40 +5,6 @@
 #include "gpu_shader_compositor_texture_utilities.glsl"
 #include "gpu_shader_math_vector_lib.glsl"
 
-<<<<<<< HEAD
-/* Loads the input color of the pixel at the given texel. If bounds are extended, then the input is
- * treated as padded by a blur size amount of pixels of zero color, and the given texel is assumed
- * to be in the space of the image after padding. So we offset the texel by the blur radius amount
- * and fall back to a zero color if it is out of bounds. For instance, if the input is padded by 5
- * pixels to the left of the image, the first 5 pixels should be out of bounds and thus zero, hence
- * the introduced offset. */
-float4 load_input(int2 texel)
-{
-  float4 color;
-  if (extend_bounds) {
-    /* Notice that we subtract 1 because the weights texture have an extra center weight, see the
-     * SymmetricBlurWeights class for more information. */
-    int2 blur_radius = texture_size(weights_tx) - 1;
-    color = texture_load(input_tx, texel - blur_radius, float4(0.0f));
-  }
-  else {
-    color = texture_load(input_tx, texel);
-  }
-
-  return color;
-}
-
-/* Similar to load_input but loads the size instead and clamps to borders instead of returning zero
- * for out of bound access. See load_input for more information. */
-float2 load_size(int2 texel)
-{
-  int2 blur_radius = texture_size(weights_tx) - 1;
-  int2 offset = extend_bounds ? blur_radius : int2(0);
-  return max(float2(0.0), texture_load(size_tx, texel - offset).xy);
-}
-
-=======
->>>>>>> 9a41dc73
 void main()
 {
   int2 texel = int2(gl_GlobalInvocationID.xy);
@@ -46,11 +12,7 @@
   float4 accumulated_color = float4(0.0f);
   float4 accumulated_weight = float4(0.0f);
 
-<<<<<<< HEAD
-  const float2 size = load_size(texel);
-=======
   const float2 size = max(float2(0.0), texture_load(size_tx, texel).xy);
->>>>>>> 9a41dc73
   int2 radius = int2(ceil(size));
   float2 coordinates_scale = float2(1.0f) / (size + float2(1));
 
