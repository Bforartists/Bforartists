--- conflicted
+++ resolved
@@ -63,11 +63,7 @@
 static vector<OpenCLDevice *> g_gpudevices;
 /** \brief list of all thread for every GPUDevice in cpudevices a thread exists. */
 static ListBase g_gputhreads;
-<<<<<<< HEAD
-/// \brief all scheduled work for the gpu
-=======
 /** \brief all scheduled work for the GPU. */
->>>>>>> 9e968400
 static bool g_openclActive = false;
 static bool g_openclInitialized = false;
 #  endif
