--- conflicted
+++ resolved
@@ -72,6 +72,7 @@
         "blf",
         "mathutils",
         "mathutils.geometry",
+        "Freestyle",
     )
 
     FILTER_BPY_TYPES = ("PropertyGroup", "Panel", "Menu", "Operator", "RenderEngine")  # allow
@@ -111,9 +112,9 @@
         preloadtitle = '%s.%s' % (module_name, identifier)
     else:
         preloadtitle = '%s.%s.%s' % (module_name, type_name, identifier)
-    message = "Undocumented (`contribute " \
-        "<http://wiki.blender.org/index.php/Dev:2.5/Py/API/Documentation/Contribute" \
-        "?action=edit&section=new&preload=Dev:2.5/Py/API/Documentation/Contribute/Howto-message" \
+    message = "Undocumented (`contribute "\
+        "<http://wiki.blender.org/index.php/Dev:2.5/Py/API/Documentation/Contribute"\
+        "?action=edit&section=new&preload=Dev:2.5/Py/API/Documentation/Contribute/Howto-message"\
         "&preloadtitle=%s>`_)\n\n" % preloadtitle
     return message
 
@@ -419,154 +420,6 @@
     fw("\n")
     fw("The context members available depend on the area of blender which is currently being accessed.\n")
     fw("\n")
-<<<<<<< HEAD
-    fw(".. warning:: The Python API in Blender is **UNSTABLE**, It should only be used for testing, any script written now may break in future releases.\n")
-    fw("   \n")
-    fw("   The following areas are subject to change.\n")
-    fw("      * operator names and arguments\n")
-    fw("      * render api\n")
-    fw("      * function calls with the data api (any function calls with values accessed from bpy.data), including functions for importing and exporting meshes\n")
-    fw("      * class registration (Operator, Panels, Menus, Headers)\n")
-    fw("      * modules: bpy.props, blf)\n")
-    fw("      * members in the bpy.context have to be reviewed\n")
-    fw("      * python defined modal operators, especially drawing callbacks are highly experemental\n")
-    fw("   \n")
-    fw("   These parts of the API are relatively stable and are unlikely to change significantly\n")
-    fw("      * data API, access to attributes of blender data such as mesh verts, material color, timeline frames and scene objects\n")
-    fw("      * user interface functions for defining buttons, creation of menus, headers, panels\n")
-    fw("      * modules: bgl and mathutils\n")
-    fw("      * game engine modules\n")
-    fw("\n")
-
-    fw("===================\n")
-    fw("Application Modules\n")
-    fw("===================\n")
-    fw("\n")
-    fw(".. toctree::\n")
-    fw("   :maxdepth: 1\n\n")
-    fw("   bpy.data.rst\n\n")  # note: not actually a module
-    fw("   bpy.ops.rst\n\n")
-    fw("   bpy.types.rst\n\n")
-
-    # py modules
-    fw("   bpy.utils.rst\n\n")
-    fw("   bpy.path.rst\n\n")
-    fw("   bpy.app.rst\n\n")
-
-    # C modules
-    fw("   bpy.props.rst\n\n")
-
-    fw("==================\n")
-    fw("Standalone Modules\n")
-    fw("==================\n")
-    fw("\n")
-    fw(".. toctree::\n")
-    fw("   :maxdepth: 1\n\n")
-
-    fw("   mathutils.rst\n\n")
-    fw("   Freestyle.rst\n\n")
-    fw("   mathutils.geometry.rst\n\n")
-    # XXX TODO
-    #fw("   bgl.rst\n\n")
-    fw("   blf.rst\n\n")
-    fw("   aud.rst\n\n")
-
-    # game engine
-    fw("===================\n")
-    fw("Game Engine Modules\n")
-    fw("===================\n")
-    fw("\n")
-    fw(".. toctree::\n")
-    fw("   :maxdepth: 1\n\n")
-    fw("   bge.types.rst\n\n")
-    fw("   bge.logic.rst\n\n")
-    fw("   bge.render.rst\n\n")
-    fw("   bge.events.rst\n\n")
-
-    file.close()
-
-    # internal modules
-    filepath = os.path.join(BASEPATH, "bpy.ops.rst")
-    file = open(filepath, "w")
-    fw = file.write
-    fw("Operators (bpy.ops)\n")
-    fw("===================\n\n")
-    fw(".. toctree::\n")
-    fw("   :glob:\n\n")
-    fw("   bpy.ops.*\n\n")
-    file.close()
-
-    filepath = os.path.join(BASEPATH, "bpy.types.rst")
-    file = open(filepath, "w")
-    fw = file.write
-    fw("Types (bpy.types)\n")
-    fw("=================\n\n")
-    fw(".. toctree::\n")
-    fw("   :glob:\n\n")
-    fw("   bpy.types.*\n\n")
-    file.close()
-
-    # not actually a module, only write this file so we
-    # can reference in the TOC
-    filepath = os.path.join(BASEPATH, "bpy.data.rst")
-    file = open(filepath, "w")
-    fw = file.write
-    fw("Data Access (bpy.data)\n")
-    fw("======================\n\n")
-    fw(".. module:: bpy\n")
-    fw("\n")
-    fw("This module is used for all blender/python access.\n")
-    fw("\n")
-    fw(".. data:: data\n")
-    fw("\n")
-    fw("   Access to blenders internal data\n")
-    fw("\n")
-    fw("   :type: :class:`bpy.types.BlendData`\n")
-    fw("\n")
-    fw(".. literalinclude:: ../examples/bpy.data.py\n")
-    file.close()
-
-    EXAMPLE_SET_USED.add("bpy.data")
-
-    # python modules
-    from bpy import utils as module
-    pymodule2sphinx(BASEPATH, "bpy.utils", module, "Utilities (bpy.utils)")
-
-    from bpy import path as module
-    pymodule2sphinx(BASEPATH, "bpy.path", module, "Path Utilities (bpy.path)")
-
-    # C modules
-    from bpy import app as module
-    pymodule2sphinx(BASEPATH, "bpy.app", module, "Application Data (bpy.app)")
-
-    from bpy import props as module
-    pymodule2sphinx(BASEPATH, "bpy.props", module, "Property Definitions (bpy.props)")
-
-    import mathutils as module
-    pymodule2sphinx(BASEPATH, "mathutils", module, "Math Types & Utilities (mathutils)")
-    del module
-
-    import mathutils.geometry as module
-    pymodule2sphinx(BASEPATH, "mathutils.geometry", module, "Geometry Utilities (mathutils.geometry)")
-    del module
-
-    import Freestyle as module
-    pymodule2sphinx(BASEPATH, "Freestyle", module, "Freestyle Data Types & Operators (Freestyle)")
-    del module
-
-    import blf as module
-    pymodule2sphinx(BASEPATH, "blf", module, "Font Drawing (blf)")
-    del module
-
-    # XXX TODO
-    #import bgl as module
-    #pymodule2sphinx(BASEPATH, "bgl", module, "Blender OpenGl wrapper (bgl)")
-    #del module
-
-    import aud as module
-    pymodule2sphinx(BASEPATH, "aud", module, "Audio System (aud)")
-    del module
-=======
     fw("Note that all context values are readonly, but may be modified through the data api or by running operators\n\n")
 
     # nasty, get strings directly from blender because there is no other way to get it
@@ -665,7 +518,6 @@
         raise Exception("Some types are not used: %s" % str([member for member in type_map if member not in unique]))
     else:
         pass  # will have raised an error above
->>>>>>> 77b403b2
 
 
 def pyrna2sphinx(BASEPATH):
@@ -1077,6 +929,8 @@
         fw("   mathutils.rst\n\n")
     if "mathutils.geometry" not in EXCLUDE_MODULES:
         fw("   mathutils.geometry.rst\n\n")
+    if "Freestyle" not in EXCLUDE_MODULES:
+        fw("   Freestyle.rst\n\n")
     # XXX TODO
     #fw("   bgl.rst\n\n")
     if "blf" not in EXCLUDE_MODULES:
