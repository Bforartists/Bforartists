# SPDX-FileCopyrightText: 2006 Blender Authors
#
# SPDX-License-Identifier: GPL-2.0-or-later

# -----------------------------------------------------------------------------
# Early Initialization

# NOTE: We don't allow in-source builds. This causes no end of troubles because
# all out-of-source builds will use the CMakeCache.txt file there and even
# build the libs and objects in it.
if(${CMAKE_SOURCE_DIR} STREQUAL ${CMAKE_BINARY_DIR})
  if(NOT DEFINED WITH_IN_SOURCE_BUILD)
    message(FATAL_ERROR
      "CMake generation for Bforartists is not allowed within the source directory!"
      "\n Remove \"${CMAKE_SOURCE_DIR}/CMakeCache.txt\""
      "\n then try again from another directory, e.g.:"
      "\n "
      "\n rm -rf CMakeCache.txt CMakeFiles"
      "\n cd .."
      "\n mkdir cmake-make"
      "\n cd cmake-make"
      "\n cmake ../Bforartists"
      "\n "
      "\n Alternately define WITH_IN_SOURCE_BUILD to force this option (not recommended!)"
    )
  endif()
endif()

cmake_minimum_required(VERSION 3.10)

if(NOT EXECUTABLE_OUTPUT_PATH)
  set(FIRST_RUN TRUE)
else()
  set(FIRST_RUN FALSE)
endif()

# this starts out unset
list(APPEND CMAKE_MODULE_PATH "${CMAKE_SOURCE_DIR}/build_files/cmake/Modules")
list(APPEND CMAKE_MODULE_PATH "${CMAKE_SOURCE_DIR}/build_files/cmake/platform")

# Avoid having an empty `CMAKE_BUILD_TYPE`.
if(NOT DEFINED CMAKE_BUILD_TYPE_INIT)
  set(CMAKE_BUILD_TYPE_INIT "Release")
  # Internal logic caches this variable, avoid showing it by default
  # since it's easy to accidentally set instead of the build type.
endif()
mark_as_advanced(CMAKE_BUILD_TYPE_INIT)

# Omit superfluous "Up-to-date" messages.
if(NOT DEFINED CMAKE_INSTALL_MESSAGE)
  set(CMAKE_INSTALL_MESSAGE "LAZY")
endif()

# quiet output for Makefiles, 'make -s' helps too
# set_property(GLOBAL PROPERTY RULE_MESSAGES OFF)

# -----------------------------------------------------------------------------
# Set policy

# see "cmake --help-policy CMP0003"
# So library linking is more sane
cmake_policy(SET CMP0003 NEW)

# So BUILDINFO and BLENDERPATH strings are automatically quoted
cmake_policy(SET CMP0005 NEW)

# So syntax problems are errors
cmake_policy(SET CMP0010 NEW)

# Input directories must have CMakeLists.txt
cmake_policy(SET CMP0014 NEW)

# Silence draco warning on macOS, new policy works fine.
if(POLICY CMP0068)
  cmake_policy(SET CMP0068 NEW)
endif()

# find_package() uses <PackageName>_ROOT variables.
if(POLICY CMP0074)
  cmake_policy(SET CMP0074 NEW)
endif()

# find_package() uses uppercase <PackageName>_ROOT variables.
if(POLICY CMP0144)
  cmake_policy(SET CMP0144 NEW)
endif()

# Install CODE|SCRIPT allow the use of generator expressions.
if(POLICY CMP0087)
  cmake_policy(SET CMP0087 NEW)
endif()

# Allow to specify language per file.
if(POLICY CMP0119)
  cmake_policy(SET CMP0119 NEW)
endif()

# Install DESTINATION paths are normalized.
if(POLICY CMP0177)
  cmake_policy(SET CMP0177 NEW)
endif()

# -----------------------------------------------------------------------------
# Load Blender's Local Macros

include(build_files/cmake/macros.cmake)

# -----------------------------------------------------------------------------
# Initialize Project

blender_project_hack_pre()

project(Bforartists)

blender_project_hack_post()

enable_testing()


# -----------------------------------------------------------------------------
# Test Compiler Support
#
# Keep in sync with: https://developer.blender.org/docs/handbook/building_blender/

if(CMAKE_COMPILER_IS_GNUCC)
  if("${CMAKE_C_COMPILER_VERSION}" VERSION_LESS "11.0.0")
    message(FATAL_ERROR "\
The minimum supported version of GCC is 11.0.0, found C compiler: ${CMAKE_C_COMPILER_VERSION}"
    )
  endif()
  if("${CMAKE_CXX_COMPILER_VERSION}" VERSION_LESS "11.0.0")
    message(FATAL_ERROR "\
The minimum supported version of GCC is 11.0.0, found C++ compiler${CMAKE_CXX_COMPILER_VERSION}"
    )
  endif()
elseif(CMAKE_C_COMPILER_ID MATCHES "Clang")
  if(CMAKE_COMPILER_IS_GNUCC)
    if("${CMAKE_C_COMPILER_VERSION}" VERSION_LESS "8.0")
      message(FATAL_ERROR "\
The minimum supported version of CLANG is 8.0, found C compiler ${CMAKE_C_COMPILER_VERSION}"
      )
    endif()
    if("${CMAKE_CXX_COMPILER_VERSION}" VERSION_LESS "8.0")
      message(FATAL_ERROR "\
The minimum supported version of CLANG is 8.0, found C++ compiler ${CMAKE_CXX_COMPILER_VERSION}"
      )
    endif()
  endif()
elseif(CMAKE_CXX_COMPILER_ID STREQUAL "MSVC")
  if(MSVC_VERSION VERSION_LESS "1928")
    # MSVC_VERSION is an internal version number, it doesn't map to something
    # the end user would recognize as a version. Because of this, for MSVC we do
    # not show the found number. When using our make.bat the actual VS version
    # will be displayed on the console before starting the build, anyway.
    message(FATAL_ERROR "The minimum supported version of MSVC is 2019 (16.9.16)")
  endif()
endif()

# -----------------------------------------------------------------------------
# Test Compiler/Library Features

include(build_files/cmake/have_features.cmake)


# -----------------------------------------------------------------------------
# Redirect Output Files

set(EXECUTABLE_OUTPUT_PATH ${CMAKE_BINARY_DIR}/bin CACHE INTERNAL "" FORCE)
set(LIBRARY_OUTPUT_PATH ${CMAKE_BINARY_DIR}/lib CACHE INTERNAL "" FORCE)

get_property(GENERATOR_IS_MULTI_CONFIG GLOBAL PROPERTY GENERATOR_IS_MULTI_CONFIG)
if(GENERATOR_IS_MULTI_CONFIG)
  set(TESTS_OUTPUT_DIR ${EXECUTABLE_OUTPUT_PATH}/tests/$<CONFIG>/ CACHE INTERNAL "" FORCE)
else()
  set(TESTS_OUTPUT_DIR ${EXECUTABLE_OUTPUT_PATH}/tests/ CACHE INTERNAL "" FORCE)
endif()


# -----------------------------------------------------------------------------
# Set Default Configuration Options

get_blender_version()

if(WIN32)
  add_definitions(
    # This is the app ID used for file registration, given it's used from several modules
    # there really is no nice way to get this information consistent without a global define.
    -DBLENDER_WIN_APPID="bforartists.${BFORARTISTS_VERSION_MAJOR}.${BFORARTISTS_VERSION_MINOR}"
    # This is the name that will be shown in the taskbar and OpenWith windows UI
    -DBLENDER_WIN_APPID_FRIENDLY_NAME="Bforartists ${BFORARTISTS_VERSION_MAJOR}.${BFORARTISTS_VERSION_MINOR}"
  )
endif()


if(${CMAKE_VERSION} VERSION_GREATER_EQUAL "3.19")
  # This changes the default value from Off to On, but will still allow people to manually change
  # this setting through their CMakeCache.txt if they desire to do so.
  set(CMAKE_OPTIMIZE_DEPENDENCIES ON CACHE INTERNAL "")
endif()

# -----------------------------------------------------------------------------
# Declare Options

# Blender internal features
option(WITH_BLENDER "Build bforartists (disable to build only Cycles stand-alone)." ON)
mark_as_advanced(WITH_BLENDER)

if(WIN32)
  option(WITH_BLENDER_THUMBNAILER "\
Build \"BlendThumb.dll\" helper for Windows explorer integration to support extracting \
thumbnails from `.blend` files."
    ON
  )
elseif(UNIX AND NOT APPLE)
  option(WITH_BLENDER_THUMBNAILER "\
Build stand-alone \"bforartists-thumbnailer\" command-line thumbnail extraction utility, \
intended for use by file-managers to extract PNG images from `.blend` files."
    ON
  )
elseif(APPLE)
  option(WITH_BLENDER_THUMBNAILER "\
Build \"bforartists-thumbnailer.appex\" extension for Finder/ QuickLook thumbnail \
support for blend files."
    ON
  )
endif()

option(WITH_INTERNATIONAL "Enable I18N (International fonts and text)" ON)

option(WITH_PYTHON "Enable Embedded Python API (only disable for development)" ON)
option(WITH_PYTHON_SECURITY "Disables execution of scripts within blend files by default" ON)
# Don't want people disabling this unless they really know what they are doing.
mark_as_advanced(WITH_PYTHON)
# Some distributions see this as a security issue, rather than have them patch it,
# make a build option.
mark_as_advanced(WITH_PYTHON_SECURITY)

option(WITH_PYTHON_SAFETY "\
Enable internal API error checking to track invalid data to prevent crash on access \
(at the expense of some efficiency, only enable for development)."
  OFF
)
mark_as_advanced(WITH_PYTHON_SAFETY)
option(WITH_PYTHON_MODULE "\
Enable building as a python module which runs without a user interface, \
like running regular blender in background mode (only enable for development), \
installs to PYTHON_SITE_PACKAGES (or CMAKE_INSTALL_PREFIX if WITH_INSTALL_PORTABLE is enabled)."
  OFF
)

option(WITH_BUILDINFO "\
Include extra build details (only disable for development & faster builds)"
  ON
)
set(BUILDINFO_OVERRIDE_DATE "" CACHE STRING "\
Use instead of the current date for reproducible builds (empty string disables this option)"
)
set(BUILDINFO_OVERRIDE_TIME "" CACHE STRING "\
Use instead of the current time for reproducible builds (empty string disables this option)"
)
set(CPACK_OVERRIDE_PACKAGENAME "" CACHE STRING "\
Use instead of the standard packagename (empty string disables this option)"
)
mark_as_advanced(CPACK_OVERRIDE_PACKAGENAME)
mark_as_advanced(BUILDINFO_OVERRIDE_DATE)
mark_as_advanced(BUILDINFO_OVERRIDE_TIME)

# CMAKE 3.28.2 has issues with the combination of PCH and unity builds, disable for now.
# upstream ticket https://gitlab.kitware.com/cmake/cmake/-/issues/25650
if(${CMAKE_VERSION} VERSION_GREATER_EQUAL "3.16" AND NOT ${CMAKE_VERSION} VERSION_EQUAL "3.28.2")
  option(WITH_UNITY_BUILD "\
Enable unity build for modules that support it to improve compile times.\n\
WARNING: this option allows files to be built without all necessary headers!\n
This option should be disabled before manipulating or removing headers."
    ON
  )
  mark_as_advanced(WITH_UNITY_BUILD)
else()
  set(WITH_UNITY_BUILD OFF)
endif()

if(COMMAND target_precompile_headers)
  # Disabling is needed for `./tools/utils_maintenance/code_clean.py` to function.
  option(WITH_COMPILER_PRECOMPILED_HEADERS "\
Use pre-compiled headers to speed up compilation."
    ON
  )
  mark_as_advanced(WITH_COMPILER_PRECOMPILED_HEADERS)

  if(WITH_CLANG_TIDY AND (CMAKE_COMPILER_IS_GNUCC OR APPLE))
    if(WITH_COMPILER_PRECOMPILED_HEADERS)
      message(STATUS
        "Clang-Tidy and the current compiler's precompiled headers are incompatible, "
        "disabling precompiled headers."
      )
      set(WITH_COMPILER_PRECOMPILED_HEADERS OFF)
    endif()
  endif()

  if(NOT WITH_COMPILER_PRECOMPILED_HEADERS)
    set(CMAKE_DISABLE_PRECOMPILE_HEADERS ON)
  endif()
endif()

option(WITH_IK_ITASC "\
Enable ITASC IK solver (only disable for development & for incompatible C++ compilers)"
  ON
)
option(WITH_IK_SOLVER "\
Enable Legacy IK solver (only disable for development)"
  ON
)
option(WITH_FFTW3 "Enable FFTW3 support (Used for smoke, ocean sim, glare, and audio effects)" ON)
option(WITH_PUGIXML "Enable PugiXML support (Used for OpenImageIO, Grease Pencil SVG export)" ON)
option(WITH_BULLET "Enable Bullet (Physics Engine)" ON)
option(WITH_SYSTEM_BULLET "\
Use the systems bullet library (currently unsupported due to missing features in upstream!)"
  OFF
)
mark_as_advanced(WITH_SYSTEM_BULLET)
option(WITH_OPENCOLORIO "Enable OpenColorIO color management" ON)

set(_option_default ON)
if(APPLE)
  # There's no OpenXR runtime in sight for macOS, neither is code well
  # tested there -> disable it by default.
  set(_option_default OFF)
endif()
option(WITH_XR_OPENXR "Enable VR features through the OpenXR specification" ${_option_default})
if(APPLE)
  mark_as_advanced(WITH_XR_OPENXR)
endif()
unset(_option_default)

option(WITH_GMP "Enable features depending on GMP (Exact Boolean)" ON)

option(WITH_OPENIMAGEDENOISE "Enable the OpenImageDenoise compositing node" ON)

option(WITH_OPENSUBDIV "Enable OpenSubdiv for surface subdivision" ON)

option(WITH_POTRACE "Enable features relying on potrace" ON)
option(WITH_OPENVDB "Enable features relying on OpenVDB" ON)
option(WITH_OPENVDB_BLOSC "\
Enable blosc compression for OpenVDB, only enable if OpenVDB was built with blosc support"
  ON
)
option(WITH_OPENVDB_3_ABI_COMPATIBLE "\
Assume OpenVDB library has been compiled with version 3 ABI compatibility"
  OFF
)
mark_as_advanced(WITH_OPENVDB_3_ABI_COMPATIBLE)
option(WITH_NANOVDB "Enable usage of NanoVDB data structure for rendering on the GPU" ON)
option(WITH_HARU "Enable features relying on Libharu (Grease pencil PDF export)" ON)

# GHOST Windowing Library Options
option(WITH_GHOST_DEBUG "Enable debugging output for the GHOST library" OFF)
mark_as_advanced(WITH_GHOST_DEBUG)

option(WITH_GHOST_SDL "\
Enable building Bforartists against SDL for windowing rather than the native APIs"
  OFF
)
mark_as_advanced(WITH_GHOST_SDL)

if(UNIX AND NOT (APPLE OR HAIKU))
  option(WITH_GHOST_X11 "Enable building Blender against X11 for windowing" ON)
  mark_as_advanced(WITH_GHOST_X11)

  option(WITH_GHOST_WAYLAND "Enable building Blender against Wayland for windowing" ON)
  mark_as_advanced(WITH_GHOST_WAYLAND)

  if(WITH_GHOST_WAYLAND)
    option(WITH_GHOST_WAYLAND_LIBDECOR "Optionally build with LibDecor window decorations" ON)
    mark_as_advanced(WITH_GHOST_WAYLAND_LIBDECOR)

    option(WITH_GHOST_WAYLAND_DYNLOAD "Enable runtime dynamic WAYLAND libraries loading" ON)
    mark_as_advanced(WITH_GHOST_WAYLAND_DYNLOAD)

    set(WITH_GHOST_WAYLAND_APP_ID "" CACHE STRING "\
The application ID used for Blender (use default when an empty string), \
this can be used to differentiate Blender instances by version or branch for example."
    )
    mark_as_advanced(WITH_GHOST_WAYLAND_APP_ID)
  endif()
endif()

if(WITH_GHOST_X11)
  option(WITH_GHOST_XDND "Enable drag'n'drop support on X11 using XDND protocol" ON)
endif()

# Misc...
option(WITH_HEADLESS "Build without graphical support (renderfarm, server mode only)" OFF)
mark_as_advanced(WITH_HEADLESS)

option(WITH_QUADRIFLOW "Build with quadriflow remesher support" ON)

option(WITH_AUDASPACE "\
Build with Bforartists's audio library (only disable if you know what you're doing!)"
  ON
)
option(WITH_SYSTEM_AUDASPACE "\
Build with external audaspace library installed on the system \
(only enable if you know what you're doing!)"
  OFF
)
mark_as_advanced(WITH_AUDASPACE)
mark_as_advanced(WITH_SYSTEM_AUDASPACE)

set_and_warn_dependency(WITH_AUDASPACE WITH_SYSTEM_AUDASPACE OFF)

if(WITH_GHOST_X11)
  option(WITH_X11_XINPUT "Enable X11 Xinput (tablet support and unicode input)" ON)
  option(WITH_X11_XFIXES "Enable X11 XWayland cursor warping workaround" ON)
endif()

if(UNIX AND NOT APPLE)
  option(WITH_SYSTEM_FREETYPE "Use the freetype library provided by the operating system" OFF)
  option(WITH_SYSTEM_EIGEN3 "Use the systems Eigen3 library" OFF)
else()
  set(WITH_SYSTEM_FREETYPE OFF)
  set(WITH_SYSTEM_EIGEN3 OFF)
endif()

if((NOT WITH_PYTHON_MODULE) AND (
      (WIN32 AND (CMAKE_SYSTEM_PROCESSOR STREQUAL "AMD64")) OR
      ((UNIX AND NOT APPLE) AND (CMAKE_SYSTEM_PROCESSOR STREQUAL "x86_64"))))
  option(WITH_CPU_CHECK "\
Report when a CPU is not compatible on startup \
instead of failing to start with an inscrutable error."
    ON
  )
  mark_as_advanced(WITH_CPU_CHECK)
else()
  set(WITH_CPU_CHECK OFF)
endif()

# Modifiers
option(WITH_MOD_FLUID "Enable Mantaflow Fluid Simulation Framework" ON)
option(WITH_MOD_REMESH "Enable Remesh Modifier" ON)
option(WITH_MOD_OCEANSIM "Enable Ocean Modifier" ON)

# UV solvers.
option(WITH_UV_SLIM "SLIM UV unwrapping solver" ON)

# Image format support
option(WITH_IMAGE_OPENEXR "Enable OpenEXR Support (http://www.openexr.com)" ON)
option(WITH_IMAGE_OPENJPEG "Enable OpenJpeg Support (http://www.openjpeg.org)" ON)
option(WITH_IMAGE_CINEON "Enable CINEON and DPX Image Support" ON)
option(WITH_IMAGE_WEBP "Enable WebP Image Support" ON)

# Audio/Video format support
option(WITH_CODEC_FFMPEG "Enable FFMPeg Support (http://ffmpeg.org)" ON)
option(WITH_CODEC_SNDFILE "Enable libsndfile Support (http://www.mega-nerd.com/libsndfile)" ON)

# Alembic support
option(WITH_ALEMBIC "Enable Alembic Support" ON)

# Universal Scene Description support
option(WITH_USD "Enable Universal Scene Description (USD) Support" ON)

# MaterialX
option(WITH_MATERIALX "Enable MaterialX Support" ON)

# Hydra render engine
option(WITH_HYDRA "Enable Hydra render engine" ON)

# RTL Languages, Complex Shaping, OpenType Features
option(WITH_FRIBIDI "Enable features relying on fribidi" OFF)
option(WITH_HARFBUZZ "Enable features relying on harfbuzz" OFF)

# 3D format support
# Disable opencollada when we don't have precompiled libs
option(WITH_OPENCOLLADA "Enable OpenCollada Support (http://www.opencollada.org)" ON)
option(WITH_IO_WAVEFRONT_OBJ "Enable Wavefront-OBJ 3D file format support (*.obj)" ON)
option(WITH_IO_PLY "Enable PLY 3D file format support (*.ply)" ON)
option(WITH_IO_STL "Enable STL 3D file format support (*.stl)" ON)
option(WITH_IO_FBX "Enable FBX 3D file format support (*.fbx)" ON)
option(WITH_IO_GREASE_PENCIL "Enable grease-pencil file format IO (*.svg, *.pdf)" ON)

# Csv support
option(WITH_IO_CSV "Enable CSV file format support (*.csv)" ON)

# Sound output
option(WITH_SDL "Enable SDL for sound" OFF)
option(WITH_OPENAL "Enable OpenAL Support (http://www.openal.org)" ON)
if(APPLE)
  option(WITH_COREAUDIO "Enable CoreAudio for audio support on macOS" ON)
else()
  set(WITH_COREAUDIO OFF)
endif()
if(NOT WIN32)
  set(_option_default ON)
  if(APPLE)
    set(_option_default OFF)
  endif()
  option(WITH_JACK "Enable JACK Support (http://www.jackaudio.org)" ${_option_default})
  unset(_option_default)
  option(WITH_JACK_DYNLOAD "Enable runtime dynamic JACK libraries loading" OFF)
else()
  set(WITH_JACK OFF)
endif()
if(UNIX AND NOT APPLE)
  option(WITH_PULSEAUDIO "Enable PulseAudio for audio support on Linux" ON)
  option(WITH_PULSEAUDIO_DYNLOAD "Enable runtime dynamic PulseAudio libraries loading" OFF)
  option(WITH_PIPEWIRE "Enable Pipewire for audio support on Linux" ON)
  option(WITH_PIPEWIRE_DYNLOAD "Enable runtime dynamic Pipewire libraries loading" OFF)
else()
  set(WITH_PULSEAUDIO OFF)
  set(WITH_PIPEWIRE OFF)
endif()
if(WIN32)
  option(WITH_WASAPI "Enable Windows Audio Sessions API for audio support on Windows" ON)
else()
  set(WITH_WASAPI OFF)
endif()

# Compression
option(WITH_LZO "Enable fast LZO compression (used for pointcache)" ON)
option(WITH_LZMA "Enable best LZMA compression, (used for pointcache)" ON)
if(UNIX AND NOT APPLE)
  option(WITH_SYSTEM_LZO "Use the system LZO library" OFF)
endif()
option(WITH_DRACO "Enable Draco mesh compression Python module (used for glTF)" ON)

# Camera/motion tracking
option(WITH_LIBMV "Enable Libmv structure from motion library" ON)
option(WITH_LIBMV_SCHUR_SPECIALIZATIONS "Enable fixed-size schur specializations." ON)
mark_as_advanced(WITH_LIBMV_SCHUR_SPECIALIZATIONS)

# Logging/unbit test libraries.
option(WITH_SYSTEM_GFLAGS "Use system-wide Gflags instead of a bundled one" OFF)
option(WITH_SYSTEM_GLOG "Use system-wide Glog instead of a bundled one" OFF)
mark_as_advanced(WITH_SYSTEM_GFLAGS)
mark_as_advanced(WITH_SYSTEM_GLOG)

# Freestyle
option(WITH_FREESTYLE "Enable Freestyle (advanced edges rendering)" ON)

# Libraries.
if(UNIX AND NOT APPLE)
  # Optionally build without pre-compiled libraries.
  # NOTE: this could be supported on all platforms however in practice UNIX is the only platform
  # that has good support for detecting installed libraries.
  option(WITH_LIBS_PRECOMPILED "\
Detect and link against pre-compiled libraries (typically found under \"../lib/\"). \
Disabling this option will use the system libraries although cached paths \
that point to pre-compiled libraries will be left as-is."
    ON
  )
  mark_as_advanced(WITH_LIBS_PRECOMPILED)

  option(WITH_STATIC_LIBS "\
Try to link with static libraries, as much as possible, \
to make blender more portable across distributions"
    OFF
  )
endif()

# Misc
if(WIN32 OR APPLE OR ((UNIX AND (NOT HAIKU)) AND WITH_GHOST_WAYLAND))
  option(WITH_INPUT_IME "Enable Input Method Editor (IME) for complex Asian character input" ON)
else()
  set(WITH_INPUT_IME OFF)
endif()
option(WITH_INPUT_NDOF "Enable NDOF input devices (SpaceNavigator and friends)" ON)
# On Windows and for the Blender application on macOS, portable install
# is the only supported installation type, so there is no option.
if(UNIX AND (NOT APPLE OR WITH_PYTHON_MODULE))
  option(WITH_INSTALL_PORTABLE "\
Install redistributable runtime, otherwise install into CMAKE_INSTALL_PREFIX"
    ON
  )
endif()

option(WITH_PYTHON_INSTALL "Copy system python into the Bforartists install directory" ON)

option(WITH_INSTALL_COPYRIGHT "\
Copy the official Bforartists Authors's copyright.txt into the Bforartists install directory"
  OFF
)
mark_as_advanced(WITH_INSTALL_COPYRIGHT)

if((WITH_AUDASPACE AND NOT WITH_SYSTEM_AUDASPACE) OR WITH_MOD_FLUID)
  option(WITH_PYTHON_NUMPY "Include NumPy in Blender (used by Audaspace and Mantaflow)" ON)
endif()

if(WIN32 OR APPLE)
  # Windows and macOS have this bundled with Python libraries.
elseif(WITH_PYTHON_INSTALL OR WITH_PYTHON_NUMPY)
  set(PYTHON_NUMPY_PATH "" CACHE PATH "\
Path to python site-packages or dist-packages containing 'numpy' module"
  )
  mark_as_advanced(PYTHON_NUMPY_PATH)
  set(PYTHON_NUMPY_INCLUDE_DIRS "" CACHE PATH "Path to the include directory of the NumPy module")
  mark_as_advanced(PYTHON_NUMPY_INCLUDE_DIRS)
endif()
if(WITH_PYTHON_INSTALL)
  option(WITH_PYTHON_INSTALL_NUMPY "Copy system NumPy into the Bforartists install directory" ON)

  if(UNIX AND NOT APPLE)
    option(WITH_PYTHON_INSTALL_REQUESTS "\
Copy system requests into the Bforartists install directory"
      ON
    )
    set(PYTHON_REQUESTS_PATH "" CACHE PATH "\
Path to python site-packages or dist-packages containing 'requests' module"
    )
    mark_as_advanced(PYTHON_REQUESTS_PATH)
  endif()

  option(WITH_PYTHON_INSTALL_ZSTANDARD "Copy zstandard into the Bforartists install directory" ON)
  set(PYTHON_ZSTANDARD_PATH "" CACHE PATH "\
Path to python site-packages or dist-packages containing 'zstandard' module"
  )
  mark_as_advanced(PYTHON_ZSTANDARD_PATH)
endif()

option(WITH_CPU_SIMD "Enable SIMD instruction if they're detected on the host machine" ON)
mark_as_advanced(WITH_CPU_SIMD)

# Cycles
option(WITH_CYCLES "Enable Cycles Render Engine" ON)
option(WITH_CYCLES_OSL "Build Cycles with OpenShadingLanguage support" ON)
option(WITH_CYCLES_PATH_GUIDING "Build Cycles with path guiding support" ON)
option(WITH_CYCLES_EMBREE "Build Cycles with Embree support" ON)
option(WITH_CYCLES_LOGGING "Build Cycles with logging support" ON)
option(WITH_CYCLES_DEBUG "Build Cycles with options useful for debugging (e.g., MIS)" OFF)

option(WITH_CYCLES_STANDALONE "Build Cycles standalone application" OFF)
option(WITH_CYCLES_STANDALONE_GUI "Build Cycles standalone with GUI" OFF)
option(WITH_CYCLES_PRECOMPUTE "Build Cycles data precomputation tool" OFF)

option(WITH_CYCLES_HYDRA_RENDER_DELEGATE "Build Cycles Hydra render delegate" OFF)

option(WITH_CYCLES_DEBUG_NAN "\
Build Cycles with additional asserts for detecting NaNs and invalid values"
  OFF
)
option(WITH_CYCLES_NATIVE_ONLY "\
Build Cycles with native kernel only (which fits current CPU, use for development only)"
  OFF
)
option(WITH_CYCLES_KERNEL_ASAN "\
Build Cycles kernels with address sanitizer when WITH_COMPILER_ASAN is on, even if it's very slow"
  OFF
)
set(CYCLES_TEST_DEVICES CPU CACHE STRING "\
Run regression tests on the specified device types \
(CPU CUDA OPTIX HIP HIP-RT METAL METAL-RT ONEAPI ONEAPI-RT)"
)
option(WITH_CYCLES_TEST_OSL "\
Run additional Cycles test with OSL enabled"
  OFF
)
mark_as_advanced(WITH_CYCLES_KERNEL_ASAN)
mark_as_advanced(WITH_CYCLES_LOGGING)
mark_as_advanced(WITH_CYCLES_DEBUG_NAN)
mark_as_advanced(WITH_CYCLES_NATIVE_ONLY)
mark_as_advanced(WITH_CYCLES_PRECOMPUTE)
mark_as_advanced(CYCLES_TEST_DEVICES)
mark_as_advanced(WITH_CYCLES_TEST_OSL)

# NVIDIA CUDA & OptiX
if(NOT APPLE AND NOT (WIN32 AND CMAKE_SYSTEM_PROCESSOR STREQUAL "ARM64"))
  option(WITH_CYCLES_DEVICE_CUDA "Enable Cycles NVIDIA CUDA compute support" ON)
  option(WITH_CYCLES_DEVICE_OPTIX "Enable Cycles NVIDIA OptiX support" ON)
  mark_as_advanced(WITH_CYCLES_DEVICE_CUDA)

  option(WITH_CYCLES_CUDA_BINARIES "Build Cycles NVIDIA CUDA binaries" OFF)
  set(CYCLES_CUDA_BINARIES_ARCH
    sm_30 sm_35 sm_37 sm_50 sm_52 sm_60 sm_61 sm_70 sm_75 sm_86 sm_89 sm_120 compute_75
    CACHE STRING "CUDA architectures to build binaries for"
  )
  option(WITH_CYCLES_CUDA_BUILD_SERIAL "\
Build cubins one after another (useful on machines with limited RAM)"
    OFF
  )
  option(WITH_CUDA_DYNLOAD "\
Dynamically load CUDA libraries at runtime (for developers, makes cuda-gdb work)"
    ON
  )

  set(OPTIX_ROOT_DIR "" CACHE PATH "\
Path to the OptiX SDK root directory, for building Cycles OptiX kernels."
  )
  set(CYCLES_RUNTIME_OPTIX_ROOT_DIR "" CACHE PATH "\
Path to the OptiX SDK root directory. \
When set, this path will be used at runtime to compile OptiX kernels."
  )

  mark_as_advanced(CYCLES_CUDA_BINARIES_ARCH)
  mark_as_advanced(WITH_CYCLES_CUDA_BUILD_SERIAL)
  mark_as_advanced(WITH_CUDA_DYNLOAD)
  mark_as_advanced(OPTIX_ROOT_DIR)
  mark_as_advanced(CYCLES_RUNTIME_OPTIX_ROOT_DIR)
endif()

# AMD HIP
if(NOT APPLE AND NOT (WIN32 AND CMAKE_SYSTEM_PROCESSOR STREQUAL "ARM64"))
  option(WITH_CYCLES_DEVICE_HIP "Enable Cycles AMD HIP support" ON)
  option(WITH_CYCLES_HIP_BINARIES "Build Cycles AMD HIP binaries" OFF)
  # We only support RDNA1 (gfx101X) and newer.
  # Vega and older generations have rendering artifacts and crashing issues.
  set(CYCLES_HIP_BINARIES_ARCH
    gfx1010 gfx1011 gfx1012
    gfx1030 gfx1031 gfx1032 gfx1034 gfx1035 gfx1036
    gfx1100 gfx1101 gfx1102 gfx1103 gfx1150 gfx1151 #gfx1152
    #gfx1200 gfx1201
    CACHE STRING "AMD HIP architectures to build binaries for"
  )
  mark_as_advanced(WITH_CYCLES_DEVICE_HIP)
  mark_as_advanced(CYCLES_HIP_BINARIES_ARCH)

  option(WITH_CYCLES_DEVICE_HIPRT "Enable Cycles AMD HIPRT support" OFF)
  mark_as_advanced(WITH_CYCLES_DEVICE_HIPRT)
endif()

# Apple Metal
if(APPLE)
  option(WITH_CYCLES_DEVICE_METAL "Enable Cycles Apple Metal compute support" ON)
endif()

# oneAPI
if(NOT APPLE AND NOT (WIN32 AND CMAKE_SYSTEM_PROCESSOR STREQUAL "ARM64"))
  option(WITH_CYCLES_DEVICE_ONEAPI "Enable Cycles oneAPI compute support" OFF)
  option(WITH_CYCLES_ONEAPI_BINARIES "\
Enable Ahead-Of-Time compilation for Cycles oneAPI device"
    OFF
  )
  option(WITH_CYCLES_ONEAPI_HOST_TASK_EXECUTION "\
Switch target of oneAPI implementation from SYCL devices to Host Task (single thread on CPU). \
This option is only for debugging purposes."
    OFF
  )

  # https://www.intel.com/content/www/us/en/develop/documentation/oneapi-dpcpp-cpp-compiler-dev-guide-and-reference/top/compilation/ahead-of-time-compilation.html
  # The supported devices can be retrieved from `ocloc` output when running
  # `ocloc compile --help`.
  set(CYCLES_ONEAPI_INTEL_BINARIES_ARCH dg2 mtl lnl bmg CACHE STRING "\
oneAPI Intel GPU architectures to build binaries for"
  )
  set(CYCLES_ONEAPI_SYCL_TARGETS spir64 spir64_gen CACHE STRING "\
oneAPI targets to build AOT binaries for"
  )

  mark_as_advanced(WITH_CYCLES_ONEAPI_HOST_TASK_EXECUTION)
  mark_as_advanced(CYCLES_ONEAPI_INTEL_BINARIES_ARCH)
  mark_as_advanced(CYCLES_ONEAPI_SYCL_TARGETS)
endif()

# Draw Manager
option(WITH_DRAW_DEBUG "Add extra debug capabilities to Draw Manager" OFF)
mark_as_advanced(WITH_DRAW_DEBUG)

# LLVM
option(WITH_LLVM "Use LLVM" OFF)
option(LLVM_STATIC "Link with LLVM static libraries" OFF)
mark_as_advanced(LLVM_STATIC)
option(WITH_CLANG "Use Clang" OFF)

option(WITH_MEM_JEMALLOC "Enable malloc replacement (http://www.canonware.com/jemalloc)" ON)
mark_as_advanced(WITH_MEM_JEMALLOC)

# currently only used for BLI_mempool
option(WITH_MEM_VALGRIND "Enable extended valgrind support for better reporting" OFF)
mark_as_advanced(WITH_MEM_VALGRIND)

option(WITH_ASSERT_ABORT "Call abort() when raising an assertion through BLI_assert()" ON)
mark_as_advanced(WITH_ASSERT_ABORT)

option(WITH_ASSERT_RELEASE "Build with asserts enabled even for non-debug configurations" OFF)
mark_as_advanced(WITH_ASSERT_RELEASE)

if(UNIX OR (CMAKE_GENERATOR MATCHES "^Visual Studio.+"))
  option(WITH_CLANG_TIDY "\
Use Clang Tidy to analyze the source code \
(only enable for development on Linux using Clang, or Windows using the Visual Studio IDE)"
    OFF
  )
  mark_as_advanced(WITH_CLANG_TIDY)
endif()

option(WITH_BOOST "Enable features depending on boost" ON)
option(WITH_TBB "\
Enable multi-threading. TBB is also required for features such as Cycles, OpenVDB and USD"
  ON
)

# TBB malloc is only supported on for windows currently
if(WIN32 AND NOT CMAKE_SYSTEM_PROCESSOR STREQUAL "ARM64")
  option(WITH_TBB_MALLOC_PROXY "Enable the TBB malloc replacement" ON)
endif()

option(WITH_EXPERIMENTAL_FEATURES "Enable experimental features" ON)

# This should be turned off when Blender enter beta/rc/release
if("${BLENDER_VERSION_CYCLE}" STREQUAL "alpha" AND WITH_EXPERIMENTAL_FEATURES)
  set(WITH_EXPERIMENTAL_FEATURES ON)
else()
  set(WITH_EXPERIMENTAL_FEATURES OFF)
endif()

# Unit testing
option(WITH_GTESTS "Enable GTest unit testing" OFF)
option(WITH_GPU_RENDER_TESTS "\
Enable GPU render related unit testing (EEVEE, Workbench and Grease Pencil)"
  OFF
)
option(WITH_GPU_RENDER_TESTS_VULKAN "\
Enable GPU render related unit testing using Vulkan"
  OFF
)
mark_as_advanced(WITH_GPU_RENDER_TESTS_VULKAN)
option(WITH_GPU_RENDER_TESTS_HEADED "\
Enable GPU render related unit testing that doesn't work in background mode. \
These tests require an environment with a display server to run. \
Requires WITH_GPU_RENDER_TESTS "
  OFF
)
mark_as_advanced(WITH_GPU_RENDER_TESTS_HEADED)
option(WITH_GPU_BACKEND_TESTS "\
Enable GPU backend related unit testing"
  OFF
)
option(WITH_GPU_DRAW_TESTS "\
Enable GPU drawing related unit testing (draw manager)"
  OFF
)
option(WITH_GPU_COMPOSITOR_TESTS "Enable regression testing for GPU compositor" OFF)
option(WITH_GPU_MESH_PAINT_TESTS "\
Enable visual render-based regression testing for mesh painting"
  OFF
)
option(WITH_UI_TESTS "\
Enable user-interface tests (Experimental)"
  OFF
)
if(UNIX AND NOT (APPLE OR HAIKU))
  # Headless is preferable as opening windows on the developers computer
  # prevents the system being used while tests run. It's also unreliable,
  # where tiling compositors ignore the window size causing some tests to fail.
  set(_option_default OFF)
  if(WITH_GHOST_WAYLAND)
    set(_option_default ON)
  endif()
  option(WITH_UI_TESTS_HEADLESS "\
Enable user-interface tests using a headless display server. \
Currently this depends on WITH_GHOST_WAYLAND and the weston compositor \
(Experimental)"
    ${_option_default}
  )
  unset(_option_default)

  option(WITH_LINUX_OFFICIAL_RELEASE_TESTS "\
Enable sanity check tests for the linux official release. \
These test are only relevant for checking that our official Linux releases are portable and \
packaged properly. For example that we don't link to any unexpected system libraries."
    OFF
  )
else()
  set(WITH_UI_TESTS_HEADLESS OFF)
  # TODO: We should probably add more sanity checks for Windows and Mac as well
  set(WITH_LINUX_OFFICIAL_RELEASE_TESTS OFF)
endif()

# Enabled by default for typical use cases to speed up development cycles. However, when looking
# into threading or memory related issues (in dependency graph, out-of-bounds, etc) forcing single
# test per Blender instance could give much better clues about the root of the problem.
option(WITH_TESTS_BATCHED "\
Run multiple tests in a single Blender invocation, for faster test execution"
  ON
)
mark_as_advanced(WITH_TESTS_BATCHED)

option(WITH_TESTS_SINGLE_BINARY "\
Link GTest tests into a single binary. \
For faster overall build and less disk space, but slower individual test build"
  ON
)
mark_as_advanced(WITH_TESTS_SINGLE_BINARY)

# NOTE: All callers of this must add `TEST_PYTHON_EXE_EXTRA_ARGS` before any other arguments.
set(TEST_PYTHON_EXE "" CACHE PATH "Python executable to run unit tests")
mark_as_advanced(TEST_PYTHON_EXE)


# System python tests.
option(WITH_SYSTEM_PYTHON_TESTS "\
Enable tests validating some build-related scripts against the 'system' version of Python \
(buildbots currently can use significantly older versions of Python than Blender's)"
  OFF
)
mark_as_advanced(WITH_SYSTEM_PYTHON_TESTS)
# We could use `find_package (Python3 COMPONENTS Interpreter)` to set that value automatically.
# However, on some buildbots this will give the default Python version of the current virtual
# environment, which may differ from the OS default Python version.
# And it would set that global 'python3 exec path' CMake value for all CMake scripts,
# which could have unexpected and dangerous side effects.
# So this has to be set explicitly for all builders.
set(TEST_SYSTEM_PYTHON_EXE "" CACHE PATH "Python executable used to run 'system python' tests")
mark_as_advanced(TEST_SYSTEM_PYTHON_EXE)


# Documentation
if(UNIX AND NOT APPLE)
  option(WITH_DOC_MANPAGE "Create a manual page (Unix manpage)" OFF)
endif()


# GPU Module
option(WITH_RENDERDOC "Use Renderdoc API to capture frames" OFF)

option(WITH_GPU_SHADER_ASSERT "\
Globally enable in-shader asserts.
(Requires a debug build or setting GPU_FORCE_ENABLE_SHADER_PRINTF to 1)"
  OFF
)

mark_as_advanced(
  WITH_RENDERDOC
  WITH_GPU_SHADER_ASSERT
)

if(POLICY CMP0119)
  option(WITH_GPU_SHADER_CPP_COMPILATION "\
  Compiler shaders using C++. \
  Allows testing Metal compilation on other platform and enable C++ IDE support for shader code"
    OFF
  )
  mark_as_advanced(WITH_GPU_SHADER_CPP_COMPILATION)
else()
  set(WITH_GPU_SHADER_CPP_COMPILATION OFF)
endif()


# OpenGL
if(NOT APPLE)
  option(WITH_OPENGL_BACKEND "Enable OpenGL support as graphic backend" ON)
  mark_as_advanced(WITH_OPENGL_BACKEND)
else()
  set(WITH_OPENGL_BACKEND OFF)
endif()

# Vulkan
option(WITH_VULKAN_BACKEND "Enable Vulkan as graphics backend (experimental)" ON)
mark_as_advanced(WITH_VULKAN_BACKEND)
if(APPLE)
  option(WITH_VULKAN_MOLTENVK "Enable Vulkan over MoltenVK (development option)" OFF)
  mark_as_advanced(WITH_VULKAN_MOLTENVK)
endif()

if(APPLE AND NOT WITH_VULKAN_MOLTENVK)
  set(WITH_VULKAN_BACKEND OFF)
endif()
if(NOT WITH_EXPERIMENTAL_FEATURES)
  if(APPLE)
    set(WITH_VULKAN_MOLTENVK OFF)
    set(WITH_VULKAN_BACKEND OFF)
  endif()
endif()

# Metal
if(APPLE)
  option(WITH_METAL_BACKEND "\
Use Metal for graphics instead of (or as well as) OpenGL on macOS."
    ON
  )
  mark_as_advanced(WITH_METAL_BACKEND)
else()
  set(WITH_METAL_BACKEND OFF)
endif()

if(WIN32)
  getDefaultWindowsPrefixBase(CMAKE_GENERIC_PROGRAM_FILES)
  set(CPACK_INSTALL_PREFIX ${CMAKE_GENERIC_PROGRAM_FILES}/${})
endif()

option(WITH_STRSIZE_DEBUG "\
Ensure string operations on fixed size buffers \
(works well with with \"WITH_COMPILER_ASAN\" & valgrind to detect incorrect buffer size arguments)"
  OFF)
mark_as_advanced(WITH_STRSIZE_DEBUG)

# Compiler tool-chain.
if(UNIX AND NOT APPLE)
  if(CMAKE_COMPILER_IS_GNUCC)
    option(WITH_LINKER_GOLD "Use ld.gold linker which is usually faster than ld.bfd" ON)
    mark_as_advanced(WITH_LINKER_GOLD)
  endif()
  if(CMAKE_COMPILER_IS_GNUCC OR CMAKE_C_COMPILER_ID MATCHES "Clang")
    option(WITH_LINKER_LLD "Use ld.lld linker which is usually faster than ld.gold" OFF)
    mark_as_advanced(WITH_LINKER_LLD)
    option(WITH_LINKER_MOLD "Use ld.mold linker which is usually faster than ld.gold & ld.lld" OFF)
    mark_as_advanced(WITH_LINKER_MOLD)
  endif()
endif()

option(WITH_COMPILER_ASAN "\
Build and link against address sanitizer (only for Debug & RelWithDebInfo targets)."
  OFF
)
mark_as_advanced(WITH_COMPILER_ASAN)
option(WITH_COMPILER_ASAN_EXTERN "\
Build `extern` dependencies with address sanitizer when WITH_COMPILER_ASAN is on. \
Can cause linking issues due to too large binary size."
  OFF
)
mark_as_advanced(WITH_COMPILER_ASAN_EXTERN)
set_and_warn_incompatible(WITH_COMPILER_ASAN WITH_MEM_JEMALLOC OFF)
set_and_warn_incompatible(WITH_COMPILER_ASAN WITH_MEM_VALGRIND OFF)
set_and_warn_incompatible(WITH_COMPILER_ASAN_EXTERN WITH_MEM_JEMALLOC OFF)
set_and_warn_incompatible(WITH_COMPILER_ASAN_EXTERN WITH_MEM_VALGRIND OFF)

option(WITH_COMPILER_CODE_COVERAGE "\
Build and link with code coverage support (only for Debug targets)."
  OFF
)
mark_as_advanced(WITH_COMPILER_CODE_COVERAGE)

if(WITH_COMPILER_CODE_COVERAGE)
  if(NOT CMAKE_COMPILER_IS_GNUCC)
    message(WARNING "WITH_COMPILER_CODE_COVERAGE only works with GCC currently.")
    set(WITH_COMPILER_CODE_COVERAGE OFF)
  endif()
endif()

if(WITH_COMPILER_CODE_COVERAGE)
  set(_code_coverage_defaults "--coverage")
  set(COMPILER_CODE_COVERAGE_CFLAGS
    ${_code_coverage_defaults} CACHE STRING
    "C flags for code coverage"
  )
  mark_as_advanced(COMPILER_CODE_COVERAGE_CFLAGS)
  set(COMPILER_CODE_COVERAGE_
    CXXFLAGS ${_code_coverage_defaults} CACHE STRING
    "C++ flags for code coverage"
  )
  mark_as_advanced(COMPILER_CODE_COVERAGE_CXXFLAGS)
  unset(_code_coverage_defaults)
endif()

if(CMAKE_COMPILER_IS_GNUCC OR CMAKE_C_COMPILER_ID MATCHES "Clang")
  if(WITH_COMPILER_ASAN)
    set(_asan_defaults "\
-fsanitize=address \
-fsanitize=bool \
-fsanitize=bounds \
-fsanitize=enum \
-fsanitize=float-cast-overflow \
-fsanitize=float-divide-by-zero \
-fsanitize=nonnull-attribute \
-fsanitize=returns-nonnull-attribute \
-fsanitize=signed-integer-overflow \
-fsanitize=undefined \
-fsanitize=vla-bound \
-fno-sanitize=alignment \
")

    if(MSVC)
      # clang-cl doesn't support all sanitizers, but leak and object-size give errors/warnings.
      set(_asan_defaults "${_asan_defaults}")
    elseif(APPLE)
      # AppleClang doesn't support all sanitizers, but leak gives error.
      # Build type is not known for multi-config generator, so don't add object-size sanitizer.
      if(CMAKE_BUILD_TYPE MATCHES "Debug" OR GENERATOR_IS_MULTI_CONFIG)
        # Silence the warning that object-size is not effective in -O0.
        set(_asan_defaults "${_asan_defaults}")
      else()
        string(APPEND _asan_defaults " -fsanitize=object-size")
      endif()
    elseif(CMAKE_COMPILER_IS_GNUCC)
      string(APPEND _asan_defaults " -fsanitize=leak -fsanitize=object-size")
    else()
      string(APPEND _asan_defaults " -fsanitize=leak")
    endif()

    set(COMPILER_ASAN_CFLAGS "${_asan_defaults}" CACHE STRING "C flags for address sanitizer")
    mark_as_advanced(COMPILER_ASAN_CFLAGS)
    set(COMPILER_ASAN_CXXFLAGS "${_asan_defaults}" CACHE STRING "C++ flags for address sanitizer")
    mark_as_advanced(COMPILER_ASAN_CXXFLAGS)

    unset(_asan_defaults)

    if(MSVC)
      find_library(
        COMPILER_ASAN_LIBRARY NAMES clang_rt.asan-x86_64
        PATHS
        [HKEY_LOCAL_MACHINE\\SOFTWARE\\Wow6432Node\\LLVM\\LLVM;]/lib/clang/7.0.0/lib/windows
        [HKEY_LOCAL_MACHINE\\SOFTWARE\\Wow6432Node\\LLVM\\LLVM;]/lib/clang/6.0.0/lib/windows
      )
      mark_as_advanced(COMPILER_ASAN_LIBRARY)
    elseif(APPLE)
      execute_process(COMMAND ${CMAKE_CXX_COMPILER}
        -print-file-name=lib
        OUTPUT_VARIABLE CLANG_LIB_DIR
      )
      string(STRIP "${CLANG_LIB_DIR}" CLANG_LIB_DIR)
      find_library(
        COMPILER_ASAN_LIBRARY
        NAMES
          libclang_rt.asan_osx_dynamic.dylib
        PATHS
          "${CLANG_LIB_DIR}/darwin/"
      )
      unset(CLANG_LIB_DIR)
      mark_as_advanced(COMPILER_ASAN_LIBRARY)
    elseif(CMAKE_COMPILER_IS_GNUCC)
      find_library(
        COMPILER_ASAN_LIBRARY asan ${CMAKE_C_IMPLICIT_LINK_DIRECTORIES}
      )
      mark_as_advanced(COMPILER_ASAN_LIBRARY)
    endif()

  endif()
endif()

if(CMAKE_COMPILER_IS_GNUCC OR CMAKE_C_COMPILER_ID MATCHES "Clang")
  option(WITH_COMPILER_SHORT_FILE_MACRO "\
Make paths in macros like __FILE__ relative to top level source and build directories."
    ON
  )
  mark_as_advanced(WITH_COMPILER_SHORT_FILE_MACRO)
endif()

if(WIN32)
  # Use hardcoded paths or find_package to find externals
  option(WITH_WINDOWS_FIND_MODULES "Use find_package to locate libraries" OFF)
  mark_as_advanced(WITH_WINDOWS_FIND_MODULES)

  # The python debugger in Visual Studio for has been broken for years
  # but the upstream project over at https://github.com/microsoft/PTVS
  # show hopeful signs of life once in a while, so there is hope that
  # at one point this will start working again. That being said people
  # do keep turning this option on and end up disappointed it isn't
  # working and they spend a whole bunch of time on trying to get it to
  # work. So for now rather than removing this functionality
  # completely, just disable it.

  if(WINDOWS_PYTHON_DEBUG)
    # No need for a python version check here, anything over python 3.6 isn't working.
    message(WARNING "Unsupported python version for VS debugger, disabling WINDOWS_PYTHON_DEBUG")
    set(WINDOWS_PYTHON_DEBUG OFF)
  endif()

  # option(WINDOWS_PYTHON_DEBUG "\
  # Include the files needed for debugging python scripts with visual studio 2017+."
  #   OFF
  # )
  # mark_as_advanced(WINDOWS_PYTHON_DEBUG)

  option(WITH_WINDOWS_BUNDLE_CRT "Bundle the C runtime for install free distribution." ON)
  mark_as_advanced(WITH_WINDOWS_BUNDLE_CRT)

  option(WITH_WINDOWS_EXTERNAL_MANIFEST "Use external manifest files" OFF)
  mark_as_advanced(WITH_WINDOWS_EXTERNAL_MANIFEST)

  option(WITH_WINDOWS_SCCACHE "Use sccache to speed up builds (Ninja builder only)" OFF)
  mark_as_advanced(WITH_WINDOWS_SCCACHE)

  option(WITH_WINDOWS_RELEASE_PDB "\
Generate a pdb file for client side stacktraces for release builds"
    ON
  )
  mark_as_advanced(WITH_WINDOWS_RELEASE_PDB)

  option(WITH_WINDOWS_RELEASE_STRIPPED_PDB "Use a stripped PDB file for release builds" ON)
  mark_as_advanced(WITH_WINDOWS_RELEASE_STRIPPED_PDB)

endif()

if(WIN32 OR XCODE)
  option(IDE_GROUP_SOURCES_IN_FOLDERS "\
Organize the source files in filters matching the source directory."
    ON
  )
  mark_as_advanced(IDE_GROUP_SOURCES_IN_FOLDERS)

  option(IDE_GROUP_PROJECTS_IN_FOLDERS "\
Organize the projects according to source directory structure."
    ON
  )
  mark_as_advanced(IDE_GROUP_PROJECTS_IN_FOLDERS)

  if(IDE_GROUP_PROJECTS_IN_FOLDERS)
    set_property(GLOBAL PROPERTY USE_FOLDERS ON)
  endif()
endif()

if(UNIX)
  # See WITH_WINDOWS_SCCACHE for Windows.
  option(WITH_COMPILER_CCACHE "\
Use ccache to improve rebuild times (Works with Ninja, Makefiles and Xcode)"
    OFF
  )
  mark_as_advanced(WITH_COMPILER_CCACHE)
endif()

# The following only works with the Ninja generator in CMake >= 3.0.
if("${CMAKE_GENERATOR}" MATCHES "Ninja")
  option(WITH_NINJA_POOL_JOBS "\
Enable Ninja pools of jobs, to try to ease building on machines with 16GB of RAM or less \
(if not yet defined, will try to set best values based on detected machine specifications)."
    ON
  )
  mark_as_advanced(WITH_NINJA_POOL_JOBS)
endif()

# Installation process.
set(POSTINSTALL_SCRIPT "" CACHE FILEPATH "Run given CMake script after installation process")
mark_as_advanced(POSTINSTALL_SCRIPT)

set(POSTCONFIGURE_SCRIPT "" CACHE FILEPATH "\
Run given CMake script as the last step of CMake configuration"
)
mark_as_advanced(POSTCONFIGURE_SCRIPT)

# end option(...)



# By default we want to install to the directory we are compiling our executables
# unless specified otherwise, which we currently do not allow
if(CMAKE_INSTALL_PREFIX_INITIALIZED_TO_DEFAULT)
  if(WIN32)
    set(CMAKE_INSTALL_PREFIX ${EXECUTABLE_OUTPUT_PATH}/\${BUILD_TYPE} CACHE PATH "\
default install path"
      FORCE
    )
  elseif(APPLE)
    set(CMAKE_INSTALL_PREFIX ${EXECUTABLE_OUTPUT_PATH}/\${BUILD_TYPE} CACHE PATH "\
default install path"
      FORCE
    )
  else()
    if(WITH_INSTALL_PORTABLE)
      set(CMAKE_INSTALL_PREFIX ${EXECUTABLE_OUTPUT_PATH} CACHE PATH "default install path" FORCE)
    endif()
  endif()
endif()

# Effective install path including config directory, as a generator expression.
get_property(GENERATOR_IS_MULTI_CONFIG GLOBAL PROPERTY GENERATOR_IS_MULTI_CONFIG)
if(GENERATOR_IS_MULTI_CONFIG)
  string(
    REPLACE "\${BUILD_TYPE}" "$<CONFIG>"
    CMAKE_INSTALL_PREFIX_WITH_CONFIG ${CMAKE_INSTALL_PREFIX}
  )
else()
  string(
    REPLACE "\${BUILD_TYPE}" ""
    CMAKE_INSTALL_PREFIX_WITH_CONFIG ${CMAKE_INSTALL_PREFIX}
  )
endif()


# Apple

if(APPLE)
  include(platform_apple_xcode)
endif()

if(APPLE)
  option(WITH_LEGACY_MACOS_X64_LINKER "Use legacy macOS linker. Only on x64 platform. Minutes slower, but emits fewer warnings." OFF)
  mark_as_advanced(WITH_LEGACY_MACOS_X64_LINKER)
endif()

# -----------------------------------------------------------------------------
# Check for Conflicting/Unsupported Configurations

option(WITH_STRICT_BUILD_OPTIONS "\
When requirements for a build option are not met, error instead of disabling the option."
  OFF
)

if(NOT WITH_BLENDER AND NOT WITH_CYCLES_STANDALONE AND NOT WITH_CYCLES_HYDRA_RENDER_DELEGATE)
  message(FATAL_ERROR
    "At least one of WITH_BLENDER or WITH_CYCLES_STANDALONE "
    "or WITH_CYCLES_HYDRA_RENDER_DELEGATE "
    "must be enabled, nothing to do!"
  )
endif()

set_and_warn_dependency(WITH_AUDASPACE WITH_OPENAL OFF)
set_and_warn_dependency(WITH_AUDASPACE WITH_COREAUDIO OFF)
set_and_warn_dependency(WITH_AUDASPACE WITH_JACK OFF)
set_and_warn_dependency(WITH_AUDASPACE WITH_PULSEAUDIO OFF)
set_and_warn_dependency(WITH_AUDASPACE WITH_WASAPI OFF)

if(NOT WITH_SDL AND WITH_GHOST_SDL)
  message(FATAL_ERROR "WITH_GHOST_SDL requires WITH_SDL")
endif()

# python module, needs some different options
if(WITH_PYTHON_MODULE AND WITH_PYTHON_INSTALL)
  message(FATAL_ERROR "WITH_PYTHON_MODULE requires WITH_PYTHON_INSTALL to be OFF")
endif()

set_and_warn_dependency(WITH_PYTHON WITH_CYCLES        OFF)
set_and_warn_dependency(WITH_PYTHON WITH_DRACO         OFF)
set_and_warn_dependency(WITH_PYTHON WITH_MOD_FLUID     OFF)

# enable boost for cycles, audaspace or i18n
# otherwise if the user disabled

set_and_warn_dependency(WITH_BOOST WITH_OPENVDB        OFF)
set_and_warn_dependency(WITH_BOOST WITH_USD            OFF)
if(WITH_CYCLES)
  set_and_warn_dependency(WITH_BOOST   WITH_CYCLES_OSL          OFF)
  set_and_warn_dependency(WITH_PUGIXML WITH_CYCLES_OSL          OFF)
  set_and_warn_dependency(WITH_PUGIXML WITH_CYCLES_STANDALONE   OFF)
  set_and_warn_dependency(WITH_CYCLES_OSL WITH_CYCLES_TEST_OSL  OFF)
endif()

set_and_warn_dependency(WITH_TBB WITH_CYCLES            OFF)
set_and_warn_dependency(WITH_TBB WITH_USD               OFF)
set_and_warn_dependency(WITH_TBB WITH_OPENVDB           OFF)
set_and_warn_dependency(WITH_TBB WITH_MOD_FLUID         OFF)

# NanoVDB requires OpenVDB to convert the data structure
set_and_warn_dependency(WITH_OPENVDB WITH_NANOVDB       OFF)

# OpenVDB, Alembic and OSL uses 'half' or 'imath' from OpenEXR
set_and_warn_dependency(WITH_IMAGE_OPENEXR WITH_OPENVDB OFF)
set_and_warn_dependency(WITH_IMAGE_OPENEXR WITH_ALEMBIC OFF)
set_and_warn_dependency(WITH_IMAGE_OPENEXR WITH_CYCLES_OSL OFF)

# Hydra requires USD.
set_and_warn_dependency(WITH_USD WITH_HYDRA OFF)

# The Ocean modifier requires FFTW3.
set_and_warn_dependency(WITH_FFTW3 WITH_MOD_OCEANSIM OFF)

if(NOT WITH_CYCLES)
  set(WITH_CYCLES_OSL OFF)
endif()

# don't store paths to libs for portable distribution
if(WITH_INSTALL_PORTABLE)
  set(CMAKE_SKIP_BUILD_RPATH TRUE)
endif()

if(UNIX AND NOT (APPLE OR HAIKU))
  set_and_warn_incompatible(WITH_HEADLESS WITH_GHOST_WAYLAND OFF)
  set_and_warn_incompatible(WITH_HEADLESS WITH_GHOST_X11 OFF)
endif()
set_and_warn_incompatible(WITH_HEADLESS WITH_GHOST_SDL OFF)

if(WITH_INPUT_IME)
  set_and_warn_incompatible(WITH_HEADLESS WITH_INPUT_IME OFF)
  set_and_warn_incompatible(WITH_GHOST_SDL WITH_INPUT_IME OFF)
endif()

set_and_warn_incompatible(WITH_HEADLESS WITH_XR_OPENXR OFF)
set_and_warn_incompatible(WITH_GHOST_SDL WITH_XR_OPENXR OFF)

if(WITH_UI_TESTS_HEADLESS)
  set_and_warn_dependency(WITH_GHOST_WAYLAND WITH_UI_TESTS_HEADLESS OFF)
endif()

if(WITH_BUILDINFO)
  find_package(Git)
  set_and_warn_library_found("Git" GIT_FOUND WITH_BUILDINFO)
endif()

if(WITH_AUDASPACE)
  if(NOT WITH_SYSTEM_AUDASPACE)
    set(AUDASPACE_C_INCLUDE_DIRS
      "${CMAKE_SOURCE_DIR}/extern/audaspace/bindings/C"
      "${CMAKE_BINARY_DIR}/extern/audaspace"
    )
    set(AUDASPACE_PY_INCLUDE_DIRS
      "${CMAKE_SOURCE_DIR}/extern/audaspace/bindings"
    )
  endif()
endif()

# Auto-enable CUDA dynload if toolkit is not found.
if(WITH_CYCLES AND WITH_CYCLES_DEVICE_CUDA AND NOT WITH_CUDA_DYNLOAD)
  find_package(CUDA)
  if(NOT CUDA_FOUND)
    message(
      STATUS
      "CUDA toolkit not found, "
      "using dynamic runtime loading of libraries (WITH_CUDA_DYNLOAD) instead"
    )
    set(WITH_CUDA_DYNLOAD ON)
  endif()
endif()

if(WITH_CYCLES_DEVICE_HIP)
  # Currently HIP must be dynamically loaded, this may change in future toolkits
  set(WITH_HIP_DYNLOAD ON)
endif()


# -----------------------------------------------------------------------------
# Check if Sub-modules are Cloned

if(WITH_PYTHON)
  # While we have this as an '#error' in 'bpy_capi_utils.hh',
  # upgrading Python tends to cause confusion for users who build.
  # Give the error message early to make this more obvious.
  #
  # Do this before main 'platform_*' checks,
  # because UNIX will search for the old Python paths which may not exist.
  # giving errors about missing paths before this case is met.
  if(DEFINED PYTHON_VERSION AND "${PYTHON_VERSION}" VERSION_LESS "3.11")
    message(
      FATAL_ERROR
      "At least Python 3.11 is required to build, but found Python ${PYTHON_VERSION}"
    )
  endif()
endif()


# -----------------------------------------------------------------------------
# InitialIze Un-cached Vars, Avoid Unused Warning

# linux only, not cached
set(WITH_BINRELOC OFF)

# MACOSX only, set to avoid uninitialized
set(EXETYPE "")

# C/C++ flags
set(PLATFORM_CFLAGS)

# these are added to later on.
set(C_WARNINGS)
set(CXX_WARNINGS)

# NOTE: These flags are intended for situations where it's impractical to
# suppress warnings by modifying the code or for code which is maintained externally.
# For GCC this typically means adding `-Wno-*` arguments to negate warnings
# that are useful in the general case.
set(C_REMOVE_STRICT_FLAGS)
set(CXX_REMOVE_STRICT_FLAGS)

# Libraries to link to targets in setup_platform_linker_libs
set(PLATFORM_LINKLIBS "")

# Added to target linker flags in setup_platform_linker_flags
# - CMAKE_EXE_LINKER_FLAGS
# - CMAKE_EXE_LINKER_FLAGS_DEBUG
set(PLATFORM_LINKFLAGS "")
set(PLATFORM_LINKFLAGS_DEBUG "")
set(PLATFORM_LINKFLAGS_RELEASE "")
set(PLATFORM_LINKFLAGS_EXECUTABLE "")

if(WITH_COMPILER_CODE_COVERAGE)
  string(APPEND CMAKE_C_FLAGS_DEBUG " ${COMPILER_CODE_COVERAGE_CFLAGS}")
  string(APPEND CMAKE_CXX_FLAGS_DEBUG " ${COMPILER_CODE_COVERAGE_CXXFLAGS}")
endif()

if(NOT CMAKE_BUILD_TYPE MATCHES "Release")
  if(WITH_COMPILER_ASAN)
    if(NOT APPLE)
      # Avoid passing address sanitizer compiler flags to `try_compile`.
      # Since linker flags are not set, all compiler checks and `find_package`
      # calls that rely on `try_compile` will fail.
      # See CMP0066 also.
      string(APPEND CMAKE_C_FLAGS_DEBUG " ${COMPILER_ASAN_CFLAGS}")
      string(APPEND CMAKE_C_FLAGS_RELWITHDEBINFO " ${COMPILER_ASAN_CFLAGS}")

      string(APPEND CMAKE_CXX_FLAGS_DEBUG " ${COMPILER_ASAN_CXXFLAGS}")
      string(APPEND CMAKE_CXX_FLAGS_RELWITHDEBINFO " ${COMPILER_ASAN_CXXFLAGS}")
    endif()
    if(MSVC)
      set(COMPILER_ASAN_LINKER_FLAGS "/FUNCTIONPADMIN:6")
    endif()

    if(APPLE AND COMPILER_ASAN_LIBRARY)
      string(REPLACE " " ";" _list_COMPILER_ASAN_CFLAGS ${COMPILER_ASAN_CFLAGS})
      set(_is_CONFIG_DEBUG "$<OR:$<CONFIG:Debug>,$<CONFIG:RelWithDebInfo>>")
      add_compile_options("$<${_is_CONFIG_DEBUG}:${_list_COMPILER_ASAN_CFLAGS}>")

      # Skip generation of the unwind tables, as they might require a lot of space when sanitizers
      # are enabled and not fit into the .eh_frame section. Disabling the unwind tables might have
      # side effects on code which does frame walking, such as
      #   - backtrace()
      #   - __attribute__((__cleanup__(f)))
      #   - __builtin_return_address(n), for n > 0
      #   - pthread_cleanup_push when it is implemented using __attribute__((__cleanup__(f)))
      # It should not have affect on debugging, since it uses -g flag which generates debugging
      # tables in the .debug_frame section.
      # At the time of adding these flags calling backtrace() from C code on Apple M2 did not
      # affect on the printed backtrace, and exception handling was correct as well.
      #
      # Related discussion:
      #  https://stackoverflow.com/questions/26300819
      add_compile_options("$<${_is_CONFIG_DEBUG}:-fno-unwind-tables>")
      add_compile_options("$<${_is_CONFIG_DEBUG}:-fno-asynchronous-unwind-tables>")

      add_compile_options("$<${_is_CONFIG_DEBUG}:-fno-omit-frame-pointer>")
      add_link_options("$<${_is_CONFIG_DEBUG}:-fno-omit-frame-pointer;-fsanitize=address>")
      unset(_list_COMPILER_ASAN_CFLAGS)
      unset(_is_CONFIG_DEBUG)
    elseif(COMPILER_ASAN_LIBRARY)
      set(PLATFORM_LINKLIBS "${PLATFORM_LINKLIBS};${COMPILER_ASAN_LIBRARY}")
      set(PLATFORM_LINKFLAGS "${COMPILER_ASAN_LIBRARY}")
      set(PLATFORM_LINKFLAGS_DEBUG "${COMPILER_ASAN_LIBRARY}")
      if(DEFINED COMPILER_ASAN_LINKER_FLAGS)
        set(PLATFORM_LINKFLAGS "${PLATFORM_LINKFLAGS} ${COMPILER_ASAN_LINKER_FLAGS}")
        set(PLATFORM_LINKFLAGS_DEBUG "${PLATFORM_LINKFLAGS_DEBUG} ${COMPILER_ASAN_LINKER_FLAGS}")
      endif()
    endif()
  endif()
endif()

# Test SIMD support, before platform includes to determine if sse2neon is needed.
if(WITH_CPU_SIMD)
  set(COMPILER_SSE42_FLAG)

  # Test Neon first since macOS Arm can compile and run x86-64 SSE binaries.
  test_neon_support()
  if(NOT SUPPORT_NEON_BUILD)
    test_sse_support(COMPILER_SSE42_FLAG)
  endif()
endif()


# ----------------------------------------------------------------------------
# Main Platform Checks
#
# - UNIX
# - WIN32
# - APPLE

if(UNIX AND NOT APPLE)
  include(platform_unix)
elseif(WIN32)
  include(platform_win32)
elseif(APPLE)
  include(platform_apple)
endif()


# -----------------------------------------------------------------------------
# Common Checks for Compatible Options

# Enable SIMD support if detected by `test_sse_support()` or `test_neon_support()`.
#
if(WITH_CPU_SIMD)
  if(SUPPORT_NEON_BUILD)
    # Neon
    if(SSE2NEON_FOUND)
      include_directories(SYSTEM "${SSE2NEON_INCLUDE_DIRS}")
      add_definitions(-DWITH_SSE2NEON)
    endif()
  else()
    # SSE
    if(SUPPORT_SSE42_BUILD)
      string(APPEND CMAKE_CXX_FLAGS " ${COMPILER_SSE42_FLAG}")
      string(APPEND CMAKE_C_FLAGS " ${COMPILER_SSE42_FLAG}")
      # MSVC doesn't define any of these and only does the AVX and higher flags.
      # For consistency we define these flags for MSVC.
      if(WIN32)
        add_compile_definitions(
          __MMX__
          __SSE__
          __SSE2__
          __SSE3__
          __SSE4_1__
          __SSE4_2__
        )
      endif()
    endif()
  endif()
endif()

# Print instructions used on first run.
if(FIRST_RUN)
  if(WITH_CPU_SIMD)
    if(SUPPORT_NEON_BUILD)
      if(SSE2NEON_FOUND)
        message(STATUS "Neon SIMD instructions enabled")
      else()
        message(STATUS "Neon SIMD instructions detected but unused, requires sse2neon")
      endif()
    elseif(SUPPORT_SSE42_BUILD)
      message(STATUS "SSE42 SIMD instructions enabled")
    else()
      message(STATUS "No SIMD instructions detected")
    endif()
  else()
    message(STATUS "SIMD instructions disabled")
  endif()
endif()

# set the endian define
if(MSVC)
  # For some reason this fails on MSVC.
  add_definitions(-D__LITTLE_ENDIAN__)

  # OSX-Note: as we do cross-compiling with specific set architecture,
  # endianness-detection and auto-setting is counterproductive
  # so we just set endianness according CMAKE_OSX_ARCHITECTURES

elseif(CMAKE_OSX_ARCHITECTURES MATCHES i386 OR
       CMAKE_OSX_ARCHITECTURES MATCHES x86_64 OR
       CMAKE_OSX_ARCHITECTURES MATCHES arm64)
  add_definitions(-D__LITTLE_ENDIAN__)
elseif(CMAKE_OSX_ARCHITECTURES MATCHES ppc OR CMAKE_OSX_ARCHITECTURES MATCHES ppc64)
  add_definitions(-D__BIG_ENDIAN__)

else()
  include(TestBigEndian)
  test_big_endian(_SYSTEM_BIG_ENDIAN)
  if(_SYSTEM_BIG_ENDIAN)
    add_definitions(-D__BIG_ENDIAN__)
  else()
    add_definitions(-D__LITTLE_ENDIAN__)
  endif()
  unset(_SYSTEM_BIG_ENDIAN)
endif()
if(WITH_IMAGE_OPENJPEG)
  # Special handling of Windows platform where openjpeg is always static.
  if(WIN32)
    set(OPENJPEG_DEFINES "-DOPJ_STATIC")
  else()
    set(OPENJPEG_DEFINES "")
  endif()
endif()

if(NOT WITH_SYSTEM_EIGEN3)
  set(EIGEN3_INCLUDE_DIRS ${CMAKE_SOURCE_DIR}/extern/Eigen3)
endif()

if(WITH_OPENVDB)
  list(APPEND OPENVDB_DEFINITIONS -DWITH_OPENVDB)

  if(WITH_OPENVDB_3_ABI_COMPATIBLE)
    list(APPEND OPENVDB_DEFINITIONS -DOPENVDB_3_ABI_COMPATIBLE)
  endif()

  # OpenVDB headers use deprecated TBB headers, silence warning.
  list(APPEND OPENVDB_DEFINITIONS -DTBB_SUPPRESS_DEPRECATED_MESSAGES=1)

  list(APPEND OPENVDB_INCLUDE_DIRS
    ${BOOST_INCLUDE_DIR}
    ${TBB_INCLUDE_DIRS}
    ${OPENEXR_INCLUDE_DIRS}
  )

  if(WITH_OPENVDB_BLOSC)
    list(APPEND OPENVDB_DEFINITIONS -DWITH_OPENVDB_BLOSC)
  endif()
endif()

# -----------------------------------------------------------------------------
# Configure Metal

if(WITH_METAL_BACKEND)
  add_definitions(-DWITH_METAL_BACKEND)

  # No need to add frameworks here, all the ones we need for Metal and
  # Metal-OpenGL Interop are already being added by
  # build_files/cmake/platform/platform_apple.cmake
endif()


# -----------------------------------------------------------------------------
# Configure Bullet

if(WITH_BULLET)
  if(WITH_SYSTEM_BULLET)
    find_package(Bullet)
    set_and_warn_library_found("Bullet" BULLET_FOUND WITH_BULLET)
  else()
    set(BULLET_INCLUDE_DIRS "${CMAKE_SOURCE_DIR}/extern/bullet2/src")
    set(BULLET_LIBRARIES "extern_bullet")
  endif()
endif()


# -----------------------------------------------------------------------------
# Configure Python

# Not currently supported due to different required Python link flags.
set_and_warn_incompatible(WITH_PYTHON_MODULE WITH_GTESTS OFF)


# -----------------------------------------------------------------------------
# Configure `GLog/GFlags`

if(WITH_LIBMV OR WITH_GTESTS OR (WITH_CYCLES AND WITH_CYCLES_LOGGING))
  if(WITH_SYSTEM_GFLAGS)
    find_package(Gflags)
    if(NOT GFLAGS_FOUND)
      message(FATAL_ERROR "System wide Gflags is requested but was not found")
    endif()
    # `FindGflags` does not define this, and we are not even sure what to use here.
    set(GFLAGS_DEFINES)
  else()
    set(GFLAGS_DEFINES
      -DGFLAGS_DLL_DEFINE_FLAG=
      -DGFLAGS_DLL_DECLARE_FLAG=
      -DGFLAGS_DLL_DECL=
    )
    set(GFLAGS_NAMESPACE "gflags")
    set(GFLAGS_LIBRARIES extern_gflags)
    set(GFLAGS_INCLUDE_DIRS "${PROJECT_SOURCE_DIR}/extern/gflags/src")
  endif()

  if(WITH_SYSTEM_GLOG)
    find_package(Glog)
    if(NOT GLOG_FOUND)
      message(FATAL_ERROR "System wide Glog is requested but was not found")
    endif()
    # `FindGlog` does not define this, and we are not even sure what to use here.
    set(GLOG_DEFINES)
  else()
    set(GLOG_DEFINES
      -DGOOGLE_GLOG_DLL_DECL=
    )
    set(GLOG_LIBRARIES extern_glog)
    if(WIN32)
      set(GLOG_INCLUDE_DIRS ${CMAKE_SOURCE_DIR}/extern/glog/src/windows)
    else()
      set(GLOG_INCLUDE_DIRS ${CMAKE_SOURCE_DIR}/extern/glog/include)
    endif()
  endif()
endif()

# -----------------------------------------------------------------------------
# Common dependency targets

include(dependency_targets)

# -----------------------------------------------------------------------------
# Ninja Job Limiting

# Extra limits to number of jobs running in parallel for some kind os tasks.
# Only supported by Ninja build system currently.

if("${CMAKE_GENERATOR}" MATCHES "Ninja" AND WITH_NINJA_POOL_JOBS)
  if(NOT NINJA_MAX_NUM_PARALLEL_COMPILE_JOBS AND
     NOT NINJA_MAX_NUM_PARALLEL_COMPILE_HEAVY_JOBS AND
     NOT NINJA_MAX_NUM_PARALLEL_LINK_JOBS)
    # Try to define good default values.
    # Max mem of heavy cpp files compilation: about 2.5GB
    # Max mem during linking: about 3.3GB
    cmake_host_system_information(RESULT _NUM_CORES QUERY NUMBER_OF_LOGICAL_CORES)
    # Note: this gives mem in MB.
    cmake_host_system_information(RESULT _TOT_MEM QUERY TOTAL_PHYSICAL_MEMORY)

    # Heuristics: Assume 8Gb of RAM is needed per heavy compile job.
    # Typical RAM peak usage of these is actually less than 3GB currently,
    # but this also accounts for the part of the physical RAM being used by other unrelated
    # processes on the system, and the part being used by the 'regular' compile and linking jobs.
    #
    # Also always cap heavy jobs amount to `number of available threads - 1`,
    # to ensure that even if there would be enough RAM, the machine never ends up
    # handling only heavy jobs at some point.
    # This can have annoying sides effects, like lack of output in the console for several
    # minutes, which can lead to a wrong detection of 'unresponsive' state by the build-bots e.g.
    #
    # Currently, these settings applied to a 64GB/16threads linux machine will use,
    # for a full build:
    #   - release build:
    #      * RAM: typically less than 20%, with some peaks at 25%.
    #      * CPU: over 90% of usage on average over the whole build time.
    #   - debug with ASAN build:
    #      * RAM: typically less than 40%, with some peaks at 50%.
    #      * CPU: over 90% of usage on average over the whole build time.
    math(EXPR _compile_heavy_jobs "${_TOT_MEM} / 8000")
    math(EXPR _compile_heavy_jobs_max "${_NUM_CORES} - 1")
    if(${_compile_heavy_jobs} GREATER ${_compile_heavy_jobs_max})
      set(_compile_heavy_jobs ${_compile_heavy_jobs_max})
    elseif(${_compile_heavy_jobs} LESS 1)
      set(_compile_heavy_jobs 1)
    endif()
    set(NINJA_MAX_NUM_PARALLEL_COMPILE_HEAVY_JOBS "${_compile_heavy_jobs}" CACHE STRING "\
Define the maximum number of concurrent heavy compilation jobs, for ninja build system \
(used for some targets which cpp files can take several GB each during compilation)."
      FORCE
    )
    mark_as_advanced(NINJA_MAX_NUM_PARALLEL_COMPILE_HEAVY_JOBS)
    set(_compile_heavy_jobs)
    set(_compile_heavy_jobs_max)

    # Heuristics: Assume 2Gb of RAM is needed per heavy compile job.
    # Typical RAM peak usage of these is actually way less than 1GB usually,
    # but this also accounts for the part of the physical RAM being used by other unrelated
    # processes on the system, and the part being used by the 'heavy' compile and linking jobs.
    #
    # If there are 'enough' cores available, cap the maximum number of regular jobs to
    # `number of cores - 1`, otherwise allow using all cores if there is enough RAM available.
    # This allows to ensure that the heavy jobs won't get starved by too many normal jobs,
    # since the former usually take a long time to process.
    math(EXPR _compile_jobs "${_TOT_MEM} / 2000")
    if(${_NUM_CORES} GREATER 3)
      math(EXPR _compile_jobs_max "${_NUM_CORES} - 1")
    else()
      set(_compile_jobs_max ${_NUM_CORES})
    endif()
    if(${_compile_jobs} GREATER ${_compile_jobs_max})
      set(_compile_jobs ${_compile_jobs_max})
    elseif(${_compile_jobs} LESS 1)
      set(_compile_jobs 1)
    endif()
    set(NINJA_MAX_NUM_PARALLEL_COMPILE_JOBS "${_compile_jobs}" CACHE STRING
        "Define the maximum number of concurrent compilation jobs, for ninja build system." FORCE)
    mark_as_advanced(NINJA_MAX_NUM_PARALLEL_COMPILE_JOBS)
    set(_compile_jobs)
    set(_compile_jobs_max)

    # In practice, even when there is RAM available,
    # this proves to be quicker than running in parallel (due to slow disks accesses).
    set(NINJA_MAX_NUM_PARALLEL_LINK_JOBS "1" CACHE STRING
        "Define the maximum number of concurrent link jobs, for ninja build system." FORCE)
    mark_as_advanced(NINJA_MAX_NUM_PARALLEL_LINK_JOBS)

    set(_NUM_CORES)
    set(_TOT_MEM)
  endif()

  if(NINJA_MAX_NUM_PARALLEL_COMPILE_JOBS)
    set_property(
      GLOBAL APPEND PROPERTY
      JOB_POOLS compile_job_pool=${NINJA_MAX_NUM_PARALLEL_COMPILE_JOBS}
    )
    set(CMAKE_JOB_POOL_COMPILE compile_job_pool)
  endif()

  if(NINJA_MAX_NUM_PARALLEL_COMPILE_HEAVY_JOBS)
    set_property(
      GLOBAL APPEND PROPERTY
      JOB_POOLS compile_heavy_job_pool=${NINJA_MAX_NUM_PARALLEL_COMPILE_HEAVY_JOBS}
    )
  endif()

  if(NINJA_MAX_NUM_PARALLEL_LINK_JOBS)
    set_property(
      GLOBAL APPEND PROPERTY
      JOB_POOLS link_job_pool=${NINJA_MAX_NUM_PARALLEL_LINK_JOBS}
    )
    set(CMAKE_JOB_POOL_LINK link_job_pool)
  endif()
endif()


# -----------------------------------------------------------------------------
# Extra Compile Flags

if(CMAKE_COMPILER_IS_GNUCC)

  add_check_c_compiler_flags(
    C_WARNINGS

    C_WARN_ALL -Wall
    C_WARN_ERROR_IMPLICIT_FUNCTION_DECLARATION -Werror=implicit-function-declaration

    # System headers sometimes do this, disable for now, was: `-Werror=strict-prototypes`.
    C_WARN_STRICT_PROTOTYPES -Wstrict-prototypes

    C_WARN_ERROR_RETURN_TYPE -Werror=return-type
    C_WARN_ERROR_VLA -Werror=vla
    C_WARN_MISSING_PROTOTYPES -Wmissing-prototypes
    C_WARN_NO_CHAR_SUBSCRIPTS -Wno-char-subscripts
    C_WARN_NO_UNKNOWN_PRAGMAS -Wno-unknown-pragmas
    C_WARN_POINTER_ARITH -Wpointer-arith
    C_WARN_UNUSED_PARAMETER -Wunused-parameter
    C_WARN_WRITE_STRINGS -Wwrite-strings
    C_WARN_LOGICAL_OP -Wlogical-op
    C_WARN_UNDEF -Wundef

    # Needs: `-Wuninitialized`.
    C_WARN_INIT_SELF -Winit-self

    C_WARN_MISSING_INCLUDE_DIRS -Wmissing-include-dirs
    C_WARN_NO_DIV_BY_ZERO -Wno-div-by-zero
    C_WARN_TYPE_LIMITS -Wtype-limits
    C_WARN_FORMAT_SIGN -Wformat-signedness
    C_WARN_RESTRICT -Wrestrict

    # Useful but too many false positives and inconvenient to suppress each occurrence.
    C_WARN_NO_STRINGOP_OVERREAD -Wno-stringop-overread
    C_WARN_NO_STRINGOP_OVERFLOW -Wno-stringop-overflow

    # C-only.
    C_WARN_NO_NULL -Wnonnull
    C_WARN_ABSOLUTE_VALUE -Wabsolute-value

    C_WARN_UNINITIALIZED -Wuninitialized
    C_WARN_REDUNDANT_DECLS -Wredundant-decls
    C_WARN_SHADOW -Wshadow

    # Disable because it gives warnings for printf() & friends.
    # C_WARN_DOUBLE_PROMOTION "-Wdouble-promotion -Wno-error=double-promotion"

    # Use `ATTR_FALLTHROUGH` macro to suppress.
    C_WARN_IMPLICIT_FALLTHROUGH -Wimplicit-fallthrough=5
  )

  if(NOT APPLE)
    add_check_c_compiler_flags(
      C_WARNINGS
      C_WARN_NO_ERROR_UNUSED_BUT_SET_VARIABLE -Wno-error=unused-but-set-variable
    )
  endif()

  add_check_cxx_compiler_flags(
    CXX_WARNINGS

    CXX_WARN_UNINITIALIZED -Wuninitialized
    CXX_WARN_REDUNDANT_DECLS -Wredundant-decls

    CXX_WARN_ALL -Wall
    CXX_WARN_NO_INVALID_OFFSETOF -Wno-invalid-offsetof
    CXX_WARN_NO_SIGN_COMPARE -Wno-sign-compare
    CXX_WARN_LOGICAL_OP -Wlogical-op

    # Needs: `-Wuninitialized`.
    CXX_WARN_INIT_SELF -Winit-self

    CXX_WARN_MISSING_INCLUDE_DIRS -Wmissing-include-dirs
    CXX_WARN_NO_DIV_BY_ZERO -Wno-div-by-zero
    CXX_WARN_TYPE_LIMITS -Wtype-limits
    CXX_WARN_ERROR_RETURN_TYPE -Werror=return-type
    CXX_WARN_NO_CHAR_SUBSCRIPTS -Wno-char-subscripts
    CXX_WARN_NO_UNKNOWN_PRAGMAS -Wno-unknown-pragmas
    CXX_WARN_POINTER_ARITH -Wpointer-arith
    CXX_WARN_UNUSED_PARAMETER -Wunused-parameter
    CXX_WARN_WRITE_STRINGS -Wwrite-strings
    CXX_WARN_UNDEF -Wundef
    CXX_WARN_COMMA_SUBSCRIPT -Wcomma-subscript
    CXX_WARN_FORMAT_SIGN -Wformat-signedness
    CXX_WARN_RESTRICT -Wrestrict
    CXX_WARN_NO_SUGGEST_OVERRIDE -Wno-suggest-override
    CXX_WARN_UNINITIALIZED -Wuninitialized

    # NOTE(@ideasman42): In GCC 13.2.1 on Linux this causes internal compiler errors.
    # The crashes can be resolved by disabling the flag per module (but not via pragmas).
    # However this also causes a type mix-up FreeStyle  (Blender & FreeStyle's `Curve`)
    # so it seems to impact GCC's the internal state enough that it's too risky to enable.
    # When this is resolved the check can be enabled for fixed GCC versions.
    #
    # Prevents linking errors with MSVC.
    # `CXX_WARN_MISMATCHED_TAGS -Wmismatched-tags`

    # Useful but too many false positives and inconvenient to suppress each occurrence.
    CXX_WARN_NO_STRINGOP_OVERREAD -Wno-stringop-overread
    CXX_WARN_NO_STRINGOP_OVERFLOW -Wno-stringop-overflow

    # Use `[[fallthrough]]` or `ATTR_FALLTHROUGH` macro to suppress.
    CXX_WARN_IMPLICIT_FALLTHROUGH -Wimplicit-fallthrough=5
  )

  # causes too many warnings
  if(NOT APPLE)
    add_check_cxx_compiler_flags(
      CXX_WARNINGS
      CXX_WARN_UNDEF -Wundef
      CXX_WARN_MISSING_DECLARATIONS -Wmissing-declarations
    )
  endif()

  # ---------------------
  # Suppress Strict Flags
  #
  # Exclude the following warnings from this list:
  # - `-Wno-address`:
  #   This can give useful hints that point to bugs/misleading logic.
  # - `-Wno-strict-prototypes`:
  #   No need to support older C-style prototypes.
  #
  # If code in `./extern/` needs to suppress these flags that can be done on a case-by-case basis.

  # flags to undo strict flags
  add_check_c_compiler_flags(
    C_REMOVE_STRICT_FLAGS

    C_WARN_NO_DEPRECATED_DECLARATIONS -Wno-deprecated-declarations
    C_WARN_NO_UNUSED_PARAMETER -Wno-unused-parameter
    C_WARN_NO_UNUSED_FUNCTION -Wno-unused-function
    C_WARN_NO_TYPE_LIMITS -Wno-type-limits
    C_WARN_NO_INT_IN_BOOL_CONTEXT -Wno-int-in-bool-context
    C_WARN_NO_FORMAT -Wno-format
    C_WARN_NO_SWITCH -Wno-switch
    C_WARN_NO_UNUSED_VARIABLE -Wno-unused-variable
    C_WARN_NO_UNUSED_VARIABLE -Wno-uninitialized
    C_WARN_NO_IMPLICIT_FALLTHROUGH -Wno-implicit-fallthrough
  )


  add_check_cxx_compiler_flags(
    CXX_REMOVE_STRICT_FLAGS

    CXX_WARN_NO_CLASS_MEMACCESS -Wno-class-memaccess
    CXX_WARN_NO_COMMENT -Wno-comment
    CXX_WARN_NO_UNUSED_TYPEDEFS -Wno-unused-local-typedefs
    CXX_WARN_NO_UNUSED_VARIABLE -Wno-unused-variable
    CXX_WARN_NO_UNINITIALIZED -Wno-uninitialized
    CXX_WARN_NO_REORDER -Wno-reorder
  )


  if(NOT APPLE)
    add_check_c_compiler_flags(
      C_REMOVE_STRICT_FLAGS
      C_WARN_NO_ERROR_UNUSED_BUT_SET_VARIABLE -Wno-error=unused-but-set-variable
    )
  endif()

elseif(CMAKE_C_COMPILER_ID MATCHES "Clang")
  # Matches both "Clang" & "AppleClang" on macOS.

  add_check_c_compiler_flags(
    C_WARNINGS

    # Strange, clang complains these are not supported, but then uses them.
    C_WARN_ALL -Wall
    C_WARN_ERROR_IMPLICIT_FUNCTION_DECLARATION -Werror=implicit-function-declaration
    C_WARN_ERROR_RETURN_TYPE -Werror=return-type
    C_WARN_NO_AUTOLOGICAL_COMPARE -Wno-tautological-compare
    C_WARN_NO_UNKNOWN_PRAGMAS -Wno-unknown-pragmas
    C_WARN_NO_CHAR_SUBSCRIPTS -Wno-char-subscripts
    C_WARN_STRICT_PROTOTYPES -Wstrict-prototypes
    C_WARN_MISSING_PROTOTYPES -Wmissing-prototypes
    C_WARN_UNUSED_PARAMETER -Wunused-parameter
    C_WARN_UNDEF -Wundef
    C_WARN_UNDEF_PREFIX -Wundef-prefix

    C_WARN_ERROR_UNGUARDED_AVAILABILITY_NEW -Werror=unguarded-availability-new
  )

  add_check_cxx_compiler_flags(
    CXX_WARNINGS

    CXX_WARN_ALL -Wall
    # Using C++20 features while having C++17 as the project language isn't allowed by MSVC.
    CXX_CXX20_DESIGNATOR -Wc++20-designator

    CXX_WARN_NO_AUTOLOGICAL_COMPARE -Wno-tautological-compare
    CXX_WARN_NO_UNKNOWN_PRAGMAS -Wno-unknown-pragmas
    CXX_WARN_NO_CHAR_SUBSCRIPTS -Wno-char-subscripts

    # We get a lot of these, if its a problem a dev needs to look into it.
    CXX_WARN_NO_OVERLOADED_VIRTUAL -Wno-overloaded-virtual

    CXX_WARN_NO_SIGN_COMPARE -Wno-sign-compare
    CXX_WARN_NO_INVALID_OFFSETOF -Wno-invalid-offsetof

    # Apple Clang (tested on version 12) doesn't support this flag while LLVM Clang 11 does.
    CXX_WARN_NO_SUGGEST_OVERRIDE -Wno-suggest-override

    CXX_WARN_UNDEF -Wundef
    CXX_WARN_UNDEF_PREFIX -Wundef-prefix
    CXX_WARN_UNUSED_PARAMETER -Wunused-parameter

    # Prevents linking errors with MSVC.
    CXX_WARN_MISMATCHED_TAGS -Wmismatched-tags

    # Gives too many unfixable warnings.
    # `C_WARN_UNUSED_MACROS -Wunused-macros`
    # `CXX_WARN_UNUSED_MACROS -Wunused-macros`

    CXX_WARN_ERROR_UNGUARDED_AVAILABILITY_NEW -Werror=unguarded-availability-new
  )
  if(MSVC_CLANG)
    # clang-cl produces an unhealthy ammount of warnings in its default
    # configuration as it for reasons unknown decided to enable all
    # warnings known to mankind. Resulting in a 5.5GB build log containing
    # well over 11 million warnings. The code below disables every single
    # one of them indiscriminately. Someone with time on their hands,
    # could/should go over these and either fix them or describe why we
    # would want to disable the warning. The list below contains both C
    # and C++ warnings for all warnings since clang has seemingly no
    # easy way to tell if something is a C or C++ specific warning and
    # manually auditing every single one of them just isn't in the cards
    # right now.

    # /W3 is being removed, then added back again, this is because order
    # matters for clang and these flags are being placed before the
    # CMAKE_[LANGUAGE]_FLAGS which normally contain /W3, so we would
    # disable certain warings here only for them to be re-enabled by /W3
    # later on.
    remove_cc_flag("/W3")

    add_check_c_compiler_flags(
      C_WARNINGS
      C_WARN_CLANG_CL_W3 /W3
      # The number behind each warn is the number of unique warning were
      # generated on 2024-04-24 (d2be9cecc28a03ff1f799e8c63f1f9f8eda7cce3)
      # especially the ones in the single and low double digits are likely
      # genuine problems that can be investigated.
      C_WARN_CLANG_CL_C++98_COMPAT -Wno-c++98-compat # 352692
      C_WARN_CLANG_CL_OLD_STYLE_CAST -Wno-old-style-cast # 178608
      C_WARN_CLANG_CL_UNSAFE_BUFFER_USAGE -Wno-unsafe-buffer-usage # 89032
      C_WARN_CLANG_CL_MISSING_PROTOTYPES -Wno-missing-prototypes # 25587
      C_WARN_CLANG_CL_SIGN_CONVERSION -Wno-sign-conversion # 20109
      C_WARN_CLANG_CL_MISSING_FIELD_INITIALIZERS -Wno-missing-field-initializers # 20060
      C_WARN_CLANG_CL_EXTRA_SEMI -Wno-extra-semi # 12513
      C_WARN_CLANG_CL_LANGUAGE_EXTENSION_TOKEN -Wno-language-extension-token # 11032
      C_WARN_CLANG_CL_IMPLICIT_FLOAT_CONVERSION -Wno-implicit-float-conversion # 11003
      C_WARN_CLANG_CL_C++98_COMPAT_PEDANTIC -Wno-c++98-compat-pedantic # 10336
      C_WARN_CLANG_CL_IMPLICIT_INT_FLOAT_CONVERSION -Wno-implicit-int-float-conversion # 7354
      C_WARN_CLANG_CL_DOUBLE_PROMOTION -Wno-double-promotion # 7350
      C_WARN_CLANG_CL_PRE_C++17_COMPAT -Wno-pre-c++17-compat # 7303
      C_WARN_CLANG_CL_SHORTEN_64_TO_32 -Wno-shorten-64-to-32 # 7085
      C_WARN_CLANG_CL_C++98_COMPAT_LOCAL_TYPE_TEMPLATE_ARGS -Wno-c++98-compat-local-type-template-args # 6906
      C_WARN_CLANG_CL_RESERVED_IDENTIFIER -Wno-reserved-identifier # 5886
      C_WARN_CLANG_CL_CAST_ALIGN -Wno-cast-align # 5513
      C_WARN_CLANG_CL_DOCUMENTATION -Wno-documentation # 5107
      C_WARN_CLANG_CL_DISABLED_MACRO_EXPANSION -Wno-disabled-macro-expansion # 4449
      C_WARN_CLANG_CL_EXTRA_SEMI_STMT -Wno-extra-semi-stmt # 4349
      C_WARN_CLANG_CL_ZERO_AS_NULL_POINTER_CONSTANT -Wno-zero-as-null-pointer-constant # 3209
      C_WARN_CLANG_CL_FLOAT_CONVERSION -Wno-float-conversion # 2869
      C_WARN_CLANG_CL_RESERVED_MACRO_IDENTIFIER -Wno-reserved-macro-identifier # 2862
      C_WARN_CLANG_CL_CAST_FUNCTION_TYPE_STRICT -Wno-cast-function-type-strict # 2663
      C_WARN_CLANG_CL_FLOAT_EQUAL -Wno-float-equal # 2153
      C_WARN_CLANG_CL_IMPLICIT_INT_CONVERSION -Wno-implicit-int-conversion # 2117
      C_WARN_CLANG_CL_SHADOW -Wno-shadow # 2068
      C_WARN_CLANG_CL_SHADOW_FIELD_IN_CONSTRUCTOR -Wno-shadow-field-in-constructor # 1829
      C_WARN_CLANG_CL_CAST_QUAL -Wno-cast-qual # 1742
      C_WARN_CLANG_CL_PRE_C++14_COMPAT -Wno-pre-c++14-compat # 1569
      C_WARN_CLANG_CL_GLOBAL_CONSTRUCTORS -Wno-global-constructors # 1402
      C_WARN_CLANG_CL_SWITCH_ENUM -Wno-switch-enum # 973
      C_WARN_CLANG_CL_EXIT_TIME_DESTRUCTORS -Wno-exit-time-destructors # 940
      C_WARN_CLANG_CL_CTAD_MAYBE_UNSUPPORTED -Wno-ctad-maybe-unsupported # 891
      C_WARN_CLANG_CL_UNDEFINED_FUNC_TEMPLATE -Wno-undefined-func-template # 863
      C_WARN_CLANG_CL_C++98_COMPAT_EXTRA_SEMI -Wno-c++98-compat-extra-semi # 848
      C_WARN_CLANG_CL_CAST_FUNCTION_TYPE -Wno-cast-function-type # 807
      C_WARN_CLANG_CL_NULLABILITY_EXTENSION -Wno-nullability-extension # 602
      C_WARN_CLANG_CL_SHADOW_FIELD -Wno-shadow-field # 585
      C_WARN_CLANG_CL_CONDITIONAL_UNINITIALIZED -Wno-conditional-uninitialized # 555
      C_WARN_CLANG_CL_UNUSED_PARAMETER -Wno-unused-parameter # 539
      C_WARN_CLANG_CL_SUGGEST_DESTRUCTOR_OVERRIDE -Wno-suggest-destructor-override # 356
      C_WARN_CLANG_CL_SHADOW_UNCAPTURED_LOCAL -Wno-shadow-uncaptured-local # 355
      C_WARN_CLANG_CL_UNUSED_MACROS -Wno-unused-macros # 289
      C_WARN_CLANG_CL_COVERED_SWITCH_DEFAULT -Wno-covered-switch-default # 233
      C_WARN_CLANG_CL_SIGNED_ENUM_BITFIELD -Wno-signed-enum-bitfield # 229
      C_WARN_CLANG_CL_DECLARATION_AFTER_STATEMENT -Wno-declaration-after-statement # 228
      C_WARN_CLANG_CL_IMPLICIT_FALLTHROUGH -Wno-implicit-fallthrough # 164
      C_WARN_CLANG_CL_NON_VIRTUAL_DTOR -Wno-non-virtual-dtor # 161
      C_WARN_CLANG_CL_NESTED_ANON_TYPES -Wno-nested-anon-types # 140
      C_WARN_CLANG_CL_GNU_ZERO_VARIADIC_MACRO_ARGUMENTS -Wno-gnu-zero-variadic-macro-arguments # 132
      C_WARN_CLANG_CL_UNREACHABLE_CODE_BREAK -Wno-unreachable-code-break # 115
      C_WARN_CLANG_CL_INCONSISTENT_MISSING_DESTRUCTOR_OVERRIDE -Wno-inconsistent-missing-destructor-override # 104
      C_WARN_CLANG_CL_FORMAT_PEDANTIC -Wno-format-pedantic # 97
      C_WARN_CLANG_CL_NONPORTABLE_SYSTEM_INCLUDE_PATH -Wno-nonportable-system-include-path # 95
      C_WARN_CLANG_CL_UNDEF -Wno-undef # 94
      C_WARN_CLANG_CL_IGNORED_QUALIFIERS -Wno-ignored-qualifiers # 93
      C_WARN_CLANG_CL_USED_BUT_MARKED_UNUSED -Wno-used-but-marked-unused # 83
      C_WARN_CLANG_CL_HEADER_HYGIENE -Wno-header-hygiene # 79
      C_WARN_CLANG_CL_CHAR_SUBSCRIPTS -Wno-char-subscripts # 76
      C_WARN_CLANG_CL_UNREACHABLE_CODE_RETURN -Wno-unreachable-code-return # 71
      C_WARN_CLANG_CL_UNUSED_TEMPLATE -Wno-unused-template # 66
      C_WARN_CLANG_CL_GNU_ANONYMOUS_STRUCT -Wno-gnu-anonymous-struct # 63
      C_WARN_CLANG_CL_DEPRECATED_COPY_WITH_USER_PROVIDED_DTOR -Wno-deprecated-copy-with-user-provided-dtor # 62
      C_WARN_CLANG_CL_INCONSISTENT_MISSING_OVERRIDE -Wno-inconsistent-missing-override # 54
      C_WARN_CLANG_CL_UNREACHABLE_CODE -Wno-unreachable-code # 52
      C_WARN_CLANG_CL_DEPRECATED_DYNAMIC_EXCEPTION_SPEC -Wno-deprecated-dynamic-exception-spec # 51
      C_WARN_CLANG_CL_BAD_FUNCTION_CAST -Wno-bad-function-cast # 50
      C_WARN_CLANG_CL_MICROSOFT_ENUM_VALUE -Wno-microsoft-enum-value # 47
      C_WARN_CLANG_CL_DEPRECATED_COPY_WITH_USER_PROVIDED_COPY -Wno-deprecated-copy-with-user-provided-copy # 41
      C_WARN_CLANG_CL_ZERO_LENGTH_ARRAY -Wno-zero-length-array # 39
      C_WARN_CLANG_CL_UNUSED_FUNCTION -Wno-unused-function # 38
      C_WARN_CLANG_CL_PEDANTIC -Wno-pedantic # 38
      C_WARN_CLANG_CL_DEPRECATED_COPY_WITH_DTOR -Wno-deprecated-copy-with-dtor # 37
      C_WARN_CLANG_CL_DOCUMENTATION_UNKNOWN_COMMAND -Wno-documentation-unknown-command # 34
      C_WARN_CLANG_CL_UNDEFINED_REINTERPRET_CAST -Wno-undefined-reinterpret-cast # 33
      C_WARN_CLANG_CL_FORMAT_NONLITERAL -Wno-format-nonliteral # 29
      C_WARN_CLANG_CL_COMMA -Wno-comma # 27
      C_WARN_CLANG_CL_DOCUMENTATION_DEPRECATED_SYNC -Wno-documentation-deprecated-sync # 26
      C_WARN_CLANG_CL_SHIFT_SIGN_OVERFLOW -Wno-shift-sign-overflow # 24
      C_WARN_CLANG_CL_PRE_C++17_COMPAT_PEDANTIC -Wno-pre-c++17-compat-pedantic # 24
      C_WARN_CLANG_CL_C++98_COMPAT_UNNAMED_TYPE_TEMPLATE_ARGS -Wno-c++98-compat-unnamed-type-template-args # 22
      C_WARN_CLANG_CL_SIGN_COMPARE -Wno-sign-compare # 21
      C_WARN_CLANG_CL_FORMAT -Wno-format # 21
      C_WARN_CLANG_CL_C++98_COMPAT_BIND_TO_TEMPORARY_COPY -Wno-c++98-compat-bind-to-temporary-copy # 21
      C_WARN_CLANG_CL_ENUM_ENUM_CONVERSION -Wno-enum-enum-conversion # 20
      C_WARN_CLANG_CL_ANON_ENUM_ENUM_CONVERSION -Wno-anon-enum-enum-conversion # 14
      C_WARN_CLANG_CL_RANGE_LOOP_BIND_REFERENCE -Wno-range-loop-bind-reference # 14
      C_WARN_CLANG_CL_ENUM_FLOAT_CONVERSION -Wno-enum-float-conversion # 12
      C_WARN_CLANG_CL_KEYWORD_MACRO -Wno-keyword-macro # 10
      C_WARN_CLANG_CL_DEPRECATED_COPY -Wno-deprecated-copy # 10
      C_WARN_CLANG_CL_UNUSED_MEMBER_FUNCTION -Wno-unused-member-function # 9
      C_WARN_CLANG_CL_MISSING_NORETURN -Wno-missing-noreturn # 8
      C_WARN_CLANG_CL_MISSING_VARIABLE_DECLARATIONS -Wno-missing-variable-declarations # 8
      C_WARN_CLANG_CL_DOCUMENTATION_HTML -Wno-documentation-html # 6
      C_WARN_CLANG_CL_GNU_REDECLARED_ENUM -Wno-gnu-redeclared-enum # 6
      C_WARN_CLANG_CL_DEPRECATED_DECLARATIONS -Wno-deprecated-declarations # 6
      C_WARN_CLANG_CL_OVERLOADED_VIRTUAL -Wno-overloaded-virtual # 5
      C_WARN_CLANG_CL_C++98_C++11_COMPAT_BINARY_LITERAL -Wno-c++98-c++11-compat-binary-literal # 4
      C_WARN_CLANG_CL_DEPRECATED_REDUNDANT_CONSTEXPR_STATIC_DEF -Wno-deprecated-redundant-constexpr-static-def # 4
      C_WARN_CLANG_CL_MISSING_BRACES -Wno-missing-braces # 4
      C_WARN_CLANG_CL_C99_EXTENSIONS -Wno-c99-extensions # 4
      C_WARN_CLANG_CL_STRICT_PROTOTYPES -Wno-strict-prototypes # 4
      C_WARN_CLANG_CL_UNREACHABLE_CODE_LOOP_INCREMENT -Wno-unreachable-code-loop-increment # 4
      C_WARN_CLANG_CL_GNU_CASE_RANGE -Wno-gnu-case-range # 4
      C_WARN_CLANG_CL_DUPLICATE_ENUM -Wno-duplicate-enum # 3
      C_WARN_CLANG_CL_NULL_POINTER_SUBTRACTION -Wno-null-pointer-subtraction # 2
      C_WARN_CLANG_CL_DEPRECATED_LITERAL_OPERATOR -Wno-deprecated-literal-operator # 2
      C_WARN_CLANG_CL_NEWLINE_EOF -Wno-newline-eof # 2
      C_WARN_CLANG_CL_MICROSOFT_CAST -Wno-microsoft-cast # 2
      C_WARN_CLANG_CL_DATE_TIME -Wno-date-time # 2
      C_WARN_CLANG_CL_DELETE_NON_ABSTRACT_NON_VIRTUAL_DTOR -Wno-delete-non-abstract-non-virtual-dtor # 2
      C_WARN_CLANG_CL_UNUSED_PRIVATE_FIELD -Wno-unused-private-field # 2
      C_WARN_CLANG_CL_FLEXIBLE_ARRAY_EXTENSIONS -Wno-flexible-array-extensions # 2
      C_WARN_CLANG_CL_STRING_CONVERSION -Wno-string-conversion # 2
      C_WARN_CLANG_CL_FINAL_DTOR_NON_FINAL_CLASS -Wno-final-dtor-non-final-class # 2
      C_WARN_CLANG_CL_MICROSOFT_UNQUALIFIED_FRIEND -Wno-microsoft-unqualified-friend # 2
      C_WARN_CLANG_CL_INVALID_NORETURN -Wno-invalid-noreturn # 1
      C_WARN_CLANG_CL_INVALID_UTF8 -Wno-invalid-utf8 # 1
      C_WARN_CLANG_CL_FOUR_CHAR_CONSTANTS -Wno-four-char-constants # 1
      C_WARN_CLANG_CL_PARENTHESES -Wno-parentheses # 1
      C_WARN_CLANG_CL_PESSIMIZING_MOVE -Wno-pessimizing-move # 1
      C_WARN_CLANG_CL_DEPRECATED_NON_PROTOTYPE -Wno-deprecated-non-prototype # 1
      C_WARN_CLANG_CL_BITFIELD_ENUM_CONVERSION -Wno-bitfield-enum-conversion # 1
      C_WARN_CLANG_CL_UNUSED_LAMBDA_CAPTURE -Wno-unused-lambda-capture # 1
      C_WARN_CLANG_CL_SHADOW_FIELD_IN_CONSTRUCTOR_MODIFIED -Wno-shadow-field-in-constructor-modified # 1
      # And some additional ones that came up when using LLVM 18.1.8 on Windows ARM64
      C_WARN_CLANG_CL_SWITCH_DEFAULT -Wno-switch-default
      C_WARN_CLANG_CL_NAN_INFINITY_DISABLED -Wno-nan-infinity-disabled
      # And another from 19.1.5
      C_WARN_CLANG_CL_PRE_C11_COMPAT -Wno-pre-c11-compat
    )

    add_check_cxx_compiler_flags(
      CXX_WARNINGS
      CXX_WARN_CLANG_CL_W3 /W3
      CXX_WARN_CLANG_CL_C++98_COMPAT -Wno-c++98-compat # 352692
      CXX_WARN_CLANG_CL_OLD_STYLE_CAST -Wno-old-style-cast # 178608
      CXX_WARN_CLANG_CL_UNSAFE_BUFFER_USAGE -Wno-unsafe-buffer-usage # 89032
      CXX_WARN_CLANG_CL_MISSING_PROTOTYPES -Wno-missing-prototypes # 25587
      CXX_WARN_CLANG_CL_SIGN_CONVERSION -Wno-sign-conversion # 20109
      CXX_WARN_CLANG_CL_MISSING_FIELD_INITIALIZERS -Wno-missing-field-initializers # 20060
      CXX_WARN_CLANG_CL_EXTRA_SEMI -Wno-extra-semi # 12513
      CXX_WARN_CLANG_CL_LANGUAGE_EXTENSION_TOKEN -Wno-language-extension-token # 11032
      CXX_WARN_CLANG_CL_IMPLICIT_FLOAT_CONVERSION -Wno-implicit-float-conversion # 11003
      CXX_WARN_CLANG_CL_C++98_COMPAT_PEDANTIC -Wno-c++98-compat-pedantic # 10336
      CXX_WARN_CLANG_CL_IMPLICIT_INT_FLOAT_CONVERSION -Wno-implicit-int-float-conversion # 7354
      CXX_WARN_CLANG_CL_DOUBLE_PROMOTION -Wno-double-promotion # 7350
      CXX_WARN_CLANG_CL_PRE_C++17_COMPAT -Wno-pre-c++17-compat # 7303
      CXX_WARN_CLANG_CL_SHORTEN_64_TO_32 -Wno-shorten-64-to-32 # 7085
      CXX_WARN_CLANG_CL_C++98_COMPAT_LOCAL_TYPE_TEMPLATE_ARGS -Wno-c++98-compat-local-type-template-args # 6906
      CXX_WARN_CLANG_CL_RESERVED_IDENTIFIER -Wno-reserved-identifier # 5886
      CXX_WARN_CLANG_CL_CAST_ALIGN -Wno-cast-align # 5513
      CXX_WARN_CLANG_CL_DOCUMENTATION -Wno-documentation # 5107
      CXX_WARN_CLANG_CL_DISABLED_MACRO_EXPANSION -Wno-disabled-macro-expansion # 4449
      CXX_WARN_CLANG_CL_EXTRA_SEMI_STMT -Wno-extra-semi-stmt # 4349
      CXX_WARN_CLANG_CL_ZERO_AS_NULL_POINTER_CONSTANT -Wno-zero-as-null-pointer-constant # 3209
      CXX_WARN_CLANG_CL_FLOAT_CONVERSION -Wno-float-conversion # 2869
      CXX_WARN_CLANG_CL_RESERVED_MACRO_IDENTIFIER -Wno-reserved-macro-identifier # 2862
      CXX_WARN_CLANG_CL_CAST_FUNCTION_TYPE_STRICT -Wno-cast-function-type-strict # 2663
      CXX_WARN_CLANG_CL_FLOAT_EQUAL -Wno-float-equal # 2153
      CXX_WARN_CLANG_CL_IMPLICIT_INT_CONVERSION -Wno-implicit-int-conversion # 2117
      CXX_WARN_CLANG_CL_SHADOW -Wno-shadow # 2068
      CXX_WARN_CLANG_CL_SHADOW_FIELD_IN_CONSTRUCTOR -Wno-shadow-field-in-constructor # 1829
      CXX_WARN_CLANG_CL_CAST_QUAL -Wno-cast-qual # 1742
      CXX_WARN_CLANG_CL_PRE_C++14_COMPAT -Wno-pre-c++14-compat # 1569
      CXX_WARN_CLANG_CL_GLOBAL_CONSTRUCTORS -Wno-global-constructors # 1402
      CXX_WARN_CLANG_CL_SWITCH_ENUM -Wno-switch-enum # 973
      CXX_WARN_CLANG_CL_EXIT_TIME_DESTRUCTORS -Wno-exit-time-destructors # 940
      CXX_WARN_CLANG_CL_CTAD_MAYBE_UNSUPPORTED -Wno-ctad-maybe-unsupported # 891
      CXX_WARN_CLANG_CL_UNDEFINED_FUNC_TEMPLATE -Wno-undefined-func-template # 863
      CXX_WARN_CLANG_CL_C++98_COMPAT_EXTRA_SEMI -Wno-c++98-compat-extra-semi # 848
      CXX_WARN_CLANG_CL_CAST_FUNCTION_TYPE -Wno-cast-function-type # 807
      CXX_WARN_CLANG_CL_NULLABILITY_EXTENSION -Wno-nullability-extension # 602
      CXX_WARN_CLANG_CL_SHADOW_FIELD -Wno-shadow-field # 585
      CXX_WARN_CLANG_CL_CONDITIONAL_UNINITIALIZED -Wno-conditional-uninitialized # 555
      CXX_WARN_CLANG_CL_UNUSED_PARAMETER -Wno-unused-parameter # 539
      CXX_WARN_CLANG_CL_SUGGEST_DESTRUCTOR_OVERRIDE -Wno-suggest-destructor-override # 356
      CXX_WARN_CLANG_CL_SHADOW_UNCAPTURED_LOCAL -Wno-shadow-uncaptured-local # 355
      CXX_WARN_CLANG_CL_UNUSED_MACROS -Wno-unused-macros # 289
      CXX_WARN_CLANG_CL_COVERED_SWITCH_DEFAULT -Wno-covered-switch-default # 233
      CXX_WARN_CLANG_CL_SIGNED_ENUM_BITFIELD -Wno-signed-enum-bitfield # 229
      CXX_WARN_CLANG_CL_DECLARATION_AFTER_STATEMENT -Wno-declaration-after-statement # 228
      CXX_WARN_CLANG_CL_IMPLICIT_FALLTHROUGH -Wno-implicit-fallthrough # 164
      CXX_WARN_CLANG_CL_NON_VIRTUAL_DTOR -Wno-non-virtual-dtor # 161
      CXX_WARN_CLANG_CL_NESTED_ANON_TYPES -Wno-nested-anon-types # 140
      CXX_WARN_CLANG_CL_GNU_ZERO_VARIADIC_MACRO_ARGUMENTS -Wno-gnu-zero-variadic-macro-arguments # 132
      CXX_WARN_CLANG_CL_UNREACHABLE_CODE_BREAK -Wno-unreachable-code-break # 115
      CXX_WARN_CLANG_CL_INCONSISTENT_MISSING_DESTRUCTOR_OVERRIDE -Wno-inconsistent-missing-destructor-override # 104
      CXX_WARN_CLANG_CL_FORMAT_PEDANTIC -Wno-format-pedantic # 97
      CXX_WARN_CLANG_CL_NONPORTABLE_SYSTEM_INCLUDE_PATH -Wno-nonportable-system-include-path # 95
      CXX_WARN_CLANG_CL_UNDEF -Wno-undef # 94
      CXX_WARN_CLANG_CL_IGNORED_QUALIFIERS -Wno-ignored-qualifiers # 93
      CXX_WARN_CLANG_CL_USED_BUT_MARKED_UNUSED -Wno-used-but-marked-unused # 83
      CXX_WARN_CLANG_CL_HEADER_HYGIENE -Wno-header-hygiene # 79
      CXX_WARN_CLANG_CL_CHAR_SUBSCRIPTS -Wno-char-subscripts # 76
      CXX_WARN_CLANG_CL_UNREACHABLE_CODE_RETURN -Wno-unreachable-code-return # 71
      CXX_WARN_CLANG_CL_UNUSED_TEMPLATE -Wno-unused-template # 66
      CXX_WARN_CLANG_CL_GNU_ANONYMOUS_STRUCT -Wno-gnu-anonymous-struct # 63
      CXX_WARN_CLANG_CL_DEPRECATED_COPY_WITH_USER_PROVIDED_DTOR -Wno-deprecated-copy-with-user-provided-dtor # 62
      CXX_WARN_CLANG_CL_INCONSISTENT_MISSING_OVERRIDE -Wno-inconsistent-missing-override # 54
      CXX_WARN_CLANG_CL_UNREACHABLE_CODE -Wno-unreachable-code # 52
      CXX_WARN_CLANG_CL_DEPRECATED_DYNAMIC_EXCEPTION_SPEC -Wno-deprecated-dynamic-exception-spec # 51
      CXX_WARN_CLANG_CL_BAD_FUNCTION_CAST -Wno-bad-function-cast # 50
      CXX_WARN_CLANG_CL_MICROSOFT_ENUM_VALUE -Wno-microsoft-enum-value # 47
      CXX_WARN_CLANG_CL_DEPRECATED_COPY_WITH_USER_PROVIDED_COPY -Wno-deprecated-copy-with-user-provided-copy # 41
      CXX_WARN_CLANG_CL_ZERO_LENGTH_ARRAY -Wno-zero-length-array # 39
      CXX_WARN_CLANG_CL_UNUSED_FUNCTION -Wno-unused-function # 38
      CXX_WARN_CLANG_CL_PEDANTIC -Wno-pedantic # 38
      CXX_WARN_CLANG_CL_DEPRECATED_COPY_WITH_DTOR -Wno-deprecated-copy-with-dtor # 37
      CXX_WARN_CLANG_CL_DOCUMENTATION_UNKNOWN_COMMAND -Wno-documentation-unknown-command # 34
      CXX_WARN_CLANG_CL_UNDEFINED_REINTERPRET_CAST -Wno-undefined-reinterpret-cast # 33
      CXX_WARN_CLANG_CL_FORMAT_NONLITERAL -Wno-format-nonliteral # 29
      CXX_WARN_CLANG_CL_COMMA -Wno-comma # 27
      CXX_WARN_CLANG_CL_DOCUMENTATION_DEPRECATED_SYNC -Wno-documentation-deprecated-sync # 26
      CXX_WARN_CLANG_CL_SHIFT_SIGN_OVERFLOW -Wno-shift-sign-overflow # 24
      CXX_WARN_CLANG_CL_PRE_C++17_COMPAT_PEDANTIC -Wno-pre-c++17-compat-pedantic # 24
      CXX_WARN_CLANG_CL_C++98_COMPAT_UNNAMED_TYPE_TEMPLATE_ARGS -Wno-c++98-compat-unnamed-type-template-args # 22
      CXX_WARN_CLANG_CL_SIGN_COMPARE -Wno-sign-compare # 21
      CXX_WARN_CLANG_CL_FORMAT -Wno-format # 21
      CXX_WARN_CLANG_CL_C++98_COMPAT_BIND_TO_TEMPORARY_COPY -Wno-c++98-compat-bind-to-temporary-copy # 21
      CXX_WARN_CLANG_CL_ENUM_ENUM_CONVERSION -Wno-enum-enum-conversion # 20
      CXX_WARN_CLANG_CL_ANON_ENUM_ENUM_CONVERSION -Wno-anon-enum-enum-conversion # 14
      CXX_WARN_CLANG_CL_RANGE_LOOP_BIND_REFERENCE -Wno-range-loop-bind-reference # 14
      CXX_WARN_CLANG_CL_ENUM_FLOAT_CONVERSION -Wno-enum-float-conversion # 12
      CXX_WARN_CLANG_CL_KEYWORD_MACRO -Wno-keyword-macro # 10
      CXX_WARN_CLANG_CL_DEPRECATED_COPY -Wno-deprecated-copy # 10
      CXX_WARN_CLANG_CL_UNUSED_MEMBER_FUNCTION -Wno-unused-member-function # 9
      CXX_WARN_CLANG_CL_MISSING_NORETURN -Wno-missing-noreturn # 8
      CXX_WARN_CLANG_CL_MISSING_VARIABLE_DECLARATIONS -Wno-missing-variable-declarations # 8
      CXX_WARN_CLANG_CL_DOCUMENTATION_HTML -Wno-documentation-html # 6
      CXX_WARN_CLANG_CL_GNU_REDECLARED_ENUM -Wno-gnu-redeclared-enum # 6
      CXX_WARN_CLANG_CL_DEPRECATED_DECLARATIONS -Wno-deprecated-declarations # 6
      CXX_WARN_CLANG_CL_OVERLOADED_VIRTUAL -Wno-overloaded-virtual # 5
      CXX_WARN_CLANG_CL_C++98_C++11_COMPAT_BINARY_LITERAL -Wno-c++98-c++11-compat-binary-literal # 4
      CXX_WARN_CLANG_CL_DEPRECATED_REDUNDANT_CONSTEXPR_STATIC_DEF -Wno-deprecated-redundant-constexpr-static-def # 4
      CXX_WARN_CLANG_CL_MISSING_BRACES -Wno-missing-braces # 4
      CXX_WARN_CLANG_CL_C99_EXTENSIONS -Wno-c99-extensions # 4
      CXX_WARN_CLANG_CL_STRICT_PROTOTYPES -Wno-strict-prototypes # 4
      CXX_WARN_CLANG_CL_UNREACHABLE_CODE_LOOP_INCREMENT -Wno-unreachable-code-loop-increment # 4
      CXX_WARN_CLANG_CL_GNU_CASE_RANGE -Wno-gnu-case-range # 4
      CXX_WARN_CLANG_CL_DUPLICATE_ENUM -Wno-duplicate-enum # 3
      CXX_WARN_CLANG_CL_NULL_POINTER_SUBTRACTION -Wno-null-pointer-subtraction # 2
      CXX_WARN_CLANG_CL_DEPRECATED_LITERAL_OPERATOR -Wno-deprecated-literal-operator # 2
      CXX_WARN_CLANG_CL_NEWLINE_EOF -Wno-newline-eof # 2
      CXX_WARN_CLANG_CL_MICROSOFT_CAST -Wno-microsoft-cast # 2
      CXX_WARN_CLANG_CL_DATE_TIME -Wno-date-time # 2
      CXX_WARN_CLANG_CL_DELETE_NON_ABSTRACT_NON_VIRTUAL_DTOR -Wno-delete-non-abstract-non-virtual-dtor # 2
      CXX_WARN_CLANG_CL_UNUSED_PRIVATE_FIELD -Wno-unused-private-field # 2
      CXX_WARN_CLANG_CL_FLEXIBLE_ARRAY_EXTENSIONS -Wno-flexible-array-extensions # 2
      CXX_WARN_CLANG_CL_STRING_CONVERSION -Wno-string-conversion # 2
      CXX_WARN_CLANG_CL_FINAL_DTOR_NON_FINAL_CLASS -Wno-final-dtor-non-final-class # 2
      CXX_WARN_CLANG_CL_MICROSOFT_UNQUALIFIED_FRIEND -Wno-microsoft-unqualified-friend # 2
      CXX_WARN_CLANG_CL_INVALID_NORETURN -Wno-invalid-noreturn # 1
      CXX_WARN_CLANG_CL_INVALID_UTF8 -Wno-invalid-utf8 # 1
      CXX_WARN_CLANG_CL_FOUR_CHAR_CONSTANTS -Wno-four-char-constants # 1
      CXX_WARN_CLANG_CL_PARENTHESES -Wno-parentheses # 1
      CXX_WARN_CLANG_CL_PESSIMIZING_MOVE -Wno-pessimizing-move # 1
      CXX_WARN_CLANG_CL_DEPRECATED_NON_PROTOTYPE -Wno-deprecated-non-prototype # 1
      CXX_WARN_CLANG_CL_BITFIELD_ENUM_CONVERSION -Wno-bitfield-enum-conversion # 1
      CXX_WARN_CLANG_CL_UNUSED_LAMBDA_CAPTURE -Wno-unused-lambda-capture # 1
      CXX_WARN_CLANG_CL_SHADOW_FIELD_IN_CONSTRUCTOR_MODIFIED -Wno-shadow-field-in-constructor-modified # 1
      # And some additional ones that came up when using LLVM 18.1.8 on Windows ARM64
      CXX_WARN_CLANG_CL_SWITCH_DEFAULT -Wno-switch-default
      CXX_WARN_CLANG_CL_NAN_INFINITY_DISABLED -Wno-nan-infinity-disabled
      # And another from 19.1.5
      CXX_WARN_CLANG_CL_PRE_C11_COMPAT -Wno-pre-c11-compat
    )
  endif()


  # ---------------------
  # Suppress Strict Flags

  # flags to undo strict flags

  add_check_c_compiler_flags(
    C_REMOVE_STRICT_FLAGS

    C_WARN_NO_UNUSED_PARAMETER -Wno-unused-parameter
    C_WARN_NO_UNUSED_VARIABLE -Wno-unused-variable
    C_WARN_NO_UNUSED_MACROS -Wno-unused-macros
    C_WARN_NO_MISLEADING_INDENTATION -Wno-misleading-indentation

    C_WARN_NO_MISSING_VARIABLE_DECLARATIONS -Wno-missing-variable-declarations
    C_WARN_NO_INCOMPAT_PTR_DISCARD_QUAL -Wno-incompatible-pointer-types-discards-qualifiers
    C_WARN_NO_UNUSED_FUNCTION -Wno-unused-function
    C_WARN_NO_INT_TO_VOID_POINTER_CAST -Wno-int-to-void-pointer-cast
    C_WARN_NO_MISSING_PROTOTYPES -Wno-missing-prototypes
    C_WARN_NO_DUPLICATE_ENUM -Wno-duplicate-enum
    C_WARN_NO_UNDEF -Wno-undef
    C_WARN_NO_MISSING_NORETURN -Wno-missing-noreturn
    C_WARN_NO_UNUSED_BUT_SET_VARIABLE -Wno-unused-but-set-variable
    C_WARN_NO_DEPRECATED_DECLARATIONS -Wno-deprecated-declarations
    C_WARN_NO_STRICT_PROTOTYPES -Wno-strict-prototypes
    C_WARN_NO_BITWISE_INSTEAD_OF_LOGICAL -Wno-bitwise-instead-of-logical
    C_WARN_NO_IMPLICIT_CONST_INT_FLOAT_CONVERSION -Wno-implicit-const-int-float-conversion
    C_WARN_NO_SINGLE_BIT_BITFIELD_CONSTANT_CONVERSION -Wno-single-bit-bitfield-constant-conversion
  )

  add_check_cxx_compiler_flags(
    CXX_REMOVE_STRICT_FLAGS

    CXX_WARN_NO_UNUSED_PARAMETER -Wno-unused-parameter
    CXX_WARN_NO_UNUSED_PRIVATE_FIELD -Wno-unused-private-field
    CXX_WARN_NO_CXX11_NARROWING -Wno-c++11-narrowing
    CXX_WARN_NO_NON_VIRTUAL_DTOR -Wno-non-virtual-dtor
    CXX_WARN_NO_UNUSED_MACROS -Wno-unused-macros
    CXX_WARN_NO_UNUSED_VARIABLE -Wno-unused-variable
    CXX_WARN_NO_REORDER -Wno-reorder
    CXX_WARN_NO_COMMENT -Wno-comment
    CXX_WARN_NO_UNUSED_TYPEDEFS -Wno-unused-local-typedefs
    CXX_WARN_NO_UNDEFINED_VAR_TEMPLATE -Wno-undefined-var-template
    CXX_WARN_NO_INSTANTIATION_AFTER_SPECIALIZATION -Wno-instantiation-after-specialization
    CXX_WARN_NO_MISLEADING_INDENTATION -Wno-misleading-indentation
    CXX_WARN_NO_BITWISE_INSTEAD_OF_LOGICAL -Wno-bitwise-instead-of-logical
    CXX_WARN_NO_IMPLICIT_CONST_INT_FLOAT_CONVERSION -Wno-implicit-const-int-float-conversion
    CXX_WARN_NO_UNDEF -Wno-undef
    CXX_WARN_NO_UNDEF_PREFIX -Wno-undef-prefix
    CXX_WARN_NO_INCONSISTENT_MISSING_OVERRIDE -Wno-inconsistent-missing-override
  )

elseif(CMAKE_C_COMPILER_ID STREQUAL "Intel")

  add_check_c_compiler_flags(
    C_WARNINGS

    C_WARN_ALL -Wall
    C_WARN_POINTER_ARITH -Wpointer-arith
    C_WARN_NO_UNKNOWN_PRAGMAS -Wno-unknown-pragmas
  )

  add_check_cxx_compiler_flags(
    CXX_WARNINGS

    CXX_WARN_ALL -Wall
    CXX_WARN_NO_INVALID_OFFSETOF -Wno-invalid-offsetof
    CXX_WARN_NO_SIGN_COMPARE -Wno-sign-compare
  )

  # Disable numbered, false positives.
  string(APPEND C_WARNINGS " -wd188,186,144,913,556,858,597,177,1292,167,279,592,94,2722,3199")
  string(APPEND CXX_WARNINGS " -wd188,186,144,913,556,858,597,177,1292,167,279,592,94,2722,3199")
elseif(CMAKE_C_COMPILER_ID STREQUAL "MSVC")
  # Most MSVC warnings are C & C++.
  set(_WARNINGS
    # warning level:
    "/W3"
    "/w34062"  # switch statement contains 'default' but no 'case' labels
    "/w34100"  # 'identifier' : unreferenced formal parameter
    "/w34115"  # 'type' : named type definition in parentheses
    "/w34189"  # local variable is initialized but not referenced
    # see https://docs.microsoft.com/en-us/cpp/error-messages/compiler-warnings/c5038?view=vs-2017
    "/w35038"  # order of initialization in c++ constructors
    # disable:
    "/wd4018"  # signed/unsigned mismatch
    "/wd4146"  # unary minus operator applied to unsigned type, result still unsigned
    "/wd4065"  # switch statement contains 'default' but no 'case' labels
    "/wd4127"  # conditional expression is constant
    "/wd4181"  # qualifier applied to reference type; ignored
    "/wd4200"  # zero-sized array in struct/union
    "/wd4244"  # conversion from 'type1' to 'type2', possible loss of data
    "/wd4267"  # conversion from 'size_t' to 'type', possible loss of data
    "/wd4305"  # truncation from 'type1' to 'type2'
    "/wd4800"  # forcing value to bool 'true' or 'false'
    "/wd4828"  # The file contains a character that is illegal
    "/wd4996"  # identifier was declared deprecated
    "/wd4661"  # no suitable definition provided for explicit template instantiation request
    "/wd4848"  # 'no_unique_address' is a vendor extension in C++17
    # errors:
    "/we4013"  # 'function' undefined; assuming extern returning int
    "/we4133"  # incompatible pointer types
    "/we4431"  # missing type specifier - int assumed
    "/we4033"  # 'function' must return a value
  )

  string(REPLACE ";" " " _WARNINGS "${_WARNINGS}")
  set(C_WARNINGS "${_WARNINGS}")
  set(CXX_WARNINGS "${_WARNINGS}")
  unset(_WARNINGS)
endif()

# Xcode enables additional warning flags by default. Disable some to match
# command line build and other platforms more closely.
if(XCODE)
  set(CMAKE_XCODE_ATTRIBUTE_GCC_WARN_64_TO_32_BIT_CONVERSION NO)
endif()

# ensure python header is found since detection can fail, this could happen
# with _any_ library but since we used a fixed python version this tends to
# be most problematic.
if(WITH_PYTHON)
  if(NOT EXISTS "${PYTHON_INCLUDE_DIR}/Python.h")
    message(
      FATAL_ERROR
      "Missing: \"${PYTHON_INCLUDE_DIR}/Python.h\",\n"
      "Set the cache entry 'PYTHON_INCLUDE_DIR' to point "
      "to a valid python include path. Containing "
      "Python.h for python version \"${PYTHON_VERSION}\""
    )
  endif()

  if(WIN32)
    # Always use numpy bundled in precompiled libs.
  elseif((WITH_PYTHON_INSTALL AND WITH_PYTHON_INSTALL_NUMPY) OR WITH_PYTHON_NUMPY)
    if(("${PYTHON_NUMPY_PATH}" STREQUAL "") OR (${PYTHON_NUMPY_PATH} MATCHES NOTFOUND))
      set(_numpy_include "_core/include")
      if(PYTHON_VERSION VERSION_LESS "3.13")
        set(_numpy_include "core/include")
      endif()
      find_python_package(numpy "${_numpy_include}")
      unset(_numpy_include)
    endif()
  endif()

  if(WIN32 OR APPLE)
    # Always copy from precompiled libs.
  elseif(WITH_PYTHON_INSTALL_REQUESTS)
    find_python_package(requests "")
  endif()

  if(WIN32 OR APPLE)
    # Always copy from precompiled libs.
  elseif(WITH_PYTHON_INSTALL_ZSTANDARD)
    find_python_package(zstandard "")
  endif()
endif()

# Select C++17 as the standard for C++ projects.
set(CMAKE_CXX_STANDARD 17)
# If C++17 is not available, downgrading to an earlier standard is NOT OK.
set(CMAKE_CXX_STANDARD_REQUIRED ON)
# Do not enable compiler specific language extensions.
set(CMAKE_CXX_EXTENSIONS OFF)

# Visual Studio has all standards it supports available by default
# Clang on windows copies this behavior and does not support these switches
if(CMAKE_COMPILER_IS_GNUCC OR
   (CMAKE_C_COMPILER_ID MATCHES "Clang" AND (NOT MSVC)) OR
   (CMAKE_C_COMPILER_ID STREQUAL "Intel"))

  # Use C11 + GNU extensions, works with GCC, Clang, ICC
  string(APPEND CMAKE_C_FLAGS " -std=gnu11")
endif()

if(WITH_COMPILER_SHORT_FILE_MACRO)
  # Use '-fmacro-prefix-map' for Clang and GCC (MSVC doesn't support this).
  set(C_PREFIX_MAP_FLAGS "")
  set(CXX_PREFIX_MAP_FLAGS "")
  add_check_c_compiler_flags(
    C_PREFIX_MAP_FLAGS
    C_MACRO_PREFIX_MAP -fmacro-prefix-map=foo=bar
  )
  add_check_cxx_compiler_flags(
    CXX_PREFIX_MAP_FLAGS
    CXX_MACRO_PREFIX_MAP -fmacro-prefix-map=foo=bar
  )
  if(C_MACRO_PREFIX_MAP AND CXX_MACRO_PREFIX_MAP)
    if(APPLE)
      if(XCODE AND ${XCODE_VERSION} VERSION_LESS 12.0)
        # Developers may have say LLVM Clang-10.0.1 toolchain (which supports the flag)
        # with Xcode-11 (the Clang of which doesn't support the flag).
        message(
          WARNING
          "-fmacro-prefix-map flag is NOT supported by Clang shipped with Xcode-${XCODE_VERSION}."
          " Some Xcode functionality in Product menu may not work. "
          "Disabling WITH_COMPILER_SHORT_FILE_MACRO."
        )
        set(WITH_COMPILER_SHORT_FILE_MACRO OFF)
      endif()
    endif()
    if(WITH_COMPILER_SHORT_FILE_MACRO)
      path_ensure_trailing_slash(_src_dir "${CMAKE_SOURCE_DIR}")
      path_ensure_trailing_slash(_bin_dir "${CMAKE_BINARY_DIR}")
      # Keep this variable so it can be stripped from build-info.
      set(PLATFORM_CFLAGS_FMACRO_PREFIX_MAP
        "-fmacro-prefix-map=\"${_src_dir}\"=\"\" -fmacro-prefix-map=\"${_bin_dir}\"=\"\"")
      string(APPEND PLATFORM_CFLAGS " ${PLATFORM_CFLAGS_FMACRO_PREFIX_MAP}")
      unset(_src_dir)
      unset(_bin_dir)
    endif()
  else()
    message(
      WARNING
      "-fmacro-prefix-map flag is NOT supported by C/C++ compiler."
      " Disabling WITH_COMPILER_SHORT_FILE_MACRO."
    )
    set(WITH_COMPILER_SHORT_FILE_MACRO OFF)
  endif()
  unset(C_PREFIX_MAP_FLAGS)
  unset(CXX_PREFIX_MAP_FLAGS)
endif()

# Include warnings first, so its possible to disable them with user defined flags
# eg: -Wno-uninitialized
set(CMAKE_C_FLAGS "${C_WARNINGS} ${CMAKE_C_FLAGS} ${PLATFORM_CFLAGS}")
set(CMAKE_CXX_FLAGS "${CXX_WARNINGS} ${CMAKE_CXX_FLAGS} ${PLATFORM_CFLAGS}")

# defined above, platform specific but shared names
mark_as_advanced(
  CYCLES_OSL
  OSL_LIB_EXEC
  OSL_COMPILER
  OSL_LIB_COMP
  OSL_LIB_QUERY
  OSL_INCLUDE_DIR
)

mark_as_advanced(
  LLVM_CONFIG
  LLVM_ROOT_DIR
  LLVM_LIBRARY
  LLVM_VERSION
)


# -------------------------------------------------------------------------------
# Global Defines

if(WITH_ASSERT_ABORT)
  add_definitions(-DWITH_ASSERT_ABORT)
endif()

# NDEBUG is the standard C define to disable asserts.
if(WITH_ASSERT_RELEASE)
  # CMake seemingly be setting the NDEBUG flag on its own already on some configurations
  # therefore we need to remove the flags if they happen to be set.
  remove_cc_flag("-DNDEBUG") # GCC/CLang
  remove_cc_flag("/DNDEBUG") # MSVC
else()
  set_property(DIRECTORY APPEND PROPERTY COMPILE_DEFINITIONS
    $<$<CONFIG:Release>:NDEBUG>
    $<$<CONFIG:MinSizeRel>:NDEBUG>
    $<$<CONFIG:RelWithDebInfo>:NDEBUG>
  )
endif()

# message(STATUS "Using CFLAGS: ${CMAKE_C_FLAGS}")
# message(STATUS "Using CXXFLAGS: ${CMAKE_CXX_FLAGS}")

# -----------------------------------------------------------------------------
# Testing Functions

include(build_files/cmake/testing.cmake)

# -----------------------------------------------------------------------------
# Add Sub-Directories

if(WITH_BLENDER)
  add_subdirectory(intern)
  add_subdirectory(extern)

  # source after intern and extern to gather all
  # internal and external library information first, for test linking
  add_subdirectory(source)
elseif(WITH_CYCLES_STANDALONE OR WITH_CYCLES_HYDRA_RENDER_DELEGATE)
  add_subdirectory(intern/atomic)
  add_subdirectory(intern/guardedalloc)
  add_subdirectory(intern/libc_compat)
  add_subdirectory(intern/sky)

  add_subdirectory(intern/cycles)
  if(WITH_CYCLES_LOGGING)
    if(NOT WITH_SYSTEM_GFLAGS)
      add_subdirectory(extern/gflags)
    endif()
    add_subdirectory(extern/glog)
  endif()
  if(WITH_CUDA_DYNLOAD)
    add_subdirectory(extern/cuew)
  endif()
  if(WITH_HIP_DYNLOAD)
    add_subdirectory(extern/hipew)
  endif()
endif()


# -----------------------------------------------------------------------------
# Add Testing Directory

add_subdirectory(tests)


# -----------------------------------------------------------------------------
# Add Blender Application

if(WITH_BLENDER)
  add_subdirectory(source/creator)
endif()


# -----------------------------------------------------------------------------
# Define 'heavy' sub-modules (for Ninja builder when using pools)
setup_heavy_lib_pool()


# -----------------------------------------------------------------------------
# CPack for generating packages

include(build_files/cmake/packaging.cmake)


# -----------------------------------------------------------------------------
<<<<<<< HEAD
# Use Dynamic Loading for OpenMP

if(WITH_BLENDER)
  openmp_delayload(bforartists)
endif()


# -----------------------------------------------------------------------------
=======
>>>>>>> f56980ef
# Print Final Configuration

if(FIRST_RUN)

  set(_config_msg "\nBforartists Configuration\n=====================")

  function(info_cfg_option
    _setting
    )

    set(_msg "  - ${_setting}")
    string(LENGTH "${_msg}" _len)
    while("36" GREATER "${_len}")
      string(APPEND _msg " ")
      math(EXPR _len "${_len} + 1")
    endwhile()

    set(_config_msg "${_config_msg}\n${_msg}${${_setting}}" PARENT_SCOPE)
  endfunction()

  function(info_cfg_text
    _text
    )

    set(_config_msg "${_config_msg}\n\n  ${_text}" PARENT_SCOPE)
  endfunction()

  message(STATUS "C Compiler:   \"${CMAKE_C_COMPILER_ID}\"")
  message(STATUS "C++ Compiler: \"${CMAKE_CXX_COMPILER_ID}\"")

  info_cfg_text("Build Options:")
  info_cfg_option(WITH_ALEMBIC)
  info_cfg_option(WITH_BULLET)
  info_cfg_option(WITH_CLANG)
  info_cfg_option(WITH_CYCLES)
  info_cfg_option(WITH_FFTW3)
  info_cfg_option(WITH_FREESTYLE)
  info_cfg_option(WITH_GMP)
  info_cfg_option(WITH_HARU)
  info_cfg_option(WITH_IK_ITASC)
  info_cfg_option(WITH_IK_SOLVER)
  info_cfg_option(WITH_INPUT_NDOF)
  info_cfg_option(WITH_INPUT_IME)
  info_cfg_option(WITH_INTERNATIONAL)
  info_cfg_option(WITH_OPENCOLLADA)
  info_cfg_option(WITH_OPENCOLORIO)
  info_cfg_option(WITH_OPENIMAGEDENOISE)
  info_cfg_option(WITH_OPENSUBDIV)
  info_cfg_option(WITH_OPENVDB)
  info_cfg_option(WITH_POTRACE)
  info_cfg_option(WITH_PUGIXML)
  info_cfg_option(WITH_QUADRIFLOW)
  info_cfg_option(WITH_TBB)
  info_cfg_option(WITH_USD)
  info_cfg_option(WITH_MATERIALX)
  info_cfg_option(WITH_XR_OPENXR)

  info_cfg_text("Compiler Options:")
  info_cfg_option(WITH_BUILDINFO)

  info_cfg_text("System Options:")
  info_cfg_option(WITH_INSTALL_PORTABLE)
  info_cfg_option(WITH_MEM_JEMALLOC)
  info_cfg_option(WITH_MEM_VALGRIND)

  info_cfg_text("GHOST Options:")
  info_cfg_option(WITH_GHOST_DEBUG)
  info_cfg_option(WITH_GHOST_SDL)
  if(UNIX AND NOT APPLE)
    info_cfg_option(WITH_GHOST_X11)
    info_cfg_option(WITH_GHOST_WAYLAND)
    if(WITH_GHOST_X11)
      info_cfg_option(WITH_GHOST_XDND)
      info_cfg_option(WITH_X11_XFIXES)
      info_cfg_option(WITH_X11_XINPUT)
    endif()
    if(WITH_GHOST_WAYLAND)
      info_cfg_option(WITH_GHOST_WAYLAND_DYNLOAD)
      info_cfg_option(WITH_GHOST_WAYLAND_LIBDECOR)
    endif()
  endif()

  info_cfg_text("Image Formats:")
  info_cfg_option(WITH_IMAGE_CINEON)
  info_cfg_option(WITH_IMAGE_OPENEXR)
  info_cfg_option(WITH_IMAGE_OPENJPEG)

  info_cfg_text("Audio:")
  info_cfg_option(WITH_AUDASPACE)
  info_cfg_option(WITH_CODEC_FFMPEG)
  info_cfg_option(WITH_CODEC_SNDFILE)
  info_cfg_option(WITH_COREAUDIO)
  info_cfg_option(WITH_JACK)
  info_cfg_option(WITH_JACK_DYNLOAD)
  info_cfg_option(WITH_OPENAL)
  info_cfg_option(WITH_PULSEAUDIO)
  info_cfg_option(WITH_PULSEAUDIO_DYNLOAD)
  info_cfg_option(WITH_SDL)
  info_cfg_option(WITH_WASAPI)

  info_cfg_text("Compression:")
  info_cfg_option(WITH_LZMA)
  info_cfg_option(WITH_LZO)

  if(WITH_PYTHON)
    info_cfg_text("Python:")
    info_cfg_option(WITH_PYTHON_INSTALL)
    info_cfg_option(WITH_PYTHON_INSTALL_NUMPY)
    info_cfg_option(WITH_PYTHON_INSTALL_ZSTANDARD)
    info_cfg_option(WITH_PYTHON_MODULE)
    info_cfg_option(WITH_PYTHON_SAFETY)
  endif()

  info_cfg_text("Modifiers:")
  info_cfg_option(WITH_MOD_FLUID)
  info_cfg_option(WITH_MOD_OCEANSIM)
  info_cfg_option(WITH_MOD_REMESH)

  info_cfg_text("Rendering:")
  info_cfg_option(WITH_HYDRA)

  if(WITH_CYCLES)
    info_cfg_text("Rendering (Cycles):")
    info_cfg_option(WITH_CYCLES_OSL)
    info_cfg_option(WITH_CYCLES_EMBREE)
    info_cfg_option(WITH_CYCLES_PATH_GUIDING)
    if(NOT APPLE)
      info_cfg_option(WITH_CYCLES_DEVICE_OPTIX)
      info_cfg_option(WITH_CYCLES_DEVICE_CUDA)
      info_cfg_option(WITH_CYCLES_CUDA_BINARIES)
      info_cfg_option(WITH_CYCLES_DEVICE_ONEAPI)
      info_cfg_option(WITH_CYCLES_ONEAPI_BINARIES)
      info_cfg_option(WITH_CYCLES_DEVICE_HIP)
      info_cfg_option(WITH_CYCLES_HIP_BINARIES)
      info_cfg_option(WITH_CYCLES_DEVICE_HIPRT)
    endif()
  endif()

  info_cfg_text("")

  message(STATUS "${_config_msg}")
endif()

if(0)
  print_all_vars()
endif()

# Should be the last step of configuration.
if(POSTCONFIGURE_SCRIPT)
  include(${POSTCONFIGURE_SCRIPT})
endif()<|MERGE_RESOLUTION|>--- conflicted
+++ resolved
@@ -704,8 +704,8 @@
   set(CYCLES_HIP_BINARIES_ARCH
     gfx1010 gfx1011 gfx1012
     gfx1030 gfx1031 gfx1032 gfx1034 gfx1035 gfx1036
-    gfx1100 gfx1101 gfx1102 gfx1103 gfx1150 gfx1151 #gfx1152
-    #gfx1200 gfx1201
+    gfx1100 gfx1101 gfx1102 gfx1103 gfx1150 gfx1151 gfx1152
+    gfx1200 gfx1201
     CACHE STRING "AMD HIP architectures to build binaries for"
   )
   mark_as_advanced(WITH_CYCLES_DEVICE_HIP)
@@ -2688,17 +2688,6 @@
 
 
 # -----------------------------------------------------------------------------
-<<<<<<< HEAD
-# Use Dynamic Loading for OpenMP
-
-if(WITH_BLENDER)
-  openmp_delayload(bforartists)
-endif()
-
-
-# -----------------------------------------------------------------------------
-=======
->>>>>>> f56980ef
 # Print Final Configuration
 
 if(FIRST_RUN)
