# ***** BEGIN GPL LICENSE BLOCK *****
#
# This program is free software; you can redistribute it and/or
# modify it under the terms of the GNU General Public License
# as published by the Free Software Foundation; either version 2
# of the License, or (at your option) any later version.
#
# This program is distributed in the hope that it will be useful,
# but WITHOUT ANY WARRANTY; without even the implied warranty of
# MERCHANTABILITY or FITNESS FOR A PARTICULAR PURPOSE.  See the
# GNU General Public License for more details.
#
# You should have received a copy of the GNU General Public License
# along with this program; if not, write to the Free Software Foundation,
# Inc., 51 Franklin Street, Fifth Floor, Boston, MA 02110-1301, USA.
#
# The Original Code is Copyright (C) 2006, Blender Foundation
# All rights reserved.
# ***** END GPL LICENSE BLOCK *****

#-----------------------------------------------------------------------------
# We don't allow in-source builds. This causes no end of troubles because
# all out-of-source builds will use the CMakeCache.txt file there and even
# build the libs and objects in it.

if(${CMAKE_SOURCE_DIR} STREQUAL ${CMAKE_BINARY_DIR})
<<<<<<< HEAD
	if(NOT DEFINED WITH_IN_SOURCE_BUILD)
		message(FATAL_ERROR
			"CMake generation for Bforartists is not allowed within the source directory!"
			"\n Remove \"${CMAKE_SOURCE_DIR}/CMakeCache.txt\" and try again from another folder, e.g.:"
			"\n "
			"\n rm CMakeCache.txt"
			"\n cd .."
			"\n mkdir cmake-make"
			"\n cd cmake-make"
			"\n cmake ../Bforartists"
			"\n "
			"\n Alternately define WITH_IN_SOURCE_BUILD to force this option (not recommended!)"
		)
	endif()
=======
  if(NOT DEFINED WITH_IN_SOURCE_BUILD)
    message(FATAL_ERROR
      "CMake generation for blender is not allowed within the source directory!"
      "\n Remove \"${CMAKE_SOURCE_DIR}/CMakeCache.txt\" and try again from another folder, e.g.:"
      "\n "
      "\n rm CMakeCache.txt"
      "\n cd .."
      "\n mkdir cmake-make"
      "\n cd cmake-make"
      "\n cmake ../blender"
      "\n "
      "\n Alternately define WITH_IN_SOURCE_BUILD to force this option (not recommended!)"
    )
  endif()
>>>>>>> c03ac674
endif()

cmake_minimum_required(VERSION 3.5)

# Prever LEGACY OpenGL to eb compatible with all the existing releases and
# platforms which don't hare GLVND yet. Only do it if preference was not set
# externally.
if(NOT DEFINED OpenGL_GL_PREFERENCE)
  set(OpenGL_GL_PREFERENCE "LEGACY")
endif()

if(NOT EXECUTABLE_OUTPUT_PATH)
  set(FIRST_RUN TRUE)
else()
  set(FIRST_RUN FALSE)
endif()

# this starts out unset
list(APPEND CMAKE_MODULE_PATH "${CMAKE_SOURCE_DIR}/build_files/cmake/Modules")
list(APPEND CMAKE_MODULE_PATH "${CMAKE_SOURCE_DIR}/build_files/cmake/platform")

# avoid having empty buildtype
if(NOT DEFINED CMAKE_BUILD_TYPE_INIT)
  set(CMAKE_BUILD_TYPE_INIT "Release")
endif()

# Omit superfluous "Up-to-date" messages.
if(NOT DEFINED CMAKE_INSTALL_MESSAGE)
  set(CMAKE_INSTALL_MESSAGE "LAZY")
endif()

# quiet output for Makefiles, 'make -s' helps too
# set_property(GLOBAL PROPERTY RULE_MESSAGES OFF)

# global compile definitions since add_definitions() adds for all.
set_property(DIRECTORY APPEND PROPERTY COMPILE_DEFINITIONS
  $<$<CONFIG:Debug>:DEBUG;_DEBUG>
  $<$<CONFIG:Release>:NDEBUG>
  $<$<CONFIG:MinSizeRel>:NDEBUG>
  $<$<CONFIG:RelWithDebInfo>:NDEBUG>
)

#-----------------------------------------------------------------------------
# Set policy

# see "cmake --help-policy CMP0003"
# So library linking is more sane
cmake_policy(SET CMP0003 NEW)

# So BUILDINFO and BLENDERPATH strings are automatically quoted
cmake_policy(SET CMP0005 NEW)

# So syntax problems are errors
cmake_policy(SET CMP0010 NEW)

# Input directories must have CMakeLists.txt
cmake_policy(SET CMP0014 NEW)

#-----------------------------------------------------------------------------
# Load some macros.
include(build_files/cmake/macros.cmake)


#-----------------------------------------------------------------------------
# Initialize project.

blender_project_hack_pre()

project(Bforartists)

blender_project_hack_post()

enable_testing()

#-----------------------------------------------------------------------------
# Redirect output files

set(EXECUTABLE_OUTPUT_PATH ${CMAKE_BINARY_DIR}/bin CACHE INTERNAL "" FORCE)
set(LIBRARY_OUTPUT_PATH ${CMAKE_BINARY_DIR}/lib CACHE INTERNAL "" FORCE)
if(MSVC)
  set(TESTS_OUTPUT_DIR ${EXECUTABLE_OUTPUT_PATH}/tests/$<CONFIG>/ CACHE INTERNAL "" FORCE)
else()
  set(TESTS_OUTPUT_DIR ${EXECUTABLE_OUTPUT_PATH}/tests/ CACHE INTERNAL "" FORCE)
endif()

#-----------------------------------------------------------------------------
# Set default config options

get_blender_version()


#-----------------------------------------------------------------------------
# Platform Specific Defaults

# list of var-names
set(_init_vars)

# initialize to ON
macro(option_defaults_init)
  foreach(_var ${ARGV})
    set(${_var} ON)
    list(APPEND _init_vars "${_var}")
  endforeach()
  unset(_var)
endmacro()

# remove from namespace
macro(option_defaults_clear)
  foreach(_var ${_init_vars})
    unset(${_var})
  endforeach()
  unset(_var)
  unset(_init_vars)
endmacro()


# values to initialize WITH_****
option_defaults_init(
  _init_BUILDINFO
  _init_CODEC_FFMPEG
  _init_CYCLES_OSL
  _init_IMAGE_OPENEXR
  _init_INPUT_NDOF
  _init_JACK
  _init_OPENCOLLADA
  _init_OPENCOLORIO
  _init_SDL
  _init_FFTW3
  _init_OPENSUBDIV
)

# customize...
if(UNIX AND NOT APPLE)
  # some of these libraries are problematic on Linux
  # disable less important dependencies by default
  set(_init_CODEC_FFMPEG                   OFF)
  set(_init_CYCLES_OSL                     OFF)
  set(_init_IMAGE_OPENEXR                  OFF)
  set(_init_JACK                           OFF)
  set(_init_OPENCOLLADA                    OFF)
  set(_init_OPENCOLORIO                    OFF)
  set(_init_SDL                            OFF)
  set(_init_FFTW3                          OFF)
  set(_init_OPENSUBDIV                     OFF)
elseif(WIN32)
  set(_init_JACK                           OFF)
elseif(APPLE)
  set(_init_JACK                           OFF)
endif()


#-----------------------------------------------------------------------------
# Options

# First platform specific non-cached vars
if(UNIX AND NOT (APPLE OR HAIKU))
  set(WITH_X11 ON)
endif()

# Blender internal features
option(WITH_BLENDER "Build bforartists (disable to build only the blender player)" ON)
mark_as_advanced(WITH_BLENDER)

option(WITH_INTERNATIONAL "Enable I18N (International fonts and text)" ON)

option(WITH_PYTHON        "Enable Embedded Python API  (only disable for development)" ON)
option(WITH_PYTHON_SECURITY "Disables execution of scripts within blend files by default" ON)
mark_as_advanced(WITH_PYTHON)  # don't want people disabling this unless they really know what they are doing.
mark_as_advanced(WITH_PYTHON_SECURITY)  # some distributions see this as a security issue, rather than have them patch it, make a build option.

option(WITH_PYTHON_SAFETY "Enable internal API error checking to track invalid data to prevent crash on access (at the expense of some efficiency, only enable for development)." OFF)
mark_as_advanced(WITH_PYTHON_SAFETY)
option(WITH_PYTHON_MODULE "Enable building as a python module which runs without a user interface, like running regular bforartists in background mode (experimental, only enable for development), installs to PYTHON_SITE_PACKAGES (or CMAKE_INSTALL_PREFIX if WITH_INSTALL_PORTABLE is enabled)." OFF)
if(APPLE)
  option(WITH_PYTHON_FRAMEWORK "Enable building using the Python available in the framework (OSX only)" OFF)
endif()

option(WITH_BUILDINFO     "Include extra build details (only disable for development & faster builds)" ${_init_BUILDINFO})
if(${CMAKE_VERSION} VERSION_LESS 2.8.8)
  # add_library OBJECT arg unsupported
  set(WITH_BUILDINFO OFF)
endif()
set(BUILDINFO_OVERRIDE_DATE "" CACHE STRING "Use instead of the current date for reproducible builds (empty string disables this option)")
set(BUILDINFO_OVERRIDE_TIME "" CACHE STRING "Use instead of the current time for reproducible builds (empty string disables this option)")
set(CPACK_OVERRIDE_PACKAGENAME "" CACHE STRING "Use instead of the standard packagename (empty string disables this option)")
mark_as_advanced(CPACK_OVERRIDE_PACKAGENAME)
mark_as_advanced(BUILDINFO_OVERRIDE_DATE)
mark_as_advanced(BUILDINFO_OVERRIDE_TIME)

option(WITH_IK_ITASC      "Enable ITASC IK solver (only disable for development & for incompatible C++ compilers)" ON)
option(WITH_IK_SOLVER     "Enable Legacy IK solver (only disable for development)" ON)
option(WITH_FFTW3         "Enable FFTW3 support (Used for smoke, ocean sim, and audio effects)" ${_init_FFTW3})
option(WITH_BULLET        "Enable Bullet (Physics Engine)" ON)
option(WITH_SYSTEM_BULLET "Use the systems bullet library (currently unsupported due to missing features in upstream!)" )
mark_as_advanced(WITH_SYSTEM_BULLET)
option(WITH_OPENCOLORIO   "Enable OpenColorIO color management" ${_init_OPENCOLORIO})

# Compositor
option(WITH_COMPOSITOR         "Enable the tile based nodal compositor" ON)

option(WITH_OPENSUBDIV    "Enable OpenSubdiv for surface subdivision" ${_init_OPENSUBDIV})

option(WITH_OPENVDB       "Enable features relying on OpenVDB" OFF)
option(WITH_OPENVDB_BLOSC "Enable blosc compression for OpenVDB, only enable if OpenVDB was built with blosc support" OFF)
option(WITH_OPENVDB_3_ABI_COMPATIBLE "Assume OpenVDB library has been compiled with version 3 ABI compatibility" OFF)
mark_as_advanced(WITH_OPENVDB_3_ABI_COMPATIBLE)

# GHOST Windowing Library Options
option(WITH_GHOST_DEBUG   "Enable debugging output for the GHOST library" OFF)
mark_as_advanced(WITH_GHOST_DEBUG)

option(WITH_GHOST_SDL    "Enable building Bforartists against SDL for windowing rather than the native APIs" OFF)
mark_as_advanced(WITH_GHOST_SDL)

if(WITH_X11)
  option(WITH_GHOST_XDND    "Enable drag'n'drop support on X11 using XDND protocol" ON)
endif()

# Misc...
option(WITH_HEADLESS      "Build without graphical support (renderfarm, server mode only)" OFF)
mark_as_advanced(WITH_HEADLESS)

option(WITH_AUDASPACE    "Build with Bforartists audio library (only disable if you know what you're doing!)" ON)
option(WITH_SYSTEM_AUDASPACE "Build with external audaspace library installed on the system (only enable if you know what you're doing!)" OFF)
mark_as_advanced(WITH_AUDASPACE)
mark_as_advanced(WITH_SYSTEM_AUDASPACE)

if(NOT WITH_AUDASPACE)
  set(WITH_SYSTEM_AUDASPACE OFF)
endif()

option(WITH_OPENMP        "Enable OpenMP (has to be supported by the compiler)" ON)
if(UNIX AND NOT APPLE)
  option(WITH_OPENMP_STATIC "Link OpenMP statically (only used by the release environment)" OFF)
  mark_as_advanced(WITH_OPENMP_STATIC)
endif()

if(WITH_X11)
  option(WITH_X11_XINPUT    "Enable X11 Xinput (tablet support and unicode input)"  ON)
  option(WITH_X11_XF86VMODE "Enable X11 video mode switching"                       ON)
  option(WITH_X11_XFIXES    "Enable X11 XWayland cursor warping workaround"         ON)
  option(WITH_X11_ALPHA     "Enable X11 transparent background"                     ON)
endif()

if(UNIX AND NOT APPLE)
  option(WITH_SYSTEM_GLEW "Use GLEW OpenGL wrapper library provided by the operating system" OFF)
  option(WITH_SYSTEM_GLES "Use OpenGL ES library provided by the operating system"           ON)
else()
  # not an option for other OS's
  set(WITH_SYSTEM_GLEW OFF)
  set(WITH_SYSTEM_GLES OFF)
endif()


if(UNIX AND NOT APPLE)
  option(WITH_SYSTEM_EIGEN3 "Use the systems Eigen3 library" OFF)
endif()


# Modifiers
option(WITH_MOD_FLUID           "Enable Elbeem Modifier (Fluid Simulation)" ON)
option(WITH_MOD_SMOKE           "Enable Smoke Modifier (Smoke Simulation)" ON)
option(WITH_MOD_REMESH          "Enable Remesh Modifier" ON)
# option(WITH_MOD_CLOTH_ELTOPO    "Enable Experimental cloth solver" OFF)  # this is now only available in a branch
# mark_as_advanced(WITH_MOD_CLOTH_ELTOPO)
option(WITH_MOD_OCEANSIM        "Enable Ocean Modifier" OFF)

# Image format support
option(WITH_OPENIMAGEIO         "Enable OpenImageIO Support (http://www.openimageio.org)" ON)
option(WITH_IMAGE_OPENEXR       "Enable OpenEXR Support (http://www.openexr.com)" ${_init_IMAGE_OPENEXR})
option(WITH_IMAGE_OPENJPEG      "Enable OpenJpeg Support (http://www.openjpeg.org)" ON)
option(WITH_IMAGE_TIFF          "Enable LibTIFF Support" ON)
option(WITH_IMAGE_DDS           "Enable DDS Image Support" ON)
option(WITH_IMAGE_CINEON        "Enable CINEON and DPX Image Support" ON)
option(WITH_IMAGE_HDR           "Enable HDR Image Support" ON)

# Audio/Video format support
option(WITH_CODEC_AVI           "Enable Bforartists own AVI file support (raw/jpeg)" ON)
option(WITH_CODEC_FFMPEG        "Enable FFMPeg Support (http://ffmpeg.org)" ${_init_CODEC_FFMPEG})
option(WITH_CODEC_SNDFILE       "Enable libsndfile Support (http://www.mega-nerd.com/libsndfile)" OFF)

# Alembic support
option(WITH_ALEMBIC             "Enable Alembic Support" ON)
option(WITH_ALEMBIC_HDF5        "Enable Legacy Alembic Support (not officially supported)" OFF)

# 3D format support
# Disable opencollada when we don't have precompiled libs
option(WITH_OPENCOLLADA   "Enable OpenCollada Support (http://www.opencollada.org)" ${_init_OPENCOLLADA})

# Sound output
option(WITH_SDL           "Enable SDL for sound and joystick support" ${_init_SDL})
option(WITH_OPENAL        "Enable OpenAL Support (http://www.openal.org)" ON)
option(WITH_JACK          "Enable JACK Support (http://www.jackaudio.org)" ${_init_JACK})
if(UNIX AND NOT APPLE)
  option(WITH_JACK_DYNLOAD  "Enable runtime dynamic JACK libraries loading" OFF)
endif()
if(UNIX AND NOT APPLE)
  option(WITH_SDL_DYNLOAD  "Enable runtime dynamic SDL libraries loading" OFF)
endif()

# Compression
option(WITH_LZO           "Enable fast LZO compression (used for pointcache)" ON)
option(WITH_LZMA          "Enable best LZMA compression, (used for pointcache)" ON)
if(UNIX AND NOT APPLE)
  option(WITH_SYSTEM_LZO    "Use the system LZO library" OFF)
endif()
option(WITH_DRACO         "Enable Draco mesh compression Python module (used for glTF)" ON)

# Camera/motion tracking
option(WITH_LIBMV         "Enable Libmv structure from motion library" ON)
option(WITH_LIBMV_SCHUR_SPECIALIZATIONS "Enable fixed-size schur specializations." OFF)
mark_as_advanced(WITH_LIBMV_SCHUR_SPECIALIZATIONS)

# Logging/unbit test libraries.
option(WITH_SYSTEM_GFLAGS   "Use system-wide Gflags instead of a bundled one" OFF)
option(WITH_SYSTEM_GLOG     "Use system-wide Glog instead of a bundled one" OFF)
mark_as_advanced(WITH_SYSTEM_GFLAGS)
mark_as_advanced(WITH_SYSTEM_GLOG)

# Freestyle
option(WITH_FREESTYLE     "Enable Freestyle (advanced edges rendering)" ON)

# Misc
if(WIN32)
  option(WITH_INPUT_IME "Enable Input Method Editor (IME) for complex Asian character input" ON)
endif()
option(WITH_INPUT_NDOF "Enable NDOF input devices (SpaceNavigator and friends)" ${_init_INPUT_NDOF})
option(WITH_RAYOPTIMIZATION "Enable use of SIMD (SSE) optimizations for the raytracer" ON)
if(UNIX AND NOT APPLE)
<<<<<<< HEAD
	option(WITH_INSTALL_PORTABLE "Install redistributeable runtime, otherwise install into CMAKE_INSTALL_PREFIX" ON)
	option(WITH_STATIC_LIBS "Try to link with static libraries, as much as possible, to make bforartists more portable across distributions" OFF)
	if(WITH_STATIC_LIBS)
		option(WITH_BOOST_ICU "Boost uses ICU library (required for linking with static Boost built with libicu)." OFF)
		mark_as_advanced(WITH_BOOST_ICU)
	endif()
=======
  option(WITH_INSTALL_PORTABLE "Install redistributeable runtime, otherwise install into CMAKE_INSTALL_PREFIX" ON)
  option(WITH_STATIC_LIBS "Try to link with static libraries, as much as possible, to make blender more portable across distributions" OFF)
  if(WITH_STATIC_LIBS)
    option(WITH_BOOST_ICU "Boost uses ICU library (required for linking with static Boost built with libicu)." OFF)
    mark_as_advanced(WITH_BOOST_ICU)
  endif()
>>>>>>> c03ac674
endif()

option(WITH_PYTHON_INSTALL       "Copy system python into the bforartists install folder" ON)
if(WIN32 OR APPLE)
  # Windows and macOS have this bundled with Python libraries.
elseif(WITH_PYTHON_INSTALL OR (WITH_AUDASPACE AND NOT WITH_SYSTEM_AUDASPACE))
  set(PYTHON_NUMPY_PATH            "" CACHE PATH "Path to python site-packages or dist-packages containing 'numpy' module")
  mark_as_advanced(PYTHON_NUMPY_PATH)
  set(PYTHON_NUMPY_INCLUDE_DIRS ${PYTHON_NUMPY_PATH}/numpy/core/include CACHE PATH "Path to the include directory of the numpy module")
  mark_as_advanced(PYTHON_NUMPY_INCLUDE_DIRS)
endif()
if(WITH_PYTHON_INSTALL)
<<<<<<< HEAD
	option(WITH_PYTHON_INSTALL_NUMPY "Copy system numpy into the bforartists install folder"  ON)

	if(UNIX AND NOT APPLE)
		option(WITH_PYTHON_INSTALL_REQUESTS "Copy system requests into the bforartists install folder" ON)
		set(PYTHON_REQUESTS_PATH "" CACHE PATH "Path to python site-packages or dist-packages containing 'requests' module")
		mark_as_advanced(PYTHON_REQUESTS_PATH)
	endif()
=======
  option(WITH_PYTHON_INSTALL_NUMPY "Copy system numpy into the blender install folder"  ON)

  if(UNIX AND NOT APPLE)
    option(WITH_PYTHON_INSTALL_REQUESTS "Copy system requests into the blender install folder" ON)
    set(PYTHON_REQUESTS_PATH "" CACHE PATH "Path to python site-packages or dist-packages containing 'requests' module")
    mark_as_advanced(PYTHON_REQUESTS_PATH)
  endif()
>>>>>>> c03ac674
endif()

option(WITH_CPU_SSE              "Enable SIMD instruction if they're detected on the host machine" ON)
mark_as_advanced(WITH_CPU_SSE)

# Cycles
option(WITH_CYCLES                  "Enable Cycles Render Engine" ON)
option(WITH_CYCLES_STANDALONE       "Build Cycles standalone application" OFF)
option(WITH_CYCLES_STANDALONE_GUI   "Build Cycles standalone with GUI" OFF)
option(WITH_CYCLES_OSL              "Build Cycles with OSL support" ${_init_CYCLES_OSL})
option(WITH_CYCLES_EMBREE           "Build Cycles with Embree support" OFF)
option(WITH_CYCLES_CUDA_BINARIES    "Build Cycles CUDA binaries" OFF)
option(WITH_CYCLES_CUBIN_COMPILER   "Build cubins with nvrtc based compiler instead of nvcc" OFF)
option(WITH_CYCLES_CUDA_BUILD_SERIAL "Build cubins one after another (useful on machines with limited RAM)" OFF)
mark_as_advanced(WITH_CYCLES_CUDA_BUILD_SERIAL)
set(CYCLES_CUDA_BINARIES_ARCH sm_30 sm_35 sm_37 sm_50 sm_52 sm_60 sm_61 sm_70 sm_75 CACHE STRING "CUDA architectures to build binaries for")
mark_as_advanced(CYCLES_CUDA_BINARIES_ARCH)
unset(PLATFORM_DEFAULT)
option(WITH_CYCLES_LOGGING  "Build Cycles with logging support" ON)
option(WITH_CYCLES_DEBUG    "Build Cycles with extra debug capabilities" OFF)
option(WITH_CYCLES_NATIVE_ONLY  "Build Cycles with native kernel only (which fits current CPU, use for development only)" OFF)
mark_as_advanced(WITH_CYCLES_CUBIN_COMPILER)
mark_as_advanced(WITH_CYCLES_LOGGING)
mark_as_advanced(WITH_CYCLES_DEBUG)
mark_as_advanced(WITH_CYCLES_NATIVE_ONLY)

option(WITH_CYCLES_DEVICE_CUDA              "Enable Cycles CUDA compute support" ON)
option(WITH_CYCLES_DEVICE_OPENCL            "Enable Cycles OpenCL compute support" ON)
option(WITH_CYCLES_NETWORK              "Enable Cycles compute over network support (EXPERIMENTAL and unfinished)" OFF)
mark_as_advanced(WITH_CYCLES_DEVICE_CUDA)
mark_as_advanced(WITH_CYCLES_DEVICE_OPENCL)
mark_as_advanced(WITH_CYCLES_NETWORK)

option(WITH_CUDA_DYNLOAD "Dynamically load CUDA libraries at runtime" ON)
mark_as_advanced(WITH_CUDA_DYNLOAD)

# LLVM
option(WITH_LLVM                    "Use LLVM" OFF)
if(APPLE)
  option(LLVM_STATIC                  "Link with LLVM static libraries" ON) # we prefer static llvm build on Apple, dyn build possible though
else()
  option(LLVM_STATIC                  "Link with LLVM static libraries" OFF)
endif()
mark_as_advanced(LLVM_STATIC)

# disable for now, but plan to support on all platforms eventually
option(WITH_MEM_JEMALLOC   "Enable malloc replacement (http://www.canonware.com/jemalloc)" ON)
mark_as_advanced(WITH_MEM_JEMALLOC)

# currently only used for BLI_mempool
option(WITH_MEM_VALGRIND "Enable extended valgrind support for better reporting" OFF)
mark_as_advanced(WITH_MEM_VALGRIND)

# Debug
option(WITH_CXX_GUARDEDALLOC "Enable GuardedAlloc for C++ memory allocation tracking (only enable for development)" OFF)
mark_as_advanced(WITH_CXX_GUARDEDALLOC)

option(WITH_ASSERT_ABORT "Call abort() when raising an assertion through BLI_assert()" ON)
mark_as_advanced(WITH_ASSERT_ABORT)

option(WITH_BOOST                   "Enable features depending on boost" ON)

# Unit testsing
option(WITH_GTESTS "Enable GTest unit testing" OFF)
option(WITH_OPENGL_RENDER_TESTS "Enable OpenGL render related unit testing (Experimental)" OFF)
option(WITH_OPENGL_DRAW_TESTS "Enable OpenGL UI drawing related unit testing (Experimental)" OFF)


# Documentation
if(UNIX AND NOT APPLE)
  option(WITH_DOC_MANPAGE "Create a manual page (Unix manpage)" OFF)
endif()


# OpenGL

option(WITH_OPENGL              "When off limits visibility of the opengl headers to just bf_gpu and gawain (temporary option for development purposes)" ON)
option(WITH_GLEW_ES             "Switches to experimental copy of GLEW that has support for OpenGL ES. (temporary option for development purposes)" OFF)
option(WITH_GL_EGL              "Use the EGL OpenGL system library instead of the platform specific OpenGL system library (CGL, glX, or WGL)"       OFF)
option(WITH_GL_PROFILE_ES20     "Support using OpenGL ES 2.0. (thru either EGL or the AGL/WGL/XGL 'es20' profile)"                                  OFF)

mark_as_advanced(
  WITH_OPENGL
  WITH_GLEW_ES
  WITH_GL_EGL
  WITH_GL_PROFILE_ES20
)

if(WIN32)
  option(WITH_GL_ANGLE "Link with the ANGLE library, an OpenGL ES 2.0 implementation based on Direct3D, instead of the system OpenGL library." OFF)
  mark_as_advanced(WITH_GL_ANGLE)
endif()

if(WITH_GLEW_ES AND WITH_SYSTEM_GLEW)
  message(WARNING Ignoring WITH_SYSTEM_GLEW and using WITH_GLEW_ES)
  set(WITH_SYSTEM_GLEW OFF)
endif()

if(WIN32)
  getDefaultWindowsPrefixBase(CMAKE_GENERIC_PROGRAM_FILES)
  set(CPACK_INSTALL_PREFIX ${CMAKE_GENERIC_PROGRAM_FILES}/${})
endif()

# Compiler toolchain
if(CMAKE_COMPILER_IS_GNUCC)
  option(WITH_LINKER_GOLD "Use ld.gold linker which is usually faster than ld.bfd" ON)
  mark_as_advanced(WITH_LINKER_GOLD)
endif()

if(CMAKE_COMPILER_IS_GNUCC OR CMAKE_C_COMPILER_ID MATCHES "Clang")
  option(WITH_COMPILER_ASAN "Build and link against address sanitizer (only for Debug & RelWithDebInfo targets)." OFF)
  mark_as_advanced(WITH_COMPILER_ASAN)

  if(WITH_COMPILER_ASAN)
    set(_asan_defaults "\
-fsanitize=address \
-fsanitize=bool \
-fsanitize=bounds \
-fsanitize=enum \
-fsanitize=float-cast-overflow \
-fsanitize=float-divide-by-zero \
-fsanitize=nonnull-attribute \
-fsanitize=returns-nonnull-attribute \
-fsanitize=signed-integer-overflow \
-fsanitize=undefined \
-fsanitize=vla-bound \
-fno-sanitize=alignment \
")

<<<<<<< HEAD
		if(NOT MSVC) # not all sanitizers are supported with clang-cl, these two however are very vocal about it
			set(_asan_defaults "${_asan_defaults} -fsanitize=leak -fsanitize=object-size" )
		endif()
		set(COMPILER_ASAN_CFLAGS "${_asan_defaults}" CACHE STRING "C flags for address sanitizer")
		mark_as_advanced(COMPILER_ASAN_CFLAGS)
		set(COMPILER_ASAN_CXXFLAGS "${_asan_defaults}" CACHE STRING "C++ flags for address sanitizer")
		mark_as_advanced(COMPILER_ASAN_CXXFLAGS)

		unset(_asan_defaults)

		if(NOT MSVC)
			find_library(COMPILER_ASAN_LIBRARY asan ${CMAKE_C_IMPLICIT_LINK_DIRECTORIES})
		else()
			find_library( COMPILER_ASAN_LIBRARY NAMES clang_rt.asan-x86_64
				PATHS
				[HKEY_LOCAL_MACHINE\\SOFTWARE\\Wow6432Node\\LLVM\\LLVM;]/lib/clang/7.0.0/lib/windows
				[HKEY_LOCAL_MACHINE\\SOFTWARE\\Wow6432Node\\LLVM\\LLVM;]/lib/clang/6.0.0/lib/windows
			)
		endif()
		mark_as_advanced(COMPILER_ASAN_LIBRARY)
	endif()
endif()

# Dependency graph
option(WITH_LEGACY_DEPSGRAPH "Build bforartists with legacy dependency graph" ON)
mark_as_advanced(WITH_LEGACY_DEPSGRAPH)
=======
    if(NOT MSVC) # not all sanitizers are supported with clang-cl, these two however are very vocal about it
      set(_asan_defaults "${_asan_defaults} -fsanitize=leak -fsanitize=object-size" )
    endif()
    set(COMPILER_ASAN_CFLAGS "${_asan_defaults}" CACHE STRING "C flags for address sanitizer")
    mark_as_advanced(COMPILER_ASAN_CFLAGS)
    set(COMPILER_ASAN_CXXFLAGS "${_asan_defaults}" CACHE STRING "C++ flags for address sanitizer")
    mark_as_advanced(COMPILER_ASAN_CXXFLAGS)

    unset(_asan_defaults)

    if(NOT MSVC)
      find_library(COMPILER_ASAN_LIBRARY asan ${CMAKE_C_IMPLICIT_LINK_DIRECTORIES})
    else()
      find_library( COMPILER_ASAN_LIBRARY NAMES clang_rt.asan-x86_64
        PATHS
        [HKEY_LOCAL_MACHINE\\SOFTWARE\\Wow6432Node\\LLVM\\LLVM;]/lib/clang/7.0.0/lib/windows
        [HKEY_LOCAL_MACHINE\\SOFTWARE\\Wow6432Node\\LLVM\\LLVM;]/lib/clang/6.0.0/lib/windows
      )
    endif()
    mark_as_advanced(COMPILER_ASAN_LIBRARY)
  endif()
endif()
>>>>>>> c03ac674

if(WIN32)
  # Use hardcoded paths or find_package to find externals
  option(WITH_WINDOWS_FIND_MODULES "Use find_package to locate libraries" OFF)
  mark_as_advanced(WITH_WINDOWS_FIND_MODULES)

  option(WITH_WINDOWS_CODESIGN "Use signtool to sign the final binary." OFF)
  mark_as_advanced(WITH_WINDOWS_CODESIGN)

  set(WINDOWS_CODESIGN_PFX CACHE FILEPATH  "Path to pfx file to use for codesigning.")
  mark_as_advanced(WINDOWS_CODESIGN_PFX)

  set(WINDOWS_CODESIGN_PFX_PASSWORD CACHE STRING  "password for pfx file used for codesigning.")
  mark_as_advanced(WINDOWS_CODESIGN_PFX_PASSWORD)

  option(WINDOWS_USE_VISUAL_STUDIO_FOLDERS "Organize the visual studio project according to source folders." ON)
  mark_as_advanced(WINDOWS_USE_VISUAL_STUDIO_FOLDERS)

  option(WINDOWS_PYTHON_DEBUG "Include the files needed for debugging python scripts with visual studio 2017+." OFF)
  mark_as_advanced(WINDOWS_PYTHON_DEBUG)
endif()

# avoid using again
option_defaults_clear()

# end option(...)



# By default we want to install to the directory we are compiling our executables
# unless specified otherwise, which we currently do not allow
if(CMAKE_INSTALL_PREFIX_INITIALIZED_TO_DEFAULT)
  if(WIN32)
    set(CMAKE_INSTALL_PREFIX ${EXECUTABLE_OUTPUT_PATH}/\${BUILD_TYPE} CACHE PATH "default install path" FORCE)
  elseif(APPLE)
    set(CMAKE_INSTALL_PREFIX ${EXECUTABLE_OUTPUT_PATH}/\${BUILD_TYPE} CACHE PATH "default install path" FORCE)
  else()
    if(WITH_INSTALL_PORTABLE)
      set(CMAKE_INSTALL_PREFIX ${EXECUTABLE_OUTPUT_PATH} CACHE PATH "default install path" FORCE)
    endif()
  endif()
endif()



# Apple

if(APPLE)
  include(platform_apple_xcode)
endif()


#-----------------------------------------------------------------------------
# Check for conflicting/unsupported configurations

if(NOT WITH_BLENDER AND NOT WITH_CYCLES_STANDALONE)
  message(FATAL_ERROR
    "At least one of WITH_BLENDER or WITH_CYCLES_STANDALONE "
    "must be enabled, nothing to do!"
  )
endif()

if(NOT WITH_AUDASPACE)
  if(WITH_OPENAL)
    message(WARNING "WITH_OPENAL requires WITH_AUDASPACE which is disabled")
    set(WITH_OPENAL OFF)
  endif()
  if(WITH_JACK)
    message(WARNING "WITH_JACK requires WITH_AUDASPACE which is disabled")
    set(WITH_JACK OFF)
  endif()
endif()

if(NOT WITH_SDL AND WITH_GHOST_SDL)
  message(FATAL_ERROR "WITH_GHOST_SDL requires WITH_SDL")
endif()

# python module, needs some different options
if(WITH_PYTHON_MODULE AND WITH_PYTHON_INSTALL)
  message(FATAL_ERROR "WITH_PYTHON_MODULE requires WITH_PYTHON_INSTALL to be OFF")
endif()


# may as well build python module without a UI
if(WITH_PYTHON_MODULE)
  set(WITH_HEADLESS ON)
endif()

if(NOT WITH_PYTHON)
  set(WITH_CYCLES OFF)
  set(WITH_DRACO OFF)
endif()

if(WITH_DRACO AND NOT WITH_PYTHON_INSTALL)
  message(STATUS "WITH_DRACO requires WITH_PYTHON_INSTALL to be ON, disabling WITH_DRACO for now")
  set(WITH_DRACO OFF)
endif()

# enable boost for cycles, audaspace or i18n
# otherwise if the user disabled
if(NOT WITH_BOOST)
  # Explicitly disabled. so disable all deps.
  macro(set_and_warn
    _setting _val)
    if(${${_setting}})
      message(STATUS "'WITH_BOOST' is disabled: forcing 'set(${_setting} ${_val})'")
    endif()
    set(${_setting} ${_val})
  endmacro()

  set_and_warn(WITH_CYCLES         OFF)
  set_and_warn(WITH_INTERNATIONAL  OFF)
  set_and_warn(WITH_OPENVDB        OFF)
  set_and_warn(WITH_OPENCOLORIO    OFF)
elseif(WITH_CYCLES OR WITH_OPENIMAGEIO OR WITH_INTERNATIONAL OR
       WITH_OPENVDB OR WITH_OPENCOLORIO)
  # Keep enabled
else()
  # Disable boost if not needed.
  set(WITH_BOOST OFF)
endif()

# auto enable openimageio for cycles
if(WITH_CYCLES)
  set(WITH_OPENIMAGEIO ON)

  # auto enable llvm for cycles_osl
  if(WITH_CYCLES_OSL)
    set(WITH_LLVM ON CACHE BOOL "" FORCE)
  endif()
else()
  set(WITH_CYCLES_OSL OFF)
endif()

# auto enable openimageio linking dependencies
if(WITH_OPENIMAGEIO)
  set(WITH_IMAGE_OPENEXR ON)
  set(WITH_IMAGE_TIFF ON)
endif()

# auto enable alembic linking dependencies
if(WITH_ALEMBIC)
  set(WITH_IMAGE_OPENEXR ON)
endif()

# don't store paths to libs for portable distribution
if(WITH_INSTALL_PORTABLE)
  set(CMAKE_SKIP_BUILD_RPATH TRUE)
endif()

if(WITH_GHOST_SDL OR WITH_HEADLESS)
  set(WITH_X11           OFF)
  set(WITH_X11_XINPUT    OFF)
  set(WITH_X11_XF86VMODE OFF)
  set(WITH_X11_XFIXES    OFF)
  set(WITH_X11_ALPHA     OFF)
  set(WITH_GHOST_XDND    OFF)
  set(WITH_INPUT_IME     OFF)
endif()

if(WITH_CPU_SSE)
  TEST_SSE_SUPPORT(COMPILER_SSE_FLAG COMPILER_SSE2_FLAG)
else()
  message(STATUS "SSE and SSE2 optimizations are DISABLED!")
  set(COMPILER_SSE_FLAG)
  set(COMPILER_SSE2_FLAG)
endif()

if(WITH_BUILDINFO)
  find_package(Git)
  if(NOT GIT_FOUND)
    message(WARNING "Git was not found, disabling WITH_BUILDINFO")
    set(WITH_BUILDINFO OFF)
  endif()
endif()

if(WITH_AUDASPACE)
  if(NOT WITH_SYSTEM_AUDASPACE)
    set(AUDASPACE_C_INCLUDE_DIRS "${CMAKE_SOURCE_DIR}/extern/audaspace/bindings/C" "${CMAKE_BINARY_DIR}/extern/audaspace")
    set(AUDASPACE_PY_INCLUDE_DIRS "${CMAKE_SOURCE_DIR}/extern/audaspace/bindings")
  endif()
endif()

# Auto-enable CUDA dynload if toolkit is not found.
if(NOT WITH_CUDA_DYNLOAD)
  find_package(CUDA)
  if (NOT CUDA_FOUND)
    message("CUDA toolkit not found, using dynamic runtime loading of libraries instead")
    set(WITH_CUDA_DYNLOAD ON)
  endif()
endif()

#-----------------------------------------------------------------------------
# Check for valid directories
# ... a partial checkout may cause this.
#
# note: we need to check for a known subdir in both cases.
#       since uninitialized git submodules will give blank dirs

if(WITH_INTERNATIONAL)
  if(NOT EXISTS "${CMAKE_SOURCE_DIR}/release/datafiles/locale/languages")
    message(WARNING
      "Translation path '${CMAKE_SOURCE_DIR}/release/datafiles/locale' is missing, "
      "This is a 'git submodule', which are known not to work with bridges to other version "
      "control systems, disabling 'WITH_INTERNATIONAL'."
    )
    set(WITH_INTERNATIONAL OFF)
  endif()
endif()

if(WITH_PYTHON)
  # While we have this as an '#error' in 'bpy_capi_utils.h',
  # upgrading Python tends to cause confusion for users who build.
  # Give the error message early to make this more obvious.
  #
  # Do this before main 'platform_*' checks,
  # because UNIX will search for the old Python paths which may not exist.
  # giving errors about missing paths before this case is met.
  if(DEFINED PYTHON_VERSION AND "${PYTHON_VERSION}" VERSION_LESS "3.7")
    message(FATAL_ERROR "At least Python 3.7 is required to build")
  endif()

  if(NOT EXISTS "${CMAKE_SOURCE_DIR}/release/scripts/addons/modules")
    message(WARNING
      "Addons path '${CMAKE_SOURCE_DIR}/release/scripts/addons' is missing, "
      "This is a 'git submodule', which are known not to work with bridges to other version "
      "control systems: * CONTINUING WITHOUT ADDONS *"
    )
  endif()
endif()

#-----------------------------------------------------------------------------
# Initialize un-cached vars, avoid unused warning

# linux only, not cached
set(WITH_BINRELOC OFF)

# MACOSX only, set to avoid uninitialized
set(EXETYPE "")

# C/C++ flags
set(PLATFORM_CFLAGS)

# these are added to later on.
set(C_WARNINGS)
set(CXX_WARNINGS)

# for gcc -Wno-blah-blah
set(C_REMOVE_STRICT_FLAGS)
set(CXX_REMOVE_STRICT_FLAGS)

# libraries to link the binary with passed to target_link_libraries()
# known as LLIBS to scons
set(PLATFORM_LINKLIBS "")

# Added to linker flags in setup_liblinks
# - CMAKE_EXE_LINKER_FLAGS
# - CMAKE_EXE_LINKER_FLAGS_DEBUG
set(PLATFORM_LINKFLAGS "")
set(PLATFORM_LINKFLAGS_DEBUG "")

if (NOT CMAKE_BUILD_TYPE MATCHES "Release")
  if(WITH_COMPILER_ASAN)
    set(CMAKE_C_FLAGS_DEBUG "${CMAKE_C_FLAGS_DEBUG} ${COMPILER_ASAN_CFLAGS}")
    set(CMAKE_C_FLAGS_RELWITHDEBINFO "${CMAKE_C_FLAGS_RELWITHDEBINFO} ${COMPILER_ASAN_CFLAGS}")

    set(CMAKE_CXX_FLAGS_DEBUG "${CMAKE_CXX_FLAGS_DEBUG} ${COMPILER_ASAN_CXXFLAGS}")
    set(CMAKE_CXX_FLAGS_RELWITHDEBINFO "${CMAKE_CXX_FLAGS_RELWITHDEBINFO} ${COMPILER_ASAN_CXXFLAGS}")
    if(MSVC)
      set(COMPILER_ASAN_LINKER_FLAGS "/FUNCTIONPADMIN:6")
    endif()
    set(PLATFORM_LINKLIBS "${PLATFORM_LINKLIBS};${COMPILER_ASAN_LIBRARY}")
    set(PLATFORM_LINKFLAGS "${COMPILER_ASAN_LIBRARY} ${COMPILER_ASAN_LINKER_FLAGS}")
    set(PLATFORM_LINKFLAGS_DEBUG "${COMPILER_ASAN_LIBRARY} ${COMPILER_ASAN_LINKER_FLAGS}")
  endif()
endif()

#-----------------------------------------------------------------------------
#Platform specifics

if(WITH_X11)
  find_package(X11 REQUIRED)

  find_path(X11_XF86keysym_INCLUDE_PATH X11/XF86keysym.h ${X11_INC_SEARCH_PATH})
  mark_as_advanced(X11_XF86keysym_INCLUDE_PATH)

  list(APPEND PLATFORM_LINKLIBS ${X11_X11_LIB})

  if(WITH_X11_XINPUT)
    if(X11_Xinput_LIB)
      list(APPEND PLATFORM_LINKLIBS ${X11_Xinput_LIB})
    else()
      set(WITH_X11_XINPUT OFF)
    endif()
  endif()

  if(WITH_X11_XF86VMODE)
    # XXX, why doesn't cmake make this available?
    find_library(X11_Xxf86vmode_LIB Xxf86vm   ${X11_LIB_SEARCH_PATH})
    mark_as_advanced(X11_Xxf86vmode_LIB)
    if(X11_Xxf86vmode_LIB)
      list(APPEND PLATFORM_LINKLIBS ${X11_Xxf86vmode_LIB})
    else()
      set(WITH_X11_XF86VMODE OFF)
    endif()
  endif()

  if(WITH_X11_XFIXES)
    if(X11_Xfixes_LIB)
      list(APPEND PLATFORM_LINKLIBS ${X11_Xfixes_LIB})
    else()
      set(WITH_X11_XFIXES OFF)
    endif()
  endif()

  if(WITH_X11_ALPHA)
    find_library(X11_Xrender_LIB Xrender  ${X11_LIB_SEARCH_PATH})
    mark_as_advanced(X11_Xrender_LIB)
    if(X11_Xrender_LIB)
      list(APPEND PLATFORM_LINKLIBS ${X11_Xrender_LIB})
    else()
      set(WITH_X11_ALPHA OFF)
    endif()
  endif()

endif()


# ----------------------------------------------------------------------------
# Main Platform Checks
#
# - UNIX
# - WIN32
# - APPLE

if(UNIX AND NOT APPLE)
  include(platform_unix)
elseif(WIN32)
  include(platform_win32)
elseif(APPLE)
  include(platform_apple)
endif()

#-----------------------------------------------------------------------------
# Common.

if(NOT WITH_FFTW3 AND WITH_MOD_OCEANSIM)
  message(FATAL_ERROR "WITH_MOD_OCEANSIM requires WITH_FFTW3 to be ON")
endif()

if(WITH_CYCLES)
  if(NOT WITH_OPENIMAGEIO)
    message(FATAL_ERROR
      "Cycles requires WITH_OPENIMAGEIO, the library may not have been found. "
      "Configure OIIO or disable WITH_CYCLES"
    )
  endif()
  if(NOT WITH_BOOST)
    message(FATAL_ERROR
      "Cycles requires WITH_BOOST, the library may not have been found. "
      "Configure BOOST or disable WITH_CYCLES"
    )
  endif()

  if(WITH_CYCLES_OSL)
    if(NOT WITH_LLVM)
      message(FATAL_ERROR
        "Cycles OSL requires WITH_LLVM, the library may not have been found. "
        "Configure LLVM or disable WITH_CYCLES_OSL"
      )
    endif()
  endif()
endif()

if(WITH_INTERNATIONAL)
  if(NOT WITH_BOOST)
    message(FATAL_ERROR
      "Internationalization requires WITH_BOOST, the library may not have been found. "
      "Configure BOOST or disable WITH_INTERNATIONAL"
    )
  endif()
endif()

# See TEST_SSE_SUPPORT() for how this is defined.

# Do it globally, SSE2 is required for quite some time now.
# Doing it now allows to use SSE/SSE2 in inline headers.
if(SUPPORT_SSE_BUILD)
  set(PLATFORM_CFLAGS " ${COMPILER_SSE_FLAG} ${PLATFORM_CFLAGS}")
  add_definitions(-D__SSE__ -D__MMX__)
endif()
if(SUPPORT_SSE2_BUILD)
  set(PLATFORM_CFLAGS " ${PLATFORM_CFLAGS} ${COMPILER_SSE2_FLAG}")
  add_definitions(-D__SSE2__)
  if(NOT SUPPORT_SSE_BUILD) # don't double up
    add_definitions(-D__MMX__)
  endif()
endif()


# set the endian define
if(MSVC)
  # for some reason this fails on msvc
  add_definitions(-D__LITTLE_ENDIAN__)

# OSX-Note: as we do cross-compiling with specific set architecture,
# endianess-detection and auto-setting is counterproductive
# so we just set endianness according CMAKE_OSX_ARCHITECTURES

elseif(CMAKE_OSX_ARCHITECTURES MATCHES i386 OR CMAKE_OSX_ARCHITECTURES MATCHES x86_64)
  add_definitions(-D__LITTLE_ENDIAN__)
elseif(CMAKE_OSX_ARCHITECTURES MATCHES ppc OR CMAKE_OSX_ARCHITECTURES MATCHES ppc64)
  add_definitions(-D__BIG_ENDIAN__)

else()
  include(TestBigEndian)
  test_big_endian(_SYSTEM_BIG_ENDIAN)
  if(_SYSTEM_BIG_ENDIAN)
    add_definitions(-D__BIG_ENDIAN__)
  else()
    add_definitions(-D__LITTLE_ENDIAN__)
  endif()
  unset(_SYSTEM_BIG_ENDIAN)
endif()
if(WITH_IMAGE_OPENJPEG)
  # Special handling of Windows platform where openjpeg is always static.
  if(WIN32)
    set(OPENJPEG_DEFINES "-DOPJ_STATIC")
  else()
    set(OPENJPEG_DEFINES "")
  endif()
endif()

if(NOT WITH_SYSTEM_EIGEN3)
  set(EIGEN3_INCLUDE_DIRS ${CMAKE_SOURCE_DIR}/extern/Eigen3)
endif()

#-----------------------------------------------------------------------------
# Configure OpenGL.

find_package(OpenGL)
blender_include_dirs_sys("${OPENGL_INCLUDE_DIR}")

if(WITH_OPENGL)
  add_definitions(-DWITH_OPENGL)
endif()

if(WITH_SYSTEM_GLES)
  find_package_wrapper(OpenGLES)
endif()

if(WITH_GL_PROFILE_ES20)
  if(WITH_SYSTEM_GLES)
    if(NOT OPENGLES_LIBRARY)
      message(FATAL_ERROR
        "Unable to find OpenGL ES libraries. "
        "Install them or disable WITH_SYSTEM_GLES."
      )
    endif()

    list(APPEND BLENDER_GL_LIBRARIES OPENGLES_LIBRARY)

  else()
    set(OPENGLES_LIBRARY "" CACHE FILEPATH "OpenGL ES 2.0 library file")
    mark_as_advanced(OPENGLES_LIBRARY)

    list(APPEND BLENDER_GL_LIBRARIES "${OPENGLES_LIBRARY}")

    if(NOT OPENGLES_LIBRARY)
      message(FATAL_ERROR
        "To compile WITH_GL_EGL you need to set OPENGLES_LIBRARY "
        "to the file path of an OpenGL ES 2.0 library."
      )
    endif()

  endif()

  if(WIN32)
    # Setup paths to files needed to install and redistribute Windows Blender with OpenGL ES

    set(OPENGLES_DLL "" CACHE FILEPATH "OpenGL ES 2.0 redistributable DLL file")
    mark_as_advanced(OPENGLES_DLL)

    if(NOT OPENGLES_DLL)
      message(FATAL_ERROR
        "To compile WITH_GL_PROFILE_ES20 you need to set OPENGLES_DLL to the file "
        "path of an OpenGL ES 2.0 runtime dynamic link library (DLL)."
      )
    endif()

    if(WITH_GL_ANGLE)
      list(APPEND GL_DEFINITIONS -DWITH_ANGLE)

      set(D3DCOMPILER_DLL "" CACHE FILEPATH "Direct3D Compiler redistributable DLL file (needed by ANGLE)")

      get_filename_component(D3DCOMPILER_FILENAME "${D3DCOMPILER_DLL}" NAME)
      list(APPEND GL_DEFINITIONS "-DD3DCOMPILER=\"\\\"${D3DCOMPILER_FILENAME}\\\"\"")

      mark_as_advanced(D3DCOMPILER_DLL)

      if(D3DCOMPILER_DLL STREQUAL "")
        message(FATAL_ERROR
          "To compile WITH_GL_ANGLE you need to set D3DCOMPILER_DLL to the file "
          "path of a copy of the DirectX redistributable DLL file: D3DCompiler_46.dll"
        )
      endif()

    endif()

  endif()

else()
  if(OpenGL_GL_PREFERENCE STREQUAL "LEGACY" AND OPENGL_gl_LIBRARY)
    list(APPEND BLENDER_GL_LIBRARIES ${OPENGL_gl_LIBRARY})
  else()
    list(APPEND BLENDER_GL_LIBRARIES ${OPENGL_opengl_LIBRARY} ${OPENGL_glx_LIBRARY})
  endif()
endif()

if(WITH_GL_EGL)
  list(APPEND GL_DEFINITIONS -DWITH_GL_EGL)

  if(WITH_SYSTEM_GLES)
    if(NOT OPENGLES_EGL_LIBRARY)
      message(FATAL_ERROR
        "Unable to find OpenGL ES libraries. "
        "Install them or disable WITH_SYSTEM_GLES."
      )
    endif()

    list(APPEND BLENDER_GL_LIBRARIES OPENGLES_EGL_LIBRARY)

  else()
    set(OPENGLES_EGL_LIBRARY "" CACHE FILEPATH "EGL library file")
    mark_as_advanced(OPENGLES_EGL_LIBRARY)

    list(APPEND BLENDER_GL_LIBRARIES "${OPENGLES_LIBRARY}" "${OPENGLES_EGL_LIBRARY}")

    if(NOT OPENGLES_EGL_LIBRARY)
      message(FATAL_ERROR
        "To compile WITH_GL_EGL you need to set OPENGLES_EGL_LIBRARY "
        "to the file path of an EGL library."
      )
    endif()

  endif()

  if(WIN32)
    # Setup paths to files needed to install and redistribute Windows Blender with OpenGL ES

    set(OPENGLES_EGL_DLL "" CACHE FILEPATH "EGL redistributable DLL file")
    mark_as_advanced(OPENGLES_EGL_DLL)

    if(NOT OPENGLES_EGL_DLL)
      message(FATAL_ERROR
        "To compile WITH_GL_EGL you need to set OPENGLES_EGL_DLL "
        "to the file path of an EGL runtime dynamic link library (DLL)."
      )
    endif()

  endif()

endif()

if(WITH_GL_PROFILE_ES20)
  list(APPEND GL_DEFINITIONS -DWITH_GL_PROFILE_ES20)
else()
  list(APPEND GL_DEFINITIONS -DWITH_GL_PROFILE_CORE)
endif()

if(WITH_GL_EGL)
  list(APPEND GL_DEFINITIONS -DWITH_EGL)
endif()

#-----------------------------------------------------------------------------
# Configure OpenMP.
if(WITH_OPENMP)
  if(NOT OPENMP_CUSTOM)
    find_package(OpenMP)
  endif()

  if(OPENMP_FOUND)
    if(NOT WITH_OPENMP_STATIC)
      set(CMAKE_C_FLAGS "${CMAKE_C_FLAGS} ${OpenMP_C_FLAGS}")
      set(CMAKE_CXX_FLAGS "${CMAKE_CXX_FLAGS} ${OpenMP_CXX_FLAGS}")
    else()
      # Typically avoid adding flags as defines but we can't
      # pass OpenMP flags to the linker for static builds, meaning
      # we can't add any OpenMP related flags to CFLAGS variables
      # since they're passed to the linker as well.
      add_definitions("${OpenMP_C_FLAGS}")

      find_library_static(OpenMP_LIBRARIES gomp ${CMAKE_CXX_IMPLICIT_LINK_DIRECTORIES})
    endif()
  else()
    set(WITH_OPENMP OFF)
  endif()

  mark_as_advanced(
    OpenMP_C_FLAGS
    OpenMP_CXX_FLAGS
  )
endif()

#-----------------------------------------------------------------------------
# Configure GLEW

if(WITH_SYSTEM_GLEW)
  find_package(GLEW)

  # Note: There is an assumption here that the system GLEW is not a static library.

<<<<<<< HEAD
	if(NOT GLEW_FOUND)
		message(FATAL_ERROR "GLEW is required to build bforartists. Install it or disable WITH_SYSTEM_GLEW.")
	endif()
=======
  if(NOT GLEW_FOUND)
    message(FATAL_ERROR "GLEW is required to build Blender. Install it or disable WITH_SYSTEM_GLEW.")
  endif()
>>>>>>> c03ac674

  set(BLENDER_GLEW_LIBRARIES ${GLEW_LIBRARY})
else()
  if(WITH_GLEW_ES)
    set(GLEW_INCLUDE_PATH "${CMAKE_SOURCE_DIR}/extern/glew-es/include")

    list(APPEND GL_DEFINITIONS -DGLEW_STATIC -DWITH_GLEW_ES)

    # These definitions remove APIs from glew.h, making GLEW smaller, and catching unguarded API usage
    if(WITH_GL_PROFILE_ES20)
      list(APPEND GL_DEFINITIONS -DGLEW_ES_ONLY)
    else()
      # No ES functions are needed
      list(APPEND GL_DEFINITIONS -DGLEW_NO_ES)
    endif()

    if(WITH_GL_PROFILE_ES20)
      if(WITH_GL_EGL)
        list(APPEND GL_DEFINITIONS -DGLEW_USE_LIB_ES20)
      endif()

      # ToDo: This is an experiment to eliminate ES 1 symbols,
      # GLEW doesn't really properly provide this level of control
      # (for example, without modification it eliminates too many symbols)
      # so there are lots of modifications to GLEW to make this work,
      # and no attempt to make it work beyond Blender at this point.
      list(APPEND GL_DEFINITIONS -DGL_ES_VERSION_1_0=0 -DGL_ES_VERSION_CL_1_1=0 -DGL_ES_VERSION_CM_1_1=0)
    endif()

    if(WITH_GL_EGL)
      list(APPEND GL_DEFINITIONS -DGLEW_INC_EGL)
    endif()

    set(BLENDER_GLEW_LIBRARIES extern_glew_es bf_intern_glew_mx)

  else()
    set(GLEW_INCLUDE_PATH "${CMAKE_SOURCE_DIR}/extern/glew/include")

    list(APPEND GL_DEFINITIONS -DGLEW_STATIC)

    # This won't affect the non-experimental glew library,
    # but is used for conditional compilation elsewhere.
    list(APPEND GL_DEFINITIONS -DGLEW_NO_ES)

    set(BLENDER_GLEW_LIBRARIES extern_glew)

  endif()

endif()

list(APPEND GL_DEFINITIONS -DGLEW_NO_GLU)

#-----------------------------------------------------------------------------
# Configure Bullet

if(WITH_BULLET AND WITH_SYSTEM_BULLET)
  find_package(Bullet)
  if(NOT BULLET_FOUND)
    set(WITH_BULLET OFF)
  endif()
else()
  set(BULLET_INCLUDE_DIRS "${CMAKE_SOURCE_DIR}/extern/bullet2/src")
  # set(BULLET_LIBRARIES "")
endif()

#-----------------------------------------------------------------------------
# Configure Python.

if(WITH_PYTHON_MODULE)
  add_definitions(-DPy_ENABLE_SHARED)
endif()

#-----------------------------------------------------------------------------
# Configure GLog/GFlags

if(WITH_LIBMV OR WITH_GTESTS OR (WITH_CYCLES AND WITH_CYCLES_LOGGING))
  if(WITH_SYSTEM_GFLAGS)
    find_package(Gflags)
    if(NOT GFLAGS_FOUND)
      message(FATAL_ERROR "System wide Gflags is requested but was not found")
    endif()
    # FindGflags does not define this, and we are not even sure what to use here.
    set(GFLAGS_DEFINES)
  else()
    set(GFLAGS_DEFINES
      -DGFLAGS_DLL_DEFINE_FLAG=
      -DGFLAGS_DLL_DECLARE_FLAG=
      -DGFLAGS_DLL_DECL=
    )
    set(GFLAGS_NAMESPACE "gflags")
    set(GFLAGS_LIBRARIES extern_gflags)
    set(GFLAGS_INCLUDE_DIRS "${PROJECT_SOURCE_DIR}/extern/gflags/src")
  endif()

  if(WITH_SYSTEM_GLOG)
    find_package(Glog)
    if(NOT GLOG_FOUND)
      message(FATAL_ERROR "System wide Glog is requested but was not found")
    endif()
    # FindGlog does not define this, and we are not even sure what to use here.
    set(GLOG_DEFINES)
  else()
    set(GLOG_DEFINES
      -DGOOGLE_GLOG_DLL_DECL=
    )
    set(GLOG_LIBRARIES extern_glog)
    if(WIN32)
      set(GLOG_INCLUDE_DIRS ${CMAKE_SOURCE_DIR}/extern/glog/src/windows)
    else()
      set(GLOG_INCLUDE_DIRS ${CMAKE_SOURCE_DIR}/extern/glog/include)
    endif()
  endif()
endif()

#-----------------------------------------------------------------------------
# Configure Ceres

if(WITH_LIBMV)
  # We always have C++11 which includes unordered_map.
  set(CERES_DEFINES -DCERES_STD_UNORDERED_MAP)
endif()

#-----------------------------------------------------------------------------
# Extra compile flags

if(CMAKE_COMPILER_IS_GNUCC)

  ADD_CHECK_C_COMPILER_FLAG(C_WARNINGS C_WARN_ALL -Wall)
  ADD_CHECK_C_COMPILER_FLAG(C_WARNINGS C_WARN_CAST_ALIGN -Wcast-align)
  ADD_CHECK_C_COMPILER_FLAG(C_WARNINGS C_WARN_ERROR_IMPLICIT_FUNCTION_DECLARATION -Werror=implicit-function-declaration)
  ADD_CHECK_C_COMPILER_FLAG(C_WARNINGS C_WARN_ERROR_RETURN_TYPE  -Werror=return-type)
  ADD_CHECK_C_COMPILER_FLAG(C_WARNINGS C_WARN_ERROR_VLA -Werror=vla)
  # system headers sometimes do this, disable for now, was: -Werror=strict-prototypes
  ADD_CHECK_C_COMPILER_FLAG(C_WARNINGS C_WARN_STRICT_PROTOTYPES  -Wstrict-prototypes)
  ADD_CHECK_C_COMPILER_FLAG(C_WARNINGS C_WARN_MISSING_PROTOTYPES -Wmissing-prototypes)
  ADD_CHECK_C_COMPILER_FLAG(C_WARNINGS C_WARN_NO_CHAR_SUBSCRIPTS -Wno-char-subscripts)
  ADD_CHECK_C_COMPILER_FLAG(C_WARNINGS C_WARN_NO_UNKNOWN_PRAGMAS -Wno-unknown-pragmas)
  ADD_CHECK_C_COMPILER_FLAG(C_WARNINGS C_WARN_POINTER_ARITH -Wpointer-arith)
  ADD_CHECK_C_COMPILER_FLAG(C_WARNINGS C_WARN_UNUSED_PARAMETER -Wunused-parameter)
  ADD_CHECK_C_COMPILER_FLAG(C_WARNINGS C_WARN_WRITE_STRINGS -Wwrite-strings)
  ADD_CHECK_C_COMPILER_FLAG(C_WARNINGS C_WARN_LOGICAL_OP -Wlogical-op)
  ADD_CHECK_C_COMPILER_FLAG(C_WARNINGS C_WARN_UNDEF -Wundef)
  ADD_CHECK_C_COMPILER_FLAG(C_WARNINGS C_WARN_INIT_SELF -Winit-self)  # needs -Wuninitialized
  ADD_CHECK_C_COMPILER_FLAG(C_WARNINGS C_WARN_NO_NULL -Wnonnull)  # C only
  ADD_CHECK_C_COMPILER_FLAG(C_WARNINGS C_WARN_MISSING_INCLUDE_DIRS -Wmissing-include-dirs)
  ADD_CHECK_C_COMPILER_FLAG(C_WARNINGS C_WARN_NO_DIV_BY_ZERO -Wno-div-by-zero)
  ADD_CHECK_C_COMPILER_FLAG(C_WARNINGS C_WARN_TYPE_LIMITS -Wtype-limits)
  ADD_CHECK_C_COMPILER_FLAG(C_WARNINGS C_WARN_FORMAT_SIGN -Wformat-signedness)
  ADD_CHECK_C_COMPILER_FLAG(C_WARNINGS C_WARN_RESTRICT -Wrestrict)

  # gcc 4.2 gives annoying warnings on every file with this
  if(NOT "${CMAKE_C_COMPILER_VERSION}" VERSION_LESS "4.3")
    ADD_CHECK_C_COMPILER_FLAG(C_WARNINGS C_WARN_UNINITIALIZED -Wuninitialized)
  endif()

  # versions before gcc4.6 give many BLI_math warnings
  if(NOT "${CMAKE_C_COMPILER_VERSION}" VERSION_LESS "4.6")
    ADD_CHECK_C_COMPILER_FLAG(C_WARNINGS C_WARN_REDUNDANT_DECLS       -Wredundant-decls)
    ADD_CHECK_CXX_COMPILER_FLAG(CXX_WARNINGS CXX_WARN_REDUNDANT_DECLS -Wredundant-decls)
  endif()

  # versions before gcc4.8 include global name-space.
  if(NOT "${CMAKE_C_COMPILER_VERSION}" VERSION_LESS "4.8")
    ADD_CHECK_C_COMPILER_FLAG(C_WARNINGS C_WARN_SHADOW -Wshadow)
  endif()

  # disable because it gives warnings for printf() & friends.
  # ADD_CHECK_C_COMPILER_FLAG(C_WARNINGS C_WARN_DOUBLE_PROMOTION -Wdouble-promotion -Wno-error=double-promotion)

  if(NOT APPLE)
    ADD_CHECK_C_COMPILER_FLAG(C_WARNINGS C_WARN_NO_ERROR_UNUSED_BUT_SET_VARIABLE -Wno-error=unused-but-set-variable)
  endif()

  ADD_CHECK_CXX_COMPILER_FLAG(CXX_WARNINGS CXX_WARN_ALL -Wall)
  ADD_CHECK_CXX_COMPILER_FLAG(CXX_WARNINGS CXX_WARN_NO_INVALID_OFFSETOF -Wno-invalid-offsetof)
  ADD_CHECK_CXX_COMPILER_FLAG(CXX_WARNINGS CXX_WARN_NO_SIGN_COMPARE -Wno-sign-compare)
  ADD_CHECK_CXX_COMPILER_FLAG(CXX_WARNINGS CXX_WARN_LOGICAL_OP -Wlogical-op)
  ADD_CHECK_CXX_COMPILER_FLAG(CXX_WARNINGS CXX_WARN_INIT_SELF -Winit-self)  # needs -Wuninitialized
  ADD_CHECK_CXX_COMPILER_FLAG(CXX_WARNINGS CXX_WARN_MISSING_INCLUDE_DIRS -Wmissing-include-dirs)
  ADD_CHECK_CXX_COMPILER_FLAG(CXX_WARNINGS CXX_WARN_NO_DIV_BY_ZERO -Wno-div-by-zero)
  ADD_CHECK_CXX_COMPILER_FLAG(CXX_WARNINGS CXX_WARN_TYPE_LIMITS -Wtype-limits)
  ADD_CHECK_CXX_COMPILER_FLAG(CXX_WARNINGS CXX_WARN_ERROR_RETURN_TYPE  -Werror=return-type)
  ADD_CHECK_CXX_COMPILER_FLAG(CXX_WARNINGS CXX_WARN_ERROR_IMPLICIT_FUNCTION_DECLARATION -Werror=implicit-function-declaration)
  ADD_CHECK_CXX_COMPILER_FLAG(CXX_WARNINGS CXX_WARN_NO_CHAR_SUBSCRIPTS -Wno-char-subscripts)
  ADD_CHECK_CXX_COMPILER_FLAG(CXX_WARNINGS CXX_WARN_NO_UNKNOWN_PRAGMAS -Wno-unknown-pragmas)
  ADD_CHECK_CXX_COMPILER_FLAG(CXX_WARNINGS CXX_WARN_POINTER_ARITH -Wpointer-arith)
  ADD_CHECK_CXX_COMPILER_FLAG(CXX_WARNINGS CXX_WARN_UNUSED_PARAMETER -Wunused-parameter)
  ADD_CHECK_CXX_COMPILER_FLAG(CXX_WARNINGS CXX_WARN_WRITE_STRINGS -Wwrite-strings)
  ADD_CHECK_CXX_COMPILER_FLAG(CXX_WARNINGS CXX_WARN_UNDEF -Wundef)
  ADD_CHECK_CXX_COMPILER_FLAG(CXX_WARNINGS CXX_WARN_FORMAT_SIGN -Wformat-signedness)
  ADD_CHECK_CXX_COMPILER_FLAG(CXX_WARNINGS CXX_WARN_RESTRICT -Wrestrict)

  # gcc 4.2 gives annoying warnings on every file with this
  if(NOT "${CMAKE_C_COMPILER_VERSION}" VERSION_LESS "4.3")
    ADD_CHECK_CXX_COMPILER_FLAG(CXX_WARNINGS CXX_WARN_UNINITIALIZED -Wuninitialized)
  endif()

  # causes too many warnings
  if(NOT APPLE)
    ADD_CHECK_CXX_COMPILER_FLAG(CXX_WARNINGS CXX_WARN_UNDEF -Wundef)
    ADD_CHECK_CXX_COMPILER_FLAG(CXX_WARNINGS CXX_WARN_MISSING_DECLARATIONS -Wmissing-declarations)
  endif()

  # Use 'ATTR_FALLTHROUGH' macro to suppress.
  if(CMAKE_COMPILER_IS_GNUCC AND (NOT "${CMAKE_C_COMPILER_VERSION}" VERSION_LESS "7.0"))
    ADD_CHECK_C_COMPILER_FLAG(C_WARNINGS C_WARN_IMPLICIT_FALLTHROUGH -Wimplicit-fallthrough=5)
    ADD_CHECK_CXX_COMPILER_FLAG(CXX_WARNINGS CXX_WARN_IMPLICIT_FALLTHROUGH -Wimplicit-fallthrough=5)
  endif()

  # flags to undo strict flags
  ADD_CHECK_C_COMPILER_FLAG(C_REMOVE_STRICT_FLAGS C_WARN_NO_DEPRECATED_DECLARATIONS -Wno-deprecated-declarations)
  ADD_CHECK_C_COMPILER_FLAG(C_REMOVE_STRICT_FLAGS C_WARN_NO_UNUSED_PARAMETER        -Wno-unused-parameter)
  ADD_CHECK_C_COMPILER_FLAG(C_REMOVE_STRICT_FLAGS C_WARN_NO_UNUSED_FUNCTION         -Wno-unused-function)
  ADD_CHECK_C_COMPILER_FLAG(C_REMOVE_STRICT_FLAGS C_WARN_NO_TYPE_LIMITS             -Wno-type-limits)
  ADD_CHECK_C_COMPILER_FLAG(C_REMOVE_STRICT_FLAGS C_WARN_NO_INT_IN_BOOL_CONTEXT     -Wno-int-in-bool-context)
  ADD_CHECK_C_COMPILER_FLAG(C_REMOVE_STRICT_FLAGS C_WARN_NO_FORMAT                  -Wno-format)
  ADD_CHECK_C_COMPILER_FLAG(C_REMOVE_STRICT_FLAGS C_WARN_NO_SWITCH                  -Wno-switch)

  ADD_CHECK_CXX_COMPILER_FLAG(CXX_REMOVE_STRICT_FLAGS CXX_WARN_NO_CLASS_MEMACCESS     -Wno-class-memaccess)
  ADD_CHECK_CXX_COMPILER_FLAG(CXX_REMOVE_STRICT_FLAGS CXX_WARN_NO_COMMENT             -Wno-comment)
  ADD_CHECK_CXX_COMPILER_FLAG(CXX_REMOVE_STRICT_FLAGS CXX_WARN_NO_UNUSED_TYPEDEFS     -Wno-unused-local-typedefs)

  if(CMAKE_COMPILER_IS_GNUCC AND (NOT "${CMAKE_C_COMPILER_VERSION}" VERSION_LESS "7.0"))
    ADD_CHECK_C_COMPILER_FLAG(C_REMOVE_STRICT_FLAGS C_WARN_NO_IMPLICIT_FALLTHROUGH    -Wno-implicit-fallthrough)
  endif()

  if(NOT APPLE)
    ADD_CHECK_C_COMPILER_FLAG(C_REMOVE_STRICT_FLAGS C_WARN_NO_ERROR_UNUSED_BUT_SET_VARIABLE -Wno-error=unused-but-set-variable)
  endif()

elseif(CMAKE_C_COMPILER_ID MATCHES "Clang")

  # strange, clang complains these are not supported, but then uses them.
  ADD_CHECK_C_COMPILER_FLAG(C_WARNINGS C_WARN_ALL -Wall)
  ADD_CHECK_C_COMPILER_FLAG(C_WARNINGS C_WARN_ERROR_IMPLICIT_FUNCTION_DECLARATION -Werror=implicit-function-declaration)
  ADD_CHECK_C_COMPILER_FLAG(C_WARNINGS C_WARN_ERROR_RETURN_TYPE  -Werror=return-type)
  ADD_CHECK_C_COMPILER_FLAG(C_WARNINGS C_WARN_NO_AUTOLOGICAL_COMPARE -Wno-tautological-compare)
  ADD_CHECK_C_COMPILER_FLAG(C_WARNINGS C_WARN_NO_UNKNOWN_PRAGMAS -Wno-unknown-pragmas)
  ADD_CHECK_C_COMPILER_FLAG(C_WARNINGS C_WARN_NO_CHAR_SUBSCRIPTS -Wno-char-subscripts)
  ADD_CHECK_C_COMPILER_FLAG(C_WARNINGS C_WARN_STRICT_PROTOTYPES  -Wstrict-prototypes)
  ADD_CHECK_C_COMPILER_FLAG(C_WARNINGS C_WARN_MISSING_PROTOTYPES -Wmissing-prototypes)
  ADD_CHECK_C_COMPILER_FLAG(C_WARNINGS C_WARN_UNUSED_PARAMETER -Wunused-parameter)

  ADD_CHECK_CXX_COMPILER_FLAG(CXX_WARNINGS CXX_WARN_ALL -Wall)
  ADD_CHECK_CXX_COMPILER_FLAG(CXX_WARNINGS CXX_WARN_NO_AUTOLOGICAL_COMPARE -Wno-tautological-compare)
  ADD_CHECK_CXX_COMPILER_FLAG(CXX_WARNINGS CXX_WARN_NO_UNKNOWN_PRAGMAS     -Wno-unknown-pragmas)
  ADD_CHECK_CXX_COMPILER_FLAG(CXX_WARNINGS CXX_WARN_NO_CHAR_SUBSCRIPTS     -Wno-char-subscripts)
  ADD_CHECK_CXX_COMPILER_FLAG(CXX_WARNINGS CXX_WARN_NO_OVERLOADED_VIRTUAL  -Wno-overloaded-virtual)  # we get a lot of these, if its a problem a dev needs to look into it.
  ADD_CHECK_CXX_COMPILER_FLAG(CXX_WARNINGS CXX_WARN_NO_SIGN_COMPARE        -Wno-sign-compare)
  ADD_CHECK_CXX_COMPILER_FLAG(CXX_WARNINGS CXX_WARN_NO_INVALID_OFFSETOF    -Wno-invalid-offsetof)

  # gives too many unfixable warnings
  # ADD_CHECK_C_COMPILER_FLAG(C_WARNINGS C_WARN_UNUSED_MACROS      -Wunused-macros)
  # ADD_CHECK_CXX_COMPILER_FLAG(CXX_WARNINGS CXX_WARN_UNUSED_MACROS          -Wunused-macros)

  # flags to undo strict flags
  ADD_CHECK_C_COMPILER_FLAG(C_REMOVE_STRICT_FLAGS C_WARN_NO_UNUSED_PARAMETER -Wno-unused-parameter)
  ADD_CHECK_C_COMPILER_FLAG(C_REMOVE_STRICT_FLAGS C_WARN_NO_UNUSED_MACROS    -Wno-unused-macros)

  ADD_CHECK_C_COMPILER_FLAG(C_REMOVE_STRICT_FLAGS C_WARN_NO_MISSING_VARIABLE_DECLARATIONS -Wno-missing-variable-declarations)
  ADD_CHECK_C_COMPILER_FLAG(C_REMOVE_STRICT_FLAGS C_WARN_NO_INCOMPAT_PTR_DISCARD_QUAL -Wno-incompatible-pointer-types-discards-qualifiers)
  ADD_CHECK_C_COMPILER_FLAG(C_REMOVE_STRICT_FLAGS C_WARN_NO_UNUSED_FUNCTION -Wno-unused-function)
  ADD_CHECK_C_COMPILER_FLAG(C_REMOVE_STRICT_FLAGS C_WARN_NO_INT_TO_VOID_POINTER_CAST -Wno-int-to-void-pointer-cast)
  ADD_CHECK_C_COMPILER_FLAG(C_REMOVE_STRICT_FLAGS C_WARN_NO_MISSING_PROTOTYPES -Wno-missing-prototypes)
  ADD_CHECK_C_COMPILER_FLAG(C_REMOVE_STRICT_FLAGS C_WARN_NO_DUPLICATE_ENUM -Wno-duplicate-enum)
  ADD_CHECK_C_COMPILER_FLAG(C_REMOVE_STRICT_FLAGS C_WARN_NO_UNDEF -Wno-undef)
  ADD_CHECK_C_COMPILER_FLAG(C_REMOVE_STRICT_FLAGS C_WARN_NO_MISSING_NORETURN -Wno-missing-noreturn)

  ADD_CHECK_CXX_COMPILER_FLAG(CXX_REMOVE_STRICT_FLAGS CXX_WARN_NO_UNUSED_PRIVATE_FIELD -Wno-unused-private-field)
  ADD_CHECK_CXX_COMPILER_FLAG(CXX_REMOVE_STRICT_FLAGS CXX_WARN_NO_CXX11_NARROWING -Wno-c++11-narrowing)
  ADD_CHECK_CXX_COMPILER_FLAG(CXX_REMOVE_STRICT_FLAGS CXX_WARN_NO_NON_VIRTUAL_DTOR -Wno-non-virtual-dtor)
  ADD_CHECK_CXX_COMPILER_FLAG(CXX_REMOVE_STRICT_FLAGS CXX_WARN_NO_UNUSED_MACROS -Wno-unused-macros)
  ADD_CHECK_CXX_COMPILER_FLAG(CXX_REMOVE_STRICT_FLAGS CXX_WARN_NO_REORDER -Wno-reorder)
  ADD_CHECK_CXX_COMPILER_FLAG(CXX_REMOVE_STRICT_FLAGS CXX_WARN_NO_COMMENT -Wno-comment)
  ADD_CHECK_CXX_COMPILER_FLAG(CXX_REMOVE_STRICT_FLAGS CXX_WARN_NO_UNUSED_TYPEDEFS -Wno-unused-local-typedefs)

elseif(CMAKE_C_COMPILER_ID MATCHES "Intel")

  ADD_CHECK_C_COMPILER_FLAG(C_WARNINGS C_WARN_ALL -Wall)
  ADD_CHECK_C_COMPILER_FLAG(C_WARNINGS C_WARN_POINTER_ARITH -Wpointer-arith)
  ADD_CHECK_C_COMPILER_FLAG(C_WARNINGS C_WARN_NO_UNKNOWN_PRAGMAS -Wno-unknown-pragmas)

  ADD_CHECK_CXX_COMPILER_FLAG(CXX_WARNINGS CXX_WARN_ALL -Wall)
  ADD_CHECK_CXX_COMPILER_FLAG(CXX_WARNINGS CXX_WARN_NO_INVALID_OFFSETOF -Wno-invalid-offsetof)
  ADD_CHECK_CXX_COMPILER_FLAG(CXX_WARNINGS CXX_WARN_NO_SIGN_COMPARE -Wno-sign-compare)

  # disable numbered, false positives
  set(C_WARNINGS "${C_WARNINGS} -wd188,186,144,913,556,858,597,177,1292,167,279,592,94,2722,3199")
  set(CXX_WARNINGS "${CXX_WARNINGS} -wd188,186,144,913,556,858,597,177,1292,167,279,592,94,2722,3199")
elseif(CMAKE_C_COMPILER_ID MATCHES "MSVC")
  # most msvc warnings are C & C++
  set(_WARNINGS
    # warning level:
    "/W3"
    "/w34062"  # switch statement contains 'default' but no 'case' labels
    "/w34115"  # 'type' : named type definition in parentheses
    "/w34189"  # local variable is initialized but not referenced
    # disable:
    "/wd4018"  # signed/unsigned mismatch
    "/wd4146"  # unary minus operator applied to unsigned type, result still unsigned
    "/wd4065"  # switch statement contains 'default' but no 'case' labels
    "/wd4127"  # conditional expression is constant
    "/wd4181"  # qualifier applied to reference type; ignored
    "/wd4200"  # zero-sized array in struct/union
    "/wd4244"  # conversion from 'type1' to 'type2', possible loss of data
    "/wd4267"  # conversion from 'size_t' to 'type', possible loss of data
    "/wd4305"  # truncation from 'type1' to 'type2'
    "/wd4800"  # forcing value to bool 'true' or 'false'
    "/wd4828"  # The file contains a character that is illegal
    "/wd4996"  # identifier was declared deprecated
    # errors:
    "/we4013"  # 'function' undefined; assuming extern returning int
    "/we4133"  # incompatible pointer types
    "/we4431"  # missing type specifier - int assumed
  )

  if(MSVC_VERSION GREATER_EQUAL 1911)
    # see https://docs.microsoft.com/en-us/cpp/error-messages/compiler-warnings/c5038?view=vs-2017
    set(_WARNINGS "${_WARNINGS} /w35038") #order of initialisation in c++ constructors
  endif()

  string(REPLACE ";" " " _WARNINGS "${_WARNINGS}")
  set(C_WARNINGS "${_WARNINGS}")
  set(CXX_WARNINGS "${_WARNINGS}")
  unset(_WARNINGS)
endif()

# ensure python header is found since detection can fail, this could happen
# with _any_ library but since we used a fixed python version this tends to
# be most problematic.
if(WITH_PYTHON)
  if(NOT EXISTS "${PYTHON_INCLUDE_DIR}/Python.h")
    message(FATAL_ERROR
      "Missing: \"${PYTHON_INCLUDE_DIR}/Python.h\",\n"
      "Set the cache entry 'PYTHON_INCLUDE_DIR' to point "
      "to a valid python include path. Containing "
      "Python.h for python version \"${PYTHON_VERSION}\""
    )
  endif()

  if(WIN32 OR APPLE)
    # Windows and macOS have this bundled with Python libraries.
  elseif((WITH_PYTHON_INSTALL AND WITH_PYTHON_INSTALL_NUMPY) OR (WITH_AUDASPACE AND NOT WITH_SYSTEM_AUDASPACE))
    if(("${PYTHON_NUMPY_PATH}" STREQUAL "") OR (${PYTHON_NUMPY_PATH} MATCHES NOTFOUND))
      find_python_package(numpy)
      unset(PYTHON_NUMPY_INCLUDE_DIRS CACHE)
      set(PYTHON_NUMPY_INCLUDE_DIRS ${PYTHON_NUMPY_PATH}/numpy/core/include CACHE PATH "Path to the include directory of the numpy module")
      mark_as_advanced(PYTHON_NUMPY_INCLUDE_DIRS)
    endif()
  endif()

  if(WIN32 OR APPLE)
    # pass, we have this in lib/python/site-packages
  elseif(WITH_PYTHON_INSTALL_REQUESTS)
    find_python_package(requests)
  endif()
endif()

if(
  CMAKE_COMPILER_IS_GNUCC OR
  CMAKE_C_COMPILER_ID MATCHES "Clang" OR
  CMAKE_C_COMPILER_ID MATCHES "Intel"
)
  # TODO(sergey): Do we want c++11 or gnu-c++11 here?
  set(CMAKE_CXX_FLAGS "${CMAKE_CXX_FLAGS} -std=c++11")
elseif(MSVC)
  # Nothing special is needed, C++11 features are available by default.
else()
  message(FATAL_ERROR "Unknown compiler ${CMAKE_C_COMPILER_ID}, can't enable C++11 build")
endif()

# Visual Studio has all standards it supports available by default
# Clang on windows copies this behavior and does not support these switches
if(
  CMAKE_COMPILER_IS_GNUCC OR
  (CMAKE_C_COMPILER_ID MATCHES "Clang" AND (NOT MSVC)) OR
  (CMAKE_C_COMPILER_ID MATCHES "Intel")
)
  # Use C11 + GNU extensions, works with GCC, Clang, ICC
  set(CMAKE_C_FLAGS "${CMAKE_C_FLAGS} -std=gnu11")
endif()

# Include warnings first, so its possible to disable them with user defined flags
# eg: -Wno-uninitialized
set(CMAKE_C_FLAGS "${C_WARNINGS} ${CMAKE_C_FLAGS} ${PLATFORM_CFLAGS}")
set(CMAKE_CXX_FLAGS "${CXX_WARNINGS} ${CMAKE_CXX_FLAGS} ${PLATFORM_CFLAGS}")

# defined above, platform specific but shared names
mark_as_advanced(
  CYCLES_OSL
  OSL_LIB_EXEC
  OSL_COMPILER
  OSL_LIB_COMP
  OSL_LIB_QUERY
  OSL_INCLUDE_DIR
)

mark_as_advanced(
  LLVM_CONFIG
  LLVM_ROOT_DIR
  LLVM_LIBRARY
  LLVM_VERSION
)

#-------------------------------------------------------------------------------
# Global Defines

# better not set includes here but this debugging option is off by default.
if(WITH_CXX_GUARDEDALLOC)
  include_directories(${CMAKE_SOURCE_DIR}/intern/guardedalloc)
  add_definitions(-DWITH_CXX_GUARDEDALLOC)
endif()

if(WITH_ASSERT_ABORT)
  add_definitions(-DWITH_ASSERT_ABORT)
endif()

# message(STATUS "Using CFLAGS: ${CMAKE_C_FLAGS}")
# message(STATUS "Using CXXFLAGS: ${CMAKE_CXX_FLAGS}")

#-----------------------------------------------------------------------------
# Libraries

if(WITH_GTESTS)
  include(GTestTesting)
endif()

if(WITH_BLENDER)
  add_subdirectory(intern)
  add_subdirectory(extern)

  # source after intern and extern to gather all
  # internal and external library information first, for test linking
  add_subdirectory(source)
elseif(WITH_CYCLES_STANDALONE)
  add_subdirectory(intern/cycles)
  add_subdirectory(extern/clew)
  if(WITH_CUDA_DYNLOAD)
    add_subdirectory(extern/cuew)
  endif()
  if(NOT WITH_SYSTEM_GLEW)
    add_subdirectory(extern/glew)
  endif()
endif()

#-----------------------------------------------------------------------------
# Blender Application
if(WITH_BLENDER)
  add_subdirectory(source/creator)
endif()


#-----------------------------------------------------------------------------
# Testing
add_subdirectory(tests)


#-----------------------------------------------------------------------------
# CPack for generating packages
include(build_files/cmake/packaging.cmake)

#-----------------------------------------------------------------------------
# Use dynamic loading for OpenMP
if(WITH_BLENDER)
<<<<<<< HEAD
	openmp_delayload(bforartists)
=======
  openmp_delayload(blender)
>>>>>>> c03ac674
endif()

#-----------------------------------------------------------------------------
# Print Final Configuration

if(FIRST_RUN)

<<<<<<< HEAD
	set(_config_msg "\nBforartists Configuration\n=====================")

	function(info_cfg_option
		_setting
		)

		set(_msg "  - ${_setting}")
		string(LENGTH "${_msg}" _len)
		while("32" GREATER "${_len}")
			set(_msg "${_msg} ")
			math(EXPR _len "${_len} + 1")
		endwhile()

		set(_config_msg "${_config_msg}\n${_msg}${${_setting}}" PARENT_SCOPE)
	endfunction()

	function(info_cfg_text
		_text
		)

		set(_config_msg "${_config_msg}\n\n  ${_text}" PARENT_SCOPE)
	endfunction()

	message(STATUS "C Compiler:   \"${CMAKE_C_COMPILER_ID}\"")
	message(STATUS "C++ Compiler: \"${CMAKE_CXX_COMPILER_ID}\"")

	info_cfg_text("Build Options:")
	info_cfg_option(WITH_BULLET)
	info_cfg_option(WITH_IK_SOLVER)
	info_cfg_option(WITH_IK_ITASC)
	info_cfg_option(WITH_OPENCOLLADA)
	info_cfg_option(WITH_FFTW3)
	info_cfg_option(WITH_INTERNATIONAL)
	info_cfg_option(WITH_INPUT_NDOF)
	info_cfg_option(WITH_CYCLES)
	info_cfg_option(WITH_FREESTYLE)
	info_cfg_option(WITH_OPENCOLORIO)
	info_cfg_option(WITH_OPENVDB)
	info_cfg_option(WITH_ALEMBIC)

	info_cfg_text("Compiler Options:")
	info_cfg_option(WITH_BUILDINFO)
	info_cfg_option(WITH_OPENMP)
	info_cfg_option(WITH_RAYOPTIMIZATION)

	info_cfg_text("System Options:")
	info_cfg_option(WITH_INSTALL_PORTABLE)
	info_cfg_option(WITH_X11_ALPHA)
	info_cfg_option(WITH_X11_XF86VMODE)
	info_cfg_option(WITH_X11_XFIXES)
	info_cfg_option(WITH_X11_XINPUT)
	info_cfg_option(WITH_MEM_JEMALLOC)
	info_cfg_option(WITH_MEM_VALGRIND)
	info_cfg_option(WITH_SYSTEM_GLEW)

	info_cfg_text("Image Formats:")
	info_cfg_option(WITH_OPENIMAGEIO)
	info_cfg_option(WITH_IMAGE_CINEON)
	info_cfg_option(WITH_IMAGE_DDS)
	info_cfg_option(WITH_IMAGE_HDR)
	info_cfg_option(WITH_IMAGE_OPENEXR)
	info_cfg_option(WITH_IMAGE_OPENJPEG)
	info_cfg_option(WITH_IMAGE_TIFF)

	info_cfg_text("Audio:")
	info_cfg_option(WITH_OPENAL)
	info_cfg_option(WITH_SDL)
	info_cfg_option(WITH_SDL_DYNLOAD)
	info_cfg_option(WITH_JACK)
	info_cfg_option(WITH_JACK_DYNLOAD)
	info_cfg_option(WITH_CODEC_AVI)
	info_cfg_option(WITH_CODEC_FFMPEG)
	info_cfg_option(WITH_CODEC_SNDFILE)

	info_cfg_text("Compression:")
	info_cfg_option(WITH_LZMA)
	info_cfg_option(WITH_LZO)

	info_cfg_text("Python:")
	info_cfg_option(WITH_PYTHON_INSTALL)
	info_cfg_option(WITH_PYTHON_INSTALL_NUMPY)
	info_cfg_option(WITH_PYTHON_MODULE)
	info_cfg_option(WITH_PYTHON_SAFETY)
	if(APPLE)
		info_cfg_option(WITH_PYTHON_FRAMEWORK)
	endif()

	info_cfg_text("Modifiers:")
	info_cfg_option(WITH_MOD_REMESH)
	info_cfg_option(WITH_MOD_FLUID)
	info_cfg_option(WITH_MOD_OCEANSIM)

	info_cfg_text("OpenGL:")
	info_cfg_option(WITH_GLEW_ES)
	info_cfg_option(WITH_GL_EGL)
	info_cfg_option(WITH_GL_PROFILE_ES20)
	if(WIN32)
		info_cfg_option(WITH_GL_ANGLE)
	endif()

	info_cfg_text("")

	message("${_config_msg}")
=======
  set(_config_msg "\nBlender Configuration\n=====================")

  function(info_cfg_option
    _setting
    )

    set(_msg "  - ${_setting}")
    string(LENGTH "${_msg}" _len)
    while("32" GREATER "${_len}")
      set(_msg "${_msg} ")
      math(EXPR _len "${_len} + 1")
    endwhile()

    set(_config_msg "${_config_msg}\n${_msg}${${_setting}}" PARENT_SCOPE)
  endfunction()

  function(info_cfg_text
    _text
    )

    set(_config_msg "${_config_msg}\n\n  ${_text}" PARENT_SCOPE)
  endfunction()

  message(STATUS "C Compiler:   \"${CMAKE_C_COMPILER_ID}\"")
  message(STATUS "C++ Compiler: \"${CMAKE_CXX_COMPILER_ID}\"")

  info_cfg_text("Build Options:")
  info_cfg_option(WITH_BULLET)
  info_cfg_option(WITH_IK_SOLVER)
  info_cfg_option(WITH_IK_ITASC)
  info_cfg_option(WITH_OPENCOLLADA)
  info_cfg_option(WITH_FFTW3)
  info_cfg_option(WITH_INTERNATIONAL)
  info_cfg_option(WITH_INPUT_NDOF)
  info_cfg_option(WITH_CYCLES)
  info_cfg_option(WITH_FREESTYLE)
  info_cfg_option(WITH_OPENCOLORIO)
  info_cfg_option(WITH_OPENVDB)
  info_cfg_option(WITH_ALEMBIC)

  info_cfg_text("Compiler Options:")
  info_cfg_option(WITH_BUILDINFO)
  info_cfg_option(WITH_OPENMP)
  info_cfg_option(WITH_RAYOPTIMIZATION)

  info_cfg_text("System Options:")
  info_cfg_option(WITH_INSTALL_PORTABLE)
  info_cfg_option(WITH_X11_ALPHA)
  info_cfg_option(WITH_X11_XF86VMODE)
  info_cfg_option(WITH_X11_XFIXES)
  info_cfg_option(WITH_X11_XINPUT)
  info_cfg_option(WITH_MEM_JEMALLOC)
  info_cfg_option(WITH_MEM_VALGRIND)
  info_cfg_option(WITH_SYSTEM_GLEW)

  info_cfg_text("Image Formats:")
  info_cfg_option(WITH_OPENIMAGEIO)
  info_cfg_option(WITH_IMAGE_CINEON)
  info_cfg_option(WITH_IMAGE_DDS)
  info_cfg_option(WITH_IMAGE_HDR)
  info_cfg_option(WITH_IMAGE_OPENEXR)
  info_cfg_option(WITH_IMAGE_OPENJPEG)
  info_cfg_option(WITH_IMAGE_TIFF)

  info_cfg_text("Audio:")
  info_cfg_option(WITH_OPENAL)
  info_cfg_option(WITH_SDL)
  info_cfg_option(WITH_SDL_DYNLOAD)
  info_cfg_option(WITH_JACK)
  info_cfg_option(WITH_JACK_DYNLOAD)
  info_cfg_option(WITH_CODEC_AVI)
  info_cfg_option(WITH_CODEC_FFMPEG)
  info_cfg_option(WITH_CODEC_SNDFILE)

  info_cfg_text("Compression:")
  info_cfg_option(WITH_LZMA)
  info_cfg_option(WITH_LZO)

  info_cfg_text("Python:")
  info_cfg_option(WITH_PYTHON_INSTALL)
  info_cfg_option(WITH_PYTHON_INSTALL_NUMPY)
  info_cfg_option(WITH_PYTHON_MODULE)
  info_cfg_option(WITH_PYTHON_SAFETY)
  if(APPLE)
    info_cfg_option(WITH_PYTHON_FRAMEWORK)
  endif()

  info_cfg_text("Modifiers:")
  info_cfg_option(WITH_MOD_REMESH)
  info_cfg_option(WITH_MOD_FLUID)
  info_cfg_option(WITH_MOD_OCEANSIM)

  info_cfg_text("OpenGL:")
  info_cfg_option(WITH_GLEW_ES)
  info_cfg_option(WITH_GL_EGL)
  info_cfg_option(WITH_GL_PROFILE_ES20)
  if(WIN32)
    info_cfg_option(WITH_GL_ANGLE)
  endif()

  info_cfg_text("")

  message("${_config_msg}")
>>>>>>> c03ac674
endif()

if(0)
  print_all_vars()
endif()<|MERGE_RESOLUTION|>--- conflicted
+++ resolved
@@ -24,37 +24,20 @@
 # build the libs and objects in it.
 
 if(${CMAKE_SOURCE_DIR} STREQUAL ${CMAKE_BINARY_DIR})
-<<<<<<< HEAD
-	if(NOT DEFINED WITH_IN_SOURCE_BUILD)
-		message(FATAL_ERROR
-			"CMake generation for Bforartists is not allowed within the source directory!"
-			"\n Remove \"${CMAKE_SOURCE_DIR}/CMakeCache.txt\" and try again from another folder, e.g.:"
-			"\n "
-			"\n rm CMakeCache.txt"
-			"\n cd .."
-			"\n mkdir cmake-make"
-			"\n cd cmake-make"
-			"\n cmake ../Bforartists"
-			"\n "
-			"\n Alternately define WITH_IN_SOURCE_BUILD to force this option (not recommended!)"
-		)
-	endif()
-=======
   if(NOT DEFINED WITH_IN_SOURCE_BUILD)
     message(FATAL_ERROR
-      "CMake generation for blender is not allowed within the source directory!"
+      "CMake generation for Bforartists is not allowed within the source directory!"
       "\n Remove \"${CMAKE_SOURCE_DIR}/CMakeCache.txt\" and try again from another folder, e.g.:"
       "\n "
       "\n rm CMakeCache.txt"
       "\n cd .."
       "\n mkdir cmake-make"
       "\n cd cmake-make"
-      "\n cmake ../blender"
+      "\n cmake ../Bforartists"
       "\n "
       "\n Alternately define WITH_IN_SOURCE_BUILD to force this option (not recommended!)"
     )
   endif()
->>>>>>> c03ac674
 endif()
 
 cmake_minimum_required(VERSION 3.5)
@@ -384,21 +367,12 @@
 option(WITH_INPUT_NDOF "Enable NDOF input devices (SpaceNavigator and friends)" ${_init_INPUT_NDOF})
 option(WITH_RAYOPTIMIZATION "Enable use of SIMD (SSE) optimizations for the raytracer" ON)
 if(UNIX AND NOT APPLE)
-<<<<<<< HEAD
-	option(WITH_INSTALL_PORTABLE "Install redistributeable runtime, otherwise install into CMAKE_INSTALL_PREFIX" ON)
-	option(WITH_STATIC_LIBS "Try to link with static libraries, as much as possible, to make bforartists more portable across distributions" OFF)
-	if(WITH_STATIC_LIBS)
-		option(WITH_BOOST_ICU "Boost uses ICU library (required for linking with static Boost built with libicu)." OFF)
-		mark_as_advanced(WITH_BOOST_ICU)
-	endif()
-=======
   option(WITH_INSTALL_PORTABLE "Install redistributeable runtime, otherwise install into CMAKE_INSTALL_PREFIX" ON)
-  option(WITH_STATIC_LIBS "Try to link with static libraries, as much as possible, to make blender more portable across distributions" OFF)
+  option(WITH_STATIC_LIBS "Try to link with static libraries, as much as possible, to make bforartists more portable across distributions" OFF)
   if(WITH_STATIC_LIBS)
     option(WITH_BOOST_ICU "Boost uses ICU library (required for linking with static Boost built with libicu)." OFF)
     mark_as_advanced(WITH_BOOST_ICU)
   endif()
->>>>>>> c03ac674
 endif()
 
 option(WITH_PYTHON_INSTALL       "Copy system python into the bforartists install folder" ON)
@@ -411,23 +385,13 @@
   mark_as_advanced(PYTHON_NUMPY_INCLUDE_DIRS)
 endif()
 if(WITH_PYTHON_INSTALL)
-<<<<<<< HEAD
 	option(WITH_PYTHON_INSTALL_NUMPY "Copy system numpy into the bforartists install folder"  ON)
 
-	if(UNIX AND NOT APPLE)
-		option(WITH_PYTHON_INSTALL_REQUESTS "Copy system requests into the bforartists install folder" ON)
-		set(PYTHON_REQUESTS_PATH "" CACHE PATH "Path to python site-packages or dist-packages containing 'requests' module")
-		mark_as_advanced(PYTHON_REQUESTS_PATH)
-	endif()
-=======
-  option(WITH_PYTHON_INSTALL_NUMPY "Copy system numpy into the blender install folder"  ON)
-
   if(UNIX AND NOT APPLE)
-    option(WITH_PYTHON_INSTALL_REQUESTS "Copy system requests into the blender install folder" ON)
+    option(WITH_PYTHON_INSTALL_REQUESTS "Copy system requests into the bforartists install folder" ON)
     set(PYTHON_REQUESTS_PATH "" CACHE PATH "Path to python site-packages or dist-packages containing 'requests' module")
     mark_as_advanced(PYTHON_REQUESTS_PATH)
   endif()
->>>>>>> c03ac674
 endif()
 
 option(WITH_CPU_SSE              "Enable SIMD instruction if they're detected on the host machine" ON)
@@ -557,34 +521,6 @@
 -fno-sanitize=alignment \
 ")
 
-<<<<<<< HEAD
-		if(NOT MSVC) # not all sanitizers are supported with clang-cl, these two however are very vocal about it
-			set(_asan_defaults "${_asan_defaults} -fsanitize=leak -fsanitize=object-size" )
-		endif()
-		set(COMPILER_ASAN_CFLAGS "${_asan_defaults}" CACHE STRING "C flags for address sanitizer")
-		mark_as_advanced(COMPILER_ASAN_CFLAGS)
-		set(COMPILER_ASAN_CXXFLAGS "${_asan_defaults}" CACHE STRING "C++ flags for address sanitizer")
-		mark_as_advanced(COMPILER_ASAN_CXXFLAGS)
-
-		unset(_asan_defaults)
-
-		if(NOT MSVC)
-			find_library(COMPILER_ASAN_LIBRARY asan ${CMAKE_C_IMPLICIT_LINK_DIRECTORIES})
-		else()
-			find_library( COMPILER_ASAN_LIBRARY NAMES clang_rt.asan-x86_64
-				PATHS
-				[HKEY_LOCAL_MACHINE\\SOFTWARE\\Wow6432Node\\LLVM\\LLVM;]/lib/clang/7.0.0/lib/windows
-				[HKEY_LOCAL_MACHINE\\SOFTWARE\\Wow6432Node\\LLVM\\LLVM;]/lib/clang/6.0.0/lib/windows
-			)
-		endif()
-		mark_as_advanced(COMPILER_ASAN_LIBRARY)
-	endif()
-endif()
-
-# Dependency graph
-option(WITH_LEGACY_DEPSGRAPH "Build bforartists with legacy dependency graph" ON)
-mark_as_advanced(WITH_LEGACY_DEPSGRAPH)
-=======
     if(NOT MSVC) # not all sanitizers are supported with clang-cl, these two however are very vocal about it
       set(_asan_defaults "${_asan_defaults} -fsanitize=leak -fsanitize=object-size" )
     endif()
@@ -607,7 +543,6 @@
     mark_as_advanced(COMPILER_ASAN_LIBRARY)
   endif()
 endif()
->>>>>>> c03ac674
 
 if(WIN32)
   # Use hardcoded paths or find_package to find externals
@@ -1220,15 +1155,9 @@
 
   # Note: There is an assumption here that the system GLEW is not a static library.
 
-<<<<<<< HEAD
-	if(NOT GLEW_FOUND)
-		message(FATAL_ERROR "GLEW is required to build bforartists. Install it or disable WITH_SYSTEM_GLEW.")
-	endif()
-=======
   if(NOT GLEW_FOUND)
-    message(FATAL_ERROR "GLEW is required to build Blender. Install it or disable WITH_SYSTEM_GLEW.")
-  endif()
->>>>>>> c03ac674
+    message(FATAL_ERROR "GLEW is required to build bforartists. Install it or disable WITH_SYSTEM_GLEW.")
+  endif()
 
   set(BLENDER_GLEW_LIBRARIES ${GLEW_LIBRARY})
 else()
@@ -1693,11 +1622,7 @@
 #-----------------------------------------------------------------------------
 # Use dynamic loading for OpenMP
 if(WITH_BLENDER)
-<<<<<<< HEAD
-	openmp_delayload(bforartists)
-=======
-  openmp_delayload(blender)
->>>>>>> c03ac674
+  openmp_delayload(bforartists)
 endif()
 
 #-----------------------------------------------------------------------------
@@ -1705,112 +1630,7 @@
 
 if(FIRST_RUN)
 
-<<<<<<< HEAD
-	set(_config_msg "\nBforartists Configuration\n=====================")
-
-	function(info_cfg_option
-		_setting
-		)
-
-		set(_msg "  - ${_setting}")
-		string(LENGTH "${_msg}" _len)
-		while("32" GREATER "${_len}")
-			set(_msg "${_msg} ")
-			math(EXPR _len "${_len} + 1")
-		endwhile()
-
-		set(_config_msg "${_config_msg}\n${_msg}${${_setting}}" PARENT_SCOPE)
-	endfunction()
-
-	function(info_cfg_text
-		_text
-		)
-
-		set(_config_msg "${_config_msg}\n\n  ${_text}" PARENT_SCOPE)
-	endfunction()
-
-	message(STATUS "C Compiler:   \"${CMAKE_C_COMPILER_ID}\"")
-	message(STATUS "C++ Compiler: \"${CMAKE_CXX_COMPILER_ID}\"")
-
-	info_cfg_text("Build Options:")
-	info_cfg_option(WITH_BULLET)
-	info_cfg_option(WITH_IK_SOLVER)
-	info_cfg_option(WITH_IK_ITASC)
-	info_cfg_option(WITH_OPENCOLLADA)
-	info_cfg_option(WITH_FFTW3)
-	info_cfg_option(WITH_INTERNATIONAL)
-	info_cfg_option(WITH_INPUT_NDOF)
-	info_cfg_option(WITH_CYCLES)
-	info_cfg_option(WITH_FREESTYLE)
-	info_cfg_option(WITH_OPENCOLORIO)
-	info_cfg_option(WITH_OPENVDB)
-	info_cfg_option(WITH_ALEMBIC)
-
-	info_cfg_text("Compiler Options:")
-	info_cfg_option(WITH_BUILDINFO)
-	info_cfg_option(WITH_OPENMP)
-	info_cfg_option(WITH_RAYOPTIMIZATION)
-
-	info_cfg_text("System Options:")
-	info_cfg_option(WITH_INSTALL_PORTABLE)
-	info_cfg_option(WITH_X11_ALPHA)
-	info_cfg_option(WITH_X11_XF86VMODE)
-	info_cfg_option(WITH_X11_XFIXES)
-	info_cfg_option(WITH_X11_XINPUT)
-	info_cfg_option(WITH_MEM_JEMALLOC)
-	info_cfg_option(WITH_MEM_VALGRIND)
-	info_cfg_option(WITH_SYSTEM_GLEW)
-
-	info_cfg_text("Image Formats:")
-	info_cfg_option(WITH_OPENIMAGEIO)
-	info_cfg_option(WITH_IMAGE_CINEON)
-	info_cfg_option(WITH_IMAGE_DDS)
-	info_cfg_option(WITH_IMAGE_HDR)
-	info_cfg_option(WITH_IMAGE_OPENEXR)
-	info_cfg_option(WITH_IMAGE_OPENJPEG)
-	info_cfg_option(WITH_IMAGE_TIFF)
-
-	info_cfg_text("Audio:")
-	info_cfg_option(WITH_OPENAL)
-	info_cfg_option(WITH_SDL)
-	info_cfg_option(WITH_SDL_DYNLOAD)
-	info_cfg_option(WITH_JACK)
-	info_cfg_option(WITH_JACK_DYNLOAD)
-	info_cfg_option(WITH_CODEC_AVI)
-	info_cfg_option(WITH_CODEC_FFMPEG)
-	info_cfg_option(WITH_CODEC_SNDFILE)
-
-	info_cfg_text("Compression:")
-	info_cfg_option(WITH_LZMA)
-	info_cfg_option(WITH_LZO)
-
-	info_cfg_text("Python:")
-	info_cfg_option(WITH_PYTHON_INSTALL)
-	info_cfg_option(WITH_PYTHON_INSTALL_NUMPY)
-	info_cfg_option(WITH_PYTHON_MODULE)
-	info_cfg_option(WITH_PYTHON_SAFETY)
-	if(APPLE)
-		info_cfg_option(WITH_PYTHON_FRAMEWORK)
-	endif()
-
-	info_cfg_text("Modifiers:")
-	info_cfg_option(WITH_MOD_REMESH)
-	info_cfg_option(WITH_MOD_FLUID)
-	info_cfg_option(WITH_MOD_OCEANSIM)
-
-	info_cfg_text("OpenGL:")
-	info_cfg_option(WITH_GLEW_ES)
-	info_cfg_option(WITH_GL_EGL)
-	info_cfg_option(WITH_GL_PROFILE_ES20)
-	if(WIN32)
-		info_cfg_option(WITH_GL_ANGLE)
-	endif()
-
-	info_cfg_text("")
-
-	message("${_config_msg}")
-=======
-  set(_config_msg "\nBlender Configuration\n=====================")
+  set(_config_msg "\nBforartists Configuration\n=====================")
 
   function(info_cfg_option
     _setting
@@ -1913,7 +1733,6 @@
   info_cfg_text("")
 
   message("${_config_msg}")
->>>>>>> c03ac674
 endif()
 
 if(0)
