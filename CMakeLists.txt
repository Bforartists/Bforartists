# ***** BEGIN GPL LICENSE BLOCK *****
#
# This program is free software; you can redistribute it and/or
# modify it under the terms of the GNU General Public License
# as published by the Free Software Foundation; either version 2
# of the License, or (at your option) any later version.
#
# This program is distributed in the hope that it will be useful,
# but WITHOUT ANY WARRANTY; without even the implied warranty of
# MERCHANTABILITY or FITNESS FOR A PARTICULAR PURPOSE.  See the
# GNU General Public License for more details.
#
# You should have received a copy of the GNU General Public License
# along with this program; if not, write to the Free Software Foundation,
# Inc., 51 Franklin Street, Fifth Floor, Boston, MA 02110-1301, USA.
#
# The Original Code is Copyright (C) 2006, Blender Foundation
# All rights reserved.
#
# ***** END GPL LICENSE BLOCK *****

#-----------------------------------------------------------------------------
# We don't allow in-source builds. This causes no end of troubles because
# all out-of-source builds will use the CMakeCache.txt file there and even
# build the libs and objects in it.

if(${CMAKE_SOURCE_DIR} STREQUAL ${CMAKE_BINARY_DIR})
  if(NOT DEFINED WITH_IN_SOURCE_BUILD)
    message(FATAL_ERROR
      "CMake generation for Bforartists is not allowed within the source directory!"
      "\n Remove \"${CMAKE_SOURCE_DIR}/CMakeCache.txt\" and try again from another folder, e.g.:"
      "\n "
      "\n rm CMakeCache.txt"
      "\n cd .."
      "\n mkdir cmake-make"
      "\n cd cmake-make"
      "\n cmake ../Bforartists"
      "\n "
      "\n Alternately define WITH_IN_SOURCE_BUILD to force this option (not recommended!)"
    )
  endif()
endif()

cmake_minimum_required(VERSION 3.10)

# Prefer LEGACY OpenGL to be compatible with all the existing releases and
# platforms which don't have GLVND yet. Only do it if preference was not set
# externally.
if(NOT DEFINED OpenGL_GL_PREFERENCE)
  set(OpenGL_GL_PREFERENCE "LEGACY")
endif()

if(NOT EXECUTABLE_OUTPUT_PATH)
  set(FIRST_RUN TRUE)
else()
  set(FIRST_RUN FALSE)
endif()

# this starts out unset
list(APPEND CMAKE_MODULE_PATH "${CMAKE_SOURCE_DIR}/build_files/cmake/Modules")
list(APPEND CMAKE_MODULE_PATH "${CMAKE_SOURCE_DIR}/build_files/cmake/platform")

# avoid having empty buildtype
if(NOT DEFINED CMAKE_BUILD_TYPE_INIT)
  set(CMAKE_BUILD_TYPE_INIT "Release")
endif()

# Omit superfluous "Up-to-date" messages.
if(NOT DEFINED CMAKE_INSTALL_MESSAGE)
  set(CMAKE_INSTALL_MESSAGE "LAZY")
endif()

# quiet output for Makefiles, 'make -s' helps too
# set_property(GLOBAL PROPERTY RULE_MESSAGES OFF)

# global compile definitions since add_definitions() adds for all.
set_property(DIRECTORY APPEND PROPERTY COMPILE_DEFINITIONS
  $<$<CONFIG:Debug>:DEBUG;_DEBUG>
  $<$<CONFIG:Release>:NDEBUG>
  $<$<CONFIG:MinSizeRel>:NDEBUG>
  $<$<CONFIG:RelWithDebInfo>:NDEBUG>
)

#-----------------------------------------------------------------------------
# Set policy

# see "cmake --help-policy CMP0003"
# So library linking is more sane
cmake_policy(SET CMP0003 NEW)

# So BUILDINFO and BLENDERPATH strings are automatically quoted
cmake_policy(SET CMP0005 NEW)

# So syntax problems are errors
cmake_policy(SET CMP0010 NEW)

# Input directories must have CMakeLists.txt
cmake_policy(SET CMP0014 NEW)

# Silence draco warning on macOS, new policy works fine.
if(POLICY CMP0068)
  cmake_policy(SET CMP0068 NEW)
endif()

# find_package() uses <PackageName>_ROOT variables.
if(POLICY CMP0074)
  cmake_policy(SET CMP0074 NEW)
endif()

#-----------------------------------------------------------------------------
# Load some macros.
include(build_files/cmake/macros.cmake)


#-----------------------------------------------------------------------------
# Initialize project.

blender_project_hack_pre()

project(Bforartists)

blender_project_hack_post()

enable_testing()

#-----------------------------------------------------------------------------
# Redirect output files

set(EXECUTABLE_OUTPUT_PATH ${CMAKE_BINARY_DIR}/bin CACHE INTERNAL "" FORCE)
set(LIBRARY_OUTPUT_PATH ${CMAKE_BINARY_DIR}/lib CACHE INTERNAL "" FORCE)

get_property(GENERATOR_IS_MULTI_CONFIG GLOBAL PROPERTY GENERATOR_IS_MULTI_CONFIG)
if(GENERATOR_IS_MULTI_CONFIG)
  set(TESTS_OUTPUT_DIR ${EXECUTABLE_OUTPUT_PATH}/tests/$<CONFIG>/ CACHE INTERNAL "" FORCE)
else()
  set(TESTS_OUTPUT_DIR ${EXECUTABLE_OUTPUT_PATH}/tests/ CACHE INTERNAL "" FORCE)
endif()

#-----------------------------------------------------------------------------
# Set default config options

get_blender_version()


#-----------------------------------------------------------------------------
# Options

# Blender internal features
option(WITH_BLENDER "Build bforartists (disable to build only the blender player)" ON)
mark_as_advanced(WITH_BLENDER)

option(WITH_INTERNATIONAL "Enable I18N (International fonts and text)" ON)

option(WITH_PYTHON        "Enable Embedded Python API  (only disable for development)" ON)
option(WITH_PYTHON_SECURITY "Disables execution of scripts within blend files by default" ON)
mark_as_advanced(WITH_PYTHON)  # don't want people disabling this unless they really know what they are doing.
mark_as_advanced(WITH_PYTHON_SECURITY)  # some distributions see this as a security issue, rather than have them patch it, make a build option.

option(WITH_PYTHON_SAFETY "Enable internal API error checking to track invalid data to prevent crash on access (at the expense of some efficiency, only enable for development)." OFF)
mark_as_advanced(WITH_PYTHON_SAFETY)
option(WITH_PYTHON_MODULE "Enable building as a python module which runs without a user interface, like running regular bforartists in background mode (experimental, only enable for development), installs to PYTHON_SITE_PACKAGES (or CMAKE_INSTALL_PREFIX if WITH_INSTALL_PORTABLE is enabled)." OFF)
if(APPLE)
  option(WITH_PYTHON_FRAMEWORK "Enable building using the Python available in the framework (OSX only)" OFF)
endif()

option(WITH_BUILDINFO     "Include extra build details (only disable for development & faster builds)" ON)
if(${CMAKE_VERSION} VERSION_LESS 2.8.8)
  # add_library OBJECT arg unsupported
  set(WITH_BUILDINFO OFF)
endif()
set(BUILDINFO_OVERRIDE_DATE "" CACHE STRING "Use instead of the current date for reproducible builds (empty string disables this option)")
set(BUILDINFO_OVERRIDE_TIME "" CACHE STRING "Use instead of the current time for reproducible builds (empty string disables this option)")
set(CPACK_OVERRIDE_PACKAGENAME "" CACHE STRING "Use instead of the standard packagename (empty string disables this option)")
mark_as_advanced(CPACK_OVERRIDE_PACKAGENAME)
mark_as_advanced(BUILDINFO_OVERRIDE_DATE)
mark_as_advanced(BUILDINFO_OVERRIDE_TIME)

option(WITH_IK_ITASC      "Enable ITASC IK solver (only disable for development & for incompatible C++ compilers)" ON)
option(WITH_IK_SOLVER     "Enable Legacy IK solver (only disable for development)" ON)
option(WITH_FFTW3         "Enable FFTW3 support (Used for smoke, ocean sim, and audio effects)" ON)
option(WITH_PUGIXML       "Enable PugiXML support (Used for OpenImageIO, Grease Pencil SVG export)" ON)
option(WITH_BULLET        "Enable Bullet (Physics Engine)" ON)
option(WITH_SYSTEM_BULLET "Use the systems bullet library (currently unsupported due to missing features in upstream!)" )
mark_as_advanced(WITH_SYSTEM_BULLET)
option(WITH_OPENCOLORIO   "Enable OpenColorIO color management" ON)
if(APPLE)
  # There's no OpenXR runtime in sight for macOS, neither is code well
  # tested there -> disable it by default.
  option(WITH_XR_OPENXR   "Enable VR features through the OpenXR specification" OFF)
  mark_as_advanced(WITH_XR_OPENXR)
else()
  option(WITH_XR_OPENXR   "Enable VR features through the OpenXR specification" ON)
endif()
option(WITH_GMP "Enable features depending on GMP (Exact Boolean)" ON)

# Compositor
option(WITH_COMPOSITOR         "Enable the tile based nodal compositor" ON)
option(WITH_OPENIMAGEDENOISE   "Enable the OpenImageDenoise compositing node" ON)

option(WITH_OPENSUBDIV    "Enable OpenSubdiv for surface subdivision" ON)

option(WITH_POTRACE       "Enable features relying on potrace" ON)
option(WITH_OPENVDB       "Enable features relying on OpenVDB" ON)
option(WITH_OPENVDB_BLOSC "Enable blosc compression for OpenVDB, only enable if OpenVDB was built with blosc support" ON)
option(WITH_OPENVDB_3_ABI_COMPATIBLE "Assume OpenVDB library has been compiled with version 3 ABI compatibility" OFF)
mark_as_advanced(WITH_OPENVDB_3_ABI_COMPATIBLE)
option(WITH_NANOVDB       "Enable usage of NanoVDB data structure for rendering on the GPU" ON)

# GHOST Windowing Library Options
option(WITH_GHOST_DEBUG   "Enable debugging output for the GHOST library" OFF)
mark_as_advanced(WITH_GHOST_DEBUG)

option(WITH_GHOST_SDL    "Enable building Bforartists against SDL for windowing rather than the native APIs" OFF)
mark_as_advanced(WITH_GHOST_SDL)

if(UNIX AND NOT (APPLE OR HAIKU))
  option(WITH_GHOST_X11 "Enable building Blender against X11 for windowing" ON)
  mark_as_advanced(WITH_GHOST_X11)

  option(WITH_GHOST_WAYLAND "Enable building Blender against Wayland for windowing (under development)" OFF)
  mark_as_advanced(WITH_GHOST_WAYLAND)
endif()

if(WITH_GHOST_X11)
  option(WITH_GHOST_XDND    "Enable drag'n'drop support on X11 using XDND protocol" ON)
endif()

# Misc...
option(WITH_HEADLESS      "Build without graphical support (renderfarm, server mode only)" OFF)
mark_as_advanced(WITH_HEADLESS)

option(WITH_QUADRIFLOW    "Build with quadriflow remesher support" ON)

option(WITH_AUDASPACE    "Build with Bforartists audio library (only disable if you know what you're doing!)" ON)
option(WITH_SYSTEM_AUDASPACE "Build with external audaspace library installed on the system (only enable if you know what you're doing!)" OFF)
mark_as_advanced(WITH_AUDASPACE)
mark_as_advanced(WITH_SYSTEM_AUDASPACE)

if(NOT WITH_AUDASPACE)
  set(WITH_SYSTEM_AUDASPACE OFF)
endif()

option(WITH_OPENMP        "Enable OpenMP (has to be supported by the compiler)" ON)
if(UNIX AND NOT APPLE)
  option(WITH_OPENMP_STATIC "Link OpenMP statically (only used by the release environment)" OFF)
  mark_as_advanced(WITH_OPENMP_STATIC)
endif()

if(WITH_GHOST_X11)
  option(WITH_X11_XINPUT    "Enable X11 Xinput (tablet support and unicode input)"  ON)
  option(WITH_X11_XF86VMODE "Enable X11 video mode switching"                       ON)
  option(WITH_X11_XFIXES    "Enable X11 XWayland cursor warping workaround"         ON)
  option(WITH_X11_ALPHA     "Enable X11 transparent background"                     ON)
endif()

if(UNIX AND NOT APPLE)
  option(WITH_SYSTEM_GLEW "Use GLEW OpenGL wrapper library provided by the operating system" OFF)
  option(WITH_SYSTEM_GLES "Use OpenGL ES library provided by the operating system"           ON)
else()
  # not an option for other OS's
  set(WITH_SYSTEM_GLEW OFF)
  set(WITH_SYSTEM_GLES OFF)
endif()


if(UNIX AND NOT APPLE)
  option(WITH_SYSTEM_EIGEN3 "Use the systems Eigen3 library" OFF)
endif()


# Modifiers
option(WITH_MOD_FLUID           "Enable Mantaflow Fluid Simulation Framework" ON)
option(WITH_MOD_REMESH          "Enable Remesh Modifier" ON)
option(WITH_MOD_OCEANSIM        "Enable Ocean Modifier" ON)

# Image format support
option(WITH_OPENIMAGEIO         "Enable OpenImageIO Support (http://www.openimageio.org)" ON)
option(WITH_IMAGE_OPENEXR       "Enable OpenEXR Support (http://www.openexr.com)" ON)
option(WITH_IMAGE_OPENJPEG      "Enable OpenJpeg Support (http://www.openjpeg.org)" ON)
option(WITH_IMAGE_TIFF          "Enable LibTIFF Support" ON)
option(WITH_IMAGE_DDS           "Enable DDS Image Support" ON)
option(WITH_IMAGE_CINEON        "Enable CINEON and DPX Image Support" ON)
option(WITH_IMAGE_HDR           "Enable HDR Image Support" ON)

# Audio/Video format support
option(WITH_CODEC_AVI           "Enable Bforartists own AVI file support (raw/jpeg)" ON)
option(WITH_CODEC_FFMPEG        "Enable FFMPeg Support (http://ffmpeg.org)" ON)
option(WITH_CODEC_SNDFILE       "Enable libsndfile Support (http://www.mega-nerd.com/libsndfile)" ON)

# Alembic support
option(WITH_ALEMBIC             "Enable Alembic Support" ON)

# Universal Scene Description support
option(WITH_USD                 "Enable Universal Scene Description (USD) Support" ON)

# 3D format support
# Disable opencollada when we don't have precompiled libs
option(WITH_OPENCOLLADA   "Enable OpenCollada Support (http://www.opencollada.org)" ON)

# Sound output
option(WITH_SDL           "Enable SDL for sound and joystick support" ON)
option(WITH_OPENAL        "Enable OpenAL Support (http://www.openal.org)" ON)
if(NOT WIN32)
  option(WITH_JACK          "Enable JACK Support (http://www.jackaudio.org)" ON)
  if(UNIX AND NOT APPLE)
    option(WITH_JACK_DYNLOAD  "Enable runtime dynamic JACK libraries loading" OFF)
  endif()
endif()
if(UNIX AND NOT APPLE)
  option(WITH_SDL_DYNLOAD  "Enable runtime dynamic SDL libraries loading" OFF)
endif()

# Compression
option(WITH_LZO           "Enable fast LZO compression (used for pointcache)" ON)
option(WITH_LZMA          "Enable best LZMA compression, (used for pointcache)" ON)
if(UNIX AND NOT APPLE)
  option(WITH_SYSTEM_LZO    "Use the system LZO library" OFF)
endif()
option(WITH_DRACO         "Enable Draco mesh compression Python module (used for glTF)" ON)

# Camera/motion tracking
option(WITH_LIBMV         "Enable Libmv structure from motion library" ON)
option(WITH_LIBMV_SCHUR_SPECIALIZATIONS "Enable fixed-size schur specializations." ON)
mark_as_advanced(WITH_LIBMV_SCHUR_SPECIALIZATIONS)

# Logging/unbit test libraries.
option(WITH_SYSTEM_GFLAGS   "Use system-wide Gflags instead of a bundled one" OFF)
option(WITH_SYSTEM_GLOG     "Use system-wide Glog instead of a bundled one" OFF)
mark_as_advanced(WITH_SYSTEM_GFLAGS)
mark_as_advanced(WITH_SYSTEM_GLOG)

# Freestyle
option(WITH_FREESTYLE     "Enable Freestyle (advanced edges rendering)" ON)

# Misc
if(WIN32)
  option(WITH_INPUT_IME "Enable Input Method Editor (IME) for complex Asian character input" ON)
endif()
option(WITH_INPUT_NDOF "Enable NDOF input devices (SpaceNavigator and friends)" ON)
if(UNIX AND NOT APPLE)
  option(WITH_INSTALL_PORTABLE "Install redistributeable runtime, otherwise install into CMAKE_INSTALL_PREFIX" ON)
  option(WITH_STATIC_LIBS "Try to link with static libraries, as much as possible, to make bforartists more portable across distributions" OFF)
  if(WITH_STATIC_LIBS)
    option(WITH_BOOST_ICU "Boost uses ICU library (required for linking with static Boost built with libicu)." OFF)
    mark_as_advanced(WITH_BOOST_ICU)
  endif()
endif()

<<<<<<< HEAD
option(WITH_PYTHON_INSTALL       "Copy system python into the bforartists install folder" ON)
=======
option(WITH_PYTHON_INSTALL       "Copy system python into the blender install folder" ON)

if((WITH_AUDASPACE AND NOT WITH_SYSTEM_AUDASPACE) OR WITH_MOD_FLUID)
  option(WITH_PYTHON_NUMPY "Include NumPy in Blender (used by Audaspace and Mantaflow)"  ON)
endif()

>>>>>>> 69c17374
if(WIN32 OR APPLE)
  # Windows and macOS have this bundled with Python libraries.
elseif(WITH_PYTHON_INSTALL OR WITH_PYTHON_NUMPY)
  set(PYTHON_NUMPY_PATH            "" CACHE PATH "Path to python site-packages or dist-packages containing 'numpy' module")
  mark_as_advanced(PYTHON_NUMPY_PATH)
  set(PYTHON_NUMPY_INCLUDE_DIRS    "" CACHE PATH "Path to the include directory of the NumPy module")
  mark_as_advanced(PYTHON_NUMPY_INCLUDE_DIRS)
endif()
if(WITH_PYTHON_INSTALL)
<<<<<<< HEAD
  option(WITH_PYTHON_INSTALL_NUMPY "Copy system numpy into the bforartists install folder"  ON)
=======
  option(WITH_PYTHON_INSTALL_NUMPY "Copy system NumPy into the blender install folder"  ON)
>>>>>>> 69c17374

  if(UNIX AND NOT APPLE)
    option(WITH_PYTHON_INSTALL_REQUESTS "Copy system requests into the bforartists install folder" ON)
    set(PYTHON_REQUESTS_PATH "" CACHE PATH "Path to python site-packages or dist-packages containing 'requests' module")
    mark_as_advanced(PYTHON_REQUESTS_PATH)
  endif()
endif()

option(WITH_CPU_SSE              "Enable SIMD instruction if they're detected on the host machine" ON)
mark_as_advanced(WITH_CPU_SSE)

# Cycles
option(WITH_CYCLES                  "Enable Cycles Render Engine" ON)
option(WITH_CYCLES_STANDALONE       "Build Cycles standalone application" OFF)
option(WITH_CYCLES_STANDALONE_GUI   "Build Cycles standalone with GUI" OFF)
option(WITH_CYCLES_OSL              "Build Cycles with OSL support" ON)
option(WITH_CYCLES_EMBREE           "Build Cycles with Embree support" ON)
option(WITH_CYCLES_CUDA_BINARIES    "Build Cycles CUDA binaries" OFF)
option(WITH_CYCLES_CUBIN_COMPILER   "Build cubins with nvrtc based compiler instead of nvcc" OFF)
option(WITH_CYCLES_CUDA_BUILD_SERIAL "Build cubins one after another (useful on machines with limited RAM)" OFF)
mark_as_advanced(WITH_CYCLES_CUDA_BUILD_SERIAL)
set(CYCLES_TEST_DEVICES CPU CACHE STRING "Run regression tests on the specified device types (CPU CUDA OPTIX OPENCL)" )
set(CYCLES_CUDA_BINARIES_ARCH sm_30 sm_35 sm_37 sm_50 sm_52 sm_60 sm_61 sm_70 sm_75 sm_86 compute_75 CACHE STRING "CUDA architectures to build binaries for")
mark_as_advanced(CYCLES_CUDA_BINARIES_ARCH)
unset(PLATFORM_DEFAULT)
option(WITH_CYCLES_LOGGING  "Build Cycles with logging support" ON)
option(WITH_CYCLES_DEBUG    "Build Cycles with extra debug capabilities" OFF)
option(WITH_CYCLES_NATIVE_ONLY  "Build Cycles with native kernel only (which fits current CPU, use for development only)" OFF)
option(WITH_CYCLES_KERNEL_ASAN  "Build Cycles kernels with address sanitizer when WITH_COMPILER_ASAN is on, even if it's very slow" OFF)
mark_as_advanced(WITH_CYCLES_KERNEL_ASAN)
mark_as_advanced(WITH_CYCLES_CUBIN_COMPILER)
mark_as_advanced(WITH_CYCLES_LOGGING)
mark_as_advanced(WITH_CYCLES_DEBUG)
mark_as_advanced(WITH_CYCLES_NATIVE_ONLY)

option(WITH_CYCLES_DEVICE_CUDA              "Enable Cycles CUDA compute support" ON)
option(WITH_CYCLES_DEVICE_OPTIX             "Enable Cycles OptiX support" OFF)
option(WITH_CYCLES_DEVICE_OPENCL            "Enable Cycles OpenCL compute support" ON)
option(WITH_CYCLES_NETWORK              "Enable Cycles compute over network support (EXPERIMENTAL and unfinished)" OFF)
mark_as_advanced(WITH_CYCLES_DEVICE_CUDA)
mark_as_advanced(WITH_CYCLES_DEVICE_OPENCL)
mark_as_advanced(WITH_CYCLES_NETWORK)

option(WITH_CUDA_DYNLOAD "Dynamically load CUDA libraries at runtime" ON)
mark_as_advanced(WITH_CUDA_DYNLOAD)

# LLVM
option(WITH_LLVM                    "Use LLVM" OFF)
if(APPLE)
  option(LLVM_STATIC                  "Link with LLVM static libraries" ON) # we prefer static llvm build on Apple, dyn build possible though
else()
  option(LLVM_STATIC                  "Link with LLVM static libraries" OFF)
endif()
mark_as_advanced(LLVM_STATIC)

# disable for now, but plan to support on all platforms eventually
option(WITH_MEM_JEMALLOC   "Enable malloc replacement (http://www.canonware.com/jemalloc)" ON)
mark_as_advanced(WITH_MEM_JEMALLOC)

# currently only used for BLI_mempool
option(WITH_MEM_VALGRIND "Enable extended valgrind support for better reporting" OFF)
mark_as_advanced(WITH_MEM_VALGRIND)

# Debug
option(WITH_CXX_GUARDEDALLOC "Enable GuardedAlloc for C++ memory allocation tracking (only enable for development)" OFF)
mark_as_advanced(WITH_CXX_GUARDEDALLOC)

option(WITH_ASSERT_ABORT "Call abort() when raising an assertion through BLI_assert()" ON)
mark_as_advanced(WITH_ASSERT_ABORT)

if((UNIX AND NOT APPLE) OR (CMAKE_GENERATOR MATCHES "^Visual Studio.+"))
  option(WITH_CLANG_TIDY "Use Clang Tidy to analyze the source code (only enable for development on Linux using Clang, or Windows using the Visual Studio IDE)" OFF)
  mark_as_advanced(WITH_CLANG_TIDY)
endif()

option(WITH_BOOST "Enable features depending on boost" ON)
option(WITH_TBB   "Enable features depending on TBB (OpenVDB, OpenImageDenoise, sculpt multithreading)" ON)

# TBB malloc is only supported on for windows currently
if(WIN32)
  option(WITH_TBB_MALLOC_PROXY "Enable the TBB malloc replacement" ON)
endif()

# This should be turned off when Blender enter beta/rc/release
if("${BLENDER_VERSION_CYCLE}" STREQUAL "release" OR
   "${BLENDER_VERSION_CYCLE}" STREQUAL "rc")
  set(WITH_EXPERIMENTAL_FEATURES OFF)
else()
  set(WITH_EXPERIMENTAL_FEATURES ON)
endif()

# Unit testsing
option(WITH_GTESTS "Enable GTest unit testing" OFF)
option(WITH_OPENGL_RENDER_TESTS "Enable OpenGL render related unit testing (Experimental)" OFF)
option(WITH_OPENGL_DRAW_TESTS "Enable OpenGL UI drawing related unit testing (Experimental)" OFF)
set(TEST_PYTHON_EXE "" CACHE PATH "Python executable to run unit tests")
mark_as_advanced(TEST_PYTHON_EXE)

# Documentation
if(UNIX AND NOT APPLE)
  option(WITH_DOC_MANPAGE "Create a manual page (Unix manpage)" OFF)
endif()


# OpenGL

option(WITH_OPENGL              "When off limits visibility of the opengl headers to just bf_gpu and gawain (temporary option for development purposes)" ON)
option(WITH_GLEW_ES             "Switches to experimental copy of GLEW that has support for OpenGL ES. (temporary option for development purposes)" OFF)
option(WITH_GL_EGL              "Use the EGL OpenGL system library instead of the platform specific OpenGL system library (CGL, glX, or WGL)"       OFF)
option(WITH_GL_PROFILE_ES20     "Support using OpenGL ES 2.0. (through either EGL or the AGL/WGL/XGL 'es20' profile)"                               OFF)

mark_as_advanced(
  WITH_OPENGL
  WITH_GLEW_ES
  WITH_GL_EGL
  WITH_GL_PROFILE_ES20
)

if(WIN32)
  option(WITH_GL_ANGLE "Link with the ANGLE library, an OpenGL ES 2.0 implementation based on Direct3D, instead of the system OpenGL library." OFF)
  mark_as_advanced(WITH_GL_ANGLE)
endif()

if(WITH_GLEW_ES AND WITH_SYSTEM_GLEW)
  message(WARNING Ignoring WITH_SYSTEM_GLEW and using WITH_GLEW_ES)
  set(WITH_SYSTEM_GLEW OFF)
endif()

if(WIN32)
  getDefaultWindowsPrefixBase(CMAKE_GENERIC_PROGRAM_FILES)
  set(CPACK_INSTALL_PREFIX ${CMAKE_GENERIC_PROGRAM_FILES}/${})
endif()

# Compiler toolchain
if(CMAKE_COMPILER_IS_GNUCC)
  option(WITH_LINKER_GOLD "Use ld.gold linker which is usually faster than ld.bfd" ON)
  mark_as_advanced(WITH_LINKER_GOLD)
  option(WITH_LINKER_LLD "Use ld.lld linker which is usually faster than ld.gold" OFF)
  mark_as_advanced(WITH_LINKER_LLD)
endif()

if(CMAKE_COMPILER_IS_GNUCC OR CMAKE_C_COMPILER_ID MATCHES "Clang")
  option(WITH_COMPILER_ASAN "Build and link against address sanitizer (only for Debug & RelWithDebInfo targets)." OFF)
  mark_as_advanced(WITH_COMPILER_ASAN)

  if(WITH_COMPILER_ASAN)
    set(_asan_defaults "\
-fsanitize=address \
-fsanitize=bool \
-fsanitize=bounds \
-fsanitize=enum \
-fsanitize=float-cast-overflow \
-fsanitize=float-divide-by-zero \
-fsanitize=nonnull-attribute \
-fsanitize=returns-nonnull-attribute \
-fsanitize=signed-integer-overflow \
-fsanitize=undefined \
-fsanitize=vla-bound \
-fno-sanitize=alignment \
")

    if(MSVC)
      # clang-cl doesn't support all sanitizers, but leak and object-size give errors/warnings.
      set(_asan_defaults "${_asan_defaults}")
    elseif(APPLE)
      # AppleClang doesn't support all sanitizers, but leak gives error.
      # Build type is not known for multi-config generator, so don't add object-size sanitizer.
      if(CMAKE_BUILD_TYPE MATCHES "Debug" OR GENERATOR_IS_MULTI_CONFIG)
        # Silence the warning that object-size is not effective in -O0.
        set(_asan_defaults "${_asan_defaults}")
      else()
        string(APPEND _asan_defaults " -fsanitize=object-size")
      endif()
    else()
      string(APPEND _asan_defaults " -fsanitize=leak -fsanitize=object-size")
    endif()

    set(COMPILER_ASAN_CFLAGS "${_asan_defaults}" CACHE STRING "C flags for address sanitizer")
    mark_as_advanced(COMPILER_ASAN_CFLAGS)
    set(COMPILER_ASAN_CXXFLAGS "${_asan_defaults}" CACHE STRING "C++ flags for address sanitizer")
    mark_as_advanced(COMPILER_ASAN_CXXFLAGS)

    unset(_asan_defaults)

    if(MSVC)
        find_library(
          COMPILER_ASAN_LIBRARY NAMES clang_rt.asan-x86_64
        PATHS
        [HKEY_LOCAL_MACHINE\\SOFTWARE\\Wow6432Node\\LLVM\\LLVM;]/lib/clang/7.0.0/lib/windows
        [HKEY_LOCAL_MACHINE\\SOFTWARE\\Wow6432Node\\LLVM\\LLVM;]/lib/clang/6.0.0/lib/windows
      )
    elseif(APPLE)
      execute_process(COMMAND ${CMAKE_CXX_COMPILER}
        -print-file-name=lib
        OUTPUT_VARIABLE CLANG_LIB_DIR
      )
      string(STRIP "${CLANG_LIB_DIR}" CLANG_LIB_DIR)
      find_library(
        COMPILER_ASAN_LIBRARY
        NAMES
          libclang_rt.asan_osx_dynamic.dylib
        PATHS
          "${CLANG_LIB_DIR}/darwin/"
      )
      unset(CLANG_LIB_DIR)
    else()
      find_library(
        COMPILER_ASAN_LIBRARY asan ${CMAKE_C_IMPLICIT_LINK_DIRECTORIES}
      )
    endif()

    mark_as_advanced(COMPILER_ASAN_LIBRARY)
  endif()
endif()

if(CMAKE_COMPILER_IS_GNUCC OR CMAKE_C_COMPILER_ID MATCHES "Clang")
  option(WITH_COMPILER_SHORT_FILE_MACRO "Make paths in macros like __FILE__ relative to top level source and build directories." ON)
  mark_as_advanced(WITH_COMPILER_SHORT_FILE_MACRO)
endif()

if(WIN32)
  # Use hardcoded paths or find_package to find externals
  option(WITH_WINDOWS_FIND_MODULES "Use find_package to locate libraries" OFF)
  mark_as_advanced(WITH_WINDOWS_FIND_MODULES)

  option(WINDOWS_USE_VISUAL_STUDIO_PROJECT_FOLDERS "Organize the visual studio projects according to source folder structure." ON)
  mark_as_advanced(WINDOWS_USE_VISUAL_STUDIO_PROJECT_FOLDERS)

  option(WINDOWS_USE_VISUAL_STUDIO_SOURCE_FOLDERS "Organize the source files in filters matching the source folders." ON)
  mark_as_advanced(WINDOWS_USE_VISUAL_STUDIO_SOURCE_FOLDERS)

  option(WINDOWS_PYTHON_DEBUG "Include the files needed for debugging python scripts with visual studio 2017+." OFF)
  mark_as_advanced(WINDOWS_PYTHON_DEBUG)

  option(WITH_WINDOWS_BUNDLE_CRT "Bundle the C runtime for install free distribution." ON)
  mark_as_advanced(WITH_WINDOWS_BUNDLE_CRT)

  option(WITH_WINDOWS_SCCACHE "Use sccache to speed up builds (Ninja builder only)" OFF)
  mark_as_advanced(WITH_WINDOWS_SCCACHE)

  option(WITH_WINDOWS_PDB "Generate a pdb file for client side stacktraces" ON)
  mark_as_advanced(WITH_WINDOWS_PDB)

  option(WITH_WINDOWS_STRIPPED_PDB "Use a stripped PDB file" On)
  mark_as_advanced(WITH_WINDOWS_STRIPPED_PDB)

endif()

# The following only works with the Ninja generator in CMake >= 3.0.
if("${CMAKE_GENERATOR}" MATCHES "Ninja")
  option(WITH_NINJA_POOL_JOBS
         "Enable Ninja pools of jobs, to try to ease building on machines with 16GB of RAM or less (if not yet defined, will try to set best values based on detected machine specifications)."
         OFF)
  mark_as_advanced(WITH_NINJA_POOL_JOBS)
endif()

if(UNIX AND NOT APPLE)
  option(WITH_CXX11_ABI "Use native C++11 ABI of compiler" ON)
  mark_as_advanced(WITH_CXX11_ABI)
endif()

# Installation process.
option(POSTINSTALL_SCRIPT "Run given CMake script after installation process" OFF)
mark_as_advanced(POSTINSTALL_SCRIPT)

# end option(...)



# By default we want to install to the directory we are compiling our executables
# unless specified otherwise, which we currently do not allow
if(CMAKE_INSTALL_PREFIX_INITIALIZED_TO_DEFAULT)
  if(WIN32)
    set(CMAKE_INSTALL_PREFIX ${EXECUTABLE_OUTPUT_PATH}/\${BUILD_TYPE} CACHE PATH "default install path" FORCE)
  elseif(APPLE)
    set(CMAKE_INSTALL_PREFIX ${EXECUTABLE_OUTPUT_PATH}/\${BUILD_TYPE} CACHE PATH "default install path" FORCE)
  else()
    if(WITH_INSTALL_PORTABLE)
      set(CMAKE_INSTALL_PREFIX ${EXECUTABLE_OUTPUT_PATH} CACHE PATH "default install path" FORCE)
    endif()
  endif()
endif()



# Apple

if(APPLE)
  include(platform_apple_xcode)
endif()


#-----------------------------------------------------------------------------
# Check for conflicting/unsupported configurations

if(NOT WITH_BLENDER AND NOT WITH_CYCLES_STANDALONE)
  message(FATAL_ERROR
    "At least one of WITH_BLENDER or WITH_CYCLES_STANDALONE "
    "must be enabled, nothing to do!"
  )
endif()

if(NOT WITH_AUDASPACE)
  if(WITH_OPENAL)
    message(WARNING "WITH_OPENAL requires WITH_AUDASPACE which is disabled")
    set(WITH_OPENAL OFF)
  endif()
  if(WITH_JACK)
    message(WARNING "WITH_JACK requires WITH_AUDASPACE which is disabled")
    set(WITH_JACK OFF)
  endif()
endif()

if(NOT WITH_SDL AND WITH_GHOST_SDL)
  message(FATAL_ERROR "WITH_GHOST_SDL requires WITH_SDL")
endif()

# python module, needs some different options
if(WITH_PYTHON_MODULE AND WITH_PYTHON_INSTALL)
  message(FATAL_ERROR "WITH_PYTHON_MODULE requires WITH_PYTHON_INSTALL to be OFF")
endif()

if(NOT WITH_PYTHON)
  set(WITH_CYCLES OFF)
  set(WITH_DRACO OFF)
endif()

if(WITH_DRACO AND NOT WITH_PYTHON_INSTALL)
  message(STATUS "WITH_DRACO requires WITH_PYTHON_INSTALL to be ON, disabling WITH_DRACO for now")
  set(WITH_DRACO OFF)
endif()

# enable boost for cycles, audaspace or i18n
# otherwise if the user disabled

set_and_warn_dependency(WITH_BOOST WITH_CYCLES         OFF)
set_and_warn_dependency(WITH_BOOST WITH_INTERNATIONAL  OFF)
set_and_warn_dependency(WITH_BOOST WITH_OPENVDB        OFF)
set_and_warn_dependency(WITH_BOOST WITH_OPENCOLORIO    OFF)
set_and_warn_dependency(WITH_BOOST WITH_QUADRIFLOW     OFF)
set_and_warn_dependency(WITH_BOOST WITH_USD            OFF)
set_and_warn_dependency(WITH_BOOST WITH_ALEMBIC        OFF)
set_and_warn_dependency(WITH_PUGIXML WITH_CYCLES_OSL   OFF)
set_and_warn_dependency(WITH_PUGIXML WITH_OPENIMAGEIO  OFF)

if(WITH_BOOST AND NOT (WITH_CYCLES OR WITH_OPENIMAGEIO OR WITH_INTERNATIONAL OR
   WITH_OPENVDB OR WITH_OPENCOLORIO OR WITH_USD OR WITH_ALEMBIC))
  message(STATUS "No dependencies need 'WITH_BOOST' forcing WITH_BOOST=OFF")
  set(WITH_BOOST OFF)
endif()

set_and_warn_dependency(WITH_TBB WITH_CYCLES            OFF)
set_and_warn_dependency(WITH_TBB WITH_USD               OFF)
set_and_warn_dependency(WITH_TBB WITH_OPENIMAGEDENOISE  OFF)
set_and_warn_dependency(WITH_TBB WITH_OPENVDB           OFF)
set_and_warn_dependency(WITH_TBB WITH_MOD_FLUID         OFF)

# NanoVDB requires OpenVDB to convert the data structure
set_and_warn_dependency(WITH_OPENVDB WITH_NANOVDB       OFF)

# OpenVDB uses 'half' type from OpenEXR & fails to link without OpenEXR enabled.
set_and_warn_dependency(WITH_IMAGE_OPENEXR WITH_OPENVDB OFF)

# auto enable openimageio for cycles
if(WITH_CYCLES)
  set(WITH_OPENIMAGEIO ON)

  # auto enable llvm for cycles_osl
  if(WITH_CYCLES_OSL)
    set(WITH_LLVM ON CACHE BOOL "" FORCE)
  endif()
else()
  set(WITH_CYCLES_OSL OFF)
endif()

# auto enable openimageio linking dependencies
if(WITH_OPENIMAGEIO)
  set(WITH_IMAGE_OPENEXR ON)
  set(WITH_IMAGE_TIFF ON)
endif()

# auto enable alembic linking dependencies
if(WITH_ALEMBIC)
  set(WITH_IMAGE_OPENEXR ON)
endif()

# don't store paths to libs for portable distribution
if(WITH_INSTALL_PORTABLE)
  set(CMAKE_SKIP_BUILD_RPATH TRUE)
endif()

if(WITH_GHOST_SDL OR WITH_HEADLESS)
  set(WITH_GHOST_WAYLAND OFF)
  set(WITH_GHOST_X11     OFF)
  set(WITH_X11_XINPUT    OFF)
  set(WITH_X11_XF86VMODE OFF)
  set(WITH_X11_XFIXES    OFF)
  set(WITH_X11_ALPHA     OFF)
  set(WITH_GHOST_XDND    OFF)
  set(WITH_INPUT_IME     OFF)
  set(WITH_XR_OPENXR     OFF)
endif()

if(WITH_CPU_SSE)
  TEST_SSE_SUPPORT(COMPILER_SSE_FLAG COMPILER_SSE2_FLAG)
else()
  message(STATUS "SSE and SSE2 optimizations are DISABLED!")
  set(COMPILER_SSE_FLAG)
  set(COMPILER_SSE2_FLAG)
endif()

if(WITH_BUILDINFO)
  find_package(Git)
  if(NOT GIT_FOUND)
    message(WARNING "Git was not found, disabling WITH_BUILDINFO")
    set(WITH_BUILDINFO OFF)
  endif()
endif()

if(WITH_AUDASPACE)
  if(NOT WITH_SYSTEM_AUDASPACE)
    set(AUDASPACE_C_INCLUDE_DIRS "${CMAKE_SOURCE_DIR}/extern/audaspace/bindings/C" "${CMAKE_BINARY_DIR}/extern/audaspace")
    set(AUDASPACE_PY_INCLUDE_DIRS "${CMAKE_SOURCE_DIR}/extern/audaspace/bindings")
  endif()
endif()

# Auto-enable CUDA dynload if toolkit is not found.
if(NOT WITH_CUDA_DYNLOAD)
  find_package(CUDA)
  if(NOT CUDA_FOUND)
    message("CUDA toolkit not found, using dynamic runtime loading of libraries instead")
    set(WITH_CUDA_DYNLOAD ON)
  endif()
endif()

#-----------------------------------------------------------------------------
# Check check if submodules are cloned

if(WITH_INTERNATIONAL)
  file(GLOB RESULT "${CMAKE_SOURCE_DIR}/release/datafiles/locale")
  list(LENGTH RESULT DIR_LEN)
  if(DIR_LEN EQUAL 0)
    message(WARNING
      "Translation path '${CMAKE_SOURCE_DIR}/release/datafiles/locale' is missing, "
      "This is a 'git submodule', which are known not to work with bridges to other version "
      "control systems, disabling 'WITH_INTERNATIONAL'."
    )
    set(WITH_INTERNATIONAL OFF)
  endif()
endif()

if(WITH_PYTHON)
  # While we have this as an '#error' in 'bpy_capi_utils.h',
  # upgrading Python tends to cause confusion for users who build.
  # Give the error message early to make this more obvious.
  #
  # Do this before main 'platform_*' checks,
  # because UNIX will search for the old Python paths which may not exist.
  # giving errors about missing paths before this case is met.
  if(DEFINED PYTHON_VERSION AND "${PYTHON_VERSION}" VERSION_LESS "3.7")
    message(FATAL_ERROR "At least Python 3.7 is required to build")
  endif()

  file(GLOB RESULT "${CMAKE_SOURCE_DIR}/release/scripts/addons")
  list(LENGTH RESULT DIR_LEN)
  if(DIR_LEN EQUAL 0)
    message(WARNING
      "Addons path '${CMAKE_SOURCE_DIR}/release/scripts/addons' is missing, "
      "This is a 'git submodule', which are known not to work with bridges to other version "
      "control systems: * CONTINUING WITHOUT ADDONS *"
    )
  endif()
endif()

#-----------------------------------------------------------------------------
# Initialize un-cached vars, avoid unused warning

# linux only, not cached
set(WITH_BINRELOC OFF)

# MACOSX only, set to avoid uninitialized
set(EXETYPE "")

# C/C++ flags
set(PLATFORM_CFLAGS)

# these are added to later on.
set(C_WARNINGS)
set(CXX_WARNINGS)

# for gcc -Wno-blah-blah
set(C_REMOVE_STRICT_FLAGS)
set(CXX_REMOVE_STRICT_FLAGS)

# Libraries to link to targets in setup_platform_linker_libs
set(PLATFORM_LINKLIBS "")

# Added to target linker flags in setup_platform_linker_flags
# - CMAKE_EXE_LINKER_FLAGS
# - CMAKE_EXE_LINKER_FLAGS_DEBUG
set(PLATFORM_LINKFLAGS "")
set(PLATFORM_LINKFLAGS_DEBUG "")

if(NOT CMAKE_BUILD_TYPE MATCHES "Release")
  if(WITH_COMPILER_ASAN)
    if(NOT APPLE)
      # Avoid passing address sanitizer compiler flags to `try_compile`.
      # Since linker flags are not set, all compiler checks and `find_package`
      # calls that rely on `try_compile` will fail.
      # See CMP0066 also.
      string(APPEND CMAKE_C_FLAGS_DEBUG " ${COMPILER_ASAN_CFLAGS}")
      string(APPEND CMAKE_C_FLAGS_RELWITHDEBINFO " ${COMPILER_ASAN_CFLAGS}")

      string(APPEND CMAKE_CXX_FLAGS_DEBUG " ${COMPILER_ASAN_CXXFLAGS}")
      string(APPEND CMAKE_CXX_FLAGS_RELWITHDEBINFO " ${COMPILER_ASAN_CXXFLAGS}")
    endif()
    if(MSVC)
      set(COMPILER_ASAN_LINKER_FLAGS "/FUNCTIONPADMIN:6")
    endif()

    if(APPLE AND COMPILER_ASAN_LIBRARY)
      string(REPLACE " " ";" _list_COMPILER_ASAN_CFLAGS ${COMPILER_ASAN_CFLAGS})
      set(_is_CONFIG_DEBUG "$<OR:$<CONFIG:Debug>,$<CONFIG:RelWithDebInfo>>")
      add_compile_options("$<${_is_CONFIG_DEBUG}:${_list_COMPILER_ASAN_CFLAGS}>")
      add_link_options("$<${_is_CONFIG_DEBUG}:-fno-omit-frame-pointer;-fsanitize=address>")
      unset(_list_COMPILER_ASAN_CFLAGS)
      unset(_is_CONFIG_DEBUG)
    elseif(COMPILER_ASAN_LIBRARY)
      set(PLATFORM_LINKLIBS "${PLATFORM_LINKLIBS};${COMPILER_ASAN_LIBRARY}")
      set(PLATFORM_LINKFLAGS "${COMPILER_ASAN_LIBRARY} ${COMPILER_ASAN_LINKER_FLAGS}")
      set(PLATFORM_LINKFLAGS_DEBUG "${COMPILER_ASAN_LIBRARY} ${COMPILER_ASAN_LINKER_FLAGS}")
    endif()
  endif()
endif()

# ----------------------------------------------------------------------------
# Main Platform Checks
#
# - UNIX
# - WIN32
# - APPLE

if(UNIX AND NOT APPLE)
  include(platform_unix)
elseif(WIN32)
  include(platform_win32)
elseif(APPLE)
  include(platform_apple)
endif()

#-----------------------------------------------------------------------------
# Common.

if(NOT WITH_FFTW3 AND WITH_MOD_OCEANSIM)
  message(FATAL_ERROR "WITH_MOD_OCEANSIM requires WITH_FFTW3 to be ON")
endif()

if(WITH_CYCLES)
  if(NOT WITH_OPENIMAGEIO)
    message(FATAL_ERROR
      "Cycles requires WITH_OPENIMAGEIO, the library may not have been found. "
      "Configure OIIO or disable WITH_CYCLES"
    )
  endif()
  if(NOT WITH_BOOST)
    message(FATAL_ERROR
      "Cycles requires WITH_BOOST, the library may not have been found. "
      "Configure BOOST or disable WITH_CYCLES"
    )
  endif()

  if(WITH_CYCLES_OSL)
    if(NOT WITH_LLVM)
      message(FATAL_ERROR
        "Cycles OSL requires WITH_LLVM, the library may not have been found. "
        "Configure LLVM or disable WITH_CYCLES_OSL"
      )
    endif()
  endif()
endif()

if(WITH_INTERNATIONAL)
  if(NOT WITH_BOOST)
    message(FATAL_ERROR
      "Internationalization requires WITH_BOOST, the library may not have been found. "
      "Configure BOOST or disable WITH_INTERNATIONAL"
    )
  endif()
endif()

# See TEST_SSE_SUPPORT() for how this is defined.

# Do it globally, SSE2 is required for quite some time now.
# Doing it now allows to use SSE/SSE2 in inline headers.
if(SUPPORT_SSE_BUILD)
  string(PREPEND PLATFORM_CFLAGS "${COMPILER_SSE_FLAG} ")
  add_definitions(-D__SSE__ -D__MMX__)
endif()
if(SUPPORT_SSE2_BUILD)
  string(APPEND PLATFORM_CFLAGS " ${COMPILER_SSE2_FLAG}")
  add_definitions(-D__SSE2__)
  if(NOT SUPPORT_SSE_BUILD) # don't double up
    add_definitions(-D__MMX__)
  endif()
endif()


# set the endian define
if(MSVC)
  # for some reason this fails on msvc
  add_definitions(-D__LITTLE_ENDIAN__)

  # OSX-Note: as we do cross-compiling with specific set architecture,
  # endianess-detection and auto-setting is counterproductive
  # so we just set endianness according CMAKE_OSX_ARCHITECTURES

elseif(CMAKE_OSX_ARCHITECTURES MATCHES i386 OR CMAKE_OSX_ARCHITECTURES MATCHES x86_64 OR CMAKE_OSX_ARCHITECTURES MATCHES arm64)
  add_definitions(-D__LITTLE_ENDIAN__)
elseif(CMAKE_OSX_ARCHITECTURES MATCHES ppc OR CMAKE_OSX_ARCHITECTURES MATCHES ppc64)
  add_definitions(-D__BIG_ENDIAN__)

else()
  include(TestBigEndian)
  test_big_endian(_SYSTEM_BIG_ENDIAN)
  if(_SYSTEM_BIG_ENDIAN)
    add_definitions(-D__BIG_ENDIAN__)
  else()
    add_definitions(-D__LITTLE_ENDIAN__)
  endif()
  unset(_SYSTEM_BIG_ENDIAN)
endif()
if(WITH_IMAGE_OPENJPEG)
  # Special handling of Windows platform where openjpeg is always static.
  if(WIN32)
    set(OPENJPEG_DEFINES "-DOPJ_STATIC")
  else()
    set(OPENJPEG_DEFINES "")
  endif()
endif()

if(NOT WITH_SYSTEM_EIGEN3)
  set(EIGEN3_INCLUDE_DIRS ${CMAKE_SOURCE_DIR}/extern/Eigen3)
endif()

if(WITH_OPENVDB)
  list(APPEND OPENVDB_DEFINITIONS -DWITH_OPENVDB)

  if(WITH_OPENVDB_3_ABI_COMPATIBLE)
    list(APPEND OPENVDB_DEFINITIONS -DOPENVDB_3_ABI_COMPATIBLE)
  endif()

  list(APPEND OPENVDB_INCLUDE_DIRS
    ${BOOST_INCLUDE_DIR}
    ${TBB_INCLUDE_DIRS}
    ${OPENEXR_INCLUDE_DIRS})

  list(APPEND OPENVDB_LIBRARIES ${OPENEXR_LIBRARIES} ${ZLIB_LIBRARIES})

  if(WITH_OPENVDB_BLOSC)
    list(APPEND OPENVDB_DEFINITIONS -DWITH_OPENVDB_BLOSC)
    list(APPEND OPENVDB_LIBRARIES ${BLOSC_LIBRARIES} ${ZLIB_LIBRARIES})
  endif()

  list(APPEND OPENVDB_LIBRARIES ${BOOST_LIBRARIES} ${TBB_LIBRARIES})
endif()

#-----------------------------------------------------------------------------
# Configure OpenGL.

find_package(OpenGL)
blender_include_dirs_sys("${OPENGL_INCLUDE_DIR}")

if(WITH_OPENGL)
  add_definitions(-DWITH_OPENGL)
endif()

if(WITH_SYSTEM_GLES)
  find_package_wrapper(OpenGLES)
endif()

if(WITH_GL_PROFILE_ES20)
  if(WITH_SYSTEM_GLES)
    if(NOT OPENGLES_LIBRARY)
      message(FATAL_ERROR
        "Unable to find OpenGL ES libraries. "
        "Install them or disable WITH_SYSTEM_GLES."
      )
    endif()

    list(APPEND BLENDER_GL_LIBRARIES "${OPENGLES_LIBRARY}")

  else()
    set(OPENGLES_LIBRARY "" CACHE FILEPATH "OpenGL ES 2.0 library file")
    mark_as_advanced(OPENGLES_LIBRARY)

    list(APPEND BLENDER_GL_LIBRARIES "${OPENGLES_LIBRARY}")

    if(NOT OPENGLES_LIBRARY)
      message(FATAL_ERROR
        "To compile WITH_GL_EGL you need to set OPENGLES_LIBRARY "
        "to the file path of an OpenGL ES 2.0 library."
      )
    endif()

  endif()

  if(WIN32)
    # Setup paths to files needed to install and redistribute Windows Blender with OpenGL ES

    set(OPENGLES_DLL "" CACHE FILEPATH "OpenGL ES 2.0 redistributable DLL file")
    mark_as_advanced(OPENGLES_DLL)

    if(NOT OPENGLES_DLL)
      message(FATAL_ERROR
        "To compile WITH_GL_PROFILE_ES20 you need to set OPENGLES_DLL to the file "
        "path of an OpenGL ES 2.0 runtime dynamic link library (DLL)."
      )
    endif()

    if(WITH_GL_ANGLE)
      list(APPEND GL_DEFINITIONS -DWITH_ANGLE)

      set(D3DCOMPILER_DLL "" CACHE FILEPATH "Direct3D Compiler redistributable DLL file (needed by ANGLE)")

      get_filename_component(D3DCOMPILER_FILENAME "${D3DCOMPILER_DLL}" NAME)
      list(APPEND GL_DEFINITIONS "-DD3DCOMPILER=\"\\\"${D3DCOMPILER_FILENAME}\\\"\"")

      mark_as_advanced(D3DCOMPILER_DLL)

      if(D3DCOMPILER_DLL STREQUAL "")
        message(FATAL_ERROR
          "To compile WITH_GL_ANGLE you need to set D3DCOMPILER_DLL to the file "
          "path of a copy of the DirectX redistributable DLL file: D3DCompiler_46.dll"
        )
      endif()

    endif()

  endif()

else()
  if(OpenGL_GL_PREFERENCE STREQUAL "LEGACY" AND OPENGL_gl_LIBRARY)
    list(APPEND BLENDER_GL_LIBRARIES ${OPENGL_gl_LIBRARY})
  else()
    list(APPEND BLENDER_GL_LIBRARIES ${OPENGL_opengl_LIBRARY} ${OPENGL_glx_LIBRARY})
  endif()
endif()

if(WITH_GL_EGL)
  find_package(OpenGL REQUIRED EGL)
  list(APPEND BLENDER_GL_LIBRARIES OpenGL::EGL)

  list(APPEND GL_DEFINITIONS -DWITH_GL_EGL -DGLEW_EGL -DGLEW_INC_EGL)

  if(WITH_SYSTEM_GLES)
    if(NOT OPENGLES_EGL_LIBRARY)
      message(FATAL_ERROR
        "Unable to find OpenGL ES libraries. "
        "Install them or disable WITH_SYSTEM_GLES."
      )
    endif()

    list(APPEND BLENDER_GL_LIBRARIES ${OPENGLES_EGL_LIBRARY})

  else()
    set(OPENGLES_EGL_LIBRARY "" CACHE FILEPATH "EGL library file")
    mark_as_advanced(OPENGLES_EGL_LIBRARY)

    list(APPEND BLENDER_GL_LIBRARIES "${OPENGLES_LIBRARY}" "${OPENGLES_EGL_LIBRARY}")

    if(NOT OPENGLES_EGL_LIBRARY)
      message(FATAL_ERROR
        "To compile WITH_GL_EGL you need to set OPENGLES_EGL_LIBRARY "
        "to the file path of an EGL library."
      )
    endif()

  endif()

  if(WIN32)
    # Setup paths to files needed to install and redistribute Windows Blender with OpenGL ES

    set(OPENGLES_EGL_DLL "" CACHE FILEPATH "EGL redistributable DLL file")
    mark_as_advanced(OPENGLES_EGL_DLL)

    if(NOT OPENGLES_EGL_DLL)
      message(FATAL_ERROR
        "To compile WITH_GL_EGL you need to set OPENGLES_EGL_DLL "
        "to the file path of an EGL runtime dynamic link library (DLL)."
      )
    endif()

  endif()

endif()

if(WITH_GL_PROFILE_ES20)
  list(APPEND GL_DEFINITIONS -DWITH_GL_PROFILE_ES20)
else()
  list(APPEND GL_DEFINITIONS -DWITH_GL_PROFILE_CORE)
endif()

#-----------------------------------------------------------------------------
# Configure OpenMP.
if(WITH_OPENMP)
  if(NOT OPENMP_CUSTOM)
    find_package(OpenMP)
  endif()

  if(OPENMP_FOUND)
    if(NOT WITH_OPENMP_STATIC)
      string(APPEND CMAKE_C_FLAGS " ${OpenMP_C_FLAGS}")
      string(APPEND CMAKE_CXX_FLAGS " ${OpenMP_CXX_FLAGS}")
    else()
      # Typically avoid adding flags as defines but we can't
      # pass OpenMP flags to the linker for static builds, meaning
      # we can't add any OpenMP related flags to CFLAGS variables
      # since they're passed to the linker as well.
      add_definitions("${OpenMP_C_FLAGS}")

      find_library_static(OpenMP_LIBRARIES gomp ${CMAKE_CXX_IMPLICIT_LINK_DIRECTORIES})
    endif()
  else()
    set(WITH_OPENMP OFF)
  endif()

  mark_as_advanced(
    OpenMP_C_FLAGS
    OpenMP_CXX_FLAGS
  )
endif()

#-----------------------------------------------------------------------------
# Configure GLEW

if(WITH_SYSTEM_GLEW)
  find_package(GLEW)

  # Note: There is an assumption here that the system GLEW is not a static library.

  if(NOT GLEW_FOUND)
    message(FATAL_ERROR "GLEW is required to build bforartists. Install it or disable WITH_SYSTEM_GLEW.")
  endif()

  set(GLEW_INCLUDE_PATH "${GLEW_INCLUDE_DIR}")
  set(BLENDER_GLEW_LIBRARIES ${GLEW_LIBRARY})
else()
  if(WITH_GLEW_ES)
    set(GLEW_INCLUDE_PATH "${CMAKE_SOURCE_DIR}/extern/glew-es/include")

    list(APPEND GL_DEFINITIONS -DGLEW_STATIC -DWITH_GLEW_ES)

    # These definitions remove APIs from glew.h, making GLEW smaller, and catching unguarded API usage
    if(WITH_GL_PROFILE_ES20)
      list(APPEND GL_DEFINITIONS -DGLEW_ES_ONLY)
    else()
      # No ES functions are needed
      list(APPEND GL_DEFINITIONS -DGLEW_NO_ES)
    endif()

    if(WITH_GL_PROFILE_ES20)
      if(WITH_GL_EGL)
        list(APPEND GL_DEFINITIONS -DGLEW_USE_LIB_ES20)
      endif()

      # ToDo: This is an experiment to eliminate ES 1 symbols,
      # GLEW doesn't really properly provide this level of control
      # (for example, without modification it eliminates too many symbols)
      # so there are lots of modifications to GLEW to make this work,
      # and no attempt to make it work beyond Blender at this point.
      list(APPEND GL_DEFINITIONS -DGL_ES_VERSION_1_0=0 -DGL_ES_VERSION_CL_1_1=0 -DGL_ES_VERSION_CM_1_1=0)
    endif()

    set(BLENDER_GLEW_LIBRARIES extern_glew_es bf_intern_glew_mx)

  else()
    set(GLEW_INCLUDE_PATH "${CMAKE_SOURCE_DIR}/extern/glew/include")

    list(APPEND GL_DEFINITIONS -DGLEW_STATIC)

    # This won't affect the non-experimental glew library,
    # but is used for conditional compilation elsewhere.
    list(APPEND GL_DEFINITIONS -DGLEW_NO_ES)

    set(BLENDER_GLEW_LIBRARIES extern_glew)

  endif()

endif()

list(APPEND GL_DEFINITIONS -DGLEW_NO_GLU)

#-----------------------------------------------------------------------------
# Configure Bullet

if(WITH_BULLET AND WITH_SYSTEM_BULLET)
  find_package(Bullet)
  if(NOT BULLET_FOUND)
    set(WITH_BULLET OFF)
  endif()
else()
  set(BULLET_INCLUDE_DIRS "${CMAKE_SOURCE_DIR}/extern/bullet2/src")
  # set(BULLET_LIBRARIES "")
endif()

#-----------------------------------------------------------------------------
# Configure Python.

if(WITH_PYTHON_MODULE)
  add_definitions(-DPy_ENABLE_SHARED)
endif()

#-----------------------------------------------------------------------------
# Configure GLog/GFlags

if(WITH_LIBMV OR WITH_GTESTS OR (WITH_CYCLES AND WITH_CYCLES_LOGGING))
  if(WITH_SYSTEM_GFLAGS)
    find_package(Gflags)
    if(NOT GFLAGS_FOUND)
      message(FATAL_ERROR "System wide Gflags is requested but was not found")
    endif()
    # FindGflags does not define this, and we are not even sure what to use here.
    set(GFLAGS_DEFINES)
  else()
    set(GFLAGS_DEFINES
      -DGFLAGS_DLL_DEFINE_FLAG=
      -DGFLAGS_DLL_DECLARE_FLAG=
      -DGFLAGS_DLL_DECL=
    )
    set(GFLAGS_NAMESPACE "gflags")
    set(GFLAGS_LIBRARIES extern_gflags)
    set(GFLAGS_INCLUDE_DIRS "${PROJECT_SOURCE_DIR}/extern/gflags/src")
  endif()

  if(WITH_SYSTEM_GLOG)
    find_package(Glog)
    if(NOT GLOG_FOUND)
      message(FATAL_ERROR "System wide Glog is requested but was not found")
    endif()
    # FindGlog does not define this, and we are not even sure what to use here.
    set(GLOG_DEFINES)
  else()
    set(GLOG_DEFINES
      -DGOOGLE_GLOG_DLL_DECL=
    )
    set(GLOG_LIBRARIES extern_glog)
    if(WIN32)
      set(GLOG_INCLUDE_DIRS ${CMAKE_SOURCE_DIR}/extern/glog/src/windows)
    else()
      set(GLOG_INCLUDE_DIRS ${CMAKE_SOURCE_DIR}/extern/glog/include)
    endif()
  endif()
endif()

#-----------------------------------------------------------------------------
# Configure Ceres

if(WITH_LIBMV)
  # We always have C++11 which includes unordered_map.
  set(CERES_DEFINES "-DCERES_STD_UNORDERED_MAP;-DCERES_USE_CXX_THREADS")
endif()

#-----------------------------------------------------------------------------
# Extra limits to number of jobs running in parallel for some kind os tasks.
# Only supported by Ninja build system currently.
if("${CMAKE_GENERATOR}" MATCHES "Ninja" AND WITH_NINJA_POOL_JOBS)
  if(NOT NINJA_MAX_NUM_PARALLEL_COMPILE_JOBS AND
     NOT NINJA_MAX_NUM_PARALLEL_COMPILE_HEAVY_JOBS AND
     NOT NINJA_MAX_NUM_PARALLEL_LINK_JOBS)
    # Try to define good default values.
    # Max mem of heavy cpp files compilation: about 2.5GB
    # Max mem during linking: about 3.3GB
    cmake_host_system_information(RESULT _NUM_CORES QUERY NUMBER_OF_LOGICAL_CORES)
    # Note: this gives mem in MB.
    cmake_host_system_information(RESULT _TOT_MEM QUERY TOTAL_PHYSICAL_MEMORY)

    # Heuristics... the more cores we have, the more free mem we have to keep for the non-heavy tasks too.
    if(${_TOT_MEM} LESS 8000 AND ${_NUM_CORES} GREATER 2)
      set(_compile_heavy_jobs "1")
    elseif(${_TOT_MEM} LESS 16000 AND ${_NUM_CORES} GREATER 4)
      set(_compile_heavy_jobs "2")
    elseif(${_TOT_MEM} LESS 24000 AND ${_NUM_CORES} GREATER 8)
      set(_compile_heavy_jobs "3")
    elseif(${_TOT_MEM} LESS 32000 AND ${_NUM_CORES} GREATER 16)
      set(_compile_heavy_jobs "4")
    elseif(${_TOT_MEM} LESS 64000 AND ${_NUM_CORES} GREATER 32)
      set(_compile_heavy_jobs "8")
    else()
      set(_compile_heavy_jobs "")
    endif()

    set(NINJA_MAX_NUM_PARALLEL_COMPILE_HEAVY_JOBS "${_compile_heavy_jobs}" CACHE STRING
        "Define the maximum number of concurrent heavy compilation jobs, for ninja build system (used for some targets which cpp files can take several GB each during compilation)." FORCE)
    mark_as_advanced(NINJA_MAX_NUM_PARALLEL_COMPILE_HEAVY_JOBS)
    set(_compile_heavy_jobs)

    # Only set regular compile jobs if we set heavy jobs, otherwise default (using all cores) if fine.
    if(NINJA_MAX_NUM_PARALLEL_COMPILE_HEAVY_JOBS)
      math(EXPR _compile_jobs "${_NUM_CORES} - 1")
    else()
      set(_compile_jobs "")
    endif()
    set(NINJA_MAX_NUM_PARALLEL_COMPILE_JOBS "${_compile_jobs}" CACHE STRING
        "Define the maximum number of concurrent compilation jobs, for ninja build system." FORCE)
    mark_as_advanced(NINJA_MAX_NUM_PARALLEL_COMPILE_JOBS)
    set(_compile_jobs)

    # In practice, even when there is RAM available, this proves to be quicker than running in parallel
    # (due to slow disks accesses).
    set(NINJA_MAX_NUM_PARALLEL_LINK_JOBS "1" CACHE STRING
        "Define the maximum number of concurrent link jobs, for ninja build system." FORCE)
    mark_as_advanced(NINJA_MAX_NUM_PARALLEL_LINK_JOBS)

    set(_NUM_CORES)
    set(_TOT_MEM)
  endif()

  if(NINJA_MAX_NUM_PARALLEL_COMPILE_JOBS)
    set_property(GLOBAL APPEND PROPERTY JOB_POOLS compile_job_pool=${NINJA_MAX_NUM_PARALLEL_COMPILE_JOBS})
    set(CMAKE_JOB_POOL_COMPILE compile_job_pool)
  endif()

  if(NINJA_MAX_NUM_PARALLEL_COMPILE_HEAVY_JOBS)
    set_property(GLOBAL APPEND PROPERTY JOB_POOLS compile_heavy_job_pool=${NINJA_MAX_NUM_PARALLEL_COMPILE_HEAVY_JOBS})
  endif()

  if(NINJA_MAX_NUM_PARALLEL_LINK_JOBS)
    set_property(GLOBAL APPEND PROPERTY JOB_POOLS link_job_pool=${NINJA_MAX_NUM_PARALLEL_LINK_JOBS})
    set(CMAKE_JOB_POOL_LINK link_job_pool)
  endif()
endif()

#-----------------------------------------------------------------------------
# Extra compile flags

if(CMAKE_COMPILER_IS_GNUCC)

  ADD_CHECK_C_COMPILER_FLAG(C_WARNINGS C_WARN_ALL -Wall)
  ADD_CHECK_C_COMPILER_FLAG(C_WARNINGS C_WARN_CAST_ALIGN -Wcast-align)
  ADD_CHECK_C_COMPILER_FLAG(C_WARNINGS C_WARN_ERROR_IMPLICIT_FUNCTION_DECLARATION -Werror=implicit-function-declaration)
  ADD_CHECK_C_COMPILER_FLAG(C_WARNINGS C_WARN_ERROR_RETURN_TYPE  -Werror=return-type)
  ADD_CHECK_C_COMPILER_FLAG(C_WARNINGS C_WARN_ERROR_VLA -Werror=vla)
  # system headers sometimes do this, disable for now, was: -Werror=strict-prototypes
  ADD_CHECK_C_COMPILER_FLAG(C_WARNINGS C_WARN_STRICT_PROTOTYPES  -Wstrict-prototypes)
  ADD_CHECK_C_COMPILER_FLAG(C_WARNINGS C_WARN_MISSING_PROTOTYPES -Wmissing-prototypes)
  ADD_CHECK_C_COMPILER_FLAG(C_WARNINGS C_WARN_NO_CHAR_SUBSCRIPTS -Wno-char-subscripts)
  ADD_CHECK_C_COMPILER_FLAG(C_WARNINGS C_WARN_NO_UNKNOWN_PRAGMAS -Wno-unknown-pragmas)
  ADD_CHECK_C_COMPILER_FLAG(C_WARNINGS C_WARN_POINTER_ARITH -Wpointer-arith)
  ADD_CHECK_C_COMPILER_FLAG(C_WARNINGS C_WARN_UNUSED_PARAMETER -Wunused-parameter)
  ADD_CHECK_C_COMPILER_FLAG(C_WARNINGS C_WARN_WRITE_STRINGS -Wwrite-strings)
  ADD_CHECK_C_COMPILER_FLAG(C_WARNINGS C_WARN_LOGICAL_OP -Wlogical-op)
  ADD_CHECK_C_COMPILER_FLAG(C_WARNINGS C_WARN_UNDEF -Wundef)
  ADD_CHECK_C_COMPILER_FLAG(C_WARNINGS C_WARN_INIT_SELF -Winit-self)  # needs -Wuninitialized
  ADD_CHECK_C_COMPILER_FLAG(C_WARNINGS C_WARN_MISSING_INCLUDE_DIRS -Wmissing-include-dirs)
  ADD_CHECK_C_COMPILER_FLAG(C_WARNINGS C_WARN_NO_DIV_BY_ZERO -Wno-div-by-zero)
  ADD_CHECK_C_COMPILER_FLAG(C_WARNINGS C_WARN_TYPE_LIMITS -Wtype-limits)
  ADD_CHECK_C_COMPILER_FLAG(C_WARNINGS C_WARN_FORMAT_SIGN -Wformat-signedness)
  ADD_CHECK_C_COMPILER_FLAG(C_WARNINGS C_WARN_RESTRICT -Wrestrict)

  # C-only.
  ADD_CHECK_C_COMPILER_FLAG(C_WARNINGS C_WARN_NO_NULL -Wnonnull)
  ADD_CHECK_C_COMPILER_FLAG(C_WARNINGS C_WARN_ABSOLUTE_VALUE -Wabsolute-value)

  # gcc 4.2 gives annoying warnings on every file with this
  if(NOT "${CMAKE_C_COMPILER_VERSION}" VERSION_LESS "4.3")
    ADD_CHECK_C_COMPILER_FLAG(C_WARNINGS C_WARN_UNINITIALIZED -Wuninitialized)
  endif()

  # versions before gcc4.6 give many BLI_math warnings
  if(NOT "${CMAKE_C_COMPILER_VERSION}" VERSION_LESS "4.6")
    ADD_CHECK_C_COMPILER_FLAG(C_WARNINGS C_WARN_REDUNDANT_DECLS       -Wredundant-decls)
    ADD_CHECK_CXX_COMPILER_FLAG(CXX_WARNINGS CXX_WARN_REDUNDANT_DECLS -Wredundant-decls)
  endif()

  # versions before gcc4.8 include global name-space.
  if(NOT "${CMAKE_C_COMPILER_VERSION}" VERSION_LESS "4.8")
    ADD_CHECK_C_COMPILER_FLAG(C_WARNINGS C_WARN_SHADOW -Wshadow)
  endif()

  # disable because it gives warnings for printf() & friends.
  # ADD_CHECK_C_COMPILER_FLAG(C_WARNINGS C_WARN_DOUBLE_PROMOTION -Wdouble-promotion -Wno-error=double-promotion)

  if(NOT APPLE)
    ADD_CHECK_C_COMPILER_FLAG(C_WARNINGS C_WARN_NO_ERROR_UNUSED_BUT_SET_VARIABLE -Wno-error=unused-but-set-variable)
  endif()

  ADD_CHECK_CXX_COMPILER_FLAG(CXX_WARNINGS CXX_WARN_ALL -Wall)
  ADD_CHECK_CXX_COMPILER_FLAG(CXX_WARNINGS CXX_WARN_NO_INVALID_OFFSETOF -Wno-invalid-offsetof)
  ADD_CHECK_CXX_COMPILER_FLAG(CXX_WARNINGS CXX_WARN_NO_SIGN_COMPARE -Wno-sign-compare)
  ADD_CHECK_CXX_COMPILER_FLAG(CXX_WARNINGS CXX_WARN_LOGICAL_OP -Wlogical-op)
  ADD_CHECK_CXX_COMPILER_FLAG(CXX_WARNINGS CXX_WARN_INIT_SELF -Winit-self)  # needs -Wuninitialized
  ADD_CHECK_CXX_COMPILER_FLAG(CXX_WARNINGS CXX_WARN_MISSING_INCLUDE_DIRS -Wmissing-include-dirs)
  ADD_CHECK_CXX_COMPILER_FLAG(CXX_WARNINGS CXX_WARN_NO_DIV_BY_ZERO -Wno-div-by-zero)
  ADD_CHECK_CXX_COMPILER_FLAG(CXX_WARNINGS CXX_WARN_TYPE_LIMITS -Wtype-limits)
  ADD_CHECK_CXX_COMPILER_FLAG(CXX_WARNINGS CXX_WARN_ERROR_RETURN_TYPE  -Werror=return-type)
  ADD_CHECK_CXX_COMPILER_FLAG(CXX_WARNINGS CXX_WARN_NO_CHAR_SUBSCRIPTS -Wno-char-subscripts)
  ADD_CHECK_CXX_COMPILER_FLAG(CXX_WARNINGS CXX_WARN_NO_UNKNOWN_PRAGMAS -Wno-unknown-pragmas)
  ADD_CHECK_CXX_COMPILER_FLAG(CXX_WARNINGS CXX_WARN_POINTER_ARITH -Wpointer-arith)
  ADD_CHECK_CXX_COMPILER_FLAG(CXX_WARNINGS CXX_WARN_UNUSED_PARAMETER -Wunused-parameter)
  ADD_CHECK_CXX_COMPILER_FLAG(CXX_WARNINGS CXX_WARN_WRITE_STRINGS -Wwrite-strings)
  ADD_CHECK_CXX_COMPILER_FLAG(CXX_WARNINGS CXX_WARN_UNDEF -Wundef)
  ADD_CHECK_CXX_COMPILER_FLAG(CXX_WARNINGS CXX_WARN_FORMAT_SIGN -Wformat-signedness)
  ADD_CHECK_CXX_COMPILER_FLAG(CXX_WARNINGS CXX_WARN_RESTRICT -Wrestrict)

  # gcc 4.2 gives annoying warnings on every file with this
  if(NOT "${CMAKE_C_COMPILER_VERSION}" VERSION_LESS "4.3")
    ADD_CHECK_CXX_COMPILER_FLAG(CXX_WARNINGS CXX_WARN_UNINITIALIZED -Wuninitialized)
  endif()

  # causes too many warnings
  if(NOT APPLE)
    ADD_CHECK_CXX_COMPILER_FLAG(CXX_WARNINGS CXX_WARN_UNDEF -Wundef)
    ADD_CHECK_CXX_COMPILER_FLAG(CXX_WARNINGS CXX_WARN_MISSING_DECLARATIONS -Wmissing-declarations)
  endif()

  # Use 'ATTR_FALLTHROUGH' macro to suppress.
  if(CMAKE_COMPILER_IS_GNUCC AND (NOT "${CMAKE_C_COMPILER_VERSION}" VERSION_LESS "7.0"))
    ADD_CHECK_C_COMPILER_FLAG(C_WARNINGS C_WARN_IMPLICIT_FALLTHROUGH -Wimplicit-fallthrough=5)
    ADD_CHECK_CXX_COMPILER_FLAG(CXX_WARNINGS CXX_WARN_IMPLICIT_FALLTHROUGH -Wimplicit-fallthrough=5)
  endif()

  # flags to undo strict flags
  ADD_CHECK_C_COMPILER_FLAG(C_REMOVE_STRICT_FLAGS C_WARN_NO_DEPRECATED_DECLARATIONS -Wno-deprecated-declarations)
  ADD_CHECK_C_COMPILER_FLAG(C_REMOVE_STRICT_FLAGS C_WARN_NO_UNUSED_PARAMETER        -Wno-unused-parameter)
  ADD_CHECK_C_COMPILER_FLAG(C_REMOVE_STRICT_FLAGS C_WARN_NO_UNUSED_FUNCTION         -Wno-unused-function)
  ADD_CHECK_C_COMPILER_FLAG(C_REMOVE_STRICT_FLAGS C_WARN_NO_TYPE_LIMITS             -Wno-type-limits)
  ADD_CHECK_C_COMPILER_FLAG(C_REMOVE_STRICT_FLAGS C_WARN_NO_INT_IN_BOOL_CONTEXT     -Wno-int-in-bool-context)
  ADD_CHECK_C_COMPILER_FLAG(C_REMOVE_STRICT_FLAGS C_WARN_NO_FORMAT                  -Wno-format)
  ADD_CHECK_C_COMPILER_FLAG(C_REMOVE_STRICT_FLAGS C_WARN_NO_SWITCH                  -Wno-switch)
  ADD_CHECK_C_COMPILER_FLAG(C_REMOVE_STRICT_FLAGS C_WARN_NO_UNUSED_VARIABLE         -Wno-unused-variable)

  ADD_CHECK_CXX_COMPILER_FLAG(CXX_REMOVE_STRICT_FLAGS CXX_WARN_NO_CLASS_MEMACCESS     -Wno-class-memaccess)
  ADD_CHECK_CXX_COMPILER_FLAG(CXX_REMOVE_STRICT_FLAGS CXX_WARN_NO_COMMENT             -Wno-comment)
  ADD_CHECK_CXX_COMPILER_FLAG(CXX_REMOVE_STRICT_FLAGS CXX_WARN_NO_UNUSED_TYPEDEFS     -Wno-unused-local-typedefs)
  ADD_CHECK_CXX_COMPILER_FLAG(CXX_REMOVE_STRICT_FLAGS CXX_WARN_NO_UNUSED_VARIABLE     -Wno-unused-variable)

  if(CMAKE_COMPILER_IS_GNUCC AND (NOT "${CMAKE_C_COMPILER_VERSION}" VERSION_LESS "7.0"))
    ADD_CHECK_C_COMPILER_FLAG(C_REMOVE_STRICT_FLAGS C_WARN_NO_IMPLICIT_FALLTHROUGH    -Wno-implicit-fallthrough)
  endif()

  if(NOT APPLE)
    ADD_CHECK_C_COMPILER_FLAG(C_REMOVE_STRICT_FLAGS C_WARN_NO_ERROR_UNUSED_BUT_SET_VARIABLE -Wno-error=unused-but-set-variable)
  endif()

elseif(CMAKE_C_COMPILER_ID MATCHES "Clang")

  # strange, clang complains these are not supported, but then uses them.
  ADD_CHECK_C_COMPILER_FLAG(C_WARNINGS C_WARN_ALL -Wall)
  ADD_CHECK_C_COMPILER_FLAG(C_WARNINGS C_WARN_ERROR_IMPLICIT_FUNCTION_DECLARATION -Werror=implicit-function-declaration)
  ADD_CHECK_C_COMPILER_FLAG(C_WARNINGS C_WARN_ERROR_RETURN_TYPE  -Werror=return-type)
  ADD_CHECK_C_COMPILER_FLAG(C_WARNINGS C_WARN_NO_AUTOLOGICAL_COMPARE -Wno-tautological-compare)
  ADD_CHECK_C_COMPILER_FLAG(C_WARNINGS C_WARN_NO_UNKNOWN_PRAGMAS -Wno-unknown-pragmas)
  ADD_CHECK_C_COMPILER_FLAG(C_WARNINGS C_WARN_NO_CHAR_SUBSCRIPTS -Wno-char-subscripts)
  ADD_CHECK_C_COMPILER_FLAG(C_WARNINGS C_WARN_STRICT_PROTOTYPES  -Wstrict-prototypes)
  ADD_CHECK_C_COMPILER_FLAG(C_WARNINGS C_WARN_MISSING_PROTOTYPES -Wmissing-prototypes)
  ADD_CHECK_C_COMPILER_FLAG(C_WARNINGS C_WARN_UNUSED_PARAMETER -Wunused-parameter)

  ADD_CHECK_CXX_COMPILER_FLAG(CXX_WARNINGS CXX_WARN_ALL -Wall)
  ADD_CHECK_CXX_COMPILER_FLAG(CXX_WARNINGS CXX_WARN_NO_AUTOLOGICAL_COMPARE -Wno-tautological-compare)
  ADD_CHECK_CXX_COMPILER_FLAG(CXX_WARNINGS CXX_WARN_NO_UNKNOWN_PRAGMAS     -Wno-unknown-pragmas)
  ADD_CHECK_CXX_COMPILER_FLAG(CXX_WARNINGS CXX_WARN_NO_CHAR_SUBSCRIPTS     -Wno-char-subscripts)
  ADD_CHECK_CXX_COMPILER_FLAG(CXX_WARNINGS CXX_WARN_NO_OVERLOADED_VIRTUAL  -Wno-overloaded-virtual)  # we get a lot of these, if its a problem a dev needs to look into it.
  ADD_CHECK_CXX_COMPILER_FLAG(CXX_WARNINGS CXX_WARN_NO_SIGN_COMPARE        -Wno-sign-compare)
  ADD_CHECK_CXX_COMPILER_FLAG(CXX_WARNINGS CXX_WARN_NO_INVALID_OFFSETOF    -Wno-invalid-offsetof)

  # gives too many unfixable warnings
  # ADD_CHECK_C_COMPILER_FLAG(C_WARNINGS C_WARN_UNUSED_MACROS      -Wunused-macros)
  # ADD_CHECK_CXX_COMPILER_FLAG(CXX_WARNINGS CXX_WARN_UNUSED_MACROS          -Wunused-macros)

  # flags to undo strict flags
  ADD_CHECK_C_COMPILER_FLAG(C_REMOVE_STRICT_FLAGS C_WARN_NO_UNUSED_PARAMETER -Wno-unused-parameter)
  ADD_CHECK_C_COMPILER_FLAG(C_REMOVE_STRICT_FLAGS C_WARN_NO_UNUSED_VARIABLE  -Wno-unused-variable)
  ADD_CHECK_C_COMPILER_FLAG(C_REMOVE_STRICT_FLAGS C_WARN_NO_UNUSED_MACROS    -Wno-unused-macros)
  ADD_CHECK_C_COMPILER_FLAG(C_REMOVE_STRICT_FLAGS C_WARN_NO_MISLEADING_INDENTATION    -Wno-misleading-indentation)

  ADD_CHECK_C_COMPILER_FLAG(C_REMOVE_STRICT_FLAGS C_WARN_NO_MISSING_VARIABLE_DECLARATIONS -Wno-missing-variable-declarations)
  ADD_CHECK_C_COMPILER_FLAG(C_REMOVE_STRICT_FLAGS C_WARN_NO_INCOMPAT_PTR_DISCARD_QUAL -Wno-incompatible-pointer-types-discards-qualifiers)
  ADD_CHECK_C_COMPILER_FLAG(C_REMOVE_STRICT_FLAGS C_WARN_NO_UNUSED_FUNCTION -Wno-unused-function)
  ADD_CHECK_C_COMPILER_FLAG(C_REMOVE_STRICT_FLAGS C_WARN_NO_INT_TO_VOID_POINTER_CAST -Wno-int-to-void-pointer-cast)
  ADD_CHECK_C_COMPILER_FLAG(C_REMOVE_STRICT_FLAGS C_WARN_NO_MISSING_PROTOTYPES -Wno-missing-prototypes)
  ADD_CHECK_C_COMPILER_FLAG(C_REMOVE_STRICT_FLAGS C_WARN_NO_DUPLICATE_ENUM -Wno-duplicate-enum)
  ADD_CHECK_C_COMPILER_FLAG(C_REMOVE_STRICT_FLAGS C_WARN_NO_UNDEF -Wno-undef)
  ADD_CHECK_C_COMPILER_FLAG(C_REMOVE_STRICT_FLAGS C_WARN_NO_MISSING_NORETURN -Wno-missing-noreturn)

  ADD_CHECK_CXX_COMPILER_FLAG(CXX_REMOVE_STRICT_FLAGS CXX_WARN_NO_UNUSED_PARAMETER -Wno-unused-parameter)
  ADD_CHECK_CXX_COMPILER_FLAG(CXX_REMOVE_STRICT_FLAGS CXX_WARN_NO_UNUSED_PRIVATE_FIELD -Wno-unused-private-field)
  ADD_CHECK_CXX_COMPILER_FLAG(CXX_REMOVE_STRICT_FLAGS CXX_WARN_NO_CXX11_NARROWING -Wno-c++11-narrowing)
  ADD_CHECK_CXX_COMPILER_FLAG(CXX_REMOVE_STRICT_FLAGS CXX_WARN_NO_NON_VIRTUAL_DTOR -Wno-non-virtual-dtor)
  ADD_CHECK_CXX_COMPILER_FLAG(CXX_REMOVE_STRICT_FLAGS CXX_WARN_NO_UNUSED_MACROS -Wno-unused-macros)
  ADD_CHECK_CXX_COMPILER_FLAG(CXX_REMOVE_STRICT_FLAGS CXX_WARN_NO_UNUSED_VARIABLE  -Wno-unused-variable)
  ADD_CHECK_CXX_COMPILER_FLAG(CXX_REMOVE_STRICT_FLAGS CXX_WARN_NO_REORDER -Wno-reorder)
  ADD_CHECK_CXX_COMPILER_FLAG(CXX_REMOVE_STRICT_FLAGS CXX_WARN_NO_COMMENT -Wno-comment)
  ADD_CHECK_CXX_COMPILER_FLAG(CXX_REMOVE_STRICT_FLAGS CXX_WARN_NO_UNUSED_TYPEDEFS -Wno-unused-local-typedefs)
  ADD_CHECK_CXX_COMPILER_FLAG(CXX_REMOVE_STRICT_FLAGS CXX_WARN_NO_UNDEFINED_VAR_TEMPLATE -Wno-undefined-var-template)
  ADD_CHECK_CXX_COMPILER_FLAG(CXX_REMOVE_STRICT_FLAGS CXX_WARN_NO_INSTANTIATION_AFTER_SPECIALIZATION -Wno-instantiation-after-specialization)
  ADD_CHECK_CXX_COMPILER_FLAG(CXX_REMOVE_STRICT_FLAGS CXX_WARN_NO_MISLEADING_INDENTATION    -Wno-misleading-indentation)

elseif(CMAKE_C_COMPILER_ID MATCHES "Intel")

  ADD_CHECK_C_COMPILER_FLAG(C_WARNINGS C_WARN_ALL -Wall)
  ADD_CHECK_C_COMPILER_FLAG(C_WARNINGS C_WARN_POINTER_ARITH -Wpointer-arith)
  ADD_CHECK_C_COMPILER_FLAG(C_WARNINGS C_WARN_NO_UNKNOWN_PRAGMAS -Wno-unknown-pragmas)

  ADD_CHECK_CXX_COMPILER_FLAG(CXX_WARNINGS CXX_WARN_ALL -Wall)
  ADD_CHECK_CXX_COMPILER_FLAG(CXX_WARNINGS CXX_WARN_NO_INVALID_OFFSETOF -Wno-invalid-offsetof)
  ADD_CHECK_CXX_COMPILER_FLAG(CXX_WARNINGS CXX_WARN_NO_SIGN_COMPARE -Wno-sign-compare)

  # disable numbered, false positives
  string(APPEND C_WARNINGS " -wd188,186,144,913,556,858,597,177,1292,167,279,592,94,2722,3199")
  string(APPEND CXX_WARNINGS " -wd188,186,144,913,556,858,597,177,1292,167,279,592,94,2722,3199")
elseif(CMAKE_C_COMPILER_ID MATCHES "MSVC")
  # most msvc warnings are C & C++
  set(_WARNINGS
    # warning level:
    "/W3"
    "/w34062"  # switch statement contains 'default' but no 'case' labels
    "/w34115"  # 'type' : named type definition in parentheses
    "/w34189"  # local variable is initialized but not referenced
    # disable:
    "/wd4018"  # signed/unsigned mismatch
    "/wd4146"  # unary minus operator applied to unsigned type, result still unsigned
    "/wd4065"  # switch statement contains 'default' but no 'case' labels
    "/wd4127"  # conditional expression is constant
    "/wd4181"  # qualifier applied to reference type; ignored
    "/wd4200"  # zero-sized array in struct/union
    "/wd4244"  # conversion from 'type1' to 'type2', possible loss of data
    "/wd4267"  # conversion from 'size_t' to 'type', possible loss of data
    "/wd4305"  # truncation from 'type1' to 'type2'
    "/wd4800"  # forcing value to bool 'true' or 'false'
    "/wd4828"  # The file contains a character that is illegal
    "/wd4996"  # identifier was declared deprecated
    "/wd4661"  # no suitable definition provided for explicit template instantiation request
    # errors:
    "/we4013"  # 'function' undefined; assuming extern returning int
    "/we4133"  # incompatible pointer types
    "/we4431"  # missing type specifier - int assumed
  )

  if(MSVC_VERSION GREATER_EQUAL 1911)
    # see https://docs.microsoft.com/en-us/cpp/error-messages/compiler-warnings/c5038?view=vs-2017
    string(APPEND _WARNINGS " /w35038") # order of initialization in c++ constructors
  endif()

  string(REPLACE ";" " " _WARNINGS "${_WARNINGS}")
  set(C_WARNINGS "${_WARNINGS}")
  set(CXX_WARNINGS "${_WARNINGS}")
  unset(_WARNINGS)
endif()

# ensure python header is found since detection can fail, this could happen
# with _any_ library but since we used a fixed python version this tends to
# be most problematic.
if(WITH_PYTHON)
  if(NOT EXISTS "${PYTHON_INCLUDE_DIR}/Python.h")
    message(FATAL_ERROR
      "Missing: \"${PYTHON_INCLUDE_DIR}/Python.h\",\n"
      "Set the cache entry 'PYTHON_INCLUDE_DIR' to point "
      "to a valid python include path. Containing "
      "Python.h for python version \"${PYTHON_VERSION}\""
    )
  endif()

  if(WIN32 OR APPLE)
    # Windows and macOS have this bundled with Python libraries.
  elseif((WITH_PYTHON_INSTALL AND WITH_PYTHON_INSTALL_NUMPY) OR WITH_PYTHON_NUMPY)
    if(("${PYTHON_NUMPY_PATH}" STREQUAL "") OR (${PYTHON_NUMPY_PATH} MATCHES NOTFOUND))
      find_python_package(numpy "core/include")
    endif()
  endif()

  if(WIN32 OR APPLE)
    # pass, we have this in lib/python/site-packages
  elseif(WITH_PYTHON_INSTALL_REQUESTS)
    find_python_package(requests "")
  endif()
endif()

if(MSVC)
  string(APPEND CMAKE_CXX_FLAGS " /std:c++17")
  # Make MSVC properly report the value of the __cplusplus preprocessor macro
  # Available MSVC 15.7 (1914) and up, without this it reports 199711L regardless
  # of the C++ standard chosen above
  if(MSVC_VERSION GREATER 1913)
    string(APPEND CMAKE_CXX_FLAGS " /Zc:__cplusplus")
  endif()
elseif(
  CMAKE_COMPILER_IS_GNUCC OR
  CMAKE_C_COMPILER_ID MATCHES "Clang" OR
  CMAKE_C_COMPILER_ID MATCHES "Intel"
)
  string(APPEND CMAKE_CXX_FLAGS " -std=c++17")
else()
  message(FATAL_ERROR "Unknown compiler ${CMAKE_C_COMPILER_ID}, can't enable C++17 build")
endif()

# Visual Studio has all standards it supports available by default
# Clang on windows copies this behavior and does not support these switches
if(
  CMAKE_COMPILER_IS_GNUCC OR
  (CMAKE_C_COMPILER_ID MATCHES "Clang" AND (NOT MSVC)) OR
  (CMAKE_C_COMPILER_ID MATCHES "Intel")
)
  # Use C11 + GNU extensions, works with GCC, Clang, ICC
  string(APPEND CMAKE_C_FLAGS " -std=gnu11")
endif()

if(UNIX AND NOT APPLE)
  if(NOT WITH_CXX11_ABI)
    string(APPEND PLATFORM_CFLAGS " -D_GLIBCXX_USE_CXX11_ABI=0")
  endif()
endif()

if(WITH_COMPILER_SHORT_FILE_MACRO)
  # Use '-fmacro-prefix-map' for Clang and GCC (MSVC doesn't support this).
  ADD_CHECK_C_COMPILER_FLAG(C_PREFIX_MAP_FLAGS C_MACRO_PREFIX_MAP -fmacro-prefix-map=foo=bar)
  ADD_CHECK_CXX_COMPILER_FLAG(CXX_PREFIX_MAP_FLAGS CXX_MACRO_PREFIX_MAP -fmacro-prefix-map=foo=bar)
  if(C_MACRO_PREFIX_MAP AND CXX_MACRO_PREFIX_MAP)
    if(APPLE)
      if(XCODE AND ${XCODE_VERSION} VERSION_LESS 12.0)
      # Developers may have say LLVM Clang-10.0.1 toolchain (which supports the flag)
      # with Xcode-11 (the Clang of which doesn't support the flag).
        message(WARNING
          "-fmacro-prefix-map flag is NOT supported by Clang shipped with Xcode-${XCODE_VERSION}."
          " Some Xcode functionality in Product menu may not work. Disabling WITH_COMPILER_SHORT_FILE_MACRO."
        )
        set(WITH_COMPILER_SHORT_FILE_MACRO OFF)
      endif()
    endif()
    if(WITH_COMPILER_SHORT_FILE_MACRO)
      path_ensure_trailing_slash(_src_dir "${CMAKE_SOURCE_DIR}")
      path_ensure_trailing_slash(_bin_dir "${CMAKE_BINARY_DIR}")
      # Keep this variable so it can be stripped from build-info.
      set(PLATFORM_CFLAGS_FMACRO_PREFIX_MAP
        "-fmacro-prefix-map=\"${_src_dir}\"=\"\" -fmacro-prefix-map=\"${_bin_dir}\"=\"\"")
      string(APPEND PLATFORM_CFLAGS " ${PLATFORM_CFLAGS_FMACRO_PREFIX_MAP}")
      unset(_src_dir)
      unset(_bin_dir)
    endif()
  else()
    message(WARNING
      "-fmacro-prefix-map flag is NOT supported by C/C++ compiler."
      " Disabling WITH_COMPILER_SHORT_FILE_MACRO."
    )
    set(WITH_COMPILER_SHORT_FILE_MACRO OFF)
  endif()
endif()

# Include warnings first, so its possible to disable them with user defined flags
# eg: -Wno-uninitialized
set(CMAKE_C_FLAGS "${C_WARNINGS} ${CMAKE_C_FLAGS} ${PLATFORM_CFLAGS}")
set(CMAKE_CXX_FLAGS "${CXX_WARNINGS} ${CMAKE_CXX_FLAGS} ${PLATFORM_CFLAGS}")

# defined above, platform specific but shared names
mark_as_advanced(
  CYCLES_OSL
  OSL_LIB_EXEC
  OSL_COMPILER
  OSL_LIB_COMP
  OSL_LIB_QUERY
  OSL_INCLUDE_DIR
)

mark_as_advanced(
  LLVM_CONFIG
  LLVM_ROOT_DIR
  LLVM_LIBRARY
  LLVM_VERSION
)

#-------------------------------------------------------------------------------
# Global Defines

# better not set includes here but this debugging option is off by default.
if(WITH_CXX_GUARDEDALLOC)
  include_directories(${CMAKE_SOURCE_DIR}/intern/guardedalloc)
  add_definitions(-DWITH_CXX_GUARDEDALLOC)
endif()

if(WITH_ASSERT_ABORT)
  add_definitions(-DWITH_ASSERT_ABORT)
endif()

# message(STATUS "Using CFLAGS: ${CMAKE_C_FLAGS}")
# message(STATUS "Using CXXFLAGS: ${CMAKE_CXX_FLAGS}")

#-----------------------------------------------------------------------------
# Libraries

if(WITH_BLENDER)
  add_subdirectory(intern)
  add_subdirectory(extern)

  # source after intern and extern to gather all
  # internal and external library information first, for test linking
  add_subdirectory(source)
elseif(WITH_CYCLES_STANDALONE)
  add_subdirectory(intern/cycles)
  add_subdirectory(extern/clew)
  if(WITH_CUDA_DYNLOAD)
    add_subdirectory(extern/cuew)
  endif()
  if(NOT WITH_SYSTEM_GLEW)
    add_subdirectory(extern/glew)
  endif()
endif()

#-----------------------------------------------------------------------------
# Blender Application
if(WITH_BLENDER)
  add_subdirectory(source/creator)
endif()


#-----------------------------------------------------------------------------
# Testing
add_subdirectory(tests)


#-----------------------------------------------------------------------------
# Define 'heavy' submodules (for Ninja builder when using pools).
setup_heavy_lib_pool()


#-----------------------------------------------------------------------------
# CPack for generating packages
include(build_files/cmake/packaging.cmake)

#-----------------------------------------------------------------------------
# Use dynamic loading for OpenMP
if(WITH_BLENDER)
  openmp_delayload(bforartists)
endif()

#-----------------------------------------------------------------------------
# Print Final Configuration

if(FIRST_RUN)

  set(_config_msg "\nBforartists Configuration\n=====================")

  function(info_cfg_option
    _setting
    )

    set(_msg "  - ${_setting}")
    string(LENGTH "${_msg}" _len)
    while("32" GREATER "${_len}")
      string(APPEND _msg " ")
      math(EXPR _len "${_len} + 1")
    endwhile()

    set(_config_msg "${_config_msg}\n${_msg}${${_setting}}" PARENT_SCOPE)
  endfunction()

  function(info_cfg_text
    _text
    )

    set(_config_msg "${_config_msg}\n\n  ${_text}" PARENT_SCOPE)
  endfunction()

  message(STATUS "C Compiler:   \"${CMAKE_C_COMPILER_ID}\"")
  message(STATUS "C++ Compiler: \"${CMAKE_CXX_COMPILER_ID}\"")

  info_cfg_text("Build Options:")
  info_cfg_option(WITH_ALEMBIC)
  info_cfg_option(WITH_BULLET)
  info_cfg_option(WITH_CYCLES)
  info_cfg_option(WITH_FFTW3)
  info_cfg_option(WITH_FREESTYLE)
  info_cfg_option(WITH_GMP)
  info_cfg_option(WITH_IK_ITASC)
  info_cfg_option(WITH_IK_SOLVER)
  info_cfg_option(WITH_INPUT_NDOF)
  info_cfg_option(WITH_INTERNATIONAL)
  info_cfg_option(WITH_OPENCOLLADA)
  info_cfg_option(WITH_OPENCOLORIO)
  info_cfg_option(WITH_OPENIMAGEDENOISE)
  info_cfg_option(WITH_OPENVDB)
  info_cfg_option(WITH_QUADRIFLOW)
  info_cfg_option(WITH_TBB)
  info_cfg_option(WITH_USD)
  info_cfg_option(WITH_XR_OPENXR)

  info_cfg_text("Compiler Options:")
  info_cfg_option(WITH_BUILDINFO)
  info_cfg_option(WITH_OPENMP)

  info_cfg_text("System Options:")
  info_cfg_option(WITH_INSTALL_PORTABLE)
  info_cfg_option(WITH_MEM_JEMALLOC)
  info_cfg_option(WITH_MEM_VALGRIND)
  info_cfg_option(WITH_SYSTEM_GLEW)
  info_cfg_option(WITH_X11_ALPHA)
  info_cfg_option(WITH_X11_XF86VMODE)
  info_cfg_option(WITH_X11_XFIXES)
  info_cfg_option(WITH_X11_XINPUT)

  info_cfg_text("Image Formats:")
  info_cfg_option(WITH_IMAGE_CINEON)
  info_cfg_option(WITH_IMAGE_DDS)
  info_cfg_option(WITH_IMAGE_HDR)
  info_cfg_option(WITH_IMAGE_OPENEXR)
  info_cfg_option(WITH_IMAGE_OPENJPEG)
  info_cfg_option(WITH_IMAGE_TIFF)
  info_cfg_option(WITH_OPENIMAGEIO)

  info_cfg_text("Audio:")
  info_cfg_option(WITH_CODEC_AVI)
  info_cfg_option(WITH_CODEC_FFMPEG)
  info_cfg_option(WITH_CODEC_SNDFILE)
  info_cfg_option(WITH_JACK)
  info_cfg_option(WITH_JACK_DYNLOAD)
  info_cfg_option(WITH_OPENAL)
  info_cfg_option(WITH_SDL)
  info_cfg_option(WITH_SDL_DYNLOAD)

  info_cfg_text("Compression:")
  info_cfg_option(WITH_LZMA)
  info_cfg_option(WITH_LZO)

  info_cfg_text("Python:")
  if(APPLE)
    info_cfg_option(WITH_PYTHON_FRAMEWORK)
  endif()
  info_cfg_option(WITH_PYTHON_INSTALL)
  info_cfg_option(WITH_PYTHON_INSTALL_NUMPY)
  info_cfg_option(WITH_PYTHON_MODULE)
  info_cfg_option(WITH_PYTHON_SAFETY)

  info_cfg_text("Modifiers:")
  info_cfg_option(WITH_MOD_FLUID)
  info_cfg_option(WITH_MOD_OCEANSIM)
  info_cfg_option(WITH_MOD_REMESH)

  info_cfg_text("OpenGL:")
  if(WIN32)
    info_cfg_option(WITH_GL_ANGLE)
  endif()
  info_cfg_option(WITH_GL_EGL)
  info_cfg_option(WITH_GL_PROFILE_ES20)
  info_cfg_option(WITH_GLEW_ES)

  info_cfg_text("")

  message("${_config_msg}")
endif()

if(0)
  print_all_vars()
endif()<|MERGE_RESOLUTION|>--- conflicted
+++ resolved
@@ -346,16 +346,12 @@
   endif()
 endif()
 
-<<<<<<< HEAD
 option(WITH_PYTHON_INSTALL       "Copy system python into the bforartists install folder" ON)
-=======
-option(WITH_PYTHON_INSTALL       "Copy system python into the blender install folder" ON)
 
 if((WITH_AUDASPACE AND NOT WITH_SYSTEM_AUDASPACE) OR WITH_MOD_FLUID)
   option(WITH_PYTHON_NUMPY "Include NumPy in Blender (used by Audaspace and Mantaflow)"  ON)
 endif()
 
->>>>>>> 69c17374
 if(WIN32 OR APPLE)
   # Windows and macOS have this bundled with Python libraries.
 elseif(WITH_PYTHON_INSTALL OR WITH_PYTHON_NUMPY)
@@ -365,11 +361,7 @@
   mark_as_advanced(PYTHON_NUMPY_INCLUDE_DIRS)
 endif()
 if(WITH_PYTHON_INSTALL)
-<<<<<<< HEAD
-  option(WITH_PYTHON_INSTALL_NUMPY "Copy system numpy into the bforartists install folder"  ON)
-=======
-  option(WITH_PYTHON_INSTALL_NUMPY "Copy system NumPy into the blender install folder"  ON)
->>>>>>> 69c17374
+  option(WITH_PYTHON_INSTALL_NUMPY "Copy system NumPy into the bforartists install folder"  ON)
 
   if(UNIX AND NOT APPLE)
     option(WITH_PYTHON_INSTALL_REQUESTS "Copy system requests into the bforartists install folder" ON)
