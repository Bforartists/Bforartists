--- conflicted
+++ resolved
@@ -263,13 +263,9 @@
 option(WITH_HEADLESS      "Build without graphical support (renderfarm, server mode only)" OFF)
 mark_as_advanced(WITH_HEADLESS)
 
-<<<<<<< HEAD
+option(WITH_QUADRIFLOW    "Build with quadriflow remesher support" ON)
+
 option(WITH_AUDASPACE    "Build with Bforartists audio library (only disable if you know what you're doing!)" ON)
-=======
-option(WITH_QUADRIFLOW    "Build with quadriflow remesher support" ON)
-
-option(WITH_AUDASPACE    "Build with blenders audio library (only disable if you know what you're doing!)" ON)
->>>>>>> 9b3751bf
 option(WITH_SYSTEM_AUDASPACE "Build with external audaspace library installed on the system (only enable if you know what you're doing!)" OFF)
 mark_as_advanced(WITH_AUDASPACE)
 mark_as_advanced(WITH_SYSTEM_AUDASPACE)
