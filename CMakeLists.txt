--- conflicted
+++ resolved
@@ -164,11 +164,7 @@
 # Declare Options
 
 # Blender internal features
-<<<<<<< HEAD
-option(WITH_BLENDER "Build bforartists (disable to build only the blender player)" ON)
-=======
-option(WITH_BLENDER "Build blender (disable to build only Cycles stand-alone)." ON)
->>>>>>> 6bfa32ee
+option(WITH_BLENDER "Build bforartists (disable to build only Cycles stand-alone)." ON)
 mark_as_advanced(WITH_BLENDER)
 
 if(WIN32)
