--- conflicted
+++ resolved
@@ -217,6 +217,7 @@
 	option(WITH_PYTHON_FRAMEWORK "Enable building using the Python available in the framework (OSX only)" OFF)
 endif()
 
+option(WITH_BUILDINFO     "Include extra build details (only disable for development & faster builds)" ${_init_BUILDINFO})
 option(WITH_BUILDINFO     "Include extra build details (only disable for development & faster builds)" OFF)
 if(${CMAKE_VERSION} VERSION_LESS 2.8.8)
 	# add_library OBJECT arg unsupported
@@ -1657,13 +1658,8 @@
 #-----------------------------------------------------------------------------
 # Use dynamic loading for OpenMP
 if(WITH_BLENDER)
-<<<<<<< HEAD
 	openmp_delayload(bforartists)
-endif(WITH_BLENDER)
-=======
-	openmp_delayload(blender)
-endif()
->>>>>>> 914e3b16
+endif()
 if(WITH_PLAYER)
 	openmp_delayload(blenderplayer)
 endif()
