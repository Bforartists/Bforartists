--- conflicted
+++ resolved
@@ -95,19 +95,11 @@
 
   struct GPUShader *shader;
   /** Uniform locations. */
-<<<<<<< HEAD
-  GLint dither_loc;
-  GLint overlay_loc;
-  GLint predivide_loc;
-  GLint curve_mapping_loc;
-  GLint ubo_bind;
-=======
   int dither_loc;
   int overlay_loc;
   int predivide_loc;
   int curve_mapping_loc;
   int ubo_bind;
->>>>>>> 40034fee
   /** Error checking. */
   bool valid;
 };
