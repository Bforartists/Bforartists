/* SPDX-FileCopyrightText: 2010 Blender Authors
 *
 * SPDX-License-Identifier: GPL-2.0-or-later */

/** \file
 * \ingroup GHOST
 */

#include <sstream>

#include "GHOST_SystemPathsUnix.hh"

#include "GHOST_Debug.hh"

/* For timing. */
#include <sys/time.h>
#include <unistd.h>

#include <pwd.h> /* For get home without use `getenv()`. */
#include <string>

using std::string;

#ifdef PREFIX
static const char *static_path = PREFIX "/share";
#else
static const char *static_path = nullptr;
#endif

GHOST_SystemPathsUnix::GHOST_SystemPathsUnix() {}

GHOST_SystemPathsUnix::~GHOST_SystemPathsUnix() {}

const char *GHOST_SystemPathsUnix::getSystemDir(int /*version*/, const char *versionstr) const
{
  /* no prefix assumes a portable build which only uses bundled scripts */
  if (static_path) {
    static string system_path = string(static_path) + "/bforartists/" + versionstr;
    return system_path.c_str();
  }

  return nullptr;
}

const char *GHOST_SystemPathsUnix::getUserDir(int version, const char *versionstr) const
{
  static string user_path = "";
  static int last_version = 0;

  /* in blender 2.64, we migrate to XDG. to ensure the copy previous settings
   * operator works we give a different path depending on the requested version */
  if (version < 264) {
    if (user_path.empty() || last_version != version) {
      const char *home = getenv("HOME");

      last_version = version;

      if (home) {
        user_path = string(home) + "/.bforartists/" + versionstr;
      }
      else {
        return nullptr;
      }
    }
    return user_path.c_str();
  }
  if (user_path.empty() || last_version != version) {
    const char *home = getenv("XDG_CONFIG_HOME");

    last_version = version;

    if (home) {
      user_path = string(home) + "/bforartists/" + versionstr;
    }
    else {
      home = getenv("HOME");
      if (home == nullptr) {
        if (const passwd *pwuser = getpwuid(getuid())) {
          home = pwuser->pw_dir;
        }
      }

      if (home) {
        user_path = string(home) + "/.config/blender/" + versionstr;
      }
      else {
        return nullptr;
      }
<<<<<<< HEAD
      user_path = string(home) + "/.config/bforartists/" + versionstr;
=======
>>>>>>> ae49382f
    }
  }

  return user_path.c_str();
}

const char *GHOST_SystemPathsUnix::getUserSpecialDir(GHOST_TUserSpecialDirTypes type) const
{
  const char *type_str;
  std::string add_path = "";

  switch (type) {
    case GHOST_kUserSpecialDirDesktop:
      type_str = "DESKTOP";
      break;
    case GHOST_kUserSpecialDirDocuments:
      type_str = "DOCUMENTS";
      break;
    case GHOST_kUserSpecialDirDownloads:
      type_str = "DOWNLOAD";
      break;
    case GHOST_kUserSpecialDirMusic:
      type_str = "MUSIC";
      break;
    case GHOST_kUserSpecialDirPictures:
      type_str = "PICTURES";
      break;
    case GHOST_kUserSpecialDirVideos:
      type_str = "VIDEOS";
      break;
    case GHOST_kUserSpecialDirCaches: {
      const char *cache_dir = getenv("XDG_CACHE_HOME");
      if (cache_dir) {
        return cache_dir;
      }
      /* Fallback to ~home/.cache/.
       * When invoking `xdg-user-dir` without parameters the user folder
       * will be read. `.cache` will be appended. */
      type_str = "";
      add_path = ".cache";
      break;
    }
    default:
      GHOST_ASSERT(
          false,
          "GHOST_SystemPathsUnix::getUserSpecialDir(): Invalid enum value for type parameter");
      return nullptr;
  }

  static string path = "";
  /* Pipe `stderr` to `/dev/null` to avoid error prints. We will fail gracefully still. */
  string command = string("xdg-user-dir ") + type_str + " 2> /dev/null";

  FILE *fstream = popen(command.c_str(), "r");
  if (fstream == nullptr) {
    return nullptr;
  }
  std::stringstream path_stream;
  while (!feof(fstream)) {
    char c = fgetc(fstream);
    /* `xdg-user-dir` ends the path with '\n'. */
    if (c == '\n') {
      break;
    }
    path_stream << c;
  }
  if (pclose(fstream) == -1) {
    perror("GHOST_SystemPathsUnix::getUserSpecialDir failed at pclose()");
    return nullptr;
  }

  if (!add_path.empty()) {
    path_stream << '/' << add_path;
  }

  path = path_stream.str();
  return path[0] ? path.c_str() : nullptr;
}

const char *GHOST_SystemPathsUnix::getBinaryDir() const
{
  return nullptr;
}

void GHOST_SystemPathsUnix::addToSystemRecentFiles(const char * /*filename*/) const
{
  /* TODO: implement for X11 */
}<|MERGE_RESOLUTION|>--- conflicted
+++ resolved
@@ -81,15 +81,11 @@
       }
 
       if (home) {
-        user_path = string(home) + "/.config/blender/" + versionstr;
+        user_path = string(home) + "/.config/bforartists/" + versionstr;
       }
       else {
         return nullptr;
       }
-<<<<<<< HEAD
-      user_path = string(home) + "/.config/bforartists/" + versionstr;
-=======
->>>>>>> ae49382f
     }
   }
 
