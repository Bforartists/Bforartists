/* SPDX-FileCopyrightText: 2001-2002 NaN Holding BV. All rights reserved.
 *
 * SPDX-License-Identifier: GPL-2.0-or-later */

/** \file
 * \ingroup GHOST
 */

#include "GHOST_SystemWin32.hh"
#include "GHOST_EventDragnDrop.hh"
#include "GHOST_EventTrackpad.hh"

#ifndef _WIN32_IE
#  define _WIN32_IE 0x0501 /* shipped before XP, so doesn't impose additional requirements */
#endif

#include <commctrl.h>
#include <dwmapi.h>
#include <psapi.h>
#include <shellapi.h>
#include <shellscalingapi.h>
#include <shlobj.h>
#include <tlhelp32.h>
#include <windowsx.h>

#include "utf_winfunc.h"
#include "utfconv.h"

#include "IMB_imbuf.h"
#include "IMB_imbuf_types.h"

#include "GHOST_DisplayManagerWin32.hh"
#include "GHOST_EventButton.hh"
#include "GHOST_EventCursor.hh"
#include "GHOST_EventKey.hh"
#include "GHOST_EventWheel.hh"
#include "GHOST_TimerManager.hh"
#include "GHOST_TimerTask.hh"
#include "GHOST_WindowManager.hh"
#include "GHOST_WindowWin32.hh"

#include "GHOST_ContextD3D.hh"
#ifdef WITH_OPENGL_BACKEND
#  include "GHOST_ContextWGL.hh"
#endif
#ifdef WITH_VULKAN_BACKEND
#  include "GHOST_ContextVK.hh"
#endif

#ifdef WITH_INPUT_NDOF
#  include "GHOST_NDOFManagerWin32.hh"
#endif

/* Key code values not found in `winuser.h`. */
#ifndef VK_MINUS
#  define VK_MINUS 0xBD
#endif /* VK_MINUS */
#ifndef VK_SEMICOLON
#  define VK_SEMICOLON 0xBA
#endif /* VK_SEMICOLON */
#ifndef VK_PERIOD
#  define VK_PERIOD 0xBE
#endif /* VK_PERIOD */
#ifndef VK_COMMA
#  define VK_COMMA 0xBC
#endif /* VK_COMMA */
#ifndef VK_BACK_QUOTE
#  define VK_BACK_QUOTE 0xC0
#endif /* VK_BACK_QUOTE */
#ifndef VK_SLASH
#  define VK_SLASH 0xBF
#endif /* VK_SLASH */
#ifndef VK_BACK_SLASH
#  define VK_BACK_SLASH 0xDC
#endif /* VK_BACK_SLASH */
#ifndef VK_EQUALS
#  define VK_EQUALS 0xBB
#endif /* VK_EQUALS */
#ifndef VK_OPEN_BRACKET
#  define VK_OPEN_BRACKET 0xDB
#endif /* VK_OPEN_BRACKET */
#ifndef VK_CLOSE_BRACKET
#  define VK_CLOSE_BRACKET 0xDD
#endif /* VK_CLOSE_BRACKET */
#ifndef VK_GR_LESS
#  define VK_GR_LESS 0xE2
#endif /* VK_GR_LESS */

/**
 * Workaround for some laptop touch-pads, some of which seems to
 * have driver issues which makes it so window function receives
 * the message, but #PeekMessage doesn't pick those messages for
 * some reason.
 *
 * We send a dummy WM_USER message to force #PeekMessage to receive
 * something, making it so blender's window manager sees the new
 * messages coming in.
 */
#define BROKEN_PEEK_TOUCHPAD

static bool isStartedFromCommandPrompt();

static void initRawInput()
{
#ifdef WITH_INPUT_NDOF
#  define DEVICE_COUNT 2
#else
#  define DEVICE_COUNT 1
#endif

  RAWINPUTDEVICE devices[DEVICE_COUNT];
  memset(devices, 0, DEVICE_COUNT * sizeof(RAWINPUTDEVICE));

  /* Initiates WM_INPUT messages from keyboard
   * That way GHOST can retrieve true keys. */
  devices[0].usUsagePage = 0x01;
  devices[0].usUsage = 0x06; /* http://msdn.microsoft.com/en-us/windows/hardware/gg487473.aspx */

#ifdef WITH_INPUT_NDOF
  /* multi-axis mouse (SpaceNavigator, etc.). */
  devices[1].usUsagePage = 0x01;
  devices[1].usUsage = 0x08;
#endif

  if (RegisterRawInputDevices(devices, DEVICE_COUNT, sizeof(RAWINPUTDEVICE))) {
    /* Success. */
  }
  else {
    GHOST_PRINTF("could not register for RawInput: %d\n", int(GetLastError()));
  }
#undef DEVICE_COUNT
}

typedef BOOL(API *GHOST_WIN32_EnableNonClientDpiScaling)(HWND);

GHOST_SystemWin32::GHOST_SystemWin32()
    : m_hasPerformanceCounter(false), m_freq(0), m_start(0), m_lfstart(0)
{
  m_displayManager = new GHOST_DisplayManagerWin32();
  GHOST_ASSERT(m_displayManager, "GHOST_SystemWin32::GHOST_SystemWin32(): m_displayManager==0\n");
  m_displayManager->initialize();

  m_consoleStatus = true;

  /* Tell Windows we are per monitor DPI aware. This disables the default
   * blurry scaling and enables WM_DPICHANGED to allow us to draw at proper DPI. */
  SetProcessDpiAwareness(PROCESS_PER_MONITOR_DPI_AWARE);

  /* Set App Id for the process so our console will be grouped on the Task Bar. */
  UTF16_ENCODE(BLENDER_WIN_APPID);
  SetCurrentProcessExplicitAppUserModelID(BLENDER_WIN_APPID_16);
  UTF16_UN_ENCODE(BLENDER_WIN_APPID);

  /* Check if current keyboard layout uses AltGr and save keylayout ID for
   * specialized handling if keys like VK_OEM_*. I.e. french keylayout
   * generates #VK_OEM_8 for their exclamation key (key left of right shift). */
  this->handleKeyboardChange();
  /* Require COM for GHOST_DropTargetWin32 created in GHOST_WindowWin32. */
  OleInitialize(0);

#ifdef WITH_INPUT_NDOF
  m_ndofManager = new GHOST_NDOFManagerWin32(*this);
#endif
}

GHOST_SystemWin32::~GHOST_SystemWin32()
{
  /* Shutdown COM. */
  OleUninitialize();

  if (isStartedFromCommandPrompt()) {
    setConsoleWindowState(GHOST_kConsoleWindowStateShow);
  }
}

uint64_t GHOST_SystemWin32::performanceCounterToMillis(__int64 perf_ticks) const
{
  /* Calculate the time passed since system initialization. */
  __int64 delta = (perf_ticks - m_start) * 1000;

  uint64_t t = uint64_t(delta / m_freq);
  return t;
}

uint64_t GHOST_SystemWin32::tickCountToMillis(__int64 ticks) const
{
  return ticks - m_lfstart;
}

uint64_t GHOST_SystemWin32::getMilliSeconds() const
{
  /* Hardware does not support high resolution timers. We will use GetTickCount instead then. */
  if (!m_hasPerformanceCounter) {
    return tickCountToMillis(::GetTickCount());
  }

  /* Retrieve current count */
  __int64 count = 0;
  ::QueryPerformanceCounter((LARGE_INTEGER *)&count);

  return performanceCounterToMillis(count);
}

uint8_t GHOST_SystemWin32::getNumDisplays() const
{
  GHOST_ASSERT(m_displayManager, "GHOST_SystemWin32::getNumDisplays(): m_displayManager==0\n");
  uint8_t numDisplays;
  m_displayManager->getNumDisplays(numDisplays);
  return numDisplays;
}

void GHOST_SystemWin32::getMainDisplayDimensions(uint32_t &width, uint32_t &height) const
{
  width = ::GetSystemMetrics(SM_CXSCREEN);
  height = ::GetSystemMetrics(SM_CYSCREEN);
}

void GHOST_SystemWin32::getAllDisplayDimensions(uint32_t &width, uint32_t &height) const
{
  width = ::GetSystemMetrics(SM_CXVIRTUALSCREEN);
  height = ::GetSystemMetrics(SM_CYVIRTUALSCREEN);
}

GHOST_IWindow *GHOST_SystemWin32::createWindow(const char *title,
                                               int32_t left,
                                               int32_t top,
                                               uint32_t width,
                                               uint32_t height,
                                               GHOST_TWindowState state,
                                               GHOST_GPUSettings gpuSettings,
                                               const bool /*exclusive*/,
                                               const bool is_dialog,
                                               const GHOST_IWindow *parentWindow)
{
  GHOST_WindowWin32 *window = new GHOST_WindowWin32(
      this,
      title,
      left,
      top,
      width,
      height,
      state,
      gpuSettings.context_type,
      ((gpuSettings.flags & GHOST_gpuStereoVisual) != 0),
      false,
      (GHOST_WindowWin32 *)parentWindow,
      ((gpuSettings.flags & GHOST_gpuDebugContext) != 0),
      is_dialog);

  if (window->getValid()) {
    /* Store the pointer to the window */
    m_windowManager->addWindow(window);
    m_windowManager->setActiveWindow(window);
  }
  else {
    GHOST_PRINT("GHOST_SystemWin32::createWindow(): window invalid\n");
    delete window;
    window = nullptr;
  }

  return window;
}

/**
 * Create a new off-screen context.
 * Never explicitly delete the window, use #disposeContext() instead.
 * \return The new context (or 0 if creation failed).
 */
GHOST_IContext *GHOST_SystemWin32::createOffscreenContext(GHOST_GPUSettings gpuSettings)
{
  const bool debug_context = (gpuSettings.flags & GHOST_gpuDebugContext) != 0;

  switch (gpuSettings.context_type) {
#ifdef WITH_VULKAN_BACKEND
    case GHOST_kDrawingContextTypeVulkan: {
      GHOST_Context *context = new GHOST_ContextVK(false, (HWND)0, 1, 2, debug_context);
      if (context->initializeDrawingContext()) {
        return context;
      }
      delete context;
      return nullptr;
    }
#endif

#ifdef WITH_OPENGL_BACKEND
    case GHOST_kDrawingContextTypeOpenGL: {

      /* OpenGL needs a dummy window to create a context on windows. */
      HWND wnd = CreateWindowA("STATIC",
                               "BlenderGLEW",
                               WS_OVERLAPPEDWINDOW | WS_CLIPSIBLINGS | WS_CLIPCHILDREN,
                               0,
                               0,
                               64,
                               64,
                               nullptr,
                               nullptr,
                               GetModuleHandle(nullptr),
                               nullptr);

      HDC mHDC = GetDC(wnd);
      HDC prev_hdc = wglGetCurrentDC();
      HGLRC prev_context = wglGetCurrentContext();

      for (int minor = 6; minor >= 3; --minor) {
        GHOST_Context *context = new GHOST_ContextWGL(
            false,
            true,
            wnd,
            mHDC,
            WGL_CONTEXT_CORE_PROFILE_BIT_ARB,
            4,
            minor,
            (debug_context ? WGL_CONTEXT_DEBUG_BIT_ARB : 0),
            GHOST_OPENGL_WGL_RESET_NOTIFICATION_STRATEGY);

        if (context->initializeDrawingContext()) {
          wglMakeCurrent(prev_hdc, prev_context);
          return context;
        }
        delete context;
      }
      wglMakeCurrent(prev_hdc, prev_context);
      return nullptr;
    }
#endif
    default:
      /* Unsupported backend. */
      return nullptr;
  }
}

/**
 * Dispose of a context.
 * \param context: Pointer to the context to be disposed.
 * \return Indication of success.
 */
GHOST_TSuccess GHOST_SystemWin32::disposeContext(GHOST_IContext *context)
{
  delete context;

  return GHOST_kSuccess;
}

/**
 * Create a new off-screen DirectX 11 context.
 * Never explicitly delete the window, use #disposeContext() instead.
 * \return The new context (or 0 if creation failed).
 */
GHOST_ContextD3D *GHOST_SystemWin32::createOffscreenContextD3D()
{
  HWND wnd = CreateWindowA("STATIC",
                           "Blender XR",
                           WS_OVERLAPPEDWINDOW | WS_CLIPSIBLINGS | WS_CLIPCHILDREN,
                           0,
                           0,
                           64,
                           64,
                           nullptr,
                           nullptr,
                           GetModuleHandle(nullptr),
                           nullptr);

  GHOST_ContextD3D *context = new GHOST_ContextD3D(false, wnd);
  if (context->initializeDrawingContext()) {
    return context;
  }
  delete context;
  return nullptr;
}

GHOST_TSuccess GHOST_SystemWin32::disposeContextD3D(GHOST_ContextD3D *context)
{
  delete context;

  return GHOST_kSuccess;
}

bool GHOST_SystemWin32::processEvents(bool waitForEvent)
{
  MSG msg;
  bool hasEventHandled = false;

  do {
    GHOST_TimerManager *timerMgr = getTimerManager();

    if (waitForEvent && !::PeekMessage(&msg, nullptr, 0, 0, PM_NOREMOVE)) {
#if 1
      ::Sleep(1);
#else
      uint64_t next = timerMgr->nextFireTime();
      int64_t maxSleep = next - getMilliSeconds();

      if (next == GHOST_kFireTimeNever) {
        ::WaitMessage();
      }
      else if (maxSleep >= 0.0) {
        ::SetTimer(nullptr, 0, maxSleep, nullptr);
        ::WaitMessage();
        ::KillTimer(nullptr, 0);
      }
#endif
    }

    if (timerMgr->fireTimers(getMilliSeconds())) {
      hasEventHandled = true;
    }

    driveTrackpad();

    /* Process all the events waiting for us. */
    while (::PeekMessageW(&msg, nullptr, 0, 0, PM_REMOVE) != 0) {
      /* #TranslateMessage doesn't alter the message, and doesn't change our raw keyboard data.
       * Needed for #MapVirtualKey or if we ever need to get chars from wm_ime_char or similar. */
      ::TranslateMessage(&msg);
      ::DispatchMessageW(&msg);
      hasEventHandled = true;
    }

    processTrackpad();

    /* `PeekMessage` above is allowed to dispatch messages to the `wndproc` without us
     * noticing, so we need to check the event manager here to see if there are
     * events waiting in the queue. */
    hasEventHandled |= this->m_eventManager->getNumEvents() > 0;

  } while (waitForEvent && !hasEventHandled);

  return hasEventHandled;
}

GHOST_TSuccess GHOST_SystemWin32::getCursorPosition(int32_t &x, int32_t &y) const
{
  POINT point;
  if (::GetCursorPos(&point)) {
    x = point.x;
    y = point.y;
    return GHOST_kSuccess;
  }
  return GHOST_kFailure;
}

GHOST_TSuccess GHOST_SystemWin32::setCursorPosition(int32_t x, int32_t y)
{
  if (!::GetActiveWindow()) {
    return GHOST_kFailure;
  }
  return ::SetCursorPos(x, y) == TRUE ? GHOST_kSuccess : GHOST_kFailure;
}

GHOST_TSuccess GHOST_SystemWin32::getModifierKeys(GHOST_ModifierKeys &keys) const
{
  /* `GetAsyncKeyState` returns the current interrupt-level state of the hardware, which is needed
   * when passing key states to a newly-activated window - #40059. Alternative `GetKeyState` only
   * returns the state as processed by the thread's message queue. */
  bool down = HIBYTE(::GetAsyncKeyState(VK_LSHIFT)) != 0;
  keys.set(GHOST_kModifierKeyLeftShift, down);
  down = HIBYTE(::GetAsyncKeyState(VK_RSHIFT)) != 0;
  keys.set(GHOST_kModifierKeyRightShift, down);

  down = HIBYTE(::GetAsyncKeyState(VK_LMENU)) != 0;
  keys.set(GHOST_kModifierKeyLeftAlt, down);
  down = HIBYTE(::GetAsyncKeyState(VK_RMENU)) != 0;
  keys.set(GHOST_kModifierKeyRightAlt, down);

  down = HIBYTE(::GetAsyncKeyState(VK_LCONTROL)) != 0;
  keys.set(GHOST_kModifierKeyLeftControl, down);
  down = HIBYTE(::GetAsyncKeyState(VK_RCONTROL)) != 0;
  keys.set(GHOST_kModifierKeyRightControl, down);

  down = HIBYTE(::GetAsyncKeyState(VK_LWIN)) != 0;
  keys.set(GHOST_kModifierKeyLeftOS, down);
  down = HIBYTE(::GetAsyncKeyState(VK_RWIN)) != 0;
  keys.set(GHOST_kModifierKeyRightOS, down);

  return GHOST_kSuccess;
}

GHOST_TSuccess GHOST_SystemWin32::getButtons(GHOST_Buttons &buttons) const
{
  /* Check for swapped buttons (left-handed mouse buttons)
   * GetAsyncKeyState() will give back the state of the physical mouse buttons.
   */
  bool swapped = ::GetSystemMetrics(SM_SWAPBUTTON) == TRUE;

  bool down = HIBYTE(::GetAsyncKeyState(VK_LBUTTON)) != 0;
  buttons.set(swapped ? GHOST_kButtonMaskRight : GHOST_kButtonMaskLeft, down);

  down = HIBYTE(::GetAsyncKeyState(VK_MBUTTON)) != 0;
  buttons.set(GHOST_kButtonMaskMiddle, down);

  down = HIBYTE(::GetAsyncKeyState(VK_RBUTTON)) != 0;
  buttons.set(swapped ? GHOST_kButtonMaskLeft : GHOST_kButtonMaskRight, down);
  return GHOST_kSuccess;
}

GHOST_TCapabilityFlag GHOST_SystemWin32::getCapabilities() const
{
  return GHOST_TCapabilityFlag(GHOST_CAPABILITY_FLAG_ALL &
                               ~(
                                   /* WIN32 has no support for a primary selection clipboard. */
                                   GHOST_kCapabilityPrimaryClipboard));
}

GHOST_TSuccess GHOST_SystemWin32::init()
{
  GHOST_TSuccess success = GHOST_System::init();
  InitCommonControls();

  /* Disable scaling on high DPI displays on Vista */
  SetProcessDPIAware();
  initRawInput();

  m_lfstart = ::GetTickCount();
  /* Determine whether this system has a high frequency performance counter. */
  m_hasPerformanceCounter = ::QueryPerformanceFrequency((LARGE_INTEGER *)&m_freq) == TRUE;
  if (m_hasPerformanceCounter) {
    GHOST_PRINT("GHOST_SystemWin32::init: High Frequency Performance Timer available\n");
    ::QueryPerformanceCounter((LARGE_INTEGER *)&m_start);
  }
  else {
    GHOST_PRINT("GHOST_SystemWin32::init: High Frequency Performance Timer not available\n");
  }

  if (success) {
    WNDCLASSW wc = {0};
    wc.style = CS_HREDRAW | CS_VREDRAW;
    wc.lpfnWndProc = s_wndProc;
    wc.cbClsExtra = 0;
    wc.cbWndExtra = 0;
    wc.hInstance = ::GetModuleHandle(0);
    wc.hIcon = ::LoadIcon(wc.hInstance, "APPICON");

    if (!wc.hIcon) {
      ::LoadIcon(nullptr, IDI_APPLICATION);
    }
    wc.hCursor = ::LoadCursor(0, IDC_ARROW);
    wc.hbrBackground =
#ifdef INW32_COMPISITING
        (HBRUSH)CreateSolidBrush
#endif
        (0x00000000);
    wc.lpszMenuName = 0;
    wc.lpszClassName = L"GHOST_WindowClass";

    /* Use #RegisterClassEx for setting small icon. */
    if (::RegisterClassW(&wc) == 0) {
      success = GHOST_kFailure;
    }
  }

  return success;
}

GHOST_TSuccess GHOST_SystemWin32::exit()
{
  return GHOST_System::exit();
}

GHOST_TKey GHOST_SystemWin32::hardKey(RAWINPUT const &raw, bool *r_key_down)
{
  /* #RI_KEY_BREAK doesn't work for sticky keys release, so we also check for the up message. */
  uint msg = raw.data.keyboard.Message;
  *r_key_down = !(raw.data.keyboard.Flags & RI_KEY_BREAK) && msg != WM_KEYUP && msg != WM_SYSKEYUP;

  return this->convertKey(raw.data.keyboard.VKey,
                          raw.data.keyboard.MakeCode,
                          (raw.data.keyboard.Flags & (RI_KEY_E1 | RI_KEY_E0)));
}

/**
 * \note this function can be extended to include other exotic cases as they arise.
 *
 * This function was added in response to bug #25715.
 * This is going to be a long list #42426.
 */
GHOST_TKey GHOST_SystemWin32::processSpecialKey(short vKey, short /*scanCode*/) const
{
  GHOST_TKey key = GHOST_kKeyUnknown;
  if (vKey == 0xFF) {
    /* 0xFF is not a valid virtual key code. */
    return key;
  }

  char ch = char(MapVirtualKeyA(vKey, MAPVK_VK_TO_CHAR));
  switch (ch) {
    case u'\"':
    case u'\'':
      key = GHOST_kKeyQuote;
      break;
    case u'.':
      key = GHOST_kKeyNumpadPeriod;
      break;
    case u'/':
      key = GHOST_kKeySlash;
      break;
    case u'`':
    case u'²':
      key = GHOST_kKeyAccentGrave;
      break;
    default:
      if (vKey == VK_OEM_7) {
        key = GHOST_kKeyQuote;
      }
      else if (vKey == VK_OEM_8) {
        if (PRIMARYLANGID(m_langId) == LANG_FRENCH) {
          /* OEM key; used purely for shortcuts. */
          key = GHOST_kKeyF13;
        }
      }
      break;
  }

  return key;
}

GHOST_TKey GHOST_SystemWin32::convertKey(short vKey, short scanCode, short extend) const
{
  GHOST_TKey key;

  if ((vKey >= '0') && (vKey <= '9')) {
    /* VK_0 thru VK_9 are the same as ASCII '0' thru '9' (0x30 - 0x39). */
    key = (GHOST_TKey)(vKey - '0' + GHOST_kKey0);
  }
  else if ((vKey >= 'A') && (vKey <= 'Z')) {
    /* VK_A thru VK_Z are the same as ASCII 'A' thru 'Z' (0x41 - 0x5A). */
    key = (GHOST_TKey)(vKey - 'A' + GHOST_kKeyA);
  }
  else if ((vKey >= VK_F1) && (vKey <= VK_F24)) {
    key = (GHOST_TKey)(vKey - VK_F1 + GHOST_kKeyF1);
  }
  else {
    switch (vKey) {
      case VK_RETURN:
        key = (extend) ? GHOST_kKeyNumpadEnter : GHOST_kKeyEnter;
        break;

      case VK_BACK:
        key = GHOST_kKeyBackSpace;
        break;
      case VK_TAB:
        key = GHOST_kKeyTab;
        break;
      case VK_ESCAPE:
        key = GHOST_kKeyEsc;
        break;
      case VK_SPACE:
        key = GHOST_kKeySpace;
        break;

      case VK_INSERT:
      case VK_NUMPAD0:
        key = (extend) ? GHOST_kKeyInsert : GHOST_kKeyNumpad0;
        break;
      case VK_END:
      case VK_NUMPAD1:
        key = (extend) ? GHOST_kKeyEnd : GHOST_kKeyNumpad1;
        break;
      case VK_DOWN:
      case VK_NUMPAD2:
        key = (extend) ? GHOST_kKeyDownArrow : GHOST_kKeyNumpad2;
        break;
      case VK_NEXT:
      case VK_NUMPAD3:
        key = (extend) ? GHOST_kKeyDownPage : GHOST_kKeyNumpad3;
        break;
      case VK_LEFT:
      case VK_NUMPAD4:
        key = (extend) ? GHOST_kKeyLeftArrow : GHOST_kKeyNumpad4;
        break;
      case VK_CLEAR:
      case VK_NUMPAD5:
        key = (extend) ? GHOST_kKeyUnknown : GHOST_kKeyNumpad5;
        break;
      case VK_RIGHT:
      case VK_NUMPAD6:
        key = (extend) ? GHOST_kKeyRightArrow : GHOST_kKeyNumpad6;
        break;
      case VK_HOME:
      case VK_NUMPAD7:
        key = (extend) ? GHOST_kKeyHome : GHOST_kKeyNumpad7;
        break;
      case VK_UP:
      case VK_NUMPAD8:
        key = (extend) ? GHOST_kKeyUpArrow : GHOST_kKeyNumpad8;
        break;
      case VK_PRIOR:
      case VK_NUMPAD9:
        key = (extend) ? GHOST_kKeyUpPage : GHOST_kKeyNumpad9;
        break;
      case VK_DECIMAL:
      case VK_DELETE:
        key = (extend) ? GHOST_kKeyDelete : GHOST_kKeyNumpadPeriod;
        break;

      case VK_SNAPSHOT:
        key = GHOST_kKeyPrintScreen;
        break;
      case VK_PAUSE:
        key = GHOST_kKeyPause;
        break;
      case VK_MULTIPLY:
        key = GHOST_kKeyNumpadAsterisk;
        break;
      case VK_SUBTRACT:
        key = GHOST_kKeyNumpadMinus;
        break;
      case VK_DIVIDE:
        key = GHOST_kKeyNumpadSlash;
        break;
      case VK_ADD:
        key = GHOST_kKeyNumpadPlus;
        break;

      case VK_SEMICOLON:
        key = GHOST_kKeySemicolon;
        break;
      case VK_EQUALS:
        key = GHOST_kKeyEqual;
        break;
      case VK_COMMA:
        key = GHOST_kKeyComma;
        break;
      case VK_MINUS:
        key = GHOST_kKeyMinus;
        break;
      case VK_PERIOD:
        key = GHOST_kKeyPeriod;
        break;
      case VK_SLASH:
        key = GHOST_kKeySlash;
        break;
      case VK_BACK_QUOTE:
        key = GHOST_kKeyAccentGrave;
        break;
      case VK_OPEN_BRACKET:
        key = GHOST_kKeyLeftBracket;
        break;
      case VK_BACK_SLASH:
        key = GHOST_kKeyBackslash;
        break;
      case VK_CLOSE_BRACKET:
        key = GHOST_kKeyRightBracket;
        break;
      case VK_GR_LESS:
        key = GHOST_kKeyGrLess;
        break;

      case VK_SHIFT:
        /* Check single shift presses */
        if (scanCode == 0x36) {
          key = GHOST_kKeyRightShift;
        }
        else if (scanCode == 0x2a) {
          key = GHOST_kKeyLeftShift;
        }
        else {
          /* Must be a combination SHIFT (Left or Right) + a Key
           * Ignore this as the next message will contain
           * the desired "Key" */
          key = GHOST_kKeyUnknown;
        }
        break;
      case VK_CONTROL:
        key = (extend) ? GHOST_kKeyRightControl : GHOST_kKeyLeftControl;
        break;
      case VK_MENU:
        key = (extend) ? GHOST_kKeyRightAlt : GHOST_kKeyLeftAlt;
        break;
      case VK_LWIN:
        key = GHOST_kKeyLeftOS;
        break;
      case VK_RWIN:
        key = GHOST_kKeyRightOS;
        break;
      case VK_APPS:
        key = GHOST_kKeyApp;
        break;
      case VK_NUMLOCK:
        key = GHOST_kKeyNumLock;
        break;
      case VK_SCROLL:
        key = GHOST_kKeyScrollLock;
        break;
      case VK_CAPITAL:
        key = GHOST_kKeyCapsLock;
        break;
      case VK_MEDIA_PLAY_PAUSE:
        key = GHOST_kKeyMediaPlay;
        break;
      case VK_MEDIA_STOP:
        key = GHOST_kKeyMediaStop;
        break;
      case VK_MEDIA_PREV_TRACK:
        key = GHOST_kKeyMediaFirst;
        break;
      case VK_MEDIA_NEXT_TRACK:
        key = GHOST_kKeyMediaLast;
        break;
      case VK_OEM_7:
      case VK_OEM_8:
      default:
        key = ((GHOST_SystemWin32 *)getSystem())->processSpecialKey(vKey, scanCode);
        break;
    }
  }

  return key;
}

GHOST_EventButton *GHOST_SystemWin32::processButtonEvent(GHOST_TEventType type,
                                                         GHOST_WindowWin32 *window,
                                                         GHOST_TButton mask)
{
  GHOST_SystemWin32 *system = (GHOST_SystemWin32 *)getSystem();

  GHOST_TabletData td = window->getTabletData();

  /* Move mouse to button event position. */
  if (window->getTabletData().Active != GHOST_kTabletModeNone) {
    /* Tablet should be handling in between mouse moves, only move to event position. */
    DWORD msgPos = ::GetMessagePos();
    int msgPosX = GET_X_LPARAM(msgPos);
    int msgPosY = GET_Y_LPARAM(msgPos);
    system->pushEvent(new GHOST_EventCursor(
        ::GetMessageTime(), GHOST_kEventCursorMove, window, msgPosX, msgPosY, td));

    if (type == GHOST_kEventButtonDown) {
      WINTAB_PRINTF("HWND %p OS button down\n", window->getHWND());
    }
    else if (type == GHOST_kEventButtonUp) {
      WINTAB_PRINTF("HWND %p OS button up\n", window->getHWND());
    }
  }

  window->updateMouseCapture(type == GHOST_kEventButtonDown ? MousePressed : MouseReleased);
  return new GHOST_EventButton(system->getMilliSeconds(), type, window, mask, td);
}

void GHOST_SystemWin32::processWintabEvent(GHOST_WindowWin32 *window)
{
  GHOST_Wintab *wt = window->getWintab();
  if (!wt) {
    return;
  }

  GHOST_SystemWin32 *system = (GHOST_SystemWin32 *)getSystem();

  std::vector<GHOST_WintabInfoWin32> wintabInfo;
  wt->getInput(wintabInfo);

  /* Wintab provided coordinates are untrusted until a Wintab and Win32 button down event match.
   * This is checked on every button down event, and revoked if there is a mismatch. This can
   * happen when Wintab incorrectly scales cursor position or is in mouse mode.
   *
   * If Wintab was never trusted while processing this Win32 event, a fallback Ghost cursor move
   * event is created at the position of the Win32 WT_PACKET event. */
  bool mouseMoveHandled;
  bool useWintabPos;
  mouseMoveHandled = useWintabPos = wt->trustCoordinates();

  for (GHOST_WintabInfoWin32 &info : wintabInfo) {
    switch (info.type) {
      case GHOST_kEventCursorMove: {
        if (!useWintabPos) {
          continue;
        }

        wt->mapWintabToSysCoordinates(info.x, info.y, info.x, info.y);
        system->pushEvent(new GHOST_EventCursor(
            info.time, GHOST_kEventCursorMove, window, info.x, info.y, info.tabletData));

        break;
      }
      case GHOST_kEventButtonDown: {
        WINTAB_PRINTF("HWND %p Wintab button down", window->getHWND());

        uint message;
        switch (info.button) {
          case GHOST_kButtonMaskLeft:
            message = WM_LBUTTONDOWN;
            break;
          case GHOST_kButtonMaskRight:
            message = WM_RBUTTONDOWN;
            break;
          case GHOST_kButtonMaskMiddle:
            message = WM_MBUTTONDOWN;
            break;
          default:
            continue;
        }

        /* Wintab buttons are modal, but the API does not inform us what mode a pressed button is
         * in. Only issue button events if we can steal an equivalent Win32 button event from the
         * event queue. */
        MSG msg;
        if (PeekMessage(&msg, window->getHWND(), message, message, PM_NOYIELD) &&
            msg.message != WM_QUIT) {

          /* Test for Win32/Wintab button down match. */
          useWintabPos = wt->testCoordinates(msg.pt.x, msg.pt.y, info.x, info.y);
          if (!useWintabPos) {
            WINTAB_PRINTF(" ... but associated system button mismatched position\n");
            continue;
          }

          WINTAB_PRINTF(" ... associated to system button\n");

          /* Steal the Win32 event which was previously peeked. */
          PeekMessage(&msg, window->getHWND(), message, message, PM_REMOVE | PM_NOYIELD);

          /* Move cursor to button location, to prevent incorrect cursor position when
           * transitioning from unsynchronized Win32 to Wintab cursor control. */
          wt->mapWintabToSysCoordinates(info.x, info.y, info.x, info.y);
          system->pushEvent(new GHOST_EventCursor(
              info.time, GHOST_kEventCursorMove, window, info.x, info.y, info.tabletData));

          window->updateMouseCapture(MousePressed);
          system->pushEvent(
              new GHOST_EventButton(info.time, info.type, window, info.button, info.tabletData));

          mouseMoveHandled = true;
        }
        else {
          WINTAB_PRINTF(" ... but no system button\n");
        }
        break;
      }
      case GHOST_kEventButtonUp: {
        WINTAB_PRINTF("HWND %p Wintab button up", window->getHWND());
        if (!useWintabPos) {
          WINTAB_PRINTF(" ... but Wintab position isn't trusted\n");
          continue;
        }

        uint message;
        switch (info.button) {
          case GHOST_kButtonMaskLeft:
            message = WM_LBUTTONUP;
            break;
          case GHOST_kButtonMaskRight:
            message = WM_RBUTTONUP;
            break;
          case GHOST_kButtonMaskMiddle:
            message = WM_MBUTTONUP;
            break;
          default:
            continue;
        }

        /* Wintab buttons are modal, but the API does not inform us what mode a pressed button is
         * in. Only issue button events if we can steal an equivalent Win32 button event from the
         * event queue. */
        MSG msg;
        if (PeekMessage(&msg, window->getHWND(), message, message, PM_REMOVE | PM_NOYIELD) &&
            msg.message != WM_QUIT)
        {

          WINTAB_PRINTF(" ... associated to system button\n");
          window->updateMouseCapture(MouseReleased);
          system->pushEvent(
              new GHOST_EventButton(info.time, info.type, window, info.button, info.tabletData));
        }
        else {
          WINTAB_PRINTF(" ... but no system button\n");
        }
        break;
      }
      default:
        break;
    }
  }

  /* Fallback cursor movement if Wintab position were never trusted while processing this event. */
  if (!mouseMoveHandled) {
    DWORD pos = GetMessagePos();
    int x = GET_X_LPARAM(pos);
    int y = GET_Y_LPARAM(pos);
    GHOST_TabletData td = wt->getLastTabletData();

    system->pushEvent(new GHOST_EventCursor(
        system->getMilliSeconds(), GHOST_kEventCursorMove, window, x, y, td));
  }
}

void GHOST_SystemWin32::processPointerEvent(
    uint type, GHOST_WindowWin32 *window, WPARAM wParam, LPARAM lParam, bool &eventHandled)
{
  /* Pointer events might fire when changing windows for a device which is set to use Wintab,
   * even when Wintab is left enabled but set to the bottom of Wintab overlap order. */
  if (!window->usingTabletAPI(GHOST_kTabletWinPointer)) {
    return;
  }

  GHOST_SystemWin32 *system = (GHOST_SystemWin32 *)getSystem();
  std::vector<GHOST_PointerInfoWin32> pointerInfo;

  if (window->getPointerInfo(pointerInfo, wParam, lParam) != GHOST_kSuccess) {
    return;
  }

  switch (type) {
    case WM_POINTERUPDATE: {
      /* Coalesced pointer events are reverse chronological order, reorder chronologically.
       * Only contiguous move events are coalesced. */
      for (uint32_t i = pointerInfo.size(); i-- > 0;) {
        system->pushEvent(new GHOST_EventCursor(pointerInfo[i].time,
                                                GHOST_kEventCursorMove,
                                                window,
                                                pointerInfo[i].pixelLocation.x,
                                                pointerInfo[i].pixelLocation.y,
                                                pointerInfo[i].tabletData));
      }

      /* Leave event unhandled so that system cursor is moved. */

      break;
    }
    case WM_POINTERDOWN: {
      /* Move cursor to point of contact because GHOST_EventButton does not include position. */
      system->pushEvent(new GHOST_EventCursor(pointerInfo[0].time,
                                              GHOST_kEventCursorMove,
                                              window,
                                              pointerInfo[0].pixelLocation.x,
                                              pointerInfo[0].pixelLocation.y,
                                              pointerInfo[0].tabletData));
      system->pushEvent(new GHOST_EventButton(pointerInfo[0].time,
                                              GHOST_kEventButtonDown,
                                              window,
                                              pointerInfo[0].buttonMask,
                                              pointerInfo[0].tabletData));
      window->updateMouseCapture(MousePressed);

      /* Mark event handled so that mouse button events are not generated. */
      eventHandled = true;

      break;
    }
    case WM_POINTERUP: {
      system->pushEvent(new GHOST_EventButton(pointerInfo[0].time,
                                              GHOST_kEventButtonUp,
                                              window,
                                              pointerInfo[0].buttonMask,
                                              pointerInfo[0].tabletData));
      window->updateMouseCapture(MouseReleased);

      /* Mark event handled so that mouse button events are not generated. */
      eventHandled = true;

      break;
    }
    default: {
      break;
    }
  }
}

GHOST_EventCursor *GHOST_SystemWin32::processCursorEvent(GHOST_WindowWin32 *window,
                                                         const int32_t screen_co[2])
{
  GHOST_SystemWin32 *system = (GHOST_SystemWin32 *)getSystem();

  if (window->getTabletData().Active != GHOST_kTabletModeNone) {
    /* While pen devices are in range, cursor movement is handled by tablet input processing. */
    return nullptr;
  }

  int32_t x_screen = screen_co[0], y_screen = screen_co[1];
  if (window->getCursorGrabModeIsWarp()) {
    /* WORKAROUND:
     * Sometimes Windows ignores `SetCursorPos()` or `SendInput()` calls or the mouse event is
     * outdated. Identify these cases by checking if the cursor is not yet within bounds. */
    static bool is_warping_x = false;
    static bool is_warping_y = false;

    int32_t x_new = x_screen;
    int32_t y_new = y_screen;
    int32_t x_accum, y_accum;

    /* Warp within bounds. */
    {
      GHOST_Rect bounds;
      int32_t bounds_margin = 0;
      GHOST_TAxisFlag bounds_axis = GHOST_kAxisNone;

      if (window->getCursorGrabMode() == GHOST_kGrabHide) {
        window->getClientBounds(bounds);

        /* WARNING(@ideasman42): The current warping logic fails to warp on every event,
         * so the box needs to small enough not to let the cursor escape the window but large
         * enough that the cursor isn't being warped every time.
         * If this was not the case it would be less trouble to simply warp the cursor to the
         * center of the screen on every motion, see: D16558 (alternative fix for #102346). */
        const int32_t subregion_div = 4; /* One quarter of the region. */
        const int32_t size[2] = {bounds.getWidth(), bounds.getHeight()};
        const int32_t center[2] = {(bounds.m_l + bounds.m_r) / 2, (bounds.m_t + bounds.m_b) / 2};
        /* Shrink the box to prevent the cursor escaping. */
        bounds.m_l = center[0] - (size[0] / (subregion_div * 2));
        bounds.m_r = center[0] + (size[0] / (subregion_div * 2));
        bounds.m_t = center[1] - (size[1] / (subregion_div * 2));
        bounds.m_b = center[1] + (size[1] / (subregion_div * 2));
        bounds_margin = 0;
        bounds_axis = GHOST_TAxisFlag(GHOST_kAxisX | GHOST_kAxisY);
      }
      else {
        /* Fallback to window bounds. */
        if (window->getCursorGrabBounds(bounds) == GHOST_kFailure) {
          window->getClientBounds(bounds);
        }
        bounds_margin = 2;
        bounds_axis = window->getCursorGrabAxis();
      }

      /* Could also clamp to screen bounds wrap with a window outside the view will
       * fail at the moment. Use inset in case the window is at screen bounds. */
      bounds.wrapPoint(x_new, y_new, bounds_margin, bounds_axis);
    }

    window->getCursorGrabAccum(x_accum, y_accum);
    if (x_new != x_screen || y_new != y_screen) {
      system->setCursorPosition(x_new, y_new); /* wrap */

      /* Do not update the accum values if we are an outdated or failed pos-warp event. */
      if (!is_warping_x) {
        is_warping_x = x_new != x_screen;
        if (is_warping_x) {
          x_accum += (x_screen - x_new);
        }
      }

      if (!is_warping_y) {
        is_warping_y = y_new != y_screen;
        if (is_warping_y) {
          y_accum += (y_screen - y_new);
        }
      }
      window->setCursorGrabAccum(x_accum, y_accum);

      /* When wrapping we don't need to add an event because the setCursorPosition call will cause
       * a new event after. */
      return nullptr;
    }

    is_warping_x = false;
    is_warping_y = false;
    x_screen += x_accum;
    y_screen += y_accum;
  }

  return new GHOST_EventCursor(system->getMilliSeconds(),
                               GHOST_kEventCursorMove,
                               window,
                               x_screen,
                               y_screen,
                               GHOST_TABLET_DATA_NONE);
}

void GHOST_SystemWin32::processWheelEvent(GHOST_WindowWin32 *window,
                                          WPARAM wParam,
                                          LPARAM /*lParam*/)
{
  GHOST_SystemWin32 *system = (GHOST_SystemWin32 *)getSystem();

  int acc = system->m_wheelDeltaAccum;
  int delta = GET_WHEEL_DELTA_WPARAM(wParam);

  if (acc * delta < 0) {
    /* Scroll direction reversed. */
    acc = 0;
  }
  acc += delta;
  int direction = (acc >= 0) ? 1 : -1;
  acc = abs(acc);

  while (acc >= WHEEL_DELTA) {
    system->pushEvent(new GHOST_EventWheel(system->getMilliSeconds(), window, direction));
    acc -= WHEEL_DELTA;
  }
  system->m_wheelDeltaAccum = acc * direction;
}

GHOST_EventKey *GHOST_SystemWin32::processKeyEvent(GHOST_WindowWin32 *window, RAWINPUT const &raw)
{
  const char vk = raw.data.keyboard.VKey;
  bool key_down = false;
  GHOST_SystemWin32 *system = (GHOST_SystemWin32 *)getSystem();
  GHOST_TKey key = system->hardKey(raw, &key_down);
  GHOST_EventKey *event;

  /* NOTE(@ideasman42): key repeat in WIN32 also applies to modifier-keys.
   * Check for this case and filter out modifier-repeat.
   * Typically keyboard events are *not* filtered as part of GHOST's event handling.
   * As other GHOST back-ends don't have the behavior, it's simplest not to send them through.
   * Ideally it would be possible to check the key-map for keys that repeat but this doesn't look
   * to be supported. */
  bool is_repeat = false;
  bool is_repeated_modifier = false;
  if (key_down) {
    if (HIBYTE(::GetKeyState(vk)) != 0) {
      /* This thread's message queue shows this key as already down. */
      is_repeat = true;
      is_repeated_modifier = GHOST_KEY_MODIFIER_CHECK(key);
    }
  }

  /* We used to check `if (key != GHOST_kKeyUnknown)`, but since the message
   * values `WM_SYSKEYUP`, `WM_KEYUP` and `WM_CHAR` are ignored, we capture
   * those events here as well. */
  if (!is_repeated_modifier) {
    char utf8_char[6] = {0};
    BYTE state[256];
    const BOOL has_state = GetKeyboardState((PBYTE)state);
    const bool ctrl_pressed = has_state && state[VK_CONTROL] & 0x80;
    const bool alt_pressed = has_state && state[VK_MENU] & 0x80;

    /* We can be here with !key_down if processing dead keys (diacritics). See #103119. */

    /* No text with control key pressed (Alt can be used to insert special characters though!). */
    if (ctrl_pressed && !alt_pressed) {
      /* Pass. */
    }
    /* Don't call #ToUnicodeEx on dead keys as it clears the buffer and so won't allow diacritical
     * composition. XXX: we are not checking return of MapVirtualKeyW for high bit set, which is
     * what is supposed to indicate dead keys. But this is working now so approach cautiously. */
    else if (MapVirtualKeyW(vk, MAPVK_VK_TO_CHAR) != 0) {
      wchar_t utf16[3] = {0};
      int r;
      /* TODO: #ToUnicodeEx can respond with up to 4 utf16 chars (only 2 here).
       * Could be up to 24 utf8 bytes. */
      if ((r = ToUnicodeEx(
               vk, raw.data.keyboard.MakeCode, state, utf16, 2, 0, system->m_keylayout))) {
        if ((r > 0 && r < 3)) {
          utf16[r] = 0;
          conv_utf_16_to_8(utf16, utf8_char, 6);
        }
        else if (r == -1) {
          utf8_char[0] = '\0';
        }
      }
      if (!key_down) {
        /* Clear or wm_event_add_ghostevent will warn of unexpected data on key up. */
        utf8_char[0] = '\0';
      }
    }

#ifdef WITH_INPUT_IME
    if (key_down && ((utf8_char[0] & 0x80) == 0)) {
      const char ascii = utf8_char[0];
      if (window->getImeInput()->IsImeKeyEvent(ascii, key)) {
        return nullptr;
      }
    }
#endif /* WITH_INPUT_IME */

    event = new GHOST_EventKey(system->getMilliSeconds(),
                               key_down ? GHOST_kEventKeyDown : GHOST_kEventKeyUp,
                               window,
                               key,
                               is_repeat,
                               utf8_char);

#if 0 /* we already get this info via EventPrinter. */
    GHOST_PRINTF("%c\n", ascii);
#endif
  }
  else {
    event = nullptr;
  }

  return event;
}

GHOST_Event *GHOST_SystemWin32::processWindowSizeEvent(GHOST_WindowWin32 *window)
{
  GHOST_SystemWin32 *system = (GHOST_SystemWin32 *)getSystem();
  GHOST_Event *sizeEvent = new GHOST_Event(
      system->getMilliSeconds(), GHOST_kEventWindowSize, window);

  /* We get WM_SIZE before we fully init. Do not dispatch before we are continuously resizing. */
  if (window->m_inLiveResize) {
    system->pushEvent(sizeEvent);
    system->dispatchEvents();
    return nullptr;
  }
  return sizeEvent;
}

GHOST_Event *GHOST_SystemWin32::processWindowEvent(GHOST_TEventType type,
                                                   GHOST_WindowWin32 *window)
{
  GHOST_SystemWin32 *system = (GHOST_SystemWin32 *)getSystem();

  if (type == GHOST_kEventWindowActivate) {
    system->getWindowManager()->setActiveWindow(window);
  }

  return new GHOST_Event(system->getMilliSeconds(), type, window);
}

#ifdef WITH_INPUT_IME
GHOST_Event *GHOST_SystemWin32::processImeEvent(GHOST_TEventType type,
                                                GHOST_WindowWin32 *window,
                                                GHOST_TEventImeData *data)
{
  GHOST_SystemWin32 *system = (GHOST_SystemWin32 *)getSystem();
  return new GHOST_EventIME(system->getMilliSeconds(), type, window, data);
}
#endif

GHOST_TSuccess GHOST_SystemWin32::pushDragDropEvent(GHOST_TEventType eventType,
                                                    GHOST_TDragnDropTypes draggedObjectType,
                                                    GHOST_WindowWin32 *window,
                                                    int mouseX,
                                                    int mouseY,
                                                    void *data)
{
  GHOST_SystemWin32 *system = (GHOST_SystemWin32 *)getSystem();
  return system->pushEvent(new GHOST_EventDragnDrop(
      system->getMilliSeconds(), eventType, draggedObjectType, window, mouseX, mouseY, data));
}

void GHOST_SystemWin32::setTabletAPI(GHOST_TTabletAPI api)
{
  GHOST_System::setTabletAPI(api);

  /* If API is set to WinPointer (Windows Ink), unload Wintab so that trouble drivers don't disable
   * Windows Ink. Load Wintab when API is Automatic because decision logic relies on knowing
   * whether a Wintab device is present. */
  const bool loadWintab = GHOST_kTabletWinPointer != api;
  GHOST_WindowManager *wm = getWindowManager();

  for (GHOST_IWindow *win : wm->getWindows()) {
    GHOST_WindowWin32 *windowWin32 = (GHOST_WindowWin32 *)win;
    if (loadWintab) {
      windowWin32->loadWintab(GHOST_kWindowStateMinimized != windowWin32->getState());

      if (windowWin32->usingTabletAPI(GHOST_kTabletWintab)) {
        windowWin32->resetPointerPenInfo();
      }
    }
    else {
      windowWin32->closeWintab();
    }
  }
}

void GHOST_SystemWin32::initDebug(GHOST_Debug debug)
{
  GHOST_System::initDebug(debug);
  GHOST_Wintab::setDebug(debug.flags & GHOST_kDebugWintab);
}

void GHOST_SystemWin32::processMinMaxInfo(MINMAXINFO *minmax)
{
  minmax->ptMinTrackSize.x = 320;
  minmax->ptMinTrackSize.y = 240;
}

#ifdef WITH_INPUT_NDOF
bool GHOST_SystemWin32::processNDOF(RAWINPUT const &raw)
{
  bool eventSent = false;
  uint64_t now = getMilliSeconds();

  static bool firstEvent = true;
  if (firstEvent) { /* Determine exactly which device is plugged in. */
    RID_DEVICE_INFO info;
    unsigned infoSize = sizeof(RID_DEVICE_INFO);
    info.cbSize = infoSize;

    GetRawInputDeviceInfo(raw.header.hDevice, RIDI_DEVICEINFO, &info, &infoSize);
    if (info.dwType == RIM_TYPEHID) {
      m_ndofManager->setDevice(info.hid.dwVendorId, info.hid.dwProductId);
    }
    else {
      GHOST_PRINT("<!> not a HID device... mouse/kb perhaps?\n");
    }
    firstEvent = false;
  }

  /* The NDOF manager sends button changes immediately, and *pretends* to
   * send motion. Mark as 'sent' so motion will always get dispatched. */
  eventSent = true;

  BYTE const *data = raw.data.hid.bRawData;

  BYTE packetType = data[0];
  switch (packetType) {
    case 1: { /* Translation. */
      const short *axis = (short *)(data + 1);
      /* Massage into blender view coords (same goes for rotation). */
      const int t[3] = {axis[0], -axis[2], axis[1]};
      m_ndofManager->updateTranslation(t, now);

      if (raw.data.hid.dwSizeHid == 13) {
        /* This report also includes rotation. */
        const int r[3] = {-axis[3], axis[5], -axis[4]};
        m_ndofManager->updateRotation(r, now);

        /* I've never gotten one of these, has anyone else? */
        GHOST_PRINT("ndof: combined T + R\n");
      }
      break;
    }
    case 2: { /* Rotation. */

      const short *axis = (short *)(data + 1);
      const int r[3] = {-axis[0], axis[2], -axis[1]};
      m_ndofManager->updateRotation(r, now);
      break;
    }
    case 3: { /* Buttons. */
      int button_bits;
      memcpy(&button_bits, data + 1, sizeof(button_bits));
      m_ndofManager->updateButtons(button_bits, now);
      break;
    }
  }
  return eventSent;
}
#endif /* WITH_INPUT_NDOF */

void GHOST_SystemWin32::driveTrackpad()
{
  GHOST_WindowWin32 *active_window = static_cast<GHOST_WindowWin32 *>(
      getWindowManager()->getActiveWindow());
  if (active_window) {
    active_window->updateDirectManipulation();
  }
}

void GHOST_SystemWin32::processTrackpad()
{
  GHOST_WindowWin32 *active_window = static_cast<GHOST_WindowWin32 *>(
      getWindowManager()->getActiveWindow());

  if (!active_window) {
    return;
  }

  GHOST_TTrackpadInfo trackpad_info = active_window->getTrackpadInfo();
  GHOST_SystemWin32 *system = (GHOST_SystemWin32 *)getSystem();

  int32_t cursor_x, cursor_y;
  system->getCursorPosition(cursor_x, cursor_y);

  if (trackpad_info.x != 0 || trackpad_info.y != 0) {
    system->pushEvent(new GHOST_EventTrackpad(system->getMilliSeconds(),
                                              active_window,
                                              GHOST_kTrackpadEventScroll,
                                              cursor_x,
                                              cursor_y,
                                              trackpad_info.x,
                                              trackpad_info.y,
                                              trackpad_info.isScrollDirectionInverted));
  }
  if (trackpad_info.scale != 0) {
    system->pushEvent(new GHOST_EventTrackpad(system->getMilliSeconds(),
                                              active_window,
                                              GHOST_kTrackpadEventMagnify,
                                              cursor_x,
                                              cursor_y,
                                              trackpad_info.scale,
                                              0,
                                              false));
  }
}

LRESULT WINAPI GHOST_SystemWin32::s_wndProc(HWND hwnd, uint msg, WPARAM wParam, LPARAM lParam)
{
  GHOST_Event *event = nullptr;
  bool eventHandled = false;

  LRESULT lResult = 0;
  GHOST_SystemWin32 *system = (GHOST_SystemWin32 *)getSystem();
#ifdef WITH_INPUT_IME
  GHOST_EventManager *eventManager = system->getEventManager();
#endif
  GHOST_ASSERT(system, "GHOST_SystemWin32::s_wndProc(): system not initialized");

  if (hwnd) {

    if (msg == WM_NCCREATE) {
      /* Tell Windows to automatically handle scaling of non-client areas
       * such as the caption bar. #EnableNonClientDpiScaling was introduced in Windows 10. */
      HMODULE m_user32 = ::LoadLibrary("User32.dll");
      if (m_user32) {
        GHOST_WIN32_EnableNonClientDpiScaling fpEnableNonClientDpiScaling =
            (GHOST_WIN32_EnableNonClientDpiScaling)::GetProcAddress(m_user32,
                                                                    "EnableNonClientDpiScaling");
        if (fpEnableNonClientDpiScaling) {
          fpEnableNonClientDpiScaling(hwnd);
        }
      }
    }

    GHOST_WindowWin32 *window = (GHOST_WindowWin32 *)::GetWindowLongPtr(hwnd, GWLP_USERDATA);
    if (window) {
      switch (msg) {
        /* We need to check if new key layout has AltGr. */
        case WM_INPUTLANGCHANGE: {
          system->handleKeyboardChange();
#ifdef WITH_INPUT_IME
          window->getImeInput()->UpdateInputLanguage();
          window->getImeInput()->UpdateConversionStatus(hwnd);
#endif
          break;
        }
        /* ==========================
         * Keyboard events, processed
         * ========================== */
        case WM_INPUT: {
          RAWINPUT raw;
          RAWINPUT *raw_ptr = &raw;
          uint rawSize = sizeof(RAWINPUT);

          GetRawInputData((HRAWINPUT)lParam, RID_INPUT, raw_ptr, &rawSize, sizeof(RAWINPUTHEADER));

          switch (raw.header.dwType) {
            case RIM_TYPEKEYBOARD: {
              event = processKeyEvent(window, raw);
              if (!event) {
                GHOST_PRINT("GHOST_SystemWin32::wndProc: key event ");
                GHOST_PRINT(msg);
                GHOST_PRINT(" key ignored\n");
              }
              break;
            }
#ifdef WITH_INPUT_NDOF
            case RIM_TYPEHID: {
              if (system->processNDOF(raw)) {
                eventHandled = true;
              }
              break;
            }
#endif
          }
          break;
        }
#ifdef WITH_INPUT_IME
        /* =================================================
         * IME events, processed, read more in `GHOST_IME.h`
         * ================================================= */
        case WM_IME_NOTIFY: {
          /* Update conversion status when IME is changed or input mode is changed. */
          if (wParam == IMN_SETOPENSTATUS || wParam == IMN_SETCONVERSIONMODE) {
            window->getImeInput()->UpdateConversionStatus(hwnd);
          }
          break;
        }
        case WM_IME_SETCONTEXT: {
          GHOST_ImeWin32 *ime = window->getImeInput();
          ime->UpdateInputLanguage();
          ime->UpdateConversionStatus(hwnd);
          ime->CreateImeWindow(hwnd);
          ime->CleanupComposition(hwnd);
          ime->CheckFirst(hwnd);
          break;
        }
        case WM_IME_STARTCOMPOSITION: {
          GHOST_ImeWin32 *ime = window->getImeInput();
          eventHandled = true;
          ime->CreateImeWindow(hwnd);
          ime->ResetComposition(hwnd);
          event = processImeEvent(GHOST_kEventImeCompositionStart, window, &ime->eventImeData);
          break;
        }
        case WM_IME_COMPOSITION: {
          GHOST_ImeWin32 *ime = window->getImeInput();
          eventHandled = true;
          ime->UpdateImeWindow(hwnd);
          ime->UpdateInfo(hwnd);
          if (ime->eventImeData.result_len) {
            /* remove redundant IME event */
            eventManager->removeTypeEvents(GHOST_kEventImeComposition, window);
          }
          event = processImeEvent(GHOST_kEventImeComposition, window, &ime->eventImeData);
          break;
        }
        case WM_IME_ENDCOMPOSITION: {
          GHOST_ImeWin32 *ime = window->getImeInput();
          eventHandled = true;
          /* remove input event after end comp event, avoid redundant input */
          eventManager->removeTypeEvents(GHOST_kEventKeyDown, window);
          ime->ResetComposition(hwnd);
          ime->DestroyImeWindow(hwnd);
          event = processImeEvent(GHOST_kEventImeCompositionEnd, window, &ime->eventImeData);
          break;
        }
#endif /* WITH_INPUT_IME */
        /* ========================
         * Keyboard events, ignored
         * ======================== */
        case WM_KEYDOWN:
        case WM_SYSKEYDOWN:
        case WM_KEYUP:
        case WM_SYSKEYUP:
          /* These functions were replaced by #WM_INPUT. */
        case WM_CHAR:
          /* The #WM_CHAR message is posted to the window with the keyboard focus when
           * a WM_KEYDOWN message is translated by the #TranslateMessage function.
           * WM_CHAR contains the character code of the key that was pressed. */
        case WM_DEADCHAR:
          /* The #WM_DEADCHAR message is posted to the window with the keyboard focus when a
           * WM_KEYUP message is translated by the #TranslateMessage function. WM_DEADCHAR
           * specifies a character code generated by a dead key. A dead key is a key that
           * generates a character, such as the umlaut (double-dot), that is combined with
           * another character to form a composite character. For example, the umlaut-O
           * character (Ö) is generated by typing the dead key for the umlaut character, and
           * then typing the O key. */
          break;
        case WM_SYSDEADCHAR:
          /* The #WM_SYSDEADCHAR message is sent to the window with the keyboard focus when
           * a WM_SYSKEYDOWN message is translated by the #TranslateMessage function.
           * WM_SYSDEADCHAR specifies the character code of a system dead key - that is,
           * a dead key that is pressed while holding down the alt key. */
        case WM_SYSCHAR: {
          /* #The WM_SYSCHAR message is sent to the window with the keyboard focus when
           * a WM_SYSCHAR message is translated by the #TranslateMessage function.
           * WM_SYSCHAR specifies the character code of a dead key - that is,
           * a dead key that is pressed while holding down the alt key.
           * To prevent the sound, #DefWindowProc must be avoided by return. */
          break;
        }
        case WM_SYSCOMMAND: {
          /* The #WM_SYSCOMMAND message is sent to the window when system commands such as
           * maximize, minimize  or close the window are triggered. Also it is sent when ALT
           * button is press for menu. To prevent this we must return preventing #DefWindowProc.
           *
           * Note that the four low-order bits of the wParam parameter are used internally by the
           * OS. To obtain the correct result when testing the value of wParam, an application must
           * combine the value 0xFFF0 with the wParam value by using the bit-wise AND operator. */
          switch (wParam & 0xFFF0) {
            case SC_KEYMENU: {
              eventHandled = true;
              break;
            }
            case SC_RESTORE: {
              ::ShowWindow(hwnd, SW_RESTORE);
              window->setState(window->getState());

              GHOST_Wintab *wt = window->getWintab();
              if (wt) {
                wt->enable();
              }

              eventHandled = true;
              break;
            }
            case SC_MAXIMIZE: {
              GHOST_Wintab *wt = window->getWintab();
              if (wt) {
                wt->enable();
              }
              /* Don't report event as handled so that default handling occurs. */
              break;
            }
            case SC_MINIMIZE: {
              GHOST_Wintab *wt = window->getWintab();
              if (wt) {
                wt->disable();
              }
              /* Don't report event as handled so that default handling occurs. */
              break;
            }
          }
          break;
        }
        /* ========================
         * Wintab events, processed
         * ======================== */
        case WT_CSRCHANGE: {
          WINTAB_PRINTF("HWND %p HCTX %p WT_CSRCHANGE\n", window->getHWND(), (void *)lParam);
          GHOST_Wintab *wt = window->getWintab();
          if (wt) {
            wt->updateCursorInfo();
          }
          eventHandled = true;
          break;
        }
        case WT_PROXIMITY: {
          WINTAB_PRINTF("HWND %p HCTX %p WT_PROXIMITY\n", window->getHWND(), (void *)wParam);
          if (LOWORD(lParam)) {
            WINTAB_PRINTF(" Cursor entering context.\n");
          }
          else {
            WINTAB_PRINTF(" Cursor leaving context.\n");
          }
          if (HIWORD(lParam)) {
            WINTAB_PRINTF(" Cursor entering or leaving hardware proximity.\n");
          }
          else {
            WINTAB_PRINTF(" Cursor neither entering nor leaving hardware proximity.\n");
          }

          GHOST_Wintab *wt = window->getWintab();
          if (wt) {
            bool inRange = LOWORD(lParam);
            if (inRange) {
              /* Some devices don't emit WT_CSRCHANGE events, so update cursor info here. */
              wt->updateCursorInfo();
            }
            else {
              wt->leaveRange();
            }
          }
          eventHandled = true;
          break;
        }
        case WT_INFOCHANGE: {
          WINTAB_PRINTF("HWND %p HCTX %p WT_INFOCHANGE\n", window->getHWND(), (void *)wParam);
          GHOST_Wintab *wt = window->getWintab();
          if (wt) {
            wt->processInfoChange(lParam);

            if (window->usingTabletAPI(GHOST_kTabletWintab)) {
              window->resetPointerPenInfo();
            }
          }
          eventHandled = true;
          break;
        }
        case WT_PACKET: {
          processWintabEvent(window);
          eventHandled = true;
          break;
        }
        /* ====================
         * Wintab events, debug
         * ==================== */
        case WT_CTXOPEN: {
          WINTAB_PRINTF("HWND %p HCTX %p WT_CTXOPEN\n", window->getHWND(), (void *)wParam);
          break;
        }
        case WT_CTXCLOSE: {
          WINTAB_PRINTF("HWND %p HCTX %p WT_CTXCLOSE\n", window->getHWND(), (void *)wParam);
          break;
        }
        case WT_CTXUPDATE: {
          WINTAB_PRINTF("HWND %p HCTX %p WT_CTXUPDATE\n", window->getHWND(), (void *)wParam);
          break;
        }
        case WT_CTXOVERLAP: {
          WINTAB_PRINTF("HWND %p HCTX %p WT_CTXOVERLAP", window->getHWND(), (void *)wParam);
          switch (lParam) {
            case CXS_DISABLED: {
              WINTAB_PRINTF(" CXS_DISABLED\n");
              break;
            }
            case CXS_OBSCURED: {
              WINTAB_PRINTF(" CXS_OBSCURED\n");
              break;
            }
            case CXS_ONTOP: {
              WINTAB_PRINTF(" CXS_ONTOP\n");
              break;
            }
          }
          break;
        }
        /* =========================
         * Pointer events, processed
         * ========================= */
        case WM_POINTERUPDATE:
        case WM_POINTERDOWN:
        case WM_POINTERUP: {
          processPointerEvent(msg, window, wParam, lParam, eventHandled);
          break;
        }
        case WM_POINTERLEAVE: {
          uint32_t pointerId = GET_POINTERID_WPARAM(wParam);
          POINTER_INFO pointerInfo;
          if (!GetPointerInfo(pointerId, &pointerInfo)) {
            break;
          }

          /* Reset pointer pen info if pen device has left tracking range. */
          if (pointerInfo.pointerType == PT_PEN) {
            window->resetPointerPenInfo();
            eventHandled = true;
          }
          break;
        }
        /* =======================
         * Mouse events, processed
         * ======================= */
        case WM_LBUTTONDOWN: {
          event = processButtonEvent(GHOST_kEventButtonDown, window, GHOST_kButtonMaskLeft);
          break;
        }
        case WM_MBUTTONDOWN: {
          event = processButtonEvent(GHOST_kEventButtonDown, window, GHOST_kButtonMaskMiddle);
          break;
        }
        case WM_RBUTTONDOWN: {
          event = processButtonEvent(GHOST_kEventButtonDown, window, GHOST_kButtonMaskRight);
          break;
        }
        case WM_XBUTTONDOWN: {
          if (short(HIWORD(wParam)) == XBUTTON1) {
            event = processButtonEvent(GHOST_kEventButtonDown, window, GHOST_kButtonMaskButton4);
          }
          else if (short(HIWORD(wParam)) == XBUTTON2) {
            event = processButtonEvent(GHOST_kEventButtonDown, window, GHOST_kButtonMaskButton5);
          }
          break;
        }
        case WM_LBUTTONUP: {
          event = processButtonEvent(GHOST_kEventButtonUp, window, GHOST_kButtonMaskLeft);
          break;
        }
        case WM_MBUTTONUP: {
          event = processButtonEvent(GHOST_kEventButtonUp, window, GHOST_kButtonMaskMiddle);
          break;
        }
        case WM_RBUTTONUP: {
          event = processButtonEvent(GHOST_kEventButtonUp, window, GHOST_kButtonMaskRight);
          break;
        }
        case WM_XBUTTONUP: {
          if (short(HIWORD(wParam)) == XBUTTON1) {
            event = processButtonEvent(GHOST_kEventButtonUp, window, GHOST_kButtonMaskButton4);
          }
          else if (short(HIWORD(wParam)) == XBUTTON2) {
            event = processButtonEvent(GHOST_kEventButtonUp, window, GHOST_kButtonMaskButton5);
          }
          break;
        }
        case WM_MOUSEMOVE: {
          if (!window->m_mousePresent) {
            WINTAB_PRINTF("HWND %p mouse enter\n", window->getHWND());
            TRACKMOUSEEVENT tme = {sizeof(tme)};
            /* Request WM_MOUSELEAVE message when the cursor leaves the client area. */
            tme.dwFlags = TME_LEAVE;
            if (system->m_autoFocus) {
              /* Request WM_MOUSEHOVER message after 100ms when in the client area. */
              tme.dwFlags |= TME_HOVER;
              tme.dwHoverTime = 100;
            }
            tme.hwndTrack = hwnd;
            TrackMouseEvent(&tme);
            window->m_mousePresent = true;
            GHOST_Wintab *wt = window->getWintab();
            if (wt) {
              wt->gainFocus();
            }
          }

          const int32_t window_co[2] = {GET_X_LPARAM(lParam), GET_Y_LPARAM(lParam)};
          int32_t screen_co[2];
          window->clientToScreen(UNPACK2(window_co), UNPACK2(screen_co));
          event = processCursorEvent(window, screen_co);

          break;
        }
        case WM_MOUSEHOVER: {
          /* Mouse Tracking is now off. TrackMouseEvent restarts in MouseMove. */
          window->m_mousePresent = false;

          /* Auto-focus only occurs within Blender windows, not with _other_ applications. We are
           * notified of change of focus from our console, but it returns null from GetFocus. */
          HWND old_hwnd = ::GetFocus();
          if (old_hwnd && hwnd != old_hwnd) {
            HWND new_parent = ::GetParent(hwnd);
            HWND old_parent = ::GetParent(old_hwnd);
            if (hwnd == old_parent || old_hwnd == new_parent) {
              /* Child to its parent, parent to its child. */
              ::SetFocus(hwnd);
            }
            else if (new_parent != HWND_DESKTOP && new_parent == old_parent) {
              /* Between siblings of same parent. */
              ::SetFocus(hwnd);
            }
            else if (!new_parent && !old_parent) {
              /* Between main windows that don't overlap. */
              RECT new_rect, old_rect, dest_rect;

              /* The rects without the outside shadows and slightly inset. */
              DwmGetWindowAttribute(hwnd, DWMWA_EXTENDED_FRAME_BOUNDS, &new_rect, sizeof(RECT));
              ::InflateRect(&new_rect, -1, -1);
              DwmGetWindowAttribute(
                  old_hwnd, DWMWA_EXTENDED_FRAME_BOUNDS, &old_rect, sizeof(RECT));
              ::InflateRect(&old_rect, -1, -1);

              if (!IntersectRect(&dest_rect, &new_rect, &old_rect)) {
                ::SetFocus(hwnd);
              }
            }
          }
          break;
        }
        case WM_MOUSEWHEEL: {
          /* The WM_MOUSEWHEEL message is sent to the focus window
           * when the mouse wheel is rotated. The DefWindowProc
           * function propagates the message to the window's parent.
           * There should be no internal forwarding of the message,
           * since DefWindowProc propagates it up the parent chain
           * until it finds a window that processes it.
           */
          processWheelEvent(window, wParam, lParam);
          eventHandled = true;
#ifdef BROKEN_PEEK_TOUCHPAD
          PostMessage(hwnd, WM_USER, 0, 0);
#endif
          break;
        }
        case WM_SETCURSOR: {
          /* The WM_SETCURSOR message is sent to a window if the mouse causes the cursor
           * to move within a window and mouse input is not captured.
           * This means we have to set the cursor shape every time the mouse moves!
           * The DefWindowProc function uses this message to set the cursor to an
           * arrow if it is not in the client area.
           */
          if (LOWORD(lParam) == HTCLIENT) {
            /* Load the current cursor. */
            window->loadCursor(window->getCursorVisibility(), window->getCursorShape());
            /* Bypass call to #DefWindowProc. */
            return 0;
          }
          else {
            /* Outside of client area show standard cursor. */
            window->loadCursor(true, GHOST_kStandardCursorDefault);
          }
          break;
        }
        case WM_MOUSELEAVE: {
          WINTAB_PRINTF("HWND %p mouse leave\n", window->getHWND());
          window->m_mousePresent = false;
          if (window->getTabletData().Active == GHOST_kTabletModeNone) {
            /* FIXME: document why the cursor motion event on mouse leave is needed. */
            int32_t screen_co[2] = {0, 0};
            system->getCursorPosition(screen_co[0], screen_co[1]);
            event = processCursorEvent(window, screen_co);
          }
          GHOST_Wintab *wt = window->getWintab();
          if (wt) {
            wt->loseFocus();
          }
          break;
        }
        /* =====================
         * Mouse events, ignored
         * ===================== */
        case WM_NCMOUSEMOVE: {
          /* The WM_NCMOUSEMOVE message is posted to a window when the cursor is moved
           * within the non-client area of the window. This message is posted to the window that
           * contains the cursor. If a window has captured the mouse, this message is not posted.
           */
        }
        case WM_NCHITTEST: {
          /* The WM_NCHITTEST message is sent to a window when the cursor moves, or
           * when a mouse button is pressed or released. If the mouse is not captured,
           * the message is sent to the window beneath the cursor. Otherwise, the message
           * is sent to the window that has captured the mouse.
           */
          break;
        }
        /* ========================
         * Window events, processed
         * ======================== */
        case WM_CLOSE: {
          /* The WM_CLOSE message is sent as a signal that a window
           * or an application should terminate. Restore if minimized. */
          if (IsIconic(hwnd)) {
            ShowWindow(hwnd, SW_RESTORE);
          }
          event = processWindowEvent(GHOST_kEventWindowClose, window);
          break;
        }
        case WM_ACTIVATE: {
          /* The WM_ACTIVATE message is sent to both the window being activated and the window
           * being deactivated. If the windows use the same input queue, the message is sent
           * synchronously, first to the window procedure of the top-level window being
           * deactivated, then to the window procedure of the top-level window being activated.
           * If the windows use different input queues, the message is sent asynchronously,
           * so the window is activated immediately. */

          system->m_wheelDeltaAccum = 0;
          event = processWindowEvent(
              LOWORD(wParam) ? GHOST_kEventWindowActivate : GHOST_kEventWindowDeactivate, window);
          /* WARNING: Let DefWindowProc handle WM_ACTIVATE, otherwise WM_MOUSEWHEEL
           * will not be dispatched to OUR active window if we minimize one of OUR windows. */
          if (LOWORD(wParam) == WA_INACTIVE) {
            window->lostMouseCapture();
          }

          lResult = ::DefWindowProc(hwnd, msg, wParam, lParam);
          break;
        }
        case WM_ENTERSIZEMOVE: {
          /* The WM_ENTERSIZEMOVE message is sent one time to a window after it enters the moving
           * or sizing modal loop. The window enters the moving or sizing modal loop when the user
           * clicks the window's title bar or sizing border, or when the window passes the
           * WM_SYSCOMMAND message to the DefWindowProc function and the wParam parameter of the
           * message specifies the SC_MOVE or SC_SIZE value. The operation is complete when
           * DefWindowProc returns.
           */
          window->m_inLiveResize = 1;
          break;
        }
        case WM_EXITSIZEMOVE: {
          window->m_inLiveResize = 0;
          break;
        }
        case WM_PAINT: {
          /* An application sends the WM_PAINT message when the system or another application
           * makes a request to paint a portion of an application's window. The message is sent
           * when the UpdateWindow or RedrawWindow function is called, or by the DispatchMessage
           * function when the application obtains a WM_PAINT message by using the GetMessage or
           * PeekMessage function.
           */
          if (!window->m_inLiveResize) {
            event = processWindowEvent(GHOST_kEventWindowUpdate, window);
            ::ValidateRect(hwnd, nullptr);
          }
          else {
            eventHandled = true;
          }
          break;
        }
        case WM_GETMINMAXINFO: {
          /* The WM_GETMINMAXINFO message is sent to a window when the size or
           * position of the window is about to change. An application can use
           * this message to override the window's default maximized size and
           * position, or its default minimum or maximum tracking size.
           */
          processMinMaxInfo((MINMAXINFO *)lParam);
          /* Let DefWindowProc handle it. */
          break;
        }
        case WM_SIZING: {
          event = processWindowSizeEvent(window);
          break;
        }
        case WM_SIZE: {
          /* The WM_SIZE message is sent to a window after its size has changed.
           * The WM_SIZE and WM_MOVE messages are not sent if an application handles the
           * WM_WINDOWPOSCHANGED message without calling DefWindowProc. It is more efficient
           * to perform any move or size change processing during the WM_WINDOWPOSCHANGED
           * message without calling DefWindowProc.
           */
          event = processWindowSizeEvent(window);
          break;
        }
        case WM_CAPTURECHANGED: {
          window->lostMouseCapture();
          break;
        }
        case WM_MOVING:
          /* The WM_MOVING message is sent to a window that the user is moving. By processing
           * this message, an application can monitor the size and position of the drag rectangle
           * and, if needed, change its size or position.
           */
        case WM_MOVE: {
          /* The WM_SIZE and WM_MOVE messages are not sent if an application handles the
           * WM_WINDOWPOSCHANGED message without calling DefWindowProc. It is more efficient
           * to perform any move or size change processing during the WM_WINDOWPOSCHANGED
           * message without calling DefWindowProc.
           */
          /* See #WM_SIZE comment. */
          if (window->m_inLiveResize) {
            system->pushEvent(processWindowEvent(GHOST_kEventWindowMove, window));
            system->dispatchEvents();
          }
          else {
            event = processWindowEvent(GHOST_kEventWindowMove, window);
          }

          break;
        }
        case WM_DPICHANGED: {
          /* The WM_DPICHANGED message is sent when the effective dots per inch (dpi) for a
           * window has changed. The DPI is the scale factor for a window. There are multiple
           * events that can cause the DPI to change such as when the window is moved to a monitor
           * with a different DPI. */

          /* The suggested new size and position of the window. */
          RECT *const suggestedWindowRect = (RECT *)lParam;

          /* Push DPI change event first. */
          system->pushEvent(processWindowEvent(GHOST_kEventWindowDPIHintChanged, window));
          system->dispatchEvents();
          eventHandled = true;

          /* Then move and resize window. */
          SetWindowPos(hwnd,
                       nullptr,
                       suggestedWindowRect->left,
                       suggestedWindowRect->top,
                       suggestedWindowRect->right - suggestedWindowRect->left,
                       suggestedWindowRect->bottom - suggestedWindowRect->top,
                       SWP_NOZORDER | SWP_NOACTIVATE);

          window->updateDPI();
          break;
        }
        case WM_DISPLAYCHANGE: {
          GHOST_Wintab *wt = window->getWintab();
          if (wt) {
            wt->remapCoordinates();
          }
          break;
        }
        case WM_KILLFOCUS: {
          /* The WM_KILLFOCUS message is sent to a window immediately before it loses the keyboard
           * focus. We want to prevent this if a window is still active and it loses focus to
           * nowhere. */
          if (!wParam && hwnd == ::GetActiveWindow()) {
            ::SetFocus(hwnd);
          }
          break;
        }
        case WM_SETTINGCHANGE: {
          /* Microsoft: "Note that some applications send this message with lParam set to nullptr"
           */
          if (((void *)lParam != nullptr) && (wcscmp(LPCWSTR(lParam), L"ImmersiveColorSet") == 0))
          {
            window->ThemeRefresh();
          }
          break;
        }
        /* ======================
         * Window events, ignored
         * ====================== */
        case WM_WINDOWPOSCHANGED:
          /* The WM_WINDOWPOSCHANGED message is sent to a window whose size, position, or place
           * in the Z order has changed as a result of a call to the SetWindowPos function or
           * another window-management function.
           * The WM_SIZE and WM_MOVE messages are not sent if an application handles the
           * WM_WINDOWPOSCHANGED message without calling DefWindowProc. It is more efficient
           * to perform any move or size change processing during the WM_WINDOWPOSCHANGED
           * message without calling DefWindowProc.
           */
        case WM_ERASEBKGND:
          /* An application sends the WM_ERASEBKGND message when the window background must be
           * erased (for example, when a window is resized). The message is sent to prepare an
           * invalidated portion of a window for painting. */
        case WM_NCPAINT:
          /* An application sends the WM_NCPAINT message to a window
           * when its frame must be painted. */
        case WM_NCACTIVATE:
          /* The WM_NCACTIVATE message is sent to a window when its non-client area needs to be
           * changed to indicate an active or inactive state. */
        case WM_DESTROY:
          /* The WM_DESTROY message is sent when a window is being destroyed. It is sent to the
           * window procedure of the window being destroyed after the window is removed from the
           * screen. This message is sent first to the window being destroyed and then to the child
           * windows (if any) as they are destroyed. During the processing of the message, it can
           * be assumed that all child windows still exist. */
        case WM_NCDESTROY: {
          /* The WM_NCDESTROY message informs a window that its non-client area is being
           * destroyed. The DestroyWindow function sends the WM_NCDESTROY message to the window
           * following the WM_DESTROY message. WM_DESTROY is used to free the allocated memory
           * object associated with the window.
           */
          break;
        }
        case WM_SHOWWINDOW:
          /* The WM_SHOWWINDOW message is sent to a window when the window is
           * about to be hidden or shown. */
        case WM_WINDOWPOSCHANGING:
          /* The WM_WINDOWPOSCHANGING message is sent to a window whose size, position, or place in
           * the Z order is about to change as a result of a call to the SetWindowPos function or
           * another window-management function. */
        case WM_SETFOCUS: {
          /* The WM_SETFOCUS message is sent to a window after it has gained the keyboard focus. */
          break;
        }
        /* ============
         * Other events
         * ============ */
        case WM_GETTEXT:
          /* An application sends a WM_GETTEXT message to copy the text that
           * corresponds to a window into a buffer provided by the caller. */
        case WM_ACTIVATEAPP:
          /* The WM_ACTIVATEAPP message is sent when a window belonging to a
           * different application than the active window is about to be activated.
           * The message is sent to the application whose window is being activated
           * and to the application whose window is being deactivated. */
        case WM_TIMER: {
          /* The WIN32 docs say:
           * The WM_TIMER message is posted to the installing thread's message queue
           * when a timer expires. You can process the message by providing a WM_TIMER
           * case in the window procedure. Otherwise, the default window procedure will
           * call the TimerProc callback function specified in the call to the SetTimer
           * function used to install the timer.
           *
           * In GHOST, we let DefWindowProc call the timer callback. */
          break;
        }
        case DM_POINTERHITTEST: {
          /* The DM_POINTERHITTEST message is sent to a window, when pointer input is first
           * detected, in order to determine the most probable input target for Direct
           * Manipulation. */
          if (system->m_multitouchGestures) {
            window->onPointerHitTest(wParam);
          }
          break;
        }
      }
    }
    else {
      /* Event found for a window before the pointer to the class has been set. */
      GHOST_PRINT("GHOST_SystemWin32::wndProc: GHOST window event before creation\n");
      /* These are events we typically miss at this point:
       * WM_GETMINMAXINFO 0x24
       * WM_NCCREATE          0x81
       * WM_NCCALCSIZE        0x83
       * WM_CREATE            0x01
       * We let DefWindowProc do the work.
       */
    }
  }
  else {
    /* Events without valid `hwnd`. */
    GHOST_PRINT("GHOST_SystemWin32::wndProc: event without window\n");
  }

  if (event) {
    system->pushEvent(event);
    eventHandled = true;
  }

  if (!eventHandled) {
    lResult = ::DefWindowProcW(hwnd, msg, wParam, lParam);
  }

  return lResult;
}

char *GHOST_SystemWin32::getClipboard(bool /*selection*/) const
{
  if (IsClipboardFormatAvailable(CF_UNICODETEXT) && OpenClipboard(nullptr)) {
    wchar_t *buffer;
    HANDLE hData = GetClipboardData(CF_UNICODETEXT);
    if (hData == nullptr) {
      CloseClipboard();
      return nullptr;
    }
    buffer = (wchar_t *)GlobalLock(hData);
    if (!buffer) {
      CloseClipboard();
      return nullptr;
    }

    char *temp_buff = alloc_utf_8_from_16(buffer, 0);

    /* Buffer mustn't be accessed after CloseClipboard
     * it would like accessing free-d memory */
    GlobalUnlock(hData);
    CloseClipboard();

    return temp_buff;
  }
  if (IsClipboardFormatAvailable(CF_TEXT) && OpenClipboard(nullptr)) {
    char *buffer;
    size_t len = 0;
    HANDLE hData = GetClipboardData(CF_TEXT);
    if (hData == nullptr) {
      CloseClipboard();
      return nullptr;
    }
    buffer = (char *)GlobalLock(hData);
    if (!buffer) {
      CloseClipboard();
      return nullptr;
    }

    len = strlen(buffer);
    char *temp_buff = (char *)malloc(len + 1);
    strncpy(temp_buff, buffer, len);
    temp_buff[len] = '\0';

    /* Buffer mustn't be accessed after CloseClipboard
     * it would like accessing free-d memory */
    GlobalUnlock(hData);
    CloseClipboard();

    return temp_buff;
  }
  return nullptr;
}

void GHOST_SystemWin32::putClipboard(const char *buffer, bool selection) const
{
  if (selection || !buffer) {
    return;
  } /* For copying the selection, used on X11. */

  if (OpenClipboard(nullptr)) {
    EmptyClipboard();

    /* Get length of buffer including the terminating null. */
    size_t len = count_utf_16_from_8(buffer);

    HGLOBAL clipbuffer = GlobalAlloc(GMEM_MOVEABLE, sizeof(wchar_t) * len);
    if (clipbuffer) {
      wchar_t *data = (wchar_t *)GlobalLock(clipbuffer);

      conv_utf_8_to_16(buffer, data, len);

      GlobalUnlock(clipbuffer);
      SetClipboardData(CF_UNICODETEXT, clipbuffer);
    }

    CloseClipboard();
  }
}

GHOST_TSuccess GHOST_SystemWin32::hasClipboardImage(void) const
{
  if (IsClipboardFormatAvailable(CF_DIBV5) ||
      IsClipboardFormatAvailable(RegisterClipboardFormat("PNG")))
  {
    return GHOST_kSuccess;
  }

  return GHOST_kFailure;
}

static uint *getClipboardImageDibV5(int *r_width, int *r_height)
{
  HANDLE hGlobal = GetClipboardData(CF_DIBV5);
  if (hGlobal == nullptr) {
    return nullptr;
  }

  BITMAPV5HEADER *bitmapV5Header = (BITMAPV5HEADER *)GlobalLock(hGlobal);
  if (bitmapV5Header == nullptr) {
    return nullptr;
  }

  int offset = bitmapV5Header->bV5Size + bitmapV5Header->bV5ClrUsed * sizeof(RGBQUAD);

  if (bitmapV5Header->bV5Compression == BI_BITFIELDS) {
    offset += 12;
  }
  BYTE *buffer = (BYTE *)bitmapV5Header + offset;
  int bitcount = bitmapV5Header->bV5BitCount;
  int width = bitmapV5Header->bV5Width;
  int height = bitmapV5Header->bV5Height;
  *r_width = width;
  *r_height = height;

  DWORD ColorMasks[4];
  ColorMasks[0] = bitmapV5Header->bV5RedMask ? bitmapV5Header->bV5RedMask : 0xff;
  ColorMasks[1] = bitmapV5Header->bV5GreenMask ? bitmapV5Header->bV5GreenMask : 0xff00;
  ColorMasks[2] = bitmapV5Header->bV5BlueMask ? bitmapV5Header->bV5BlueMask : 0xff0000;
  ColorMasks[3] = bitmapV5Header->bV5AlphaMask ? bitmapV5Header->bV5AlphaMask : 0xff000000;

  /* Bit shifts needed for the ColorMasks. */
  DWORD ColorShifts[4];
  for (int i = 0; i < 4; i++) {
    _BitScanForward(&ColorShifts[i], ColorMasks[i]);
  }

  uchar *source = (uchar *)buffer;
  uint *rgba = (uint *)malloc(width * height * 4);
  uint8_t *target = (uint8_t *)rgba;

  if (bitmapV5Header->bV5Compression == BI_BITFIELDS && bitcount == 32) {
    for (int h = 0; h < height; h++) {
      for (int w = 0; w < width; w++, target += 4, source += 4) {
        DWORD *pix = (DWORD *)source;
        target[0] = uint8_t((*pix & ColorMasks[0]) >> ColorShifts[0]);
        target[1] = uint8_t((*pix & ColorMasks[1]) >> ColorShifts[1]);
        target[2] = uint8_t((*pix & ColorMasks[2]) >> ColorShifts[2]);
        target[3] = uint8_t((*pix & ColorMasks[3]) >> ColorShifts[3]);
      }
    }
  }
  else if (bitmapV5Header->bV5Compression == BI_RGB && bitcount == 32) {
    for (int h = 0; h < height; h++) {
      for (int w = 0; w < width; w++, target += 4, source += 4) {
        RGBQUAD *quad = (RGBQUAD *)source;
        target[0] = uint8_t(quad->rgbRed);
        target[1] = uint8_t(quad->rgbGreen);
        target[2] = uint8_t(quad->rgbBlue);
        target[3] = (bitmapV5Header->bV5AlphaMask) ? uint8_t(quad->rgbReserved) : 255;
      }
    }
  }
  else if (bitmapV5Header->bV5Compression == BI_RGB && bitcount == 24) {
    int bytes_per_row = ((((width * bitcount) + 31) & ~31) >> 3);
    int slack = bytes_per_row - (width * 3);
    for (int h = 0; h < height; h++, source += slack) {
      for (int w = 0; w < width; w++, target += 4, source += 3) {
        RGBTRIPLE *triple = (RGBTRIPLE *)source;
        target[0] = uint8_t(triple->rgbtRed);
        target[1] = uint8_t(triple->rgbtGreen);
        target[2] = uint8_t(triple->rgbtBlue);
        target[3] = 255;
      }
    }
  }

  GlobalUnlock(hGlobal);
  return rgba;
}

/* Works with any image format that ImBuf can load. */
static uint *getClipboardImageImBuf(int *r_width, int *r_height, UINT format)
{
  HANDLE hGlobal = GetClipboardData(format);
  if (hGlobal == nullptr) {
    return nullptr;
  }

  LPVOID pMem = GlobalLock(hGlobal);
  if (!pMem) {
    return nullptr;
  }

  uint *rgba = nullptr;

  ImBuf *ibuf = IMB_ibImageFromMemory(
      (uchar *)pMem, GlobalSize(hGlobal), IB_rect, nullptr, "<clipboard>");

  if (ibuf) {
    *r_width = ibuf->x;
    *r_height = ibuf->y;
    rgba = (uint *)malloc(4 * ibuf->x * ibuf->y);
    memcpy(rgba, ibuf->byte_buffer.data, 4 * ibuf->x * ibuf->y);
    IMB_freeImBuf(ibuf);
  }

  GlobalUnlock(hGlobal);
  return rgba;
}

uint *GHOST_SystemWin32::getClipboardImage(int *r_width, int *r_height) const
{
  if (!OpenClipboard(nullptr)) {
    return nullptr;
  }

  /* Synthesized formats are placed after posted formats. */
  UINT cfPNG = RegisterClipboardFormat("PNG");
  UINT format = 0;
  for (int cf = EnumClipboardFormats(0); cf; cf = EnumClipboardFormats(cf)) {
    if (ELEM(cf, CF_DIBV5, cfPNG)) {
      format = cf;
    }
    if (cf == CF_DIBV5 || (cf == CF_BITMAP && format == cfPNG)) {
      break; /* Favor CF_DIBV5, but not if synthesized. */
    }
  }

  uint *rgba = nullptr;

  if (format == CF_DIBV5) {
    rgba = getClipboardImageDibV5(r_width, r_height);
  }
  else if (format == cfPNG) {
    rgba = getClipboardImageImBuf(r_width, r_height, cfPNG);
  }
  else {
    *r_width = 0;
    *r_height = 0;
  }

  CloseClipboard();
  return rgba;
}

static bool putClipboardImageDibV5(uint *rgba, int width, int height)
{
  DWORD size_pixels = width * height * 4;

  /* Pixel data is 12 bytes after the header. */
  HGLOBAL hMem = GlobalAlloc(GHND, sizeof(BITMAPV5HEADER) + 12 + size_pixels);
  if (!hMem) {
    return false;
  }

  BITMAPV5HEADER *hdr = (BITMAPV5HEADER *)GlobalLock(hMem);
  if (!hdr) {
    GlobalFree(hMem);
    return false;
  }

  hdr->bV5Size = sizeof(BITMAPV5HEADER);
  hdr->bV5Width = width;
  hdr->bV5Height = height;
  hdr->bV5Planes = 1;
  hdr->bV5BitCount = 32;
  hdr->bV5SizeImage = size_pixels;
  hdr->bV5Compression = BI_BITFIELDS;
  hdr->bV5RedMask = 0x000000ff;
  hdr->bV5GreenMask = 0x0000ff00;
  hdr->bV5BlueMask = 0x00ff0000;
  hdr->bV5AlphaMask = 0xff000000;
  hdr->bV5CSType = LCS_sRGB;
  hdr->bV5Intent = LCS_GM_IMAGES;
  hdr->bV5ClrUsed = 0;

  memcpy((char *)hdr + sizeof(BITMAPV5HEADER) + 12, rgba, size_pixels);

  GlobalUnlock(hMem);

  if (!SetClipboardData(CF_DIBV5, hMem)) {
    GlobalFree(hMem);
    return false;
  }

  return true;
}

static bool putClipboardImagePNG(uint *rgba, int width, int height)
{
  UINT cf = RegisterClipboardFormat("PNG");

  /* Load buffer into ImBuf, convert to PNG. */
  ImBuf *ibuf = IMB_allocFromBuffer(reinterpret_cast<uint8_t *>(rgba), nullptr, width, height, 32);
  ibuf->ftype = IMB_FTYPE_PNG;
  ibuf->foptions.quality = 15;
  if (!IMB_saveiff(ibuf, "<memory>", IB_rect | IB_mem)) {
    IMB_freeImBuf(ibuf);
    return false;
  }

  HGLOBAL hMem = GlobalAlloc(GHND, ibuf->encoded_buffer_size);
  if (!hMem) {
    IMB_freeImBuf(ibuf);
    return false;
  }

  LPVOID pMem = GlobalLock(hMem);
  if (!pMem) {
    IMB_freeImBuf(ibuf);
    GlobalFree(hMem);
    return false;
  }

  memcpy(pMem, ibuf->encoded_buffer.data, ibuf->encoded_buffer_size);

  GlobalUnlock(hMem);
  IMB_freeImBuf(ibuf);

  if (!SetClipboardData(cf, hMem)) {
    GlobalFree(hMem);
    return false;
  }

  return true;
}

GHOST_TSuccess GHOST_SystemWin32::putClipboardImage(uint *rgba, int width, int height) const
{
  if (!OpenClipboard(nullptr) || !EmptyClipboard()) {
    return GHOST_kFailure;
  }

  bool ok = putClipboardImageDibV5(rgba, width, height) &&
            putClipboardImagePNG(rgba, width, height);

  CloseClipboard();

  return (ok) ? GHOST_kSuccess : GHOST_kFailure;
}

/* -------------------------------------------------------------------- */
/** \name Message Box
 * \{ */

GHOST_TSuccess GHOST_SystemWin32::showMessageBox(const char *title,
                                                 const char *message,
                                                 const char *help_label,
                                                 const char *continue_label,
                                                 const char *link,
                                                 GHOST_DialogOptions dialog_options) const
{
  const wchar_t *title_16 = alloc_utf16_from_8(title, 0);
  const wchar_t *message_16 = alloc_utf16_from_8(message, 0);
  const wchar_t *help_label_16 = alloc_utf16_from_8(help_label, 0);
  const wchar_t *continue_label_16 = alloc_utf16_from_8(continue_label, 0);

  int nButtonPressed = 0;
  TASKDIALOGCONFIG config = {0};
  const TASKDIALOG_BUTTON buttons[] = {{IDOK, help_label_16}, {IDCONTINUE, continue_label_16}};

  config.cbSize = sizeof(config);
  config.hInstance = 0;
  config.dwCommonButtons = 0;
  config.pszMainIcon = (dialog_options & GHOST_DialogError   ? TD_ERROR_ICON :
                        dialog_options & GHOST_DialogWarning ? TD_WARNING_ICON :
                                                               TD_INFORMATION_ICON);
  config.pszWindowTitle = L"Blender";
  config.pszMainInstruction = title_16;
  config.pszContent = message_16;
  config.pButtons = (link) ? buttons : buttons + 1;
  config.cButtons = (link) ? 2 : 1;

  TaskDialogIndirect(&config, &nButtonPressed, nullptr, nullptr);
  switch (nButtonPressed) {
    case IDOK:
      ShellExecute(nullptr, "open", link, nullptr, nullptr, SW_SHOWNORMAL);
      break;
    case IDCONTINUE:
      break;
    default:
      break; /* Should never happen. */
  }

  free((void *)title_16);
  free((void *)message_16);
  free((void *)help_label_16);
  free((void *)continue_label_16);

  return GHOST_kSuccess;
}

/** \} */

static DWORD GetParentProcessID(void)
{
  HANDLE snapshot;
  PROCESSENTRY32 pe32 = {0};
  DWORD ppid = 0, pid = GetCurrentProcessId();
  snapshot = CreateToolhelp32Snapshot(TH32CS_SNAPPROCESS, 0);
  if (snapshot == INVALID_HANDLE_VALUE) {
    return -1;
  }
  pe32.dwSize = sizeof(pe32);
  if (!Process32First(snapshot, &pe32)) {
    CloseHandle(snapshot);
    return -1;
  }
  do {
    if (pe32.th32ProcessID == pid) {
      ppid = pe32.th32ParentProcessID;
      break;
    }
  } while (Process32Next(snapshot, &pe32));
  CloseHandle(snapshot);
  return ppid;
}

static bool getProcessName(int pid, char *buffer, int max_len)
{
  bool result = false;
  HANDLE handle = OpenProcess(PROCESS_QUERY_INFORMATION | PROCESS_VM_READ, FALSE, pid);
  if (handle) {
    GetModuleFileNameEx(handle, 0, buffer, max_len);
    result = true;
  }
  CloseHandle(handle);
  return result;
}

static bool isStartedFromCommandPrompt()
{
  HWND hwnd = GetConsoleWindow();

  if (hwnd) {
    DWORD pid = (DWORD)-1;
    DWORD ppid = GetParentProcessID();
    char parent_name[MAX_PATH];
    bool start_from_launcher = false;

    GetWindowThreadProcessId(hwnd, &pid);
    if (getProcessName(ppid, parent_name, sizeof(parent_name))) {
      char *filename = strrchr(parent_name, '\\');
<<<<<<< HEAD
      if (filename != NULL) {
	// bfa - we start from bforartists.exe. not from blender.exe
        start_from_launcher = strstr(filename, "bforartists.exe") != NULL;  
=======
      if (filename != nullptr) {
        start_from_launcher = strstr(filename, "blender.exe") != nullptr;
>>>>>>> 6baa9f1d
      }
    }

    /* When we're starting from a wrapper we need to compare with parent process ID. */
    if (pid != (start_from_launcher ? ppid : GetCurrentProcessId())) {
      return true;
    }
  }

  return false;
}

bool GHOST_SystemWin32::setConsoleWindowState(GHOST_TConsoleWindowState action)
{
  HWND wnd = GetConsoleWindow();

  switch (action) {
    case GHOST_kConsoleWindowStateHideForNonConsoleLaunch: {
      if (!isStartedFromCommandPrompt()) {
        ShowWindow(wnd, SW_HIDE);
        m_consoleStatus = false;
      }
      break;
    }
    case GHOST_kConsoleWindowStateHide: {
      ShowWindow(wnd, SW_HIDE);
      m_consoleStatus = false;
      break;
    }
    case GHOST_kConsoleWindowStateShow: {
      ShowWindow(wnd, SW_SHOW);
      if (!isStartedFromCommandPrompt()) {
        DeleteMenu(GetSystemMenu(wnd, FALSE), SC_CLOSE, MF_BYCOMMAND);
      }
      m_consoleStatus = true;
      break;
    }
    case GHOST_kConsoleWindowStateToggle: {
      ShowWindow(wnd, m_consoleStatus ? SW_HIDE : SW_SHOW);
      m_consoleStatus = !m_consoleStatus;
      if (m_consoleStatus && !isStartedFromCommandPrompt()) {
        DeleteMenu(GetSystemMenu(wnd, FALSE), SC_CLOSE, MF_BYCOMMAND);
      }
      break;
    }
  }

  return m_consoleStatus;
}<|MERGE_RESOLUTION|>--- conflicted
+++ resolved
@@ -2661,14 +2661,9 @@
     GetWindowThreadProcessId(hwnd, &pid);
     if (getProcessName(ppid, parent_name, sizeof(parent_name))) {
       char *filename = strrchr(parent_name, '\\');
-<<<<<<< HEAD
-      if (filename != NULL) {
+      if (filename != nullptr) {
 	// bfa - we start from bforartists.exe. not from blender.exe
-        start_from_launcher = strstr(filename, "bforartists.exe") != NULL;  
-=======
-      if (filename != nullptr) {
-        start_from_launcher = strstr(filename, "blender.exe") != nullptr;
->>>>>>> 6baa9f1d
+        start_from_launcher = strstr(filename, "bforartists.exe") != nullptr;
       }
     }
 
