--- conflicted
+++ resolved
@@ -1049,11 +1049,7 @@
   if (window->getCursorGrabModeIsWarp()) {
     /* WORKAROUND:
      * Sometimes Windows ignores `SetCursorPos()` or `SendInput()` calls or the mouse event is
-<<<<<<< HEAD
-     * outdate. Identify these cases by checking if the cursor is not yet within bounds. */
-=======
      * outdated. Identify these cases by checking if the cursor is not yet within bounds. */
->>>>>>> 54b8dfef
     static bool is_warping_x = false;
     static bool is_warping_y = false;
 
