/* SPDX-FileCopyrightText: 2022-2023 Blender Authors
 *
 * SPDX-License-Identifier: GPL-2.0-or-later */

/** \file
 * \ingroup GHOST
 */

#include "GHOST_ContextVK.hh"

#ifdef _WIN32
#  include <vulkan/vulkan_win32.h>
#elif defined(__APPLE__)
#  include <MoltenVK/vk_mvk_moltenvk.h>
#else /* X11/WAYLAND. */
#  ifdef WITH_GHOST_X11
#    include <vulkan/vulkan_xlib.h>
#  endif
#  ifdef WITH_GHOST_WAYLAND
#    include <vulkan/vulkan_wayland.h>
#  endif
#endif

#include "vulkan/vk_ghost_api.hh"

#include "CLG_log.h"

#include <vector>

#include <cassert>
#include <cstdio>
#include <cstring>
#include <iostream>
#include <mutex>
#include <optional>
#include <sstream>

#include <sys/stat.h>

using namespace std;

static CLG_LogRef LOG = {"ghost.vulkan"};

static const char *vulkan_error_as_string(VkResult result)
{
#define FORMAT_ERROR(X) \
  case X: { \
    return "" #X; \
  }

  switch (result) {
    FORMAT_ERROR(VK_NOT_READY);
    FORMAT_ERROR(VK_TIMEOUT);
    FORMAT_ERROR(VK_EVENT_SET);
    FORMAT_ERROR(VK_EVENT_RESET);
    FORMAT_ERROR(VK_INCOMPLETE);
    FORMAT_ERROR(VK_ERROR_OUT_OF_HOST_MEMORY);
    FORMAT_ERROR(VK_ERROR_OUT_OF_DEVICE_MEMORY);
    FORMAT_ERROR(VK_ERROR_INITIALIZATION_FAILED);
    FORMAT_ERROR(VK_ERROR_DEVICE_LOST);
    FORMAT_ERROR(VK_ERROR_MEMORY_MAP_FAILED);
    FORMAT_ERROR(VK_ERROR_LAYER_NOT_PRESENT);
    FORMAT_ERROR(VK_ERROR_EXTENSION_NOT_PRESENT);
    FORMAT_ERROR(VK_ERROR_FEATURE_NOT_PRESENT);
    FORMAT_ERROR(VK_ERROR_INCOMPATIBLE_DRIVER);
    FORMAT_ERROR(VK_ERROR_TOO_MANY_OBJECTS);
    FORMAT_ERROR(VK_ERROR_FORMAT_NOT_SUPPORTED);
    FORMAT_ERROR(VK_ERROR_FRAGMENTED_POOL);
    FORMAT_ERROR(VK_ERROR_UNKNOWN);
    FORMAT_ERROR(VK_ERROR_OUT_OF_POOL_MEMORY);
    FORMAT_ERROR(VK_ERROR_INVALID_EXTERNAL_HANDLE);
    FORMAT_ERROR(VK_ERROR_FRAGMENTATION);
    FORMAT_ERROR(VK_ERROR_INVALID_OPAQUE_CAPTURE_ADDRESS);
    FORMAT_ERROR(VK_ERROR_SURFACE_LOST_KHR);
    FORMAT_ERROR(VK_ERROR_NATIVE_WINDOW_IN_USE_KHR);
    FORMAT_ERROR(VK_SUBOPTIMAL_KHR);
    FORMAT_ERROR(VK_ERROR_OUT_OF_DATE_KHR);
    FORMAT_ERROR(VK_ERROR_INCOMPATIBLE_DISPLAY_KHR);
    FORMAT_ERROR(VK_ERROR_VALIDATION_FAILED_EXT);
    FORMAT_ERROR(VK_ERROR_INVALID_SHADER_NV);
    FORMAT_ERROR(VK_ERROR_INVALID_DRM_FORMAT_MODIFIER_PLANE_LAYOUT_EXT);
    FORMAT_ERROR(VK_ERROR_NOT_PERMITTED_EXT);
    FORMAT_ERROR(VK_ERROR_FULL_SCREEN_EXCLUSIVE_MODE_LOST_EXT);
    FORMAT_ERROR(VK_THREAD_IDLE_KHR);
    FORMAT_ERROR(VK_THREAD_DONE_KHR);
    FORMAT_ERROR(VK_OPERATION_DEFERRED_KHR);
    FORMAT_ERROR(VK_OPERATION_NOT_DEFERRED_KHR);
    FORMAT_ERROR(VK_PIPELINE_COMPILE_REQUIRED_EXT);
    default:
      return "Unknown Error";
  }
}

#define __STR(A) "" #A
#define VK_CHECK(__expression) \
  do { \
    VkResult r = (__expression); \
    if (r != VK_SUCCESS) { \
      CLOG_ERROR( \
          &LOG, "%s resulted in code %s.", __STR(__expression), vulkan_error_as_string(r)); \
      return GHOST_kFailure; \
    } \
  } while (0)

/* Check if the given extension name is in the extension_list.
 */
static bool contains_extension(const vector<VkExtensionProperties> &extension_list,
                               const char *extension_name)
{
  for (const VkExtensionProperties &extension_properties : extension_list) {
    if (strcmp(extension_properties.extensionName, extension_name) == 0) {
      return true;
    }
  }
  return false;
};

/* -------------------------------------------------------------------- */
/** \name Vulkan Device
 * \{ */

class GHOST_DeviceVK {
 public:
  VkInstance instance = VK_NULL_HANDLE;
  VkPhysicalDevice physical_device = VK_NULL_HANDLE;

  VkDevice device = VK_NULL_HANDLE;

  uint32_t generic_queue_family = 0;

  VkPhysicalDeviceProperties properties = {};
  VkPhysicalDeviceFeatures2 features = {};
  VkPhysicalDeviceVulkan11Features features_11 = {};
  VkPhysicalDeviceVulkan12Features features_12 = {};
  VkPhysicalDeviceRobustness2FeaturesEXT features_robustness2 = {
      VK_STRUCTURE_TYPE_PHYSICAL_DEVICE_ROBUSTNESS_2_FEATURES_EXT};

  int users = 0;

  /** Mutex to externally synchronize access to queue. */
  std::mutex queue_mutex;

  bool use_vk_ext_swapchain_maintenance_1 = false;

 public:
  GHOST_DeviceVK(VkInstance vk_instance, VkPhysicalDevice vk_physical_device)
      : instance(vk_instance), physical_device(vk_physical_device)
  {
    vkGetPhysicalDeviceProperties(physical_device, &properties);

    features.sType = VK_STRUCTURE_TYPE_PHYSICAL_DEVICE_FEATURES_2;
    features_11.sType = VK_STRUCTURE_TYPE_PHYSICAL_DEVICE_VULKAN_1_1_FEATURES;
    features_12.sType = VK_STRUCTURE_TYPE_PHYSICAL_DEVICE_VULKAN_1_2_FEATURES;
    features.pNext = &features_11;
    features_11.pNext = &features_12;
    features_12.pNext = &features_robustness2;

    vkGetPhysicalDeviceFeatures2(physical_device, &features);
  }
  ~GHOST_DeviceVK()
  {
    if (device != VK_NULL_HANDLE) {
      vkDestroyDevice(device, nullptr);
    }
  }

  void wait_idle()
  {
    if (device) {
      vkDeviceWaitIdle(device);
    }
  }

  bool has_extensions(const vector<const char *> &required_extensions)
  {
    uint32_t ext_count;
    vkEnumerateDeviceExtensionProperties(physical_device, nullptr, &ext_count, nullptr);

    vector<VkExtensionProperties> available_exts(ext_count);
    vkEnumerateDeviceExtensionProperties(
        physical_device, nullptr, &ext_count, available_exts.data());

    for (const auto &extension_needed : required_extensions) {
      bool found = false;
      for (const auto &extension : available_exts) {
        if (strcmp(extension_needed, extension.extensionName) == 0) {
          found = true;
          break;
        }
      }
      if (!found) {
        return false;
      }
    }
    return true;
  }

  void ensure_device(vector<const char *> &required_extensions,
                     vector<const char *> &optional_extensions)
  {
    if (device != VK_NULL_HANDLE) {
      return;
    }
    init_generic_queue_family();

    vector<VkDeviceQueueCreateInfo> queue_create_infos;
    vector<const char *> device_extensions(required_extensions);
    for (const char *optional_extension : optional_extensions) {
      const bool extension_found = has_extensions({optional_extension});
      if (extension_found) {
        CLOG_INFO(&LOG, 2, "enable optional extension: `%s`", optional_extension);
        device_extensions.push_back(optional_extension);
      }
      else {
        CLOG_INFO(&LOG, 2, "optional extension not found: `%s`", optional_extension);
      }
    }

    /* Check if the given extension name will be enabled. */
    auto extension_requested = [=](const char *extension_name) {
      for (const char *device_extension_name : device_extensions) {
        if (strcmp(device_extension_name, extension_name) == 0) {
          return true;
        }
      }
      return false;
    };

    float queue_priorities[] = {1.0f};
    VkDeviceQueueCreateInfo graphic_queue_create_info = {};
    graphic_queue_create_info.sType = VK_STRUCTURE_TYPE_DEVICE_QUEUE_CREATE_INFO;
    graphic_queue_create_info.queueFamilyIndex = generic_queue_family;
    graphic_queue_create_info.queueCount = 1;
    graphic_queue_create_info.pQueuePriorities = queue_priorities;
    queue_create_infos.push_back(graphic_queue_create_info);

    VkPhysicalDeviceFeatures device_features = {};
#ifndef __APPLE__
    device_features.geometryShader = VK_TRUE;
    /* MoltenVK supports logicOp, needs to be build with MVK_USE_METAL_PRIVATE_API. */
    device_features.logicOp = VK_TRUE;
#endif
    device_features.dualSrcBlend = VK_TRUE;
    device_features.imageCubeArray = VK_TRUE;
    device_features.multiDrawIndirect = VK_TRUE;
    device_features.multiViewport = VK_TRUE;
    device_features.shaderClipDistance = VK_TRUE;
    device_features.drawIndirectFirstInstance = VK_TRUE;
    device_features.fragmentStoresAndAtomics = VK_TRUE;
    device_features.samplerAnisotropy = features.features.samplerAnisotropy;

    VkDeviceCreateInfo device_create_info = {};
    device_create_info.sType = VK_STRUCTURE_TYPE_DEVICE_CREATE_INFO;
    device_create_info.queueCreateInfoCount = uint32_t(queue_create_infos.size());
    device_create_info.pQueueCreateInfos = queue_create_infos.data();
    device_create_info.enabledExtensionCount = uint32_t(device_extensions.size());
    device_create_info.ppEnabledExtensionNames = device_extensions.data();
    device_create_info.pEnabledFeatures = &device_features;

    std::vector<void *> feature_struct_ptr;

    /* Enable vulkan 11 features when supported on physical device. */
    VkPhysicalDeviceVulkan11Features vulkan_11_features = {};
    vulkan_11_features.sType = VK_STRUCTURE_TYPE_PHYSICAL_DEVICE_VULKAN_1_1_FEATURES;
    vulkan_11_features.shaderDrawParameters = features_11.shaderDrawParameters;
    feature_struct_ptr.push_back(&vulkan_11_features);

    /* Enable optional vulkan 12 features when supported on physical device. */
    VkPhysicalDeviceVulkan12Features vulkan_12_features = {};
    vulkan_12_features.sType = VK_STRUCTURE_TYPE_PHYSICAL_DEVICE_VULKAN_1_2_FEATURES;
    vulkan_12_features.shaderOutputLayer = features_12.shaderOutputLayer;
    vulkan_12_features.shaderOutputViewportIndex = features_12.shaderOutputViewportIndex;
    vulkan_12_features.timelineSemaphore = VK_TRUE;
    feature_struct_ptr.push_back(&vulkan_12_features);

    /* Enable provoking vertex. */
    VkPhysicalDeviceProvokingVertexFeaturesEXT provoking_vertex_features = {};
    provoking_vertex_features.sType =
        VK_STRUCTURE_TYPE_PHYSICAL_DEVICE_PROVOKING_VERTEX_FEATURES_EXT;
    provoking_vertex_features.provokingVertexLast = VK_TRUE;
    feature_struct_ptr.push_back(&provoking_vertex_features);

    /* Enable dynamic rendering. */
    VkPhysicalDeviceDynamicRenderingFeatures dynamic_rendering = {};
    dynamic_rendering.sType = VK_STRUCTURE_TYPE_PHYSICAL_DEVICE_DYNAMIC_RENDERING_FEATURES;
    dynamic_rendering.dynamicRendering = VK_TRUE;
    if (has_extensions({VK_KHR_DYNAMIC_RENDERING_EXTENSION_NAME})) {
      feature_struct_ptr.push_back(&dynamic_rendering);
    }

    VkPhysicalDeviceDynamicRenderingUnusedAttachmentsFeaturesEXT
        dynamic_rendering_unused_attachments = {};
    dynamic_rendering_unused_attachments.sType =
        VK_STRUCTURE_TYPE_PHYSICAL_DEVICE_DYNAMIC_RENDERING_UNUSED_ATTACHMENTS_FEATURES_EXT;
    dynamic_rendering_unused_attachments.dynamicRenderingUnusedAttachments = VK_TRUE;
    if (has_extensions({VK_EXT_DYNAMIC_RENDERING_UNUSED_ATTACHMENTS_EXTENSION_NAME})) {
      feature_struct_ptr.push_back(&dynamic_rendering_unused_attachments);
    }

    VkPhysicalDeviceDynamicRenderingLocalReadFeaturesKHR dynamic_rendering_local_read = {};
    dynamic_rendering_local_read.sType =
        VK_STRUCTURE_TYPE_PHYSICAL_DEVICE_DYNAMIC_RENDERING_LOCAL_READ_FEATURES_KHR;
    dynamic_rendering_local_read.dynamicRenderingLocalRead = VK_TRUE;
    if (has_extensions({VK_KHR_DYNAMIC_RENDERING_LOCAL_READ_EXTENSION_NAME})) {
      feature_struct_ptr.push_back(&dynamic_rendering_local_read);
    }

    /* VK_EXT_robustness2 */
    VkPhysicalDeviceRobustness2FeaturesEXT robustness_2_features = {
        VK_STRUCTURE_TYPE_PHYSICAL_DEVICE_ROBUSTNESS_2_FEATURES_EXT};
    if (has_extensions({VK_EXT_ROBUSTNESS_2_EXTENSION_NAME})) {
      robustness_2_features.nullDescriptor = features_robustness2.nullDescriptor;
      feature_struct_ptr.push_back(&robustness_2_features);
    }

    /* Query for Mainenance4 (core in Vulkan 1.3). */
    VkPhysicalDeviceMaintenance4FeaturesKHR maintenance_4 = {};
    maintenance_4.sType = VK_STRUCTURE_TYPE_PHYSICAL_DEVICE_MAINTENANCE_4_FEATURES_KHR;
    maintenance_4.maintenance4 = VK_TRUE;
    if (has_extensions({VK_KHR_MAINTENANCE_4_EXTENSION_NAME})) {
      feature_struct_ptr.push_back(&maintenance_4);
    }

    /* Swap-chain maintenance 1 is optional. */
    VkPhysicalDeviceSwapchainMaintenance1FeaturesEXT swapchain_maintenance_1 = {
        VK_STRUCTURE_TYPE_PHYSICAL_DEVICE_SWAPCHAIN_MAINTENANCE_1_FEATURES_EXT, nullptr, VK_TRUE};
    if (extension_requested(VK_EXT_SWAPCHAIN_MAINTENANCE_1_EXTENSION_NAME)) {
      feature_struct_ptr.push_back(&swapchain_maintenance_1);
      use_vk_ext_swapchain_maintenance_1 = true;
    }

    /* Query and enable Fragment Shader Barycentrics. */
    VkPhysicalDeviceFragmentShaderBarycentricFeaturesKHR fragment_shader_barycentric = {};
    fragment_shader_barycentric.sType =
        VK_STRUCTURE_TYPE_PHYSICAL_DEVICE_FRAGMENT_SHADER_BARYCENTRIC_FEATURES_KHR;
    fragment_shader_barycentric.fragmentShaderBarycentric = VK_TRUE;
    if (has_extensions({VK_KHR_FRAGMENT_SHADER_BARYCENTRIC_EXTENSION_NAME})) {
      feature_struct_ptr.push_back(&fragment_shader_barycentric);
<<<<<<< HEAD
    }

    /* Link all registered feature structs. */
    for (int i = 1; i < feature_struct_ptr.size(); i++) {
      ((VkBaseInStructure *)(feature_struct_ptr[i - 1]))->pNext =
          (VkBaseInStructure *)(feature_struct_ptr[i]);
    }

=======
    }

    /* Link all registered feature structs. */
    for (int i = 1; i < feature_struct_ptr.size(); i++) {
      ((VkBaseInStructure *)(feature_struct_ptr[i - 1]))->pNext =
          (VkBaseInStructure *)(feature_struct_ptr[i]);
    }

>>>>>>> f812af9b
    device_create_info.pNext = feature_struct_ptr[0];
    vkCreateDevice(physical_device, &device_create_info, nullptr, &device);
  }

  void init_generic_queue_family()
  {
    uint32_t queue_family_count = 0;
    vkGetPhysicalDeviceQueueFamilyProperties(physical_device, &queue_family_count, nullptr);

    vector<VkQueueFamilyProperties> queue_families(queue_family_count);
    vkGetPhysicalDeviceQueueFamilyProperties(
        physical_device, &queue_family_count, queue_families.data());

    generic_queue_family = 0;
    for (const auto &queue_family : queue_families) {
      /* Every VULKAN implementation by spec must have one queue family that support both graphics
       * and compute pipelines. We select this one; compute only queue family hints at asynchronous
       * compute implementations. */
      if ((queue_family.queueFlags & VK_QUEUE_GRAPHICS_BIT) &&
          (queue_family.queueFlags & VK_QUEUE_COMPUTE_BIT))
      {
        return;
      }
      generic_queue_family++;
    }
  }
};

/**
 * A shared device between multiple contexts.
 *
 * The logical device needs to be shared as multiple contexts can be created and the logical vulkan
 * device they share should be the same otherwise memory operations might be done on the incorrect
 * device.
 */
static std::optional<GHOST_DeviceVK> vulkan_device;

static GHOST_TSuccess ensure_vulkan_device(VkInstance vk_instance,
                                           VkSurfaceKHR vk_surface,
                                           const GHOST_GPUDevice &preferred_device,
                                           const vector<const char *> &required_extensions)
{
  if (vulkan_device.has_value()) {
    return GHOST_kSuccess;
  }

  VkPhysicalDevice best_physical_device = VK_NULL_HANDLE;

  uint32_t device_count = 0;
  vkEnumeratePhysicalDevices(vk_instance, &device_count, nullptr);

  vector<VkPhysicalDevice> physical_devices(device_count);
  vkEnumeratePhysicalDevices(vk_instance, &device_count, physical_devices.data());

  int best_device_score = -1;
  int device_index = -1;
  for (const auto &physical_device : physical_devices) {
    GHOST_DeviceVK device_vk(vk_instance, physical_device);
    device_index++;

    if (!device_vk.has_extensions(required_extensions)) {
      continue;
    }
    if (!blender::gpu::GPU_vulkan_is_supported_driver(physical_device)) {
      continue;
    }

    if (vk_surface != VK_NULL_HANDLE) {
      uint32_t format_count;
      vkGetPhysicalDeviceSurfaceFormatsKHR(
          device_vk.physical_device, vk_surface, &format_count, nullptr);

      uint32_t present_count;
      vkGetPhysicalDeviceSurfacePresentModesKHR(
          device_vk.physical_device, vk_surface, &present_count, nullptr);

      /* For now anything will do. */
      if (format_count == 0 || present_count == 0) {
        continue;
      }
    }

#ifdef __APPLE__
    if (!device_vk.features.features.dualSrcBlend || !device_vk.features.features.imageCubeArray) {
      continue;
    }
#else
    if (!device_vk.features.features.geometryShader || !device_vk.features.features.dualSrcBlend ||
        !device_vk.features.features.logicOp || !device_vk.features.features.imageCubeArray)
    {
      continue;
    }
#endif

    int device_score = 0;
    switch (device_vk.properties.deviceType) {
      case VK_PHYSICAL_DEVICE_TYPE_DISCRETE_GPU:
        device_score = 400;
        break;
      case VK_PHYSICAL_DEVICE_TYPE_INTEGRATED_GPU:
        device_score = 300;
        break;
      case VK_PHYSICAL_DEVICE_TYPE_VIRTUAL_GPU:
        device_score = 200;
        break;
      case VK_PHYSICAL_DEVICE_TYPE_CPU:
        device_score = 100;
        break;
      default:
        break;
    }
    /* User has configured a preferred device. Add bonus score when vendor and device match. Driver
     * id isn't considered as drivers update more frequently and can break the device selection. */
    if (device_vk.properties.deviceID == preferred_device.device_id &&
        device_vk.properties.vendorID == preferred_device.vendor_id)
    {
      device_score += 500;
      if (preferred_device.index == device_index) {
        device_score += 10;
      }
    }
    if (device_score > best_device_score) {
      best_physical_device = physical_device;
      best_device_score = device_score;
    }
  }

  if (best_physical_device == VK_NULL_HANDLE) {
    CLOG_ERROR(&LOG, "Error: No suitable Vulkan Device found!");
    return GHOST_kFailure;
  }

  vulkan_device.emplace(vk_instance, best_physical_device);

  return GHOST_kSuccess;
}

/** \} */

GHOST_ContextVK::GHOST_ContextVK(bool stereoVisual,
#ifdef _WIN32
                                 HWND hwnd,
#elif defined(__APPLE__)
                                 CAMetalLayer *metal_layer,
#else
                                 GHOST_TVulkanPlatformType platform,
                                 /* X11 */
                                 Window window,
                                 Display *display,
                                 /* Wayland */
                                 wl_surface *wayland_surface,
                                 wl_display *wayland_display,
                                 const GHOST_ContextVK_WindowInfo *wayland_window_info,
#endif
                                 int contextMajorVersion,
                                 int contextMinorVersion,
                                 int debug,
                                 const GHOST_GPUDevice &preferred_device)
    : GHOST_Context(stereoVisual),
#ifdef _WIN32
      m_hwnd(hwnd),
#elif defined(__APPLE__)
      m_metal_layer(metal_layer),
#else
      m_platform(platform),
      /* X11 */
      m_display(display),
      m_window(window),
      /* Wayland */
      m_wayland_surface(wayland_surface),
      m_wayland_display(wayland_display),
      m_wayland_window_info(wayland_window_info),
#endif
      m_context_major_version(contextMajorVersion),
      m_context_minor_version(contextMinorVersion),
      m_debug(debug),
      m_preferred_device(preferred_device),
      m_surface(VK_NULL_HANDLE),
      m_swapchain(VK_NULL_HANDLE),
      m_frame_data(GHOST_FRAMES_IN_FLIGHT),
      m_render_frame(0)
{
}

GHOST_ContextVK::~GHOST_ContextVK()
{
  if (vulkan_device.has_value()) {
    GHOST_DeviceVK &device_vk = *vulkan_device;
    device_vk.wait_idle();

    destroySwapchain();

    if (m_surface != VK_NULL_HANDLE) {
      vkDestroySurfaceKHR(device_vk.instance, m_surface, nullptr);
    }

    device_vk.users--;
    if (device_vk.users == 0) {
      vulkan_device.reset();
    }
  }
}

GHOST_TSuccess GHOST_ContextVK::swapBuffers()
{
  if (m_swapchain == VK_NULL_HANDLE) {
    return GHOST_kFailure;
  }

  assert(vulkan_device.has_value() && vulkan_device->device != VK_NULL_HANDLE);
  VkDevice device = vulkan_device->device;

  /* This method is called after all the draw calls in the application, and it signals that
   * we are ready to both (1) submit commands for those draw calls to the device and
   * (2) begin building the next frame. It is assumed as an invariant that the submission fence
   * in the current GHOST_Frame has been signaled. So, we wait for the *next* GHOST_Frame's
   * submission fence to be signaled, to ensure the invariant holds for the next call to
   * `swapBuffers`.
   *
   * We will pass the current GHOST_Frame to the swap_buffers_pre_callback_ for command buffer
   * submission, and it is the responsibility of that callback to use the current GHOST_Frame's
   * fence for it's submission fence. Since the callback is called after we wait for the next frame
   * to be complete, it is also safe in the callback to clean up resources associated with the next
   * frame.
   */
  GHOST_Frame &submission_frame_data = m_frame_data[m_render_frame];
<<<<<<< HEAD
  m_render_frame = (m_render_frame + 1) % m_frame_data.size();
=======
  uint64_t next_render_frame = (m_render_frame + 1) % m_frame_data.size();
>>>>>>> f812af9b

  /* Wait for next frame to finish rendering. Presenting can still
   * happen in parallel, but acquiring needs can only happen when the frame acquire semaphore has
   * been signaled and waited for. */
<<<<<<< HEAD
  VkFence *next_frame_fence = &m_frame_data[m_render_frame].submission_fence;
=======
  VkFence *next_frame_fence = &m_frame_data[next_render_frame].submission_fence;
>>>>>>> f812af9b
  vkWaitForFences(device, 1, next_frame_fence, true, UINT64_MAX);
  submission_frame_data.discard_pile.destroy(device);

#ifdef WITH_GHOST_WAYLAND
  /* Wayland doesn't provide a WSI with windowing capabilities, therefore cannot detect whether the
   * swap-chain needs to be recreated. But as a side effect we can recreate the swap chain before
   * presenting. */
  if (m_wayland_window_info) {
    const bool recreate_swapchain =
        ((m_wayland_window_info->size[0] !=
          std::max(m_render_extent.width, m_render_extent_min.width)) ||
         (m_wayland_window_info->size[1] !=
          std::max(m_render_extent.height, m_render_extent_min.height)));

    if (recreate_swapchain) {
      /* Swap-chain is out of date. Recreate swap-chain. */
      recreateSwapchain();
    }
  }
#endif

  /* Some platforms (NVIDIA/Wayland) can receive an out of date swapchain when acquiring the next
   * swapchain image. Other do it when calling vkQueuePresent. */
  VkResult acquire_result = VK_ERROR_OUT_OF_DATE_KHR;
  uint32_t image_index = 0;
  while (acquire_result == VK_ERROR_OUT_OF_DATE_KHR || acquire_result == VK_SUBOPTIMAL_KHR) {
    acquire_result = vkAcquireNextImageKHR(device,
                                           m_swapchain,
                                           UINT64_MAX,
                                           submission_frame_data.acquire_semaphore,
                                           VK_NULL_HANDLE,
                                           &image_index);
    if (acquire_result == VK_ERROR_OUT_OF_DATE_KHR || acquire_result == VK_SUBOPTIMAL_KHR) {
      recreateSwapchain();
    }
  }
  CLOG_INFO(&LOG, 3, "render_frame=%lu, image_index=%u", m_render_frame, image_index);
  GHOST_SwapchainImage &swapchain_image = m_swapchain_images[image_index];

  GHOST_VulkanSwapChainData swap_chain_data;
  swap_chain_data.image = swapchain_image.vk_image;
  swap_chain_data.surface_format = m_surface_format;
  swap_chain_data.extent = m_render_extent;
  swap_chain_data.submission_fence = submission_frame_data.submission_fence;
  swap_chain_data.acquire_semaphore = submission_frame_data.acquire_semaphore;
<<<<<<< HEAD
  swap_chain_data.present_semaphore = submission_frame_data.present_semaphore;
=======
  swap_chain_data.present_semaphore = swapchain_image.present_semaphore;
>>>>>>> f812af9b

  vkResetFences(device, 1, &submission_frame_data.submission_fence);
  if (swap_buffers_pre_callback_) {
    swap_buffers_pre_callback_(&swap_chain_data);
  }

  VkPresentInfoKHR present_info = {};
  present_info.sType = VK_STRUCTURE_TYPE_PRESENT_INFO_KHR;
  present_info.waitSemaphoreCount = 1;
<<<<<<< HEAD
  present_info.pWaitSemaphores = &submission_frame_data.present_semaphore;
=======
  present_info.pWaitSemaphores = &swapchain_image.present_semaphore;
>>>>>>> f812af9b
  present_info.swapchainCount = 1;
  present_info.pSwapchains = &m_swapchain;
  present_info.pImageIndices = &image_index;
  present_info.pResults = nullptr;

  VkResult present_result = VK_SUCCESS;
  {
    std::scoped_lock lock(vulkan_device->queue_mutex);
    present_result = vkQueuePresentKHR(m_present_queue, &present_info);
  }
<<<<<<< HEAD
  if (present_result == VK_ERROR_OUT_OF_DATE_KHR || present_result == VK_SUBOPTIMAL_KHR) {
    /* Swap-chain is out of date. Recreate swap-chain and skip this frame. */
=======
  m_render_frame = next_render_frame;
  if (present_result == VK_ERROR_OUT_OF_DATE_KHR || present_result == VK_SUBOPTIMAL_KHR) {
>>>>>>> f812af9b
    recreateSwapchain();
    if (swap_buffers_post_callback_) {
      swap_buffers_post_callback_();
    }
    return GHOST_kSuccess;
  }
  if (present_result != VK_SUCCESS) {
    CLOG_ERROR(
        &LOG, "failed to present swap chain image : %s", vulkan_error_as_string(acquire_result));
  }

  if (swap_buffers_post_callback_) {
    swap_buffers_post_callback_();
  }

  return GHOST_kSuccess;
}

GHOST_TSuccess GHOST_ContextVK::getVulkanSwapChainFormat(
    GHOST_VulkanSwapChainData *r_swap_chain_data)
{
  r_swap_chain_data->image = VK_NULL_HANDLE;
  r_swap_chain_data->surface_format = m_surface_format;
  r_swap_chain_data->extent = m_render_extent;

  return GHOST_kSuccess;
}

GHOST_TSuccess GHOST_ContextVK::getVulkanHandles(GHOST_VulkanHandles &r_handles)
{
  r_handles = {
      VK_NULL_HANDLE, /* instance */
      VK_NULL_HANDLE, /* physical_device */
      VK_NULL_HANDLE, /* device */
      0,              /* queue_family */
      VK_NULL_HANDLE, /* queue */
      nullptr,        /* queue_mutex */
  };

  if (vulkan_device.has_value()) {
    r_handles = {
        vulkan_device->instance,
        vulkan_device->physical_device,
        vulkan_device->device,
        vulkan_device->generic_queue_family,
        m_graphic_queue,
        &vulkan_device->queue_mutex,
    };
  }

  return GHOST_kSuccess;
}

GHOST_TSuccess GHOST_ContextVK::setVulkanSwapBuffersCallbacks(
    std::function<void(const GHOST_VulkanSwapChainData *)> swap_buffers_pre_callback,
    std::function<void(void)> swap_buffers_post_callback,
    std::function<void(GHOST_VulkanOpenXRData *)> openxr_acquire_framebuffer_image_callback,
    std::function<void(GHOST_VulkanOpenXRData *)> openxr_release_framebuffer_image_callback)
{
  swap_buffers_pre_callback_ = swap_buffers_pre_callback;
  swap_buffers_post_callback_ = swap_buffers_post_callback;
  openxr_acquire_framebuffer_image_callback_ = openxr_acquire_framebuffer_image_callback;
  openxr_release_framebuffer_image_callback_ = openxr_release_framebuffer_image_callback;
  return GHOST_kSuccess;
}

GHOST_TSuccess GHOST_ContextVK::activateDrawingContext()
{
  active_context_ = this;
  return GHOST_kSuccess;
}

GHOST_TSuccess GHOST_ContextVK::releaseDrawingContext()
{
  active_context_ = nullptr;
  return GHOST_kSuccess;
}

static vector<VkExtensionProperties> getExtensionsAvailable()
{
  uint32_t extension_count = 0;
  vkEnumerateInstanceExtensionProperties(nullptr, &extension_count, nullptr);

  vector<VkExtensionProperties> extensions(extension_count);
  vkEnumerateInstanceExtensionProperties(nullptr, &extension_count, extensions.data());

  return extensions;
}

static bool checkExtensionSupport(const vector<VkExtensionProperties> &extensions_available,
                                  const char *extension_name)
{
  for (const auto &extension : extensions_available) {
    if (strcmp(extension_name, extension.extensionName) == 0) {
      return true;
    }
  }
  return false;
}

static void requireExtension(const vector<VkExtensionProperties> &extensions_available,
                             vector<const char *> &extensions_enabled,
                             const char *extension_name)
{
  if (checkExtensionSupport(extensions_available, extension_name)) {
    extensions_enabled.push_back(extension_name);
  }
  else {
    CLOG_ERROR(&LOG, "required extension not found: %s", extension_name);
  }
}

static GHOST_TSuccess selectPresentMode(VkPhysicalDevice device,
                                        VkSurfaceKHR surface,
                                        VkPresentModeKHR *r_presentMode)
{
  uint32_t present_count;
  vkGetPhysicalDeviceSurfacePresentModesKHR(device, surface, &present_count, nullptr);
  vector<VkPresentModeKHR> presents(present_count);
  vkGetPhysicalDeviceSurfacePresentModesKHR(device, surface, &present_count, presents.data());
  /* MAILBOX is the lowest latency V-Sync enabled mode. We will use it if available as it fixes
   * some lag on NVIDIA/Intel GPUs. */
  /* TODO: select the correct presentation mode based on the actual being performed by the user.
   * When low latency is required (paint cursor) we should select mailbox, otherwise we can do FIFO
   * to reduce CPU/GPU usage.*/
  for (auto present_mode : presents) {
    if (present_mode == VK_PRESENT_MODE_MAILBOX_KHR) {
      *r_presentMode = present_mode;
      return GHOST_kSuccess;
    }
  }

  /* FIFO present mode is always available and we (should) prefer it as it will keep the main loop
   * running along the monitor refresh rate. Mailbox and FIFO relaxed can generate a lot of frames
   * that will never be displayed. */
  *r_presentMode = VK_PRESENT_MODE_FIFO_KHR;
  return GHOST_kSuccess;
}

/**
 * Select the surface format that we will use.
 *
 * We will select any 8bit UNORM surface.
 */
static bool selectSurfaceFormat(const VkPhysicalDevice physical_device,
                                const VkSurfaceKHR surface,
                                VkSurfaceFormatKHR &r_surfaceFormat)
{
  uint32_t format_count;
  vkGetPhysicalDeviceSurfaceFormatsKHR(physical_device, surface, &format_count, nullptr);
  vector<VkSurfaceFormatKHR> formats(format_count);
  vkGetPhysicalDeviceSurfaceFormatsKHR(physical_device, surface, &format_count, formats.data());

  for (const VkSurfaceFormatKHR &format : formats) {
    if (format.colorSpace == VK_COLOR_SPACE_SRGB_NONLINEAR_KHR &&
        format.format == VK_FORMAT_R8G8B8A8_UNORM)
    {
      r_surfaceFormat = format;
      return true;
    }
  }

  for (const VkSurfaceFormatKHR &format : formats) {
    if (format.colorSpace == VK_COLOR_SPACE_SRGB_NONLINEAR_KHR &&
        format.format == VK_FORMAT_B8G8R8A8_UNORM)
    {
      r_surfaceFormat = format;
      return true;
    }
  }

  return false;
}

GHOST_TSuccess GHOST_ContextVK::initializeFrameData()
{
  assert(vulkan_device.has_value() && vulkan_device->device != VK_NULL_HANDLE);
  VkDevice device = vulkan_device->device;

  const VkSemaphoreCreateInfo vk_semaphore_create_info = {
      VK_STRUCTURE_TYPE_SEMAPHORE_CREATE_INFO, nullptr, 0};
  const VkFenceCreateInfo vk_fence_create_info = {
      VK_STRUCTURE_TYPE_FENCE_CREATE_INFO, nullptr, VK_FENCE_CREATE_SIGNALED_BIT};
<<<<<<< HEAD

  for (int index = 0; index < m_frame_data.size(); index++) {
    GHOST_Frame &frame_data = m_frame_data[index];
=======
  for (GHOST_SwapchainImage &swapchain_image : m_swapchain_images) {
    /* VK_EXT_swapchain_maintenance1 reuses present semaphores. */
    if (swapchain_image.present_semaphore == VK_NULL_HANDLE) {
      VK_CHECK(vkCreateSemaphore(
          device, &vk_semaphore_create_info, nullptr, &swapchain_image.present_semaphore));
    }
  }

  for (int index = 0; index < m_frame_data.size(); index++) {
    GHOST_Frame &frame_data = m_frame_data[index];
    /* VK_EXT_swapchain_maintenance1 reuses acquire semaphores. */
>>>>>>> f812af9b
    if (frame_data.acquire_semaphore == VK_NULL_HANDLE) {
      VK_CHECK(vkCreateSemaphore(
          device, &vk_semaphore_create_info, nullptr, &frame_data.acquire_semaphore));
    }
<<<<<<< HEAD
    if (frame_data.present_semaphore == VK_NULL_HANDLE) {
      VK_CHECK(vkCreateSemaphore(
          device, &vk_semaphore_create_info, nullptr, &frame_data.present_semaphore));
    }
=======
>>>>>>> f812af9b
    if (frame_data.submission_fence == VK_NULL_HANDLE) {
      VK_CHECK(
          vkCreateFence(device, &vk_fence_create_info, nullptr, &frame_data.submission_fence));
    }
  }

  return GHOST_kSuccess;
}

GHOST_TSuccess GHOST_ContextVK::recreateSwapchain()
{
  assert(vulkan_device.has_value() && vulkan_device->device != VK_NULL_HANDLE);

  VkPhysicalDevice physical_device = vulkan_device->physical_device;

  m_surface_format = {};
  if (!selectSurfaceFormat(physical_device, m_surface, m_surface_format)) {
    return GHOST_kFailure;
  }

  VkPresentModeKHR present_mode;
  if (!selectPresentMode(physical_device, m_surface, &present_mode)) {
    return GHOST_kFailure;
  }

  /* Query the surface capabilities for the given present mode on the surface. */
  VkSurfacePresentScalingCapabilitiesEXT vk_surface_present_scaling_capabilities = {
      VK_STRUCTURE_TYPE_SURFACE_PRESENT_SCALING_CAPABILITIES_EXT,
  };
  VkSurfaceCapabilities2KHR vk_surface_capabilities = {
      VK_STRUCTURE_TYPE_SURFACE_CAPABILITIES_2_KHR,
      &vk_surface_present_scaling_capabilities,
  };
  VkSurfacePresentModeEXT vk_surface_present_mode = {
      VK_STRUCTURE_TYPE_SURFACE_PRESENT_MODE_EXT, nullptr, present_mode};
  VkPhysicalDeviceSurfaceInfo2KHR vk_physical_device_surface_info = {
      VK_STRUCTURE_TYPE_PHYSICAL_DEVICE_SURFACE_INFO_2_KHR, &vk_surface_present_mode, m_surface};
  VkSurfaceCapabilitiesKHR capabilities = {};

  if (vulkan_device->use_vk_ext_swapchain_maintenance_1) {
    VK_CHECK(vkGetPhysicalDeviceSurfaceCapabilities2KHR(
        physical_device, &vk_physical_device_surface_info, &vk_surface_capabilities));
    capabilities = vk_surface_capabilities.surfaceCapabilities;
  }
  else {
    vkGetPhysicalDeviceSurfaceCapabilitiesKHR(physical_device, m_surface, &capabilities);
  }

  m_render_extent = capabilities.currentExtent;
  m_render_extent_min = capabilities.minImageExtent;
  if (m_render_extent.width == UINT32_MAX) {
    /* Window Manager is going to set the surface size based on the given size.
     * Choose something between minImageExtent and maxImageExtent. */
    int width = 0;
    int height = 0;

#ifdef WITH_GHOST_WAYLAND
    /* Wayland doesn't provide a windowing API via WSI. */
    if (m_wayland_window_info) {
      width = m_wayland_window_info->size[0];
      height = m_wayland_window_info->size[1];
    }
#endif

    if (width == 0 || height == 0) {
      width = 1280;
      height = 720;
    }

    m_render_extent.width = width;
    m_render_extent.height = height;

    if (capabilities.minImageExtent.width > m_render_extent.width) {
      m_render_extent.width = capabilities.minImageExtent.width;
    }
    if (capabilities.minImageExtent.height > m_render_extent.height) {
      m_render_extent.height = capabilities.minImageExtent.height;
    }
  }

  if (vulkan_device->use_vk_ext_swapchain_maintenance_1) {
    if (vk_surface_present_scaling_capabilities.minScaledImageExtent.width > m_render_extent.width)
    {
      m_render_extent.width = vk_surface_present_scaling_capabilities.minScaledImageExtent.width;
    }
    if (vk_surface_present_scaling_capabilities.minScaledImageExtent.height >
        m_render_extent.height)
    {
      m_render_extent.height = vk_surface_present_scaling_capabilities.minScaledImageExtent.height;
    }
  }

  /* Windows/NVIDIA doesn't support creating a surface image with resolution 0,0.
   * Minimized windows have an extent of 0,0. Although it fits in the specs returned by
   * #vkGetPhysicalDeviceSurfaceCapabilitiesKHR.
   *
   * Ref #138032
   */
  if (m_render_extent.width == 0) {
    m_render_extent.width = 1;
  }
  if (m_render_extent.height == 0) {
    m_render_extent.height = 1;
  }

  /* Use double buffering when using FIFO. Increasing the number of images could stall when doing
   * actions that require low latency (paint cursor, UI resizing). MAILBOX prefers triple
   * buffering. */
  uint32_t image_count_requested = present_mode == VK_PRESENT_MODE_MAILBOX_KHR ? 3 : 2;
  /* NOTE: maxImageCount == 0 means no limit. */
  if (capabilities.minImageCount != 0 && image_count_requested < capabilities.minImageCount) {
    image_count_requested = capabilities.minImageCount;
  }
  if (capabilities.maxImageCount != 0 && image_count_requested > capabilities.maxImageCount) {
    image_count_requested = capabilities.maxImageCount;
  }

  VkSwapchainKHR old_swapchain = m_swapchain;

  /* First time we stretch the swapchain image as it can happen that the first frame size isn't
   * correctly reported by the initial swapchain. All subsequent creations will use one to one as
   * that can reduce resizing artifacts. */
  VkPresentScalingFlagBitsEXT vk_present_scaling = old_swapchain == VK_NULL_HANDLE ?
                                                       VK_PRESENT_SCALING_STRETCH_BIT_EXT :
                                                       VK_PRESENT_SCALING_ONE_TO_ONE_BIT_EXT;

  VkSwapchainPresentModesCreateInfoEXT vk_swapchain_present_modes = {
      VK_STRUCTURE_TYPE_SWAPCHAIN_PRESENT_MODES_CREATE_INFO_EXT, nullptr, 1, &present_mode};
  VkSwapchainPresentScalingCreateInfoEXT vk_swapchain_present_scaling = {
      VK_STRUCTURE_TYPE_SWAPCHAIN_PRESENT_SCALING_CREATE_INFO_EXT,
      &vk_swapchain_present_modes,
      vk_surface_present_scaling_capabilities.supportedPresentScaling & vk_present_scaling,
      vk_surface_present_scaling_capabilities.supportedPresentGravityX &
          VK_PRESENT_GRAVITY_MIN_BIT_EXT,
      vk_surface_present_scaling_capabilities.supportedPresentGravityY &
          VK_PRESENT_GRAVITY_MAX_BIT_EXT,
  };

  VkSwapchainCreateInfoKHR create_info = {};
  create_info.sType = VK_STRUCTURE_TYPE_SWAPCHAIN_CREATE_INFO_KHR;
  if (vulkan_device->use_vk_ext_swapchain_maintenance_1) {
    create_info.pNext = &vk_swapchain_present_scaling;
    create_info.flags = VK_SWAPCHAIN_CREATE_DEFERRED_MEMORY_ALLOCATION_BIT_EXT;
  }
  create_info.surface = m_surface;
  create_info.minImageCount = image_count_requested;
  create_info.imageFormat = m_surface_format.format;
  create_info.imageColorSpace = m_surface_format.colorSpace;
  create_info.imageExtent = m_render_extent;
  create_info.imageArrayLayers = 1;
  create_info.imageUsage = VK_IMAGE_USAGE_TRANSFER_DST_BIT;
  create_info.preTransform = VK_SURFACE_TRANSFORM_IDENTITY_BIT_KHR;
  create_info.compositeAlpha = VK_COMPOSITE_ALPHA_OPAQUE_BIT_KHR;
  create_info.presentMode = present_mode;
  create_info.clipped = VK_TRUE;
  create_info.oldSwapchain = old_swapchain;
  create_info.imageSharingMode = VK_SHARING_MODE_EXCLUSIVE;
  create_info.queueFamilyIndexCount = 0;
  create_info.pQueueFamilyIndices = nullptr;

  VkDevice device = vulkan_device->device;
  VK_CHECK(vkCreateSwapchainKHR(device, &create_info, nullptr, &m_swapchain));

  /* image_count may not be what we requested! Getter for final value. */
  uint32_t actual_image_count = 0;
  vkGetSwapchainImagesKHR(device, m_swapchain, &actual_image_count, nullptr);
  /* Some platforms require a minimum amount of render frames that is larger than we expect. When
   * that happens we should increase the number of frames in flight. We could also consider
   * splitting the frame in flight and image specific data. */
  assert(actual_image_count <= GHOST_FRAMES_IN_FLIGHT);
  GHOST_FrameDiscard &discard_pile = m_frame_data[m_render_frame].discard_pile;
  for (GHOST_SwapchainImage &swapchain_image : m_swapchain_images) {
    swapchain_image.vk_image = VK_NULL_HANDLE;
    if (!vulkan_device->use_vk_ext_swapchain_maintenance_1 &&
        swapchain_image.present_semaphore != VK_NULL_HANDLE)
    {
      discard_pile.semaphores.push_back(swapchain_image.present_semaphore);
      swapchain_image.present_semaphore = VK_NULL_HANDLE;
    }
    swapchain_image.vk_image = VK_NULL_HANDLE;
  }
  m_swapchain_images.resize(actual_image_count);
  std::vector<VkImage> swapchain_images(actual_image_count);
  vkGetSwapchainImagesKHR(device, m_swapchain, &actual_image_count, swapchain_images.data());
  for (int index = 0; index < actual_image_count; index++) {
    m_swapchain_images[index].vk_image = swapchain_images[index];
  }
  CLOG_INFO(&LOG,
            2,
            "recreating swapchain: width=%u, height=%u, format=%d, colorSpace=%d, "
            "present_mode=%d, image_count_requested=%u, image_count_acquired=%u, swapchain=%lx, "
            "old_swapchain=%lx",
            m_render_extent.width,
            m_render_extent.height,
            m_surface_format.format,
            m_surface_format.colorSpace,
            present_mode,
            image_count_requested,
            actual_image_count,
            uint64_t(m_swapchain),
            uint64_t(old_swapchain));
  /* Construct new semaphores. It can be that image_count is larger than previously. We only need
   * to fill in where the handle is `VK_NULL_HANDLE`. */
<<<<<<< HEAD

  m_image_count = actual_image_count;
=======
  /* Previous handles from the frame data cannot be used and should be discarded. */
  if (!vulkan_device->use_vk_ext_swapchain_maintenance_1) {
    for (GHOST_Frame &frame : m_frame_data) {
      discard_pile.semaphores.push_back(frame.acquire_semaphore);
      frame.acquire_semaphore = VK_NULL_HANDLE;
    }
  }
>>>>>>> f812af9b
  if (old_swapchain) {
    discard_pile.swapchains.push_back(old_swapchain);
  }
  initializeFrameData();

  m_image_count = actual_image_count;

  return GHOST_kSuccess;
}

GHOST_TSuccess GHOST_ContextVK::destroySwapchain()
{
  assert(vulkan_device.has_value() && vulkan_device->device != VK_NULL_HANDLE);
  VkDevice device = vulkan_device->device;

  if (m_swapchain != VK_NULL_HANDLE) {
    vkDestroySwapchainKHR(device, m_swapchain, nullptr);
  }
  VK_CHECK(vkDeviceWaitIdle(device));
  for (GHOST_SwapchainImage &swapchain_image : m_swapchain_images) {
    swapchain_image.destroy(device);
  }
  m_swapchain_images.clear();
  for (GHOST_Frame &frame_data : m_frame_data) {
    frame_data.destroy(device);
  }
  m_frame_data.clear();

  return GHOST_kSuccess;
}

const char *GHOST_ContextVK::getPlatformSpecificSurfaceExtension() const
{
#ifdef _WIN32
  return VK_KHR_WIN32_SURFACE_EXTENSION_NAME;
#elif defined(__APPLE__)
  return VK_EXT_METAL_SURFACE_EXTENSION_NAME;
#else /* UNIX/Linux */
  switch (m_platform) {
#  ifdef WITH_GHOST_X11
    case GHOST_kVulkanPlatformX11:
      return VK_KHR_XLIB_SURFACE_EXTENSION_NAME;
      break;
#  endif
#  ifdef WITH_GHOST_WAYLAND
    case GHOST_kVulkanPlatformWayland:
      return VK_KHR_WAYLAND_SURFACE_EXTENSION_NAME;
      break;
#  endif
    case GHOST_kVulkanPlatformHeadless:
      break;
  }
#endif
  return nullptr;
}

GHOST_TSuccess GHOST_ContextVK::initializeDrawingContext()
{
#ifdef _WIN32
  const bool use_window_surface = (m_hwnd != nullptr);
#elif defined(__APPLE__)
  const bool use_window_surface = (m_metal_layer != nullptr);
#else /* UNIX/Linux */
  bool use_window_surface = false;
  switch (m_platform) {
#  ifdef WITH_GHOST_X11
    case GHOST_kVulkanPlatformX11:
      use_window_surface = (m_display != nullptr) && (m_window != (Window) nullptr);
      break;
#  endif
#  ifdef WITH_GHOST_WAYLAND
    case GHOST_kVulkanPlatformWayland:
      use_window_surface = (m_wayland_display != nullptr) && (m_wayland_surface != nullptr);
      break;
#  endif
    case GHOST_kVulkanPlatformHeadless:
      use_window_surface = false;
      break;
  }
#endif

  std::vector<VkExtensionProperties> extensions_available = getExtensionsAvailable();
  vector<const char *> required_device_extensions;
  vector<const char *> optional_device_extensions;
  vector<const char *> extensions_enabled;

  if (m_debug) {
    requireExtension(extensions_available, extensions_enabled, VK_EXT_DEBUG_UTILS_EXTENSION_NAME);
  }

  if (use_window_surface) {
    const char *native_surface_extension_name = getPlatformSpecificSurfaceExtension();
    requireExtension(extensions_available, extensions_enabled, VK_KHR_SURFACE_EXTENSION_NAME);
    requireExtension(extensions_available, extensions_enabled, native_surface_extension_name);
    required_device_extensions.push_back(VK_KHR_SWAPCHAIN_EXTENSION_NAME);

<<<<<<< HEAD
    /* TODO: VK_EXT_swapchain_maintenance1 needs to be reviewed. It has several issues including
     * - X11 doesn't use the correct swapchain offset, flipping can squash the first frames.
     * - VVL complains of incorrect usage of fences.
     *
     * For now disabling it until we have figured out what is wrong.
     */
    /* Required instance extension dependency of VK_EXT_SWAPCHAIN_MAINTENANCE_1_EXTENSION_NAME */
    if (contains_extension(extensions_available, VK_EXT_SURFACE_MAINTENANCE_1_EXTENSION_NAME) &&
        contains_extension(extensions_available, VK_KHR_GET_SURFACE_CAPABILITIES_2_EXTENSION_NAME))
    {
=======
    /* X11 doesn't use the correct swapchain offset, flipping can squash the first frames. */
    const bool use_swapchain_maintenance1 =
#ifdef WITH_GHOST_X11
        m_platform != GHOST_kVulkanPlatformX11 &&
#endif
        contains_extension(extensions_available, VK_EXT_SURFACE_MAINTENANCE_1_EXTENSION_NAME) &&
        contains_extension(extensions_available, VK_KHR_GET_SURFACE_CAPABILITIES_2_EXTENSION_NAME);
    if (use_swapchain_maintenance1) {
>>>>>>> f812af9b
      requireExtension(
          extensions_available, extensions_enabled, VK_EXT_SURFACE_MAINTENANCE_1_EXTENSION_NAME);
      requireExtension(extensions_available,
                       extensions_enabled,
                       VK_KHR_GET_SURFACE_CAPABILITIES_2_EXTENSION_NAME);
      optional_device_extensions.push_back(VK_EXT_SWAPCHAIN_MAINTENANCE_1_EXTENSION_NAME);
    }
<<<<<<< HEAD

    required_device_extensions.push_back(VK_KHR_SWAPCHAIN_EXTENSION_NAME);
=======
>>>>>>> f812af9b
  }

  /* External memory extensions. */
#ifdef _WIN32
  optional_device_extensions.push_back(VK_KHR_EXTERNAL_MEMORY_WIN32_EXTENSION_NAME);
#elif not defined(__APPLE__)
  optional_device_extensions.push_back(VK_KHR_EXTERNAL_MEMORY_FD_EXTENSION_NAME);
#endif

#ifdef __APPLE__
  optional_device_extensions.push_back(VK_EXT_PROVOKING_VERTEX_EXTENSION_NAME);
#else
  required_device_extensions.push_back(VK_EXT_PROVOKING_VERTEX_EXTENSION_NAME);
#endif
  optional_device_extensions.push_back(VK_KHR_DYNAMIC_RENDERING_EXTENSION_NAME);
  optional_device_extensions.push_back(VK_KHR_DYNAMIC_RENDERING_LOCAL_READ_EXTENSION_NAME);
  optional_device_extensions.push_back(VK_EXT_DYNAMIC_RENDERING_UNUSED_ATTACHMENTS_EXTENSION_NAME);
  optional_device_extensions.push_back(VK_EXT_SHADER_STENCIL_EXPORT_EXTENSION_NAME);
  optional_device_extensions.push_back(VK_KHR_MAINTENANCE_4_EXTENSION_NAME);
  optional_device_extensions.push_back(VK_KHR_FRAGMENT_SHADER_BARYCENTRIC_EXTENSION_NAME);
  optional_device_extensions.push_back(VK_EXT_ROBUSTNESS_2_EXTENSION_NAME);

  VkInstance instance = VK_NULL_HANDLE;
  if (!vulkan_device.has_value()) {

    VkApplicationInfo app_info = {};
    app_info.sType = VK_STRUCTURE_TYPE_APPLICATION_INFO;
    app_info.pApplicationName = "Blender";
    app_info.applicationVersion = VK_MAKE_VERSION(1, 0, 0);
    app_info.pEngineName = "Blender";
    app_info.engineVersion = VK_MAKE_VERSION(1, 0, 0);
    app_info.apiVersion = VK_MAKE_VERSION(m_context_major_version, m_context_minor_version, 0);

    /* Create Instance */
    VkInstanceCreateInfo create_info = {};
    create_info.sType = VK_STRUCTURE_TYPE_INSTANCE_CREATE_INFO;
    create_info.pApplicationInfo = &app_info;
    create_info.enabledExtensionCount = uint32_t(extensions_enabled.size());
    create_info.ppEnabledExtensionNames = extensions_enabled.data();

#ifdef __APPLE__
    create_info.flags |= VK_INSTANCE_CREATE_ENUMERATE_PORTABILITY_BIT_KHR;
#endif

    VK_CHECK(vkCreateInstance(&create_info, nullptr, &instance));
  }
  else {
    instance = vulkan_device->instance;
  }

  if (use_window_surface) {
#ifdef _WIN32
    VkWin32SurfaceCreateInfoKHR surface_create_info = {};
    surface_create_info.sType = VK_STRUCTURE_TYPE_WIN32_SURFACE_CREATE_INFO_KHR;
    surface_create_info.hinstance = GetModuleHandle(nullptr);
    surface_create_info.hwnd = m_hwnd;
    VK_CHECK(vkCreateWin32SurfaceKHR(instance, &surface_create_info, nullptr, &m_surface));
#elif defined(__APPLE__)
    VkMetalSurfaceCreateInfoEXT info = {};
    info.sType = VK_STRUCTURE_TYPE_METAL_SURFACE_CREATE_INFO_EXT;
    info.pNext = nullptr;
    info.flags = 0;
    info.pLayer = m_metal_layer;
    VK_CHECK(vkCreateMetalSurfaceEXT(instance, &info, nullptr, &m_surface));
#else
    switch (m_platform) {
#  ifdef WITH_GHOST_X11
      case GHOST_kVulkanPlatformX11: {
        VkXlibSurfaceCreateInfoKHR surface_create_info = {};
        surface_create_info.sType = VK_STRUCTURE_TYPE_XLIB_SURFACE_CREATE_INFO_KHR;
        surface_create_info.dpy = m_display;
        surface_create_info.window = m_window;
        VK_CHECK(vkCreateXlibSurfaceKHR(instance, &surface_create_info, nullptr, &m_surface));
        break;
      }
#  endif
#  ifdef WITH_GHOST_WAYLAND
      case GHOST_kVulkanPlatformWayland: {
        VkWaylandSurfaceCreateInfoKHR surface_create_info = {};
        surface_create_info.sType = VK_STRUCTURE_TYPE_WAYLAND_SURFACE_CREATE_INFO_KHR;
        surface_create_info.display = m_wayland_display;
        surface_create_info.surface = m_wayland_surface;
        VK_CHECK(vkCreateWaylandSurfaceKHR(instance, &surface_create_info, nullptr, &m_surface));
        break;
      }
#  endif
      case GHOST_kVulkanPlatformHeadless: {
        m_surface = VK_NULL_HANDLE;
        break;
      }
    }

#endif
  }

  if (!ensure_vulkan_device(instance, m_surface, m_preferred_device, required_device_extensions)) {
    return GHOST_kFailure;
  }

  vulkan_device->users++;
  vulkan_device->ensure_device(required_device_extensions, optional_device_extensions);

  vkGetDeviceQueue(
      vulkan_device->device, vulkan_device->generic_queue_family, 0, &m_graphic_queue);

  if (use_window_surface) {
    vkGetDeviceQueue(
        vulkan_device->device, vulkan_device->generic_queue_family, 0, &m_present_queue);
    initializeFrameData();
    recreateSwapchain();
  }

  active_context_ = this;
  return GHOST_kSuccess;
}

GHOST_TSuccess GHOST_ContextVK::releaseNativeHandles()
{
  return GHOST_kSuccess;
}<|MERGE_RESOLUTION|>--- conflicted
+++ resolved
@@ -336,7 +336,6 @@
     fragment_shader_barycentric.fragmentShaderBarycentric = VK_TRUE;
     if (has_extensions({VK_KHR_FRAGMENT_SHADER_BARYCENTRIC_EXTENSION_NAME})) {
       feature_struct_ptr.push_back(&fragment_shader_barycentric);
-<<<<<<< HEAD
     }
 
     /* Link all registered feature structs. */
@@ -345,16 +344,6 @@
           (VkBaseInStructure *)(feature_struct_ptr[i]);
     }
 
-=======
-    }
-
-    /* Link all registered feature structs. */
-    for (int i = 1; i < feature_struct_ptr.size(); i++) {
-      ((VkBaseInStructure *)(feature_struct_ptr[i - 1]))->pNext =
-          (VkBaseInStructure *)(feature_struct_ptr[i]);
-    }
-
->>>>>>> f812af9b
     device_create_info.pNext = feature_struct_ptr[0];
     vkCreateDevice(physical_device, &device_create_info, nullptr, &device);
   }
@@ -581,20 +570,12 @@
    * frame.
    */
   GHOST_Frame &submission_frame_data = m_frame_data[m_render_frame];
-<<<<<<< HEAD
-  m_render_frame = (m_render_frame + 1) % m_frame_data.size();
-=======
   uint64_t next_render_frame = (m_render_frame + 1) % m_frame_data.size();
->>>>>>> f812af9b
 
   /* Wait for next frame to finish rendering. Presenting can still
    * happen in parallel, but acquiring needs can only happen when the frame acquire semaphore has
    * been signaled and waited for. */
-<<<<<<< HEAD
-  VkFence *next_frame_fence = &m_frame_data[m_render_frame].submission_fence;
-=======
   VkFence *next_frame_fence = &m_frame_data[next_render_frame].submission_fence;
->>>>>>> f812af9b
   vkWaitForFences(device, 1, next_frame_fence, true, UINT64_MAX);
   submission_frame_data.discard_pile.destroy(device);
 
@@ -640,11 +621,7 @@
   swap_chain_data.extent = m_render_extent;
   swap_chain_data.submission_fence = submission_frame_data.submission_fence;
   swap_chain_data.acquire_semaphore = submission_frame_data.acquire_semaphore;
-<<<<<<< HEAD
-  swap_chain_data.present_semaphore = submission_frame_data.present_semaphore;
-=======
   swap_chain_data.present_semaphore = swapchain_image.present_semaphore;
->>>>>>> f812af9b
 
   vkResetFences(device, 1, &submission_frame_data.submission_fence);
   if (swap_buffers_pre_callback_) {
@@ -654,11 +631,7 @@
   VkPresentInfoKHR present_info = {};
   present_info.sType = VK_STRUCTURE_TYPE_PRESENT_INFO_KHR;
   present_info.waitSemaphoreCount = 1;
-<<<<<<< HEAD
-  present_info.pWaitSemaphores = &submission_frame_data.present_semaphore;
-=======
   present_info.pWaitSemaphores = &swapchain_image.present_semaphore;
->>>>>>> f812af9b
   present_info.swapchainCount = 1;
   present_info.pSwapchains = &m_swapchain;
   present_info.pImageIndices = &image_index;
@@ -669,13 +642,8 @@
     std::scoped_lock lock(vulkan_device->queue_mutex);
     present_result = vkQueuePresentKHR(m_present_queue, &present_info);
   }
-<<<<<<< HEAD
-  if (present_result == VK_ERROR_OUT_OF_DATE_KHR || present_result == VK_SUBOPTIMAL_KHR) {
-    /* Swap-chain is out of date. Recreate swap-chain and skip this frame. */
-=======
   m_render_frame = next_render_frame;
   if (present_result == VK_ERROR_OUT_OF_DATE_KHR || present_result == VK_SUBOPTIMAL_KHR) {
->>>>>>> f812af9b
     recreateSwapchain();
     if (swap_buffers_post_callback_) {
       swap_buffers_post_callback_();
@@ -859,11 +827,6 @@
       VK_STRUCTURE_TYPE_SEMAPHORE_CREATE_INFO, nullptr, 0};
   const VkFenceCreateInfo vk_fence_create_info = {
       VK_STRUCTURE_TYPE_FENCE_CREATE_INFO, nullptr, VK_FENCE_CREATE_SIGNALED_BIT};
-<<<<<<< HEAD
-
-  for (int index = 0; index < m_frame_data.size(); index++) {
-    GHOST_Frame &frame_data = m_frame_data[index];
-=======
   for (GHOST_SwapchainImage &swapchain_image : m_swapchain_images) {
     /* VK_EXT_swapchain_maintenance1 reuses present semaphores. */
     if (swapchain_image.present_semaphore == VK_NULL_HANDLE) {
@@ -875,18 +838,10 @@
   for (int index = 0; index < m_frame_data.size(); index++) {
     GHOST_Frame &frame_data = m_frame_data[index];
     /* VK_EXT_swapchain_maintenance1 reuses acquire semaphores. */
->>>>>>> f812af9b
     if (frame_data.acquire_semaphore == VK_NULL_HANDLE) {
       VK_CHECK(vkCreateSemaphore(
           device, &vk_semaphore_create_info, nullptr, &frame_data.acquire_semaphore));
     }
-<<<<<<< HEAD
-    if (frame_data.present_semaphore == VK_NULL_HANDLE) {
-      VK_CHECK(vkCreateSemaphore(
-          device, &vk_semaphore_create_info, nullptr, &frame_data.present_semaphore));
-    }
-=======
->>>>>>> f812af9b
     if (frame_data.submission_fence == VK_NULL_HANDLE) {
       VK_CHECK(
           vkCreateFence(device, &vk_fence_create_info, nullptr, &frame_data.submission_fence));
@@ -1090,10 +1045,6 @@
             uint64_t(old_swapchain));
   /* Construct new semaphores. It can be that image_count is larger than previously. We only need
    * to fill in where the handle is `VK_NULL_HANDLE`. */
-<<<<<<< HEAD
-
-  m_image_count = actual_image_count;
-=======
   /* Previous handles from the frame data cannot be used and should be discarded. */
   if (!vulkan_device->use_vk_ext_swapchain_maintenance_1) {
     for (GHOST_Frame &frame : m_frame_data) {
@@ -1101,7 +1052,6 @@
       frame.acquire_semaphore = VK_NULL_HANDLE;
     }
   }
->>>>>>> f812af9b
   if (old_swapchain) {
     discard_pile.swapchains.push_back(old_swapchain);
   }
@@ -1198,18 +1148,6 @@
     requireExtension(extensions_available, extensions_enabled, native_surface_extension_name);
     required_device_extensions.push_back(VK_KHR_SWAPCHAIN_EXTENSION_NAME);
 
-<<<<<<< HEAD
-    /* TODO: VK_EXT_swapchain_maintenance1 needs to be reviewed. It has several issues including
-     * - X11 doesn't use the correct swapchain offset, flipping can squash the first frames.
-     * - VVL complains of incorrect usage of fences.
-     *
-     * For now disabling it until we have figured out what is wrong.
-     */
-    /* Required instance extension dependency of VK_EXT_SWAPCHAIN_MAINTENANCE_1_EXTENSION_NAME */
-    if (contains_extension(extensions_available, VK_EXT_SURFACE_MAINTENANCE_1_EXTENSION_NAME) &&
-        contains_extension(extensions_available, VK_KHR_GET_SURFACE_CAPABILITIES_2_EXTENSION_NAME))
-    {
-=======
     /* X11 doesn't use the correct swapchain offset, flipping can squash the first frames. */
     const bool use_swapchain_maintenance1 =
 #ifdef WITH_GHOST_X11
@@ -1218,7 +1156,6 @@
         contains_extension(extensions_available, VK_EXT_SURFACE_MAINTENANCE_1_EXTENSION_NAME) &&
         contains_extension(extensions_available, VK_KHR_GET_SURFACE_CAPABILITIES_2_EXTENSION_NAME);
     if (use_swapchain_maintenance1) {
->>>>>>> f812af9b
       requireExtension(
           extensions_available, extensions_enabled, VK_EXT_SURFACE_MAINTENANCE_1_EXTENSION_NAME);
       requireExtension(extensions_available,
@@ -1226,11 +1163,6 @@
                        VK_KHR_GET_SURFACE_CAPABILITIES_2_EXTENSION_NAME);
       optional_device_extensions.push_back(VK_EXT_SWAPCHAIN_MAINTENANCE_1_EXTENSION_NAME);
     }
-<<<<<<< HEAD
-
-    required_device_extensions.push_back(VK_KHR_SWAPCHAIN_EXTENSION_NAME);
-=======
->>>>>>> f812af9b
   }
 
   /* External memory extensions. */
@@ -1339,7 +1271,6 @@
   if (use_window_surface) {
     vkGetDeviceQueue(
         vulkan_device->device, vulkan_device->generic_queue_family, 0, &m_present_queue);
-    initializeFrameData();
     recreateSwapchain();
   }
 
