--- conflicted
+++ resolved
@@ -897,11 +897,7 @@
   }
 
   CLOG_DEBUG(&LOG,
-<<<<<<< HEAD
-             "Acquired swap-chain image (render_frame=%u, image_index=%u)",
-=======
              "Acquired swap-chain image (render_frame=%" PRIu64 ", image_index=%u)",
->>>>>>> fa2e2246
              render_frame_,
              image_index);
   acquired_swapchain_image_index_ = image_index;
