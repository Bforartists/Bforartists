/* SPDX-FileCopyrightText: 2022-2023 Blender Authors
 *
 * SPDX-License-Identifier: GPL-2.0-or-later */

/** \file
 * \ingroup GHOST
 */

#include "GHOST_ContextVK.hh"

#ifdef _WIN32
#  include <vulkan/vulkan_win32.h>
#elif defined(__APPLE__)
#  include <MoltenVK/vk_mvk_moltenvk.h>
#else /* X11/WAYLAND. */
#  ifdef WITH_GHOST_X11
#    include <vulkan/vulkan_xlib.h>
#  endif
#  ifdef WITH_GHOST_WAYLAND
#    include <vulkan/vulkan_wayland.h>
#  endif
#endif

#include "vulkan/vk_ghost_api.hh"

#include "CLG_log.h"

#include <vector>

#include <cassert>
#include <cstdio>
#include <cstring>
#include <iostream>
#include <mutex>
#include <optional>
#include <sstream>

#include <sys/stat.h>

using namespace std;

static CLG_LogRef LOG = {"ghost.vulkan"};

static const char *vulkan_error_as_string(VkResult result)
{
#define FORMAT_ERROR(X) \
  case X: { \
    return "" #X; \
  }

  switch (result) {
    FORMAT_ERROR(VK_NOT_READY);
    FORMAT_ERROR(VK_TIMEOUT);
    FORMAT_ERROR(VK_EVENT_SET);
    FORMAT_ERROR(VK_EVENT_RESET);
    FORMAT_ERROR(VK_INCOMPLETE);
    FORMAT_ERROR(VK_ERROR_OUT_OF_HOST_MEMORY);
    FORMAT_ERROR(VK_ERROR_OUT_OF_DEVICE_MEMORY);
    FORMAT_ERROR(VK_ERROR_INITIALIZATION_FAILED);
    FORMAT_ERROR(VK_ERROR_DEVICE_LOST);
    FORMAT_ERROR(VK_ERROR_MEMORY_MAP_FAILED);
    FORMAT_ERROR(VK_ERROR_LAYER_NOT_PRESENT);
    FORMAT_ERROR(VK_ERROR_EXTENSION_NOT_PRESENT);
    FORMAT_ERROR(VK_ERROR_FEATURE_NOT_PRESENT);
    FORMAT_ERROR(VK_ERROR_INCOMPATIBLE_DRIVER);
    FORMAT_ERROR(VK_ERROR_TOO_MANY_OBJECTS);
    FORMAT_ERROR(VK_ERROR_FORMAT_NOT_SUPPORTED);
    FORMAT_ERROR(VK_ERROR_FRAGMENTED_POOL);
    FORMAT_ERROR(VK_ERROR_UNKNOWN);
    FORMAT_ERROR(VK_ERROR_OUT_OF_POOL_MEMORY);
    FORMAT_ERROR(VK_ERROR_INVALID_EXTERNAL_HANDLE);
    FORMAT_ERROR(VK_ERROR_FRAGMENTATION);
    FORMAT_ERROR(VK_ERROR_INVALID_OPAQUE_CAPTURE_ADDRESS);
    FORMAT_ERROR(VK_ERROR_SURFACE_LOST_KHR);
    FORMAT_ERROR(VK_ERROR_NATIVE_WINDOW_IN_USE_KHR);
    FORMAT_ERROR(VK_SUBOPTIMAL_KHR);
    FORMAT_ERROR(VK_ERROR_OUT_OF_DATE_KHR);
    FORMAT_ERROR(VK_ERROR_INCOMPATIBLE_DISPLAY_KHR);
    FORMAT_ERROR(VK_ERROR_VALIDATION_FAILED_EXT);
    FORMAT_ERROR(VK_ERROR_INVALID_SHADER_NV);
    FORMAT_ERROR(VK_ERROR_INVALID_DRM_FORMAT_MODIFIER_PLANE_LAYOUT_EXT);
    FORMAT_ERROR(VK_ERROR_NOT_PERMITTED_EXT);
    FORMAT_ERROR(VK_ERROR_FULL_SCREEN_EXCLUSIVE_MODE_LOST_EXT);
    FORMAT_ERROR(VK_THREAD_IDLE_KHR);
    FORMAT_ERROR(VK_THREAD_DONE_KHR);
    FORMAT_ERROR(VK_OPERATION_DEFERRED_KHR);
    FORMAT_ERROR(VK_OPERATION_NOT_DEFERRED_KHR);
    FORMAT_ERROR(VK_PIPELINE_COMPILE_REQUIRED_EXT);
    default:
      return "Unknown Error";
  }
}

#define __STR(A) "" #A
#define VK_CHECK(__expression) \
  do { \
    VkResult r = (__expression); \
    if (r != VK_SUCCESS) { \
      CLOG_ERROR( \
          &LOG, "%s resulted in code %s.", __STR(__expression), vulkan_error_as_string(r)); \
      return GHOST_kFailure; \
    } \
  } while (0)

/* Check if the given extension name is in the extension_list.
 */
static bool contains_extension(const vector<VkExtensionProperties> &extension_list,
                               const char *extension_name)
{
  for (const VkExtensionProperties &extension_properties : extension_list) {
    if (strcmp(extension_properties.extensionName, extension_name) == 0) {
      return true;
    }
  }
  return false;
};

/* -------------------------------------------------------------------- */
<<<<<<< HEAD
/** \name Swapchain resources
=======
/** \name Swap-chain resources
>>>>>>> 9a41dc73
 * \{ */

void GHOST_SwapchainImage::destroy(VkDevice vk_device)
{
  vkDestroySemaphore(vk_device, present_semaphore, nullptr);
  present_semaphore = VK_NULL_HANDLE;
  vk_image = VK_NULL_HANDLE;
}

void GHOST_FrameDiscard::destroy(VkDevice vk_device)
{
  while (!swapchains.empty()) {
    VkSwapchainKHR vk_swapchain = swapchains.back();
    swapchains.pop_back();
    vkDestroySwapchainKHR(vk_device, vk_swapchain, nullptr);
  }
  while (!semaphores.empty()) {
    VkSemaphore vk_semaphore = semaphores.back();
    semaphores.pop_back();
    vkDestroySemaphore(vk_device, vk_semaphore, nullptr);
  }
}

void GHOST_Frame::destroy(VkDevice vk_device)
{
  vkDestroyFence(vk_device, submission_fence, nullptr);
  submission_fence = VK_NULL_HANDLE;
  vkDestroySemaphore(vk_device, acquire_semaphore, nullptr);
  acquire_semaphore = VK_NULL_HANDLE;
  discard_pile.destroy(vk_device);
}

/* \} */

/* -------------------------------------------------------------------- */
/** \name Vulkan Device
 * \{ */

class GHOST_DeviceVK {
 public:
  VkInstance instance = VK_NULL_HANDLE;
  VkPhysicalDevice physical_device = VK_NULL_HANDLE;

  VkDevice device = VK_NULL_HANDLE;

  uint32_t generic_queue_family = 0;

  VkPhysicalDeviceProperties2 properties = {
      VK_STRUCTURE_TYPE_PHYSICAL_DEVICE_PROPERTIES_2,
  };
  VkPhysicalDeviceVulkan12Properties properties_12 = {
      VK_STRUCTURE_TYPE_PHYSICAL_DEVICE_VULKAN_1_2_PROPERTIES,
  };
  VkPhysicalDeviceFeatures2 features = {};
  VkPhysicalDeviceVulkan11Features features_11 = {};
  VkPhysicalDeviceVulkan12Features features_12 = {};
  VkPhysicalDeviceRobustness2FeaturesEXT features_robustness2 = {
      VK_STRUCTURE_TYPE_PHYSICAL_DEVICE_ROBUSTNESS_2_FEATURES_EXT};

  int users = 0;

  /** Mutex to externally synchronize access to queue. */
  std::mutex queue_mutex;

  bool use_vk_ext_swapchain_maintenance_1 = false;

 public:
  GHOST_DeviceVK(VkInstance vk_instance, VkPhysicalDevice vk_physical_device)
      : instance(vk_instance), physical_device(vk_physical_device)
  {
    properties.pNext = &properties_12;
    vkGetPhysicalDeviceProperties2(physical_device, &properties);

    features.sType = VK_STRUCTURE_TYPE_PHYSICAL_DEVICE_FEATURES_2;
    features_11.sType = VK_STRUCTURE_TYPE_PHYSICAL_DEVICE_VULKAN_1_1_FEATURES;
    features_12.sType = VK_STRUCTURE_TYPE_PHYSICAL_DEVICE_VULKAN_1_2_FEATURES;
    features.pNext = &features_11;
    features_11.pNext = &features_12;
    features_12.pNext = &features_robustness2;

    vkGetPhysicalDeviceFeatures2(physical_device, &features);
  }
  ~GHOST_DeviceVK()
  {
    if (device != VK_NULL_HANDLE) {
      vkDestroyDevice(device, nullptr);
    }
  }

  void wait_idle()
  {
    if (device) {
      vkDeviceWaitIdle(device);
    }
  }

  bool has_extensions(const vector<const char *> &required_extensions)
  {
    uint32_t ext_count;
    vkEnumerateDeviceExtensionProperties(physical_device, nullptr, &ext_count, nullptr);

    vector<VkExtensionProperties> available_exts(ext_count);
    vkEnumerateDeviceExtensionProperties(
        physical_device, nullptr, &ext_count, available_exts.data());

    for (const auto &extension_needed : required_extensions) {
      bool found = false;
      for (const auto &extension : available_exts) {
        if (strcmp(extension_needed, extension.extensionName) == 0) {
          found = true;
          break;
        }
      }
      if (!found) {
        return false;
      }
    }
    return true;
  }

  void ensure_device(vector<const char *> &required_extensions,
                     vector<const char *> &optional_extensions)
  {
    if (device != VK_NULL_HANDLE) {
      return;
    }
    init_generic_queue_family();

    vector<VkDeviceQueueCreateInfo> queue_create_infos;
    vector<const char *> device_extensions(required_extensions);
    for (const char *optional_extension : optional_extensions) {
      const bool extension_found = has_extensions({optional_extension});
      if (extension_found) {
        CLOG_INFO(&LOG, 2, "enable optional extension: `%s`", optional_extension);
        device_extensions.push_back(optional_extension);
      }
      else {
        CLOG_INFO(&LOG, 2, "optional extension not found: `%s`", optional_extension);
      }
    }

    /* Check if the given extension name will be enabled. */
    auto extension_requested = [=](const char *extension_name) {
      for (const char *device_extension_name : device_extensions) {
        if (strcmp(device_extension_name, extension_name) == 0) {
          return true;
        }
      }
      return false;
    };

    float queue_priorities[] = {1.0f};
    VkDeviceQueueCreateInfo graphic_queue_create_info = {};
    graphic_queue_create_info.sType = VK_STRUCTURE_TYPE_DEVICE_QUEUE_CREATE_INFO;
    graphic_queue_create_info.queueFamilyIndex = generic_queue_family;
    graphic_queue_create_info.queueCount = 1;
    graphic_queue_create_info.pQueuePriorities = queue_priorities;
    queue_create_infos.push_back(graphic_queue_create_info);

    VkPhysicalDeviceFeatures device_features = {};
#ifndef __APPLE__
    device_features.geometryShader = VK_TRUE;
    /* MoltenVK supports logicOp, needs to be build with MVK_USE_METAL_PRIVATE_API. */
    device_features.logicOp = VK_TRUE;
#endif
    device_features.dualSrcBlend = VK_TRUE;
    device_features.imageCubeArray = VK_TRUE;
    device_features.multiDrawIndirect = VK_TRUE;
    device_features.multiViewport = VK_TRUE;
    device_features.shaderClipDistance = VK_TRUE;
    device_features.drawIndirectFirstInstance = VK_TRUE;
    device_features.fragmentStoresAndAtomics = VK_TRUE;
    device_features.samplerAnisotropy = features.features.samplerAnisotropy;

    VkDeviceCreateInfo device_create_info = {};
    device_create_info.sType = VK_STRUCTURE_TYPE_DEVICE_CREATE_INFO;
    device_create_info.queueCreateInfoCount = uint32_t(queue_create_infos.size());
    device_create_info.pQueueCreateInfos = queue_create_infos.data();
    device_create_info.enabledExtensionCount = uint32_t(device_extensions.size());
    device_create_info.ppEnabledExtensionNames = device_extensions.data();
    device_create_info.pEnabledFeatures = &device_features;

    std::vector<void *> feature_struct_ptr;

    /* Enable vulkan 11 features when supported on physical device. */
    VkPhysicalDeviceVulkan11Features vulkan_11_features = {};
    vulkan_11_features.sType = VK_STRUCTURE_TYPE_PHYSICAL_DEVICE_VULKAN_1_1_FEATURES;
    vulkan_11_features.shaderDrawParameters = features_11.shaderDrawParameters;
    feature_struct_ptr.push_back(&vulkan_11_features);

    /* Enable optional vulkan 12 features when supported on physical device. */
    VkPhysicalDeviceVulkan12Features vulkan_12_features = {};
    vulkan_12_features.sType = VK_STRUCTURE_TYPE_PHYSICAL_DEVICE_VULKAN_1_2_FEATURES;
    vulkan_12_features.shaderOutputLayer = features_12.shaderOutputLayer;
    vulkan_12_features.shaderOutputViewportIndex = features_12.shaderOutputViewportIndex;
    vulkan_12_features.bufferDeviceAddress = features_12.bufferDeviceAddress;
    vulkan_12_features.timelineSemaphore = VK_TRUE;
    feature_struct_ptr.push_back(&vulkan_12_features);

    /* Enable provoking vertex. */
    VkPhysicalDeviceProvokingVertexFeaturesEXT provoking_vertex_features = {};
    provoking_vertex_features.sType =
        VK_STRUCTURE_TYPE_PHYSICAL_DEVICE_PROVOKING_VERTEX_FEATURES_EXT;
    provoking_vertex_features.provokingVertexLast = VK_TRUE;
    feature_struct_ptr.push_back(&provoking_vertex_features);

    /* Enable dynamic rendering. */
    VkPhysicalDeviceDynamicRenderingFeatures dynamic_rendering = {};
    dynamic_rendering.sType = VK_STRUCTURE_TYPE_PHYSICAL_DEVICE_DYNAMIC_RENDERING_FEATURES;
    dynamic_rendering.dynamicRendering = VK_TRUE;
    if (has_extensions({VK_KHR_DYNAMIC_RENDERING_EXTENSION_NAME})) {
      feature_struct_ptr.push_back(&dynamic_rendering);
    }

    VkPhysicalDeviceDynamicRenderingUnusedAttachmentsFeaturesEXT
        dynamic_rendering_unused_attachments = {};
    dynamic_rendering_unused_attachments.sType =
        VK_STRUCTURE_TYPE_PHYSICAL_DEVICE_DYNAMIC_RENDERING_UNUSED_ATTACHMENTS_FEATURES_EXT;
    dynamic_rendering_unused_attachments.dynamicRenderingUnusedAttachments = VK_TRUE;
    if (has_extensions({VK_EXT_DYNAMIC_RENDERING_UNUSED_ATTACHMENTS_EXTENSION_NAME})) {
      feature_struct_ptr.push_back(&dynamic_rendering_unused_attachments);
    }

    VkPhysicalDeviceDynamicRenderingLocalReadFeaturesKHR dynamic_rendering_local_read = {};
    dynamic_rendering_local_read.sType =
        VK_STRUCTURE_TYPE_PHYSICAL_DEVICE_DYNAMIC_RENDERING_LOCAL_READ_FEATURES_KHR;
    dynamic_rendering_local_read.dynamicRenderingLocalRead = VK_TRUE;
    if (has_extensions({VK_KHR_DYNAMIC_RENDERING_LOCAL_READ_EXTENSION_NAME})) {
      feature_struct_ptr.push_back(&dynamic_rendering_local_read);
    }

    /* VK_EXT_robustness2 */
    VkPhysicalDeviceRobustness2FeaturesEXT robustness_2_features = {
        VK_STRUCTURE_TYPE_PHYSICAL_DEVICE_ROBUSTNESS_2_FEATURES_EXT};
    if (has_extensions({VK_EXT_ROBUSTNESS_2_EXTENSION_NAME})) {
      robustness_2_features.nullDescriptor = features_robustness2.nullDescriptor;
      feature_struct_ptr.push_back(&robustness_2_features);
    }

    /* Query for Mainenance4 (core in Vulkan 1.3). */
    VkPhysicalDeviceMaintenance4FeaturesKHR maintenance_4 = {};
    maintenance_4.sType = VK_STRUCTURE_TYPE_PHYSICAL_DEVICE_MAINTENANCE_4_FEATURES_KHR;
    maintenance_4.maintenance4 = VK_TRUE;
    if (has_extensions({VK_KHR_MAINTENANCE_4_EXTENSION_NAME})) {
      feature_struct_ptr.push_back(&maintenance_4);
    }

    /* Swap-chain maintenance 1 is optional. */
    VkPhysicalDeviceSwapchainMaintenance1FeaturesEXT swapchain_maintenance_1 = {
        VK_STRUCTURE_TYPE_PHYSICAL_DEVICE_SWAPCHAIN_MAINTENANCE_1_FEATURES_EXT, nullptr, VK_TRUE};
    if (extension_requested(VK_EXT_SWAPCHAIN_MAINTENANCE_1_EXTENSION_NAME)) {
      feature_struct_ptr.push_back(&swapchain_maintenance_1);
      use_vk_ext_swapchain_maintenance_1 = true;
    }

    /* Descriptor buffers */
    VkPhysicalDeviceDescriptorBufferPropertiesEXT descriptor_buffer = {
        VK_STRUCTURE_TYPE_PHYSICAL_DEVICE_DESCRIPTOR_BUFFER_FEATURES_EXT,
        nullptr,
        VK_TRUE,
        VK_FALSE,
        VK_FALSE,
        VK_FALSE};
    if (extension_requested(VK_EXT_DESCRIPTOR_BUFFER_EXTENSION_NAME)) {
      feature_struct_ptr.push_back(&descriptor_buffer);
    }

    /* Query and enable Fragment Shader Barycentrics. */
    VkPhysicalDeviceFragmentShaderBarycentricFeaturesKHR fragment_shader_barycentric = {};
    fragment_shader_barycentric.sType =
        VK_STRUCTURE_TYPE_PHYSICAL_DEVICE_FRAGMENT_SHADER_BARYCENTRIC_FEATURES_KHR;
    fragment_shader_barycentric.fragmentShaderBarycentric = VK_TRUE;
    if (has_extensions({VK_KHR_FRAGMENT_SHADER_BARYCENTRIC_EXTENSION_NAME})) {
      feature_struct_ptr.push_back(&fragment_shader_barycentric);
    }

    /* Link all registered feature structs. */
    for (int i = 1; i < feature_struct_ptr.size(); i++) {
      ((VkBaseInStructure *)(feature_struct_ptr[i - 1]))->pNext =
          (VkBaseInStructure *)(feature_struct_ptr[i]);
    }

    device_create_info.pNext = feature_struct_ptr[0];
    vkCreateDevice(physical_device, &device_create_info, nullptr, &device);
  }

  void init_generic_queue_family()
  {
    uint32_t queue_family_count = 0;
    vkGetPhysicalDeviceQueueFamilyProperties(physical_device, &queue_family_count, nullptr);

    vector<VkQueueFamilyProperties> queue_families(queue_family_count);
    vkGetPhysicalDeviceQueueFamilyProperties(
        physical_device, &queue_family_count, queue_families.data());

    generic_queue_family = 0;
    for (const auto &queue_family : queue_families) {
      /* Every VULKAN implementation by spec must have one queue family that support both graphics
       * and compute pipelines. We select this one; compute only queue family hints at asynchronous
       * compute implementations. */
      if ((queue_family.queueFlags & VK_QUEUE_GRAPHICS_BIT) &&
          (queue_family.queueFlags & VK_QUEUE_COMPUTE_BIT))
      {
        return;
      }
      generic_queue_family++;
    }
  }
};

/**
 * A shared device between multiple contexts.
 *
 * The logical device needs to be shared as multiple contexts can be created and the logical vulkan
 * device they share should be the same otherwise memory operations might be done on the incorrect
 * device.
 */
static std::optional<GHOST_DeviceVK> vulkan_device;

static GHOST_TSuccess ensure_vulkan_device(VkInstance vk_instance,
                                           VkSurfaceKHR vk_surface,
                                           const GHOST_GPUDevice &preferred_device,
                                           const vector<const char *> &required_extensions)
{
  if (vulkan_device.has_value()) {
    return GHOST_kSuccess;
  }

  VkPhysicalDevice best_physical_device = VK_NULL_HANDLE;

  uint32_t device_count = 0;
  vkEnumeratePhysicalDevices(vk_instance, &device_count, nullptr);

  vector<VkPhysicalDevice> physical_devices(device_count);
  vkEnumeratePhysicalDevices(vk_instance, &device_count, physical_devices.data());

  int best_device_score = -1;
  int device_index = -1;
  for (const auto &physical_device : physical_devices) {
    GHOST_DeviceVK device_vk(vk_instance, physical_device);
    device_index++;

    if (!device_vk.has_extensions(required_extensions)) {
      continue;
    }
    if (!blender::gpu::GPU_vulkan_is_supported_driver(physical_device)) {
      continue;
    }

    if (vk_surface != VK_NULL_HANDLE) {
      uint32_t format_count;
      vkGetPhysicalDeviceSurfaceFormatsKHR(
          device_vk.physical_device, vk_surface, &format_count, nullptr);

      uint32_t present_count;
      vkGetPhysicalDeviceSurfacePresentModesKHR(
          device_vk.physical_device, vk_surface, &present_count, nullptr);

      /* For now anything will do. */
      if (format_count == 0 || present_count == 0) {
        continue;
      }
    }

#ifdef __APPLE__
    if (!device_vk.features.features.dualSrcBlend || !device_vk.features.features.imageCubeArray) {
      continue;
    }
#else
    if (!device_vk.features.features.geometryShader || !device_vk.features.features.dualSrcBlend ||
        !device_vk.features.features.logicOp || !device_vk.features.features.imageCubeArray)
    {
      continue;
    }
#endif

    int device_score = 0;
    switch (device_vk.properties.properties.deviceType) {
      case VK_PHYSICAL_DEVICE_TYPE_DISCRETE_GPU:
        device_score = 400;
        break;
      case VK_PHYSICAL_DEVICE_TYPE_INTEGRATED_GPU:
        device_score = 300;
        break;
      case VK_PHYSICAL_DEVICE_TYPE_VIRTUAL_GPU:
        device_score = 200;
        break;
      case VK_PHYSICAL_DEVICE_TYPE_CPU:
        device_score = 100;
        break;
      default:
        break;
    }
    /* User has configured a preferred device. Add bonus score when vendor and device match. Driver
     * id isn't considered as drivers update more frequently and can break the device selection. */
    if (device_vk.properties.properties.deviceID == preferred_device.device_id &&
        device_vk.properties.properties.vendorID == preferred_device.vendor_id)
    {
      device_score += 500;
      if (preferred_device.index == device_index) {
        device_score += 10;
      }
    }
    if (device_score > best_device_score) {
      best_physical_device = physical_device;
      best_device_score = device_score;
    }
  }

  if (best_physical_device == VK_NULL_HANDLE) {
    CLOG_ERROR(&LOG, "Error: No suitable Vulkan Device found!");
    return GHOST_kFailure;
  }

  vulkan_device.emplace(vk_instance, best_physical_device);

  return GHOST_kSuccess;
}

/** \} */

GHOST_ContextVK::GHOST_ContextVK(bool stereoVisual,
#ifdef _WIN32
                                 HWND hwnd,
#elif defined(__APPLE__)
                                 CAMetalLayer *metal_layer,
#else
                                 GHOST_TVulkanPlatformType platform,
                                 /* X11 */
                                 Window window,
                                 Display *display,
                                 /* Wayland */
                                 wl_surface *wayland_surface,
                                 wl_display *wayland_display,
                                 const GHOST_ContextVK_WindowInfo *wayland_window_info,
#endif
                                 int contextMajorVersion,
                                 int contextMinorVersion,
                                 int debug,
                                 const GHOST_GPUDevice &preferred_device)
    : GHOST_Context(stereoVisual),
#ifdef _WIN32
      m_hwnd(hwnd),
#elif defined(__APPLE__)
      m_metal_layer(metal_layer),
#else
      m_platform(platform),
      /* X11 */
      m_display(display),
      m_window(window),
      /* Wayland */
      m_wayland_surface(wayland_surface),
      m_wayland_display(wayland_display),
      m_wayland_window_info(wayland_window_info),
#endif
      m_context_major_version(contextMajorVersion),
      m_context_minor_version(contextMinorVersion),
      m_debug(debug),
      m_preferred_device(preferred_device),
      m_surface(VK_NULL_HANDLE),
      m_swapchain(VK_NULL_HANDLE),
      m_frame_data(GHOST_FRAMES_IN_FLIGHT),
      m_render_frame(0)
{
}

GHOST_ContextVK::~GHOST_ContextVK()
{
  if (vulkan_device.has_value()) {
    GHOST_DeviceVK &device_vk = *vulkan_device;
    device_vk.wait_idle();

    destroySwapchain();

    if (m_surface != VK_NULL_HANDLE) {
      vkDestroySurfaceKHR(device_vk.instance, m_surface, nullptr);
    }

    device_vk.users--;
    if (device_vk.users == 0) {
      vulkan_device.reset();
    }
  }
}

GHOST_TSuccess GHOST_ContextVK::swapBuffers()
{
  if (m_swapchain == VK_NULL_HANDLE) {
    return GHOST_kFailure;
  }

  assert(vulkan_device.has_value() && vulkan_device->device != VK_NULL_HANDLE);
  VkDevice device = vulkan_device->device;

  /* This method is called after all the draw calls in the application, and it signals that
   * we are ready to both (1) submit commands for those draw calls to the device and
   * (2) begin building the next frame. It is assumed as an invariant that the submission fence
   * in the current GHOST_Frame has been signaled. So, we wait for the *next* GHOST_Frame's
   * submission fence to be signaled, to ensure the invariant holds for the next call to
   * `swapBuffers`.
   *
   * We will pass the current GHOST_Frame to the swap_buffers_pre_callback_ for command buffer
   * submission, and it is the responsibility of that callback to use the current GHOST_Frame's
   * fence for it's submission fence. Since the callback is called after we wait for the next frame
   * to be complete, it is also safe in the callback to clean up resources associated with the next
   * frame.
   */
  GHOST_Frame &submission_frame_data = m_frame_data[m_render_frame];
  uint64_t next_render_frame = (m_render_frame + 1) % m_frame_data.size();

  /* Wait for next frame to finish rendering. Presenting can still
   * happen in parallel, but acquiring needs can only happen when the frame acquire semaphore has
   * been signaled and waited for. */
  VkFence *next_frame_fence = &m_frame_data[next_render_frame].submission_fence;
  vkWaitForFences(device, 1, next_frame_fence, true, UINT64_MAX);
  submission_frame_data.discard_pile.destroy(device);

#ifdef WITH_GHOST_WAYLAND
  /* Wayland doesn't provide a WSI with windowing capabilities, therefore cannot detect whether the
   * swap-chain needs to be recreated. But as a side effect we can recreate the swap chain before
   * presenting. */
  if (m_wayland_window_info) {
    const bool recreate_swapchain =
        ((m_wayland_window_info->size[0] !=
          std::max(m_render_extent.width, m_render_extent_min.width)) ||
         (m_wayland_window_info->size[1] !=
          std::max(m_render_extent.height, m_render_extent_min.height)));

    if (recreate_swapchain) {
      /* Swap-chain is out of date. Recreate swap-chain. */
      recreateSwapchain();
    }
  }
#endif

  /* Some platforms (NVIDIA/Wayland) can receive an out of date swapchain when acquiring the next
   * swapchain image. Other do it when calling vkQueuePresent. */
  VkResult acquire_result = VK_ERROR_OUT_OF_DATE_KHR;
  uint32_t image_index = 0;
  while (acquire_result == VK_ERROR_OUT_OF_DATE_KHR || acquire_result == VK_SUBOPTIMAL_KHR) {
    acquire_result = vkAcquireNextImageKHR(device,
                                           m_swapchain,
                                           UINT64_MAX,
                                           submission_frame_data.acquire_semaphore,
                                           VK_NULL_HANDLE,
                                           &image_index);
    if (acquire_result == VK_ERROR_OUT_OF_DATE_KHR || acquire_result == VK_SUBOPTIMAL_KHR) {
      recreateSwapchain();
    }
  }
  CLOG_INFO(&LOG, 3, "render_frame=%lu, image_index=%u", m_render_frame, image_index);
  GHOST_SwapchainImage &swapchain_image = m_swapchain_images[image_index];

  GHOST_VulkanSwapChainData swap_chain_data;
  swap_chain_data.image = swapchain_image.vk_image;
  swap_chain_data.surface_format = m_surface_format;
  swap_chain_data.extent = m_render_extent;
  swap_chain_data.submission_fence = submission_frame_data.submission_fence;
  swap_chain_data.acquire_semaphore = submission_frame_data.acquire_semaphore;
  swap_chain_data.present_semaphore = swapchain_image.present_semaphore;

  vkResetFences(device, 1, &submission_frame_data.submission_fence);
  if (swap_buffers_pre_callback_) {
    swap_buffers_pre_callback_(&swap_chain_data);
  }

  VkPresentInfoKHR present_info = {};
  present_info.sType = VK_STRUCTURE_TYPE_PRESENT_INFO_KHR;
  present_info.waitSemaphoreCount = 1;
  present_info.pWaitSemaphores = &swapchain_image.present_semaphore;
  present_info.swapchainCount = 1;
  present_info.pSwapchains = &m_swapchain;
  present_info.pImageIndices = &image_index;
  present_info.pResults = nullptr;

  VkResult present_result = VK_SUCCESS;
  {
    std::scoped_lock lock(vulkan_device->queue_mutex);
    present_result = vkQueuePresentKHR(m_present_queue, &present_info);
  }
  m_render_frame = next_render_frame;
  if (present_result == VK_ERROR_OUT_OF_DATE_KHR || present_result == VK_SUBOPTIMAL_KHR) {
    recreateSwapchain();
    if (swap_buffers_post_callback_) {
      swap_buffers_post_callback_();
    }
    return GHOST_kSuccess;
  }
  if (present_result != VK_SUCCESS) {
    CLOG_ERROR(
        &LOG, "failed to present swap chain image : %s", vulkan_error_as_string(acquire_result));
  }

  if (swap_buffers_post_callback_) {
    swap_buffers_post_callback_();
  }

  return GHOST_kSuccess;
}

GHOST_TSuccess GHOST_ContextVK::getVulkanSwapChainFormat(
    GHOST_VulkanSwapChainData *r_swap_chain_data)
{
  r_swap_chain_data->image = VK_NULL_HANDLE;
  r_swap_chain_data->surface_format = m_surface_format;
  r_swap_chain_data->extent = m_render_extent;

  return GHOST_kSuccess;
}

GHOST_TSuccess GHOST_ContextVK::getVulkanHandles(GHOST_VulkanHandles &r_handles)
{
  r_handles = {
      VK_NULL_HANDLE, /* instance */
      VK_NULL_HANDLE, /* physical_device */
      VK_NULL_HANDLE, /* device */
      0,              /* queue_family */
      VK_NULL_HANDLE, /* queue */
      nullptr,        /* queue_mutex */
  };

  if (vulkan_device.has_value()) {
    r_handles = {
        vulkan_device->instance,
        vulkan_device->physical_device,
        vulkan_device->device,
        vulkan_device->generic_queue_family,
        m_graphic_queue,
        &vulkan_device->queue_mutex,
    };
  }

  return GHOST_kSuccess;
}

GHOST_TSuccess GHOST_ContextVK::setVulkanSwapBuffersCallbacks(
    std::function<void(const GHOST_VulkanSwapChainData *)> swap_buffers_pre_callback,
    std::function<void(void)> swap_buffers_post_callback,
    std::function<void(GHOST_VulkanOpenXRData *)> openxr_acquire_framebuffer_image_callback,
    std::function<void(GHOST_VulkanOpenXRData *)> openxr_release_framebuffer_image_callback)
{
  swap_buffers_pre_callback_ = swap_buffers_pre_callback;
  swap_buffers_post_callback_ = swap_buffers_post_callback;
  openxr_acquire_framebuffer_image_callback_ = openxr_acquire_framebuffer_image_callback;
  openxr_release_framebuffer_image_callback_ = openxr_release_framebuffer_image_callback;
  return GHOST_kSuccess;
}

GHOST_TSuccess GHOST_ContextVK::activateDrawingContext()
{
  active_context_ = this;
  return GHOST_kSuccess;
}

GHOST_TSuccess GHOST_ContextVK::releaseDrawingContext()
{
  active_context_ = nullptr;
  return GHOST_kSuccess;
}

static vector<VkExtensionProperties> getExtensionsAvailable()
{
  uint32_t extension_count = 0;
  vkEnumerateInstanceExtensionProperties(nullptr, &extension_count, nullptr);

  vector<VkExtensionProperties> extensions(extension_count);
  vkEnumerateInstanceExtensionProperties(nullptr, &extension_count, extensions.data());

  return extensions;
}

static bool checkExtensionSupport(const vector<VkExtensionProperties> &extensions_available,
                                  const char *extension_name)
{
  for (const auto &extension : extensions_available) {
    if (strcmp(extension_name, extension.extensionName) == 0) {
      return true;
    }
  }
  return false;
}

static void requireExtension(const vector<VkExtensionProperties> &extensions_available,
                             vector<const char *> &extensions_enabled,
                             const char *extension_name)
{
  if (checkExtensionSupport(extensions_available, extension_name)) {
    extensions_enabled.push_back(extension_name);
  }
  else {
    CLOG_ERROR(&LOG, "required extension not found: %s", extension_name);
  }
}

static GHOST_TSuccess selectPresentMode(VkPhysicalDevice device,
                                        VkSurfaceKHR surface,
                                        VkPresentModeKHR *r_presentMode)
{
  uint32_t present_count;
  vkGetPhysicalDeviceSurfacePresentModesKHR(device, surface, &present_count, nullptr);
  vector<VkPresentModeKHR> presents(present_count);
  vkGetPhysicalDeviceSurfacePresentModesKHR(device, surface, &present_count, presents.data());
  /* MAILBOX is the lowest latency V-Sync enabled mode. We will use it if available as it fixes
   * some lag on NVIDIA/Intel GPUs. */
  /* TODO: select the correct presentation mode based on the actual being performed by the user.
   * When low latency is required (paint cursor) we should select mailbox, otherwise we can do FIFO
   * to reduce CPU/GPU usage.*/
  for (auto present_mode : presents) {
    if (present_mode == VK_PRESENT_MODE_MAILBOX_KHR) {
      *r_presentMode = present_mode;
      return GHOST_kSuccess;
    }
  }

  /* FIFO present mode is always available and we (should) prefer it as it will keep the main loop
   * running along the monitor refresh rate. Mailbox and FIFO relaxed can generate a lot of frames
   * that will never be displayed. */
  *r_presentMode = VK_PRESENT_MODE_FIFO_KHR;
  return GHOST_kSuccess;
}

/**
 * Select the surface format that we will use.
 *
 * We will select any 8bit UNORM surface.
 */
static bool selectSurfaceFormat(const VkPhysicalDevice physical_device,
                                const VkSurfaceKHR surface,
                                VkSurfaceFormatKHR &r_surfaceFormat)
{
  uint32_t format_count;
  vkGetPhysicalDeviceSurfaceFormatsKHR(physical_device, surface, &format_count, nullptr);
  vector<VkSurfaceFormatKHR> formats(format_count);
  vkGetPhysicalDeviceSurfaceFormatsKHR(physical_device, surface, &format_count, formats.data());

  for (const VkSurfaceFormatKHR &format : formats) {
    if (format.colorSpace == VK_COLOR_SPACE_SRGB_NONLINEAR_KHR &&
        format.format == VK_FORMAT_R8G8B8A8_UNORM)
    {
      r_surfaceFormat = format;
      return true;
    }
  }

  for (const VkSurfaceFormatKHR &format : formats) {
    if (format.colorSpace == VK_COLOR_SPACE_SRGB_NONLINEAR_KHR &&
        format.format == VK_FORMAT_B8G8R8A8_UNORM)
    {
      r_surfaceFormat = format;
      return true;
    }
  }

  return false;
}

GHOST_TSuccess GHOST_ContextVK::initializeFrameData()
{
  assert(vulkan_device.has_value() && vulkan_device->device != VK_NULL_HANDLE);
  VkDevice device = vulkan_device->device;

  const VkSemaphoreCreateInfo vk_semaphore_create_info = {
      VK_STRUCTURE_TYPE_SEMAPHORE_CREATE_INFO, nullptr, 0};
  const VkFenceCreateInfo vk_fence_create_info = {
      VK_STRUCTURE_TYPE_FENCE_CREATE_INFO, nullptr, VK_FENCE_CREATE_SIGNALED_BIT};
  for (GHOST_SwapchainImage &swapchain_image : m_swapchain_images) {
    /* VK_EXT_swapchain_maintenance1 reuses present semaphores. */
    if (swapchain_image.present_semaphore == VK_NULL_HANDLE) {
      VK_CHECK(vkCreateSemaphore(
          device, &vk_semaphore_create_info, nullptr, &swapchain_image.present_semaphore));
    }
  }

  for (int index = 0; index < m_frame_data.size(); index++) {
    GHOST_Frame &frame_data = m_frame_data[index];
    /* VK_EXT_swapchain_maintenance1 reuses acquire semaphores. */
    if (frame_data.acquire_semaphore == VK_NULL_HANDLE) {
      VK_CHECK(vkCreateSemaphore(
          device, &vk_semaphore_create_info, nullptr, &frame_data.acquire_semaphore));
    }
    if (frame_data.submission_fence == VK_NULL_HANDLE) {
      VK_CHECK(
          vkCreateFence(device, &vk_fence_create_info, nullptr, &frame_data.submission_fence));
    }
  }

  return GHOST_kSuccess;
}

GHOST_TSuccess GHOST_ContextVK::recreateSwapchain()
{
  assert(vulkan_device.has_value() && vulkan_device->device != VK_NULL_HANDLE);

  VkPhysicalDevice physical_device = vulkan_device->physical_device;

  m_surface_format = {};
  if (!selectSurfaceFormat(physical_device, m_surface, m_surface_format)) {
    return GHOST_kFailure;
  }

  VkPresentModeKHR present_mode;
  if (!selectPresentMode(physical_device, m_surface, &present_mode)) {
    return GHOST_kFailure;
  }

  /* Query the surface capabilities for the given present mode on the surface. */
  VkSurfacePresentScalingCapabilitiesEXT vk_surface_present_scaling_capabilities = {
      VK_STRUCTURE_TYPE_SURFACE_PRESENT_SCALING_CAPABILITIES_EXT,
  };
  VkSurfaceCapabilities2KHR vk_surface_capabilities = {
      VK_STRUCTURE_TYPE_SURFACE_CAPABILITIES_2_KHR,
      &vk_surface_present_scaling_capabilities,
  };
  VkSurfacePresentModeEXT vk_surface_present_mode = {
      VK_STRUCTURE_TYPE_SURFACE_PRESENT_MODE_EXT, nullptr, present_mode};
  VkPhysicalDeviceSurfaceInfo2KHR vk_physical_device_surface_info = {
      VK_STRUCTURE_TYPE_PHYSICAL_DEVICE_SURFACE_INFO_2_KHR, &vk_surface_present_mode, m_surface};
  VkSurfaceCapabilitiesKHR capabilities = {};

  if (vulkan_device->use_vk_ext_swapchain_maintenance_1) {
    VK_CHECK(vkGetPhysicalDeviceSurfaceCapabilities2KHR(
        physical_device, &vk_physical_device_surface_info, &vk_surface_capabilities));
    capabilities = vk_surface_capabilities.surfaceCapabilities;
  }
  else {
    vkGetPhysicalDeviceSurfaceCapabilitiesKHR(physical_device, m_surface, &capabilities);
  }

  m_render_extent = capabilities.currentExtent;
  m_render_extent_min = capabilities.minImageExtent;
  if (m_render_extent.width == UINT32_MAX) {
    /* Window Manager is going to set the surface size based on the given size.
     * Choose something between minImageExtent and maxImageExtent. */
    int width = 0;
    int height = 0;

#ifdef WITH_GHOST_WAYLAND
    /* Wayland doesn't provide a windowing API via WSI. */
    if (m_wayland_window_info) {
      width = m_wayland_window_info->size[0];
      height = m_wayland_window_info->size[1];
    }
#endif

    if (width == 0 || height == 0) {
      width = 1280;
      height = 720;
    }

    m_render_extent.width = width;
    m_render_extent.height = height;

    if (capabilities.minImageExtent.width > m_render_extent.width) {
      m_render_extent.width = capabilities.minImageExtent.width;
    }
    if (capabilities.minImageExtent.height > m_render_extent.height) {
      m_render_extent.height = capabilities.minImageExtent.height;
    }
  }

  if (vulkan_device->use_vk_ext_swapchain_maintenance_1) {
    if (vk_surface_present_scaling_capabilities.minScaledImageExtent.width > m_render_extent.width)
    {
      m_render_extent.width = vk_surface_present_scaling_capabilities.minScaledImageExtent.width;
<<<<<<< HEAD
=======
    }
    if (vk_surface_present_scaling_capabilities.minScaledImageExtent.height >
        m_render_extent.height)
    {
      m_render_extent.height = vk_surface_present_scaling_capabilities.minScaledImageExtent.height;
    }
  }

  /* Windows/NVIDIA doesn't support creating a surface image with resolution 0,0.
   * Minimized windows have an extent of 0,0. Although it fits in the specs returned by
   * #vkGetPhysicalDeviceSurfaceCapabilitiesKHR.
   *
   * The fix is limited to NVIDIA. AMD drivers finds the swapchain to be sub-optimal and
   * asks Blender to recreate the swapchain over and over again until it gets out of memory.
   *
   * Ref #138032, #139815
   */
  if (vulkan_device->properties_12.driverID == VK_DRIVER_ID_NVIDIA_PROPRIETARY) {
    if (m_render_extent.width == 0) {
      m_render_extent.width = 1;
    }
    if (m_render_extent.height == 0) {
      m_render_extent.height = 1;
>>>>>>> 9a41dc73
    }
    if (vk_surface_present_scaling_capabilities.minScaledImageExtent.height >
        m_render_extent.height)
    {
      m_render_extent.height = vk_surface_present_scaling_capabilities.minScaledImageExtent.height;
    }
  }

  /* Windows/NVIDIA doesn't support creating a surface image with resolution 0,0.
   * Minimized windows have an extent of 0,0. Although it fits in the specs returned by
   * #vkGetPhysicalDeviceSurfaceCapabilitiesKHR.
   *
   * Ref #138032
   */
  if (m_render_extent.width == 0) {
    m_render_extent.width = 1;
  }
  if (m_render_extent.height == 0) {
    m_render_extent.height = 1;
  }

  /* Use double buffering when using FIFO. Increasing the number of images could stall when doing
   * actions that require low latency (paint cursor, UI resizing). MAILBOX prefers triple
   * buffering. */
  uint32_t image_count_requested = present_mode == VK_PRESENT_MODE_MAILBOX_KHR ? 3 : 2;
  /* NOTE: maxImageCount == 0 means no limit. */
  if (capabilities.minImageCount != 0 && image_count_requested < capabilities.minImageCount) {
    image_count_requested = capabilities.minImageCount;
  }
  if (capabilities.maxImageCount != 0 && image_count_requested > capabilities.maxImageCount) {
    image_count_requested = capabilities.maxImageCount;
  }

  VkSwapchainKHR old_swapchain = m_swapchain;

  /* First time we stretch the swapchain image as it can happen that the first frame size isn't
   * correctly reported by the initial swapchain. All subsequent creations will use one to one as
   * that can reduce resizing artifacts. */
  VkPresentScalingFlagBitsEXT vk_present_scaling = old_swapchain == VK_NULL_HANDLE ?
                                                       VK_PRESENT_SCALING_STRETCH_BIT_EXT :
                                                       VK_PRESENT_SCALING_ONE_TO_ONE_BIT_EXT;

  VkSwapchainPresentModesCreateInfoEXT vk_swapchain_present_modes = {
      VK_STRUCTURE_TYPE_SWAPCHAIN_PRESENT_MODES_CREATE_INFO_EXT, nullptr, 1, &present_mode};
  VkSwapchainPresentScalingCreateInfoEXT vk_swapchain_present_scaling = {
      VK_STRUCTURE_TYPE_SWAPCHAIN_PRESENT_SCALING_CREATE_INFO_EXT,
      &vk_swapchain_present_modes,
      vk_surface_present_scaling_capabilities.supportedPresentScaling & vk_present_scaling,
      vk_surface_present_scaling_capabilities.supportedPresentGravityX &
          VK_PRESENT_GRAVITY_MIN_BIT_EXT,
      vk_surface_present_scaling_capabilities.supportedPresentGravityY &
          VK_PRESENT_GRAVITY_MAX_BIT_EXT,
  };

  VkSwapchainCreateInfoKHR create_info = {};
  create_info.sType = VK_STRUCTURE_TYPE_SWAPCHAIN_CREATE_INFO_KHR;
  if (vulkan_device->use_vk_ext_swapchain_maintenance_1) {
    create_info.pNext = &vk_swapchain_present_scaling;
    create_info.flags = VK_SWAPCHAIN_CREATE_DEFERRED_MEMORY_ALLOCATION_BIT_EXT;
  }
  create_info.surface = m_surface;
  create_info.minImageCount = image_count_requested;
  create_info.imageFormat = m_surface_format.format;
  create_info.imageColorSpace = m_surface_format.colorSpace;
  create_info.imageExtent = m_render_extent;
  create_info.imageArrayLayers = 1;
  create_info.imageUsage = VK_IMAGE_USAGE_TRANSFER_DST_BIT;
  create_info.preTransform = VK_SURFACE_TRANSFORM_IDENTITY_BIT_KHR;
  create_info.compositeAlpha = VK_COMPOSITE_ALPHA_OPAQUE_BIT_KHR;
  create_info.presentMode = present_mode;
  create_info.clipped = VK_TRUE;
  create_info.oldSwapchain = old_swapchain;
  create_info.imageSharingMode = VK_SHARING_MODE_EXCLUSIVE;
  create_info.queueFamilyIndexCount = 0;
  create_info.pQueueFamilyIndices = nullptr;

  VkDevice device = vulkan_device->device;
  VK_CHECK(vkCreateSwapchainKHR(device, &create_info, nullptr, &m_swapchain));

  /* image_count may not be what we requested! Getter for final value. */
  uint32_t actual_image_count = 0;
  vkGetSwapchainImagesKHR(device, m_swapchain, &actual_image_count, nullptr);
  /* Some platforms require a minimum amount of render frames that is larger than we expect. When
   * that happens we should increase the number of frames in flight. We could also consider
   * splitting the frame in flight and image specific data. */
  assert(actual_image_count <= GHOST_FRAMES_IN_FLIGHT);
  GHOST_FrameDiscard &discard_pile = m_frame_data[m_render_frame].discard_pile;
  for (GHOST_SwapchainImage &swapchain_image : m_swapchain_images) {
    swapchain_image.vk_image = VK_NULL_HANDLE;
    if (!vulkan_device->use_vk_ext_swapchain_maintenance_1 &&
        swapchain_image.present_semaphore != VK_NULL_HANDLE)
    {
      discard_pile.semaphores.push_back(swapchain_image.present_semaphore);
      swapchain_image.present_semaphore = VK_NULL_HANDLE;
    }
    swapchain_image.vk_image = VK_NULL_HANDLE;
  }
  m_swapchain_images.resize(actual_image_count);
  std::vector<VkImage> swapchain_images(actual_image_count);
  vkGetSwapchainImagesKHR(device, m_swapchain, &actual_image_count, swapchain_images.data());
  for (int index = 0; index < actual_image_count; index++) {
    m_swapchain_images[index].vk_image = swapchain_images[index];
  }
  CLOG_INFO(&LOG,
            2,
            "recreating swapchain: width=%u, height=%u, format=%d, colorSpace=%d, "
            "present_mode=%d, image_count_requested=%u, image_count_acquired=%u, swapchain=%lx, "
            "old_swapchain=%lx",
            m_render_extent.width,
            m_render_extent.height,
            m_surface_format.format,
            m_surface_format.colorSpace,
            present_mode,
            image_count_requested,
            actual_image_count,
            uint64_t(m_swapchain),
            uint64_t(old_swapchain));
  /* Construct new semaphores. It can be that image_count is larger than previously. We only need
   * to fill in where the handle is `VK_NULL_HANDLE`. */
  /* Previous handles from the frame data cannot be used and should be discarded. */
  if (!vulkan_device->use_vk_ext_swapchain_maintenance_1) {
    for (GHOST_Frame &frame : m_frame_data) {
      discard_pile.semaphores.push_back(frame.acquire_semaphore);
      frame.acquire_semaphore = VK_NULL_HANDLE;
    }
  }
  if (old_swapchain) {
    discard_pile.swapchains.push_back(old_swapchain);
  }
  initializeFrameData();

  m_image_count = actual_image_count;

  return GHOST_kSuccess;
}

GHOST_TSuccess GHOST_ContextVK::destroySwapchain()
{
  assert(vulkan_device.has_value() && vulkan_device->device != VK_NULL_HANDLE);
  VkDevice device = vulkan_device->device;

  if (m_swapchain != VK_NULL_HANDLE) {
    vkDestroySwapchainKHR(device, m_swapchain, nullptr);
  }
  VK_CHECK(vkDeviceWaitIdle(device));
  for (GHOST_SwapchainImage &swapchain_image : m_swapchain_images) {
    swapchain_image.destroy(device);
  }
  m_swapchain_images.clear();
  for (GHOST_Frame &frame_data : m_frame_data) {
    frame_data.destroy(device);
  }
  m_frame_data.clear();

  return GHOST_kSuccess;
}

const char *GHOST_ContextVK::getPlatformSpecificSurfaceExtension() const
{
#ifdef _WIN32
  return VK_KHR_WIN32_SURFACE_EXTENSION_NAME;
#elif defined(__APPLE__)
  return VK_EXT_METAL_SURFACE_EXTENSION_NAME;
#else /* UNIX/Linux */
  switch (m_platform) {
#  ifdef WITH_GHOST_X11
    case GHOST_kVulkanPlatformX11:
      return VK_KHR_XLIB_SURFACE_EXTENSION_NAME;
      break;
#  endif
#  ifdef WITH_GHOST_WAYLAND
    case GHOST_kVulkanPlatformWayland:
      return VK_KHR_WAYLAND_SURFACE_EXTENSION_NAME;
      break;
#  endif
    case GHOST_kVulkanPlatformHeadless:
      break;
  }
#endif
  return nullptr;
}

GHOST_TSuccess GHOST_ContextVK::initializeDrawingContext()
{
#ifdef _WIN32
  const bool use_window_surface = (m_hwnd != nullptr);
#elif defined(__APPLE__)
  const bool use_window_surface = (m_metal_layer != nullptr);
#else /* UNIX/Linux */
  bool use_window_surface = false;
  switch (m_platform) {
#  ifdef WITH_GHOST_X11
    case GHOST_kVulkanPlatformX11:
      use_window_surface = (m_display != nullptr) && (m_window != (Window) nullptr);
      break;
#  endif
#  ifdef WITH_GHOST_WAYLAND
    case GHOST_kVulkanPlatformWayland:
      use_window_surface = (m_wayland_display != nullptr) && (m_wayland_surface != nullptr);
      break;
#  endif
    case GHOST_kVulkanPlatformHeadless:
      use_window_surface = false;
      break;
  }
#endif

  std::vector<VkExtensionProperties> extensions_available = getExtensionsAvailable();
  vector<const char *> required_device_extensions;
  vector<const char *> optional_device_extensions;
  vector<const char *> extensions_enabled;

  if (m_debug) {
    requireExtension(extensions_available, extensions_enabled, VK_EXT_DEBUG_UTILS_EXTENSION_NAME);
  }

  if (use_window_surface) {
    const char *native_surface_extension_name = getPlatformSpecificSurfaceExtension();
    requireExtension(extensions_available, extensions_enabled, VK_KHR_SURFACE_EXTENSION_NAME);
    requireExtension(extensions_available, extensions_enabled, native_surface_extension_name);
    required_device_extensions.push_back(VK_KHR_SWAPCHAIN_EXTENSION_NAME);

    /* X11 doesn't use the correct swapchain offset, flipping can squash the first frames. */
    const bool use_swapchain_maintenance1 =
#ifdef WITH_GHOST_X11
        m_platform != GHOST_kVulkanPlatformX11 &&
#endif
        contains_extension(extensions_available, VK_EXT_SURFACE_MAINTENANCE_1_EXTENSION_NAME) &&
        contains_extension(extensions_available, VK_KHR_GET_SURFACE_CAPABILITIES_2_EXTENSION_NAME);
    if (use_swapchain_maintenance1) {
      requireExtension(
          extensions_available, extensions_enabled, VK_EXT_SURFACE_MAINTENANCE_1_EXTENSION_NAME);
      requireExtension(extensions_available,
                       extensions_enabled,
                       VK_KHR_GET_SURFACE_CAPABILITIES_2_EXTENSION_NAME);
      optional_device_extensions.push_back(VK_EXT_SWAPCHAIN_MAINTENANCE_1_EXTENSION_NAME);
    }
  }

  /* External memory extensions. */
#ifdef _WIN32
  optional_device_extensions.push_back(VK_KHR_EXTERNAL_MEMORY_WIN32_EXTENSION_NAME);
#elif not defined(__APPLE__)
  optional_device_extensions.push_back(VK_KHR_EXTERNAL_MEMORY_FD_EXTENSION_NAME);
#endif

#ifdef __APPLE__
  optional_device_extensions.push_back(VK_EXT_PROVOKING_VERTEX_EXTENSION_NAME);
#else
  required_device_extensions.push_back(VK_EXT_PROVOKING_VERTEX_EXTENSION_NAME);
#endif
  optional_device_extensions.push_back(VK_KHR_DYNAMIC_RENDERING_EXTENSION_NAME);
  optional_device_extensions.push_back(VK_KHR_DYNAMIC_RENDERING_LOCAL_READ_EXTENSION_NAME);
  optional_device_extensions.push_back(VK_EXT_DYNAMIC_RENDERING_UNUSED_ATTACHMENTS_EXTENSION_NAME);
  optional_device_extensions.push_back(VK_EXT_SHADER_STENCIL_EXPORT_EXTENSION_NAME);
  optional_device_extensions.push_back(VK_KHR_MAINTENANCE_4_EXTENSION_NAME);
  optional_device_extensions.push_back(VK_KHR_FRAGMENT_SHADER_BARYCENTRIC_EXTENSION_NAME);
  optional_device_extensions.push_back(VK_EXT_ROBUSTNESS_2_EXTENSION_NAME);
<<<<<<< HEAD
=======
  optional_device_extensions.push_back(VK_KHR_SYNCHRONIZATION_2_EXTENSION_NAME);
  optional_device_extensions.push_back(VK_EXT_DESCRIPTOR_BUFFER_EXTENSION_NAME);
>>>>>>> 9a41dc73

  VkInstance instance = VK_NULL_HANDLE;
  if (!vulkan_device.has_value()) {

    VkApplicationInfo app_info = {};
    app_info.sType = VK_STRUCTURE_TYPE_APPLICATION_INFO;
    app_info.pApplicationName = "Blender";
    app_info.applicationVersion = VK_MAKE_VERSION(1, 0, 0);
    app_info.pEngineName = "Blender";
    app_info.engineVersion = VK_MAKE_VERSION(1, 0, 0);
    app_info.apiVersion = VK_MAKE_VERSION(m_context_major_version, m_context_minor_version, 0);

    /* Create Instance */
    VkInstanceCreateInfo create_info = {};
    create_info.sType = VK_STRUCTURE_TYPE_INSTANCE_CREATE_INFO;
    create_info.pApplicationInfo = &app_info;
    create_info.enabledExtensionCount = uint32_t(extensions_enabled.size());
    create_info.ppEnabledExtensionNames = extensions_enabled.data();

#ifdef __APPLE__
    create_info.flags |= VK_INSTANCE_CREATE_ENUMERATE_PORTABILITY_BIT_KHR;
#endif

    VK_CHECK(vkCreateInstance(&create_info, nullptr, &instance));
  }
  else {
    instance = vulkan_device->instance;
  }

  if (use_window_surface) {
#ifdef _WIN32
    VkWin32SurfaceCreateInfoKHR surface_create_info = {};
    surface_create_info.sType = VK_STRUCTURE_TYPE_WIN32_SURFACE_CREATE_INFO_KHR;
    surface_create_info.hinstance = GetModuleHandle(nullptr);
    surface_create_info.hwnd = m_hwnd;
    VK_CHECK(vkCreateWin32SurfaceKHR(instance, &surface_create_info, nullptr, &m_surface));
#elif defined(__APPLE__)
    VkMetalSurfaceCreateInfoEXT info = {};
    info.sType = VK_STRUCTURE_TYPE_METAL_SURFACE_CREATE_INFO_EXT;
    info.pNext = nullptr;
    info.flags = 0;
    info.pLayer = m_metal_layer;
    VK_CHECK(vkCreateMetalSurfaceEXT(instance, &info, nullptr, &m_surface));
#else
    switch (m_platform) {
#  ifdef WITH_GHOST_X11
      case GHOST_kVulkanPlatformX11: {
        VkXlibSurfaceCreateInfoKHR surface_create_info = {};
        surface_create_info.sType = VK_STRUCTURE_TYPE_XLIB_SURFACE_CREATE_INFO_KHR;
        surface_create_info.dpy = m_display;
        surface_create_info.window = m_window;
        VK_CHECK(vkCreateXlibSurfaceKHR(instance, &surface_create_info, nullptr, &m_surface));
        break;
      }
#  endif
#  ifdef WITH_GHOST_WAYLAND
      case GHOST_kVulkanPlatformWayland: {
        VkWaylandSurfaceCreateInfoKHR surface_create_info = {};
        surface_create_info.sType = VK_STRUCTURE_TYPE_WAYLAND_SURFACE_CREATE_INFO_KHR;
        surface_create_info.display = m_wayland_display;
        surface_create_info.surface = m_wayland_surface;
        VK_CHECK(vkCreateWaylandSurfaceKHR(instance, &surface_create_info, nullptr, &m_surface));
        break;
      }
#  endif
      case GHOST_kVulkanPlatformHeadless: {
        m_surface = VK_NULL_HANDLE;
        break;
      }
    }

#endif
  }

  if (!ensure_vulkan_device(instance, m_surface, m_preferred_device, required_device_extensions)) {
    return GHOST_kFailure;
  }

  vulkan_device->users++;
  vulkan_device->ensure_device(required_device_extensions, optional_device_extensions);

  vkGetDeviceQueue(
      vulkan_device->device, vulkan_device->generic_queue_family, 0, &m_graphic_queue);

  if (use_window_surface) {
    vkGetDeviceQueue(
        vulkan_device->device, vulkan_device->generic_queue_family, 0, &m_present_queue);
    recreateSwapchain();
  }

  active_context_ = this;
  return GHOST_kSuccess;
}

GHOST_TSuccess GHOST_ContextVK::releaseNativeHandles()
{
  return GHOST_kSuccess;
}<|MERGE_RESOLUTION|>--- conflicted
+++ resolved
@@ -116,11 +116,7 @@
 };
 
 /* -------------------------------------------------------------------- */
-<<<<<<< HEAD
-/** \name Swapchain resources
-=======
 /** \name Swap-chain resources
->>>>>>> 9a41dc73
  * \{ */
 
 void GHOST_SwapchainImage::destroy(VkDevice vk_device)
@@ -985,8 +981,6 @@
     if (vk_surface_present_scaling_capabilities.minScaledImageExtent.width > m_render_extent.width)
     {
       m_render_extent.width = vk_surface_present_scaling_capabilities.minScaledImageExtent.width;
-<<<<<<< HEAD
-=======
     }
     if (vk_surface_present_scaling_capabilities.minScaledImageExtent.height >
         m_render_extent.height)
@@ -1010,26 +1004,7 @@
     }
     if (m_render_extent.height == 0) {
       m_render_extent.height = 1;
->>>>>>> 9a41dc73
-    }
-    if (vk_surface_present_scaling_capabilities.minScaledImageExtent.height >
-        m_render_extent.height)
-    {
-      m_render_extent.height = vk_surface_present_scaling_capabilities.minScaledImageExtent.height;
-    }
-  }
-
-  /* Windows/NVIDIA doesn't support creating a surface image with resolution 0,0.
-   * Minimized windows have an extent of 0,0. Although it fits in the specs returned by
-   * #vkGetPhysicalDeviceSurfaceCapabilitiesKHR.
-   *
-   * Ref #138032
-   */
-  if (m_render_extent.width == 0) {
-    m_render_extent.width = 1;
-  }
-  if (m_render_extent.height == 0) {
-    m_render_extent.height = 1;
+    }
   }
 
   /* Use double buffering when using FIFO. Increasing the number of images could stall when doing
@@ -1269,11 +1244,8 @@
   optional_device_extensions.push_back(VK_KHR_MAINTENANCE_4_EXTENSION_NAME);
   optional_device_extensions.push_back(VK_KHR_FRAGMENT_SHADER_BARYCENTRIC_EXTENSION_NAME);
   optional_device_extensions.push_back(VK_EXT_ROBUSTNESS_2_EXTENSION_NAME);
-<<<<<<< HEAD
-=======
   optional_device_extensions.push_back(VK_KHR_SYNCHRONIZATION_2_EXTENSION_NAME);
   optional_device_extensions.push_back(VK_EXT_DESCRIPTOR_BUFFER_EXTENSION_NAME);
->>>>>>> 9a41dc73
 
   VkInstance instance = VK_NULL_HANDLE;
   if (!vulkan_device.has_value()) {
