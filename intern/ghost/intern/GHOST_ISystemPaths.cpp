<<<<<<< HEAD
/**
 * $Id: GHOST_ISystemPaths.cpp 34106 2011-01-05 19:19:49Z gsrb3d $
=======
/*
 * $Id$
>>>>>>> 47339413
 * ***** BEGIN GPL LICENSE BLOCK *****
 *
 * This program is free software; you can redistribute it and/or
 * modify it under the terms of the GNU General Public License
 * as published by the Free Software Foundation; either version 2
 * of the License, or (at your option) any later version.
 *
 * This program is distributed in the hope that it will be useful,
 * but WITHOUT ANY WARRANTY; without even the implied warranty of
 * MERCHANTABILITY or FITNESS FOR A PARTICULAR PURPOSE.  See the
 * GNU General Public License for more details.
 *
 * You should have received a copy of the GNU General Public License
 * along with this program; if not, write to the Free Software Foundation,
 * Inc., 51 Franklin Street, Fifth Floor, Boston, MA 02110-1301, USA.
 *
 * The Original Code is Copyright (C) 2001-2002 by NaN Holding BV.
 * All rights reserved.
 *
 * The Original Code is: all of this file.
 *
 * Contributor(s): none yet.
 *
 * ***** END GPL LICENSE BLOCK *****
 */

/** \file ghost/intern/GHOST_ISystemPaths.cpp
 *  \ingroup GHOST
 */


/**

 * $Id: GHOST_ISystemPaths.cpp 34106 2011-01-05 19:19:49Z gsrb3d $
 * Copyright (C) 2001 NaN Technologies B.V.
 * @author	Maarten Gribnau
 * @date	May 7, 2001
 */

#include "GHOST_ISystemPaths.h"

#ifdef WIN32
#	include "GHOST_SystemPathsWin32.h"
#else
#	ifdef __APPLE__
#		ifdef GHOST_COCOA
#			include "GHOST_SystemPathsCocoa.h"
#		else
#			include "GHOST_SystemPathsCarbon.h"
#		endif
#	else
#		include "GHOST_SystemPathsX11.h"
#	endif
#endif


GHOST_ISystemPaths* GHOST_ISystemPaths::m_systemPaths = 0;


GHOST_TSuccess GHOST_ISystemPaths::create()
{
	GHOST_TSuccess success;
	if (!m_systemPaths) {
#ifdef WIN32
		m_systemPaths = new GHOST_SystemPathsWin32 ();
#else
#	ifdef __APPLE__
#		ifdef GHOST_COCOA
			m_systemPaths = new GHOST_SystemPathsCocoa ();
#		else
			m_systemPaths = new GHOST_SystemPathsarbon ();
#		endif
#	else 
		m_systemPaths = new GHOST_SystemPathsX11 ();
#	endif
#endif 
		success = m_systemPaths != 0 ? GHOST_kSuccess : GHOST_kFailure;
	}
	else {
		success = GHOST_kFailure;
	}
	return success;
}

GHOST_TSuccess GHOST_ISystemPaths::dispose()
{
	GHOST_TSuccess success = GHOST_kSuccess;
	if (m_systemPaths) {
		delete m_systemPaths;
		m_systemPaths = 0;
	}
	else {
		success = GHOST_kFailure;
	}
	return success;
}

GHOST_ISystemPaths* GHOST_ISystemPaths::get()
{
	if (!m_systemPaths) {
		create();
	}
	return m_systemPaths;
}


<|MERGE_RESOLUTION|>--- conflicted
+++ resolved
@@ -1,10 +1,5 @@
-<<<<<<< HEAD
-/**
- * $Id: GHOST_ISystemPaths.cpp 34106 2011-01-05 19:19:49Z gsrb3d $
-=======
 /*
  * $Id$
->>>>>>> 47339413
  * ***** BEGIN GPL LICENSE BLOCK *****
  *
  * This program is free software; you can redistribute it and/or
@@ -38,7 +33,7 @@
 
 /**
 
- * $Id: GHOST_ISystemPaths.cpp 34106 2011-01-05 19:19:49Z gsrb3d $
+ * $Id$
  * Copyright (C) 2001 NaN Technologies B.V.
  * @author	Maarten Gribnau
  * @date	May 7, 2001
