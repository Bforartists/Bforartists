/*
 * ***** BEGIN GPL LICENSE BLOCK *****
 *
 * This program is free software; you can redistribute it and/or
 * modify it under the terms of the GNU General Public License
 * as published by the Free Software Foundation; either version 2
 * of the License, or (at your option) any later version.
 *
 * This program is distributed in the hope that it will be useful,
 * but WITHOUT ANY WARRANTY; without even the implied warranty of
 * MERCHANTABILITY or FITNESS FOR A PARTICULAR PURPOSE.  See the
 * GNU General Public License for more details.
 *
 * You should have received a copy of the GNU General Public License
 * along with this program; if not, write to the Free Software Foundation,
 * Inc., 51 Franklin Street, Fifth Floor, Boston, MA 02110-1301, USA.
 *
 * The Original Code is Copyright (C) 2013 Blender Foundation.
 * All rights reserved.
 *
 * The Original Code is: all of this file.
 *
 * Contributor(s): Jason Wilkins
 *
 * ***** END GPL LICENSE BLOCK *****
 */

/** \file ghost/intern/GHOST_ContextWGL.cpp
 *  \ingroup GHOST
 *
 * Definition of GHOST_ContextWGL class.
 */

#include "GHOST_ContextWGL.h"

#include <tchar.h>

#include <cstdio>
#include <cassert>
#include <vector>


HGLRC GHOST_ContextWGL::s_sharedHGLRC = NULL;
int   GHOST_ContextWGL::s_sharedCount = 0;

/* Some third-generation Intel video-cards are constantly bring problems */
static bool is_crappy_intel_card()
{
	return strstr((const char *)glGetString(GL_VENDOR), "Intel") != NULL;
}


GHOST_ContextWGL::GHOST_ContextWGL(
        bool stereoVisual,
        bool alphaBackground,
        GHOST_TUns16 numOfAASamples,
        HWND hWnd,
        HDC hDC,
        int contextProfileMask,
        int contextMajorVersion,
        int contextMinorVersion,
        int contextFlags,
        int contextResetNotificationStrategy)
    : GHOST_Context(stereoVisual, numOfAASamples),
      m_hWnd(hWnd),
      m_hDC(hDC),
      m_contextProfileMask(contextProfileMask),
      m_contextMajorVersion(contextMajorVersion),
      m_contextMinorVersion(contextMinorVersion),
      m_contextFlags(contextFlags),
      m_alphaBackground(alphaBackground),
      m_contextResetNotificationStrategy(contextResetNotificationStrategy),
      m_hGLRC(NULL)
#ifndef NDEBUG
      ,
      m_dummyVendor(NULL),
      m_dummyRenderer(NULL),
      m_dummyVersion(NULL)
#endif
{
	assert(m_hDC != NULL);
}


GHOST_ContextWGL::~GHOST_ContextWGL()
{
	if (m_hGLRC != NULL) {
		if (m_hGLRC == ::wglGetCurrentContext())
			WIN32_CHK(::wglMakeCurrent(NULL, NULL));

		if (m_hGLRC != s_sharedHGLRC || s_sharedCount == 1) {
			assert(s_sharedCount > 0);

			s_sharedCount--;

			if (s_sharedCount == 0)
				s_sharedHGLRC = NULL;

			WIN32_CHK(::wglDeleteContext(m_hGLRC));
		}
	}

#ifndef NDEBUG
	if (m_dummyRenderer) {
		free((void*)m_dummyRenderer);
		free((void*)m_dummyVendor);
		free((void*)m_dummyVersion);
	}
#endif
}


GHOST_TSuccess GHOST_ContextWGL::swapBuffers()
{
	return WIN32_CHK(::SwapBuffers(m_hDC)) ? GHOST_kSuccess : GHOST_kFailure;
}


GHOST_TSuccess GHOST_ContextWGL::setSwapInterval(int interval)
{
	if (WGLEW_EXT_swap_control)
		return WIN32_CHK(::wglSwapIntervalEXT(interval)) == TRUE ? GHOST_kSuccess : GHOST_kFailure;
	else
		return GHOST_kFailure;
}


GHOST_TSuccess GHOST_ContextWGL::getSwapInterval(int &intervalOut)
{
	if (WGLEW_EXT_swap_control) {
		intervalOut = ::wglGetSwapIntervalEXT();
		return GHOST_kSuccess;
	}
	else {
		return GHOST_kFailure;
	}
}


GHOST_TSuccess GHOST_ContextWGL::activateDrawingContext()
{
	if (WIN32_CHK(::wglMakeCurrent(m_hDC, m_hGLRC))) {
		return GHOST_kSuccess;
	}
	else {
		return GHOST_kFailure;
	}
}


GHOST_TSuccess GHOST_ContextWGL::releaseDrawingContext()
{
	if (WIN32_CHK(::wglMakeCurrent(NULL, NULL))) {
		return GHOST_kSuccess;
	}
	else {
		return GHOST_kFailure;
	}
}

/* Ron Fosner's code for weighting pixel formats and forcing software.
 * See http://www.opengl.org/resources/faq/technical/weight.cpp
 */
static int weight_pixel_format(PIXELFORMATDESCRIPTOR &pfd, PIXELFORMATDESCRIPTOR &preferredPFD)
{
	int weight = 0;

	/* assume desktop color depth is 32 bits per pixel */

	/* cull unusable pixel formats */
	/* if no formats can be found, can we determine why it was rejected? */
	if (!(pfd.dwFlags & PFD_SUPPORT_OPENGL)  ||
	    !(pfd.dwFlags & PFD_DRAW_TO_WINDOW)  ||
	    !(pfd.dwFlags & PFD_DOUBLEBUFFER)    || /* Blender _needs_ this */
	    !(pfd.iPixelType == PFD_TYPE_RGBA)   ||
	     (pfd.cDepthBits < 16)               ||
	     (pfd.cColorBits > 32)               || /* 64 bit formats disable aero */
	     (pfd.dwFlags & PFD_GENERIC_FORMAT))    /* no software renderers */
	{
		return 0;
	}

	weight = 1;  /* it's usable */

	/* the bigger the depth buffer the better */
	/* give no weight to a 16-bit depth buffer, because those are crap */
	weight += pfd.cDepthBits - 16;

	weight += pfd.cColorBits -  8;

	if (preferredPFD.cAlphaBits > 0 && pfd.cAlphaBits > 0)
		weight++;
#ifdef WIN32_COMPOSITING
	if ((preferredPFD.dwFlags & PFD_SUPPORT_COMPOSITION) && (pfd.dwFlags & PFD_SUPPORT_COMPOSITION))
		weight++;
#endif
#ifdef GHOST_OPENGL_STENCIL
	if (pfd.cStencilBits >= 8)
		weight++;
#endif

	return weight;
}


/*
 * A modification of Ron Fosner's replacement for ChoosePixelFormat
 * returns 0 on error, else returns the pixel format number to be used
 */
static int choose_pixel_format_legacy(HDC hDC, PIXELFORMATDESCRIPTOR &preferredPFD)
{
	int iPixelFormat = 0;
	int weight = 0;

	int iStereoPixelFormat = 0;
	int stereoWeight = 0;

	/* choose a pixel format using the useless Windows function in case we come up empty handed */
	int iLastResortPixelFormat = ::ChoosePixelFormat(hDC, &preferredPFD);

	WIN32_CHK(iLastResortPixelFormat != 0);

	int lastPFD = ::DescribePixelFormat(hDC, 1, sizeof(PIXELFORMATDESCRIPTOR), NULL);

	WIN32_CHK(lastPFD != 0);

	for (int i = 1; i <= lastPFD; i++) {
		PIXELFORMATDESCRIPTOR pfd;
		int check = ::DescribePixelFormat(hDC, i, sizeof(PIXELFORMATDESCRIPTOR), &pfd);

		WIN32_CHK(check == lastPFD);

		int w = weight_pixel_format(pfd, preferredPFD);

		if (w > weight) {
			weight = w;
			iPixelFormat = i;
		}

		if (w > stereoWeight && (preferredPFD.dwFlags & pfd.dwFlags & PFD_STEREO)) {
			stereoWeight = w;
			iStereoPixelFormat = i;
		}
	}

	/* choose any available stereo format over a non-stereo format */
	if (iStereoPixelFormat != 0)
		iPixelFormat = iStereoPixelFormat;

	if (iPixelFormat == 0) {
		fprintf(stderr, "Warning! Using result of ChoosePixelFormat.\n");
		iPixelFormat = iLastResortPixelFormat;
	}

	return iPixelFormat;
}


/*
 * Clone a window for the purpose of creating a temporary context to initialize WGL extensions.
 * There is no generic way to clone the lpParam parameter, so the caller is responsible for cloning it themselves.
 */

static HWND clone_window(HWND hWnd, LPVOID lpParam)
{
	int count;

	SetLastError(NO_ERROR);

	DWORD dwExStyle = GetWindowLong(hWnd, GWL_EXSTYLE);
	WIN32_CHK(GetLastError() == NO_ERROR);

	WCHAR lpClassName[100] = L"";
	count = GetClassNameW(hWnd, lpClassName, sizeof(lpClassName));
	WIN32_CHK(count != 0);

	WCHAR lpWindowName[100] = L"";
	count = GetWindowTextW(hWnd, lpWindowName, sizeof(lpWindowName));
	WIN32_CHK(count != 0);

	DWORD dwStyle = GetWindowLong(hWnd, GWL_STYLE);
	WIN32_CHK(GetLastError() == NO_ERROR);

	RECT rect;
	GetWindowRect(hWnd, &rect);
	WIN32_CHK(GetLastError() == NO_ERROR);

	HWND hWndParent = (HWND)GetWindowLongPtr(hWnd, GWLP_HWNDPARENT);
	WIN32_CHK(GetLastError() == NO_ERROR);

	HMENU hMenu = GetMenu(hWnd);
	WIN32_CHK(GetLastError() == NO_ERROR);

	HINSTANCE hInstance = (HINSTANCE)GetWindowLongPtr(hWnd, GWLP_HINSTANCE);
	WIN32_CHK(GetLastError() == NO_ERROR);

	HWND hwndCloned = CreateWindowExW(
	        dwExStyle,
	        lpClassName,
	        lpWindowName,
	        dwStyle,
	        rect.left,
	        rect.top,
	        rect.right - rect.left,
	        rect.bottom - rect.top,
	        hWndParent,
	        hMenu,
	        hInstance,
	        lpParam);

	WIN32_CHK(hwndCloned != NULL);

	return hwndCloned;
}


void GHOST_ContextWGL::initContextWGLEW(PIXELFORMATDESCRIPTOR &preferredPFD)
{
	HWND  dummyHWND  = NULL;

	HDC   dummyHDC   = NULL;
	HGLRC dummyHGLRC = NULL;

	HDC   prevHDC;
	HGLRC prevHGLRC;

	int iPixelFormat;

	SetLastError(NO_ERROR);

	prevHDC = ::wglGetCurrentDC();
	WIN32_CHK(GetLastError() == NO_ERROR);

	prevHGLRC = ::wglGetCurrentContext();
	WIN32_CHK(GetLastError() == NO_ERROR);

	iPixelFormat = choose_pixel_format_legacy(m_hDC, preferredPFD);

	if (iPixelFormat == 0)
		goto finalize;

	PIXELFORMATDESCRIPTOR chosenPFD;
	if (!WIN32_CHK(::DescribePixelFormat(m_hDC, iPixelFormat, sizeof(PIXELFORMATDESCRIPTOR), &chosenPFD)))
		goto finalize;

	if (m_hWnd) {
		dummyHWND = clone_window(m_hWnd, NULL);

		if (dummyHWND == NULL)
			goto finalize;

		dummyHDC = GetDC(dummyHWND);
	}

	if (!WIN32_CHK(dummyHDC != NULL))
		goto finalize;

	if (!WIN32_CHK(::SetPixelFormat(dummyHDC, iPixelFormat, &chosenPFD)))
		goto finalize;

	dummyHGLRC = ::wglCreateContext(dummyHDC);

	if (!WIN32_CHK(dummyHGLRC != NULL))
		goto finalize;

	if (!WIN32_CHK(::wglMakeCurrent(dummyHDC, dummyHGLRC)))
		goto finalize;

	if (GLEW_CHK(glewInit()) != GLEW_OK)
		fprintf(stderr, "Warning! Dummy GLEW/WGLEW failed to initialize properly.\n");

	// the following are not technially WGLEW, but they also require a context to work

#ifndef NDEBUG
	free((void*)m_dummyRenderer);
	free((void*)m_dummyVendor);
	free((void*)m_dummyVersion);

	m_dummyRenderer = _strdup(reinterpret_cast<const char *>(glGetString(GL_RENDERER)));
	m_dummyVendor   = _strdup(reinterpret_cast<const char *>(glGetString(GL_VENDOR)));
	m_dummyVersion  = _strdup(reinterpret_cast<const char *>(glGetString(GL_VERSION)));
#endif

finalize:
	WIN32_CHK(::wglMakeCurrent(prevHDC, prevHGLRC));

	if (dummyHGLRC != NULL)
		WIN32_CHK(::wglDeleteContext(dummyHGLRC));

	if (dummyHWND != NULL) {
		if (dummyHDC != NULL)
			WIN32_CHK(::ReleaseDC(dummyHWND, dummyHDC));

		WIN32_CHK(::DestroyWindow(dummyHWND));
	}
}


static void makeAttribList(
        std::vector<int>& out,
        bool stereoVisual,
        int numOfAASamples,
        bool needAlpha,
        bool needStencil,
        bool sRGB)
{
	out.clear();
	out.reserve(30);

	out.push_back(WGL_SUPPORT_OPENGL_ARB);
	out.push_back(GL_TRUE);

	out.push_back(WGL_DRAW_TO_WINDOW_ARB);
	out.push_back(GL_TRUE);

	out.push_back(WGL_DOUBLE_BUFFER_ARB);
	out.push_back(GL_TRUE);

	out.push_back(WGL_ACCELERATION_ARB);
	out.push_back(WGL_FULL_ACCELERATION_ARB);

	if (stereoVisual) {
		out.push_back(WGL_STEREO_ARB);
		out.push_back(GL_TRUE);
	}

	out.push_back(WGL_PIXEL_TYPE_ARB);
	out.push_back(WGL_TYPE_RGBA_ARB);

	out.push_back(WGL_COLOR_BITS_ARB);
	out.push_back(24);

	out.push_back(WGL_DEPTH_BITS_ARB);
	out.push_back(24);

	if (needAlpha) {
		out.push_back(WGL_ALPHA_BITS_ARB);
		out.push_back(8);
	}

	if (needStencil) {
		out.push_back(WGL_STENCIL_BITS_ARB);
		out.push_back(8);
	}

	if (numOfAASamples > 0) {
		out.push_back(WGL_SAMPLES_ARB);
		out.push_back(numOfAASamples);

		out.push_back(WGL_SAMPLE_BUFFERS_ARB);
		out.push_back(GL_TRUE);
	}

	if (sRGB) {
		out.push_back(WGL_FRAMEBUFFER_SRGB_CAPABLE_ARB);
		out.push_back(GL_TRUE);
	}

	out.push_back(0);
}


int GHOST_ContextWGL::_choose_pixel_format_arb_1(
        bool stereoVisual,
        int numOfAASamples,
        bool needAlpha,
        bool needStencil,
        bool sRGB)
{
	std::vector<int> iAttributes;

#define _MAX_PIXEL_FORMATS 32

	int iPixelFormat = 0;
	int iPixelFormats[_MAX_PIXEL_FORMATS];

	int samples;

	// guard against some insanely high number of samples
	if (numOfAASamples > 64) {
		fprintf(stderr, "Warning! Clamping number of samples to 64.\n");
		samples = 64;
	}
	else {
		samples = numOfAASamples;
	}

	// request a format with as many samples as possible, but not more than requested
	while (samples >= 0) {
		makeAttribList(
		        iAttributes,
		        stereoVisual,
		        samples,
		        needAlpha,
		        needStencil,
		        sRGB);

		UINT nNumFormats;
		WIN32_CHK(wglChoosePixelFormatARB(m_hDC, &(iAttributes[0]), NULL, _MAX_PIXEL_FORMATS, iPixelFormats, &nNumFormats));

#ifdef WIN32_COMPOSITING
		if (needAlpha && nNumFormats) {
			// scan through all pixel format to make sure one supports compositing
			PIXELFORMATDESCRIPTOR pfd;
			int i;

			for (i = 0; i < nNumFormats; i++) {
				if (DescribePixelFormat(m_hDC, iPixelFormats[i], sizeof(PIXELFORMATDESCRIPTOR), &pfd)) {
					if (pfd.dwFlags & PFD_SUPPORT_COMPOSITION) {
						iPixelFormat = iPixelFormats[i];
						break;
					}
				}
			}
			if (i == nNumFormats) {
				fprintf(stderr,
						"Warning! Unable to find a pixel format with compositing capability.\n");
				iPixelFormat = iPixelFormats[0];
			}
		}
		else
#endif
			iPixelFormat = iPixelFormats[0];
		/* total number of formats that match (regardless of size of iPixelFormat array)
		 * see: WGL_ARB_pixel_format extension spec */
		if (nNumFormats > 0)
			break;

		/* if not reset, then the state of iPixelFormat is undefined after call to wglChoosePixelFormatARB
		 * see: WGL_ARB_pixel_format extension spec */
		iPixelFormat = 0;

		samples--;
	}

	// check how many samples were actually gotten
	if (iPixelFormat != 0) {
		int iQuery[] = { WGL_SAMPLES_ARB };
		int actualSamples, alphaBits;
		wglGetPixelFormatAttribivARB(m_hDC, iPixelFormat, 0, 1, iQuery, &actualSamples);

		if (actualSamples != numOfAASamples) {
			fprintf(stderr,
			        "Warning! Unable to find a multisample pixel format that supports exactly %d samples. "
			        "Substituting one that uses %d samples.\n",
			        numOfAASamples, actualSamples);
		}
		if (needAlpha) {
			iQuery[0] = WGL_ALPHA_BITS_ARB;
			wglGetPixelFormatAttribivARB(m_hDC, iPixelFormat, 0, 1, iQuery, &alphaBits);
			if (alphaBits == 0) {
				fprintf(stderr,
						"Warning! Unable to find a frame buffer with alpha channel.\n");
			}
		}
	}
	return iPixelFormat;
}


int GHOST_ContextWGL::choose_pixel_format_arb(
        bool stereoVisual,
        int numOfAASamples,
        bool needAlpha,
        bool needStencil,
        bool sRGB)
{
	int iPixelFormat;

	iPixelFormat = _choose_pixel_format_arb_1(
	        stereoVisual,
	        numOfAASamples,
	        needAlpha,
	        needStencil,
	        sRGB);

	if (iPixelFormat == 0 && stereoVisual) {
		fprintf(stderr, "Warning! Unable to find a stereo pixel format.\n");

		iPixelFormat = _choose_pixel_format_arb_1(
		        false,
		        numOfAASamples,
		        needAlpha,
		        needStencil,
		        sRGB);

		m_stereoVisual = false;  // set context property to actual value
	}

	return iPixelFormat;
}


int GHOST_ContextWGL::choose_pixel_format(
        bool stereoVisual,
        int  numOfAASamples,
        bool needAlpha,
        bool needStencil,
        bool sRGB)
{
	PIXELFORMATDESCRIPTOR preferredPFD = {
		sizeof(PIXELFORMATDESCRIPTOR),   /* size */
		1,                               /* version */
		(DWORD) (
		PFD_SUPPORT_OPENGL |
		PFD_DRAW_TO_WINDOW |
		PFD_DOUBLEBUFFER   |             /* support double-buffering */
		(stereoVisual ? PFD_STEREO : 0) |/* support stereo */
		(
#ifdef WIN32_COMPOSITING
		needAlpha ? PFD_SUPPORT_COMPOSITION :	 /* support composition for transparent background */
#endif
		0
		)),
		PFD_TYPE_RGBA,                   /* color type */
		(BYTE) (needAlpha ? 32 : 24),           /* preferred color depth */
		0, 0, 0, 0, 0, 0,                /* color bits (ignored) */
		(BYTE) (needAlpha ? 8 : 0),               /* alpha buffer */
		0,                               /* alpha shift (ignored) */
		0,                               /* no accumulation buffer */
		0, 0, 0, 0,                      /* accum bits (ignored) */
		24,                              /* depth buffer */
		(BYTE) (needStencil ? 8 : 0),             /* stencil buffer */
		0,                               /* no auxiliary buffers */
		PFD_MAIN_PLANE,                  /* main layer */
		0,                               /* reserved */
		0, 0, 0                          /* layer, visible, and damage masks (ignored) */
	};

	initContextWGLEW(preferredPFD);

	if (numOfAASamples > 0 && !WGLEW_ARB_multisample) {
		fprintf(stderr, "Warning! Unable to request a multisample framebuffer.\n");
		numOfAASamples = 0;
	}

	if (sRGB && !(WGLEW_ARB_framebuffer_sRGB || WGLEW_EXT_framebuffer_sRGB)) {
		fprintf(stderr, "Warning! Unable to request an sRGB framebuffer.\n");
		sRGB = false;
	}

	int iPixelFormat = 0;

	if (WGLEW_ARB_pixel_format)
		iPixelFormat = choose_pixel_format_arb(stereoVisual, numOfAASamples, needAlpha, needStencil, sRGB);

	if (iPixelFormat == 0)
		iPixelFormat = choose_pixel_format_legacy(m_hDC, preferredPFD);

	return iPixelFormat;
}


#ifndef NDEBUG
static void reportContextString(const char *name, const char *dummy, const char *context)
{
	fprintf(stderr, "%s: %s\n", name, context);

	if (dummy && strcmp(dummy, context) != 0)
		fprintf(stderr, "Warning! Dummy %s: %s\n", name, dummy);
}
#endif


GHOST_TSuccess GHOST_ContextWGL::initializeDrawingContext()
{
	SetLastError(NO_ERROR);

	HGLRC prevHGLRC = ::wglGetCurrentContext();
	WIN32_CHK(GetLastError() == NO_ERROR);

	HDC prevHDC = ::wglGetCurrentDC();
	WIN32_CHK(GetLastError() == NO_ERROR);

	if (!WGLEW_ARB_create_context || ::GetPixelFormat(m_hDC) == 0) {
		const bool needAlpha = m_alphaBackground;

#ifdef GHOST_OPENGL_STENCIL
		const bool needStencil = true;
#else
		const bool needStencil = false;
#endif

#ifdef GHOST_OPENGL_SRGB
		const bool sRGB = true;
#else
		const bool sRGB = false;
#endif
		int iPixelFormat;
		int lastPFD;

		PIXELFORMATDESCRIPTOR chosenPFD;

		iPixelFormat = choose_pixel_format(m_stereoVisual, m_numOfAASamples, needAlpha, needStencil, sRGB);

		if (iPixelFormat == 0) {
			goto error;
		}

		lastPFD = ::DescribePixelFormat(m_hDC, iPixelFormat, sizeof(PIXELFORMATDESCRIPTOR), &chosenPFD);

		if (!WIN32_CHK(lastPFD != 0)) {
			goto error;
		}

		if (needAlpha && chosenPFD.cAlphaBits == 0)
			fprintf(stderr, "Warning! Unable to find a pixel format with an alpha channel.\n");

		if (needStencil && chosenPFD.cStencilBits == 0)
			fprintf(stderr, "Warning! Unable to find a pixel format with a stencil buffer.\n");

		if (!WIN32_CHK(::SetPixelFormat(m_hDC, iPixelFormat, &chosenPFD))) {
			goto error;
		}
	}

	if (WGLEW_ARB_create_context) {
		int profileBitCore   = m_contextProfileMask & WGL_CONTEXT_CORE_PROFILE_BIT_ARB;
		int profileBitCompat = m_contextProfileMask & WGL_CONTEXT_COMPATIBILITY_PROFILE_BIT_ARB;

#ifdef WITH_GLEW_ES
		int profileBitES     = m_contextProfileMask & WGL_CONTEXT_ES_PROFILE_BIT_EXT;
#endif

		if (!WGLEW_ARB_create_context_profile && profileBitCore)
			fprintf(stderr, "Warning! OpenGL core profile not available.\n");

		if (!WGLEW_ARB_create_context_profile && profileBitCompat)
			fprintf(stderr, "Warning! OpenGL compatibility profile not available.\n");

#ifdef WITH_GLEW_ES
		if (!WGLEW_EXT_create_context_es_profile && profileBitES && m_contextMajorVersion == 1)
			fprintf(stderr, "Warning! OpenGL ES profile not available.\n");

		if (!WGLEW_EXT_create_context_es2_profile && profileBitES && m_contextMajorVersion == 2)
			fprintf(stderr, "Warning! OpenGL ES2 profile not available.\n");
#endif

		int profileMask = 0;

		if (WGLEW_ARB_create_context_profile && profileBitCore)
			profileMask |= profileBitCore;

		if (WGLEW_ARB_create_context_profile && profileBitCompat)
			profileMask |= profileBitCompat;

#ifdef WITH_GLEW_ES
		if (WGLEW_EXT_create_context_es_profile && profileBitES)
			profileMask |= profileBitES;
#endif

		if (profileMask != m_contextProfileMask)
			fprintf(stderr, "Warning! Ignoring untested OpenGL context profile mask bits.");

		std::vector<int> iAttributes;

		if (profileMask) {
			iAttributes.push_back(WGL_CONTEXT_PROFILE_MASK_ARB);
			iAttributes.push_back(profileMask);
		}

		if (m_contextMajorVersion != 0) {
			iAttributes.push_back(WGL_CONTEXT_MAJOR_VERSION_ARB);
			iAttributes.push_back(m_contextMajorVersion);
		}

		if (m_contextMinorVersion != 0) {
			iAttributes.push_back(WGL_CONTEXT_MINOR_VERSION_ARB);
			iAttributes.push_back(m_contextMinorVersion);
		}

		if (m_contextFlags != 0) {
			iAttributes.push_back(WGL_CONTEXT_FLAGS_ARB);
			iAttributes.push_back(m_contextFlags);
		}

		if (m_contextResetNotificationStrategy != 0) {
			if (WGLEW_ARB_create_context_robustness) {
				iAttributes.push_back(WGL_CONTEXT_RESET_NOTIFICATION_STRATEGY_ARB);
				iAttributes.push_back(m_contextResetNotificationStrategy);
			}
			else {
				fprintf(stderr, "Warning! Cannot set the reset notification strategy.");
			}
		}

		iAttributes.push_back(0);

		m_hGLRC = ::wglCreateContextAttribsARB(m_hDC, NULL, &(iAttributes[0]));
	}

	/* Silence warnings interpreted as errors by users when trying to get
	 * a context with version higher than 3.3 Core. */
	const bool silent = m_contextMajorVersion > 3;
	if (!WIN32_CHK_SILENT(m_hGLRC != NULL, silent)) {
		goto error;
	}

	s_sharedCount++;

	if (s_sharedHGLRC == NULL) {
		s_sharedHGLRC = m_hGLRC;
	}
	else if (!WIN32_CHK(::wglShareLists(s_sharedHGLRC, m_hGLRC))) {
		goto error;
	}

	if (!WIN32_CHK(::wglMakeCurrent(m_hDC, m_hGLRC))) {
		goto error;
	}

	initContextGLEW();

	if (is_crappy_intel_card()) {
		/* Some Intel cards with context 4.1 or 4.2
		 * don't have the point sprite enabled by default.
		 *
		 * However GL_POINT_SPRITE was removed in 3.2 and is now permanently ON.
		 * Then use brute force. */
		glEnable(GL_POINT_SPRITE);
	}

	initClearGL();
	::SwapBuffers(m_hDC);

#ifndef NDEBUG
	const char *vendor = reinterpret_cast<const char*>(glGetString(GL_VENDOR));
	const char *renderer = reinterpret_cast<const char*>(glGetString(GL_RENDERER));
	const char *version = reinterpret_cast<const char*>(glGetString(GL_VERSION));

	reportContextString("Vendor", m_dummyVendor, vendor);
	reportContextString("Renderer", m_dummyRenderer, renderer);
	reportContextString("Version", m_dummyVersion, version);

<<<<<<< HEAD
	if ((strcmp(vendor, "Microsoft Corporation") == 0 ||
	     strcmp(renderer, "GDI Generic") == 0) && version[0] == '1' && version[2] == '1')
	{
		MessageBox(m_hWnd, "Your system does not use 3D hardware acceleration.\n"
		                   "Bforartists requires a graphics driver with OpenGL 2.1 support.\n\n"
		                   "This may be caused by:\n"
		                   "* A missing or faulty graphics driver installation.\n"
		                   "  Bforartists needs a graphics card driver to work correctly.\n"
		                   "* Accessing Bforartists through a remote connection.\n"
		                   "* Using Bforartists through a virtual machine.\n\n"
		                   "The program will now close.",
		           "Bforartists - Can't detect 3D hardware accelerated Driver!",
		           MB_OK | MB_ICONERROR);
		exit(0);
	}
	else if (version[0] < '2' || (version[0] == '2' && version[2] < '1')) {
		MessageBox(m_hWnd, "Bforartists requires a graphics driver with OpenGL 2.1 support.\n\n"
		                   "The program will now close.",
		           "Bforartists - Unsupported Graphics Driver!",
		           MB_OK | MB_ICONERROR);
		exit(0);
	}
=======
	fprintf(stderr, "Context Version: %d.%d\n", m_contextMajorVersion, m_contextMinorVersion);
#endif
>>>>>>> 24888ec9

	return GHOST_kSuccess;
error:
	::wglMakeCurrent(prevHDC, prevHGLRC);
	return GHOST_kFailure;

}


GHOST_TSuccess GHOST_ContextWGL::releaseNativeHandles()
{
	GHOST_TSuccess success = m_hGLRC != s_sharedHGLRC || s_sharedCount == 1 ? GHOST_kSuccess : GHOST_kFailure;

	m_hWnd = NULL;
	m_hDC  = NULL;

	return success;
}<|MERGE_RESOLUTION|>--- conflicted
+++ resolved
@@ -832,33 +832,8 @@
 	reportContextString("Renderer", m_dummyRenderer, renderer);
 	reportContextString("Version", m_dummyVersion, version);
 
-<<<<<<< HEAD
-	if ((strcmp(vendor, "Microsoft Corporation") == 0 ||
-	     strcmp(renderer, "GDI Generic") == 0) && version[0] == '1' && version[2] == '1')
-	{
-		MessageBox(m_hWnd, "Your system does not use 3D hardware acceleration.\n"
-		                   "Bforartists requires a graphics driver with OpenGL 2.1 support.\n\n"
-		                   "This may be caused by:\n"
-		                   "* A missing or faulty graphics driver installation.\n"
-		                   "  Bforartists needs a graphics card driver to work correctly.\n"
-		                   "* Accessing Bforartists through a remote connection.\n"
-		                   "* Using Bforartists through a virtual machine.\n\n"
-		                   "The program will now close.",
-		           "Bforartists - Can't detect 3D hardware accelerated Driver!",
-		           MB_OK | MB_ICONERROR);
-		exit(0);
-	}
-	else if (version[0] < '2' || (version[0] == '2' && version[2] < '1')) {
-		MessageBox(m_hWnd, "Bforartists requires a graphics driver with OpenGL 2.1 support.\n\n"
-		                   "The program will now close.",
-		           "Bforartists - Unsupported Graphics Driver!",
-		           MB_OK | MB_ICONERROR);
-		exit(0);
-	}
-=======
 	fprintf(stderr, "Context Version: %d.%d\n", m_contextMajorVersion, m_contextMinorVersion);
 #endif
->>>>>>> 24888ec9
 
 	return GHOST_kSuccess;
 error:
