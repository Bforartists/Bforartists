/*
 * This program is free software; you can redistribute it and/or
 * modify it under the terms of the GNU General Public License
 * as published by the Free Software Foundation; either version 2
 * of the License, or (at your option) any later version.
 *
 * This program is distributed in the hope that it will be useful,
 * but WITHOUT ANY WARRANTY; without even the implied warranty of
 * MERCHANTABILITY or FITNESS FOR A PARTICULAR PURPOSE.  See the
 * GNU General Public License for more details.
 *
 * You should have received a copy of the GNU General Public License
 * along with this program; if not, write to the Free Software Foundation,
 * Inc., 51 Franklin Street, Fifth Floor, Boston, MA 02110-1301, USA.
 *
 * The Original Code is Copyright (C) 2001-2002 by NaN Holding BV.
 * All rights reserved.
 */

#include "GHOST_SystemCocoa.h"

#include "GHOST_DisplayManagerCocoa.h"
#include "GHOST_EventButton.h"
#include "GHOST_EventCursor.h"
#include "GHOST_EventDragnDrop.h"
#include "GHOST_EventKey.h"
#include "GHOST_EventString.h"
#include "GHOST_EventTrackpad.h"
#include "GHOST_EventWheel.h"
#include "GHOST_TimerManager.h"
#include "GHOST_TimerTask.h"
#include "GHOST_WindowCocoa.h"
#include "GHOST_WindowManager.h"

#if defined(WITH_GL_EGL)
#  include "GHOST_ContextEGL.h"
#else
#  include "GHOST_ContextCGL.h"
#endif

#ifdef WITH_INPUT_NDOF
#  include "GHOST_NDOFManagerCocoa.h"
#endif

#include "AssertMacros.h"

#import <Cocoa/Cocoa.h>

/* For the currently not ported to Cocoa keyboard layout functions (64bit & 10.6 compatible) */
#include <Carbon/Carbon.h>

#include <sys/sysctl.h>
#include <sys/time.h>
#include <sys/types.h>

#include <mach/mach_time.h>

#pragma mark KeyMap, mouse converters

static GHOST_TButtonMask convertButton(int button)
{
  switch (button) {
    case 0:
      return GHOST_kButtonMaskLeft;
    case 1:
      return GHOST_kButtonMaskRight;
    case 2:
      return GHOST_kButtonMaskMiddle;
    case 3:
      return GHOST_kButtonMaskButton4;
    case 4:
      return GHOST_kButtonMaskButton5;
    case 5:
      return GHOST_kButtonMaskButton6;
    case 6:
      return GHOST_kButtonMaskButton7;
    default:
      return GHOST_kButtonMaskLeft;
  }
}

/**
 * Converts Mac raw-key codes (same for Cocoa & Carbon)
 * into GHOST key codes
 * \param rawCode: The raw physical key code
 * \param recvChar: the character ignoring modifiers (except for shift)
 * \return Ghost key code
 */
static GHOST_TKey convertKey(int rawCode, unichar recvChar, UInt16 keyAction)
{
  // printf("\nrecvchar %c 0x%x",recvChar,recvChar);
  switch (rawCode) {
    /*Physical keycodes not used due to map changes in int'l keyboards
    case kVK_ANSI_A:    return GHOST_kKeyA;
    case kVK_ANSI_B:    return GHOST_kKeyB;
    case kVK_ANSI_C:    return GHOST_kKeyC;
    case kVK_ANSI_D:    return GHOST_kKeyD;
    case kVK_ANSI_E:    return GHOST_kKeyE;
    case kVK_ANSI_F:    return GHOST_kKeyF;
    case kVK_ANSI_G:    return GHOST_kKeyG;
    case kVK_ANSI_H:    return GHOST_kKeyH;
    case kVK_ANSI_I:    return GHOST_kKeyI;
    case kVK_ANSI_J:    return GHOST_kKeyJ;
    case kVK_ANSI_K:    return GHOST_kKeyK;
    case kVK_ANSI_L:    return GHOST_kKeyL;
    case kVK_ANSI_M:    return GHOST_kKeyM;
    case kVK_ANSI_N:    return GHOST_kKeyN;
    case kVK_ANSI_O:    return GHOST_kKeyO;
    case kVK_ANSI_P:    return GHOST_kKeyP;
    case kVK_ANSI_Q:    return GHOST_kKeyQ;
    case kVK_ANSI_R:    return GHOST_kKeyR;
    case kVK_ANSI_S:    return GHOST_kKeyS;
    case kVK_ANSI_T:    return GHOST_kKeyT;
    case kVK_ANSI_U:    return GHOST_kKeyU;
    case kVK_ANSI_V:    return GHOST_kKeyV;
    case kVK_ANSI_W:    return GHOST_kKeyW;
    case kVK_ANSI_X:    return GHOST_kKeyX;
    case kVK_ANSI_Y:    return GHOST_kKeyY;
    case kVK_ANSI_Z:    return GHOST_kKeyZ;*/

    /* Numbers keys mapped to handle some int'l keyboard (e.g. French)*/
    case kVK_ISO_Section:
      return GHOST_kKeyUnknown;
    case kVK_ANSI_1:
      return GHOST_kKey1;
    case kVK_ANSI_2:
      return GHOST_kKey2;
    case kVK_ANSI_3:
      return GHOST_kKey3;
    case kVK_ANSI_4:
      return GHOST_kKey4;
    case kVK_ANSI_5:
      return GHOST_kKey5;
    case kVK_ANSI_6:
      return GHOST_kKey6;
    case kVK_ANSI_7:
      return GHOST_kKey7;
    case kVK_ANSI_8:
      return GHOST_kKey8;
    case kVK_ANSI_9:
      return GHOST_kKey9;
    case kVK_ANSI_0:
      return GHOST_kKey0;

    case kVK_ANSI_Keypad0:
      return GHOST_kKeyNumpad0;
    case kVK_ANSI_Keypad1:
      return GHOST_kKeyNumpad1;
    case kVK_ANSI_Keypad2:
      return GHOST_kKeyNumpad2;
    case kVK_ANSI_Keypad3:
      return GHOST_kKeyNumpad3;
    case kVK_ANSI_Keypad4:
      return GHOST_kKeyNumpad4;
    case kVK_ANSI_Keypad5:
      return GHOST_kKeyNumpad5;
    case kVK_ANSI_Keypad6:
      return GHOST_kKeyNumpad6;
    case kVK_ANSI_Keypad7:
      return GHOST_kKeyNumpad7;
    case kVK_ANSI_Keypad8:
      return GHOST_kKeyNumpad8;
    case kVK_ANSI_Keypad9:
      return GHOST_kKeyNumpad9;
    case kVK_ANSI_KeypadDecimal:
      return GHOST_kKeyNumpadPeriod;
    case kVK_ANSI_KeypadEnter:
      return GHOST_kKeyNumpadEnter;
    case kVK_ANSI_KeypadPlus:
      return GHOST_kKeyNumpadPlus;
    case kVK_ANSI_KeypadMinus:
      return GHOST_kKeyNumpadMinus;
    case kVK_ANSI_KeypadMultiply:
      return GHOST_kKeyNumpadAsterisk;
    case kVK_ANSI_KeypadDivide:
      return GHOST_kKeyNumpadSlash;
    case kVK_ANSI_KeypadClear:
      return GHOST_kKeyUnknown;

    case kVK_F1:
      return GHOST_kKeyF1;
    case kVK_F2:
      return GHOST_kKeyF2;
    case kVK_F3:
      return GHOST_kKeyF3;
    case kVK_F4:
      return GHOST_kKeyF4;
    case kVK_F5:
      return GHOST_kKeyF5;
    case kVK_F6:
      return GHOST_kKeyF6;
    case kVK_F7:
      return GHOST_kKeyF7;
    case kVK_F8:
      return GHOST_kKeyF8;
    case kVK_F9:
      return GHOST_kKeyF9;
    case kVK_F10:
      return GHOST_kKeyF10;
    case kVK_F11:
      return GHOST_kKeyF11;
    case kVK_F12:
      return GHOST_kKeyF12;
    case kVK_F13:
      return GHOST_kKeyF13;
    case kVK_F14:
      return GHOST_kKeyF14;
    case kVK_F15:
      return GHOST_kKeyF15;
    case kVK_F16:
      return GHOST_kKeyF16;
    case kVK_F17:
      return GHOST_kKeyF17;
    case kVK_F18:
      return GHOST_kKeyF18;
    case kVK_F19:
      return GHOST_kKeyF19;
    case kVK_F20:
      return GHOST_kKeyF20;

    case kVK_UpArrow:
      return GHOST_kKeyUpArrow;
    case kVK_DownArrow:
      return GHOST_kKeyDownArrow;
    case kVK_LeftArrow:
      return GHOST_kKeyLeftArrow;
    case kVK_RightArrow:
      return GHOST_kKeyRightArrow;

    case kVK_Return:
      return GHOST_kKeyEnter;
    case kVK_Delete:
      return GHOST_kKeyBackSpace;
    case kVK_ForwardDelete:
      return GHOST_kKeyDelete;
    case kVK_Escape:
      return GHOST_kKeyEsc;
    case kVK_Tab:
      return GHOST_kKeyTab;
    case kVK_Space:
      return GHOST_kKeySpace;

    case kVK_Home:
      return GHOST_kKeyHome;
    case kVK_End:
      return GHOST_kKeyEnd;
    case kVK_PageUp:
      return GHOST_kKeyUpPage;
    case kVK_PageDown:
      return GHOST_kKeyDownPage;

      /*case kVK_ANSI_Minus:      return GHOST_kKeyMinus;
    case kVK_ANSI_Equal:        return GHOST_kKeyEqual;
    case kVK_ANSI_Comma:        return GHOST_kKeyComma;
    case kVK_ANSI_Period:       return GHOST_kKeyPeriod;
    case kVK_ANSI_Slash:        return GHOST_kKeySlash;
    case kVK_ANSI_Semicolon:    return GHOST_kKeySemicolon;
    case kVK_ANSI_Quote:        return GHOST_kKeyQuote;
    case kVK_ANSI_Backslash:    return GHOST_kKeyBackslash;
    case kVK_ANSI_LeftBracket:  return GHOST_kKeyLeftBracket;
    case kVK_ANSI_RightBracket: return GHOST_kKeyRightBracket;
    case kVK_ANSI_Grave:        return GHOST_kKeyAccentGrave;*/

    case kVK_VolumeUp:
    case kVK_VolumeDown:
    case kVK_Mute:
      return GHOST_kKeyUnknown;

    default: {
      /* alphanumerical or punctuation key that is remappable in int'l keyboards */
      if ((recvChar >= 'A') && (recvChar <= 'Z')) {
        return (GHOST_TKey)(recvChar - 'A' + GHOST_kKeyA);
      }
      else if ((recvChar >= 'a') && (recvChar <= 'z')) {
        return (GHOST_TKey)(recvChar - 'a' + GHOST_kKeyA);
      }
      else {
        /* Leopard and Snow Leopard 64bit compatible API*/
        CFDataRef uchrHandle; /*the keyboard layout*/
        TISInputSourceRef kbdTISHandle;

        kbdTISHandle = TISCopyCurrentKeyboardLayoutInputSource();
        uchrHandle = (CFDataRef)TISGetInputSourceProperty(kbdTISHandle,
                                                          kTISPropertyUnicodeKeyLayoutData);
        CFRelease(kbdTISHandle);

        /*get actual character value of the "remappable" keys in int'l keyboards,
        if keyboard layout is not correctly reported (e.g. some non Apple keyboards in Tiger),
        then fallback on using the received charactersIgnoringModifiers */
        if (uchrHandle) {
          UInt32 deadKeyState = 0;
          UniCharCount actualStrLength = 0;

          UCKeyTranslate((UCKeyboardLayout *)CFDataGetBytePtr(uchrHandle),
                         rawCode,
                         keyAction,
                         0,
                         LMGetKbdType(),
                         kUCKeyTranslateNoDeadKeysBit,
                         &deadKeyState,
                         1,
                         &actualStrLength,
                         &recvChar);
        }

        switch (recvChar) {
          case '-':
            return GHOST_kKeyMinus;
          case '+':
            return GHOST_kKeyPlus;
          case '=':
            return GHOST_kKeyEqual;
          case ',':
            return GHOST_kKeyComma;
          case '.':
            return GHOST_kKeyPeriod;
          case '/':
            return GHOST_kKeySlash;
          case ';':
            return GHOST_kKeySemicolon;
          case '\'':
            return GHOST_kKeyQuote;
          case '\\':
            return GHOST_kKeyBackslash;
          case '[':
            return GHOST_kKeyLeftBracket;
          case ']':
            return GHOST_kKeyRightBracket;
          case '`':
            return GHOST_kKeyAccentGrave;
          default:
            return GHOST_kKeyUnknown;
        }
      }
    }
  }
  return GHOST_kKeyUnknown;
}

#pragma mark Utility functions

#define FIRSTFILEBUFLG 512
static bool g_hasFirstFile = false;
static char g_firstFileBuf[512];

// TODO: Need to investigate this.
// Function called too early in creator.c to have g_hasFirstFile == true
extern "C" int GHOST_HACK_getFirstFile(char buf[FIRSTFILEBUFLG])
{
  if (g_hasFirstFile) {
    strncpy(buf, g_firstFileBuf, FIRSTFILEBUFLG - 1);
    buf[FIRSTFILEBUFLG - 1] = '\0';
    return 1;
  }
  else {
    return 0;
  }
}

/* clang-format off */
#pragma mark Cocoa objects

/**
 * CocoaAppDelegate
 * ObjC object to capture applicationShouldTerminate, and send quit event
 */
@interface CocoaAppDelegate : NSObject <NSApplicationDelegate>
{

  GHOST_SystemCocoa *systemCocoa;
}

- (id)init;
- (void)dealloc;
- (void)setSystemCocoa:(GHOST_SystemCocoa *)sysCocoa;
- (void)applicationDidFinishLaunching:(NSNotification *)aNotification;
- (BOOL)application:(NSApplication *)theApplication openFile:(NSString *)filename;
- (NSApplicationTerminateReply)applicationShouldTerminate:(NSApplication *)sender;
- (void)applicationWillTerminate:(NSNotification *)aNotification;
- (void)applicationWillBecomeActive:(NSNotification *)aNotification;
- (void)toggleFullScreen:(NSNotification *)notification;
- (void)windowWillClose:(NSNotification *)notification;
@end

@implementation CocoaAppDelegate : NSObject
- (id)init
{
  self = [super init];
  NSNotificationCenter *center = [NSNotificationCenter defaultCenter];
  [center addObserver:self
             selector:@selector(windowWillClose:)
                 name:NSWindowWillCloseNotification
               object:nil];
  return self;
}

- (void)dealloc
{
  NSNotificationCenter *center = [NSNotificationCenter defaultCenter];
  [center removeObserver:self name:NSWindowWillCloseNotification object:nil];
  [super dealloc];
}

- (void)setSystemCocoa:(GHOST_SystemCocoa *)sysCocoa
{
  systemCocoa = sysCocoa;
}

- (void)applicationDidFinishLaunching:(NSNotification *)aNotification
{
  if (systemCocoa->m_windowFocus) {
    // Raise application to front, convenient when starting from the terminal
    // and important for launching the animation player. we call this after the
    // application finishes launching, as doing it earlier can make us end up
    // with a frontmost window but an inactive application.
    [NSApp activateIgnoringOtherApps:YES];
  }

  [NSEvent setMouseCoalescingEnabled:NO];
}

- (BOOL)application:(NSApplication *)theApplication openFile:(NSString *)filename
{
  return systemCocoa->handleOpenDocumentRequest(filename);
}

- (NSApplicationTerminateReply)applicationShouldTerminate:(NSApplication *)sender
{
  /* TODO: implement graceful termination through Cocoa mechanism
   * to avoid session log off to be canceled. */
  /* Note that Cmd+Q is already handled by keyhandler. */
  systemCocoa->handleQuitRequest();
  return NSTerminateCancel;
}

// To avoid canceling a log off process, we must use Cocoa termination process
// And this function is the only chance to perform clean up
// So WM_exit needs to be called directly, as the event loop will never run before termination
- (void)applicationWillTerminate:(NSNotification *)aNotification
{
  /*G.is_break = FALSE; //Let Cocoa perform the termination at the end
  WM_exit(C);*/
}

- (void)applicationWillBecomeActive:(NSNotification *)aNotification
{
  systemCocoa->handleApplicationBecomeActiveEvent();
}

- (void)toggleFullScreen:(NSNotification *)notification
{
}

// The purpose of this function is to make sure closing "About" window does not
// leave Blender with no key windows. This is needed due to a custom event loop
// nature of the application: for some reason only using [NSApp run] will ensure
// correct behavior in this case.
//
// This is similar to an issue solved in SDL:
//   https://bugzilla.libsdl.org/show_bug.cgi?id=1825
//
// Our solution is different, since we want Blender to keep track of what is
// the key window during normal operation. In order to do so we exploit the
// fact that "About" window is never in the orderedWindows array: we only force
// key window from here if the closing one is not in the orderedWindows. This
// saves lack of key windows when closing "About", but does not interfere with
// Blender's window manager when closing Blender's windows.
- (void)windowWillClose:(NSNotification *)notification
{
  NSWindow *closing_window = (NSWindow *)[notification object];
  NSInteger index = [[NSApp orderedWindows] indexOfObject:closing_window];
  if (index != NSNotFound) {
    return;
  }
  // Find first suitable window from the current space.
  for (NSWindow *current_window in [NSApp orderedWindows]) {
    if (current_window == closing_window) {
      continue;
    }
    if ([current_window isOnActiveSpace] && [current_window canBecomeKeyWindow]) {
      [current_window makeKeyAndOrderFront:nil];
      return;
    }
  }
  // If that didn't find any windows, we try to find any suitable window of
  // the application.
  for (NSNumber *window_number in [NSWindow windowNumbersWithOptions:0]) {
    NSWindow *current_window = [NSApp windowWithWindowNumber:[window_number integerValue]];
    if (current_window == closing_window) {
      continue;
    }
    if ([current_window canBecomeKeyWindow]) {
      [current_window makeKeyAndOrderFront:nil];
      return;
    }
  }
}

@end

#pragma mark initialization/finalization

/* clang-format on */

GHOST_SystemCocoa::GHOST_SystemCocoa()
{
  int mib[2];
  struct timeval boottime;
  size_t len;
  char *rstring = NULL;

  m_modifierMask = 0;
  m_outsideLoopEventProcessed = false;
  m_needDelayedApplicationBecomeActiveEventProcessing = false;
  m_displayManager = new GHOST_DisplayManagerCocoa();
  GHOST_ASSERT(m_displayManager, "GHOST_SystemCocoa::GHOST_SystemCocoa(): m_displayManager==0\n");
  m_displayManager->initialize();

  // NSEvent timeStamp is given in system uptime, state start date is boot time
  mib[0] = CTL_KERN;
  mib[1] = KERN_BOOTTIME;
  len = sizeof(struct timeval);

  sysctl(mib, 2, &boottime, &len, NULL, 0);
  m_start_time = ((boottime.tv_sec * 1000) + (boottime.tv_usec / 1000));

  // Detect multitouch trackpad
  mib[0] = CTL_HW;
  mib[1] = HW_MODEL;
  sysctl(mib, 2, NULL, &len, NULL, 0);
  rstring = (char *)malloc(len);
  sysctl(mib, 2, rstring, &len, NULL, 0);

  free(rstring);
  rstring = NULL;

  m_ignoreWindowSizedMessages = false;
  m_ignoreMomentumScroll = false;
  m_multiTouchScroll = false;
  m_last_warp_timestamp = 0;
}

GHOST_SystemCocoa::~GHOST_SystemCocoa()
{
}

GHOST_TSuccess GHOST_SystemCocoa::init()
{
  GHOST_TSuccess success = GHOST_System::init();
  if (success) {

#ifdef WITH_INPUT_NDOF
    m_ndofManager = new GHOST_NDOFManagerCocoa(*this);
#endif

    // ProcessSerialNumber psn;

    // Carbon stuff to move window & menu to foreground
    /*if (!GetCurrentProcess(&psn)) {
      TransformProcessType(&psn, kProcessTransformToForegroundApplication);
      SetFrontProcess(&psn);
    }*/

<<<<<<< HEAD
    NSAutoreleasePool *pool = [[NSAutoreleasePool alloc] init];
    [NSApplication sharedApplication];  // initializes   NSApp

    if ([NSApp mainMenu] == nil) {
      NSMenu *mainMenubar = [[NSMenu alloc] init];
      NSMenuItem *menuItem;
      NSMenu *windowMenu;
      NSMenu *appMenu;

      //Create the application menu
      appMenu = [[NSMenu alloc] initWithTitle:@"Bforartists"];

      [appMenu addItemWithTitle:@"About Bforartists"
                         action:@selector(orderFrontStandardAboutPanel:)
                  keyEquivalent:@""];
      [appMenu addItem:[NSMenuItem separatorItem]];

      menuItem = [appMenu addItemWithTitle:@"Hide Bforartists"
                                    action:@selector(hide:)
                             keyEquivalent:@"h"];
      [menuItem setKeyEquivalentModifierMask:NSEventModifierFlagCommand];

      menuItem = [appMenu addItemWithTitle:@"Hide Others"
                                    action:@selector(hideOtherApplications:)
                             keyEquivalent:@"h"];
      [menuItem
          setKeyEquivalentModifierMask:(NSEventModifierFlagOption | NSEventModifierFlagCommand)];

      [appMenu addItemWithTitle:@"Show All"
                         action:@selector(unhideAllApplications:)
                  keyEquivalent:@""];

      menuItem = [appMenu addItemWithTitle:@"Quit Bforartists"
                                    action:@selector(terminate:)
                             keyEquivalent:@"q"];
      [menuItem setKeyEquivalentModifierMask:NSEventModifierFlagCommand];

      menuItem = [[NSMenuItem alloc] init];
      [menuItem setSubmenu:appMenu];

      [mainMenubar addItem:menuItem];
      [menuItem release];
      [NSApp performSelector:@selector(setAppleMenu:) withObject:appMenu];  // Needed for 10.5
      [appMenu release];

      // Create the window menu
      windowMenu = [[NSMenu alloc] initWithTitle:@"Window"];

      menuItem = [windowMenu addItemWithTitle:@"Minimize"
                                       action:@selector(performMiniaturize:)
                                keyEquivalent:@"m"];
      [menuItem setKeyEquivalentModifierMask:NSEventModifierFlagCommand];

      [windowMenu addItemWithTitle:@"Zoom" action:@selector(performZoom:) keyEquivalent:@""];

      menuItem = [windowMenu addItemWithTitle:@"Enter Full Screen"
                                       action:@selector(toggleFullScreen:)
                                keyEquivalent:@"f"];
      [menuItem
          setKeyEquivalentModifierMask:NSEventModifierFlagControl | NSEventModifierFlagCommand];

      menuItem = [windowMenu addItemWithTitle:@"Close"
                                       action:@selector(performClose:)
                                keyEquivalent:@"w"];
      [menuItem setKeyEquivalentModifierMask:NSEventModifierFlagCommand];

      menuItem = [[NSMenuItem alloc] init];
      [menuItem setSubmenu:windowMenu];

      [mainMenubar addItem:menuItem];
      [menuItem release];

      [NSApp setMainMenu:mainMenubar];
      [NSApp setWindowsMenu:windowMenu];
      [windowMenu release];
    }

    if ([NSApp delegate] == nil) {
      CocoaAppDelegate *appDelegate = [[CocoaAppDelegate alloc] init];
      [appDelegate setSystemCocoa:this];
      [NSApp setDelegate:appDelegate];
    }
=======
    @autoreleasepool {
      [NSApplication sharedApplication];  // initializes   NSApp

      if ([NSApp mainMenu] == nil) {
        NSMenu *mainMenubar = [[NSMenu alloc] init];
        NSMenuItem *menuItem;
        NSMenu *windowMenu;
        NSMenu *appMenu;

        // Create the application menu
        appMenu = [[NSMenu alloc] initWithTitle:@"Blender"];

        [appMenu addItemWithTitle:@"About Blender"
                           action:@selector(orderFrontStandardAboutPanel:)
                    keyEquivalent:@""];
        [appMenu addItem:[NSMenuItem separatorItem]];

        menuItem = [appMenu addItemWithTitle:@"Hide Blender"
                                      action:@selector(hide:)
                               keyEquivalent:@"h"];
        [menuItem setKeyEquivalentModifierMask:NSEventModifierFlagCommand];

        menuItem = [appMenu addItemWithTitle:@"Hide Others"
                                      action:@selector(hideOtherApplications:)
                               keyEquivalent:@"h"];
        [menuItem
            setKeyEquivalentModifierMask:(NSEventModifierFlagOption | NSEventModifierFlagCommand)];

        [appMenu addItemWithTitle:@"Show All"
                           action:@selector(unhideAllApplications:)
                    keyEquivalent:@""];

        menuItem = [appMenu addItemWithTitle:@"Quit Blender"
                                      action:@selector(terminate:)
                               keyEquivalent:@"q"];
        [menuItem setKeyEquivalentModifierMask:NSEventModifierFlagCommand];

        menuItem = [[NSMenuItem alloc] init];
        [menuItem setSubmenu:appMenu];

        [mainMenubar addItem:menuItem];
        [menuItem release];
        [NSApp performSelector:@selector(setAppleMenu:) withObject:appMenu];  // Needed for 10.5
        [appMenu release];

        // Create the window menu
        windowMenu = [[NSMenu alloc] initWithTitle:@"Window"];

        menuItem = [windowMenu addItemWithTitle:@"Minimize"
                                         action:@selector(performMiniaturize:)
                                  keyEquivalent:@"m"];
        [menuItem setKeyEquivalentModifierMask:NSEventModifierFlagCommand];

        [windowMenu addItemWithTitle:@"Zoom" action:@selector(performZoom:) keyEquivalent:@""];

        menuItem = [windowMenu addItemWithTitle:@"Enter Full Screen"
                                         action:@selector(toggleFullScreen:)
                                  keyEquivalent:@"f"];
        [menuItem
            setKeyEquivalentModifierMask:NSEventModifierFlagControl | NSEventModifierFlagCommand];

        menuItem = [windowMenu addItemWithTitle:@"Close"
                                         action:@selector(performClose:)
                                  keyEquivalent:@"w"];
        [menuItem setKeyEquivalentModifierMask:NSEventModifierFlagCommand];

        menuItem = [[NSMenuItem alloc] init];
        [menuItem setSubmenu:windowMenu];

        [mainMenubar addItem:menuItem];
        [menuItem release];

        [NSApp setMainMenu:mainMenubar];
        [NSApp setWindowsMenu:windowMenu];
        [windowMenu release];
      }
>>>>>>> 1069a214

      if ([NSApp delegate] == nil) {
        CocoaAppDelegate *appDelegate = [[CocoaAppDelegate alloc] init];
        [appDelegate setSystemCocoa:this];
        [NSApp setDelegate:appDelegate];
      }

      // AppKit provides automatic window tabbing. Blender is a single-tabbed application
      // without a macOS tab bar, and should explicitly opt-out of this. This is also
      // controlled by the macOS user default #NSWindowTabbingEnabled.
      NSWindow.allowsAutomaticWindowTabbing = NO;

      [NSApp finishLaunching];
    }
  }
  return success;
}

#pragma mark window management

GHOST_TUns64 GHOST_SystemCocoa::getMilliSeconds() const
{
  // Cocoa equivalent exists in 10.6 ([[NSProcessInfo processInfo] systemUptime])
  struct timeval currentTime;

  gettimeofday(&currentTime, NULL);

  // Return timestamp of system uptime

  return ((currentTime.tv_sec * 1000) + (currentTime.tv_usec / 1000) - m_start_time);
}

GHOST_TUns8 GHOST_SystemCocoa::getNumDisplays() const
{
  // Note that OS X supports monitor hot plug
  // We do not support multiple monitors at the moment
  @autoreleasepool {
    return NSScreen.screens.count;
  }
}

void GHOST_SystemCocoa::getMainDisplayDimensions(GHOST_TUns32 &width, GHOST_TUns32 &height) const
{
  @autoreleasepool {
    // Get visible frame, that is frame excluding dock and top menu bar
    NSRect frame = [[NSScreen mainScreen] visibleFrame];

    // Returns max window contents (excluding title bar...)
    NSRect contentRect = [NSWindow
        contentRectForFrameRect:frame
                      styleMask:(NSWindowStyleMaskTitled | NSWindowStyleMaskClosable |
                                 NSWindowStyleMaskMiniaturizable)];

    width = contentRect.size.width;
    height = contentRect.size.height;
  }
}

void GHOST_SystemCocoa::getAllDisplayDimensions(GHOST_TUns32 &width, GHOST_TUns32 &height) const
{
  /* TODO! */
  getMainDisplayDimensions(width, height);
}

GHOST_IWindow *GHOST_SystemCocoa::createWindow(const char *title,
                                               GHOST_TInt32 left,
                                               GHOST_TInt32 top,
                                               GHOST_TUns32 width,
                                               GHOST_TUns32 height,
                                               GHOST_TWindowState state,
                                               GHOST_TDrawingContextType type,
                                               GHOST_GLSettings glSettings,
                                               const bool exclusive,
                                               const bool is_dialog,
                                               const GHOST_IWindow *parentWindow)
{
  GHOST_IWindow *window = NULL;
  @autoreleasepool {

    // Get the available rect for including window contents
    NSRect frame = [[NSScreen mainScreen] visibleFrame];
    NSRect contentRect = [NSWindow
        contentRectForFrameRect:frame
                      styleMask:(NSWindowStyleMaskTitled | NSWindowStyleMaskClosable |
                                 NSWindowStyleMaskMiniaturizable)];

    GHOST_TInt32 bottom = (contentRect.size.height - 1) - height - top;

    // Ensures window top left is inside this available rect
    left = left > contentRect.origin.x ? left : contentRect.origin.x;
    // Add contentRect.origin.y to respect docksize
    bottom = bottom > contentRect.origin.y ? bottom + contentRect.origin.y : contentRect.origin.y;

    window = new GHOST_WindowCocoa(this,
                                   title,
                                   left,
                                   bottom,
                                   width,
                                   height,
                                   state,
                                   type,
                                   glSettings.flags & GHOST_glStereoVisual,
                                   glSettings.flags & GHOST_glDebugContext,
                                   is_dialog,
                                   (GHOST_WindowCocoa *)parentWindow);

    if (window->getValid()) {
      // Store the pointer to the window
      GHOST_ASSERT(m_windowManager, "m_windowManager not initialized");
      m_windowManager->addWindow(window);
      m_windowManager->setActiveWindow(window);
      /* Need to tell window manager the new window is the active one
       * (Cocoa does not send the event activate upon window creation). */
      pushEvent(new GHOST_Event(getMilliSeconds(), GHOST_kEventWindowActivate, window));
      pushEvent(new GHOST_Event(getMilliSeconds(), GHOST_kEventWindowSize, window));
    }
    else {
      GHOST_PRINT("GHOST_SystemCocoa::createWindow(): window invalid\n");
      delete window;
      window = NULL;
    }
  }
  return window;
}

/**
 * Create a new offscreen context.
 * Never explicitly delete the context, use #disposeContext() instead.
 * \return The new context (or 0 if creation failed).
 */
GHOST_IContext *GHOST_SystemCocoa::createOffscreenContext(GHOST_GLSettings glSettings)
{
  GHOST_Context *context = new GHOST_ContextCGL(false, NULL, NULL, NULL);
  if (context->initializeDrawingContext())
    return context;
  else
    delete context;

  return NULL;
}

/**
 * Dispose of a context.
 * \param context: Pointer to the context to be disposed.
 * \return Indication of success.
 */
GHOST_TSuccess GHOST_SystemCocoa::disposeContext(GHOST_IContext *context)
{
  delete context;

  return GHOST_kSuccess;
}

/**
 * \note : returns coordinates in Cocoa screen coordinates
 */
GHOST_TSuccess GHOST_SystemCocoa::getCursorPosition(GHOST_TInt32 &x, GHOST_TInt32 &y) const
{
  NSPoint mouseLoc = [NSEvent mouseLocation];

  // Returns the mouse location in screen coordinates
  x = (GHOST_TInt32)mouseLoc.x;
  y = (GHOST_TInt32)mouseLoc.y;
  return GHOST_kSuccess;
}

/**
 * \note : expect Cocoa screen coordinates
 */
GHOST_TSuccess GHOST_SystemCocoa::setCursorPosition(GHOST_TInt32 x, GHOST_TInt32 y)
{
  GHOST_WindowCocoa *window = (GHOST_WindowCocoa *)m_windowManager->getActiveWindow();
  if (!window)
    return GHOST_kFailure;

  // Cursor and mouse dissociation placed here not to interfere with continuous grab
  // (in cont. grab setMouseCursorPosition is directly called)
  CGAssociateMouseAndMouseCursorPosition(false);
  setMouseCursorPosition(x, y);
  CGAssociateMouseAndMouseCursorPosition(true);

  // Force mouse move event (not pushed by Cocoa)
  pushEvent(new GHOST_EventCursor(
      getMilliSeconds(), GHOST_kEventCursorMove, window, x, y, window->GetCocoaTabletData()));
  m_outsideLoopEventProcessed = true;

  return GHOST_kSuccess;
}

GHOST_TSuccess GHOST_SystemCocoa::setMouseCursorPosition(GHOST_TInt32 x, GHOST_TInt32 y)
{
  float xf = (float)x, yf = (float)y;
  GHOST_WindowCocoa *window = (GHOST_WindowCocoa *)m_windowManager->getActiveWindow();
  if (!window)
    return GHOST_kFailure;

  @autoreleasepool {
    NSScreen *windowScreen = window->getScreen();
    NSRect screenRect = [windowScreen frame];

    // Set position relative to current screen
    xf -= screenRect.origin.x;
    yf -= screenRect.origin.y;

    // Quartz Display Services uses the old coordinates (top left origin)
    yf = screenRect.size.height - yf;

    CGDisplayMoveCursorToPoint((CGDirectDisplayID)[[[windowScreen deviceDescription]
                                   objectForKey:@"NSScreenNumber"] unsignedIntValue],
                               CGPointMake(xf, yf));

    // See https://stackoverflow.com/a/17559012. By default, hardware events
    // will be suppressed for 500ms after a synthetic mouse event. For unknown
    // reasons CGEventSourceSetLocalEventsSuppressionInterval does not work,
    // however calling CGAssociateMouseAndMouseCursorPosition also removes the
    // delay, even if this is undocumented.
    CGAssociateMouseAndMouseCursorPosition(true);
  }
  return GHOST_kSuccess;
}

GHOST_TSuccess GHOST_SystemCocoa::getModifierKeys(GHOST_ModifierKeys &keys) const
{
  keys.set(GHOST_kModifierKeyOS, (m_modifierMask & NSEventModifierFlagCommand) ? true : false);
  keys.set(GHOST_kModifierKeyLeftAlt, (m_modifierMask & NSEventModifierFlagOption) ? true : false);
  keys.set(GHOST_kModifierKeyLeftShift,
           (m_modifierMask & NSEventModifierFlagShift) ? true : false);
  keys.set(GHOST_kModifierKeyLeftControl,
           (m_modifierMask & NSEventModifierFlagControl) ? true : false);

  return GHOST_kSuccess;
}

GHOST_TSuccess GHOST_SystemCocoa::getButtons(GHOST_Buttons &buttons) const
{
  UInt32 button_state = GetCurrentEventButtonState();

  buttons.clear();
  buttons.set(GHOST_kButtonMaskLeft, button_state & (1 << 0));
  buttons.set(GHOST_kButtonMaskRight, button_state & (1 << 1));
  buttons.set(GHOST_kButtonMaskMiddle, button_state & (1 << 2));
  buttons.set(GHOST_kButtonMaskButton4, button_state & (1 << 3));
  buttons.set(GHOST_kButtonMaskButton5, button_state & (1 << 4));
  return GHOST_kSuccess;
}

#pragma mark Event handlers

/**
 * The event queue polling function
 */
bool GHOST_SystemCocoa::processEvents(bool waitForEvent)
{
  bool anyProcessed = false;
  NSEvent *event;

  // TODO : implement timer ??
#if 0
  do {
    GHOST_TimerManager* timerMgr = getTimerManager();

    if (waitForEvent) {
      GHOST_TUns64 next = timerMgr->nextFireTime();
      double timeOut;

      if (next == GHOST_kFireTimeNever) {
        timeOut = kEventDurationForever;
      }
      else {
        timeOut = (double)(next - getMilliSeconds())/1000.0;
        if (timeOut < 0.0)
          timeOut = 0.0;
      }

      ::ReceiveNextEvent(0, NULL, timeOut, false, &event);
    }

    if (timerMgr->fireTimers(getMilliSeconds())) {
      anyProcessed = true;
    }
#endif
  do {
    @autoreleasepool {
      event = [NSApp nextEventMatchingMask:NSEventMaskAny
                                 untilDate:[NSDate distantPast]
                                    inMode:NSDefaultRunLoopMode
                                   dequeue:YES];
      if (event == nil) {
        break;
      }

      anyProcessed = true;

      // Send event to NSApp to ensure Mac wide events are handled,
      // this will send events to CocoaWindow which will call back
      // to handleKeyEvent, handleMouseEvent and handleTabletEvent

      // There is on special exception for ctrl+(shift)+tab. We do not
      // get keyDown events delivered to the view because they are
      // special hotkeys to switch between views, so override directly

      if ([event type] == NSEventTypeKeyDown && [event keyCode] == kVK_Tab &&
          ([event modifierFlags] & NSEventModifierFlagControl)) {
        handleKeyEvent(event);
      }
      else {
        // For some reason NSApp is swallowing the key up events when modifier
        // key is pressed, even if there seems to be no apparent reason to do
        // so, as a workaround we always handle these up events.
        if ([event type] == NSEventTypeKeyUp &&
            ([event modifierFlags] & (NSEventModifierFlagCommand | NSEventModifierFlagOption)))
          handleKeyEvent(event);

        [NSApp sendEvent:event];
      }
    }
  } while (event != nil);
#if 0
  } while (waitForEvent && !anyProcessed); // Needed only for timer implementation
#endif

  if (m_needDelayedApplicationBecomeActiveEventProcessing)
    handleApplicationBecomeActiveEvent();

  if (m_outsideLoopEventProcessed) {
    m_outsideLoopEventProcessed = false;
    return true;
  }

  m_ignoreWindowSizedMessages = false;

  return anyProcessed;
}

// Note: called from NSApplication delegate
GHOST_TSuccess GHOST_SystemCocoa::handleApplicationBecomeActiveEvent()
{
  for (GHOST_IWindow *iwindow : m_windowManager->getWindows()) {
    GHOST_WindowCocoa *window = (GHOST_WindowCocoa *)iwindow;
    if (window->isDialog()) {
      [window->getCocoaWindow() makeKeyAndOrderFront:nil];
    }
  }

  // Update the modifiers key mask, as its status may have changed when the application
  // was not active (that is when update events are sent to another application).
  unsigned int modifiers;
  GHOST_IWindow *window = m_windowManager->getActiveWindow();

  if (!window) {
    m_needDelayedApplicationBecomeActiveEventProcessing = true;
    return GHOST_kFailure;
  }
  else
    m_needDelayedApplicationBecomeActiveEventProcessing = false;

  modifiers = [[[NSApplication sharedApplication] currentEvent] modifierFlags];

  if ((modifiers & NSEventModifierFlagShift) != (m_modifierMask & NSEventModifierFlagShift)) {
    pushEvent(new GHOST_EventKey(getMilliSeconds(),
                                 (modifiers & NSEventModifierFlagShift) ? GHOST_kEventKeyDown :
                                                                          GHOST_kEventKeyUp,
                                 window,
                                 GHOST_kKeyLeftShift,
                                 false));
  }
  if ((modifiers & NSEventModifierFlagControl) != (m_modifierMask & NSEventModifierFlagControl)) {
    pushEvent(new GHOST_EventKey(getMilliSeconds(),
                                 (modifiers & NSEventModifierFlagControl) ? GHOST_kEventKeyDown :
                                                                            GHOST_kEventKeyUp,
                                 window,
                                 GHOST_kKeyLeftControl,
                                 false));
  }
  if ((modifiers & NSEventModifierFlagOption) != (m_modifierMask & NSEventModifierFlagOption)) {
    pushEvent(new GHOST_EventKey(getMilliSeconds(),
                                 (modifiers & NSEventModifierFlagOption) ? GHOST_kEventKeyDown :
                                                                           GHOST_kEventKeyUp,
                                 window,
                                 GHOST_kKeyLeftAlt,
                                 false));
  }
  if ((modifiers & NSEventModifierFlagCommand) != (m_modifierMask & NSEventModifierFlagCommand)) {
    pushEvent(new GHOST_EventKey(getMilliSeconds(),
                                 (modifiers & NSEventModifierFlagCommand) ? GHOST_kEventKeyDown :
                                                                            GHOST_kEventKeyUp,
                                 window,
                                 GHOST_kKeyOS,
                                 false));
  }

  m_modifierMask = modifiers;

  m_outsideLoopEventProcessed = true;
  return GHOST_kSuccess;
}

bool GHOST_SystemCocoa::hasDialogWindow()
{
  for (GHOST_IWindow *iwindow : m_windowManager->getWindows()) {
    GHOST_WindowCocoa *window = (GHOST_WindowCocoa *)iwindow;
    if (window->isDialog()) {
      return true;
    }
  }
  return false;
}

void GHOST_SystemCocoa::notifyExternalEventProcessed()
{
  m_outsideLoopEventProcessed = true;
}

// Note: called from NSWindow delegate
GHOST_TSuccess GHOST_SystemCocoa::handleWindowEvent(GHOST_TEventType eventType,
                                                    GHOST_WindowCocoa *window)
{
  NSArray *windowsList;
  windowsList = [NSApp orderedWindows];
  if (!validWindow(window)) {
    return GHOST_kFailure;
  }
  switch (eventType) {
    case GHOST_kEventWindowClose:
      pushEvent(new GHOST_Event(getMilliSeconds(), GHOST_kEventWindowClose, window));
      break;
    case GHOST_kEventWindowActivate:
      m_windowManager->setActiveWindow(window);
      window->loadCursor(window->getCursorVisibility(), window->getCursorShape());
      pushEvent(new GHOST_Event(getMilliSeconds(), GHOST_kEventWindowActivate, window));
      break;
    case GHOST_kEventWindowDeactivate:
      m_windowManager->setWindowInactive(window);
      pushEvent(new GHOST_Event(getMilliSeconds(), GHOST_kEventWindowDeactivate, window));
      break;
    case GHOST_kEventWindowUpdate:
      if (m_nativePixel) {
        window->setNativePixelSize();
        pushEvent(new GHOST_Event(getMilliSeconds(), GHOST_kEventNativeResolutionChange, window));
      }
      pushEvent(new GHOST_Event(getMilliSeconds(), GHOST_kEventWindowUpdate, window));
      break;
    case GHOST_kEventWindowMove:
      pushEvent(new GHOST_Event(getMilliSeconds(), GHOST_kEventWindowMove, window));
      break;
    case GHOST_kEventWindowSize:
      if (!m_ignoreWindowSizedMessages) {
        // Enforce only one resize message per event loop
        // (coalescing all the live resize messages)
        window->updateDrawingContext();
        pushEvent(new GHOST_Event(getMilliSeconds(), GHOST_kEventWindowSize, window));
        // Mouse up event is trapped by the resizing event loop,
        // so send it anyway to the window manager.
        pushEvent(new GHOST_EventButton(getMilliSeconds(),
                                        GHOST_kEventButtonUp,
                                        window,
                                        GHOST_kButtonMaskLeft,
                                        GHOST_TABLET_DATA_NONE));
        // m_ignoreWindowSizedMessages = true;
      }
      break;
    case GHOST_kEventNativeResolutionChange:

      if (m_nativePixel) {
        window->setNativePixelSize();
        pushEvent(new GHOST_Event(getMilliSeconds(), GHOST_kEventNativeResolutionChange, window));
      }

    default:
      return GHOST_kFailure;
      break;
  }

  m_outsideLoopEventProcessed = true;
  return GHOST_kSuccess;
}

// Note: called from NSWindow subclass
GHOST_TSuccess GHOST_SystemCocoa::handleDraggingEvent(GHOST_TEventType eventType,
                                                      GHOST_TDragnDropTypes draggedObjectType,
                                                      GHOST_WindowCocoa *window,
                                                      int mouseX,
                                                      int mouseY,
                                                      void *data)
{
  if (!validWindow(window)) {
    return GHOST_kFailure;
  }
  switch (eventType) {
    case GHOST_kEventDraggingEntered:
    case GHOST_kEventDraggingUpdated:
    case GHOST_kEventDraggingExited:
      pushEvent(new GHOST_EventDragnDrop(
          getMilliSeconds(), eventType, draggedObjectType, window, mouseX, mouseY, NULL));
      break;

    case GHOST_kEventDraggingDropDone: {
      GHOST_TUns8 *temp_buff;
      GHOST_TStringArray *strArray;
      NSArray *droppedArray;
      size_t pastedTextSize;
      NSString *droppedStr;
      GHOST_TEventDataPtr eventData;
      int i;

      if (!data)
        return GHOST_kFailure;

      switch (draggedObjectType) {
        case GHOST_kDragnDropTypeFilenames:
          droppedArray = (NSArray *)data;

          strArray = (GHOST_TStringArray *)malloc(sizeof(GHOST_TStringArray));
          if (!strArray)
            return GHOST_kFailure;

          strArray->count = [droppedArray count];
          if (strArray->count == 0) {
            free(strArray);
            return GHOST_kFailure;
          }

          strArray->strings = (GHOST_TUns8 **)malloc(strArray->count * sizeof(GHOST_TUns8 *));

          for (i = 0; i < strArray->count; i++) {
            droppedStr = [droppedArray objectAtIndex:i];

            pastedTextSize = [droppedStr lengthOfBytesUsingEncoding:NSUTF8StringEncoding];
            temp_buff = (GHOST_TUns8 *)malloc(pastedTextSize + 1);

            if (!temp_buff) {
              strArray->count = i;
              break;
            }

            strncpy((char *)temp_buff,
                    [droppedStr cStringUsingEncoding:NSUTF8StringEncoding],
                    pastedTextSize);
            temp_buff[pastedTextSize] = '\0';

            strArray->strings[i] = temp_buff;
          }

          eventData = (GHOST_TEventDataPtr)strArray;
          break;

        case GHOST_kDragnDropTypeString:
          droppedStr = (NSString *)data;
          pastedTextSize = [droppedStr lengthOfBytesUsingEncoding:NSUTF8StringEncoding];

          temp_buff = (GHOST_TUns8 *)malloc(pastedTextSize + 1);

          if (temp_buff == NULL) {
            return GHOST_kFailure;
          }

          strncpy((char *)temp_buff,
                  [droppedStr cStringUsingEncoding:NSUTF8StringEncoding],
                  pastedTextSize);

          temp_buff[pastedTextSize] = '\0';

          eventData = (GHOST_TEventDataPtr)temp_buff;
          break;

        case GHOST_kDragnDropTypeBitmap: {
          NSImage *droppedImg = (NSImage *)data;
          NSSize imgSize = [droppedImg size];
          ImBuf *ibuf = NULL;
          GHOST_TUns8 *rasterRGB = NULL;
          GHOST_TUns8 *rasterRGBA = NULL;
          GHOST_TUns8 *toIBuf = NULL;
          int x, y, to_i, from_i;
          NSBitmapImageRep *blBitmapFormatImageRGB, *blBitmapFormatImageRGBA, *bitmapImage = nil;
          NSEnumerator *enumerator;
          NSImageRep *representation;

          ibuf = IMB_allocImBuf(imgSize.width, imgSize.height, 32, IB_rect);
          if (!ibuf) {
            [droppedImg release];
            return GHOST_kFailure;
          }

          /*Get the bitmap of the image*/
          enumerator = [[droppedImg representations] objectEnumerator];
          while ((representation = [enumerator nextObject])) {
            if ([representation isKindOfClass:[NSBitmapImageRep class]]) {
              bitmapImage = (NSBitmapImageRep *)representation;
              break;
            }
          }
          if (bitmapImage == nil)
            return GHOST_kFailure;

          if (([bitmapImage bitsPerPixel] == 32) && (([bitmapImage bitmapFormat] & 0x5) == 0) &&
              ![bitmapImage isPlanar]) {
            /* Try a fast copy if the image is a meshed RGBA 32bit bitmap*/
            toIBuf = (GHOST_TUns8 *)ibuf->rect;
            rasterRGB = (GHOST_TUns8 *)[bitmapImage bitmapData];
            for (y = 0; y < imgSize.height; y++) {
              to_i = (imgSize.height - y - 1) * imgSize.width;
              from_i = y * imgSize.width;
              memcpy(toIBuf + 4 * to_i, rasterRGB + 4 * from_i, 4 * imgSize.width);
            }
          }
          else {
            /* Tell cocoa image resolution is same as current system one */
            [bitmapImage setSize:imgSize];

            /* Convert the image in a RGBA 32bit format */
            /* As Core Graphics does not support contexts with non premutliplied alpha,
             we need to get alpha key values in a separate batch */

            /* First get RGB values w/o Alpha to avoid pre-multiplication,
             * 32bit but last byte is unused */
            blBitmapFormatImageRGB = [[NSBitmapImageRep alloc]
                initWithBitmapDataPlanes:NULL
                              pixelsWide:imgSize.width
                              pixelsHigh:imgSize.height
                           bitsPerSample:8
                         samplesPerPixel:3
                                hasAlpha:NO
                                isPlanar:NO
                          colorSpaceName:NSDeviceRGBColorSpace
                            bitmapFormat:(NSBitmapFormat)0
                             bytesPerRow:4 * imgSize.width
                            bitsPerPixel:32 /*RGB format padded to 32bits*/];

            [NSGraphicsContext saveGraphicsState];
            [NSGraphicsContext
                setCurrentContext:[NSGraphicsContext
                                      graphicsContextWithBitmapImageRep:blBitmapFormatImageRGB]];
            [bitmapImage draw];
            [NSGraphicsContext restoreGraphicsState];

            rasterRGB = (GHOST_TUns8 *)[blBitmapFormatImageRGB bitmapData];
            if (rasterRGB == NULL) {
              [bitmapImage release];
              [blBitmapFormatImageRGB release];
              [droppedImg release];
              return GHOST_kFailure;
            }

            /* Then get Alpha values by getting the RGBA image (that is pre-multiplied BTW) */
            blBitmapFormatImageRGBA = [[NSBitmapImageRep alloc]
                initWithBitmapDataPlanes:NULL
                              pixelsWide:imgSize.width
                              pixelsHigh:imgSize.height
                           bitsPerSample:8
                         samplesPerPixel:4
                                hasAlpha:YES
                                isPlanar:NO
                          colorSpaceName:NSDeviceRGBColorSpace
                            bitmapFormat:(NSBitmapFormat)0
                             bytesPerRow:4 * imgSize.width
                            bitsPerPixel:32 /* RGBA */];

            [NSGraphicsContext saveGraphicsState];
            [NSGraphicsContext
                setCurrentContext:[NSGraphicsContext
                                      graphicsContextWithBitmapImageRep:blBitmapFormatImageRGBA]];
            [bitmapImage draw];
            [NSGraphicsContext restoreGraphicsState];

            rasterRGBA = (GHOST_TUns8 *)[blBitmapFormatImageRGBA bitmapData];
            if (rasterRGBA == NULL) {
              [bitmapImage release];
              [blBitmapFormatImageRGB release];
              [blBitmapFormatImageRGBA release];
              [droppedImg release];
              return GHOST_kFailure;
            }

            /*Copy the image to ibuf, flipping it vertically*/
            toIBuf = (GHOST_TUns8 *)ibuf->rect;
            for (y = 0; y < imgSize.height; y++) {
              for (x = 0; x < imgSize.width; x++) {
                to_i = (imgSize.height - y - 1) * imgSize.width + x;
                from_i = y * imgSize.width + x;

                toIBuf[4 * to_i] = rasterRGB[4 * from_i];          /* R */
                toIBuf[4 * to_i + 1] = rasterRGB[4 * from_i + 1];  /* G */
                toIBuf[4 * to_i + 2] = rasterRGB[4 * from_i + 2];  /* B */
                toIBuf[4 * to_i + 3] = rasterRGBA[4 * from_i + 3]; /* A */
              }
            }

            [blBitmapFormatImageRGB release];
            [blBitmapFormatImageRGBA release];
            [droppedImg release];
          }

          eventData = (GHOST_TEventDataPtr)ibuf;

          break;
        }
        default:
          return GHOST_kFailure;
          break;
      }
      pushEvent(new GHOST_EventDragnDrop(
          getMilliSeconds(), eventType, draggedObjectType, window, mouseX, mouseY, eventData));

      break;
    }
    default:
      return GHOST_kFailure;
  }
  m_outsideLoopEventProcessed = true;
  return GHOST_kSuccess;
}

void GHOST_SystemCocoa::handleQuitRequest()
{
  GHOST_Window *window = (GHOST_Window *)m_windowManager->getActiveWindow();

  // Discard quit event if we are in cursor grab sequence
  if (window && window->getCursorGrabModeIsWarp())
    return;

  // Push the event to Blender so it can open a dialog if needed
  pushEvent(new GHOST_Event(getMilliSeconds(), GHOST_kEventQuitRequest, window));
  m_outsideLoopEventProcessed = true;
}

bool GHOST_SystemCocoa::handleOpenDocumentRequest(void *filepathStr)
{
  NSString *filepath = (NSString *)filepathStr;
  NSArray *windowsList;
  char *temp_buff;
  size_t filenameTextSize;

  /* Check for blender opened windows and make the frontmost key. In case blender
   * is minimized, opened on another desktop space, or in full-screen mode. */
  windowsList = [NSApp orderedWindows];
  if ([windowsList count]) {
    [[windowsList objectAtIndex:0] makeKeyAndOrderFront:nil];
  }

  GHOST_Window *window = (GHOST_Window *)m_windowManager->getActiveWindow();

  if (!window) {
    return NO;
  }

  /* Discard event if we are in cursor grab sequence,
   * it'll lead to "stuck cursor" situation if the alert panel is raised. */
  if (window && window->getCursorGrabModeIsWarp()) {
    return NO;
  }

  filenameTextSize = [filepath lengthOfBytesUsingEncoding:NSUTF8StringEncoding];
  temp_buff = (char *)malloc(filenameTextSize + 1);

  if (temp_buff == NULL) {
    return GHOST_kFailure;
  }

  strncpy(temp_buff, [filepath cStringUsingEncoding:NSUTF8StringEncoding], filenameTextSize);
  temp_buff[filenameTextSize] = '\0';

  pushEvent(new GHOST_EventString(
      getMilliSeconds(), GHOST_kEventOpenMainFile, window, (GHOST_TEventDataPtr)temp_buff));

  return YES;
}

GHOST_TSuccess GHOST_SystemCocoa::handleTabletEvent(void *eventPtr, short eventType)
{
  NSEvent *event = (NSEvent *)eventPtr;
  GHOST_IWindow *window;

  window = m_windowManager->getWindowAssociatedWithOSWindow((void *)[event window]);
  if (!window) {
    // printf("\nW failure for event 0x%x",[event type]);
    return GHOST_kFailure;
  }

  GHOST_TabletData &ct = ((GHOST_WindowCocoa *)window)->GetCocoaTabletData();

  switch (eventType) {
    case NSEventTypeTabletPoint:
      // workaround 2 cornercases:
      // 1. if [event isEnteringProximity] was not triggered since program-start
      // 2. device is not sending [event pointingDeviceType], due no eraser
      if (ct.Active == GHOST_kTabletModeNone)
        ct.Active = GHOST_kTabletModeStylus;

      ct.Pressure = [event pressure];
      ct.Xtilt = [event tilt].x;
      ct.Ytilt = [event tilt].y;
      break;

    case NSEventTypeTabletProximity:
      /* Reset tablet data when device enters proximity or leaves. */
      ct = GHOST_TABLET_DATA_NONE;
      if ([event isEnteringProximity]) {
        /* Pointer is entering tablet area proximity. */
        switch ([event pointingDeviceType]) {
          case NSPointingDeviceTypePen:
            ct.Active = GHOST_kTabletModeStylus;
            break;
          case NSPointingDeviceTypeEraser:
            ct.Active = GHOST_kTabletModeEraser;
            break;
          case NSPointingDeviceTypeCursor:
          case NSPointingDeviceTypeUnknown:
          default:
            break;
        }
      }
      break;

    default:
      GHOST_ASSERT(FALSE, "GHOST_SystemCocoa::handleTabletEvent : unknown event received");
      return GHOST_kFailure;
      break;
  }
  return GHOST_kSuccess;
}

bool GHOST_SystemCocoa::handleTabletEvent(void *eventPtr)
{
  NSEvent *event = (NSEvent *)eventPtr;

  switch ([event subtype]) {
    case NSEventSubtypeTabletPoint:
      handleTabletEvent(eventPtr, NSEventTypeTabletPoint);
      return true;
    case NSEventSubtypeTabletProximity:
      handleTabletEvent(eventPtr, NSEventTypeTabletProximity);
      return true;
    default:
      // No tablet event included : do nothing
      return false;
  }
}

GHOST_TSuccess GHOST_SystemCocoa::handleMouseEvent(void *eventPtr)
{
  NSEvent *event = (NSEvent *)eventPtr;
  GHOST_WindowCocoa *window;
  CocoaWindow *cocoawindow;

  /* [event window] returns other windows if mouse-over, that's OSX input standard
     however, if mouse exits window(s), the windows become inactive, until you click.
     We then fall back to the active window from ghost */
  window = (GHOST_WindowCocoa *)m_windowManager->getWindowAssociatedWithOSWindow(
      (void *)[event window]);
  if (!window) {
    window = (GHOST_WindowCocoa *)m_windowManager->getActiveWindow();
    if (!window) {
      // printf("\nW failure for event 0x%x",[event type]);
      return GHOST_kFailure;
    }
  }

  cocoawindow = (CocoaWindow *)window->getOSWindow();

  switch ([event type]) {
    case NSEventTypeLeftMouseDown:
      handleTabletEvent(event);  // Update window tablet state to be included in event.
      pushEvent(new GHOST_EventButton([event timestamp] * 1000,
                                      GHOST_kEventButtonDown,
                                      window,
                                      GHOST_kButtonMaskLeft,
                                      window -> GetCocoaTabletData()));
      break;
    case NSEventTypeRightMouseDown:
      handleTabletEvent(event);  // Update window tablet state to be included in event.
      pushEvent(new GHOST_EventButton([event timestamp] * 1000,
                                      GHOST_kEventButtonDown,
                                      window,
                                      GHOST_kButtonMaskRight,
                                      window -> GetCocoaTabletData()));
      break;
    case NSEventTypeOtherMouseDown:
      handleTabletEvent(event);  // Handle tablet events combined with mouse events
      pushEvent(new GHOST_EventButton([event timestamp] * 1000,
                                      GHOST_kEventButtonDown,
                                      window,
                                      convertButton([event buttonNumber]),
                                      window -> GetCocoaTabletData()));
      break;

    case NSEventTypeLeftMouseUp:
      handleTabletEvent(event);  // Update window tablet state to be included in event.
      pushEvent(new GHOST_EventButton([event timestamp] * 1000,
                                      GHOST_kEventButtonUp,
                                      window,
                                      GHOST_kButtonMaskLeft,
                                      window -> GetCocoaTabletData()));
      break;
    case NSEventTypeRightMouseUp:
      handleTabletEvent(event);  // Update window tablet state to be included in event.
      pushEvent(new GHOST_EventButton([event timestamp] * 1000,
                                      GHOST_kEventButtonUp,
                                      window,
                                      GHOST_kButtonMaskRight,
                                      window -> GetCocoaTabletData()));
      break;
    case NSEventTypeOtherMouseUp:
      handleTabletEvent(event);  // Update window tablet state to be included in event.
      pushEvent(new GHOST_EventButton([event timestamp] * 1000,
                                      GHOST_kEventButtonUp,
                                      window,
                                      convertButton([event buttonNumber]),
                                      window -> GetCocoaTabletData()));
      break;

    case NSEventTypeLeftMouseDragged:
    case NSEventTypeRightMouseDragged:
    case NSEventTypeOtherMouseDragged:
      handleTabletEvent(event);  // Update window tablet state to be included in event.

    case NSEventTypeMouseMoved: {
      GHOST_TGrabCursorMode grab_mode = window->getCursorGrabMode();

      /* TODO: CHECK IF THIS IS A TABLET EVENT */
      bool is_tablet = false;

      if (is_tablet && window->getCursorGrabModeIsWarp()) {
        grab_mode = GHOST_kGrabDisable;
      }

      switch (grab_mode) {
        case GHOST_kGrabHide:  // Cursor hidden grab operation : no cursor move
        {
          GHOST_TInt32 x_warp, y_warp, x_accum, y_accum, x, y;

          window->getCursorGrabInitPos(x_warp, y_warp);
          window->screenToClientIntern(x_warp, y_warp, x_warp, y_warp);

          window->getCursorGrabAccum(x_accum, y_accum);
          x_accum += [event deltaX];
          y_accum += -[event
              deltaY];  // Strange Apple implementation (inverted coordinates for the deltaY) ...
          window->setCursorGrabAccum(x_accum, y_accum);

          window->clientToScreenIntern(x_warp + x_accum, y_warp + y_accum, x, y);
          pushEvent(new GHOST_EventCursor([event timestamp] * 1000,
                                          GHOST_kEventCursorMove,
                                          window,
                                          x,
                                          y,
                                          window -> GetCocoaTabletData()));
          break;
        }
        case GHOST_kGrabWrap:  // Wrap cursor at area/window boundaries
        {
          NSTimeInterval timestamp = [event timestamp];
          if (timestamp < m_last_warp_timestamp) {
            /* After warping we can still receive older unwarped mouse events,
             * ignore those. */
            break;
          }

          NSPoint mousePos = [event locationInWindow];
          GHOST_TInt32 x_mouse = mousePos.x;
          GHOST_TInt32 y_mouse = mousePos.y;
          GHOST_Rect bounds, windowBounds, correctedBounds;

          /* fallback to window bounds */
          if (window->getCursorGrabBounds(bounds) == GHOST_kFailure)
            window->getClientBounds(bounds);

          /* Switch back to Cocoa coordinates orientation
           * (y=0 at bottom, the same as blender internal BTW!), and to client coordinates. */
          window->getClientBounds(windowBounds);
          window->screenToClient(bounds.m_l, bounds.m_b, correctedBounds.m_l, correctedBounds.m_t);
          window->screenToClient(bounds.m_r, bounds.m_t, correctedBounds.m_r, correctedBounds.m_b);
          correctedBounds.m_b = (windowBounds.m_b - windowBounds.m_t) - correctedBounds.m_b;
          correctedBounds.m_t = (windowBounds.m_b - windowBounds.m_t) - correctedBounds.m_t;

          // Get accumulation from previous mouse warps
          GHOST_TInt32 x_accum, y_accum;
          window->getCursorGrabAccum(x_accum, y_accum);

          // Warp mouse cursor if needed
          GHOST_TInt32 warped_x_mouse = x_mouse;
          GHOST_TInt32 warped_y_mouse = y_mouse;

          correctedBounds.wrapPoint(
              warped_x_mouse, warped_y_mouse, 4, window->getCursorGrabAxis());

          // Set new cursor position
          if (x_mouse != warped_x_mouse || y_mouse != warped_y_mouse) {
            GHOST_TInt32 warped_x, warped_y;
            window->clientToScreenIntern(warped_x_mouse, warped_y_mouse, warped_x, warped_y);
            setMouseCursorPosition(warped_x, warped_y); /* wrap */
            window->setCursorGrabAccum(x_accum + (x_mouse - warped_x_mouse),
                                       y_accum + (y_mouse - warped_y_mouse));

            /* This is the current time that matches NSEvent timestamp. */
            m_last_warp_timestamp = mach_absolute_time() * 1e-9;
          }

          // Generate event
          GHOST_TInt32 x, y;
          window->clientToScreenIntern(x_mouse + x_accum, y_mouse + y_accum, x, y);
          pushEvent(new GHOST_EventCursor([event timestamp] * 1000,
                                          GHOST_kEventCursorMove,
                                          window,
                                          x,
                                          y,
                                          window -> GetCocoaTabletData()));
          break;
        }
        default: {
          // Normal cursor operation: send mouse position in window
          NSPoint mousePos = [event locationInWindow];
          GHOST_TInt32 x, y;

          window->clientToScreenIntern(mousePos.x, mousePos.y, x, y);
          pushEvent(new GHOST_EventCursor([event timestamp] * 1000,
                                          GHOST_kEventCursorMove,
                                          window,
                                          x,
                                          y,
                                          window -> GetCocoaTabletData()));
          break;
        }
      }
    } break;

    case NSEventTypeScrollWheel: {
      NSEventPhase momentumPhase = NSEventPhaseNone;
      NSEventPhase phase = NSEventPhaseNone;

      momentumPhase = [event momentumPhase];
      phase = [event phase];

      /* when pressing a key while momentum scrolling continues after
       * lifting fingers off the trackpad, the action can unexpectedly
       * change from e.g. scrolling to zooming. this works around the
       * issue by ignoring momentum scroll after a key press */
      if (momentumPhase) {
        if (m_ignoreMomentumScroll)
          break;
      }
      else {
        m_ignoreMomentumScroll = false;
      }

      /* we assume phases are only set for gestures from trackpad or magic
       * mouse events. note that using tablet at the same time may not work
       * since this is a static variable */
      if (phase == NSEventPhaseBegan)
        m_multiTouchScroll = true;
      else if (phase == NSEventPhaseEnded)
        m_multiTouchScroll = false;

      /* Standard scroll-wheel case, if no swiping happened,
       * and no momentum (kinetic scroll) works. */
      if (!m_multiTouchScroll && momentumPhase == NSEventPhaseNone) {
        GHOST_TInt32 delta;

        double deltaF = [event deltaY];

        if (deltaF == 0.0)
          deltaF = [event deltaX];  // make blender decide if it's horizontal scroll
        if (deltaF == 0.0)
          break;  // discard trackpad delta=0 events

        delta = deltaF > 0.0 ? 1 : -1;
        pushEvent(new GHOST_EventWheel([event timestamp] * 1000, window, delta));
      }
      else {
        NSPoint mousePos = [event locationInWindow];
        GHOST_TInt32 x, y;
        double dx;
        double dy;

        /* with 10.7 nice scrolling deltas are supported */
        dx = [event scrollingDeltaX];
        dy = [event scrollingDeltaY];

        /* However, wacom tablet (intuos5) needs old deltas,
         * it then has momentum and phase at zero. */
        if (phase == NSEventPhaseNone && momentumPhase == NSEventPhaseNone) {
          dx = [event deltaX];
          dy = [event deltaY];
        }
        window->clientToScreenIntern(mousePos.x, mousePos.y, x, y);

        NSPoint delta = [[cocoawindow contentView] convertPointToBacking:NSMakePoint(dx, dy)];
        pushEvent(new GHOST_EventTrackpad([event timestamp] * 1000,
                                          window,
                                          GHOST_kTrackpadEventScroll,
                                          x,
                                          y,
                                          delta.x,
                                          delta.y,
                                          [event isDirectionInvertedFromDevice]));
      }
    } break;

    case NSEventTypeMagnify: {
      NSPoint mousePos = [event locationInWindow];
      GHOST_TInt32 x, y;
      window->clientToScreenIntern(mousePos.x, mousePos.y, x, y);
      pushEvent(new GHOST_EventTrackpad([event timestamp] * 1000,
                                        window,
                                        GHOST_kTrackpadEventMagnify,
                                        x,
                                        y,
                                        [event magnification] * 125.0 + 0.1,
                                        0,
                                        false));
    } break;

    case NSEventTypeSmartMagnify: {
      NSPoint mousePos = [event locationInWindow];
      GHOST_TInt32 x, y;
      window->clientToScreenIntern(mousePos.x, mousePos.y, x, y);
      pushEvent(new GHOST_EventTrackpad(
          [event timestamp] * 1000, window, GHOST_kTrackpadEventSmartMagnify, x, y, 0, 0, false));
    } break;

    case NSEventTypeRotate: {
      NSPoint mousePos = [event locationInWindow];
      GHOST_TInt32 x, y;
      window->clientToScreenIntern(mousePos.x, mousePos.y, x, y);
      pushEvent(new GHOST_EventTrackpad([event timestamp] * 1000,
                                        window,
                                        GHOST_kTrackpadEventRotate,
                                        x,
                                        y,
                                        [event rotation] * -5.0,
                                        0,
                                        false));
    }
    default:
      return GHOST_kFailure;
      break;
  }

  return GHOST_kSuccess;
}

GHOST_TSuccess GHOST_SystemCocoa::handleKeyEvent(void *eventPtr)
{
  NSEvent *event = (NSEvent *)eventPtr;
  GHOST_IWindow *window;
  unsigned int modifiers;
  NSString *characters;
  NSData *convertedCharacters;
  GHOST_TKey keyCode;
  unsigned char ascii;
  NSString *charsIgnoringModifiers;

  window = m_windowManager->getWindowAssociatedWithOSWindow((void *)[event window]);
  if (!window) {
    // printf("\nW failure for event 0x%x",[event type]);
    return GHOST_kFailure;
  }

  char utf8_buf[6] = {'\0'};
  ascii = 0;

  switch ([event type]) {

    case NSEventTypeKeyDown:
    case NSEventTypeKeyUp:
      charsIgnoringModifiers = [event charactersIgnoringModifiers];
      if ([charsIgnoringModifiers length] > 0) {
        keyCode = convertKey([event keyCode],
                             [charsIgnoringModifiers characterAtIndex:0],
                             [event type] == NSEventTypeKeyDown ? kUCKeyActionDown :
                                                                  kUCKeyActionUp);
      }
      else {
        keyCode = convertKey([event keyCode],
                             0,
                             [event type] == NSEventTypeKeyDown ? kUCKeyActionDown :
                                                                  kUCKeyActionUp);
      }

      /* handling both unicode or ascii */
      characters = [event characters];
      if ([characters length] > 0) {
        convertedCharacters = [characters dataUsingEncoding:NSUTF8StringEncoding];

        for (int x = 0; x < [convertedCharacters length]; x++) {
          utf8_buf[x] = ((char *)[convertedCharacters bytes])[x];
        }
      }

      /* arrow keys should not have utf8 */
      if ((keyCode >= GHOST_kKeyLeftArrow) && (keyCode <= GHOST_kKeyDownArrow)) {
        utf8_buf[0] = '\0';
      }

      /* F keys should not have utf8 */
      if ((keyCode >= GHOST_kKeyF1) && (keyCode <= GHOST_kKeyF20))
        utf8_buf[0] = '\0';

      /* no text with command key pressed */
      if (m_modifierMask & NSEventModifierFlagCommand)
        utf8_buf[0] = '\0';

      if ((keyCode == GHOST_kKeyQ) && (m_modifierMask & NSEventModifierFlagCommand))
        break;  // Cmd-Q is directly handled by Cocoa

      /* ascii is a subset of unicode */
      if (utf8_buf[0] && !utf8_buf[1]) {
        ascii = utf8_buf[0];
      }

      if ([event type] == NSEventTypeKeyDown) {
        pushEvent(new GHOST_EventKey([event timestamp] * 1000,
                                     GHOST_kEventKeyDown,
                                     window,
                                     keyCode,
                                     ascii,
                                     utf8_buf,
                                     [event isARepeat]));
#if 0
        printf("Key down rawCode=0x%x charsIgnoringModifiers=%c keyCode=%u ascii=%i %c utf8=%s\n",
               [event keyCode],
               [charsIgnoringModifiers length] > 0 ? [charsIgnoringModifiers characterAtIndex:0] :
                                                     ' ',
               keyCode,
               ascii,
               ascii,
               utf8_buf);
#endif
      }
      else {
        pushEvent(new GHOST_EventKey(
            [event timestamp] * 1000, GHOST_kEventKeyUp, window, keyCode, 0, NULL, false));
#if 0
        printf("Key up rawCode=0x%x charsIgnoringModifiers=%c keyCode=%u ascii=%i %c utf8=%s\n",
               [event keyCode],
               [charsIgnoringModifiers length] > 0 ? [charsIgnoringModifiers characterAtIndex:0] :
                                                     ' ',
               keyCode,
               ascii,
               ascii,
               utf8_buf);
#endif
      }
      m_ignoreMomentumScroll = true;
      break;

    case NSEventTypeFlagsChanged:
      modifiers = [event modifierFlags];

      if ((modifiers & NSEventModifierFlagShift) != (m_modifierMask & NSEventModifierFlagShift)) {
        pushEvent(new GHOST_EventKey([event timestamp] * 1000,
                                     (modifiers & NSEventModifierFlagShift) ? GHOST_kEventKeyDown :
                                                                              GHOST_kEventKeyUp,
                                     window,
                                     GHOST_kKeyLeftShift,
                                     false));
      }
      if ((modifiers & NSEventModifierFlagControl) !=
          (m_modifierMask & NSEventModifierFlagControl)) {
        pushEvent(new GHOST_EventKey(
            [event timestamp] * 1000,
            (modifiers & NSEventModifierFlagControl) ? GHOST_kEventKeyDown : GHOST_kEventKeyUp,
            window,
            GHOST_kKeyLeftControl,
            false));
      }
      if ((modifiers & NSEventModifierFlagOption) !=
          (m_modifierMask & NSEventModifierFlagOption)) {
        pushEvent(new GHOST_EventKey(
            [event timestamp] * 1000,
            (modifiers & NSEventModifierFlagOption) ? GHOST_kEventKeyDown : GHOST_kEventKeyUp,
            window,
            GHOST_kKeyLeftAlt,
            false));
      }
      if ((modifiers & NSEventModifierFlagCommand) !=
          (m_modifierMask & NSEventModifierFlagCommand)) {
        pushEvent(new GHOST_EventKey(
            [event timestamp] * 1000,
            (modifiers & NSEventModifierFlagCommand) ? GHOST_kEventKeyDown : GHOST_kEventKeyUp,
            window,
            GHOST_kKeyOS,
            false));
      }

      m_modifierMask = modifiers;
      m_ignoreMomentumScroll = true;
      break;

    default:
      return GHOST_kFailure;
      break;
  }

  return GHOST_kSuccess;
}

#pragma mark Clipboard get/set

GHOST_TUns8 *GHOST_SystemCocoa::getClipboard(bool selection) const
{
  GHOST_TUns8 *temp_buff;
  size_t pastedTextSize;

  @autoreleasepool {

    NSPasteboard *pasteBoard = [NSPasteboard generalPasteboard];

    NSString *textPasted = [pasteBoard stringForType:NSStringPboardType];

    if (textPasted == nil) {
      return NULL;
    }

    pastedTextSize = [textPasted lengthOfBytesUsingEncoding:NSUTF8StringEncoding];

    temp_buff = (GHOST_TUns8 *)malloc(pastedTextSize + 1);

    if (temp_buff == NULL) {
      return NULL;
    }

    strncpy(
        (char *)temp_buff, [textPasted cStringUsingEncoding:NSUTF8StringEncoding], pastedTextSize);

    temp_buff[pastedTextSize] = '\0';

    if (temp_buff) {
      return temp_buff;
    }
    else {
      return NULL;
    }
  }
}

void GHOST_SystemCocoa::putClipboard(GHOST_TInt8 *buffer, bool selection) const
{
  if (selection)
    return;  // for copying the selection, used on X11

  @autoreleasepool {

    NSPasteboard *pasteBoard = NSPasteboard.generalPasteboard;
    [pasteBoard declareTypes:@[ NSStringPboardType ] owner:nil];
    NSString *textToCopy = [NSString stringWithCString:buffer encoding:NSUTF8StringEncoding];
    [pasteBoard setString:textToCopy forType:NSStringPboardType];
  }
}<|MERGE_RESOLUTION|>--- conflicted
+++ resolved
@@ -561,90 +561,6 @@
       SetFrontProcess(&psn);
     }*/
 
-<<<<<<< HEAD
-    NSAutoreleasePool *pool = [[NSAutoreleasePool alloc] init];
-    [NSApplication sharedApplication];  // initializes   NSApp
-
-    if ([NSApp mainMenu] == nil) {
-      NSMenu *mainMenubar = [[NSMenu alloc] init];
-      NSMenuItem *menuItem;
-      NSMenu *windowMenu;
-      NSMenu *appMenu;
-
-      //Create the application menu
-      appMenu = [[NSMenu alloc] initWithTitle:@"Bforartists"];
-
-      [appMenu addItemWithTitle:@"About Bforartists"
-                         action:@selector(orderFrontStandardAboutPanel:)
-                  keyEquivalent:@""];
-      [appMenu addItem:[NSMenuItem separatorItem]];
-
-      menuItem = [appMenu addItemWithTitle:@"Hide Bforartists"
-                                    action:@selector(hide:)
-                             keyEquivalent:@"h"];
-      [menuItem setKeyEquivalentModifierMask:NSEventModifierFlagCommand];
-
-      menuItem = [appMenu addItemWithTitle:@"Hide Others"
-                                    action:@selector(hideOtherApplications:)
-                             keyEquivalent:@"h"];
-      [menuItem
-          setKeyEquivalentModifierMask:(NSEventModifierFlagOption | NSEventModifierFlagCommand)];
-
-      [appMenu addItemWithTitle:@"Show All"
-                         action:@selector(unhideAllApplications:)
-                  keyEquivalent:@""];
-
-      menuItem = [appMenu addItemWithTitle:@"Quit Bforartists"
-                                    action:@selector(terminate:)
-                             keyEquivalent:@"q"];
-      [menuItem setKeyEquivalentModifierMask:NSEventModifierFlagCommand];
-
-      menuItem = [[NSMenuItem alloc] init];
-      [menuItem setSubmenu:appMenu];
-
-      [mainMenubar addItem:menuItem];
-      [menuItem release];
-      [NSApp performSelector:@selector(setAppleMenu:) withObject:appMenu];  // Needed for 10.5
-      [appMenu release];
-
-      // Create the window menu
-      windowMenu = [[NSMenu alloc] initWithTitle:@"Window"];
-
-      menuItem = [windowMenu addItemWithTitle:@"Minimize"
-                                       action:@selector(performMiniaturize:)
-                                keyEquivalent:@"m"];
-      [menuItem setKeyEquivalentModifierMask:NSEventModifierFlagCommand];
-
-      [windowMenu addItemWithTitle:@"Zoom" action:@selector(performZoom:) keyEquivalent:@""];
-
-      menuItem = [windowMenu addItemWithTitle:@"Enter Full Screen"
-                                       action:@selector(toggleFullScreen:)
-                                keyEquivalent:@"f"];
-      [menuItem
-          setKeyEquivalentModifierMask:NSEventModifierFlagControl | NSEventModifierFlagCommand];
-
-      menuItem = [windowMenu addItemWithTitle:@"Close"
-                                       action:@selector(performClose:)
-                                keyEquivalent:@"w"];
-      [menuItem setKeyEquivalentModifierMask:NSEventModifierFlagCommand];
-
-      menuItem = [[NSMenuItem alloc] init];
-      [menuItem setSubmenu:windowMenu];
-
-      [mainMenubar addItem:menuItem];
-      [menuItem release];
-
-      [NSApp setMainMenu:mainMenubar];
-      [NSApp setWindowsMenu:windowMenu];
-      [windowMenu release];
-    }
-
-    if ([NSApp delegate] == nil) {
-      CocoaAppDelegate *appDelegate = [[CocoaAppDelegate alloc] init];
-      [appDelegate setSystemCocoa:this];
-      [NSApp setDelegate:appDelegate];
-    }
-=======
     @autoreleasepool {
       [NSApplication sharedApplication];  // initializes   NSApp
 
@@ -655,14 +571,14 @@
         NSMenu *appMenu;
 
         // Create the application menu
-        appMenu = [[NSMenu alloc] initWithTitle:@"Blender"];
-
-        [appMenu addItemWithTitle:@"About Blender"
+        appMenu = [[NSMenu alloc] initWithTitle:@"Bforartists"];
+
+        [appMenu addItemWithTitle:@"About Bforartists"
                            action:@selector(orderFrontStandardAboutPanel:)
                     keyEquivalent:@""];
         [appMenu addItem:[NSMenuItem separatorItem]];
 
-        menuItem = [appMenu addItemWithTitle:@"Hide Blender"
+        menuItem = [appMenu addItemWithTitle:@"Hide Bforartists"
                                       action:@selector(hide:)
                                keyEquivalent:@"h"];
         [menuItem setKeyEquivalentModifierMask:NSEventModifierFlagCommand];
@@ -677,7 +593,7 @@
                            action:@selector(unhideAllApplications:)
                     keyEquivalent:@""];
 
-        menuItem = [appMenu addItemWithTitle:@"Quit Blender"
+        menuItem = [appMenu addItemWithTitle:@"Quit Bforartists"
                                       action:@selector(terminate:)
                                keyEquivalent:@"q"];
         [menuItem setKeyEquivalentModifierMask:NSEventModifierFlagCommand];
@@ -721,7 +637,6 @@
         [NSApp setWindowsMenu:windowMenu];
         [windowMenu release];
       }
->>>>>>> 1069a214
 
       if ([NSApp delegate] == nil) {
         CocoaAppDelegate *appDelegate = [[CocoaAppDelegate alloc] init];
