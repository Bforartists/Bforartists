/* SPDX-FileCopyrightText: 2001-2002 NaN Holding BV. All rights reserved.
 *
 * SPDX-License-Identifier: GPL-2.0-or-later */

#include "GHOST_SystemCocoa.hh"

#include "GHOST_DisplayManagerCocoa.hh"
#include "GHOST_EventButton.hh"
#include "GHOST_EventCursor.hh"
#include "GHOST_EventDragnDrop.hh"
#include "GHOST_EventKey.hh"
#include "GHOST_EventString.hh"
#include "GHOST_EventTrackpad.hh"
#include "GHOST_EventWheel.hh"
#include "GHOST_TimerManager.hh"
#include "GHOST_TimerTask.hh"
#include "GHOST_WindowCocoa.hh"
#include "GHOST_WindowManager.hh"

/* Don't generate OpenGL deprecation warning. This is a known thing, and is not something easily
 * solvable in a short term. */
#ifdef __clang__
#  pragma clang diagnostic ignored "-Wdeprecated-declarations"
#endif

#ifdef WITH_METAL_BACKEND
#  include "GHOST_ContextCGL.hh"
#endif

#ifdef WITH_VULKAN_BACKEND
#  include "GHOST_ContextVK.hh"
#endif

#ifdef WITH_INPUT_NDOF
#  include "GHOST_NDOFManagerCocoa.hh"
#endif

#include "AssertMacros.h"

#import <Cocoa/Cocoa.h>

/* For the currently not ported to Cocoa keyboard layout functions (64bit & 10.6 compatible) */
#include <Carbon/Carbon.h>

#include <sys/sysctl.h>
#include <sys/time.h>
#include <sys/types.h>

#include <mach/mach_time.h>

#pragma mark KeyMap, mouse converters

static GHOST_TButton convertButton(int button)
{
  switch (button) {
    case 0:
      return GHOST_kButtonMaskLeft;
    case 1:
      return GHOST_kButtonMaskRight;
    case 2:
      return GHOST_kButtonMaskMiddle;
    case 3:
      return GHOST_kButtonMaskButton4;
    case 4:
      return GHOST_kButtonMaskButton5;
    case 5:
      return GHOST_kButtonMaskButton6;
    case 6:
      return GHOST_kButtonMaskButton7;
    default:
      return GHOST_kButtonMaskLeft;
  }
}

/**
 * Converts Mac raw-key codes (same for Cocoa & Carbon)
 * into GHOST key codes
 * \param rawCode: The raw physical key code
 * \param recvChar: the character ignoring modifiers (except for shift)
 * \return Ghost key code
 */
static GHOST_TKey convertKey(int rawCode, unichar recvChar)
{
  // printf("\nrecvchar %c 0x%x",recvChar,recvChar);
  switch (rawCode) {
    /* Physical key-codes: (not used due to map changes in international keyboards). */
#if 0
    case kVK_ANSI_A:    return GHOST_kKeyA;
    case kVK_ANSI_B:    return GHOST_kKeyB;
    case kVK_ANSI_C:    return GHOST_kKeyC;
    case kVK_ANSI_D:    return GHOST_kKeyD;
    case kVK_ANSI_E:    return GHOST_kKeyE;
    case kVK_ANSI_F:    return GHOST_kKeyF;
    case kVK_ANSI_G:    return GHOST_kKeyG;
    case kVK_ANSI_H:    return GHOST_kKeyH;
    case kVK_ANSI_I:    return GHOST_kKeyI;
    case kVK_ANSI_J:    return GHOST_kKeyJ;
    case kVK_ANSI_K:    return GHOST_kKeyK;
    case kVK_ANSI_L:    return GHOST_kKeyL;
    case kVK_ANSI_M:    return GHOST_kKeyM;
    case kVK_ANSI_N:    return GHOST_kKeyN;
    case kVK_ANSI_O:    return GHOST_kKeyO;
    case kVK_ANSI_P:    return GHOST_kKeyP;
    case kVK_ANSI_Q:    return GHOST_kKeyQ;
    case kVK_ANSI_R:    return GHOST_kKeyR;
    case kVK_ANSI_S:    return GHOST_kKeyS;
    case kVK_ANSI_T:    return GHOST_kKeyT;
    case kVK_ANSI_U:    return GHOST_kKeyU;
    case kVK_ANSI_V:    return GHOST_kKeyV;
    case kVK_ANSI_W:    return GHOST_kKeyW;
    case kVK_ANSI_X:    return GHOST_kKeyX;
    case kVK_ANSI_Y:    return GHOST_kKeyY;
    case kVK_ANSI_Z:    return GHOST_kKeyZ;
#endif
    /* Numbers keys: mapped to handle some international keyboard (e.g. French). */
    case kVK_ANSI_1:
      return GHOST_kKey1;
    case kVK_ANSI_2:
      return GHOST_kKey2;
    case kVK_ANSI_3:
      return GHOST_kKey3;
    case kVK_ANSI_4:
      return GHOST_kKey4;
    case kVK_ANSI_5:
      return GHOST_kKey5;
    case kVK_ANSI_6:
      return GHOST_kKey6;
    case kVK_ANSI_7:
      return GHOST_kKey7;
    case kVK_ANSI_8:
      return GHOST_kKey8;
    case kVK_ANSI_9:
      return GHOST_kKey9;
    case kVK_ANSI_0:
      return GHOST_kKey0;

    case kVK_ANSI_Keypad0:
      return GHOST_kKeyNumpad0;
    case kVK_ANSI_Keypad1:
      return GHOST_kKeyNumpad1;
    case kVK_ANSI_Keypad2:
      return GHOST_kKeyNumpad2;
    case kVK_ANSI_Keypad3:
      return GHOST_kKeyNumpad3;
    case kVK_ANSI_Keypad4:
      return GHOST_kKeyNumpad4;
    case kVK_ANSI_Keypad5:
      return GHOST_kKeyNumpad5;
    case kVK_ANSI_Keypad6:
      return GHOST_kKeyNumpad6;
    case kVK_ANSI_Keypad7:
      return GHOST_kKeyNumpad7;
    case kVK_ANSI_Keypad8:
      return GHOST_kKeyNumpad8;
    case kVK_ANSI_Keypad9:
      return GHOST_kKeyNumpad9;
    case kVK_ANSI_KeypadDecimal:
      return GHOST_kKeyNumpadPeriod;
    case kVK_ANSI_KeypadEnter:
      return GHOST_kKeyNumpadEnter;
    case kVK_ANSI_KeypadPlus:
      return GHOST_kKeyNumpadPlus;
    case kVK_ANSI_KeypadMinus:
      return GHOST_kKeyNumpadMinus;
    case kVK_ANSI_KeypadMultiply:
      return GHOST_kKeyNumpadAsterisk;
    case kVK_ANSI_KeypadDivide:
      return GHOST_kKeyNumpadSlash;
    case kVK_ANSI_KeypadClear:
      return GHOST_kKeyUnknown;

    case kVK_F1:
      return GHOST_kKeyF1;
    case kVK_F2:
      return GHOST_kKeyF2;
    case kVK_F3:
      return GHOST_kKeyF3;
    case kVK_F4:
      return GHOST_kKeyF4;
    case kVK_F5:
      return GHOST_kKeyF5;
    case kVK_F6:
      return GHOST_kKeyF6;
    case kVK_F7:
      return GHOST_kKeyF7;
    case kVK_F8:
      return GHOST_kKeyF8;
    case kVK_F9:
      return GHOST_kKeyF9;
    case kVK_F10:
      return GHOST_kKeyF10;
    case kVK_F11:
      return GHOST_kKeyF11;
    case kVK_F12:
      return GHOST_kKeyF12;
    case kVK_F13:
      return GHOST_kKeyF13;
    case kVK_F14:
      return GHOST_kKeyF14;
    case kVK_F15:
      return GHOST_kKeyF15;
    case kVK_F16:
      return GHOST_kKeyF16;
    case kVK_F17:
      return GHOST_kKeyF17;
    case kVK_F18:
      return GHOST_kKeyF18;
    case kVK_F19:
      return GHOST_kKeyF19;
    case kVK_F20:
      return GHOST_kKeyF20;

    case kVK_UpArrow:
      return GHOST_kKeyUpArrow;
    case kVK_DownArrow:
      return GHOST_kKeyDownArrow;
    case kVK_LeftArrow:
      return GHOST_kKeyLeftArrow;
    case kVK_RightArrow:
      return GHOST_kKeyRightArrow;

    case kVK_Return:
      return GHOST_kKeyEnter;
    case kVK_Delete:
      return GHOST_kKeyBackSpace;
    case kVK_ForwardDelete:
      return GHOST_kKeyDelete;
    case kVK_Escape:
      return GHOST_kKeyEsc;
    case kVK_Tab:
      return GHOST_kKeyTab;
    case kVK_Space:
      return GHOST_kKeySpace;

    case kVK_Home:
      return GHOST_kKeyHome;
    case kVK_End:
      return GHOST_kKeyEnd;
    case kVK_PageUp:
      return GHOST_kKeyUpPage;
    case kVK_PageDown:
      return GHOST_kKeyDownPage;
#if 0
    /* These constants with "ANSI" in the name are labeled according to the key position on an
     * ANSI-standard US keyboard. Therefore they may not match the physical key label on other
     * keyboard layouts. */
    case kVK_ANSI_Minus:        return GHOST_kKeyMinus;
    case kVK_ANSI_Equal:        return GHOST_kKeyEqual;
    case kVK_ANSI_Comma:        return GHOST_kKeyComma;
    case kVK_ANSI_Period:       return GHOST_kKeyPeriod;
    case kVK_ANSI_Slash:        return GHOST_kKeySlash;
    case kVK_ANSI_Semicolon:    return GHOST_kKeySemicolon;
    case kVK_ANSI_Quote:        return GHOST_kKeyQuote;
    case kVK_ANSI_Backslash:    return GHOST_kKeyBackslash;
    case kVK_ANSI_LeftBracket:  return GHOST_kKeyLeftBracket;
    case kVK_ANSI_RightBracket: return GHOST_kKeyRightBracket;
    case kVK_ANSI_Grave:        return GHOST_kKeyAccentGrave;
    case kVK_ISO_Section:       return GHOST_kKeyUnknown;
#endif
    case kVK_VolumeUp:
    case kVK_VolumeDown:
    case kVK_Mute:
      return GHOST_kKeyUnknown;

    default: {
      /* Alphanumerical or punctuation key that is remappable in international keyboards. */
      if ((recvChar >= 'A') && (recvChar <= 'Z')) {
        return (GHOST_TKey)(recvChar - 'A' + GHOST_kKeyA);
      }
      else if ((recvChar >= 'a') && (recvChar <= 'z')) {
        return (GHOST_TKey)(recvChar - 'a' + GHOST_kKeyA);
      }
      else {
        /* Leopard and Snow Leopard 64bit compatible API. */
        CFDataRef uchrHandle; /* The keyboard layout. */
        TISInputSourceRef kbdTISHandle;

        kbdTISHandle = TISCopyCurrentKeyboardLayoutInputSource();
        uchrHandle = (CFDataRef)TISGetInputSourceProperty(kbdTISHandle,
                                                          kTISPropertyUnicodeKeyLayoutData);
        CFRelease(kbdTISHandle);

        /* Get actual character value of the "remappable" keys in international keyboards,
         * if keyboard layout is not correctly reported (e.g. some non Apple keyboards in Tiger),
         * then fallback on using the received #charactersIgnoringModifiers. */
        if (uchrHandle) {
          UInt32 deadKeyState = 0;
          UniCharCount actualStrLength = 0;

          UCKeyTranslate((UCKeyboardLayout *)CFDataGetBytePtr(uchrHandle),
                         rawCode,
                         kUCKeyActionDown,
                         0,
                         LMGetKbdType(),
                         kUCKeyTranslateNoDeadKeysMask,
                         &deadKeyState,
                         1,
                         &actualStrLength,
                         &recvChar);
        }

        switch (recvChar) {
          case '-':
            return GHOST_kKeyMinus;
          case '+':
            return GHOST_kKeyPlus;
          case '=':
            return GHOST_kKeyEqual;
          case ',':
            return GHOST_kKeyComma;
          case '.':
            return GHOST_kKeyPeriod;
          case '/':
            return GHOST_kKeySlash;
          case ';':
            return GHOST_kKeySemicolon;
          case '\'':
            return GHOST_kKeyQuote;
          case '\\':
            return GHOST_kKeyBackslash;
          case '[':
            return GHOST_kKeyLeftBracket;
          case ']':
            return GHOST_kKeyRightBracket;
          case '`':
          case '<': /* The position of '`' is equivalent to this symbol in the French layout. */
            return GHOST_kKeyAccentGrave;
          default:
            return GHOST_kKeyUnknown;
        }
      }
    }
  }
  return GHOST_kKeyUnknown;
}

#pragma mark Utility functions

#define FIRSTFILEBUFLG 512
static bool g_hasFirstFile = false;
static char g_firstFileBuf[FIRSTFILEBUFLG];

/* TODO: Need to investigate this.
 * Function called too early in creator.c to have g_hasFirstFile == true */
extern "C" int GHOST_HACK_getFirstFile(char buf[FIRSTFILEBUFLG])
{
  if (g_hasFirstFile) {
    memcpy(buf, g_firstFileBuf, FIRSTFILEBUFLG);
    buf[FIRSTFILEBUFLG - 1] = '\0';
    return 1;
  }
  else {
    return 0;
  }
}

#pragma mark Cocoa objects

/**
 * CocoaAppDelegate
 * ObjC object to capture applicationShouldTerminate, and send quit event
 */
@interface CocoaAppDelegate : NSObject <NSApplicationDelegate>
{

  GHOST_SystemCocoa *systemCocoa;
}

- (id)init;
- (void)dealloc;
- (void)setSystemCocoa:(GHOST_SystemCocoa *)sysCocoa;
- (void)applicationDidFinishLaunching:(NSNotification *)aNotification;
- (BOOL)application:(NSApplication *)theApplication openFile:(NSString *)filename;
- (NSApplicationTerminateReply)applicationShouldTerminate:(NSApplication *)sender;
- (void)applicationWillTerminate:(NSNotification *)aNotification;
- (void)applicationWillBecomeActive:(NSNotification *)aNotification;
- (void)toggleFullScreen:(NSNotification *)notification;
- (void)windowWillClose:(NSNotification *)notification;

- (BOOL)applicationSupportsSecureRestorableState:(NSApplication *)app;
@end

@implementation CocoaAppDelegate : NSObject
- (id)init
{
  self = [super init];
  NSNotificationCenter *center = [NSNotificationCenter defaultCenter];
  [center addObserver:self
             selector:@selector(windowWillClose:)
                 name:NSWindowWillCloseNotification
               object:nil];
  return self;
}

- (void)dealloc
{
  NSNotificationCenter *center = [NSNotificationCenter defaultCenter];
  [center removeObserver:self name:NSWindowWillCloseNotification object:nil];
  [super dealloc];
}

- (void)setSystemCocoa:(GHOST_SystemCocoa *)sysCocoa
{
  systemCocoa = sysCocoa;
}

- (void)applicationDidFinishLaunching:(NSNotification *)aNotification
{
  if (systemCocoa->m_windowFocus) {
    /* Raise application to front, convenient when starting from the terminal
     * and important for launching the animation player. we call this after the
     * application finishes launching, as doing it earlier can make us end up
     * with a front-most window but an inactive application. */
    [NSApp activateIgnoringOtherApps:YES];
  }

  [NSEvent setMouseCoalescingEnabled:NO];
}

- (BOOL)application:(NSApplication *)theApplication openFile:(NSString *)filename
{
  return systemCocoa->handleOpenDocumentRequest(filename);
}

- (NSApplicationTerminateReply)applicationShouldTerminate:(NSApplication *)sender
{
  /* TODO: implement graceful termination through Cocoa mechanism
   * to avoid session log off to be canceled. */
  /* Note that Command-Q is already handled by key-handler. */
  systemCocoa->handleQuitRequest();
  return NSTerminateCancel;
}

/* To avoid canceling a log off process, we must use Cocoa termination process
 * And this function is the only chance to perform clean up
 * So WM_exit needs to be called directly, as the event loop will never run before termination. */
- (void)applicationWillTerminate:(NSNotification *)aNotification
{
#if 0
  WM_exit(C, EXIT_SUCCESS);
#endif
}

- (void)applicationWillBecomeActive:(NSNotification *)aNotification
{
  systemCocoa->handleApplicationBecomeActiveEvent();
}

- (void)toggleFullScreen:(NSNotification *)notification
{
}

/* The purpose of this function is to make sure closing "About" window does not
 * leave Blender with no key windows. This is needed due to a custom event loop
 * nature of the application: for some reason only using [NSApp run] will ensure
 * correct behavior in this case.
 *
 * This is similar to an issue solved in SDL:
 *   https://bugzilla.libsdl.org/show_bug.cgi?id=1825
 *
 * Our solution is different, since we want Blender to keep track of what is
 * the key window during normal operation. In order to do so we exploit the
 * fact that "About" window is never in the orderedWindows array: we only force
 * key window from here if the closing one is not in the orderedWindows. This
 * saves lack of key windows when closing "About", but does not interfere with
 * Blender's window manager when closing Blender's windows.
 *
 * NOTE: It also receives notifiers when menus are closed on macOS 14.
 * Presumably it considers menus to be windows. */
- (void)windowWillClose:(NSNotification *)notification
{
  NSWindow *closing_window = (NSWindow *)[notification object];

  if (![closing_window isKeyWindow]) {
    /* If the window wasn't key then its either none of the windows are key or another window
     * is a key. The former situation is a bit strange, but probably forcing a key window is not
     * something desirable. The latter situation is when we definitely do not want to change the
     * key window.
     *
     * Ignoring non-key windows also avoids the code which ensures ordering below from running
     * when the notifier is received for menus on macOS 14. */
    return;
  }

  NSInteger index = [[NSApp orderedWindows] indexOfObject:closing_window];
  if (index != NSNotFound) {
    return;
  }
  /* Find first suitable window from the current space. */
  for (NSWindow *current_window in [NSApp orderedWindows]) {
    if (current_window == closing_window) {
      continue;
    }
    if ([current_window isOnActiveSpace] && [current_window canBecomeKeyWindow]) {
      [current_window makeKeyAndOrderFront:nil];
      return;
    }
  }
  /* If that didn't find any windows, we try to find any suitable window of the application. */
  for (NSNumber *window_number in [NSWindow windowNumbersWithOptions:0]) {
    NSWindow *current_window = [NSApp windowWithWindowNumber:[window_number integerValue]];
    if (current_window == closing_window) {
      continue;
    }
    if ([current_window canBecomeKeyWindow]) {
      [current_window makeKeyAndOrderFront:nil];
      return;
    }
  }
}

/* Explicitly opt-in to the secure coding for the restorable state.
 *
 * This is something that only has affect on macOS 12+, and is implicitly
 * enabled on macOS 14.
 *
 * For the details see
 *   https://sector7.computest.nl/post/2022-08-process-injection-breaking-all-macos-security-layers-with-a-single-vulnerability/
 */
- (BOOL)applicationSupportsSecureRestorableState:(NSApplication *)app
{
  return YES;
}

@end

#pragma mark initialization/finalization

GHOST_SystemCocoa::GHOST_SystemCocoa()
{
  m_modifierMask = 0;
  m_outsideLoopEventProcessed = false;
  m_needDelayedApplicationBecomeActiveEventProcessing = false;
  m_displayManager = new GHOST_DisplayManagerCocoa();
  GHOST_ASSERT(m_displayManager, "GHOST_SystemCocoa::GHOST_SystemCocoa(): m_displayManager==0\n");
  m_displayManager->initialize();

  m_ignoreWindowSizedMessages = false;
  m_ignoreMomentumScroll = false;
  m_multiTouchScroll = false;
  m_last_warp_timestamp = 0;
}

GHOST_SystemCocoa::~GHOST_SystemCocoa()
{
  /* The application delegate integrates the Cocoa application with the GHOST system.
   *
   * Since the GHOST system is about to be fully destroyed release the application delegate as
   * well, so it does not point back to a freed system, forcing the delegate to be created with the
   * new GHOST system in init(). */
  CocoaAppDelegate *appDelegate = (CocoaAppDelegate *)[NSApp delegate];
  if (appDelegate) {
    [NSApp setDelegate:nil];
    [appDelegate release];
  }
}

GHOST_TSuccess GHOST_SystemCocoa::init()
{
  GHOST_TSuccess success = GHOST_System::init();
  if (success) {

#ifdef WITH_INPUT_NDOF
    m_ndofManager = new GHOST_NDOFManagerCocoa(*this);
#endif

    // ProcessSerialNumber psn;

    /* Carbon stuff to move window & menu to foreground. */
#if 0
    if (!GetCurrentProcess(&psn)) {
      TransformProcessType(&psn, kProcessTransformToForegroundApplication);
      SetFrontProcess(&psn);
    }
#endif

    @autoreleasepool {
      [NSApplication sharedApplication]; /* initializes `NSApp`. */

      if ([NSApp mainMenu] == nil) {
        NSMenu *mainMenubar = [[NSMenu alloc] init];
        NSMenuItem *menuItem;
        NSMenu *windowMenu;
        NSMenu *appMenu;

<<<<<<< HEAD
        // Create the application menu
        appMenu = [[NSMenu alloc] initWithTitle:@"Bforartists"];
=======
        /* Create the application menu. */
        appMenu = [[NSMenu alloc] initWithTitle:@"Blender"];
>>>>>>> 07afe4b9

        [appMenu addItemWithTitle:@"About Bforartists"
                           action:@selector(orderFrontStandardAboutPanel:)
                    keyEquivalent:@""];
        [appMenu addItem:[NSMenuItem separatorItem]];

        menuItem = [appMenu addItemWithTitle:@"Hide Bforartists"
                                      action:@selector(hide:)
                               keyEquivalent:@"h"];
        [menuItem setKeyEquivalentModifierMask:NSEventModifierFlagCommand];

        menuItem = [appMenu addItemWithTitle:@"Hide Others"
                                      action:@selector(hideOtherApplications:)
                               keyEquivalent:@"h"];
        [menuItem
            setKeyEquivalentModifierMask:(NSEventModifierFlagOption | NSEventModifierFlagCommand)];

        [appMenu addItemWithTitle:@"Show All"
                           action:@selector(unhideAllApplications:)
                    keyEquivalent:@""];

        menuItem = [appMenu addItemWithTitle:@"Quit Bforartists"
                                      action:@selector(terminate:)
                               keyEquivalent:@"q"];
        [menuItem setKeyEquivalentModifierMask:NSEventModifierFlagCommand];

        menuItem = [[NSMenuItem alloc] init];
        [menuItem setSubmenu:appMenu];

        [mainMenubar addItem:menuItem];
        [menuItem release];
        [NSApp performSelector:@selector(setAppleMenu:) withObject:appMenu]; /* Needed for 10.5. */
        [appMenu release];

        /* Create the window menu. */
        windowMenu = [[NSMenu alloc] initWithTitle:@"Window"];

        menuItem = [windowMenu addItemWithTitle:@"Minimize"
                                         action:@selector(performMiniaturize:)
                                  keyEquivalent:@"m"];
        [menuItem setKeyEquivalentModifierMask:NSEventModifierFlagCommand];

        [windowMenu addItemWithTitle:@"Zoom" action:@selector(performZoom:) keyEquivalent:@""];

        menuItem = [windowMenu addItemWithTitle:@"Enter Full Screen"
                                         action:@selector(toggleFullScreen:)
                                  keyEquivalent:@"f"];
        [menuItem
            setKeyEquivalentModifierMask:NSEventModifierFlagControl | NSEventModifierFlagCommand];

        menuItem = [windowMenu addItemWithTitle:@"Close"
                                         action:@selector(performClose:)
                                  keyEquivalent:@"w"];
        [menuItem setKeyEquivalentModifierMask:NSEventModifierFlagCommand];

        menuItem = [[NSMenuItem alloc] init];
        [menuItem setSubmenu:windowMenu];

        [mainMenubar addItem:menuItem];
        [menuItem release];

        [NSApp setMainMenu:mainMenubar];
        [NSApp setWindowsMenu:windowMenu];
        [windowMenu release];
      }

      if ([NSApp delegate] == nil) {
        CocoaAppDelegate *appDelegate = [[CocoaAppDelegate alloc] init];
        [appDelegate setSystemCocoa:this];
        [NSApp setDelegate:appDelegate];
      }

      /* AppKit provides automatic window tabbing. Blender is a single-tabbed
       * application without a macOS tab bar, and should explicitly opt-out of this.
       * This is also controlled by the macOS user default #NSWindowTabbingEnabled. */
      NSWindow.allowsAutomaticWindowTabbing = NO;

      [NSApp finishLaunching];
    }
  }
  return success;
}

#pragma mark window management

uint64_t GHOST_SystemCocoa::getMilliSeconds() const
{
  /* For comparing to NSEvent timestamp, this particular API function matches. */
  return (uint64_t)([[NSProcessInfo processInfo] systemUptime] * 1000);
}

uint8_t GHOST_SystemCocoa::getNumDisplays() const
{
  /* Note that OS X supports monitor hot plug.
   * We do not support multiple monitors at the moment. */
  @autoreleasepool {
    return NSScreen.screens.count;
  }
}

void GHOST_SystemCocoa::getMainDisplayDimensions(uint32_t &width, uint32_t &height) const
{
  @autoreleasepool {
    /* Get visible frame, that is frame excluding dock and top menu bar. */
    NSRect frame = [[NSScreen mainScreen] visibleFrame];

    /* Returns max window contents (excluding title bar...). */
    NSRect contentRect = [NSWindow
        contentRectForFrameRect:frame
                      styleMask:(NSWindowStyleMaskTitled | NSWindowStyleMaskClosable |
                                 NSWindowStyleMaskMiniaturizable)];

    width = contentRect.size.width;
    height = contentRect.size.height;
  }
}

void GHOST_SystemCocoa::getAllDisplayDimensions(uint32_t &width, uint32_t &height) const
{
  /* TODO! */
  getMainDisplayDimensions(width, height);
}

GHOST_IWindow *GHOST_SystemCocoa::createWindow(const char *title,
                                               int32_t left,
                                               int32_t top,
                                               uint32_t width,
                                               uint32_t height,
                                               GHOST_TWindowState state,
                                               GHOST_GPUSettings gpuSettings,
                                               const bool /*exclusive*/,
                                               const bool is_dialog,
                                               const GHOST_IWindow *parentWindow)
{
  GHOST_IWindow *window = nullptr;
  @autoreleasepool {

    /* Get the available rect for including window contents. */
    NSRect frame = [[NSScreen mainScreen] visibleFrame];
    NSRect contentRect = [NSWindow
        contentRectForFrameRect:frame
                      styleMask:(NSWindowStyleMaskTitled | NSWindowStyleMaskClosable |
                                 NSWindowStyleMaskMiniaturizable)];

    int32_t bottom = (contentRect.size.height - 1) - height - top;

    /* Ensures window top left is inside this available rect. */
    left = left > contentRect.origin.x ? left : contentRect.origin.x;
    /* Add `contentRect.origin.y` to respect dock-size. */
    bottom = bottom > contentRect.origin.y ? bottom + contentRect.origin.y : contentRect.origin.y;

    window = new GHOST_WindowCocoa(this,
                                   title,
                                   left,
                                   bottom,
                                   width,
                                   height,
                                   state,
                                   gpuSettings.context_type,
                                   gpuSettings.flags & GHOST_gpuStereoVisual,
                                   gpuSettings.flags & GHOST_gpuDebugContext,
                                   is_dialog,
                                   (GHOST_WindowCocoa *)parentWindow);

    if (window->getValid()) {
      /* Store the pointer to the window. */
      GHOST_ASSERT(m_windowManager, "m_windowManager not initialized");
      m_windowManager->addWindow(window);
      m_windowManager->setActiveWindow(window);
      /* Need to tell window manager the new window is the active one
       * (Cocoa does not send the event activate upon window creation). */
      pushEvent(new GHOST_Event(getMilliSeconds(), GHOST_kEventWindowActivate, window));
      pushEvent(new GHOST_Event(getMilliSeconds(), GHOST_kEventWindowSize, window));
    }
    else {
      GHOST_PRINT("GHOST_SystemCocoa::createWindow(): window invalid\n");
      delete window;
      window = nullptr;
    }
  }
  return window;
}

/**
 * Create a new off-screen context.
 * Never explicitly delete the context, use #disposeContext() instead.
 * \return The new context (or 0 if creation failed).
 */
GHOST_IContext *GHOST_SystemCocoa::createOffscreenContext(GHOST_GPUSettings gpuSettings)
{
  const bool debug_context = (gpuSettings.flags & GHOST_gpuDebugContext) != 0;

  switch (gpuSettings.context_type) {
#ifdef WITH_VULKAN_BACKEND
    case GHOST_kDrawingContextTypeVulkan: {
      GHOST_Context *context = new GHOST_ContextVK(false, nullptr, 1, 2, debug_context);
      if (context->initializeDrawingContext()) {
        return context;
      }
      delete context;
      return nullptr;
    }
#endif

#ifdef WITH_METAL_BACKEND
    case GHOST_kDrawingContextTypeMetal: {
      /* TODO(fclem): Remove OpenGL support and rename context to ContextMTL */
      GHOST_Context *context = new GHOST_ContextCGL(false, nullptr, nullptr, debug_context);
      if (context->initializeDrawingContext()) {
        return context;
      }
      delete context;
      return nullptr;
    }
#endif

    default:
      /* Unsupported backend. */
      return nullptr;
  }
}

/**
 * Dispose of a context.
 * \param context: Pointer to the context to be disposed.
 * \return Indication of success.
 */
GHOST_TSuccess GHOST_SystemCocoa::disposeContext(GHOST_IContext *context)
{
  delete context;

  return GHOST_kSuccess;
}

GHOST_IWindow *GHOST_SystemCocoa::getWindowUnderCursor(int32_t x, int32_t y)
{
  NSPoint scr_co = NSMakePoint(x, y);

  int windowNumberAtPoint = [NSWindow windowNumberAtPoint:scr_co belowWindowWithWindowNumber:0];
  NSWindow *nswindow = [NSApp windowWithWindowNumber:windowNumberAtPoint];

  if (nswindow == nil) {
    return nil;
  }

  return m_windowManager->getWindowAssociatedWithOSWindow((const void *)nswindow);
}

/**
 * \note returns coordinates in Cocoa screen coordinates.
 */
GHOST_TSuccess GHOST_SystemCocoa::getCursorPosition(int32_t &x, int32_t &y) const
{
  NSPoint mouseLoc = [NSEvent mouseLocation];

  /* Returns the mouse location in screen coordinates. */
  x = (int32_t)mouseLoc.x;
  y = (int32_t)mouseLoc.y;
  return GHOST_kSuccess;
}

/**
 * \note expect Cocoa screen coordinates.
 */
GHOST_TSuccess GHOST_SystemCocoa::setCursorPosition(int32_t x, int32_t y)
{
  GHOST_WindowCocoa *window = (GHOST_WindowCocoa *)m_windowManager->getActiveWindow();
  if (!window) {
    return GHOST_kFailure;
  }

  /* Cursor and mouse dissociation placed here not to interfere with continuous grab
   * (in cont. grab setMouseCursorPosition is directly called). */
  CGAssociateMouseAndMouseCursorPosition(false);
  setMouseCursorPosition(x, y);
  CGAssociateMouseAndMouseCursorPosition(true);

  /* Force mouse move event (not pushed by Cocoa). */
  pushEvent(new GHOST_EventCursor(
      getMilliSeconds(), GHOST_kEventCursorMove, window, x, y, window->GetCocoaTabletData()));
  m_outsideLoopEventProcessed = true;

  return GHOST_kSuccess;
}

GHOST_TSuccess GHOST_SystemCocoa::getPixelAtCursor(float r_color[3]) const
{
  /* NOTE: There are known issues/limitations at the moment:
   *
   * - User needs to allow screen capture permission for Blender.
   * - Blender has no control of the cursor outside of its window, so it is
   *   not going to be the eyedropper icon.
   * - GHOST does not report click events from outside of the window, so the
   *   user needs to press Enter instead.
   *
   * Ref #111303.
   */

  @autoreleasepool {
    /* Check for screen capture access permission early to prevent issues.
     * Without permission, macOS may capture only the Blender window, wallpaper, and taskbar.
     * This behavior could confuse users, especially when trying to pick a color from another app,
     * potentially capturing the wallpaper under that app window.
     */

    /* Although these methods are documented as available for macOS 10.15, they are not actually
     * shipped, leading to a crash if used on macOS 10.15.
     *
     * Ref: https://developer.apple.com/forums/thread/683860?answerId=684400022#684400022
     */
    if (!CGPreflightScreenCaptureAccess()) {
      CGRequestScreenCaptureAccess();
      return GHOST_kFailure;
    }

    CGEventRef event = CGEventCreate(nil);
    if (!event) {
      return GHOST_kFailure;
    }
    CGPoint mouseLocation = CGEventGetLocation(event);
    CFRelease(event);

    CGRect rect = CGRectMake(mouseLocation.x, mouseLocation.y, 1, 1);
    CGImageRef image = CGWindowListCreateImage(
        rect, kCGWindowListOptionOnScreenOnly, kCGNullWindowID, kCGWindowImageDefault);
    if (!image) {
      return GHOST_kFailure;
    }
    NSBitmapImageRep *bitmap = [[NSBitmapImageRep alloc] initWithCGImage:image];
    CGImageRelease(image);

    NSColor *color = [bitmap colorAtX:0 y:0];
    if (!color) {
      return GHOST_kFailure;
    }
    NSColor *srgbColor = [color colorUsingColorSpace:[NSColorSpace sRGBColorSpace]];
    if (!srgbColor) {
      return GHOST_kFailure;
    }

    CGFloat red = 0.0, green = 0.0, blue = 0.0;
    [color getRed:&red green:&green blue:&blue alpha:nil];
    r_color[0] = red;
    r_color[1] = green;
    r_color[2] = blue;
  }
  return GHOST_kSuccess;
}

GHOST_TSuccess GHOST_SystemCocoa::setMouseCursorPosition(int32_t x, int32_t y)
{
  float xf = (float)x, yf = (float)y;
  GHOST_WindowCocoa *window = (GHOST_WindowCocoa *)m_windowManager->getActiveWindow();
  if (!window) {
    return GHOST_kFailure;
  }

  @autoreleasepool {
    NSScreen *windowScreen = window->getScreen();
    NSRect screenRect = [windowScreen frame];

    /* Set position relative to current screen. */
    xf -= screenRect.origin.x;
    yf -= screenRect.origin.y;

    /* Quartz Display Services uses the old coordinates (top left origin). */
    yf = screenRect.size.height - yf;

    CGDisplayMoveCursorToPoint((CGDirectDisplayID)[[[windowScreen deviceDescription]
                                   objectForKey:@"NSScreenNumber"] unsignedIntValue],
                               CGPointMake(xf, yf));

    /* See https://stackoverflow.com/a/17559012. By default, hardware events
     * will be suppressed for 500ms after a synthetic mouse event. For unknown
     * reasons CGEventSourceSetLocalEventsSuppressionInterval does not work,
     * however calling CGAssociateMouseAndMouseCursorPosition also removes the
     * delay, even if this is undocumented. */
    CGAssociateMouseAndMouseCursorPosition(true);
  }
  return GHOST_kSuccess;
}

GHOST_TSuccess GHOST_SystemCocoa::getModifierKeys(GHOST_ModifierKeys &keys) const
{
  keys.set(GHOST_kModifierKeyLeftOS, (m_modifierMask & NSEventModifierFlagCommand) ? true : false);
  keys.set(GHOST_kModifierKeyLeftAlt, (m_modifierMask & NSEventModifierFlagOption) ? true : false);
  keys.set(GHOST_kModifierKeyLeftShift,
           (m_modifierMask & NSEventModifierFlagShift) ? true : false);
  keys.set(GHOST_kModifierKeyLeftControl,
           (m_modifierMask & NSEventModifierFlagControl) ? true : false);

  return GHOST_kSuccess;
}

GHOST_TSuccess GHOST_SystemCocoa::getButtons(GHOST_Buttons &buttons) const
{
  UInt32 button_state = GetCurrentEventButtonState();

  buttons.clear();
  buttons.set(GHOST_kButtonMaskLeft, button_state & (1 << 0));
  buttons.set(GHOST_kButtonMaskRight, button_state & (1 << 1));
  buttons.set(GHOST_kButtonMaskMiddle, button_state & (1 << 2));
  buttons.set(GHOST_kButtonMaskButton4, button_state & (1 << 3));
  buttons.set(GHOST_kButtonMaskButton5, button_state & (1 << 4));
  return GHOST_kSuccess;
}

GHOST_TCapabilityFlag GHOST_SystemCocoa::getCapabilities() const
{
  return GHOST_TCapabilityFlag(
      GHOST_CAPABILITY_FLAG_ALL &
      ~(
          /* Cocoa has no support for a primary selection clipboard. */
          GHOST_kCapabilityPrimaryClipboard |
          /* This Cocoa back-end has not yet implemented image copy/paste. */
          GHOST_kCapabilityClipboardImages));
}

#pragma mark Event handlers

/**
 * The event queue polling function
 */
bool GHOST_SystemCocoa::processEvents(bool /*waitForEvent*/)
{
  bool anyProcessed = false;
  NSEvent *event;

  /* TODO: implement timer? */
#if 0
  do {
    GHOST_TimerManager* timerMgr = getTimerManager();

    if (waitForEvent) {
      uint64_t next = timerMgr->nextFireTime();
      double timeOut;

      if (next == GHOST_kFireTimeNever) {
        timeOut = kEventDurationForever;
      }
      else {
        timeOut = (double)(next - getMilliSeconds())/1000.0;
        if (timeOut < 0.0)
          timeOut = 0.0;
      }

      ::ReceiveNextEvent(0, nullptr, timeOut, false, &event);
    }

    if (timerMgr->fireTimers(getMilliSeconds())) {
      anyProcessed = true;
    }
#endif
  do {
    @autoreleasepool {
      event = [NSApp nextEventMatchingMask:NSEventMaskAny
                                 untilDate:[NSDate distantPast]
                                    inMode:NSDefaultRunLoopMode
                                   dequeue:YES];
      if (event == nil) {
        break;
      }

      anyProcessed = true;

      /* Send event to NSApp to ensure Mac wide events are handled,
       * this will send events to CocoaWindow which will call back
       * to handleKeyEvent, handleMouseEvent and handleTabletEvent. */

      /* There is on special exception for Control+(Shift)+Tab.
       * We do not get keyDown events delivered to the view because they are
       * special hotkeys to switch between views, so override directly */

      if ([event type] == NSEventTypeKeyDown && [event keyCode] == kVK_Tab &&
          ([event modifierFlags] & NSEventModifierFlagControl))
      {
        handleKeyEvent(event);
      }
      else {
        /* For some reason NSApp is swallowing the key up events when modifier
         * key is pressed, even if there seems to be no apparent reason to do
         * so, as a workaround we always handle these up events. */
        if ([event type] == NSEventTypeKeyUp &&
            ([event modifierFlags] & (NSEventModifierFlagCommand | NSEventModifierFlagOption)))
        {
          handleKeyEvent(event);
        }

        [NSApp sendEvent:event];
      }
    }
  } while (event != nil);
#if 0
  } while (waitForEvent && !anyProcessed); /* Needed only for timer implementation. */
#endif

  if (m_needDelayedApplicationBecomeActiveEventProcessing) {
    handleApplicationBecomeActiveEvent();
  }

  if (m_outsideLoopEventProcessed) {
    m_outsideLoopEventProcessed = false;
    return true;
  }

  m_ignoreWindowSizedMessages = false;

  return anyProcessed;
}

/* NOTE: called from #NSApplication delegate. */
GHOST_TSuccess GHOST_SystemCocoa::handleApplicationBecomeActiveEvent()
{
  for (GHOST_IWindow *iwindow : m_windowManager->getWindows()) {
    GHOST_WindowCocoa *window = (GHOST_WindowCocoa *)iwindow;
    if (window->isDialog()) {
      [window->getCocoaWindow() makeKeyAndOrderFront:nil];
    }
  }

  /* Update the modifiers key mask, as its status may have changed when the application
   * was not active (that is when update events are sent to another application). */
  unsigned int modifiers;
  GHOST_IWindow *window = m_windowManager->getActiveWindow();

  if (!window) {
    m_needDelayedApplicationBecomeActiveEventProcessing = true;
    return GHOST_kFailure;
  }
  else {
    m_needDelayedApplicationBecomeActiveEventProcessing = false;
  }

  modifiers = [[[NSApplication sharedApplication] currentEvent] modifierFlags];

  if ((modifiers & NSEventModifierFlagShift) != (m_modifierMask & NSEventModifierFlagShift)) {
    pushEvent(new GHOST_EventKey(getMilliSeconds(),
                                 (modifiers & NSEventModifierFlagShift) ? GHOST_kEventKeyDown :
                                                                          GHOST_kEventKeyUp,
                                 window,
                                 GHOST_kKeyLeftShift,
                                 false));
  }
  if ((modifiers & NSEventModifierFlagControl) != (m_modifierMask & NSEventModifierFlagControl)) {
    pushEvent(new GHOST_EventKey(getMilliSeconds(),
                                 (modifiers & NSEventModifierFlagControl) ? GHOST_kEventKeyDown :
                                                                            GHOST_kEventKeyUp,
                                 window,
                                 GHOST_kKeyLeftControl,
                                 false));
  }
  if ((modifiers & NSEventModifierFlagOption) != (m_modifierMask & NSEventModifierFlagOption)) {
    pushEvent(new GHOST_EventKey(getMilliSeconds(),
                                 (modifiers & NSEventModifierFlagOption) ? GHOST_kEventKeyDown :
                                                                           GHOST_kEventKeyUp,
                                 window,
                                 GHOST_kKeyLeftAlt,
                                 false));
  }
  if ((modifiers & NSEventModifierFlagCommand) != (m_modifierMask & NSEventModifierFlagCommand)) {
    pushEvent(new GHOST_EventKey(getMilliSeconds(),
                                 (modifiers & NSEventModifierFlagCommand) ? GHOST_kEventKeyDown :
                                                                            GHOST_kEventKeyUp,
                                 window,
                                 GHOST_kKeyLeftOS,
                                 false));
  }

  m_modifierMask = modifiers;

  m_outsideLoopEventProcessed = true;
  return GHOST_kSuccess;
}

bool GHOST_SystemCocoa::hasDialogWindow()
{
  for (GHOST_IWindow *iwindow : m_windowManager->getWindows()) {
    GHOST_WindowCocoa *window = (GHOST_WindowCocoa *)iwindow;
    if (window->isDialog()) {
      return true;
    }
  }
  return false;
}

void GHOST_SystemCocoa::notifyExternalEventProcessed()
{
  m_outsideLoopEventProcessed = true;
}

/* NOTE: called from #NSWindow delegate. */
GHOST_TSuccess GHOST_SystemCocoa::handleWindowEvent(GHOST_TEventType eventType,
                                                    GHOST_WindowCocoa *window)
{
  if (!validWindow(window)) {
    return GHOST_kFailure;
  }
  switch (eventType) {
    case GHOST_kEventWindowClose:
      pushEvent(new GHOST_Event(getMilliSeconds(), GHOST_kEventWindowClose, window));
      break;
    case GHOST_kEventWindowActivate:
      m_windowManager->setActiveWindow(window);
      window->loadCursor(window->getCursorVisibility(), window->getCursorShape());
      pushEvent(new GHOST_Event(getMilliSeconds(), GHOST_kEventWindowActivate, window));
      break;
    case GHOST_kEventWindowDeactivate:
      m_windowManager->setWindowInactive(window);
      pushEvent(new GHOST_Event(getMilliSeconds(), GHOST_kEventWindowDeactivate, window));
      break;
    case GHOST_kEventWindowUpdate:
      if (m_nativePixel) {
        window->setNativePixelSize();
        pushEvent(new GHOST_Event(getMilliSeconds(), GHOST_kEventNativeResolutionChange, window));
      }
      pushEvent(new GHOST_Event(getMilliSeconds(), GHOST_kEventWindowUpdate, window));
      break;
    case GHOST_kEventWindowMove:
      pushEvent(new GHOST_Event(getMilliSeconds(), GHOST_kEventWindowMove, window));
      break;
    case GHOST_kEventWindowSize:
      if (!m_ignoreWindowSizedMessages) {
        /* Enforce only one resize message per event loop
         * (coalescing all the live resize messages). */
        window->updateDrawingContext();
        pushEvent(new GHOST_Event(getMilliSeconds(), GHOST_kEventWindowSize, window));
        /* Mouse up event is trapped by the resizing event loop,
         * so send it anyway to the window manager. */
        pushEvent(new GHOST_EventButton(getMilliSeconds(),
                                        GHOST_kEventButtonUp,
                                        window,
                                        GHOST_kButtonMaskLeft,
                                        GHOST_TABLET_DATA_NONE));
        // m_ignoreWindowSizedMessages = true;
      }
      break;
    case GHOST_kEventNativeResolutionChange:

      if (m_nativePixel) {
        window->setNativePixelSize();
        pushEvent(new GHOST_Event(getMilliSeconds(), GHOST_kEventNativeResolutionChange, window));
      }

    default:
      return GHOST_kFailure;
      break;
  }

  m_outsideLoopEventProcessed = true;
  return GHOST_kSuccess;
}

/* NOTE: called from #NSWindow subclass. */
GHOST_TSuccess GHOST_SystemCocoa::handleDraggingEvent(GHOST_TEventType eventType,
                                                      GHOST_TDragnDropTypes draggedObjectType,
                                                      GHOST_WindowCocoa *window,
                                                      int mouseX,
                                                      int mouseY,
                                                      void *data)
{
  if (!validWindow(window)) {
    return GHOST_kFailure;
  }
  switch (eventType) {
    case GHOST_kEventDraggingEntered:
    case GHOST_kEventDraggingUpdated:
    case GHOST_kEventDraggingExited:
      window->clientToScreenIntern(mouseX, mouseY, mouseX, mouseY);
      pushEvent(new GHOST_EventDragnDrop(
          getMilliSeconds(), eventType, draggedObjectType, window, mouseX, mouseY, nullptr));
      break;

    case GHOST_kEventDraggingDropDone: {
      uint8_t *temp_buff;
      GHOST_TStringArray *strArray;
      NSArray *droppedArray;
      size_t pastedTextSize;
      NSString *droppedStr;
      GHOST_TDragnDropDataPtr eventData;
      int i;

      if (!data) {
        return GHOST_kFailure;
      }

      switch (draggedObjectType) {
        case GHOST_kDragnDropTypeFilenames:
          droppedArray = (NSArray *)data;

          strArray = (GHOST_TStringArray *)malloc(sizeof(GHOST_TStringArray));
          if (!strArray) {
            return GHOST_kFailure;
          }

          strArray->count = [droppedArray count];
          if (strArray->count == 0) {
            free(strArray);
            return GHOST_kFailure;
          }

          strArray->strings = (uint8_t **)malloc(strArray->count * sizeof(uint8_t *));

          for (i = 0; i < strArray->count; i++) {
            droppedStr = [droppedArray objectAtIndex:i];

            pastedTextSize = [droppedStr lengthOfBytesUsingEncoding:NSUTF8StringEncoding];
            temp_buff = (uint8_t *)malloc(pastedTextSize + 1);

            if (!temp_buff) {
              strArray->count = i;
              break;
            }

            memcpy(
                temp_buff, [droppedStr cStringUsingEncoding:NSUTF8StringEncoding], pastedTextSize);
            temp_buff[pastedTextSize] = '\0';

            strArray->strings[i] = temp_buff;
          }

          eventData = (GHOST_TDragnDropDataPtr)strArray;
          break;

        case GHOST_kDragnDropTypeString:
          droppedStr = (NSString *)data;
          pastedTextSize = [droppedStr lengthOfBytesUsingEncoding:NSUTF8StringEncoding];

          temp_buff = (uint8_t *)malloc(pastedTextSize + 1);

          if (temp_buff == nullptr) {
            return GHOST_kFailure;
          }

          memcpy(
              temp_buff, [droppedStr cStringUsingEncoding:NSUTF8StringEncoding], pastedTextSize);
          temp_buff[pastedTextSize] = '\0';

          eventData = (GHOST_TDragnDropDataPtr)temp_buff;
          break;

        case GHOST_kDragnDropTypeBitmap: {
          NSImage *droppedImg = (NSImage *)data;
          NSSize imgSize = [droppedImg size];
          ImBuf *ibuf = nullptr;
          uint8_t *rasterRGB = nullptr;
          uint8_t *rasterRGBA = nullptr;
          uint8_t *toIBuf = nullptr;
          int x, y, to_i, from_i;
          NSBitmapImageRep *blBitmapFormatImageRGB, *blBitmapFormatImageRGBA, *bitmapImage = nil;
          NSEnumerator *enumerator;
          NSImageRep *representation;

          ibuf = IMB_allocImBuf(imgSize.width, imgSize.height, 32, IB_rect);
          if (!ibuf) {
            [droppedImg release];
            return GHOST_kFailure;
          }

          /* Get the bitmap of the image. */
          enumerator = [[droppedImg representations] objectEnumerator];
          while ((representation = [enumerator nextObject])) {
            if ([representation isKindOfClass:[NSBitmapImageRep class]]) {
              bitmapImage = (NSBitmapImageRep *)representation;
              break;
            }
          }
          if (bitmapImage == nil) {
            return GHOST_kFailure;
          }

          if (([bitmapImage bitsPerPixel] == 32) && (([bitmapImage bitmapFormat] & 0x5) == 0) &&
              ![bitmapImage isPlanar])
          {
            /* Try a fast copy if the image is a meshed RGBA 32bit bitmap. */
            toIBuf = ibuf->byte_buffer.data;
            rasterRGB = (uint8_t *)[bitmapImage bitmapData];
            for (y = 0; y < imgSize.height; y++) {
              to_i = (imgSize.height - y - 1) * imgSize.width;
              from_i = y * imgSize.width;
              memcpy(toIBuf + 4 * to_i, rasterRGB + 4 * from_i, 4 * imgSize.width);
            }
          }
          else {
            /* Tell cocoa image resolution is same as current system one */
            [bitmapImage setSize:imgSize];

            /* Convert the image in a RGBA 32bit format */
            /* As Core Graphics does not support contexts with non premutliplied alpha,
             * we need to get alpha key values in a separate batch */

            /* First get RGB values w/o Alpha to avoid pre-multiplication,
             * 32bit but last byte is unused */
            blBitmapFormatImageRGB = [[NSBitmapImageRep alloc]
                initWithBitmapDataPlanes:nullptr
                              pixelsWide:imgSize.width
                              pixelsHigh:imgSize.height
                           bitsPerSample:8
                         samplesPerPixel:3
                                hasAlpha:NO
                                isPlanar:NO
                          colorSpaceName:NSDeviceRGBColorSpace
                            bitmapFormat:(NSBitmapFormat)0
                             bytesPerRow:4 * imgSize.width
                            bitsPerPixel:32 /* RGB format padded to 32bits. */];

            [NSGraphicsContext saveGraphicsState];
            [NSGraphicsContext
                setCurrentContext:[NSGraphicsContext
                                      graphicsContextWithBitmapImageRep:blBitmapFormatImageRGB]];
            [bitmapImage draw];
            [NSGraphicsContext restoreGraphicsState];

            rasterRGB = (uint8_t *)[blBitmapFormatImageRGB bitmapData];
            if (rasterRGB == nullptr) {
              [bitmapImage release];
              [blBitmapFormatImageRGB release];
              [droppedImg release];
              return GHOST_kFailure;
            }

            /* Then get Alpha values by getting the RGBA image (that is pre-multiplied BTW) */
            blBitmapFormatImageRGBA = [[NSBitmapImageRep alloc]
                initWithBitmapDataPlanes:nullptr
                              pixelsWide:imgSize.width
                              pixelsHigh:imgSize.height
                           bitsPerSample:8
                         samplesPerPixel:4
                                hasAlpha:YES
                                isPlanar:NO
                          colorSpaceName:NSDeviceRGBColorSpace
                            bitmapFormat:(NSBitmapFormat)0
                             bytesPerRow:4 * imgSize.width
                            bitsPerPixel:32 /* RGBA */];

            [NSGraphicsContext saveGraphicsState];
            [NSGraphicsContext
                setCurrentContext:[NSGraphicsContext
                                      graphicsContextWithBitmapImageRep:blBitmapFormatImageRGBA]];
            [bitmapImage draw];
            [NSGraphicsContext restoreGraphicsState];

            rasterRGBA = (uint8_t *)[blBitmapFormatImageRGBA bitmapData];
            if (rasterRGBA == nullptr) {
              [bitmapImage release];
              [blBitmapFormatImageRGB release];
              [blBitmapFormatImageRGBA release];
              [droppedImg release];
              return GHOST_kFailure;
            }

            /* Copy the image to ibuf, flipping it vertically. */
            toIBuf = ibuf->byte_buffer.data;
            for (y = 0; y < imgSize.height; y++) {
              for (x = 0; x < imgSize.width; x++) {
                to_i = (imgSize.height - y - 1) * imgSize.width + x;
                from_i = y * imgSize.width + x;

                toIBuf[4 * to_i] = rasterRGB[4 * from_i];          /* R */
                toIBuf[4 * to_i + 1] = rasterRGB[4 * from_i + 1];  /* G */
                toIBuf[4 * to_i + 2] = rasterRGB[4 * from_i + 2];  /* B */
                toIBuf[4 * to_i + 3] = rasterRGBA[4 * from_i + 3]; /* A */
              }
            }

            [blBitmapFormatImageRGB release];
            [blBitmapFormatImageRGBA release];
            [droppedImg release];
          }

          eventData = (GHOST_TDragnDropDataPtr)ibuf;

          break;
        }
        default:
          return GHOST_kFailure;
          break;
      }

      window->clientToScreenIntern(mouseX, mouseY, mouseX, mouseY);
      pushEvent(new GHOST_EventDragnDrop(
          getMilliSeconds(), eventType, draggedObjectType, window, mouseX, mouseY, eventData));

      break;
    }
    default:
      return GHOST_kFailure;
  }
  m_outsideLoopEventProcessed = true;
  return GHOST_kSuccess;
}

void GHOST_SystemCocoa::handleQuitRequest()
{
  GHOST_Window *window = (GHOST_Window *)m_windowManager->getActiveWindow();

  /* Discard quit event if we are in cursor grab sequence. */
  if (window && window->getCursorGrabModeIsWarp()) {
    return;
  }

  /* Push the event to Blender so it can open a dialog if needed. */
  pushEvent(new GHOST_Event(getMilliSeconds(), GHOST_kEventQuitRequest, window));
  m_outsideLoopEventProcessed = true;
}

bool GHOST_SystemCocoa::handleOpenDocumentRequest(void *filepathStr)
{
  NSString *filepath = (NSString *)filepathStr;
  NSArray *windowsList;
  char *temp_buff;
  size_t filenameTextSize;

  /* Check for blender opened windows and make the front-most key.
   * In case blender is minimized, opened on another desktop space,
   * or in full-screen mode. */
  windowsList = [NSApp orderedWindows];
  if ([windowsList count]) {
    [[windowsList objectAtIndex:0] makeKeyAndOrderFront:nil];
  }

  GHOST_Window *window = m_windowManager->getWindows().empty() ?
                             nullptr :
                             (GHOST_Window *)m_windowManager->getWindows().front();

  if (!window) {
    return NO;
  }

  /* Discard event if we are in cursor grab sequence,
   * it'll lead to "stuck cursor" situation if the alert panel is raised. */
  if (window && window->getCursorGrabModeIsWarp()) {
    return NO;
  }

  filenameTextSize = [filepath lengthOfBytesUsingEncoding:NSUTF8StringEncoding];
  temp_buff = (char *)malloc(filenameTextSize + 1);

  if (temp_buff == nullptr) {
    return GHOST_kFailure;
  }

  memcpy(temp_buff, [filepath cStringUsingEncoding:NSUTF8StringEncoding], filenameTextSize);
  temp_buff[filenameTextSize] = '\0';

  pushEvent(new GHOST_EventString(
      getMilliSeconds(), GHOST_kEventOpenMainFile, window, (GHOST_TEventDataPtr)temp_buff));

  return YES;
}

GHOST_TSuccess GHOST_SystemCocoa::handleTabletEvent(void *eventPtr, short eventType)
{
  NSEvent *event = (NSEvent *)eventPtr;
  GHOST_IWindow *window;

  window = m_windowManager->getWindowAssociatedWithOSWindow((const void *)[event window]);
  if (!window) {
    // printf("\nW failure for event 0x%x",[event type]);
    return GHOST_kFailure;
  }

  GHOST_TabletData &ct = ((GHOST_WindowCocoa *)window)->GetCocoaTabletData();

  switch (eventType) {
    case NSEventTypeTabletPoint:
      /* workaround 2 corner-cases:
       * 1. if [event isEnteringProximity] was not triggered since program-start.
       * 2. device is not sending [event pointingDeviceType], due no eraser. */
      if (ct.Active == GHOST_kTabletModeNone) {
        ct.Active = GHOST_kTabletModeStylus;
      }

      ct.Pressure = [event pressure];
      ct.Xtilt = [event tilt].x;
      ct.Ytilt = [event tilt].y;
      break;

    case NSEventTypeTabletProximity:
      /* Reset tablet data when device enters proximity or leaves. */
      ct = GHOST_TABLET_DATA_NONE;
      if ([event isEnteringProximity]) {
        /* Pointer is entering tablet area proximity. */
        switch ([event pointingDeviceType]) {
          case NSPointingDeviceTypePen:
            ct.Active = GHOST_kTabletModeStylus;
            break;
          case NSPointingDeviceTypeEraser:
            ct.Active = GHOST_kTabletModeEraser;
            break;
          case NSPointingDeviceTypeCursor:
          case NSPointingDeviceTypeUnknown:
          default:
            break;
        }
      }
      break;

    default:
      GHOST_ASSERT(FALSE, "GHOST_SystemCocoa::handleTabletEvent : unknown event received");
      return GHOST_kFailure;
      break;
  }
  return GHOST_kSuccess;
}

bool GHOST_SystemCocoa::handleTabletEvent(void *eventPtr)
{
  NSEvent *event = (NSEvent *)eventPtr;

  switch ([event subtype]) {
    case NSEventSubtypeTabletPoint:
      handleTabletEvent(eventPtr, NSEventTypeTabletPoint);
      return true;
    case NSEventSubtypeTabletProximity:
      handleTabletEvent(eventPtr, NSEventTypeTabletProximity);
      return true;
    default:
      /* No tablet event included: do nothing. */
      return false;
  }
}

GHOST_TSuccess GHOST_SystemCocoa::handleMouseEvent(void *eventPtr)
{
  NSEvent *event = (NSEvent *)eventPtr;
  GHOST_WindowCocoa *window;
  CocoaWindow *cocoawindow;

  /* [event window] returns other windows if mouse-over, that's OSX input standard
   * however, if mouse exits window(s), the windows become inactive, until you click.
   * We then fall back to the active window from ghost. */
  window = (GHOST_WindowCocoa *)m_windowManager->getWindowAssociatedWithOSWindow(
      (const void *)[event window]);
  if (!window) {
    window = (GHOST_WindowCocoa *)m_windowManager->getActiveWindow();
    if (!window) {
      // printf("\nW failure for event 0x%x",[event type]);
      return GHOST_kFailure;
    }
  }

  cocoawindow = (CocoaWindow *)window->getOSWindow();

  switch ([event type]) {
    case NSEventTypeLeftMouseDown:
      handleTabletEvent(event); /* Update window tablet state to be included in event. */
      pushEvent(new GHOST_EventButton([event timestamp] * 1000,
                                      GHOST_kEventButtonDown,
                                      window,
                                      GHOST_kButtonMaskLeft,
                                      window -> GetCocoaTabletData()));
      break;
    case NSEventTypeRightMouseDown:
      handleTabletEvent(event); /* Update window tablet state to be included in event. */
      pushEvent(new GHOST_EventButton([event timestamp] * 1000,
                                      GHOST_kEventButtonDown,
                                      window,
                                      GHOST_kButtonMaskRight,
                                      window -> GetCocoaTabletData()));
      break;
    case NSEventTypeOtherMouseDown:
      handleTabletEvent(event); /* Handle tablet events combined with mouse events. */
      pushEvent(new GHOST_EventButton([event timestamp] * 1000,
                                      GHOST_kEventButtonDown,
                                      window,
                                      convertButton([event buttonNumber]),
                                      window -> GetCocoaTabletData()));
      break;

    case NSEventTypeLeftMouseUp:
      handleTabletEvent(event); /* Update window tablet state to be included in event. */
      pushEvent(new GHOST_EventButton([event timestamp] * 1000,
                                      GHOST_kEventButtonUp,
                                      window,
                                      GHOST_kButtonMaskLeft,
                                      window -> GetCocoaTabletData()));
      break;
    case NSEventTypeRightMouseUp:
      handleTabletEvent(event); /* Update window tablet state to be included in event. */
      pushEvent(new GHOST_EventButton([event timestamp] * 1000,
                                      GHOST_kEventButtonUp,
                                      window,
                                      GHOST_kButtonMaskRight,
                                      window -> GetCocoaTabletData()));
      break;
    case NSEventTypeOtherMouseUp:
      handleTabletEvent(event); /* Update window tablet state to be included in event. */
      pushEvent(new GHOST_EventButton([event timestamp] * 1000,
                                      GHOST_kEventButtonUp,
                                      window,
                                      convertButton([event buttonNumber]),
                                      window -> GetCocoaTabletData()));
      break;

    case NSEventTypeLeftMouseDragged:
    case NSEventTypeRightMouseDragged:
    case NSEventTypeOtherMouseDragged:
      handleTabletEvent(event); /* Update window tablet state to be included in event. */

    case NSEventTypeMouseMoved: {
      GHOST_TGrabCursorMode grab_mode = window->getCursorGrabMode();

      /* TODO: CHECK IF THIS IS A TABLET EVENT */
      bool is_tablet = false;

      if (is_tablet && window->getCursorGrabModeIsWarp()) {
        grab_mode = GHOST_kGrabDisable;
      }

      switch (grab_mode) {
        case GHOST_kGrabHide: /* Cursor hidden grab operation : no cursor move */
        {
          int32_t x_warp, y_warp, x_accum, y_accum, x, y;

          window->getCursorGrabInitPos(x_warp, y_warp);
          window->screenToClientIntern(x_warp, y_warp, x_warp, y_warp);

          window->getCursorGrabAccum(x_accum, y_accum);
          x_accum += [event deltaX];
          y_accum += -[event
              deltaY]; /* Strange Apple implementation (inverted coordinates for the deltaY)... */
          window->setCursorGrabAccum(x_accum, y_accum);

          window->clientToScreenIntern(x_warp + x_accum, y_warp + y_accum, x, y);
          pushEvent(new GHOST_EventCursor([event timestamp] * 1000,
                                          GHOST_kEventCursorMove,
                                          window,
                                          x,
                                          y,
                                          window -> GetCocoaTabletData()));
          break;
        }
        case GHOST_kGrabWrap: /* Wrap cursor at area/window boundaries. */
        {
          NSTimeInterval timestamp = [event timestamp];
          if (timestamp < m_last_warp_timestamp) {
            /* After warping we can still receive older unwrapped mouse events,
             * ignore those. */
            break;
          }

          NSPoint mousePos = [event locationInWindow];
          int32_t x_mouse = mousePos.x;
          int32_t y_mouse = mousePos.y;
          GHOST_Rect bounds, windowBounds, correctedBounds;

          /* fallback to window bounds */
          if (window->getCursorGrabBounds(bounds) == GHOST_kFailure) {
            window->getClientBounds(bounds);
          }

          /* Switch back to Cocoa coordinates orientation
           * (y=0 at bottom, the same as blender internal BTW!), and to client coordinates. */
          window->getClientBounds(windowBounds);
          window->screenToClient(bounds.m_l, bounds.m_b, correctedBounds.m_l, correctedBounds.m_t);
          window->screenToClient(bounds.m_r, bounds.m_t, correctedBounds.m_r, correctedBounds.m_b);
          correctedBounds.m_b = (windowBounds.m_b - windowBounds.m_t) - correctedBounds.m_b;
          correctedBounds.m_t = (windowBounds.m_b - windowBounds.m_t) - correctedBounds.m_t;

          /* Get accumulation from previous mouse warps. */
          int32_t x_accum, y_accum;
          window->getCursorGrabAccum(x_accum, y_accum);

          /* Warp mouse cursor if needed. */
          int32_t warped_x_mouse = x_mouse;
          int32_t warped_y_mouse = y_mouse;

          correctedBounds.wrapPoint(
              warped_x_mouse, warped_y_mouse, 4, window->getCursorGrabAxis());

          /* Set new cursor position. */
          if (x_mouse != warped_x_mouse || y_mouse != warped_y_mouse) {
            int32_t warped_x, warped_y;
            window->clientToScreenIntern(warped_x_mouse, warped_y_mouse, warped_x, warped_y);
            setMouseCursorPosition(warped_x, warped_y); /* wrap */
            window->setCursorGrabAccum(x_accum + (x_mouse - warped_x_mouse),
                                       y_accum + (y_mouse - warped_y_mouse));

            /* This is the current time that matches NSEvent timestamp. */
            m_last_warp_timestamp = [[NSProcessInfo processInfo] systemUptime];
          }

          /* Generate event. */
          int32_t x, y;
          window->clientToScreenIntern(x_mouse + x_accum, y_mouse + y_accum, x, y);
          pushEvent(new GHOST_EventCursor([event timestamp] * 1000,
                                          GHOST_kEventCursorMove,
                                          window,
                                          x,
                                          y,
                                          window -> GetCocoaTabletData()));
          break;
        }
        default: {
          /* Normal cursor operation: send mouse position in window. */
          NSPoint mousePos = [event locationInWindow];
          int32_t x, y;

          window->clientToScreenIntern(mousePos.x, mousePos.y, x, y);
          pushEvent(new GHOST_EventCursor([event timestamp] * 1000,
                                          GHOST_kEventCursorMove,
                                          window,
                                          x,
                                          y,
                                          window -> GetCocoaTabletData()));
          break;
        }
      }
    } break;

    case NSEventTypeScrollWheel: {
      NSEventPhase momentumPhase = NSEventPhaseNone;
      NSEventPhase phase = NSEventPhaseNone;

      momentumPhase = [event momentumPhase];
      phase = [event phase];

      /* when pressing a key while momentum scrolling continues after
       * lifting fingers off the trackpad, the action can unexpectedly
       * change from e.g. scrolling to zooming. this works around the
       * issue by ignoring momentum scroll after a key press */
      if (momentumPhase) {
        if (m_ignoreMomentumScroll) {
          break;
        }
      }
      else {
        m_ignoreMomentumScroll = false;
      }

      /* we assume phases are only set for gestures from trackpad or magic
       * mouse events. note that using tablet at the same time may not work
       * since this is a static variable */
      if (phase == NSEventPhaseBegan && m_multitouchGestures) {
        m_multiTouchScroll = true;
      }
      else if (phase == NSEventPhaseEnded) {
        m_multiTouchScroll = false;
      }

      /* Standard scroll-wheel case, if no swiping happened,
       * and no momentum (kinetic scroll) works. */
      if (!m_multiTouchScroll && momentumPhase == NSEventPhaseNone) {
        int32_t delta;

        double deltaF = [event deltaY];

        if (deltaF == 0.0) {
          deltaF = [event deltaX]; /* Make blender decide if it's horizontal scroll. */
        }
        if (deltaF == 0.0) {
          break; /* Discard trackpad delta=0 events. */
        }

        delta = deltaF > 0.0 ? 1 : -1;
        pushEvent(new GHOST_EventWheel([event timestamp] * 1000, window, delta));
      }
      else {
        NSPoint mousePos = [event locationInWindow];
        int32_t x, y;
        double dx;
        double dy;

        /* with 10.7 nice scrolling deltas are supported */
        dx = [event scrollingDeltaX];
        dy = [event scrollingDeltaY];

        /* However, WACOM tablet (intuos5) needs old deltas,
         * it then has momentum and phase at zero. */
        if (phase == NSEventPhaseNone && momentumPhase == NSEventPhaseNone) {
          dx = [event deltaX];
          dy = [event deltaY];
        }
        window->clientToScreenIntern(mousePos.x, mousePos.y, x, y);

        NSPoint delta = [[cocoawindow contentView] convertPointToBacking:NSMakePoint(dx, dy)];
        pushEvent(new GHOST_EventTrackpad([event timestamp] * 1000,
                                          window,
                                          GHOST_kTrackpadEventScroll,
                                          x,
                                          y,
                                          delta.x,
                                          delta.y,
                                          [event isDirectionInvertedFromDevice]));
      }
    } break;

    case NSEventTypeMagnify: {
      NSPoint mousePos = [event locationInWindow];
      int32_t x, y;
      window->clientToScreenIntern(mousePos.x, mousePos.y, x, y);
      pushEvent(new GHOST_EventTrackpad([event timestamp] * 1000,
                                        window,
                                        GHOST_kTrackpadEventMagnify,
                                        x,
                                        y,
                                        [event magnification] * 125.0 + 0.1,
                                        0,
                                        false));
    } break;

    case NSEventTypeSmartMagnify: {
      NSPoint mousePos = [event locationInWindow];
      int32_t x, y;
      window->clientToScreenIntern(mousePos.x, mousePos.y, x, y);
      pushEvent(new GHOST_EventTrackpad(
          [event timestamp] * 1000, window, GHOST_kTrackpadEventSmartMagnify, x, y, 0, 0, false));
    } break;

    case NSEventTypeRotate: {
      NSPoint mousePos = [event locationInWindow];
      int32_t x, y;
      window->clientToScreenIntern(mousePos.x, mousePos.y, x, y);
      pushEvent(new GHOST_EventTrackpad([event timestamp] * 1000,
                                        window,
                                        GHOST_kTrackpadEventRotate,
                                        x,
                                        y,
                                        [event rotation] * -5.0,
                                        0,
                                        false));
    }
    default:
      return GHOST_kFailure;
      break;
  }

  return GHOST_kSuccess;
}

GHOST_TSuccess GHOST_SystemCocoa::handleKeyEvent(void *eventPtr)
{
  NSEvent *event = (NSEvent *)eventPtr;
  GHOST_IWindow *window;
  unsigned int modifiers;
  NSString *characters;
  NSData *convertedCharacters;
  GHOST_TKey keyCode;
  NSString *charsIgnoringModifiers;

  window = m_windowManager->getWindowAssociatedWithOSWindow((const void *)[event window]);
  if (!window) {
    // printf("\nW failure for event 0x%x",[event type]);
    return GHOST_kFailure;
  }

  char utf8_buf[6] = {'\0'};

  switch ([event type]) {

    case NSEventTypeKeyDown:
    case NSEventTypeKeyUp:
      /* Returns an empty string for dead keys. */
      charsIgnoringModifiers = [event charactersIgnoringModifiers];
      if ([charsIgnoringModifiers length] > 0) {
        keyCode = convertKey([event keyCode], [charsIgnoringModifiers characterAtIndex:0]);
      }
      else {
        keyCode = convertKey([event keyCode], 0);
      }

      characters = [event characters];
      if ([characters length] > 0) {
        convertedCharacters = [characters dataUsingEncoding:NSUTF8StringEncoding];

        for (int x = 0; x < [convertedCharacters length]; x++) {
          utf8_buf[x] = ((char *)[convertedCharacters bytes])[x];
        }
      }

      /* arrow keys should not have utf8 */
      if ((keyCode >= GHOST_kKeyLeftArrow) && (keyCode <= GHOST_kKeyDownArrow)) {
        utf8_buf[0] = '\0';
      }

      /* F keys should not have utf8 */
      if ((keyCode >= GHOST_kKeyF1) && (keyCode <= GHOST_kKeyF20)) {
        utf8_buf[0] = '\0';
      }

      /* no text with command key pressed */
      if (m_modifierMask & NSEventModifierFlagCommand) {
        utf8_buf[0] = '\0';
      }

      if ((keyCode == GHOST_kKeyQ) && (m_modifierMask & NSEventModifierFlagCommand)) {
        break; /* Command-Q is directly handled by Cocoa. */
      }

      if ([event type] == NSEventTypeKeyDown) {
        pushEvent(new GHOST_EventKey([event timestamp] * 1000,
                                     GHOST_kEventKeyDown,
                                     window,
                                     keyCode,
                                     [event isARepeat],
                                     utf8_buf));
#if 0
        printf("Key down rawCode=0x%x charsIgnoringModifiers=%c keyCode=%u utf8=%s\n",
               [event keyCode],
               [charsIgnoringModifiers length] > 0 ? [charsIgnoringModifiers characterAtIndex:0] :
                                                     ' ',
               keyCode,
               utf8_buf);
#endif
      }
      else {
        pushEvent(new GHOST_EventKey(
            [event timestamp] * 1000, GHOST_kEventKeyUp, window, keyCode, false, nullptr));
#if 0
        printf("Key up rawCode=0x%x charsIgnoringModifiers=%c keyCode=%u utf8=%s\n",
               [event keyCode],
               [charsIgnoringModifiers length] > 0 ? [charsIgnoringModifiers characterAtIndex:0] :
                                                     ' ',
               keyCode,
               utf8_buf);
#endif
      }
      m_ignoreMomentumScroll = true;
      break;

    case NSEventTypeFlagsChanged:
      modifiers = [event modifierFlags];

      if ((modifiers & NSEventModifierFlagShift) != (m_modifierMask & NSEventModifierFlagShift)) {
        pushEvent(new GHOST_EventKey([event timestamp] * 1000,
                                     (modifiers & NSEventModifierFlagShift) ? GHOST_kEventKeyDown :
                                                                              GHOST_kEventKeyUp,
                                     window,
                                     GHOST_kKeyLeftShift,
                                     false));
      }
      if ((modifiers & NSEventModifierFlagControl) !=
          (m_modifierMask & NSEventModifierFlagControl))
      {
        pushEvent(new GHOST_EventKey(
            [event timestamp] * 1000,
            (modifiers & NSEventModifierFlagControl) ? GHOST_kEventKeyDown : GHOST_kEventKeyUp,
            window,
            GHOST_kKeyLeftControl,
            false));
      }
      if ((modifiers & NSEventModifierFlagOption) != (m_modifierMask & NSEventModifierFlagOption))
      {
        pushEvent(new GHOST_EventKey(
            [event timestamp] * 1000,
            (modifiers & NSEventModifierFlagOption) ? GHOST_kEventKeyDown : GHOST_kEventKeyUp,
            window,
            GHOST_kKeyLeftAlt,
            false));
      }
      if ((modifiers & NSEventModifierFlagCommand) !=
          (m_modifierMask & NSEventModifierFlagCommand))
      {
        pushEvent(new GHOST_EventKey(
            [event timestamp] * 1000,
            (modifiers & NSEventModifierFlagCommand) ? GHOST_kEventKeyDown : GHOST_kEventKeyUp,
            window,
            GHOST_kKeyLeftOS,
            false));
      }

      m_modifierMask = modifiers;
      m_ignoreMomentumScroll = true;
      break;

    default:
      return GHOST_kFailure;
      break;
  }

  return GHOST_kSuccess;
}

#pragma mark Clipboard get/set

char *GHOST_SystemCocoa::getClipboard(bool /*selection*/) const
{
  char *temp_buff;
  size_t pastedTextSize;

  @autoreleasepool {

    NSPasteboard *pasteBoard = [NSPasteboard generalPasteboard];

    NSString *textPasted = [pasteBoard stringForType:NSPasteboardTypeString];

    if (textPasted == nil) {
      return nullptr;
    }

    pastedTextSize = [textPasted lengthOfBytesUsingEncoding:NSUTF8StringEncoding];

    temp_buff = (char *)malloc(pastedTextSize + 1);

    if (temp_buff == nullptr) {
      return nullptr;
    }

    memcpy(temp_buff, [textPasted cStringUsingEncoding:NSUTF8StringEncoding], pastedTextSize);
    temp_buff[pastedTextSize] = '\0';

    if (temp_buff) {
      return temp_buff;
    }
    else {
      return nullptr;
    }
  }
}

void GHOST_SystemCocoa::putClipboard(const char *buffer, bool selection) const
{
  if (selection) {
    return; /* For copying the selection, used on X11. */
  }

  @autoreleasepool {

    NSPasteboard *pasteBoard = NSPasteboard.generalPasteboard;
    [pasteBoard declareTypes:@[ NSPasteboardTypeString ] owner:nil];
    NSString *textToCopy = [NSString stringWithCString:buffer encoding:NSUTF8StringEncoding];
    [pasteBoard setString:textToCopy forType:NSPasteboardTypeString];
  }
}

GHOST_TSuccess GHOST_SystemCocoa::showMessageBox(const char *title,
                                                 const char *message,
                                                 const char *help_label,
                                                 const char *continue_label,
                                                 const char *link,
                                                 GHOST_DialogOptions dialog_options) const
{
  @autoreleasepool {
    NSAlert *alert = [[[NSAlert alloc] init] autorelease];
    [alert setAccessoryView:[[[NSView alloc] initWithFrame:NSMakeRect(0, 0, 500, 0)] autorelease]];

    NSString *titleString = [NSString stringWithCString:title];
    NSString *messageString = [NSString stringWithCString:message];
    NSString *continueString = [NSString stringWithCString:continue_label];
    NSString *helpString = [NSString stringWithCString:help_label];

    if (dialog_options & GHOST_DialogError) {
      [alert setAlertStyle:NSAlertStyleCritical];
    }
    else if (dialog_options & GHOST_DialogWarning) {
      [alert setAlertStyle:NSAlertStyleWarning];
    }
    else {
      [alert setAlertStyle:NSAlertStyleInformational];
    }

    [alert setMessageText:titleString];
    [alert setInformativeText:messageString];

    [alert addButtonWithTitle:continueString];
    if (link && strlen(link)) {
      [alert addButtonWithTitle:helpString];
    }

    NSModalResponse response = [alert runModal];
    if (response == NSAlertSecondButtonReturn) {
      NSString *linkString = [NSString stringWithCString:link];
      [[NSWorkspace sharedWorkspace] openURL:[NSURL URLWithString:linkString]];
    }
  }
  return GHOST_kSuccess;
}<|MERGE_RESOLUTION|>--- conflicted
+++ resolved
@@ -583,13 +583,8 @@
         NSMenu *windowMenu;
         NSMenu *appMenu;
 
-<<<<<<< HEAD
-        // Create the application menu
+        /* Create the application menu. */
         appMenu = [[NSMenu alloc] initWithTitle:@"Bforartists"];
-=======
-        /* Create the application menu. */
-        appMenu = [[NSMenu alloc] initWithTitle:@"Blender"];
->>>>>>> 07afe4b9
 
         [appMenu addItemWithTitle:@"About Bforartists"
                            action:@selector(orderFrontStandardAboutPanel:)
