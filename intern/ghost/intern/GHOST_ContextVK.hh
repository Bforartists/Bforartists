/* SPDX-FileCopyrightText: 2022-2023 Blender Authors
 *
 * SPDX-License-Identifier: GPL-2.0-or-later */

/** \file
 * \ingroup GHOST
 */

#pragma once

#ifndef WITH_VULKAN_BACKEND
#  error "ContextVK requires WITH_VULKAN_BACKEND"
#endif

#include "GHOST_Context.hh"

#ifdef _WIN32
#  include "GHOST_SystemWin32.hh"
#elif defined(__APPLE__)
#  include "GHOST_SystemCocoa.hh"
#else
#  ifdef WITH_GHOST_X11
#    include "GHOST_SystemX11.hh"
#  else
#    define Display void
#    define Window void *
#  endif
#  ifdef WITH_GHOST_WAYLAND
#    include "GHOST_SystemWayland.hh"
#  else
#    define wl_surface void
#    define wl_display void
#  endif
#endif

#include <vector>

#ifndef GHOST_OPENGL_VK_CONTEXT_FLAGS
/* leave as convenience define for the future */
#  define GHOST_OPENGL_VK_CONTEXT_FLAGS 0
#endif

#ifndef GHOST_OPENGL_VK_RESET_NOTIFICATION_STRATEGY
#  define GHOST_OPENGL_VK_RESET_NOTIFICATION_STRATEGY 0
#endif

enum GHOST_TVulkanPlatformType {
  GHOST_kVulkanPlatformHeadless = 0,
#ifdef WITH_GHOST_X11
  GHOST_kVulkanPlatformX11 = 1,
#endif
#ifdef WITH_GHOST_WAYLAND
  GHOST_kVulkanPlatformWayland = 2,
#endif
};

struct GHOST_ContextVK_WindowInfo {
  int size[2];
};

struct GHOST_FrameDiscard {
  std::vector<VkSwapchainKHR> swapchains;
  std::vector<VkSemaphore> semaphores;

  void destroy(VkDevice vk_device);
};

struct GHOST_SwapchainImage {
  /** Swap-chain image (owned by the swapchain). */
  VkImage vk_image = VK_NULL_HANDLE;

  /**
   * Semaphore for presenting; being signaled when the swap chain image is ready to be presented.
   */
  VkSemaphore present_semaphore = VK_NULL_HANDLE;

  void destroy(VkDevice vk_device);
};

struct GHOST_Frame {
  /**
   * Fence signaled when "previous" use of the frame has finished rendering. When signaled the
   * frame can acquire a new image and the semaphores can be reused.
   */
  VkFence submission_fence = VK_NULL_HANDLE;
  /** Semaphore for acquiring; being signaled when the swap chain image is ready to be updated. */
  VkSemaphore acquire_semaphore = VK_NULL_HANDLE;

  GHOST_FrameDiscard discard_pile;

  void destroy(VkDevice vk_device);
};

/**
 * The number of frames that GHOST manages.
 *
 * This must be kept in sync with any frame-aligned resources in the
 * Vulkan backend. Notably, VKThreadData::resource_pools_count must
 * match this value.
 */
<<<<<<< HEAD
constexpr static uint32_t GHOST_FRAMES_IN_FLIGHT = 4;
=======
constexpr static uint32_t GHOST_FRAMES_IN_FLIGHT = 5;
>>>>>>> 9a41dc73

class GHOST_ContextVK : public GHOST_Context {
  friend class GHOST_XrGraphicsBindingVulkan;
  friend class GHOST_XrGraphicsBindingVulkanD3D;

 public:
  /**
   * Constructor.
   */
  GHOST_ContextVK(bool stereoVisual,
#ifdef _WIN32
                  HWND hwnd,
#elif defined(__APPLE__)
                  /* FIXME CAMetalLayer but have issue with linking. */
                  void *metal_layer,
#else
                  GHOST_TVulkanPlatformType platform,
                  /* X11 */
                  Window window,
                  Display *display,
                  /* Wayland */
                  wl_surface *wayland_surface,
                  wl_display *wayland_display,
                  const GHOST_ContextVK_WindowInfo *wayland_window_info,
#endif
                  int contextMajorVersion,
                  int contextMinorVersion,
                  int debug,
                  const GHOST_GPUDevice &preferred_device);

  /**
   * Destructor.
   */
  ~GHOST_ContextVK() override;

  /**
   * Swaps front and back buffers of a window.
   * \return  A boolean success indicator.
   */
  GHOST_TSuccess swapBuffers() override;

  /**
   * Activates the drawing context of this window.
   * \return  A boolean success indicator.
   */
  GHOST_TSuccess activateDrawingContext() override;

  /**
   * Release the drawing context of the calling thread.
   * \return  A boolean success indicator.
   */
  GHOST_TSuccess releaseDrawingContext() override;

  /**
   * Call immediately after new to initialize.  If this fails then immediately delete the object.
   * \return Indication as to whether initialization has succeeded.
   */
  GHOST_TSuccess initializeDrawingContext() override;

  /**
   * Removes references to native handles from this context and then returns
   * \return GHOST_kSuccess if it is OK for the parent to release the handles and
   * GHOST_kFailure if releasing the handles will interfere with sharing
   */
  GHOST_TSuccess releaseNativeHandles() override;

  /**
   * Gets the Vulkan context related resource handles.
   * \return  A boolean success indicator.
   */
  GHOST_TSuccess getVulkanHandles(GHOST_VulkanHandles &r_handles) override;

  GHOST_TSuccess getVulkanSwapChainFormat(GHOST_VulkanSwapChainData *r_swap_chain_data) override;

  GHOST_TSuccess setVulkanSwapBuffersCallbacks(
      std::function<void(const GHOST_VulkanSwapChainData *)> swap_buffers_pre_callback,
      std::function<void(void)> swap_buffers_post_callback,
      std::function<void(GHOST_VulkanOpenXRData *)> openxr_acquire_framebuffer_image_callback,
      std::function<void(GHOST_VulkanOpenXRData *)> openxr_release_framebuffer_image_callback)
      override;

  /**
   * Sets the swap interval for `swapBuffers`.
   * \param interval: The swap interval to use.
   * \return A boolean success indicator.
   */
  GHOST_TSuccess setSwapInterval(int /*interval*/) override
  {
    return GHOST_kFailure;
  }

  /**
   * Gets the current swap interval for swapBuffers.
   * \param intervalOut: Variable to store the swap interval if it can be read.
   * \return Whether the swap interval can be read.
   */
  GHOST_TSuccess getSwapInterval(int & /*intervalOut*/) override
  {
    return GHOST_kFailure;
  };

  /**
   * Returns if the context is rendered upside down compared to OpenGL.
   *
   * Vulkan is always rendered upside down.
   */
  bool isUpsideDown() const override
  {
    return true;
  }

 private:
#ifdef _WIN32
  HWND m_hwnd;
#elif defined(__APPLE__)
  CAMetalLayer *m_metal_layer;
#else /* Linux */
  GHOST_TVulkanPlatformType m_platform;
  /* X11 */
  Display *m_display;
  Window m_window;
  /* Wayland */
  wl_surface *m_wayland_surface;
  wl_display *m_wayland_display;
  const GHOST_ContextVK_WindowInfo *m_wayland_window_info;
#endif

  const int m_context_major_version;
  const int m_context_minor_version;
  const int m_debug;
  const GHOST_GPUDevice m_preferred_device;

  VkQueue m_graphic_queue;
  VkQueue m_present_queue;

  /* For display only. */
  VkSurfaceKHR m_surface;
  VkSwapchainKHR m_swapchain;
  std::vector<GHOST_SwapchainImage> m_swapchain_images;
  std::vector<GHOST_Frame> m_frame_data;
  uint64_t m_render_frame;
  uint64_t m_image_count;

  VkExtent2D m_render_extent;
  VkExtent2D m_render_extent_min;
  VkSurfaceFormatKHR m_surface_format;

  std::function<void(const GHOST_VulkanSwapChainData *)> swap_buffers_pre_callback_;
  std::function<void(void)> swap_buffers_post_callback_;
  std::function<void(GHOST_VulkanOpenXRData *)> openxr_acquire_framebuffer_image_callback_;
  std::function<void(GHOST_VulkanOpenXRData *)> openxr_release_framebuffer_image_callback_;

  const char *getPlatformSpecificSurfaceExtension() const;
  GHOST_TSuccess recreateSwapchain();
  GHOST_TSuccess initializeFrameData();
  GHOST_TSuccess destroySwapchain();
};<|MERGE_RESOLUTION|>--- conflicted
+++ resolved
@@ -98,11 +98,7 @@
  * Vulkan backend. Notably, VKThreadData::resource_pools_count must
  * match this value.
  */
-<<<<<<< HEAD
-constexpr static uint32_t GHOST_FRAMES_IN_FLIGHT = 4;
-=======
 constexpr static uint32_t GHOST_FRAMES_IN_FLIGHT = 5;
->>>>>>> 9a41dc73
 
 class GHOST_ContextVK : public GHOST_Context {
   friend class GHOST_XrGraphicsBindingVulkan;
