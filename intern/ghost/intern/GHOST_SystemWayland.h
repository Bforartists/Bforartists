/* SPDX-License-Identifier: GPL-2.0-or-later */

/** \file
 * \ingroup GHOST
 * Declaration of GHOST_SystemWayland class.
 */

#pragma once

#include "../GHOST_Types.h"
#include "GHOST_System.h"
#include "GHOST_WindowWayland.h"

#ifdef WITH_GHOST_WAYLAND_DYNLOAD
#  include <wayland_dynload_client.h>
#endif
#include <wayland-client.h>

#ifdef WITH_GHOST_WAYLAND_LIBDECOR
#  ifdef WITH_GHOST_WAYLAND_DYNLOAD
#    include <wayland_dynload_libdecor.h>
#  endif
#  include <libdecor.h>
#else
/* Generated by `wayland-scanner`. */
#  include <xdg-decoration-unstable-v1-client-protocol.h>
#  include <xdg-shell-client-protocol.h>
#endif

#include <string>

class GHOST_WindowWayland;

struct display_t;

bool ghost_wl_output_own(const struct wl_output *output);
void ghost_wl_output_tag(struct wl_output *output);
struct output_t *ghost_wl_output_user_data(struct wl_output *output);

bool ghost_wl_surface_own(const struct wl_surface *surface);
void ghost_wl_surface_tag(struct wl_surface *surface);
GHOST_WindowWayland *ghost_wl_surface_user_data(struct wl_surface *surface);

<<<<<<< HEAD
=======
bool ghost_wl_surface_own_cursor_pointer(const struct wl_surface *surface);
void ghost_wl_surface_tag_cursor_pointer(struct wl_surface *surface);

bool ghost_wl_surface_own_cursor_tablet(const struct wl_surface *surface);
void ghost_wl_surface_tag_cursor_tablet(struct wl_surface *surface);

#ifdef WITH_GHOST_WAYLAND_DYNLOAD
/**
 * Return true when all required WAYLAND libraries are present,
 * Performs dynamic loading when `WITH_GHOST_WAYLAND_DYNLOAD` is in use.
 */
bool ghost_wl_dynload_libraries();
#endif

>>>>>>> 24f88e95
struct output_t {
  struct wl_output *wl_output = nullptr;
  struct zxdg_output_v1 *xdg_output = nullptr;
  /** Dimensions in pixels. */
  int32_t size_native[2] = {0, 0};
  /** Dimensions in millimeter. */
  int32_t size_mm[2] = {0, 0};

  int32_t size_logical[2] = {0, 0};
  bool has_size_logical = false;

  /** Monitor position in pixels. */
  int32_t position_logical[2] = {0, 0};
  bool has_position_logical = false;

  int transform = 0;
  int scale = 1;
  /**
   * The integer `scale` value should be used in almost all cases,
   * as this is what is used for most API calls.
   * Only use fractional scaling to calculate the DPI.
   *
   * \note Internally an #wl_fixed_t is used to store the scale of the display,
   * so use the same value here (avoid floating point arithmetic in general).
   */
  wl_fixed_t scale_fractional = wl_fixed_from_int(1);
  bool has_scale_fractional = false;

  std::string make;
  std::string model;
};

class GHOST_SystemWayland : public GHOST_System {
 public:
  GHOST_SystemWayland();

  ~GHOST_SystemWayland() override;

  bool processEvents(bool waitForEvent) override;

  int setConsoleWindowState(GHOST_TConsoleWindowState action) override;

  GHOST_TSuccess getModifierKeys(GHOST_ModifierKeys &keys) const override;

  GHOST_TSuccess getButtons(GHOST_Buttons &buttons) const override;

  char *getClipboard(bool selection) const override;

  void putClipboard(const char *buffer, bool selection) const override;

  uint8_t getNumDisplays() const override;

  GHOST_TSuccess getCursorPositionClientRelative(const GHOST_IWindow *window,
                                                 int32_t &x,
                                                 int32_t &y) const override;
  GHOST_TSuccess setCursorPositionClientRelative(GHOST_IWindow *window,
                                                 int32_t x,
                                                 int32_t y) override;

  GHOST_TSuccess getCursorPosition(int32_t &x, int32_t &y) const override;
  GHOST_TSuccess setCursorPosition(int32_t x, int32_t y) override;

  void getMainDisplayDimensions(uint32_t &width, uint32_t &height) const override;

  void getAllDisplayDimensions(uint32_t &width, uint32_t &height) const override;

  GHOST_IContext *createOffscreenContext(GHOST_GLSettings glSettings) override;

  GHOST_TSuccess disposeContext(GHOST_IContext *context) override;

  GHOST_IWindow *createWindow(const char *title,
                              int32_t left,
                              int32_t top,
                              uint32_t width,
                              uint32_t height,
                              GHOST_TWindowState state,
                              GHOST_TDrawingContextType type,
                              GHOST_GLSettings glSettings,
                              const bool exclusive,
                              const bool is_dialog,
                              const GHOST_IWindow *parentWindow) override;

  GHOST_TSuccess setCursorShape(GHOST_TStandardCursor shape);

  GHOST_TSuccess hasCursorShape(GHOST_TStandardCursor cursorShape);

  GHOST_TSuccess setCustomCursorShape(uint8_t *bitmap,
                                      uint8_t *mask,
                                      int sizex,
                                      int sizey,
                                      int hotX,
                                      int hotY,
                                      bool canInvertColor);

  GHOST_TSuccess getCursorBitmap(GHOST_CursorBitmapRef *bitmap);

  GHOST_TSuccess setCursorVisibility(bool visible);

  bool supportsCursorWarp();
  bool supportsWindowPosition();

  bool getCursorGrabUseSoftwareDisplay(const GHOST_TGrabCursorMode mode);

  /* WAYLAND direct-data access. */

  wl_display *display();

  wl_compositor *compositor();

#ifdef WITH_GHOST_WAYLAND_LIBDECOR
  libdecor *decor_context();
#else
  xdg_wm_base *xdg_shell();
  zxdg_decoration_manager_v1 *xdg_decoration_manager();
#endif

  const std::vector<output_t *> &outputs() const;

  wl_shm *shm() const;

  /* WAYLAND utility functions. */

  void selection_set(const std::string &selection);

  /** Clear all references to this surface to prevent accessing NULL pointers. */
  void window_surface_unref(const wl_surface *surface);

  bool window_cursor_grab_set(const GHOST_TGrabCursorMode mode,
                              const GHOST_TGrabCursorMode mode_current,
                              int32_t init_grab_xy[2],
<<<<<<< HEAD
                              wl_surface *surface);
=======
                              const GHOST_Rect *wrap_bounds,
                              GHOST_TAxisFlag wrap_axis,
                              wl_surface *surface,
                              int scale);
>>>>>>> 24f88e95

 private:
  struct display_t *d;
  std::string selection;
};<|MERGE_RESOLUTION|>--- conflicted
+++ resolved
@@ -41,8 +41,6 @@
 void ghost_wl_surface_tag(struct wl_surface *surface);
 GHOST_WindowWayland *ghost_wl_surface_user_data(struct wl_surface *surface);
 
-<<<<<<< HEAD
-=======
 bool ghost_wl_surface_own_cursor_pointer(const struct wl_surface *surface);
 void ghost_wl_surface_tag_cursor_pointer(struct wl_surface *surface);
 
@@ -57,7 +55,6 @@
 bool ghost_wl_dynload_libraries();
 #endif
 
->>>>>>> 24f88e95
 struct output_t {
   struct wl_output *wl_output = nullptr;
   struct zxdg_output_v1 *xdg_output = nullptr;
@@ -188,14 +185,10 @@
   bool window_cursor_grab_set(const GHOST_TGrabCursorMode mode,
                               const GHOST_TGrabCursorMode mode_current,
                               int32_t init_grab_xy[2],
-<<<<<<< HEAD
-                              wl_surface *surface);
-=======
                               const GHOST_Rect *wrap_bounds,
                               GHOST_TAxisFlag wrap_axis,
                               wl_surface *surface,
                               int scale);
->>>>>>> 24f88e95
 
  private:
   struct display_t *d;
