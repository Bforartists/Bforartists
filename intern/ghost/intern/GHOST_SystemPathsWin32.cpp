/*
 * This program is free software; you can redistribute it and/or
 * modify it under the terms of the GNU General Public License
 * as published by the Free Software Foundation; either version 2
 * of the License, or (at your option) any later version.
 *
 * This program is distributed in the hope that it will be useful,
 * but WITHOUT ANY WARRANTY; without even the implied warranty of
 * MERCHANTABILITY or FITNESS FOR A PARTICULAR PURPOSE.  See the
 * GNU General Public License for more details.
 *
 * You should have received a copy of the GNU General Public License
 * along with this program; if not, write to the Free Software Foundation,
 * Inc., 51 Franklin Street, Fifth Floor, Boston, MA 02110-1301, USA.
 *
 * The Original Code is Copyright (C) 2011 Blender Foundation.
 * All rights reserved.
 */

/** \file
 * \ingroup GHOST
 */

#include "GHOST_SystemPathsWin32.h"

#ifndef _WIN32_IE
#  define _WIN32_IE 0x0501
#endif
#include <shlobj.h>
#include "utfconv.h"

GHOST_SystemPathsWin32::GHOST_SystemPathsWin32()
{
}

GHOST_SystemPathsWin32::~GHOST_SystemPathsWin32()
{
}

const GHOST_TUns8 *GHOST_SystemPathsWin32::getSystemDir(int, const char *versionstr) const
{
  static char knownpath[MAX_PATH * 3 + 128] = {
      0}; /* 1 utf-16 might translante into 3 utf-8. 2 utf-16 translates into 4 utf-8*/
  wchar_t knownpath_16[MAX_PATH];

  HRESULT hResult = SHGetFolderPathW(
      NULL, CSIDL_COMMON_APPDATA, NULL, SHGFP_TYPE_CURRENT, knownpath_16);

<<<<<<< HEAD
	if (hResult == S_OK) {
		conv_utf_16_to_8(knownpath_16, knownpath, MAX_PATH * 3);
		strcat(knownpath, "\\Bforartists\\Bforartists\\"); // bfa - changed folder path to work with the bforartists folder in the appdata
		strcat(knownpath, versionstr);
		return (GHOST_TUns8*)knownpath;
	}
=======
  if (hResult == S_OK) {
    conv_utf_16_to_8(knownpath_16, knownpath, MAX_PATH * 3);
    strcat(knownpath, "\\Blender Foundation\\Blender\\");
    strcat(knownpath, versionstr);
    return (GHOST_TUns8 *)knownpath;
  }
>>>>>>> 3ea04e77

  return NULL;
}

const GHOST_TUns8 *GHOST_SystemPathsWin32::getUserDir(int, const char *versionstr) const
{
  static char knownpath[MAX_PATH * 3 + 128] = {0};
  wchar_t knownpath_16[MAX_PATH];

  HRESULT hResult = SHGetFolderPathW(NULL, CSIDL_APPDATA, NULL, SHGFP_TYPE_CURRENT, knownpath_16);

<<<<<<< HEAD
	if (hResult == S_OK) {
		conv_utf_16_to_8(knownpath_16, knownpath, MAX_PATH * 3);
		strcat(knownpath, "\\Bforartists\\Bforartists\\"); // bfa - changed folder path to work with the bforartists folder in the appdata
		strcat(knownpath, versionstr);
		return (GHOST_TUns8*)knownpath;
	}
=======
  if (hResult == S_OK) {
    conv_utf_16_to_8(knownpath_16, knownpath, MAX_PATH * 3);
    strcat(knownpath, "\\Blender Foundation\\Blender\\");
    strcat(knownpath, versionstr);
    return (GHOST_TUns8 *)knownpath;
  }
>>>>>>> 3ea04e77

  return NULL;
}

const GHOST_TUns8 *GHOST_SystemPathsWin32::getBinaryDir() const
{
  static char fullname[MAX_PATH * 3] = {0};
  wchar_t fullname_16[MAX_PATH * 3];

  if (GetModuleFileNameW(0, fullname_16, MAX_PATH)) {
    conv_utf_16_to_8(fullname_16, fullname, MAX_PATH * 3);
    return (GHOST_TUns8 *)fullname;
  }

  return NULL;
}

void GHOST_SystemPathsWin32::addToSystemRecentFiles(const char *filename) const
{
  /* SHARD_PATH resolves to SHARD_PATHA for non-UNICODE build */
  UTF16_ENCODE(filename);
  SHAddToRecentDocs(SHARD_PATHW, filename_16);
  UTF16_UN_ENCODE(filename);
}<|MERGE_RESOLUTION|>--- conflicted
+++ resolved
@@ -46,21 +46,12 @@
   HRESULT hResult = SHGetFolderPathW(
       NULL, CSIDL_COMMON_APPDATA, NULL, SHGFP_TYPE_CURRENT, knownpath_16);
 
-<<<<<<< HEAD
-	if (hResult == S_OK) {
-		conv_utf_16_to_8(knownpath_16, knownpath, MAX_PATH * 3);
-		strcat(knownpath, "\\Bforartists\\Bforartists\\"); // bfa - changed folder path to work with the bforartists folder in the appdata
-		strcat(knownpath, versionstr);
-		return (GHOST_TUns8*)knownpath;
-	}
-=======
   if (hResult == S_OK) {
     conv_utf_16_to_8(knownpath_16, knownpath, MAX_PATH * 3);
-    strcat(knownpath, "\\Blender Foundation\\Blender\\");
+    strcat(knownpath, "\\Bforartists\\Bforartists\\"); // bfa - changed folder path to work with the bforartists folder in the appdata
     strcat(knownpath, versionstr);
     return (GHOST_TUns8 *)knownpath;
   }
->>>>>>> 3ea04e77
 
   return NULL;
 }
@@ -72,21 +63,12 @@
 
   HRESULT hResult = SHGetFolderPathW(NULL, CSIDL_APPDATA, NULL, SHGFP_TYPE_CURRENT, knownpath_16);
 
-<<<<<<< HEAD
-	if (hResult == S_OK) {
-		conv_utf_16_to_8(knownpath_16, knownpath, MAX_PATH * 3);
-		strcat(knownpath, "\\Bforartists\\Bforartists\\"); // bfa - changed folder path to work with the bforartists folder in the appdata
-		strcat(knownpath, versionstr);
-		return (GHOST_TUns8*)knownpath;
-	}
-=======
   if (hResult == S_OK) {
     conv_utf_16_to_8(knownpath_16, knownpath, MAX_PATH * 3);
-    strcat(knownpath, "\\Blender Foundation\\Blender\\");
+    strcat(knownpath, "\\Bforartists\\Bforartists\\"); // bfa - changed folder path to work with the bforartists folder in the appdata
     strcat(knownpath, versionstr);
     return (GHOST_TUns8 *)knownpath;
   }
->>>>>>> 3ea04e77
 
   return NULL;
 }
