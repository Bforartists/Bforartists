--- conflicted
+++ resolved
@@ -43,13 +43,8 @@
 #endif
 
 #if defined(WITH_X11_XINPUT) && defined(X_HAVE_UTF8_STRING)
-<<<<<<< HEAD
 #  define GHOST_X11_RES_NAME  "Bforartists" /* res_name */
 #  define GHOST_X11_RES_CLASS "Bforartists" /* res_class */
-=======
-#  define GHOST_X11_RES_NAME "Blender"  /* res_name */
-#  define GHOST_X11_RES_CLASS "Blender" /* res_class */
->>>>>>> 38bd6dcc
 #endif
 
 /* generic error handlers */
