--- conflicted
+++ resolved
@@ -895,19 +895,6 @@
   return GHOST_kSuccess;
 }
 
-<<<<<<< HEAD
-static void postNotification()
-{
-  NSUserNotification *notification = [[NSUserNotification alloc] init];
-  notification.title = @"Bforartists Progress Notification";
-  notification.informativeText = @"Calculation is finished.";
-  notification.soundName = NSUserNotificationDefaultSoundName;
-  [[NSUserNotificationCenter defaultUserNotificationCenter] deliverNotification:notification];
-  [notification release];
-}
-
-=======
->>>>>>> 5c64f01c
 GHOST_TSuccess GHOST_WindowCocoa::endProgressBar()
 {
   if (!m_progressBarVisible)
