--- conflicted
+++ resolved
@@ -318,14 +318,14 @@
 	GHOST_SystemCocoa *systemCocoa,
 	const STR_String& title,
 	GHOST_TInt32 left,
-	GHOST_TInt32 top,
+	GHOST_TInt32 bottom,
 	GHOST_TUns32 width,
 	GHOST_TUns32 height,
 	GHOST_TWindowState state,
 	GHOST_TDrawingContextType type,
 	const bool stereoVisual, const GHOST_TUns16 numOfAASamples
 ) :
-	GHOST_Window(title, left, top, width, height, state, GHOST_kDrawingContextTypeNone, stereoVisual, numOfAASamples),
+	GHOST_Window(width, height, state, GHOST_kDrawingContextTypeNone, stereoVisual, numOfAASamples),
 	m_customCursor(0)
 {
 	NSOpenGLPixelFormatAttribute pixelFormatAttrsWindow[40];
@@ -337,13 +337,12 @@
 	
 	NSAutoreleasePool *pool = [[NSAutoreleasePool alloc] init];
 	
-
 	//Creates the window
 	NSRect rect;
 	NSSize	minSize;
 	
 	rect.origin.x = left;
-	rect.origin.y = top;
+	rect.origin.y = bottom;
 	rect.size.width = width;
 	rect.size.height = height;
 	
@@ -704,19 +703,6 @@
 void GHOST_WindowCocoa::screenToClient(GHOST_TInt32 inX, GHOST_TInt32 inY, GHOST_TInt32& outX, GHOST_TInt32& outY) const
 {
 	GHOST_ASSERT(getValid(), "GHOST_WindowCocoa::screenToClient(): window invalid")
-<<<<<<< HEAD
-	
-	NSPoint screenCoord;
-	NSPoint baseCoord;
-	
-	screenCoord.x = inX;
-	screenCoord.y = inY;
-	
-	baseCoord = [m_window convertScreenToBase:screenCoord];
-	
-	outX = baseCoord.x;
-	outY = baseCoord.y;
-=======
 
 	screenToClientIntern(inX, inY, outX, outY);
 
@@ -724,15 +710,12 @@
 	GHOST_Rect cBnds;
 	getClientBounds(cBnds);
 	outY = (cBnds.getHeight() - 1) - outY;
->>>>>>> ccd31900
 }
 
 
 void GHOST_WindowCocoa::clientToScreen(GHOST_TInt32 inX, GHOST_TInt32 inY, GHOST_TInt32& outX, GHOST_TInt32& outY) const
 {
 	GHOST_ASSERT(getValid(), "GHOST_WindowCocoa::clientToScreen(): window invalid")
-<<<<<<< HEAD
-=======
 
 	/* switch y to match ghost convention */
 	GHOST_Rect cBnds;
@@ -746,7 +729,6 @@
 {
 	NSPoint screenCoord;
 	NSPoint baseCoord;
->>>>>>> ccd31900
 	
 	screenCoord.x = inX;
 	screenCoord.y = inY;
