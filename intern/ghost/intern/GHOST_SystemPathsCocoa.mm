/*
 * This program is free software; you can redistribute it and/or
 * modify it under the terms of the GNU General Public License
 * as published by the Free Software Foundation; either version 2
 * of the License, or (at your option) any later version.
 *
 * This program is distributed in the hope that it will be useful,
 * but WITHOUT ANY WARRANTY; without even the implied warranty of
 * MERCHANTABILITY or FITNESS FOR A PARTICULAR PURPOSE.  See the
 * GNU General Public License for more details.
 *
 * You should have received a copy of the GNU General Public License
 * along with this program; if not, write to the Free Software Foundation,
 * Inc., 51 Franklin Street, Fifth Floor, Boston, MA 02110-1301, USA.
 *
 * The Original Code is Copyright (C) 2010 Blender Foundation.
 * All rights reserved.
 *
 *
 */

#import <Foundation/Foundation.h>

#include "GHOST_SystemPathsCocoa.h"


#pragma mark initialization/finalization


GHOST_SystemPathsCocoa::GHOST_SystemPathsCocoa()
{
}

GHOST_SystemPathsCocoa::~GHOST_SystemPathsCocoa()
{
}


#pragma mark Base directories retrieval

const GHOST_TUns8* GHOST_SystemPathsCocoa::getSystemDir(int, const char *versionstr) const
{
	static char tempPath[512] = "";
	NSAutoreleasePool *pool = [[NSAutoreleasePool alloc] init];
	NSString *basePath;
	NSArray *paths;

	paths = NSSearchPathForDirectoriesInDomains(NSApplicationSupportDirectory, NSLocalDomainMask, YES);

	if ([paths count] > 0)
		basePath = [paths objectAtIndex:0];
	else {
		[pool drain];
		return NULL;
	}
<<<<<<< HEAD
	
	snprintf(tempPath, sizeof(tempPath), "%s/Bforartists/%s", [basePath cStringUsingEncoding:NSASCIIStringEncoding], versionstr);
	
=======

	snprintf(tempPath, sizeof(tempPath), "%s/Blender/%s", [basePath cStringUsingEncoding:NSASCIIStringEncoding], versionstr);

>>>>>>> 4e7fe1c2
	[pool drain];
	return (GHOST_TUns8*)tempPath;
}

const GHOST_TUns8* GHOST_SystemPathsCocoa::getUserDir(int, const char *versionstr) const
{
	static char tempPath[512] = "";
	NSAutoreleasePool *pool = [[NSAutoreleasePool alloc] init];
	NSString *basePath;
	NSArray *paths;

	paths = NSSearchPathForDirectoriesInDomains(NSApplicationSupportDirectory, NSUserDomainMask, YES);

	if ([paths count] > 0)
		basePath = [paths objectAtIndex:0];
	else {
		[pool drain];
		return NULL;
	}

<<<<<<< HEAD
	snprintf(tempPath, sizeof(tempPath), "%s/Bforartists/%s", [basePath cStringUsingEncoding:NSASCIIStringEncoding], versionstr);
	
=======
	snprintf(tempPath, sizeof(tempPath), "%s/Blender/%s", [basePath cStringUsingEncoding:NSASCIIStringEncoding], versionstr);

>>>>>>> 4e7fe1c2
	[pool drain];
	return (GHOST_TUns8*)tempPath;
}

const GHOST_TUns8* GHOST_SystemPathsCocoa::getBinaryDir() const
{
	static GHOST_TUns8 tempPath[512] = "";
	NSAutoreleasePool *pool = [[NSAutoreleasePool alloc] init];
	NSString *basePath;

	basePath = [[NSBundle mainBundle] bundlePath];

	if (basePath == nil) {
		[pool drain];
		return NULL;
	}

	strcpy((char*)tempPath, [basePath cStringUsingEncoding:NSASCIIStringEncoding]);

	[pool drain];
	return tempPath;
}

void GHOST_SystemPathsCocoa::addToSystemRecentFiles(const char* filename) const
{
	/* XXXXX TODO: Implementation for X11 if possible */
}<|MERGE_RESOLUTION|>--- conflicted
+++ resolved
@@ -53,15 +53,9 @@
 		[pool drain];
 		return NULL;
 	}
-<<<<<<< HEAD
-	
+
 	snprintf(tempPath, sizeof(tempPath), "%s/Bforartists/%s", [basePath cStringUsingEncoding:NSASCIIStringEncoding], versionstr);
-	
-=======
 
-	snprintf(tempPath, sizeof(tempPath), "%s/Blender/%s", [basePath cStringUsingEncoding:NSASCIIStringEncoding], versionstr);
-
->>>>>>> 4e7fe1c2
 	[pool drain];
 	return (GHOST_TUns8*)tempPath;
 }
@@ -82,13 +76,8 @@
 		return NULL;
 	}
 
-<<<<<<< HEAD
 	snprintf(tempPath, sizeof(tempPath), "%s/Bforartists/%s", [basePath cStringUsingEncoding:NSASCIIStringEncoding], versionstr);
-	
-=======
-	snprintf(tempPath, sizeof(tempPath), "%s/Blender/%s", [basePath cStringUsingEncoding:NSASCIIStringEncoding], versionstr);
 
->>>>>>> 4e7fe1c2
 	[pool drain];
 	return (GHOST_TUns8*)tempPath;
 }
