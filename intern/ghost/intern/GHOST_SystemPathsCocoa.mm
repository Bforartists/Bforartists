/*
 * This program is free software; you can redistribute it and/or
 * modify it under the terms of the GNU General Public License
 * as published by the Free Software Foundation; either version 2
 * of the License, or (at your option) any later version.
 *
 * This program is distributed in the hope that it will be useful,
 * but WITHOUT ANY WARRANTY; without even the implied warranty of
 * MERCHANTABILITY or FITNESS FOR A PARTICULAR PURPOSE.  See the
 * GNU General Public License for more details.
 *
 * You should have received a copy of the GNU General Public License
 * along with this program; if not, write to the Free Software Foundation,
 * Inc., 51 Franklin Street, Fifth Floor, Boston, MA 02110-1301, USA.
 *
 * The Original Code is Copyright (C) 2010 Blender Foundation.
 * All rights reserved.
 *
 *
 */

#import <Foundation/Foundation.h>

#include "GHOST_SystemPathsCocoa.h"

#pragma mark initialization/finalization

GHOST_SystemPathsCocoa::GHOST_SystemPathsCocoa()
{
}

GHOST_SystemPathsCocoa::~GHOST_SystemPathsCocoa()
{
}

#pragma mark Base directories retrieval

const GHOST_TUns8 *GHOST_SystemPathsCocoa::getSystemDir(int, const char *versionstr) const
{
<<<<<<< HEAD
	static char tempPath[512] = "";
	NSAutoreleasePool *pool = [[NSAutoreleasePool alloc] init];
	NSString *basePath;
	NSArray *paths;

	paths = NSSearchPathForDirectoriesInDomains(NSApplicationSupportDirectory, NSLocalDomainMask, YES);

	if ([paths count] > 0)
		basePath = [paths objectAtIndex:0];
	else {
		[pool drain];
		return NULL;
	}

	snprintf(tempPath, sizeof(tempPath), "%s/Bforartists/%s", [basePath cStringUsingEncoding:NSASCIIStringEncoding], versionstr);

	[pool drain];
	return (GHOST_TUns8*)tempPath;
=======
  static char tempPath[512] = "";
  NSAutoreleasePool *pool = [[NSAutoreleasePool alloc] init];
  NSString *basePath;
  NSArray *paths;

  paths = NSSearchPathForDirectoriesInDomains(
      NSApplicationSupportDirectory, NSLocalDomainMask, YES);

  if ([paths count] > 0)
    basePath = [paths objectAtIndex:0];
  else {
    [pool drain];
    return NULL;
  }

  snprintf(tempPath,
           sizeof(tempPath),
           "%s/Blender/%s",
           [basePath cStringUsingEncoding:NSASCIIStringEncoding],
           versionstr);

  [pool drain];
  return (GHOST_TUns8 *)tempPath;
>>>>>>> c03ac674
}

const GHOST_TUns8 *GHOST_SystemPathsCocoa::getUserDir(int, const char *versionstr) const
{
<<<<<<< HEAD
	static char tempPath[512] = "";
	NSAutoreleasePool *pool = [[NSAutoreleasePool alloc] init];
	NSString *basePath;
	NSArray *paths;

	paths = NSSearchPathForDirectoriesInDomains(NSApplicationSupportDirectory, NSUserDomainMask, YES);

	if ([paths count] > 0)
		basePath = [paths objectAtIndex:0];
	else {
		[pool drain];
		return NULL;
	}

	snprintf(tempPath, sizeof(tempPath), "%s/Bforartists/%s", [basePath cStringUsingEncoding:NSASCIIStringEncoding], versionstr);

	[pool drain];
	return (GHOST_TUns8*)tempPath;
=======
  static char tempPath[512] = "";
  NSAutoreleasePool *pool = [[NSAutoreleasePool alloc] init];
  NSString *basePath;
  NSArray *paths;

  paths = NSSearchPathForDirectoriesInDomains(
      NSApplicationSupportDirectory, NSUserDomainMask, YES);

  if ([paths count] > 0)
    basePath = [paths objectAtIndex:0];
  else {
    [pool drain];
    return NULL;
  }

  snprintf(tempPath,
           sizeof(tempPath),
           "%s/Blender/%s",
           [basePath cStringUsingEncoding:NSASCIIStringEncoding],
           versionstr);

  [pool drain];
  return (GHOST_TUns8 *)tempPath;
>>>>>>> c03ac674
}

const GHOST_TUns8 *GHOST_SystemPathsCocoa::getBinaryDir() const
{
  static GHOST_TUns8 tempPath[512] = "";
  NSAutoreleasePool *pool = [[NSAutoreleasePool alloc] init];
  NSString *basePath;

  basePath = [[NSBundle mainBundle] bundlePath];

  if (basePath == nil) {
    [pool drain];
    return NULL;
  }

  strcpy((char *)tempPath, [basePath cStringUsingEncoding:NSASCIIStringEncoding]);

  [pool drain];
  return tempPath;
}

void GHOST_SystemPathsCocoa::addToSystemRecentFiles(const char *filename) const
{
  /* XXXXX TODO: Implementation for X11 if possible */
}<|MERGE_RESOLUTION|>--- conflicted
+++ resolved
@@ -37,26 +37,6 @@
 
 const GHOST_TUns8 *GHOST_SystemPathsCocoa::getSystemDir(int, const char *versionstr) const
 {
-<<<<<<< HEAD
-	static char tempPath[512] = "";
-	NSAutoreleasePool *pool = [[NSAutoreleasePool alloc] init];
-	NSString *basePath;
-	NSArray *paths;
-
-	paths = NSSearchPathForDirectoriesInDomains(NSApplicationSupportDirectory, NSLocalDomainMask, YES);
-
-	if ([paths count] > 0)
-		basePath = [paths objectAtIndex:0];
-	else {
-		[pool drain];
-		return NULL;
-	}
-
-	snprintf(tempPath, sizeof(tempPath), "%s/Bforartists/%s", [basePath cStringUsingEncoding:NSASCIIStringEncoding], versionstr);
-
-	[pool drain];
-	return (GHOST_TUns8*)tempPath;
-=======
   static char tempPath[512] = "";
   NSAutoreleasePool *pool = [[NSAutoreleasePool alloc] init];
   NSString *basePath;
@@ -74,37 +54,16 @@
 
   snprintf(tempPath,
            sizeof(tempPath),
-           "%s/Blender/%s",
+           "%s/Bforartists/%s",
            [basePath cStringUsingEncoding:NSASCIIStringEncoding],
            versionstr);
 
   [pool drain];
   return (GHOST_TUns8 *)tempPath;
->>>>>>> c03ac674
 }
 
 const GHOST_TUns8 *GHOST_SystemPathsCocoa::getUserDir(int, const char *versionstr) const
 {
-<<<<<<< HEAD
-	static char tempPath[512] = "";
-	NSAutoreleasePool *pool = [[NSAutoreleasePool alloc] init];
-	NSString *basePath;
-	NSArray *paths;
-
-	paths = NSSearchPathForDirectoriesInDomains(NSApplicationSupportDirectory, NSUserDomainMask, YES);
-
-	if ([paths count] > 0)
-		basePath = [paths objectAtIndex:0];
-	else {
-		[pool drain];
-		return NULL;
-	}
-
-	snprintf(tempPath, sizeof(tempPath), "%s/Bforartists/%s", [basePath cStringUsingEncoding:NSASCIIStringEncoding], versionstr);
-
-	[pool drain];
-	return (GHOST_TUns8*)tempPath;
-=======
   static char tempPath[512] = "";
   NSAutoreleasePool *pool = [[NSAutoreleasePool alloc] init];
   NSString *basePath;
@@ -122,13 +81,12 @@
 
   snprintf(tempPath,
            sizeof(tempPath),
-           "%s/Blender/%s",
+           "%s/Bforartists/%s",
            [basePath cStringUsingEncoding:NSASCIIStringEncoding],
            versionstr);
 
   [pool drain];
   return (GHOST_TUns8 *)tempPath;
->>>>>>> c03ac674
 }
 
 const GHOST_TUns8 *GHOST_SystemPathsCocoa::getBinaryDir() const
