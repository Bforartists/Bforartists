/* SPDX-FileCopyrightText: 2011-2022 Blender Foundation
 *
 * SPDX-License-Identifier: Apache-2.0 */

#pragma once

#include "util/hash.h"
#include "util/math_float2.h"

CCL_NAMESPACE_BEGIN

class Patch;

enum {
  DSPLIT_NON_UNIFORM = -1,
  DSPLIT_MAX_DEPTH = 16,
  DSPLIT_MAX_SEGMENTS = 8,
};

/* SubEdge */

struct SubEdge {
  SubEdge(const int start_vert_index, const int end_vert_index, const int depth)
      : start_vert_index(start_vert_index), end_vert_index(end_vert_index), depth(depth)
  {
  }

  /* Vertex indices. */
  int start_vert_index;
  int end_vert_index;

  /* If edge was split, vertex index in the middle. */
  int mid_vert_index = -1;

  /* Number of segments the edge will be diced into, see DiagSplit paper. */
  int T = 0;

  /* Estimated length of edge, for determining preferred split direction. */
  float length = 0.0f;

  /* Index of the second vert from this edges corner along the edge towards the next corner. */
  int second_vert_index = -1;

  /* How many times an edge was subdivided to get this edge. */
  int depth = 0;

  SubEdge() = default;

  int get_vert_along_edge(const int n) const
  {
    assert(n >= 0 && n <= T);

    if (n == 0) {
      return start_vert_index;
    }
    if (n == T) {
      return end_vert_index;
    }

    return second_vert_index + n - 1;
  }

  bool must_split() const
  {
    return T == DSPLIT_NON_UNIFORM;
  }

  struct Hash {
    size_t operator()(const SubEdge &edge) const
    {
      int a = edge.start_vert_index;
      int b = edge.end_vert_index;
      if (b > a) {
        std::swap(a, b);
      }
      return hash_uint2(a, b);
    }
  };

  struct Equal {
    size_t operator()(const SubEdge &a, const SubEdge &b) const
    {
      return (a.start_vert_index == b.start_vert_index && a.end_vert_index == b.end_vert_index) ||
             (a.start_vert_index == b.end_vert_index && a.end_vert_index == b.start_vert_index);
    }
  };
};

/* SubPatch */

class SubPatch {
 public:
  /* Patch this is a subpatch of. */
  const Patch *patch = nullptr;
  /* Face and corner. */
  int face_index = 0;
  int corner = 0;
  /* Is a triangular patch instead of a quad patch? */
  enum { TRIANGLE, QUAD } shape = QUAD;
  /* Vertex indices for inner grid start at this index. */
  int inner_grid_vert_offset = 0;
  /* Triangle indices. */
  int triangles_offset = 0;

  /* Edge of patch. */
  struct Edge {
    SubEdge *edge;

    /* Is the direction of this edge reverse compared to SubEdge? */
    bool reversed;

    /* Is this subpatch responsible for owning attributes for the start vertex? */
    bool own_vertex;
    /* Is this subpatch responsible for owning attributes for edge vertices? */
    bool own_edge;

    /* Get vertex indices in the direction of this patch edge, will take into
     * account the reversed flag to flip the indices. */
    int start_vert_index() const
    {
      return (reversed) ? edge->end_vert_index : edge->start_vert_index;
    }
    int mid_vert_index() const
    {
      return edge->mid_vert_index;
    }
    int end_vert_index() const
    {
      return (reversed) ? edge->start_vert_index : edge->end_vert_index;
    }

    int get_vert_along_edge(const int n_relative) const
    {
      assert(n_relative >= 0 && n_relative <= edge->T);

      const int n = (reversed) ? edge->T - n_relative : n_relative;

      return edge->get_vert_along_edge(n);
    }
  };

  /*
   *               edge2
   *        uv3 ←------------ uv2
   *        |                   ↑
   *  edge3 |                   | edge1
   *        ↓                   |
   *        uv0 ------------→ uv1
   *               edge0
   *
   *         uv2
   *         | \
   *         |  \
   *  edge2  |   \  edge1
   *         |    \
   *         ↓     \
   *         uv0 --→ uv1
   *            edge0
   */

  /* UV within patch, counter-clockwise starting from uv (0, 0) towards (1, 0) etc. */
  float2 uvs[4] = {zero_float2(), make_float2(1.0f, 0.0f), one_float2(), make_float2(0.0f, 1.0f)};

  /* Edges of this subpatch. */
  Edge edges[4] = {};

  explicit SubPatch(const Patch *patch, const int face_index, const int corner = 0)
      : patch(patch), face_index(face_index), corner(corner)
  {
  }

  int calc_num_inner_verts() const
  {
    if (shape == TRIANGLE) {
      const int M = max(max(edges[0].edge->T, edges[1].edge->T), edges[2].edge->T);
      if (M <= 2) {
        /* No inner grid. */
        return 0;
      }
      /* 1 + 2 + .. + M-1 */
      return M * (M - 1) / 2;
    }

    const int Mu = max(edges[0].edge->T, edges[2].edge->T);
    const int Mv = max(edges[3].edge->T, edges[1].edge->T);
    return (Mu - 1) * (Mv - 1);
  }

  int calc_num_triangles() const
  {
    if (shape == TRIANGLE) {
      const int M = max(max(edges[0].edge->T, edges[1].edge->T), edges[2].edge->T);
      if (M == 1) {
        return 1;
      }
      if (M == 2) {
        return edges[0].edge->T + edges[1].edge->T + edges[2].edge->T - 2;
      }

      const int inner_M = M - 2;
      const int inner_triangles = inner_M * inner_M;
      const int edge_triangles = edges[0].edge->T + edges[1].edge->T + edges[2].edge->T +
                                 inner_M * 3;
      return inner_triangles + edge_triangles;
    }

    const int Mu = max(edges[0].edge->T, edges[2].edge->T);
    const int Mv = max(edges[3].edge->T, edges[1].edge->T);

    if (Mu == 1) {
      return edges[3].edge->T + edges[1].edge->T;
    }
    if (Mv == 1) {
      return edges[0].edge->T + edges[2].edge->T;
    }

    const int inner_triangles = (Mu - 2) * (Mv - 2) * 2;
    const int edge_triangles = edges[0].edge->T + edges[2].edge->T + edges[3].edge->T +
                               edges[1].edge->T + ((Mu - 2) * 2) + ((Mv - 2) * 2);

    return inner_triangles + edge_triangles;
  }

  int get_vert_along_edge(const int edge, const int n) const
  {
    return edges[edge].get_vert_along_edge(n);
  }

  int get_vert_along_edge_reverse(const int edge, const int n) const
  {
    return get_vert_along_edge(edge, edges[edge].edge->T - n);
  }

  int get_inner_grid_vert_triangle(int i, int j) const
  {
<<<<<<< HEAD
    /* Rowows (1 + 2 + .. + j), and column i. */
=======
    /* Rows `(1 + 2 + .. + j)`, and column `i`. */
>>>>>>> 8b918866
    const int offset = j * (j + 1) / 2 + i;
    assert(offset < calc_num_inner_verts());
    return inner_grid_vert_offset + offset;
  }

  int get_vert_along_grid_edge(const int edge, const int n) const
  {
    if (shape == TRIANGLE) {
      const int M = max(max(edges[0].edge->T, edges[1].edge->T), edges[2].edge->T);
      const int inner_M = M - 2;
      assert(M >= 2);

      switch (edge) {
        case 0: {
          return get_inner_grid_vert_triangle(n, n);
        }
        case 1: {
          return get_inner_grid_vert_triangle(inner_M - n, inner_M);
        }
        case 2: {
          return get_inner_grid_vert_triangle(0, inner_M - n);
        }
        default:
          assert(0);
          break;
      }

      return -1;
    }

    const int Mu = max(edges[0].edge->T, edges[2].edge->T);
    const int Mv = max(edges[3].edge->T, edges[1].edge->T);

    assert(Mu >= 2 && Mv >= 2);

    switch (edge) {
      case 0: {
        return inner_grid_vert_offset + n;
      }
      case 1: {
        return inner_grid_vert_offset + (Mu - 2) + n * (Mu - 1);
      }
      case 2: {
        const int reverse_n = (Mu - 2) - n;
        return inner_grid_vert_offset + (Mu - 1) * (Mv - 2) + reverse_n;
      }
      case 3: {
        const int reverse_n = (Mv - 2) - n;
        return inner_grid_vert_offset + reverse_n * (Mu - 1);
      }
      default:
        assert(0);
        break;
    }

    return -1;
  }

  float2 map_uv(float2 uv) const
  {
    /* Map UV from subpatch to patch parametric coordinates. */
    if (shape == TRIANGLE) {
      return clamp((1.0f - uv.x - uv.y) * uvs[0] + uv.x * uvs[1] + uv.y * uvs[2],
                   zero_float2(),
                   one_float2());
    }

    const float2 d0 = interp(uvs[0], uvs[3], uv.y);
    const float2 d1 = interp(uvs[1], uvs[2], uv.y);
    return clamp(interp(d0, d1, uv.x), zero_float2(), one_float2());
  }
};

CCL_NAMESPACE_END<|MERGE_RESOLUTION|>--- conflicted
+++ resolved
@@ -233,11 +233,7 @@
 
   int get_inner_grid_vert_triangle(int i, int j) const
   {
-<<<<<<< HEAD
-    /* Rowows (1 + 2 + .. + j), and column i. */
-=======
     /* Rows `(1 + 2 + .. + j)`, and column `i`. */
->>>>>>> 8b918866
     const int offset = j * (j + 1) / 2 + i;
     assert(offset < calc_num_inner_verts());
     return inner_grid_vert_offset + offset;
