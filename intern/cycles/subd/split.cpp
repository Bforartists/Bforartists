--- conflicted
+++ resolved
@@ -157,11 +157,7 @@
   res = limit_edge_factor(patch, uv_start, uv_end, res);
 
   /* Limit edge factor so we don't go beyond max depth. -3 is so that
-<<<<<<< HEAD
-   * for triangle patches, all 3 edges get an oppportunity to get split. */
-=======
    * for triangle patches, all 3 edges get an opportunity to get split. */
->>>>>>> 8b918866
   if (depth >= DSPLIT_MAX_DEPTH - 3 && res == DSPLIT_NON_UNIFORM) {
     res = DSPLIT_MAX_SEGMENTS;
   }
