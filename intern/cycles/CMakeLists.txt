--- conflicted
+++ resolved
@@ -13,13 +13,9 @@
   if(NOT WINDOWS_PYTHON_DEBUG)
     set(CYCLES_INSTALL_PATH "scripts/addons_core/cycles")
   else()
-<<<<<<< HEAD
-    set(CYCLES_INSTALL_PATH "$ENV{appdata}/bforartists/${BLENDER_VERSION}/scripts/addons/cycles")
-=======
     set(CYCLES_INSTALL_PATH
-      "$ENV{appdata}/blender foundation/blender/${BLENDER_VERSION}/scripts/addons_core/cycles"
-    )
->>>>>>> 868a4f19
+      "$ENV{appdata}/bforartists/${BLENDER_VERSION}/scripts/addons/cycles"
+    )
   endif()
 endif()
 
