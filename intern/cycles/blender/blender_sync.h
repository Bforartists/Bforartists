/*
 * Copyright 2011-2013 Blender Foundation
 *
 * Licensed under the Apache License, Version 2.0 (the "License");
 * you may not use this file except in compliance with the License.
 * You may obtain a copy of the License at
 *
 * http://www.apache.org/licenses/LICENSE-2.0
 *
 * Unless required by applicable law or agreed to in writing, software
 * distributed under the License is distributed on an "AS IS" BASIS,
 * WITHOUT WARRANTIES OR CONDITIONS OF ANY KIND, either express or implied.
 * See the License for the specific language governing permissions and
 * limitations under the License.
 */

#ifndef __BLENDER_SYNC_H__
#define __BLENDER_SYNC_H__

#include "MEM_guardedalloc.h"
#include "RNA_types.h"
#include "RNA_access.h"
#include "RNA_blender_cpp.h"

#include "blender/blender_util.h"

#include "render/scene.h"
#include "render/session.h"

#include "util/util_map.h"
#include "util/util_set.h"
#include "util/util_transform.h"
#include "util/util_vector.h"

CCL_NAMESPACE_BEGIN

class Background;
class BlenderObjectCulling;
class Camera;
class Film;
class Light;
class Mesh;
class Object;
class ParticleSystem;
class Scene;
class ViewLayer;
class Shader;
class ShaderGraph;
class ShaderNode;

class BlenderSync {
public:
	BlenderSync(BL::RenderEngine& b_engine,
	            BL::BlendData& b_data,
	            BL::Scene& b_scene,
	            Scene *scene,
	            bool preview,
	            Progress &progress);
	~BlenderSync();

	/* sync */
	void sync_recalc(BL::Depsgraph& b_depsgraph);
	void sync_data(BL::RenderSettings& b_render,
	               BL::Depsgraph& b_depsgraph,
	               BL::SpaceView3D& b_v3d,
	               BL::Object& b_override,
	               int width, int height,
<<<<<<< HEAD
	               void **python_thread_state);
	void sync_view_layer(BL::SpaceView3D& b_v3d, BL::ViewLayer& b_view_layer);
	array<Pass> sync_render_passes(BL::RenderLayer& b_render_layer,
	                               BL::ViewLayer& b_view_layer,
	                               const SessionParams &session_params);
=======
	               void **python_thread_state,
	               const char *layer = 0);
	void sync_render_layers(BL::SpaceView3D& b_v3d, const char *layer);
	vector<Pass> sync_render_passes(BL::RenderLayer& b_rlay,
	                                BL::SceneRenderLayer& b_srlay,
	                                const SessionParams &session_params);
>>>>>>> cf81d035
	void sync_integrator();
	void sync_camera(BL::RenderSettings& b_render,
	                 BL::Object& b_override,
	                 int width, int height,
	                 const char *viewname);
	void sync_view(BL::SpaceView3D& b_v3d,
	               BL::RegionView3D& b_rv3d,
	               int width, int height);

	/* get parameters */
	static SceneParams get_scene_params(BL::Scene& b_scene,
	                                    bool background);
	static SessionParams get_session_params(BL::RenderEngine& b_engine,
	                                        BL::UserPreferences& b_userpref,
	                                        BL::Scene& b_scene,
	                                        bool background);
	static bool get_session_pause(BL::Scene& b_scene, bool background);
	static BufferParams get_buffer_params(BL::RenderSettings& b_render,
	                                      BL::SpaceView3D& b_v3d,
	                                      BL::RegionView3D& b_rv3d,
	                                      Camera *cam,
	                                      int width, int height);

	static PassType get_pass_type(BL::RenderPass& b_pass);
	static int get_denoising_pass(BL::RenderPass& b_pass);

private:
	/* sync */
	void sync_lights(BL::Depsgraph& b_depsgraph, bool update_all);
	void sync_materials(BL::Depsgraph& b_depsgraph, bool update_all);
	void sync_objects(BL::Depsgraph& b_depsgraph, float motion_time = 0.0f);
	void sync_motion(BL::RenderSettings& b_render,
                     BL::Depsgraph& b_depsgraph,
	                 BL::Object& b_override,
	                 int width, int height,
	                 void **python_thread_state);
	void sync_film();
	void sync_view();
	void sync_world(BL::Depsgraph& b_depsgraph, bool update_all);
	void sync_shaders(BL::Depsgraph& b_depsgraph);
	void sync_curve_settings();

	void sync_nodes(Shader *shader, BL::ShaderNodeTree& b_ntree);
	Mesh *sync_mesh(BL::Depsgraph& b_depsgrpah,
	                BL::Object& b_ob,
	                BL::Object& b_ob_instance,
	                bool object_updated,
	                bool hide_tris);
	void sync_curves(Mesh *mesh,
	                 BL::Mesh& b_mesh,
	                 BL::Object& b_ob,
	                 bool motion,
	                 int motion_step = 0);
	Object *sync_object(BL::Depsgraph& b_depsgraph,
	                    BL::ViewLayer& b_view_layer,
	                    BL::DepsgraphObjectInstance& b_instance,
	                    float motion_time,
	                    bool hide_tris,
	                    BlenderObjectCulling& culling,
	                    bool *use_portal);
	void sync_light(BL::Object& b_parent,
	                int persistent_id[OBJECT_PERSISTENT_ID_SIZE],
	                BL::Object& b_ob,
	                BL::Object& b_ob_instance,
	                int random_id,
	                Transform& tfm,
	                bool *use_portal);
	void sync_background_light(bool use_portal);
	void sync_mesh_motion(BL::Depsgraph& b_depsgraph,
	                      BL::Object& b_ob,
	                      Object *object,
	                      float motion_time);
	void sync_camera_motion(BL::RenderSettings& b_render,
	                        BL::Object& b_ob,
	                        int width, int height,
	                        float motion_time);

	/* particles */
	bool sync_dupli_particle(BL::Object& b_ob,
	                         BL::DepsgraphObjectInstance& b_instance,
	                         Object *object);

	/* Images. */
	void sync_images();

	/* Early data free. */
	void free_data_after_sync(BL::Depsgraph& b_depsgraph);

	/* util */
	void find_shader(BL::ID& id, vector<Shader*>& used_shaders, Shader *default_shader);
	bool BKE_object_is_modified(BL::Object& b_ob);
	bool object_is_mesh(BL::Object& b_ob);
	bool object_is_light(BL::Object& b_ob);

	/* variables */
	BL::RenderEngine b_engine;
	BL::BlendData b_data;
	BL::Scene b_scene;

	id_map<void*, Shader> shader_map;
	id_map<ObjectKey, Object> object_map;
	id_map<void*, Mesh> mesh_map;
	id_map<ObjectKey, Light> light_map;
	id_map<ParticleSystemKey, ParticleSystem> particle_system_map;
	set<Mesh*> mesh_synced;
	set<Mesh*> mesh_motion_synced;
	set<float> motion_times;
	void *world_map;
	bool world_recalc;

	Scene *scene;
	bool preview;
	bool experimental;

	float dicing_rate;
	int max_subdivisions;

	struct RenderLayerInfo {
		RenderLayerInfo()
		: use_background_shader(true),
		  use_background_ao(true),
		  use_surfaces(true),
		  use_hair(true)
		{}

		string name;
		uint view_layer;
		bool use_background_shader;
		bool use_background_ao;
		bool use_surfaces;
		bool use_hair;
	} view_layer;

	Progress &progress;
};

CCL_NAMESPACE_END

#endif /* __BLENDER_SYNC_H__ */<|MERGE_RESOLUTION|>--- conflicted
+++ resolved
@@ -65,20 +65,11 @@
 	               BL::SpaceView3D& b_v3d,
 	               BL::Object& b_override,
 	               int width, int height,
-<<<<<<< HEAD
 	               void **python_thread_state);
 	void sync_view_layer(BL::SpaceView3D& b_v3d, BL::ViewLayer& b_view_layer);
-	array<Pass> sync_render_passes(BL::RenderLayer& b_render_layer,
-	                               BL::ViewLayer& b_view_layer,
-	                               const SessionParams &session_params);
-=======
-	               void **python_thread_state,
-	               const char *layer = 0);
-	void sync_render_layers(BL::SpaceView3D& b_v3d, const char *layer);
-	vector<Pass> sync_render_passes(BL::RenderLayer& b_rlay,
-	                                BL::SceneRenderLayer& b_srlay,
+	vector<Pass> sync_render_passes(BL::RenderLayer& b_render_layer,
+	                                BL::ViewLayer& b_view_layer,
 	                                const SessionParams &session_params);
->>>>>>> cf81d035
 	void sync_integrator();
 	void sync_camera(BL::RenderSettings& b_render,
 	                 BL::Object& b_override,
