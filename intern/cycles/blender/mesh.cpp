/* SPDX-License-Identifier: Apache-2.0
 * Copyright 2011-2022 Blender Foundation */

#include "blender/session.h"
#include "blender/sync.h"
#include "blender/util.h"

#include "scene/camera.h"
#include "scene/colorspace.h"
#include "scene/mesh.h"
#include "scene/object.h"
#include "scene/scene.h"

#include "subd/patch.h"
#include "subd/split.h"

#include "util/algorithm.h"
#include "util/color.h"
#include "util/disjoint_set.h"
#include "util/foreach.h"
#include "util/hash.h"
#include "util/log.h"
#include "util/math.h"

#include "mikktspace.h"

CCL_NAMESPACE_BEGIN

/* Tangent Space */

struct MikkUserData {
  MikkUserData(const BL::Mesh &b_mesh,
               const char *layer_name,
               const Mesh *mesh,
               float3 *tangent,
               float *tangent_sign)
      : mesh(mesh), texface(NULL), orco(NULL), tangent(tangent), tangent_sign(tangent_sign)
  {
    const AttributeSet &attributes = (mesh->get_num_subd_faces()) ? mesh->subd_attributes :
                                                                    mesh->attributes;

    Attribute *attr_vN = attributes.find(ATTR_STD_VERTEX_NORMAL);
    vertex_normal = attr_vN->data_float3();

    if (layer_name == NULL) {
      Attribute *attr_orco = attributes.find(ATTR_STD_GENERATED);

      if (attr_orco) {
        orco = attr_orco->data_float3();
        mesh_texture_space(*(BL::Mesh *)&b_mesh, orco_loc, orco_size);
      }
    }
    else {
      Attribute *attr_uv = attributes.find(ustring(layer_name));
      if (attr_uv != NULL) {
        texface = attr_uv->data_float2();
      }
    }
  }

  const Mesh *mesh;
  int num_faces;

  float3 *vertex_normal;
  float2 *texface;
  float3 *orco;
  float3 orco_loc, orco_size;

  float3 *tangent;
  float *tangent_sign;
};

static int mikk_get_num_faces(const SMikkTSpaceContext *context)
{
  const MikkUserData *userdata = (const MikkUserData *)context->m_pUserData;
  if (userdata->mesh->get_num_subd_faces()) {
    return userdata->mesh->get_num_subd_faces();
  }
  else {
    return userdata->mesh->num_triangles();
  }
}

static int mikk_get_num_verts_of_face(const SMikkTSpaceContext *context, const int face_num)
{
  const MikkUserData *userdata = (const MikkUserData *)context->m_pUserData;
  if (userdata->mesh->get_num_subd_faces()) {
    const Mesh *mesh = userdata->mesh;
    return mesh->get_subd_num_corners()[face_num];
  }
  else {
    return 3;
  }
}

static int mikk_vertex_index(const Mesh *mesh, const int face_num, const int vert_num)
{
  if (mesh->get_num_subd_faces()) {
    const Mesh::SubdFace &face = mesh->get_subd_face(face_num);
    return mesh->get_subd_face_corners()[face.start_corner + vert_num];
  }
  else {
    return mesh->get_triangles()[face_num * 3 + vert_num];
  }
}

static int mikk_corner_index(const Mesh *mesh, const int face_num, const int vert_num)
{
  if (mesh->get_num_subd_faces()) {
    const Mesh::SubdFace &face = mesh->get_subd_face(face_num);
    return face.start_corner + vert_num;
  }
  else {
    return face_num * 3 + vert_num;
  }
}

static void mikk_get_position(const SMikkTSpaceContext *context,
                              float P[3],
                              const int face_num,
                              const int vert_num)
{
  const MikkUserData *userdata = (const MikkUserData *)context->m_pUserData;
  const Mesh *mesh = userdata->mesh;
  const int vertex_index = mikk_vertex_index(mesh, face_num, vert_num);
  const float3 vP = mesh->get_verts()[vertex_index];
  P[0] = vP.x;
  P[1] = vP.y;
  P[2] = vP.z;
}

static void mikk_get_texture_coordinate(const SMikkTSpaceContext *context,
                                        float uv[2],
                                        const int face_num,
                                        const int vert_num)
{
  const MikkUserData *userdata = (const MikkUserData *)context->m_pUserData;
  const Mesh *mesh = userdata->mesh;
  if (userdata->texface != NULL) {
    const int corner_index = mikk_corner_index(mesh, face_num, vert_num);
    float2 tfuv = userdata->texface[corner_index];
    uv[0] = tfuv.x;
    uv[1] = tfuv.y;
  }
  else if (userdata->orco != NULL) {
    const int vertex_index = mikk_vertex_index(mesh, face_num, vert_num);
    const float3 orco_loc = userdata->orco_loc;
    const float3 orco_size = userdata->orco_size;
    const float3 orco = (userdata->orco[vertex_index] + orco_loc) / orco_size;

    const float2 tmp = map_to_sphere(orco);
    uv[0] = tmp.x;
    uv[1] = tmp.y;
  }
  else {
    uv[0] = 0.0f;
    uv[1] = 0.0f;
  }
}

static void mikk_get_normal(const SMikkTSpaceContext *context,
                            float N[3],
                            const int face_num,
                            const int vert_num)
{
  const MikkUserData *userdata = (const MikkUserData *)context->m_pUserData;
  const Mesh *mesh = userdata->mesh;
  float3 vN;
  if (mesh->get_num_subd_faces()) {
    const Mesh::SubdFace &face = mesh->get_subd_face(face_num);
    if (face.smooth) {
      const int vertex_index = mikk_vertex_index(mesh, face_num, vert_num);
      vN = userdata->vertex_normal[vertex_index];
    }
    else {
      vN = face.normal(mesh);
    }
  }
  else {
    if (mesh->get_smooth()[face_num]) {
      const int vertex_index = mikk_vertex_index(mesh, face_num, vert_num);
      vN = userdata->vertex_normal[vertex_index];
    }
    else {
      const Mesh::Triangle tri = mesh->get_triangle(face_num);
      vN = tri.compute_normal(&mesh->get_verts()[0]);
    }
  }
  N[0] = vN.x;
  N[1] = vN.y;
  N[2] = vN.z;
}

static void mikk_set_tangent_space(const SMikkTSpaceContext *context,
                                   const float T[],
                                   const float sign,
                                   const int face_num,
                                   const int vert_num)
{
  MikkUserData *userdata = (MikkUserData *)context->m_pUserData;
  const Mesh *mesh = userdata->mesh;
  const int corner_index = mikk_corner_index(mesh, face_num, vert_num);
  userdata->tangent[corner_index] = make_float3(T[0], T[1], T[2]);
  if (userdata->tangent_sign != NULL) {
    userdata->tangent_sign[corner_index] = sign;
  }
}

static void mikk_compute_tangents(
    const BL::Mesh &b_mesh, const char *layer_name, Mesh *mesh, bool need_sign, bool active_render)
{
  /* Create tangent attributes. */
  AttributeSet &attributes = (mesh->get_num_subd_faces()) ? mesh->subd_attributes :
                                                            mesh->attributes;
  Attribute *attr;
  ustring name;
  if (layer_name != NULL) {
    name = ustring((string(layer_name) + ".tangent").c_str());
  }
  else {
    name = ustring("orco.tangent");
  }
  if (active_render) {
    attr = attributes.add(ATTR_STD_UV_TANGENT, name);
  }
  else {
    attr = attributes.add(name, TypeDesc::TypeVector, ATTR_ELEMENT_CORNER);
  }
  float3 *tangent = attr->data_float3();
  /* Create bitangent sign attribute. */
  float *tangent_sign = NULL;
  if (need_sign) {
    Attribute *attr_sign;
    ustring name_sign;
    if (layer_name != NULL) {
      name_sign = ustring((string(layer_name) + ".tangent_sign").c_str());
    }
    else {
      name_sign = ustring("orco.tangent_sign");
    }

    if (active_render) {
      attr_sign = attributes.add(ATTR_STD_UV_TANGENT_SIGN, name_sign);
    }
    else {
      attr_sign = attributes.add(name_sign, TypeDesc::TypeFloat, ATTR_ELEMENT_CORNER);
    }
    tangent_sign = attr_sign->data_float();
  }
  /* Setup userdata. */
  MikkUserData userdata(b_mesh, layer_name, mesh, tangent, tangent_sign);
  /* Setup interface. */
  SMikkTSpaceInterface sm_interface;
  memset(&sm_interface, 0, sizeof(sm_interface));
  sm_interface.m_getNumFaces = mikk_get_num_faces;
  sm_interface.m_getNumVerticesOfFace = mikk_get_num_verts_of_face;
  sm_interface.m_getPosition = mikk_get_position;
  sm_interface.m_getTexCoord = mikk_get_texture_coordinate;
  sm_interface.m_getNormal = mikk_get_normal;
  sm_interface.m_setTSpaceBasic = mikk_set_tangent_space;
  /* Setup context. */
  SMikkTSpaceContext context;
  memset(&context, 0, sizeof(context));
  context.m_pUserData = &userdata;
  context.m_pInterface = &sm_interface;
  /* Compute tangents. */
  genTangSpaceDefault(&context);
}

template<typename TypeInCycles, typename GetValueAtIndex>
static void fill_generic_attribute(BL::Mesh &b_mesh,
                                   TypeInCycles *data,
                                   const BL::Attribute::domain_enum b_domain,
                                   const bool subdivision,
                                   const GetValueAtIndex &get_value_at_index)
{
  switch (b_domain) {
    case BL::Attribute::domain_CORNER: {
      if (subdivision) {
        for (BL::MeshPolygon &p : b_mesh.polygons) {
          int n = p.loop_total();
          for (int i = 0; i < n; i++) {
            *data = get_value_at_index(p.loop_start() + i);
            data++;
          }
        }
      }
      else {
        for (BL::MeshLoopTriangle &t : b_mesh.loop_triangles) {
          const int index = t.index() * 3;
          BL::Array<int, 3> loops = t.loops();
          data[index] = get_value_at_index(loops[0]);
          data[index + 1] = get_value_at_index(loops[1]);
          data[index + 2] = get_value_at_index(loops[2]);
        }
      }
      break;
    }
    case BL::Attribute::domain_EDGE: {
<<<<<<< HEAD
      /* Average edge attributes at vertices. */
      const size_t num_verts = b_mesh.vertices.length();
      vector<int> count(num_verts, 0);

      for (BL::MeshEdge &e : b_mesh.edges) {
        BL::Array<int, 2> vertices = e.vertices();
        TypeInCycles value = get_value_at_index(e.index());

        data[vertices[0]] += value;
        data[vertices[1]] += value;
        count[vertices[0]]++;
        count[vertices[1]]++;
=======
      if constexpr (std::is_same_v<TypeInCycles, uchar4>) {
        /* uchar4 edge attributes do not exist, and averaging in place
         * would not work. */
        assert(0);
>>>>>>> 04a9835c
      }
      else {
        /* Averge edge attributes at vertices. */
        const size_t num_verts = b_mesh.vertices.length();
        vector<int> count(num_verts, 0);

        for (BL::MeshEdge &e : b_mesh.edges) {
          BL::Array<int, 2> vertices = e.vertices();
          TypeInCycles value = get_value_at_index(e.index());

          data[vertices[0]] += value;
          data[vertices[1]] += value;
          count[vertices[0]]++;
          count[vertices[1]]++;
        }

        for (size_t i = 0; i < num_verts; i++) {
          if (count[i] > 1) {
            data[i] /= (float)count[i];
          }
        }
      }
      break;
    }
    case BL::Attribute::domain_POINT: {
      const int num_verts = b_mesh.vertices.length();
      for (int i = 0; i < num_verts; i++) {
        data[i] = get_value_at_index(i);
      }
      break;
    }
    case BL::Attribute::domain_FACE: {
      if (subdivision) {
        const int num_polygons = b_mesh.polygons.length();
        for (int i = 0; i < num_polygons; i++) {
          data[i] = get_value_at_index(i);
        }
      }
      else {
        for (BL::MeshLoopTriangle &t : b_mesh.loop_triangles) {
          data[t.index()] = get_value_at_index(t.polygon_index());
        }
      }
      break;
    }
    default: {
      assert(false);
      break;
    }
  }
}

static void attr_create_motion(Mesh *mesh, BL::Attribute &b_attribute, const float motion_scale)
{
  if (!(b_attribute.domain() == BL::Attribute::domain_POINT) &&
      (b_attribute.data_type() == BL::Attribute::data_type_FLOAT_VECTOR)) {
    return;
  }

  BL::FloatVectorAttribute b_vector_attribute(b_attribute);
  const int numverts = mesh->get_verts().size();

  /* Find or add attribute */
  float3 *P = &mesh->get_verts()[0];
  Attribute *attr_mP = mesh->attributes.find(ATTR_STD_MOTION_VERTEX_POSITION);

  if (!attr_mP) {
    attr_mP = mesh->attributes.add(ATTR_STD_MOTION_VERTEX_POSITION);
  }

  /* Only export previous and next frame, we don't have any in between data. */
  float motion_times[2] = {-1.0f, 1.0f};
  for (int step = 0; step < 2; step++) {
    const float relative_time = motion_times[step] * 0.5f * motion_scale;
    float3 *mP = attr_mP->data_float3() + step * numverts;

    for (int i = 0; i < numverts; i++) {
      mP[i] = P[i] + get_float3(b_vector_attribute.data[i].vector()) * relative_time;
    }
  }
}

static void attr_create_generic(Scene *scene,
                                Mesh *mesh,
                                BL::Mesh &b_mesh,
                                const bool subdivision,
                                const bool need_motion,
                                const float motion_scale)
{
  AttributeSet &attributes = (subdivision) ? mesh->subd_attributes : mesh->attributes;
  static const ustring u_velocity("velocity");

  int attribute_index = 0;
  int render_color_index = b_mesh.attributes.render_color_index();

  for (BL::Attribute &b_attribute : b_mesh.attributes) {
    const ustring name{b_attribute.name().c_str()};
    const bool is_render_color = (attribute_index++ == render_color_index);

    if (need_motion && name == u_velocity) {
      attr_create_motion(mesh, b_attribute, motion_scale);
    }

    if (!(mesh->need_attribute(scene, name) ||
          (is_render_color && mesh->need_attribute(scene, ATTR_STD_VERTEX_COLOR)))) {
      continue;
    }
    if (attributes.find(name)) {
      continue;
    }

    const BL::Attribute::domain_enum b_domain = b_attribute.domain();
    const BL::Attribute::data_type_enum b_data_type = b_attribute.data_type();

    AttributeElement element = ATTR_ELEMENT_NONE;
    switch (b_domain) {
      case BL::Attribute::domain_CORNER:
        element = ATTR_ELEMENT_CORNER;
        break;
      case BL::Attribute::domain_POINT:
        element = ATTR_ELEMENT_VERTEX;
        break;
      case BL::Attribute::domain_EDGE:
        element = ATTR_ELEMENT_VERTEX;
        break;
      case BL::Attribute::domain_FACE:
        element = ATTR_ELEMENT_FACE;
        break;
      default:
        break;
    }
    if (element == ATTR_ELEMENT_NONE) {
      /* Not supported. */
      continue;
    }
    switch (b_data_type) {
      case BL::Attribute::data_type_FLOAT: {
        BL::FloatAttribute b_float_attribute{b_attribute};
        Attribute *attr = attributes.add(name, TypeFloat, element);
        float *data = attr->data_float();
        fill_generic_attribute(b_mesh, data, b_domain, subdivision, [&](int i) {
          return b_float_attribute.data[i].value();
        });
        break;
      }
      case BL::Attribute::data_type_BOOLEAN: {
        BL::BoolAttribute b_bool_attribute{b_attribute};
        Attribute *attr = attributes.add(name, TypeFloat, element);
        float *data = attr->data_float();
        fill_generic_attribute(b_mesh, data, b_domain, subdivision, [&](int i) {
          return (float)b_bool_attribute.data[i].value();
        });
        break;
      }
      case BL::Attribute::data_type_INT: {
        BL::IntAttribute b_int_attribute{b_attribute};
        Attribute *attr = attributes.add(name, TypeFloat, element);
        float *data = attr->data_float();
        fill_generic_attribute(b_mesh, data, b_domain, subdivision, [&](int i) {
          return (float)b_int_attribute.data[i].value();
        });
        break;
      }
      case BL::Attribute::data_type_FLOAT_VECTOR: {
        BL::FloatVectorAttribute b_vector_attribute{b_attribute};
        Attribute *attr = attributes.add(name, TypeVector, element);
        float3 *data = attr->data_float3();
        fill_generic_attribute(b_mesh, data, b_domain, subdivision, [&](int i) {
          BL::Array<float, 3> v = b_vector_attribute.data[i].vector();
          return make_float3(v[0], v[1], v[2]);
        });
        break;
      }
      case BL::Attribute::data_type_BYTE_COLOR: {
        BL::ByteColorAttribute b_color_attribute{b_attribute};

        if (element == ATTR_ELEMENT_CORNER) {
          element = ATTR_ELEMENT_CORNER_BYTE;
        }
        Attribute *attr = attributes.add(name, TypeRGBA, element);
        if (is_render_color) {
          attr->std = ATTR_STD_VERTEX_COLOR;
        }

        if (element == ATTR_ELEMENT_CORNER_BYTE) {
          uchar4 *data = attr->data_uchar4();
          fill_generic_attribute(b_mesh, data, b_domain, subdivision, [&](int i) {
            /* Compress/encode vertex color using the sRGB curve. */
            const float4 c = get_float4(b_color_attribute.data[i].color());
            return color_float4_to_uchar4(color_linear_to_srgb_v4(c));
          });
        }
        else {
          float4 *data = attr->data_float4();
          fill_generic_attribute(b_mesh, data, b_domain, subdivision, [&](int i) {
            BL::Array<float, 4> v = b_color_attribute.data[i].color();
            return make_float4(v[0], v[1], v[2], v[3]);
          });
        }
        break;
      }
      case BL::Attribute::data_type_FLOAT_COLOR: {
        BL::FloatColorAttribute b_color_attribute{b_attribute};

        Attribute *attr = attributes.add(name, TypeRGBA, element);
        if (is_render_color) {
          attr->std = ATTR_STD_VERTEX_COLOR;
        }

        float4 *data = attr->data_float4();
        fill_generic_attribute(b_mesh, data, b_domain, subdivision, [&](int i) {
          BL::Array<float, 4> v = b_color_attribute.data[i].color();
          return make_float4(v[0], v[1], v[2], v[3]);
        });
        break;
      }
      case BL::Attribute::data_type_FLOAT2: {
        BL::Float2Attribute b_float2_attribute{b_attribute};
        Attribute *attr = attributes.add(name, TypeFloat2, element);
        float2 *data = attr->data_float2();
        fill_generic_attribute(b_mesh, data, b_domain, subdivision, [&](int i) {
          BL::Array<float, 2> v = b_float2_attribute.data[i].vector();
          return make_float2(v[0], v[1]);
        });
        break;
      }
      default:
        /* Not supported. */
        break;
    }
  }
}

/* Create uv map attributes. */
static void attr_create_uv_map(Scene *scene, Mesh *mesh, BL::Mesh &b_mesh)
{
  if (!b_mesh.uv_layers.empty()) {
    for (BL::MeshUVLoopLayer &l : b_mesh.uv_layers) {
      const bool active_render = l.active_render();
      AttributeStandard uv_std = (active_render) ? ATTR_STD_UV : ATTR_STD_NONE;
      ustring uv_name = ustring(l.name().c_str());
      AttributeStandard tangent_std = (active_render) ? ATTR_STD_UV_TANGENT : ATTR_STD_NONE;
      ustring tangent_name = ustring((string(l.name().c_str()) + ".tangent").c_str());

      /* Denotes whether UV map was requested directly. */
      const bool need_uv = mesh->need_attribute(scene, uv_name) ||
                           mesh->need_attribute(scene, uv_std);
      /* Denotes whether tangent was requested directly. */
      const bool need_tangent = mesh->need_attribute(scene, tangent_name) ||
                                (active_render && mesh->need_attribute(scene, tangent_std));

      /* UV map */
      /* NOTE: We create temporary UV layer if its needed for tangent but
       * wasn't requested by other nodes in shaders.
       */
      Attribute *uv_attr = NULL;
      if (need_uv || need_tangent) {
        if (active_render) {
          uv_attr = mesh->attributes.add(uv_std, uv_name);
        }
        else {
          uv_attr = mesh->attributes.add(uv_name, TypeFloat2, ATTR_ELEMENT_CORNER);
        }

        float2 *fdata = uv_attr->data_float2();

        for (BL::MeshLoopTriangle &t : b_mesh.loop_triangles) {
          int3 li = get_int3(t.loops());
          fdata[0] = get_float2(l.data[li[0]].uv());
          fdata[1] = get_float2(l.data[li[1]].uv());
          fdata[2] = get_float2(l.data[li[2]].uv());
          fdata += 3;
        }
      }

      /* UV tangent */
      if (need_tangent) {
        AttributeStandard sign_std = (active_render) ? ATTR_STD_UV_TANGENT_SIGN : ATTR_STD_NONE;
        ustring sign_name = ustring((string(l.name().c_str()) + ".tangent_sign").c_str());
        bool need_sign = (mesh->need_attribute(scene, sign_name) ||
                          mesh->need_attribute(scene, sign_std));
        mikk_compute_tangents(b_mesh, l.name().c_str(), mesh, need_sign, active_render);
      }
      /* Remove temporarily created UV attribute. */
      if (!need_uv && uv_attr != NULL) {
        mesh->attributes.remove(uv_attr);
      }
    }
  }
  else if (mesh->need_attribute(scene, ATTR_STD_UV_TANGENT)) {
    bool need_sign = mesh->need_attribute(scene, ATTR_STD_UV_TANGENT_SIGN);
    mikk_compute_tangents(b_mesh, NULL, mesh, need_sign, true);
    if (!mesh->need_attribute(scene, ATTR_STD_GENERATED)) {
      mesh->attributes.remove(ATTR_STD_GENERATED);
    }
  }
}

static void attr_create_subd_uv_map(Scene *scene, Mesh *mesh, BL::Mesh &b_mesh, bool subdivide_uvs)
{
  if (!b_mesh.uv_layers.empty()) {
    BL::Mesh::uv_layers_iterator l;
    int i = 0;

    for (b_mesh.uv_layers.begin(l); l != b_mesh.uv_layers.end(); ++l, ++i) {
      bool active_render = l->active_render();
      AttributeStandard uv_std = (active_render) ? ATTR_STD_UV : ATTR_STD_NONE;
      ustring uv_name = ustring(l->name().c_str());
      AttributeStandard tangent_std = (active_render) ? ATTR_STD_UV_TANGENT : ATTR_STD_NONE;
      ustring tangent_name = ustring((string(l->name().c_str()) + ".tangent").c_str());

      /* Denotes whether UV map was requested directly. */
      const bool need_uv = mesh->need_attribute(scene, uv_name) ||
                           mesh->need_attribute(scene, uv_std);
      /* Denotes whether tangent was requested directly. */
      const bool need_tangent = mesh->need_attribute(scene, tangent_name) ||
                                (active_render && mesh->need_attribute(scene, tangent_std));

      Attribute *uv_attr = NULL;

      /* UV map */
      if (need_uv || need_tangent) {
        if (active_render)
          uv_attr = mesh->subd_attributes.add(uv_std, uv_name);
        else
          uv_attr = mesh->subd_attributes.add(uv_name, TypeFloat2, ATTR_ELEMENT_CORNER);

        if (subdivide_uvs) {
          uv_attr->flags |= ATTR_SUBDIVIDED;
        }

        float2 *fdata = uv_attr->data_float2();

        for (BL::MeshPolygon &p : b_mesh.polygons) {
          int n = p.loop_total();
          for (int j = 0; j < n; j++) {
            *(fdata++) = get_float2(l->data[p.loop_start() + j].uv());
          }
        }
      }

      /* UV tangent */
      if (need_tangent) {
        AttributeStandard sign_std = (active_render) ? ATTR_STD_UV_TANGENT_SIGN : ATTR_STD_NONE;
        ustring sign_name = ustring((string(l->name().c_str()) + ".tangent_sign").c_str());
        bool need_sign = (mesh->need_attribute(scene, sign_name) ||
                          mesh->need_attribute(scene, sign_std));
        mikk_compute_tangents(b_mesh, l->name().c_str(), mesh, need_sign, active_render);
      }
      /* Remove temporarily created UV attribute. */
      if (!need_uv && uv_attr != NULL) {
        mesh->subd_attributes.remove(uv_attr);
      }
    }
  }
  else if (mesh->need_attribute(scene, ATTR_STD_UV_TANGENT)) {
    bool need_sign = mesh->need_attribute(scene, ATTR_STD_UV_TANGENT_SIGN);
    mikk_compute_tangents(b_mesh, NULL, mesh, need_sign, true);
    if (!mesh->need_attribute(scene, ATTR_STD_GENERATED)) {
      mesh->subd_attributes.remove(ATTR_STD_GENERATED);
    }
  }
}

/* Create vertex pointiness attributes. */

/* Compare vertices by sum of their coordinates. */
class VertexAverageComparator {
 public:
  VertexAverageComparator(const array<float3> &verts) : verts_(verts)
  {
  }

  bool operator()(const int &vert_idx_a, const int &vert_idx_b)
  {
    const float3 &vert_a = verts_[vert_idx_a];
    const float3 &vert_b = verts_[vert_idx_b];
    if (vert_a == vert_b) {
      /* Special case for doubles, so we ensure ordering. */
      return vert_idx_a > vert_idx_b;
    }
    const float x1 = vert_a.x + vert_a.y + vert_a.z;
    const float x2 = vert_b.x + vert_b.y + vert_b.z;
    return x1 < x2;
  }

 protected:
  const array<float3> &verts_;
};

static void attr_create_pointiness(Scene *scene, Mesh *mesh, BL::Mesh &b_mesh, bool subdivision)
{
  if (!mesh->need_attribute(scene, ATTR_STD_POINTINESS)) {
    return;
  }
  const int num_verts = b_mesh.vertices.length();
  if (num_verts == 0) {
    return;
  }
  /* STEP 1: Find out duplicated vertices and point duplicates to a single
   *         original vertex.
   */
  vector<int> sorted_vert_indeices(num_verts);
  for (int vert_index = 0; vert_index < num_verts; ++vert_index) {
    sorted_vert_indeices[vert_index] = vert_index;
  }
  VertexAverageComparator compare(mesh->get_verts());
  sort(sorted_vert_indeices.begin(), sorted_vert_indeices.end(), compare);
  /* This array stores index of the original vertex for the given vertex
   * index.
   */
  vector<int> vert_orig_index(num_verts);
  for (int sorted_vert_index = 0; sorted_vert_index < num_verts; ++sorted_vert_index) {
    const int vert_index = sorted_vert_indeices[sorted_vert_index];
    const float3 &vert_co = mesh->get_verts()[vert_index];
    bool found = false;
    for (int other_sorted_vert_index = sorted_vert_index + 1; other_sorted_vert_index < num_verts;
         ++other_sorted_vert_index) {
      const int other_vert_index = sorted_vert_indeices[other_sorted_vert_index];
      const float3 &other_vert_co = mesh->get_verts()[other_vert_index];
      /* We are too far away now, we wouldn't have duplicate. */
      if ((other_vert_co.x + other_vert_co.y + other_vert_co.z) -
              (vert_co.x + vert_co.y + vert_co.z) >
          3 * FLT_EPSILON) {
        break;
      }
      /* Found duplicate. */
      if (len_squared(other_vert_co - vert_co) < FLT_EPSILON) {
        found = true;
        vert_orig_index[vert_index] = other_vert_index;
        break;
      }
    }
    if (!found) {
      vert_orig_index[vert_index] = vert_index;
    }
  }
  /* Make sure we always points to the very first orig vertex. */
  for (int vert_index = 0; vert_index < num_verts; ++vert_index) {
    int orig_index = vert_orig_index[vert_index];
    while (orig_index != vert_orig_index[orig_index]) {
      orig_index = vert_orig_index[orig_index];
    }
    vert_orig_index[vert_index] = orig_index;
  }
  sorted_vert_indeices.free_memory();
  /* STEP 2: Calculate vertex normals taking into account their possible
   *         duplicates which gets "welded" together.
   */
  vector<float3> vert_normal(num_verts, zero_float3());
  /* First we accumulate all vertex normals in the original index. */
  for (int vert_index = 0; vert_index < num_verts; ++vert_index) {
    const float3 normal = get_float3(b_mesh.vertices[vert_index].normal());
    const int orig_index = vert_orig_index[vert_index];
    vert_normal[orig_index] += normal;
  }
  /* Then we normalize the accumulated result and flush it to all duplicates
   * as well.
   */
  for (int vert_index = 0; vert_index < num_verts; ++vert_index) {
    const int orig_index = vert_orig_index[vert_index];
    vert_normal[vert_index] = normalize(vert_normal[orig_index]);
  }
  /* STEP 3: Calculate pointiness using single ring neighborhood. */
  vector<int> counter(num_verts, 0);
  vector<float> raw_data(num_verts, 0.0f);
  vector<float3> edge_accum(num_verts, zero_float3());
  BL::Mesh::edges_iterator e;
  EdgeMap visited_edges;
  int edge_index = 0;
  memset(&counter[0], 0, sizeof(int) * counter.size());
  for (b_mesh.edges.begin(e); e != b_mesh.edges.end(); ++e, ++edge_index) {
    const int v0 = vert_orig_index[b_mesh.edges[edge_index].vertices()[0]],
              v1 = vert_orig_index[b_mesh.edges[edge_index].vertices()[1]];
    if (visited_edges.exists(v0, v1)) {
      continue;
    }
    visited_edges.insert(v0, v1);
    float3 co0 = get_float3(b_mesh.vertices[v0].co()), co1 = get_float3(b_mesh.vertices[v1].co());
    float3 edge = normalize(co1 - co0);
    edge_accum[v0] += edge;
    edge_accum[v1] += -edge;
    ++counter[v0];
    ++counter[v1];
  }
  for (int vert_index = 0; vert_index < num_verts; ++vert_index) {
    const int orig_index = vert_orig_index[vert_index];
    if (orig_index != vert_index) {
      /* Skip duplicates, they'll be overwritten later on. */
      continue;
    }
    if (counter[vert_index] > 0) {
      const float3 normal = vert_normal[vert_index];
      const float angle = safe_acosf(dot(normal, edge_accum[vert_index] / counter[vert_index]));
      raw_data[vert_index] = angle * M_1_PI_F;
    }
    else {
      raw_data[vert_index] = 0.0f;
    }
  }
  /* STEP 3: Blur vertices to approximate 2 ring neighborhood. */
  AttributeSet &attributes = (subdivision) ? mesh->subd_attributes : mesh->attributes;
  Attribute *attr = attributes.add(ATTR_STD_POINTINESS);
  float *data = attr->data_float();
  memcpy(data, &raw_data[0], sizeof(float) * raw_data.size());
  memset(&counter[0], 0, sizeof(int) * counter.size());
  edge_index = 0;
  visited_edges.clear();
  for (b_mesh.edges.begin(e); e != b_mesh.edges.end(); ++e, ++edge_index) {
    const int v0 = vert_orig_index[b_mesh.edges[edge_index].vertices()[0]],
              v1 = vert_orig_index[b_mesh.edges[edge_index].vertices()[1]];
    if (visited_edges.exists(v0, v1)) {
      continue;
    }
    visited_edges.insert(v0, v1);
    data[v0] += raw_data[v1];
    data[v1] += raw_data[v0];
    ++counter[v0];
    ++counter[v1];
  }
  for (int vert_index = 0; vert_index < num_verts; ++vert_index) {
    data[vert_index] /= counter[vert_index] + 1;
  }
  /* STEP 4: Copy attribute to the duplicated vertices. */
  for (int vert_index = 0; vert_index < num_verts; ++vert_index) {
    const int orig_index = vert_orig_index[vert_index];
    data[vert_index] = data[orig_index];
  }
}

/* The Random Per Island attribute is a random float associated with each
 * connected component (island) of the mesh. The attribute is computed by
 * first classifying the vertices into different sets using a Disjoint Set
 * data structure. Then the index of the root of each vertex (Which is the
 * representative of the set the vertex belongs to) is hashed and stored.
 *
 * We are using a face attribute to avoid interpolation during rendering,
 * allowing the user to safely hash the output further. Had we used vertex
 * attribute, the interpolation will introduce very slight variations,
 * making the output unsafe to hash. */
static void attr_create_random_per_island(Scene *scene,
                                          Mesh *mesh,
                                          BL::Mesh &b_mesh,
                                          bool subdivision)
{
  if (!mesh->need_attribute(scene, ATTR_STD_RANDOM_PER_ISLAND)) {
    return;
  }

  int number_of_vertices = b_mesh.vertices.length();
  if (number_of_vertices == 0) {
    return;
  }

  DisjointSet vertices_sets(number_of_vertices);

  for (BL::MeshEdge &e : b_mesh.edges) {
    vertices_sets.join(e.vertices()[0], e.vertices()[1]);
  }

  AttributeSet &attributes = (subdivision) ? mesh->subd_attributes : mesh->attributes;
  Attribute *attribute = attributes.add(ATTR_STD_RANDOM_PER_ISLAND);
  float *data = attribute->data_float();

  if (!subdivision) {
    for (BL::MeshLoopTriangle &t : b_mesh.loop_triangles) {
      data[t.index()] = hash_uint_to_float(vertices_sets.find(t.vertices()[0]));
    }
  }
  else {
    for (BL::MeshPolygon &p : b_mesh.polygons) {
      data[p.index()] = hash_uint_to_float(vertices_sets.find(p.vertices()[0]));
    }
  }
}

/* Create Mesh */

static void create_mesh(Scene *scene,
                        Mesh *mesh,
                        BL::Mesh &b_mesh,
                        const array<Node *> &used_shaders,
                        const bool need_motion,
                        const float motion_scale,
                        const bool subdivision = false,
                        const bool subdivide_uvs = true)
{
  /* count vertices and faces */
  int numverts = b_mesh.vertices.length();
  int numfaces = (!subdivision) ? b_mesh.loop_triangles.length() : b_mesh.polygons.length();
  int numtris = 0;
  int numcorners = 0;
  int numngons = 0;
  bool use_loop_normals = b_mesh.use_auto_smooth() &&
                          (mesh->get_subdivision_type() != Mesh::SUBDIVISION_CATMULL_CLARK);

  /* If no faces, create empty mesh. */
  if (numfaces == 0) {
    return;
  }

  if (!subdivision) {
    numtris = numfaces;
  }
  else {
    for (BL::MeshPolygon &p : b_mesh.polygons) {
      numngons += (p.loop_total() == 4) ? 0 : 1;
      numcorners += p.loop_total();
    }
  }

  /* allocate memory */
  if (subdivision) {
    mesh->reserve_subd_faces(numfaces, numngons, numcorners);
  }

  mesh->reserve_mesh(numverts, numtris);

  /* create vertex coordinates and normals */
  BL::Mesh::vertices_iterator v;
  for (b_mesh.vertices.begin(v); v != b_mesh.vertices.end(); ++v)
    mesh->add_vertex(get_float3(v->co()));

  AttributeSet &attributes = (subdivision) ? mesh->subd_attributes : mesh->attributes;
  Attribute *attr_N = attributes.add(ATTR_STD_VERTEX_NORMAL);
  float3 *N = attr_N->data_float3();

  for (b_mesh.vertices.begin(v); v != b_mesh.vertices.end(); ++v, ++N)
    *N = get_float3(v->normal());
  N = attr_N->data_float3();

  /* create generated coordinates from undeformed coordinates */
  const bool need_default_tangent = (subdivision == false) && (b_mesh.uv_layers.empty()) &&
                                    (mesh->need_attribute(scene, ATTR_STD_UV_TANGENT));
  if (mesh->need_attribute(scene, ATTR_STD_GENERATED) || need_default_tangent) {
    Attribute *attr = attributes.add(ATTR_STD_GENERATED);
    attr->flags |= ATTR_SUBDIVIDED;

    float3 loc, size;
    mesh_texture_space(b_mesh, loc, size);

    float3 *generated = attr->data_float3();
    size_t i = 0;

    for (b_mesh.vertices.begin(v); v != b_mesh.vertices.end(); ++v) {
      generated[i++] = get_float3(v->undeformed_co()) * size - loc;
    }
  }

  /* create faces */
  if (!subdivision) {
    for (BL::MeshLoopTriangle &t : b_mesh.loop_triangles) {
      BL::MeshPolygon p = b_mesh.polygons[t.polygon_index()];
      int3 vi = get_int3(t.vertices());

      int shader = clamp(p.material_index(), 0, used_shaders.size() - 1);
      bool smooth = p.use_smooth() || use_loop_normals;

      if (use_loop_normals) {
        BL::Array<float, 9> loop_normals = t.split_normals();
        for (int i = 0; i < 3; i++) {
          N[vi[i]] = make_float3(
              loop_normals[i * 3], loop_normals[i * 3 + 1], loop_normals[i * 3 + 2]);
        }
      }

      /* Create triangles.
       *
       * NOTE: Autosmooth is already taken care about.
       */
      mesh->add_triangle(vi[0], vi[1], vi[2], shader, smooth);
    }
  }
  else {
    vector<int> vi;

    for (BL::MeshPolygon &p : b_mesh.polygons) {
      int n = p.loop_total();
      int shader = clamp(p.material_index(), 0, used_shaders.size() - 1);
      bool smooth = p.use_smooth() || use_loop_normals;

      vi.resize(n);
      for (int i = 0; i < n; i++) {
        /* NOTE: Autosmooth is already taken care about. */
        vi[i] = b_mesh.loops[p.loop_start() + i].vertex_index();
      }

      /* create subd faces */
      mesh->add_subd_face(&vi[0], n, shader, smooth);
    }
  }

  /* Create all needed attributes.
   * The calculate functions will check whether they're needed or not.
   */
  attr_create_pointiness(scene, mesh, b_mesh, subdivision);
  attr_create_random_per_island(scene, mesh, b_mesh, subdivision);
  attr_create_generic(scene, mesh, b_mesh, subdivision, need_motion, motion_scale);

  if (subdivision) {
    attr_create_subd_uv_map(scene, mesh, b_mesh, subdivide_uvs);
  }
  else {
    attr_create_uv_map(scene, mesh, b_mesh);
  }

  /* For volume objects, create a matrix to transform from object space to
   * mesh texture space. this does not work with deformations but that can
   * probably only be done well with a volume grid mapping of coordinates. */
  if (mesh->need_attribute(scene, ATTR_STD_GENERATED_TRANSFORM)) {
    Attribute *attr = mesh->attributes.add(ATTR_STD_GENERATED_TRANSFORM);
    Transform *tfm = attr->data_transform();

    float3 loc, size;
    mesh_texture_space(b_mesh, loc, size);

    *tfm = transform_translate(-loc) * transform_scale(size);
  }
}

static void create_subd_mesh(Scene *scene,
                             Mesh *mesh,
                             BObjectInfo &b_ob_info,
                             BL::Mesh &b_mesh,
                             const array<Node *> &used_shaders,
                             const bool need_motion,
                             const float motion_scale,
                             float dicing_rate,
                             int max_subdivisions)
{
  BL::Object b_ob = b_ob_info.real_object;

  BL::SubsurfModifier subsurf_mod(b_ob.modifiers[b_ob.modifiers.length() - 1]);
  bool subdivide_uvs = subsurf_mod.uv_smooth() != BL::SubsurfModifier::uv_smooth_NONE;

  create_mesh(scene, mesh, b_mesh, used_shaders, need_motion, motion_scale, true, subdivide_uvs);

  /* export creases */
  size_t num_creases = 0;

  for (BL::MeshEdge &e : b_mesh.edges) {
    if (e.crease() != 0.0f) {
      num_creases++;
    }
  }

  mesh->reserve_subd_creases(num_creases);

  for (BL::MeshEdge &e : b_mesh.edges) {
    if (e.crease() != 0.0f) {
      mesh->add_edge_crease(e.vertices()[0], e.vertices()[1], e.crease());
    }
  }

  for (BL::MeshVertexCreaseLayer &c : b_mesh.vertex_creases) {
    for (int i = 0; i < c.data.length(); ++i) {
      if (c.data[i].value() != 0.0f) {
        mesh->add_vertex_crease(i, c.data[i].value());
      }
    }
  }

  /* set subd params */
  PointerRNA cobj = RNA_pointer_get(&b_ob.ptr, "cycles");
  float subd_dicing_rate = max(0.1f, RNA_float_get(&cobj, "dicing_rate") * dicing_rate);

  mesh->set_subd_dicing_rate(subd_dicing_rate);
  mesh->set_subd_max_level(max_subdivisions);
  mesh->set_subd_objecttoworld(get_transform(b_ob.matrix_world()));
}

/* Sync */

void BlenderSync::sync_mesh(BL::Depsgraph b_depsgraph, BObjectInfo &b_ob_info, Mesh *mesh)
{
  /* make a copy of the shaders as the caller in the main thread still need them for syncing the
   * attributes */
  array<Node *> used_shaders = mesh->get_used_shaders();

  Mesh new_mesh;
  new_mesh.set_used_shaders(used_shaders);

  if (view_layer.use_surfaces) {
    /* Adaptive subdivision setup. Not for baking since that requires
     * exact mapping to the Blender mesh. */
    if (!scene->bake_manager->get_baking()) {
      new_mesh.set_subdivision_type(
          object_subdivision_type(b_ob_info.real_object, preview, experimental));
    }

    /* For some reason, meshes do not need this... */
    bool need_undeformed = new_mesh.need_attribute(scene, ATTR_STD_GENERATED);
    BL::Mesh b_mesh = object_to_mesh(
        b_data, b_ob_info, b_depsgraph, need_undeformed, new_mesh.get_subdivision_type());

    if (b_mesh) {
      /* Motion blur attribute is relative to seconds, we need it relative to frames. */
      const bool need_motion = object_need_motion_attribute(b_ob_info, scene);
      const float motion_scale = (need_motion) ?
                                     scene->motion_shutter_time() /
                                         (b_scene.render().fps() / b_scene.render().fps_base()) :
                                     0.0f;

      /* Sync mesh itself. */
      if (new_mesh.get_subdivision_type() != Mesh::SUBDIVISION_NONE)
        create_subd_mesh(scene,
                         &new_mesh,
                         b_ob_info,
                         b_mesh,
                         new_mesh.get_used_shaders(),
                         need_motion,
                         motion_scale,
                         dicing_rate,
                         max_subdivisions);
      else
        create_mesh(scene,
                    &new_mesh,
                    b_mesh,
                    new_mesh.get_used_shaders(),
                    need_motion,
                    motion_scale,
                    false);

      free_object_to_mesh(b_data, b_ob_info, b_mesh);
    }
  }

  /* update original sockets */

  mesh->clear_non_sockets();

  for (const SocketType &socket : new_mesh.type->inputs) {
    /* Those sockets are updated in sync_object, so do not modify them. */
    if (socket.name == "use_motion_blur" || socket.name == "motion_steps" ||
        socket.name == "used_shaders") {
      continue;
    }
    mesh->set_value(socket, new_mesh, socket);
  }

  mesh->attributes.update(std::move(new_mesh.attributes));
  mesh->subd_attributes.update(std::move(new_mesh.subd_attributes));

  mesh->set_num_subd_faces(new_mesh.get_num_subd_faces());

  /* tag update */
  bool rebuild = (mesh->triangles_is_modified()) || (mesh->subd_num_corners_is_modified()) ||
                 (mesh->subd_shader_is_modified()) || (mesh->subd_smooth_is_modified()) ||
                 (mesh->subd_ptex_offset_is_modified()) ||
                 (mesh->subd_start_corner_is_modified()) ||
                 (mesh->subd_face_corners_is_modified());

  mesh->tag_update(scene, rebuild);
}

void BlenderSync::sync_mesh_motion(BL::Depsgraph b_depsgraph,
                                   BObjectInfo &b_ob_info,
                                   Mesh *mesh,
                                   int motion_step)
{
  /* Skip if no vertices were exported. */
  size_t numverts = mesh->get_verts().size();
  if (numverts == 0) {
    return;
  }

  /* Skip objects without deforming modifiers. this is not totally reliable,
   * would need a more extensive check to see which objects are animated. */
  BL::Mesh b_mesh(PointerRNA_NULL);
  if (ccl::BKE_object_is_deform_modified(b_ob_info, b_scene, preview)) {
    /* get derived mesh */
    b_mesh = object_to_mesh(b_data, b_ob_info, b_depsgraph, false, Mesh::SUBDIVISION_NONE);
  }

  const std::string ob_name = b_ob_info.real_object.name();

  /* TODO(sergey): Perform preliminary check for number of vertices. */
  if (b_mesh) {
    /* Export deformed coordinates. */
    /* Find attributes. */
    Attribute *attr_mP = mesh->attributes.find(ATTR_STD_MOTION_VERTEX_POSITION);
    Attribute *attr_mN = mesh->attributes.find(ATTR_STD_MOTION_VERTEX_NORMAL);
    Attribute *attr_N = mesh->attributes.find(ATTR_STD_VERTEX_NORMAL);
    bool new_attribute = false;
    /* Add new attributes if they don't exist already. */
    if (!attr_mP) {
      attr_mP = mesh->attributes.add(ATTR_STD_MOTION_VERTEX_POSITION);
      if (attr_N)
        attr_mN = mesh->attributes.add(ATTR_STD_MOTION_VERTEX_NORMAL);

      new_attribute = true;
    }
    /* Load vertex data from mesh. */
    float3 *mP = attr_mP->data_float3() + motion_step * numverts;
    float3 *mN = (attr_mN) ? attr_mN->data_float3() + motion_step * numverts : NULL;
    /* NOTE: We don't copy more that existing amount of vertices to prevent
     * possible memory corruption.
     */
    BL::Mesh::vertices_iterator v;
    int i = 0;
    for (b_mesh.vertices.begin(v); v != b_mesh.vertices.end() && i < numverts; ++v, ++i) {
      mP[i] = get_float3(v->co());
      if (mN)
        mN[i] = get_float3(v->normal());
    }
    if (new_attribute) {
      /* In case of new attribute, we verify if there really was any motion. */
      if (b_mesh.vertices.length() != numverts ||
          memcmp(mP, &mesh->get_verts()[0], sizeof(float3) * numverts) == 0) {
        /* no motion, remove attributes again */
        if (b_mesh.vertices.length() != numverts) {
          VLOG(1) << "Topology differs, disabling motion blur for object " << ob_name;
        }
        else {
          VLOG(1) << "No actual deformation motion for object " << ob_name;
        }
        mesh->attributes.remove(ATTR_STD_MOTION_VERTEX_POSITION);
        if (attr_mN)
          mesh->attributes.remove(ATTR_STD_MOTION_VERTEX_NORMAL);
      }
      else if (motion_step > 0) {
        VLOG(1) << "Filling deformation motion for object " << ob_name;
        /* motion, fill up previous steps that we might have skipped because
         * they had no motion, but we need them anyway now */
        float3 *P = &mesh->get_verts()[0];
        float3 *N = (attr_N) ? attr_N->data_float3() : NULL;
        for (int step = 0; step < motion_step; step++) {
          memcpy(attr_mP->data_float3() + step * numverts, P, sizeof(float3) * numverts);
          if (attr_mN)
            memcpy(attr_mN->data_float3() + step * numverts, N, sizeof(float3) * numverts);
        }
      }
    }
    else {
      if (b_mesh.vertices.length() != numverts) {
        VLOG(1) << "Topology differs, discarding motion blur for object " << ob_name << " at time "
                << motion_step;
        memcpy(mP, &mesh->get_verts()[0], sizeof(float3) * numverts);
        if (mN != NULL) {
          memcpy(mN, attr_N->data_float3(), sizeof(float3) * numverts);
        }
      }
    }

    free_object_to_mesh(b_data, b_ob_info, b_mesh);
    return;
  }

  /* No deformation on this frame, copy coordinates if other frames did have it. */
  mesh->copy_center_to_motion_step(motion_step);
}

CCL_NAMESPACE_END<|MERGE_RESOLUTION|>--- conflicted
+++ resolved
@@ -297,28 +297,13 @@
       break;
     }
     case BL::Attribute::domain_EDGE: {
-<<<<<<< HEAD
-      /* Average edge attributes at vertices. */
-      const size_t num_verts = b_mesh.vertices.length();
-      vector<int> count(num_verts, 0);
-
-      for (BL::MeshEdge &e : b_mesh.edges) {
-        BL::Array<int, 2> vertices = e.vertices();
-        TypeInCycles value = get_value_at_index(e.index());
-
-        data[vertices[0]] += value;
-        data[vertices[1]] += value;
-        count[vertices[0]]++;
-        count[vertices[1]]++;
-=======
       if constexpr (std::is_same_v<TypeInCycles, uchar4>) {
         /* uchar4 edge attributes do not exist, and averaging in place
          * would not work. */
         assert(0);
->>>>>>> 04a9835c
       }
       else {
-        /* Averge edge attributes at vertices. */
+        /* Average edge attributes at vertices. */
         const size_t num_verts = b_mesh.vertices.length();
         vector<int> count(num_verts, 0);
 
