/*
 * Copyright 2011-2013 Blender Foundation
 *
 * Licensed under the Apache License, Version 2.0 (the "License");
 * you may not use this file except in compliance with the License.
 * You may obtain a copy of the License at
 *
 * http://www.apache.org/licenses/LICENSE-2.0
 *
 * Unless required by applicable law or agreed to in writing, software
 * distributed under the License is distributed on an "AS IS" BASIS,
 * WITHOUT WARRANTIES OR CONDITIONS OF ANY KIND, either express or implied.
 * See the License for the specific language governing permissions and
 * limitations under the License.
 */

#include "attribute.h"
#include "camera.h"
#include "curves.h"
#include "mesh.h"
#include "object.h"
#include "scene.h"

#include "blender_sync.h"
#include "blender_util.h"

#include "util_foreach.h"
#include "util_logging.h"

CCL_NAMESPACE_BEGIN

ParticleCurveData::ParticleCurveData()
{
}

ParticleCurveData::~ParticleCurveData()
{
}

static void interp_weights(float t, float data[4])
{
	/* Cardinal curve interpolation */
	float t2 = t * t;
	float t3 = t2 * t;
	float fc = 0.71f;

	data[0] = -fc          * t3  + 2.0f * fc          * t2 - fc * t;
	data[1] =  (2.0f - fc) * t3  + (fc - 3.0f)        * t2 + 1.0f;
	data[2] =  (fc - 2.0f) * t3  + (3.0f - 2.0f * fc) * t2 + fc * t;
	data[3] =  fc          * t3  - fc * t2;
}

static void curveinterp_v3_v3v3v3v3(float3 *p,
                                    float3 *v1, float3 *v2, float3 *v3, float3 *v4,
                                    const float w[4])
{
	p->x = v1->x * w[0] + v2->x * w[1] + v3->x * w[2] + v4->x * w[3];
	p->y = v1->y * w[0] + v2->y * w[1] + v3->y * w[2] + v4->y * w[3];
	p->z = v1->z * w[0] + v2->z * w[1] + v3->z * w[2] + v4->z * w[3];
}

static float shaperadius(float shape, float root, float tip, float time)
{
	float radius = 1.0f - time;

	if(shape != 0.0f) {
		if(shape < 0.0f)
			radius = powf(radius, 1.0f + shape);
		else
			radius = powf(radius, 1.0f / (1.0f - shape));
	}
	return (radius * (root - tip)) + tip;
}

/* curve functions */

static void InterpolateKeySegments(int seg,
                                   int segno,
                                   int key,
                                   int curve,
                                   float3 *keyloc,
                                   float *time,
                                   ParticleCurveData *CData)
{
	float3 ckey_loc1 = CData->curvekey_co[key];
	float3 ckey_loc2 = ckey_loc1;
	float3 ckey_loc3 = CData->curvekey_co[key+1];
	float3 ckey_loc4 = ckey_loc3;

	if(key > CData->curve_firstkey[curve])
		ckey_loc1 = CData->curvekey_co[key - 1];

	if(key < CData->curve_firstkey[curve] + CData->curve_keynum[curve] - 2)
		ckey_loc4 = CData->curvekey_co[key + 2];

	float time1 = CData->curvekey_time[key]/CData->curve_length[curve];
	float time2 = CData->curvekey_time[key + 1]/CData->curve_length[curve];

	float dfra = (time2 - time1) / (float)segno;

	if(time)
		*time = (dfra * seg) + time1;

	float t[4];

	interp_weights((float)seg / (float)segno, t);

	if(keyloc)
		curveinterp_v3_v3v3v3v3(keyloc, &ckey_loc1, &ckey_loc2, &ckey_loc3, &ckey_loc4, t);
}

static bool ObtainCacheParticleData(Mesh *mesh,
                                    BL::Mesh *b_mesh,
                                    BL::Object *b_ob,
                                    ParticleCurveData *CData,
                                    bool background)
{
	int curvenum = 0;
	int keyno = 0;

	if(!(mesh && b_mesh && b_ob && CData))
		return false;

	Transform tfm = get_transform(b_ob->matrix_world());
	Transform itfm = transform_quick_inverse(tfm);

	BL::Object::modifiers_iterator b_mod;
	for(b_ob->modifiers.begin(b_mod); b_mod != b_ob->modifiers.end(); ++b_mod) {
		if((b_mod->type() == b_mod->type_PARTICLE_SYSTEM) && (background ? b_mod->show_render() : b_mod->show_viewport())) {
			BL::ParticleSystemModifier psmd((const PointerRNA)b_mod->ptr);
			BL::ParticleSystem b_psys((const PointerRNA)psmd.particle_system().ptr);
			BL::ParticleSettings b_part((const PointerRNA)b_psys.settings().ptr);

			if((b_part.render_type() == BL::ParticleSettings::render_type_PATH) && (b_part.type() == BL::ParticleSettings::type_HAIR)) {
				int shader = clamp(b_part.material()-1, 0, mesh->used_shaders.size()-1);
				int draw_step = background ? b_part.render_step() : b_part.draw_step();
				int totparts = b_psys.particles.length();
				int totchild = background ? b_psys.child_particles.length() : (int)((float)b_psys.child_particles.length() * (float)b_part.draw_percentage() / 100.0f);
				int totcurves = totchild;
<<<<<<< HEAD
				
=======

>>>>>>> b76dbf5e
				if(b_part.child_type() == 0 || totchild == 0)
					totcurves += totparts;

				if(totcurves == 0)
					continue;

				int ren_step = (1 << draw_step) + 1;
				if(b_part.kink() == BL::ParticleSettings::kink_SPIRAL)
					ren_step += b_part.kink_extra_steps();

				PointerRNA cpsys = RNA_pointer_get(&b_part.ptr, "cycles");

				CData->psys_firstcurve.push_back_slow(curvenum);
				CData->psys_curvenum.push_back_slow(totcurves);
				CData->psys_shader.push_back_slow(shader);

				float radius = get_float(cpsys, "radius_scale") * 0.5f;

				CData->psys_rootradius.push_back_slow(radius * get_float(cpsys, "root_width"));
				CData->psys_tipradius.push_back_slow(radius * get_float(cpsys, "tip_width"));
				CData->psys_shape.push_back_slow(get_float(cpsys, "shape"));
				CData->psys_closetip.push_back_slow(get_boolean(cpsys, "use_closetip"));

				int pa_no = 0;
				if(!(b_part.child_type() == 0) && totchild != 0)
					pa_no = totparts;

				int num_add = (totparts+totchild - pa_no);
				CData->curve_firstkey.reserve(CData->curve_firstkey.size() + num_add);
				CData->curve_keynum.reserve(CData->curve_keynum.size() + num_add);
				CData->curve_length.reserve(CData->curve_length.size() + num_add);
				CData->curvekey_co.reserve(CData->curvekey_co.size() + num_add*ren_step);
				CData->curvekey_time.reserve(CData->curvekey_time.size() + num_add*ren_step);

				for(; pa_no < totparts+totchild; pa_no++) {
					int keynum = 0;
					CData->curve_firstkey.push_back_slow(keyno);

					float curve_length = 0.0f;
					float3 pcKey;
					for(int step_no = 0; step_no < ren_step; step_no++) {
						float nco[3];
						b_psys.co_hair(*b_ob, pa_no, step_no, nco);
						float3 cKey = make_float3(nco[0], nco[1], nco[2]);
						cKey = transform_point(&itfm, cKey);
						if(step_no > 0) {
							float step_length = len(cKey - pcKey);
							if(step_length == 0.0f)
								continue;
							curve_length += step_length;
						}
						CData->curvekey_co.push_back_slow(cKey);
						CData->curvekey_time.push_back_slow(curve_length);
						pcKey = cKey;
						keynum++;
					}
					keyno += keynum;

					CData->curve_keynum.push_back_slow(keynum);
					CData->curve_length.push_back_slow(curve_length);
					curvenum++;
				}
			}
		}
	}

	return true;
}

static bool ObtainCacheParticleUV(Mesh *mesh,
                                  BL::Mesh *b_mesh,
                                  BL::Object *b_ob,
                                  ParticleCurveData *CData,
                                  bool background,
                                  int uv_num)
{
	if(!(mesh && b_mesh && b_ob && CData))
		return false;

	CData->curve_uv.clear();

	BL::Object::modifiers_iterator b_mod;
	for(b_ob->modifiers.begin(b_mod); b_mod != b_ob->modifiers.end(); ++b_mod) {
		if((b_mod->type() == b_mod->type_PARTICLE_SYSTEM) && (background ? b_mod->show_render() : b_mod->show_viewport())) {
			BL::ParticleSystemModifier psmd((const PointerRNA)b_mod->ptr);
			BL::ParticleSystem b_psys((const PointerRNA)psmd.particle_system().ptr);
			BL::ParticleSettings b_part((const PointerRNA)b_psys.settings().ptr);

			if((b_part.render_type() == BL::ParticleSettings::render_type_PATH) && (b_part.type() == BL::ParticleSettings::type_HAIR)) {
				int totparts = b_psys.particles.length();
				int totchild = background ? b_psys.child_particles.length() : (int)((float)b_psys.child_particles.length() * (float)b_part.draw_percentage() / 100.0f);
				int totcurves = totchild;
<<<<<<< HEAD
				
=======

>>>>>>> b76dbf5e
				if(b_part.child_type() == 0 || totchild == 0)
					totcurves += totparts;

				if(totcurves == 0)
					continue;

				int pa_no = 0;
				if(!(b_part.child_type() == 0) && totchild != 0)
					pa_no = totparts;

				int num_add = (totparts+totchild - pa_no);
				CData->curve_uv.reserve(CData->curve_uv.size() + num_add);

				BL::ParticleSystem::particles_iterator b_pa;
				b_psys.particles.begin(b_pa);
				for(; pa_no < totparts+totchild; pa_no++) {
					/* Add UVs */
					BL::Mesh::tessface_uv_textures_iterator l;
					b_mesh->tessface_uv_textures.begin(l);

					float3 uv = make_float3(0.0f, 0.0f, 0.0f);
					if(b_mesh->tessface_uv_textures.length())
						b_psys.uv_on_emitter(psmd, *b_pa, pa_no, uv_num, &uv.x);
					CData->curve_uv.push_back_slow(uv);

					if(pa_no < totparts && b_pa != b_psys.particles.end())
						++b_pa;
				}
			}
		}
	}

	return true;
}

static bool ObtainCacheParticleVcol(Mesh *mesh,
                                    BL::Mesh *b_mesh,
                                    BL::Object *b_ob,
                                    ParticleCurveData *CData,
                                    bool background,
                                    int vcol_num)
{
	if(!(mesh && b_mesh && b_ob && CData))
		return false;

	CData->curve_vcol.clear();

	BL::Object::modifiers_iterator b_mod;
	for(b_ob->modifiers.begin(b_mod); b_mod != b_ob->modifiers.end(); ++b_mod) {
		if((b_mod->type() == b_mod->type_PARTICLE_SYSTEM) && (background ? b_mod->show_render() : b_mod->show_viewport())) {
			BL::ParticleSystemModifier psmd((const PointerRNA)b_mod->ptr);
			BL::ParticleSystem b_psys((const PointerRNA)psmd.particle_system().ptr);
			BL::ParticleSettings b_part((const PointerRNA)b_psys.settings().ptr);

			if((b_part.render_type() == BL::ParticleSettings::render_type_PATH) && (b_part.type() == BL::ParticleSettings::type_HAIR)) {
				int totparts = b_psys.particles.length();
				int totchild = background ? b_psys.child_particles.length() : (int)((float)b_psys.child_particles.length() * (float)b_part.draw_percentage() / 100.0f);
				int totcurves = totchild;
<<<<<<< HEAD
				
=======

>>>>>>> b76dbf5e
				if(b_part.child_type() == 0 || totchild == 0)
					totcurves += totparts;

				if(totcurves == 0)
					continue;

				int pa_no = 0;
				if(!(b_part.child_type() == 0) && totchild != 0)
					pa_no = totparts;

				int num_add = (totparts+totchild - pa_no);
				CData->curve_vcol.reserve(CData->curve_vcol.size() + num_add);

				BL::ParticleSystem::particles_iterator b_pa;
				b_psys.particles.begin(b_pa);
				for(; pa_no < totparts+totchild; pa_no++) {
					/* Add vertex colors */
					BL::Mesh::tessface_vertex_colors_iterator l;
					b_mesh->tessface_vertex_colors.begin(l);

					float3 vcol = make_float3(0.0f, 0.0f, 0.0f);
					if(b_mesh->tessface_vertex_colors.length())
						b_psys.mcol_on_emitter(psmd, *b_pa, pa_no, vcol_num, &vcol.x);
					CData->curve_vcol.push_back_slow(vcol);

					if(pa_no < totparts && b_pa != b_psys.particles.end())
						++b_pa;
				}
			}
		}
	}

	return true;
}

static void set_resolution(BL::Object *b_ob, BL::Scene *scene, bool render)
{
	BL::Object::modifiers_iterator b_mod;
	for(b_ob->modifiers.begin(b_mod); b_mod != b_ob->modifiers.end(); ++b_mod) {
		if((b_mod->type() == b_mod->type_PARTICLE_SYSTEM) && ((b_mod->show_viewport()) || (b_mod->show_render()))) {
			BL::ParticleSystemModifier psmd((const PointerRNA)b_mod->ptr);
			BL::ParticleSystem b_psys((const PointerRNA)psmd.particle_system().ptr);
			b_psys.set_resolution(*scene, *b_ob, (render)? 2: 1);
		}
	}
}

static void ExportCurveTrianglePlanes(Mesh *mesh, ParticleCurveData *CData,
                                      float3 RotCam, bool is_ortho)
{
	int vertexno = mesh->verts.size();
	int vertexindex = vertexno;
	int numverts = 0, numtris = 0;

	/* compute and reserve size of arrays */
	for(int sys = 0; sys < CData->psys_firstcurve.size(); sys++) {
		for(int curve = CData->psys_firstcurve[sys]; curve < CData->psys_firstcurve[sys] + CData->psys_curvenum[sys]; curve++) {
			if(CData->curve_keynum[curve] <= 1 || CData->curve_length[curve] == 0.0f)
				continue;

			numverts += 2 + (CData->curve_keynum[curve] - 1)*2;
			numtris += (CData->curve_keynum[curve] - 1)*2;
		}
	}

	mesh->reserve_mesh(mesh->verts.size() + numverts, mesh->num_triangles() + numtris);

	/* actually export */
	for(int sys = 0; sys < CData->psys_firstcurve.size(); sys++) {
		for(int curve = CData->psys_firstcurve[sys]; curve < CData->psys_firstcurve[sys] + CData->psys_curvenum[sys]; curve++) {
			if(CData->curve_keynum[curve] <= 1 || CData->curve_length[curve] == 0.0f)
				continue;

			float3 xbasis;
			float3 v1;
			float time = 0.0f;
			float3 ickey_loc = CData->curvekey_co[CData->curve_firstkey[curve]];
			float radius = shaperadius(CData->psys_shape[sys], CData->psys_rootradius[sys], CData->psys_tipradius[sys], 0.0f);
			v1 = CData->curvekey_co[CData->curve_firstkey[curve] + 1] - CData->curvekey_co[CData->curve_firstkey[curve]];
			if(is_ortho)
				xbasis = normalize(cross(RotCam, v1));
			else
				xbasis = normalize(cross(RotCam - ickey_loc, v1));
			float3 ickey_loc_shfl = ickey_loc - radius * xbasis;
			float3 ickey_loc_shfr = ickey_loc + radius * xbasis;
			mesh->add_vertex(ickey_loc_shfl);
			mesh->add_vertex(ickey_loc_shfr);
			vertexindex += 2;

			for(int curvekey = CData->curve_firstkey[curve] + 1; curvekey < CData->curve_firstkey[curve] + CData->curve_keynum[curve]; curvekey++) {
				ickey_loc = CData->curvekey_co[curvekey];

				if(curvekey == CData->curve_firstkey[curve] + CData->curve_keynum[curve] - 1)
					v1 = CData->curvekey_co[curvekey] - CData->curvekey_co[max(curvekey - 1, CData->curve_firstkey[curve])];
				else
					v1 = CData->curvekey_co[curvekey + 1] - CData->curvekey_co[curvekey - 1];

				time = CData->curvekey_time[curvekey]/CData->curve_length[curve];
				radius = shaperadius(CData->psys_shape[sys], CData->psys_rootradius[sys], CData->psys_tipradius[sys], time);

				if(curvekey == CData->curve_firstkey[curve] + CData->curve_keynum[curve] - 1)
					radius = shaperadius(CData->psys_shape[sys], CData->psys_rootradius[sys], CData->psys_tipradius[sys], 0.95f);

				if(CData->psys_closetip[sys] && (curvekey == CData->curve_firstkey[curve] + CData->curve_keynum[curve] - 1))
					radius = shaperadius(CData->psys_shape[sys], CData->psys_rootradius[sys], 0.0f, 0.95f);

				if(is_ortho)
					xbasis = normalize(cross(RotCam, v1));
				else
					xbasis = normalize(cross(RotCam - ickey_loc, v1));
				float3 ickey_loc_shfl = ickey_loc - radius * xbasis;
				float3 ickey_loc_shfr = ickey_loc + radius * xbasis;
				mesh->add_vertex(ickey_loc_shfl);
				mesh->add_vertex(ickey_loc_shfr);
				mesh->add_triangle(vertexindex-2, vertexindex, vertexindex-1, CData->psys_shader[sys], true);
				mesh->add_triangle(vertexindex+1, vertexindex-1, vertexindex, CData->psys_shader[sys], true);
				vertexindex += 2;
			}
		}
	}

	mesh->attributes.remove(ATTR_STD_VERTEX_NORMAL);
	mesh->attributes.remove(ATTR_STD_FACE_NORMAL);
	mesh->add_face_normals();
	mesh->add_vertex_normals();
	mesh->attributes.remove(ATTR_STD_FACE_NORMAL);

	/* texture coords still needed */
}

static void ExportCurveTriangleGeometry(Mesh *mesh,
                                        ParticleCurveData *CData,
                                        int resolution)
{
	int vertexno = mesh->verts.size();
	int vertexindex = vertexno;
	int numverts = 0, numtris = 0;

	/* compute and reserve size of arrays */
	for(int sys = 0; sys < CData->psys_firstcurve.size(); sys++) {
		for(int curve = CData->psys_firstcurve[sys]; curve < CData->psys_firstcurve[sys] + CData->psys_curvenum[sys]; curve++) {
			if(CData->curve_keynum[curve] <= 1 || CData->curve_length[curve] == 0.0f)
				continue;

			numverts += (CData->curve_keynum[curve] - 2)*2*resolution + resolution;
			numtris += (CData->curve_keynum[curve] - 2)*resolution;
		}
	}

	mesh->reserve_mesh(mesh->verts.size() + numverts, mesh->num_triangles() + numtris);

	/* actually export */
	for(int sys = 0; sys < CData->psys_firstcurve.size(); sys++) {
		for(int curve = CData->psys_firstcurve[sys]; curve < CData->psys_firstcurve[sys] + CData->psys_curvenum[sys]; curve++) {
			if(CData->curve_keynum[curve] <= 1 || CData->curve_length[curve] == 0.0f)
				continue;

			float3 firstxbasis = cross(make_float3(1.0f,0.0f,0.0f),CData->curvekey_co[CData->curve_firstkey[curve]+1] - CData->curvekey_co[CData->curve_firstkey[curve]]);
			if(!is_zero(firstxbasis))
				firstxbasis = normalize(firstxbasis);
			else
				firstxbasis = normalize(cross(make_float3(0.0f,1.0f,0.0f),CData->curvekey_co[CData->curve_firstkey[curve]+1] - CData->curvekey_co[CData->curve_firstkey[curve]]));

			for(int curvekey = CData->curve_firstkey[curve]; curvekey < CData->curve_firstkey[curve] + CData->curve_keynum[curve] - 1; curvekey++) {
				float3 xbasis = firstxbasis;
				float3 v1;
				float3 v2;

				if(curvekey == CData->curve_firstkey[curve]) {
					v1 = CData->curvekey_co[min(curvekey+2,CData->curve_firstkey[curve] + CData->curve_keynum[curve] - 1)] - CData->curvekey_co[curvekey+1];
					v2 = CData->curvekey_co[curvekey+1] - CData->curvekey_co[curvekey];
				}
				else if(curvekey == CData->curve_firstkey[curve] + CData->curve_keynum[curve] - 1) {
					v1 = CData->curvekey_co[curvekey] - CData->curvekey_co[curvekey-1];
					v2 = CData->curvekey_co[curvekey-1] - CData->curvekey_co[max(curvekey-2,CData->curve_firstkey[curve])];
				}
				else {
					v1 = CData->curvekey_co[curvekey+1] - CData->curvekey_co[curvekey];
					v2 = CData->curvekey_co[curvekey] - CData->curvekey_co[curvekey-1];
				}

				xbasis = cross(v1, v2);

				if(len_squared(xbasis) >= 0.05f * len_squared(v1) * len_squared(v2)) {
					firstxbasis = normalize(xbasis);
					break;
				}
			}

			for(int curvekey = CData->curve_firstkey[curve]; curvekey < CData->curve_firstkey[curve] + CData->curve_keynum[curve] - 1; curvekey++) {
				int subv = 1;
				float3 xbasis;
				float3 ybasis;
				float3 v1;
				float3 v2;

				if(curvekey == CData->curve_firstkey[curve]) {
					subv = 0;
					v1 = CData->curvekey_co[min(curvekey+2,CData->curve_firstkey[curve] + CData->curve_keynum[curve] - 1)] - CData->curvekey_co[curvekey+1];
					v2 = CData->curvekey_co[curvekey+1] - CData->curvekey_co[curvekey];
				}
				else if(curvekey == CData->curve_firstkey[curve] + CData->curve_keynum[curve] - 1) {
					v1 = CData->curvekey_co[curvekey] - CData->curvekey_co[curvekey-1];
					v2 = CData->curvekey_co[curvekey-1] - CData->curvekey_co[max(curvekey-2,CData->curve_firstkey[curve])];
				}
				else {
					v1 = CData->curvekey_co[curvekey+1] - CData->curvekey_co[curvekey];
					v2 = CData->curvekey_co[curvekey] - CData->curvekey_co[curvekey-1];
				}

				xbasis = cross(v1, v2);

				if(len_squared(xbasis) >= 0.05f * len_squared(v1) * len_squared(v2)) {
					xbasis = normalize(xbasis);
					firstxbasis = xbasis;
				}
				else
					xbasis = firstxbasis;

				ybasis = normalize(cross(xbasis, v2));

				for(; subv <= 1; subv++) {
					float3 ickey_loc = make_float3(0.0f,0.0f,0.0f);
					float time = 0.0f;

					InterpolateKeySegments(subv, 1, curvekey, curve, &ickey_loc, &time, CData);

					float radius = shaperadius(CData->psys_shape[sys], CData->psys_rootradius[sys], CData->psys_tipradius[sys], time);

					if((curvekey == CData->curve_firstkey[curve] + CData->curve_keynum[curve] - 2) && (subv == 1))
						radius = shaperadius(CData->psys_shape[sys], CData->psys_rootradius[sys], CData->psys_tipradius[sys], 0.95f);

					if(CData->psys_closetip[sys] && (subv == 1) && (curvekey == CData->curve_firstkey[curve] + CData->curve_keynum[curve] - 2))
						radius = shaperadius(CData->psys_shape[sys], CData->psys_rootradius[sys], 0.0f, 0.95f);

					float angle = M_2PI_F / (float)resolution;
					for(int section = 0; section < resolution; section++) {
						float3 ickey_loc_shf = ickey_loc + radius * (cosf(angle * section) * xbasis + sinf(angle * section) * ybasis);
						mesh->add_vertex(ickey_loc_shf);
					}

					if(subv != 0) {
						for(int section = 0; section < resolution - 1; section++) {
							mesh->add_triangle(vertexindex - resolution + section, vertexindex + section, vertexindex - resolution + section + 1, CData->psys_shader[sys], true);
							mesh->add_triangle(vertexindex + section + 1, vertexindex - resolution + section + 1, vertexindex + section, CData->psys_shader[sys], true);
						}
						mesh->add_triangle(vertexindex-1, vertexindex + resolution - 1, vertexindex - resolution, CData->psys_shader[sys], true);
						mesh->add_triangle(vertexindex, vertexindex - resolution , vertexindex + resolution - 1, CData->psys_shader[sys], true);
					}
					vertexindex += resolution;
				}
			}
		}
	}

	mesh->attributes.remove(ATTR_STD_VERTEX_NORMAL);
	mesh->attributes.remove(ATTR_STD_FACE_NORMAL);
	mesh->add_face_normals();
	mesh->add_vertex_normals();
	mesh->attributes.remove(ATTR_STD_FACE_NORMAL);

	/* texture coords still needed */
}

static void ExportCurveSegments(Scene *scene, Mesh *mesh, ParticleCurveData *CData)
{
	int num_keys = 0;
	int num_curves = 0;

	if(mesh->num_curves())
		return;

	Attribute *attr_intercept = NULL;

	if(mesh->need_attribute(scene, ATTR_STD_CURVE_INTERCEPT))
		attr_intercept = mesh->curve_attributes.add(ATTR_STD_CURVE_INTERCEPT);

	/* compute and reserve size of arrays */
	for(int sys = 0; sys < CData->psys_firstcurve.size(); sys++) {
		for(int curve = CData->psys_firstcurve[sys]; curve < CData->psys_firstcurve[sys] + CData->psys_curvenum[sys]; curve++) {
			if(CData->curve_keynum[curve] <= 1 || CData->curve_length[curve] == 0.0f)
				continue;

			num_keys += CData->curve_keynum[curve];
			num_curves++;
		}
	}

	if(num_curves > 0) {
		VLOG(1) << "Exporting curve segments for mesh " << mesh->name;
	}

	mesh->reserve_curves(mesh->num_curves() + num_curves, mesh->curve_keys.size() + num_keys);

	num_keys = 0;
	num_curves = 0;

	/* actually export */
	for(int sys = 0; sys < CData->psys_firstcurve.size(); sys++) {
		for(int curve = CData->psys_firstcurve[sys]; curve < CData->psys_firstcurve[sys] + CData->psys_curvenum[sys]; curve++) {
			if(CData->curve_keynum[curve] <= 1 || CData->curve_length[curve] == 0.0f)
				continue;

			size_t num_curve_keys = 0;

			for(int curvekey = CData->curve_firstkey[curve]; curvekey < CData->curve_firstkey[curve] + CData->curve_keynum[curve]; curvekey++) {
				float3 ickey_loc = CData->curvekey_co[curvekey];
				float time = CData->curvekey_time[curvekey]/CData->curve_length[curve];
				float radius = shaperadius(CData->psys_shape[sys], CData->psys_rootradius[sys], CData->psys_tipradius[sys], time);

				if(CData->psys_closetip[sys] && (curvekey == CData->curve_firstkey[curve] + CData->curve_keynum[curve] - 1))
					radius = 0.0f;

				mesh->add_curve_key(ickey_loc, radius);
				if(attr_intercept)
					attr_intercept->add(time);

				num_curve_keys++;
			}

			mesh->add_curve(num_keys, CData->psys_shader[sys]);
			num_keys += num_curve_keys;
			num_curves++;
		}
	}

	/* check allocation */
	if((mesh->curve_keys.size() != num_keys) || (mesh->num_curves() != num_curves)) {
		VLOG(1) << "Allocation failed, clearing data";
		mesh->clear();
	}
}

static void ExportCurveSegmentsMotion(Mesh *mesh, ParticleCurveData *CData, int time_index)
{
	VLOG(1) << "Exporting curve motion segments for mesh " << mesh->name
	        << ", time index " << time_index;

	/* find attribute */
	Attribute *attr_mP = mesh->curve_attributes.find(ATTR_STD_MOTION_VERTEX_POSITION);
	bool new_attribute = false;

	/* add new attribute if it doesn't exist already */
	if(!attr_mP) {
		VLOG(1) << "Creating new motion vertex position attribute";
		attr_mP = mesh->curve_attributes.add(ATTR_STD_MOTION_VERTEX_POSITION);
		new_attribute = true;
	}

	/* export motion vectors for curve keys */
	size_t numkeys = mesh->curve_keys.size();
	float4 *mP = attr_mP->data_float4() + time_index*numkeys;
	bool have_motion = false;
	int i = 0;

	for(int sys = 0; sys < CData->psys_firstcurve.size(); sys++) {
		if(CData->psys_curvenum[sys] == 0)
			continue;

		for(int curve = CData->psys_firstcurve[sys]; curve < CData->psys_firstcurve[sys] + CData->psys_curvenum[sys]; curve++) {
			if(CData->curve_keynum[curve] <= 1 || CData->curve_length[curve] == 0.0f)
				continue;

			for(int curvekey = CData->curve_firstkey[curve]; curvekey < CData->curve_firstkey[curve] + CData->curve_keynum[curve]; curvekey++) {
				if(i < mesh->curve_keys.size()) {
					float3 ickey_loc = CData->curvekey_co[curvekey];
					float time = CData->curvekey_time[curvekey]/CData->curve_length[curve];
					float radius = shaperadius(CData->psys_shape[sys], CData->psys_rootradius[sys], CData->psys_tipradius[sys], time);

					if(CData->psys_closetip[sys] && (curvekey == CData->curve_firstkey[curve] + CData->curve_keynum[curve] - 1))
						radius = 0.0f;

					/* curve motion keys store both position and radius in float4 */
					mP[i] = float3_to_float4(ickey_loc);
					mP[i].w = radius;

					/* unlike mesh coordinates, these tend to be slightly different
					 * between frames due to particle transforms into/out of object
					 * space, so we use an epsilon to detect actual changes */
					float4 curve_key = float3_to_float4(mesh->curve_keys[i]);
					curve_key.w = mesh->curve_radius[i];
					if(len_squared(mP[i] - curve_key) > 1e-5f*1e-5f)
						have_motion = true;
				}

				i++;
			}
		}
	}

	/* in case of new attribute, we verify if there really was any motion */
	if(new_attribute) {
		if(i != numkeys || !have_motion) {
			/* No motion or hair "topology" changed, remove attributes again. */
			if(i != numkeys) {
				VLOG(1) << "Hair topology changed, removing attribute.";
			}
			else {
				VLOG(1) << "No motion, removing attribute.";
			}
			mesh->curve_attributes.remove(ATTR_STD_MOTION_VERTEX_POSITION);
		}
		else if(time_index > 0) {
			VLOG(1) << "Filling in new motion vertex position for time_index "
			        << time_index;
			/* motion, fill up previous steps that we might have skipped because
			 * they had no motion, but we need them anyway now */
			for(int step = 0; step < time_index; step++) {
				float4 *mP = attr_mP->data_float4() + step*numkeys;

				for(int key = 0; key < numkeys; key++) {
					mP[key] = float3_to_float4(mesh->curve_keys[key]);
					mP[key].w = mesh->curve_radius[key];
				}
			}
		}
	}
}

static void ExportCurveTriangleUV(ParticleCurveData *CData,
                                  int vert_offset,
                                  int resol,
                                  float3 *uvdata)
{
	if(uvdata == NULL)
		return;

	float time = 0.0f;
	float prevtime = 0.0f;

	int vertexindex = vert_offset;

	for(int sys = 0; sys < CData->psys_firstcurve.size(); sys++) {
		for(int curve = CData->psys_firstcurve[sys]; curve < CData->psys_firstcurve[sys] + CData->psys_curvenum[sys]; curve++) {
			if(CData->curve_keynum[curve] <= 1 || CData->curve_length[curve] == 0.0f)
				continue;

			for(int curvekey = CData->curve_firstkey[curve]; curvekey < CData->curve_firstkey[curve] + CData->curve_keynum[curve] - 1; curvekey++) {
				time = CData->curvekey_time[curvekey]/CData->curve_length[curve];

				for(int section = 0; section < resol; section++) {
					uvdata[vertexindex] = CData->curve_uv[curve];
					uvdata[vertexindex].z = prevtime;
					vertexindex++;
					uvdata[vertexindex] = CData->curve_uv[curve];
					uvdata[vertexindex].z = time;
					vertexindex++;
					uvdata[vertexindex] = CData->curve_uv[curve];
					uvdata[vertexindex].z = prevtime;
					vertexindex++;
					uvdata[vertexindex] = CData->curve_uv[curve];
					uvdata[vertexindex].z = time;
					vertexindex++;
					uvdata[vertexindex] = CData->curve_uv[curve];
					uvdata[vertexindex].z = prevtime;
					vertexindex++;
					uvdata[vertexindex] = CData->curve_uv[curve];
					uvdata[vertexindex].z = time;
					vertexindex++;
				}

				prevtime = time;
			}
		}
	}
}

static void ExportCurveTriangleVcol(ParticleCurveData *CData,
                                    int vert_offset,
                                    int resol,
                                    uchar4 *cdata)
{
	if(cdata == NULL)
		return;

	int vertexindex = vert_offset;

	for(int sys = 0; sys < CData->psys_firstcurve.size(); sys++) {
		for(int curve = CData->psys_firstcurve[sys]; curve < CData->psys_firstcurve[sys] + CData->psys_curvenum[sys]; curve++) {
			if(CData->curve_keynum[curve] <= 1 || CData->curve_length[curve] == 0.0f)
				continue;

			for(int curvekey = CData->curve_firstkey[curve]; curvekey < CData->curve_firstkey[curve] + CData->curve_keynum[curve] - 1; curvekey++) {
				for(int section = 0; section < resol; section++) {
					cdata[vertexindex] = color_float_to_byte(color_srgb_to_scene_linear(CData->curve_vcol[curve]));
					vertexindex++;
					cdata[vertexindex] = color_float_to_byte(color_srgb_to_scene_linear(CData->curve_vcol[curve]));
					vertexindex++;
					cdata[vertexindex] = color_float_to_byte(color_srgb_to_scene_linear(CData->curve_vcol[curve]));
					vertexindex++;
					cdata[vertexindex] = color_float_to_byte(color_srgb_to_scene_linear(CData->curve_vcol[curve]));
					vertexindex++;
					cdata[vertexindex] = color_float_to_byte(color_srgb_to_scene_linear(CData->curve_vcol[curve]));
					vertexindex++;
					cdata[vertexindex] = color_float_to_byte(color_srgb_to_scene_linear(CData->curve_vcol[curve]));
					vertexindex++;
				}
			}
		}
	}
}

/* Hair Curve Sync */

void BlenderSync::sync_curve_settings()
{
	PointerRNA csscene = RNA_pointer_get(&b_scene.ptr, "cycles_curves");

	CurveSystemManager *curve_system_manager = scene->curve_system_manager;
	CurveSystemManager prev_curve_system_manager = *curve_system_manager;

	curve_system_manager->use_curves = get_boolean(csscene, "use_curves");
	curve_system_manager->minimum_width = get_float(csscene, "minimum_width");
	curve_system_manager->maximum_width = get_float(csscene, "maximum_width");

	curve_system_manager->primitive =
	        (CurvePrimitiveType)get_enum(csscene,
	                                     "primitive",
	                                     CURVE_NUM_PRIMITIVE_TYPES,
	                                     CURVE_LINE_SEGMENTS);
	curve_system_manager->curve_shape =
	        (CurveShapeType)get_enum(csscene,
	                                 "shape",
	                                 CURVE_NUM_SHAPE_TYPES,
	                                 CURVE_THICK);
	curve_system_manager->resolution = get_int(csscene, "resolution");
	curve_system_manager->subdivisions = get_int(csscene, "subdivisions");
	curve_system_manager->use_backfacing = !get_boolean(csscene, "cull_backfacing");

	/* Triangles */
	if(curve_system_manager->primitive == CURVE_TRIANGLES) {
		/* camera facing planes */
		if(curve_system_manager->curve_shape == CURVE_RIBBON) {
			curve_system_manager->triangle_method = CURVE_CAMERA_TRIANGLES;
			curve_system_manager->resolution = 1;
		}
		else if(curve_system_manager->curve_shape == CURVE_THICK) {
			curve_system_manager->triangle_method = CURVE_TESSELATED_TRIANGLES;
		}
	}
	/* Line Segments */
	else if(curve_system_manager->primitive == CURVE_LINE_SEGMENTS) {
		if(curve_system_manager->curve_shape == CURVE_RIBBON) {
			/* tangent shading */
			curve_system_manager->line_method = CURVE_UNCORRECTED;
			curve_system_manager->use_encasing = true;
			curve_system_manager->use_backfacing = false;
			curve_system_manager->use_tangent_normal_geometry = true;
		}
		else if(curve_system_manager->curve_shape == CURVE_THICK) {
			curve_system_manager->line_method = CURVE_ACCURATE;
			curve_system_manager->use_encasing = false;
			curve_system_manager->use_tangent_normal_geometry = false;
		}
	}
	/* Curve Segments */
	else if(curve_system_manager->primitive == CURVE_SEGMENTS) {
		if(curve_system_manager->curve_shape == CURVE_RIBBON) {
			curve_system_manager->primitive = CURVE_RIBBONS;
			curve_system_manager->use_backfacing = false;
		}
	}

	if(curve_system_manager->modified_mesh(prev_curve_system_manager)) {
		BL::BlendData::objects_iterator b_ob;

		for(b_data.objects.begin(b_ob); b_ob != b_data.objects.end(); ++b_ob) {
			if(object_is_mesh(*b_ob)) {
				BL::Object::particle_systems_iterator b_psys;
				for(b_ob->particle_systems.begin(b_psys); b_psys != b_ob->particle_systems.end(); ++b_psys) {
					if((b_psys->settings().render_type()==BL::ParticleSettings::render_type_PATH)&&(b_psys->settings().type()==BL::ParticleSettings::type_HAIR)) {
						BL::ID key = BKE_object_is_modified(*b_ob)? *b_ob: b_ob->data();
						mesh_map.set_recalc(key);
						object_map.set_recalc(*b_ob);
					}
				}
			}
		}
	}

	if(curve_system_manager->modified(prev_curve_system_manager))
		curve_system_manager->tag_update(scene);
}

void BlenderSync::sync_curves(Mesh *mesh,
                              BL::Mesh& b_mesh,
                              BL::Object& b_ob,
                              bool motion,
                              int time_index)
{
	if(!motion) {
		/* Clear stored curve data */
		mesh->curve_keys.clear();
		mesh->curve_radius.clear();
		mesh->curve_first_key.clear();
		mesh->curve_shader.clear();
		mesh->curve_attributes.clear();
	}

	/* obtain general settings */
	bool use_curves = scene->curve_system_manager->use_curves;

	if(!(use_curves && b_ob.mode() != b_ob.mode_PARTICLE_EDIT)) {
		if(!motion)
			mesh->compute_bounds();
		return;
	}

	int primitive = scene->curve_system_manager->primitive;
	int triangle_method = scene->curve_system_manager->triangle_method;
	int resolution = scene->curve_system_manager->resolution;
	size_t vert_num = mesh->verts.size();
	size_t tri_num = mesh->num_triangles();
	int used_res = 1;

	/* extract particle hair data - should be combined with connecting to mesh later*/

	ParticleCurveData CData;

	if(!preview)
		set_resolution(&b_ob, &b_scene, true);

	ObtainCacheParticleData(mesh, &b_mesh, &b_ob, &CData, !preview);

	/* add hair geometry to mesh */
	if(primitive == CURVE_TRIANGLES) {
		if(triangle_method == CURVE_CAMERA_TRIANGLES) {
			/* obtain camera parameters */
			float3 RotCam;
			Camera *camera = scene->camera;
			Transform &ctfm = camera->matrix;
			if(camera->type == CAMERA_ORTHOGRAPHIC) {
				RotCam = -make_float3(ctfm.x.z, ctfm.y.z, ctfm.z.z);
			}
			else {
				Transform tfm = get_transform(b_ob.matrix_world());
				Transform itfm = transform_quick_inverse(tfm);
				RotCam = transform_point(&itfm, make_float3(ctfm.x.w,
				                                            ctfm.y.w,
				                                            ctfm.z.w));
			}
			bool is_ortho = camera->type == CAMERA_ORTHOGRAPHIC;
			ExportCurveTrianglePlanes(mesh, &CData, RotCam, is_ortho);
		}
		else {
			ExportCurveTriangleGeometry(mesh, &CData, resolution);
			used_res = resolution;
		}
	}
	else {
		if(motion)
			ExportCurveSegmentsMotion(mesh, &CData, time_index);
		else
			ExportCurveSegments(scene, mesh, &CData);
	}

	/* generated coordinates from first key. we should ideally get this from
	 * blender to handle deforming objects */
	if(!motion) {
		if(mesh->need_attribute(scene, ATTR_STD_GENERATED)) {
			float3 loc, size;
			mesh_texture_space(b_mesh, loc, size);

			if(primitive == CURVE_TRIANGLES) {
				Attribute *attr_generated = mesh->attributes.add(ATTR_STD_GENERATED);
				float3 *generated = attr_generated->data_float3();

				for(size_t i = vert_num; i < mesh->verts.size(); i++)
					generated[i] = mesh->verts[i]*size - loc;
			}
			else {
				Attribute *attr_generated = mesh->curve_attributes.add(ATTR_STD_GENERATED);
				float3 *generated = attr_generated->data_float3();

				for(size_t i = 0; i < mesh->num_curves(); i++) {
					float3 co = mesh->curve_keys[mesh->get_curve(i).first_key];
					generated[i] = co*size - loc;
				}
			}
		}
	}

	/* create vertex color attributes */
	if(!motion) {
		BL::Mesh::tessface_vertex_colors_iterator l;
		int vcol_num = 0;

		for(b_mesh.tessface_vertex_colors.begin(l); l != b_mesh.tessface_vertex_colors.end(); ++l, vcol_num++) {
			if(!mesh->need_attribute(scene, ustring(l->name().c_str())))
				continue;

			ObtainCacheParticleVcol(mesh, &b_mesh, &b_ob, &CData, !preview, vcol_num);

			if(primitive == CURVE_TRIANGLES) {
				Attribute *attr_vcol = mesh->attributes.add(
					ustring(l->name().c_str()), TypeDesc::TypeColor, ATTR_ELEMENT_CORNER_BYTE);

				uchar4 *cdata = attr_vcol->data_uchar4();

				ExportCurveTriangleVcol(&CData, tri_num * 3, used_res, cdata);
			}
			else {
				Attribute *attr_vcol = mesh->curve_attributes.add(
					ustring(l->name().c_str()), TypeDesc::TypeColor, ATTR_ELEMENT_CURVE);

				float3 *fdata = attr_vcol->data_float3();

				if(fdata) {
					size_t i = 0;

					for(size_t curve = 0; curve < CData.curve_vcol.size(); curve++)
						if(!(CData.curve_keynum[curve] <= 1 || CData.curve_length[curve] == 0.0f))
							fdata[i++] = color_srgb_to_scene_linear(CData.curve_vcol[curve]);
				}
			}
		}
	}

	/* create UV attributes */
	if(!motion) {
		BL::Mesh::tessface_uv_textures_iterator l;
		int uv_num = 0;

		for(b_mesh.tessface_uv_textures.begin(l); l != b_mesh.tessface_uv_textures.end(); ++l, uv_num++) {
			bool active_render = l->active_render();
			AttributeStandard std = (active_render)? ATTR_STD_UV: ATTR_STD_NONE;
			ustring name = ustring(l->name().c_str());

			/* UV map */
			if(mesh->need_attribute(scene, name) || mesh->need_attribute(scene, std)) {
				Attribute *attr_uv;

				ObtainCacheParticleUV(mesh, &b_mesh, &b_ob, &CData, !preview, uv_num);

				if(primitive == CURVE_TRIANGLES) {
					if(active_render)
						attr_uv = mesh->attributes.add(std, name);
					else
						attr_uv = mesh->attributes.add(name, TypeDesc::TypePoint, ATTR_ELEMENT_CORNER);

					float3 *uv = attr_uv->data_float3();

					ExportCurveTriangleUV(&CData, tri_num * 3, used_res, uv);
				}
				else {
					if(active_render)
						attr_uv = mesh->curve_attributes.add(std, name);
					else
						attr_uv = mesh->curve_attributes.add(name, TypeDesc::TypePoint,  ATTR_ELEMENT_CURVE);

					float3 *uv = attr_uv->data_float3();

					if(uv) {
						size_t i = 0;

						for(size_t curve = 0; curve < CData.curve_uv.size(); curve++)
							if(!(CData.curve_keynum[curve] <= 1 || CData.curve_length[curve] == 0.0f))
								uv[i++] = CData.curve_uv[curve];
					}
				}
			}
		}
	}

	if(!preview)
		set_resolution(&b_ob, &b_scene, false);

	mesh->compute_bounds();
}

CCL_NAMESPACE_END<|MERGE_RESOLUTION|>--- conflicted
+++ resolved
@@ -137,11 +137,7 @@
 				int totparts = b_psys.particles.length();
 				int totchild = background ? b_psys.child_particles.length() : (int)((float)b_psys.child_particles.length() * (float)b_part.draw_percentage() / 100.0f);
 				int totcurves = totchild;
-<<<<<<< HEAD
-				
-=======
-
->>>>>>> b76dbf5e
+
 				if(b_part.child_type() == 0 || totchild == 0)
 					totcurves += totparts;
 
@@ -234,11 +230,7 @@
 				int totparts = b_psys.particles.length();
 				int totchild = background ? b_psys.child_particles.length() : (int)((float)b_psys.child_particles.length() * (float)b_part.draw_percentage() / 100.0f);
 				int totcurves = totchild;
-<<<<<<< HEAD
-				
-=======
-
->>>>>>> b76dbf5e
+
 				if(b_part.child_type() == 0 || totchild == 0)
 					totcurves += totparts;
 
@@ -297,11 +289,7 @@
 				int totparts = b_psys.particles.length();
 				int totchild = background ? b_psys.child_particles.length() : (int)((float)b_psys.child_particles.length() * (float)b_part.draw_percentage() / 100.0f);
 				int totcurves = totchild;
-<<<<<<< HEAD
-				
-=======
-
->>>>>>> b76dbf5e
+
 				if(b_part.child_type() == 0 || totchild == 0)
 					totcurves += totparts;
 
