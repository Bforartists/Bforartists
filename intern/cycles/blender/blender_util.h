/*
 * Copyright 2011-2013 Blender Foundation
 *
 * Licensed under the Apache License, Version 2.0 (the "License");
 * you may not use this file except in compliance with the License.
 * You may obtain a copy of the License at
 *
 * http://www.apache.org/licenses/LICENSE-2.0
 *
 * Unless required by applicable law or agreed to in writing, software
 * distributed under the License is distributed on an "AS IS" BASIS,
 * WITHOUT WARRANTIES OR CONDITIONS OF ANY KIND, either express or implied.
 * See the License for the specific language governing permissions and
 * limitations under the License.
 */

#ifndef __BLENDER_UTIL_H__
#define __BLENDER_UTIL_H__

#include "render/mesh.h"

#include "util/util_algorithm.h"
#include "util/util_array.h"
#include "util/util_map.h"
#include "util/util_path.h"
#include "util/util_set.h"
#include "util/util_transform.h"
#include "util/util_types.h"
#include "util/util_vector.h"

/* Hacks to hook into Blender API
 * todo: clean this up ... */

extern "C" {
<<<<<<< HEAD
size_t BLI_timecode_string_from_time_simple(char *str, size_t maxlen, double time_seconds);
void BKE_image_user_frame_calc(void *iuser, int cfra);
=======
void BKE_image_user_frame_calc(void *iuser, int cfra, int fieldnr);
>>>>>>> 33cdff0d
void BKE_image_user_file_path(void *iuser, void *ima, char *path);
unsigned char *BKE_image_get_pixels_for_frame(void *image, int frame);
float *BKE_image_get_float_pixels_for_frame(void *image, int frame);
}

CCL_NAMESPACE_BEGIN

void python_thread_state_save(void **python_thread_state);
void python_thread_state_restore(void **python_thread_state);

static inline BL::Mesh object_to_mesh(BL::BlendData& data,
                                      BL::Object& object,
                                      BL::Depsgraph& depsgraph,
                                      bool calc_undeformed,
                                      Mesh::SubdivisionType subdivision_type)
{
	/* TODO: make this work with copy-on-write, modifiers are already evaluated. */
#if 0
	bool subsurf_mod_show_render = false;
	bool subsurf_mod_show_viewport = false;

	if(subdivision_type != Mesh::SUBDIVISION_NONE) {
		BL::Modifier subsurf_mod = object.modifiers[object.modifiers.length()-1];

		subsurf_mod_show_render = subsurf_mod.show_render();
		subsurf_mod_show_viewport = subsurf_mod.show_viewport();

		subsurf_mod.show_render(false);
		subsurf_mod.show_viewport(false);
	}
#endif

	BL::Mesh mesh(PointerRNA_NULL);
	if(object.type() == BL::Object::type_MESH) {
		/* TODO: calc_undeformed is not used. */
		mesh = BL::Mesh(object.data());

		/* Make a copy to split faces if we use autosmooth, otherwise not needed.
		 * Also in edit mode do we need to make a copy, to ensure data layers like
		 * UV are not empty. */
		if (mesh.is_editmode() ||
		    (mesh.use_auto_smooth() && subdivision_type == Mesh::SUBDIVISION_NONE))
		{
			mesh = data.meshes.new_from_object(depsgraph, object, false, false);
		}
	}
	else {
		mesh = data.meshes.new_from_object(depsgraph, object, true, calc_undeformed);
	}

#if 0
	if(subdivision_type != Mesh::SUBDIVISION_NONE) {
		BL::Modifier subsurf_mod = object.modifiers[object.modifiers.length()-1];

		subsurf_mod.show_render(subsurf_mod_show_render);
		subsurf_mod.show_viewport(subsurf_mod_show_viewport);
	}
#endif

	if((bool)mesh && subdivision_type == Mesh::SUBDIVISION_NONE) {
		if(mesh.use_auto_smooth()) {
			mesh.split_faces(false);
		}

		mesh.calc_loop_triangles();
	}

	return mesh;
}

static inline void free_object_to_mesh(BL::BlendData& data,
                                       BL::Object& object,
                                       BL::Mesh& mesh)
{
	/* Free mesh if we didn't just use the existing one. */
	if(object.data().ptr.data != mesh.ptr.data) {
		data.meshes.remove(mesh, false, true, false);
	}
}

static inline void colorramp_to_array(BL::ColorRamp& ramp,
                                      array<float3>& ramp_color,
                                      array<float>& ramp_alpha,
                                      int size)
{
	ramp_color.resize(size);
	ramp_alpha.resize(size);

	for(int i = 0; i < size; i++) {
		float color[4];

		ramp.evaluate((float)i/(float)(size-1), color);
		ramp_color[i] = make_float3(color[0], color[1], color[2]);
		ramp_alpha[i] = color[3];
	}
}

static inline void curvemap_minmax_curve(/*const*/ BL::CurveMap& curve,
                                         float *min_x,
                                         float *max_x)
{
	*min_x = min(*min_x, curve.points[0].location()[0]);
	*max_x = max(*max_x, curve.points[curve.points.length() - 1].location()[0]);
}

static inline void curvemapping_minmax(/*const*/ BL::CurveMapping& cumap,
                                       bool rgb_curve,
                                       float *min_x,
                                       float *max_x)
{
	/* const int num_curves = cumap.curves.length(); */  /* Gives linking error so far. */
	const int num_curves = rgb_curve? 4: 3;
	*min_x = FLT_MAX;
	*max_x = -FLT_MAX;
	for(int i = 0; i < num_curves; ++i) {
		BL::CurveMap map(cumap.curves[i]);
		curvemap_minmax_curve(map, min_x, max_x);
	}
}

static inline void curvemapping_to_array(BL::CurveMapping& cumap,
                                         array<float>& data,
                                         int size)
{
	cumap.update();
	BL::CurveMap curve = cumap.curves[0];
	data.resize(size);
	for(int i = 0; i < size; i++) {
		float t = (float)i/(float)(size-1);
		data[i] = curve.evaluate(t);
	}
}

static inline void curvemapping_color_to_array(BL::CurveMapping& cumap,
                                               array<float3>& data,
                                               int size,
                                               bool rgb_curve)
{
	float min_x = 0.0f, max_x = 1.0f;

	/* TODO(sergey): There is no easy way to automatically guess what is
	 * the range to be used here for the case when mapping is applied on
	 * top of another mapping (i.e. R curve applied on top of common
	 * one).
	 *
	 * Using largest possible range form all curves works correct for the
	 * cases like vector curves and should be good enough heuristic for
	 * the color curves as well.
	 *
	 * There might be some better estimations here tho.
	 */
	curvemapping_minmax(cumap, rgb_curve, &min_x, &max_x);

	const float range_x = max_x - min_x;

	cumap.update();

	BL::CurveMap mapR = cumap.curves[0];
	BL::CurveMap mapG = cumap.curves[1];
	BL::CurveMap mapB = cumap.curves[2];

	data.resize(size);

	if(rgb_curve) {
		BL::CurveMap mapI = cumap.curves[3];
		for(int i = 0; i < size; i++) {
			const float t = min_x + (float)i/(float)(size-1) * range_x;
			data[i] = make_float3(mapR.evaluate(mapI.evaluate(t)),
			                      mapG.evaluate(mapI.evaluate(t)),
			                      mapB.evaluate(mapI.evaluate(t)));
		}
	}
	else {
		for(int i = 0; i < size; i++) {
			float t = min_x + (float)i/(float)(size-1) * range_x;
			data[i] = make_float3(mapR.evaluate(t),
			                      mapG.evaluate(t),
			                      mapB.evaluate(t));
		}
	}
}

static inline bool BKE_object_is_modified(BL::Object& self,
                                          BL::Scene& scene,
                                          bool preview)
{
	return self.is_modified(scene, (preview)? (1<<0): (1<<1))? true: false;
}

static inline bool BKE_object_is_deform_modified(BL::Object& self,
                                                 BL::Scene& scene,
                                                 bool preview)
{
	return self.is_deform_modified(scene, (preview)? (1<<0): (1<<1))? true: false;
}

static inline int render_resolution_x(BL::RenderSettings& b_render)
{
	return b_render.resolution_x()*b_render.resolution_percentage()/100;
}

static inline int render_resolution_y(BL::RenderSettings& b_render)
{
	return b_render.resolution_y()*b_render.resolution_percentage()/100;
}

static inline string image_user_file_path(BL::ImageUser& iuser,
                                          BL::Image& ima,
                                          int cfra)
{
	char filepath[1024];
	BKE_image_user_frame_calc(iuser.ptr.data, cfra);
	BKE_image_user_file_path(iuser.ptr.data, ima.ptr.data, filepath);
	return string(filepath);
}

static inline int image_user_frame_number(BL::ImageUser& iuser, int cfra)
{
	BKE_image_user_frame_calc(iuser.ptr.data, cfra);
	return iuser.frame_current();
}

static inline unsigned char *image_get_pixels_for_frame(BL::Image& image,
                                                        int frame)
{
	return BKE_image_get_pixels_for_frame(image.ptr.data, frame);
}

static inline float *image_get_float_pixels_for_frame(BL::Image& image,
                                                      int frame)
{
	return BKE_image_get_float_pixels_for_frame(image.ptr.data, frame);
}

static inline void render_add_metadata(BL::RenderResult& b_rr, string name, string value)
{
	b_rr.stamp_data_add_field(name.c_str(), value.c_str());
}


/* Utilities */

static inline Transform get_transform(const BL::Array<float, 16>& array)
{
	ProjectionTransform projection;

	/* We assume both types to be just 16 floats, and transpose because blender
	 * use column major matrix order while we use row major. */
	memcpy((void *)&projection, &array, sizeof(float)*16);
	projection = projection_transpose(projection);

	/* Drop last row, matrix is assumed to be affine transform. */
	return projection_to_transform(projection);
}

static inline float2 get_float2(const BL::Array<float, 2>& array)
{
	return make_float2(array[0], array[1]);
}

static inline float3 get_float3(const BL::Array<float, 2>& array)
{
	return make_float3(array[0], array[1], 0.0f);
}

static inline float3 get_float3(const BL::Array<float, 3>& array)
{
	return make_float3(array[0], array[1], array[2]);
}

static inline float3 get_float3(const BL::Array<float, 4>& array)
{
	return make_float3(array[0], array[1], array[2]);
}

static inline float4 get_float4(const BL::Array<float, 4>& array)
{
	return make_float4(array[0], array[1], array[2], array[3]);
}

static inline int3 get_int3(const BL::Array<int, 3>& array)
{
	return make_int3(array[0], array[1], array[2]);
}

static inline int4 get_int4(const BL::Array<int, 4>& array)
{
	return make_int4(array[0], array[1], array[2], array[3]);
}

static inline float3 get_float3(PointerRNA& ptr, const char *name)
{
	float3 f;
	RNA_float_get_array(&ptr, name, &f.x);
	return f;
}

static inline void set_float3(PointerRNA& ptr, const char *name, float3 value)
{
	RNA_float_set_array(&ptr, name, &value.x);
}

static inline float4 get_float4(PointerRNA& ptr, const char *name)
{
	float4 f;
	RNA_float_get_array(&ptr, name, &f.x);
	return f;
}

static inline void set_float4(PointerRNA& ptr, const char *name, float4 value)
{
	RNA_float_set_array(&ptr, name, &value.x);
}

static inline bool get_boolean(PointerRNA& ptr, const char *name)
{
	return RNA_boolean_get(&ptr, name)? true: false;
}

static inline void set_boolean(PointerRNA& ptr, const char *name, bool value)
{
	RNA_boolean_set(&ptr, name, (int)value);
}

static inline float get_float(PointerRNA& ptr, const char *name)
{
	return RNA_float_get(&ptr, name);
}

static inline void set_float(PointerRNA& ptr, const char *name, float value)
{
	RNA_float_set(&ptr, name, value);
}

static inline int get_int(PointerRNA& ptr, const char *name)
{
	return RNA_int_get(&ptr, name);
}

static inline void set_int(PointerRNA& ptr, const char *name, int value)
{
	RNA_int_set(&ptr, name, value);
}

/* Get a RNA enum value with sanity check: if the RNA value is above num_values
 * the function will return a fallback default value.
 *
 * NOTE: This function assumes that RNA enum values are a continuous sequence
 * from 0 to num_values-1. Be careful to use it with enums where some values are
 * deprecated!
 */
static inline int get_enum(PointerRNA& ptr,
                           const char *name,
                           int num_values = -1,
                           int default_value = -1)
{
	int value = RNA_enum_get(&ptr, name);
	if(num_values != -1 && value >= num_values) {
		assert(default_value != -1);
		value = default_value;
	}
	return value;
}

static inline string get_enum_identifier(PointerRNA& ptr, const char *name)
{
	PropertyRNA *prop = RNA_struct_find_property(&ptr, name);
	const char *identifier = "";
	int value = RNA_property_enum_get(&ptr, prop);

	RNA_property_enum_identifier(NULL, &ptr, prop, value, &identifier);

	return string(identifier);
}

static inline void set_enum(PointerRNA& ptr, const char *name, int value)
{
	RNA_enum_set(&ptr, name, value);
}

static inline void set_enum(PointerRNA& ptr, const char *name, const string &identifier)
{
	RNA_enum_set_identifier(NULL, &ptr, name, identifier.c_str());
}

static inline string get_string(PointerRNA& ptr, const char *name)
{
	char cstrbuf[1024];
	char *cstr = RNA_string_get_alloc(&ptr, name, cstrbuf, sizeof(cstrbuf));
	string str(cstr);
	if(cstr != cstrbuf)
		MEM_freeN(cstr);

	return str;
}

static inline void set_string(PointerRNA& ptr, const char *name, const string &value)
{
	RNA_string_set(&ptr, name, value.c_str());
}

/* Relative Paths */

static inline string blender_absolute_path(BL::BlendData& b_data,
                                           BL::ID& b_id,
                                           const string& path)
{
	if(path.size() >= 2 && path[0] == '/' && path[1] == '/') {
		string dirname;

		if(b_id.library()) {
			BL::ID b_library_id(b_id.library());
			dirname = blender_absolute_path(b_data,
			                                b_library_id,
			                                b_id.library().filepath());
		}
		else
			dirname = b_data.filepath();

		return path_join(path_dirname(dirname), path.substr(2));
	}

	return path;
}

static inline string get_text_datablock_content(const PointerRNA& ptr)
{
	if(ptr.data == NULL) {
		return "";
	}

	string content;
	BL::Text::lines_iterator iter;
	for(iter.begin(ptr); iter; ++iter) {
		content += iter->body() + "\n";
	}

	return content;
}

/* Texture Space */

static inline void mesh_texture_space(BL::Mesh& b_mesh,
                                      float3& loc,
                                      float3& size)
{
	loc = get_float3(b_mesh.texspace_location());
	size = get_float3(b_mesh.texspace_size());

	if(size.x != 0.0f) size.x = 0.5f/size.x;
	if(size.y != 0.0f) size.y = 0.5f/size.y;
	if(size.z != 0.0f) size.z = 0.5f/size.z;

	loc = loc*size - make_float3(0.5f, 0.5f, 0.5f);
}

/* Object motion steps, returns 0 if no motion blur needed. */
static inline uint object_motion_steps(BL::Object& b_parent, BL::Object& b_ob)
{
	/* Get motion enabled and steps from object itself. */
	PointerRNA cobject = RNA_pointer_get(&b_ob.ptr, "cycles");
	bool use_motion = get_boolean(cobject, "use_motion_blur");
	if(!use_motion) {
		return 0;
	}

	uint steps = max(1, get_int(cobject, "motion_steps"));

	/* Also check parent object, so motion blur and steps can be
	 * controlled by dupligroup duplicator for linked groups. */
	if(b_parent.ptr.data != b_ob.ptr.data) {
		PointerRNA parent_cobject = RNA_pointer_get(&b_parent.ptr, "cycles");
		use_motion &= get_boolean(parent_cobject, "use_motion_blur");

		if(!use_motion) {
			return 0;
		}

		steps = max(steps, get_int(parent_cobject, "motion_steps"));
	}

	/* Use uneven number of steps so we get one keyframe at the current frame,
	 * and use 2^(steps - 1) so objects with more/fewer steps still have samples
	 * at the same times, to avoid sampling at many different times. */
	return (2 << (steps - 1)) + 1;
}

/* object uses deformation motion blur */
static inline bool object_use_deform_motion(BL::Object& b_parent,
                                            BL::Object& b_ob)
{
	PointerRNA cobject = RNA_pointer_get(&b_ob.ptr, "cycles");
	bool use_deform_motion = get_boolean(cobject, "use_deform_motion");
	/* If motion blur is enabled for the object we also check
	 * whether it's enabled for the parent object as well.
	 *
	 * This way we can control motion blur from the dupligroup
	 * duplicator much easier.
	 */
	if(use_deform_motion && b_parent.ptr.data != b_ob.ptr.data) {
		PointerRNA parent_cobject = RNA_pointer_get(&b_parent.ptr, "cycles");
		use_deform_motion &= get_boolean(parent_cobject, "use_deform_motion");
	}
	return use_deform_motion;
}

static inline BL::SmokeDomainSettings object_smoke_domain_find(BL::Object& b_ob)
{
	BL::Object::modifiers_iterator b_mod;

	for(b_ob.modifiers.begin(b_mod); b_mod != b_ob.modifiers.end(); ++b_mod) {
		if(b_mod->is_a(&RNA_SmokeModifier)) {
			BL::SmokeModifier b_smd(*b_mod);

			if(b_smd.smoke_type() == BL::SmokeModifier::smoke_type_DOMAIN)
				return b_smd.domain_settings();
		}
	}

	return BL::SmokeDomainSettings(PointerRNA_NULL);
}

static inline BL::DomainFluidSettings object_fluid_domain_find(BL::Object b_ob)
{
	BL::Object::modifiers_iterator b_mod;

	for(b_ob.modifiers.begin(b_mod); b_mod != b_ob.modifiers.end(); ++b_mod) {
		if(b_mod->is_a(&RNA_FluidSimulationModifier)) {
			BL::FluidSimulationModifier b_fmd(*b_mod);
			BL::FluidSettings fss = b_fmd.settings();

			if(fss.type() == BL::FluidSettings::type_DOMAIN)
				return (BL::DomainFluidSettings)b_fmd.settings();
		}
	}

	return BL::DomainFluidSettings(PointerRNA_NULL);
}

static inline Mesh::SubdivisionType object_subdivision_type(BL::Object& b_ob, bool preview, bool experimental)
{
	PointerRNA cobj = RNA_pointer_get(&b_ob.ptr, "cycles");

	if(cobj.data && b_ob.modifiers.length() > 0 && experimental) {
		BL::Modifier mod = b_ob.modifiers[b_ob.modifiers.length()-1];
		bool enabled = preview ? mod.show_viewport() : mod.show_render();

		if(enabled && mod.type() == BL::Modifier::type_SUBSURF && RNA_boolean_get(&cobj, "use_adaptive_subdivision")) {
			BL::SubsurfModifier subsurf(mod);

			if(subsurf.subdivision_type() == BL::SubsurfModifier::subdivision_type_CATMULL_CLARK) {
				return Mesh::SUBDIVISION_CATMULL_CLARK;
			}
			else {
				return Mesh::SUBDIVISION_LINEAR;
			}
		}
	}

	return Mesh::SUBDIVISION_NONE;
}

/* ID Map
 *
 * Utility class to keep in sync with blender data.
 * Used for objects, meshes, lights and shaders. */

template<typename K, typename T>
class id_map {
public:
	id_map(vector<T*> *scene_data_)
	{
		scene_data = scene_data_;
	}

	T *find(const BL::ID& id)
	{
		return find(id.ptr.id.data);
	}

	T *find(const K& key)
	{
		if(b_map.find(key) != b_map.end()) {
			T *data = b_map[key];
			return data;
		}

		return NULL;
	}

	void set_recalc(const BL::ID& id)
	{
		b_recalc.insert(id.ptr.data);
	}

	bool has_recalc()
	{
		return !(b_recalc.empty());
	}

	void pre_sync()
	{
		used_set.clear();
	}

	bool sync(T **r_data, const BL::ID& id)
	{
		return sync(r_data, id, id, id.ptr.id.data);
	}

	bool sync(T **r_data, const BL::ID& id, const BL::ID& parent, const K& key)
	{
		T *data = find(key);
		bool recalc;

		if(!data) {
			/* add data if it didn't exist yet */
			data = new T();
			scene_data->push_back(data);
			b_map[key] = data;
			recalc = true;
		}
		else {
			recalc = (b_recalc.find(id.ptr.data) != b_recalc.end());
			if(parent.ptr.data)
				recalc = recalc || (b_recalc.find(parent.ptr.data) != b_recalc.end());
		}

		used(data);

		*r_data = data;
		return recalc;
	}

	bool is_used(const K& key)
	{
		T *data = find(key);
		return (data) ? used_set.find(data) != used_set.end() : false;
	}

	void used(T *data)
	{
		/* tag data as still in use */
		used_set.insert(data);
	}

	void set_default(T *data)
	{
		b_map[NULL] = data;
	}

	bool post_sync(bool do_delete = true)
	{
		/* remove unused data */
		vector<T*> new_scene_data;
		typename vector<T*>::iterator it;
		bool deleted = false;

		for(it = scene_data->begin(); it != scene_data->end(); it++) {
			T *data = *it;

			if(do_delete && used_set.find(data) == used_set.end()) {
				delete data;
				deleted = true;
			}
			else
				new_scene_data.push_back(data);
		}

		*scene_data = new_scene_data;

		/* update mapping */
		map<K, T*> new_map;
		typedef pair<const K, T*> TMapPair;
		typename map<K, T*>::iterator jt;

		for(jt = b_map.begin(); jt != b_map.end(); jt++) {
			TMapPair& pair = *jt;

			if(used_set.find(pair.second) != used_set.end())
				new_map[pair.first] = pair.second;
		}

		used_set.clear();
		b_recalc.clear();
		b_map = new_map;

		return deleted;
	}

protected:
	vector<T*> *scene_data;
	map<K, T*> b_map;
	set<T*> used_set;
	set<void*> b_recalc;
};

/* Object Key */

enum { OBJECT_PERSISTENT_ID_SIZE = 16 };

struct ObjectKey {
	void *parent;
	int id[OBJECT_PERSISTENT_ID_SIZE];
	void *ob;

	ObjectKey(void *parent_, int id_[OBJECT_PERSISTENT_ID_SIZE], void *ob_)
	: parent(parent_), ob(ob_)
	{
		if(id_)
			memcpy(id, id_, sizeof(id));
		else
			memset(id, 0, sizeof(id));
	}

	bool operator<(const ObjectKey& k) const
	{
		if(ob < k.ob) {
			return true;
		}
		else if(ob == k.ob) {
			if(parent < k.parent)
				return true;
			else if(parent == k.parent)
				return memcmp(id, k.id, sizeof(id)) < 0;
		}

		return false;
	}
};

/* Particle System Key */

struct ParticleSystemKey {
	void *ob;
	int id[OBJECT_PERSISTENT_ID_SIZE];

	ParticleSystemKey(void *ob_, int id_[OBJECT_PERSISTENT_ID_SIZE])
	: ob(ob_)
	{
		if(id_)
			memcpy(id, id_, sizeof(id));
		else
			memset(id, 0, sizeof(id));
	}

	bool operator<(const ParticleSystemKey& k) const
	{
		/* first id is particle index, we don't compare that */
		if(ob < k.ob)
			return true;
		else if(ob == k.ob)
			return memcmp(id+1, k.id+1, sizeof(int)*(OBJECT_PERSISTENT_ID_SIZE-1)) < 0;

		return false;
	}
};

class EdgeMap {
public:
	EdgeMap() {
	}

	void clear() {
		edges_.clear();
	}

	void insert(int v0, int v1) {
		get_sorted_verts(v0, v1);
		edges_.insert(std::pair<int, int>(v0, v1));
	}

	bool exists(int v0, int v1) {
		get_sorted_verts(v0, v1);
		return edges_.find(std::pair<int, int>(v0, v1)) != edges_.end();
	}

protected:
	void get_sorted_verts(int& v0, int& v1) {
		if(v0 > v1) {
			swap(v0, v1);
		}
	}

	set< std::pair<int, int> > edges_;
};

CCL_NAMESPACE_END

#endif  /* __BLENDER_UTIL_H__ */<|MERGE_RESOLUTION|>--- conflicted
+++ resolved
@@ -32,12 +32,7 @@
  * todo: clean this up ... */
 
 extern "C" {
-<<<<<<< HEAD
-size_t BLI_timecode_string_from_time_simple(char *str, size_t maxlen, double time_seconds);
 void BKE_image_user_frame_calc(void *iuser, int cfra);
-=======
-void BKE_image_user_frame_calc(void *iuser, int cfra, int fieldnr);
->>>>>>> 33cdff0d
 void BKE_image_user_file_path(void *iuser, void *ima, char *path);
 unsigned char *BKE_image_get_pixels_for_frame(void *image, int frame);
 float *BKE_image_get_float_pixels_for_frame(void *image, int frame);
