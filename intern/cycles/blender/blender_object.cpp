--- conflicted
+++ resolved
@@ -662,7 +662,6 @@
 							BL::Array<int, OBJECT_PERSISTENT_ID_SIZE> persistent_id = b_dup->persistent_id();
 
 							/* sync object and mesh or light data */
-<<<<<<< HEAD
 							sync_object(b_ob,
 							            persistent_id.data,
 							            *b_dup,
@@ -670,27 +669,8 @@
 							            ob_layer,
 							            motion_time,
 							            hide_tris,
-							            use_camera_cull,
-							            camera_cull_margin,
+							            culling,
 							            &use_portal);
-=======
-							Object *object = sync_object(b_ob,
-							                             persistent_id.data,
-							                             *b_dup,
-							                             tfm,
-							                             ob_layer,
-							                             motion_time,
-							                             hide_tris,
-							                             culling,
-							                             &use_portal);
-
-							/* sync possible particle data, note particle_id
-							 * starts counting at 1, first is dummy particle */
-							if(!motion && object) {
-								sync_dupli_particle(b_ob, *b_dup, object);
-							}
-
->>>>>>> 9a25bb48
 						}
 					}
 
