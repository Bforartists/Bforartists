/* SPDX-License-Identifier: Apache-2.0
 * Copyright 2011-2022 Blender Foundation */

#include "scene/light.h"

#include "blender/light_linking.h"
#include "blender/sync.h"
#include "blender/util.h"

#include "util/hash.h"

CCL_NAMESPACE_BEGIN

void BlenderSync::sync_light(BL::Object &b_parent,
                             int persistent_id[OBJECT_PERSISTENT_ID_SIZE],
                             BObjectInfo &b_ob_info,
                             int random_id,
                             Transform &tfm,
                             bool *use_portal)
{
  /* test if we need to sync */
  ObjectKey key(b_parent, persistent_id, b_ob_info.real_object, false);
  BL::Light b_light(b_ob_info.object_data);

  Light *light = light_map.find(key);

  /* Check if the transform was modified, in case a linked collection is moved we do not get a
   * specific depsgraph update (#88515). This also mimics the behavior for Objects. */
  const bool tfm_updated = (light && light->get_tfm() != tfm);

  /* Update if either object or light data changed. */
  if (!light_map.add_or_update(&light, b_ob_info.real_object, b_parent, key) && !tfm_updated) {
    Shader *shader;
    if (!shader_map.add_or_update(&shader, b_light)) {
      if (light->get_is_portal())
        *use_portal = true;
      return;
    }
  }

  light->name = b_light.name().c_str();

  /* type */
  switch (b_light.type()) {
    case BL::Light::type_POINT: {
      BL::PointLight b_point_light(b_light);
      light->set_size(b_point_light.shadow_soft_size());
      light->set_light_type(LIGHT_POINT);
      break;
    }
    case BL::Light::type_SPOT: {
      BL::SpotLight b_spot_light(b_light);
      light->set_size(b_spot_light.shadow_soft_size());
      light->set_axisu(transform_get_column(&tfm, 0));
      light->set_axisv(transform_get_column(&tfm, 1));
      light->set_light_type(LIGHT_SPOT);
      light->set_spot_angle(b_spot_light.spot_size());
      light->set_spot_smooth(b_spot_light.spot_blend());
      break;
    }
    /* Hemi were removed from 2.8 */
    // case BL::Light::type_HEMI: {
    //  light->type = LIGHT_DISTANT;
    //  light->size = 0.0f;
    //  break;
    // }
    case BL::Light::type_SUN: {
      BL::SunLight b_sun_light(b_light);
      light->set_angle(b_sun_light.angle());
      light->set_light_type(LIGHT_DISTANT);
      break;
    }
    case BL::Light::type_AREA: {
      BL::AreaLight b_area_light(b_light);
      light->set_size(1.0f);
      light->set_axisu(transform_get_column(&tfm, 0));
      light->set_axisv(transform_get_column(&tfm, 1));
      light->set_sizeu(b_area_light.size());
      light->set_spread(b_area_light.spread());
      switch (b_area_light.shape()) {
        case BL::AreaLight::shape_SQUARE:
          light->set_sizev(light->get_sizeu());
          light->set_ellipse(false);
          break;
        case BL::AreaLight::shape_RECTANGLE:
          light->set_sizev(b_area_light.size_y());
          light->set_ellipse(false);
          break;
        case BL::AreaLight::shape_DISK:
          light->set_sizev(light->get_sizeu());
          light->set_ellipse(true);
          break;
        case BL::AreaLight::shape_ELLIPSE:
          light->set_sizev(b_area_light.size_y());
          light->set_ellipse(true);
          break;
      }
      light->set_light_type(LIGHT_AREA);
      break;
    }
  }

  /* strength */
  float3 strength = get_float3(b_light.color()) * BL::PointLight(b_light).energy();
  light->set_strength(strength);

  /* location and (inverted!) direction */
  light->set_co(transform_get_column(&tfm, 3));
  light->set_dir(-transform_get_column(&tfm, 2));
  light->set_tfm(tfm);

  /* shader */
  array<Node *> used_shaders;
  find_shader(b_light, used_shaders, scene->default_light);
  light->set_shader(static_cast<Shader *>(used_shaders[0]));

  /* shadow */
  PointerRNA clight = RNA_pointer_get(&b_light.ptr, "cycles");
  light->set_cast_shadow(get_boolean(clight, "cast_shadow"));
  light->set_use_mis(get_boolean(clight, "use_multiple_importance_sampling"));

  /* caustics light */
  light->set_use_caustics(get_boolean(clight, "is_caustics_light"));

  light->set_max_bounces(get_int(clight, "max_bounces"));

  if (b_ob_info.real_object != b_ob_info.iter_object) {
    light->set_random_id(random_id);
  }
  else {
    light->set_random_id(hash_uint2(hash_string(b_ob_info.real_object.name().c_str()), 0));
  }

  if (light->get_light_type() == LIGHT_AREA)
    light->set_is_portal(get_boolean(clight, "is_portal"));
  else
    light->set_is_portal(false);

  if (light->get_is_portal())
    *use_portal = true;

  /* visibility */
  uint visibility = object_ray_visibility(b_ob_info.real_object);
  light->set_use_camera((visibility & PATH_RAY_CAMERA) != 0);
  light->set_use_diffuse((visibility & PATH_RAY_DIFFUSE) != 0);
  light->set_use_glossy((visibility & PATH_RAY_GLOSSY) != 0);
  light->set_use_transmission((visibility & PATH_RAY_TRANSMIT) != 0);
  light->set_use_scatter((visibility & PATH_RAY_VOLUME_SCATTER) != 0);
  light->set_is_shadow_catcher(b_ob_info.real_object.is_shadow_catcher());

<<<<<<< HEAD
  /* Light group and linking. */
  light->set_lightgroup(ustring(b_ob_info.real_object.lightgroup()));
  light->set_light_set_membership(
      BlenderLightLink::get_light_set_membership(PointerRNA_NULL, b_ob_info.real_object));
  light->set_shadow_set_membership(
      BlenderLightLink::get_shadow_set_membership(PointerRNA_NULL, b_ob_info.real_object));
=======
  /* lightgroup */
  string lightgroup = b_ob_info.real_object.lightgroup();
  if (lightgroup.empty()) {
    lightgroup = b_parent.lightgroup();
  }
  light->set_lightgroup(ustring(lightgroup));
>>>>>>> d79524e3

  /* tag */
  light->tag_update(scene);
}

void BlenderSync::sync_background_light(BL::SpaceView3D &b_v3d, bool use_portal)
{
  BL::World b_world = b_scene.world();

  if (b_world) {
    PointerRNA cworld = RNA_pointer_get(&b_world.ptr, "cycles");

    enum SamplingMethod { SAMPLING_NONE = 0, SAMPLING_AUTOMATIC, SAMPLING_MANUAL, SAMPLING_NUM };
    int sampling_method = get_enum(cworld, "sampling_method", SAMPLING_NUM, SAMPLING_AUTOMATIC);
    bool sample_as_light = (sampling_method != SAMPLING_NONE);

    if (sample_as_light || use_portal) {
      /* test if we need to sync */
      Light *light;
      ObjectKey key(b_world, 0, b_world, false);

      if (light_map.add_or_update(&light, b_world, b_world, key) || world_recalc ||
          b_world.ptr.data != world_map)
      {
        light->set_light_type(LIGHT_BACKGROUND);
        if (sampling_method == SAMPLING_MANUAL) {
          light->set_map_resolution(get_int(cworld, "sample_map_resolution"));
        }
        else {
          light->set_map_resolution(0);
        }
        light->set_shader(scene->default_background);
        light->set_use_mis(sample_as_light);
        light->set_max_bounces(get_int(cworld, "max_bounces"));

        /* force enable light again when world is resynced */
        light->set_is_enabled(true);

        /* caustic light */
        light->set_use_caustics(get_boolean(cworld, "is_caustics_light"));

        light->tag_update(scene);
        light_map.set_recalc(b_world);
      }
    }
  }

  world_map = b_world.ptr.data;
  world_recalc = false;
  viewport_parameters = BlenderViewportParameters(b_v3d, use_developer_ui);
}

CCL_NAMESPACE_END<|MERGE_RESOLUTION|>--- conflicted
+++ resolved
@@ -148,21 +148,16 @@
   light->set_use_scatter((visibility & PATH_RAY_VOLUME_SCATTER) != 0);
   light->set_is_shadow_catcher(b_ob_info.real_object.is_shadow_catcher());
 
-<<<<<<< HEAD
   /* Light group and linking. */
-  light->set_lightgroup(ustring(b_ob_info.real_object.lightgroup()));
+  string lightgroup = b_ob_info.real_object.lightgroup();
+  if (lightgroup.empty()) {
+    lightgroup = b_parent.lightgroup();
+  }
+  light->set_lightgroup(ustring(lightgroup));
   light->set_light_set_membership(
       BlenderLightLink::get_light_set_membership(PointerRNA_NULL, b_ob_info.real_object));
   light->set_shadow_set_membership(
       BlenderLightLink::get_shadow_set_membership(PointerRNA_NULL, b_ob_info.real_object));
-=======
-  /* lightgroup */
-  string lightgroup = b_ob_info.real_object.lightgroup();
-  if (lightgroup.empty()) {
-    lightgroup = b_parent.lightgroup();
-  }
-  light->set_lightgroup(ustring(lightgroup));
->>>>>>> d79524e3
 
   /* tag */
   light->tag_update(scene);
