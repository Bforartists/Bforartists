#
# Copyright 2011-2013 Blender Foundation
#
# Licensed under the Apache License, Version 2.0 (the "License");
# you may not use this file except in compliance with the License.
# You may obtain a copy of the License at
#
# http://www.apache.org/licenses/LICENSE-2.0
#
# Unless required by applicable law or agreed to in writing, software
# distributed under the License is distributed on an "AS IS" BASIS,
# WITHOUT WARRANTIES OR CONDITIONS OF ANY KIND, either express or implied.
# See the License for the specific language governing permissions and
# limitations under the License.
#

# <pep8 compliant>

import bpy
from bpy.props import (BoolProperty,
                       EnumProperty,
                       FloatProperty,
                       IntProperty,
                       PointerProperty,
                       StringProperty)

# enums

import _cycles

enum_devices = (
    ('CPU', "CPU", "Use CPU for rendering"),
    ('GPU', "GPU Compute", "Use GPU compute device for rendering, configured in the system tab in the user preferences"),
    )

if _cycles.with_network:
    enum_devices += (('NETWORK', "Networked Device", "Use networked device for rendering"),)

enum_feature_set = (
    ('SUPPORTED', "Supported", "Only use finished and supported features"),
    ('EXPERIMENTAL', "Experimental", "Use experimental and incomplete features that might be broken or change in the future", 'ERROR', 1),
    )

enum_displacement_methods = (
    ('BUMP', "Bump", "Bump mapping to simulate the appearance of displacement"),
    ('TRUE', "True", "Use true displacement only, requires fine subdivision"),
    ('BOTH', "Both", "Combination of displacement and bump mapping"),
    )

enum_bvh_types = (
    ('DYNAMIC_BVH', "Dynamic BVH", "Objects can be individually updated, at the cost of slower render time"),
    ('STATIC_BVH', "Static BVH", "Any object modification requires a complete BVH rebuild, but renders faster"),
    )

enum_filter_types = (
    ('BOX', "Box", "Box filter"),
    ('GAUSSIAN', "Gaussian", "Gaussian filter"),
    ('BLACKMAN_HARRIS', "Blackman-Harris", "Blackman-Harris filter"),
    )

enum_aperture_types = (
    ('RADIUS', "Radius", "Directly change the size of the aperture"),
    ('FSTOP', "F-stop", "Change the size of the aperture by f-stop"),
    )

enum_panorama_types = (
    ('EQUIRECTANGULAR', "Equirectangular", "Render the scene with a spherical camera, also known as Lat Long panorama"),
    ('FISHEYE_EQUIDISTANT', "Fisheye Equidistant", "Ideal for fulldomes, ignore the sensor dimensions"),
    ('FISHEYE_EQUISOLID', "Fisheye Equisolid",
                          "Similar to most fisheye modern lens, takes sensor dimensions into consideration"),
    ('MIRRORBALL', "Mirror Ball", "Uses the mirror ball mapping"),
    )

enum_curve_primitives = (
    ('TRIANGLES', "Triangles", "Create triangle geometry around strands"),
    ('LINE_SEGMENTS', "Line Segments", "Use line segment primitives"),
    ('CURVE_SEGMENTS', "Curve Segments", "Use segmented cardinal curve primitives"),
    )

enum_triangle_curves = (
    ('CAMERA_TRIANGLES', "Planes", "Create individual triangles forming planes that face camera"),
    ('TESSELLATED_TRIANGLES', "Tessellated", "Create mesh surrounding each strand"),
    )

enum_curve_shape = (
    ('RIBBONS', "Ribbons", "Ignore thickness of each strand"),
    ('THICK', "Thick", "Use thickness of strand when rendering"),
    )

enum_tile_order = (
    ('CENTER', "Center", "Render from center to the edges"),
    ('RIGHT_TO_LEFT', "Right to Left", "Render from right to left"),
    ('LEFT_TO_RIGHT', "Left to Right", "Render from left to right"),
    ('TOP_TO_BOTTOM', "Top to Bottom", "Render from top to bottom"),
    ('BOTTOM_TO_TOP', "Bottom to Top", "Render from bottom to top"),
    ('HILBERT_SPIRAL', "Hilbert Spiral", "Render in a Hilbert Spiral"),
    )

enum_use_layer_samples = (
    ('USE', "Use", "Per render layer number of samples override scene samples"),
    ('BOUNDED', "Bounded", "Bound per render layer number of samples by global samples"),
    ('IGNORE', "Ignore", "Ignore per render layer number of samples"),
    )

enum_sampling_pattern = (
    ('SOBOL', "Sobol", "Use Sobol random sampling pattern"),
    ('CORRELATED_MUTI_JITTER', "Correlated Multi-Jitter", "Use Correlated Multi-Jitter random sampling pattern"),
    )

enum_integrator = (
    ('BRANCHED_PATH', "Branched Path Tracing", "Path tracing integrator that branches on the first bounce, giving more control over the number of light and material samples"),
    ('PATH', "Path Tracing", "Pure path tracing integrator"),
    )

enum_volume_sampling = (
    ('DISTANCE', "Distance", "Use distance sampling, best for dense volumes with lights far away"),
    ('EQUIANGULAR', "Equiangular", "Use equiangular sampling, best for volumes with low density with light inside or near the volume"),
    ('MULTIPLE_IMPORTANCE', "Multiple Importance", "Combine distance and equi-angular sampling for volumes where neither method is ideal"),
    )

enum_volume_interpolation = (
    ('LINEAR', "Linear", "Good smoothness and speed"),
    ('CUBIC', "Cubic", "Smoothed high quality interpolation, but slower")
    )

enum_device_type = (
    ('CPU', "CPU", "CPU", 0),
    ('CUDA', "CUDA", "CUDA", 1),
    ('OPENCL', "OpenCL", "OpenCL", 2)
    )

enum_texture_limit = (
    ('OFF', "No Limit", "No texture size limit", 0),
    ('128', "128", "Limit texture size to 128 pixels", 1),
    ('256', "256", "Limit texture size to 256 pixels", 2),
    ('512', "512", "Limit texture size to 512 pixels", 3),
    ('1024', "1024", "Limit texture size to 1024 pixels", 4),
    ('2048', "2048", "Limit texture size to 2048 pixels", 5),
    ('4096', "4096", "Limit texture size to 4096 pixels", 6),
    ('8192', "8192", "Limit texture size to 8192 pixels", 7),
    )

class CyclesRenderSettings(bpy.types.PropertyGroup):
    @classmethod
    def register(cls):
        bpy.types.Scene.cycles = PointerProperty(
                name="Cycles Render Settings",
                description="Cycles render settings",
                type=cls,
                )
        cls.device = EnumProperty(
                name="Device",
                description="Device to use for rendering",
                items=enum_devices,
                default='CPU',
                )
        cls.feature_set = EnumProperty(
                name="Feature Set",
                description="Feature set to use for rendering",
                items=enum_feature_set,
                default='SUPPORTED',
                )
        cls.shading_system = BoolProperty(
                name="Open Shading Language",
                description="Use Open Shading Language (CPU rendering only)",
                )

        cls.progressive = EnumProperty(
                name="Integrator",
                description="Method to sample lights and materials",
                items=enum_integrator,
                default='PATH',
                )

        cls.use_square_samples = BoolProperty(
                name="Square Samples",
                description="Square sampling values for easier artist control",
                default=False,
                )

        cls.samples = IntProperty(
                name="Samples",
                description="Number of samples to render for each pixel",
                min=1, max=2147483647,
                default=128,
                )
        cls.preview_samples = IntProperty(
                name="Preview Samples",
                description="Number of samples to render in the viewport, unlimited if 0",
                min=0, max=2147483647,
                default=32,
                )
        cls.preview_pause = BoolProperty(
                name="Pause Preview",
                description="Pause all viewport preview renders",
                default=False,
                )
        cls.preview_active_layer = BoolProperty(
                name="Preview Active Layer",
                description="Preview active render layer in viewport",
                default=False,
                )

        cls.aa_samples = IntProperty(
                name="AA Samples",
                description="Number of antialiasing samples to render for each pixel",
                min=1, max=2097151,
                default=4,
                )
        cls.preview_aa_samples = IntProperty(
                name="AA Samples",
                description="Number of antialiasing samples to render in the viewport, unlimited if 0",
                min=0, max=2097151,
                default=4,
                )
        cls.diffuse_samples = IntProperty(
                name="Diffuse Samples",
                description="Number of diffuse bounce samples to render for each AA sample",
                min=1, max=1024,
                default=1,
                )
        cls.glossy_samples = IntProperty(
                name="Glossy Samples",
                description="Number of glossy bounce samples to render for each AA sample",
                min=1, max=1024,
                default=1,
                )
        cls.transmission_samples = IntProperty(
                name="Transmission Samples",
                description="Number of transmission bounce samples to render for each AA sample",
                min=1, max=1024,
                default=1,
                )
        cls.ao_samples = IntProperty(
                name="Ambient Occlusion Samples",
                description="Number of ambient occlusion samples to render for each AA sample",
                min=1, max=1024,
                default=1,
                )
        cls.mesh_light_samples = IntProperty(
                name="Mesh Light Samples",
                description="Number of mesh emission light samples to render for each AA sample",
                min=1, max=1024,
                default=1,
                )

        cls.subsurface_samples = IntProperty(
                name="Subsurface Samples",
                description="Number of subsurface scattering samples to render for each AA sample",
                min=1, max=1024,
                default=1,
                )

        cls.volume_samples = IntProperty(
                name="Volume Samples",
                description="Number of volume scattering samples to render for each AA sample",
                min=1, max=1024,
                default=1,
                )

        cls.sampling_pattern = EnumProperty(
                name="Sampling Pattern",
                description="Random sampling pattern used by the integrator",
                items=enum_sampling_pattern,
                default='SOBOL',
                )

        cls.use_layer_samples = EnumProperty(
                name="Layer Samples",
                description="How to use per render layer sample settings",
                items=enum_use_layer_samples,
                default='USE',
                )

        cls.sample_all_lights_direct = BoolProperty(
                name="Sample All Direct Lights",
                description="Sample all lights (for direct samples), rather than randomly picking one",
                default=True,
                )

        cls.sample_all_lights_indirect = BoolProperty(
                name="Sample All Indirect Lights",
                description="Sample all lights (for indirect samples), rather than randomly picking one",
                default=True,
                )
        cls.light_sampling_threshold = FloatProperty(
                name="Light Sampling Threshold",
                description="Probabilistically terminate light samples when the light contribution is below this threshold (more noise but faster rendering). "
                            "Zero disables the test and never ignores lights",
                min=0.0, max=1.0,
                default=0.01,
                )

        cls.caustics_reflective = BoolProperty(
                name="Reflective Caustics",
                description="Use reflective caustics, resulting in a brighter image (more noise but added realism)",
                default=True,
                )

        cls.caustics_refractive = BoolProperty(
                name="Refractive Caustics",
                description="Use refractive caustics, resulting in a brighter image (more noise but added realism)",
                default=True,
                )

        cls.blur_glossy = FloatProperty(
                name="Filter Glossy",
                description="Adaptively blur glossy shaders after blurry bounces, "
                            "to reduce noise at the cost of accuracy",
                min=0.0, max=10.0,
                default=0.0,
                )

        cls.min_bounces = IntProperty(
                name="Min Bounces",
                description="Minimum number of bounces, setting this lower "
                            "than the maximum enables probabilistic path "
                            "termination (faster but noisier)",
                min=0, max=1024,
                default=3,
                )
        cls.max_bounces = IntProperty(
                name="Max Bounces",
                description="Total maximum number of bounces",
                min=0, max=1024,
                default=12,
                )

        cls.diffuse_bounces = IntProperty(
                name="Diffuse Bounces",
                description="Maximum number of diffuse reflection bounces, bounded by total maximum",
                min=0, max=1024,
                default=4,
                )
        cls.glossy_bounces = IntProperty(
                name="Glossy Bounces",
                description="Maximum number of glossy reflection bounces, bounded by total maximum",
                min=0, max=1024,
                default=4,
                )
        cls.transmission_bounces = IntProperty(
                name="Transmission Bounces",
                description="Maximum number of transmission bounces, bounded by total maximum",
                min=0, max=1024,
                default=12,
                )
        cls.volume_bounces = IntProperty(
                name="Volume Bounces",
                description="Maximum number of volumetric scattering events",
                min=0, max=1024,
                default=0,
                )

        cls.transparent_min_bounces = IntProperty(
                name="Transparent Min Bounces",
                description="Minimum number of transparent bounces, setting "
                            "this lower than the maximum enables "
                            "probabilistic path termination (faster but "
                            "noisier)",
                min=0, max=1024,
                default=8,
                )
        cls.transparent_max_bounces = IntProperty(
                name="Transparent Max Bounces",
                description="Maximum number of transparent bounces",
                min=0, max=1024,
                default=8,
                )
        cls.use_transparent_shadows = BoolProperty(
                name="Transparent Shadows",
                description="Use transparency of surfaces for rendering shadows",
                default=True,
                )

        cls.volume_step_size = FloatProperty(
                name="Step Size",
                description="Distance between volume shader samples when rendering the volume "
                            "(lower values give more accurate and detailed results, but also increased render time)",
                default=0.1,
                min=0.0000001, max=100000.0, soft_min=0.01, soft_max=1.0, precision=4
                )

        cls.volume_max_steps = IntProperty(
                name="Max Steps",
                description="Maximum number of steps through the volume before giving up, "
                            "to avoid extremely long render times with big objects or small step sizes",
                default=1024,
                min=2, max=65536
                )

        cls.dicing_rate = FloatProperty(
                name="Dicing Rate",
                description="Size of a micropolygon in pixels",
                min=0.1, max=1000.0, soft_min=0.5,
                default=1.0,
                subtype="PIXEL"
                )
        cls.preview_dicing_rate = FloatProperty(
                name="Preview Dicing Rate",
                description="Size of a micropolygon in pixels during preview render",
                min=0.1, max=1000.0, soft_min=0.5,
                default=8.0,
                subtype="PIXEL"
                )

        cls.max_subdivisions = IntProperty(
                name="Max Subdivisions",
                description="Stop subdividing when this level is reached even if the dice rate would produce finer tessellation",
                min=0, max=16,
                default=12,
                )

        cls.film_exposure = FloatProperty(
                name="Exposure",
                description="Image brightness scale",
                min=0.0, max=10.0,
                default=1.0,
                )
        cls.film_transparent = BoolProperty(
                name="Transparent",
                description="World background is transparent with premultiplied alpha",
                default=False,
                )

        # Really annoyingly, we have to keep it around for a few releases,
        # otherwise forward compatibility breaks in really bad manner: CRASH!
        #
        # TODO(sergey): Remove this during 2.8x series of Blender.
        cls.filter_type = EnumProperty(
                name="Filter Type",
                description="Pixel filter type",
                items=enum_filter_types,
                default='BLACKMAN_HARRIS',
                )

        cls.pixel_filter_type = EnumProperty(
                name="Filter Type",
                description="Pixel filter type",
                items=enum_filter_types,
                default='BLACKMAN_HARRIS',
                )

        cls.filter_width = FloatProperty(
                name="Filter Width",
                description="Pixel filter width",
                min=0.01, max=10.0,
                default=1.5,
                )

        cls.seed = IntProperty(
                name="Seed",
                description="Seed value for integrator to get different noise patterns",
                min=0, max=2147483647,
                default=0,
                )

        cls.use_animated_seed = BoolProperty(
                name="Use Animated Seed",
                description="Use different seed values (and hence noise patterns) at different frames",
                default=False,
                )

        cls.sample_clamp_direct = FloatProperty(
                name="Clamp Direct",
                description="If non-zero, the maximum value for a direct sample, "
                            "higher values will be scaled down to avoid too "
                            "much noise and slow convergence at the cost of accuracy",
                min=0.0, max=1e8,
                default=0.0,
                )

        cls.sample_clamp_indirect = FloatProperty(
                name="Clamp Indirect",
                description="If non-zero, the maximum value for an indirect sample, "
                            "higher values will be scaled down to avoid too "
                            "much noise and slow convergence at the cost of accuracy",
                min=0.0, max=1e8,
                default=0.0,
                )

        cls.debug_tile_size = IntProperty(
                name="Tile Size",
                description="",
                min=1, max=4096,
                default=1024,
                )

        cls.preview_start_resolution = IntProperty(
                name="Start Resolution",
                description="Resolution to start rendering preview at, "
                            "progressively increasing it to the full viewport size",
                min=8, max=16384,
                default=64,
                )

        cls.debug_reset_timeout = FloatProperty(
                name="Reset timeout",
                description="",
                min=0.01, max=10.0,
                default=0.1,
                )
        cls.debug_cancel_timeout = FloatProperty(
                name="Cancel timeout",
                description="",
                min=0.01, max=10.0,
                default=0.1,
                )
        cls.debug_text_timeout = FloatProperty(
                name="Text timeout",
                description="",
                min=0.01, max=10.0,
                default=1.0,
                )

        cls.debug_bvh_type = EnumProperty(
                name="Viewport BVH Type",
                description="Choose between faster updates, or faster render",
                items=enum_bvh_types,
                default='DYNAMIC_BVH',
                )
        cls.debug_use_spatial_splits = BoolProperty(
                name="Use Spatial Splits",
                description="Use BVH spatial splits: longer builder time, faster render",
                default=False,
                )
        cls.debug_use_hair_bvh = BoolProperty(
                name="Use Hair BVH",
                description="Use special type BVH optimized for hair (uses more ram but renders faster)",
                default=True,
                )
        cls.tile_order = EnumProperty(
                name="Tile Order",
                description="Tile order for rendering",
                items=enum_tile_order,
                default='HILBERT_SPIRAL',
                options=set(),  # Not animatable!
                )
        cls.use_progressive_refine = BoolProperty(
                name="Progressive Refine",
                description="Instead of rendering each tile until it is finished, "
                            "refine the whole image progressively "
                            "(this renders somewhat slower, "
                            "but time can be saved by manually stopping the render when the noise is low enough)",
                default=False,
                )

        cls.bake_type = EnumProperty(
            name="Bake Type",
            default='COMBINED',
            description="Type of pass to bake",
            items=(
                ('COMBINED', "Combined", ""),
                ('AO', "Ambient Occlusion", ""),
                ('SHADOW', "Shadow", ""),
                ('NORMAL', "Normal", ""),
                ('UV', "UV", ""),
                ('EMIT', "Emit", ""),
                ('ENVIRONMENT', "Environment", ""),
                ('DIFFUSE', "Diffuse", ""),
                ('GLOSSY', "Glossy", ""),
                ('TRANSMISSION', "Transmission", ""),
                ('SUBSURFACE', "Subsurface", ""),
                ),
            )

        cls.use_camera_cull = BoolProperty(
                name="Use Camera Cull",
                description="Allow objects to be culled based on the camera frustum",
                default=False,
                )

        cls.camera_cull_margin = FloatProperty(
                name="Camera Cull Margin",
                description="Margin for the camera space culling",
                default=0.1,
                min=0.0, max=5.0
                )

        cls.use_distance_cull = BoolProperty(
                name="Use Distance Cull",
                description="Allow objects to be culled based on the distance from camera",
                default=False,
                )

        cls.distance_cull_margin = FloatProperty(
                name="Cull Distance",
                description="Cull objects which are further away from camera than this distance",
                default=50,
                min=0.0
                )

        cls.motion_blur_position = EnumProperty(
            name="Motion Blur Position",
            default='CENTER',
            description="Offset for the shutter's time interval, allows to change the motion blur trails",
            items=(
                ('START', "Start on Frame", "The shutter opens at the current frame"),
                ('CENTER', "Center on Frame", "The shutter is open during the current frame"),
                ('END', "End on Frame", "The shutter closes at the current frame"),
                ),
            )

        cls.rolling_shutter_type = EnumProperty(
            name="Shutter Type",
            default='NONE',
            description="Type of rolling shutter effect matching CMOS-based cameras",
            items=(
                ('NONE', "None", "No rolling shutter effect used"),
                ('TOP', "Top-Bottom", "Sensor is being scanned from top to bottom")
                # TODO(seergey): Are there real cameras with different scanning direction?
                ),
            )

        cls.rolling_shutter_duration = FloatProperty(
            name="Rolling Shutter Duration",
            description="Scanline \"exposure\" time for the rolling shutter effect",
            default=0.1,
            min=0.0, max=1.0,
            )

        cls.texture_limit = EnumProperty(
            name="Viewport Texture Limit",
            default='OFF',
            description="Limit texture size used by viewport rendering",
            items=enum_texture_limit
            )

        cls.texture_limit_render = EnumProperty(
            name="Render Texture Limit",
            default='OFF',
            description="Limit texture size used by final rendering",
            items=enum_texture_limit
            )

        # Various fine-tuning debug flags

        def devices_update_callback(self, context):
            import _cycles
            scene = context.scene.as_pointer()
            return _cycles.debug_flags_update(scene)

        cls.debug_use_cpu_avx2 = BoolProperty(name="AVX2", default=True)
        cls.debug_use_cpu_avx = BoolProperty(name="AVX", default=True)
        cls.debug_use_cpu_sse41 = BoolProperty(name="SSE41", default=True)
        cls.debug_use_cpu_sse3 = BoolProperty(name="SSE3", default=True)
        cls.debug_use_cpu_sse2 = BoolProperty(name="SSE2", default=True)
        cls.debug_use_qbvh = BoolProperty(name="QBVH", default=True)

        cls.debug_use_cuda_adaptive_compile = BoolProperty(name="Adaptive Compile", default=False)

        cls.debug_opencl_kernel_type = EnumProperty(
            name="OpenCL Kernel Type",
            default='DEFAULT',
            items=(
                ('DEFAULT', "Default", ""),
                ('MEGA', "Mega", ""),
                ('SPLIT', "Split", ""),
                ),
            update=devices_update_callback
            )

        cls.debug_opencl_device_type = EnumProperty(
            name="OpenCL Device Type",
            default='ALL',
            items=(
                ('NONE', "None", ""),
                ('ALL', "All", ""),
                ('DEFAULT', "Default", ""),
                ('CPU', "CPU", ""),
                ('GPU', "GPU", ""),
                ('ACCELERATOR', "Accelerator", ""),
                ),
            update=devices_update_callback
            )

        cls.debug_use_opencl_debug = BoolProperty(name="Debug OpenCL", default=False)

    @classmethod
    def unregister(cls):
        del bpy.types.Scene.cycles


class CyclesCameraSettings(bpy.types.PropertyGroup):
    @classmethod
    def register(cls):
        import math

        bpy.types.Camera.cycles = PointerProperty(
                name="Cycles Camera Settings",
                description="Cycles camera settings",
                type=cls,
                )

        cls.aperture_type = EnumProperty(
                name="Aperture Type",
                description="Use f-stop number or aperture radius",
                items=enum_aperture_types,
                default='RADIUS',
                )
        cls.aperture_fstop = FloatProperty(
                name="Aperture f-stop",
                description="F-stop ratio (lower numbers give more defocus, higher numbers give a sharper image)",
                min=0.0, soft_min=0.1, soft_max=64.0,
                default=5.6,
                step=10,
                precision=1,
                )
        cls.aperture_size = FloatProperty(
                name="Aperture Size",
                description="Radius of the aperture for depth of field (higher values give more defocus)",
                min=0.0, soft_max=10.0,
                default=0.0,
                step=1,
                precision=4,
                subtype='DISTANCE',
                )
        cls.aperture_blades = IntProperty(
                name="Aperture Blades",
                description="Number of blades in aperture for polygonal bokeh (at least 3)",
                min=0, max=100,
                default=0,
                )
        cls.aperture_rotation = FloatProperty(
                name="Aperture Rotation",
                description="Rotation of blades in aperture",
                soft_min=-math.pi, soft_max=math.pi,
                subtype='ANGLE',
                default=0,
                )
        cls.aperture_ratio = FloatProperty(
                name="Aperture Ratio",
                description="Distortion to simulate anamorphic lens bokeh",
                min=0.01, soft_min=1.0, soft_max=2.0,
                default=1.0,
                precision=4,
                )
        cls.panorama_type = EnumProperty(
                name="Panorama Type",
                description="Distortion to use for the calculation",
                items=enum_panorama_types,
                default='FISHEYE_EQUISOLID',
                )
        cls.fisheye_fov = FloatProperty(
                name="Field of View",
                description="Field of view for the fisheye lens",
                min=0.1745, soft_max=2.0 * math.pi, max=10.0 * math.pi,
                subtype='ANGLE',
                default=math.pi,
                )
        cls.fisheye_lens = FloatProperty(
                name="Fisheye Lens",
                description="Lens focal length (mm)",
                min=0.01, soft_max=15.0, max=100.0,
                default=10.5,
                )
        cls.latitude_min = FloatProperty(
                name="Min Latitude",
                description="Minimum latitude (vertical angle) for the equirectangular lens",
                min=-0.5 * math.pi, max=0.5 * math.pi,
                subtype='ANGLE',
                default=-0.5 * math.pi,
                )
        cls.latitude_max = FloatProperty(
                name="Max Latitude",
                description="Maximum latitude (vertical angle) for the equirectangular lens",
                min=-0.5 * math.pi, max=0.5 * math.pi,
                subtype='ANGLE',
                default=0.5 * math.pi,
                )
        cls.longitude_min = FloatProperty(
                name="Min Longitude",
                description="Minimum longitude (horizontal angle) for the equirectangular lens",
                min=-math.pi, max=math.pi,
                subtype='ANGLE',
                default=-math.pi,
                )
        cls.longitude_max = FloatProperty(
                name="Max Longitude",
                description="Maximum longitude (horizontal angle) for the equirectangular lens",
                min=-math.pi, max=math.pi,
                subtype='ANGLE',
                default=math.pi,
                )

    @classmethod
    def unregister(cls):
        del bpy.types.Camera.cycles


class CyclesMaterialSettings(bpy.types.PropertyGroup):
    @classmethod
    def register(cls):
        bpy.types.Material.cycles = PointerProperty(
                name="Cycles Material Settings",
                description="Cycles material settings",
                type=cls,
                )
        cls.sample_as_light = BoolProperty(
                name="Multiple Importance Sample",
                description="Use multiple importance sampling for this material, "
                            "disabling may reduce overall noise for large "
                            "objects that emit little light compared to other light sources",
                default=True,
                )
        cls.use_transparent_shadow = BoolProperty(
                name="Transparent Shadows",
                description="Use transparent shadows for this material if it contains a Transparent BSDF, "
                            "disabling will render faster but not give accurate shadows",
                default=True,
                )
        cls.homogeneous_volume = BoolProperty(
                name="Homogeneous Volume",
                description="When using volume rendering, assume volume has the same density everywhere "
                            "(not using any textures), for faster rendering",
                default=False,
                )
        cls.volume_sampling = EnumProperty(
                name="Volume Sampling",
                description="Sampling method to use for volumes",
                items=enum_volume_sampling,
                default='MULTIPLE_IMPORTANCE',
                )

        cls.volume_interpolation = EnumProperty(
                name="Volume Interpolation",
                description="Interpolation method to use for smoke/fire volumes",
                items=enum_volume_interpolation,
                default='LINEAR',
                )

        cls.displacement_method = EnumProperty(
                name="Displacement Method",
                description="Method to use for the displacement",
                items=enum_displacement_methods,
                default='BUMP',
                )

    @classmethod
    def unregister(cls):
        del bpy.types.Material.cycles


class CyclesLampSettings(bpy.types.PropertyGroup):
    @classmethod
    def register(cls):
        bpy.types.Lamp.cycles = PointerProperty(
                name="Cycles Lamp Settings",
                description="Cycles lamp settings",
                type=cls,
                )
        cls.cast_shadow = BoolProperty(
                name="Cast Shadow",
                description="Lamp casts shadows",
                default=True,
                )
        cls.samples = IntProperty(
                name="Samples",
                description="Number of light samples to render for each AA sample",
                min=1, max=10000,
                default=1,
                )
        cls.max_bounces = IntProperty(
                name="Max Bounces",
                description="Maximum number of bounces the light will contribute to the render",
                min=0, max=1024,
                default=1024,
                )
        cls.use_multiple_importance_sampling = BoolProperty(
                name="Multiple Importance Sample",
                description="Use multiple importance sampling for the lamp, "
                            "reduces noise for area lamps and sharp glossy materials",
                default=True,
                )
        cls.is_portal = BoolProperty(
                name="Is Portal",
                description="Use this area lamp to guide sampling of the background, "
                            "note that this will make the lamp invisible",
                default=False,
                )

    @classmethod
    def unregister(cls):
        del bpy.types.Lamp.cycles


class CyclesWorldSettings(bpy.types.PropertyGroup):
    @classmethod
    def register(cls):
        bpy.types.World.cycles = PointerProperty(
                name="Cycles World Settings",
                description="Cycles world settings",
                type=cls,
                )
        cls.sample_as_light = BoolProperty(
                name="Multiple Importance Sample",
                description="Use multiple importance sampling for the environment, "
                            "enabling for non-solid colors is recommended",
                default=True,
                )
        cls.sample_map_resolution = IntProperty(
                name="Map Resolution",
                description="Importance map size is resolution x resolution; "
                            "higher values potentially produce less noise, at the cost of memory and speed",
                min=4, max=8192,
<<<<<<< HEAD
                default=256,
=======
                default=1024,
>>>>>>> ecd36afb
                )
        cls.samples = IntProperty(
                name="Samples",
                description="Number of light samples to render for each AA sample",
                min=1, max=10000,
                default=1,
                )
        cls.max_bounces = IntProperty(
                name="Max Bounces",
                description="Maximum number of bounces the background light will contribute to the render",
                min=0, max=1024,
                default=1024,
                )
        cls.homogeneous_volume = BoolProperty(
                name="Homogeneous Volume",
                description="When using volume rendering, assume volume has the same density everywhere"
                            "(not using any textures), for faster rendering",
                default=False,
                )
        cls.volume_sampling = EnumProperty(
                name="Volume Sampling",
                description="Sampling method to use for volumes",
                items=enum_volume_sampling,
                default='EQUIANGULAR',
                )

        cls.volume_interpolation = EnumProperty(
                name="Volume Interpolation",
                description="Interpolation method to use for volumes",
                items=enum_volume_interpolation,
                default='LINEAR',
                )

    @classmethod
    def unregister(cls):
        del bpy.types.World.cycles


class CyclesVisibilitySettings(bpy.types.PropertyGroup):
    @classmethod
    def register(cls):
        bpy.types.Object.cycles_visibility = PointerProperty(
                name="Cycles Visibility Settings",
                description="Cycles visibility settings",
                type=cls,
                )

        bpy.types.World.cycles_visibility = PointerProperty(
                name="Cycles Visibility Settings",
                description="Cycles visibility settings",
                type=cls,
                )

        cls.camera = BoolProperty(
                name="Camera",
                description="Object visibility for camera rays",
                default=True,
                )
        cls.diffuse = BoolProperty(
                name="Diffuse",
                description="Object visibility for diffuse reflection rays",
                default=True,
                )
        cls.glossy = BoolProperty(
                name="Glossy",
                description="Object visibility for glossy reflection rays",
                default=True,
                )
        cls.transmission = BoolProperty(
                name="Transmission",
                description="Object visibility for transmission rays",
                default=True,
                )
        cls.shadow = BoolProperty(
                name="Shadow",
                description="Object visibility for shadow rays",
                default=True,
                )
        cls.scatter = BoolProperty(
                name="Volume Scatter",
                description="Object visibility for volume scatter rays",
                default=True,
                )

    @classmethod
    def unregister(cls):
        del bpy.types.Object.cycles_visibility
        del bpy.types.World.cycles_visibility


class CyclesMeshSettings(bpy.types.PropertyGroup):
    @classmethod
    def register(cls):
        bpy.types.Mesh.cycles = PointerProperty(
                name="Cycles Mesh Settings",
                description="Cycles mesh settings",
                type=cls,
                )
        bpy.types.Curve.cycles = PointerProperty(
                name="Cycles Mesh Settings",
                description="Cycles mesh settings",
                type=cls,
                )
        bpy.types.MetaBall.cycles = PointerProperty(
                name="Cycles Mesh Settings",
                description="Cycles mesh settings",
                type=cls,
                )

    @classmethod
    def unregister(cls):
        del bpy.types.Mesh.cycles
        del bpy.types.Curve.cycles
        del bpy.types.MetaBall.cycles


class CyclesObjectSettings(bpy.types.PropertyGroup):
    @classmethod
    def register(cls):
        bpy.types.Object.cycles = PointerProperty(
                name="Cycles Object Settings",
                description="Cycles object settings",
                type=cls,
                )

        cls.use_motion_blur = BoolProperty(
                name="Use Motion Blur",
                description="Use motion blur for this object",
                default=True,
                )

        cls.use_deform_motion = BoolProperty(
                name="Use Deformation Motion",
                description="Use deformation motion blur for this object",
                default=True,
                )

        cls.motion_steps = IntProperty(
                name="Motion Steps",
                description="Control accuracy of deformation motion blur, more steps gives more memory usage (actual number of steps is 2^(steps - 1))",
                min=1, soft_max=8,
                default=1,
                )

        cls.use_camera_cull = BoolProperty(
                name="Use Camera Cull",
                description="Allow this object and its duplicators to be culled by camera space culling",
                default=False,
                )

        cls.use_distance_cull = BoolProperty(
                name="Use Distance Cull",
                description="Allow this object and its duplicators to be culled by distance from camera",
                default=False,
                )

        cls.use_adaptive_subdivision = BoolProperty(
                name="Use Adaptive Subdivision",
                description="Use adaptive render time subdivision",
                default=False,
                )

        cls.dicing_rate = FloatProperty(
                name="Dicing Scale",
                description="Multiplier for scene dicing rate (located in the Geometry Panel)",
                min=0.1, max=1000.0, soft_min=0.5,
                default=1.0,
                )

    @classmethod
    def unregister(cls):
        del bpy.types.Object.cycles


class CyclesCurveRenderSettings(bpy.types.PropertyGroup):
    @classmethod
    def register(cls):
        bpy.types.Scene.cycles_curves = PointerProperty(
                name="Cycles Hair Rendering Settings",
                description="Cycles hair rendering settings",
                type=cls,
                )
        cls.primitive = EnumProperty(
                name="Primitive",
                description="Type of primitive used for hair rendering",
                items=enum_curve_primitives,
                default='LINE_SEGMENTS',
                )
        cls.shape = EnumProperty(
                name="Shape",
                description="Form of hair",
                items=enum_curve_shape,
                default='THICK',
                )
        cls.cull_backfacing = BoolProperty(
                name="Cull back-faces",
                description="Do not test the back-face of each strand",
                default=True,
                )
        cls.use_curves = BoolProperty(
                name="Use Cycles Hair Rendering",
                description="Activate Cycles hair rendering for particle system",
                default=True,
                )
        cls.resolution = IntProperty(
                name="Resolution",
                description="Resolution of generated mesh",
                min=3, max=64,
                default=3,
                )
        cls.minimum_width = FloatProperty(
                name="Minimal width",
                description="Minimal pixel width for strands (0 - deactivated)",
                min=0.0, max=100.0,
                default=0.0,
                )
        cls.maximum_width = FloatProperty(
                name="Maximal width",
                description="Maximum extension that strand radius can be increased by",
                min=0.0, max=100.0,
                default=0.1,
                )
        cls.subdivisions = IntProperty(
                name="Subdivisions",
                description="Number of subdivisions used in Cardinal curve intersection (power of 2)",
                min=0, max=24,
                default=4,
                )

    @classmethod
    def unregister(cls):
        del bpy.types.Scene.cycles_curves


class CyclesCurveSettings(bpy.types.PropertyGroup):
    @classmethod
    def register(cls):
        bpy.types.ParticleSettings.cycles = PointerProperty(
                name="Cycles Hair Settings",
                description="Cycles hair settings",
                type=cls,
                )
        cls.radius_scale = FloatProperty(
                name="Radius Scaling",
                description="Multiplier of width properties",
                min=0.0, max=1000.0,
                default=0.01,
                )
        cls.root_width = FloatProperty(
                name="Root Size",
                description="Strand's width at root",
                min=0.0, max=1000.0,
                default=1.0,
                )
        cls.tip_width = FloatProperty(
                name="Tip Multiplier",
                description="Strand's width at tip",
                min=0.0, max=1000.0,
                default=0.0,
                )
        cls.shape = FloatProperty(
                name="Strand Shape",
                description="Strand shape parameter",
                min=-1.0, max=1.0,
                default=0.0,
                )
        cls.use_closetip = BoolProperty(
                name="Close tip",
                description="Set tip radius to zero",
                default=True,
                )

    @classmethod
    def unregister(cls):
        del bpy.types.ParticleSettings.cycles


class CyclesDeviceSettings(bpy.types.PropertyGroup):
    @classmethod
    def register(cls):
        cls.id = StringProperty(name="ID")
        cls.name = StringProperty(name="Name")
        cls.use = BoolProperty(name="Use", default=True)
        cls.type = EnumProperty(name="Type", items=enum_device_type, default='CUDA')


class CyclesPreferences(bpy.types.AddonPreferences):
    bl_idname = __package__

    def get_device_types(self, context):
        import _cycles
        has_cuda, has_opencl = _cycles.get_device_types()
        list = [('NONE', "None", "Don't use compute device", 0)]
        if has_cuda:
            list.append(('CUDA', "CUDA", "Use CUDA for GPU acceleration", 1))
        if has_opencl:
            list.append(('OPENCL', "OpenCL", "Use OpenCL for GPU acceleration", 2))
        return list

    compute_device_type = EnumProperty(
            name="Compute Device Type",
            description="Device to use for computation (rendering with Cycles)",
            items=get_device_types,
            )

    devices = bpy.props.CollectionProperty(type=CyclesDeviceSettings)

    def get_devices(self):
        import _cycles
        # Layout of the device tuples: (Name, Type, Persistent ID)
        device_list = _cycles.available_devices()

        cuda_devices = []
        opencl_devices = []
        for device in device_list:
            if not device[1] in {'CUDA', 'OPENCL'}:
                continue

            entry = None
            # Try to find existing Device entry
            for dev in self.devices:
                if dev.id == device[2] and dev.type == device[1]:
                    entry = dev
                    break
            # Create new entry if no existing one was found
            if not entry:
                entry = self.devices.add()
                entry.id   = device[2]
                entry.name = device[0]
                entry.type = device[1]

            # Sort entries into lists
            if entry.type == 'CUDA':
                cuda_devices.append(entry)
            elif entry.type == 'OPENCL':
                opencl_devices.append(entry)
        return cuda_devices, opencl_devices


    def get_num_gpu_devices(self):
        import _cycles
        device_list = _cycles.available_devices()
        num = 0
        for device in device_list:
            if device[1] != self.compute_device_type:
                continue
            for dev in self.devices:
                if dev.use and dev.id == device[2]:
                    num += 1
        return num


    def has_active_device(self):
        return self.get_num_gpu_devices() > 0


    def draw_impl(self, layout, context):
        layout.label(text="Cycles Compute Device:")
        layout.row().prop(self, "compute_device_type", expand=True)

        cuda_devices, opencl_devices = self.get_devices()
        row = layout.row()

        if self.compute_device_type == 'CUDA' and cuda_devices:
            col = row.column(align=True)
            for device in cuda_devices:
                col.prop(device, "use", text=device.name, toggle=True)

        if self.compute_device_type == 'OPENCL' and opencl_devices:
            col = row.column(align=True)
            for device in opencl_devices:
                col.prop(device, "use", text=device.name, toggle=True)


    def draw(self, context):
        self.draw_impl(self.layout, context)


def register():
    bpy.utils.register_class(CyclesRenderSettings)
    bpy.utils.register_class(CyclesCameraSettings)
    bpy.utils.register_class(CyclesMaterialSettings)
    bpy.utils.register_class(CyclesLampSettings)
    bpy.utils.register_class(CyclesWorldSettings)
    bpy.utils.register_class(CyclesVisibilitySettings)
    bpy.utils.register_class(CyclesMeshSettings)
    bpy.utils.register_class(CyclesObjectSettings)
    bpy.utils.register_class(CyclesCurveRenderSettings)
    bpy.utils.register_class(CyclesCurveSettings)
    bpy.utils.register_class(CyclesDeviceSettings)
    bpy.utils.register_class(CyclesPreferences)


def unregister():
    bpy.utils.unregister_class(CyclesRenderSettings)
    bpy.utils.unregister_class(CyclesCameraSettings)
    bpy.utils.unregister_class(CyclesMaterialSettings)
    bpy.utils.unregister_class(CyclesLampSettings)
    bpy.utils.unregister_class(CyclesWorldSettings)
    bpy.utils.unregister_class(CyclesMeshSettings)
    bpy.utils.unregister_class(CyclesObjectSettings)
    bpy.utils.unregister_class(CyclesVisibilitySettings)
    bpy.utils.unregister_class(CyclesCurveRenderSettings)
    bpy.utils.unregister_class(CyclesCurveSettings)
    bpy.utils.unregister_class(CyclesDeviceSettings)
    bpy.utils.unregister_class(CyclesPreferences)<|MERGE_RESOLUTION|>--- conflicted
+++ resolved
@@ -902,11 +902,7 @@
                 description="Importance map size is resolution x resolution; "
                             "higher values potentially produce less noise, at the cost of memory and speed",
                 min=4, max=8192,
-<<<<<<< HEAD
-                default=256,
-=======
                 default=1024,
->>>>>>> ecd36afb
                 )
         cls.samples = IntProperty(
                 name="Samples",
