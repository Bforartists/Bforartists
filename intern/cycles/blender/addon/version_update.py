--- conflicted
+++ resolved
@@ -430,7 +430,6 @@
         # Switch to squared roughness convention
         square_roughness_nodes_insert()
 
-<<<<<<< HEAD
     if bpy.data.version <= (2, 80, 15):
         # Copy cycles hair settings to internal settings
         for part in bpy.data.particles:
@@ -441,7 +440,7 @@
                 part.tip_radius = cpart.get("tip_width", 0.0)
                 part.radius_scale = cpart.get("radius_scale", 0.01)
                 part.use_close_tip = cpart.get("use_closetip", True)
-=======
+
     for world in bpy.data.worlds:
         cworld = world.cycles
         # World MIS
@@ -449,5 +448,4 @@
             if cworld.get("sample_as_light", False):
                 cworld.sampling_method = 'MANUAL'
             else:
-                cworld.sampling_method = 'NONE'
->>>>>>> b7506eba
+                cworld.sampling_method = 'NONE'