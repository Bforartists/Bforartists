--- conflicted
+++ resolved
@@ -1,4 +1,4 @@
-﻿#
+#
 # Copyright 2011-2013 Blender Foundation
 #
 # Licensed under the Apache License, Version 2.0 (the "License");
@@ -156,102 +156,6 @@
         layout.use_property_split = True
         layout.use_property_decorate = False
 
-<<<<<<< HEAD
-        row = layout.row()
-        sub = row.row()
-        sub.active = get_device_type(context) != 'OPENCL' or use_cpu(context)
-        sub.prop(cscene, "progressive", text="")
-        row.prop(cscene, "use_square_samples")
-
-        if cscene.progressive == 'PATH' or use_branched_path(context) == False:
-
-            row = layout.row()
-            row.label("Samples:")
-            row = layout.row()
-            row.prop(cscene, "samples", text="Render")
-            row.prop(cscene, "preview_samples", text="Preview")
-            
-        else:
-
-            row = layout.row()
-            row.label("Samples:")
-
-            split = layout.split()
-            col = split.column()
-            sub = col.column(align=True)
-            sub.prop(cscene, "diffuse_samples", text="Diffuse")
-            sub.prop(cscene, "glossy_samples", text="Glossy")
-            sub.prop(cscene, "transmission_samples", text="Transmission")
-            sub.prop(cscene, "ao_samples", text="AO")
-
-            col = split.column()
-            sub = col.column(align=True)  
-            sub.prop(cscene, "mesh_light_samples", text="Mesh Light")
-            sub.prop(cscene, "subsurface_samples", text="Subsurface")
-            sub.prop(cscene, "volume_samples", text="Volume")
-
-        ############## Subtab Lock #####################
-        
-        user_preferences = context.user_preferences
-        addon_prefs = user_preferences.addons["bforartists_UI_flags"].preferences
-
-        if not addon_prefs.SP_render_sampling_options:
-            layout.prop(addon_prefs,"SP_render_sampling_options", emboss=False, icon="TRIA_RIGHT", text="- Options -")
-
-        else:
-            layout.prop(addon_prefs,"SP_render_sampling_options", emboss=False, icon="TRIA_DOWN", text="+ Options +")
-            
-            split = layout.split()
-
-            if cscene.progressive == 'PATH' or use_branched_path(context) is False:
-
-                col = split.column()
-                sub = col.column(align=True)
-
-                seed_sub = sub.row(align=True)
-                seed_sub.prop(cscene, "seed")
-                seed_sub.prop(cscene, "use_animated_seed", text="", icon="TIME")
-                sub.prop(cscene, "light_sampling_threshold")
-
-                col = split.column()
-                sub = col.column(align=True)
-                sub.prop(cscene, "sample_clamp_direct")
-                sub.prop(cscene, "sample_clamp_indirect")            
-
-            else:
-
-                col = split.column()
-                sub = col.column(align=True)
-
-                seed_sub = sub.row(align=True)
-                seed_sub.prop(cscene, "seed")
-                seed_sub.prop(cscene, "use_animated_seed", text="", icon="TIME")
-                sub.prop(cscene, "light_sampling_threshold")
-
-                sub.separator()
-
-                sub.label(text="AA Samples:")
-                sub.prop(cscene, "aa_samples", text="Render")
-                sub.prop(cscene, "preview_aa_samples", text="Preview")
-
-                col = split.column()
-                sub = col.column(align=True)
-                sub.prop(cscene, "sample_clamp_direct")
-                sub.prop(cscene, "sample_clamp_indirect")
-               
-                sub.separator()
-                sub.separator()
-                sub.separator()
-                sub.separator()
-
-                sub.prop(cscene, "sample_all_lights_direct")
-                sub.prop(cscene, "sample_all_lights_indirect")
-
-
-        if not (use_opencl(context) and cscene.feature_set != 'EXPERIMENTAL'):
-            layout.row().prop(cscene, "sampling_pattern", text="Pattern")       
-            
-=======
         layout.prop(cscene, "progressive")
 
         if cscene.progressive == 'PATH' or use_branched_path(context) is False:
@@ -330,7 +234,6 @@
             col.prop(cscene, "sample_all_lights_direct")
             col.prop(cscene, "sample_all_lights_indirect")
 
->>>>>>> 24888ec9
 
 class CYCLES_RENDER_PT_sampling_total(CyclesButtonsPanel, Panel):
     bl_label = "Total Samples"
@@ -507,9 +410,6 @@
     bl_label = "Clamping"
     bl_parent_id = "CYCLES_RENDER_PT_light_paths"
 
-<<<<<<< HEAD
-        col = split.column()
-=======
     def draw(self, context):
         layout = self.layout
         layout.use_property_split = True
@@ -521,15 +421,8 @@
         col = layout.column(align=True)
         col.prop(cscene, "sample_clamp_direct", text="Direct Light")
         col.prop(cscene, "sample_clamp_indirect", text="Indirect Light")
->>>>>>> 24888ec9
-
-
-<<<<<<< HEAD
-        ############## Subtab  #####################
-        
-        user_preferences = context.user_preferences
-        addon_prefs = user_preferences.addons["bforartists_UI_flags"].preferences
-=======
+
+
 class CYCLES_RENDER_PT_light_paths_caustics(CyclesButtonsPanel, Panel):
     bl_label = "Caustics"
     bl_parent_id = "CYCLES_RENDER_PT_light_paths"
@@ -546,34 +439,7 @@
         col.prop(cscene, "blur_glossy")
         col.prop(cscene, "caustics_reflective")
         col.prop(cscene, "caustics_refractive")
->>>>>>> 24888ec9
-
-        if not addon_prefs.SP_render_light_paths_options:
-            layout.prop(addon_prefs,"SP_render_light_paths_options", emboss=False, icon="TRIA_RIGHT", text="- Advanced -")
-
-        else:
-            layout.prop(addon_prefs,"SP_render_light_paths_options", emboss=False, icon="TRIA_DOWN", text="+ Advanced +")
-            
-            split = layout.split()
-
-            col = split.column()
-
-            sub = col.column(align=True)
-            sub.label("Transparency:")
-            col.prop(cscene, "caustics_reflective")
-            col.prop(cscene, "caustics_refractive")
-            col.prop(cscene, "blur_glossy")
-
-            col.separator()
-
-            col = split.column()
-
-            sub = col.column(align=True)
-            sub.label(text="Bounces:")
-            sub.prop(cscene, "diffuse_bounces", text="Diffuse")
-            sub.prop(cscene, "glossy_bounces", text="Glossy")
-            sub.prop(cscene, "transmission_bounces", text="Transmission")
-            sub.prop(cscene, "volume_bounces", text="Volume")
+
 
 class CYCLES_RENDER_PT_motion_blur(CyclesButtonsPanel, Panel):
     bl_label = "Motion Blur"
@@ -659,17 +525,6 @@
 
         layout.prop(cscene, "film_transparent", text="")
 
-<<<<<<< HEAD
-        col = split.column()
-        col.prop(cscene, "film_exposure")
-
-        col = split.column()
-        sub = col.column(align=True)
-        sub.prop(cscene, "pixel_filter_type", text="")
-        if cscene.pixel_filter_type != 'BOX':
-            sub.prop(cscene, "filter_width", text="Width")
-
-=======
     def draw(self, context):
         layout = self.layout
         layout.use_property_split = True
@@ -702,7 +557,6 @@
         col.prop(cscene, "pixel_filter_type", text="Type")
         if cscene.pixel_filter_type != 'BOX':
             col.prop(cscene, "filter_width", text="Width")
->>>>>>> 24888ec9
 
 
 class CYCLES_RENDER_PT_performance(CyclesButtonsPanel, Panel):
@@ -1823,35 +1677,6 @@
 
         layout.prop(mat, "pass_index")
 
-        ############## Subtab #####################
-        
-        user_preferences = context.user_preferences
-        addon_prefs = user_preferences.addons["bforartists_UI_flags"].preferences
-
-        if not addon_prefs.SP_material_settings_options:
-            layout.prop(addon_prefs,"SP_material_settings_options", emboss=False, icon="TRIA_RIGHT", text="- Viewport Options -")
-
-        else:
-            layout.prop(addon_prefs,"SP_material_settings_options", emboss=False, icon="TRIA_DOWN", text="+ Viewport Options +")
-
-            split = layout.split()
-
-            col = split.column(align=True)
-            col.label("Viewport Color:")
-            col.prop(mat, "diffuse_color", text="")
-            col.prop(mat, "alpha")
-
-            col.separator()
-            col.label("Viewport Alpha:")
-            col.prop(mat.game_settings, "alpha_blend", text="")
-
-            col = split.column(align=True)
-            col.label("Viewport Specular:")
-            col.prop(mat, "specular_color", text="")
-            col.prop(mat, "specular_hardness", text="Hardness")
-
-            col.separator()
-            col.prop(mat, "pass_index")
 
 class CYCLES_MATERIAL_PT_settings_surface(CyclesButtonsPanel, Panel):
     bl_label = "Surface"
@@ -1863,131 +1688,6 @@
         return context.material and CyclesButtonsPanel.poll(context)
 
     def draw(self, context):
-<<<<<<< HEAD
-        mat = context.material
-
-        layout = self.layout
-        split = layout.split()
-
-        col = split.column(align=True)
-        col.label("Color:")
-        col.prop(mat, "diffuse_color", text="")
-        col.prop(mat, "alpha")
-
-        col.separator()
-        col.label("Alpha:")
-        col.prop(mat.game_settings, "alpha_blend", text="")
-
-        col = split.column(align=True)
-        col.label("Specular:")
-        col.prop(mat, "specular_color", text="")
-        col.prop(mat, "specular_hardness", text="Hardness")
-
-class CYCLES_TEXTURE_PT_context(CyclesButtonsPanel, Panel):
-    bl_label = ""
-    bl_context = "texture"
-    bl_options = {'HIDE_HEADER'}
-    COMPAT_ENGINES = {'CYCLES'}
-
-    def draw(self, context):
-        layout = self.layout
-
-        tex = context.texture
-        space = context.space_data
-        pin_id = space.pin_id
-        use_pin_id = space.use_pin_id
-        user = context.texture_user
-
-        space.use_limited_texture_context = False
-
-        if not (use_pin_id and isinstance(pin_id, bpy.types.Texture)):
-            pin_id = None
-
-        if not pin_id:
-            layout.template_texture_user()
-
-        if user or pin_id:
-            layout.separator()
-
-            split = layout.split(percentage=0.65)
-            col = split.column()
-
-            if pin_id:
-                col.template_ID(space, "pin_id")
-            else:
-                propname = context.texture_user_property.identifier
-                col.template_ID(user, propname, new="texture.new")
-
-            if tex:
-                split = layout.split(percentage=0.2)
-                split.label(text="Type:")
-                split.prop(tex, "type", text="")
-
-
-class CYCLES_TEXTURE_PT_node(CyclesButtonsPanel, Panel):
-    bl_label = "Node"
-    bl_context = "texture"
-
-    @classmethod
-    def poll(cls, context):
-        node = context.texture_node
-        return node and CyclesButtonsPanel.poll(context)
-
-    def draw(self, context):
-        layout = self.layout
-
-        node = context.texture_node
-        ntree = node.id_data
-        layout.template_node_view(ntree, node, None)
-
-
-class CYCLES_TEXTURE_PT_mapping(CyclesButtonsPanel, Panel):
-    bl_label = "Mapping"
-    bl_context = "texture"
-
-    @classmethod
-    def poll(cls, context):
-        node = context.texture_node
-        # TODO(sergey): perform a faster/nicer check?
-        return node and hasattr(node, 'texture_mapping') and CyclesButtonsPanel.poll(context)
-
-    def draw(self, context):
-        layout = self.layout
-
-        node = context.texture_node
-
-        mapping = node.texture_mapping
-
-        layout.prop(mapping, "vector_type", expand=True)
-
-        row = layout.row()
-
-        row.column().prop(mapping, "translation")
-        row.column().prop(mapping, "rotation")
-        row.column().prop(mapping, "scale")
-
-        layout.label(text="Projection:")
-
-        row = layout.row()
-        row.prop(mapping, "mapping_x", text="")
-        row.prop(mapping, "mapping_y", text="")
-        row.prop(mapping, "mapping_z", text="")
-
-
-class CYCLES_TEXTURE_PT_colors(CyclesButtonsPanel, Panel):
-    bl_label = "Color"
-    bl_context = "texture"
-    bl_options = {'DEFAULT_CLOSED'}
-
-    @classmethod
-    def poll(cls, context):
-        # node = context.texture_node
-        return False
-        # return node and CyclesButtonsPanel.poll(context)
-
-    def draw(self, context):
-=======
->>>>>>> 24888ec9
         layout = self.layout
         layout.use_property_split = True
         layout.use_property_decorate = False
@@ -2030,7 +1730,6 @@
     bl_label = "Bake"
     bl_context = "render"
     bl_options = {'DEFAULT_CLOSED'}
-    bl_context = "objectmode"
     COMPAT_ENGINES = {'CYCLES'}
 
     def draw(self, context):
@@ -2294,86 +1993,6 @@
         if view.shading.type == 'RENDERED':
             cscene = scene.cycles
             layout.prop(cscene, "preview_pause", icon='PAUSE', text="")
-
-class CYCLES_RENDER_PT_bake(bpy.types.Panel):
-    bl_label = "Bake Cycles"
-    bl_space_type = 'VIEW_3D'
-    bl_region_type = "TOOLS"
-    bl_category = "Tools"
-    bl_options = {'DEFAULT_CLOSED'}
-    COMPAT_ENGINES = {'CYCLES'}
-    
-    @classmethod
-    def poll(cls, context):
-        scene = context.scene
-        return scene and (scene.render.engine in cls.COMPAT_ENGINES)
-
-    def draw(self, context):
-        layout = self.layout
-
-        scene = context.scene
-        cscene = scene.cycles
-        cbk = scene.render.bake
-
-        layout.operator("object.bake", icon='RENDER_STILL').type = cscene.bake_type
-
-        col = layout.column()
-        col.prop(cscene, "bake_type", text = "")
-
-        col = layout.column()
-
-        if cscene.bake_type == 'NORMAL':
-            col.prop(cbk, "normal_space", text="Space")
-
-            row = col.row(align=True)
-            row.label(text="Swizzle:")
-            row.prop(cbk, "normal_r", text="")
-            row.prop(cbk, "normal_g", text="")
-            row.prop(cbk, "normal_b", text="")
-
-        elif cscene.bake_type == 'COMBINED':
-            row = col.row(align=True)
-            row.prop(cbk, "use_pass_direct", toggle=True)
-            row.prop(cbk, "use_pass_indirect", toggle=True)
-
-            split = col.split()
-            split.active = cbk.use_pass_direct or cbk.use_pass_indirect
-
-            col = split.column()
-            col.prop(cbk, "use_pass_diffuse")
-            col.prop(cbk, "use_pass_glossy")
-            col.prop(cbk, "use_pass_transmission")
-
-            col = split.column()
-            col.prop(cbk, "use_pass_subsurface")
-            col.prop(cbk, "use_pass_ambient_occlusion")
-            col.prop(cbk, "use_pass_emit")
-
-        elif cscene.bake_type in {'DIFFUSE', 'GLOSSY', 'TRANSMISSION', 'SUBSURFACE'}:
-            row = col.row(align=True)
-            row.prop(cbk, "use_pass_direct", toggle=True)
-            row.prop(cbk, "use_pass_indirect", toggle=True)
-            row.prop(cbk, "use_pass_color", toggle=True)
-
-        layout.separator()
-
-        col = layout.column()
-
-        col.prop(cbk, "margin")
-        col.prop(cbk, "use_clear")
-
-        col.prop(cbk, "use_selected_to_active")
-        
-        if context.scene.render.bake.use_selected_to_active == True:
-            sub = col.column()
-            sub.active = cbk.use_selected_to_active
-            sub.prop(cbk, "use_cage", text="Cage")
-
-            if cbk.use_cage:
-                sub.prop(cbk, "cage_extrusion", text="Extrusion")
-                sub.prop_search(cbk, "cage_object", scene, "objects", text="")
-            else:
-                sub.prop(cbk, "cage_extrusion", text="Ray Distance")
 
 
 def get_panels():
