# SPDX-FileCopyrightText: 2011-2022 Blender Foundation
#
# SPDX-License-Identifier: Apache-2.0

from __future__ import annotations

import bpy
from bpy.app.translations import contexts as i18n_contexts
from bl_ui.utils import PresetPanel

from bpy.types import Panel, Menu

from bl_ui.properties_grease_pencil_common import GreasePencilSimplifyPanel
from bl_ui.properties_render import draw_curves_settings, CompositorPerformanceButtonsPanel, CompositorDenoisePerformanceButtonsPanel
from bl_ui.properties_view_layer import (
    ViewLayerCryptomattePanelHelper,
    ViewLayerAOVPanelHelper,
    ViewLayerLightgroupsPanelHelper,
)

from bl_ui.properties_object import has_geometry_visibility


class CyclesPresetPanel(PresetPanel, Panel):
    COMPAT_ENGINES = {'CYCLES'}
    preset_operator = "script.execute_preset"

    @staticmethod
    def post_cb(context, _filepath):
        # Modify an arbitrary built-in scene property to force a depsgraph
        # update, because add-on properties don't. (see #62325)
        render = context.scene.render
        render.filter_size = render.filter_size


class CYCLES_PT_sampling_presets(CyclesPresetPanel):
    bl_label = "Sampling Presets"
    preset_subdir = "cycles/sampling"
    preset_add_operator = "render.cycles_sampling_preset_add"


class CYCLES_PT_viewport_sampling_presets(CyclesPresetPanel):
    bl_label = "Viewport Sampling Presets"
    preset_subdir = "cycles/viewport_sampling"
    preset_add_operator = "render.cycles_viewport_sampling_preset_add"


class CYCLES_PT_integrator_presets(CyclesPresetPanel):
    bl_label = "Integrator Presets"
    preset_subdir = "cycles/integrator"
    preset_add_operator = "render.cycles_integrator_preset_add"


class CYCLES_PT_performance_presets(CyclesPresetPanel):
    bl_label = "Performance Presets"
    preset_subdir = "cycles/performance"
    preset_add_operator = "render.cycles_performance_preset_add"


class CyclesButtonsPanel:
    bl_space_type = "PROPERTIES"
    bl_region_type = "WINDOW"
    bl_context = "render"
    COMPAT_ENGINES = {'CYCLES'}

    @classmethod
    def poll(cls, context):
        return context.engine in cls.COMPAT_ENGINES


class CyclesDebugButtonsPanel(CyclesButtonsPanel):
    @classmethod
    def poll(cls, context):
        prefs = bpy.context.preferences
        return (
            CyclesButtonsPanel.poll(context) and
            prefs.experimental.use_cycles_debug and
            prefs.view.show_developer_ui
        )


# Adapt properties editor panel to display in node editor. We have to
# copy the class rather than inherit due to the way bpy registration works.
def node_panel(cls):
    node_cls = type('NODE_' + cls.__name__, cls.__bases__, dict(cls.__dict__))

    node_cls.bl_space_type = 'NODE_EDITOR'
    node_cls.bl_region_type = 'UI'
    node_cls.bl_category = "Options"
    if hasattr(node_cls, 'bl_parent_id'):
        node_cls.bl_parent_id = 'NODE_' + node_cls.bl_parent_id

    return node_cls


def get_device_type(context):
    return context.preferences.addons[__package__].preferences.compute_device_type


def backend_has_active_gpu(context):
    return context.preferences.addons[__package__].preferences.has_active_device()


def use_cpu(context):
    cscene = context.scene.cycles

    return (get_device_type(context) == 'NONE' or cscene.device == 'CPU' or not backend_has_active_gpu(context))


def use_gpu(context):
    cscene = context.scene.cycles

    return (get_device_type(context) != 'NONE' and cscene.device == 'GPU' and backend_has_active_gpu(context))


def use_metal(context):
    return (get_device_type(context) == 'METAL' and use_gpu(context))


def use_cuda(context):
    return (get_device_type(context) == 'CUDA' and use_gpu(context))


def use_hip(context):
    return (get_device_type(context) == 'HIP' and use_gpu(context))


def use_optix(context):
    return (get_device_type(context) == 'OPTIX' and use_gpu(context))


def use_oneapi(context):
    return (get_device_type(context) == 'ONEAPI' and use_gpu(context))


def use_multi_device(context):
    if use_gpu(context):
        return context.preferences.addons[__package__].preferences.has_multi_device()
    return False


def show_device_active(context):
    cscene = context.scene.cycles
    if cscene.device == 'CPU':
        return True
    return use_gpu(context)


def show_preview_denoise_active(context):
    cscene = context.scene.cycles
    if not cscene.use_preview_denoising:
        return False

    if cscene.preview_denoiser == 'OPTIX':
        return has_optixdenoiser_gpu_devices(context)

    # OIDN is always available, thanks to CPU support
    return True


def show_denoise_active(context):
    cscene = context.scene.cycles
    if not cscene.use_denoising:
        return False

    if cscene.denoiser == 'OPTIX':
        return has_optixdenoiser_gpu_devices(context)

    # OIDN is always available, thanks to CPU support
    return True


def get_effective_preview_denoiser(context, has_oidn_gpu):
    scene = context.scene
    cscene = scene.cycles

    if cscene.preview_denoiser != "AUTO":
        return cscene.preview_denoiser

    if has_oidn_gpu:
        return 'OPENIMAGEDENOISE'

    if has_optixdenoiser_gpu_devices(context):
        return 'OPTIX'

    return 'OPENIMAGEDENOISE'


def has_oidn_gpu_devices(context):
    return context.preferences.addons[__package__].preferences.has_oidn_gpu_devices()


def has_optixdenoiser_gpu_devices(context):
    return context.preferences.addons[__package__].preferences.has_optixdenoiser_gpu_devices()


def use_mnee(context):
    # The MNEE kernel doesn't compile on macOS < 13.
    if use_metal(context):
        import platform
        version, _, _ = platform.mac_ver()
        major_version = version.split(".")[0]
        if int(major_version) < 13:
            return False
    return True


class CYCLES_RENDER_PT_sampling(CyclesButtonsPanel, Panel):
    bl_label = "Sampling"

    def draw(self, context):
        pass


class CYCLES_RENDER_PT_sampling_viewport(CyclesButtonsPanel, Panel):
    bl_label = "Viewport"
    bl_parent_id = "CYCLES_RENDER_PT_sampling"
    bl_options = {'DEFAULT_CLOSED'} # BFA

    def draw_header_preset(self, context):
        CYCLES_PT_viewport_sampling_presets.draw_panel_header(self.layout)

    def draw(self, context):
        layout = self.layout

        scene = context.scene
        cscene = scene.cycles

        layout.use_property_split = False # BFA
        layout.use_property_decorate = False

        split = layout.split(factor=0.425)
        col = split.column()
        col.prop(cscene, "use_preview_adaptive_sampling", text="Adaptive Sampling")
        col = split.column()
        if cscene.use_preview_adaptive_sampling:
            col.prop(cscene, "preview_adaptive_threshold", text="")
        else:
            col.label(icon='DISCLOSURE_TRI_RIGHT')

        layout.use_property_split = True

        if cscene.use_preview_adaptive_sampling:
            col = layout.column(align=True)
            row = col.row()
            row.separator()
            row.prop(cscene, "preview_samples", text="Max Samples")
            row = col.row()
            row.separator()
            row.prop(cscene, "preview_adaptive_min_samples", text="Min Samples")
        else:
            layout.prop(cscene, "preview_samples", text="Samples")


class CYCLES_RENDER_PT_sampling_viewport_denoise(CyclesButtonsPanel, Panel):
    bl_label = "Denoise"
    bl_parent_id = 'CYCLES_RENDER_PT_sampling_viewport'
    bl_options = {'DEFAULT_CLOSED'}

    def draw_header(self, context):
        scene = context.scene
        cscene = scene.cycles

        self.layout.prop(context.scene.cycles, "use_preview_denoising", text="")

    def draw(self, context):
        layout = self.layout
        layout.use_property_split = True
        layout.use_property_decorate = False

        scene = context.scene
        cscene = scene.cycles

        col = layout.column()
        col.active = cscene.use_preview_denoising

        sub = col.column()
        sub.active = show_preview_denoise_active(context)
        sub.prop(cscene, "preview_denoiser", text="Denoiser")

        col.prop(cscene, "preview_denoising_input_passes", text="Passes")

        has_oidn_gpu = has_oidn_gpu_devices(context)
        effective_preview_denoiser = get_effective_preview_denoiser(context, has_oidn_gpu)
        if effective_preview_denoiser == 'OPENIMAGEDENOISE':
            col.prop(cscene, "preview_denoising_prefilter", text="Prefilter")
            col.prop(cscene, "preview_denoising_quality", text="Quality")

        col.prop(cscene, "preview_denoising_start_sample", text="Start Sample")

        if effective_preview_denoiser == 'OPENIMAGEDENOISE':
            row = col.row()
            row.active = has_oidn_gpu_devices(context)
            row.prop(cscene, "preview_denoising_use_gpu", text="Use GPU")


class CYCLES_RENDER_PT_sampling_render(CyclesButtonsPanel, Panel):
    bl_label = "Render"
    bl_parent_id = "CYCLES_RENDER_PT_sampling"

    def draw_header_preset(self, context):
        CYCLES_PT_sampling_presets.draw_panel_header(self.layout)

    def draw(self, context):
        layout = self.layout

        scene = context.scene
        cscene = scene.cycles

        layout.use_property_split = False # BFA
        layout.use_property_decorate = False

        split = layout.split(factor=0.425)
        col = split.column()
        col.prop(cscene, "use_adaptive_sampling", text="Adaptive Sampling")
        col = split.column()
        if cscene.use_adaptive_sampling:
            col.prop(cscene, "adaptive_threshold", text="")
        else:
            col.label(icon='DISCLOSURE_TRI_RIGHT')

        layout.use_property_split = True

        col = layout.column(align=True)
        if cscene.use_adaptive_sampling:
            row = col.row()
            row.separator()
            row.prop(cscene, "samples", text="Max Samples")
            row = col.row()
            row.separator()
            row.prop(cscene, "adaptive_min_samples", text="Min Samples")
        else:
            col.prop(cscene, "samples", text="Samples")

        col.separator()

        col.prop(cscene, "time_limit")


class CYCLES_RENDER_PT_sampling_render_denoise(CyclesButtonsPanel, Panel):
    bl_label = "Denoise"
    bl_parent_id = 'CYCLES_RENDER_PT_sampling_render'
    bl_options = {'DEFAULT_CLOSED'}

    def draw_header(self, context):
        scene = context.scene
        cscene = scene.cycles

        self.layout.prop(context.scene.cycles, "use_denoising", text="")

    def draw(self, context):
        layout = self.layout
        layout.use_property_split = True
        layout.use_property_decorate = False

        scene = context.scene
        cscene = scene.cycles

        col = layout.column()
        col.active = cscene.use_denoising

        col.prop(cscene, "denoiser", text="Denoiser")#BFA

        #sub = col.column()
        #sub.active = show_denoise_active(context)
        #sub.prop(cscene, "denoiser", text="Denoiser")

        col.prop(cscene, "denoising_input_passes", text="Passes")
        if cscene.denoiser == 'OPENIMAGEDENOISE':
            col.prop(cscene, "denoising_prefilter", text="Prefilter")
            col.prop(cscene, "denoising_quality", text="Quality")

        if cscene.denoiser == 'OPENIMAGEDENOISE':
            row = col.row()
            row.active = has_oidn_gpu_devices(context)
            row.use_property_split = False #BFA
            row.prop(cscene, "denoising_use_gpu", text="Use GPU")


class CYCLES_RENDER_PT_sampling_path_guiding(CyclesButtonsPanel, Panel):
    bl_label = "Path Guiding"
    bl_parent_id = "CYCLES_RENDER_PT_sampling"
    bl_options = {'DEFAULT_CLOSED'}

    @classmethod
    def poll(cls, context):
        from . import engine
        return use_cpu(context) and engine.with_path_guiding()

    def draw_header(self, context):
        scene = context.scene
        cscene = scene.cycles

        self.layout.prop(cscene, "use_guiding", text="")

    def draw(self, context):
        scene = context.scene
        cscene = scene.cycles

        layout = self.layout
        layout.use_property_split = True
        layout.use_property_decorate = False
        layout.active = cscene.use_guiding

        layout.prop(cscene, "guiding_training_samples")

        col = layout.column(align=True)
        col.use_property_split = False #BFA
        col.prop(cscene, "use_surface_guiding", text="Surface")
        col.prop(cscene, "use_volume_guiding", text="Volume", text_ctxt=i18n_contexts.id_id)


class CYCLES_RENDER_PT_sampling_path_guiding_debug(CyclesDebugButtonsPanel, Panel):
    bl_label = "Debug"
    bl_parent_id = "CYCLES_RENDER_PT_sampling_path_guiding"
    bl_options = {'DEFAULT_CLOSED'}

    def draw(self, context):
        scene = context.scene
        cscene = scene.cycles

        layout = self.layout
        layout.use_property_split = True
        layout.use_property_decorate = False
        layout.active = cscene.use_guiding

        layout.prop(cscene, "guiding_distribution_type", text="Distribution Type")
        layout.prop(cscene, "guiding_roughness_threshold")
        layout.prop(cscene, "guiding_directional_sampling_type", text="Directional Sampling Type")

        col = layout.column(align=True)
        col.prop(cscene, "surface_guiding_probability")
        col.prop(cscene, "volume_guiding_probability")

        col = layout.column(align=True)
        col.prop(cscene, "use_deterministic_guiding")
        col.prop(cscene, "use_guiding_direct_light")
        col.prop(cscene, "use_guiding_mis_weights")


class CYCLES_RENDER_PT_sampling_advanced(CyclesButtonsPanel, Panel):
    bl_label = "Advanced"
    bl_parent_id = "CYCLES_RENDER_PT_sampling"
    bl_options = {'DEFAULT_CLOSED'}

    def draw(self, context):
        layout = self.layout
        layout.use_property_split = True
        layout.use_property_decorate = False

        scene = context.scene
        cscene = scene.cycles

        row = layout.row(align=True)
        row.prop(cscene, "sampling_pattern", text="Pattern")

        row = layout.row(align=True)
        row.prop(cscene, "seed")
        row.prop(cscene, "use_animated_seed", text="", icon='TIME')

        layout.separator()
        col = layout.column(align=True) #BFA
        # Tabulated Sobol is used when the debug UI is turned off.
        col.active = cscene.sampling_pattern == 'TABULATED_SOBOL'
        col.label(text="Scrambling Distance")
        row = col.row()
        row.use_property_split = False
        row.separator()
        row.prop(cscene, "auto_scrambling_distance", text="Automatic")
        row = col.row()
        row.use_property_split = False
        row.separator()
        row.prop(cscene, "preview_scrambling_distance", text="Viewport")
        sub = col.row(align=True)
        row = sub.row()
        row.use_property_split = True
        row.separator()
        row.prop(cscene, "scrambling_distance", text="Multiplier")

        col = layout.column(align=True)
        col.prop(cscene, "min_light_bounces")
        col.prop(cscene, "min_transparent_bounces")

        for view_layer in scene.view_layers:
            if view_layer.samples > 0:
                layout.separator()
                layout.row().prop(cscene, "use_layer_samples")
                break


class CYCLES_RENDER_PT_sampling_advanced_sample_subset(CyclesButtonsPanel, Panel):
    bl_label = "Sample Subset"
    bl_parent_id = 'CYCLES_RENDER_PT_sampling_advanced'
    bl_options = {'DEFAULT_CLOSED'}

    def draw_header(self, context):
        scene = context.scene
        cscene = scene.cycles

        self.layout.prop(cscene, "use_sample_subset", text="")

    def draw(self, context):
        layout = self.layout
        layout.use_property_split = True
        layout.use_property_decorate = False

        scene = context.scene
        cscene = scene.cycles

        col = layout.column(align=True)
        col.active = cscene.use_sample_subset
        col.prop(cscene, "sample_offset", text="Offset")
        col.prop(cscene, "sample_subset_length", text="Length")


class CYCLES_RENDER_PT_sampling_lights(CyclesButtonsPanel, Panel):
    bl_label = "Lights"
    bl_parent_id = "CYCLES_RENDER_PT_sampling"
    bl_options = {'DEFAULT_CLOSED'}

    def draw(self, context):
        layout = self.layout
        layout.use_property_split = False #BFA
        layout.use_property_decorate = False

        scene = context.scene
        cscene = scene.cycles

        col = layout.column(align=True)
        col.prop(cscene, "use_light_tree")
        sub = col.row()
        sub.prop(cscene, "light_sampling_threshold", text="Light Threshold")
        sub.active = not cscene.use_light_tree


class CYCLES_RENDER_PT_subdivision(CyclesButtonsPanel, Panel):
    bl_label = "Subdivision"
    bl_options = {'DEFAULT_CLOSED'}

    @classmethod
    def poll(cls, context):
        return (context.scene.render.engine == 'CYCLES') and (context.scene.cycles.feature_set == 'EXPERIMENTAL')

    def draw(self, context):
        layout = self.layout
        layout.use_property_split = True
        layout.use_property_decorate = False

        scene = context.scene
        cscene = scene.cycles

        col = layout.column()
        sub = col.column(align=True)
        sub.prop(cscene, "dicing_rate", text="Dicing Rate Render")
        sub.prop(cscene, "preview_dicing_rate", text="Viewport")

        col.separator()

        col.prop(cscene, "offscreen_dicing_scale", text="Offscreen Scale")
        col.prop(cscene, "max_subdivisions")

        col.prop(cscene, "dicing_camera")


class CYCLES_RENDER_PT_curves(CyclesButtonsPanel, Panel):
    bl_label = "Curves"
    bl_options = {'DEFAULT_CLOSED'}

    def draw(self, context):
        layout = self.layout
        layout.use_property_split = True
        layout.use_property_decorate = False

        scene = context.scene
        ccscene = scene.cycles_curves

        col = layout.column()
        col.prop(ccscene, "shape", text="Shape")
        if ccscene.shape == 'RIBBONS':
            col.prop(ccscene, "subdivisions", text="Curve Subdivisions")


class CYCLES_RENDER_PT_curves_viewport_display(CyclesButtonsPanel, Panel):
    bl_label = "Viewport Display"
    bl_parent_id = "CYCLES_RENDER_PT_curves"
    bl_options = {'DEFAULT_CLOSED'}

    def draw(self, context):
        draw_curves_settings(self, context)


class CYCLES_RENDER_PT_volumes(CyclesButtonsPanel, Panel):
    bl_label = "Volumes"
    bl_options = {'DEFAULT_CLOSED'}

    def draw(self, context):
        layout = self.layout
        layout.use_property_split = True
        layout.use_property_decorate = False

        scene = context.scene
        cscene = scene.cycles

        col = layout.column()
        col.prop(cscene, "volume_unbiased", text="Unbiased")


class CYCLES_RENDER_PT_light_paths(CyclesButtonsPanel, Panel):
    bl_label = "Light Paths"
    bl_options = {'DEFAULT_CLOSED'}

    def draw_header_preset(self, context):
        CYCLES_PT_integrator_presets.draw_panel_header(self.layout)

    def draw(self, context):
        pass


class CYCLES_RENDER_PT_light_paths_max_bounces(CyclesButtonsPanel, Panel):
    bl_label = "Max Bounces"
    bl_parent_id = "CYCLES_RENDER_PT_light_paths"

    def draw(self, context):
        layout = self.layout
        layout.use_property_split = True
        layout.use_property_decorate = False

        scene = context.scene
        cscene = scene.cycles

        col = layout.column(align=True)
        col.prop(cscene, "max_bounces", text="Total")

        col = layout.column(align=True)
        col.prop(cscene, "diffuse_bounces", text="Diffuse")
        col.prop(cscene, "glossy_bounces", text="Glossy")
        col.prop(cscene, "transmission_bounces", text="Transmission")
        col.prop(cscene, "volume_bounces", text="Volume", text_ctxt=i18n_contexts.id_id)

        col = layout.column(align=True)
        col.prop(cscene, "transparent_max_bounces", text="Transparent")


class CYCLES_RENDER_PT_light_paths_clamping(CyclesButtonsPanel, Panel):
    bl_label = "Clamping"
    bl_parent_id = "CYCLES_RENDER_PT_light_paths"

    def draw(self, context):
        layout = self.layout
        layout.use_property_split = True
        layout.use_property_decorate = False

        scene = context.scene
        cscene = scene.cycles

        col = layout.column(align=True)
        col.prop(cscene, "sample_clamp_direct", text="Direct Light")
        col.prop(cscene, "sample_clamp_indirect", text="Indirect Light")


class CYCLES_RENDER_PT_light_paths_caustics(CyclesButtonsPanel, Panel):
    bl_label = "Caustics"
    bl_parent_id = "CYCLES_RENDER_PT_light_paths"

    def draw(self, context):
        layout = self.layout
        layout.use_property_split = True
        layout.use_property_decorate = False

        scene = context.scene
        cscene = scene.cycles

        col = layout.column()
        col.prop(cscene, "blur_glossy")

	#col = layout.column(heading="Caustics", align=True) #BFA - redundant
        col.use_property_split = False
        col.prop(cscene, "caustics_reflective")
        col.prop(cscene, "caustics_refractive")


class CYCLES_RENDER_PT_light_paths_fast_gi(CyclesButtonsPanel, Panel):
    bl_label = "Fast GI Approximation"
    bl_options = {'DEFAULT_CLOSED'}
    bl_parent_id = "CYCLES_RENDER_PT_light_paths"

    def draw_header(self, context):
        scene = context.scene
        cscene = scene.cycles

        self.layout.prop(cscene, "use_fast_gi", text="")

    def draw(self, context):
        scene = context.scene
        cscene = scene.cycles
        world = scene.world

        layout = self.layout
        layout.use_property_split = True
        layout.use_property_decorate = False

        layout.active = cscene.use_fast_gi

        col = layout.column(align=True)
        col.prop(cscene, "fast_gi_method", text="Method")

        if world:
            light = world.light_settings
            col = layout.column(align=True)
            col.prop(light, "ao_factor", text="AO Factor")
            col.prop(light, "distance", text="AO Distance")

        if cscene.fast_gi_method == 'REPLACE':
            col = layout.column(align=True)
            col.prop(cscene, "ao_bounces", text="Viewport Bounces")
            col.prop(cscene, "ao_bounces_render", text="Render Bounces")


class CYCLES_RENDER_PT_motion_blur(CyclesButtonsPanel, Panel):
    bl_label = "Motion Blur"
    bl_options = {'DEFAULT_CLOSED'}

    def draw_header(self, context):
        rd = context.scene.render

        self.layout.prop(rd, "use_motion_blur", text="")

    def draw(self, context):
        layout = self.layout
        layout.use_property_split = True
        layout.use_property_decorate = False

        scene = context.scene
        cscene = scene.cycles
        rd = scene.render
        layout.active = rd.use_motion_blur

        col = layout.column()
        col.prop(rd, "motion_blur_position", text="Position")
        col.prop(rd, "motion_blur_shutter")
        col.separator()
        col.prop(cscene, "rolling_shutter_type", text="Rolling Shutter")
        sub = col.column()
        if cscene.rolling_shutter_type != 'NONE':
            row = sub.row()
            row.separator()
            row.prop(cscene, "rolling_shutter_duration", text="Duration")


class CYCLES_RENDER_PT_motion_blur_curve(CyclesButtonsPanel, Panel):
    bl_label = "Shutter Curve"
    bl_parent_id = "CYCLES_RENDER_PT_motion_blur"
    bl_options = {'DEFAULT_CLOSED'}

    def draw(self, context):
        layout = self.layout
        layout.use_property_split = True
        layout.use_property_decorate = False

        scene = context.scene
        rd = scene.render
        layout.active = rd.use_motion_blur

        col = layout.column()

        col.template_curve_mapping(rd, "motion_blur_shutter_curve")

        col = layout.column(align=True)
        row = col.row(align=True)
        row.operator("render.shutter_curve_preset", icon='SMOOTHCURVE', text="").shape = 'SMOOTH'
        row.operator("render.shutter_curve_preset", icon='SPHERECURVE', text="").shape = 'ROUND'
        row.operator("render.shutter_curve_preset", icon='ROOTCURVE', text="").shape = 'ROOT'
        row.operator("render.shutter_curve_preset", icon='SHARPCURVE', text="").shape = 'SHARP'
        row.operator("render.shutter_curve_preset", icon='LINCURVE', text="").shape = 'LINE'
        row.operator("render.shutter_curve_preset", icon='NOCURVE', text="").shape = 'MAX'


class CYCLES_RENDER_PT_film(CyclesButtonsPanel, Panel):
    bl_label = "Film"
    bl_options = {'DEFAULT_CLOSED'}

    def draw(self, context):
        layout = self.layout
        layout.use_property_split = True
        layout.use_property_decorate = False
        scene = context.scene
        cscene = scene.cycles

        col = layout.column()
        col.prop(cscene, "film_exposure")


class CYCLES_RENDER_PT_film_transparency(CyclesButtonsPanel, Panel):
    bl_label = "Transparent"
    bl_parent_id = "RENDER_PT_output"  # bfa - display transparency in output

    def draw_header(self, context):
        layout = self.layout

        scene = context.scene
        rd = scene.render

        layout.prop(rd, "film_transparent", text="")

    def draw(self, context):
        layout = self.layout
        layout.use_property_split = True
        layout.use_property_decorate = False
        scene = context.scene
        rd = scene.render
        cscene = scene.cycles

        layout.active = rd.film_transparent

        split = layout.split()
        col = split.column()
        col.use_property_split = False
        col.prop(cscene, "film_transparent_glass", text="Transparent Glass")
        col = split.column()
        if cscene.film_transparent_glass:
            col.label(icon='DISCLOSURE_TRI_DOWN')
        else:
            col.label(icon='DISCLOSURE_TRI_RIGHT')

        if cscene.film_transparent_glass:
            row = layout.row()
            row.separator()
            row.prop(cscene, "film_transparent_roughness", text="Roughness Threshold")


class CYCLES_RENDER_PT_film_pixel_filter(CyclesButtonsPanel, Panel):
    bl_label = "Pixel Filter"
    bl_parent_id = "CYCLES_RENDER_PT_film"

    def draw(self, context):
        layout = self.layout
        layout.use_property_split = True
        layout.use_property_decorate = False
        scene = context.scene
        cscene = scene.cycles

        col = layout.column()
        col.prop(cscene, "pixel_filter_type", text="Type")
        if cscene.pixel_filter_type != 'BOX':
            col.prop(cscene, "filter_width", text="Width")


class CYCLES_RENDER_PT_performance(CyclesButtonsPanel, Panel):
    bl_label = "Performance"
    bl_options = {'DEFAULT_CLOSED'}

    def draw_header_preset(self, context):
        CYCLES_PT_performance_presets.draw_panel_header(self.layout)

    def draw(self, context):
        pass


class CYCLES_RENDER_PT_performance_compositor(CyclesButtonsPanel, CompositorPerformanceButtonsPanel, Panel):
    bl_parent_id = "CYCLES_RENDER_PT_performance"
    bl_options = {'DEFAULT_CLOSED'}


class CYCLES_RENDER_PT_performance_compositor_denoise_settings(
        CyclesButtonsPanel, CompositorDenoisePerformanceButtonsPanel, Panel):
    bl_parent_id = "CYCLES_RENDER_PT_performance_compositor"
    bl_options = {'DEFAULT_CLOSED'}


class CYCLES_RENDER_PT_performance_threads(CyclesButtonsPanel, Panel):
    bl_label = "Threads"
    bl_parent_id = "CYCLES_RENDER_PT_performance"

    def draw(self, context):
        layout = self.layout
        layout.use_property_split = True
        layout.use_property_decorate = False

        scene = context.scene
        rd = scene.render

        col = layout.column()

        col.prop(rd, "threads_mode")
        sub = col.column(align=True)
        if rd.threads_mode == 'FIXED':
            row = sub.row()
            row.separator()
            row.prop(rd, "threads")


class CYCLES_RENDER_PT_performance_memory(CyclesButtonsPanel, Panel):
    bl_label = "Memory"
    bl_parent_id = "CYCLES_RENDER_PT_performance"

    def draw(self, context):
        layout = self.layout
        layout.use_property_split = True
        layout.use_property_decorate = False

        scene = context.scene
        cscene = scene.cycles

        split = layout.split(factor=0.4)
        col = split.column()
        col.use_property_split = False
        col.prop(cscene, "use_auto_tile")
        col = split.column()
        if cscene.use_auto_tile:
            col.label(icon='DISCLOSURE_TRI_DOWN')
            col = layout.column()
            row = col.row()
            row.separator()
            row.prop(cscene, "tile_size")
        else:
            col.label(icon='DISCLOSURE_TRI_RIGHT')


class CYCLES_RENDER_PT_performance_acceleration_structure(CyclesButtonsPanel, Panel):
    bl_label = "Acceleration Structure"
    bl_parent_id = "CYCLES_RENDER_PT_performance"

    @classmethod
    def poll(cls, context):
        return not use_optix(context) or use_multi_device(context)

    def draw(self, context):
        import _cycles

        layout = self.layout
        layout.use_property_split = False # BFA
        layout.use_property_decorate = False

        scene = context.scene
        cscene = scene.cycles

        col = layout.column()

        use_embree = _cycles.with_embree

        if use_cpu(context):
            col.prop(cscene, "debug_use_spatial_splits")
            if use_embree:
                col.prop(cscene, "debug_use_compact_bvh")
            else:
                sub = col.column()
                sub.active = not cscene.debug_use_spatial_splits
                sub.prop(cscene, "debug_bvh_time_steps")

                col.prop(cscene, "debug_use_hair_bvh")

                sub = col.column(align=True)
                sub.label(text="Cycles built without Embree support")
                sub.label(text="CPU raytracing performance will be poor")
        else:
            col.prop(cscene, "debug_use_spatial_splits")
            sub = col.column()
            sub.active = not cscene.debug_use_spatial_splits
            sub.prop(cscene, "debug_bvh_time_steps")

            col.prop(cscene, "debug_use_hair_bvh")

            # CPU is used in addition to a GPU
            if use_multi_device(context) and use_embree:
                col.prop(cscene, "debug_use_compact_bvh")


class CYCLES_RENDER_PT_performance_final_render(CyclesButtonsPanel, Panel):
    bl_label = "Final Render"
    bl_parent_id = "CYCLES_RENDER_PT_performance"

    def draw(self, context):
        layout = self.layout
        layout.use_property_split = False # BFA
        layout.use_property_decorate = False

        scene = context.scene
        rd = scene.render

        col = layout.column()

        col.prop(rd, "use_persistent_data", text="Persistent Data")


class CYCLES_RENDER_PT_performance_viewport(CyclesButtonsPanel, Panel):
    bl_label = "Viewport"
    bl_parent_id = "CYCLES_RENDER_PT_performance"

    def draw(self, context):
        layout = self.layout
        layout.use_property_split = True
        layout.use_property_decorate = False

        scene = context.scene
        rd = scene.render
        cscene = scene.cycles

        col = layout.column()
        col.prop(rd, "preview_pixel_size", text="Pixel Size")


class CYCLES_RENDER_PT_filter(CyclesButtonsPanel, Panel):
    bl_label = "Filter"
    bl_options = {'DEFAULT_CLOSED'}
    bl_context = "view_layer"

    def draw(self, context):
        layout = self.layout
        layout.use_property_split = False # BFA
        layout.use_property_decorate = False

        scene = context.scene
        rd = scene.render
        view_layer = context.view_layer

        col = layout.column(align=True)
        col.label(text="Include")
        row = col.row()
        row.separator()
        row.prop(view_layer, "use_sky", text="Environment")
        row = col.row()
        row.separator()
        row.prop(view_layer, "use_solid", text="Surfaces")
        row = col.row()
        row.separator()
        row.prop(view_layer, "use_strand", text="Curves")
        row = col.row()
        row.separator()
        row.prop(view_layer, "use_volumes", text="Volumes")
        row = col.row()
        row.separator()
        row.prop(view_layer, "use_grease_pencil", text="Grease Pencil")

        col = layout.column(align=True)
        col.label(text="Use")
        row = col.row()
        row.separator()
        row.prop(view_layer, "use_motion_blur", text="Motion Blur")
        row.active = rd.use_motion_blur

        row = col.row()
        row.separator()
        row.prop(view_layer.cycles, "use_denoising", text="Denoising")
        row.active = scene.cycles.use_denoising




class CYCLES_RENDER_PT_passes(CyclesButtonsPanel, Panel):
    bl_label = "Passes"
    bl_context = "view_layer"

    def draw(self, context):
        pass


class CYCLES_RENDER_PT_passes_data(CyclesButtonsPanel, Panel):
    bl_label = "Data"
    bl_context = "view_layer"
    bl_parent_id = "CYCLES_RENDER_PT_passes"

    def draw(self, context):
        layout = self.layout
        layout.use_property_split = False # BFA
        layout.use_property_decorate = False

        scene = context.scene
        rd = scene.render
        view_layer = context.view_layer
        cycles_view_layer = view_layer.cycles

        flow = layout.grid_flow(row_major=True, columns=0, even_columns=True, even_rows=False, align=False)

        col = flow.column(align=True)
        col.label(text="Include")
        row = col.row()
        row.separator()
        row.prop(view_layer, "use_pass_combined")
        row = col.row()
        row.separator()
        row.prop(view_layer, "use_pass_z")
        row = col.row()
        row.separator()
        row.prop(view_layer, "use_pass_mist")
        row = col.row()
        row.separator()
        row.prop(view_layer, "use_pass_position")
        row = col.row()
        row.separator()
        row.prop(view_layer, "use_pass_normal")
        row = col.row()
        row.separator()
        row.active = not rd.use_motion_blur
        row.prop(view_layer, "use_pass_vector")
        row = col.row()
        row.separator()
        row.prop(view_layer, "use_pass_uv")
        row = col.row()
        row.separator()
        row.prop(view_layer, "use_pass_grease_pencil", text="Grease Pencil")
        row = col.row()
        row.separator()
        row.prop(cycles_view_layer, "denoising_store_passes", text="Denoising Data")

        col = flow.column(align=True)
        col.label(text="Indexes")
        row = col.row()
        row.separator()
        row.prop(view_layer, "use_pass_object_index")
        row = col.row()
        row.separator()
        row.prop(view_layer, "use_pass_material_index")

        col = flow.column(align=True)
        col.label(text="Debug")
        row = col.row()
        row.separator()
        row.prop(cycles_view_layer, "pass_debug_sample_count", text="Sample Count")

        layout.separator()

        layout.use_property_split = True
        layout.prop(view_layer, "pass_alpha_threshold")

# bfa - move mist panel to viewlayers
class CYCLES_RENDER_PT_passes_mist(CyclesButtonsPanel, Panel):
    bl_label = "Mist Pass"
    bl_context = "view_layer"
    bl_parent_id = "CYCLES_RENDER_PT_passes"
    bl_options = {'DEFAULT_CLOSED'}

    @classmethod
    def poll(cls, context):
        if CyclesButtonsPanel.poll(context):
            if context.scene.world:
                for view_layer in context.scene.view_layers:
                    if view_layer.use_pass_mist:
                        return True

        return False

    def draw(self, context):
        layout = self.layout
        layout.use_property_split = True

        world = context.scene.world

        col = layout.column(align=True)
        col.prop(world.mist_settings, "start")
        col.prop(world.mist_settings, "depth")

        col = layout.column()
        col.prop(world.mist_settings, "falloff")


class CYCLES_RENDER_PT_passes_light(CyclesButtonsPanel, Panel):
    bl_label = "Light"
    bl_context = "view_layer"
    bl_parent_id = "CYCLES_RENDER_PT_passes"
    bl_options = {'DEFAULT_CLOSED'} # BFA

    def draw(self, context):
        layout = self.layout
        layout.use_property_split = False
        layout.use_property_decorate = False

        view_layer = context.view_layer
        cycles_view_layer = view_layer.cycles

        flow = layout.grid_flow(row_major=True, columns=0, even_columns=True, even_rows=False, align=False)

<<<<<<< HEAD
        col = flow.column(align=True)
        col.label(text="Diffuse")
        row = col.row()
        row.separator()
        row.prop(view_layer, "use_pass_diffuse_direct", text="Direct")
        row = col.row()
        row.separator()
        row.prop(view_layer, "use_pass_diffuse_indirect", text="Indirect")
        row = col.row()
        row.separator()
        row.prop(view_layer, "use_pass_diffuse_color", text="Color")

        col = flow.column(align=True)
        col.label(text="Glossy")
        row = col.row()
        row.separator()
        row.prop(view_layer, "use_pass_glossy_direct", text="Direct")
        row = col.row()
        row.separator()
        row.prop(view_layer, "use_pass_glossy_indirect", text="Indirect")
        row = col.row()
        row.separator()
        row.prop(view_layer, "use_pass_glossy_color", text="Color")

        col = flow.column(align=True)
        col.label(text="Transmission")
        row = col.row()
        row.separator()
        row.prop(view_layer, "use_pass_transmission_direct", text="Direct")
        row = col.row()
        row.separator()
        row.prop(view_layer, "use_pass_transmission_indirect", text="Indirect")
        row = col.row()
        row.separator()
        row.prop(view_layer, "use_pass_transmission_color", text="Color")

        col = flow.column(align=True)
        col.label(text="Volume")
        row = col.row()
        row.separator()
        row.prop(cycles_view_layer, "use_pass_volume_direct", text="Direct")
        row = col.row()
        row.separator()
        row.prop(cycles_view_layer, "use_pass_volume_indirect", text="Indirect")

        col = flow.column(align=True)
        col.label(text="Other")
        row = col.row()
        row.separator()
        row.prop(view_layer, "use_pass_emit", text="Emission")
        row = col.row()
        row.separator()
        row.prop(view_layer, "use_pass_environment")
        row = col.row()
        row.separator()
        row.prop(view_layer, "use_pass_ambient_occlusion", text="Ambient Occlusion")
        row = col.row()
        row.separator()
        row.prop(cycles_view_layer, "use_pass_shadow_catcher")
=======
        prefs = context.preferences
        use_debug = prefs.experimental.use_cycles_debug and prefs.view.show_developer_ui
        if use_debug:
            col.prop(cycles_view_layer, "use_pass_volume_scatter", text="Scatter")
            col.prop(cycles_view_layer, "use_pass_volume_transmit", text="Transmit")
            col.prop(cycles_view_layer, "use_pass_volume_majorant", text="Majorant")

        col = layout.column(heading="Other", align=True)
        col.prop(view_layer, "use_pass_emit", text="Emission")
        col.prop(view_layer, "use_pass_environment")
        col.prop(view_layer, "use_pass_ambient_occlusion", text="Ambient Occlusion")
        col.prop(cycles_view_layer, "use_pass_shadow_catcher")
>>>>>>> 990f0863


class CYCLES_RENDER_PT_passes_crypto(CyclesButtonsPanel, ViewLayerCryptomattePanelHelper, Panel):
    bl_label = "Cryptomatte"
    bl_context = "view_layer"
    bl_parent_id = "CYCLES_RENDER_PT_passes"
    bl_options = {'DEFAULT_CLOSED'} # BFA


class CYCLES_RENDER_PT_passes_aov(CyclesButtonsPanel, ViewLayerAOVPanelHelper, Panel):
    bl_label = "Shader AOV"
    bl_context = "view_layer"
    bl_parent_id = "CYCLES_RENDER_PT_passes"


class CYCLES_RENDER_PT_passes_lightgroups(CyclesButtonsPanel, ViewLayerLightgroupsPanelHelper, Panel):
    bl_label = "Light Groups"
    bl_context = "view_layer"
    bl_parent_id = "CYCLES_RENDER_PT_passes"


class CYCLES_PT_post_processing(CyclesButtonsPanel, Panel):
    bl_label = "Post Processing"
    bl_options = {'DEFAULT_CLOSED'}
    bl_context = "output"

    def draw(self, context):
        layout = self.layout
        layout.use_property_split = True
        layout.use_property_decorate = False

        rd = context.scene.render

        col = layout.column(align=True)
        col.label(text="Pipeline")
        col.use_property_split = False
        row = col.row()
        row.separator()
        row.prop(rd, "use_compositing")
        row = col.row()
        row.separator()
        row.prop(rd, "use_sequencer")

        layout.prop(rd, "dither_intensity", text="Dither", slider=True)


class CYCLES_CAMERA_PT_dof(CyclesButtonsPanel, Panel):
    bl_label = "Depth of Field"
    bl_context = "data"

    @classmethod
    def poll(cls, context):
        return context.camera and CyclesButtonsPanel.poll(context)

    def draw_header(self, context):
        cam = context.camera
        dof = cam.dof
        self.layout.prop(dof, "use_dof", text="")

    def draw(self, context):
        layout = self.layout
        layout.use_property_split = True

        cam = context.camera
        dof = cam.dof
        layout.active = dof.use_dof

        split = layout.split()

        col = split.column()
        col.prop(dof, "focus_object", text="Focus on Object")
        if dof.focus_object and dof.focus_object.type == 'ARMATURE':
            col.prop_search(dof, "focus_subtarget", dof.focus_object.data, "bones", text="Focus Bone")

        sub = col.row()
        sub.active = dof.focus_object is None
        sub.prop(dof, "focus_distance", text="Focus Distance")
        sub.operator(
            "ui.eyedropper_depth",
            icon='EYEDROPPER',
            text="").prop_data_path = "scene.camera.data.dof.focus_distance"


class CYCLES_CAMERA_PT_dof_aperture(CyclesButtonsPanel, Panel):
    bl_label = "Aperture"
    bl_parent_id = "CYCLES_CAMERA_PT_dof"

    @classmethod
    def poll(cls, context):
        return context.camera and CyclesButtonsPanel.poll(context)

    def draw(self, context):
        layout = self.layout
        layout.use_property_split = True

        cam = context.camera
        dof = cam.dof
        layout.active = dof.use_dof
        flow = layout.grid_flow(row_major=True, columns=0, even_columns=True, even_rows=False, align=False)

        col = flow.column()
        col.prop(dof, "aperture_fstop")
        col.prop(dof, "aperture_blades")
        col.prop(dof, "aperture_rotation")
        col.prop(dof, "aperture_ratio")


class CYCLES_CAMERA_PT_lens_custom_parameters(CyclesButtonsPanel, Panel):
    bl_label = "Parameters"
    bl_parent_id = "DATA_PT_lens"

    @classmethod
    def poll(cls, context):
        cam = context.camera
        return (super().poll(context) and
                cam and
                cam.type == 'CUSTOM' and
                len(cam.cycles_custom.keys()) > 0)

    def draw(self, context):
        layout = self.layout
        layout.use_property_split = True

        cam = context.camera
        ccam = cam.cycles_custom

        col = layout.column()
        for key in ccam.keys():
            col.prop(ccam, f'["{key}"]')


class CYCLES_PT_context_material(CyclesButtonsPanel, Panel):
    bl_label = ""
    bl_context = "material"
    bl_options = {'HIDE_HEADER'}

    @classmethod
    def poll(cls, context):
        if context.active_object and context.active_object.type == 'GREASEPENCIL':
            return False
        else:
            return (context.material or context.object) and CyclesButtonsPanel.poll(context)

    def draw(self, context):
        layout = self.layout

        mat = context.material
        ob = context.object
        slot = context.material_slot
        space = context.space_data

        if ob:
            is_sortable = len(ob.material_slots) > 1
            rows = 3
            if (is_sortable):
                rows = 4

            row = layout.row()

            row.template_list("MATERIAL_UL_matslots", "", ob, "material_slots", ob, "active_material_index", rows=rows)

            col = row.column(align=True)
            col.operator("object.material_slot_add", icon='ADD', text="")
            col.operator("object.material_slot_remove", icon='REMOVE', text="")
            col.separator()
            col.menu("MATERIAL_MT_context_menu", icon='DOWNARROW_HLT', text="")

            if is_sortable:
                col.separator()

                col.operator("object.material_slot_move", icon='TRIA_UP', text="").direction = 'UP'
                col.operator("object.material_slot_move", icon='TRIA_DOWN', text="").direction = 'DOWN'

            if ob.mode == 'EDIT':
                row = layout.row(align=True)
                row.operator("object.material_slot_assign", text="Assign", icon='CHECKMARK') # BFA - icon
                row.operator("object.material_slot_select", text="Select", icon='RESTRICT_SELECT_OFF') # BFA - icon
                row.operator("object.material_slot_deselect", text="Deselect", icon='RESTRICT_SELECT_ON') # BFA - icon

        row = layout.row()

        if ob:
            row.template_ID(ob, "active_material", new="material.new")

            if slot:
                icon_link = 'MESH_DATA' if slot.link == 'DATA' else 'OBJECT_DATA'
                row.prop(slot, "link", text="", icon=icon_link, icon_only=True)

        elif mat:
            layout.template_ID(space, "pin_id")
            layout.separator()


class CYCLES_OBJECT_PT_motion_blur(CyclesButtonsPanel, Panel):
    bl_label = "Motion Blur"
    bl_context = "object"
    bl_options = {'DEFAULT_CLOSED'}

    @classmethod
    def poll(cls, context):
        ob = context.object
        if CyclesButtonsPanel.poll(context) and ob:
            if ob.type in {'MESH', 'CURVE', 'CURVE', 'SURFACE', 'FONT',
                           'META', 'CAMERA', 'CURVES', 'POINTCLOUD', 'VOLUME'}:
                return True
            if ob.instance_type == 'COLLECTION' and ob.instance_collection:
                return True
            # TODO(sergey): More duplicator types here?
        return False

    def draw_header(self, context):
        layout = self.layout

        rd = context.scene.render
        # scene = context.scene

        layout.active = rd.use_motion_blur

        ob = context.object
        cob = ob.cycles

        layout.prop(cob, "use_motion_blur", text="")

    def draw(self, context):
        layout = self.layout
        layout.use_property_split = True

        rd = context.scene.render
        # scene = context.scene

        ob = context.object
        cob = ob.cycles

        layout.active = (rd.use_motion_blur and cob.use_motion_blur)

        col = layout.column()
        col.prop(cob, "motion_steps", text="Steps")
        if ob.type != 'CAMERA':
            col.prop(cob, "use_deform_motion", text="Deformation")


class CYCLES_OBJECT_PT_shading_gi_approximation(CyclesButtonsPanel, Panel):
    bl_label = "Fast GI Approximation"
    bl_parent_id = "OBJECT_PT_shading"
    bl_context = "object"

    @classmethod
    def poll(cls, context):
        return CyclesButtonsPanel.poll(context) and context.object.type != 'LIGHT'

    def draw(self, context):
        layout = self.layout
        layout.use_property_split = True

        scene = context.scene
        ob = context.object

        cob = ob.cycles
        cscene = scene.cycles

        col = layout.column()
        col.active = cscene.use_fast_gi
        col.prop(cob, "ao_distance")


class CYCLES_OBJECT_PT_shading_caustics(CyclesButtonsPanel, Panel):
    bl_label = "Caustics"
    bl_parent_id = "OBJECT_PT_shading"
    bl_context = "object"

    @classmethod
    def poll(cls, context):
        return CyclesButtonsPanel.poll(context) and use_mnee(context) and context.object.type != 'LIGHT'

    def draw(self, context):
        layout = self.layout
        layout.use_property_split = False
        layout.use_property_decorate = False

        col = layout.column()

        ob = context.object
        cob = ob.cycles
        col.prop(cob, "is_caustics_caster")
        col.prop(cob, "is_caustics_receiver")


class CYCLES_OBJECT_PT_lightgroup(CyclesButtonsPanel, Panel):
    bl_label = "Light Group"
    bl_parent_id = "OBJECT_PT_lightoptions" # BFA - moved to light options panel
    bl_context = "object"
    bl_options = {'DEFAULT_CLOSED'}

    def draw(self, context):
        layout = self.layout
        layout.use_property_split = True

        ob = context.object

        view_layer = context.view_layer

        row = layout.row(align=True)
        row.use_property_decorate = False

        sub = row.column(align=True)
        sub.prop_search(ob, "lightgroup", view_layer, "lightgroups", text="Light Group", results_are_suggestions=True)

        sub = row.column(align=True)
        sub.enabled = bool(ob.lightgroup) and not any(lg.name == ob.lightgroup for lg in view_layer.lightgroups)
        sub.operator("scene.view_layer_add_lightgroup", icon='ADD', text="").name = ob.lightgroup


class CYCLES_OBJECT_PT_visibility(CyclesButtonsPanel, Panel):
    bl_label = "Visibility"
    bl_context = "object"
    bl_options = {'DEFAULT_CLOSED'}

    @classmethod
    def poll(cls, context):
        return CyclesButtonsPanel.poll(context) and (context.object)

    def draw(self, context):
        layout = self.layout
        layout.use_property_split = False

        ob = context.object
        # bfa - we turn the selectable on or off in the outliner. Not in a hidden panel.
        #layout.prop(ob, "hide_select", text="Selectable", invert_checkbox=True, toggle=False)

        col = layout.column(align=True)
        col.label(text="Show In")
        row = col.row()
        row.separator()
        row.prop(ob, "hide_viewport", text="Viewports", invert_checkbox=True, toggle=False)
        row.prop_decorator(ob, "hide_viewport")
        row = col.row()
        row.separator()
        row.prop(ob, "hide_render", text="Renders", invert_checkbox=True, toggle=False)
        row.prop_decorator(ob, "hide_render")

        if has_geometry_visibility(ob):
            col = layout.column(align=True)
            col.label(text="Mask")
            row = col.row()
            row.separator()
            row.prop(ob, "is_shadow_catcher")
            row.prop_decorator(ob, "is_shadow_catcher")
            row = col.row()
            row.separator()
            row.prop(ob, "is_holdout")
            row.prop_decorator(ob, "is_holdout")


class CYCLES_OBJECT_PT_visibility_ray_visibility(CyclesButtonsPanel, Panel):
    bl_label = "Ray Visibility"
    bl_parent_id = "CYCLES_OBJECT_PT_visibility"
    bl_context = "object"
    bl_options = {'DEFAULT_CLOSED'} # BFA

    @classmethod
    def poll(cls, context):
        ob = context.object
        return CyclesButtonsPanel.poll(context) and has_geometry_visibility(ob)

    def draw(self, context):
        layout = self.layout
        layout.use_property_split = False
        layout.use_property_decorate = False

        scene = context.scene
        ob = context.object

        split = layout.split()

        col = split.column(align=True)
        col.prop(ob, "visible_camera", text="Camera")
        col.prop(ob, "visible_diffuse", text="Diffuse")
        col.prop(ob, "visible_glossy", text="Glossy")

        col = split.column(align=True)
        col.prop(ob, "visible_transmission", text="Transmission")
        col.prop(ob, "visible_volume_scatter", text="Volume Scatter")

        if ob.type != 'LIGHT':
            sub = col.column()
            sub.prop(ob, "visible_shadow", text="Shadow")


class CYCLES_OBJECT_PT_visibility_culling(CyclesButtonsPanel, Panel):
    bl_label = "Culling"
    bl_parent_id = "CYCLES_OBJECT_PT_visibility"
    bl_context = "object"
    bl_options = {'DEFAULT_CLOSED'} # BFA

    @classmethod
    def poll(cls, context):
        ob = context.object
        return CyclesButtonsPanel.poll(context) and has_geometry_visibility(ob)

    def draw(self, context):
        layout = self.layout
        layout.use_property_split = False
        layout.use_property_decorate = False

        scene = context.scene
        cscene = scene.cycles
        ob = context.object
        cob = ob.cycles

        split = layout.split()

        row = split.row()
        row.active = scene.render.use_simplify and cscene.use_camera_cull
        row.prop(cob, "use_camera_cull")

        row = split.row()
        row.active = scene.render.use_simplify and cscene.use_distance_cull
        row.prop(cob, "use_distance_cull")


def panel_node_draw(layout, id_data, output_type, input_name):
    from bpy_extras.node_utils import find_node_input

    if output_type != 'OUTPUT_WORLD' and not id_data.use_nodes:
        layout.operator("cycles.use_shading_nodes", icon='NODETREE')
        return False

    ntree = id_data.node_tree

    node = ntree.get_output_node('CYCLES')
    if node:
        input = find_node_input(node, input_name)
        if input:
            layout.template_node_view(ntree, node, input)
        else:
            layout.label(text="Incompatible output node")
    else:
        layout.label(text="No output node")

    return True


class CYCLES_LIGHT_PT_preview(CyclesButtonsPanel, Panel):
    bl_label = "Preview"
    bl_context = "data"
    bl_options = {'DEFAULT_CLOSED'}

    @classmethod
    def poll(cls, context):
        return (
            context.light and
            not (
                context.light.type == 'AREA' and
                context.light.cycles.is_portal
            ) and
            CyclesButtonsPanel.poll(context)
        )

    def draw(self, context):
        self.layout.template_preview(context.light)


class CYCLES_LIGHT_PT_light(CyclesButtonsPanel, Panel):
    bl_label = "Light"
    bl_context = "data"

    @classmethod
    def poll(cls, context):
        return context.light and CyclesButtonsPanel.poll(context)

    def draw(self, context):
        layout = self.layout

        light = context.light

        if self.bl_space_type == 'PROPERTIES':
            layout.row().prop(light, "type", expand=True)
            layout.use_property_split = True
        else:
            layout.use_property_split = True
            layout.row().prop(light, "type")

        col = layout.column()

        # BFA - high priority, moved up
        if light.use_temperature:
            col.prop(light, "color", text="Tint")
        else:
            col.prop(light, "color", text="Color")

        # BFA - collapse hidden content
        row = layout.row()
        row.scale_x = 0.8
        row.use_property_split = False
        row.prop(light, "use_temperature", text="Temperature")
        if light.use_temperature:
            row.alignment = 'LEFT'
            row.label(icon="DISCLOSURE_TRI_DOWN")
            row = layout.row()
            row.prop(light, "temperature", text="")
        else:
            row.alignment = 'LEFT'
            row.label(icon="DISCLOSURE_TRI_RIGHT")

        col = layout.column()
        col.prop(light, "energy")
        col.prop(light, "exposure")
        col.use_property_split = False # BFA
        col.prop(light, "normalize")

        col = layout.column()
        if light.type in {'POINT', 'SPOT'}:
            col.use_property_split = False # BFA
            col.prop(light, "use_soft_falloff")
            col.use_property_split = True # BFA
            col.prop(light, "shadow_soft_size", text="Radius")
        elif light.type == 'SUN':
            col.prop(light, "angle")
        elif light.type == 'AREA':
            col.prop(light, "shape", text="Shape")
            sub = col.column(align=True)

            if light.shape in {'SQUARE', 'DISK'}:
                sub.prop(light, "size")
            elif light.shape in {'RECTANGLE', 'ELLIPSE'}:
                sub.prop(light, "size", text="Size X")
                sub.prop(light, "size_y", text="Y")


class CYCLES_LIGHT_PT_settings(CyclesButtonsPanel, Panel):
    bl_label = "Settings"
    bl_context = "data"
    bl_options = {'DEFAULT_CLOSED'}

    @classmethod
    def poll(cls, context):
        return context.light and CyclesButtonsPanel.poll(context)

    def draw(self, context):
        layout = self.layout
        layout.use_property_split = True

        light = context.light
        clamp = light.cycles

        col = layout.column()

        if not (light.type == 'AREA' and clamp.is_portal):
            col.separator()
            sub = col.column()
            sub.prop(clamp, "max_bounces")

        sub = col.column(align=True)
        sub.active = not (light.type == 'AREA' and clamp.is_portal)

        row = sub.row()
        row.use_property_split = False
        row.prop(light, "use_shadow", text="Cast Shadow")
        row.prop_decorator(light, "use_shadow")

        row = sub.row()
        row.use_property_split = False
        row.prop(clamp, "use_multiple_importance_sampling", text="Multiple Importance")
        row.prop_decorator(clamp, "use_multiple_importance_sampling")

        if use_mnee(context):
            row = sub.row()  # Create new row for shadow caustics
            row.use_property_split = False
            row.prop(clamp, "is_caustics_light", text="Shadow Caustics")
            row.prop_decorator(clamp, "is_caustics_light")

        if light.type == 'AREA':
            row = col.row()
            row.use_property_split = False
            row.prop(clamp, "is_portal", text="Portal")
            row.prop_decorator(clamp, "is_portal")


class CYCLES_LIGHT_PT_nodes(CyclesButtonsPanel, Panel):
    bl_label = "Nodes"
    bl_context = "data"

    @classmethod
    def poll(cls, context):
        return context.light and not (context.light.type == 'AREA' and
                                      context.light.cycles.is_portal) and \
            CyclesButtonsPanel.poll(context)

    def draw(self, context):
        layout = self.layout

	#layout.use_property_split = True #BFA
        light = context.light
        panel_node_draw(layout, light, 'OUTPUT_LIGHT', 'Surface')


class CYCLES_LIGHT_PT_beam_shape(CyclesButtonsPanel, Panel):
    bl_label = "Beam Shape"
    bl_parent_id = "CYCLES_LIGHT_PT_light"
    bl_context = "data"

    @classmethod
    def poll(cls, context):
        if context.light.type in {'SPOT', 'AREA'}:
            return context.light and CyclesButtonsPanel.poll(context)

    def draw(self, context):
        layout = self.layout
        light = context.light
        layout.use_property_split = True

        col = layout.column()
        if light.type == 'SPOT':
            col.prop(light, "spot_size", text="Spot Size")
            col.prop(light, "spot_blend", text="Blend", slider=True)
            row = col.row()
            row.use_property_split = False
            row.prop(light, "show_cone")
            row.prop_decorator(light, "show_cone")
        elif light.type == 'AREA':
            col.prop(light, "spread", text="Spread")


class CYCLES_WORLD_PT_preview(CyclesButtonsPanel, Panel):
    bl_label = "Preview"
    bl_context = "world"
    bl_options = {'DEFAULT_CLOSED'}

    @classmethod
    def poll(cls, context):
        return context.world and CyclesButtonsPanel.poll(context)

    def draw(self, context):
        self.layout.template_preview(context.world)


class CYCLES_WORLD_PT_surface(CyclesButtonsPanel, Panel):
    bl_label = "Surface"
    bl_context = "world"

    @classmethod
    def poll(cls, context):
        return context.world and CyclesButtonsPanel.poll(context)

    def draw(self, context):
        layout = self.layout

		#layout.use_property_split = True #BFA
        world = context.world

        if not panel_node_draw(layout, world, 'OUTPUT_WORLD', 'Surface'):
            layout.prop(world, "color")


class CYCLES_WORLD_PT_volume(CyclesButtonsPanel, Panel):
    bl_label = "Volume"
    bl_translation_context = i18n_contexts.id_id
    bl_context = "world"
    bl_options = {'DEFAULT_CLOSED'}

    @classmethod
    def poll(cls, context):
        world = context.world
        return world and world.node_tree and CyclesButtonsPanel.poll(context)

    def draw(self, context):
        layout = self.layout

        layout.use_property_split = False

        world = context.world
        panel_node_draw(layout, world, 'OUTPUT_WORLD', 'Volume')


# bfa - move mist panel to viewlayers
# class CYCLES_WORLD_PT_mist(CyclesButtonsPanel, Panel):
#     bl_label = "Mist Pass"
#     bl_context = "world"
#     bl_options = {'DEFAULT_CLOSED'}

#     @classmethod
#     def poll(cls, context):
#         if CyclesButtonsPanel.poll(context):
#             if context.world:
#                 for view_layer in context.scene.view_layers:
#                     if view_layer.use_pass_mist:
#                         return True

#         return False

#     def draw(self, context):
#         layout = self.layout
#         layout.use_property_split = True

#         world = context.world

#         col = layout.column(align=True)
#         col.prop(world.mist_settings, "start")
#         col.prop(world.mist_settings, "depth")

#         col = layout.column()
#         col.prop(world.mist_settings, "falloff")


class CYCLES_WORLD_PT_ray_visibility(CyclesButtonsPanel, Panel):
    bl_label = "Ray Visibility"
    bl_context = "world"
    bl_options = {'DEFAULT_CLOSED'}

    @classmethod
    def poll(cls, context):
        return CyclesButtonsPanel.poll(context) and context.world

    def draw(self, context):
        layout = self.layout
        layout.use_property_split = False #BFA
        layout.use_property_decorate = False

        world = context.world
        visibility = world.cycles_visibility

        col = layout.column()
        col.prop(visibility, "camera")
        col.prop(visibility, "diffuse")
        col.prop(visibility, "glossy")
        col.prop(visibility, "transmission")
        col.prop(visibility, "scatter")


class CYCLES_WORLD_PT_settings(CyclesButtonsPanel, Panel):
    bl_label = "Settings"
    bl_context = "world"
    bl_options = {'DEFAULT_CLOSED'}

    @classmethod
    def poll(cls, context):
        return context.world and CyclesButtonsPanel.poll(context)

    def draw(self, context):
        layout = self.layout
        layout.use_property_split = True
        layout.use_property_decorate = False

        layout.column()


class CYCLES_WORLD_PT_settings_surface(CyclesButtonsPanel, Panel):
    bl_label = "Surface"
    bl_parent_id = "CYCLES_WORLD_PT_settings"
    bl_context = "world"

    @classmethod
    def poll(cls, context):
        return context.world and CyclesButtonsPanel.poll(context)

    def draw(self, context):
        layout = self.layout
        layout.use_property_split = True
        layout.use_property_decorate = False

        world = context.world
        cworld = world.cycles

        col = layout.column()
        col.prop(cworld, "sampling_method", text="Sampling")

        sub = col.column()
        subsub = sub.row(align=True)
        if cworld.sampling_method == 'MANUAL':
            subsub.prop(cworld, "sample_map_resolution")
        if cworld.sampling_method != 'NONE':
            sub.prop(cworld, "max_bounces")
            sub.use_property_split = False
            sub.prop(cworld, "is_caustics_light", text="Shadow Caustics")


class CYCLES_WORLD_PT_settings_volume(CyclesButtonsPanel, Panel):
    bl_label = "Volume"
    bl_translation_context = i18n_contexts.id_id
    bl_parent_id = "CYCLES_WORLD_PT_settings"
    bl_context = "world"

    @classmethod
    def poll(cls, context):
        return context.world and CyclesButtonsPanel.poll(context)

    def draw(self, context):
        layout = self.layout
        layout.use_property_split = True
        layout.use_property_decorate = False

        world = context.world
        cworld = world.cycles

        col = layout.column()

        sub = col.column()
        sub.prop(cworld, "volume_sampling", text="Sampling")
        col.prop(cworld, "volume_interpolation", text="Interpolation")
<<<<<<< HEAD
        col.use_property_split = False
        col.prop(cworld, "homogeneous_volume", text="Homogeneous")
        col.use_property_split = True
        sub = col.column()
        sub.active = not cworld.homogeneous_volume
        sub.prop(cworld, "volume_step_size")
=======
>>>>>>> 990f0863


class CYCLES_WORLD_PT_settings_light_group(CyclesButtonsPanel, Panel):
    bl_label = "Light Group"
    bl_parent_id = "CYCLES_WORLD_PT_settings"
    bl_context = "world"

    @classmethod
    def poll(cls, context):
        return context.world and CyclesButtonsPanel.poll(context)

    def draw(self, context):
        layout = self.layout
        layout.use_property_split = True
        layout.use_property_decorate = False

        world = context.world
        view_layer = context.view_layer

        row = layout.row(align=True)

        sub = row.column(align=True)
        sub.prop_search(
            world,
            "lightgroup",
            view_layer,
            "lightgroups",
            text="Light Group",
            results_are_suggestions=True,
        )

        sub = row.column(align=True)
        sub.enabled = bool(world.lightgroup) and not any(lg.name == world.lightgroup for lg in view_layer.lightgroups)
        sub.operator("scene.view_layer_add_lightgroup", icon='ADD', text="").name = world.lightgroup


class CYCLES_MATERIAL_PT_preview(CyclesButtonsPanel, Panel):
    bl_label = "Preview"
    bl_context = "material"
    bl_options = {'DEFAULT_CLOSED'}

    @classmethod
    def poll(cls, context):
        mat = context.material
        return mat and (not mat.grease_pencil) and CyclesButtonsPanel.poll(context)

    def draw(self, context):
        self.layout.template_preview(context.material)


class CYCLES_MATERIAL_PT_surface(CyclesButtonsPanel, Panel):
    bl_label = "Surface"
    bl_context = "material"

    @classmethod
    def poll(cls, context):
        mat = context.material
        return mat and (not mat.grease_pencil) and CyclesButtonsPanel.poll(context)

    def draw(self, context):
        layout = self.layout

	#layout.use_property_split = True #BFA
        mat = context.material
        if not panel_node_draw(layout, mat, 'OUTPUT_MATERIAL', 'Surface'):
            layout.prop(mat, "diffuse_color")


class CYCLES_MATERIAL_PT_volume(CyclesButtonsPanel, Panel):
    bl_label = "Volume"
    bl_translation_context = i18n_contexts.id_id
    bl_context = "material"
    bl_options = {'DEFAULT_CLOSED'}

    @classmethod
    def poll(cls, context):
        mat = context.material
        return mat and (not mat.grease_pencil) and mat.node_tree and CyclesButtonsPanel.poll(context)

    def draw(self, context):
        layout = self.layout

	#layout.use_property_split = True #BFA
        mat = context.material
        # cmat = mat.cycles

        panel_node_draw(layout, mat, 'OUTPUT_MATERIAL', 'Volume')


class CYCLES_MATERIAL_PT_displacement(CyclesButtonsPanel, Panel):
    bl_label = "Displacement"
    bl_context = "material"

    @classmethod
    def poll(cls, context):
        mat = context.material
        return mat and (not mat.grease_pencil) and mat.node_tree and CyclesButtonsPanel.poll(context)

    def draw(self, context):
        layout = self.layout

	#layout.use_property_split = True #BFA
        mat = context.material
        panel_node_draw(layout, mat, 'OUTPUT_MATERIAL', 'Displacement')


class CYCLES_MATERIAL_PT_settings(CyclesButtonsPanel, Panel):
    bl_label = "Settings"
    bl_context = "material"
    bl_options = {'DEFAULT_CLOSED'}

    @classmethod
    def poll(cls, context):
        mat = context.material
        return mat and (not mat.grease_pencil) and CyclesButtonsPanel.poll(context)

    @staticmethod
    def draw_shared(self, mat):
        layout = self.layout
        layout.use_property_split = True
        layout.use_property_decorate = False

        layout.prop(mat, "pass_index")

    def draw(self, context):
        self.draw_shared(self, context.material)


class CYCLES_MATERIAL_PT_settings_surface(CyclesButtonsPanel, Panel):
    bl_label = "Surface"
    bl_parent_id = "CYCLES_MATERIAL_PT_settings"
    bl_context = "material"

    @staticmethod
    def draw_shared(self, mat):
        layout = self.layout
        layout.use_property_split = False #BFA
        layout.use_property_decorate = False

        cmat = mat.cycles

        col = layout.column()

        col.use_property_split = True
        col.prop(mat, "displacement_method", text="Displacement")
        col.prop(cmat, "emission_sampling")
        col.use_property_split = False
        col.prop(mat, "use_transparent_shadow")
        col.prop(cmat, "use_bump_map_correction")

    def draw(self, context):
        self.draw_shared(self, context.material)


class CYCLES_MATERIAL_PT_settings_volume(CyclesButtonsPanel, Panel):
    bl_label = "Volume"
    bl_translation_context = i18n_contexts.id_id
    bl_parent_id = "CYCLES_MATERIAL_PT_settings"
    bl_context = "material"

    @staticmethod
    def draw_shared(self, context, mat):
        layout = self.layout
        layout.use_property_split = True
        layout.use_property_decorate = False

        cmat = mat.cycles

        col = layout.column()
        sub = col.column()
        sub.prop(cmat, "volume_sampling", text="Sampling")
        col.prop(cmat, "volume_interpolation", text="Interpolation")
<<<<<<< HEAD
        col.use_property_split = False
        col.prop(cmat, "homogeneous_volume", text="Homogeneous")
        sub = col.column()
        sub.active = not cmat.homogeneous_volume
        sub.prop(cmat, "volume_step_rate")
=======
>>>>>>> 990f0863

    def draw(self, context):
        self.draw_shared(self, context, context.material)


class CYCLES_RENDER_PT_bake(CyclesButtonsPanel, Panel):
    bl_label = "Bake"
    bl_context = "render"
    bl_options = {'DEFAULT_CLOSED'}
    COMPAT_ENGINES = {'CYCLES'}

    def draw(self, context):
        layout = self.layout
        layout.use_property_split = False
        layout.use_property_decorate = False  # No animation.

        scene = context.scene
        cscene = scene.cycles
        cbk = scene.render.bake
        rd = scene.render

        if rd.use_bake_multires:
            layout.operator("object.bake_image", icon='RENDER_STILL')
            layout.prop(rd, "use_bake_multires")
            layout.use_property_split = True
            layout.prop(rd, "bake_type")

        else:
            layout.operator("object.bake", icon='RENDER_STILL').type = cscene.bake_type
            layout.prop(rd, "use_bake_multires")
            layout.use_property_split = True
            layout.prop(cscene, "bake_type")

        if not rd.use_bake_multires and cscene.bake_type not in {
                "AO", "POSITION", "NORMAL", "UV", "ROUGHNESS", "ENVIRONMENT"}:
            row = layout.row()
            row.prop(cbk, "view_from")
            row.active = scene.camera is not None


class CYCLES_RENDER_PT_bake_influence(CyclesButtonsPanel, Panel):
    bl_label = "Influence"
    bl_context = "render"
    bl_parent_id = "CYCLES_RENDER_PT_bake"
    COMPAT_ENGINES = {'CYCLES'}

    @classmethod
    def poll(cls, context):
        scene = context.scene
        cscene = scene.cycles
        rd = scene.render
        if rd.use_bake_multires == False and cscene.bake_type in {
                'NORMAL', 'COMBINED', 'DIFFUSE', 'GLOSSY', 'TRANSMISSION'}:
            return True

    def draw(self, context):
        layout = self.layout
        layout.use_property_split = True
        layout.use_property_decorate = False  # No animation.

        scene = context.scene
        cscene = scene.cycles
        cbk = scene.render.bake
        rd = scene.render

        col = layout.column()

        if cscene.bake_type == 'NORMAL':
            col.prop(cbk, "normal_space", text="Space")

            sub = col.column(align=True)
            sub.prop(cbk, "normal_r", text="Swizzle R")
            sub.prop(cbk, "normal_g", text="G", text_ctxt=i18n_contexts.color)
            sub.prop(cbk, "normal_b", text="B", text_ctxt=i18n_contexts.color)

        elif cscene.bake_type == 'COMBINED':

            col = layout.column(align=True)
            col.label(text="Lighting")
            col.use_property_split = False
            row = col.row()
            row.separator()
            row.prop(cbk, "use_pass_direct")
            row = col.row()
            row.separator()
            row.prop(cbk, "use_pass_indirect")

            col = layout.column(align=True)
            col.label(text="Contributions")
            col.use_property_split = False
            row = col.row()
            row.separator()
            row.prop(cbk, "use_pass_diffuse")
            row = col.row()
            row.separator()
            row.prop(cbk, "use_pass_glossy")
            row = col.row()
            row.separator()
            row.prop(cbk, "use_pass_transmission")
            row = col.row()
            row.separator()
            row.prop(cbk, "use_pass_emit")

        elif cscene.bake_type in {'DIFFUSE', 'GLOSSY', 'TRANSMISSION'}:
            col = layout.column(align=True)
            col.label(text="Contributions")
            col.use_property_split = False
            row = col.row()
            row.separator()
            row.prop(cbk, "use_pass_direct")
            row = col.row()
            row.separator()
            row.prop(cbk, "use_pass_indirect")
            row = col.row()
            row.separator()
            row.prop(cbk, "use_pass_color")


class CYCLES_RENDER_PT_bake_selected_to_active(CyclesButtonsPanel, Panel):
    bl_label = "Selected to Active"
    bl_context = "render"
    bl_parent_id = "CYCLES_RENDER_PT_bake"
    bl_options = {'DEFAULT_CLOSED'}
    COMPAT_ENGINES = {'CYCLES'}

    @classmethod
    def poll(cls, context):
        scene = context.scene
        rd = scene.render
        return rd.use_bake_multires == False

    def draw_header(self, context):
        scene = context.scene
        cbk = scene.render.bake
        self.layout.prop(cbk, "use_selected_to_active", text="")

    def draw(self, context):
        layout = self.layout
        layout.use_property_split = True
        layout.use_property_decorate = False  # No animation.

        scene = context.scene
        cscene = scene.cycles
        cbk = scene.render.bake
        rd = scene.render

        layout.active = cbk.use_selected_to_active
        col = layout.column()
        col.use_property_split = False
        col.prop(cbk, "use_cage", text="Cage")
        col.use_property_split = True
        if cbk.use_cage:
            col.prop(cbk, "cage_object")
            col = layout.column()
            col.prop(cbk, "cage_extrusion")
            col.active = cbk.cage_object is None
        else:
            col.prop(cbk, "cage_extrusion", text="Extrusion")

        col = layout.column()
        col.prop(cbk, "max_ray_distance")


class CYCLES_RENDER_PT_bake_output(CyclesButtonsPanel, Panel):
    bl_label = "Output"
    bl_context = "render"
    bl_parent_id = "CYCLES_RENDER_PT_bake"
    COMPAT_ENGINES = {'CYCLES'}

    def draw(self, context):
        layout = self.layout
        layout.use_property_split = True
        layout.use_property_decorate = False  # No animation.

        scene = context.scene
        cscene = scene.cycles
        cbk = scene.render.bake
        rd = scene.render

        if rd.use_bake_multires:
            layout.use_property_split = False
            layout.prop(rd, "use_bake_clear", text="Clear Image")
            if rd.bake_type == 'DISPLACEMENT':
                layout.prop(rd, "use_bake_lores_mesh")
        else:
            layout.prop(cbk, "target")
            if cbk.target == 'IMAGE_TEXTURES':
                layout.use_property_split = False
                layout.prop(cbk, "use_clear", text="Clear Image")


class CYCLES_RENDER_PT_bake_output_margin(CyclesButtonsPanel, Panel):
    bl_label = "Margin"
    bl_context = "render"
    bl_parent_id = "CYCLES_RENDER_PT_bake_output"
    COMPAT_ENGINES = {'CYCLES'}

    @classmethod
    def poll(cls, context):
        scene = context.scene
        cbk = scene.render.bake
        return cbk.target == 'IMAGE_TEXTURES'

    def draw(self, context):
        layout = self.layout
        layout.use_property_split = True
        layout.use_property_decorate = False  # No animation.

        scene = context.scene
        cscene = scene.cycles
        cbk = scene.render.bake
        rd = scene.render

        if (cscene.bake_type == 'NORMAL' and cbk.normal_space == 'TANGENT') or cscene.bake_type == 'UV':
            if rd.use_bake_multires:
                layout.prop(rd, "bake_margin", text="Size")
            else:
                if cbk.target == 'IMAGE_TEXTURES':
                    layout.prop(cbk, "margin", text="Size")
        else:
            if rd.use_bake_multires:
                layout.prop(rd, "bake_margin_type", text="Type")
                layout.prop(rd, "bake_margin", text="Size")
            else:
                if cbk.target == 'IMAGE_TEXTURES':
                    layout.prop(cbk, "margin_type", text="Type")
                    layout.prop(cbk, "margin", text="Size")


class CYCLES_RENDER_PT_debug(CyclesDebugButtonsPanel, Panel):
    bl_label = "Debug"
    bl_context = "render"
    bl_options = {'DEFAULT_CLOSED'}
    COMPAT_ENGINES = {'CYCLES'}

    def draw(self, context):
        layout = self.layout
        layout.use_property_split = True
        layout.use_property_decorate = False  # No animation.

        scene = context.scene
        cscene = scene.cycles

        col = layout.column(heading="CPU")

        row = col.row(align=True)
        row.prop(cscene, "debug_use_cpu_sse42", toggle=True)
        row.prop(cscene, "debug_use_cpu_avx2", toggle=True)
        col.prop(cscene, "debug_bvh_layout", text="BVH")

        import platform
        is_macos = platform.system() == 'Darwin'
        col.separator()

        if is_macos:
            col = layout.column(heading="Metal")
            col.prop(cscene, "debug_use_metal_adaptive_compile")
        else:
            col = layout.column(heading="CUDA")
            col.prop(cscene, "debug_use_cuda_adaptive_compile")
            col = layout.column(heading="OptiX")
            col.prop(cscene, "debug_use_optix_debug", text="Module Debug")

            col.separator()

            col = layout.column(heading="HIP")
            col.prop(cscene, "debug_use_hip_adaptive_compile")

        col.separator()

        col.prop(cscene, "debug_bvh_type", text="Viewport BVH")

        col.separator()

        import _cycles
        if _cycles.with_debug:
            col.prop(cscene, "direct_light_sampling_type")


class CYCLES_RENDER_PT_simplify(CyclesButtonsPanel, Panel):
    bl_label = "Simplify"
    bl_context = "render"
    bl_options = {'DEFAULT_CLOSED'}
    COMPAT_ENGINES = {'CYCLES'}

    def draw_header(self, context):
        rd = context.scene.render
        self.layout.prop(rd, "use_simplify", text="")

    def draw(self, context):
        pass


class CYCLES_RENDER_PT_simplify_viewport(CyclesButtonsPanel, Panel):
    bl_label = "Viewport"
    bl_context = "render"
    bl_parent_id = "CYCLES_RENDER_PT_simplify"
    COMPAT_ENGINES = {'CYCLES'}

    def draw(self, context):
        layout = self.layout
        layout.use_property_split = True
        layout.use_property_decorate = False

        scene = context.scene
        rd = scene.render
        cscene = scene.cycles

        layout.active = rd.use_simplify

        col = layout.column()
        col.prop(rd, "simplify_subdivision", text="Max Subdivision")
        col.prop(rd, "simplify_child_particles", text="Child Particles")
        col.prop(cscene, "texture_limit", text="Texture Limit")
        col.prop(rd, "simplify_volumes", text="Volume Resolution")
        col.prop(rd, "use_simplify_normals", text="Normals")


class CYCLES_RENDER_PT_simplify_render(CyclesButtonsPanel, Panel):
    bl_label = "Render"
    bl_context = "render"
    bl_parent_id = "CYCLES_RENDER_PT_simplify"
    COMPAT_ENGINES = {'CYCLES'}

    def draw(self, context):
        layout = self.layout
        layout.use_property_split = True
        layout.use_property_decorate = False

        scene = context.scene
        rd = scene.render
        cscene = scene.cycles

        layout.active = rd.use_simplify

        col = layout.column()

        col.prop(rd, "simplify_subdivision_render", text="Max Subdivision")
        col.prop(rd, "simplify_child_particles_render", text="Child Particles")
        col.prop(cscene, "texture_limit_render", text="Texture Limit")


class CYCLES_RENDER_PT_simplify_culling(CyclesButtonsPanel, Panel):
    bl_label = "Culling"
    bl_context = "render"
    bl_parent_id = "CYCLES_RENDER_PT_simplify"
    bl_options = {'DEFAULT_CLOSED'}
    COMPAT_ENGINES = {'CYCLES'}

    def draw(self, context):
        layout = self.layout
        layout.use_property_split = True
        layout.use_property_decorate = False

        scene = context.scene
        rd = scene.render
        cscene = scene.cycles

        layout.active = rd.use_simplify

        row = layout.row()
        row.use_property_split = False
        row.prop(cscene, "use_camera_cull", text="Camera Culling")
        sub = row.column()
        sub.active = cscene.use_camera_cull
        sub.prop(cscene, "camera_cull_margin", text="")

        row = layout.row()
        row.use_property_split = False
        row.prop(cscene, "use_distance_cull", text="Distance Culling")
        sub = row.column()
        sub.use_property_split = True
        sub.active = cscene.use_distance_cull
        sub.prop(cscene, "distance_cull_margin", text="")


class CyclesShadingButtonsPanel(CyclesButtonsPanel):
    bl_space_type = 'VIEW_3D'
    bl_region_type = 'HEADER'
    bl_parent_id = 'VIEW3D_PT_shading'

    @classmethod
    def poll(cls, context):
        return (
            CyclesButtonsPanel.poll(context) and
            context.space_data.shading.type == 'RENDERED'
        )


class CYCLES_VIEW3D_PT_shading_render_pass(CyclesShadingButtonsPanel, Panel):
    bl_label = "Render Pass"

    def draw(self, context):
        shading = context.space_data.shading

        layout = self.layout
        layout.prop(shading.cycles, "render_pass", text="")


class CYCLES_VIEW3D_PT_shading_debug(CyclesDebugButtonsPanel,
                                     CyclesShadingButtonsPanel,
                                     Panel):
    bl_label = "Debug"

    @classmethod
    def poll(cls, context):
        return (
            CyclesDebugButtonsPanel.poll(context) and
            CyclesShadingButtonsPanel.poll(context)
        )

    def draw(self, context):
        shading = context.space_data.shading

        layout = self.layout
        layout.active = context.scene.cycles.use_preview_adaptive_sampling
        layout.prop(shading.cycles, "show_active_pixels")


class CYCLES_VIEW3D_PT_shading_lighting(Panel):
    bl_space_type = 'VIEW_3D'
    bl_region_type = 'HEADER'
    bl_label = "Lighting"
    bl_parent_id = 'VIEW3D_PT_shading'
    COMPAT_ENGINES = {'CYCLES'}

    @classmethod
    def poll(cls, context):
        return (
            context.engine in cls.COMPAT_ENGINES and
            context.space_data.shading.type == 'RENDERED'
        )

    def draw(self, context):
        layout = self.layout
        col = layout.column()
        split = col.split(factor=0.9)

        shading = context.space_data.shading
        col.prop(shading, "use_scene_lights_render")
        col.prop(shading, "use_scene_world_render")

        if not shading.use_scene_world_render:
            col = layout.column()
            split = col.split(factor=0.9)

            col = split.column()
            sub = col.row()
            sub.scale_y = 0.6
            sub.template_icon_view(shading, "studio_light", scale_popup=3)

            col = split.column()
            col.operator("screen.userpref_show", emboss=False, text="", icon='PREFERENCES').section = 'LIGHTS'

            split = layout.split(factor=0.9)
            col = split.column()
            col.prop(shading, "studiolight_rotate_z", text="Rotation")
            col.prop(shading, "studiolight_intensity")
            col.prop(shading, "studiolight_background_alpha")


class CYCLES_VIEW3D_PT_simplify_greasepencil(CyclesButtonsPanel, Panel, GreasePencilSimplifyPanel):
    bl_label = "Grease Pencil"
    bl_parent_id = "CYCLES_RENDER_PT_simplify"
    COMPAT_ENGINES = {'CYCLES'}
    bl_options = {'DEFAULT_CLOSED'}


def draw_device(self, context):
    scene = context.scene
    layout = self.layout
    layout.use_property_split = True
    layout.use_property_decorate = False

    if context.engine == 'CYCLES':
        from . import engine
        cscene = scene.cycles

        col = layout.column()
        col.prop(cscene, "feature_set")

        col = layout.column()
        col.active = show_device_active(context)
        col.prop(cscene, "device")

        from . import engine
        if engine.with_osl() and (
            use_cpu(context) or (
                use_optix(context) and (
                engine.osl_version()[1] >= 13 or engine.osl_version()[0] > 1))):
            osl_col = layout.column()
            osl_col.use_property_split = False
            osl_col.prop(cscene, "shading_system")


def draw_pause(self, context):
    layout = self.layout
    scene = context.scene

    if context.engine == "CYCLES":
        view = context.space_data

        if view.shading.type == 'RENDERED':
            cscene = scene.cycles
            layout.prop(cscene, "preview_pause", icon='PLAY' if cscene.preview_pause else 'PAUSE', text="")


def get_panels():
    exclude_panels = {
        'DATA_PT_camera_dof',
        'DATA_PT_falloff_curve',
        'DATA_PT_light',
        'DATA_PT_preview',
        'DATA_PT_spot',
        'MATERIAL_PT_context_material',
        'MATERIAL_PT_preview',
        'NODE_DATA_PT_light',
        'NODE_DATA_PT_spot',
        'OBJECT_PT_visibility',
        'VIEWLAYER_PT_filter',
        'VIEWLAYER_PT_layer_passes',
        'RENDER_PT_post_processing',
        'RENDER_PT_simplify',
    }

    panels = []
    for panel in bpy.types.Panel.__subclasses__():
        if hasattr(panel, 'COMPAT_ENGINES') and 'BLENDER_RENDER' in panel.COMPAT_ENGINES:
            if panel.__name__ not in exclude_panels:
                panels.append(panel)

    return panels


classes = (
    CYCLES_PT_sampling_presets,
    CYCLES_PT_viewport_sampling_presets,
    CYCLES_PT_integrator_presets,
    CYCLES_PT_performance_presets,
    CYCLES_RENDER_PT_sampling,
    CYCLES_RENDER_PT_sampling_viewport,
    CYCLES_RENDER_PT_sampling_viewport_denoise,
    CYCLES_RENDER_PT_sampling_render,
    CYCLES_RENDER_PT_sampling_render_denoise,
    CYCLES_RENDER_PT_sampling_path_guiding,
    CYCLES_RENDER_PT_sampling_path_guiding_debug,
    CYCLES_RENDER_PT_sampling_lights,
    CYCLES_RENDER_PT_sampling_advanced,
    CYCLES_RENDER_PT_sampling_advanced_sample_subset,
    CYCLES_RENDER_PT_light_paths,
    CYCLES_RENDER_PT_light_paths_max_bounces,
    CYCLES_RENDER_PT_light_paths_clamping,
    CYCLES_RENDER_PT_light_paths_caustics,
    CYCLES_RENDER_PT_light_paths_fast_gi,
    CYCLES_RENDER_PT_volumes,
    CYCLES_RENDER_PT_subdivision,
    CYCLES_RENDER_PT_curves,
    CYCLES_RENDER_PT_curves_viewport_display,
    CYCLES_RENDER_PT_simplify,
    CYCLES_RENDER_PT_simplify_viewport,
    CYCLES_RENDER_PT_simplify_render,
    CYCLES_RENDER_PT_simplify_culling,
    CYCLES_VIEW3D_PT_simplify_greasepencil,
    CYCLES_VIEW3D_PT_shading_lighting,
    CYCLES_VIEW3D_PT_shading_render_pass,
    CYCLES_VIEW3D_PT_shading_debug,
    CYCLES_RENDER_PT_motion_blur,
    CYCLES_RENDER_PT_motion_blur_curve,
    CYCLES_RENDER_PT_film,
    CYCLES_RENDER_PT_film_pixel_filter,
    CYCLES_RENDER_PT_film_transparency,
    CYCLES_RENDER_PT_performance,
    CYCLES_RENDER_PT_performance_compositor,
    CYCLES_RENDER_PT_performance_compositor_denoise_settings,
    CYCLES_RENDER_PT_performance_threads,
    CYCLES_RENDER_PT_performance_memory,
    CYCLES_RENDER_PT_performance_acceleration_structure,
    CYCLES_RENDER_PT_performance_final_render,
    CYCLES_RENDER_PT_performance_viewport,
    CYCLES_RENDER_PT_passes,
    CYCLES_RENDER_PT_passes_data,
    CYCLES_RENDER_PT_passes_mist,  # bfa - move mist panel to viewlayers
    CYCLES_RENDER_PT_passes_light,
    CYCLES_RENDER_PT_passes_crypto,
    CYCLES_RENDER_PT_passes_aov,
    CYCLES_RENDER_PT_passes_lightgroups,
    CYCLES_RENDER_PT_filter,
    CYCLES_PT_post_processing,
    CYCLES_CAMERA_PT_dof,
    CYCLES_CAMERA_PT_dof_aperture,
    CYCLES_CAMERA_PT_lens_custom_parameters,
    CYCLES_PT_context_material,
    CYCLES_OBJECT_PT_motion_blur,
    CYCLES_OBJECT_PT_shading_gi_approximation,
    CYCLES_OBJECT_PT_shading_caustics,
    CYCLES_OBJECT_PT_lightgroup,
    CYCLES_OBJECT_PT_visibility,
    CYCLES_OBJECT_PT_visibility_ray_visibility,
    CYCLES_OBJECT_PT_visibility_culling,
    CYCLES_LIGHT_PT_preview,
    CYCLES_LIGHT_PT_light,
    CYCLES_LIGHT_PT_settings,
    CYCLES_LIGHT_PT_nodes,
    CYCLES_LIGHT_PT_beam_shape,
    CYCLES_WORLD_PT_preview,
    CYCLES_WORLD_PT_surface,
    CYCLES_WORLD_PT_volume,
    # CYCLES_WORLD_PT_mist, # bfa - moved mist panel to viewlayers
    CYCLES_WORLD_PT_ray_visibility,
    CYCLES_WORLD_PT_settings,
    CYCLES_WORLD_PT_settings_surface,
    CYCLES_WORLD_PT_settings_volume,
    CYCLES_WORLD_PT_settings_light_group,
    CYCLES_MATERIAL_PT_preview,
    CYCLES_MATERIAL_PT_surface,
    CYCLES_MATERIAL_PT_volume,
    CYCLES_MATERIAL_PT_displacement,
    CYCLES_MATERIAL_PT_settings,
    CYCLES_MATERIAL_PT_settings_surface,
    CYCLES_MATERIAL_PT_settings_volume,
    CYCLES_RENDER_PT_bake,
    CYCLES_RENDER_PT_bake_influence,
    CYCLES_RENDER_PT_bake_selected_to_active,
    CYCLES_RENDER_PT_bake_output,
    CYCLES_RENDER_PT_bake_output_margin,
    CYCLES_RENDER_PT_debug,
    node_panel(CYCLES_MATERIAL_PT_settings),
    node_panel(CYCLES_MATERIAL_PT_settings_surface),
    node_panel(CYCLES_MATERIAL_PT_settings_volume),
    node_panel(CYCLES_WORLD_PT_ray_visibility),
    node_panel(CYCLES_WORLD_PT_settings),
    node_panel(CYCLES_WORLD_PT_settings_surface),
    node_panel(CYCLES_WORLD_PT_settings_volume),
    node_panel(CYCLES_LIGHT_PT_light),
    node_panel(CYCLES_LIGHT_PT_settings),
    node_panel(CYCLES_LIGHT_PT_beam_shape)
)


def register():
    from bpy.utils import register_class

    bpy.types.RENDER_PT_context.append(draw_device)
    bpy.types.VIEW3D_HT_header.append(draw_pause)

    for panel in get_panels():
        panel.COMPAT_ENGINES.add('CYCLES')

    for cls in classes:
        register_class(cls)


def unregister():
    from bpy.utils import unregister_class

    bpy.types.RENDER_PT_context.remove(draw_device)
    bpy.types.VIEW3D_HT_header.remove(draw_pause)

    for panel in get_panels():
        if 'CYCLES' in panel.COMPAT_ENGINES:
            panel.COMPAT_ENGINES.remove('CYCLES')

    for cls in classes:
        unregister_class(cls)<|MERGE_RESOLUTION|>--- conflicted
+++ resolved
@@ -1169,7 +1169,6 @@
 
         flow = layout.grid_flow(row_major=True, columns=0, even_columns=True, even_rows=False, align=False)
 
-<<<<<<< HEAD
         col = flow.column(align=True)
         col.label(text="Diffuse")
         row = col.row()
@@ -1210,10 +1209,13 @@
         col.label(text="Volume")
         row = col.row()
         row.separator()
-        row.prop(cycles_view_layer, "use_pass_volume_direct", text="Direct")
-        row = col.row()
-        row.separator()
-        row.prop(cycles_view_layer, "use_pass_volume_indirect", text="Indirect")
+        row.prop(cycles_view_layer, "use_pass_volume_scatter", text="Scatter")
+        row = col.row()
+        row.separator()
+        row.prop(cycles_view_layer, "use_pass_volume_transmit", text="Transmit")
+        row = col.row()
+        row.separator()
+        row.prop(cycles_view_layer, "use_pass_volume_majorant", text="Majorant")
 
         col = flow.column(align=True)
         col.label(text="Other")
@@ -1229,20 +1231,6 @@
         row = col.row()
         row.separator()
         row.prop(cycles_view_layer, "use_pass_shadow_catcher")
-=======
-        prefs = context.preferences
-        use_debug = prefs.experimental.use_cycles_debug and prefs.view.show_developer_ui
-        if use_debug:
-            col.prop(cycles_view_layer, "use_pass_volume_scatter", text="Scatter")
-            col.prop(cycles_view_layer, "use_pass_volume_transmit", text="Transmit")
-            col.prop(cycles_view_layer, "use_pass_volume_majorant", text="Majorant")
-
-        col = layout.column(heading="Other", align=True)
-        col.prop(view_layer, "use_pass_emit", text="Emission")
-        col.prop(view_layer, "use_pass_environment")
-        col.prop(view_layer, "use_pass_ambient_occlusion", text="Ambient Occlusion")
-        col.prop(cycles_view_layer, "use_pass_shadow_catcher")
->>>>>>> 990f0863
 
 
 class CYCLES_RENDER_PT_passes_crypto(CyclesButtonsPanel, ViewLayerCryptomattePanelHelper, Panel):
@@ -2042,15 +2030,6 @@
         sub = col.column()
         sub.prop(cworld, "volume_sampling", text="Sampling")
         col.prop(cworld, "volume_interpolation", text="Interpolation")
-<<<<<<< HEAD
-        col.use_property_split = False
-        col.prop(cworld, "homogeneous_volume", text="Homogeneous")
-        col.use_property_split = True
-        sub = col.column()
-        sub.active = not cworld.homogeneous_volume
-        sub.prop(cworld, "volume_step_size")
-=======
->>>>>>> 990f0863
 
 
 class CYCLES_WORLD_PT_settings_light_group(CyclesButtonsPanel, Panel):
@@ -2223,14 +2202,6 @@
         sub = col.column()
         sub.prop(cmat, "volume_sampling", text="Sampling")
         col.prop(cmat, "volume_interpolation", text="Interpolation")
-<<<<<<< HEAD
-        col.use_property_split = False
-        col.prop(cmat, "homogeneous_volume", text="Homogeneous")
-        sub = col.column()
-        sub.active = not cmat.homogeneous_volume
-        sub.prop(cmat, "volume_step_rate")
-=======
->>>>>>> 990f0863
 
     def draw(self, context):
         self.draw_shared(self, context, context.material)
