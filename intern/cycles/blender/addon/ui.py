# SPDX-FileCopyrightText: 2011-2022 Blender Foundation
#
# SPDX-License-Identifier: Apache-2.0

from __future__ import annotations

import bpy
from bpy.app.translations import contexts as i18n_contexts
from bl_ui.utils import PresetPanel

from bpy.types import Panel, Menu

from bl_ui.properties_grease_pencil_common import GreasePencilSimplifyPanel
from bl_ui.properties_render import (
    draw_curves_settings,
    CompositorPerformanceButtonsPanel,
    CompositorDenoisePerformanceButtonsPanel,
)
from bl_ui.properties_view_layer import (
    ViewLayerCryptomattePanelHelper,
    ViewLayerAOVPanelHelper,
    ViewLayerLightgroupsPanelHelper,
)

from bl_ui.properties_object import has_geometry_visibility


class CyclesPresetPanel(PresetPanel, Panel):
    COMPAT_ENGINES = {"CYCLES"}
    preset_operator = "script.execute_preset"

    @staticmethod
    def post_cb(context, _filepath):
        # Modify an arbitrary built-in scene property to force a depsgraph
        # update, because add-on properties don't. (see #62325)
        render = context.scene.render
        render.filter_size = render.filter_size


class CYCLES_PT_sampling_presets(CyclesPresetPanel):
    bl_label = "Sampling Presets"
    preset_subdir = "cycles/sampling"
    preset_add_operator = "render.cycles_sampling_preset_add"


class CYCLES_PT_viewport_sampling_presets(CyclesPresetPanel):
    bl_label = "Viewport Sampling Presets"
    preset_subdir = "cycles/viewport_sampling"
    preset_add_operator = "render.cycles_viewport_sampling_preset_add"


class CYCLES_PT_integrator_presets(CyclesPresetPanel):
    bl_label = "Integrator Presets"
    preset_subdir = "cycles/integrator"
    preset_add_operator = "render.cycles_integrator_preset_add"


class CYCLES_PT_performance_presets(CyclesPresetPanel):
    bl_label = "Performance Presets"
    preset_subdir = "cycles/performance"
    preset_add_operator = "render.cycles_performance_preset_add"


class CyclesButtonsPanel:
    bl_space_type = "PROPERTIES"
    bl_region_type = "WINDOW"
    bl_context = "render"
    COMPAT_ENGINES = {"CYCLES"}

    @classmethod
    def poll(cls, context):
        return context.engine in cls.COMPAT_ENGINES


class CyclesDebugButtonsPanel(CyclesButtonsPanel):
    @classmethod
    def poll(cls, context):
        prefs = bpy.context.preferences
        return (
            CyclesButtonsPanel.poll(context)
            and prefs.experimental.use_cycles_debug
            and prefs.view.show_developer_ui
        )


# Adapt properties editor panel to display in node editor. We have to
# copy the class rather than inherit due to the way bpy registration works.
def node_panel(cls):
    node_cls = type("NODE_" + cls.__name__, cls.__bases__, dict(cls.__dict__))

    node_cls.bl_space_type = "NODE_EDITOR"
    node_cls.bl_region_type = "UI"
    node_cls.bl_category = "Options"
    if hasattr(node_cls, "bl_parent_id"):
        node_cls.bl_parent_id = "NODE_" + node_cls.bl_parent_id

    return node_cls


def get_device_type(context):
    return context.preferences.addons[__package__].preferences.compute_device_type


def backend_has_active_gpu(context):
    return context.preferences.addons[__package__].preferences.has_active_device()


def use_cpu(context):
    cscene = context.scene.cycles

    return (
        get_device_type(context) == "NONE"
        or cscene.device == "CPU"
        or not backend_has_active_gpu(context)
    )


def use_gpu(context):
    cscene = context.scene.cycles

    return (
        get_device_type(context) != "NONE"
        and cscene.device == "GPU"
        and backend_has_active_gpu(context)
    )


def use_metal(context):
    return get_device_type(context) == "METAL" and use_gpu(context)


def use_cuda(context):
    return get_device_type(context) == "CUDA" and use_gpu(context)


def use_hip(context):
    return get_device_type(context) == "HIP" and use_gpu(context)


def use_optix(context):
    return get_device_type(context) == "OPTIX" and use_gpu(context)


def use_oneapi(context):
    return get_device_type(context) == "ONEAPI" and use_gpu(context)


def use_multi_device(context):
    if use_gpu(context):
        return context.preferences.addons[__package__].preferences.has_multi_device()
    return False


def show_device_active(context):
    cscene = context.scene.cycles
    if cscene.device == "CPU":
        return True
    return use_gpu(context)


def show_preview_denoise_active(context):
    cscene = context.scene.cycles
    if not cscene.use_preview_denoising:
        return False

    if cscene.preview_denoiser == "OPTIX":
        return has_optixdenoiser_gpu_devices(context)

    # OIDN is always available, thanks to CPU support
    return True


def show_denoise_active(context):
    cscene = context.scene.cycles
    if not cscene.use_denoising:
        return False

    if cscene.denoiser == "OPTIX":
        return has_optixdenoiser_gpu_devices(context)

    # OIDN is always available, thanks to CPU support
    return True


def get_effective_preview_denoiser(context, has_oidn_gpu):
    scene = context.scene
    cscene = scene.cycles

    if cscene.preview_denoiser != "AUTO":
        return cscene.preview_denoiser

    if has_oidn_gpu:
        return "OPENIMAGEDENOISE"

    if has_optixdenoiser_gpu_devices(context):
        return "OPTIX"

    return "OPENIMAGEDENOISE"


def has_oidn_gpu_devices(context):
    return context.preferences.addons[__package__].preferences.has_oidn_gpu_devices()


def has_optixdenoiser_gpu_devices(context):
    return context.preferences.addons[
        __package__
    ].preferences.has_optixdenoiser_gpu_devices()


def use_mnee(context):
    # The MNEE kernel doesn't compile on macOS < 13.
    if use_metal(context):
        import platform

        version, _, _ = platform.mac_ver()
        major_version = version.split(".")[0]
        if int(major_version) < 13:
            return False
    return True


class CYCLES_RENDER_PT_sampling(CyclesButtonsPanel, Panel):
    bl_label = "Sampling"

    def draw(self, context):
        pass


class CYCLES_RENDER_PT_sampling_viewport(CyclesButtonsPanel, Panel):
    bl_label = "Viewport"
    bl_parent_id = "CYCLES_RENDER_PT_sampling"
    bl_options = {"DEFAULT_CLOSED"}  # BFA

    def draw_header_preset(self, context):
        CYCLES_PT_viewport_sampling_presets.draw_panel_header(self.layout)

    def draw(self, context):
        layout = self.layout

        scene = context.scene
        cscene = scene.cycles

        layout.use_property_split = False  # BFA
        layout.use_property_decorate = False

        split = layout.split(factor=0.425)
        col = split.column()
        col.prop(cscene, "use_preview_adaptive_sampling", text="Adaptive Sampling")
        col = split.column()
        if cscene.use_preview_adaptive_sampling:
            col.prop(cscene, "preview_adaptive_threshold", text="")
        else:
            col.label(icon="DISCLOSURE_TRI_RIGHT")

        layout.use_property_split = True

        if cscene.use_preview_adaptive_sampling:
            col = layout.column(align=True)
            row = col.row()
            row.separator()
            row.prop(cscene, "preview_samples", text="Max Samples")
            row = col.row()
            row.separator()
            row.prop(cscene, "preview_adaptive_min_samples", text="Min Samples")
        else:
            layout.prop(cscene, "preview_samples", text="Samples")


class CYCLES_RENDER_PT_sampling_viewport_denoise(CyclesButtonsPanel, Panel):
    bl_label = "Denoise"
    bl_parent_id = "CYCLES_RENDER_PT_sampling_viewport"
    bl_options = {"DEFAULT_CLOSED"}

    def draw_header(self, context):
        scene = context.scene
        cscene = scene.cycles

        self.layout.prop(context.scene.cycles, "use_preview_denoising", text="")

    def draw(self, context):
        layout = self.layout
        layout.use_property_split = True
        layout.use_property_decorate = False

        scene = context.scene
        cscene = scene.cycles

        col = layout.column()
        col.active = cscene.use_preview_denoising

        sub = col.column()
        sub.active = show_preview_denoise_active(context)
        sub.prop(cscene, "preview_denoiser", text="Denoiser")

        col.prop(cscene, "preview_denoising_input_passes", text="Passes")

        has_oidn_gpu = has_oidn_gpu_devices(context)
        effective_preview_denoiser = get_effective_preview_denoiser(
            context, has_oidn_gpu
        )
        if effective_preview_denoiser == "OPENIMAGEDENOISE":
            col.prop(cscene, "preview_denoising_prefilter", text="Prefilter")
            col.prop(cscene, "preview_denoising_quality", text="Quality")

        col.prop(cscene, "preview_denoising_start_sample", text="Start Sample")

        if effective_preview_denoiser == "OPENIMAGEDENOISE":
            row = col.row()
            row.active = has_oidn_gpu_devices(context)
            row.prop(cscene, "preview_denoising_use_gpu", text="Use GPU")


class CYCLES_RENDER_PT_sampling_render(CyclesButtonsPanel, Panel):
    bl_label = "Render"
    bl_parent_id = "CYCLES_RENDER_PT_sampling"

    def draw_header_preset(self, context):
        CYCLES_PT_sampling_presets.draw_panel_header(self.layout)

    def draw(self, context):
        layout = self.layout

        scene = context.scene
        cscene = scene.cycles

        layout.use_property_split = False  # BFA
        layout.use_property_decorate = False

        split = layout.split(factor=0.425)
        col = split.column()
        col.prop(cscene, "use_adaptive_sampling", text="Adaptive Sampling")
        col = split.column()
        if cscene.use_adaptive_sampling:
            col.prop(cscene, "adaptive_threshold", text="")
        else:
            col.label(icon="DISCLOSURE_TRI_RIGHT")

        layout.use_property_split = True

        col = layout.column(align=True)
        if cscene.use_adaptive_sampling:
            row = col.row()
            row.separator()
            row.prop(cscene, "samples", text="Max Samples")
            row = col.row()
            row.separator()
            row.prop(cscene, "adaptive_min_samples", text="Min Samples")
        else:
            col.prop(cscene, "samples", text="Samples")

        col.separator()

        col.prop(cscene, "time_limit")


class CYCLES_RENDER_PT_sampling_render_denoise(CyclesButtonsPanel, Panel):
    bl_label = "Denoise"
    bl_parent_id = "CYCLES_RENDER_PT_sampling_render"
    bl_options = {"DEFAULT_CLOSED"}

    def draw_header(self, context):
        scene = context.scene
        cscene = scene.cycles

        self.layout.prop(context.scene.cycles, "use_denoising", text="")

    def draw(self, context):
        layout = self.layout
        layout.use_property_split = True
        layout.use_property_decorate = False

        scene = context.scene
        cscene = scene.cycles

        col = layout.column()
        col.active = cscene.use_denoising

        col.prop(cscene, "denoiser", text="Denoiser")  # BFA

        # sub = col.column()
        # sub.active = show_denoise_active(context)
        # sub.prop(cscene, "denoiser", text="Denoiser")

        col.prop(cscene, "denoising_input_passes", text="Passes")
        if cscene.denoiser == "OPENIMAGEDENOISE":
            col.prop(cscene, "denoising_prefilter", text="Prefilter")
            col.prop(cscene, "denoising_quality", text="Quality")

        if cscene.denoiser == "OPENIMAGEDENOISE":
            row = col.row()
            row.active = has_oidn_gpu_devices(context)
            row.use_property_split = False  # BFA
            row.prop(cscene, "denoising_use_gpu", text="Use GPU")


class CYCLES_RENDER_PT_sampling_path_guiding(CyclesButtonsPanel, Panel):
    bl_label = "Path Guiding"
    bl_parent_id = "CYCLES_RENDER_PT_sampling"
    bl_options = {"DEFAULT_CLOSED"}

    @classmethod
    def poll(cls, context):
        from . import engine

        return use_cpu(context) and engine.with_path_guiding()

    def draw_header(self, context):
        scene = context.scene
        cscene = scene.cycles

        self.layout.prop(cscene, "use_guiding", text="")

    def draw(self, context):
        scene = context.scene
        cscene = scene.cycles

        layout = self.layout
        layout.use_property_split = True
        layout.use_property_decorate = False
        layout.active = cscene.use_guiding

        layout.prop(cscene, "guiding_training_samples")

        col = layout.column(align=True)
        col.use_property_split = False  # BFA
        col.prop(cscene, "use_surface_guiding", text="Surface")
        col.prop(
            cscene, "use_volume_guiding", text="Volume", text_ctxt=i18n_contexts.id_id
        )

        if cscene.use_guiding:
            # Calculation matches TileManager::compute_render_tile_size and
            # Session::get_effective_tile_size
            if cscene.tile_size < 128:
                tile_size = cscene.tile_size
            else:
                tile_size = (cscene.tile_size + 128 - 1) & ~(128 - 1)
                tile_size = min(tile_size, 8192)
            tile_area = tile_size**2

            render_scale = scene.render.resolution_percentage / 100.0
            render_size_x = int(scene.render.resolution_x * render_scale)
            render_size_y = int(scene.render.resolution_y * render_scale)
            render_area = render_size_x * render_size_y

            if (
                render_area > tile_area
                and render_size_x <= 8192
                and render_size_y <= 8192
            ):
                layout.label(text="May work poorly with render tiling", icon="INFO")


class CYCLES_RENDER_PT_sampling_path_guiding_debug(CyclesDebugButtonsPanel, Panel):
    bl_label = "Debug"
    bl_parent_id = "CYCLES_RENDER_PT_sampling_path_guiding"
    bl_options = {"DEFAULT_CLOSED"}

    def draw(self, context):
        scene = context.scene
        cscene = scene.cycles

        layout = self.layout
        layout.use_property_split = True
        layout.use_property_decorate = False
        layout.active = cscene.use_guiding

        layout.prop(cscene, "guiding_distribution_type", text="Distribution Type")
        layout.prop(cscene, "guiding_roughness_threshold")
        layout.prop(
            cscene,
            "guiding_directional_sampling_type",
            text="Directional Sampling Type",
        )

        col = layout.column(align=True)
        col.prop(cscene, "surface_guiding_probability")
        col.prop(cscene, "volume_guiding_probability")

        col = layout.column(align=True)
        col.prop(cscene, "use_deterministic_guiding")
        col.prop(cscene, "use_guiding_direct_light")
        col.prop(cscene, "use_guiding_mis_weights")


class CYCLES_RENDER_PT_sampling_advanced(CyclesButtonsPanel, Panel):
    bl_label = "Advanced"
    bl_parent_id = "CYCLES_RENDER_PT_sampling"
    bl_options = {"DEFAULT_CLOSED"}

    def draw(self, context):
        layout = self.layout
        layout.use_property_split = True
        layout.use_property_decorate = False

        scene = context.scene
        cscene = scene.cycles

        row = layout.row(align=True)
        row.prop(cscene, "sampling_pattern", text="Pattern")

        row = layout.row(align=True)
        row.prop(cscene, "seed")
        row.prop(cscene, "use_animated_seed", text="", icon="TIME")

        layout.separator()
        col = layout.column(align=True)  # BFA
        # Tabulated Sobol is used when the debug UI is turned off.
        col.active = cscene.sampling_pattern == "TABULATED_SOBOL"
        col.label(text="Scrambling Distance")
        row = col.row()
        row.use_property_split = False
        row.separator()
        row.prop(cscene, "auto_scrambling_distance", text="Automatic")
        row = col.row()
        row.use_property_split = False
        row.separator()
        row.prop(cscene, "preview_scrambling_distance", text="Viewport")
        sub = col.row(align=True)
        row = sub.row()
        row.use_property_split = True
        row.separator()
        row.prop(cscene, "scrambling_distance", text="Multiplier")

        col = layout.column(align=True)
        col.prop(cscene, "min_light_bounces")
        col.prop(cscene, "min_transparent_bounces")

        for view_layer in scene.view_layers:
            if view_layer.samples > 0:
                layout.separator()
                layout.row().prop(cscene, "use_layer_samples")
                break


class CYCLES_RENDER_PT_sampling_advanced_sample_subset(CyclesButtonsPanel, Panel):
    bl_label = "Sample Subset"
    bl_parent_id = "CYCLES_RENDER_PT_sampling_advanced"
    bl_options = {"DEFAULT_CLOSED"}

    def draw_header(self, context):
        scene = context.scene
        cscene = scene.cycles

        self.layout.prop(cscene, "use_sample_subset", text="")

    def draw(self, context):
        layout = self.layout
        layout.use_property_split = True
        layout.use_property_decorate = False

        scene = context.scene
        cscene = scene.cycles

        col = layout.column(align=True)
        col.active = cscene.use_sample_subset
        col.prop(cscene, "sample_offset", text="Offset")
        col.prop(cscene, "sample_subset_length", text="Length")


class CYCLES_RENDER_PT_sampling_lights(CyclesButtonsPanel, Panel):
    bl_label = "Lights"
    bl_parent_id = "CYCLES_RENDER_PT_sampling"
    bl_options = {"DEFAULT_CLOSED"}

    def draw(self, context):
        layout = self.layout
        layout.use_property_split = False  # BFA
        layout.use_property_decorate = False

        scene = context.scene
        cscene = scene.cycles

        col = layout.column(align=True)
        col.prop(cscene, "use_light_tree")
        sub = col.row()
        sub.prop(cscene, "light_sampling_threshold", text="Light Threshold")
        sub.active = not cscene.use_light_tree


class CYCLES_RENDER_PT_subdivision(CyclesButtonsPanel, Panel):
    bl_label = "Subdivision"
    bl_options = {"DEFAULT_CLOSED"}

<<<<<<< HEAD
    @classmethod
    def poll(cls, context):
        return (context.scene.render.engine == "CYCLES") and (
            context.scene.cycles.feature_set == "EXPERIMENTAL"
        )

=======
>>>>>>> ea43fa08
    def draw(self, context):
        layout = self.layout
        layout.use_property_split = True
        layout.use_property_decorate = False

        scene = context.scene
        cscene = scene.cycles

        col = layout.column()
        sub = col.column(align=True)
        sub.prop(cscene, "dicing_rate", text="Dicing Rate Render")
        sub.prop(cscene, "preview_dicing_rate", text="Viewport")

        col.separator()

        col.prop(cscene, "offscreen_dicing_scale", text="Offscreen Scale")
        col.prop(cscene, "max_subdivisions")

        col.prop(cscene, "dicing_camera")


class CYCLES_RENDER_PT_curves(CyclesButtonsPanel, Panel):
    bl_label = "Curves"
    bl_options = {"DEFAULT_CLOSED"}

    def draw(self, context):
        layout = self.layout
        layout.use_property_split = True
        layout.use_property_decorate = False

        scene = context.scene
        ccscene = scene.cycles_curves

        col = layout.column()
        col.prop(ccscene, "shape", text="Shape")
        if ccscene.shape == "RIBBONS":
            col.prop(ccscene, "subdivisions", text="Curve Subdivisions")


class CYCLES_RENDER_PT_curves_viewport_display(CyclesButtonsPanel, Panel):
    bl_label = "Viewport Display"
    bl_parent_id = "CYCLES_RENDER_PT_curves"
    bl_options = {"DEFAULT_CLOSED"}

    def draw(self, context):
        draw_curves_settings(self, context)


class CYCLES_RENDER_PT_volumes(CyclesButtonsPanel, Panel):
    bl_label = "Volumes"
    bl_options = {"DEFAULT_CLOSED"}

    def draw(self, context):
        layout = self.layout
        layout.use_property_split = False  # BFA
        layout.use_property_decorate = False

        scene = context.scene
        cscene = scene.cycles

        col = layout.column(align=True)
        col.prop(cscene, "volume_biased", text="Biased")
        if cscene.volume_biased:
            col.prop(cscene, "volume_step_rate", text="Step Rate Render")
            col.prop(cscene, "volume_preview_step_rate", text="Viewport")

            layout.prop(cscene, "volume_max_steps", text="Max Steps")


class CYCLES_RENDER_PT_light_paths(CyclesButtonsPanel, Panel):
    bl_label = "Light Paths"
    bl_options = {"DEFAULT_CLOSED"}

    def draw_header_preset(self, context):
        CYCLES_PT_integrator_presets.draw_panel_header(self.layout)

    def draw(self, context):
        pass


class CYCLES_RENDER_PT_light_paths_max_bounces(CyclesButtonsPanel, Panel):
    bl_label = "Max Bounces"
    bl_parent_id = "CYCLES_RENDER_PT_light_paths"

    def draw(self, context):
        layout = self.layout
        layout.use_property_split = True
        layout.use_property_decorate = False

        scene = context.scene
        cscene = scene.cycles

        col = layout.column(align=True)
        col.prop(cscene, "max_bounces", text="Total")

        col = layout.column(align=True)
        col.prop(cscene, "diffuse_bounces", text="Diffuse")
        col.prop(cscene, "glossy_bounces", text="Glossy")
        col.prop(cscene, "transmission_bounces", text="Transmission")
        col.prop(cscene, "volume_bounces", text="Volume", text_ctxt=i18n_contexts.id_id)

        col = layout.column(align=True)
        col.prop(cscene, "transparent_max_bounces", text="Transparent")


class CYCLES_RENDER_PT_light_paths_clamping(CyclesButtonsPanel, Panel):
    bl_label = "Clamping"
    bl_parent_id = "CYCLES_RENDER_PT_light_paths"

    def draw(self, context):
        layout = self.layout
        layout.use_property_split = True
        layout.use_property_decorate = False

        scene = context.scene
        cscene = scene.cycles

        col = layout.column(align=True)
        col.prop(cscene, "sample_clamp_direct", text="Direct Light")
        col.prop(cscene, "sample_clamp_indirect", text="Indirect Light")


class CYCLES_RENDER_PT_light_paths_caustics(CyclesButtonsPanel, Panel):
    bl_label = "Caustics"
    bl_parent_id = "CYCLES_RENDER_PT_light_paths"

    def draw(self, context):
        layout = self.layout
        layout.use_property_split = True
        layout.use_property_decorate = False

        scene = context.scene
        cscene = scene.cycles

        col = layout.column()
        col.prop(cscene, "blur_glossy")

        # col = layout.column(heading="Caustics", align=True) #BFA - redundant
        col.use_property_split = False
        col.prop(cscene, "caustics_reflective")
        col.prop(cscene, "caustics_refractive")


class CYCLES_RENDER_PT_light_paths_fast_gi(CyclesButtonsPanel, Panel):
    bl_label = "Fast GI Approximation"
    bl_options = {"DEFAULT_CLOSED"}
    bl_parent_id = "CYCLES_RENDER_PT_light_paths"

    def draw_header(self, context):
        scene = context.scene
        cscene = scene.cycles

        self.layout.prop(cscene, "use_fast_gi", text="")

    def draw(self, context):
        scene = context.scene
        cscene = scene.cycles
        world = scene.world

        layout = self.layout
        layout.use_property_split = True
        layout.use_property_decorate = False

        layout.active = cscene.use_fast_gi

        col = layout.column(align=True)
        col.prop(cscene, "fast_gi_method", text="Method")

        if world:
            light = world.light_settings
            col = layout.column(align=True)
            col.prop(light, "ao_factor", text="AO Factor")
            col.prop(light, "distance", text="AO Distance")

        if cscene.fast_gi_method == "REPLACE":
            col = layout.column(align=True)
            col.prop(cscene, "ao_bounces", text="Viewport Bounces")
            col.prop(cscene, "ao_bounces_render", text="Render Bounces")


class CYCLES_RENDER_PT_motion_blur(CyclesButtonsPanel, Panel):
    bl_label = "Motion Blur"
    bl_options = {"DEFAULT_CLOSED"}

    def draw_header(self, context):
        rd = context.scene.render

        self.layout.prop(rd, "use_motion_blur", text="")

    def draw(self, context):
        layout = self.layout
        layout.use_property_split = True
        layout.use_property_decorate = False

        scene = context.scene
        cscene = scene.cycles
        rd = scene.render
        layout.active = rd.use_motion_blur

        col = layout.column()
        col.prop(rd, "motion_blur_position", text="Position")
        col.prop(rd, "motion_blur_shutter")
        col.separator()
        col.prop(cscene, "rolling_shutter_type", text="Rolling Shutter")
        sub = col.column()
        if cscene.rolling_shutter_type != "NONE":
            row = sub.row()
            row.separator()
            row.prop(cscene, "rolling_shutter_duration", text="Duration")


class CYCLES_RENDER_PT_motion_blur_curve(CyclesButtonsPanel, Panel):
    bl_label = "Shutter Curve"
    bl_parent_id = "CYCLES_RENDER_PT_motion_blur"
    bl_options = {"DEFAULT_CLOSED"}

    def draw(self, context):
        layout = self.layout
        layout.use_property_split = True
        layout.use_property_decorate = False

        scene = context.scene
        rd = scene.render
        layout.active = rd.use_motion_blur

        col = layout.column()

        col.template_curve_mapping(rd, "motion_blur_shutter_curve")

        col = layout.column(align=True)
        row = col.row(align=True)
        row.operator(
            "render.shutter_curve_preset", icon="SMOOTHCURVE", text=""
        ).shape = "SMOOTH"
        row.operator(
            "render.shutter_curve_preset", icon="SPHERECURVE", text=""
        ).shape = "ROUND"
        row.operator(
            "render.shutter_curve_preset", icon="ROOTCURVE", text=""
        ).shape = "ROOT"
        row.operator(
            "render.shutter_curve_preset", icon="SHARPCURVE", text=""
        ).shape = "SHARP"
        row.operator(
            "render.shutter_curve_preset", icon="LINCURVE", text=""
        ).shape = "LINE"
        row.operator(
            "render.shutter_curve_preset", icon="NOCURVE", text=""
        ).shape = "MAX"


class CYCLES_RENDER_PT_film(CyclesButtonsPanel, Panel):
    bl_label = "Film"
    bl_options = {"DEFAULT_CLOSED"}

    def draw(self, context):
        layout = self.layout
        layout.use_property_split = True
        layout.use_property_decorate = False
        scene = context.scene
        cscene = scene.cycles

        col = layout.column()
        col.prop(cscene, "film_exposure")


class CYCLES_RENDER_PT_film_transparency(CyclesButtonsPanel, Panel):
    bl_label = "Transparent"
    bl_parent_id = "RENDER_PT_output"  # bfa - display transparency in output

    def draw_header(self, context):
        layout = self.layout

        scene = context.scene
        rd = scene.render

        layout.prop(rd, "film_transparent", text="")

    def draw(self, context):
        layout = self.layout
        layout.use_property_split = True
        layout.use_property_decorate = False
        scene = context.scene
        rd = scene.render
        cscene = scene.cycles

        layout.active = rd.film_transparent

        split = layout.split()
        col = split.column()
        col.use_property_split = False
        col.prop(cscene, "film_transparent_glass", text="Transparent Glass")
        col = split.column()
        if cscene.film_transparent_glass:
            col.label(icon="DISCLOSURE_TRI_DOWN")
        else:
            col.label(icon="DISCLOSURE_TRI_RIGHT")

        if cscene.film_transparent_glass:
            row = layout.row()
            row.separator()
            row.prop(cscene, "film_transparent_roughness", text="Roughness Threshold")


class CYCLES_RENDER_PT_film_pixel_filter(CyclesButtonsPanel, Panel):
    bl_label = "Pixel Filter"
    bl_parent_id = "CYCLES_RENDER_PT_film"

    def draw(self, context):
        layout = self.layout
        layout.use_property_split = True
        layout.use_property_decorate = False
        scene = context.scene
        cscene = scene.cycles

        col = layout.column()
        col.prop(cscene, "pixel_filter_type", text="Type")
        if cscene.pixel_filter_type != "BOX":
            col.prop(cscene, "filter_width", text="Width")


class CYCLES_RENDER_PT_performance(CyclesButtonsPanel, Panel):
    bl_label = "Performance"
    bl_options = {"DEFAULT_CLOSED"}

    def draw_header_preset(self, context):
        CYCLES_PT_performance_presets.draw_panel_header(self.layout)

    def draw(self, context):
        pass


class CYCLES_RENDER_PT_performance_compositor(
    CyclesButtonsPanel, CompositorPerformanceButtonsPanel, Panel
):
    bl_parent_id = "CYCLES_RENDER_PT_performance"
    bl_options = {"DEFAULT_CLOSED"}


class CYCLES_RENDER_PT_performance_compositor_denoise_settings(
    CyclesButtonsPanel, CompositorDenoisePerformanceButtonsPanel, Panel
):
    bl_parent_id = "CYCLES_RENDER_PT_performance_compositor"
    bl_options = {"DEFAULT_CLOSED"}


class CYCLES_RENDER_PT_performance_threads(CyclesButtonsPanel, Panel):
    bl_label = "Threads"
    bl_parent_id = "CYCLES_RENDER_PT_performance"

    def draw(self, context):
        layout = self.layout
        layout.use_property_split = True
        layout.use_property_decorate = False

        scene = context.scene
        rd = scene.render

        col = layout.column()

        col.prop(rd, "threads_mode")
        sub = col.column(align=True)
        if rd.threads_mode == "FIXED":
            row = sub.row()
            row.separator()
            row.prop(rd, "threads")


class CYCLES_RENDER_PT_performance_memory(CyclesButtonsPanel, Panel):
    bl_label = "Memory"
    bl_parent_id = "CYCLES_RENDER_PT_performance"

    def draw(self, context):
        layout = self.layout
        layout.use_property_split = True
        layout.use_property_decorate = False

        scene = context.scene
        cscene = scene.cycles

        layout.prop(cscene, "tile_size")


class CYCLES_RENDER_PT_performance_acceleration_structure(CyclesButtonsPanel, Panel):
    bl_label = "Acceleration Structure"
    bl_parent_id = "CYCLES_RENDER_PT_performance"

    @classmethod
    def poll(cls, context):
        return not use_optix(context) or use_multi_device(context)

    def draw(self, context):
        import _cycles

        layout = self.layout
        layout.use_property_split = False  # BFA
        layout.use_property_decorate = False

        scene = context.scene
        cscene = scene.cycles

        col = layout.column()

        use_embree = _cycles.with_embree

        if use_cpu(context):
            col.prop(cscene, "debug_use_spatial_splits")
            if use_embree:
                col.prop(cscene, "debug_use_compact_bvh")
            else:
                sub = col.column()
                sub.active = not cscene.debug_use_spatial_splits
                sub.prop(cscene, "debug_bvh_time_steps")

                col.prop(cscene, "debug_use_hair_bvh")

                sub = col.column(align=True)
                sub.label(text="Cycles built without Embree support")
                sub.label(text="CPU raytracing performance will be poor")
        else:
            col.prop(cscene, "debug_use_spatial_splits")
            sub = col.column()
            sub.active = not cscene.debug_use_spatial_splits
            sub.prop(cscene, "debug_bvh_time_steps")

            col.prop(cscene, "debug_use_hair_bvh")

            # CPU is used in addition to a GPU
            if use_multi_device(context) and use_embree:
                col.prop(cscene, "debug_use_compact_bvh")


class CYCLES_RENDER_PT_performance_final_render(CyclesButtonsPanel, Panel):
    bl_label = "Final Render"
    bl_parent_id = "CYCLES_RENDER_PT_performance"

    def draw(self, context):
        layout = self.layout
        layout.use_property_split = False  # BFA
        layout.use_property_decorate = False

        scene = context.scene
        rd = scene.render

        col = layout.column()

        col.prop(rd, "use_persistent_data", text="Persistent Data")


class CYCLES_RENDER_PT_performance_viewport(CyclesButtonsPanel, Panel):
    bl_label = "Viewport"
    bl_parent_id = "CYCLES_RENDER_PT_performance"

    def draw(self, context):
        layout = self.layout
        layout.use_property_split = True
        layout.use_property_decorate = False

        scene = context.scene
        rd = scene.render
        cscene = scene.cycles

        col = layout.column()
        col.prop(rd, "preview_pixel_size", text="Pixel Size")


class CYCLES_RENDER_PT_filter(CyclesButtonsPanel, Panel):
    bl_label = "Filter"
    bl_options = {"DEFAULT_CLOSED"}
    bl_context = "view_layer"

    def draw(self, context):
        layout = self.layout
        layout.use_property_split = False  # BFA
        layout.use_property_decorate = False

        scene = context.scene
        rd = scene.render
        view_layer = context.view_layer

        col = layout.column(align=True)
        col.label(text="Include")
        row = col.row()
        row.separator()
        row.prop(view_layer, "use_sky", text="Environment")
        row = col.row()
        row.separator()
        row.prop(view_layer, "use_solid", text="Surfaces")
        row = col.row()
        row.separator()
        row.prop(view_layer, "use_strand", text="Curves")
        row = col.row()
        row.separator()
        row.prop(view_layer, "use_volumes", text="Volumes")
        row = col.row()
        row.separator()
        row.prop(view_layer, "use_grease_pencil", text="Grease Pencil")

        col = layout.column(align=True)
        col.label(text="Use")
        row = col.row()
        row.separator()
        row.prop(view_layer, "use_motion_blur", text="Motion Blur")
        row.active = rd.use_motion_blur

        row = col.row()
        row.separator()
        row.prop(view_layer.cycles, "use_denoising", text="Denoising")
        row.active = scene.cycles.use_denoising


class CYCLES_RENDER_PT_passes(CyclesButtonsPanel, Panel):
    bl_label = "Passes"
    bl_context = "view_layer"

    def draw(self, context):
        pass


class CYCLES_RENDER_PT_passes_data(CyclesButtonsPanel, Panel):
    bl_label = "Data"
    bl_context = "view_layer"
    bl_parent_id = "CYCLES_RENDER_PT_passes"

    def draw(self, context):
        layout = self.layout
        layout.use_property_split = False  # BFA
        layout.use_property_decorate = False

        scene = context.scene
        rd = scene.render
        view_layer = context.view_layer
        cycles_view_layer = view_layer.cycles

        flow = layout.grid_flow(
            row_major=True, columns=0, even_columns=True, even_rows=False, align=False
        )

        col = flow.column(align=True)
        col.label(text="Include")
        row = col.row()
        row.separator()
        row.prop(view_layer, "use_pass_combined")
        row = col.row()
        row.separator()
        row.prop(view_layer, "use_pass_z")
        row = col.row()
        row.separator()
        row.prop(view_layer, "use_pass_mist")
        row = col.row()
        row.separator()
        row.prop(view_layer, "use_pass_position")
        row = col.row()
        row.separator()
        row.prop(view_layer, "use_pass_normal")
        row = col.row()
        row.separator()
        row.active = not rd.use_motion_blur
        row.prop(view_layer, "use_pass_vector")
        row = col.row()
        row.separator()
        row.prop(view_layer, "use_pass_uv")
        row = col.row()
        row.separator()
        row.prop(view_layer, "use_pass_grease_pencil", text="Grease Pencil")
        row = col.row()
        row.separator()
        row.prop(cycles_view_layer, "denoising_store_passes", text="Denoising Data")

        col = flow.column(align=True)
        col.label(text="Indexes")
        row = col.row()
        row.separator()
        row.prop(view_layer, "use_pass_object_index")
        row = col.row()
        row.separator()
        row.prop(view_layer, "use_pass_material_index")

        col = flow.column(align=True)
        col.label(text="Debug")
        row = col.row()
        row.separator()
        row.prop(cycles_view_layer, "pass_debug_sample_count", text="Sample Count")

<<<<<<< HEAD
        layout.separator()
=======
        col = layout.column(heading="Debug", align=True)
        col.prop(cycles_view_layer, "pass_debug_sample_count", text="Sample Count")
        col.prop(cycles_view_layer, "pass_render_time", text="Render Time")
>>>>>>> ea43fa08

        layout.use_property_split = True
        layout.prop(view_layer, "pass_alpha_threshold")


# bfa - move mist panel to viewlayers


class CYCLES_RENDER_PT_passes_mist(CyclesButtonsPanel, Panel):
    bl_label = "Mist Pass"
    bl_context = "view_layer"
    bl_parent_id = "CYCLES_RENDER_PT_passes"
    bl_options = {"DEFAULT_CLOSED"}

    @classmethod
    def poll(cls, context):
        if CyclesButtonsPanel.poll(context):
            if context.scene.world:
                for view_layer in context.scene.view_layers:
                    if view_layer.use_pass_mist:
                        return True

        return False

    def draw(self, context):
        layout = self.layout
        layout.use_property_split = True

        world = context.scene.world

        col = layout.column(align=True)
        col.prop(world.mist_settings, "start")
        col.prop(world.mist_settings, "depth")

        col = layout.column()
        col.prop(world.mist_settings, "falloff")


class CYCLES_RENDER_PT_passes_light(CyclesButtonsPanel, Panel):
    bl_label = "Light"
    bl_context = "view_layer"
    bl_parent_id = "CYCLES_RENDER_PT_passes"
    bl_options = {"DEFAULT_CLOSED"}  # BFA

    def draw(self, context):
        layout = self.layout
        layout.use_property_split = False
        layout.use_property_decorate = False

        view_layer = context.view_layer
        cycles_view_layer = view_layer.cycles

        flow = layout.grid_flow(
            row_major=True, columns=0, even_columns=True, even_rows=False, align=False
        )

        col = flow.column(align=True)
        col.label(text="Diffuse")
        row = col.row()
        row.separator()
        row.prop(view_layer, "use_pass_diffuse_direct", text="Direct")
        row = col.row()
        row.separator()
        row.prop(view_layer, "use_pass_diffuse_indirect", text="Indirect")
        row = col.row()
        row.separator()
        row.prop(view_layer, "use_pass_diffuse_color", text="Color")

        col = flow.column(align=True)
        col.label(text="Glossy")
        row = col.row()
        row.separator()
        row.prop(view_layer, "use_pass_glossy_direct", text="Direct")
        row = col.row()
        row.separator()
        row.prop(view_layer, "use_pass_glossy_indirect", text="Indirect")
        row = col.row()
        row.separator()
        row.prop(view_layer, "use_pass_glossy_color", text="Color")

        col = flow.column(align=True)
        col.label(text="Transmission")
        row = col.row()
        row.separator()
        row.prop(view_layer, "use_pass_transmission_direct", text="Direct")
        row = col.row()
        row.separator()
        row.prop(view_layer, "use_pass_transmission_indirect", text="Indirect")
        row = col.row()
        row.separator()
        row.prop(view_layer, "use_pass_transmission_color", text="Color")

        col = flow.column(align=True)
        col.label(text="Volume")
        row = col.row()
        row.separator()
        row.prop(cycles_view_layer, "use_pass_volume_direct", text="Direct")
        row = col.row()
        row.separator()
        row.prop(cycles_view_layer, "use_pass_volume_indirect", text="Indirect")

        prefs = context.preferences
        use_debug = prefs.experimental.use_cycles_debug and prefs.view.show_developer_ui
        if use_debug:
            row = col.row()
            row.separator()
            row.prop(cycles_view_layer, "use_pass_volume_scatter", text="Scatter")
            row = col.row()
            row.separator()
            row.prop(cycles_view_layer, "use_pass_volume_transmit", text="Transmit")
            row = col.row()
            row.separator()
            row.prop(cycles_view_layer, "use_pass_volume_majorant", text="Majorant")

        col = flow.column(align=True)
        col.label(text="Other")
        row = col.row()
        row.separator()
        row.prop(view_layer, "use_pass_emit", text="Emission")
        row = col.row()
        row.separator()
        row.prop(view_layer, "use_pass_environment")
        row = col.row()
        row.separator()
        row.prop(view_layer, "use_pass_ambient_occlusion", text="Ambient Occlusion")
        row = col.row()
        row.separator()
        row.prop(cycles_view_layer, "use_pass_shadow_catcher")


class CYCLES_RENDER_PT_passes_crypto(
    CyclesButtonsPanel, ViewLayerCryptomattePanelHelper, Panel
):
    bl_label = "Cryptomatte"
    bl_context = "view_layer"
    bl_parent_id = "CYCLES_RENDER_PT_passes"
    bl_options = {"DEFAULT_CLOSED"}  # BFA


class CYCLES_RENDER_PT_passes_aov(CyclesButtonsPanel, ViewLayerAOVPanelHelper, Panel):
    bl_label = "Shader AOV"
    bl_context = "view_layer"
    bl_parent_id = "CYCLES_RENDER_PT_passes"


class CYCLES_RENDER_PT_passes_lightgroups(
    CyclesButtonsPanel, ViewLayerLightgroupsPanelHelper, Panel
):
    bl_label = "Light Groups"
    bl_context = "view_layer"
    bl_parent_id = "CYCLES_RENDER_PT_passes"


class CYCLES_PT_post_processing(CyclesButtonsPanel, Panel):
    bl_label = "Post Processing"
    bl_options = {"DEFAULT_CLOSED"}
    bl_context = "output"

    def draw(self, context):
        layout = self.layout
        layout.use_property_split = True
        layout.use_property_decorate = False

        rd = context.scene.render

        col = layout.column(align=True)
        col.label(text="Pipeline")
        col.use_property_split = False
        row = col.row()
        row.separator()
        row.prop(rd, "use_compositing")
        row = col.row()
        row.separator()
        row.prop(rd, "use_sequencer")

        layout.prop(rd, "dither_intensity", text="Dither", slider=True)


class CYCLES_CAMERA_PT_dof(CyclesButtonsPanel, Panel):
    bl_label = "Depth of Field"
    bl_context = "data"

    @classmethod
    def poll(cls, context):
        return context.camera and CyclesButtonsPanel.poll(context)

    def draw_header(self, context):
        cam = context.camera
        dof = cam.dof
        self.layout.prop(dof, "use_dof", text="")

    def draw(self, context):
        layout = self.layout
        layout.use_property_split = True

        cam = context.camera
        dof = cam.dof
        layout.active = dof.use_dof

        split = layout.split()

        col = split.column()
        col.prop(dof, "focus_object", text="Focus on Object")
        if dof.focus_object and dof.focus_object.type == "ARMATURE":
            col.prop_search(
                dof,
                "focus_subtarget",
                dof.focus_object.data,
                "bones",
                text="Focus Bone",
            )

        sub = col.row()
        sub.active = dof.focus_object is None
        sub.prop(dof, "focus_distance", text="Focus Distance")
        sub.operator(
            "ui.eyedropper_depth", icon="EYEDROPPER", text=""
        ).prop_data_path = "scene.camera.data.dof.focus_distance"


class CYCLES_CAMERA_PT_dof_aperture(CyclesButtonsPanel, Panel):
    bl_label = "Aperture"
    bl_parent_id = "CYCLES_CAMERA_PT_dof"

    @classmethod
    def poll(cls, context):
        return context.camera and CyclesButtonsPanel.poll(context)

    def draw(self, context):
        layout = self.layout
        layout.use_property_split = True

        cam = context.camera
        dof = cam.dof
        layout.active = dof.use_dof
        flow = layout.grid_flow(
            row_major=True, columns=0, even_columns=True, even_rows=False, align=False
        )

        col = flow.column()
        col.prop(dof, "aperture_fstop")
        col.prop(dof, "aperture_blades")
        col.prop(dof, "aperture_rotation")
        col.prop(dof, "aperture_ratio")


class CYCLES_CAMERA_PT_lens_custom_parameters(CyclesButtonsPanel, Panel):
    bl_label = "Parameters"
    bl_parent_id = "DATA_PT_lens"

    @classmethod
    def poll(cls, context):
        cam = context.camera
        return (
            super().poll(context)
            and cam
            and cam.type == "CUSTOM"
            and len(cam.cycles_custom.keys()) > 0
        )

    def draw(self, context):
        layout = self.layout
        layout.use_property_split = True

        cam = context.camera
        ccam = cam.cycles_custom

        col = layout.column()
        for key in ccam.keys():
            col.prop(ccam, f'["{key}"]')


class CYCLES_PT_context_material(CyclesButtonsPanel, Panel):
    bl_label = ""
    bl_context = "material"
    bl_options = {"HIDE_HEADER"}

    @classmethod
    def poll(cls, context):
        if context.active_object and context.active_object.type == "GREASEPENCIL":
            return False
        else:
            return (context.material or context.object) and CyclesButtonsPanel.poll(
                context
            )

    def draw(self, context):
        layout = self.layout

        mat = context.material
        ob = context.object
        slot = context.material_slot
        space = context.space_data

        if ob:
            is_sortable = len(ob.material_slots) > 1
            rows = 3
            if is_sortable:
                rows = 4

            row = layout.row()

            row.template_list(
                "MATERIAL_UL_matslots",
                "",
                ob,
                "material_slots",
                ob,
                "active_material_index",
                rows=rows,
            )

            col = row.column(align=True)
            col.operator("object.material_slot_add", icon="ADD", text="")
            col.operator("object.material_slot_remove", icon="REMOVE", text="")
            col.separator()
            col.menu("MATERIAL_MT_context_menu", icon="DOWNARROW_HLT", text="")

            if is_sortable:
                col.separator()

                col.operator(
                    "object.material_slot_move", icon="TRIA_UP", text=""
                ).direction = "UP"
                col.operator(
                    "object.material_slot_move", icon="TRIA_DOWN", text=""
                ).direction = "DOWN"

            if ob.mode == "EDIT":
                row = layout.row(align=True)
                row.operator(
                    "object.material_slot_assign", text="Assign", icon="CHECKMARK"
                )  # BFA - icon
                row.operator(
                    "object.material_slot_select",
                    text="Select",
                    icon="RESTRICT_SELECT_OFF",
                )  # BFA - icon
                row.operator(
                    "object.material_slot_deselect",
                    text="Deselect",
                    icon="RESTRICT_SELECT_ON",
                )  # BFA - icon

        row = layout.row()

        if ob:
            row.template_ID(ob, "active_material", new="material.new")

            if slot:
                icon_link = "MESH_DATA" if slot.link == "DATA" else "OBJECT_DATA"
                row.prop(slot, "link", text="", icon=icon_link, icon_only=True)

        elif mat:
            layout.template_ID(space, "pin_id")
            layout.separator()


class CYCLES_OBJECT_PT_motion_blur(CyclesButtonsPanel, Panel):
    bl_label = "Motion Blur"
    bl_context = "object"
    bl_options = {"DEFAULT_CLOSED"}

    @classmethod
    def poll(cls, context):
        ob = context.object
        if CyclesButtonsPanel.poll(context) and ob:
            if ob.type in {
                "MESH",
                "CURVE",
                "CURVE",
                "SURFACE",
                "FONT",
                "META",
                "CAMERA",
                "CURVES",
                "POINTCLOUD",
                "VOLUME",
            }:
                return True
            if ob.instance_type == "COLLECTION" and ob.instance_collection:
                return True
            # TODO(sergey): More duplicator types here?
        return False

    def draw_header(self, context):
        layout = self.layout

        rd = context.scene.render
        # scene = context.scene

        layout.active = rd.use_motion_blur

        ob = context.object
        cob = ob.cycles

        layout.prop(cob, "use_motion_blur", text="")

    def draw(self, context):
        layout = self.layout
        layout.use_property_split = True

        rd = context.scene.render
        # scene = context.scene

        ob = context.object
        cob = ob.cycles

        layout.active = rd.use_motion_blur and cob.use_motion_blur

        col = layout.column()
        col.prop(cob, "motion_steps", text="Steps")
        if ob.type != "CAMERA":
            col.prop(cob, "use_deform_motion", text="Deformation")


class CYCLES_OBJECT_PT_shading_gi_approximation(CyclesButtonsPanel, Panel):
    bl_label = "Fast GI Approximation"
    bl_parent_id = "OBJECT_PT_shading"
    bl_context = "object"

    @classmethod
    def poll(cls, context):
        return CyclesButtonsPanel.poll(context) and context.object.type != "LIGHT"

    def draw(self, context):
        layout = self.layout
        layout.use_property_split = True

        scene = context.scene
        ob = context.object

        cob = ob.cycles
        cscene = scene.cycles

        col = layout.column()
        col.active = cscene.use_fast_gi
        col.prop(cob, "ao_distance")


class CYCLES_OBJECT_PT_shading_caustics(CyclesButtonsPanel, Panel):
    bl_label = "Caustics"
    bl_parent_id = "OBJECT_PT_shading"
    bl_context = "object"

    @classmethod
    def poll(cls, context):
        return (
            CyclesButtonsPanel.poll(context)
            and use_mnee(context)
            and context.object.type != "LIGHT"
        )

    def draw(self, context):
        layout = self.layout
        layout.use_property_split = False
        layout.use_property_decorate = False

        col = layout.column()

        ob = context.object
        cob = ob.cycles
        col.prop(cob, "is_caustics_caster")
        col.prop(cob, "is_caustics_receiver")


class CYCLES_OBJECT_PT_lightgroup(CyclesButtonsPanel, Panel):
    bl_label = "Light Group"
    bl_parent_id = "OBJECT_PT_lightoptions"  # BFA - moved to light options panel
    bl_context = "object"
    bl_options = {"DEFAULT_CLOSED"}

    def draw(self, context):
        layout = self.layout
        layout.use_property_split = True

        ob = context.object

        view_layer = context.view_layer

        row = layout.row(align=True)
        row.use_property_decorate = False

        sub = row.column(align=True)
        sub.prop_search(
            ob,
            "lightgroup",
            view_layer,
            "lightgroups",
            text="Light Group",
            results_are_suggestions=True,
        )

        sub = row.column(align=True)
        sub.enabled = bool(ob.lightgroup) and not any(
            lg.name == ob.lightgroup for lg in view_layer.lightgroups
        )
        sub.operator(
            "scene.view_layer_add_lightgroup", icon="ADD", text=""
        ).name = ob.lightgroup


class CYCLES_OBJECT_PT_visibility(CyclesButtonsPanel, Panel):
    bl_label = "Visibility"
    bl_context = "object"
    bl_options = {"DEFAULT_CLOSED"}

    @classmethod
    def poll(cls, context):
        return CyclesButtonsPanel.poll(context) and (context.object)

    def draw(self, context):
        layout = self.layout
        layout.use_property_split = False

        ob = context.object
        # bfa - we turn the selectable on or off in the outliner. Not in a hidden panel.
        # layout.prop(ob, "hide_select", text="Selectable", invert_checkbox=True, toggle=False)

        col = layout.column(align=True)
        col.label(text="Show In")
        row = col.row()
        row.separator()
        row.prop(
            ob, "hide_viewport", text="Viewports", invert_checkbox=True, toggle=False
        )
        row.prop_decorator(ob, "hide_viewport")
        row = col.row()
        row.separator()
        row.prop(ob, "hide_render", text="Renders", invert_checkbox=True, toggle=False)
        row.prop_decorator(ob, "hide_render")

        if has_geometry_visibility(ob):
            col = layout.column(align=True)
            col.label(text="Mask")
            row = col.row()
            row.separator()
            row.prop(ob, "is_shadow_catcher")
            row.prop_decorator(ob, "is_shadow_catcher")
            row = col.row()
            row.separator()
            row.prop(ob, "is_holdout")
            row.prop_decorator(ob, "is_holdout")


class CYCLES_OBJECT_PT_visibility_ray_visibility(CyclesButtonsPanel, Panel):
    bl_label = "Ray Visibility"
    bl_parent_id = "CYCLES_OBJECT_PT_visibility"
    bl_context = "object"
    bl_options = {"DEFAULT_CLOSED"}  # BFA

    @classmethod
    def poll(cls, context):
        ob = context.object
        return CyclesButtonsPanel.poll(context) and has_geometry_visibility(ob)

    def draw(self, context):
        layout = self.layout
        layout.use_property_split = False
        layout.use_property_decorate = False

        scene = context.scene
        ob = context.object

        split = layout.split()

        col = split.column(align=True)
        col.prop(ob, "visible_camera", text="Camera")
        col.prop(ob, "visible_diffuse", text="Diffuse")
        col.prop(ob, "visible_glossy", text="Glossy")

        col = split.column(align=True)
        col.prop(ob, "visible_transmission", text="Transmission")
        col.prop(ob, "visible_volume_scatter", text="Volume Scatter")

        if ob.type != "LIGHT":
            sub = col.column()
            sub.prop(ob, "visible_shadow", text="Shadow")


class CYCLES_OBJECT_PT_visibility_culling(CyclesButtonsPanel, Panel):
    bl_label = "Culling"
    bl_parent_id = "CYCLES_OBJECT_PT_visibility"
    bl_context = "object"
    bl_options = {"DEFAULT_CLOSED"}  # BFA

    @classmethod
    def poll(cls, context):
        ob = context.object
        return CyclesButtonsPanel.poll(context) and has_geometry_visibility(ob)

    def draw(self, context):
        layout = self.layout
        layout.use_property_split = False
        layout.use_property_decorate = False

        scene = context.scene
        cscene = scene.cycles
        ob = context.object
        cob = ob.cycles

        split = layout.split()

        row = split.row()
        row.active = scene.render.use_simplify and cscene.use_camera_cull
        row.prop(cob, "use_camera_cull")

        row = split.row()
        row.active = scene.render.use_simplify and cscene.use_distance_cull
        row.prop(cob, "use_distance_cull")


def panel_node_draw(layout, id_data, output_type, input_name):
    from bpy_extras.node_utils import find_node_input

    if output_type not in ('OUTPUT_WORLD', 'OUTPUT_MATERIAL') and not id_data.use_nodes:
        layout.operator("cycles.use_shading_nodes", icon='NODETREE')
        return False

    ntree = id_data.node_tree

    if ntree is None:
        return False

    node = ntree.get_output_node('CYCLES')
    if node:
        input = find_node_input(node, input_name)
        if input:
            layout.template_node_view(ntree, node, input)
        else:
            layout.label(text="Incompatible output node")
    else:
        layout.label(text="No output node")

    return True


class CYCLES_LIGHT_PT_preview(CyclesButtonsPanel, Panel):
    bl_label = "Preview"
    bl_context = "data"
    bl_options = {"DEFAULT_CLOSED"}

    @classmethod
    def poll(cls, context):
        return (
            context.light
            and not (context.light.type == "AREA" and context.light.cycles.is_portal)
            and CyclesButtonsPanel.poll(context)
        )

    def draw(self, context):
        self.layout.template_preview(context.light)


class CYCLES_LIGHT_PT_light(CyclesButtonsPanel, Panel):
    bl_label = "Light"
    bl_context = "data"

    @classmethod
    def poll(cls, context):
        return context.light and CyclesButtonsPanel.poll(context)

    def draw(self, context):
        layout = self.layout

        light = context.light

        if self.bl_space_type == "PROPERTIES":
            layout.row().prop(light, "type", expand=True)
            layout.use_property_split = True
        else:
            layout.use_property_split = True
            layout.row().prop(light, "type")

        col = layout.column()

        # BFA - high priority, moved up
        if light.use_temperature:
            col.prop(light, "color", text="Tint")
        else:
            col.prop(light, "color", text="Color")

        # BFA - collapse hidden content
        row = layout.row()
        row.scale_x = 0.8
        row.use_property_split = False
        row.prop(light, "use_temperature", text="Temperature")
        if light.use_temperature:
            row.alignment = "LEFT"
            row.label(icon="DISCLOSURE_TRI_DOWN")
            row = layout.row()
            row.prop(light, "temperature", text="")
        else:
            row.alignment = "LEFT"
            row.label(icon="DISCLOSURE_TRI_RIGHT")

        col = layout.column()
        col.prop(light, "energy")
        col.prop(light, "exposure")
        col.use_property_split = False  # BFA
        col.prop(light, "normalize")

        col = layout.column()
        if light.type in {"POINT", "SPOT"}:
            col.use_property_split = False  # BFA
            col.prop(light, "use_soft_falloff")
            col.use_property_split = True  # BFA
            col.prop(light, "shadow_soft_size", text="Radius")
        elif light.type == "SUN":
            col.prop(light, "angle")
        elif light.type == "AREA":
            col.prop(light, "shape", text="Shape")
            sub = col.column(align=True)

            if light.shape in {"SQUARE", "DISK"}:
                sub.prop(light, "size")
            elif light.shape in {"RECTANGLE", "ELLIPSE"}:
                sub.prop(light, "size", text="Size X")
                sub.prop(light, "size_y", text="Y")


class CYCLES_LIGHT_PT_settings(CyclesButtonsPanel, Panel):
    bl_label = "Settings"
    bl_context = "data"
    bl_options = {"DEFAULT_CLOSED"}

    @classmethod
    def poll(cls, context):
        return context.light and CyclesButtonsPanel.poll(context)

    def draw(self, context):
        layout = self.layout
        layout.use_property_split = True

        light = context.light
        clamp = light.cycles

        col = layout.column()

        if not (light.type == "AREA" and clamp.is_portal):
            col.separator()
            sub = col.column()
            sub.prop(clamp, "max_bounces")

        sub = col.column(align=True)
        sub.active = not (light.type == "AREA" and clamp.is_portal)

        row = sub.row()
        row.use_property_split = False
        row.prop(light, "use_shadow", text="Cast Shadow")
        row.prop_decorator(light, "use_shadow")

        row = sub.row()
        row.use_property_split = False
        row.prop(clamp, "use_multiple_importance_sampling", text="Multiple Importance")
        row.prop_decorator(clamp, "use_multiple_importance_sampling")

        if use_mnee(context):
            row = sub.row()  # Create new row for shadow caustics
            row.use_property_split = False
            row.prop(clamp, "is_caustics_light", text="Shadow Caustics")
            row.prop_decorator(clamp, "is_caustics_light")

        if light.type == "AREA":
            row = col.row()
            row.use_property_split = False
            row.prop(clamp, "is_portal", text="Portal")
            row.prop_decorator(clamp, "is_portal")


class CYCLES_LIGHT_PT_nodes(CyclesButtonsPanel, Panel):
    bl_label = "Nodes"
    bl_context = "data"

    @classmethod
    def poll(cls, context):
        return (
            context.light
            and not (context.light.type == "AREA" and context.light.cycles.is_portal)
            and CyclesButtonsPanel.poll(context)
        )

    def draw(self, context):
        layout = self.layout

        # layout.use_property_split = True #BFA
        light = context.light
        panel_node_draw(layout, light, "OUTPUT_LIGHT", "Surface")


class CYCLES_LIGHT_PT_beam_shape(CyclesButtonsPanel, Panel):
    bl_label = "Beam Shape"
    bl_parent_id = "CYCLES_LIGHT_PT_light"
    bl_context = "data"

    @classmethod
    def poll(cls, context):
        if context.light.type in {"SPOT", "AREA"}:
            return context.light and CyclesButtonsPanel.poll(context)

    def draw(self, context):
        layout = self.layout
        light = context.light
        layout.use_property_split = True

        col = layout.column()
        if light.type == "SPOT":
            col.prop(light, "spot_size", text="Angle")
            col.prop(light, "spot_blend", text="Blend", slider=True)
            row = col.row()
            row.use_property_split = False
            row.prop(light, "show_cone")
            row.prop_decorator(light, "show_cone")
        elif light.type == "AREA":
            col.prop(light, "spread", text="Spread")


class CYCLES_WORLD_PT_preview(CyclesButtonsPanel, Panel):
    bl_label = "Preview"
    bl_context = "world"
    bl_options = {"DEFAULT_CLOSED"}

    @classmethod
    def poll(cls, context):
        return context.world and CyclesButtonsPanel.poll(context)

    def draw(self, context):
        self.layout.template_preview(context.world)


class CYCLES_WORLD_PT_surface(CyclesButtonsPanel, Panel):
    bl_label = "Surface"
    bl_context = "world"

    @classmethod
    def poll(cls, context):
        return context.world and CyclesButtonsPanel.poll(context)

    def draw(self, context):
        layout = self.layout

        # layout.use_property_split = True #BFA
        world = context.world

        if not panel_node_draw(layout, world, "OUTPUT_WORLD", "Surface"):
            layout.prop(world, "color")


class CYCLES_WORLD_PT_volume(CyclesButtonsPanel, Panel):
    bl_label = "Volume"
    bl_translation_context = i18n_contexts.id_id
    bl_context = "world"
    bl_options = {"DEFAULT_CLOSED"}

    @classmethod
    def poll(cls, context):
        world = context.world
        return world and world.node_tree and CyclesButtonsPanel.poll(context)

    def draw(self, context):
        layout = self.layout

        layout.use_property_split = False

        world = context.world
        panel_node_draw(layout, world, "OUTPUT_WORLD", "Volume")


# bfa - move mist panel to viewlayers
# class CYCLES_WORLD_PT_mist(CyclesButtonsPanel, Panel):
#     bl_label = "Mist Pass"
#     bl_context = "world"
#     bl_options = {'DEFAULT_CLOSED'}

#     @classmethod
#     def poll(cls, context):
#         if CyclesButtonsPanel.poll(context):
#             if context.world:
#                 for view_layer in context.scene.view_layers:
#                     if view_layer.use_pass_mist:
#                         return True

#         return False

#     def draw(self, context):
#         layout = self.layout
#         layout.use_property_split = True

#         world = context.world

#         col = layout.column(align=True)
#         col.prop(world.mist_settings, "start")
#         col.prop(world.mist_settings, "depth")

#         col = layout.column()
#         col.prop(world.mist_settings, "falloff")


class CYCLES_WORLD_PT_ray_visibility(CyclesButtonsPanel, Panel):
    bl_label = "Ray Visibility"
    bl_context = "world"
    bl_options = {"DEFAULT_CLOSED"}

    @classmethod
    def poll(cls, context):
        return CyclesButtonsPanel.poll(context) and context.world

    def draw(self, context):
        layout = self.layout
        layout.use_property_split = False  # BFA
        layout.use_property_decorate = False

        world = context.world
        visibility = world.cycles_visibility

        col = layout.column()
        col.prop(visibility, "camera")
        col.prop(visibility, "diffuse")
        col.prop(visibility, "glossy")
        col.prop(visibility, "transmission")
        col.prop(visibility, "scatter")


class CYCLES_WORLD_PT_settings(CyclesButtonsPanel, Panel):
    bl_label = "Settings"
    bl_context = "world"
    bl_options = {"DEFAULT_CLOSED"}

    @classmethod
    def poll(cls, context):
        return context.world and CyclesButtonsPanel.poll(context)

    def draw(self, context):
        layout = self.layout
        layout.use_property_split = True
        layout.use_property_decorate = False

        layout.column()


class CYCLES_WORLD_PT_settings_surface(CyclesButtonsPanel, Panel):
    bl_label = "Surface"
    bl_parent_id = "CYCLES_WORLD_PT_settings"
    bl_context = "world"

    @classmethod
    def poll(cls, context):
        return context.world and CyclesButtonsPanel.poll(context)

    def draw(self, context):
        layout = self.layout
        layout.use_property_split = True
        layout.use_property_decorate = False

        world = context.world
        cworld = world.cycles

        col = layout.column()
        col.prop(cworld, "sampling_method", text="Sampling")

        sub = col.column()
        subsub = sub.row(align=True)
        if cworld.sampling_method == "MANUAL":
            subsub.prop(cworld, "sample_map_resolution")
        if cworld.sampling_method != "NONE":
            sub.prop(cworld, "max_bounces")
            sub.use_property_split = False
            sub.prop(cworld, "is_caustics_light", text="Shadow Caustics")


class CYCLES_WORLD_PT_settings_volume(CyclesButtonsPanel, Panel):
    bl_label = "Volume"
    bl_translation_context = i18n_contexts.id_id
    bl_parent_id = "CYCLES_WORLD_PT_settings"
    bl_context = "world"

    @classmethod
    def poll(cls, context):
        return context.world and CyclesButtonsPanel.poll(context)

    def draw(self, context):
        layout = self.layout
        layout.use_property_split = True
        layout.use_property_decorate = False

        world = context.world
        cworld = world.cycles

        col = layout.column()

        sub = col.column()
        sub.prop(cworld, "volume_sampling", text="Sampling")
        col.prop(cworld, "volume_interpolation", text="Interpolation")
        if context.scene.cycles.volume_biased:
            col.prop(cworld, "volume_step_size")


class CYCLES_WORLD_PT_settings_light_group(CyclesButtonsPanel, Panel):
    bl_label = "Light Group"
    bl_parent_id = "CYCLES_WORLD_PT_settings"
    bl_context = "world"

    @classmethod
    def poll(cls, context):
        return context.world and CyclesButtonsPanel.poll(context)

    def draw(self, context):
        layout = self.layout
        layout.use_property_split = True
        layout.use_property_decorate = False

        world = context.world
        view_layer = context.view_layer

        row = layout.row(align=True)

        sub = row.column(align=True)
        sub.prop_search(
            world,
            "lightgroup",
            view_layer,
            "lightgroups",
            text="Light Group",
            results_are_suggestions=True,
        )

        sub = row.column(align=True)
        sub.enabled = bool(world.lightgroup) and not any(
            lg.name == world.lightgroup for lg in view_layer.lightgroups
        )
        sub.operator(
            "scene.view_layer_add_lightgroup", icon="ADD", text=""
        ).name = world.lightgroup


class CYCLES_MATERIAL_PT_preview(CyclesButtonsPanel, Panel):
    bl_label = "Preview"
    bl_context = "material"
    bl_options = {"DEFAULT_CLOSED"}

    @classmethod
    def poll(cls, context):
        mat = context.material
        return mat and (not mat.grease_pencil) and CyclesButtonsPanel.poll(context)

    def draw(self, context):
        self.layout.template_preview(context.material)


class CYCLES_MATERIAL_PT_surface(CyclesButtonsPanel, Panel):
    bl_label = "Surface"
    bl_context = "material"

    @classmethod
    def poll(cls, context):
        mat = context.material
        return mat and (not mat.grease_pencil) and CyclesButtonsPanel.poll(context)

    def draw(self, context):
        layout = self.layout

        # layout.use_property_split = True #BFA
        mat = context.material
        if not panel_node_draw(layout, mat, "OUTPUT_MATERIAL", "Surface"):
            layout.prop(mat, "diffuse_color")


class CYCLES_MATERIAL_PT_volume(CyclesButtonsPanel, Panel):
    bl_label = "Volume"
    bl_translation_context = i18n_contexts.id_id
    bl_context = "material"
    bl_options = {"DEFAULT_CLOSED"}

    @classmethod
    def poll(cls, context):
        mat = context.material
        return (
            mat
            and (not mat.grease_pencil)
            and mat.node_tree
            and CyclesButtonsPanel.poll(context)
        )

    def draw(self, context):
        layout = self.layout

        # layout.use_property_split = True #BFA
        mat = context.material
        # cmat = mat.cycles

        panel_node_draw(layout, mat, "OUTPUT_MATERIAL", "Volume")


class CYCLES_MATERIAL_PT_displacement(CyclesButtonsPanel, Panel):
    bl_label = "Displacement"
    bl_context = "material"

    @classmethod
    def poll(cls, context):
        mat = context.material
        return (
            mat
            and (not mat.grease_pencil)
            and mat.node_tree
            and CyclesButtonsPanel.poll(context)
        )

    def draw(self, context):
        layout = self.layout

        # layout.use_property_split = True #BFA
        mat = context.material
        panel_node_draw(layout, mat, "OUTPUT_MATERIAL", "Displacement")


class CYCLES_MATERIAL_PT_settings(CyclesButtonsPanel, Panel):
    bl_label = "Settings"
    bl_context = "material"
    bl_options = {"DEFAULT_CLOSED"}

    @classmethod
    def poll(cls, context):
        mat = context.material
        return mat and (not mat.grease_pencil) and CyclesButtonsPanel.poll(context)

    @staticmethod
    def draw_shared(self, mat):
        layout = self.layout
        layout.use_property_split = True
        layout.use_property_decorate = False

        layout.prop(mat, "pass_index")

    def draw(self, context):
        self.draw_shared(self, context.material)


class CYCLES_MATERIAL_PT_settings_surface(CyclesButtonsPanel, Panel):
    bl_label = "Surface"
    bl_parent_id = "CYCLES_MATERIAL_PT_settings"
    bl_context = "material"

    @staticmethod
    def draw_shared(self, mat):
        layout = self.layout
        layout.use_property_split = False  # BFA
        layout.use_property_decorate = False

        cmat = mat.cycles

        col = layout.column()

        col.use_property_split = True
        col.prop(mat, "displacement_method", text="Displacement")
        col.prop(cmat, "emission_sampling")
        col.use_property_split = False
        col.prop(mat, "use_transparent_shadow")
        col.prop(cmat, "use_bump_map_correction")

    def draw(self, context):
        self.draw_shared(self, context.material)


class CYCLES_MATERIAL_PT_settings_volume(CyclesButtonsPanel, Panel):
    bl_label = "Volume"
    bl_translation_context = i18n_contexts.id_id
    bl_parent_id = "CYCLES_MATERIAL_PT_settings"
    bl_context = "material"

    @staticmethod
    def draw_shared(self, context, mat):
        layout = self.layout
        layout.use_property_split = True
        layout.use_property_decorate = False

        cmat = mat.cycles

        col = layout.column()
        sub = col.column()
        sub.prop(cmat, "volume_sampling", text="Sampling")
        col.prop(cmat, "volume_interpolation", text="Interpolation")
        if context.scene.cycles.volume_biased:
            col.prop(cmat, "volume_step_rate")

    def draw(self, context):
        self.draw_shared(self, context, context.material)


class CYCLES_RENDER_PT_bake(CyclesButtonsPanel, Panel):
    bl_label = "Bake"
    bl_context = "render"
    bl_options = {"DEFAULT_CLOSED"}
    COMPAT_ENGINES = {"CYCLES"}

    def draw(self, context):
        layout = self.layout
        layout.use_property_split = False
        layout.use_property_decorate = False  # No animation.

        scene = context.scene
        cscene = scene.cycles
        cbk = scene.render.bake

        if cbk.use_multires:
            layout.operator("object.bake_image", icon="RENDER_STILL")
            layout.prop(cbk, "use_bake_multires")
            layout.use_property_split = True
            layout.prop(cbk, "type")

        else:
            layout.operator("object.bake", icon="RENDER_STILL").type = cscene.bake_type
            layout.prop(cbk, "use_bake_multires")
            layout.use_property_split = True
            layout.prop(cscene, "bake_type")

        if not scene.render.bake.use_multires and cscene.bake_type not in {
            "AO",
            "POSITION",
            "NORMAL",
            "UV",
            "ROUGHNESS",
            "ENVIRONMENT",
        }:
            row = layout.row()
            row.prop(cbk, "view_from")
            row.active = scene.camera is not None


class CYCLES_RENDER_PT_bake_influence(CyclesButtonsPanel, Panel):
    bl_label = "Influence"
    bl_context = "render"
    bl_parent_id = "CYCLES_RENDER_PT_bake"
    COMPAT_ENGINES = {"CYCLES"}

    @classmethod
    def poll(cls, context):
        scene = context.scene
        cscene = scene.cycles
        rd = scene.render
        if scene.render.bake.use_multires == False and cscene.bake_type in {
            "NORMAL",
            "COMBINED",
            "DIFFUSE",
            "GLOSSY",
            "TRANSMISSION",
        }:
            return True

    def draw(self, context):
        layout = self.layout
        layout.use_property_split = True
        layout.use_property_decorate = False  # No animation.

        scene = context.scene
        cscene = scene.cycles
        cbk = scene.render.bake
        rd = scene.render

        col = layout.column()

        if cscene.bake_type == "NORMAL":
            col.prop(cbk, "normal_space", text="Space")

            sub = col.column(align=True)
            sub.prop(cbk, "normal_r", text="Swizzle R")
            sub.prop(cbk, "normal_g", text="G", text_ctxt=i18n_contexts.color)
            sub.prop(cbk, "normal_b", text="B", text_ctxt=i18n_contexts.color)

        elif cscene.bake_type == "COMBINED":
            col = layout.column(align=True)
            col.label(text="Lighting")
            col.use_property_split = False
            row = col.row()
            row.separator()
            row.prop(cbk, "use_pass_direct")
            row = col.row()
            row.separator()
            row.prop(cbk, "use_pass_indirect")

            col = layout.column(align=True)
            col.label(text="Contributions")
            col.use_property_split = False
            row = col.row()
            row.separator()
            row.prop(cbk, "use_pass_diffuse")
            row = col.row()
            row.separator()
            row.prop(cbk, "use_pass_glossy")
            row = col.row()
            row.separator()
            row.prop(cbk, "use_pass_transmission")
            row = col.row()
            row.separator()
            row.prop(cbk, "use_pass_emit")

        elif cscene.bake_type in {"DIFFUSE", "GLOSSY", "TRANSMISSION"}:
            col = layout.column(align=True)
            col.label(text="Contributions")
            col.use_property_split = False
            row = col.row()
            row.separator()
            row.prop(cbk, "use_pass_direct")
            row = col.row()
            row.separator()
            row.prop(cbk, "use_pass_indirect")
            row = col.row()
            row.separator()
            row.prop(cbk, "use_pass_color")


class CYCLES_RENDER_PT_bake_selected_to_active(CyclesButtonsPanel, Panel):
    bl_label = "Selected to Active"
    bl_context = "render"
    bl_parent_id = "CYCLES_RENDER_PT_bake"
    bl_options = {"DEFAULT_CLOSED"}
    COMPAT_ENGINES = {"CYCLES"}

    @classmethod
    def poll(cls, context):
        scene = context.scene
        rd = scene.render
        return rd.bake.use_multires == False

    def draw_header(self, context):
        scene = context.scene
        cbk = scene.render.bake
        self.layout.prop(cbk, "use_selected_to_active", text="")

    def draw(self, context):
        layout = self.layout
        layout.use_property_split = True
        layout.use_property_decorate = False  # No animation.

        scene = context.scene
        cscene = scene.cycles
        cbk = scene.render.bake
        rd = scene.render

        layout.active = cbk.use_selected_to_active
        col = layout.column()
        col.use_property_split = False
        col.prop(cbk, "use_cage", text="Cage")
        col.use_property_split = True
        if cbk.use_cage:
            col.prop(cbk, "cage_object")
            col = layout.column()
            col.prop(cbk, "cage_extrusion")
            col.active = cbk.cage_object is None
        else:
            col.prop(cbk, "cage_extrusion", text="Extrusion")

        col = layout.column()
        col.prop(cbk, "max_ray_distance")


class CYCLES_RENDER_PT_bake_output(CyclesButtonsPanel, Panel):
    bl_label = "Output"
    bl_context = "render"
    bl_parent_id = "CYCLES_RENDER_PT_bake"
    COMPAT_ENGINES = {"CYCLES"}

    def draw(self, context):
        layout = self.layout
        layout.use_property_split = True
        layout.use_property_decorate = False  # No animation.

        scene = context.scene
        cbk = scene.render.bake

        if cbk.use_bake_multires:
            layout.use_property_split = False
            layout.prop(cbk, "use_bake_clear", text="Clear Image")
            if cbk.bake_type == "DISPLACEMENT":
                layout.prop(rd, "use_bake_lores_mesh")
        else:
            layout.prop(cbk, "target")
            if cbk.target == "IMAGE_TEXTURES":
                layout.use_property_split = False
                layout.prop(cbk, "use_clear", text="Clear Image")


class CYCLES_RENDER_PT_bake_output_margin(CyclesButtonsPanel, Panel):
    bl_label = "Margin"
    bl_context = "render"
    bl_parent_id = "CYCLES_RENDER_PT_bake_output"
    COMPAT_ENGINES = {"CYCLES"}

    @classmethod
    def poll(cls, context):
        scene = context.scene
        cbk = scene.render.bake
        return cbk.target == "IMAGE_TEXTURES"

    def draw(self, context):
        layout = self.layout
        layout.use_property_split = True
        layout.use_property_decorate = False  # No animation.

        scene = context.scene
        cscene = scene.cycles
        cbk = scene.render.bake

        if (
            cscene.bake_type == "NORMAL" and cbk.normal_space == "TANGENT"
        ) or cscene.bake_type == "UV":
            if cbk.use_multires or cbk.target == "IMAGE_TEXTURES":
                layout.prop(cbk, "margin", text="Size")
        else:
            if cbk.use_multires or cbk.target == "IMAGE_TEXTURES":
                layout.prop(cbk, "margin_type", text="Type")
                layout.prop(cbk, "margin", text="Size")


class CYCLES_RENDER_PT_debug(CyclesDebugButtonsPanel, Panel):
    bl_label = "Debug"
    bl_context = "render"
    bl_options = {"DEFAULT_CLOSED"}
    COMPAT_ENGINES = {"CYCLES"}

    def draw(self, context):
        layout = self.layout
        layout.use_property_split = True
        layout.use_property_decorate = False  # No animation.

        scene = context.scene
        cscene = scene.cycles

        col = layout.column(heading="CPU")

        row = col.row(align=True)
        row.prop(cscene, "debug_use_cpu_sse42", toggle=True)
        row.prop(cscene, "debug_use_cpu_avx2", toggle=True)
        col.prop(cscene, "debug_bvh_layout", text="BVH")

        import platform

        is_macos = platform.system() == "Darwin"
        col.separator()

        if is_macos:
            col = layout.column(heading="Metal")
            col.prop(cscene, "debug_use_metal_adaptive_compile")
        else:
            col = layout.column(heading="CUDA")
            col.prop(cscene, "debug_use_cuda_adaptive_compile")
            col = layout.column(heading="OptiX")
            col.prop(cscene, "debug_use_optix_debug", text="Module Debug")

            col.separator()

            col = layout.column(heading="HIP")
            col.prop(cscene, "debug_use_hip_adaptive_compile")

        col.separator()

        col.prop(cscene, "debug_bvh_type", text="Viewport BVH")

        col.separator()

        import _cycles

        if _cycles.with_debug:
            col.prop(cscene, "direct_light_sampling_type")


class CYCLES_RENDER_PT_simplify(CyclesButtonsPanel, Panel):
    bl_label = "Simplify"
    bl_context = "render"
    bl_options = {"DEFAULT_CLOSED"}
    COMPAT_ENGINES = {"CYCLES"}

    def draw_header(self, context):
        rd = context.scene.render
        self.layout.prop(rd, "use_simplify", text="")

    def draw(self, context):
        pass


class CYCLES_RENDER_PT_simplify_viewport(CyclesButtonsPanel, Panel):
    bl_label = "Viewport"
    bl_context = "render"
    bl_parent_id = "CYCLES_RENDER_PT_simplify"
    COMPAT_ENGINES = {"CYCLES"}

    def draw(self, context):
        layout = self.layout
        layout.use_property_split = True
        layout.use_property_decorate = False

        scene = context.scene
        rd = scene.render
        cscene = scene.cycles

        layout.active = rd.use_simplify

        col = layout.column()
        col.prop(rd, "simplify_subdivision", text="Max Subdivision")
        col.prop(rd, "simplify_child_particles", text="Child Particles")
        col.prop(cscene, "texture_limit", text="Texture Limit")
        col.prop(rd, "simplify_volumes", text="Volume Resolution")
        col.prop(rd, "use_simplify_normals", text="Normals")


class CYCLES_RENDER_PT_simplify_render(CyclesButtonsPanel, Panel):
    bl_label = "Render"
    bl_context = "render"
    bl_parent_id = "CYCLES_RENDER_PT_simplify"
    COMPAT_ENGINES = {"CYCLES"}

    def draw(self, context):
        layout = self.layout
        layout.use_property_split = True
        layout.use_property_decorate = False

        scene = context.scene
        rd = scene.render
        cscene = scene.cycles

        layout.active = rd.use_simplify

        col = layout.column()

        col.prop(rd, "simplify_subdivision_render", text="Max Subdivision")
        col.prop(rd, "simplify_child_particles_render", text="Child Particles")
        col.prop(cscene, "texture_limit_render", text="Texture Limit")


class CYCLES_RENDER_PT_simplify_culling(CyclesButtonsPanel, Panel):
    bl_label = "Culling"
    bl_context = "render"
    bl_parent_id = "CYCLES_RENDER_PT_simplify"
    bl_options = {"DEFAULT_CLOSED"}
    COMPAT_ENGINES = {"CYCLES"}

    def draw(self, context):
        layout = self.layout
        layout.use_property_split = True
        layout.use_property_decorate = False

        scene = context.scene
        rd = scene.render
        cscene = scene.cycles

        layout.active = rd.use_simplify

        row = layout.row()
        row.use_property_split = False
        row.prop(cscene, "use_camera_cull", text="Camera Culling")
        sub = row.column()
        sub.active = cscene.use_camera_cull
        sub.prop(cscene, "camera_cull_margin", text="")

        row = layout.row()
        row.use_property_split = False
        row.prop(cscene, "use_distance_cull", text="Distance Culling")
        sub = row.column()
        sub.use_property_split = True
        sub.active = cscene.use_distance_cull
        sub.prop(cscene, "distance_cull_margin", text="")


class CyclesShadingButtonsPanel(CyclesButtonsPanel):
    bl_space_type = "VIEW_3D"
    bl_region_type = "HEADER"
    bl_parent_id = "VIEW3D_PT_shading"

    @classmethod
    def poll(cls, context):
        return (
            CyclesButtonsPanel.poll(context)
            and context.space_data.shading.type == "RENDERED"
        )


class CYCLES_VIEW3D_PT_shading_render_pass(CyclesShadingButtonsPanel, Panel):
    bl_label = "Render Pass"

    def draw(self, context):
        shading = context.space_data.shading

        layout = self.layout
        layout.prop(shading.cycles, "render_pass", text="")


class CYCLES_VIEW3D_PT_shading_debug(
    CyclesDebugButtonsPanel, CyclesShadingButtonsPanel, Panel
):
    bl_label = "Debug"

    @classmethod
    def poll(cls, context):
        return CyclesDebugButtonsPanel.poll(context) and CyclesShadingButtonsPanel.poll(
            context
        )

    def draw(self, context):
        shading = context.space_data.shading

        layout = self.layout
        layout.active = context.scene.cycles.use_preview_adaptive_sampling
        layout.prop(shading.cycles, "show_active_pixels")


class CYCLES_VIEW3D_PT_shading_lighting(Panel):
    bl_space_type = "VIEW_3D"
    bl_region_type = "HEADER"
    bl_label = "Lighting"
    bl_parent_id = "VIEW3D_PT_shading"
    COMPAT_ENGINES = {"CYCLES"}

    @classmethod
    def poll(cls, context):
        return (
            context.engine in cls.COMPAT_ENGINES
            and context.space_data.shading.type == "RENDERED"
        )

    def draw(self, context):
        layout = self.layout
        col = layout.column()
        split = col.split(factor=0.9)

        shading = context.space_data.shading
        col.prop(shading, "use_scene_lights_render")
        col.prop(shading, "use_scene_world_render")

        if not shading.use_scene_world_render:
            col = layout.column()
            split = col.split(factor=0.9)

            col = split.column()
            sub = col.row()
            sub.scale_y = 0.6
            sub.template_icon_view(shading, "studio_light", scale_popup=3)

            col = split.column()
            col.operator(
                "screen.userpref_show", emboss=False, text="", icon="PREFERENCES"
            ).section = "LIGHTS"

            split = layout.split(factor=0.9)
            col = split.column()
            col.prop(shading, "studiolight_rotate_z", text="Rotation")
            col.prop(shading, "studiolight_intensity")
            col.prop(shading, "studiolight_background_alpha")


class CYCLES_VIEW3D_PT_simplify_greasepencil(
    CyclesButtonsPanel, Panel, GreasePencilSimplifyPanel
):
    bl_label = "Grease Pencil"
    bl_parent_id = "CYCLES_RENDER_PT_simplify"
    COMPAT_ENGINES = {"CYCLES"}
    bl_options = {"DEFAULT_CLOSED"}


def draw_device(self, context):
    scene = context.scene
    layout = self.layout
    layout.use_property_split = True
    layout.use_property_decorate = False

    if context.engine == "CYCLES":
        from . import engine

        cscene = scene.cycles

        col = layout.column()
        col.active = show_device_active(context)
        col.prop(cscene, "device")

        from . import engine

        if engine.with_osl() and (
            use_cpu(context)
            or (
                use_optix(context)
                and (engine.osl_version()[1] >= 13 or engine.osl_version()[0] > 1)
            )
        ):
            osl_col = layout.column()
            osl_col.use_property_split = False
            osl_col.prop(cscene, "shading_system")


def draw_pause(self, context):
    layout = self.layout
    scene = context.scene

    if context.engine == "CYCLES":
        view = context.space_data

        if view.shading.type == "RENDERED":
            cscene = scene.cycles
            layout.prop(
                cscene,
                "preview_pause",
                icon="PLAY" if cscene.preview_pause else "PAUSE",
                text="",
            )


def get_panels():
    exclude_panels = {
        "DATA_PT_camera_dof",
        "DATA_PT_falloff_curve",
        "DATA_PT_light",
        "DATA_PT_preview",
        "DATA_PT_spot",
        "MATERIAL_PT_context_material",
        "MATERIAL_PT_preview",
        "NODE_DATA_PT_light",
        "NODE_DATA_PT_spot",
        "OBJECT_PT_visibility",
        "VIEWLAYER_PT_filter",
        "VIEWLAYER_PT_layer_passes",
        "RENDER_PT_post_processing",
        "RENDER_PT_simplify",
    }

    panels = []
    for panel in bpy.types.Panel.__subclasses__():
        if (
            hasattr(panel, "COMPAT_ENGINES")
            and "BLENDER_RENDER" in panel.COMPAT_ENGINES
        ):
            if panel.__name__ not in exclude_panels:
                panels.append(panel)

    return panels


classes = (
    CYCLES_PT_sampling_presets,
    CYCLES_PT_viewport_sampling_presets,
    CYCLES_PT_integrator_presets,
    CYCLES_PT_performance_presets,
    CYCLES_RENDER_PT_sampling,
    CYCLES_RENDER_PT_sampling_viewport,
    CYCLES_RENDER_PT_sampling_viewport_denoise,
    CYCLES_RENDER_PT_sampling_render,
    CYCLES_RENDER_PT_sampling_render_denoise,
    CYCLES_RENDER_PT_sampling_path_guiding,
    CYCLES_RENDER_PT_sampling_path_guiding_debug,
    CYCLES_RENDER_PT_sampling_lights,
    CYCLES_RENDER_PT_sampling_advanced,
    CYCLES_RENDER_PT_sampling_advanced_sample_subset,
    CYCLES_RENDER_PT_light_paths,
    CYCLES_RENDER_PT_light_paths_max_bounces,
    CYCLES_RENDER_PT_light_paths_clamping,
    CYCLES_RENDER_PT_light_paths_caustics,
    CYCLES_RENDER_PT_light_paths_fast_gi,
    CYCLES_RENDER_PT_volumes,
    CYCLES_RENDER_PT_subdivision,
    CYCLES_RENDER_PT_curves,
    CYCLES_RENDER_PT_curves_viewport_display,
    CYCLES_RENDER_PT_simplify,
    CYCLES_RENDER_PT_simplify_viewport,
    CYCLES_RENDER_PT_simplify_render,
    CYCLES_RENDER_PT_simplify_culling,
    CYCLES_VIEW3D_PT_simplify_greasepencil,
    CYCLES_VIEW3D_PT_shading_lighting,
    CYCLES_VIEW3D_PT_shading_render_pass,
    CYCLES_VIEW3D_PT_shading_debug,
    CYCLES_RENDER_PT_motion_blur,
    CYCLES_RENDER_PT_motion_blur_curve,
    CYCLES_RENDER_PT_film,
    CYCLES_RENDER_PT_film_pixel_filter,
    CYCLES_RENDER_PT_film_transparency,
    CYCLES_RENDER_PT_performance,
    CYCLES_RENDER_PT_performance_compositor,
    CYCLES_RENDER_PT_performance_compositor_denoise_settings,
    CYCLES_RENDER_PT_performance_threads,
    CYCLES_RENDER_PT_performance_memory,
    CYCLES_RENDER_PT_performance_acceleration_structure,
    CYCLES_RENDER_PT_performance_final_render,
    CYCLES_RENDER_PT_performance_viewport,
    CYCLES_RENDER_PT_passes,
    CYCLES_RENDER_PT_passes_data,
    CYCLES_RENDER_PT_passes_mist,  # bfa - move mist panel to viewlayers
    CYCLES_RENDER_PT_passes_light,
    CYCLES_RENDER_PT_passes_crypto,
    CYCLES_RENDER_PT_passes_aov,
    CYCLES_RENDER_PT_passes_lightgroups,
    CYCLES_RENDER_PT_filter,
    CYCLES_PT_post_processing,
    CYCLES_CAMERA_PT_dof,
    CYCLES_CAMERA_PT_dof_aperture,
    CYCLES_CAMERA_PT_lens_custom_parameters,
    CYCLES_PT_context_material,
    CYCLES_OBJECT_PT_motion_blur,
    CYCLES_OBJECT_PT_shading_gi_approximation,
    CYCLES_OBJECT_PT_shading_caustics,
    CYCLES_OBJECT_PT_lightgroup,
    CYCLES_OBJECT_PT_visibility,
    CYCLES_OBJECT_PT_visibility_ray_visibility,
    CYCLES_OBJECT_PT_visibility_culling,
    CYCLES_LIGHT_PT_preview,
    CYCLES_LIGHT_PT_light,
    CYCLES_LIGHT_PT_settings,
    CYCLES_LIGHT_PT_nodes,
    CYCLES_LIGHT_PT_beam_shape,
    CYCLES_WORLD_PT_preview,
    CYCLES_WORLD_PT_surface,
    CYCLES_WORLD_PT_volume,
    # CYCLES_WORLD_PT_mist, # bfa - moved mist panel to viewlayers
    CYCLES_WORLD_PT_ray_visibility,
    CYCLES_WORLD_PT_settings,
    CYCLES_WORLD_PT_settings_surface,
    CYCLES_WORLD_PT_settings_volume,
    CYCLES_WORLD_PT_settings_light_group,
    CYCLES_MATERIAL_PT_preview,
    CYCLES_MATERIAL_PT_surface,
    CYCLES_MATERIAL_PT_volume,
    CYCLES_MATERIAL_PT_displacement,
    CYCLES_MATERIAL_PT_settings,
    CYCLES_MATERIAL_PT_settings_surface,
    CYCLES_MATERIAL_PT_settings_volume,
    CYCLES_RENDER_PT_bake,
    CYCLES_RENDER_PT_bake_influence,
    CYCLES_RENDER_PT_bake_selected_to_active,
    CYCLES_RENDER_PT_bake_output,
    CYCLES_RENDER_PT_bake_output_margin,
    CYCLES_RENDER_PT_debug,
    node_panel(CYCLES_MATERIAL_PT_settings),
    node_panel(CYCLES_MATERIAL_PT_settings_surface),
    node_panel(CYCLES_MATERIAL_PT_settings_volume),
    node_panel(CYCLES_WORLD_PT_ray_visibility),
    node_panel(CYCLES_WORLD_PT_settings),
    node_panel(CYCLES_WORLD_PT_settings_surface),
    node_panel(CYCLES_WORLD_PT_settings_volume),
    node_panel(CYCLES_LIGHT_PT_light),
    node_panel(CYCLES_LIGHT_PT_settings),
    node_panel(CYCLES_LIGHT_PT_beam_shape),
)


def register():
    from bpy.utils import register_class

    bpy.types.RENDER_PT_context.append(draw_device)
    bpy.types.VIEW3D_HT_header.append(draw_pause)

    for panel in get_panels():
        panel.COMPAT_ENGINES.add("CYCLES")

    for cls in classes:
        register_class(cls)


def unregister():
    from bpy.utils import unregister_class

    bpy.types.RENDER_PT_context.remove(draw_device)
    bpy.types.VIEW3D_HT_header.remove(draw_pause)

    for panel in get_panels():
        if "CYCLES" in panel.COMPAT_ENGINES:
            panel.COMPAT_ENGINES.remove("CYCLES")

    for cls in classes:
        unregister_class(cls)<|MERGE_RESOLUTION|>--- conflicted
+++ resolved
@@ -583,15 +583,6 @@
     bl_label = "Subdivision"
     bl_options = {"DEFAULT_CLOSED"}
 
-<<<<<<< HEAD
-    @classmethod
-    def poll(cls, context):
-        return (context.scene.render.engine == "CYCLES") and (
-            context.scene.cycles.feature_set == "EXPERIMENTAL"
-        )
-
-=======
->>>>>>> ea43fa08
     def draw(self, context):
         layout = self.layout
         layout.use_property_split = True
@@ -1175,14 +1166,9 @@
         row = col.row()
         row.separator()
         row.prop(cycles_view_layer, "pass_debug_sample_count", text="Sample Count")
-
-<<<<<<< HEAD
+        row.prop(cycles_view_layer, "pass_render_time", text="Render Time")
+
         layout.separator()
-=======
-        col = layout.column(heading="Debug", align=True)
-        col.prop(cycles_view_layer, "pass_debug_sample_count", text="Sample Count")
-        col.prop(cycles_view_layer, "pass_render_time", text="Render Time")
->>>>>>> ea43fa08
 
         layout.use_property_split = True
         layout.prop(view_layer, "pass_alpha_threshold")
