#
# Copyright 2011-2013 Blender Foundation
#
# Licensed under the Apache License, Version 2.0 (the "License");
# you may not use this file except in compliance with the License.
# You may obtain a copy of the License at
#
# http://www.apache.org/licenses/LICENSE-2.0
#
# Unless required by applicable law or agreed to in writing, software
# distributed under the License is distributed on an "AS IS" BASIS,
# WITHOUT WARRANTIES OR CONDITIONS OF ANY KIND, either express or implied.
# See the License for the specific language governing permissions and
# limitations under the License.
#

# <pep8 compliant>

import bpy
from bpy_extras.node_utils import find_node_input
from bl_ui.utils import PresetPanel

from bpy.types import Panel

from bl_ui.properties_grease_pencil_common import GreasePencilSimplifyPanel


class CYCLES_PT_sampling_presets(PresetPanel, Panel):
    bl_label = "Sampling Presets"
    preset_subdir = "cycles/sampling"
    preset_operator = "script.execute_preset"
    preset_add_operator = "render.cycles_sampling_preset_add"
    COMPAT_ENGINES = {'CYCLES'}


class CYCLES_PT_integrator_presets(PresetPanel, Panel):
    bl_label = "Integrator Presets"
    preset_subdir = "cycles/integrator"
    preset_operator = "script.execute_preset"
    preset_add_operator = "render.cycles_integrator_preset_add"
    COMPAT_ENGINES = {'CYCLES'}


class CyclesButtonsPanel:
    bl_space_type = "PROPERTIES"
    bl_region_type = "WINDOW"
    bl_context = "render"
    COMPAT_ENGINES = {'CYCLES'}

    @classmethod
    def poll(cls, context):
        return context.engine in cls.COMPAT_ENGINES


# Adapt properties editor panel to display in node editor. We have to
# copy the class rather than inherit due to the way bpy registration works.
def node_panel(cls):
    node_cls = type('NODE_' + cls.__name__, cls.__bases__, dict(cls.__dict__))

    node_cls.bl_space_type = 'NODE_EDITOR'
    node_cls.bl_region_type = 'UI'
    node_cls.bl_category = "Options"
    if hasattr(node_cls, 'bl_parent_id'):
        node_cls.bl_parent_id = 'NODE_' + node_cls.bl_parent_id

    return node_cls


def get_device_type(context):
    return context.preferences.addons[__package__].preferences.compute_device_type


def use_cpu(context):
    cscene = context.scene.cycles

    return (get_device_type(context) == 'NONE' or cscene.device == 'CPU')


def use_opencl(context):
    cscene = context.scene.cycles

    return (get_device_type(context) == 'OPENCL' and cscene.device == 'GPU')


def use_cuda(context):
    cscene = context.scene.cycles

    return (get_device_type(context) == 'CUDA' and cscene.device == 'GPU')


def use_optix(context):
    cscene = context.scene.cycles

    return (get_device_type(context) == 'OPTIX' and cscene.device == 'GPU')


def use_branched_path(context):
    cscene = context.scene.cycles

    return (cscene.progressive == 'BRANCHED_PATH' and not use_optix(context))


def use_sample_all_lights(context):
    cscene = context.scene.cycles

    return cscene.sample_all_lights_direct or cscene.sample_all_lights_indirect


def show_device_active(context):
    cscene = context.scene.cycles
    if cscene.device != 'GPU':
        return True
    return context.preferences.addons[__package__].preferences.has_active_device()

def show_optix_denoising(context):
    # OptiX AI denoiser can be used when at least one device supports OptiX
    return bool(context.preferences.addons[__package__].preferences.get_devices_for_type('OPTIX'))


def draw_samples_info(layout, context):
    cscene = context.scene.cycles
    integrator = cscene.progressive

    # Calculate sample values
    if integrator == 'PATH':
        aa = cscene.samples
        if cscene.use_square_samples:
            aa = aa * aa
    else:
        aa = cscene.aa_samples
        d = cscene.diffuse_samples
        g = cscene.glossy_samples
        t = cscene.transmission_samples
        ao = cscene.ao_samples
        ml = cscene.mesh_light_samples
        sss = cscene.subsurface_samples
        vol = cscene.volume_samples

        if cscene.use_square_samples:
            aa = aa * aa
            d = d * d
            g = g * g
            t = t * t
            ao = ao * ao
            ml = ml * ml
            sss = sss * sss
            vol = vol * vol

    # Draw interface
    # Do not draw for progressive, when Square Samples are disabled
    if use_branched_path(context) or (cscene.use_square_samples and integrator == 'PATH'):
        col = layout.column(align=True)
        col.scale_y = 0.6
        col.label(text="Total Samples:")
        col.separator()
        if integrator == 'PATH':
            col.label(text="%s AA" % aa)
        else:
            col.label(text="%s AA, %s Diffuse, %s Glossy, %s Transmission" %
                      (aa, d * aa, g * aa, t * aa))
            col.separator()
            col.label(text="%s AO, %s Mesh Light, %s Subsurface, %s Volume" %
                      (ao * aa, ml * aa, sss * aa, vol * aa))


class CYCLES_RENDER_PT_sampling(CyclesButtonsPanel, Panel):
    bl_label = "Sampling"

    def draw_header_preset(self, context):
        CYCLES_PT_sampling_presets.draw_panel_header(self.layout)

    def draw(self, context):
        layout = self.layout

        scene = context.scene
        cscene = scene.cycles

        layout.use_property_split = True
        layout.use_property_decorate = False

        if not use_optix(context):
            layout.prop(cscene, "progressive")
        
        col = layout.column()

        if not use_branched_path(context):
            col.prop(cscene, "samples", text="Render")
            col.prop(cscene, "preview_samples", text="Viewport")
            col = layout.column()
            col.use_property_split = False
            col.prop(cscene, "use_square_samples")
            
        else:
            col.prop(cscene, "aa_samples", text="Render")
            col.prop(cscene, "preview_aa_samples", text="Viewport")
            col = layout.column()
            col.use_property_split = False
            col.prop(cscene, "use_square_samples")

        # Viewport denoising is currently only supported with OptiX
        if show_optix_denoising(context):
            col = layout.column()
            col.prop(cscene, "preview_denoising")

        if not use_branched_path(context):
            draw_samples_info(layout, context)


class CYCLES_RENDER_PT_sampling_sub_samples(CyclesButtonsPanel, Panel):
    bl_label = "Sub Samples"
    bl_parent_id = "CYCLES_RENDER_PT_sampling"

    @classmethod
    def poll(cls, context):
        return use_branched_path(context)

    def draw(self, context):
        layout = self.layout
        layout.use_property_split = True
        layout.use_property_decorate = False

        scene = context.scene
        cscene = scene.cycles

        col = layout.column(align=True)
        col.prop(cscene, "diffuse_samples", text="Diffuse")
        col.prop(cscene, "glossy_samples", text="Glossy")
        col.prop(cscene, "transmission_samples", text="Transmission")
        col.prop(cscene, "ao_samples", text="AO")

        sub = col.row(align=True)
        sub.active = use_sample_all_lights(context)
        sub.prop(cscene, "mesh_light_samples", text="Mesh Light")
        col.prop(cscene, "subsurface_samples", text="Subsurface")
        col.prop(cscene, "volume_samples", text="Volume")

        draw_samples_info(layout, context)


class CYCLES_RENDER_PT_sampling_adaptive(CyclesButtonsPanel, Panel):
    bl_label = "Adaptive Sampling"
    bl_parent_id = "CYCLES_RENDER_PT_sampling"
    bl_options = {'DEFAULT_CLOSED'}

    def draw_header(self, context):
        layout = self.layout
        scene = context.scene
        cscene = scene.cycles

        layout.prop(cscene, "use_adaptive_sampling", text="")

    def draw(self, context):
        layout = self.layout
        layout.use_property_split = True
        layout.use_property_decorate = False

        scene = context.scene
        cscene = scene.cycles

        layout.active = cscene.use_adaptive_sampling

        col = layout.column(align=True)
        col.prop(cscene, "adaptive_threshold", text="Noise Threshold")
        col.prop(cscene, "adaptive_min_samples", text="Min Samples")

class CYCLES_RENDER_PT_sampling_advanced(CyclesButtonsPanel, Panel):
    bl_label = "Advanced"
    bl_parent_id = "CYCLES_RENDER_PT_sampling"
    bl_options = {'DEFAULT_CLOSED'}

    def draw(self, context):
        layout = self.layout
        layout.use_property_split = True
        layout.use_property_decorate = False

        scene = context.scene
        cscene = scene.cycles

        row = layout.row(align=True)
        row.prop(cscene, "seed")
        row.prop(cscene, "use_animated_seed", text="", icon='TIME')

        col = layout.column(align=True)
        col.active = not(cscene.use_adaptive_sampling)
        col.prop(cscene, "sampling_pattern", text="Pattern")

        layout.separator()

        col = layout.column(align=True)
        col.prop(cscene, "min_light_bounces")
        col.prop(cscene, "min_transparent_bounces")
        col.prop(cscene, "light_sampling_threshold", text="Light Threshold")

        if cscene.progressive != 'PATH' and use_branched_path(context):
            col = layout.column(align=True)
            col.prop(cscene, "sample_all_lights_direct")
            col.prop(cscene, "sample_all_lights_indirect")

        for view_layer in scene.view_layers:
            if view_layer.samples > 0:
                layout.separator()
                layout.row().prop(cscene, "use_layer_samples")
                break


class CYCLES_RENDER_PT_sampling_total(CyclesButtonsPanel, Panel):
    bl_label = "Total Samples"
    bl_parent_id = "CYCLES_RENDER_PT_sampling"

    @classmethod
    def poll(cls, context):
        scene = context.scene
        cscene = scene.cycles

        if cscene.use_square_samples:
            return True

        return cscene.progressive != 'PATH' and use_branched_path(context)

    def draw(self, context):
        layout = self.layout
        cscene = context.scene.cycles
        integrator = cscene.progressive

        # Calculate sample values
        if integrator == 'PATH':
            aa = cscene.samples
            if cscene.use_square_samples:
                aa = aa * aa
        else:
            aa = cscene.aa_samples
            d = cscene.diffuse_samples
            g = cscene.glossy_samples
            t = cscene.transmission_samples
            ao = cscene.ao_samples
            ml = cscene.mesh_light_samples
            sss = cscene.subsurface_samples
            vol = cscene.volume_samples

            if cscene.use_square_samples:
                aa = aa * aa
                d = d * d
                g = g * g
                t = t * t
                ao = ao * ao
                ml = ml * ml
                sss = sss * sss
                vol = vol * vol

        col = layout.column(align=True)
        col.scale_y = 0.6
        if integrator == 'PATH':
            col.label(text="%s AA" % aa)
        else:
            col.label(text="%s AA, %s Diffuse, %s Glossy, %s Transmission" %
                      (aa, d * aa, g * aa, t * aa))
            col.separator()
            col.label(text="%s AO, %s Mesh Light, %s Subsurface, %s Volume" %
                      (ao * aa, ml * aa, sss * aa, vol * aa))


class CYCLES_RENDER_PT_subdivision(CyclesButtonsPanel, Panel):
    bl_label = "Subdivision"
    bl_options = {'DEFAULT_CLOSED'}

    @classmethod
    def poll(cls, context):
        return (context.scene.render.engine == 'CYCLES') and (context.scene.cycles.feature_set == 'EXPERIMENTAL')

    def draw(self, context):
        layout = self.layout
        layout.use_property_split = True
        layout.use_property_decorate = False

        scene = context.scene
        cscene = scene.cycles

        col = layout.column()
        sub = col.column(align=True)
        sub.prop(cscene, "dicing_rate", text="Dicing Rate Render")
        sub.prop(cscene, "preview_dicing_rate", text="Viewport")

        col.separator()

        col.prop(cscene, "offscreen_dicing_scale", text="Offscreen Scale")
        col.prop(cscene, "max_subdivisions")

        col.prop(cscene, "dicing_camera")


class CYCLES_RENDER_PT_hair(CyclesButtonsPanel, Panel):
    bl_label = "Hair"
    bl_options = {'DEFAULT_CLOSED'}

    def draw_header(self, context):
        layout = self.layout
        scene = context.scene
        ccscene = scene.cycles_curves

        layout.prop(ccscene, "use_curves", text="")

    def draw(self, context):
        layout = self.layout
        layout.use_property_split = True
        layout.use_property_decorate = False

        scene = context.scene
        ccscene = scene.cycles_curves

        layout.active = ccscene.use_curves

        col = layout.column()
        col.prop(ccscene, "shape", text="Shape")
        if not (ccscene.primitive in {'CURVE_SEGMENTS', 'LINE_SEGMENTS'} and ccscene.shape == 'RIBBONS'):         
            col = layout.column()
            col.use_property_split = False
            col.prop(ccscene, "cull_backfacing", text="Cull back-faces")
            col.use_property_split = True
            
        col.prop(ccscene, "primitive", text="Primitive")

        if ccscene.primitive == 'TRIANGLES' and ccscene.shape == 'THICK':
            col.prop(ccscene, "resolution", text="Resolution")
        elif ccscene.primitive == 'CURVE_SEGMENTS':
            col.prop(ccscene, "subdivisions", text="Curve subdivisions")


class CYCLES_RENDER_PT_volumes(CyclesButtonsPanel, Panel):
    bl_label = "Volumes"
    bl_options = {'DEFAULT_CLOSED'}

    def draw(self, context):
        layout = self.layout
        layout.use_property_split = True
        layout.use_property_decorate = False

        scene = context.scene
        cscene = scene.cycles

        col = layout.column(align=True)
        col.prop(cscene, "volume_step_rate", text="Step Rate Render")
        col.prop(cscene, "volume_preview_step_rate", text="Viewport")

        layout.prop(cscene, "volume_max_steps", text="Max Steps")


class CYCLES_RENDER_PT_light_paths(CyclesButtonsPanel, Panel):
    bl_label = "Light Paths"
    bl_options = {'DEFAULT_CLOSED'}

    def draw_header_preset(self, context):
        CYCLES_PT_integrator_presets.draw_panel_header(self.layout)

    def draw(self, context):
        pass


class CYCLES_RENDER_PT_light_paths_max_bounces(CyclesButtonsPanel, Panel):
    bl_label = "Max Bounces"
    bl_parent_id = "CYCLES_RENDER_PT_light_paths"

    def draw(self, context):
        layout = self.layout
        layout.use_property_split = True
        layout.use_property_decorate = False

        scene = context.scene
        cscene = scene.cycles

        col = layout.column(align=True)
        col.prop(cscene, "max_bounces", text="Total")

        col = layout.column(align=True)
        col.prop(cscene, "diffuse_bounces", text="Diffuse")
        col.prop(cscene, "glossy_bounces", text="Glossy")
        col.prop(cscene, "transparent_max_bounces", text="Transparency")
        col.prop(cscene, "transmission_bounces", text="Transmission")
        col.prop(cscene, "volume_bounces", text="Volume")


class CYCLES_RENDER_PT_light_paths_clamping(CyclesButtonsPanel, Panel):
    bl_label = "Clamping"
    bl_parent_id = "CYCLES_RENDER_PT_light_paths"

    def draw(self, context):
        layout = self.layout
        layout.use_property_split = True
        layout.use_property_decorate = False

        scene = context.scene
        cscene = scene.cycles

        col = layout.column(align=True)
        col.prop(cscene, "sample_clamp_direct", text="Direct Light")
        col.prop(cscene, "sample_clamp_indirect", text="Indirect Light")


class CYCLES_RENDER_PT_light_paths_caustics(CyclesButtonsPanel, Panel):
    bl_label = "Caustics"
    bl_parent_id = "CYCLES_RENDER_PT_light_paths"

    def draw(self, context):
        layout = self.layout
        layout.use_property_split = True
        layout.use_property_decorate = False

        scene = context.scene
        cscene = scene.cycles

        col = layout.column()
        col.prop(cscene, "blur_glossy")
<<<<<<< HEAD
        
        col.use_property_split = False
        col.prop(cscene, "caustics_reflective")
        col.prop(cscene, "caustics_refractive")
=======
        col = layout.column(heading="Caustics", align=True)
        col.prop(cscene, "caustics_reflective", text="Reflective")
        col.prop(cscene, "caustics_refractive", text="Refractive")
>>>>>>> 86eb87ea


class CYCLES_RENDER_PT_motion_blur(CyclesButtonsPanel, Panel):
    bl_label = "Motion Blur"
    bl_options = {'DEFAULT_CLOSED'}

    def draw_header(self, context):
        rd = context.scene.render

        self.layout.prop(rd, "use_motion_blur", text="")

    def draw(self, context):
        layout = self.layout
        layout.use_property_split = True
        layout.use_property_decorate = False

        scene = context.scene
        cscene = scene.cycles
        rd = scene.render
        layout.active = rd.use_motion_blur

        col = layout.column()
        col.prop(cscene, "motion_blur_position", text="Position")
        col.prop(rd, "motion_blur_shutter")
        col.separator()
        col.prop(cscene, "rolling_shutter_type", text="Rolling Shutter")
        sub = col.column()
        sub.active = cscene.rolling_shutter_type != 'NONE'
        sub.prop(cscene, "rolling_shutter_duration")


class CYCLES_RENDER_PT_motion_blur_curve(CyclesButtonsPanel, Panel):
    bl_label = "Shutter Curve"
    bl_parent_id = "CYCLES_RENDER_PT_motion_blur"
    bl_options = {'DEFAULT_CLOSED'}

    def draw(self, context):
        layout = self.layout
        layout.use_property_split = True
        layout.use_property_decorate = False

        scene = context.scene
        rd = scene.render
        layout.active = rd.use_motion_blur

        col = layout.column()

        col.template_curve_mapping(rd, "motion_blur_shutter_curve")

        col = layout.column(align=True)
        row = col.row(align=True)
        row.operator("render.shutter_curve_preset", icon='SMOOTHCURVE', text="").shape = 'SMOOTH'
        row.operator("render.shutter_curve_preset", icon='SPHERECURVE', text="").shape = 'ROUND'
        row.operator("render.shutter_curve_preset", icon='ROOTCURVE', text="").shape = 'ROOT'
        row.operator("render.shutter_curve_preset", icon='SHARPCURVE', text="").shape = 'SHARP'
        row.operator("render.shutter_curve_preset", icon='LINCURVE', text="").shape = 'LINE'
        row.operator("render.shutter_curve_preset", icon='NOCURVE', text="").shape = 'MAX'


class CYCLES_RENDER_PT_film(CyclesButtonsPanel, Panel):
    bl_label = "Film"
    bl_options = {'DEFAULT_CLOSED'}

    def draw(self, context):
        layout = self.layout
        layout.use_property_split = True
        layout.use_property_decorate = False
        scene = context.scene
        cscene = scene.cycles

        col = layout.column()
        col.prop(cscene, "film_exposure")


class CYCLES_RENDER_PT_film_transparency(CyclesButtonsPanel, Panel):
    bl_label = "Transparent"
    bl_parent_id = "RENDER_PT_output" # bfa - display transparency in output

    def draw_header(self, context):
        layout = self.layout

        scene = context.scene
        rd = scene.render

        layout.prop(rd, "film_transparent", text="")

    def draw(self, context):
        layout = self.layout
        layout.use_property_split = True
        layout.use_property_decorate = False
        scene = context.scene
        rd = scene.render
        cscene = scene.cycles

        layout.active = rd.film_transparent

        col = layout.column()
        col.use_property_split = False
        col.prop(cscene, "film_transparent_glass", text="Transparent Glass")
        col.use_property_split = True

        sub = col.column()
        sub.active = rd.film_transparent and cscene.film_transparent_glass
        sub.prop(cscene, "film_transparent_roughness", text="Roughness Threshold")


class CYCLES_RENDER_PT_film_pixel_filter(CyclesButtonsPanel, Panel):
    bl_label = "Pixel Filter"
    bl_parent_id = "CYCLES_RENDER_PT_film"

    def draw(self, context):
        layout = self.layout
        layout.use_property_split = True
        layout.use_property_decorate = False
        scene = context.scene
        cscene = scene.cycles

        col = layout.column()
        col.prop(cscene, "pixel_filter_type", text="Type")
        if cscene.pixel_filter_type != 'BOX':
            col.prop(cscene, "filter_width", text="Width")


class CYCLES_RENDER_PT_performance(CyclesButtonsPanel, Panel):
    bl_label = "Performance"
    bl_options = {'DEFAULT_CLOSED'}

    def draw(self, context):
        pass


class CYCLES_RENDER_PT_performance_threads(CyclesButtonsPanel, Panel):
    bl_label = "Threads"
    bl_parent_id = "CYCLES_RENDER_PT_performance"

    def draw(self, context):
        layout = self.layout
        layout.use_property_split = True
        layout.use_property_decorate = False

        scene = context.scene
        rd = scene.render

        col = layout.column()

        col.prop(rd, "threads_mode")
        sub = col.column(align=True)
        sub.enabled = rd.threads_mode == 'FIXED'
        sub.prop(rd, "threads")


class CYCLES_RENDER_PT_performance_tiles(CyclesButtonsPanel, Panel):
    bl_label = "Tiles"
    bl_parent_id = "CYCLES_RENDER_PT_performance"

    def draw(self, context):
        layout = self.layout
        layout.use_property_split = True
        layout.use_property_decorate = False

        scene = context.scene
        rd = scene.render
        cscene = scene.cycles

        col = layout.column()

        sub = col.column(align=True)
        sub.prop(rd, "tile_x", text="Tiles X")
        sub.prop(rd, "tile_y", text="Y")
        col.prop(cscene, "tile_order", text="Order")

        sub = col.column()
        sub.active = not rd.use_save_buffers
        sub.use_property_split = False
        sub.prop(cscene, "use_progressive_refine")


class CYCLES_RENDER_PT_performance_acceleration_structure(CyclesButtonsPanel, Panel):
    bl_label = "Acceleration Structure"
    bl_parent_id = "CYCLES_RENDER_PT_performance"

    def draw(self, context):
        import _cycles

        layout = self.layout
        layout.use_property_split = True
        layout.use_property_decorate = False

        scene = context.scene
        cscene = scene.cycles

        col = layout.column()

        if _cycles.with_embree:
            row = col.row()
            row.active = use_cpu(context)
            row.prop(cscene, "use_bvh_embree")
        col.use_property_split = False
        col.prop(cscene, "debug_use_spatial_splits")
        sub = col.column()
        sub.active = not cscene.use_bvh_embree or not _cycles.with_embree
        sub.prop(cscene, "debug_use_hair_bvh")

        if not cscene.debug_use_spatial_splits and not cscene.use_bvh_embree:
            sub = col.column()
            sub.use_property_split = True
            sub.prop(cscene, "debug_bvh_time_steps")


class CYCLES_RENDER_PT_performance_final_render(CyclesButtonsPanel, Panel):
    bl_label = "Final Render"
    bl_parent_id = "CYCLES_RENDER_PT_performance"

    def draw(self, context):
        layout = self.layout
        #layout.use_property_split = True
        layout.use_property_decorate = False

        scene = context.scene
        rd = scene.render

        col = layout.column()

        col.prop(rd, "use_save_buffers")
        col.prop(rd, "use_persistent_data", text="Persistent Images")


class CYCLES_RENDER_PT_performance_viewport(CyclesButtonsPanel, Panel):
    bl_label = "Viewport"
    bl_parent_id = "CYCLES_RENDER_PT_performance"

    def draw(self, context):
        layout = self.layout
        layout.use_property_split = True
        layout.use_property_decorate = False

        scene = context.scene
        rd = scene.render
        cscene = scene.cycles

        col = layout.column()
        col.prop(rd, "preview_pixel_size", text="Pixel Size")
        col.prop(cscene, "preview_start_resolution", text="Start Pixels")

        if show_optix_denoising(context):
            sub = col.row(align=True)
            sub.active = cscene.preview_denoising != 'NONE'
            sub.prop(cscene, "preview_denoising_start_sample", text="Denoising Start Sample")


class CYCLES_RENDER_PT_filter(CyclesButtonsPanel, Panel):
    bl_label = "Filter"
    bl_options = {'DEFAULT_CLOSED'}
    bl_context = "view_layer"

    def draw(self, context):
        layout = self.layout
        layout.use_property_split = False
        layout.use_property_decorate = False

        with_freestyle = bpy.app.build_options.freestyle

        scene = context.scene
        rd = scene.render
        view_layer = context.view_layer

        col = layout.column(heading="Include")
        col.prop(view_layer, "use_sky", text="Environment")
        col.prop(view_layer, "use_ao", text="Ambient Occlusion")
        col.prop(view_layer, "use_solid", text="Surfaces")
        col.prop(view_layer, "use_strand", text="Hair")
        col.prop(view_layer, "use_volumes", text="Volumes")
        if with_freestyle:
            col.prop(view_layer, "use_freestyle", text="Freestyle")
            col.active = rd.use_freestyle


class CYCLES_RENDER_PT_override(CyclesButtonsPanel, Panel):
    bl_label = "Override"
    bl_options = {'DEFAULT_CLOSED'}
    bl_context = "view_layer"

    def draw(self, context):
        layout = self.layout
        layout.use_property_split = True
        layout.use_property_decorate = False

        view_layer = context.view_layer

        layout.prop(view_layer, "material_override")
        layout.prop(view_layer, "samples")


class CYCLES_RENDER_PT_passes(CyclesButtonsPanel, Panel):
    bl_label = "Passes"
    bl_context = "view_layer"

    def draw(self, context):
        pass


class CYCLES_RENDER_PT_passes_data(CyclesButtonsPanel, Panel):
    bl_label = "Data"
    bl_context = "view_layer"
    bl_parent_id = "CYCLES_RENDER_PT_passes"

    def draw(self, context):
        layout = self.layout
        layout.use_property_split = False
        layout.use_property_decorate = False

        scene = context.scene
        rd = scene.render
        view_layer = context.view_layer
        cycles_view_layer = view_layer.cycles

        col = layout.column(heading="Include", align=True)
        col.prop(view_layer, "use_pass_combined")
        col.prop(view_layer, "use_pass_z")
        col.prop(view_layer, "use_pass_mist")
        col.prop(view_layer, "use_pass_normal")
        sub = col.column()
        sub.active = not rd.use_motion_blur
        sub.prop(view_layer, "use_pass_vector")
        col.prop(view_layer, "use_pass_uv")

        col.prop(cycles_view_layer, "denoising_store_passes", text="Denoising Data")

        col = layout.column(heading="Indexes", align=True)
        col.prop(view_layer, "use_pass_object_index")
        col.prop(view_layer, "use_pass_material_index")

        col = layout.column(heading="Debug", align=True)
        col.prop(cycles_view_layer, "pass_debug_render_time", text="Render Time")
        col.prop(cycles_view_layer, "pass_debug_sample_count", text="Sample Count")

<<<<<<< HEAD
        layout.separator()
        
        layout.use_property_split = True
=======


>>>>>>> 86eb87ea
        layout.prop(view_layer, "pass_alpha_threshold")


class CYCLES_RENDER_PT_passes_light(CyclesButtonsPanel, Panel):
    bl_label = "Light"
    bl_context = "view_layer"
    bl_parent_id = "CYCLES_RENDER_PT_passes"
    bl_options = {'DEFAULT_CLOSED'}

    def draw(self, context):
        layout = self.layout
        layout.use_property_split = True
        layout.use_property_decorate = False

        view_layer = context.view_layer
        cycles_view_layer = view_layer.cycles

        col = layout.column(heading="Diffuse", align=True)
        col.prop(view_layer, "use_pass_diffuse_direct", text="Direct")
        col.prop(view_layer, "use_pass_diffuse_indirect", text="Indirect")
        col.prop(view_layer, "use_pass_diffuse_color", text="Color")

<<<<<<< HEAD
        col = layout.column(align=True)
        col.use_property_split = False
=======
        col = layout.column(heading="Glossy", align=True)
        col.prop(view_layer, "use_pass_glossy_direct", text="Direct")
        col.prop(view_layer, "use_pass_glossy_indirect", text="Indirect")
        col.prop(view_layer, "use_pass_glossy_color", text="Color")

        col = layout.column(heading="Transmission", align=True)
        col.prop(view_layer, "use_pass_transmission_direct", text="Direct")
        col.prop(view_layer, "use_pass_transmission_indirect", text="Indirect")
        col.prop(view_layer, "use_pass_transmission_color", text="Color")

        col = layout.column(heading="Volume", align=True)
        col.prop(cycles_view_layer, "use_pass_volume_direct", text="Direct")
        col.prop(cycles_view_layer, "use_pass_volume_indirect", text="Indirect")

        col = layout.column(heading="Other", align=True)
>>>>>>> 86eb87ea
        col.prop(view_layer, "use_pass_emit", text="Emission")
        col.prop(view_layer, "use_pass_environment")
        col.prop(view_layer, "use_pass_shadow")
        col.prop(view_layer, "use_pass_ambient_occlusion", text="Ambient Occlusion")


class CYCLES_RENDER_PT_passes_crypto(CyclesButtonsPanel, Panel):
    bl_label = "Cryptomatte"
    bl_context = "view_layer"
    bl_parent_id = "CYCLES_RENDER_PT_passes"
    bl_options = {'DEFAULT_CLOSED'}

    def draw(self, context):
        import _cycles

        layout = self.layout
        layout.use_property_split = True
        layout.use_property_decorate = False

        cycles_view_layer = context.view_layer.cycles

        col = layout.column(heading="Include", align=True)
        col.prop(cycles_view_layer, "use_pass_crypto_object", text="Object")
        col.prop(cycles_view_layer, "use_pass_crypto_material", text="Material")
        col.prop(cycles_view_layer, "use_pass_crypto_asset", text="Asset")

        layout.prop(cycles_view_layer, "pass_crypto_depth", text="Levels")

        row = layout.row(align=True)
        row.active = use_cpu(context)
        row.use_property_split = False
        row.prop(cycles_view_layer, "pass_crypto_accurate", text="Accurate Mode")


class CYCLES_RENDER_PT_passes_debug(CyclesButtonsPanel, Panel):
    bl_label = "Debug"
    bl_context = "view_layer"
    bl_parent_id = "CYCLES_RENDER_PT_passes"

    @classmethod
    def poll(cls, context):
        import _cycles
        return _cycles.with_cycles_debug

    def draw(self, context):
        layout = self.layout
        layout.use_property_split = True
        layout.use_property_decorate = False

        cycles_view_layer = context.view_layer.cycles

        layout.prop(cycles_view_layer, "pass_debug_bvh_traversed_nodes")
        layout.prop(cycles_view_layer, "pass_debug_bvh_traversed_instances")
        layout.prop(cycles_view_layer, "pass_debug_bvh_intersections")
        layout.prop(cycles_view_layer, "pass_debug_ray_bounces")


class CYCLES_RENDER_UL_aov(bpy.types.UIList):
    def draw_item(self, context, layout, data, item, icon, active_data, active_propname):
        row = layout.row()
        split = row.split(factor=0.65)
        icon = 'ERROR' if item.conflict else 'NONE'
        split.row().prop(item, "name", text="", icon=icon, emboss=False)
        split.row().prop(item, "type", text="", emboss=False)


class CYCLES_RENDER_PT_passes_aov(CyclesButtonsPanel, Panel):
    bl_label = "Shader AOV"
    bl_context = "view_layer"
    bl_parent_id = "CYCLES_RENDER_PT_passes"

    def draw(self, context):
        layout = self.layout
        layout.use_property_split = True
        layout.use_property_decorate = False

        cycles_view_layer = context.view_layer.cycles

        row = layout.row()
        col = row.column()
        col.template_list("CYCLES_RENDER_UL_aov", "aovs", cycles_view_layer, "aovs", cycles_view_layer, "active_aov", rows=2)

        col = row.column()
        sub = col.column(align=True)
        sub.operator("cycles.add_aov", icon='ADD', text="")
        sub.operator("cycles.remove_aov", icon='REMOVE', text="")

        if cycles_view_layer.active_aov < len(cycles_view_layer.aovs):
          active_aov = cycles_view_layer.aovs[cycles_view_layer.active_aov]
          if active_aov.conflict:
            layout.label(text=active_aov.conflict, icon='ERROR')


class CYCLES_RENDER_PT_denoising(CyclesButtonsPanel, Panel):
    bl_label = "Denoising"
    bl_context = "view_layer"
    bl_options = {'DEFAULT_CLOSED'}

    def draw_header(self, context):
        scene = context.scene
        view_layer = context.view_layer
        cycles_view_layer = view_layer.cycles
        layout = self.layout

        layout.prop(cycles_view_layer, "use_denoising", text="")

    def draw(self, context):
        layout = self.layout
        layout.use_property_split = True
        layout.use_property_decorate = False

        scene = context.scene
        view_layer = context.view_layer
        cycles_view_layer = view_layer.cycles

        layout.active = cycles_view_layer.use_denoising

        col = layout.column()

        if show_optix_denoising(context):
            col.prop(cycles_view_layer, "use_optix_denoising")
            col.separator(factor=2.0)


            if cycles_view_layer.use_optix_denoising:
                col.prop(cycles_view_layer, "denoising_optix_input_passes")
                return

        col.prop(cycles_view_layer, "denoising_radius", text="Radius")

        col = layout.column()
        col.prop(cycles_view_layer, "denoising_strength", slider=True, text="Strength")
        col.prop(cycles_view_layer, "denoising_feature_strength", slider=True, text="Feature Strength")
        col.separator()
        col.use_property_split = False
        col.prop(cycles_view_layer, "denoising_relative_pca")

        layout.separator()

        col = layout.column()
        col.active = cycles_view_layer.use_denoising or cycles_view_layer.denoising_store_passes

        row = col.row(heading="Diffuse", align=True)
        row.prop(cycles_view_layer, "denoising_diffuse_direct", text="Direct", toggle=True)
        row.prop(cycles_view_layer, "denoising_diffuse_indirect", text="Indirect", toggle=True)

        row = col.row(heading="Glossy", align=True)
        row.prop(cycles_view_layer, "denoising_glossy_direct", text="Direct", toggle=True)
        row.prop(cycles_view_layer, "denoising_glossy_indirect", text="Indirect", toggle=True)

        row = col.row(heading="Transmission", align=True)
        row.prop(cycles_view_layer, "denoising_transmission_direct", text="Direct", toggle=True)
        row.prop(cycles_view_layer, "denoising_transmission_indirect", text="Indirect", toggle=True)


class CYCLES_PT_post_processing(CyclesButtonsPanel, Panel):
    bl_label = "Post Processing"
    bl_options = {'DEFAULT_CLOSED'}
    bl_context = "output"

    def draw(self, context):
        layout = self.layout
        layout.use_property_split = True
        layout.use_property_decorate = False

        rd = context.scene.render

<<<<<<< HEAD
        col = layout.column(align=True)
        col.use_property_split = False
=======
        col = layout.column(align=True, heading="Pipeline")
>>>>>>> 86eb87ea
        col.prop(rd, "use_compositing")
        col.prop(rd, "use_sequencer")

        layout.prop(rd, "dither_intensity", text="Dither", slider=True)


class CYCLES_CAMERA_PT_dof(CyclesButtonsPanel, Panel):
    bl_label = "Depth of Field"
    bl_context = "data"

    @classmethod
    def poll(cls, context):
        return context.camera and CyclesButtonsPanel.poll(context)

    def draw_header(self, context):
        cam = context.camera
        dof = cam.dof
        self.layout.prop(dof, "use_dof", text="")

    def draw(self, context):
        layout = self.layout
        layout.use_property_split = True

        cam = context.camera
        dof = cam.dof
        layout.active = dof.use_dof

        split = layout.split()

        col = split.column()
        col.prop(dof, "focus_object", text="Focus Object")

        sub = col.row()
        sub.active = dof.focus_object is None
        sub.prop(dof, "focus_distance", text="Distance")


class CYCLES_CAMERA_PT_dof_aperture(CyclesButtonsPanel, Panel):
    bl_label = "Aperture"
    bl_parent_id = "CYCLES_CAMERA_PT_dof"

    @classmethod
    def poll(cls, context):
        return context.camera and CyclesButtonsPanel.poll(context)

    def draw(self, context):
        layout = self.layout
        layout.use_property_split = True

        cam = context.camera
        dof = cam.dof
        layout.active = dof.use_dof
        flow = layout.grid_flow(row_major=True, columns=0, even_columns=True, even_rows=False, align=False)

        col = flow.column()
        col.prop(dof, "aperture_fstop")
        col.prop(dof, "aperture_blades")
        col.prop(dof, "aperture_rotation")
        col.prop(dof, "aperture_ratio")


class CYCLES_PT_context_material(CyclesButtonsPanel, Panel):
    bl_label = ""
    bl_context = "material"
    bl_options = {'HIDE_HEADER'}

    @classmethod
    def poll(cls, context):
        if context.active_object and context.active_object.type == 'GPENCIL':
            return False
        else:
            return (context.material or context.object) and CyclesButtonsPanel.poll(context)

    def draw(self, context):
        layout = self.layout

        mat = context.material
        ob = context.object
        slot = context.material_slot
        space = context.space_data

        if ob:
            is_sortable = len(ob.material_slots) > 1
            rows = 1
            if (is_sortable):
                rows = 4

            row = layout.row()

            row.template_list("MATERIAL_UL_matslots", "", ob, "material_slots", ob, "active_material_index", rows=rows)

            col = row.column(align=True)
            col.operator("object.material_slot_add", icon='ADD', text="")
            col.operator("object.material_slot_remove", icon='REMOVE', text="")

            col.menu("MATERIAL_MT_context_menu", icon='DOWNARROW_HLT', text="")

            if is_sortable:
                col.separator()

                col.operator("object.material_slot_move", icon='TRIA_UP', text="").direction = 'UP'
                col.operator("object.material_slot_move", icon='TRIA_DOWN', text="").direction = 'DOWN'

            if ob.mode == 'EDIT':
                row = layout.row(align=True)
                row.operator("object.material_slot_assign", text="Assign")
                row.operator("object.material_slot_select", text="Select")
                row.operator("object.material_slot_deselect", text="Deselect")

        split = layout.split(factor=0.65)

        if ob:
            split.template_ID(ob, "active_material", new="material.new")
            row = split.row()

            if slot:
                row.prop(slot, "link", text="")
            else:
                row.label()
        elif mat:
            split.template_ID(space, "pin_id")
            split.separator()


class CYCLES_OBJECT_PT_motion_blur(CyclesButtonsPanel, Panel):
    bl_label = "Motion Blur"
    bl_context = "object"
    bl_options = {'DEFAULT_CLOSED'}

    @classmethod
    def poll(cls, context):
        ob = context.object
        if CyclesButtonsPanel.poll(context) and ob:
            if ob.type in {'MESH', 'CURVE', 'CURVE', 'SURFACE', 'FONT', 'META', 'CAMERA'}:
                return True
            if ob.instance_type == 'COLLECTION' and ob.instance_collection:
                return True
            # TODO(sergey): More duplicator types here?
        return False

    def draw_header(self, context):
        layout = self.layout

        rd = context.scene.render
        # scene = context.scene

        layout.active = rd.use_motion_blur

        ob = context.object
        cob = ob.cycles

        layout.prop(cob, "use_motion_blur", text="")

    def draw(self, context):
        layout = self.layout

        rd = context.scene.render
        # scene = context.scene

        ob = context.object
        cob = ob.cycles

        layout.active = (rd.use_motion_blur and cob.use_motion_blur)

        row = layout.row()
        if ob.type != 'CAMERA':
            row.prop(cob, "use_deform_motion", text="Deformation")
        row.prop(cob, "motion_steps", text="Steps")


def has_geometry_visibility(ob):
    return ob and ((ob.type in {'MESH', 'CURVE', 'SURFACE', 'FONT', 'META', 'LIGHT'}) or
                    (ob.instance_type == 'COLLECTION' and ob.instance_collection))


class CYCLES_OBJECT_PT_visibility(CyclesButtonsPanel, Panel):
    bl_label = "Visibility"
    bl_context = "object"
    bl_options = {'DEFAULT_CLOSED'}

    @classmethod
    def poll(cls, context):
        return  CyclesButtonsPanel.poll(context) and (context.object)

    def draw(self, context):
        layout = self.layout
        layout.use_property_split = True

        ob = context.object

        layout.prop(ob, "hide_select", text="Selectable", invert_checkbox=True, toggle=False)

        col = layout.column(heading="Show in")
        col.prop(ob, "hide_viewport", text="Viewports", invert_checkbox=True, toggle=False)
        col.prop(ob, "hide_render", text="Renders", invert_checkbox=True, toggle=False)

        if has_geometry_visibility(ob):
            cob = ob.cycles
            col = layout.column(heading="Mask")
            col.prop(cob, "is_shadow_catcher")
            col.prop(cob, "is_holdout")


class CYCLES_OBJECT_PT_visibility_ray_visibility(CyclesButtonsPanel, Panel):
    bl_label = "Ray Visibility"
    bl_parent_id = "CYCLES_OBJECT_PT_visibility"
    bl_context = "object"

    @classmethod
    def poll(cls, context):
        ob = context.object
        return CyclesButtonsPanel.poll(context) and has_geometry_visibility(ob)

    def draw(self, context):
        layout = self.layout
        layout.use_property_split = True
        layout.use_property_decorate = False

        scene = context.scene
        ob = context.object
        cob = ob.cycles
        visibility = ob.cycles_visibility

        col = layout.column()
        col.prop(visibility, "camera")
        col.prop(visibility, "diffuse")
        col.prop(visibility, "glossy")
        col.prop(visibility, "transmission")
        col.prop(visibility, "scatter")

        if ob.type != 'LIGHT':
            sub = col.column()
            sub.prop(visibility, "shadow")


class CYCLES_OBJECT_PT_visibility_culling(CyclesButtonsPanel, Panel):
    bl_label = "Culling"
    bl_parent_id = "CYCLES_OBJECT_PT_visibility"
    bl_context = "object"

    @classmethod
    def poll(cls, context):
        ob = context.object
        return CyclesButtonsPanel.poll(context) and has_geometry_visibility(ob)

    def draw(self, context):
        layout = self.layout
        layout.use_property_split = True
        layout.use_property_decorate = False

        scene = context.scene
        cscene = scene.cycles
        ob = context.object
        cob = ob.cycles

        row = layout.row()
        row.active = scene.render.use_simplify and cscene.use_camera_cull
        row.prop(cob, "use_camera_cull")

        row = layout.row()
        row.active = scene.render.use_simplify and cscene.use_distance_cull
        row.prop(cob, "use_distance_cull")


def panel_node_draw(layout, id_data, output_type, input_name):
    if not id_data.use_nodes:
        layout.operator("cycles.use_shading_nodes", icon='NODETREE')
        return False

    ntree = id_data.node_tree

    node = ntree.get_output_node('CYCLES')
    if node:
        input = find_node_input(node, input_name)
        if input:
            layout.template_node_view(ntree, node, input)
        else:
            layout.label(text="Incompatible output node")
    else:
        layout.label(text="No output node")

    return True


class CYCLES_LIGHT_PT_preview(CyclesButtonsPanel, Panel):
    bl_label = "Preview"
    bl_context = "data"
    bl_options = {'DEFAULT_CLOSED'}

    @classmethod
    def poll(cls, context):
        return (
            context.light and
            not (
                context.light.type == 'AREA' and
                context.light.cycles.is_portal
            ) and
            CyclesButtonsPanel.poll(context)
        )

    def draw(self, context):
        self.layout.template_preview(context.light)


class CYCLES_LIGHT_PT_light(CyclesButtonsPanel, Panel):
    bl_label = "Light"
    bl_context = "data"

    @classmethod
    def poll(cls, context):
        return context.light and CyclesButtonsPanel.poll(context)

    def draw(self, context):
        layout = self.layout

        light = context.light
        clamp = light.cycles

        if self.bl_space_type == 'PROPERTIES':
            layout.row().prop(light, "type", expand=True)
            layout.use_property_split = True
        else:
            layout.use_property_split = True
            layout.row().prop(light, "type")

        col = layout.column()

        col.prop(light, "color")
        col.prop(light, "energy")
        col.separator()

        if light.type in {'POINT', 'SPOT'}:
            col.prop(light, "shadow_soft_size", text="Size")
        elif light.type == 'SUN':
            col.prop(light, "angle")
        elif light.type == 'AREA':
            col.prop(light, "shape", text="Shape")
            sub = col.column(align=True)

            if light.shape in {'SQUARE', 'DISK'}:
                sub.prop(light, "size")
            elif light.shape in {'RECTANGLE', 'ELLIPSE'}:
                sub.prop(light, "size", text="Size X")
                sub.prop(light, "size_y", text="Y")

        if not (light.type == 'AREA' and clamp.is_portal):
            sub = col.column()
            if use_branched_path(context):
                subsub = sub.row(align=True)
                subsub.active = use_sample_all_lights(context)
                subsub.prop(clamp, "samples")
            sub.prop(clamp, "max_bounces")

        sub = col.column(align=True)
        sub.active = not (light.type == 'AREA' and clamp.is_portal)
        sub.prop(clamp, "cast_shadow")
        sub.prop(clamp, "use_multiple_importance_sampling", text="Multiple Importance")

        if light.type == 'AREA':
            col.prop(clamp, "is_portal", text="Portal")


class CYCLES_LIGHT_PT_nodes(CyclesButtonsPanel, Panel):
    bl_label = "Nodes"
    bl_context = "data"

    @classmethod
    def poll(cls, context):
        return context.light and not (context.light.type == 'AREA' and
                                      context.light.cycles.is_portal) and \
            CyclesButtonsPanel.poll(context)

    def draw(self, context):
        layout = self.layout

        light = context.light
        panel_node_draw(layout, light, 'OUTPUT_LIGHT', 'Surface')


class CYCLES_LIGHT_PT_spot(CyclesButtonsPanel, Panel):
    bl_label = "Spot Shape"
    bl_context = "data"

    @classmethod
    def poll(cls, context):
        light = context.light
        return (light and light.type == 'SPOT') and CyclesButtonsPanel.poll(context)

    def draw(self, context):
        layout = self.layout
        light = context.light
        layout.use_property_split = True
        layout.use_property_decorate = False

        col = layout.column()
        col.prop(light, "spot_size", text="Size")
        col.prop(light, "spot_blend", text="Blend", slider=True)
        col.prop(light, "show_cone")


class CYCLES_WORLD_PT_preview(CyclesButtonsPanel, Panel):
    bl_label = "Preview"
    bl_context = "world"
    bl_options = {'DEFAULT_CLOSED'}

    @classmethod
    def poll(cls, context):
        return context.world and CyclesButtonsPanel.poll(context)

    def draw(self, context):
        self.layout.template_preview(context.world)


class CYCLES_WORLD_PT_surface(CyclesButtonsPanel, Panel):
    bl_label = "Surface"
    bl_context = "world"

    @classmethod
    def poll(cls, context):
        return context.world and CyclesButtonsPanel.poll(context)

    def draw(self, context):
        layout = self.layout

        world = context.world

        if not panel_node_draw(layout, world, 'OUTPUT_WORLD', 'Surface'):
            layout.prop(world, "color")


class CYCLES_WORLD_PT_volume(CyclesButtonsPanel, Panel):
    bl_label = "Volume"
    bl_context = "world"
    bl_options = {'DEFAULT_CLOSED'}

    @classmethod
    def poll(cls, context):
        world = context.world
        return world and world.node_tree and CyclesButtonsPanel.poll(context)

    def draw(self, context):
        layout = self.layout

        world = context.world
        panel_node_draw(layout, world, 'OUTPUT_WORLD', 'Volume')


class CYCLES_WORLD_PT_ambient_occlusion(CyclesButtonsPanel, Panel):
    bl_label = "Ambient Occlusion"
    bl_context = "world"
    bl_options = {'DEFAULT_CLOSED'}

    @classmethod
    def poll(cls, context):
        return context.world and CyclesButtonsPanel.poll(context)

    def draw_header(self, context):
        light = context.world.light_settings
        self.layout.prop(light, "use_ambient_occlusion", text="")

    def draw(self, context):
        layout = self.layout
        layout.use_property_split = True
        layout.use_property_decorate = False

        light = context.world.light_settings
        scene = context.scene

        col = layout.column()
        sub = col.column()
        sub.active = light.use_ambient_occlusion or scene.render.use_simplify
        sub.prop(light, "ao_factor", text="Factor")
        col.prop(light, "distance", text="Distance")


class CYCLES_WORLD_PT_mist(CyclesButtonsPanel, Panel):
    bl_label = "Mist Pass"
    bl_context = "world"
    bl_options = {'DEFAULT_CLOSED'}

    @classmethod
    def poll(cls, context):
        if CyclesButtonsPanel.poll(context):
            if context.world:
                for view_layer in context.scene.view_layers:
                    if view_layer.use_pass_mist:
                        return True

        return False

    def draw(self, context):
        layout = self.layout

        world = context.world

        split = layout.split(align=True)
        split.prop(world.mist_settings, "start")
        split.prop(world.mist_settings, "depth")

        layout.prop(world.mist_settings, "falloff")


class CYCLES_WORLD_PT_ray_visibility(CyclesButtonsPanel, Panel):
    bl_label = "Ray Visibility"
    bl_context = "world"
    bl_options = {'DEFAULT_CLOSED'}

    @classmethod
    def poll(cls, context):
        return CyclesButtonsPanel.poll(context) and context.world

    def draw(self, context):
        layout = self.layout

        world = context.world
        visibility = world.cycles_visibility

        flow = layout.column_flow()

        flow.prop(visibility, "camera")
        flow.prop(visibility, "diffuse")
        flow.prop(visibility, "glossy")
        flow.prop(visibility, "transmission")
        flow.prop(visibility, "scatter")


class CYCLES_WORLD_PT_settings(CyclesButtonsPanel, Panel):
    bl_label = "Settings"
    bl_context = "world"
    bl_options = {'DEFAULT_CLOSED'}

    @classmethod
    def poll(cls, context):
        return context.world and CyclesButtonsPanel.poll(context)

    def draw(self, context):
        layout = self.layout
        layout.use_property_split = True
        layout.use_property_decorate = False

        layout.column()


class CYCLES_WORLD_PT_settings_surface(CyclesButtonsPanel, Panel):
    bl_label = "Surface"
    bl_parent_id = "CYCLES_WORLD_PT_settings"
    bl_context = "world"

    @classmethod
    def poll(cls, context):
        return context.world and CyclesButtonsPanel.poll(context)

    def draw(self, context):
        layout = self.layout
        layout.use_property_split = True
        layout.use_property_decorate = False

        world = context.world
        cworld = world.cycles

        col = layout.column()
        col.prop(cworld, "sampling_method", text="Sampling")

        sub = col.column()
        sub.active = cworld.sampling_method != 'NONE'
        subsub = sub.row(align=True)
        subsub.active = cworld.sampling_method == 'MANUAL'
        subsub.prop(cworld, "sample_map_resolution")
        if use_branched_path(context):
            subsub = sub.column(align=True)
            subsub.active = use_sample_all_lights(context)
            subsub.prop(cworld, "samples")
        sub.prop(cworld, "max_bounces")


class CYCLES_WORLD_PT_settings_volume(CyclesButtonsPanel, Panel):
    bl_label = "Volume"
    bl_parent_id = "CYCLES_WORLD_PT_settings"
    bl_context = "world"

    @classmethod
    def poll(cls, context):
        return context.world and CyclesButtonsPanel.poll(context)

    def draw(self, context):
        layout = self.layout
        layout.use_property_split = True
        layout.use_property_decorate = False

        world = context.world
        cworld = world.cycles

        col = layout.column()

        sub = col.column()
        sub.active = use_cpu(context)
        sub.prop(cworld, "volume_sampling", text="Sampling")
        col.prop(cworld, "volume_interpolation", text="Interpolation")
        col.prop(cworld, "homogeneous_volume", text="Homogeneous")
        sub = col.column()
        sub.active = not cworld.homogeneous_volume
        sub.prop(cworld, "volume_step_size")


class CYCLES_MATERIAL_PT_preview(CyclesButtonsPanel, Panel):
    bl_label = "Preview"
    bl_context = "material"
    bl_options = {'DEFAULT_CLOSED'}

    @classmethod
    def poll(cls, context):
        mat = context.material
        return mat and (not mat.grease_pencil) and CyclesButtonsPanel.poll(context)

    def draw(self, context):
        self.layout.template_preview(context.material)


class CYCLES_MATERIAL_PT_surface(CyclesButtonsPanel, Panel):
    bl_label = "Surface"
    bl_context = "material"

    @classmethod
    def poll(cls, context):
        mat = context.material
        return mat and (not mat.grease_pencil) and CyclesButtonsPanel.poll(context)

    def draw(self, context):
        layout = self.layout

        mat = context.material
        if not panel_node_draw(layout, mat, 'OUTPUT_MATERIAL', 'Surface'):
            layout.prop(mat, "diffuse_color")


class CYCLES_MATERIAL_PT_volume(CyclesButtonsPanel, Panel):
    bl_label = "Volume"
    bl_context = "material"
    bl_options = {'DEFAULT_CLOSED'}

    @classmethod
    def poll(cls, context):
        mat = context.material
        return mat and (not mat.grease_pencil) and mat.node_tree and CyclesButtonsPanel.poll(context)

    def draw(self, context):
        layout = self.layout

        mat = context.material
        # cmat = mat.cycles

        panel_node_draw(layout, mat, 'OUTPUT_MATERIAL', 'Volume')


class CYCLES_MATERIAL_PT_displacement(CyclesButtonsPanel, Panel):
    bl_label = "Displacement"
    bl_context = "material"

    @classmethod
    def poll(cls, context):
        mat = context.material
        return mat and (not mat.grease_pencil) and mat.node_tree and CyclesButtonsPanel.poll(context)

    def draw(self, context):
        layout = self.layout

        mat = context.material
        panel_node_draw(layout, mat, 'OUTPUT_MATERIAL', 'Displacement')


class CYCLES_MATERIAL_PT_settings(CyclesButtonsPanel, Panel):
    bl_label = "Settings"
    bl_context = "material"
    bl_options = {'DEFAULT_CLOSED'}

    @classmethod
    def poll(cls, context):
        mat = context.material
        return mat and (not mat.grease_pencil) and CyclesButtonsPanel.poll(context)

    @staticmethod
    def draw_shared(self, mat):
        layout = self.layout
        layout.use_property_split = True
        layout.use_property_decorate = False

        layout.prop(mat, "pass_index")

    def draw(self, context):
        self.draw_shared(self, context.material)


class CYCLES_MATERIAL_PT_settings_surface(CyclesButtonsPanel, Panel):
    bl_label = "Surface"
    bl_parent_id = "CYCLES_MATERIAL_PT_settings"
    bl_context = "material"

    @staticmethod
    def draw_shared(self, mat):
        layout = self.layout
        layout.use_property_split = False
        layout.use_property_decorate = False

        cmat = mat.cycles

        col = layout.column()
        col.prop(cmat, "sample_as_light", text="Multiple Importance")
        col.prop(cmat, "use_transparent_shadow")
        col.use_property_split = True
        col.prop(cmat, "displacement_method", text="Displacement")

    def draw(self, context):
        self.draw_shared(self, context.material)


class CYCLES_MATERIAL_PT_settings_volume(CyclesButtonsPanel, Panel):
    bl_label = "Volume"
    bl_parent_id = "CYCLES_MATERIAL_PT_settings"
    bl_context = "material"

    @staticmethod
    def draw_shared(self, context, mat):
        layout = self.layout
        layout.use_property_split = True
        layout.use_property_decorate = False

        cmat = mat.cycles

        col = layout.column()
        sub = col.column()
        sub.active = use_cpu(context)
        sub.prop(cmat, "volume_sampling", text="Sampling")
        col.prop(cmat, "volume_interpolation", text="Interpolation")
        col.use_property_split = False
        col.prop(cmat, "homogeneous_volume", text="Homogeneous")
        sub = col.column()
        sub.active = not cmat.homogeneous_volume
        sub.prop(cmat, "volume_step_rate")

    def draw(self, context):
        self.draw_shared(self, context, context.material)


class CYCLES_RENDER_PT_bake(CyclesButtonsPanel, Panel):
    bl_label = "Bake"
    bl_context = "render"
    bl_options = {'DEFAULT_CLOSED'}
    COMPAT_ENGINES = {'CYCLES'}

    @classmethod
    def poll(cls, context):
        return CyclesButtonsPanel.poll(context) and not use_optix(context)

    def draw(self, context):
        layout = self.layout
        layout.use_property_split = False
        layout.use_property_decorate = False  # No animation.

        scene = context.scene
        cscene = scene.cycles
        cbk = scene.render.bake
        rd = scene.render

        if rd.use_bake_multires:
            layout.operator("object.bake_image", icon='RENDER_STILL')
            layout.prop(rd, "use_bake_multires")
            layout.use_property_split = True
            layout.prop(rd, "bake_type")

        else:
            layout.operator("object.bake", icon='RENDER_STILL').type = cscene.bake_type
            layout.prop(rd, "use_bake_multires")
            layout.use_property_split = True
            layout.prop(cscene, "bake_type")


class CYCLES_RENDER_PT_bake_influence(CyclesButtonsPanel, Panel):
    bl_label = "Influence"
    bl_context = "render"
    bl_parent_id = "CYCLES_RENDER_PT_bake"
    COMPAT_ENGINES = {'CYCLES'}
    @classmethod
    def poll(cls, context):
        scene = context.scene
        cscene = scene.cycles
        rd = scene.render
        if rd.use_bake_multires == False and cscene.bake_type in {
                'NORMAL', 'COMBINED', 'DIFFUSE', 'GLOSSY', 'TRANSMISSION'}:
            return True

    def draw(self, context):
        layout = self.layout
        layout.use_property_split = True
        layout.use_property_decorate = False  # No animation.

        scene = context.scene
        cscene = scene.cycles
        cbk = scene.render.bake
        rd = scene.render

        col = layout.column()

        if cscene.bake_type == 'NORMAL':
            col.prop(cbk, "normal_space", text="Space")

            sub = col.column(align=True)
            sub.prop(cbk, "normal_r", text="Swizzle R")
            sub.prop(cbk, "normal_g", text="G")
            sub.prop(cbk, "normal_b", text="B")

        elif cscene.bake_type == 'COMBINED':

            col = layout.column(heading="Lighting", align=True)
            col.prop(cbk, "use_pass_direct")
            col.prop(cbk, "use_pass_indirect")

<<<<<<< HEAD
            flow.active = cbk.use_pass_direct or cbk.use_pass_indirect
            flow.use_property_split = False
            flow.prop(cbk, "use_pass_diffuse")
            flow.prop(cbk, "use_pass_glossy")
            flow.prop(cbk, "use_pass_transmission")
            flow.prop(cbk, "use_pass_ambient_occlusion")
            flow.prop(cbk, "use_pass_emit")
=======
            col = layout.column(heading="Contributions", align=True)
            col.active = cbk.use_pass_direct or cbk.use_pass_indirect
            col.prop(cbk, "use_pass_diffuse")
            col.prop(cbk, "use_pass_glossy")
            col.prop(cbk, "use_pass_transmission")
            col.prop(cbk, "use_pass_ambient_occlusion")
            col.prop(cbk, "use_pass_emit")
>>>>>>> 86eb87ea

        elif cscene.bake_type in {'DIFFUSE', 'GLOSSY', 'TRANSMISSION'}:
            col = layout.column(heading="Contributions", align=True)
            col.prop(cbk, "use_pass_direct")
            col.prop(cbk, "use_pass_indirect")
            col.prop(cbk, "use_pass_color")


class CYCLES_RENDER_PT_bake_selected_to_active(CyclesButtonsPanel, Panel):
    bl_label = "Selected to Active"
    bl_context = "render"
    bl_parent_id = "CYCLES_RENDER_PT_bake"
    bl_options = {'DEFAULT_CLOSED'}
    COMPAT_ENGINES = {'CYCLES'}

    @classmethod
    def poll(cls, context):
        scene = context.scene
        rd = scene.render
        return rd.use_bake_multires == False

    def draw_header(self, context):
        scene = context.scene
        cbk = scene.render.bake
        self.layout.prop(cbk, "use_selected_to_active", text="")

    def draw(self, context):
        layout = self.layout
        layout.use_property_split = True
        layout.use_property_decorate = False  # No animation.

        scene = context.scene
        cscene = scene.cycles
        cbk = scene.render.bake
        rd = scene.render

        layout.active = cbk.use_selected_to_active
        col = layout.column()
        col.use_property_split = False
        col.prop(cbk, "use_cage", text="Cage")
        col.use_property_split = True
        if cbk.use_cage:
            col.prop(cbk, "cage_extrusion", text="Extrusion")
            col.prop(cbk, "cage_object", text="Cage Object")
        else:
            col.prop(cbk, "cage_extrusion", text="Ray Distance")


class CYCLES_RENDER_PT_bake_output(CyclesButtonsPanel, Panel):
    bl_label = "Output"
    bl_context = "render"
    bl_parent_id = "CYCLES_RENDER_PT_bake"
    COMPAT_ENGINES = {'CYCLES'}

    def draw(self, context):
        layout = self.layout
        layout.use_property_split = True
        layout.use_property_decorate = False  # No animation.

        scene = context.scene
        cscene = scene.cycles
        cbk = scene.render.bake
        rd = scene.render

        if rd.use_bake_multires:
            layout.prop(rd, "bake_margin")
            layout.prop(rd, "use_bake_clear", text="Clear Image")

            if rd.bake_type == 'DISPLACEMENT':
                layout.prop(rd, "use_bake_lores_mesh")
        else:

            layout.prop(cbk, "margin")
            layout.use_property_split = False
            layout.prop(cbk, "use_clear", text="Clear Image")


class CYCLES_RENDER_PT_debug(CyclesButtonsPanel, Panel):
    bl_label = "Debug"
    bl_context = "render"
    bl_options = {'DEFAULT_CLOSED'}
    COMPAT_ENGINES = {'CYCLES'}

    @classmethod
    def poll(cls, context):
        return CyclesButtonsPanel.poll(context) and bpy.app.debug_value == 256

    def draw(self, context):
        layout = self.layout

        scene = context.scene
        cscene = scene.cycles

        col = layout.column()

        col.label(text="CPU Flags:")
        row = col.row(align=True)
        row.prop(cscene, "debug_use_cpu_sse2", toggle=True)
        row.prop(cscene, "debug_use_cpu_sse3", toggle=True)
        row.prop(cscene, "debug_use_cpu_sse41", toggle=True)
        row.prop(cscene, "debug_use_cpu_avx", toggle=True)
        row.prop(cscene, "debug_use_cpu_avx2", toggle=True)
        col.prop(cscene, "debug_bvh_layout")
        col.prop(cscene, "debug_use_cpu_split_kernel")

        col.separator()

        col = layout.column()
        col.label(text="CUDA Flags:")
        col.prop(cscene, "debug_use_cuda_adaptive_compile")
        col.prop(cscene, "debug_use_cuda_split_kernel")

        col.separator()

        col = layout.column()
        col.label(text="OptiX Flags:")
        col.prop(cscene, "debug_optix_cuda_streams")

        col.separator()

        col = layout.column()
        col.label(text="OpenCL Flags:")
        col.prop(cscene, "debug_opencl_device_type", text="Device")
        col.prop(cscene, "debug_use_opencl_debug", text="Debug")
        col.prop(cscene, "debug_opencl_mem_limit")

        col.separator()

        col = layout.column()
        col.prop(cscene, "debug_bvh_type")


class CYCLES_RENDER_PT_simplify(CyclesButtonsPanel, Panel):
    bl_label = "Simplify"
    bl_context = "render"
    bl_options = {'DEFAULT_CLOSED'}
    COMPAT_ENGINES = {'CYCLES'}

    def draw_header(self, context):
        rd = context.scene.render
        self.layout.prop(rd, "use_simplify", text="")

    def draw(self, context):
        pass


class CYCLES_RENDER_PT_simplify_viewport(CyclesButtonsPanel, Panel):
    bl_label = "Viewport"
    bl_context = "render"
    bl_parent_id = "CYCLES_RENDER_PT_simplify"
    COMPAT_ENGINES = {'CYCLES'}

    def draw(self, context):
        layout = self.layout
        layout.use_property_split = True
        layout.use_property_decorate = False

        scene = context.scene
        rd = scene.render
        cscene = scene.cycles

        layout.active = rd.use_simplify

        col = layout.column()
        col.prop(rd, "simplify_subdivision", text="Max Subdivision")
        col.prop(rd, "simplify_child_particles", text="Child Particles")
        col.prop(cscene, "texture_limit", text="Texture Limit")
        col.prop(cscene, "ao_bounces", text="AO Bounces")


class CYCLES_RENDER_PT_simplify_render(CyclesButtonsPanel, Panel):
    bl_label = "Render"
    bl_context = "render"
    bl_parent_id = "CYCLES_RENDER_PT_simplify"
    COMPAT_ENGINES = {'CYCLES'}

    def draw(self, context):
        layout = self.layout
        layout.use_property_split = True
        layout.use_property_decorate = False

        scene = context.scene
        rd = scene.render
        cscene = scene.cycles

        layout.active = rd.use_simplify

        col = layout.column()

        col.prop(rd, "simplify_subdivision_render", text="Max Subdivision")
        col.prop(rd, "simplify_child_particles_render", text="Child Particles")
        col.prop(cscene, "texture_limit_render", text="Texture Limit")
        col.prop(cscene, "ao_bounces_render", text="AO Bounces")


class CYCLES_RENDER_PT_simplify_culling(CyclesButtonsPanel, Panel):
    bl_label = "Culling"
    bl_context = "render"
    bl_parent_id = "CYCLES_RENDER_PT_simplify"
    bl_options = {'DEFAULT_CLOSED'}
    COMPAT_ENGINES = {'CYCLES'}

    def draw(self, context):
        layout = self.layout
        layout.use_property_split = True
        layout.use_property_decorate = False

        scene = context.scene
        rd = scene.render
        cscene = scene.cycles

        layout.active = rd.use_simplify

<<<<<<< HEAD
        row = layout.row()
        row.use_property_split = False
        row.prop(cscene, "use_camera_cull")
        sub = row.row()
        sub.use_property_split = True
        sub.active = cscene.use_camera_cull
        sub.prop(cscene, "camera_cull_margin", text = "")

        row = layout.row()
        row.use_property_split = False
        row.prop(cscene, "use_distance_cull")
        sub = row.row()
        sub.use_property_split = True
=======
        row = layout.row(heading="Camera Culling")
        row.prop(cscene, "use_camera_cull", text="")
        sub = row.column()
        sub.active = cscene.use_camera_cull
        sub.prop(cscene, "camera_cull_margin", text="")

        row = layout.row(heading="Distance Culling")
        row.prop(cscene, "use_distance_cull", text="")
        sub = row.column()
>>>>>>> 86eb87ea
        sub.active = cscene.use_distance_cull
        sub.prop(cscene, "distance_cull_margin", text="")


class CYCLES_VIEW3D_PT_shading_render_pass(Panel):
    bl_space_type = 'VIEW_3D'
    bl_region_type = 'HEADER'
    bl_label = "Render Pass"
    bl_parent_id = 'VIEW3D_PT_shading'
    COMPAT_ENGINES = {'CYCLES'}

    @classmethod
    def poll(cls, context):
        return (context.engine in cls.COMPAT_ENGINES
            and context.space_data.shading.type == 'RENDERED')

    def draw(self, context):
        shading = context.space_data.shading

        layout = self.layout
        layout.prop(shading.cycles, "render_pass", text="")


class CYCLES_VIEW3D_PT_shading_lighting(Panel):
    bl_space_type = 'VIEW_3D'
    bl_region_type = 'HEADER'
    bl_label = "Lighting"
    bl_parent_id = 'VIEW3D_PT_shading'
    COMPAT_ENGINES = {'CYCLES'}

    @classmethod
    def poll(cls, context):
        return (context.engine in cls.COMPAT_ENGINES
            and context.space_data.shading.type == 'RENDERED')

    def draw(self, context):
        layout = self.layout
        col = layout.column()
        split = col.split(factor=0.9)

        shading = context.space_data.shading
        col.prop(shading, "use_scene_lights_render")
        col.prop(shading, "use_scene_world_render")

        if not shading.use_scene_world_render:
            col = layout.column()
            split = col.split(factor=0.9)

            col = split.column()
            sub = col.row()
            sub.scale_y = 0.6
            sub.template_icon_view(shading, "studio_light", scale_popup=3)

            col = split.column()
            col.operator("preferences.studiolight_show", emboss=False, text="", icon='PREFERENCES')

            split = layout.split(factor=0.9)
            col = split.column()
            col.prop(shading, "studiolight_rotate_z", text="Rotation")
            col.prop(shading, "studiolight_intensity")
            col.prop(shading, "studiolight_background_alpha")


class CYCLES_VIEW3D_PT_simplify_greasepencil(CyclesButtonsPanel, Panel, GreasePencilSimplifyPanel):
    bl_label = "Grease Pencil"
    bl_parent_id = "CYCLES_RENDER_PT_simplify"
    COMPAT_ENGINES = {'CYCLES'}
    bl_options = {'DEFAULT_CLOSED'}


def draw_device(self, context):
    scene = context.scene
    layout = self.layout
    layout.use_property_split = True
    layout.use_property_decorate = False

    if context.engine == 'CYCLES':
        from . import engine
        cscene = scene.cycles

        col = layout.column()
        col.prop(cscene, "feature_set")

        col = layout.column()
        col.active = show_device_active(context)
        col.prop(cscene, "device")

        from . import engine
        if engine.with_osl() and use_cpu(context):
            col = layout.column()
            col.use_property_split = False
            col.prop(cscene, "shading_system")


def draw_pause(self, context):
    layout = self.layout
    scene = context.scene

    if context.engine == "CYCLES":
        view = context.space_data

        if view.shading.type == 'RENDERED':
            cscene = scene.cycles
            layout.prop(cscene, "preview_pause", icon='PLAY' if cscene.preview_pause else 'PAUSE', text="")


def get_panels():
    exclude_panels = {
        'DATA_PT_area',
        'DATA_PT_camera_dof',
        'DATA_PT_falloff_curve',
        'DATA_PT_light',
        'DATA_PT_preview',
        'DATA_PT_spot',
        'MATERIAL_PT_context_material',
        'MATERIAL_PT_preview',
        'NODE_DATA_PT_light',
        'NODE_DATA_PT_spot',
        'OBJECT_PT_visibility',
        'VIEWLAYER_PT_filter',
        'VIEWLAYER_PT_layer_passes',
        'RENDER_PT_post_processing',
        'RENDER_PT_simplify',
    }

    panels = []
    for panel in bpy.types.Panel.__subclasses__():
        if hasattr(panel, 'COMPAT_ENGINES') and 'BLENDER_RENDER' in panel.COMPAT_ENGINES:
            if panel.__name__ not in exclude_panels:
                panels.append(panel)

    return panels


classes = (
    CYCLES_PT_sampling_presets,
    CYCLES_PT_integrator_presets,
    CYCLES_RENDER_PT_sampling,
    CYCLES_RENDER_PT_sampling_sub_samples,
    CYCLES_RENDER_PT_sampling_adaptive,
    CYCLES_RENDER_PT_sampling_advanced,
    CYCLES_RENDER_PT_light_paths,
    CYCLES_RENDER_PT_light_paths_max_bounces,
    CYCLES_RENDER_PT_light_paths_clamping,
    CYCLES_RENDER_PT_light_paths_caustics,
    CYCLES_RENDER_PT_volumes,
    CYCLES_RENDER_PT_subdivision,
    CYCLES_RENDER_PT_hair,
    CYCLES_RENDER_PT_simplify,
    CYCLES_RENDER_PT_simplify_viewport,
    CYCLES_RENDER_PT_simplify_render,
    CYCLES_RENDER_PT_simplify_culling,
    CYCLES_VIEW3D_PT_simplify_greasepencil,
    CYCLES_VIEW3D_PT_shading_lighting,
    CYCLES_VIEW3D_PT_shading_render_pass,
    CYCLES_RENDER_PT_motion_blur,
    CYCLES_RENDER_PT_motion_blur_curve,
    CYCLES_RENDER_PT_film,
    CYCLES_RENDER_PT_film_pixel_filter,
    CYCLES_RENDER_PT_film_transparency,
    CYCLES_RENDER_PT_performance,
    CYCLES_RENDER_PT_performance_threads,
    CYCLES_RENDER_PT_performance_tiles,
    CYCLES_RENDER_PT_performance_acceleration_structure,
    CYCLES_RENDER_PT_performance_final_render,
    CYCLES_RENDER_PT_performance_viewport,
    CYCLES_RENDER_PT_passes,
    CYCLES_RENDER_PT_passes_data,
    CYCLES_RENDER_PT_passes_light,
    CYCLES_RENDER_PT_passes_crypto,
    CYCLES_RENDER_PT_passes_debug,
    CYCLES_RENDER_UL_aov,
    CYCLES_RENDER_PT_passes_aov,
    CYCLES_RENDER_PT_filter,
    CYCLES_RENDER_PT_override,
    CYCLES_RENDER_PT_denoising,
    CYCLES_PT_post_processing,
    CYCLES_CAMERA_PT_dof,
    CYCLES_CAMERA_PT_dof_aperture,
    CYCLES_PT_context_material,
    CYCLES_OBJECT_PT_motion_blur,
    CYCLES_OBJECT_PT_visibility,
    CYCLES_OBJECT_PT_visibility_ray_visibility,
    CYCLES_OBJECT_PT_visibility_culling,
    CYCLES_LIGHT_PT_preview,
    CYCLES_LIGHT_PT_light,
    CYCLES_LIGHT_PT_nodes,
    CYCLES_LIGHT_PT_spot,
    CYCLES_WORLD_PT_preview,
    CYCLES_WORLD_PT_surface,
    CYCLES_WORLD_PT_volume,
    CYCLES_WORLD_PT_ambient_occlusion,
    CYCLES_WORLD_PT_mist,
    CYCLES_WORLD_PT_ray_visibility,
    CYCLES_WORLD_PT_settings,
    CYCLES_WORLD_PT_settings_surface,
    CYCLES_WORLD_PT_settings_volume,
    CYCLES_MATERIAL_PT_preview,
    CYCLES_MATERIAL_PT_surface,
    CYCLES_MATERIAL_PT_volume,
    CYCLES_MATERIAL_PT_displacement,
    CYCLES_MATERIAL_PT_settings,
    CYCLES_MATERIAL_PT_settings_surface,
    CYCLES_MATERIAL_PT_settings_volume,
    CYCLES_RENDER_PT_bake,
    CYCLES_RENDER_PT_bake_influence,
    CYCLES_RENDER_PT_bake_selected_to_active,
    CYCLES_RENDER_PT_bake_output,
    CYCLES_RENDER_PT_debug,
    node_panel(CYCLES_MATERIAL_PT_settings),
    node_panel(CYCLES_MATERIAL_PT_settings_surface),
    node_panel(CYCLES_MATERIAL_PT_settings_volume),
    node_panel(CYCLES_WORLD_PT_ray_visibility),
    node_panel(CYCLES_WORLD_PT_settings),
    node_panel(CYCLES_WORLD_PT_settings_surface),
    node_panel(CYCLES_WORLD_PT_settings_volume),
    node_panel(CYCLES_LIGHT_PT_light),
    node_panel(CYCLES_LIGHT_PT_spot),
)


def register():
    from bpy.utils import register_class

    bpy.types.RENDER_PT_context.append(draw_device)
    bpy.types.VIEW3D_HT_header.append(draw_pause)

    for panel in get_panels():
        panel.COMPAT_ENGINES.add('CYCLES')

    for cls in classes:
        register_class(cls)


def unregister():
    from bpy.utils import unregister_class

    bpy.types.RENDER_PT_context.remove(draw_device)
    bpy.types.VIEW3D_HT_header.remove(draw_pause)

    for panel in get_panels():
        if 'CYCLES' in panel.COMPAT_ENGINES:
            panel.COMPAT_ENGINES.remove('CYCLES')

    for cls in classes:
        unregister_class(cls)<|MERGE_RESOLUTION|>--- conflicted
+++ resolved
@@ -181,21 +181,21 @@
         if not use_optix(context):
             layout.prop(cscene, "progressive")
         
-        col = layout.column()
+        col = layout.column() # bfa
 
         if not use_branched_path(context):
             col.prop(cscene, "samples", text="Render")
             col.prop(cscene, "preview_samples", text="Viewport")
-            col = layout.column()
-            col.use_property_split = False
-            col.prop(cscene, "use_square_samples")
+            col = layout.column() # bfa
+            col.use_property_split = False # bfa
+            col.prop(cscene, "use_square_samples") # bfa
             
         else:
             col.prop(cscene, "aa_samples", text="Render")
             col.prop(cscene, "preview_aa_samples", text="Viewport")
-            col = layout.column()
-            col.use_property_split = False
-            col.prop(cscene, "use_square_samples")
+            col = layout.column() # bfa
+            col.use_property_split = False # bfa
+            col.prop(cscene, "use_square_samples") # bfa
 
         # Viewport denoising is currently only supported with OptiX
         if show_optix_denoising(context):
@@ -509,16 +509,10 @@
 
         col = layout.column()
         col.prop(cscene, "blur_glossy")
-<<<<<<< HEAD
         
         col.use_property_split = False
         col.prop(cscene, "caustics_reflective")
         col.prop(cscene, "caustics_refractive")
-=======
-        col = layout.column(heading="Caustics", align=True)
-        col.prop(cscene, "caustics_reflective", text="Reflective")
-        col.prop(cscene, "caustics_refractive", text="Refractive")
->>>>>>> 86eb87ea
 
 
 class CYCLES_RENDER_PT_motion_blur(CyclesButtonsPanel, Panel):
@@ -855,14 +849,9 @@
         col.prop(cycles_view_layer, "pass_debug_render_time", text="Render Time")
         col.prop(cycles_view_layer, "pass_debug_sample_count", text="Sample Count")
 
-<<<<<<< HEAD
         layout.separator()
         
         layout.use_property_split = True
-=======
-
-
->>>>>>> 86eb87ea
         layout.prop(view_layer, "pass_alpha_threshold")
 
 
@@ -885,10 +874,6 @@
         col.prop(view_layer, "use_pass_diffuse_indirect", text="Indirect")
         col.prop(view_layer, "use_pass_diffuse_color", text="Color")
 
-<<<<<<< HEAD
-        col = layout.column(align=True)
-        col.use_property_split = False
-=======
         col = layout.column(heading="Glossy", align=True)
         col.prop(view_layer, "use_pass_glossy_direct", text="Direct")
         col.prop(view_layer, "use_pass_glossy_indirect", text="Indirect")
@@ -904,7 +889,7 @@
         col.prop(cycles_view_layer, "use_pass_volume_indirect", text="Indirect")
 
         col = layout.column(heading="Other", align=True)
->>>>>>> 86eb87ea
+        col.use_property_split = False
         col.prop(view_layer, "use_pass_emit", text="Emission")
         col.prop(view_layer, "use_pass_environment")
         col.prop(view_layer, "use_pass_shadow")
@@ -927,6 +912,7 @@
         cycles_view_layer = context.view_layer.cycles
 
         col = layout.column(heading="Include", align=True)
+        col.use_property_split = False
         col.prop(cycles_view_layer, "use_pass_crypto_object", text="Object")
         col.prop(cycles_view_layer, "use_pass_crypto_material", text="Material")
         col.prop(cycles_view_layer, "use_pass_crypto_asset", text="Asset")
@@ -1028,7 +1014,6 @@
             col.prop(cycles_view_layer, "use_optix_denoising")
             col.separator(factor=2.0)
 
-
             if cycles_view_layer.use_optix_denoising:
                 col.prop(cycles_view_layer, "denoising_optix_input_passes")
                 return
@@ -1048,14 +1033,17 @@
         col.active = cycles_view_layer.use_denoising or cycles_view_layer.denoising_store_passes
 
         row = col.row(heading="Diffuse", align=True)
+        row.use_property_split = False
         row.prop(cycles_view_layer, "denoising_diffuse_direct", text="Direct", toggle=True)
         row.prop(cycles_view_layer, "denoising_diffuse_indirect", text="Indirect", toggle=True)
 
         row = col.row(heading="Glossy", align=True)
+        row.use_property_split = False
         row.prop(cycles_view_layer, "denoising_glossy_direct", text="Direct", toggle=True)
         row.prop(cycles_view_layer, "denoising_glossy_indirect", text="Indirect", toggle=True)
 
         row = col.row(heading="Transmission", align=True)
+        row.use_property_split = False
         row.prop(cycles_view_layer, "denoising_transmission_direct", text="Direct", toggle=True)
         row.prop(cycles_view_layer, "denoising_transmission_indirect", text="Indirect", toggle=True)
 
@@ -1072,12 +1060,8 @@
 
         rd = context.scene.render
 
-<<<<<<< HEAD
-        col = layout.column(align=True)
+        col = layout.column(align=True, heading="Pipeline")
         col.use_property_split = False
-=======
-        col = layout.column(align=True, heading="Pipeline")
->>>>>>> 86eb87ea
         col.prop(rd, "use_compositing")
         col.prop(rd, "use_sequencer")
 
@@ -1891,29 +1875,21 @@
         elif cscene.bake_type == 'COMBINED':
 
             col = layout.column(heading="Lighting", align=True)
+            col.use_property_split = False
             col.prop(cbk, "use_pass_direct")
             col.prop(cbk, "use_pass_indirect")
 
-<<<<<<< HEAD
-            flow.active = cbk.use_pass_direct or cbk.use_pass_indirect
-            flow.use_property_split = False
-            flow.prop(cbk, "use_pass_diffuse")
-            flow.prop(cbk, "use_pass_glossy")
-            flow.prop(cbk, "use_pass_transmission")
-            flow.prop(cbk, "use_pass_ambient_occlusion")
-            flow.prop(cbk, "use_pass_emit")
-=======
             col = layout.column(heading="Contributions", align=True)
-            col.active = cbk.use_pass_direct or cbk.use_pass_indirect
+            col.use_property_split = False
             col.prop(cbk, "use_pass_diffuse")
             col.prop(cbk, "use_pass_glossy")
             col.prop(cbk, "use_pass_transmission")
             col.prop(cbk, "use_pass_ambient_occlusion")
             col.prop(cbk, "use_pass_emit")
->>>>>>> 86eb87ea
 
         elif cscene.bake_type in {'DIFFUSE', 'GLOSSY', 'TRANSMISSION'}:
             col = layout.column(heading="Contributions", align=True)
+            row.use_property_split = False
             col.prop(cbk, "use_pass_direct")
             col.prop(cbk, "use_pass_indirect")
             col.prop(cbk, "use_pass_color")
@@ -2124,31 +2100,18 @@
 
         layout.active = rd.use_simplify
 
-<<<<<<< HEAD
-        row = layout.row()
+        row = layout.row(heading="Camera Culling")
         row.use_property_split = False
-        row.prop(cscene, "use_camera_cull")
-        sub = row.row()
-        sub.use_property_split = True
-        sub.active = cscene.use_camera_cull
-        sub.prop(cscene, "camera_cull_margin", text = "")
-
-        row = layout.row()
-        row.use_property_split = False
-        row.prop(cscene, "use_distance_cull")
-        sub = row.row()
-        sub.use_property_split = True
-=======
-        row = layout.row(heading="Camera Culling")
         row.prop(cscene, "use_camera_cull", text="")
         sub = row.column()
         sub.active = cscene.use_camera_cull
-        sub.prop(cscene, "camera_cull_margin", text="")
+        sub.prop(cscene, "camera_cull_margin", text = "")
 
         row = layout.row(heading="Distance Culling")
+        row.use_property_split = False
         row.prop(cscene, "use_distance_cull", text="")
         sub = row.column()
->>>>>>> 86eb87ea
+        sub.use_property_split = True
         sub.active = cscene.use_distance_cull
         sub.prop(cscene, "distance_cull_margin", text="")
 
