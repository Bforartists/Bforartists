--- conflicted
+++ resolved
@@ -259,7 +259,7 @@
             row.prop(cscene, "adaptive_min_samples", text="Min Samples")
         else:
             col.prop(cscene, "samples", text="Samples")
-            
+
         col.separator()
 
         col.prop(cscene, "time_limit")
@@ -1226,13 +1226,8 @@
 
 
 def has_geometry_visibility(ob):
-<<<<<<< HEAD
-    return ob and ((ob.type in {'MESH', 'CURVE', 'SURFACE', 'FONT', 'META', 'LIGHT'}) or
-                    (ob.instance_type == 'COLLECTION' and ob.instance_collection))
-=======
     return ob and ((ob.type in {'MESH', 'CURVE', 'SURFACE', 'FONT', 'META', 'LIGHT', 'VOLUME', 'POINTCLOUD', 'HAIR'}) or
                    (ob.instance_type == 'COLLECTION' and ob.instance_collection))
->>>>>>> 2cf5286d
 
 
 class CYCLES_OBJECT_PT_shading(CyclesButtonsPanel, Panel):
