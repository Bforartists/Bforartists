# SPDX-License-Identifier: Apache-2.0
# Copyright 2011-2022 Blender Foundation
from __future__ import annotations

import bpy
from bpy_extras.node_utils import find_node_input
from bl_ui.utils import PresetPanel

from bpy.types import Panel

from bl_ui.properties_grease_pencil_common import GreasePencilSimplifyPanel
from bl_ui.properties_render import draw_curves_settings
from bl_ui.properties_view_layer import ViewLayerCryptomattePanel, ViewLayerAOVPanel, ViewLayerLightgroupsPanel


class CyclesPresetPanel(PresetPanel, Panel):
    COMPAT_ENGINES = {'CYCLES'}
    preset_operator = "script.execute_preset"

    @staticmethod
    def post_cb(context):
        # Modify an arbitrary built-in scene property to force a depsgraph
        # update, because add-on properties don't. (see T62325)
        render = context.scene.render
        render.filter_size = render.filter_size


class CYCLES_PT_sampling_presets(CyclesPresetPanel):
    bl_label = "Sampling Presets"
    preset_subdir = "cycles/sampling"
    preset_add_operator = "render.cycles_sampling_preset_add"


class CYCLES_PT_viewport_sampling_presets(CyclesPresetPanel):
    bl_label = "Viewport Sampling Presets"
    preset_subdir = "cycles/viewport_sampling"
    preset_add_operator = "render.cycles_viewport_sampling_preset_add"


class CYCLES_PT_integrator_presets(CyclesPresetPanel):
    bl_label = "Integrator Presets"
    preset_subdir = "cycles/integrator"
    preset_add_operator = "render.cycles_integrator_preset_add"


class CYCLES_PT_performance_presets(CyclesPresetPanel):
    bl_label = "Performance Presets"
    preset_subdir = "cycles/performance"
    preset_add_operator = "render.cycles_performance_preset_add"


class CyclesButtonsPanel:
    bl_space_type = "PROPERTIES"
    bl_region_type = "WINDOW"
    bl_context = "render"
    COMPAT_ENGINES = {'CYCLES'}

    @classmethod
    def poll(cls, context):
        return context.engine in cls.COMPAT_ENGINES


class CyclesDebugButtonsPanel(CyclesButtonsPanel):
    @classmethod
    def poll(cls, context):
        prefs = bpy.context.preferences
        return (CyclesButtonsPanel.poll(context)
                and prefs.experimental.use_cycles_debug
                and prefs.view.show_developer_ui)


# Adapt properties editor panel to display in node editor. We have to
# copy the class rather than inherit due to the way bpy registration works.
def node_panel(cls):
    node_cls = type('NODE_' + cls.__name__, cls.__bases__, dict(cls.__dict__))

    node_cls.bl_space_type = 'NODE_EDITOR'
    node_cls.bl_region_type = 'UI'
    node_cls.bl_category = "Options"
    if hasattr(node_cls, 'bl_parent_id'):
        node_cls.bl_parent_id = 'NODE_' + node_cls.bl_parent_id

    return node_cls


def get_device_type(context):
    return context.preferences.addons[__package__].preferences.compute_device_type


def use_cpu(context):
    cscene = context.scene.cycles

    return (get_device_type(context) == 'NONE' or cscene.device == 'CPU')


def use_metal(context):
    cscene = context.scene.cycles

    return (get_device_type(context) == 'METAL' and cscene.device == 'GPU')


def use_cuda(context):
    cscene = context.scene.cycles

    return (get_device_type(context) == 'CUDA' and cscene.device == 'GPU')


def use_hip(context):
    cscene = context.scene.cycles

    return (get_device_type(context) == 'HIP' and cscene.device == 'GPU')


def use_optix(context):
    cscene = context.scene.cycles

    return (get_device_type(context) == 'OPTIX' and cscene.device == 'GPU')


def use_oneapi(context):
    cscene = context.scene.cycles

    return (get_device_type(context) == 'ONEAPI' and cscene.device == 'GPU')


def use_multi_device(context):
    cscene = context.scene.cycles
    if cscene.device != 'GPU':
        return False
    return context.preferences.addons[__package__].preferences.has_multi_device()


def show_device_active(context):
    cscene = context.scene.cycles
    if cscene.device != 'GPU':
        return True
    return context.preferences.addons[__package__].preferences.has_active_device()


def get_effective_preview_denoiser(context):
    scene = context.scene
    cscene = scene.cycles

    if cscene.preview_denoiser != "AUTO":
        return cscene.preview_denoiser

    if context.preferences.addons[__package__].preferences.get_devices_for_type('OPTIX'):
        return 'OPTIX'

    return 'OIDN'


def use_mnee(context):
    # The MNEE kernel doesn't compile on macOS < 13.
    if use_metal(context):
        import platform
        v, _, _ = platform.mac_ver()
        if float(v) < 13.0:
            return False
    return True


class CYCLES_RENDER_PT_sampling(CyclesButtonsPanel, Panel):
    bl_label = "Sampling"

    def draw(self, context):
        pass


class CYCLES_RENDER_PT_sampling_viewport(CyclesButtonsPanel, Panel):
    bl_label = "Viewport"
    bl_parent_id = "CYCLES_RENDER_PT_sampling"
    bl_options = {'DEFAULT_CLOSED'}

    def draw_header_preset(self, context):
        CYCLES_PT_viewport_sampling_presets.draw_panel_header(self.layout)

    def draw(self, context):
        layout = self.layout

        scene = context.scene
        cscene = scene.cycles

        layout.use_property_split = False
        layout.use_property_decorate = False

        split = layout.split(factor=0.425)
        col = split.column()
        col.prop(cscene, "use_preview_adaptive_sampling", text="Adaptive Sampling")
        col = split.column()
        if cscene.use_preview_adaptive_sampling:
            col.prop(cscene, "preview_adaptive_threshold", text="")
        else:
            col.label(icon='DISCLOSURE_TRI_RIGHT')

        layout.use_property_split = True

        if cscene.use_preview_adaptive_sampling:
            col = layout.column(align=True)
            row = col.row()
            row.separator()
            row.prop(cscene, "preview_samples", text="Max Samples")
            row = col.row()
            row.separator()
            row.prop(cscene, "preview_adaptive_min_samples", text="Min Samples")
        else:
            layout.prop(cscene, "preview_samples", text="Samples")


class CYCLES_RENDER_PT_sampling_viewport_denoise(CyclesButtonsPanel, Panel):
    bl_label = "Denoise"
    bl_parent_id = 'CYCLES_RENDER_PT_sampling_viewport'
    bl_options = {'DEFAULT_CLOSED'}

    def draw_header(self, context):
        scene = context.scene
        cscene = scene.cycles

        self.layout.prop(context.scene.cycles, "use_preview_denoising", text="")

    def draw(self, context):
        layout = self.layout
        layout.use_property_split = True
        layout.use_property_decorate = False

        scene = context.scene
        cscene = scene.cycles

        col = layout.column()
        col.active = cscene.use_preview_denoising
        col.prop(cscene, "preview_denoiser", text="Denoiser")
        col.prop(cscene, "preview_denoising_input_passes", text="Passes")

        effective_preview_denoiser = get_effective_preview_denoiser(context)
        if effective_preview_denoiser == 'OPENIMAGEDENOISE':
            col.prop(cscene, "preview_denoising_prefilter", text="Prefilter")

        col.prop(cscene, "preview_denoising_start_sample", text="Start Sample")


class CYCLES_RENDER_PT_sampling_render(CyclesButtonsPanel, Panel):
    bl_label = "Render"
    bl_parent_id = "CYCLES_RENDER_PT_sampling"

    def draw_header_preset(self, context):
        CYCLES_PT_sampling_presets.draw_panel_header(self.layout)

    def draw(self, context):
        layout = self.layout

        scene = context.scene
        cscene = scene.cycles

        layout.use_property_split = False
        layout.use_property_decorate = False

        split = layout.split(factor=0.425)
        col = split.column()
        col.prop(cscene, "use_adaptive_sampling", text="Adaptive Sampling")
        col = split.column()
        if cscene.use_adaptive_sampling:
            col.prop(cscene, "adaptive_threshold", text="")
        else:
            col.label(icon='DISCLOSURE_TRI_RIGHT')

        layout.use_property_split = True

        col = layout.column(align=True)
        if cscene.use_adaptive_sampling:
            row = col.row()
            row.separator()
            row.prop(cscene, "samples", text="Max Samples")
            row = col.row()
            row.separator()
            row.prop(cscene, "adaptive_min_samples", text="Min Samples")
        else:
            col.prop(cscene, "samples", text="Samples")

        col.separator()

        col.prop(cscene, "time_limit")


class CYCLES_RENDER_PT_sampling_render_denoise(CyclesButtonsPanel, Panel):
    bl_label = "Denoise"
    bl_parent_id = 'CYCLES_RENDER_PT_sampling_render'
    bl_options = {'DEFAULT_CLOSED'}

    def draw_header(self, context):
        scene = context.scene
        cscene = scene.cycles

        self.layout.prop(context.scene.cycles, "use_denoising", text="")

    def draw(self, context):
        layout = self.layout
        layout.use_property_split = True
        layout.use_property_decorate = False

        scene = context.scene
        cscene = scene.cycles

        col = layout.column()
        col.active = cscene.use_denoising
        col.prop(cscene, "denoiser", text="Denoiser")
        col.prop(cscene, "denoising_input_passes", text="Passes")
        if cscene.denoiser == 'OPENIMAGEDENOISE':
            col.prop(cscene, "denoising_prefilter", text="Prefilter")


class CYCLES_RENDER_PT_sampling_path_guiding(CyclesButtonsPanel, Panel):
    bl_label = "Path Guiding"
    bl_parent_id = "CYCLES_RENDER_PT_sampling"
    bl_options = {'DEFAULT_CLOSED'}

    @classmethod
    def poll(cls, context):
        from . import engine
        return use_cpu(context) and engine.with_path_guiding()

    def draw_header(self, context):
        scene = context.scene
        cscene = scene.cycles

        self.layout.prop(cscene, "use_guiding", text="")

    def draw(self, context):
        scene = context.scene
        cscene = scene.cycles

        layout = self.layout
        layout.use_property_split = True
        layout.use_property_decorate = False
        layout.active = cscene.use_guiding

        col = layout.column(align=True)
        col.prop(cscene, "use_surface_guiding")
        col.prop(cscene, "use_volume_guiding")
        col.prop(cscene, "guiding_training_samples")


class CYCLES_RENDER_PT_sampling_path_guiding_debug(CyclesDebugButtonsPanel, Panel):
    bl_label = "Debug"
    bl_parent_id = "CYCLES_RENDER_PT_sampling_path_guiding"
    bl_options = {'DEFAULT_CLOSED'}

    def draw(self, context):
        scene = context.scene
        cscene = scene.cycles

        layout = self.layout
        layout.use_property_split = True
        layout.use_property_decorate = False
        layout.active = cscene.use_guiding

        layout.prop(cscene, "guiding_distribution_type", text="Distribution Type")

        col = layout.column(align=True)
        col.prop(cscene, "surface_guiding_probability")
        col.prop(cscene, "volume_guiding_probability")

        col = layout.column(align=True)
        col.prop(cscene, "use_deterministic_guiding")
        col.prop(cscene, "use_guiding_direct_light")
        col.prop(cscene, "use_guiding_mis_weights")


class CYCLES_RENDER_PT_sampling_advanced(CyclesButtonsPanel, Panel):
    bl_label = "Advanced"
    bl_parent_id = "CYCLES_RENDER_PT_sampling"
    bl_options = {'DEFAULT_CLOSED'}

    def draw(self, context):
        layout = self.layout
        layout.use_property_split = True
        layout.use_property_decorate = False

        scene = context.scene
        cscene = scene.cycles

        row = layout.row(align=True)
        row.prop(cscene, "seed")
        row.prop(cscene, "use_animated_seed", text="", icon='TIME')

        col = layout.column(align=True)
        col.prop(cscene, "sampling_pattern", text="Pattern")

        col = layout.column(align=True)
        col.prop(cscene, "sample_offset")

        col = layout.column(align=True)
        col.active = cscene.sampling_pattern != 'SOBOL'
        col.label(text="Scrambling Distance")
        row = col.row()
        row.use_property_split = False
        row.separator()
        row.prop(cscene, "auto_scrambling_distance", text="Automatic")
        row = col.row()
        row.use_property_split = False
        row.separator()
        row.prop(cscene, "preview_scrambling_distance", text="Viewport")
        sub = col.row(align=True)
        row = sub.row()
        row.use_property_split = True
        row.separator()
        row.prop(cscene, "scrambling_distance", text="Multiplier")

        col = layout.column(align=True)
        col.prop(cscene, "min_light_bounces")
        col.prop(cscene, "min_transparent_bounces")
        col.prop(cscene, "light_sampling_threshold", text="Light Threshold")

        for view_layer in scene.view_layers:
            if view_layer.samples > 0:
                layout.separator()
                layout.row().prop(cscene, "use_layer_samples")
                break


class CYCLES_RENDER_PT_subdivision(CyclesButtonsPanel, Panel):
    bl_label = "Subdivision"
    bl_options = {'DEFAULT_CLOSED'}

    @classmethod
    def poll(cls, context):
        return (context.scene.render.engine == 'CYCLES') and (context.scene.cycles.feature_set == 'EXPERIMENTAL')

    def draw(self, context):
        layout = self.layout
        layout.use_property_split = True
        layout.use_property_decorate = False

        scene = context.scene
        cscene = scene.cycles

        col = layout.column()
        sub = col.column(align=True)
        sub.prop(cscene, "dicing_rate", text="Dicing Rate Render")
        sub.prop(cscene, "preview_dicing_rate", text="Viewport")

        col.separator()

        col.prop(cscene, "offscreen_dicing_scale", text="Offscreen Scale")
        col.prop(cscene, "max_subdivisions")

        col.prop(cscene, "dicing_camera")


class CYCLES_RENDER_PT_curves(CyclesButtonsPanel, Panel):
    bl_label = "Curves"
    bl_options = {'DEFAULT_CLOSED'}

    def draw(self, context):
        layout = self.layout
        layout.use_property_split = True
        layout.use_property_decorate = False

        scene = context.scene
        ccscene = scene.cycles_curves

        col = layout.column()
        col.prop(ccscene, "shape", text="Shape")
        if ccscene.shape == 'RIBBONS':
            col.prop(ccscene, "subdivisions", text="Curve Subdivisions")


class CYCLES_RENDER_PT_curves_viewport_display(CyclesButtonsPanel, Panel):
    bl_label = "Viewport Display"
    bl_parent_id = "CYCLES_RENDER_PT_curves"
    bl_options = {'DEFAULT_CLOSED'}

    def draw(self, context):
        draw_curves_settings(self, context)


class CYCLES_RENDER_PT_volumes(CyclesButtonsPanel, Panel):
    bl_label = "Volumes"
    bl_options = {'DEFAULT_CLOSED'}

    def draw(self, context):
        layout = self.layout
        layout.use_property_split = True
        layout.use_property_decorate = False

        scene = context.scene
        cscene = scene.cycles

        col = layout.column(align=True)
        col.prop(cscene, "volume_step_rate", text="Step Rate Render")
        col.prop(cscene, "volume_preview_step_rate", text="Viewport")

        layout.prop(cscene, "volume_max_steps", text="Max Steps")


class CYCLES_RENDER_PT_light_paths(CyclesButtonsPanel, Panel):
    bl_label = "Light Paths"
    bl_options = {'DEFAULT_CLOSED'}

    def draw_header_preset(self, context):
        CYCLES_PT_integrator_presets.draw_panel_header(self.layout)

    def draw(self, context):
        pass


class CYCLES_RENDER_PT_light_paths_max_bounces(CyclesButtonsPanel, Panel):
    bl_label = "Max Bounces"
    bl_parent_id = "CYCLES_RENDER_PT_light_paths"

    def draw(self, context):
        layout = self.layout
        layout.use_property_split = True
        layout.use_property_decorate = False

        scene = context.scene
        cscene = scene.cycles

        col = layout.column(align=True)
        col.prop(cscene, "max_bounces", text="Total")

        col = layout.column(align=True)
        col.prop(cscene, "diffuse_bounces", text="Diffuse")
        col.prop(cscene, "glossy_bounces", text="Glossy")
        col.prop(cscene, "transmission_bounces", text="Transmission")
        col.prop(cscene, "volume_bounces", text="Volume")

        col = layout.column(align=True)
        col.prop(cscene, "transparent_max_bounces", text="Transparent")


class CYCLES_RENDER_PT_light_paths_clamping(CyclesButtonsPanel, Panel):
    bl_label = "Clamping"
    bl_parent_id = "CYCLES_RENDER_PT_light_paths"

    def draw(self, context):
        layout = self.layout
        layout.use_property_split = True
        layout.use_property_decorate = False

        scene = context.scene
        cscene = scene.cycles

        col = layout.column(align=True)
        col.prop(cscene, "sample_clamp_direct", text="Direct Light")
        col.prop(cscene, "sample_clamp_indirect", text="Indirect Light")


class CYCLES_RENDER_PT_light_paths_caustics(CyclesButtonsPanel, Panel):
    bl_label = "Caustics"
    bl_parent_id = "CYCLES_RENDER_PT_light_paths"

    def draw(self, context):
        layout = self.layout
        layout.use_property_split = True
        layout.use_property_decorate = False

        scene = context.scene
        cscene = scene.cycles

        col = layout.column()
        col.prop(cscene, "blur_glossy")

        col.use_property_split = False
        col.prop(cscene, "caustics_reflective")
        col.prop(cscene, "caustics_refractive")


class CYCLES_RENDER_PT_light_paths_fast_gi(CyclesButtonsPanel, Panel):
    bl_label = "Fast GI Approximation"
    bl_options = {'DEFAULT_CLOSED'}
    bl_parent_id = "CYCLES_RENDER_PT_light_paths"

    def draw_header(self, context):
        scene = context.scene
        cscene = scene.cycles

        self.layout.prop(cscene, "use_fast_gi", text="")

    def draw(self, context):
        scene = context.scene
        cscene = scene.cycles
        world = scene.world

        layout = self.layout
        layout.use_property_split = True
        layout.use_property_decorate = False

        layout.active = cscene.use_fast_gi

        col = layout.column(align=True)
        col.prop(cscene, "fast_gi_method", text="Method")

        if world:
            light = world.light_settings
            col = layout.column(align=True)
            col.prop(light, "ao_factor", text="AO Factor")
            col.prop(light, "distance", text="AO Distance")

        if cscene.fast_gi_method == 'REPLACE':
            col = layout.column(align=True)
            col.prop(cscene, "ao_bounces", text="Viewport Bounces")
            col.prop(cscene, "ao_bounces_render", text="Render Bounces")


class CYCLES_RENDER_PT_motion_blur(CyclesButtonsPanel, Panel):
    bl_label = "Motion Blur"
    bl_options = {'DEFAULT_CLOSED'}

    def draw_header(self, context):
        rd = context.scene.render

        self.layout.prop(rd, "use_motion_blur", text="")

    def draw(self, context):
        layout = self.layout
        layout.use_property_split = True
        layout.use_property_decorate = False

        scene = context.scene
        cscene = scene.cycles
        rd = scene.render
        layout.active = rd.use_motion_blur

        col = layout.column()
        col.prop(cscene, "motion_blur_position", text="Position")
        col.prop(rd, "motion_blur_shutter")
        col.separator()
        col.prop(cscene, "rolling_shutter_type", text="Rolling Shutter")
        sub = col.column()
        if cscene.rolling_shutter_type != 'NONE':
            row = sub.row()
            row.separator()
            row.prop(cscene, "rolling_shutter_duration", text="Duration")


class CYCLES_RENDER_PT_motion_blur_curve(CyclesButtonsPanel, Panel):
    bl_label = "Shutter Curve"
    bl_parent_id = "CYCLES_RENDER_PT_motion_blur"
    bl_options = {'DEFAULT_CLOSED'}

    def draw(self, context):
        layout = self.layout
        layout.use_property_split = True
        layout.use_property_decorate = False

        scene = context.scene
        rd = scene.render
        layout.active = rd.use_motion_blur

        col = layout.column()

        col.template_curve_mapping(rd, "motion_blur_shutter_curve")

        col = layout.column(align=True)
        row = col.row(align=True)
        row.operator("render.shutter_curve_preset", icon='SMOOTHCURVE', text="").shape = 'SMOOTH'
        row.operator("render.shutter_curve_preset", icon='SPHERECURVE', text="").shape = 'ROUND'
        row.operator("render.shutter_curve_preset", icon='ROOTCURVE', text="").shape = 'ROOT'
        row.operator("render.shutter_curve_preset", icon='SHARPCURVE', text="").shape = 'SHARP'
        row.operator("render.shutter_curve_preset", icon='LINCURVE', text="").shape = 'LINE'
        row.operator("render.shutter_curve_preset", icon='NOCURVE', text="").shape = 'MAX'


class CYCLES_RENDER_PT_film(CyclesButtonsPanel, Panel):
    bl_label = "Film"
    bl_options = {'DEFAULT_CLOSED'}

    def draw(self, context):
        layout = self.layout
        layout.use_property_split = True
        layout.use_property_decorate = False
        scene = context.scene
        cscene = scene.cycles

        col = layout.column()
        col.prop(cscene, "film_exposure")


class CYCLES_RENDER_PT_film_transparency(CyclesButtonsPanel, Panel):
    bl_label = "Transparent"
    bl_parent_id = "RENDER_PT_output"  # bfa - display transparency in output

    def draw_header(self, context):
        layout = self.layout

        scene = context.scene
        rd = scene.render

        layout.prop(rd, "film_transparent", text="")

    def draw(self, context):
        layout = self.layout
        layout.use_property_split = True
        layout.use_property_decorate = False
        scene = context.scene
        rd = scene.render
        cscene = scene.cycles

        layout.active = rd.film_transparent

        split = layout.split()
        col = split.column()
        col.use_property_split = False
        col.prop(cscene, "film_transparent_glass", text="Transparent Glass")
        col = split.column()
        if cscene.film_transparent_glass:
            col.label(icon='DISCLOSURE_TRI_DOWN')
        else:
            col.label(icon='DISCLOSURE_TRI_RIGHT')

        if cscene.film_transparent_glass:
            row = layout.row()
            row.separator()
            row.prop(cscene, "film_transparent_roughness", text="Roughness Threshold")


class CYCLES_RENDER_PT_film_pixel_filter(CyclesButtonsPanel, Panel):
    bl_label = "Pixel Filter"
    bl_parent_id = "CYCLES_RENDER_PT_film"

    def draw(self, context):
        layout = self.layout
        layout.use_property_split = True
        layout.use_property_decorate = False
        scene = context.scene
        cscene = scene.cycles

        col = layout.column()
        col.prop(cscene, "pixel_filter_type", text="Type")
        if cscene.pixel_filter_type != 'BOX':
            col.prop(cscene, "filter_width", text="Width")


class CYCLES_RENDER_PT_performance(CyclesButtonsPanel, Panel):
    bl_label = "Performance"
    bl_options = {'DEFAULT_CLOSED'}

    def draw_header_preset(self, context):
        CYCLES_PT_performance_presets.draw_panel_header(self.layout)

    def draw(self, context):
        pass


class CYCLES_RENDER_PT_performance_threads(CyclesButtonsPanel, Panel):
    bl_label = "Threads"
    bl_parent_id = "CYCLES_RENDER_PT_performance"

    def draw(self, context):
        layout = self.layout
        layout.use_property_split = True
        layout.use_property_decorate = False

        scene = context.scene
        rd = scene.render

        col = layout.column()

        col.prop(rd, "threads_mode")
        sub = col.column(align=True)
        if rd.threads_mode == 'FIXED':
            row = sub.row()
            row.separator()
            row.prop(rd, "threads")


class CYCLES_RENDER_PT_performance_memory(CyclesButtonsPanel, Panel):
    bl_label = "Memory"
    bl_parent_id = "CYCLES_RENDER_PT_performance"

    def draw(self, context):
        layout = self.layout
        layout.use_property_split = True
        layout.use_property_decorate = False

        scene = context.scene
        cscene = scene.cycles

        split = layout.split(factor=0.4)
        col = split.column()
        col.use_property_split = False
        col.prop(cscene, "use_auto_tile")
        col = split.column()
        if cscene.use_auto_tile:
            col.label(icon='DISCLOSURE_TRI_DOWN')
            col = layout.column()
            row = col.row()
            row.separator()
            row.prop(cscene, "tile_size")
        else:
            col.label(icon='DISCLOSURE_TRI_RIGHT')


class CYCLES_RENDER_PT_performance_acceleration_structure(CyclesButtonsPanel, Panel):
    bl_label = "Acceleration Structure"
    bl_parent_id = "CYCLES_RENDER_PT_performance"

    @classmethod
    def poll(cls, context):
        return not use_optix(context) or use_multi_device(context)

    def draw(self, context):
        import _cycles

        layout = self.layout
        layout.use_property_split = False
        layout.use_property_decorate = False

        scene = context.scene
        cscene = scene.cycles

        col = layout.column()

        use_embree = _cycles.with_embree

        if use_cpu(context):
            col.prop(cscene, "debug_use_spatial_splits")
            if use_embree:
                col.prop(cscene, "debug_use_compact_bvh")
            else:
                sub = col.column()
                sub.active = not cscene.debug_use_spatial_splits
                sub.prop(cscene, "debug_bvh_time_steps")

                col.prop(cscene, "debug_use_hair_bvh")

                sub = col.column(align=True)
                sub.label(text="Cycles built without Embree support")
                sub.label(text="CPU raytracing performance will be poor")
        else:
            col.prop(cscene, "debug_use_spatial_splits")
            sub = col.column()
            sub.active = not cscene.debug_use_spatial_splits
            sub.prop(cscene, "debug_bvh_time_steps")

            col.prop(cscene, "debug_use_hair_bvh")

            # CPU is used in addition to a GPU
            if use_multi_device(context) and use_embree:
                col.prop(cscene, "debug_use_compact_bvh")


class CYCLES_RENDER_PT_performance_final_render(CyclesButtonsPanel, Panel):
    bl_label = "Final Render"
    bl_parent_id = "CYCLES_RENDER_PT_performance"

    def draw(self, context):
        layout = self.layout
        #layout.use_property_split = True
        layout.use_property_decorate = False

        scene = context.scene
        rd = scene.render

        col = layout.column()

        col.prop(rd, "use_persistent_data", text="Persistent Data")


class CYCLES_RENDER_PT_performance_viewport(CyclesButtonsPanel, Panel):
    bl_label = "Viewport"
    bl_parent_id = "CYCLES_RENDER_PT_performance"

    def draw(self, context):
        layout = self.layout
        layout.use_property_split = True
        layout.use_property_decorate = False

        scene = context.scene
        rd = scene.render
        cscene = scene.cycles

        col = layout.column()
        col.prop(rd, "preview_pixel_size", text="Pixel Size")


class CYCLES_RENDER_PT_filter(CyclesButtonsPanel, Panel):
    bl_label = "Filter"
    bl_options = {'DEFAULT_CLOSED'}
    bl_context = "view_layer"

    def draw(self, context):
        layout = self.layout
        layout.use_property_split = False
        layout.use_property_decorate = False

        scene = context.scene
        rd = scene.render
        view_layer = context.view_layer

        col = layout.column(align=True)
        col.label(text="Include")
        row = col.row()
        row.separator()
        row.prop(view_layer, "use_sky", text="Environment")
        row = col.row()
        row.separator()
        row.prop(view_layer, "use_solid", text="Surfaces")
        row = col.row()
        row.separator()
        row.prop(view_layer, "use_strand", text="Curves")
        row = col.row()
        row.separator()
        row.prop(view_layer, "use_volumes", text="Volumes")

        col = layout.column(align=True)
        col.label(text="Use")
        row = col.row()
        row.separator()
        row.prop(view_layer, "use_motion_blur", text="Motion Blur")
        row.active = rd.use_motion_blur

        row = col.row()
        row.separator()
        row.prop(view_layer.cycles, 'use_denoising', text='Denoising')
        row.active = scene.cycles.use_denoising


class CYCLES_RENDER_PT_override(CyclesButtonsPanel, Panel):
    bl_label = "Override"
    bl_options = {'DEFAULT_CLOSED'}
    bl_context = "view_layer"

    def draw(self, context):
        layout = self.layout
        layout.use_property_split = True
        layout.use_property_decorate = False

        view_layer = context.view_layer

        layout.prop(view_layer, "material_override")
        layout.prop(view_layer, "samples")


class CYCLES_RENDER_PT_passes(CyclesButtonsPanel, Panel):
    bl_label = "Passes"
    bl_context = "view_layer"

    def draw(self, context):
        pass


class CYCLES_RENDER_PT_passes_data(CyclesButtonsPanel, Panel):
    bl_label = "Data"
    bl_context = "view_layer"
    bl_parent_id = "CYCLES_RENDER_PT_passes"

    def draw(self, context):
        layout = self.layout
        layout.use_property_split = False
        layout.use_property_decorate = False

        scene = context.scene
        rd = scene.render
        view_layer = context.view_layer
        cycles_view_layer = view_layer.cycles

        flow = layout.grid_flow(row_major=True, columns=0, even_columns=True, even_rows=False, align=False)

        col = flow.column(align=True)
        col.label(text="Include")
        row = col.row()
        row.separator()
        row.prop(view_layer, "use_pass_combined")
        row = col.row()
        row.separator()
        row.prop(view_layer, "use_pass_z")
        row = col.row()
        row.separator()
        row.prop(view_layer, "use_pass_mist")
        row = col.row()
        row.separator()
        row.prop(view_layer, "use_pass_position")
        row = col.row()
        row.separator()
        row.prop(view_layer, "use_pass_normal")
        row = col.row()
        row.separator()
        row.active = not rd.use_motion_blur
        row.prop(view_layer, "use_pass_vector")
        row = col.row()
        row.separator()
        row.prop(view_layer, "use_pass_uv")
        row = col.row()
        row.separator()
        row.prop(cycles_view_layer, "denoising_store_passes", text="Denoising Data")

        col = flow.column(align=True)
        col.label(text="Indexes")
        row = col.row()
        row.separator()
        row.prop(view_layer, "use_pass_object_index")
        row = col.row()
        row.separator()
        row.prop(view_layer, "use_pass_material_index")

        col = flow.column(align=True)
        col.label(text="Debug")
        row = col.row()
        row.separator()
        row.prop(cycles_view_layer, "pass_debug_sample_count", text="Sample Count")

        layout.separator()

        layout.use_property_split = True
        layout.prop(view_layer, "pass_alpha_threshold")

# bfa - move mist panel to viewlayers


class CYCLES_RENDER_PT_passes_mist(CyclesButtonsPanel, Panel):
    bl_label = "Mist Pass"
    bl_context = "view_layer"
    bl_parent_id = "CYCLES_RENDER_PT_passes"
    bl_options = {'DEFAULT_CLOSED'}

    @classmethod
    def poll(cls, context):
        if CyclesButtonsPanel.poll(context):
            if context.scene.world:
                for view_layer in context.scene.view_layers:
                    if view_layer.use_pass_mist:
                        return True

        return False

    def draw(self, context):
        layout = self.layout
        layout.use_property_split = True

        world = context.scene.world

        col = layout.column(align=True)
        col.prop(world.mist_settings, "start")
        col.prop(world.mist_settings, "depth")

        col = layout.column()
        col.prop(world.mist_settings, "falloff")


class CYCLES_RENDER_PT_passes_light(CyclesButtonsPanel, Panel):
    bl_label = "Light"
    bl_context = "view_layer"
    bl_parent_id = "CYCLES_RENDER_PT_passes"
    bl_options = {'DEFAULT_CLOSED'}

    def draw(self, context):
        layout = self.layout
        layout.use_property_split = False
        layout.use_property_decorate = False

        view_layer = context.view_layer
        cycles_view_layer = view_layer.cycles

        flow = layout.grid_flow(row_major=True, columns=0, even_columns=True, even_rows=False, align=False)

        col = flow.column(align=True)
        col.label(text="Diffuse")
        row = col.row()
        row.separator()
        row.prop(view_layer, "use_pass_diffuse_direct", text="Direct")
        row = col.row()
        row.separator()
        row.prop(view_layer, "use_pass_diffuse_indirect", text="Indirect")
        row = col.row()
        row.separator()
        row.prop(view_layer, "use_pass_diffuse_color", text="Color")

        col = flow.column(align=True)
        col.label(text="Glossy")
        row = col.row()
        row.separator()
        row.prop(view_layer, "use_pass_glossy_direct", text="Direct")
        row = col.row()
        row.separator()
        row.prop(view_layer, "use_pass_glossy_indirect", text="Indirect")
        row = col.row()
        row.separator()
        row.prop(view_layer, "use_pass_glossy_color", text="Color")

        col = flow.column(align=True)
        col.label(text="Transmission")
        row = col.row()
        row.separator()
        row.prop(view_layer, "use_pass_transmission_direct", text="Direct")
        row = col.row()
        row.separator()
        row.prop(view_layer, "use_pass_transmission_indirect", text="Indirect")
        row = col.row()
        row.separator()
        row.prop(view_layer, "use_pass_transmission_color", text="Color")

        col = flow.column(align=True)
        col.label(text="Volume")
        row = col.row()
        row.separator()
        row.prop(cycles_view_layer, "use_pass_volume_direct", text="Direct")
        row = col.row()
        row.separator()
        row.prop(cycles_view_layer, "use_pass_volume_indirect", text="Indirect")

        col = flow.column(align=True)
        col.label(text="Other")
        row = col.row()
        row.separator()
        row.prop(view_layer, "use_pass_emit", text="Emission")
        row = col.row()
        row.separator()
        row.prop(view_layer, "use_pass_environment")
        row = col.row()
        row.separator()
        row.prop(view_layer, "use_pass_shadow")
        row = col.row()
        row.separator()
        row.prop(view_layer, "use_pass_ambient_occlusion", text="Ambient Occlusion")
        row = col.row()
        row.separator()
        row.prop(cycles_view_layer, "use_pass_shadow_catcher")


class CYCLES_RENDER_PT_passes_crypto(CyclesButtonsPanel, ViewLayerCryptomattePanel, Panel):
    bl_label = "Cryptomatte"
    bl_context = "view_layer"
    bl_parent_id = "CYCLES_RENDER_PT_passes"
    bl_options = {'DEFAULT_CLOSED'}


class CYCLES_RENDER_PT_passes_aov(CyclesButtonsPanel, ViewLayerAOVPanel):
    bl_label = "Shader AOV"
    bl_context = "view_layer"
    bl_parent_id = "CYCLES_RENDER_PT_passes"


class CYCLES_RENDER_PT_passes_lightgroups(CyclesButtonsPanel, ViewLayerLightgroupsPanel):
    bl_label = "Light Groups"
    bl_context = "view_layer"
    bl_parent_id = "CYCLES_RENDER_PT_passes"


class CYCLES_PT_post_processing(CyclesButtonsPanel, Panel):
    bl_label = "Post Processing"
    bl_options = {'DEFAULT_CLOSED'}
    bl_context = "output"

    def draw(self, context):
        layout = self.layout
        layout.use_property_split = True
        layout.use_property_decorate = False

        rd = context.scene.render

        col = layout.column(align=True)
        col.label(text="Pipeline")
        col.use_property_split = False
        row = col.row()
        row.separator()
        row.prop(rd, "use_compositing")
        row = col.row()
        row.separator()
        row.prop(rd, "use_sequencer")

        layout.prop(rd, "dither_intensity", text="Dither", slider=True)


class CYCLES_CAMERA_PT_dof(CyclesButtonsPanel, Panel):
    bl_label = "Depth of Field"
    bl_context = "data"

    @classmethod
    def poll(cls, context):
        return context.camera and CyclesButtonsPanel.poll(context)

    def draw_header(self, context):
        cam = context.camera
        dof = cam.dof
        self.layout.prop(dof, "use_dof", text="")

    def draw(self, context):
        layout = self.layout
        layout.use_property_split = True

        cam = context.camera
        dof = cam.dof
        layout.active = dof.use_dof

        split = layout.split()

        col = split.column()
        col.prop(dof, "focus_object", text="Focus Object")
        if dof.focus_object and dof.focus_object.type == 'ARMATURE':
            col.prop_search(dof, "focus_subtarget", dof.focus_object.data, "bones", text="Focus Bone")

        sub = col.row()
        sub.active = dof.focus_object is None
        sub.prop(dof, "focus_distance", text="Distance")


class CYCLES_CAMERA_PT_dof_aperture(CyclesButtonsPanel, Panel):
    bl_label = "Aperture"
    bl_parent_id = "CYCLES_CAMERA_PT_dof"

    @classmethod
    def poll(cls, context):
        return context.camera and CyclesButtonsPanel.poll(context)

    def draw(self, context):
        layout = self.layout
        layout.use_property_split = True

        cam = context.camera
        dof = cam.dof
        layout.active = dof.use_dof
        flow = layout.grid_flow(row_major=True, columns=0, even_columns=True, even_rows=False, align=False)

        col = flow.column()
        col.prop(dof, "aperture_fstop")
        col.prop(dof, "aperture_blades")
        col.prop(dof, "aperture_rotation")
        col.prop(dof, "aperture_ratio")


class CYCLES_PT_context_material(CyclesButtonsPanel, Panel):
    bl_label = ""
    bl_context = "material"
    bl_options = {'HIDE_HEADER'}

    @classmethod
    def poll(cls, context):
        if context.active_object and context.active_object.type == 'GPENCIL':
            return False
        else:
            return (context.material or context.object) and CyclesButtonsPanel.poll(context)

    def draw(self, context):
        layout = self.layout

        mat = context.material
        ob = context.object
        slot = context.material_slot
        space = context.space_data

        if ob:
            is_sortable = len(ob.material_slots) > 1
            rows = 3
            if (is_sortable):
                rows = 4

            row = layout.row()

            row.template_list("MATERIAL_UL_matslots", "", ob, "material_slots", ob, "active_material_index", rows=rows)

            col = row.column(align=True)
            col.operator("object.material_slot_add", icon='ADD', text="")
            col.operator("object.material_slot_remove", icon='REMOVE', text="")
            col.separator()
            col.menu("MATERIAL_MT_context_menu", icon='DOWNARROW_HLT', text="")

            if is_sortable:
                col.separator()

                col.operator("object.material_slot_move", icon='TRIA_UP', text="").direction = 'UP'
                col.operator("object.material_slot_move", icon='TRIA_DOWN', text="").direction = 'DOWN'

            if ob.mode == 'EDIT':
                row = layout.row(align=True)
                row.operator("object.material_slot_assign", text="Assign")
                row.operator("object.material_slot_select", text="Select")
                row.operator("object.material_slot_deselect", text="Deselect")

        row = layout.row()

        if ob:
            row.template_ID(ob, "active_material", new="material.new")

            if slot:
                icon_link = 'MESH_DATA' if slot.link == 'DATA' else 'OBJECT_DATA'
                row.prop(slot, "link", text="", icon=icon_link, icon_only=True)

        elif mat:
            layout.template_ID(space, "pin_id")
            layout.separator()


class CYCLES_OBJECT_PT_motion_blur(CyclesButtonsPanel, Panel):
    bl_label = "Motion Blur"
    bl_context = "object"
    bl_options = {'DEFAULT_CLOSED'}

    @classmethod
    def poll(cls, context):
        ob = context.object
        if CyclesButtonsPanel.poll(context) and ob:
            if ob.type in {'MESH', 'CURVE', 'CURVE', 'SURFACE', 'FONT',
                           'META', 'CAMERA', 'CURVES', 'POINTCLOUD', 'VOLUME'}:
                return True
            if ob.instance_type == 'COLLECTION' and ob.instance_collection:
                return True
            # TODO(sergey): More duplicator types here?
        return False

    def draw_header(self, context):
        layout = self.layout

        rd = context.scene.render
        # scene = context.scene

        layout.active = rd.use_motion_blur

        ob = context.object
        cob = ob.cycles

        layout.prop(cob, "use_motion_blur", text="")

    def draw(self, context):
        layout = self.layout
        layout.use_property_split = True

        rd = context.scene.render
        # scene = context.scene

        ob = context.object
        cob = ob.cycles

        layout.active = (rd.use_motion_blur and cob.use_motion_blur)

        col = layout.column()
        col.prop(cob, "motion_steps", text="Steps")
        if ob.type != 'CAMERA':
            row = col.row()
            row.use_property_split = False
            row.prop(cob, "use_deform_motion", text="Deformation")
            row.prop_decorator(cob, "use_deform_motion")


def has_geometry_visibility(ob):
    return ob and (
        (ob.type in {
            'MESH',
            'CURVE',
            'SURFACE',
            'FONT',
            'META',
            'LIGHT',
            'VOLUME',
            'POINTCLOUD',
            'CURVES',
        }) or (ob.instance_type == 'COLLECTION' and ob.instance_collection))


class CYCLES_OBJECT_PT_shading(CyclesButtonsPanel, Panel):
    bl_label = "Shading"
    bl_context = "object"
    bl_options = {'DEFAULT_CLOSED'}

    @classmethod
    def poll(cls, context):
        if not CyclesButtonsPanel.poll(context):
            return False

        ob = context.object
        return ob and has_geometry_visibility(ob)

    def draw(self, context):
        pass


class CYCLES_OBJECT_PT_shading_shadow_terminator(CyclesButtonsPanel, Panel):
    bl_label = "Shadow Terminator"
    bl_parent_id = "CYCLES_OBJECT_PT_shading"
    bl_context = "object"

    @classmethod
    def poll(cls, context):
        return context.object.type != 'LIGHT'

    def draw(self, context):
        layout = self.layout
        layout.use_property_split = True

        flow = layout.grid_flow(row_major=False, columns=0, even_columns=True, even_rows=False, align=True)

        ob = context.object
        cob = ob.cycles
        flow.prop(cob, "shadow_terminator_geometry_offset", text="Geometry Offset")
        flow.prop(cob, "shadow_terminator_offset", text="Shading Offset")


class CYCLES_OBJECT_PT_shading_gi_approximation(CyclesButtonsPanel, Panel):
    bl_label = "Fast GI Approximation"
    bl_parent_id = "CYCLES_OBJECT_PT_shading"
    bl_context = "object"

    @classmethod
    def poll(cls, context):
        return context.object.type != 'LIGHT'

    def draw(self, context):
        layout = self.layout
        layout.use_property_split = True

        scene = context.scene
        ob = context.object

        cob = ob.cycles
        cscene = scene.cycles

        col = layout.column()
        col.active = cscene.use_fast_gi
        col.prop(cob, "ao_distance")


class CYCLES_OBJECT_PT_shading_caustics(CyclesButtonsPanel, Panel):
    bl_label = "Caustics"
    bl_parent_id = "CYCLES_OBJECT_PT_shading"
    bl_context = "object"

    @classmethod
    def poll(cls, context):
        return CyclesButtonsPanel.poll(context) and use_mnee(context) and context.object.type != 'LIGHT'

    def draw(self, context):
        layout = self.layout
        layout.use_property_split = False
        layout.use_property_decorate = False

        col = layout.column()

        ob = context.object
        cob = ob.cycles
        col.prop(cob, "is_caustics_caster")
        col.prop(cob, "is_caustics_receiver")


class CYCLES_OBJECT_PT_lightgroup(CyclesButtonsPanel, Panel):
    bl_label = "Light Group"
    bl_parent_id = "CYCLES_OBJECT_PT_shading"
    bl_context = "object"

    def draw(self, context):
        layout = self.layout
        layout.use_property_split = True

        ob = context.object

        view_layer = context.view_layer

        row = layout.row(align=True)
        row.use_property_decorate = False

        sub = row.column(align=True)
        sub.prop_search(ob, "lightgroup", view_layer, "lightgroups", text="Light Group", results_are_suggestions=True)

        sub = row.column(align=True)
        sub.enabled = bool(ob.lightgroup) and not any(lg.name == ob.lightgroup for lg in view_layer.lightgroups)
        sub.operator("scene.view_layer_add_lightgroup", icon='ADD', text="").name = ob.lightgroup


class CYCLES_OBJECT_PT_visibility(CyclesButtonsPanel, Panel):
    bl_label = "Visibility"
    bl_context = "object"
    bl_options = {'DEFAULT_CLOSED'}

    @classmethod
    def poll(cls, context):
        return CyclesButtonsPanel.poll(context) and (context.object)

    def draw(self, context):
        layout = self.layout
        layout.use_property_split = False

        ob = context.object
        # bfa - we turn the selectable on or off in the outliner. Not in a hidden panel.
        #layout.prop(ob, "hide_select", text="Selectable", invert_checkbox=True, toggle=False)

        col = layout.column(align=True)
        col.label(text="Show In")
        row = col.row()
        row.separator()
        row.prop(ob, "hide_viewport", text="Viewports", invert_checkbox=True, toggle=False)
        row.prop_decorator(ob, "hide_viewport")
        row = col.row()
        row.separator()
        row.prop(ob, "hide_render", text="Renders", invert_checkbox=True, toggle=False)
        row.prop_decorator(ob, "hide_render")

        if has_geometry_visibility(ob):
            col = layout.column(align=True)
            col.label(text="Mask")
            row = col.row()
            row.separator()
            row.prop(ob, "is_shadow_catcher")
            row.prop_decorator(ob, "is_shadow_catcher")
            row = col.row()
            row.separator()
            row.prop(ob, "is_holdout")
            row.prop_decorator(ob, "is_holdout")


class CYCLES_OBJECT_PT_visibility_ray_visibility(CyclesButtonsPanel, Panel):
    bl_label = "Ray Visibility"
    bl_parent_id = "CYCLES_OBJECT_PT_visibility"
    bl_context = "object"
    bl_options = {'DEFAULT_CLOSED'}

    @classmethod
    def poll(cls, context):
        ob = context.object
        return CyclesButtonsPanel.poll(context) and has_geometry_visibility(ob)

    def draw(self, context):
        layout = self.layout
        layout.use_property_split = False
        layout.use_property_decorate = False

        scene = context.scene
        ob = context.object

        split = layout.split()

        col = split.column(align=True)
        col.prop(ob, "visible_camera", text="Camera")
        col.prop(ob, "visible_diffuse", text="Diffuse")
        col.prop(ob, "visible_glossy", text="Glossy")

        col = split.column(align=True)
        col.prop(ob, "visible_transmission", text="Transmission")
        col.prop(ob, "visible_volume_scatter", text="Volume Scatter")

        if ob.type != 'LIGHT':
            sub = col.column()
            sub.prop(ob, "visible_shadow", text="Shadow")


class CYCLES_OBJECT_PT_visibility_culling(CyclesButtonsPanel, Panel):
    bl_label = "Culling"
    bl_parent_id = "CYCLES_OBJECT_PT_visibility"
    bl_context = "object"
    bl_options = {'DEFAULT_CLOSED'}

    @classmethod
    def poll(cls, context):
        ob = context.object
        return CyclesButtonsPanel.poll(context) and has_geometry_visibility(ob)

    def draw(self, context):
        layout = self.layout
        layout.use_property_split = False
        layout.use_property_decorate = False

        scene = context.scene
        cscene = scene.cycles
        ob = context.object
        cob = ob.cycles

        split = layout.split()

        row = split.row()
        row.active = scene.render.use_simplify and cscene.use_camera_cull
        row.prop(cob, "use_camera_cull")

        row = split.row()
        row.active = scene.render.use_simplify and cscene.use_distance_cull
        row.prop(cob, "use_distance_cull")


def panel_node_draw(layout, id_data, output_type, input_name):
    if not id_data.use_nodes:
        layout.operator("cycles.use_shading_nodes", icon='NODETREE')
        return False

    ntree = id_data.node_tree

    node = ntree.get_output_node('CYCLES')
    if node:
        input = find_node_input(node, input_name)
        if input:
            layout.template_node_view(ntree, node, input)
        else:
            layout.label(text="Incompatible output node")
    else:
        layout.label(text="No output node")

    return True


class CYCLES_LIGHT_PT_preview(CyclesButtonsPanel, Panel):
    bl_label = "Preview"
    bl_context = "data"
    bl_options = {'DEFAULT_CLOSED'}

    @classmethod
    def poll(cls, context):
        return (
            context.light and
            not (
                context.light.type == 'AREA' and
                context.light.cycles.is_portal
            ) and
            CyclesButtonsPanel.poll(context)
        )

    def draw(self, context):
        self.layout.template_preview(context.light)


class CYCLES_LIGHT_PT_light(CyclesButtonsPanel, Panel):
    bl_label = "Light"
    bl_context = "data"

    @classmethod
    def poll(cls, context):
        return context.light and CyclesButtonsPanel.poll(context)

    def draw(self, context):
        layout = self.layout

        light = context.light
        clamp = light.cycles

        if self.bl_space_type == 'PROPERTIES':
            layout.row().prop(light, "type", expand=True)
            layout.use_property_split = True
        else:
            layout.use_property_split = True
            layout.row().prop(light, "type")

        col = layout.column()

        col.prop(light, "color")
        col.prop(light, "energy")
        col.separator()

        if light.type in {'POINT', 'SPOT'}:
            col.prop(light, "shadow_soft_size", text="Radius")
        elif light.type == 'SUN':
            col.prop(light, "angle")
        elif light.type == 'AREA':
            col.prop(light, "shape", text="Shape")
            sub = col.column(align=True)

            if light.shape in {'SQUARE', 'DISK'}:
                sub.prop(light, "size")
            elif light.shape in {'RECTANGLE', 'ELLIPSE'}:
                sub.prop(light, "size", text="Size X")
                sub.prop(light, "size_y", text="Y")

        if not (light.type == 'AREA' and clamp.is_portal):
            sub = col.column()
            sub.prop(clamp, "max_bounces")

        sub = col.column(align=True)
        sub.active = not (light.type == 'AREA' and clamp.is_portal)
<<<<<<< HEAD

        row = sub.row()
        row.use_property_split = False
        row.prop(clamp, "cast_shadow")
        row.prop_decorator(clamp, "cast_shadow")

        row = sub.row()
        row.use_property_split = False
        row.prop(clamp, "use_multiple_importance_sampling", text="Multiple Importance")
        row.prop_decorator(clamp, "use_multiple_importance_sampling")
        if not use_metal(context):
            row.prop(clamp, "is_caustics_light", text="Shadow Caustics")
=======
        sub.prop(clamp, "cast_shadow")
        sub.prop(clamp, "use_multiple_importance_sampling", text="Multiple Importance")
        if use_mnee(context):
            sub.prop(clamp, "is_caustics_light", text="Shadow Caustics")
>>>>>>> d0192e53

        if light.type == 'AREA':
            row = col.row()
            row.use_property_split = False
            row.prop(clamp, "is_portal", text="Portal")
            row.prop_decorator(clamp, "is_portal")


class CYCLES_LIGHT_PT_nodes(CyclesButtonsPanel, Panel):
    bl_label = "Nodes"
    bl_context = "data"

    @classmethod
    def poll(cls, context):
        return context.light and not (context.light.type == 'AREA' and
                                      context.light.cycles.is_portal) and \
            CyclesButtonsPanel.poll(context)

    def draw(self, context):
        layout = self.layout

        light = context.light
        panel_node_draw(layout, light, 'OUTPUT_LIGHT', 'Surface')


class CYCLES_LIGHT_PT_beam_shape(CyclesButtonsPanel, Panel):
    bl_label = "Beam Shape"
    bl_parent_id = "CYCLES_LIGHT_PT_light"
    bl_context = "data"

    @classmethod
    def poll(cls, context):
        if context.light.type in {'SPOT', 'AREA'}:
            return context.light and CyclesButtonsPanel.poll(context)

    def draw(self, context):
        layout = self.layout
        light = context.light
        layout.use_property_split = True

        col = layout.column()
        if light.type == 'SPOT':
            col.prop(light, "spot_size", text="Spot Size")
            col.prop(light, "spot_blend", text="Blend", slider=True)
            row = col.row()
            row.use_property_split = False
            row.prop(light, "show_cone")
            row.prop_decorator(light, "show_cone")
        elif light.type == 'AREA':
            col.prop(light, "spread", text="Spread")


class CYCLES_WORLD_PT_preview(CyclesButtonsPanel, Panel):
    bl_label = "Preview"
    bl_context = "world"
    bl_options = {'DEFAULT_CLOSED'}

    @classmethod
    def poll(cls, context):
        return context.world and CyclesButtonsPanel.poll(context)

    def draw(self, context):
        self.layout.template_preview(context.world)


class CYCLES_WORLD_PT_surface(CyclesButtonsPanel, Panel):
    bl_label = "Surface"
    bl_context = "world"

    @classmethod
    def poll(cls, context):
        return context.world and CyclesButtonsPanel.poll(context)

    def draw(self, context):
        layout = self.layout

        world = context.world

        if not panel_node_draw(layout, world, 'OUTPUT_WORLD', 'Surface'):
            layout.prop(world, "color")


class CYCLES_WORLD_PT_volume(CyclesButtonsPanel, Panel):
    bl_label = "Volume"
    bl_context = "world"
    bl_options = {'DEFAULT_CLOSED'}

    @classmethod
    def poll(cls, context):
        world = context.world
        return world and world.node_tree and CyclesButtonsPanel.poll(context)

    def draw(self, context):
        layout = self.layout

        world = context.world
        panel_node_draw(layout, world, 'OUTPUT_WORLD', 'Volume')


# bfa - move mist panel to viewlayers
# class CYCLES_WORLD_PT_mist(CyclesButtonsPanel, Panel):
#     bl_label = "Mist Pass"
#     bl_context = "world"
#     bl_options = {'DEFAULT_CLOSED'}

#     @classmethod
#     def poll(cls, context):
#         if CyclesButtonsPanel.poll(context):
#             if context.world:
#                 for view_layer in context.scene.view_layers:
#                     if view_layer.use_pass_mist:
#                         return True

#         return False

#     def draw(self, context):
#         layout = self.layout
#         layout.use_property_split = True

#         world = context.world

#         col = layout.column(align=True)
#         col.prop(world.mist_settings, "start")
#         col.prop(world.mist_settings, "depth")

#         col = layout.column()
#         col.prop(world.mist_settings, "falloff")


class CYCLES_WORLD_PT_ray_visibility(CyclesButtonsPanel, Panel):
    bl_label = "Ray Visibility"
    bl_context = "world"
    bl_options = {'DEFAULT_CLOSED'}

    @classmethod
    def poll(cls, context):
        return CyclesButtonsPanel.poll(context) and context.world

    def draw(self, context):
        layout = self.layout
        layout.use_property_split = False
        layout.use_property_decorate = False

        world = context.world
        visibility = world.cycles_visibility

        col = layout.column()
        col.prop(visibility, "camera")
        col.prop(visibility, "diffuse")
        col.prop(visibility, "glossy")
        col.prop(visibility, "transmission")
        col.prop(visibility, "scatter")


class CYCLES_WORLD_PT_settings(CyclesButtonsPanel, Panel):
    bl_label = "Settings"
    bl_context = "world"
    bl_options = {'DEFAULT_CLOSED'}

    @classmethod
    def poll(cls, context):
        return context.world and CyclesButtonsPanel.poll(context)

    def draw(self, context):
        layout = self.layout
        layout.use_property_split = True
        layout.use_property_decorate = False

        layout.column()


class CYCLES_WORLD_PT_settings_surface(CyclesButtonsPanel, Panel):
    bl_label = "Surface"
    bl_parent_id = "CYCLES_WORLD_PT_settings"
    bl_context = "world"

    @classmethod
    def poll(cls, context):
        return context.world and CyclesButtonsPanel.poll(context)

    def draw(self, context):
        layout = self.layout
        layout.use_property_split = True
        layout.use_property_decorate = False

        world = context.world
        cworld = world.cycles

        col = layout.column()
        col.prop(cworld, "sampling_method", text="Sampling")

        sub = col.column()
        subsub = sub.row(align=True)
        if cworld.sampling_method == 'MANUAL':
            subsub.prop(cworld, "sample_map_resolution")
        if cworld.sampling_method != 'NONE':
            sub.prop(cworld, "max_bounces")
            sub.prop(cworld, "is_caustics_light", text="Shadow Caustics")


class CYCLES_WORLD_PT_settings_volume(CyclesButtonsPanel, Panel):
    bl_label = "Volume"
    bl_parent_id = "CYCLES_WORLD_PT_settings"
    bl_context = "world"

    @classmethod
    def poll(cls, context):
        return context.world and CyclesButtonsPanel.poll(context)

    def draw(self, context):
        layout = self.layout
        layout.use_property_split = True
        layout.use_property_decorate = False

        world = context.world
        cworld = world.cycles

        col = layout.column()

        sub = col.column()
        sub.prop(cworld, "volume_sampling", text="Sampling")
        col.prop(cworld, "volume_interpolation", text="Interpolation")
        col.use_property_split = False
        col.prop(cworld, "homogeneous_volume", text="Homogeneous")
        col.use_property_split = True
        sub = col.column()
        sub.active = not cworld.homogeneous_volume
        sub.prop(cworld, "volume_step_size")


class CYCLES_WORLD_PT_settings_light_group(CyclesButtonsPanel, Panel):
    bl_label = "Light Group"
    bl_parent_id = "CYCLES_WORLD_PT_settings"
    bl_context = "world"

    @classmethod
    def poll(cls, context):
        return context.world and CyclesButtonsPanel.poll(context)

    def draw(self, context):
        layout = self.layout
        layout.use_property_split = True
        layout.use_property_decorate = False

        world = context.world
        view_layer = context.view_layer

        row = layout.row(align=True)

        sub = row.column(align=True)
        sub.prop_search(
            world,
            "lightgroup",
            view_layer,
            "lightgroups",
            text="Light Group",
            results_are_suggestions=True,
        )

        sub = row.column(align=True)
        sub.enabled = bool(world.lightgroup) and not any(lg.name == world.lightgroup for lg in view_layer.lightgroups)
        sub.operator("scene.view_layer_add_lightgroup", icon='ADD', text="").name = world.lightgroup


class CYCLES_MATERIAL_PT_preview(CyclesButtonsPanel, Panel):
    bl_label = "Preview"
    bl_context = "material"
    bl_options = {'DEFAULT_CLOSED'}

    @classmethod
    def poll(cls, context):
        mat = context.material
        return mat and (not mat.grease_pencil) and CyclesButtonsPanel.poll(context)

    def draw(self, context):
        self.layout.template_preview(context.material)


class CYCLES_MATERIAL_PT_surface(CyclesButtonsPanel, Panel):
    bl_label = "Surface"
    bl_context = "material"

    @classmethod
    def poll(cls, context):
        mat = context.material
        return mat and (not mat.grease_pencil) and CyclesButtonsPanel.poll(context)

    def draw(self, context):
        layout = self.layout

        mat = context.material
        if not panel_node_draw(layout, mat, 'OUTPUT_MATERIAL', 'Surface'):
            layout.prop(mat, "diffuse_color")


class CYCLES_MATERIAL_PT_volume(CyclesButtonsPanel, Panel):
    bl_label = "Volume"
    bl_context = "material"
    bl_options = {'DEFAULT_CLOSED'}

    @classmethod
    def poll(cls, context):
        mat = context.material
        return mat and (not mat.grease_pencil) and mat.node_tree and CyclesButtonsPanel.poll(context)

    def draw(self, context):
        layout = self.layout

        mat = context.material
        # cmat = mat.cycles

        panel_node_draw(layout, mat, 'OUTPUT_MATERIAL', 'Volume')


class CYCLES_MATERIAL_PT_displacement(CyclesButtonsPanel, Panel):
    bl_label = "Displacement"
    bl_context = "material"

    @classmethod
    def poll(cls, context):
        mat = context.material
        return mat and (not mat.grease_pencil) and mat.node_tree and CyclesButtonsPanel.poll(context)

    def draw(self, context):
        layout = self.layout

        mat = context.material
        panel_node_draw(layout, mat, 'OUTPUT_MATERIAL', 'Displacement')


class CYCLES_MATERIAL_PT_settings(CyclesButtonsPanel, Panel):
    bl_label = "Settings"
    bl_context = "material"
    bl_options = {'DEFAULT_CLOSED'}

    @classmethod
    def poll(cls, context):
        mat = context.material
        return mat and (not mat.grease_pencil) and CyclesButtonsPanel.poll(context)

    @staticmethod
    def draw_shared(self, mat):
        layout = self.layout
        layout.use_property_split = True
        layout.use_property_decorate = False

        layout.prop(mat, "pass_index")

    def draw(self, context):
        self.draw_shared(self, context.material)


class CYCLES_MATERIAL_PT_settings_surface(CyclesButtonsPanel, Panel):
    bl_label = "Surface"
    bl_parent_id = "CYCLES_MATERIAL_PT_settings"
    bl_context = "material"

    @staticmethod
    def draw_shared(self, mat):
        layout = self.layout
        layout.use_property_split = False
        layout.use_property_decorate = False

        cmat = mat.cycles

        col = layout.column()
        col.prop(cmat, "sample_as_light", text="Multiple Importance")
        col.prop(cmat, "use_transparent_shadow")
        col.use_property_split = True
        col.prop(cmat, "displacement_method", text="Displacement")

    def draw(self, context):
        self.draw_shared(self, context.material)


class CYCLES_MATERIAL_PT_settings_volume(CyclesButtonsPanel, Panel):
    bl_label = "Volume"
    bl_parent_id = "CYCLES_MATERIAL_PT_settings"
    bl_context = "material"

    @staticmethod
    def draw_shared(self, context, mat):
        layout = self.layout
        layout.use_property_split = True
        layout.use_property_decorate = False

        cmat = mat.cycles

        col = layout.column()
        sub = col.column()
        sub.prop(cmat, "volume_sampling", text="Sampling")
        col.prop(cmat, "volume_interpolation", text="Interpolation")
        col.use_property_split = False
        col.prop(cmat, "homogeneous_volume", text="Homogeneous")
        sub = col.column()
        sub.active = not cmat.homogeneous_volume
        sub.prop(cmat, "volume_step_rate")

    def draw(self, context):
        self.draw_shared(self, context, context.material)


class CYCLES_RENDER_PT_bake(CyclesButtonsPanel, Panel):
    bl_label = "Bake"
    bl_context = "render"
    bl_options = {'DEFAULT_CLOSED'}
    COMPAT_ENGINES = {'CYCLES'}

    def draw(self, context):
        layout = self.layout
        layout.use_property_split = False
        layout.use_property_decorate = False  # No animation.

        scene = context.scene
        cscene = scene.cycles
        cbk = scene.render.bake
        rd = scene.render

        if rd.use_bake_multires:
            layout.operator("object.bake_image", icon='RENDER_STILL')
            layout.prop(rd, "use_bake_multires")
            layout.use_property_split = True
            layout.prop(rd, "bake_type")

        else:
            layout.operator("object.bake", icon='RENDER_STILL').type = cscene.bake_type
            layout.prop(rd, "use_bake_multires")
            layout.use_property_split = True
            layout.prop(cscene, "bake_type")

        if not rd.use_bake_multires and cscene.bake_type not in {
                "AO", "POSITION", "NORMAL", "UV", "ROUGHNESS", "ENVIRONMENT"}:
            row = layout.row()
            row.prop(cbk, "view_from")
            row.active = scene.camera is not None


class CYCLES_RENDER_PT_bake_influence(CyclesButtonsPanel, Panel):
    bl_label = "Influence"
    bl_context = "render"
    bl_parent_id = "CYCLES_RENDER_PT_bake"
    COMPAT_ENGINES = {'CYCLES'}

    @classmethod
    def poll(cls, context):
        scene = context.scene
        cscene = scene.cycles
        rd = scene.render
        if rd.use_bake_multires == False and cscene.bake_type in {
                'NORMAL', 'COMBINED', 'DIFFUSE', 'GLOSSY', 'TRANSMISSION'}:
            return True

    def draw(self, context):
        layout = self.layout
        layout.use_property_split = True
        layout.use_property_decorate = False  # No animation.

        scene = context.scene
        cscene = scene.cycles
        cbk = scene.render.bake
        rd = scene.render

        col = layout.column()

        if cscene.bake_type == 'NORMAL':
            col.prop(cbk, "normal_space", text="Space")

            sub = col.column(align=True)
            sub.prop(cbk, "normal_r", text="Swizzle R")
            sub.prop(cbk, "normal_g", text="G")
            sub.prop(cbk, "normal_b", text="B")

        elif cscene.bake_type == 'COMBINED':

            col = layout.column(align=True)
            col.label(text="Lighting")
            col.use_property_split = False
            row = col.row()
            row.separator()
            row.prop(cbk, "use_pass_direct")
            row = col.row()
            row.separator()
            row.prop(cbk, "use_pass_indirect")

            col = layout.column(align=True)
            col.label(text="Contributions")
            col.use_property_split = False
            row = col.row()
            row.separator()
            row.prop(cbk, "use_pass_diffuse")
            row = col.row()
            row.separator()
            row.prop(cbk, "use_pass_glossy")
            row = col.row()
            row.separator()
            row.prop(cbk, "use_pass_transmission")
            row = col.row()
            row.separator()
            row.prop(cbk, "use_pass_emit")

        elif cscene.bake_type in {'DIFFUSE', 'GLOSSY', 'TRANSMISSION'}:
            col = layout.column(align=True)
            col.label(text="Contributions")
            col.use_property_split = False
            row = col.row()
            row.separator()
            row.prop(cbk, "use_pass_direct")
            row = col.row()
            row.separator()
            row.prop(cbk, "use_pass_indirect")
            row = col.row()
            row.separator()
            row.prop(cbk, "use_pass_color")


class CYCLES_RENDER_PT_bake_selected_to_active(CyclesButtonsPanel, Panel):
    bl_label = "Selected to Active"
    bl_context = "render"
    bl_parent_id = "CYCLES_RENDER_PT_bake"
    bl_options = {'DEFAULT_CLOSED'}
    COMPAT_ENGINES = {'CYCLES'}

    @classmethod
    def poll(cls, context):
        scene = context.scene
        rd = scene.render
        return rd.use_bake_multires == False

    def draw_header(self, context):
        scene = context.scene
        cbk = scene.render.bake
        self.layout.prop(cbk, "use_selected_to_active", text="")

    def draw(self, context):
        layout = self.layout
        layout.use_property_split = True
        layout.use_property_decorate = False  # No animation.

        scene = context.scene
        cscene = scene.cycles
        cbk = scene.render.bake
        rd = scene.render

        layout.active = cbk.use_selected_to_active
        col = layout.column()
        col.use_property_split = False
        col.prop(cbk, "use_cage", text="Cage")
        col.use_property_split = True
        if cbk.use_cage:
            col.prop(cbk, "cage_object")
            col = layout.column()
            col.prop(cbk, "cage_extrusion")
            col.active = cbk.cage_object is None
        else:
            col.prop(cbk, "cage_extrusion", text="Extrusion")

        col = layout.column()
        col.prop(cbk, "max_ray_distance")


class CYCLES_RENDER_PT_bake_output(CyclesButtonsPanel, Panel):
    bl_label = "Output"
    bl_context = "render"
    bl_parent_id = "CYCLES_RENDER_PT_bake"
    COMPAT_ENGINES = {'CYCLES'}

    def draw(self, context):
        layout = self.layout
        layout.use_property_split = True
        layout.use_property_decorate = False  # No animation.

        scene = context.scene
        cscene = scene.cycles
        cbk = scene.render.bake
        rd = scene.render

        if rd.use_bake_multires:
            layout.use_property_split = False
            layout.prop(rd, "use_bake_clear", text="Clear Image")
            if rd.bake_type == 'DISPLACEMENT':
                layout.prop(rd, "use_bake_lores_mesh")
        else:
            layout.prop(cbk, "target")
            if cbk.target == 'IMAGE_TEXTURES':
                layout.use_property_split = False
                layout.prop(cbk, "use_clear", text="Clear Image")


class CYCLES_RENDER_PT_bake_output_margin(CyclesButtonsPanel, Panel):
    bl_label = "Margin"
    bl_context = "render"
    bl_parent_id = "CYCLES_RENDER_PT_bake_output"
    COMPAT_ENGINES = {'CYCLES'}

    @classmethod
    def poll(cls, context):
        scene = context.scene
        cbk = scene.render.bake
        return cbk.target == 'IMAGE_TEXTURES'

    def draw(self, context):
        layout = self.layout
        layout.use_property_split = True
        layout.use_property_decorate = False  # No animation.

        scene = context.scene
        cscene = scene.cycles
        cbk = scene.render.bake
        rd = scene.render

        if (cscene.bake_type == 'NORMAL' and cbk.normal_space == 'TANGENT') or cscene.bake_type == 'UV':
            if rd.use_bake_multires:
                layout.prop(rd, "bake_margin", text="Size")
            else:
                if cbk.target == 'IMAGE_TEXTURES':
                    layout.prop(cbk, "margin", text="Size")
        else:
            if rd.use_bake_multires:
                layout.prop(rd, "bake_margin_type", text="Type")
                layout.prop(rd, "bake_margin", text="Size")
            else:
                if cbk.target == 'IMAGE_TEXTURES':
                    layout.prop(cbk, "margin_type", text="Type")
                    layout.prop(cbk, "margin", text="Size")


class CYCLES_RENDER_PT_debug(CyclesDebugButtonsPanel, Panel):
    bl_label = "Debug"
    bl_context = "render"
    bl_options = {'DEFAULT_CLOSED'}
    COMPAT_ENGINES = {'CYCLES'}

    def draw(self, context):
        layout = self.layout
        layout.use_property_split = True
        layout.use_property_decorate = False  # No animation.

        scene = context.scene
        cscene = scene.cycles

        col = layout.column(heading="CPU")

        row = col.row(align=True)
        row.prop(cscene, "debug_use_cpu_sse2", toggle=True)
        row.prop(cscene, "debug_use_cpu_sse3", toggle=True)
        row.prop(cscene, "debug_use_cpu_sse41", toggle=True)
        row.prop(cscene, "debug_use_cpu_avx", toggle=True)
        row.prop(cscene, "debug_use_cpu_avx2", toggle=True)
        col.prop(cscene, "debug_bvh_layout", text="BVH")

        col.separator()

        col = layout.column(heading="CUDA")
        col.prop(cscene, "debug_use_cuda_adaptive_compile")
        col = layout.column(heading="OptiX")
        col.prop(cscene, "debug_use_optix_debug", text="Module Debug")

        col.separator()

        col.prop(cscene, "debug_bvh_type", text="Viewport BVH")

        col.separator()

        import _cycles
        if _cycles.with_debug:
            col.prop(cscene, "direct_light_sampling_type")


class CYCLES_RENDER_PT_simplify(CyclesButtonsPanel, Panel):
    bl_label = "Simplify"
    bl_context = "render"
    bl_options = {'DEFAULT_CLOSED'}
    COMPAT_ENGINES = {'CYCLES'}

    def draw_header(self, context):
        rd = context.scene.render
        self.layout.prop(rd, "use_simplify", text="")

    def draw(self, context):
        pass


class CYCLES_RENDER_PT_simplify_viewport(CyclesButtonsPanel, Panel):
    bl_label = "Viewport"
    bl_context = "render"
    bl_parent_id = "CYCLES_RENDER_PT_simplify"
    COMPAT_ENGINES = {'CYCLES'}

    def draw(self, context):
        layout = self.layout
        layout.use_property_split = True
        layout.use_property_decorate = False

        scene = context.scene
        rd = scene.render
        cscene = scene.cycles

        layout.active = rd.use_simplify

        col = layout.column()
        col.prop(rd, "simplify_subdivision", text="Max Subdivision")
        col.prop(rd, "simplify_child_particles", text="Child Particles")
        col.prop(cscene, "texture_limit", text="Texture Limit")
        col.prop(rd, "simplify_volumes", text="Volume Resolution")


class CYCLES_RENDER_PT_simplify_render(CyclesButtonsPanel, Panel):
    bl_label = "Render"
    bl_context = "render"
    bl_parent_id = "CYCLES_RENDER_PT_simplify"
    COMPAT_ENGINES = {'CYCLES'}

    def draw(self, context):
        layout = self.layout
        layout.use_property_split = True
        layout.use_property_decorate = False

        scene = context.scene
        rd = scene.render
        cscene = scene.cycles

        layout.active = rd.use_simplify

        col = layout.column()

        col.prop(rd, "simplify_subdivision_render", text="Max Subdivision")
        col.prop(rd, "simplify_child_particles_render", text="Child Particles")
        col.prop(cscene, "texture_limit_render", text="Texture Limit")


class CYCLES_RENDER_PT_simplify_culling(CyclesButtonsPanel, Panel):
    bl_label = "Culling"
    bl_context = "render"
    bl_parent_id = "CYCLES_RENDER_PT_simplify"
    bl_options = {'DEFAULT_CLOSED'}
    COMPAT_ENGINES = {'CYCLES'}

    def draw(self, context):
        layout = self.layout
        layout.use_property_split = True
        layout.use_property_decorate = False

        scene = context.scene
        rd = scene.render
        cscene = scene.cycles

        layout.active = rd.use_simplify

        row = layout.row()
        row.use_property_split = False
        row.prop(cscene, "use_camera_cull", text="Camera Culling")
        sub = row.column()
        sub.active = cscene.use_camera_cull
        sub.prop(cscene, "camera_cull_margin", text="")

        row = layout.row()
        row.use_property_split = False
        row.prop(cscene, "use_distance_cull", text="Distance Culling")
        sub = row.column()
        sub.use_property_split = True
        sub.active = cscene.use_distance_cull
        sub.prop(cscene, "distance_cull_margin", text="")


class CyclesShadingButtonsPanel(CyclesButtonsPanel):
    bl_space_type = 'VIEW_3D'
    bl_region_type = 'HEADER'
    bl_parent_id = 'VIEW3D_PT_shading'

    @classmethod
    def poll(cls, context):
        return (
            CyclesButtonsPanel.poll(context) and
            context.space_data.shading.type == 'RENDERED'
        )


class CYCLES_VIEW3D_PT_shading_render_pass(CyclesShadingButtonsPanel, Panel):
    bl_label = "Render Pass"

    def draw(self, context):
        shading = context.space_data.shading

        layout = self.layout
        layout.prop(shading.cycles, "render_pass", text="")


class CYCLES_VIEW3D_PT_shading_debug(CyclesDebugButtonsPanel,
                                     CyclesShadingButtonsPanel,
                                     Panel):
    bl_label = "Debug"

    @classmethod
    def poll(cls, context):
        return (
            CyclesDebugButtonsPanel.poll(context) and
            CyclesShadingButtonsPanel.poll(context)
        )

    def draw(self, context):
        shading = context.space_data.shading

        layout = self.layout
        layout.active = context.scene.cycles.use_preview_adaptive_sampling
        layout.prop(shading.cycles, "show_active_pixels")


class CYCLES_VIEW3D_PT_shading_lighting(Panel):
    bl_space_type = 'VIEW_3D'
    bl_region_type = 'HEADER'
    bl_label = "Lighting"
    bl_parent_id = 'VIEW3D_PT_shading'
    COMPAT_ENGINES = {'CYCLES'}

    @classmethod
    def poll(cls, context):
        return (
            context.engine in cls.COMPAT_ENGINES and
            context.space_data.shading.type == 'RENDERED'
        )

    def draw(self, context):
        layout = self.layout
        col = layout.column()
        split = col.split(factor=0.9)

        shading = context.space_data.shading
        col.prop(shading, "use_scene_lights_render")
        col.prop(shading, "use_scene_world_render")

        if not shading.use_scene_world_render:
            col = layout.column()
            split = col.split(factor=0.9)

            col = split.column()
            sub = col.row()
            sub.scale_y = 0.6
            sub.template_icon_view(shading, "studio_light", scale_popup=3)

            col = split.column()
            col.operator("preferences.studiolight_show", emboss=False, text="", icon='PREFERENCES')

            split = layout.split(factor=0.9)
            col = split.column()
            col.prop(shading, "studiolight_rotate_z", text="Rotation")
            col.prop(shading, "studiolight_intensity")
            col.prop(shading, "studiolight_background_alpha")


class CYCLES_VIEW3D_PT_simplify_greasepencil(CyclesButtonsPanel, Panel, GreasePencilSimplifyPanel):
    bl_label = "Grease Pencil"
    bl_parent_id = "CYCLES_RENDER_PT_simplify"
    COMPAT_ENGINES = {'CYCLES'}
    bl_options = {'DEFAULT_CLOSED'}


def draw_device(self, context):
    scene = context.scene
    layout = self.layout
    layout.use_property_split = True
    layout.use_property_decorate = False

    if context.engine == 'CYCLES':
        from . import engine
        cscene = scene.cycles

        col = layout.column()
        col.prop(cscene, "feature_set")

        col = layout.column()
        col.active = show_device_active(context)
        col.prop(cscene, "device")

        from . import engine
        if engine.with_osl() and use_cpu(context):
            col = layout.column()
            col.use_property_split = False
            col.prop(cscene, "shading_system")


def draw_pause(self, context):
    layout = self.layout
    scene = context.scene

    if context.engine == "CYCLES":
        view = context.space_data

        if view.shading.type == 'RENDERED':
            cscene = scene.cycles
            layout.prop(cscene, "preview_pause", icon='PLAY' if cscene.preview_pause else 'PAUSE', text="")


def get_panels():
    exclude_panels = {
        'DATA_PT_area',
        'DATA_PT_camera_dof',
        'DATA_PT_falloff_curve',
        'DATA_PT_light',
        'DATA_PT_preview',
        'DATA_PT_spot',
        'MATERIAL_PT_context_material',
        'MATERIAL_PT_preview',
        'NODE_DATA_PT_light',
        'NODE_DATA_PT_spot',
        'OBJECT_PT_visibility',
        'VIEWLAYER_PT_filter',
        'VIEWLAYER_PT_layer_passes',
        'RENDER_PT_post_processing',
        'RENDER_PT_simplify',
    }

    panels = []
    for panel in bpy.types.Panel.__subclasses__():
        if hasattr(panel, 'COMPAT_ENGINES') and 'BLENDER_RENDER' in panel.COMPAT_ENGINES:
            if panel.__name__ not in exclude_panels:
                panels.append(panel)

    return panels


classes = (
    CYCLES_PT_sampling_presets,
    CYCLES_PT_viewport_sampling_presets,
    CYCLES_PT_integrator_presets,
    CYCLES_PT_performance_presets,
    CYCLES_RENDER_PT_sampling,
    CYCLES_RENDER_PT_sampling_viewport,
    CYCLES_RENDER_PT_sampling_viewport_denoise,
    CYCLES_RENDER_PT_sampling_render,
    CYCLES_RENDER_PT_sampling_render_denoise,
    CYCLES_RENDER_PT_sampling_path_guiding,
    CYCLES_RENDER_PT_sampling_path_guiding_debug,
    CYCLES_RENDER_PT_sampling_advanced,
    CYCLES_RENDER_PT_light_paths,
    CYCLES_RENDER_PT_light_paths_max_bounces,
    CYCLES_RENDER_PT_light_paths_clamping,
    CYCLES_RENDER_PT_light_paths_caustics,
    CYCLES_RENDER_PT_light_paths_fast_gi,
    CYCLES_RENDER_PT_volumes,
    CYCLES_RENDER_PT_subdivision,
    CYCLES_RENDER_PT_curves,
    CYCLES_RENDER_PT_curves_viewport_display,
    CYCLES_RENDER_PT_simplify,
    CYCLES_RENDER_PT_simplify_viewport,
    CYCLES_RENDER_PT_simplify_render,
    CYCLES_RENDER_PT_simplify_culling,
    CYCLES_VIEW3D_PT_simplify_greasepencil,
    CYCLES_VIEW3D_PT_shading_lighting,
    CYCLES_VIEW3D_PT_shading_render_pass,
    CYCLES_VIEW3D_PT_shading_debug,
    CYCLES_RENDER_PT_motion_blur,
    CYCLES_RENDER_PT_motion_blur_curve,
    CYCLES_RENDER_PT_film,
    CYCLES_RENDER_PT_film_pixel_filter,
    CYCLES_RENDER_PT_film_transparency,
    CYCLES_RENDER_PT_performance,
    CYCLES_RENDER_PT_performance_threads,
    CYCLES_RENDER_PT_performance_memory,
    CYCLES_RENDER_PT_performance_acceleration_structure,
    CYCLES_RENDER_PT_performance_final_render,
    CYCLES_RENDER_PT_performance_viewport,
    CYCLES_RENDER_PT_passes,
    CYCLES_RENDER_PT_passes_data,
    CYCLES_RENDER_PT_passes_mist,  # bfa - move mist panel to viewlayers
    CYCLES_RENDER_PT_passes_light,
    CYCLES_RENDER_PT_passes_crypto,
    CYCLES_RENDER_PT_passes_aov,
    CYCLES_RENDER_PT_passes_lightgroups,
    CYCLES_RENDER_PT_filter,
    CYCLES_RENDER_PT_override,
    CYCLES_PT_post_processing,
    CYCLES_CAMERA_PT_dof,
    CYCLES_CAMERA_PT_dof_aperture,
    CYCLES_PT_context_material,
    CYCLES_OBJECT_PT_motion_blur,
    CYCLES_OBJECT_PT_shading,
    CYCLES_OBJECT_PT_shading_shadow_terminator,
    CYCLES_OBJECT_PT_shading_gi_approximation,
    CYCLES_OBJECT_PT_shading_caustics,
    CYCLES_OBJECT_PT_lightgroup,
    CYCLES_OBJECT_PT_visibility,
    CYCLES_OBJECT_PT_visibility_ray_visibility,
    CYCLES_OBJECT_PT_visibility_culling,
    CYCLES_LIGHT_PT_preview,
    CYCLES_LIGHT_PT_light,
    CYCLES_LIGHT_PT_nodes,
    CYCLES_LIGHT_PT_beam_shape,
    CYCLES_WORLD_PT_preview,
    CYCLES_WORLD_PT_surface,
    CYCLES_WORLD_PT_volume,
    # CYCLES_WORLD_PT_mist, # bfa - moved mist panel to viewlayers
    CYCLES_WORLD_PT_ray_visibility,
    CYCLES_WORLD_PT_settings,
    CYCLES_WORLD_PT_settings_surface,
    CYCLES_WORLD_PT_settings_volume,
    CYCLES_WORLD_PT_settings_light_group,
    CYCLES_MATERIAL_PT_preview,
    CYCLES_MATERIAL_PT_surface,
    CYCLES_MATERIAL_PT_volume,
    CYCLES_MATERIAL_PT_displacement,
    CYCLES_MATERIAL_PT_settings,
    CYCLES_MATERIAL_PT_settings_surface,
    CYCLES_MATERIAL_PT_settings_volume,
    CYCLES_RENDER_PT_bake,
    CYCLES_RENDER_PT_bake_influence,
    CYCLES_RENDER_PT_bake_selected_to_active,
    CYCLES_RENDER_PT_bake_output,
    CYCLES_RENDER_PT_bake_output_margin,
    CYCLES_RENDER_PT_debug,
    node_panel(CYCLES_MATERIAL_PT_settings),
    node_panel(CYCLES_MATERIAL_PT_settings_surface),
    node_panel(CYCLES_MATERIAL_PT_settings_volume),
    node_panel(CYCLES_WORLD_PT_ray_visibility),
    node_panel(CYCLES_WORLD_PT_settings),
    node_panel(CYCLES_WORLD_PT_settings_surface),
    node_panel(CYCLES_WORLD_PT_settings_volume),
    node_panel(CYCLES_LIGHT_PT_light),
    node_panel(CYCLES_LIGHT_PT_beam_shape)
)


def register():
    from bpy.utils import register_class

    bpy.types.RENDER_PT_context.append(draw_device)
    bpy.types.VIEW3D_HT_header.append(draw_pause)

    for panel in get_panels():
        panel.COMPAT_ENGINES.add('CYCLES')

    for cls in classes:
        register_class(cls)


def unregister():
    from bpy.utils import unregister_class

    bpy.types.RENDER_PT_context.remove(draw_device)
    bpy.types.VIEW3D_HT_header.remove(draw_pause)

    for panel in get_panels():
        if 'CYCLES' in panel.COMPAT_ENGINES:
            panel.COMPAT_ENGINES.remove('CYCLES')

    for cls in classes:
        unregister_class(cls)<|MERGE_RESOLUTION|>--- conflicted
+++ resolved
@@ -1650,7 +1650,6 @@
 
         sub = col.column(align=True)
         sub.active = not (light.type == 'AREA' and clamp.is_portal)
-<<<<<<< HEAD
 
         row = sub.row()
         row.use_property_split = False
@@ -1661,14 +1660,8 @@
         row.use_property_split = False
         row.prop(clamp, "use_multiple_importance_sampling", text="Multiple Importance")
         row.prop_decorator(clamp, "use_multiple_importance_sampling")
-        if not use_metal(context):
+        if use_mnee(context):
             row.prop(clamp, "is_caustics_light", text="Shadow Caustics")
-=======
-        sub.prop(clamp, "cast_shadow")
-        sub.prop(clamp, "use_multiple_importance_sampling", text="Multiple Importance")
-        if use_mnee(context):
-            sub.prop(clamp, "is_caustics_light", text="Shadow Caustics")
->>>>>>> d0192e53
 
         if light.type == 'AREA':
             row = col.row()
