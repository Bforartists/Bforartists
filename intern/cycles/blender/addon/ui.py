﻿#
# Copyright 2011-2013 Blender Foundation
#
# Licensed under the Apache License, Version 2.0 (the "License");
# you may not use this file except in compliance with the License.
# You may obtain a copy of the License at
#
# http://www.apache.org/licenses/LICENSE-2.0
#
# Unless required by applicable law or agreed to in writing, software
# distributed under the License is distributed on an "AS IS" BASIS,
# WITHOUT WARRANTIES OR CONDITIONS OF ANY KIND, either express or implied.
# See the License for the specific language governing permissions and
# limitations under the License.
#

# <pep8 compliant>

import bpy

from bpy.types import (
        Panel,
        Menu,
        Operator,
        )


class CYCLES_MT_sampling_presets(Menu):
    bl_label = "Sampling Presets"
    preset_subdir = "cycles/sampling"
    preset_operator = "script.execute_preset"
    COMPAT_ENGINES = {'CYCLES'}
    draw = Menu.draw_preset


class CYCLES_MT_integrator_presets(Menu):
    bl_label = "Integrator Presets"
    preset_subdir = "cycles/integrator"
    preset_operator = "script.execute_preset"
    COMPAT_ENGINES = {'CYCLES'}
    draw = Menu.draw_preset


class CyclesButtonsPanel:
    bl_space_type = "PROPERTIES"
    bl_region_type = "WINDOW"
    bl_context = "render"
    COMPAT_ENGINES = {'CYCLES'}

    @classmethod
    def poll(cls, context):
        rd = context.scene.render
        return rd.engine in cls.COMPAT_ENGINES


def get_device_type(context):
    return context.user_preferences.addons[__package__].preferences.compute_device_type


def use_cpu(context):
    cscene = context.scene.cycles

    return (get_device_type(context) == 'NONE' or cscene.device == 'CPU')


def use_opencl(context):
    cscene = context.scene.cycles

    return (get_device_type(context) == 'OPENCL' and cscene.device == 'GPU')


def use_cuda(context):
    cscene = context.scene.cycles

    return (get_device_type(context) == 'CUDA' and cscene.device == 'GPU')


def use_branched_path(context):
    cscene = context.scene.cycles

    return (cscene.progressive == 'BRANCHED_PATH' and not use_opencl(context))


def use_sample_all_lights(context):
    cscene = context.scene.cycles

    return cscene.sample_all_lights_direct or cscene.sample_all_lights_indirect

def show_device_selection(context):
    type = get_device_type(context)
    if type == 'NETWORK':
        return True
    if not type in {'CUDA', 'OPENCL'}:
        return False
    return context.user_preferences.addons[__package__].preferences.has_active_device()


def draw_samples_info(layout, context):
    cscene = context.scene.cycles
    integrator = cscene.progressive

    # Calculate sample values
    if integrator == 'PATH':
        aa = cscene.samples
        if cscene.use_square_samples:
            aa = aa * aa
    else:
        aa = cscene.aa_samples
        d = cscene.diffuse_samples
        g = cscene.glossy_samples
        t = cscene.transmission_samples
        ao = cscene.ao_samples
        ml = cscene.mesh_light_samples
        sss = cscene.subsurface_samples
        vol = cscene.volume_samples

        if cscene.use_square_samples:
            aa = aa * aa
            d = d * d
            g = g * g
            t = t * t
            ao = ao * ao
            ml = ml * ml
            sss = sss * sss
            vol = vol * vol

    # Draw interface
    # Do not draw for progressive, when Square Samples are disabled
    if use_branched_path(context) or (cscene.use_square_samples and integrator == 'PATH'):
        col = layout.column(align=True)
        col.scale_y = 0.6
        col.label("Total Samples:")
        col.separator()
        if integrator == 'PATH':
            col.label("%s AA" % aa)
        else:
            col.label("%s AA, %s Diffuse, %s Glossy, %s Transmission" %
                      (aa, d * aa, g * aa, t * aa))
            col.separator()
            col.label("%s AO, %s Mesh Light, %s Subsurface, %s Volume" %
                      (ao * aa, ml * aa, sss * aa, vol * aa))


class CyclesRender_PT_sampling(CyclesButtonsPanel, Panel):
    bl_label = "Sampling"
    bl_options = {'DEFAULT_CLOSED'}

    def draw(self, context):
        layout = self.layout

        scene = context.scene
        cscene = scene.cycles

        row = layout.row(align=True)
        row.menu("CYCLES_MT_sampling_presets", text=bpy.types.CYCLES_MT_sampling_presets.bl_label)
        row.operator("render.cycles_sampling_preset_add", text="", icon="ZOOMIN")
        row.operator("render.cycles_sampling_preset_add", text="", icon="ZOOMOUT").remove_active = True

        row = layout.row()
        sub = row.row()
        sub.active = get_device_type(context) != 'OPENCL' or use_cpu(context)
        sub.prop(cscene, "progressive", text="")
        row.prop(cscene, "use_square_samples")

        if cscene.progressive == 'PATH' or use_branched_path(context) == False:

            row = layout.row()
            row.label("Samples:")
            row = layout.row()
            row.prop(cscene, "samples", text="Render")
            row.prop(cscene, "preview_samples", text="Preview")

        else:
<<<<<<< HEAD
=======
            sub.label(text="AA Samples:")
            sub.prop(cscene, "aa_samples", text="Render")
            sub.prop(cscene, "preview_aa_samples", text="Preview")
>>>>>>> cf7e7e4f

            row = layout.row()
            row.label("Samples:")

            split = layout.split()
            col = split.column()
            sub = col.column(align=True)
            sub.prop(cscene, "diffuse_samples", text="Diffuse")
            sub.prop(cscene, "glossy_samples", text="Glossy")
            sub.prop(cscene, "transmission_samples", text="Transmission")
            sub.prop(cscene, "ao_samples", text="AO")

            col = split.column()
            sub = col.column(align=True)  
            sub.prop(cscene, "mesh_light_samples", text="Mesh Light")
            sub.prop(cscene, "subsurface_samples", text="Subsurface")
            sub.prop(cscene, "volume_samples", text="Volume")

<<<<<<< HEAD
        wm = context.window_manager # Our bool is in the windows_manager
  
        # The subtab is closed by default.
        # When the click at it then it opens. And shows the hidden ui elements.
        if not wm.SP_render_sampling_options:
            layout.prop(wm,"SP_render_sampling_options", emboss=False, icon="TRIA_RIGHT", text="- Options -")

        else:
            layout.prop(wm,"SP_render_sampling_options", emboss=False, icon="TRIA_DOWN", text="+ Options +")

            split = layout.split()

            if cscene.progressive == 'PATH' or use_branched_path(context) is False:

                col = split.column()
                sub = col.column(align=True)

                seed_sub = sub.row(align=True)
                seed_sub.prop(cscene, "seed")
                seed_sub.prop(cscene, "use_animated_seed", text="", icon="TIME")

                col = split.column()
                sub = col.column(align=True)
                sub.prop(cscene, "sample_clamp_direct")
                sub.prop(cscene, "sample_clamp_indirect")            

            else:

                col = split.column()
                sub = col.column(align=True)

                seed_sub = sub.row(align=True)
                seed_sub.prop(cscene, "seed")
                seed_sub.prop(cscene, "use_animated_seed", text="", icon="TIME")

                sub.separator()

                sub.label(text="AA Samples:")
                sub.prop(cscene, "aa_samples", text="Render")
                sub.prop(cscene, "preview_aa_samples", text="Preview")

                col = split.column()
                sub = col.column(align=True)
                sub.prop(cscene, "sample_clamp_direct")
                sub.prop(cscene, "sample_clamp_indirect")
               
                sub.separator()

                sub.prop(cscene, "sample_all_lights_direct")
                sub.prop(cscene, "sample_all_lights_indirect")

=======
            col = layout.column(align=True)
            col.prop(cscene, "sample_all_lights_direct")
            col.prop(cscene, "sample_all_lights_indirect")
>>>>>>> cf7e7e4f

        if not (use_opencl(context) and cscene.feature_set != 'EXPERIMENTAL'):
            layout.row().prop(cscene, "sampling_pattern", text="Pattern")

        for rl in scene.render.layers:
            if rl.samples > 0:
                layout.separator()
                layout.row().prop(cscene, "use_layer_samples")
                break

        draw_samples_info(layout, context)


class CyclesRender_PT_geometry(CyclesButtonsPanel, Panel):
    bl_label = "Geometry"
    bl_options = {'DEFAULT_CLOSED'}

    def draw(self, context):
        layout = self.layout

        scene = context.scene
        cscene = scene.cycles
        ccscene = scene.cycles_curves

        if cscene.feature_set == 'EXPERIMENTAL':
            split = layout.split()

            col = split.column()

            sub = col.column(align=True)
            sub.label("Volume Sampling:")
            sub.prop(cscene, "volume_step_size")
            sub.prop(cscene, "volume_max_steps")

            col = split.column()

            sub = col.column(align=True)
            sub.label("Subdivision Rate:")
            sub.prop(cscene, "dicing_rate", text="Render")
            sub.prop(cscene, "preview_dicing_rate", text="Preview")
            sub.separator()
            sub.prop(cscene, "max_subdivisions")
        else:
            row = layout.row()
            row.label("Volume Sampling:")
            row = layout.row()
            row.prop(cscene, "volume_step_size")
            row.prop(cscene, "volume_max_steps")

        layout.prop(ccscene, "use_curves", text="Use Hair")
        col = layout.column()
        col.active = ccscene.use_curves

        col.prop(ccscene, "primitive", text="Primitive")
        col.prop(ccscene, "shape", text="Shape")

        if not (ccscene.primitive in {'CURVE_SEGMENTS', 'LINE_SEGMENTS'} and ccscene.shape == 'RIBBONS'):
            col.prop(ccscene, "cull_backfacing", text="Cull back-faces")

        if ccscene.primitive == 'TRIANGLES' and ccscene.shape == 'THICK':
            col.prop(ccscene, "resolution", text="Resolution")
        elif ccscene.primitive == 'CURVE_SEGMENTS':
            col.prop(ccscene, "subdivisions", text="Curve subdivisions")

        row = col.row()
        row.prop(ccscene, "minimum_width", text="Min Pixels")
        row.prop(ccscene, "maximum_width", text="Max Extension")


class CyclesRender_PT_light_paths(CyclesButtonsPanel, Panel):
    bl_label = "Light Paths"
    bl_options = {'DEFAULT_CLOSED'}

    def draw(self, context):
        layout = self.layout

        scene = context.scene
        cscene = scene.cycles

        row = layout.row(align=True)
        row.menu("CYCLES_MT_integrator_presets", text=bpy.types.CYCLES_MT_integrator_presets.bl_label)
        row.operator("render.cycles_integrator_preset_add", text="", icon="ZOOMIN")
        row.operator("render.cycles_integrator_preset_add", text="", icon="ZOOMOUT").remove_active = True

        split = layout.split()

        col = split.column()

        sub = col.column(align=True)
        sub.label("Transparency:")
        sub.prop(cscene, "transparent_max_bounces", text="Max")
        sub.prop(cscene, "transparent_min_bounces", text="Min")

        col = split.column()

        sub = col.column(align=True)
        sub.label(text="Bounces:")
        sub.prop(cscene, "max_bounces", text="Max")
        sub.prop(cscene, "min_bounces", text="Min")

        wm = context.window_manager # Our bool is in the windows_manager
  
        # The subtab is closed by default.
        # When the click at it then it opens. And shows the hidden ui elements.
        if not wm.SP_render_light_paths_options:
            layout.prop(wm,"SP_render_light_paths_options", emboss=False, icon="TRIA_RIGHT", text="- Advanced -")

        else:
            layout.prop(wm,"SP_render_light_paths_options", emboss=False, icon="TRIA_DOWN", text="+ Advanced +")

            split = layout.split()

            col = split.column()

            sub = col.column(align=True)
            sub.label("Transparency:")
            sub.prop(cscene, "use_transparent_shadows", text="Shadows")
            col.prop(cscene, "caustics_reflective")
            col.prop(cscene, "caustics_refractive")
            col.prop(cscene, "blur_glossy")

            col.separator()

            col = split.column()

            sub = col.column(align=True)
            sub.label(text="Bounces:")
            sub.prop(cscene, "diffuse_bounces", text="Diffuse")
            sub.prop(cscene, "glossy_bounces", text="Glossy")
            sub.prop(cscene, "transmission_bounces", text="Transmission")
            sub.prop(cscene, "volume_bounces", text="Volume")


class CyclesRender_PT_motion_blur(CyclesButtonsPanel, Panel):
    bl_label = "Motion Blur"
    bl_options = {'DEFAULT_CLOSED'}

    def draw_header(self, context):
        rd = context.scene.render

        self.layout.prop(rd, "use_motion_blur", text="")

    def draw(self, context):
        layout = self.layout

        scene = context.scene
        cscene = scene.cycles
        rd = scene.render
        layout.active = rd.use_motion_blur

        col = layout.column()
        col.prop(cscene, "motion_blur_position", text="Position")
        col.prop(rd, "motion_blur_shutter")

        col = layout.column()
        col.label("Shutter curve:")
        col.template_curve_mapping(rd, "motion_blur_shutter_curve")

        col = layout.column(align=True)
        row = col.row(align=True)
        row.operator("render.shutter_curve_preset", icon='SMOOTHCURVE', text="").shape = 'SMOOTH'
        row.operator("render.shutter_curve_preset", icon='SPHERECURVE', text="").shape = 'ROUND'
        row.operator("render.shutter_curve_preset", icon='ROOTCURVE', text="").shape = 'ROOT'
        row.operator("render.shutter_curve_preset", icon='SHARPCURVE', text="").shape = 'SHARP'
        row.operator("render.shutter_curve_preset", icon='LINCURVE', text="").shape = 'LINE'
        row.operator("render.shutter_curve_preset", icon='NOCURVE', text="").shape = 'MAX'

        col = layout.column()
        col.prop(cscene, "rolling_shutter_type")
        row = col.row()
        row.active = cscene.rolling_shutter_type != 'NONE'
        row.prop(cscene, "rolling_shutter_duration")


class CyclesRender_PT_film(CyclesButtonsPanel, Panel):
    bl_label = "Film"
    bl_options = {'DEFAULT_CLOSED'}

    def draw(self, context):
        layout = self.layout

        scene = context.scene
        cscene = scene.cycles

        split = layout.split()

        col = split.column()
        col.prop(cscene, "film_exposure")
        col.prop(cscene, "film_transparent")

        col = split.column()
        sub = col.column(align=True)
        sub.prop(cscene, "pixel_filter_type", text="")
        if cscene.pixel_filter_type != 'BOX':
            sub.prop(cscene, "filter_width", text="Width")


class CyclesRender_PT_performance(CyclesButtonsPanel, Panel):
    bl_label = "Performance"
    bl_options = {'DEFAULT_CLOSED'}

    def draw(self, context):
        layout = self.layout

        scene = context.scene
        rd = scene.render
        cscene = scene.cycles

        split = layout.split()

        col = split.column(align=True)

        col.label(text="Threads:")
        col.row(align=True).prop(rd, "threads_mode", expand=True)
        sub = col.column(align=True)
        sub.enabled = rd.threads_mode == 'FIXED'
        sub.prop(rd, "threads")

        sub = col.column(align=True)
        sub.label(text="Tiles:")
        sub.prop(cscene, "tile_order", text="")

        sub.prop(rd, "tile_x", text="X")
        sub.prop(rd, "tile_y", text="Y")

        sub.prop(cscene, "use_progressive_refine")

        subsub = sub.column(align=True)
        subsub.prop(rd, "use_save_buffers")

        col = split.column(align=True)

        col.label(text="Viewport:")
        col.prop(cscene, "debug_bvh_type", text="")
        col.separator()
        col.prop(cscene, "preview_start_resolution")

        col.separator()

        col.label(text="Final Render:")
        col.prop(rd, "use_persistent_data", text="Persistent Images")

        col.separator()

        col.label(text="Acceleration structure:")
        col.prop(cscene, "debug_use_spatial_splits")
        col.prop(cscene, "debug_use_hair_bvh")

        row = col.row()
        row.active = not cscene.debug_use_spatial_splits
        row.prop(cscene, "debug_bvh_time_steps")


class CyclesRender_PT_layer_options(CyclesButtonsPanel, Panel):
    bl_label = "Layer"
    bl_context = "render_layer"

    def draw(self, context):
        layout = self.layout

        scene = context.scene
        rd = scene.render
        rl = rd.layers.active

        split = layout.split()

        col = split.column()
        col.prop(scene, "layers", text="Scene")
        col.prop(rl, "layers_exclude", text="Exclude")

        col = split.column()
        col.prop(rl, "layers", text="Layer")
        col.prop(rl, "layers_zmask", text="Mask Layer")

        split = layout.split()

        col = split.column()
        col.label(text="Material:")
        col.prop(rl, "material_override", text="")
        col.separator()
        col.prop(rl, "samples")

        col = split.column()
        col.prop(rl, "use_sky", "Use Environment")
        col.prop(rl, "use_ao", "Use AO")
        col.prop(rl, "use_solid", "Use Surfaces")
        col.prop(rl, "use_strand", "Use Hair")


class CyclesRender_PT_layer_passes(CyclesButtonsPanel, Panel):
    bl_label = "Passes"
    bl_context = "render_layer"
    bl_options = {'DEFAULT_CLOSED'}

    def draw(self, context):
        layout = self.layout

        scene = context.scene
        rd = scene.render
        rl = rd.layers.active

        split = layout.split()

        col = split.column()
        col.prop(rl, "use_pass_combined")
        col.prop(rl, "use_pass_z")
        col.prop(rl, "use_pass_mist")
        col.prop(rl, "use_pass_normal")
        row = col.row()
        row.prop(rl, "use_pass_vector")
        row.active = not rd.use_motion_blur
        col.prop(rl, "use_pass_uv")
        col.prop(rl, "use_pass_object_index")
        col.prop(rl, "use_pass_material_index")
        col.separator()
        col.prop(rl, "use_pass_shadow")
        col.prop(rl, "use_pass_ambient_occlusion")
        col.separator()
        col.prop(rl, "pass_alpha_threshold")

        col = split.column()
        col.label(text="Diffuse:")
        row = col.row(align=True)
        row.prop(rl, "use_pass_diffuse_direct", text="Direct", toggle=True)
        row.prop(rl, "use_pass_diffuse_indirect", text="Indirect", toggle=True)
        row.prop(rl, "use_pass_diffuse_color", text="Color", toggle=True)
        col.label(text="Glossy:")
        row = col.row(align=True)
        row.prop(rl, "use_pass_glossy_direct", text="Direct", toggle=True)
        row.prop(rl, "use_pass_glossy_indirect", text="Indirect", toggle=True)
        row.prop(rl, "use_pass_glossy_color", text="Color", toggle=True)
        col.label(text="Transmission:")
        row = col.row(align=True)
        row.prop(rl, "use_pass_transmission_direct", text="Direct", toggle=True)
        row.prop(rl, "use_pass_transmission_indirect", text="Indirect", toggle=True)
        row.prop(rl, "use_pass_transmission_color", text="Color", toggle=True)
        col.label(text="Subsurface:")
        row = col.row(align=True)
        row.prop(rl, "use_pass_subsurface_direct", text="Direct", toggle=True)
        row.prop(rl, "use_pass_subsurface_indirect", text="Indirect", toggle=True)
        row.prop(rl, "use_pass_subsurface_color", text="Color", toggle=True)

        col.separator()
        col.prop(rl, "use_pass_emit", text="Emission")
        col.prop(rl, "use_pass_environment")

        if hasattr(rd, "debug_pass_type"):
            layout.prop(rd, "debug_pass_type")


class CyclesRender_PT_views(CyclesButtonsPanel, Panel):
    bl_label = "Views"
    bl_context = "render_layer"
    bl_options = {'DEFAULT_CLOSED'}

    def draw_header(self, context):
        rd = context.scene.render
        self.layout.prop(rd, "use_multiview", text="")

    def draw(self, context):
        layout = self.layout

        scene = context.scene
        rd = scene.render
        rv = rd.views.active

        layout.active = rd.use_multiview
        basic_stereo = (rd.views_format == 'STEREO_3D')

        row = layout.row()
        row.prop(rd, "views_format", expand=True)

        if basic_stereo:
            row = layout.row()
            row.template_list("RENDERLAYER_UL_renderviews", "name", rd, "stereo_views", rd.views, "active_index", rows=2)

            row = layout.row()
            row.label(text="File Suffix:")
            row.prop(rv, "file_suffix", text="")

        else:
            row = layout.row()
            row.template_list("RENDERLAYER_UL_renderviews", "name", rd, "views", rd.views, "active_index", rows=2)

            col = row.column(align=True)
            col.operator("scene.render_view_add", icon='ZOOMIN', text="")
            col.operator("scene.render_view_remove", icon='ZOOMOUT', text="")

            row = layout.row()
            row.label(text="Camera Suffix:")
            row.prop(rv, "camera_suffix", text="")


class Cycles_PT_post_processing(CyclesButtonsPanel, Panel):
    bl_label = "Post Processing"
    bl_options = {'DEFAULT_CLOSED'}

    def draw(self, context):
        layout = self.layout

        rd = context.scene.render

        split = layout.split()

        col = split.column()
        col.prop(rd, "use_compositing")
        col.prop(rd, "use_sequencer")

        col = split.column()
        col.prop(rd, "dither_intensity", text="Dither", slider=True)


class CyclesCamera_PT_dof(CyclesButtonsPanel, Panel):
    bl_label = "Depth of Field"
    bl_context = "data"

    @classmethod
    def poll(cls, context):
        return context.camera and CyclesButtonsPanel.poll(context)

    def draw(self, context):
        layout = self.layout

        cam = context.camera
        ccam = cam.cycles
        dof_options = cam.gpu_dof

        split = layout.split()

        col = split.column()
        col.label("Focus:")
        col.prop(cam, "dof_object", text="")

        sub = col.row()
        sub.active = cam.dof_object is None
        sub.prop(cam, "dof_distance", text="Distance")

        hq_support = dof_options.is_hq_supported
        sub = col.column(align=True)
        sub.label("Viewport:")
        subhq = sub.column()
        subhq.active = hq_support
        subhq.prop(dof_options, "use_high_quality")
        sub.prop(dof_options, "fstop")
        if dof_options.use_high_quality and hq_support:
            sub.prop(dof_options, "blades")

        col = split.column()

        col.label("Aperture:")
        sub = col.column(align=True)
        sub.prop(ccam, "aperture_type", text="")
        if ccam.aperture_type == 'RADIUS':
            sub.prop(ccam, "aperture_size", text="Size")
        elif ccam.aperture_type == 'FSTOP':
            sub.prop(ccam, "aperture_fstop", text="Number")

        sub = col.column(align=True)
        sub.prop(ccam, "aperture_blades", text="Blades")
        sub.prop(ccam, "aperture_rotation", text="Rotation")
        sub.prop(ccam, "aperture_ratio", text="Ratio")


class Cycles_PT_context_material(CyclesButtonsPanel, Panel):
    bl_label = ""
    bl_context = "material"
    bl_options = {'HIDE_HEADER'}

    @classmethod
    def poll(cls, context):
        return (context.material or context.object) and CyclesButtonsPanel.poll(context)

    def draw(self, context):
        layout = self.layout

        mat = context.material
        ob = context.object
        slot = context.material_slot
        space = context.space_data

        if ob:
            is_sortable = len(ob.material_slots) > 1
            rows = 1
            if (is_sortable):
                rows = 4

            row = layout.row()

            row.template_list("MATERIAL_UL_matslots", "", ob, "material_slots", ob, "active_material_index", rows=rows)

            col = row.column(align=True)
            col.operator("object.material_slot_add", icon='ZOOMIN', text="")
            col.operator("object.material_slot_remove", icon='ZOOMOUT', text="")

            col.menu("MATERIAL_MT_specials", icon='DOWNARROW_HLT', text="")

            if is_sortable:
                col.separator()

                col.operator("object.material_slot_move", icon='TRIA_UP', text="").direction = 'UP'
                col.operator("object.material_slot_move", icon='TRIA_DOWN', text="").direction = 'DOWN'

            if ob.mode == 'EDIT':
                row = layout.row(align=True)
                row.operator("object.material_slot_assign", text="Assign")
                row.operator("object.material_slot_select", text="Select")
                row.operator("object.material_slot_deselect", text="Deselect")

        split = layout.split(percentage=0.65)

        if ob:
            split.template_ID(ob, "active_material", new="material.new")
            row = split.row()

            if slot:
                row.prop(slot, "link", text="")
            else:
                row.label()
        elif mat:
            split.template_ID(space, "pin_id")
            split.separator()


class CyclesObject_PT_motion_blur(CyclesButtonsPanel, Panel):
    bl_label = "Motion Blur"
    bl_context = "object"
    bl_options = {'DEFAULT_CLOSED'}

    @classmethod
    def poll(cls, context):
        ob = context.object
        if CyclesButtonsPanel.poll(context) and ob:
            if ob.type in {'MESH', 'CURVE', 'CURVE', 'SURFACE', 'FONT', 'META'}:
                return True
            if ob.dupli_type == 'GROUP' and ob.dupli_group:
                return True
            # TODO(sergey): More duplicator types here?
        return False

    def draw_header(self, context):
        layout = self.layout

        rd = context.scene.render
        # scene = context.scene

        layout.active = rd.use_motion_blur

        ob = context.object
        cob = ob.cycles

        layout.prop(cob, "use_motion_blur", text="")

    def draw(self, context):
        layout = self.layout

        rd = context.scene.render
        # scene = context.scene

        ob = context.object
        cob = ob.cycles

        layout.active = (rd.use_motion_blur and cob.use_motion_blur)

        row = layout.row()
        row.prop(cob, "use_deform_motion", text="Deformation")

        sub = row.row()
        sub.active = cob.use_deform_motion
        sub.prop(cob, "motion_steps", text="Steps")


class CyclesObject_PT_cycles_settings(CyclesButtonsPanel, Panel):
    bl_label = "Cycles Settings"
    bl_context = "object"
    bl_options = {'DEFAULT_CLOSED'}

    @classmethod
    def poll(cls, context):
        ob = context.object
        return (CyclesButtonsPanel.poll(context) and
                ob and ((ob.type in {'MESH', 'CURVE', 'SURFACE', 'FONT', 'META', 'LAMP'}) or
                        (ob.dupli_type == 'GROUP' and ob.dupli_group)))

    def draw(self, context):
        layout = self.layout

        scene = context.scene
        cscene = scene.cycles
        ob = context.object
        cob = ob.cycles
        visibility = ob.cycles_visibility

        layout.label(text="Ray Visibility:")
        flow = layout.column_flow()

        flow.prop(visibility, "camera")
        flow.prop(visibility, "diffuse")
        flow.prop(visibility, "glossy")
        flow.prop(visibility, "transmission")
        flow.prop(visibility, "scatter")

        if ob.type != 'LAMP':
            flow.prop(visibility, "shadow")

        layout.prop(cob, "is_shadow_catcher")

        col = layout.column()
        col.label(text="Performance:")
        row = col.row()
        sub = row.row()
        sub.active = scene.render.use_simplify and cscene.use_camera_cull
        sub.prop(cob, "use_camera_cull")

        sub = row.row()
        sub.active = scene.render.use_simplify and cscene.use_distance_cull
        sub.prop(cob, "use_distance_cull")


class CYCLES_OT_use_shading_nodes(Operator):
    """Enable nodes on a material, world or lamp"""
    bl_idname = "cycles.use_shading_nodes"
    bl_label = "Use Nodes"

    @classmethod
    def poll(cls, context):
        return (getattr(context, "material", False) or getattr(context, "world", False) or
                getattr(context, "lamp", False))

    def execute(self, context):
        if context.material:
            context.material.use_nodes = True
        elif context.world:
            context.world.use_nodes = True
        elif context.lamp:
            context.lamp.use_nodes = True

        return {'FINISHED'}


def find_node(material, nodetype):
    if material and material.node_tree:
        ntree = material.node_tree

        active_output_node = None
        for node in ntree.nodes:
            if getattr(node, "type", None) == nodetype:
                if getattr(node, "is_active_output", True):
                    return node
                if not active_output_node:
                    active_output_node = node
        return active_output_node

    return None


def find_node_input(node, name):
    for input in node.inputs:
        if input.name == name:
            return input

    return None


def panel_node_draw(layout, id_data, output_type, input_name):
    if not id_data.use_nodes:
        layout.operator("cycles.use_shading_nodes", icon='NODETREE')
        return False

    ntree = id_data.node_tree

    node = find_node(id_data, output_type)
    if not node:
        layout.label(text="No output node")
    else:
        input = find_node_input(node, input_name)
        layout.template_node_view(ntree, node, input)

    return True


class CyclesLamp_PT_preview(CyclesButtonsPanel, Panel):
    bl_label = "Preview"
    bl_context = "data"
    bl_options = {'DEFAULT_CLOSED'}

    @classmethod
    def poll(cls, context):
        return context.lamp and \
               not (context.lamp.type == 'AREA' and
                    context.lamp.cycles.is_portal) \
               and CyclesButtonsPanel.poll(context)

    def draw(self, context):
        self.layout.template_preview(context.lamp)


class CyclesLamp_PT_lamp(CyclesButtonsPanel, Panel):
    bl_label = "Lamp"
    bl_context = "data"

    @classmethod
    def poll(cls, context):
        return context.lamp and CyclesButtonsPanel.poll(context)

    def draw(self, context):
        layout = self.layout

        lamp = context.lamp
        clamp = lamp.cycles
        # cscene = context.scene.cycles

        layout.prop(lamp, "type", expand=True)

        split = layout.split()
        col = split.column(align=True)

        if lamp.type in {'POINT', 'SUN', 'SPOT'}:
            col.prop(lamp, "shadow_soft_size", text="Size")
        elif lamp.type == 'AREA':
            col.prop(lamp, "shape", text="")
            sub = col.column(align=True)

            if lamp.shape == 'SQUARE':
                sub.prop(lamp, "size")
            elif lamp.shape == 'RECTANGLE':
                sub.prop(lamp, "size", text="Size X")
                sub.prop(lamp, "size_y", text="Size Y")

        if not (lamp.type == 'AREA' and clamp.is_portal):
            sub = col.column(align=True)
            if use_branched_path(context):
                subsub = sub.row(align=True)
                subsub.active = use_sample_all_lights(context)
                subsub.prop(clamp, "samples")
            sub.prop(clamp, "max_bounces")

        col = split.column()

        sub = col.column(align=True)
        sub.active = not (lamp.type == 'AREA' and clamp.is_portal)
        sub.prop(clamp, "cast_shadow")
        sub.prop(clamp, "use_multiple_importance_sampling", text="Multiple Importance")

        if lamp.type == 'AREA':
            col.prop(clamp, "is_portal", text="Portal")

        if lamp.type == 'HEMI':
            layout.label(text="Not supported, interpreted as sun lamp")


class CyclesLamp_PT_nodes(CyclesButtonsPanel, Panel):
    bl_label = "Nodes"
    bl_context = "data"

    @classmethod
    def poll(cls, context):
        return context.lamp and not (context.lamp.type == 'AREA' and
                                     context.lamp.cycles.is_portal) and \
               CyclesButtonsPanel.poll(context)

    def draw(self, context):
        layout = self.layout

        lamp = context.lamp
        if not panel_node_draw(layout, lamp, 'OUTPUT_LAMP', 'Surface'):
            layout.prop(lamp, "color")


class CyclesLamp_PT_spot(CyclesButtonsPanel, Panel):
    bl_label = "Spot Shape"
    bl_context = "data"

    @classmethod
    def poll(cls, context):
        lamp = context.lamp
        return (lamp and lamp.type == 'SPOT') and CyclesButtonsPanel.poll(context)

    def draw(self, context):
        layout = self.layout

        lamp = context.lamp

        split = layout.split()

        col = split.column()
        sub = col.column()
        sub.prop(lamp, "spot_size", text="Size")
        sub.prop(lamp, "spot_blend", text="Blend", slider=True)

        col = split.column()
        col.prop(lamp, "show_cone")


class CyclesWorld_PT_preview(CyclesButtonsPanel, Panel):
    bl_label = "Preview"
    bl_context = "world"
    bl_options = {'DEFAULT_CLOSED'}

    @classmethod
    def poll(cls, context):
        return context.world and CyclesButtonsPanel.poll(context)

    def draw(self, context):
        self.layout.template_preview(context.world)


class CyclesWorld_PT_surface(CyclesButtonsPanel, Panel):
    bl_label = "Surface"
    bl_context = "world"
    bl_options = {'DEFAULT_CLOSED'}

    @classmethod
    def poll(cls, context):
        return context.world and CyclesButtonsPanel.poll(context)

    def draw(self, context):
        layout = self.layout

        world = context.world

        if not panel_node_draw(layout, world, 'OUTPUT_WORLD', 'Surface'):
            layout.prop(world, "horizon_color", text="Color")


class CyclesWorld_PT_volume(CyclesButtonsPanel, Panel):
    bl_label = "Volume"
    bl_context = "world"
    bl_options = {'DEFAULT_CLOSED'}

    @classmethod
    def poll(cls, context):
        world = context.world
        return world and world.node_tree and CyclesButtonsPanel.poll(context)

    def draw(self, context):
        layout = self.layout

        world = context.world
        panel_node_draw(layout, world, 'OUTPUT_WORLD', 'Volume')


class CyclesWorld_PT_ambient_occlusion(CyclesButtonsPanel, Panel):
    bl_label = "Ambient Occlusion"
    bl_context = "world"
    bl_options = {'DEFAULT_CLOSED'}

    @classmethod
    def poll(cls, context):
        return context.world and CyclesButtonsPanel.poll(context)

    def draw_header(self, context):
        light = context.world.light_settings
        self.layout.prop(light, "use_ambient_occlusion", text="")

    def draw(self, context):
        layout = self.layout

        light = context.world.light_settings
        scene = context.scene

        row = layout.row()
        sub = row.row()
        sub.active = light.use_ambient_occlusion or scene.render.use_simplify
        sub.prop(light, "ao_factor", text="Factor")
        row.prop(light, "distance", text="Distance")


class CyclesWorld_PT_mist(CyclesButtonsPanel, Panel):
    bl_label = "Mist Pass"
    bl_context = "world"
    bl_options = {'DEFAULT_CLOSED'}

    @classmethod
    def poll(cls, context):
        if CyclesButtonsPanel.poll(context):
            if context.world:
                for rl in context.scene.render.layers:
                    if rl.use_pass_mist:
                        return True

        return False

    def draw(self, context):
        layout = self.layout

        world = context.world

        split = layout.split(align=True)
        split.prop(world.mist_settings, "start")
        split.prop(world.mist_settings, "depth")

        layout.prop(world.mist_settings, "falloff")


class CyclesWorld_PT_ray_visibility(CyclesButtonsPanel, Panel):
    bl_label = "Ray Visibility"
    bl_context = "world"
    bl_options = {'DEFAULT_CLOSED'}

    @classmethod
    def poll(cls, context):
        return CyclesButtonsPanel.poll(context) and context.world

    def draw(self, context):
        layout = self.layout

        world = context.world
        visibility = world.cycles_visibility

        flow = layout.column_flow()

        flow.prop(visibility, "camera")
        flow.prop(visibility, "diffuse")
        flow.prop(visibility, "glossy")
        flow.prop(visibility, "transmission")
        flow.prop(visibility, "scatter")


class CyclesWorld_PT_settings(CyclesButtonsPanel, Panel):
    bl_label = "Settings"
    bl_context = "world"
    bl_options = {'DEFAULT_CLOSED'}

    @classmethod
    def poll(cls, context):
        return context.world and CyclesButtonsPanel.poll(context)

    def draw(self, context):
        layout = self.layout

        world = context.world
        cworld = world.cycles
        # cscene = context.scene.cycles

        split = layout.split()

        col = split.column()

        col.label(text="Surface:")
        col.prop(cworld, "sample_as_light", text="Multiple Importance")

        sub = col.column(align=True)
        sub.active = cworld.sample_as_light
        sub.prop(cworld, "sample_map_resolution")
        if use_branched_path(context):
            subsub = sub.row(align=True)
            subsub.active = use_sample_all_lights(context)
            subsub.prop(cworld, "samples")
        sub.prop(cworld, "max_bounces")

        col = split.column()
        col.label(text="Volume:")
        sub = col.column()
        sub.active = use_cpu(context)
        sub.prop(cworld, "volume_sampling", text="")
        sub.prop(cworld, "volume_interpolation", text="")
        col.prop(cworld, "homogeneous_volume", text="Homogeneous")


class CyclesMaterial_PT_preview(CyclesButtonsPanel, Panel):
    bl_label = "Preview"
    bl_context = "material"

    @classmethod
    def poll(cls, context):
        return context.material and CyclesButtonsPanel.poll(context)

    def draw(self, context):
        self.layout.template_preview(context.material)


class CyclesMaterial_PT_surface(CyclesButtonsPanel, Panel):
    bl_label = "Surface"
    bl_context = "material"

    @classmethod
    def poll(cls, context):
        return context.material and CyclesButtonsPanel.poll(context)

    def draw(self, context):
        layout = self.layout

        mat = context.material
        if not panel_node_draw(layout, mat, 'OUTPUT_MATERIAL', 'Surface'):
            layout.prop(mat, "diffuse_color")


class CyclesMaterial_PT_displacement(CyclesButtonsPanel, Panel):
    bl_label = "Displacement"
    bl_context = "material"

    @classmethod
    def poll(cls, context):
        mat = context.material
        return mat and mat.node_tree and CyclesButtonsPanel.poll(context)

    def draw(self, context):
        layout = self.layout

        mat = context.material
        panel_node_draw(layout, mat, 'OUTPUT_MATERIAL', 'Displacement')


class CyclesMaterial_PT_volume(CyclesButtonsPanel, Panel):
    bl_label = "Volume"
    bl_context = "material"
    bl_options = {'DEFAULT_CLOSED'}

    @classmethod
    def poll(cls, context):
        mat = context.material
        return mat and mat.node_tree and CyclesButtonsPanel.poll(context)

    def draw(self, context):
        layout = self.layout

        mat = context.material
        # cmat = mat.cycles

        panel_node_draw(layout, mat, 'OUTPUT_MATERIAL', 'Volume')


class CyclesMaterial_PT_settings(CyclesButtonsPanel, Panel):
    bl_label = "Settings"
    bl_context = "material"
    bl_options = {'DEFAULT_CLOSED'}

    @classmethod
    def poll(cls, context):
        return context.material and CyclesButtonsPanel.poll(context)

    def draw(self, context):
        layout = self.layout

        mat = context.material
        cmat = mat.cycles

        split = layout.split()
        col = split.column()
        col.label(text="Surface:")
        col.prop(cmat, "sample_as_light", text="Multiple Importance")
        col.prop(cmat, "use_transparent_shadow")

        if context.scene.cycles.feature_set == 'EXPERIMENTAL':
            col.separator()
            col.label(text="Displacement:")
            col.prop(cmat, "displacement_method", text="")

        col = split.column()
        col.label(text="Volume:")
        sub = col.column()
        sub.active = use_cpu(context)
        sub.prop(cmat, "volume_sampling", text="")
        sub.prop(cmat, "volume_interpolation", text="")
        col.prop(cmat, "homogeneous_volume", text="Homogeneous")

        layout.separator()


        wm = context.window_manager # Our bool is in the windows_manager
  
        # The subtab is closed by default.
        # When the click at it then it opens. And shows the hidden ui elements.
        if not wm.SP_material_settings_options:
            layout.prop(wm,"SP_material_settings_options", emboss=False, icon="TRIA_RIGHT", text="- Viewport Options -")

        else:
            layout.prop(wm,"SP_material_settings_options", emboss=False, icon="TRIA_DOWN", text="+ Viewport Options +")

            split = layout.split()

            col = split.column(align=True)
            col.label("Viewport Color:")
            col.prop(mat, "diffuse_color", text="")
            col.prop(mat, "alpha")

            col.separator()
            col.label("Viewport Alpha:")
            col.prop(mat.game_settings, "alpha_blend", text="")

            col = split.column(align=True)
            col.label("Viewport Specular:")
            col.prop(mat, "specular_color", text="")
            col.prop(mat, "specular_hardness", text="Hardness")

            col.separator()
            col.prop(mat, "pass_index")



class CyclesTexture_PT_context(CyclesButtonsPanel, Panel):
    bl_label = ""
    bl_context = "texture"
    bl_options = {'HIDE_HEADER'}
    COMPAT_ENGINES = {'CYCLES'}

    def draw(self, context):
        layout = self.layout

        tex = context.texture
        space = context.space_data
        pin_id = space.pin_id
        use_pin_id = space.use_pin_id
        user = context.texture_user

        space.use_limited_texture_context = False

        if not (use_pin_id and isinstance(pin_id, bpy.types.Texture)):
            pin_id = None

        if not pin_id:
            layout.template_texture_user()

        if user or pin_id:
            layout.separator()

            split = layout.split(percentage=0.65)
            col = split.column()

            if pin_id:
                col.template_ID(space, "pin_id")
            else:
                propname = context.texture_user_property.identifier
                col.template_ID(user, propname, new="texture.new")

            if tex:
                split = layout.split(percentage=0.2)
                split.label(text="Type:")
                split.prop(tex, "type", text="")


class CyclesTexture_PT_node(CyclesButtonsPanel, Panel):
    bl_label = "Node"
    bl_context = "texture"

    @classmethod
    def poll(cls, context):
        node = context.texture_node
        return node and CyclesButtonsPanel.poll(context)

    def draw(self, context):
        layout = self.layout

        node = context.texture_node
        ntree = node.id_data
        layout.template_node_view(ntree, node, None)


class CyclesTexture_PT_mapping(CyclesButtonsPanel, Panel):
    bl_label = "Mapping"
    bl_context = "texture"

    @classmethod
    def poll(cls, context):
        node = context.texture_node
        # TODO(sergey): perform a faster/nicer check?
        return node and hasattr(node, 'texture_mapping') and CyclesButtonsPanel.poll(context)

    def draw(self, context):
        layout = self.layout

        node = context.texture_node

        mapping = node.texture_mapping

        layout.prop(mapping, "vector_type", expand=True)

        row = layout.row()

        row.column().prop(mapping, "translation")
        row.column().prop(mapping, "rotation")
        row.column().prop(mapping, "scale")

        layout.label(text="Projection:")

        row = layout.row()
        row.prop(mapping, "mapping_x", text="")
        row.prop(mapping, "mapping_y", text="")
        row.prop(mapping, "mapping_z", text="")


class CyclesTexture_PT_colors(CyclesButtonsPanel, Panel):
    bl_label = "Color"
    bl_context = "texture"
    bl_options = {'DEFAULT_CLOSED'}

    @classmethod
    def poll(cls, context):
        # node = context.texture_node
        return False
        # return node and CyclesButtonsPanel.poll(context)

    def draw(self, context):
        layout = self.layout

        node = context.texture_node

        mapping = node.color_mapping

        split = layout.split()

        col = split.column()
        col.label(text="Blend:")
        col.prop(mapping, "blend_type", text="")
        col.prop(mapping, "blend_factor", text="Factor")
        col.prop(mapping, "blend_color", text="")

        col = split.column()
        col.label(text="Adjust:")
        col.prop(mapping, "brightness")
        col.prop(mapping, "contrast")
        col.prop(mapping, "saturation")

        layout.separator()

        layout.prop(mapping, "use_color_ramp", text="Ramp")
        if mapping.use_color_ramp:
            layout.template_color_ramp(mapping, "color_ramp", expand=True)


class CyclesParticle_PT_textures(CyclesButtonsPanel, Panel):
    bl_label = "Textures"
    bl_context = "particle"
    bl_options = {'DEFAULT_CLOSED'}

    @classmethod
    def poll(cls, context):
        psys = context.particle_system
        return psys and CyclesButtonsPanel.poll(context)

    def draw(self, context):
        layout = self.layout

        psys = context.particle_system
        part = psys.settings

        row = layout.row()
        row.template_list("TEXTURE_UL_texslots", "", part, "texture_slots", part, "active_texture_index", rows=2)

        col = row.column(align=True)
        col.operator("texture.slot_move", text="", icon='TRIA_UP').type = 'UP'
        col.operator("texture.slot_move", text="", icon='TRIA_DOWN').type = 'DOWN'
        col.menu("TEXTURE_MT_specials", icon='DOWNARROW_HLT', text="")

        if not part.active_texture:
            layout.template_ID(part, "active_texture", new="texture.new")
        else:
            slot = part.texture_slots[part.active_texture_index]
            layout.template_ID(slot, "texture", new="texture.new")


class CyclesRender_PT_bake(bpy.types.Panel):
    bl_label = "Bake Cycles"
    bl_space_type = 'VIEW_3D'
    bl_region_type = "TOOLS"
    bl_category = "Tools"
    bl_options = {'DEFAULT_CLOSED'}
    COMPAT_ENGINES = {'CYCLES'}
    
    @classmethod
    def poll(cls, context):
        scene = context.scene
        return scene and (scene.render.engine in cls.COMPAT_ENGINES)

    def draw(self, context):
        layout = self.layout

        scene = context.scene
        cscene = scene.cycles
        cbk = scene.render.bake

        layout.operator("object.bake", icon='RENDER_STILL').type = cscene.bake_type

        col = layout.column()
        col.prop(cscene, "bake_type", text = "")

        col = layout.column()

        if cscene.bake_type == 'NORMAL':
            col.prop(cbk, "normal_space", text="Space")

            row = col.row(align=True)
            row.label(text="Swizzle:")
            row.prop(cbk, "normal_r", text="")
            row.prop(cbk, "normal_g", text="")
            row.prop(cbk, "normal_b", text="")

        elif cscene.bake_type == 'COMBINED':
            row = col.row(align=True)
            row.prop(cbk, "use_pass_direct", toggle=True)
            row.prop(cbk, "use_pass_indirect", toggle=True)

            split = col.split()
            split.active = cbk.use_pass_direct or cbk.use_pass_indirect

            col = split.column()
            col.prop(cbk, "use_pass_diffuse")
            col.prop(cbk, "use_pass_glossy")
            col.prop(cbk, "use_pass_transmission")

            col = split.column()
            col.prop(cbk, "use_pass_subsurface")
            col.prop(cbk, "use_pass_ambient_occlusion")
            col.prop(cbk, "use_pass_emit")

        elif cscene.bake_type in {'DIFFUSE', 'GLOSSY', 'TRANSMISSION', 'SUBSURFACE'}:
            row = col.row(align=True)
            row.prop(cbk, "use_pass_direct", toggle=True)
            row.prop(cbk, "use_pass_indirect", toggle=True)
            row.prop(cbk, "use_pass_color", toggle=True)

        layout.separator()

        col = layout.column()

        col.prop(cbk, "margin")
        col.prop(cbk, "use_clear")

        col.prop(cbk, "use_selected_to_active")
        sub = col.column()
        sub.active = cbk.use_selected_to_active
        sub.prop(cbk, "use_cage", text="Cage")



        if cbk.use_cage:
            sub.prop(cbk, "cage_extrusion", text="Extrusion")
            sub.prop_search(cbk, "cage_object", scene, "objects", text="")
        else:
            sub.prop(cbk, "cage_extrusion", text="Ray Distance")


class CyclesRender_PT_debug(CyclesButtonsPanel, Panel):
    bl_label = "Debug"
    bl_context = "render"
    bl_options = {'DEFAULT_CLOSED'}
    COMPAT_ENGINES = {'CYCLES'}

    @classmethod
    def poll(cls, context):
        return CyclesButtonsPanel.poll(context) and bpy.app.debug_value == 256

    def draw(self, context):
        layout = self.layout

        scene = context.scene
        cscene = scene.cycles

        col = layout.column()

        col.label('CPU Flags:')
        row = col.row(align=True)
        row.prop(cscene, "debug_use_cpu_sse2", toggle=True)
        row.prop(cscene, "debug_use_cpu_sse3", toggle=True)
        row.prop(cscene, "debug_use_cpu_sse41", toggle=True)
        row.prop(cscene, "debug_use_cpu_avx", toggle=True)
        row.prop(cscene, "debug_use_cpu_avx2", toggle=True)
        col.prop(cscene, "debug_use_qbvh")

        col = layout.column()
        col.label('CUDA Flags:')
        col.prop(cscene, "debug_use_cuda_adaptive_compile")

        col = layout.column()
        col.label('OpenCL Flags:')
        col.prop(cscene, "debug_opencl_kernel_type", text="Kernel")
        col.prop(cscene, "debug_opencl_device_type", text="Device")
        col.prop(cscene, "debug_use_opencl_debug", text="Debug")


class CyclesParticle_PT_CurveSettings(CyclesButtonsPanel, Panel):
    bl_label = "Cycles Hair Settings"
    bl_context = "particle"

    @classmethod
    def poll(cls, context):
        scene = context.scene
        ccscene = scene.cycles_curves
        psys = context.particle_system
        use_curves = ccscene.use_curves and psys
        return CyclesButtonsPanel.poll(context) and use_curves and psys.settings.type == 'HAIR'

    def draw(self, context):
        layout = self.layout

        psys = context.particle_settings
        cpsys = psys.cycles

        row = layout.row()
        row.prop(cpsys, "shape", text="Shape")

        layout.label(text="Thickness:")
        row = layout.row()
        row.prop(cpsys, "root_width", text="Root")
        row.prop(cpsys, "tip_width", text="Tip")

        row = layout.row()
        row.prop(cpsys, "radius_scale", text="Scaling")
        row.prop(cpsys, "use_closetip", text="Close tip")


class CyclesScene_PT_simplify(CyclesButtonsPanel, Panel):
    bl_label = "Simplify"
    bl_context = "scene"
    bl_options = {'DEFAULT_CLOSED'}
    COMPAT_ENGINES = {'CYCLES'}

    def draw_header(self, context):
        rd = context.scene.render
        self.layout.prop(rd, "use_simplify", text="")

    def draw(self, context):
        layout = self.layout

        scene = context.scene
        rd = scene.render
        cscene = scene.cycles

        layout.active = rd.use_simplify

        col = layout.column(align=True)
        col.label(text="Subdivision")
        row = col.row(align=True)
        row.prop(rd, "simplify_subdivision", text="Viewport")
        row.prop(rd, "simplify_subdivision_render", text="Render")

        col = layout.column(align=True)
        col.label(text="Child Particles")
        row = col.row(align=True)
        row.prop(rd, "simplify_child_particles", text="Viewport")
        row.prop(rd, "simplify_child_particles_render", text="Render")

        col = layout.column(align=True)
        split = col.split()
        sub = split.column()
        sub.label(text="Texture Limit Viewport")
        sub.prop(cscene, "texture_limit", text="")
        sub = split.column()
        sub.label(text="Texture Limit Render")
        sub.prop(cscene, "texture_limit_render", text="")

        split = layout.split()
        col = split.column()
        col.prop(cscene, "use_camera_cull")
        row = col.row()
        row.active = cscene.use_camera_cull
        row.prop(cscene, "camera_cull_margin")

        col = split.column()
        col.prop(cscene, "use_distance_cull")
        row = col.row()
        row.active = cscene.use_distance_cull
        row.prop(cscene, "distance_cull_margin", text="Distance")

        split = layout.split()
        col = split.column()
        col.prop(cscene, "ao_bounces")

        col = split.column()
        col.prop(cscene, "ao_bounces_render")

def draw_device(self, context):
    scene = context.scene
    layout = self.layout

    if scene.render.engine == 'CYCLES':
        from . import engine
        cscene = scene.cycles

        layout.prop(cscene, "feature_set")

        split = layout.split(percentage=1/3)
        split.label("Device:")
        row = split.row()
        row.active = show_device_selection(context)
        row.prop(cscene, "device", text="")

        if engine.with_osl() and use_cpu(context):
            layout.prop(cscene, "shading_system")


def draw_pause(self, context):
    layout = self.layout
    scene = context.scene

    if scene.render.engine == "CYCLES":
        view = context.space_data

        if view.viewport_shade == 'RENDERED':
            cscene = scene.cycles
            layername = scene.render.layers.active.name
            layout.prop(cscene, "preview_pause", icon="PAUSE", text="")
            layout.prop(cscene, "preview_active_layer", icon="RENDERLAYERS", text=layername)


def get_panels():
    exclude_panels = {
        'DATA_PT_area',
        'DATA_PT_camera_dof',
        'DATA_PT_falloff_curve',
        'DATA_PT_lamp',
        'DATA_PT_preview',
        'DATA_PT_shadow',
        'DATA_PT_spot',
        'DATA_PT_sunsky',
        'MATERIAL_PT_context_material',
        'MATERIAL_PT_diffuse',
        'MATERIAL_PT_flare',
        'MATERIAL_PT_halo',
        'MATERIAL_PT_mirror',
        'MATERIAL_PT_options',
        'MATERIAL_PT_pipeline',
        'MATERIAL_PT_preview',
        'MATERIAL_PT_shading',
        'MATERIAL_PT_shadow',
        'MATERIAL_PT_specular',
        'MATERIAL_PT_sss',
        'MATERIAL_PT_strand',
        'MATERIAL_PT_transp',
        'MATERIAL_PT_volume_density',
        'MATERIAL_PT_volume_integration',
        'MATERIAL_PT_volume_lighting',
        'MATERIAL_PT_volume_options',
        'MATERIAL_PT_volume_shading',
        'MATERIAL_PT_volume_transp',
        'RENDERLAYER_PT_layer_options',
        'RENDERLAYER_PT_layer_passes',
        'RENDERLAYER_PT_views',
        'RENDER_PT_antialiasing',
        'RENDER_PT_bake',
        'RENDER_PT_motion_blur',
        'RENDER_PT_performance',
        'RENDER_PT_post_processing',
        'RENDER_PT_shading',
        'SCENE_PT_simplify',
        'TEXTURE_PT_context_texture',
        'WORLD_PT_ambient_occlusion',
        'WORLD_PT_environment_lighting',
        'WORLD_PT_gather',
        'WORLD_PT_indirect_lighting',
        'WORLD_PT_mist',
        'WORLD_PT_preview',
        'WORLD_PT_world'
        }

    panels = []
    for panel in bpy.types.Panel.__subclasses__():
        if hasattr(panel, 'COMPAT_ENGINES') and 'BLENDER_RENDER' in panel.COMPAT_ENGINES:
            if panel.__name__ not in exclude_panels:
                panels.append(panel)

    return panels


classes = (
    CYCLES_MT_sampling_presets,
    CYCLES_MT_integrator_presets,
    CyclesRender_PT_sampling,
    CyclesRender_PT_geometry,
    CyclesRender_PT_light_paths,
    CyclesRender_PT_motion_blur,
    CyclesRender_PT_film,
    CyclesRender_PT_performance,
    CyclesRender_PT_layer_options,
    CyclesRender_PT_layer_passes,
    CyclesRender_PT_views,
    Cycles_PT_post_processing,
    CyclesCamera_PT_dof,
    Cycles_PT_context_material,
    CyclesObject_PT_motion_blur,
    CyclesObject_PT_cycles_settings,
    CYCLES_OT_use_shading_nodes,
    CyclesLamp_PT_preview,
    CyclesLamp_PT_lamp,
    CyclesLamp_PT_nodes,
    CyclesLamp_PT_spot,
    CyclesWorld_PT_preview,
    CyclesWorld_PT_surface,
    CyclesWorld_PT_volume,
    CyclesWorld_PT_ambient_occlusion,
    CyclesWorld_PT_mist,
    CyclesWorld_PT_ray_visibility,
    CyclesWorld_PT_settings,
    CyclesMaterial_PT_preview,
    CyclesMaterial_PT_surface,
    CyclesMaterial_PT_volume,
    CyclesMaterial_PT_displacement,
    CyclesMaterial_PT_settings,
    CyclesTexture_PT_context,
    CyclesTexture_PT_node,
    CyclesTexture_PT_mapping,
    CyclesTexture_PT_colors,
    CyclesParticle_PT_textures,
    CyclesRender_PT_bake,
    CyclesRender_PT_debug,
    CyclesParticle_PT_CurveSettings,
    CyclesScene_PT_simplify,
)


def register():
    from bpy.utils import register_class

    bpy.types.RENDER_PT_render.append(draw_device)
    bpy.types.VIEW3D_HT_header.append(draw_pause)

    for panel in get_panels():
        panel.COMPAT_ENGINES.add('CYCLES')

    for cls in classes:
        register_class(cls)


def unregister():
    from bpy.utils import unregister_class

    bpy.types.RENDER_PT_render.remove(draw_device)
    bpy.types.VIEW3D_HT_header.remove(draw_pause)

    for panel in get_panels():
        if 'CYCLES' in panel.COMPAT_ENGINES:
            panel.COMPAT_ENGINES.remove('CYCLES')

    for cls in classes:
        unregister_class(cls)<|MERGE_RESOLUTION|>--- conflicted
+++ resolved
@@ -87,11 +87,8 @@
     return cscene.sample_all_lights_direct or cscene.sample_all_lights_indirect
 
 def show_device_selection(context):
-    type = get_device_type(context)
     if type == 'NETWORK':
         return True
-    if not type in {'CUDA', 'OPENCL'}:
-        return False
     return context.user_preferences.addons[__package__].preferences.has_active_device()
 
 
@@ -171,12 +168,6 @@
             row.prop(cscene, "preview_samples", text="Preview")
 
         else:
-<<<<<<< HEAD
-=======
-            sub.label(text="AA Samples:")
-            sub.prop(cscene, "aa_samples", text="Render")
-            sub.prop(cscene, "preview_aa_samples", text="Preview")
->>>>>>> cf7e7e4f
 
             row = layout.row()
             row.label("Samples:")
@@ -184,6 +175,7 @@
             split = layout.split()
             col = split.column()
             sub = col.column(align=True)
+            sub.label(text="Samples:")
             sub.prop(cscene, "diffuse_samples", text="Diffuse")
             sub.prop(cscene, "glossy_samples", text="Glossy")
             sub.prop(cscene, "transmission_samples", text="Transmission")
@@ -195,7 +187,6 @@
             sub.prop(cscene, "subsurface_samples", text="Subsurface")
             sub.prop(cscene, "volume_samples", text="Volume")
 
-<<<<<<< HEAD
         wm = context.window_manager # Our bool is in the windows_manager
   
         # The subtab is closed by default.
@@ -247,11 +238,6 @@
                 sub.prop(cscene, "sample_all_lights_direct")
                 sub.prop(cscene, "sample_all_lights_indirect")
 
-=======
-            col = layout.column(align=True)
-            col.prop(cscene, "sample_all_lights_direct")
-            col.prop(cscene, "sample_all_lights_indirect")
->>>>>>> cf7e7e4f
 
         if not (use_opencl(context) and cscene.feature_set != 'EXPERIMENTAL'):
             layout.row().prop(cscene, "sampling_pattern", text="Pattern")
