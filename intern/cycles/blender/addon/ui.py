--- conflicted
+++ resolved
@@ -1374,11 +1374,7 @@
         sub.prop_search(ob, "lightgroup", view_layer, "lightgroups", text="Light Group", results_are_suggestions=True)
 
         sub = row.column(align=True)
-<<<<<<< HEAD
-        sub.active = not(bool(ob.lightgroup) and any(lg.name == ob.lightgroup for lg in view_layer.lightgroups))  #BFA - Changed to activate this operator
-=======
         sub.enabled = bool(ob.lightgroup) and not any(lg.name == ob.lightgroup for lg in view_layer.lightgroups)
->>>>>>> 24f88e95
         sub.operator("scene.view_layer_add_lightgroup", icon='ADD', text="").name = ob.lightgroup
 
 
@@ -1849,11 +1845,7 @@
         )
 
         sub = row.column(align=True)
-<<<<<<< HEAD
-        sub.active = not(bool(world.lightgroup) and any(lg.name == world.lightgroup for lg in view_layer.lightgroups)) #BFA - Changed to activate this operator
-=======
         sub.enabled = bool(world.lightgroup) and not any(lg.name == world.lightgroup for lg in view_layer.lightgroups)
->>>>>>> 24f88e95
         sub.operator("scene.view_layer_add_lightgroup", icon='ADD', text="").name = world.lightgroup
 
 
