--- conflicted
+++ resolved
@@ -1090,28 +1090,7 @@
         view_layer = context.view_layer
         cycles_view_layer = view_layer.cycles
 
-<<<<<<< HEAD
         flow = layout.grid_flow(row_major=True, columns=0, even_columns=True, even_rows=False, align=False)
-=======
-        col = layout.column(heading="Diffuse", align=True)
-        col.prop(view_layer, "use_pass_diffuse_direct", text="Direct")
-        col.prop(view_layer, "use_pass_diffuse_indirect", text="Indirect")
-        col.prop(view_layer, "use_pass_diffuse_color", text="Color")
-
-        col = layout.column(heading="Glossy", align=True)
-        col.prop(view_layer, "use_pass_glossy_direct", text="Direct")
-        col.prop(view_layer, "use_pass_glossy_indirect", text="Indirect")
-        col.prop(view_layer, "use_pass_glossy_color", text="Color")
-
-        col = layout.column(heading="Transmission", align=True)
-        col.prop(view_layer, "use_pass_transmission_direct", text="Direct")
-        col.prop(view_layer, "use_pass_transmission_indirect", text="Indirect")
-        col.prop(view_layer, "use_pass_transmission_color", text="Color")
-
-        col = layout.column(heading="Volume", heading_ctxt=i18n_contexts.id_id, align=True)
-        col.prop(cycles_view_layer, "use_pass_volume_direct", text="Direct")
-        col.prop(cycles_view_layer, "use_pass_volume_indirect", text="Indirect")
->>>>>>> 1e590127
 
         col = flow.column(align=True)
         col.label(text="Diffuse")
