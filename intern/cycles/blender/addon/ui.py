# SPDX-FileCopyrightText: 2011-2022 Blender Foundation
#
# SPDX-License-Identifier: Apache-2.0

from __future__ import annotations

import bpy
from bpy.app.translations import contexts as i18n_contexts
from bpy_extras.node_utils import find_node_input
from bl_ui.utils import PresetPanel

from bpy.types import Panel, Menu

from bl_ui.properties_grease_pencil_common import GreasePencilSimplifyPanel
from bl_ui.properties_render import draw_curves_settings
from bl_ui.properties_view_layer import ViewLayerCryptomattePanel, ViewLayerAOVPanel, ViewLayerLightgroupsPanel


class CyclesPresetPanel(PresetPanel, Panel):
    COMPAT_ENGINES = {'CYCLES'}
    preset_operator = "script.execute_preset"

    @staticmethod
    def post_cb(context):
        # Modify an arbitrary built-in scene property to force a depsgraph
        # update, because add-on properties don't. (see #62325)
        render = context.scene.render
        render.filter_size = render.filter_size


class CYCLES_PT_sampling_presets(CyclesPresetPanel):
    bl_label = "Sampling Presets"
    preset_subdir = "cycles/sampling"
    preset_add_operator = "render.cycles_sampling_preset_add"


class CYCLES_PT_viewport_sampling_presets(CyclesPresetPanel):
    bl_label = "Viewport Sampling Presets"
    preset_subdir = "cycles/viewport_sampling"
    preset_add_operator = "render.cycles_viewport_sampling_preset_add"


class CYCLES_PT_integrator_presets(CyclesPresetPanel):
    bl_label = "Integrator Presets"
    preset_subdir = "cycles/integrator"
    preset_add_operator = "render.cycles_integrator_preset_add"


class CYCLES_PT_performance_presets(CyclesPresetPanel):
    bl_label = "Performance Presets"
    preset_subdir = "cycles/performance"
    preset_add_operator = "render.cycles_performance_preset_add"


class CyclesButtonsPanel:
    bl_space_type = "PROPERTIES"
    bl_region_type = "WINDOW"
    bl_context = "render"
    COMPAT_ENGINES = {'CYCLES'}

    @classmethod
    def poll(cls, context):
        return context.engine in cls.COMPAT_ENGINES


class CyclesDebugButtonsPanel(CyclesButtonsPanel):
    @classmethod
    def poll(cls, context):
        prefs = bpy.context.preferences
        return (CyclesButtonsPanel.poll(context)
                and prefs.experimental.use_cycles_debug
                and prefs.view.show_developer_ui)


# Adapt properties editor panel to display in node editor. We have to
# copy the class rather than inherit due to the way bpy registration works.
def node_panel(cls):
    node_cls = type('NODE_' + cls.__name__, cls.__bases__, dict(cls.__dict__))

    node_cls.bl_space_type = 'NODE_EDITOR'
    node_cls.bl_region_type = 'UI'
    node_cls.bl_category = "Options"
    if hasattr(node_cls, 'bl_parent_id'):
        node_cls.bl_parent_id = 'NODE_' + node_cls.bl_parent_id

    return node_cls


def get_device_type(context):
    return context.preferences.addons[__package__].preferences.compute_device_type


def backend_has_active_gpu(context):
    return context.preferences.addons[__package__].preferences.has_active_device()


def use_cpu(context):
    cscene = context.scene.cycles

    return (get_device_type(context) == 'NONE' or cscene.device == 'CPU' or not backend_has_active_gpu(context))


def use_metal(context):
    cscene = context.scene.cycles

    return (get_device_type(context) == 'METAL' and cscene.device == 'GPU' and backend_has_active_gpu(context))


def use_cuda(context):
    cscene = context.scene.cycles

    return (get_device_type(context) == 'CUDA' and cscene.device == 'GPU' and backend_has_active_gpu(context))


def use_hip(context):
    cscene = context.scene.cycles

    return (get_device_type(context) == 'HIP' and cscene.device == 'GPU' and backend_has_active_gpu(context))


def use_optix(context):
    cscene = context.scene.cycles

    return (get_device_type(context) == 'OPTIX' and cscene.device == 'GPU' and backend_has_active_gpu(context))


def use_oneapi(context):
    cscene = context.scene.cycles

    return (get_device_type(context) == 'ONEAPI' and cscene.device == 'GPU' and backend_has_active_gpu(context))


def use_multi_device(context):
    cscene = context.scene.cycles
    if cscene.device != 'GPU':
        return False
    return context.preferences.addons[__package__].preferences.has_multi_device()


def show_device_active(context):
    cscene = context.scene.cycles
    if cscene.device != 'GPU':
        return True
    return backend_has_active_gpu(context)


def get_effective_preview_denoiser(context):
    scene = context.scene
    cscene = scene.cycles

    if cscene.preview_denoiser != "AUTO":
        return cscene.preview_denoiser

    if context.preferences.addons[__package__].preferences.get_devices_for_type('OPTIX'):
        return 'OPTIX'

    return 'OIDN'


def use_mnee(context):
    # The MNEE kernel doesn't compile on macOS < 13.
    if use_metal(context):
        import platform
        version, _, _ = platform.mac_ver()
        major_version = version.split(".")[0]
        if int(major_version) < 13:
            return False
    return True


class CYCLES_RENDER_PT_sampling(CyclesButtonsPanel, Panel):
    bl_label = "Sampling"

    def draw(self, context):
        pass


class CYCLES_RENDER_PT_sampling_viewport(CyclesButtonsPanel, Panel):
    bl_label = "Viewport"
    bl_parent_id = "CYCLES_RENDER_PT_sampling"
    bl_options = {'DEFAULT_CLOSED'}

    def draw_header_preset(self, context):
        CYCLES_PT_viewport_sampling_presets.draw_panel_header(self.layout)

    def draw(self, context):
        layout = self.layout

        scene = context.scene
        cscene = scene.cycles

        layout.use_property_split = False
        layout.use_property_decorate = False

        split = layout.split(factor=0.425)
        col = split.column()
        col.prop(cscene, "use_preview_adaptive_sampling", text="Adaptive Sampling")
        col = split.column()
        if cscene.use_preview_adaptive_sampling:
            col.prop(cscene, "preview_adaptive_threshold", text="")
        else:
            col.label(icon='DISCLOSURE_TRI_RIGHT')

        layout.use_property_split = True

        if cscene.use_preview_adaptive_sampling:
            col = layout.column(align=True)
            row = col.row()
            row.separator()
            row.prop(cscene, "preview_samples", text="Max Samples")
            row = col.row()
            row.separator()
            row.prop(cscene, "preview_adaptive_min_samples", text="Min Samples")
        else:
            layout.prop(cscene, "preview_samples", text="Samples")


class CYCLES_RENDER_PT_sampling_viewport_denoise(CyclesButtonsPanel, Panel):
    bl_label = "Denoise"
    bl_parent_id = 'CYCLES_RENDER_PT_sampling_viewport'
    bl_options = {'DEFAULT_CLOSED'}

    def draw_header(self, context):
        scene = context.scene
        cscene = scene.cycles

        self.layout.prop(context.scene.cycles, "use_preview_denoising", text="")

    def draw(self, context):
        layout = self.layout
        layout.use_property_split = True
        layout.use_property_decorate = False

        scene = context.scene
        cscene = scene.cycles

        col = layout.column()
        col.active = cscene.use_preview_denoising
        col.prop(cscene, "preview_denoiser", text="Denoiser")
        col.prop(cscene, "preview_denoising_input_passes", text="Passes")

        effective_preview_denoiser = get_effective_preview_denoiser(context)
        if effective_preview_denoiser == 'OPENIMAGEDENOISE':
            col.prop(cscene, "preview_denoising_prefilter", text="Prefilter")

        col.prop(cscene, "preview_denoising_start_sample", text="Start Sample")


class CYCLES_RENDER_PT_sampling_render(CyclesButtonsPanel, Panel):
    bl_label = "Render"
    bl_parent_id = "CYCLES_RENDER_PT_sampling"

    def draw_header_preset(self, context):
        CYCLES_PT_sampling_presets.draw_panel_header(self.layout)

    def draw(self, context):
        layout = self.layout

        scene = context.scene
        cscene = scene.cycles

        layout.use_property_split = False
        layout.use_property_decorate = False

        split = layout.split(factor=0.425)
        col = split.column()
        col.prop(cscene, "use_adaptive_sampling", text="Adaptive Sampling")
        col = split.column()
        if cscene.use_adaptive_sampling:
            col.prop(cscene, "adaptive_threshold", text="")
        else:
            col.label(icon='DISCLOSURE_TRI_RIGHT')

        layout.use_property_split = True

        col = layout.column(align=True)
        if cscene.use_adaptive_sampling:
            row = col.row()
            row.separator()
            row.prop(cscene, "samples", text="Max Samples")
            row = col.row()
            row.separator()
            row.prop(cscene, "adaptive_min_samples", text="Min Samples")
        else:
            col.prop(cscene, "samples", text="Samples")

        col.separator()

        col.prop(cscene, "time_limit")


class CYCLES_RENDER_PT_sampling_render_denoise(CyclesButtonsPanel, Panel):
    bl_label = "Denoise"
    bl_parent_id = 'CYCLES_RENDER_PT_sampling_render'
    bl_options = {'DEFAULT_CLOSED'}

    def draw_header(self, context):
        scene = context.scene
        cscene = scene.cycles

        self.layout.prop(context.scene.cycles, "use_denoising", text="")

    def draw(self, context):
        layout = self.layout
        layout.use_property_split = True
        layout.use_property_decorate = False

        scene = context.scene
        cscene = scene.cycles

        col = layout.column()
        col.active = cscene.use_denoising
        col.prop(cscene, "denoiser", text="Denoiser")
        col.prop(cscene, "denoising_input_passes", text="Passes")
        if cscene.denoiser == 'OPENIMAGEDENOISE':
            col.prop(cscene, "denoising_prefilter", text="Prefilter")


class CYCLES_RENDER_PT_sampling_path_guiding(CyclesButtonsPanel, Panel):
    bl_label = "Path Guiding"
    bl_parent_id = "CYCLES_RENDER_PT_sampling"
    bl_options = {'DEFAULT_CLOSED'}

    @classmethod
    def poll(cls, context):
        from . import engine
        return use_cpu(context) and engine.with_path_guiding()

    def draw_header(self, context):
        scene = context.scene
        cscene = scene.cycles

        self.layout.prop(cscene, "use_guiding", text="")

    def draw(self, context):
        scene = context.scene
        cscene = scene.cycles

        layout = self.layout
        layout.use_property_split = True
        layout.use_property_decorate = False
        layout.active = cscene.use_guiding

        layout.prop(cscene, "guiding_training_samples")

        col = layout.column(align=True)
        col.use_property_split = False
        col.prop(cscene, "use_surface_guiding", text="Surface")
        col.prop(cscene, "use_volume_guiding", text="Volume", text_ctxt=i18n_contexts.id_id)


class CYCLES_RENDER_PT_sampling_path_guiding_debug(CyclesDebugButtonsPanel, Panel):
    bl_label = "Debug"
    bl_parent_id = "CYCLES_RENDER_PT_sampling_path_guiding"
    bl_options = {'DEFAULT_CLOSED'}

    def draw(self, context):
        scene = context.scene
        cscene = scene.cycles

        layout = self.layout
        layout.use_property_split = True
        layout.use_property_decorate = False
        layout.active = cscene.use_guiding

        layout.prop(cscene, "guiding_distribution_type", text="Distribution Type")
        layout.prop(cscene, "guiding_roughness_threshold")
        layout.prop(cscene, "guiding_directional_sampling_type", text="Directional Sampling Type")

        col = layout.column(align=True)
        col.prop(cscene, "surface_guiding_probability")
        col.prop(cscene, "volume_guiding_probability")

        col = layout.column(align=True)
        col.prop(cscene, "use_deterministic_guiding")
        col.prop(cscene, "use_guiding_direct_light")
        col.prop(cscene, "use_guiding_mis_weights")


class CYCLES_RENDER_PT_sampling_advanced(CyclesButtonsPanel, Panel):
    bl_label = "Advanced"
    bl_parent_id = "CYCLES_RENDER_PT_sampling"
    bl_options = {'DEFAULT_CLOSED'}

    def draw(self, context):
        layout = self.layout
        layout.use_property_split = True
        layout.use_property_decorate = False

        scene = context.scene
        cscene = scene.cycles

        row = layout.row(align=True)
        row.prop(cscene, "seed")
        row.prop(cscene, "use_animated_seed", text="", icon='TIME')

        col = layout.column(align=True)
        col.prop(cscene, "sample_offset")

        col = layout.column(align=True)
        # Tabulated Sobol is used when the debug UI is turned off.
        col.active = cscene.sampling_pattern == 'TABULATED_SOBOL' or not CyclesDebugButtonsPanel.poll(context)
        col.label(text="Scrambling Distance")
        row = col.row()
        row.use_property_split = False
        row.separator()
        row.prop(cscene, "auto_scrambling_distance", text="Automatic")
        row = col.row()
        row.use_property_split = False
        row.separator()
        row.prop(cscene, "preview_scrambling_distance", text="Viewport")
        sub = col.row(align=True)
        row = sub.row()
        row.use_property_split = True
        row.separator()
        row.prop(cscene, "scrambling_distance", text="Multiplier")

        col = layout.column(align=True)
        col.prop(cscene, "min_light_bounces")
        col.prop(cscene, "min_transparent_bounces")

        for view_layer in scene.view_layers:
            if view_layer.samples > 0:
                layout.separator()
                layout.row().prop(cscene, "use_layer_samples")
                break


class CYCLES_RENDER_PT_sampling_lights(CyclesButtonsPanel, Panel):
    bl_label = "Lights"
    bl_parent_id = "CYCLES_RENDER_PT_sampling"
    bl_options = {'DEFAULT_CLOSED'}

    def draw(self, context):
        layout = self.layout
        layout.use_property_split = False
        layout.use_property_decorate = False

        scene = context.scene
        cscene = scene.cycles

        col = layout.column(align=True)
        col.prop(cscene, "use_light_tree")
        sub = col.row()
        sub.use_property_split = True
        sub.prop(cscene, "light_sampling_threshold", text="Light Threshold")
        sub.active = not cscene.use_light_tree


class CYCLES_RENDER_PT_sampling_debug(CyclesDebugButtonsPanel, Panel):
    bl_label = "Debug"
    bl_parent_id = "CYCLES_RENDER_PT_sampling"
    bl_options = {'DEFAULT_CLOSED'}

    def draw(self, context):
        layout = self.layout
        layout.use_property_split = True
        layout.use_property_decorate = False

        scene = context.scene
        cscene = scene.cycles

        col = layout.column(align=True)
        col.prop(cscene, "sampling_pattern", text="Pattern")


class CYCLES_RENDER_PT_subdivision(CyclesButtonsPanel, Panel):
    bl_label = "Subdivision"
    bl_options = {'DEFAULT_CLOSED'}

    @classmethod
    def poll(cls, context):
        return (context.scene.render.engine == 'CYCLES') and (context.scene.cycles.feature_set == 'EXPERIMENTAL')

    def draw(self, context):
        layout = self.layout
        layout.use_property_split = True
        layout.use_property_decorate = False

        scene = context.scene
        cscene = scene.cycles

        col = layout.column()
        sub = col.column(align=True)
        sub.prop(cscene, "dicing_rate", text="Dicing Rate Render")
        sub.prop(cscene, "preview_dicing_rate", text="Viewport")

        col.separator()

        col.prop(cscene, "offscreen_dicing_scale", text="Offscreen Scale")
        col.prop(cscene, "max_subdivisions")

        col.prop(cscene, "dicing_camera")


class CYCLES_RENDER_PT_curves(CyclesButtonsPanel, Panel):
    bl_label = "Curves"
    bl_options = {'DEFAULT_CLOSED'}

    def draw(self, context):
        layout = self.layout
        layout.use_property_split = True
        layout.use_property_decorate = False

        scene = context.scene
        ccscene = scene.cycles_curves

        col = layout.column()
        col.prop(ccscene, "shape", text="Shape")
        if ccscene.shape == 'RIBBONS':
            col.prop(ccscene, "subdivisions", text="Curve Subdivisions")


class CYCLES_RENDER_PT_curves_viewport_display(CyclesButtonsPanel, Panel):
    bl_label = "Viewport Display"
    bl_parent_id = "CYCLES_RENDER_PT_curves"
    bl_options = {'DEFAULT_CLOSED'}

    def draw(self, context):
        draw_curves_settings(self, context)


class CYCLES_RENDER_PT_volumes(CyclesButtonsPanel, Panel):
    bl_label = "Volumes"
    bl_options = {'DEFAULT_CLOSED'}

    def draw(self, context):
        layout = self.layout
        layout.use_property_split = True
        layout.use_property_decorate = False

        scene = context.scene
        cscene = scene.cycles

        col = layout.column(align=True)
        col.prop(cscene, "volume_step_rate", text="Step Rate Render")
        col.prop(cscene, "volume_preview_step_rate", text="Viewport")

        layout.prop(cscene, "volume_max_steps", text="Max Steps")


class CYCLES_RENDER_PT_light_paths(CyclesButtonsPanel, Panel):
    bl_label = "Light Paths"
    bl_options = {'DEFAULT_CLOSED'}

    def draw_header_preset(self, context):
        CYCLES_PT_integrator_presets.draw_panel_header(self.layout)

    def draw(self, context):
        pass


class CYCLES_RENDER_PT_light_paths_max_bounces(CyclesButtonsPanel, Panel):
    bl_label = "Max Bounces"
    bl_parent_id = "CYCLES_RENDER_PT_light_paths"

    def draw(self, context):
        layout = self.layout
        layout.use_property_split = True
        layout.use_property_decorate = False

        scene = context.scene
        cscene = scene.cycles

        col = layout.column(align=True)
        col.prop(cscene, "max_bounces", text="Total")

        col = layout.column(align=True)
        col.prop(cscene, "diffuse_bounces", text="Diffuse")
        col.prop(cscene, "glossy_bounces", text="Glossy")
        col.prop(cscene, "transmission_bounces", text="Transmission")
        col.prop(cscene, "volume_bounces", text="Volume", text_ctxt=i18n_contexts.id_id)

        col = layout.column(align=True)
        col.prop(cscene, "transparent_max_bounces", text="Transparent")


class CYCLES_RENDER_PT_light_paths_clamping(CyclesButtonsPanel, Panel):
    bl_label = "Clamping"
    bl_parent_id = "CYCLES_RENDER_PT_light_paths"

    def draw(self, context):
        layout = self.layout
        layout.use_property_split = True
        layout.use_property_decorate = False

        scene = context.scene
        cscene = scene.cycles

        col = layout.column(align=True)
        col.prop(cscene, "sample_clamp_direct", text="Direct Light")
        col.prop(cscene, "sample_clamp_indirect", text="Indirect Light")


class CYCLES_RENDER_PT_light_paths_caustics(CyclesButtonsPanel, Panel):
    bl_label = "Caustics"
    bl_parent_id = "CYCLES_RENDER_PT_light_paths"

    def draw(self, context):
        layout = self.layout
        layout.use_property_split = True
        layout.use_property_decorate = False

        scene = context.scene
        cscene = scene.cycles

        col = layout.column()
        col.prop(cscene, "blur_glossy")

        col.use_property_split = False
        col.prop(cscene, "caustics_reflective")
        col.prop(cscene, "caustics_refractive")


class CYCLES_RENDER_PT_light_paths_fast_gi(CyclesButtonsPanel, Panel):
    bl_label = "Fast GI Approximation"
    bl_options = {'DEFAULT_CLOSED'}
    bl_parent_id = "CYCLES_RENDER_PT_light_paths"

    def draw_header(self, context):
        scene = context.scene
        cscene = scene.cycles

        self.layout.prop(cscene, "use_fast_gi", text="")

    def draw(self, context):
        scene = context.scene
        cscene = scene.cycles
        world = scene.world

        layout = self.layout
        layout.use_property_split = True
        layout.use_property_decorate = False

        layout.active = cscene.use_fast_gi

        col = layout.column(align=True)
        col.prop(cscene, "fast_gi_method", text="Method")

        if world:
            light = world.light_settings
            col = layout.column(align=True)
            col.prop(light, "ao_factor", text="AO Factor")
            col.prop(light, "distance", text="AO Distance")

        if cscene.fast_gi_method == 'REPLACE':
            col = layout.column(align=True)
            col.prop(cscene, "ao_bounces", text="Viewport Bounces")
            col.prop(cscene, "ao_bounces_render", text="Render Bounces")


class CYCLES_RENDER_PT_motion_blur(CyclesButtonsPanel, Panel):
    bl_label = "Motion Blur"
    bl_options = {'DEFAULT_CLOSED'}

    def draw_header(self, context):
        rd = context.scene.render

        self.layout.prop(rd, "use_motion_blur", text="")

    def draw(self, context):
        layout = self.layout
        layout.use_property_split = True
        layout.use_property_decorate = False

        scene = context.scene
        cscene = scene.cycles
        rd = scene.render
        layout.active = rd.use_motion_blur

        col = layout.column()
        col.prop(cscene, "motion_blur_position", text="Position")
        col.prop(rd, "motion_blur_shutter")
        col.separator()
        col.prop(cscene, "rolling_shutter_type", text="Rolling Shutter")
        sub = col.column()
        if cscene.rolling_shutter_type != 'NONE':
            row = sub.row()
            row.separator()
            row.prop(cscene, "rolling_shutter_duration", text="Duration")


class CYCLES_RENDER_PT_motion_blur_curve(CyclesButtonsPanel, Panel):
    bl_label = "Shutter Curve"
    bl_parent_id = "CYCLES_RENDER_PT_motion_blur"
    bl_options = {'DEFAULT_CLOSED'}

    def draw(self, context):
        layout = self.layout
        layout.use_property_split = True
        layout.use_property_decorate = False

        scene = context.scene
        rd = scene.render
        layout.active = rd.use_motion_blur

        col = layout.column()

        col.template_curve_mapping(rd, "motion_blur_shutter_curve")

        col = layout.column(align=True)
        row = col.row(align=True)
        row.operator("render.shutter_curve_preset", icon='SMOOTHCURVE', text="").shape = 'SMOOTH'
        row.operator("render.shutter_curve_preset", icon='SPHERECURVE', text="").shape = 'ROUND'
        row.operator("render.shutter_curve_preset", icon='ROOTCURVE', text="").shape = 'ROOT'
        row.operator("render.shutter_curve_preset", icon='SHARPCURVE', text="").shape = 'SHARP'
        row.operator("render.shutter_curve_preset", icon='LINCURVE', text="").shape = 'LINE'
        row.operator("render.shutter_curve_preset", icon='NOCURVE', text="").shape = 'MAX'


class CYCLES_RENDER_PT_film(CyclesButtonsPanel, Panel):
    bl_label = "Film"
    bl_options = {'DEFAULT_CLOSED'}

    def draw(self, context):
        layout = self.layout
        layout.use_property_split = True
        layout.use_property_decorate = False
        scene = context.scene
        cscene = scene.cycles

        col = layout.column()
        col.prop(cscene, "film_exposure")


class CYCLES_RENDER_PT_film_transparency(CyclesButtonsPanel, Panel):
    bl_label = "Transparent"
    bl_parent_id = "RENDER_PT_output"  # bfa - display transparency in output

    def draw_header(self, context):
        layout = self.layout

        scene = context.scene
        rd = scene.render

        layout.prop(rd, "film_transparent", text="")

    def draw(self, context):
        layout = self.layout
        layout.use_property_split = True
        layout.use_property_decorate = False
        scene = context.scene
        rd = scene.render
        cscene = scene.cycles

        layout.active = rd.film_transparent

        split = layout.split()
        col = split.column()
        col.use_property_split = False
        col.prop(cscene, "film_transparent_glass", text="Transparent Glass")
        col = split.column()
        if cscene.film_transparent_glass:
            col.label(icon='DISCLOSURE_TRI_DOWN')
        else:
            col.label(icon='DISCLOSURE_TRI_RIGHT')

        if cscene.film_transparent_glass:
            row = layout.row()
            row.separator()
            row.prop(cscene, "film_transparent_roughness", text="Roughness Threshold")


class CYCLES_RENDER_PT_film_pixel_filter(CyclesButtonsPanel, Panel):
    bl_label = "Pixel Filter"
    bl_parent_id = "CYCLES_RENDER_PT_film"

    def draw(self, context):
        layout = self.layout
        layout.use_property_split = True
        layout.use_property_decorate = False
        scene = context.scene
        cscene = scene.cycles

        col = layout.column()
        col.prop(cscene, "pixel_filter_type", text="Type")
        if cscene.pixel_filter_type != 'BOX':
            col.prop(cscene, "filter_width", text="Width")


class CYCLES_RENDER_PT_performance(CyclesButtonsPanel, Panel):
    bl_label = "Performance"
    bl_options = {'DEFAULT_CLOSED'}

    def draw_header_preset(self, context):
        CYCLES_PT_performance_presets.draw_panel_header(self.layout)

    def draw(self, context):
        pass


class CYCLES_RENDER_PT_performance_threads(CyclesButtonsPanel, Panel):
    bl_label = "Threads"
    bl_parent_id = "CYCLES_RENDER_PT_performance"

    def draw(self, context):
        layout = self.layout
        layout.use_property_split = True
        layout.use_property_decorate = False

        scene = context.scene
        rd = scene.render

        col = layout.column()

        col.prop(rd, "threads_mode")
        sub = col.column(align=True)
        if rd.threads_mode == 'FIXED':
            row = sub.row()
            row.separator()
            row.prop(rd, "threads")


class CYCLES_RENDER_PT_performance_memory(CyclesButtonsPanel, Panel):
    bl_label = "Memory"
    bl_parent_id = "CYCLES_RENDER_PT_performance"

    def draw(self, context):
        layout = self.layout
        layout.use_property_split = True
        layout.use_property_decorate = False

        scene = context.scene
        cscene = scene.cycles

        split = layout.split(factor=0.4)
        col = split.column()
        col.use_property_split = False
        col.prop(cscene, "use_auto_tile")
        col = split.column()
        if cscene.use_auto_tile:
            col.label(icon='DISCLOSURE_TRI_DOWN')
            col = layout.column()
            row = col.row()
            row.separator()
            row.prop(cscene, "tile_size")
        else:
            col.label(icon='DISCLOSURE_TRI_RIGHT')


class CYCLES_RENDER_PT_performance_acceleration_structure(CyclesButtonsPanel, Panel):
    bl_label = "Acceleration Structure"
    bl_parent_id = "CYCLES_RENDER_PT_performance"

    @classmethod
    def poll(cls, context):
        return not use_optix(context) or use_multi_device(context)

    def draw(self, context):
        import _cycles

        layout = self.layout
        layout.use_property_split = False
        layout.use_property_decorate = False

        scene = context.scene
        cscene = scene.cycles

        col = layout.column()

        use_embree = _cycles.with_embree

        if use_cpu(context):
            col.prop(cscene, "debug_use_spatial_splits")
            if use_embree:
                col.prop(cscene, "debug_use_compact_bvh")
            else:
                sub = col.column()
                sub.active = not cscene.debug_use_spatial_splits
                sub.prop(cscene, "debug_bvh_time_steps")

                col.prop(cscene, "debug_use_hair_bvh")

                sub = col.column(align=True)
                sub.label(text="Cycles built without Embree support")
                sub.label(text="CPU raytracing performance will be poor")
        else:
            col.prop(cscene, "debug_use_spatial_splits")
            sub = col.column()
            sub.active = not cscene.debug_use_spatial_splits
            sub.prop(cscene, "debug_bvh_time_steps")

            col.prop(cscene, "debug_use_hair_bvh")

            # CPU is used in addition to a GPU
            if use_multi_device(context) and use_embree:
                col.prop(cscene, "debug_use_compact_bvh")


class CYCLES_RENDER_PT_performance_final_render(CyclesButtonsPanel, Panel):
    bl_label = "Final Render"
    bl_parent_id = "CYCLES_RENDER_PT_performance"

    def draw(self, context):
        layout = self.layout
        #layout.use_property_split = True
        layout.use_property_decorate = False

        scene = context.scene
        rd = scene.render

        col = layout.column()

        col.prop(rd, "use_persistent_data", text="Persistent Data")


class CYCLES_RENDER_PT_performance_viewport(CyclesButtonsPanel, Panel):
    bl_label = "Viewport"
    bl_parent_id = "CYCLES_RENDER_PT_performance"

    def draw(self, context):
        layout = self.layout
        layout.use_property_split = True
        layout.use_property_decorate = False

        scene = context.scene
        rd = scene.render
        cscene = scene.cycles

        col = layout.column()
        col.prop(rd, "preview_pixel_size", text="Pixel Size")


class CYCLES_RENDER_PT_filter(CyclesButtonsPanel, Panel):
    bl_label = "Filter"
    bl_options = {'DEFAULT_CLOSED'}
    bl_context = "view_layer"

    def draw(self, context):
        layout = self.layout
        layout.use_property_split = False
        layout.use_property_decorate = False

        scene = context.scene
        rd = scene.render
        view_layer = context.view_layer

        col = layout.column(align=True)
        col.label(text="Include")
        row = col.row()
        row.separator()
        row.prop(view_layer, "use_sky", text="Environment")
        row = col.row()
        row.separator()
        row.prop(view_layer, "use_solid", text="Surfaces")
        row = col.row()
        row.separator()
        row.prop(view_layer, "use_strand", text="Curves")
        row = col.row()
        row.separator()
        row.prop(view_layer, "use_volumes", text="Volumes")

        col = layout.column(align=True)
        col.label(text="Use")
        row = col.row()
        row.separator()
        row.prop(view_layer, "use_motion_blur", text="Motion Blur")
        row.active = rd.use_motion_blur

        row = col.row()
        row.separator()
        row.prop(view_layer.cycles, "use_denoising", text="Denoising")
        row.active = scene.cycles.use_denoising


class CYCLES_RENDER_PT_override(CyclesButtonsPanel, Panel):
    bl_label = "Override"
    bl_options = {'DEFAULT_CLOSED'}
    bl_context = "view_layer"

    def draw(self, context):
        layout = self.layout
        layout.use_property_split = True
        layout.use_property_decorate = False

        view_layer = context.view_layer

        layout.prop(view_layer, "material_override")
        layout.prop(view_layer, "samples")


class CYCLES_RENDER_PT_passes(CyclesButtonsPanel, Panel):
    bl_label = "Passes"
    bl_context = "view_layer"

    def draw(self, context):
        pass


class CYCLES_RENDER_PT_passes_data(CyclesButtonsPanel, Panel):
    bl_label = "Data"
    bl_context = "view_layer"
    bl_parent_id = "CYCLES_RENDER_PT_passes"

    def draw(self, context):
        layout = self.layout
        layout.use_property_split = False
        layout.use_property_decorate = False

        scene = context.scene
        rd = scene.render
        view_layer = context.view_layer
        cycles_view_layer = view_layer.cycles

        flow = layout.grid_flow(row_major=True, columns=0, even_columns=True, even_rows=False, align=False)

        col = flow.column(align=True)
        col.label(text="Include")
        row = col.row()
        row.separator()
        row.prop(view_layer, "use_pass_combined")
        row = col.row()
        row.separator()
        row.prop(view_layer, "use_pass_z")
        row = col.row()
        row.separator()
        row.prop(view_layer, "use_pass_mist")
        row = col.row()
        row.separator()
        row.prop(view_layer, "use_pass_position")
        row = col.row()
        row.separator()
        row.prop(view_layer, "use_pass_normal")
        row = col.row()
        row.separator()
        row.active = not rd.use_motion_blur
        row.prop(view_layer, "use_pass_vector")
        row = col.row()
        row.separator()
        row.prop(view_layer, "use_pass_uv")
        row = col.row()
        row.separator()
        row.prop(cycles_view_layer, "denoising_store_passes", text="Denoising Data")

        col = flow.column(align=True)
        col.label(text="Indexes")
        row = col.row()
        row.separator()
        row.prop(view_layer, "use_pass_object_index")
        row = col.row()
        row.separator()
        row.prop(view_layer, "use_pass_material_index")

        col = flow.column(align=True)
        col.label(text="Debug")
        row = col.row()
        row.separator()
        row.prop(cycles_view_layer, "pass_debug_sample_count", text="Sample Count")

        layout.separator()

        layout.use_property_split = True
        layout.prop(view_layer, "pass_alpha_threshold")

# bfa - move mist panel to viewlayers


class CYCLES_RENDER_PT_passes_mist(CyclesButtonsPanel, Panel):
    bl_label = "Mist Pass"
    bl_context = "view_layer"
    bl_parent_id = "CYCLES_RENDER_PT_passes"
    bl_options = {'DEFAULT_CLOSED'}

    @classmethod
    def poll(cls, context):
        if CyclesButtonsPanel.poll(context):
            if context.scene.world:
                for view_layer in context.scene.view_layers:
                    if view_layer.use_pass_mist:
                        return True

        return False

    def draw(self, context):
        layout = self.layout
        layout.use_property_split = True

        world = context.scene.world

        col = layout.column(align=True)
        col.prop(world.mist_settings, "start")
        col.prop(world.mist_settings, "depth")

        col = layout.column()
        col.prop(world.mist_settings, "falloff")


class CYCLES_RENDER_PT_passes_light(CyclesButtonsPanel, Panel):
    bl_label = "Light"
    bl_context = "view_layer"
    bl_parent_id = "CYCLES_RENDER_PT_passes"
    bl_options = {'DEFAULT_CLOSED'}

    def draw(self, context):
        layout = self.layout
        layout.use_property_split = False
        layout.use_property_decorate = False

        view_layer = context.view_layer
        cycles_view_layer = view_layer.cycles

        flow = layout.grid_flow(row_major=True, columns=0, even_columns=True, even_rows=False, align=False)

        col = flow.column(align=True)
        col.label(text="Diffuse")
        row = col.row()
        row.separator()
        row.prop(view_layer, "use_pass_diffuse_direct", text="Direct")
        row = col.row()
        row.separator()
        row.prop(view_layer, "use_pass_diffuse_indirect", text="Indirect")
        row = col.row()
        row.separator()
        row.prop(view_layer, "use_pass_diffuse_color", text="Color")

        col = flow.column(align=True)
        col.label(text="Glossy")
        row = col.row()
        row.separator()
        row.prop(view_layer, "use_pass_glossy_direct", text="Direct")
        row = col.row()
        row.separator()
        row.prop(view_layer, "use_pass_glossy_indirect", text="Indirect")
        row = col.row()
        row.separator()
        row.prop(view_layer, "use_pass_glossy_color", text="Color")

        col = flow.column(align=True)
        col.label(text="Transmission")
        row = col.row()
        row.separator()
        row.prop(view_layer, "use_pass_transmission_direct", text="Direct")
        row = col.row()
        row.separator()
        row.prop(view_layer, "use_pass_transmission_indirect", text="Indirect")
        row = col.row()
        row.separator()
        row.prop(view_layer, "use_pass_transmission_color", text="Color")

        col = flow.column(align=True)
        col.label(text="Volume")
        row = col.row()
        row.separator()
        row.prop(cycles_view_layer, "use_pass_volume_direct", text="Direct")
        row = col.row()
        row.separator()
        row.prop(cycles_view_layer, "use_pass_volume_indirect", text="Indirect")

        col = flow.column(align=True)
        col.label(text="Other")
        row = col.row()
        row.separator()
        row.prop(view_layer, "use_pass_emit", text="Emission")
        row = col.row()
        row.separator()
        row.prop(view_layer, "use_pass_environment")
        row = col.row()
        row.separator()
        row.prop(view_layer, "use_pass_ambient_occlusion", text="Ambient Occlusion")
        row = col.row()
        row.separator()
        row.prop(cycles_view_layer, "use_pass_shadow_catcher")


class CYCLES_RENDER_PT_passes_crypto(CyclesButtonsPanel, ViewLayerCryptomattePanel, Panel):
    bl_label = "Cryptomatte"
    bl_context = "view_layer"
    bl_parent_id = "CYCLES_RENDER_PT_passes"
    bl_options = {'DEFAULT_CLOSED'}


class CYCLES_RENDER_PT_passes_aov(CyclesButtonsPanel, ViewLayerAOVPanel):
    bl_label = "Shader AOV"
    bl_context = "view_layer"
    bl_parent_id = "CYCLES_RENDER_PT_passes"


class CYCLES_RENDER_PT_passes_lightgroups(CyclesButtonsPanel, ViewLayerLightgroupsPanel):
    bl_label = "Light Groups"
    bl_context = "view_layer"
    bl_parent_id = "CYCLES_RENDER_PT_passes"


class CYCLES_PT_post_processing(CyclesButtonsPanel, Panel):
    bl_label = "Post Processing"
    bl_options = {'DEFAULT_CLOSED'}
    bl_context = "output"

    def draw(self, context):
        layout = self.layout
        layout.use_property_split = True
        layout.use_property_decorate = False

        rd = context.scene.render

        col = layout.column(align=True)
        col.label(text="Pipeline")
        col.use_property_split = False
        row = col.row()
        row.separator()
        row.prop(rd, "use_compositing")
        row = col.row()
        row.separator()
        row.prop(rd, "use_sequencer")

        layout.prop(rd, "dither_intensity", text="Dither", slider=True)


class CYCLES_CAMERA_PT_dof(CyclesButtonsPanel, Panel):
    bl_label = "Depth of Field"
    bl_context = "data"

    @classmethod
    def poll(cls, context):
        return context.camera and CyclesButtonsPanel.poll(context)

    def draw_header(self, context):
        cam = context.camera
        dof = cam.dof
        self.layout.prop(dof, "use_dof", text="")

    def draw(self, context):
        layout = self.layout
        layout.use_property_split = True

        cam = context.camera
        dof = cam.dof
        layout.active = dof.use_dof

        split = layout.split()

        col = split.column()
        col.prop(dof, "focus_object", text="Focus Object")
        if dof.focus_object and dof.focus_object.type == 'ARMATURE':
            col.prop_search(dof, "focus_subtarget", dof.focus_object.data, "bones", text="Focus Bone")

        sub = col.row()
        sub.active = dof.focus_object is None
        sub.prop(dof, "focus_distance", text="Distance")


class CYCLES_CAMERA_PT_dof_aperture(CyclesButtonsPanel, Panel):
    bl_label = "Aperture"
    bl_parent_id = "CYCLES_CAMERA_PT_dof"

    @classmethod
    def poll(cls, context):
        return context.camera and CyclesButtonsPanel.poll(context)

    def draw(self, context):
        layout = self.layout
        layout.use_property_split = True

        cam = context.camera
        dof = cam.dof
        layout.active = dof.use_dof
        flow = layout.grid_flow(row_major=True, columns=0, even_columns=True, even_rows=False, align=False)

        col = flow.column()
        col.prop(dof, "aperture_fstop")
        col.prop(dof, "aperture_blades")
        col.prop(dof, "aperture_rotation")
        col.prop(dof, "aperture_ratio")


class CYCLES_PT_context_material(CyclesButtonsPanel, Panel):
    bl_label = ""
    bl_context = "material"
    bl_options = {'HIDE_HEADER'}

    @classmethod
    def poll(cls, context):
        if context.active_object and context.active_object.type == 'GPENCIL':
            return False
        else:
            return (context.material or context.object) and CyclesButtonsPanel.poll(context)

    def draw(self, context):
        layout = self.layout

        mat = context.material
        ob = context.object
        slot = context.material_slot
        space = context.space_data

        if ob:
            is_sortable = len(ob.material_slots) > 1
            rows = 3
            if (is_sortable):
                rows = 4

            row = layout.row()

            row.template_list("MATERIAL_UL_matslots", "", ob, "material_slots", ob, "active_material_index", rows=rows)

            col = row.column(align=True)
            col.operator("object.material_slot_add", icon='ADD', text="")
            col.operator("object.material_slot_remove", icon='REMOVE', text="")
            col.separator()
            col.menu("MATERIAL_MT_context_menu", icon='DOWNARROW_HLT', text="")

            if is_sortable:
                col.separator()

                col.operator("object.material_slot_move", icon='TRIA_UP', text="").direction = 'UP'
                col.operator("object.material_slot_move", icon='TRIA_DOWN', text="").direction = 'DOWN'

            if ob.mode == 'EDIT':
                row = layout.row(align=True)
                row.operator("object.material_slot_assign", text="Assign")
                row.operator("object.material_slot_select", text="Select")
                row.operator("object.material_slot_deselect", text="Deselect")

        row = layout.row()

        if ob:
            row.template_ID(ob, "active_material", new="material.new")

            if slot:
                icon_link = 'MESH_DATA' if slot.link == 'DATA' else 'OBJECT_DATA'
                row.prop(slot, "link", text="", icon=icon_link, icon_only=True)

        elif mat:
            layout.template_ID(space, "pin_id")
            layout.separator()


class CYCLES_OBJECT_PT_motion_blur(CyclesButtonsPanel, Panel):
    bl_label = "Motion Blur"
    bl_context = "object"
    bl_options = {'DEFAULT_CLOSED'}

    @classmethod
    def poll(cls, context):
        ob = context.object
        if CyclesButtonsPanel.poll(context) and ob:
            if ob.type in {'MESH', 'CURVE', 'CURVE', 'SURFACE', 'FONT',
                           'META', 'CAMERA', 'CURVES', 'POINTCLOUD', 'VOLUME'}:
                return True
            if ob.instance_type == 'COLLECTION' and ob.instance_collection:
                return True
            # TODO(sergey): More duplicator types here?
        return False

    def draw_header(self, context):
        layout = self.layout

        rd = context.scene.render
        # scene = context.scene

        layout.active = rd.use_motion_blur

        ob = context.object
        cob = ob.cycles

        layout.prop(cob, "use_motion_blur", text="")

    def draw(self, context):
        layout = self.layout
        layout.use_property_split = True

        rd = context.scene.render
        # scene = context.scene

        ob = context.object
        cob = ob.cycles

        layout.active = (rd.use_motion_blur and cob.use_motion_blur)

        col = layout.column()
        col.prop(cob, "motion_steps", text="Steps")
        if ob.type != 'CAMERA':
            row = col.row()
            row.use_property_split = False
            row.prop(cob, "use_deform_motion", text="Deformation")
            row.prop_decorator(cob, "use_deform_motion")


def has_geometry_visibility(ob):
    return ob and (
        (ob.type in {
            'MESH',
            'CURVE',
            'SURFACE',
            'FONT',
            'META',
            'LIGHT',
            'VOLUME',
            'POINTCLOUD',
            'CURVES',
        }) or (ob.instance_type == 'COLLECTION' and ob.instance_collection))


class CYCLES_OBJECT_PT_shading(CyclesButtonsPanel, Panel):
    bl_label = "Shading"
    bl_context = "object"
    bl_options = {'DEFAULT_CLOSED'}

    @classmethod
    def poll(cls, context):
        if not CyclesButtonsPanel.poll(context):
            return False

        ob = context.object
        return ob and has_geometry_visibility(ob)

    def draw(self, context):
        pass


class CYCLES_OBJECT_PT_shading_shadow_terminator(CyclesButtonsPanel, Panel):
    bl_label = "Shadow Terminator"
    bl_parent_id = "CYCLES_OBJECT_PT_shading"
    bl_context = "object"

    @classmethod
    def poll(cls, context):
        return context.object.type != 'LIGHT'

    def draw(self, context):
        layout = self.layout
        layout.use_property_split = True

        flow = layout.grid_flow(row_major=False, columns=0, even_columns=True, even_rows=False, align=True)

        ob = context.object
        cob = ob.cycles
        flow.prop(cob, "shadow_terminator_geometry_offset", text="Geometry Offset")
        flow.prop(cob, "shadow_terminator_offset", text="Shading Offset")


class CYCLES_OBJECT_PT_shading_gi_approximation(CyclesButtonsPanel, Panel):
    bl_label = "Fast GI Approximation"
    bl_parent_id = "CYCLES_OBJECT_PT_shading"
    bl_context = "object"

    @classmethod
    def poll(cls, context):
        return context.object.type != 'LIGHT'

    def draw(self, context):
        layout = self.layout
        layout.use_property_split = True

        scene = context.scene
        ob = context.object

        cob = ob.cycles
        cscene = scene.cycles

        col = layout.column()
        col.active = cscene.use_fast_gi
        col.prop(cob, "ao_distance")


class CYCLES_OBJECT_PT_shading_caustics(CyclesButtonsPanel, Panel):
    bl_label = "Caustics"
    bl_parent_id = "CYCLES_OBJECT_PT_shading"
    bl_context = "object"

    @classmethod
    def poll(cls, context):
        return CyclesButtonsPanel.poll(context) and use_mnee(context) and context.object.type != 'LIGHT'

    def draw(self, context):
        layout = self.layout
        layout.use_property_split = False
        layout.use_property_decorate = False

        col = layout.column()

        ob = context.object
        cob = ob.cycles
        col.prop(cob, "is_caustics_caster")
        col.prop(cob, "is_caustics_receiver")

class CYCLES_OBJECT_PT_lightoptions(CyclesButtonsPanel, Panel):
    bl_label = "Light Options"
    bl_context = "object"
    bl_options = {'DEFAULT_CLOSED'}

    def draw(self, context):
        layout = self.layout
        # bfa - light parent panel


class CYCLES_OBJECT_PT_lightgroup(CyclesButtonsPanel, Panel):
    bl_label = "Light Group"
    bl_parent_id = "CYCLES_OBJECT_PT_lightoptions"
    bl_context = "object"
    bl_options = {'DEFAULT_CLOSED'}

    def draw(self, context):
        layout = self.layout
        layout.use_property_split = True

        ob = context.object

        view_layer = context.view_layer

        row = layout.row(align=True)
        row.use_property_decorate = False

        sub = row.column(align=True)
        sub.prop_search(ob, "lightgroup", view_layer, "lightgroups", text="Light Group", results_are_suggestions=True)

        sub = row.column(align=True)
        sub.enabled = bool(ob.lightgroup) and not any(lg.name == ob.lightgroup for lg in view_layer.lightgroups)
        sub.operator("scene.view_layer_add_lightgroup", icon='ADD', text="").name = ob.lightgroup


class CYCLES_OBJECT_MT_light_linking_context_menu(Menu):
    bl_label = "Light Linking Specials"

    def draw(self, _context):
        layout = self.layout

        layout.operator("object.light_linking_receivers_select", icon = 'HAND')


class CYCLES_OBJECT_MT_shadow_linking_context_menu(Menu):
    bl_label = "Shadow Linking Specials"

    def draw(self, _context):
        layout = self.layout

        layout.operator("object.light_linking_blockers_select", icon = 'HAND')


class CYCLES_OBJECT_PT_light_linking(CyclesButtonsPanel, Panel):
    bl_label = "Light Linking"
    bl_parent_id = "CYCLES_OBJECT_PT_lightoptions"
    bl_context = "object"
    bl_options = {'DEFAULT_CLOSED'}

    def draw(self, context):
        layout = self.layout
        layout.use_property_split = True

        object = context.object
        light_linking = object.light_linking

        col = layout.column()

        col.template_ID(
            light_linking,
            "receiver_collection",
            new="object.light_linking_receiver_collection_new")

        if not light_linking.receiver_collection:
            return

        row = layout.row()
        col = row.column()
        col.template_light_linking_collection(row, light_linking, "receiver_collection")

        col = row.column()
        sub = col.column(align=True)
        prop = sub.operator("object.light_linking_receivers_link", icon='ADD', text="")
        prop.link_state = 'INCLUDE'
        sub.operator("object.light_linking_unlink_from_collection", icon='REMOVE', text="")
        sub = col.column()
        sub.menu("CYCLES_OBJECT_MT_light_linking_context_menu", icon='DOWNARROW_HLT', text="")


class CYCLES_OBJECT_PT_shadow_linking(CyclesButtonsPanel, Panel):
    bl_label = "Shadow Linking"
    bl_parent_id = "CYCLES_OBJECT_PT_lightoptions"
    bl_context = "object"
    bl_options = {'DEFAULT_CLOSED'}

    def draw(self, context):
        layout = self.layout
        layout.use_property_split = True

        object = context.object
        light_linking = object.light_linking

        col = layout.column()

        col.template_ID(
            light_linking,
            "blocker_collection",
            new="object.light_linking_blocker_collection_new")

        if not light_linking.blocker_collection:
            return

        row = layout.row()
        col = row.column()
        col.template_light_linking_collection(row, light_linking, "blocker_collection")

        col = row.column()
        sub = col.column(align=True)
        prop = sub.operator("object.light_linking_blockers_link", icon='ADD', text="")
        prop.link_state = 'INCLUDE'
        sub.operator("object.light_linking_unlink_from_collection", icon='REMOVE', text="")
        sub = col.column()
        sub.menu("CYCLES_OBJECT_MT_shadow_linking_context_menu", icon='DOWNARROW_HLT', text="")


class CYCLES_OBJECT_PT_visibility(CyclesButtonsPanel, Panel):
    bl_label = "Visibility"
    bl_context = "object"
    bl_options = {'DEFAULT_CLOSED'}

    @classmethod
    def poll(cls, context):
        return CyclesButtonsPanel.poll(context) and (context.object)

    def draw(self, context):
        layout = self.layout
        layout.use_property_split = False

        ob = context.object
        # bfa - we turn the selectable on or off in the outliner. Not in a hidden panel.
        #layout.prop(ob, "hide_select", text="Selectable", invert_checkbox=True, toggle=False)

        col = layout.column(align=True)
        col.label(text="Show In")
        row = col.row()
        row.separator()
        row.prop(ob, "hide_viewport", text="Viewports", invert_checkbox=True, toggle=False)
        row.prop_decorator(ob, "hide_viewport")
        row = col.row()
        row.separator()
        row.prop(ob, "hide_render", text="Renders", invert_checkbox=True, toggle=False)
        row.prop_decorator(ob, "hide_render")

        if has_geometry_visibility(ob):
            col = layout.column(align=True)
            col.label(text="Mask")
            row = col.row()
            row.separator()
            row.prop(ob, "is_shadow_catcher")
            row.prop_decorator(ob, "is_shadow_catcher")
            row = col.row()
            row.separator()
            row.prop(ob, "is_holdout")
            row.prop_decorator(ob, "is_holdout")


class CYCLES_OBJECT_PT_visibility_ray_visibility(CyclesButtonsPanel, Panel):
    bl_label = "Ray Visibility"
    bl_parent_id = "CYCLES_OBJECT_PT_visibility"
    bl_context = "object"
    bl_options = {'DEFAULT_CLOSED'}

    @classmethod
    def poll(cls, context):
        ob = context.object
        return CyclesButtonsPanel.poll(context) and has_geometry_visibility(ob)

    def draw(self, context):
        layout = self.layout
        layout.use_property_split = False
        layout.use_property_decorate = False

        scene = context.scene
        ob = context.object

        split = layout.split()

        col = split.column(align=True)
        col.prop(ob, "visible_camera", text="Camera")
        col.prop(ob, "visible_diffuse", text="Diffuse")
        col.prop(ob, "visible_glossy", text="Glossy")

        col = split.column(align=True)
        col.prop(ob, "visible_transmission", text="Transmission")
        col.prop(ob, "visible_volume_scatter", text="Volume Scatter")

        if ob.type != 'LIGHT':
            sub = col.column()
            sub.prop(ob, "visible_shadow", text="Shadow")


class CYCLES_OBJECT_PT_visibility_culling(CyclesButtonsPanel, Panel):
    bl_label = "Culling"
    bl_parent_id = "CYCLES_OBJECT_PT_visibility"
    bl_context = "object"
    bl_options = {'DEFAULT_CLOSED'}

    @classmethod
    def poll(cls, context):
        ob = context.object
        return CyclesButtonsPanel.poll(context) and has_geometry_visibility(ob)

    def draw(self, context):
        layout = self.layout
        layout.use_property_split = False
        layout.use_property_decorate = False

        scene = context.scene
        cscene = scene.cycles
        ob = context.object
        cob = ob.cycles

        split = layout.split()

        row = split.row()
        row.active = scene.render.use_simplify and cscene.use_camera_cull
        row.prop(cob, "use_camera_cull")

        row = split.row()
        row.active = scene.render.use_simplify and cscene.use_distance_cull
        row.prop(cob, "use_distance_cull")


def panel_node_draw(layout, id_data, output_type, input_name):
    if not id_data.use_nodes:
        layout.operator("cycles.use_shading_nodes", icon='NODETREE')
        return False

    ntree = id_data.node_tree

    node = ntree.get_output_node('CYCLES')
    if node:
        input = find_node_input(node, input_name)
        if input:
            layout.template_node_view(ntree, node, input)
        else:
            layout.label(text="Incompatible output node")
    else:
        layout.label(text="No output node")

    return True


class CYCLES_LIGHT_PT_preview(CyclesButtonsPanel, Panel):
    bl_label = "Preview"
    bl_context = "data"
    bl_options = {'DEFAULT_CLOSED'}

    @classmethod
    def poll(cls, context):
        return (
            context.light and
            not (
                context.light.type == 'AREA' and
                context.light.cycles.is_portal
            ) and
            CyclesButtonsPanel.poll(context)
        )

    def draw(self, context):
        self.layout.template_preview(context.light)


class CYCLES_LIGHT_PT_light(CyclesButtonsPanel, Panel):
    bl_label = "Light"
    bl_context = "data"

    @classmethod
    def poll(cls, context):
        return context.light and CyclesButtonsPanel.poll(context)

    def draw(self, context):
        layout = self.layout

        light = context.light
        clamp = light.cycles

        if self.bl_space_type == 'PROPERTIES':
            layout.row().prop(light, "type", expand=True)
            layout.use_property_split = True
        else:
            layout.use_property_split = True
            layout.row().prop(light, "type")

        col = layout.column()

        col.prop(light, "color")
        col.prop(light, "energy")
        col.separator()

        if light.type in {'POINT', 'SPOT'}:
            col.prop(light, "shadow_soft_size", text="Radius")
        elif light.type == 'SUN':
            col.prop(light, "angle")
        elif light.type == 'AREA':
            col.prop(light, "shape", text="Shape")
            sub = col.column(align=True)

            if light.shape in {'SQUARE', 'DISK'}:
                sub.prop(light, "size")
            elif light.shape in {'RECTANGLE', 'ELLIPSE'}:
                sub.prop(light, "size", text="Size X")
                sub.prop(light, "size_y", text="Y")

        if not (light.type == 'AREA' and clamp.is_portal):
            sub = col.column()
            sub.prop(clamp, "max_bounces")

        sub = col.column(align=True)
        sub.active = not (light.type == 'AREA' and clamp.is_portal)

        row = sub.row()
        row.use_property_split = False
        row.prop(clamp, "cast_shadow")
        row.prop_decorator(clamp, "cast_shadow")

        row = sub.row()
        row.use_property_split = False
        row.prop(clamp, "use_multiple_importance_sampling", text="Multiple Importance")
        row.prop_decorator(clamp, "use_multiple_importance_sampling")
        if use_mnee(context):
            row.prop(clamp, "is_caustics_light", text="Shadow Caustics")

        if light.type == 'AREA':
            row = col.row()
            row.use_property_split = False
            row.prop(clamp, "is_portal", text="Portal")
            row.prop_decorator(clamp, "is_portal")


class CYCLES_LIGHT_PT_nodes(CyclesButtonsPanel, Panel):
    bl_label = "Nodes"
    bl_context = "data"

    @classmethod
    def poll(cls, context):
        return context.light and not (context.light.type == 'AREA' and
                                      context.light.cycles.is_portal) and \
            CyclesButtonsPanel.poll(context)

    def draw(self, context):
        layout = self.layout

        light = context.light
        panel_node_draw(layout, light, 'OUTPUT_LIGHT', 'Surface')


class CYCLES_LIGHT_PT_beam_shape(CyclesButtonsPanel, Panel):
    bl_label = "Beam Shape"
    bl_parent_id = "CYCLES_LIGHT_PT_light"
    bl_context = "data"

    @classmethod
    def poll(cls, context):
        if context.light.type in {'SPOT', 'AREA'}:
            return context.light and CyclesButtonsPanel.poll(context)

    def draw(self, context):
        layout = self.layout
        light = context.light
        layout.use_property_split = True

        col = layout.column()
        if light.type == 'SPOT':
            col.prop(light, "spot_size", text="Spot Size")
            col.prop(light, "spot_blend", text="Blend", slider=True)
            row = col.row()
            row.use_property_split = False
            row.prop(light, "show_cone")
            row.prop_decorator(light, "show_cone")
        elif light.type == 'AREA':
            col.prop(light, "spread", text="Spread")


class CYCLES_WORLD_PT_preview(CyclesButtonsPanel, Panel):
    bl_label = "Preview"
    bl_context = "world"
    bl_options = {'DEFAULT_CLOSED'}

    @classmethod
    def poll(cls, context):
        return context.world and CyclesButtonsPanel.poll(context)

    def draw(self, context):
        self.layout.template_preview(context.world)


class CYCLES_WORLD_PT_surface(CyclesButtonsPanel, Panel):
    bl_label = "Surface"
    bl_context = "world"

    @classmethod
    def poll(cls, context):
        return context.world and CyclesButtonsPanel.poll(context)

    def draw(self, context):
        layout = self.layout

        world = context.world

        if not panel_node_draw(layout, world, 'OUTPUT_WORLD', 'Surface'):
            layout.prop(world, "color")


class CYCLES_WORLD_PT_volume(CyclesButtonsPanel, Panel):
    bl_label = "Volume"
    bl_translation_context = i18n_contexts.id_id
    bl_context = "world"
    bl_options = {'DEFAULT_CLOSED'}

    @classmethod
    def poll(cls, context):
        world = context.world
        return world and world.node_tree and CyclesButtonsPanel.poll(context)

    def draw(self, context):
        layout = self.layout

        world = context.world
        panel_node_draw(layout, world, 'OUTPUT_WORLD', 'Volume')


# bfa - move mist panel to viewlayers
# class CYCLES_WORLD_PT_mist(CyclesButtonsPanel, Panel):
#     bl_label = "Mist Pass"
#     bl_context = "world"
#     bl_options = {'DEFAULT_CLOSED'}

#     @classmethod
#     def poll(cls, context):
#         if CyclesButtonsPanel.poll(context):
#             if context.world:
#                 for view_layer in context.scene.view_layers:
#                     if view_layer.use_pass_mist:
#                         return True

#         return False

#     def draw(self, context):
#         layout = self.layout
#         layout.use_property_split = True

#         world = context.world

#         col = layout.column(align=True)
#         col.prop(world.mist_settings, "start")
#         col.prop(world.mist_settings, "depth")

#         col = layout.column()
#         col.prop(world.mist_settings, "falloff")


class CYCLES_WORLD_PT_ray_visibility(CyclesButtonsPanel, Panel):
    bl_label = "Ray Visibility"
    bl_context = "world"
    bl_options = {'DEFAULT_CLOSED'}

    @classmethod
    def poll(cls, context):
        return CyclesButtonsPanel.poll(context) and context.world

    def draw(self, context):
        layout = self.layout
        layout.use_property_split = False
        layout.use_property_decorate = False

        world = context.world
        visibility = world.cycles_visibility

        col = layout.column()
        col.prop(visibility, "camera")
        col.prop(visibility, "diffuse")
        col.prop(visibility, "glossy")
        col.prop(visibility, "transmission")
        col.prop(visibility, "scatter")


class CYCLES_WORLD_PT_settings(CyclesButtonsPanel, Panel):
    bl_label = "Settings"
    bl_context = "world"
    bl_options = {'DEFAULT_CLOSED'}

    @classmethod
    def poll(cls, context):
        return context.world and CyclesButtonsPanel.poll(context)

    def draw(self, context):
        layout = self.layout
        layout.use_property_split = True
        layout.use_property_decorate = False

        layout.column()


class CYCLES_WORLD_PT_settings_surface(CyclesButtonsPanel, Panel):
    bl_label = "Surface"
    bl_parent_id = "CYCLES_WORLD_PT_settings"
    bl_context = "world"

    @classmethod
    def poll(cls, context):
        return context.world and CyclesButtonsPanel.poll(context)

    def draw(self, context):
        layout = self.layout
        layout.use_property_split = True
        layout.use_property_decorate = False

        world = context.world
        cworld = world.cycles

        col = layout.column()
        col.prop(cworld, "sampling_method", text="Sampling")

        sub = col.column()
        subsub = sub.row(align=True)
        if cworld.sampling_method == 'MANUAL':
            subsub.prop(cworld, "sample_map_resolution")
        if cworld.sampling_method != 'NONE':
            sub.prop(cworld, "max_bounces")
            sub.use_property_split = False
            sub.prop(cworld, "is_caustics_light", text="Shadow Caustics")


class CYCLES_WORLD_PT_settings_volume(CyclesButtonsPanel, Panel):
    bl_label = "Volume"
    bl_translation_context = i18n_contexts.id_id
    bl_parent_id = "CYCLES_WORLD_PT_settings"
    bl_context = "world"

    @classmethod
    def poll(cls, context):
        return context.world and CyclesButtonsPanel.poll(context)

    def draw(self, context):
        layout = self.layout
        layout.use_property_split = True
        layout.use_property_decorate = False

        world = context.world
        cworld = world.cycles

        col = layout.column()

        sub = col.column()
        sub.prop(cworld, "volume_sampling", text="Sampling")
        col.prop(cworld, "volume_interpolation", text="Interpolation")
        col.use_property_split = False
        col.prop(cworld, "homogeneous_volume", text="Homogeneous")
        col.use_property_split = True
        sub = col.column()
        sub.active = not cworld.homogeneous_volume
        sub.prop(cworld, "volume_step_size")


class CYCLES_WORLD_PT_settings_light_group(CyclesButtonsPanel, Panel):
    bl_label = "Light Group"
    bl_parent_id = "CYCLES_WORLD_PT_settings"
    bl_context = "world"

    @classmethod
    def poll(cls, context):
        return context.world and CyclesButtonsPanel.poll(context)

    def draw(self, context):
        layout = self.layout
        layout.use_property_split = True
        layout.use_property_decorate = False

        world = context.world
        view_layer = context.view_layer

        row = layout.row(align=True)

        sub = row.column(align=True)
        sub.prop_search(
            world,
            "lightgroup",
            view_layer,
            "lightgroups",
            text="Light Group",
            results_are_suggestions=True,
        )

        sub = row.column(align=True)
        sub.enabled = bool(world.lightgroup) and not any(lg.name == world.lightgroup for lg in view_layer.lightgroups)
        sub.operator("scene.view_layer_add_lightgroup", icon='ADD', text="").name = world.lightgroup


class CYCLES_MATERIAL_PT_preview(CyclesButtonsPanel, Panel):
    bl_label = "Preview"
    bl_context = "material"
    bl_options = {'DEFAULT_CLOSED'}

    @classmethod
    def poll(cls, context):
        mat = context.material
        return mat and (not mat.grease_pencil) and CyclesButtonsPanel.poll(context)

    def draw(self, context):
        self.layout.template_preview(context.material)


class CYCLES_MATERIAL_PT_surface(CyclesButtonsPanel, Panel):
    bl_label = "Surface"
    bl_context = "material"

    @classmethod
    def poll(cls, context):
        mat = context.material
        return mat and (not mat.grease_pencil) and CyclesButtonsPanel.poll(context)

    def draw(self, context):
        layout = self.layout

        mat = context.material
        if not panel_node_draw(layout, mat, 'OUTPUT_MATERIAL', 'Surface'):
            layout.prop(mat, "diffuse_color")


class CYCLES_MATERIAL_PT_volume(CyclesButtonsPanel, Panel):
    bl_label = "Volume"
    bl_translation_context = i18n_contexts.id_id
    bl_context = "material"
    bl_options = {'DEFAULT_CLOSED'}

    @classmethod
    def poll(cls, context):
        mat = context.material
        return mat and (not mat.grease_pencil) and mat.node_tree and CyclesButtonsPanel.poll(context)

    def draw(self, context):
        layout = self.layout

        mat = context.material
        # cmat = mat.cycles

        panel_node_draw(layout, mat, 'OUTPUT_MATERIAL', 'Volume')


class CYCLES_MATERIAL_PT_displacement(CyclesButtonsPanel, Panel):
    bl_label = "Displacement"
    bl_context = "material"

    @classmethod
    def poll(cls, context):
        mat = context.material
        return mat and (not mat.grease_pencil) and mat.node_tree and CyclesButtonsPanel.poll(context)

    def draw(self, context):
        layout = self.layout

        mat = context.material
        panel_node_draw(layout, mat, 'OUTPUT_MATERIAL', 'Displacement')


class CYCLES_MATERIAL_PT_settings(CyclesButtonsPanel, Panel):
    bl_label = "Settings"
    bl_context = "material"
    bl_options = {'DEFAULT_CLOSED'}

    @classmethod
    def poll(cls, context):
        mat = context.material
        return mat and (not mat.grease_pencil) and CyclesButtonsPanel.poll(context)

    @staticmethod
    def draw_shared(self, mat):
        layout = self.layout
        layout.use_property_split = True
        layout.use_property_decorate = False

        layout.prop(mat, "pass_index")

    def draw(self, context):
        self.draw_shared(self, context.material)


class CYCLES_MATERIAL_PT_settings_surface(CyclesButtonsPanel, Panel):
    bl_label = "Surface"
    bl_parent_id = "CYCLES_MATERIAL_PT_settings"
    bl_context = "material"

    @staticmethod
    def draw_shared(self, mat):
        layout = self.layout
        layout.use_property_split = False
        layout.use_property_decorate = False

        cmat = mat.cycles

        col = layout.column()

        col.use_property_split = True
        col.prop(mat, "displacement_method", text="Displacement")
        col.prop(cmat, "emission_sampling")
        col.use_property_split = False
        col.prop(mat, "use_transparent_shadow")
        col.prop(cmat, "use_bump_map_correction")

    def draw(self, context):
        self.draw_shared(self, context.material)


class CYCLES_MATERIAL_PT_settings_volume(CyclesButtonsPanel, Panel):
    bl_label = "Volume"
    bl_translation_context = i18n_contexts.id_id
    bl_parent_id = "CYCLES_MATERIAL_PT_settings"
    bl_context = "material"

    @staticmethod
    def draw_shared(self, context, mat):
        layout = self.layout
        layout.use_property_split = True
        layout.use_property_decorate = False

        cmat = mat.cycles

        col = layout.column()
        sub = col.column()
        sub.prop(cmat, "volume_sampling", text="Sampling")
        col.prop(cmat, "volume_interpolation", text="Interpolation")
        col.use_property_split = False
        col.prop(cmat, "homogeneous_volume", text="Homogeneous")
        sub = col.column()
        sub.active = not cmat.homogeneous_volume
        sub.prop(cmat, "volume_step_rate")

    def draw(self, context):
        self.draw_shared(self, context, context.material)


class CYCLES_RENDER_PT_bake(CyclesButtonsPanel, Panel):
    bl_label = "Bake"
    bl_context = "render"
    bl_options = {'DEFAULT_CLOSED'}
    COMPAT_ENGINES = {'CYCLES'}

    def draw(self, context):
        layout = self.layout
        layout.use_property_split = False
        layout.use_property_decorate = False  # No animation.

        scene = context.scene
        cscene = scene.cycles
        cbk = scene.render.bake
        rd = scene.render

        if rd.use_bake_multires:
            layout.operator("object.bake_image", icon='RENDER_STILL')
            layout.prop(rd, "use_bake_multires")
            layout.use_property_split = True
            layout.prop(rd, "bake_type")

        else:
            layout.operator("object.bake", icon='RENDER_STILL').type = cscene.bake_type
            layout.prop(rd, "use_bake_multires")
            layout.use_property_split = True
            layout.prop(cscene, "bake_type")

        if not rd.use_bake_multires and cscene.bake_type not in {
                "AO", "POSITION", "NORMAL", "UV", "ROUGHNESS", "ENVIRONMENT"}:
            row = layout.row()
            row.prop(cbk, "view_from")
            row.active = scene.camera is not None


class CYCLES_RENDER_PT_bake_influence(CyclesButtonsPanel, Panel):
    bl_label = "Influence"
    bl_context = "render"
    bl_parent_id = "CYCLES_RENDER_PT_bake"
    COMPAT_ENGINES = {'CYCLES'}

    @classmethod
    def poll(cls, context):
        scene = context.scene
        cscene = scene.cycles
        rd = scene.render
        if rd.use_bake_multires == False and cscene.bake_type in {
                'NORMAL', 'COMBINED', 'DIFFUSE', 'GLOSSY', 'TRANSMISSION'}:
            return True

    def draw(self, context):
        layout = self.layout
        layout.use_property_split = True
        layout.use_property_decorate = False  # No animation.

        scene = context.scene
        cscene = scene.cycles
        cbk = scene.render.bake
        rd = scene.render

        col = layout.column()

        if cscene.bake_type == 'NORMAL':
            col.prop(cbk, "normal_space", text="Space")

            sub = col.column(align=True)
            sub.prop(cbk, "normal_r", text="Swizzle R")
            sub.prop(cbk, "normal_g", text="G")
            sub.prop(cbk, "normal_b", text="B")

        elif cscene.bake_type == 'COMBINED':

            col = layout.column(align=True)
            col.label(text="Lighting")
            col.use_property_split = False
            row = col.row()
            row.separator()
            row.prop(cbk, "use_pass_direct")
            row = col.row()
            row.separator()
            row.prop(cbk, "use_pass_indirect")

            col = layout.column(align=True)
            col.label(text="Contributions")
            col.use_property_split = False
            row = col.row()
            row.separator()
            row.prop(cbk, "use_pass_diffuse")
            row = col.row()
            row.separator()
            row.prop(cbk, "use_pass_glossy")
            row = col.row()
            row.separator()
            row.prop(cbk, "use_pass_transmission")
            row = col.row()
            row.separator()
            row.prop(cbk, "use_pass_emit")

        elif cscene.bake_type in {'DIFFUSE', 'GLOSSY', 'TRANSMISSION'}:
            col = layout.column(align=True)
            col.label(text="Contributions")
            col.use_property_split = False
            row = col.row()
            row.separator()
            row.prop(cbk, "use_pass_direct")
            row = col.row()
            row.separator()
            row.prop(cbk, "use_pass_indirect")
            row = col.row()
            row.separator()
            row.prop(cbk, "use_pass_color")


class CYCLES_RENDER_PT_bake_selected_to_active(CyclesButtonsPanel, Panel):
    bl_label = "Selected to Active"
    bl_context = "render"
    bl_parent_id = "CYCLES_RENDER_PT_bake"
    bl_options = {'DEFAULT_CLOSED'}
    COMPAT_ENGINES = {'CYCLES'}

    @classmethod
    def poll(cls, context):
        scene = context.scene
        rd = scene.render
        return rd.use_bake_multires == False

    def draw_header(self, context):
        scene = context.scene
        cbk = scene.render.bake
        self.layout.prop(cbk, "use_selected_to_active", text="")

    def draw(self, context):
        layout = self.layout
        layout.use_property_split = True
        layout.use_property_decorate = False  # No animation.

        scene = context.scene
        cscene = scene.cycles
        cbk = scene.render.bake
        rd = scene.render

        layout.active = cbk.use_selected_to_active
        col = layout.column()
        col.use_property_split = False
        col.prop(cbk, "use_cage", text="Cage")
        col.use_property_split = True
        if cbk.use_cage:
            col.prop(cbk, "cage_object")
            col = layout.column()
            col.prop(cbk, "cage_extrusion")
            col.active = cbk.cage_object is None
        else:
            col.prop(cbk, "cage_extrusion", text="Extrusion")

        col = layout.column()
        col.prop(cbk, "max_ray_distance")


class CYCLES_RENDER_PT_bake_output(CyclesButtonsPanel, Panel):
    bl_label = "Output"
    bl_context = "render"
    bl_parent_id = "CYCLES_RENDER_PT_bake"
    COMPAT_ENGINES = {'CYCLES'}

    def draw(self, context):
        layout = self.layout
        layout.use_property_split = True
        layout.use_property_decorate = False  # No animation.

        scene = context.scene
        cscene = scene.cycles
        cbk = scene.render.bake
        rd = scene.render

        if rd.use_bake_multires:
            layout.use_property_split = False
            layout.prop(rd, "use_bake_clear", text="Clear Image")
            if rd.bake_type == 'DISPLACEMENT':
                layout.prop(rd, "use_bake_lores_mesh")
        else:
            layout.prop(cbk, "target")
            if cbk.target == 'IMAGE_TEXTURES':
                layout.use_property_split = False
                layout.prop(cbk, "use_clear", text="Clear Image")


class CYCLES_RENDER_PT_bake_output_margin(CyclesButtonsPanel, Panel):
    bl_label = "Margin"
    bl_context = "render"
    bl_parent_id = "CYCLES_RENDER_PT_bake_output"
    COMPAT_ENGINES = {'CYCLES'}

    @classmethod
    def poll(cls, context):
        scene = context.scene
        cbk = scene.render.bake
        return cbk.target == 'IMAGE_TEXTURES'

    def draw(self, context):
        layout = self.layout
        layout.use_property_split = True
        layout.use_property_decorate = False  # No animation.

        scene = context.scene
        cscene = scene.cycles
        cbk = scene.render.bake
        rd = scene.render

        if (cscene.bake_type == 'NORMAL' and cbk.normal_space == 'TANGENT') or cscene.bake_type == 'UV':
            if rd.use_bake_multires:
                layout.prop(rd, "bake_margin", text="Size")
            else:
                if cbk.target == 'IMAGE_TEXTURES':
                    layout.prop(cbk, "margin", text="Size")
        else:
            if rd.use_bake_multires:
                layout.prop(rd, "bake_margin_type", text="Type")
                layout.prop(rd, "bake_margin", text="Size")
            else:
                if cbk.target == 'IMAGE_TEXTURES':
                    layout.prop(cbk, "margin_type", text="Type")
                    layout.prop(cbk, "margin", text="Size")


class CYCLES_RENDER_PT_debug(CyclesDebugButtonsPanel, Panel):
    bl_label = "Debug"
    bl_context = "render"
    bl_options = {'DEFAULT_CLOSED'}
    COMPAT_ENGINES = {'CYCLES'}

    def draw(self, context):
        layout = self.layout
        layout.use_property_split = True
        layout.use_property_decorate = False  # No animation.

        scene = context.scene
        cscene = scene.cycles

        col = layout.column(heading="CPU")

        row = col.row(align=True)
        row.prop(cscene, "debug_use_cpu_sse2", toggle=True)
        row.prop(cscene, "debug_use_cpu_sse41", toggle=True)
        row.prop(cscene, "debug_use_cpu_avx2", toggle=True)
        col.prop(cscene, "debug_bvh_layout", text="BVH")

        col.separator()

        col = layout.column(heading="CUDA")
        col.prop(cscene, "debug_use_cuda_adaptive_compile")
        col = layout.column(heading="OptiX")
        col.prop(cscene, "debug_use_optix_debug", text="Module Debug")

        col.separator()

        col.prop(cscene, "debug_bvh_type", text="Viewport BVH")

        col.separator()

        import _cycles
        if _cycles.with_debug:
            col.prop(cscene, "direct_light_sampling_type")


class CYCLES_RENDER_PT_simplify(CyclesButtonsPanel, Panel):
    bl_label = "Simplify"
    bl_context = "render"
    bl_options = {'DEFAULT_CLOSED'}
    COMPAT_ENGINES = {'CYCLES'}

    def draw_header(self, context):
        rd = context.scene.render
        self.layout.prop(rd, "use_simplify", text="")

    def draw(self, context):
        pass


class CYCLES_RENDER_PT_simplify_viewport(CyclesButtonsPanel, Panel):
    bl_label = "Viewport"
    bl_context = "render"
    bl_parent_id = "CYCLES_RENDER_PT_simplify"
    COMPAT_ENGINES = {'CYCLES'}

    def draw(self, context):
        layout = self.layout
        layout.use_property_split = True
        layout.use_property_decorate = False

        scene = context.scene
        rd = scene.render
        cscene = scene.cycles

        layout.active = rd.use_simplify

        col = layout.column()
        col.prop(rd, "simplify_subdivision", text="Max Subdivision")
        col.prop(rd, "simplify_child_particles", text="Child Particles")
        col.prop(cscene, "texture_limit", text="Texture Limit")
        col.prop(rd, "simplify_volumes", text="Volume Resolution")
        col.prop(rd, "use_simplify_normals", text="Normals")


class CYCLES_RENDER_PT_simplify_render(CyclesButtonsPanel, Panel):
    bl_label = "Render"
    bl_context = "render"
    bl_parent_id = "CYCLES_RENDER_PT_simplify"
    COMPAT_ENGINES = {'CYCLES'}

    def draw(self, context):
        layout = self.layout
        layout.use_property_split = True
        layout.use_property_decorate = False

        scene = context.scene
        rd = scene.render
        cscene = scene.cycles

        layout.active = rd.use_simplify

        col = layout.column()

        col.prop(rd, "simplify_subdivision_render", text="Max Subdivision")
        col.prop(rd, "simplify_child_particles_render", text="Child Particles")
        col.prop(cscene, "texture_limit_render", text="Texture Limit")


class CYCLES_RENDER_PT_simplify_culling(CyclesButtonsPanel, Panel):
    bl_label = "Culling"
    bl_context = "render"
    bl_parent_id = "CYCLES_RENDER_PT_simplify"
    bl_options = {'DEFAULT_CLOSED'}
    COMPAT_ENGINES = {'CYCLES'}

    def draw(self, context):
        layout = self.layout
        layout.use_property_split = True
        layout.use_property_decorate = False

        scene = context.scene
        rd = scene.render
        cscene = scene.cycles

        layout.active = rd.use_simplify

        row = layout.row()
        row.use_property_split = False
        row.prop(cscene, "use_camera_cull", text="Camera Culling")
        sub = row.column()
        sub.active = cscene.use_camera_cull
        sub.prop(cscene, "camera_cull_margin", text="")

        row = layout.row()
        row.use_property_split = False
        row.prop(cscene, "use_distance_cull", text="Distance Culling")
        sub = row.column()
        sub.use_property_split = True
        sub.active = cscene.use_distance_cull
        sub.prop(cscene, "distance_cull_margin", text="")


class CyclesShadingButtonsPanel(CyclesButtonsPanel):
    bl_space_type = 'VIEW_3D'
    bl_region_type = 'HEADER'
    bl_parent_id = 'VIEW3D_PT_shading'

    @classmethod
    def poll(cls, context):
        return (
            CyclesButtonsPanel.poll(context) and
            context.space_data.shading.type == 'RENDERED'
        )


class CYCLES_VIEW3D_PT_shading_render_pass(CyclesShadingButtonsPanel, Panel):
    bl_label = "Render Pass"

    def draw(self, context):
        shading = context.space_data.shading

        layout = self.layout
        layout.prop(shading.cycles, "render_pass", text="")


class CYCLES_VIEW3D_PT_shading_debug(CyclesDebugButtonsPanel,
                                     CyclesShadingButtonsPanel,
                                     Panel):
    bl_label = "Debug"

    @classmethod
    def poll(cls, context):
        return (
            CyclesDebugButtonsPanel.poll(context) and
            CyclesShadingButtonsPanel.poll(context)
        )

    def draw(self, context):
        shading = context.space_data.shading

        layout = self.layout
        layout.active = context.scene.cycles.use_preview_adaptive_sampling
        layout.prop(shading.cycles, "show_active_pixels")


class CYCLES_VIEW3D_PT_shading_lighting(Panel):
    bl_space_type = 'VIEW_3D'
    bl_region_type = 'HEADER'
    bl_label = "Lighting"
    bl_parent_id = 'VIEW3D_PT_shading'
    COMPAT_ENGINES = {'CYCLES'}

    @classmethod
    def poll(cls, context):
        return (
            context.engine in cls.COMPAT_ENGINES and
            context.space_data.shading.type == 'RENDERED'
        )

    def draw(self, context):
        layout = self.layout
        col = layout.column()
        split = col.split(factor=0.9)

        shading = context.space_data.shading
        col.prop(shading, "use_scene_lights_render")
        col.prop(shading, "use_scene_world_render")

        if not shading.use_scene_world_render:
            col = layout.column()
            split = col.split(factor=0.9)

            col = split.column()
            sub = col.row()
            sub.scale_y = 0.6
            sub.template_icon_view(shading, "studio_light", scale_popup=3)

            col = split.column()
            col.operator("preferences.studiolight_show", emboss=False, text="", icon='PREFERENCES')

            split = layout.split(factor=0.9)
            col = split.column()
            col.prop(shading, "studiolight_rotate_z", text="Rotation")
            col.prop(shading, "studiolight_intensity")
            col.prop(shading, "studiolight_background_alpha")


class CYCLES_VIEW3D_PT_simplify_greasepencil(CyclesButtonsPanel, Panel, GreasePencilSimplifyPanel):
    bl_label = "Grease Pencil"
    bl_parent_id = "CYCLES_RENDER_PT_simplify"
    COMPAT_ENGINES = {'CYCLES'}
    bl_options = {'DEFAULT_CLOSED'}


def draw_device(self, context):
    scene = context.scene
    layout = self.layout
    layout.use_property_split = True
    layout.use_property_decorate = False

    if context.engine == 'CYCLES':
        from . import engine
        cscene = scene.cycles

        col = layout.column()
        col.prop(cscene, "feature_set")

        col = layout.column()
        col.active = show_device_active(context)
        col.prop(cscene, "device")

        from . import engine
        if engine.with_osl() and (
<<<<<<< HEAD
                use_cpu(context) or
                (use_optix(context) and (engine.osl_version()[1] >= 13 or engine.osl_version()[0] > 1))
        ):
            col = layout.column()
            col.use_property_split = False
            col.prop(cscene, "shading_system")
=======
            use_cpu(context) or (
                use_optix(context) and (
                engine.osl_version()[1] >= 13 or engine.osl_version()[0] > 1))):
            osl_col = layout.column()
            osl_col.prop(cscene, "shading_system")
>>>>>>> 9a442bfa


def draw_pause(self, context):
    layout = self.layout
    scene = context.scene

    if context.engine == "CYCLES":
        view = context.space_data

        if view.shading.type == 'RENDERED':
            cscene = scene.cycles
            layout.prop(cscene, "preview_pause", icon='PLAY' if cscene.preview_pause else 'PAUSE', text="")


def draw_make_links(self, context):
    if context.engine == "CYCLES":
        layout = self.layout
        layout.separator()
        layout.operator_menu_enum("object.light_linking_receivers_link", "link_state")
        layout.operator_menu_enum("object.light_linking_blockers_link", "link_state")


def get_panels():
    exclude_panels = {
        'DATA_PT_camera_dof',
        'DATA_PT_falloff_curve',
        'DATA_PT_light',
        'DATA_PT_preview',
        'DATA_PT_spot',
        'MATERIAL_PT_context_material',
        'MATERIAL_PT_preview',
        'NODE_DATA_PT_light',
        'NODE_DATA_PT_spot',
        'OBJECT_PT_visibility',
        'VIEWLAYER_PT_filter',
        'VIEWLAYER_PT_layer_passes',
        'RENDER_PT_post_processing',
        'RENDER_PT_simplify',
    }

    panels = []
    for panel in bpy.types.Panel.__subclasses__():
        if hasattr(panel, 'COMPAT_ENGINES') and 'BLENDER_RENDER' in panel.COMPAT_ENGINES:
            if panel.__name__ not in exclude_panels:
                panels.append(panel)

    return panels


classes = (
    CYCLES_PT_sampling_presets,
    CYCLES_PT_viewport_sampling_presets,
    CYCLES_PT_integrator_presets,
    CYCLES_PT_performance_presets,
    CYCLES_RENDER_PT_sampling,
    CYCLES_RENDER_PT_sampling_viewport,
    CYCLES_RENDER_PT_sampling_viewport_denoise,
    CYCLES_RENDER_PT_sampling_render,
    CYCLES_RENDER_PT_sampling_render_denoise,
    CYCLES_RENDER_PT_sampling_path_guiding,
    CYCLES_RENDER_PT_sampling_path_guiding_debug,
    CYCLES_RENDER_PT_sampling_lights,
    CYCLES_RENDER_PT_sampling_advanced,
    CYCLES_RENDER_PT_sampling_debug,
    CYCLES_RENDER_PT_light_paths,
    CYCLES_RENDER_PT_light_paths_max_bounces,
    CYCLES_RENDER_PT_light_paths_clamping,
    CYCLES_RENDER_PT_light_paths_caustics,
    CYCLES_RENDER_PT_light_paths_fast_gi,
    CYCLES_RENDER_PT_volumes,
    CYCLES_RENDER_PT_subdivision,
    CYCLES_RENDER_PT_curves,
    CYCLES_RENDER_PT_curves_viewport_display,
    CYCLES_RENDER_PT_simplify,
    CYCLES_RENDER_PT_simplify_viewport,
    CYCLES_RENDER_PT_simplify_render,
    CYCLES_RENDER_PT_simplify_culling,
    CYCLES_VIEW3D_PT_simplify_greasepencil,
    CYCLES_VIEW3D_PT_shading_lighting,
    CYCLES_VIEW3D_PT_shading_render_pass,
    CYCLES_VIEW3D_PT_shading_debug,
    CYCLES_RENDER_PT_motion_blur,
    CYCLES_RENDER_PT_motion_blur_curve,
    CYCLES_RENDER_PT_film,
    CYCLES_RENDER_PT_film_pixel_filter,
    CYCLES_RENDER_PT_film_transparency,
    CYCLES_RENDER_PT_performance,
    CYCLES_RENDER_PT_performance_threads,
    CYCLES_RENDER_PT_performance_memory,
    CYCLES_RENDER_PT_performance_acceleration_structure,
    CYCLES_RENDER_PT_performance_final_render,
    CYCLES_RENDER_PT_performance_viewport,
    CYCLES_RENDER_PT_passes,
    CYCLES_RENDER_PT_passes_data,
    CYCLES_RENDER_PT_passes_mist,  # bfa - move mist panel to viewlayers
    CYCLES_RENDER_PT_passes_light,
    CYCLES_RENDER_PT_passes_crypto,
    CYCLES_RENDER_PT_passes_aov,
    CYCLES_RENDER_PT_passes_lightgroups,
    CYCLES_RENDER_PT_filter,
    CYCLES_RENDER_PT_override,
    CYCLES_PT_post_processing,
    CYCLES_CAMERA_PT_dof,
    CYCLES_CAMERA_PT_dof_aperture,
    CYCLES_PT_context_material,
    CYCLES_OBJECT_PT_motion_blur,
    CYCLES_OBJECT_PT_shading,
    CYCLES_OBJECT_PT_shading_shadow_terminator,
    CYCLES_OBJECT_PT_shading_gi_approximation,
    CYCLES_OBJECT_PT_shading_caustics,
    CYCLES_OBJECT_PT_lightoptions, # bfa - move light all panels to own parent panel for easier discovery.
    CYCLES_OBJECT_PT_lightgroup,
    CYCLES_OBJECT_MT_light_linking_context_menu,
    CYCLES_OBJECT_PT_light_linking,
    CYCLES_OBJECT_MT_shadow_linking_context_menu,
    CYCLES_OBJECT_PT_shadow_linking,
    CYCLES_OBJECT_PT_visibility,
    CYCLES_OBJECT_PT_visibility_ray_visibility,
    CYCLES_OBJECT_PT_visibility_culling,
    CYCLES_LIGHT_PT_preview,
    CYCLES_LIGHT_PT_light,
    CYCLES_LIGHT_PT_nodes,
    CYCLES_LIGHT_PT_beam_shape,
    CYCLES_WORLD_PT_preview,
    CYCLES_WORLD_PT_surface,
    CYCLES_WORLD_PT_volume,
    # CYCLES_WORLD_PT_mist, # bfa - moved mist panel to viewlayers
    CYCLES_WORLD_PT_ray_visibility,
    CYCLES_WORLD_PT_settings,
    CYCLES_WORLD_PT_settings_surface,
    CYCLES_WORLD_PT_settings_volume,
    CYCLES_WORLD_PT_settings_light_group,
    CYCLES_MATERIAL_PT_preview,
    CYCLES_MATERIAL_PT_surface,
    CYCLES_MATERIAL_PT_volume,
    CYCLES_MATERIAL_PT_displacement,
    CYCLES_MATERIAL_PT_settings,
    CYCLES_MATERIAL_PT_settings_surface,
    CYCLES_MATERIAL_PT_settings_volume,
    CYCLES_RENDER_PT_bake,
    CYCLES_RENDER_PT_bake_influence,
    CYCLES_RENDER_PT_bake_selected_to_active,
    CYCLES_RENDER_PT_bake_output,
    CYCLES_RENDER_PT_bake_output_margin,
    CYCLES_RENDER_PT_debug,
    node_panel(CYCLES_MATERIAL_PT_settings),
    node_panel(CYCLES_MATERIAL_PT_settings_surface),
    node_panel(CYCLES_MATERIAL_PT_settings_volume),
    node_panel(CYCLES_WORLD_PT_ray_visibility),
    node_panel(CYCLES_WORLD_PT_settings),
    node_panel(CYCLES_WORLD_PT_settings_surface),
    node_panel(CYCLES_WORLD_PT_settings_volume),
    node_panel(CYCLES_LIGHT_PT_light),
    node_panel(CYCLES_LIGHT_PT_beam_shape)
)


def register():
    from bpy.utils import register_class

    bpy.types.RENDER_PT_context.append(draw_device)
    bpy.types.VIEW3D_HT_header.append(draw_pause)
    bpy.types.VIEW3D_MT_make_links.append(draw_make_links)

    for panel in get_panels():
        panel.COMPAT_ENGINES.add('CYCLES')

    for cls in classes:
        register_class(cls)


def unregister():
    from bpy.utils import unregister_class

    bpy.types.RENDER_PT_context.remove(draw_device)
    bpy.types.VIEW3D_HT_header.remove(draw_pause)
    bpy.types.VIEW3D_MT_make_links.remove(draw_make_links)

    for panel in get_panels():
        if 'CYCLES' in panel.COMPAT_ENGINES:
            panel.COMPAT_ENGINES.remove('CYCLES')

    for cls in classes:
        unregister_class(cls)<|MERGE_RESOLUTION|>--- conflicted
+++ resolved
@@ -2688,20 +2688,12 @@
 
         from . import engine
         if engine.with_osl() and (
-<<<<<<< HEAD
-                use_cpu(context) or
-                (use_optix(context) and (engine.osl_version()[1] >= 13 or engine.osl_version()[0] > 1))
-        ):
-            col = layout.column()
-            col.use_property_split = False
-            col.prop(cscene, "shading_system")
-=======
             use_cpu(context) or (
                 use_optix(context) and (
                 engine.osl_version()[1] >= 13 or engine.osl_version()[0] > 1))):
             osl_col = layout.column()
+            osl_col.use_property_split = False
             osl_col.prop(cscene, "shading_system")
->>>>>>> 9a442bfa
 
 
 def draw_pause(self, context):
