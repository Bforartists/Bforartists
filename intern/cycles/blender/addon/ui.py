# SPDX-License-Identifier: Apache-2.0
# Copyright 2011-2022 Blender Foundation
from __future__ import annotations

import bpy
from bpy_extras.node_utils import find_node_input
from bl_ui.utils import PresetPanel

from bpy.types import Panel

from bl_ui.properties_grease_pencil_common import GreasePencilSimplifyPanel
from bl_ui.properties_render import draw_curves_settings
from bl_ui.properties_view_layer import ViewLayerCryptomattePanel, ViewLayerAOVPanel, ViewLayerLightgroupsPanel


class CyclesPresetPanel(PresetPanel, Panel):
    COMPAT_ENGINES = {'CYCLES'}
    preset_operator = "script.execute_preset"

    @staticmethod
    def post_cb(context):
        # Modify an arbitrary built-in scene property to force a depsgraph
        # update, because add-on properties don't. (see T62325)
        render = context.scene.render
        render.filter_size = render.filter_size


class CYCLES_PT_sampling_presets(CyclesPresetPanel):
    bl_label = "Sampling Presets"
    preset_subdir = "cycles/sampling"
    preset_add_operator = "render.cycles_sampling_preset_add"


class CYCLES_PT_viewport_sampling_presets(CyclesPresetPanel):
    bl_label = "Viewport Sampling Presets"
    preset_subdir = "cycles/viewport_sampling"
    preset_add_operator = "render.cycles_viewport_sampling_preset_add"


class CYCLES_PT_integrator_presets(CyclesPresetPanel):
    bl_label = "Integrator Presets"
    preset_subdir = "cycles/integrator"
    preset_add_operator = "render.cycles_integrator_preset_add"


class CYCLES_PT_performance_presets(CyclesPresetPanel):
    bl_label = "Performance Presets"
    preset_subdir = "cycles/performance"
    preset_add_operator = "render.cycles_performance_preset_add"


class CyclesButtonsPanel:
    bl_space_type = "PROPERTIES"
    bl_region_type = "WINDOW"
    bl_context = "render"
    COMPAT_ENGINES = {'CYCLES'}

    @classmethod
    def poll(cls, context):
        return context.engine in cls.COMPAT_ENGINES


class CyclesDebugButtonsPanel(CyclesButtonsPanel):
    @classmethod
    def poll(cls, context):
        prefs = bpy.context.preferences
        return (CyclesButtonsPanel.poll(context)
                and prefs.experimental.use_cycles_debug
                and prefs.view.show_developer_ui)


# Adapt properties editor panel to display in node editor. We have to
# copy the class rather than inherit due to the way bpy registration works.
def node_panel(cls):
    node_cls = type('NODE_' + cls.__name__, cls.__bases__, dict(cls.__dict__))

    node_cls.bl_space_type = 'NODE_EDITOR'
    node_cls.bl_region_type = 'UI'
    node_cls.bl_category = "Options"
    if hasattr(node_cls, 'bl_parent_id'):
        node_cls.bl_parent_id = 'NODE_' + node_cls.bl_parent_id

    return node_cls


def get_device_type(context):
    return context.preferences.addons[__package__].preferences.compute_device_type


def use_cpu(context):
    cscene = context.scene.cycles

    return (get_device_type(context) == 'NONE' or cscene.device == 'CPU')


def use_metal(context):
    cscene = context.scene.cycles

    return (get_device_type(context) == 'METAL' and cscene.device == 'GPU')


def use_cuda(context):
    cscene = context.scene.cycles

    return (get_device_type(context) == 'CUDA' and cscene.device == 'GPU')


def use_hip(context):
    cscene = context.scene.cycles

    return (get_device_type(context) == 'HIP' and cscene.device == 'GPU')


def use_optix(context):
    cscene = context.scene.cycles

    return (get_device_type(context) == 'OPTIX' and cscene.device == 'GPU')


def use_oneapi(context):
    cscene = context.scene.cycles

    return (get_device_type(context) == 'ONEAPI' and cscene.device == 'GPU')


def use_multi_device(context):
    cscene = context.scene.cycles
    if cscene.device != 'GPU':
        return False
    return context.preferences.addons[__package__].preferences.has_multi_device()


def show_device_active(context):
    cscene = context.scene.cycles
    if cscene.device != 'GPU':
        return True
    return context.preferences.addons[__package__].preferences.has_active_device()


def get_effective_preview_denoiser(context):
    scene = context.scene
    cscene = scene.cycles

    if cscene.preview_denoiser != "AUTO":
        return cscene.preview_denoiser

    if context.preferences.addons[__package__].preferences.get_devices_for_type('OPTIX'):
        return 'OPTIX'

    return 'OIDN'


def use_mnee(context):
    # The MNEE kernel doesn't compile on macOS < 13.
    if use_metal(context):
        import platform
        version, _, _ = platform.mac_ver()
        major_version = version.split(".")[0]
        if int(major_version) < 13:
            return False
    return True


class CYCLES_RENDER_PT_sampling(CyclesButtonsPanel, Panel):
    bl_label = "Sampling"

    def draw(self, context):
        pass


class CYCLES_RENDER_PT_sampling_viewport(CyclesButtonsPanel, Panel):
    bl_label = "Viewport"
    bl_parent_id = "CYCLES_RENDER_PT_sampling"
    bl_options = {'DEFAULT_CLOSED'}

    def draw_header_preset(self, context):
        CYCLES_PT_viewport_sampling_presets.draw_panel_header(self.layout)

    def draw(self, context):
        layout = self.layout

        scene = context.scene
        cscene = scene.cycles

        layout.use_property_split = False
        layout.use_property_decorate = False

        split = layout.split(factor=0.425)
        col = split.column()
        col.prop(cscene, "use_preview_adaptive_sampling", text="Adaptive Sampling")
        col = split.column()
        if cscene.use_preview_adaptive_sampling:
            col.prop(cscene, "preview_adaptive_threshold", text="")
        else:
            col.label(icon='DISCLOSURE_TRI_RIGHT')

        layout.use_property_split = True

        if cscene.use_preview_adaptive_sampling:
            col = layout.column(align=True)
<<<<<<< HEAD
            row = col.row()
            row.separator()
            row.prop(cscene, "preview_samples", text="Max Samples")
            row = col.row()
            row.separator()
            row.prop(cscene, "preview_adaptive_min_samples", text="Min Samples")
=======
            col.prop(cscene, "preview_samples", text="Max Samples")
            col.prop(cscene, "preview_adaptive_min_samples", text="Min Samples")
>>>>>>> d7af94e6
        else:
            layout.prop(cscene, "preview_samples", text="Samples")


class CYCLES_RENDER_PT_sampling_viewport_denoise(CyclesButtonsPanel, Panel):
    bl_label = "Denoise"
    bl_parent_id = 'CYCLES_RENDER_PT_sampling_viewport'
    bl_options = {'DEFAULT_CLOSED'}

    def draw_header(self, context):
        scene = context.scene
        cscene = scene.cycles

        self.layout.prop(context.scene.cycles, "use_preview_denoising", text="")

    def draw(self, context):
        layout = self.layout
        layout.use_property_split = True
        layout.use_property_decorate = False

        scene = context.scene
        cscene = scene.cycles

        col = layout.column()
        col.active = cscene.use_preview_denoising
        col.prop(cscene, "preview_denoiser", text="Denoiser")
        col.prop(cscene, "preview_denoising_input_passes", text="Passes")

        effective_preview_denoiser = get_effective_preview_denoiser(context)
        if effective_preview_denoiser == 'OPENIMAGEDENOISE':
            col.prop(cscene, "preview_denoising_prefilter", text="Prefilter")

        col.prop(cscene, "preview_denoising_start_sample", text="Start Sample")


class CYCLES_RENDER_PT_sampling_render(CyclesButtonsPanel, Panel):
    bl_label = "Render"
    bl_parent_id = "CYCLES_RENDER_PT_sampling"

    def draw_header_preset(self, context):
        CYCLES_PT_sampling_presets.draw_panel_header(self.layout)

    def draw(self, context):
        layout = self.layout

        scene = context.scene
        cscene = scene.cycles

        layout.use_property_split = False
        layout.use_property_decorate = False

        split = layout.split(factor=0.425)
        col = split.column()
        col.prop(cscene, "use_adaptive_sampling", text="Adaptive Sampling")
        col = split.column()
        if cscene.use_adaptive_sampling:
            col.prop(cscene, "adaptive_threshold", text="")
        else:
            col.label(icon='DISCLOSURE_TRI_RIGHT')

        layout.use_property_split = True

        col = layout.column(align=True)
        if cscene.use_adaptive_sampling:
<<<<<<< HEAD
            row = col.row()
            row.separator()
            row.prop(cscene, "samples", text="Max Samples")
            row = col.row()
            row.separator()
            row.prop(cscene, "adaptive_min_samples", text="Min Samples")
=======
            col.prop(cscene, "samples", text="Max Samples")
            col.prop(cscene, "adaptive_min_samples", text="Min Samples")
>>>>>>> d7af94e6
        else:
            col.prop(cscene, "samples", text="Samples")

        col.separator()

        col.prop(cscene, "time_limit")


class CYCLES_RENDER_PT_sampling_render_denoise(CyclesButtonsPanel, Panel):
    bl_label = "Denoise"
    bl_parent_id = 'CYCLES_RENDER_PT_sampling_render'
    bl_options = {'DEFAULT_CLOSED'}

    def draw_header(self, context):
        scene = context.scene
        cscene = scene.cycles

        self.layout.prop(context.scene.cycles, "use_denoising", text="")

    def draw(self, context):
        layout = self.layout
        layout.use_property_split = True
        layout.use_property_decorate = False

        scene = context.scene
        cscene = scene.cycles

        col = layout.column()
        col.active = cscene.use_denoising
        col.prop(cscene, "denoiser", text="Denoiser")
        col.prop(cscene, "denoising_input_passes", text="Passes")
        if cscene.denoiser == 'OPENIMAGEDENOISE':
            col.prop(cscene, "denoising_prefilter", text="Prefilter")


class CYCLES_RENDER_PT_sampling_path_guiding(CyclesButtonsPanel, Panel):
    bl_label = "Path Guiding"
    bl_parent_id = "CYCLES_RENDER_PT_sampling"
    bl_options = {'DEFAULT_CLOSED'}

    @classmethod
    def poll(cls, context):
        from . import engine
        return use_cpu(context) and engine.with_path_guiding()

    def draw_header(self, context):
        scene = context.scene
        cscene = scene.cycles

        self.layout.prop(cscene, "use_guiding", text="")

    def draw(self, context):
        scene = context.scene
        cscene = scene.cycles

        layout = self.layout
        layout.use_property_split = True
        layout.use_property_decorate = False
        layout.active = cscene.use_guiding

        layout.prop(cscene, "guiding_training_samples")

        col = layout.column(align=True)
        col.prop(cscene, "use_surface_guiding", text="Surface")
        col.prop(cscene, "use_volume_guiding", text="Volume")


class CYCLES_RENDER_PT_sampling_path_guiding_debug(CyclesDebugButtonsPanel, Panel):
    bl_label = "Debug"
    bl_parent_id = "CYCLES_RENDER_PT_sampling_path_guiding"
    bl_options = {'DEFAULT_CLOSED'}

    def draw(self, context):
        scene = context.scene
        cscene = scene.cycles

        layout = self.layout
        layout.use_property_split = True
        layout.use_property_decorate = False
        layout.active = cscene.use_guiding

        layout.prop(cscene, "guiding_distribution_type", text="Distribution Type")

        col = layout.column(align=True)
        col.prop(cscene, "surface_guiding_probability")
        col.prop(cscene, "volume_guiding_probability")

        col = layout.column(align=True)
        col.prop(cscene, "use_deterministic_guiding")
        col.prop(cscene, "use_guiding_direct_light")
        col.prop(cscene, "use_guiding_mis_weights")


class CYCLES_RENDER_PT_sampling_advanced(CyclesButtonsPanel, Panel):
    bl_label = "Advanced"
    bl_parent_id = "CYCLES_RENDER_PT_sampling"
    bl_options = {'DEFAULT_CLOSED'}

    def draw(self, context):
        layout = self.layout
        layout.use_property_split = True
        layout.use_property_decorate = False

        scene = context.scene
        cscene = scene.cycles

        row = layout.row(align=True)
        row.prop(cscene, "seed")
        row.prop(cscene, "use_animated_seed", text="", icon='TIME')

        col = layout.column(align=True)
        col.prop(cscene, "sampling_pattern", text="Pattern")

        col = layout.column(align=True)
        col.prop(cscene, "sample_offset")

        col = layout.column(align=True)
        col.active = cscene.sampling_pattern != 'SOBOL'
        col.label(text="Scrambling Distance")
        row = col.row()
        row.use_property_split = False
        row.separator()
        row.prop(cscene, "auto_scrambling_distance", text="Automatic")
        row = col.row()
        row.use_property_split = False
        row.separator()
        row.prop(cscene, "preview_scrambling_distance", text="Viewport")
        sub = col.row(align=True)
        row = sub.row()
        row.use_property_split = True
        row.separator()
        row.prop(cscene, "scrambling_distance", text="Multiplier")

        col = layout.column(align=True)
        col.prop(cscene, "min_light_bounces")
        col.prop(cscene, "min_transparent_bounces")

        for view_layer in scene.view_layers:
            if view_layer.samples > 0:
                layout.separator()
                layout.row().prop(cscene, "use_layer_samples")
                break


class CYCLES_RENDER_PT_sampling_lights(CyclesButtonsPanel, Panel):
    bl_label = "Lights"
    bl_parent_id = "CYCLES_RENDER_PT_sampling"
    bl_options = {'DEFAULT_CLOSED'}

    def draw_header(self, context):
        layout = self.layout
        scene = context.scene
        cscene = scene.cycles

    def draw(self, context):
        layout = self.layout
        layout.use_property_split = True
        layout.use_property_decorate = False

        scene = context.scene
        cscene = scene.cycles

        col = layout.column(align=True)
        col.prop(cscene, "use_light_tree")
        sub = col.row()
        sub.prop(cscene, "light_sampling_threshold", text="Light Threshold")
        sub.active = not cscene.use_light_tree


class CYCLES_RENDER_PT_subdivision(CyclesButtonsPanel, Panel):
    bl_label = "Subdivision"
    bl_options = {'DEFAULT_CLOSED'}

    @classmethod
    def poll(cls, context):
        return (context.scene.render.engine == 'CYCLES') and (context.scene.cycles.feature_set == 'EXPERIMENTAL')

    def draw(self, context):
        layout = self.layout
        layout.use_property_split = True
        layout.use_property_decorate = False

        scene = context.scene
        cscene = scene.cycles

        col = layout.column()
        sub = col.column(align=True)
        sub.prop(cscene, "dicing_rate", text="Dicing Rate Render")
        sub.prop(cscene, "preview_dicing_rate", text="Viewport")

        col.separator()

        col.prop(cscene, "offscreen_dicing_scale", text="Offscreen Scale")
        col.prop(cscene, "max_subdivisions")

        col.prop(cscene, "dicing_camera")


class CYCLES_RENDER_PT_curves(CyclesButtonsPanel, Panel):
    bl_label = "Curves"
    bl_options = {'DEFAULT_CLOSED'}

    def draw(self, context):
        layout = self.layout
        layout.use_property_split = True
        layout.use_property_decorate = False

        scene = context.scene
        ccscene = scene.cycles_curves

        col = layout.column()
        col.prop(ccscene, "shape", text="Shape")
        if ccscene.shape == 'RIBBONS':
            col.prop(ccscene, "subdivisions", text="Curve Subdivisions")


class CYCLES_RENDER_PT_curves_viewport_display(CyclesButtonsPanel, Panel):
    bl_label = "Viewport Display"
    bl_parent_id = "CYCLES_RENDER_PT_curves"
    bl_options = {'DEFAULT_CLOSED'}

    def draw(self, context):
        draw_curves_settings(self, context)


class CYCLES_RENDER_PT_volumes(CyclesButtonsPanel, Panel):
    bl_label = "Volumes"
    bl_options = {'DEFAULT_CLOSED'}

    def draw(self, context):
        layout = self.layout
        layout.use_property_split = True
        layout.use_property_decorate = False

        scene = context.scene
        cscene = scene.cycles

        col = layout.column(align=True)
        col.prop(cscene, "volume_step_rate", text="Step Rate Render")
        col.prop(cscene, "volume_preview_step_rate", text="Viewport")

        layout.prop(cscene, "volume_max_steps", text="Max Steps")


class CYCLES_RENDER_PT_light_paths(CyclesButtonsPanel, Panel):
    bl_label = "Light Paths"
    bl_options = {'DEFAULT_CLOSED'}

    def draw_header_preset(self, context):
        CYCLES_PT_integrator_presets.draw_panel_header(self.layout)

    def draw(self, context):
        pass


class CYCLES_RENDER_PT_light_paths_max_bounces(CyclesButtonsPanel, Panel):
    bl_label = "Max Bounces"
    bl_parent_id = "CYCLES_RENDER_PT_light_paths"

    def draw(self, context):
        layout = self.layout
        layout.use_property_split = True
        layout.use_property_decorate = False

        scene = context.scene
        cscene = scene.cycles

        col = layout.column(align=True)
        col.prop(cscene, "max_bounces", text="Total")

        col = layout.column(align=True)
        col.prop(cscene, "diffuse_bounces", text="Diffuse")
        col.prop(cscene, "glossy_bounces", text="Glossy")
        col.prop(cscene, "transmission_bounces", text="Transmission")
        col.prop(cscene, "volume_bounces", text="Volume")

        col = layout.column(align=True)
        col.prop(cscene, "transparent_max_bounces", text="Transparent")


class CYCLES_RENDER_PT_light_paths_clamping(CyclesButtonsPanel, Panel):
    bl_label = "Clamping"
    bl_parent_id = "CYCLES_RENDER_PT_light_paths"

    def draw(self, context):
        layout = self.layout
        layout.use_property_split = True
        layout.use_property_decorate = False

        scene = context.scene
        cscene = scene.cycles

        col = layout.column(align=True)
        col.prop(cscene, "sample_clamp_direct", text="Direct Light")
        col.prop(cscene, "sample_clamp_indirect", text="Indirect Light")


class CYCLES_RENDER_PT_light_paths_caustics(CyclesButtonsPanel, Panel):
    bl_label = "Caustics"
    bl_parent_id = "CYCLES_RENDER_PT_light_paths"

    def draw(self, context):
        layout = self.layout
        layout.use_property_split = True
        layout.use_property_decorate = False

        scene = context.scene
        cscene = scene.cycles

        col = layout.column()
        col.prop(cscene, "blur_glossy")

        col.use_property_split = False
        col.prop(cscene, "caustics_reflective")
        col.prop(cscene, "caustics_refractive")


class CYCLES_RENDER_PT_light_paths_fast_gi(CyclesButtonsPanel, Panel):
    bl_label = "Fast GI Approximation"
    bl_options = {'DEFAULT_CLOSED'}
    bl_parent_id = "CYCLES_RENDER_PT_light_paths"

    def draw_header(self, context):
        scene = context.scene
        cscene = scene.cycles

        self.layout.prop(cscene, "use_fast_gi", text="")

    def draw(self, context):
        scene = context.scene
        cscene = scene.cycles
        world = scene.world

        layout = self.layout
        layout.use_property_split = True
        layout.use_property_decorate = False

        layout.active = cscene.use_fast_gi

        col = layout.column(align=True)
        col.prop(cscene, "fast_gi_method", text="Method")

        if world:
            light = world.light_settings
            col = layout.column(align=True)
            col.prop(light, "ao_factor", text="AO Factor")
            col.prop(light, "distance", text="AO Distance")

        if cscene.fast_gi_method == 'REPLACE':
            col = layout.column(align=True)
            col.prop(cscene, "ao_bounces", text="Viewport Bounces")
            col.prop(cscene, "ao_bounces_render", text="Render Bounces")


class CYCLES_RENDER_PT_motion_blur(CyclesButtonsPanel, Panel):
    bl_label = "Motion Blur"
    bl_options = {'DEFAULT_CLOSED'}

    def draw_header(self, context):
        rd = context.scene.render

        self.layout.prop(rd, "use_motion_blur", text="")

    def draw(self, context):
        layout = self.layout
        layout.use_property_split = True
        layout.use_property_decorate = False

        scene = context.scene
        cscene = scene.cycles
        rd = scene.render
        layout.active = rd.use_motion_blur

        col = layout.column()
        col.prop(cscene, "motion_blur_position", text="Position")
        col.prop(rd, "motion_blur_shutter")
        col.separator()
        col.prop(cscene, "rolling_shutter_type", text="Rolling Shutter")
        sub = col.column()
        if cscene.rolling_shutter_type != 'NONE':
            row = sub.row()
            row.separator()
            row.prop(cscene, "rolling_shutter_duration", text="Duration")


class CYCLES_RENDER_PT_motion_blur_curve(CyclesButtonsPanel, Panel):
    bl_label = "Shutter Curve"
    bl_parent_id = "CYCLES_RENDER_PT_motion_blur"
    bl_options = {'DEFAULT_CLOSED'}

    def draw(self, context):
        layout = self.layout
        layout.use_property_split = True
        layout.use_property_decorate = False

        scene = context.scene
        rd = scene.render
        layout.active = rd.use_motion_blur

        col = layout.column()

        col.template_curve_mapping(rd, "motion_blur_shutter_curve")

        col = layout.column(align=True)
        row = col.row(align=True)
        row.operator("render.shutter_curve_preset", icon='SMOOTHCURVE', text="").shape = 'SMOOTH'
        row.operator("render.shutter_curve_preset", icon='SPHERECURVE', text="").shape = 'ROUND'
        row.operator("render.shutter_curve_preset", icon='ROOTCURVE', text="").shape = 'ROOT'
        row.operator("render.shutter_curve_preset", icon='SHARPCURVE', text="").shape = 'SHARP'
        row.operator("render.shutter_curve_preset", icon='LINCURVE', text="").shape = 'LINE'
        row.operator("render.shutter_curve_preset", icon='NOCURVE', text="").shape = 'MAX'


class CYCLES_RENDER_PT_film(CyclesButtonsPanel, Panel):
    bl_label = "Film"
    bl_options = {'DEFAULT_CLOSED'}

    def draw(self, context):
        layout = self.layout
        layout.use_property_split = True
        layout.use_property_decorate = False
        scene = context.scene
        cscene = scene.cycles

        col = layout.column()
        col.prop(cscene, "film_exposure")


class CYCLES_RENDER_PT_film_transparency(CyclesButtonsPanel, Panel):
    bl_label = "Transparent"
    bl_parent_id = "RENDER_PT_output"  # bfa - display transparency in output

    def draw_header(self, context):
        layout = self.layout

        scene = context.scene
        rd = scene.render

        layout.prop(rd, "film_transparent", text="")

    def draw(self, context):
        layout = self.layout
        layout.use_property_split = True
        layout.use_property_decorate = False
        scene = context.scene
        rd = scene.render
        cscene = scene.cycles

        layout.active = rd.film_transparent

        split = layout.split()
        col = split.column()
        col.use_property_split = False
        col.prop(cscene, "film_transparent_glass", text="Transparent Glass")
        col = split.column()
        if cscene.film_transparent_glass:
            col.label(icon='DISCLOSURE_TRI_DOWN')
        else:
            col.label(icon='DISCLOSURE_TRI_RIGHT')

        if cscene.film_transparent_glass:
            row = layout.row()
            row.separator()
            row.prop(cscene, "film_transparent_roughness", text="Roughness Threshold")


class CYCLES_RENDER_PT_film_pixel_filter(CyclesButtonsPanel, Panel):
    bl_label = "Pixel Filter"
    bl_parent_id = "CYCLES_RENDER_PT_film"

    def draw(self, context):
        layout = self.layout
        layout.use_property_split = True
        layout.use_property_decorate = False
        scene = context.scene
        cscene = scene.cycles

        col = layout.column()
        col.prop(cscene, "pixel_filter_type", text="Type")
        if cscene.pixel_filter_type != 'BOX':
            col.prop(cscene, "filter_width", text="Width")


class CYCLES_RENDER_PT_performance(CyclesButtonsPanel, Panel):
    bl_label = "Performance"
    bl_options = {'DEFAULT_CLOSED'}

    def draw_header_preset(self, context):
        CYCLES_PT_performance_presets.draw_panel_header(self.layout)

    def draw(self, context):
        pass


class CYCLES_RENDER_PT_performance_threads(CyclesButtonsPanel, Panel):
    bl_label = "Threads"
    bl_parent_id = "CYCLES_RENDER_PT_performance"

    def draw(self, context):
        layout = self.layout
        layout.use_property_split = True
        layout.use_property_decorate = False

        scene = context.scene
        rd = scene.render

        col = layout.column()

        col.prop(rd, "threads_mode")
        sub = col.column(align=True)
        if rd.threads_mode == 'FIXED':
            row = sub.row()
            row.separator()
            row.prop(rd, "threads")


class CYCLES_RENDER_PT_performance_memory(CyclesButtonsPanel, Panel):
    bl_label = "Memory"
    bl_parent_id = "CYCLES_RENDER_PT_performance"

    def draw(self, context):
        layout = self.layout
        layout.use_property_split = True
        layout.use_property_decorate = False

        scene = context.scene
        cscene = scene.cycles

        split = layout.split(factor=0.4)
        col = split.column()
        col.use_property_split = False
        col.prop(cscene, "use_auto_tile")
        col = split.column()
        if cscene.use_auto_tile:
            col.label(icon='DISCLOSURE_TRI_DOWN')
            col = layout.column()
            row = col.row()
            row.separator()
            row.prop(cscene, "tile_size")
        else:
            col.label(icon='DISCLOSURE_TRI_RIGHT')


class CYCLES_RENDER_PT_performance_acceleration_structure(CyclesButtonsPanel, Panel):
    bl_label = "Acceleration Structure"
    bl_parent_id = "CYCLES_RENDER_PT_performance"

    @classmethod
    def poll(cls, context):
        return not use_optix(context) or use_multi_device(context)

    def draw(self, context):
        import _cycles

        layout = self.layout
        layout.use_property_split = False
        layout.use_property_decorate = False

        scene = context.scene
        cscene = scene.cycles

        col = layout.column()

        use_embree = _cycles.with_embree

        if use_cpu(context):
            col.prop(cscene, "debug_use_spatial_splits")
            if use_embree:
                col.prop(cscene, "debug_use_compact_bvh")
            else:
                sub = col.column()
                sub.active = not cscene.debug_use_spatial_splits
                sub.prop(cscene, "debug_bvh_time_steps")

                col.prop(cscene, "debug_use_hair_bvh")

                sub = col.column(align=True)
                sub.label(text="Cycles built without Embree support")
                sub.label(text="CPU raytracing performance will be poor")
        else:
            col.prop(cscene, "debug_use_spatial_splits")
            sub = col.column()
            sub.active = not cscene.debug_use_spatial_splits
            sub.prop(cscene, "debug_bvh_time_steps")

            col.prop(cscene, "debug_use_hair_bvh")

            # CPU is used in addition to a GPU
            if use_multi_device(context) and use_embree:
                col.prop(cscene, "debug_use_compact_bvh")


class CYCLES_RENDER_PT_performance_final_render(CyclesButtonsPanel, Panel):
    bl_label = "Final Render"
    bl_parent_id = "CYCLES_RENDER_PT_performance"

    def draw(self, context):
        layout = self.layout
        #layout.use_property_split = True
        layout.use_property_decorate = False

        scene = context.scene
        rd = scene.render

        col = layout.column()

        col.prop(rd, "use_persistent_data", text="Persistent Data")


class CYCLES_RENDER_PT_performance_viewport(CyclesButtonsPanel, Panel):
    bl_label = "Viewport"
    bl_parent_id = "CYCLES_RENDER_PT_performance"

    def draw(self, context):
        layout = self.layout
        layout.use_property_split = True
        layout.use_property_decorate = False

        scene = context.scene
        rd = scene.render
        cscene = scene.cycles

        col = layout.column()
        col.prop(rd, "preview_pixel_size", text="Pixel Size")


class CYCLES_RENDER_PT_filter(CyclesButtonsPanel, Panel):
    bl_label = "Filter"
    bl_options = {'DEFAULT_CLOSED'}
    bl_context = "view_layer"

    def draw(self, context):
        layout = self.layout
        layout.use_property_split = False
        layout.use_property_decorate = False

        scene = context.scene
        rd = scene.render
        view_layer = context.view_layer

        col = layout.column(align=True)
        col.label(text="Include")
        row = col.row()
        row.separator()
        row.prop(view_layer, "use_sky", text="Environment")
        row = col.row()
        row.separator()
        row.prop(view_layer, "use_solid", text="Surfaces")
        row = col.row()
        row.separator()
        row.prop(view_layer, "use_strand", text="Curves")
        row = col.row()
        row.separator()
        row.prop(view_layer, "use_volumes", text="Volumes")

        col = layout.column(align=True)
        col.label(text="Use")
        row = col.row()
        row.separator()
        row.prop(view_layer, "use_motion_blur", text="Motion Blur")
        row.active = rd.use_motion_blur

        row = col.row()
        row.separator()
        row.prop(view_layer.cycles, 'use_denoising', text='Denoising')
        row.active = scene.cycles.use_denoising


class CYCLES_RENDER_PT_override(CyclesButtonsPanel, Panel):
    bl_label = "Override"
    bl_options = {'DEFAULT_CLOSED'}
    bl_context = "view_layer"

    def draw(self, context):
        layout = self.layout
        layout.use_property_split = True
        layout.use_property_decorate = False

        view_layer = context.view_layer

        layout.prop(view_layer, "material_override")
        layout.prop(view_layer, "samples")


class CYCLES_RENDER_PT_passes(CyclesButtonsPanel, Panel):
    bl_label = "Passes"
    bl_context = "view_layer"

    def draw(self, context):
        pass


class CYCLES_RENDER_PT_passes_data(CyclesButtonsPanel, Panel):
    bl_label = "Data"
    bl_context = "view_layer"
    bl_parent_id = "CYCLES_RENDER_PT_passes"

    def draw(self, context):
        layout = self.layout
        layout.use_property_split = False
        layout.use_property_decorate = False

        scene = context.scene
        rd = scene.render
        view_layer = context.view_layer
        cycles_view_layer = view_layer.cycles

        flow = layout.grid_flow(row_major=True, columns=0, even_columns=True, even_rows=False, align=False)

        col = flow.column(align=True)
        col.label(text="Include")
        row = col.row()
        row.separator()
        row.prop(view_layer, "use_pass_combined")
        row = col.row()
        row.separator()
        row.prop(view_layer, "use_pass_z")
        row = col.row()
        row.separator()
        row.prop(view_layer, "use_pass_mist")
        row = col.row()
        row.separator()
        row.prop(view_layer, "use_pass_position")
        row = col.row()
        row.separator()
        row.prop(view_layer, "use_pass_normal")
        row = col.row()
        row.separator()
        row.active = not rd.use_motion_blur
        row.prop(view_layer, "use_pass_vector")
        row = col.row()
        row.separator()
        row.prop(view_layer, "use_pass_uv")
        row = col.row()
        row.separator()
        row.prop(cycles_view_layer, "denoising_store_passes", text="Denoising Data")

        col = flow.column(align=True)
        col.label(text="Indexes")
        row = col.row()
        row.separator()
        row.prop(view_layer, "use_pass_object_index")
        row = col.row()
        row.separator()
        row.prop(view_layer, "use_pass_material_index")

        col = flow.column(align=True)
        col.label(text="Debug")
        row = col.row()
        row.separator()
        row.prop(cycles_view_layer, "pass_debug_sample_count", text="Sample Count")

        layout.separator()

        layout.use_property_split = True
        layout.prop(view_layer, "pass_alpha_threshold")

# bfa - move mist panel to viewlayers


class CYCLES_RENDER_PT_passes_mist(CyclesButtonsPanel, Panel):
    bl_label = "Mist Pass"
    bl_context = "view_layer"
    bl_parent_id = "CYCLES_RENDER_PT_passes"
    bl_options = {'DEFAULT_CLOSED'}

    @classmethod
    def poll(cls, context):
        if CyclesButtonsPanel.poll(context):
            if context.scene.world:
                for view_layer in context.scene.view_layers:
                    if view_layer.use_pass_mist:
                        return True

        return False

    def draw(self, context):
        layout = self.layout
        layout.use_property_split = True

        world = context.scene.world

        col = layout.column(align=True)
        col.prop(world.mist_settings, "start")
        col.prop(world.mist_settings, "depth")

        col = layout.column()
        col.prop(world.mist_settings, "falloff")


class CYCLES_RENDER_PT_passes_light(CyclesButtonsPanel, Panel):
    bl_label = "Light"
    bl_context = "view_layer"
    bl_parent_id = "CYCLES_RENDER_PT_passes"
    bl_options = {'DEFAULT_CLOSED'}

    def draw(self, context):
        layout = self.layout
        layout.use_property_split = False
        layout.use_property_decorate = False

        view_layer = context.view_layer
        cycles_view_layer = view_layer.cycles

        flow = layout.grid_flow(row_major=True, columns=0, even_columns=True, even_rows=False, align=False)

<<<<<<< HEAD
        col = flow.column(align=True)
        col.label(text="Diffuse")
        row = col.row()
        row.separator()
        row.prop(view_layer, "use_pass_diffuse_direct", text="Direct")
        row = col.row()
        row.separator()
        row.prop(view_layer, "use_pass_diffuse_indirect", text="Indirect")
        row = col.row()
        row.separator()
        row.prop(view_layer, "use_pass_diffuse_color", text="Color")

        col = flow.column(align=True)
        col.label(text="Glossy")
        row = col.row()
        row.separator()
        row.prop(view_layer, "use_pass_glossy_direct", text="Direct")
        row = col.row()
        row.separator()
        row.prop(view_layer, "use_pass_glossy_indirect", text="Indirect")
        row = col.row()
        row.separator()
        row.prop(view_layer, "use_pass_glossy_color", text="Color")

        col = flow.column(align=True)
        col.label(text="Transmission")
        row = col.row()
        row.separator()
        row.prop(view_layer, "use_pass_transmission_direct", text="Direct")
        row = col.row()
        row.separator()
        row.prop(view_layer, "use_pass_transmission_indirect", text="Indirect")
        row = col.row()
        row.separator()
        row.prop(view_layer, "use_pass_transmission_color", text="Color")

        col = flow.column(align=True)
        col.label(text="Volume")
        row = col.row()
        row.separator()
        row.prop(cycles_view_layer, "use_pass_volume_direct", text="Direct")
        row = col.row()
        row.separator()
        row.prop(cycles_view_layer, "use_pass_volume_indirect", text="Indirect")

        col = flow.column(align=True)
        col.label(text="Other")
        row = col.row()
        row.separator()
        row.prop(view_layer, "use_pass_emit", text="Emission")
        row = col.row()
        row.separator()
        row.prop(view_layer, "use_pass_environment")
        row = col.row()
        row.separator()
        row.prop(view_layer, "use_pass_shadow")
        row = col.row()
        row.separator()
        row.prop(view_layer, "use_pass_ambient_occlusion", text="Ambient Occlusion")
        row = col.row()
        row.separator()
        row.prop(cycles_view_layer, "use_pass_shadow_catcher")
=======
        col = layout.column(heading="Other", align=True)
        col.prop(view_layer, "use_pass_emit", text="Emission")
        col.prop(view_layer, "use_pass_environment")
        col.prop(view_layer, "use_pass_ambient_occlusion", text="Ambient Occlusion")
        col.prop(cycles_view_layer, "use_pass_shadow_catcher")
>>>>>>> d7af94e6


class CYCLES_RENDER_PT_passes_crypto(CyclesButtonsPanel, ViewLayerCryptomattePanel, Panel):
    bl_label = "Cryptomatte"
    bl_context = "view_layer"
    bl_parent_id = "CYCLES_RENDER_PT_passes"
    bl_options = {'DEFAULT_CLOSED'}


class CYCLES_RENDER_PT_passes_aov(CyclesButtonsPanel, ViewLayerAOVPanel):
    bl_label = "Shader AOV"
    bl_context = "view_layer"
    bl_parent_id = "CYCLES_RENDER_PT_passes"


class CYCLES_RENDER_PT_passes_lightgroups(CyclesButtonsPanel, ViewLayerLightgroupsPanel):
    bl_label = "Light Groups"
    bl_context = "view_layer"
    bl_parent_id = "CYCLES_RENDER_PT_passes"


class CYCLES_PT_post_processing(CyclesButtonsPanel, Panel):
    bl_label = "Post Processing"
    bl_options = {'DEFAULT_CLOSED'}
    bl_context = "output"

    def draw(self, context):
        layout = self.layout
        layout.use_property_split = True
        layout.use_property_decorate = False

        rd = context.scene.render

        col = layout.column(align=True)
        col.label(text="Pipeline")
        col.use_property_split = False
        row = col.row()
        row.separator()
        row.prop(rd, "use_compositing")
        row = col.row()
        row.separator()
        row.prop(rd, "use_sequencer")

        layout.prop(rd, "dither_intensity", text="Dither", slider=True)


class CYCLES_CAMERA_PT_dof(CyclesButtonsPanel, Panel):
    bl_label = "Depth of Field"
    bl_context = "data"

    @classmethod
    def poll(cls, context):
        return context.camera and CyclesButtonsPanel.poll(context)

    def draw_header(self, context):
        cam = context.camera
        dof = cam.dof
        self.layout.prop(dof, "use_dof", text="")

    def draw(self, context):
        layout = self.layout
        layout.use_property_split = True

        cam = context.camera
        dof = cam.dof
        layout.active = dof.use_dof

        split = layout.split()

        col = split.column()
        col.prop(dof, "focus_object", text="Focus Object")
        if dof.focus_object and dof.focus_object.type == 'ARMATURE':
            col.prop_search(dof, "focus_subtarget", dof.focus_object.data, "bones", text="Focus Bone")

        sub = col.row()
        sub.active = dof.focus_object is None
        sub.prop(dof, "focus_distance", text="Distance")


class CYCLES_CAMERA_PT_dof_aperture(CyclesButtonsPanel, Panel):
    bl_label = "Aperture"
    bl_parent_id = "CYCLES_CAMERA_PT_dof"

    @classmethod
    def poll(cls, context):
        return context.camera and CyclesButtonsPanel.poll(context)

    def draw(self, context):
        layout = self.layout
        layout.use_property_split = True

        cam = context.camera
        dof = cam.dof
        layout.active = dof.use_dof
        flow = layout.grid_flow(row_major=True, columns=0, even_columns=True, even_rows=False, align=False)

        col = flow.column()
        col.prop(dof, "aperture_fstop")
        col.prop(dof, "aperture_blades")
        col.prop(dof, "aperture_rotation")
        col.prop(dof, "aperture_ratio")


class CYCLES_PT_context_material(CyclesButtonsPanel, Panel):
    bl_label = ""
    bl_context = "material"
    bl_options = {'HIDE_HEADER'}

    @classmethod
    def poll(cls, context):
        if context.active_object and context.active_object.type == 'GPENCIL':
            return False
        else:
            return (context.material or context.object) and CyclesButtonsPanel.poll(context)

    def draw(self, context):
        layout = self.layout

        mat = context.material
        ob = context.object
        slot = context.material_slot
        space = context.space_data

        if ob:
            is_sortable = len(ob.material_slots) > 1
            rows = 3
            if (is_sortable):
                rows = 4

            row = layout.row()

            row.template_list("MATERIAL_UL_matslots", "", ob, "material_slots", ob, "active_material_index", rows=rows)

            col = row.column(align=True)
            col.operator("object.material_slot_add", icon='ADD', text="")
            col.operator("object.material_slot_remove", icon='REMOVE', text="")
            col.separator()
            col.menu("MATERIAL_MT_context_menu", icon='DOWNARROW_HLT', text="")

            if is_sortable:
                col.separator()

                col.operator("object.material_slot_move", icon='TRIA_UP', text="").direction = 'UP'
                col.operator("object.material_slot_move", icon='TRIA_DOWN', text="").direction = 'DOWN'

            if ob.mode == 'EDIT':
                row = layout.row(align=True)
                row.operator("object.material_slot_assign", text="Assign")
                row.operator("object.material_slot_select", text="Select")
                row.operator("object.material_slot_deselect", text="Deselect")

        row = layout.row()

        if ob:
            row.template_ID(ob, "active_material", new="material.new")

            if slot:
                icon_link = 'MESH_DATA' if slot.link == 'DATA' else 'OBJECT_DATA'
                row.prop(slot, "link", text="", icon=icon_link, icon_only=True)

        elif mat:
            layout.template_ID(space, "pin_id")
            layout.separator()


class CYCLES_OBJECT_PT_motion_blur(CyclesButtonsPanel, Panel):
    bl_label = "Motion Blur"
    bl_context = "object"
    bl_options = {'DEFAULT_CLOSED'}

    @classmethod
    def poll(cls, context):
        ob = context.object
        if CyclesButtonsPanel.poll(context) and ob:
            if ob.type in {'MESH', 'CURVE', 'CURVE', 'SURFACE', 'FONT',
                           'META', 'CAMERA', 'CURVES', 'POINTCLOUD', 'VOLUME'}:
                return True
            if ob.instance_type == 'COLLECTION' and ob.instance_collection:
                return True
            # TODO(sergey): More duplicator types here?
        return False

    def draw_header(self, context):
        layout = self.layout

        rd = context.scene.render
        # scene = context.scene

        layout.active = rd.use_motion_blur

        ob = context.object
        cob = ob.cycles

        layout.prop(cob, "use_motion_blur", text="")

    def draw(self, context):
        layout = self.layout
        layout.use_property_split = True

        rd = context.scene.render
        # scene = context.scene

        ob = context.object
        cob = ob.cycles

        layout.active = (rd.use_motion_blur and cob.use_motion_blur)

        col = layout.column()
        col.prop(cob, "motion_steps", text="Steps")
        if ob.type != 'CAMERA':
            row = col.row()
            row.use_property_split = False
            row.prop(cob, "use_deform_motion", text="Deformation")
            row.prop_decorator(cob, "use_deform_motion")


def has_geometry_visibility(ob):
    return ob and (
        (ob.type in {
            'MESH',
            'CURVE',
            'SURFACE',
            'FONT',
            'META',
            'LIGHT',
            'VOLUME',
            'POINTCLOUD',
            'CURVES',
        }) or (ob.instance_type == 'COLLECTION' and ob.instance_collection))


class CYCLES_OBJECT_PT_shading(CyclesButtonsPanel, Panel):
    bl_label = "Shading"
    bl_context = "object"
    bl_options = {'DEFAULT_CLOSED'}

    @classmethod
    def poll(cls, context):
        if not CyclesButtonsPanel.poll(context):
            return False

        ob = context.object
        return ob and has_geometry_visibility(ob)

    def draw(self, context):
        pass


class CYCLES_OBJECT_PT_shading_shadow_terminator(CyclesButtonsPanel, Panel):
    bl_label = "Shadow Terminator"
    bl_parent_id = "CYCLES_OBJECT_PT_shading"
    bl_context = "object"

    @classmethod
    def poll(cls, context):
        return context.object.type != 'LIGHT'

    def draw(self, context):
        layout = self.layout
        layout.use_property_split = True

        flow = layout.grid_flow(row_major=False, columns=0, even_columns=True, even_rows=False, align=True)

        ob = context.object
        cob = ob.cycles
        flow.prop(cob, "shadow_terminator_geometry_offset", text="Geometry Offset")
        flow.prop(cob, "shadow_terminator_offset", text="Shading Offset")


class CYCLES_OBJECT_PT_shading_gi_approximation(CyclesButtonsPanel, Panel):
    bl_label = "Fast GI Approximation"
    bl_parent_id = "CYCLES_OBJECT_PT_shading"
    bl_context = "object"

    @classmethod
    def poll(cls, context):
        return context.object.type != 'LIGHT'

    def draw(self, context):
        layout = self.layout
        layout.use_property_split = True

        scene = context.scene
        ob = context.object

        cob = ob.cycles
        cscene = scene.cycles

        col = layout.column()
        col.active = cscene.use_fast_gi
        col.prop(cob, "ao_distance")


class CYCLES_OBJECT_PT_shading_caustics(CyclesButtonsPanel, Panel):
    bl_label = "Caustics"
    bl_parent_id = "CYCLES_OBJECT_PT_shading"
    bl_context = "object"

    @classmethod
    def poll(cls, context):
        return CyclesButtonsPanel.poll(context) and use_mnee(context) and context.object.type != 'LIGHT'

    def draw(self, context):
        layout = self.layout
        layout.use_property_split = False
        layout.use_property_decorate = False

        col = layout.column()

        ob = context.object
        cob = ob.cycles
        col.prop(cob, "is_caustics_caster")
        col.prop(cob, "is_caustics_receiver")


class CYCLES_OBJECT_PT_lightgroup(CyclesButtonsPanel, Panel):
    bl_label = "Light Group"
    bl_parent_id = "CYCLES_OBJECT_PT_shading"
    bl_context = "object"

    def draw(self, context):
        layout = self.layout
        layout.use_property_split = True

        ob = context.object

        view_layer = context.view_layer

        row = layout.row(align=True)
        row.use_property_decorate = False

        sub = row.column(align=True)
        sub.prop_search(ob, "lightgroup", view_layer, "lightgroups", text="Light Group", results_are_suggestions=True)

        sub = row.column(align=True)
        sub.enabled = bool(ob.lightgroup) and not any(lg.name == ob.lightgroup for lg in view_layer.lightgroups)
        sub.operator("scene.view_layer_add_lightgroup", icon='ADD', text="").name = ob.lightgroup


class CYCLES_OBJECT_PT_visibility(CyclesButtonsPanel, Panel):
    bl_label = "Visibility"
    bl_context = "object"
    bl_options = {'DEFAULT_CLOSED'}

    @classmethod
    def poll(cls, context):
        return CyclesButtonsPanel.poll(context) and (context.object)

    def draw(self, context):
        layout = self.layout
        layout.use_property_split = False

        ob = context.object
        # bfa - we turn the selectable on or off in the outliner. Not in a hidden panel.
        #layout.prop(ob, "hide_select", text="Selectable", invert_checkbox=True, toggle=False)

        col = layout.column(align=True)
        col.label(text="Show In")
        row = col.row()
        row.separator()
        row.prop(ob, "hide_viewport", text="Viewports", invert_checkbox=True, toggle=False)
        row.prop_decorator(ob, "hide_viewport")
        row = col.row()
        row.separator()
        row.prop(ob, "hide_render", text="Renders", invert_checkbox=True, toggle=False)
        row.prop_decorator(ob, "hide_render")

        if has_geometry_visibility(ob):
            col = layout.column(align=True)
            col.label(text="Mask")
            row = col.row()
            row.separator()
            row.prop(ob, "is_shadow_catcher")
            row.prop_decorator(ob, "is_shadow_catcher")
            row = col.row()
            row.separator()
            row.prop(ob, "is_holdout")
            row.prop_decorator(ob, "is_holdout")


class CYCLES_OBJECT_PT_visibility_ray_visibility(CyclesButtonsPanel, Panel):
    bl_label = "Ray Visibility"
    bl_parent_id = "CYCLES_OBJECT_PT_visibility"
    bl_context = "object"
    bl_options = {'DEFAULT_CLOSED'}

    @classmethod
    def poll(cls, context):
        ob = context.object
        return CyclesButtonsPanel.poll(context) and has_geometry_visibility(ob)

    def draw(self, context):
        layout = self.layout
        layout.use_property_split = False
        layout.use_property_decorate = False

        scene = context.scene
        ob = context.object

        split = layout.split()

        col = split.column(align=True)
        col.prop(ob, "visible_camera", text="Camera")
        col.prop(ob, "visible_diffuse", text="Diffuse")
        col.prop(ob, "visible_glossy", text="Glossy")

        col = split.column(align=True)
        col.prop(ob, "visible_transmission", text="Transmission")
        col.prop(ob, "visible_volume_scatter", text="Volume Scatter")

        if ob.type != 'LIGHT':
            sub = col.column()
            sub.prop(ob, "visible_shadow", text="Shadow")


class CYCLES_OBJECT_PT_visibility_culling(CyclesButtonsPanel, Panel):
    bl_label = "Culling"
    bl_parent_id = "CYCLES_OBJECT_PT_visibility"
    bl_context = "object"
    bl_options = {'DEFAULT_CLOSED'}

    @classmethod
    def poll(cls, context):
        ob = context.object
        return CyclesButtonsPanel.poll(context) and has_geometry_visibility(ob)

    def draw(self, context):
        layout = self.layout
        layout.use_property_split = False
        layout.use_property_decorate = False

        scene = context.scene
        cscene = scene.cycles
        ob = context.object
        cob = ob.cycles

        split = layout.split()

        row = split.row()
        row.active = scene.render.use_simplify and cscene.use_camera_cull
        row.prop(cob, "use_camera_cull")

        row = split.row()
        row.active = scene.render.use_simplify and cscene.use_distance_cull
        row.prop(cob, "use_distance_cull")


def panel_node_draw(layout, id_data, output_type, input_name):
    if not id_data.use_nodes:
        layout.operator("cycles.use_shading_nodes", icon='NODETREE')
        return False

    ntree = id_data.node_tree

    node = ntree.get_output_node('CYCLES')
    if node:
        input = find_node_input(node, input_name)
        if input:
            layout.template_node_view(ntree, node, input)
        else:
            layout.label(text="Incompatible output node")
    else:
        layout.label(text="No output node")

    return True


class CYCLES_LIGHT_PT_preview(CyclesButtonsPanel, Panel):
    bl_label = "Preview"
    bl_context = "data"
    bl_options = {'DEFAULT_CLOSED'}

    @classmethod
    def poll(cls, context):
        return (
            context.light and
            not (
                context.light.type == 'AREA' and
                context.light.cycles.is_portal
            ) and
            CyclesButtonsPanel.poll(context)
        )

    def draw(self, context):
        self.layout.template_preview(context.light)


class CYCLES_LIGHT_PT_light(CyclesButtonsPanel, Panel):
    bl_label = "Light"
    bl_context = "data"

    @classmethod
    def poll(cls, context):
        return context.light and CyclesButtonsPanel.poll(context)

    def draw(self, context):
        layout = self.layout

        light = context.light
        clamp = light.cycles

        if self.bl_space_type == 'PROPERTIES':
            layout.row().prop(light, "type", expand=True)
            layout.use_property_split = True
        else:
            layout.use_property_split = True
            layout.row().prop(light, "type")

        col = layout.column()

        col.prop(light, "color")
        col.prop(light, "energy")
        col.separator()

        if light.type in {'POINT', 'SPOT'}:
            col.prop(light, "shadow_soft_size", text="Radius")
        elif light.type == 'SUN':
            col.prop(light, "angle")
        elif light.type == 'AREA':
            col.prop(light, "shape", text="Shape")
            sub = col.column(align=True)

            if light.shape in {'SQUARE', 'DISK'}:
                sub.prop(light, "size")
            elif light.shape in {'RECTANGLE', 'ELLIPSE'}:
                sub.prop(light, "size", text="Size X")
                sub.prop(light, "size_y", text="Y")

        if not (light.type == 'AREA' and clamp.is_portal):
            sub = col.column()
            sub.prop(clamp, "max_bounces")

        sub = col.column(align=True)
        sub.active = not (light.type == 'AREA' and clamp.is_portal)

        row = sub.row()
        row.use_property_split = False
        row.prop(clamp, "cast_shadow")
        row.prop_decorator(clamp, "cast_shadow")

        row = sub.row()
        row.use_property_split = False
        row.prop(clamp, "use_multiple_importance_sampling", text="Multiple Importance")
        row.prop_decorator(clamp, "use_multiple_importance_sampling")
        if use_mnee(context):
            row.prop(clamp, "is_caustics_light", text="Shadow Caustics")

        if light.type == 'AREA':
            row = col.row()
            row.use_property_split = False
            row.prop(clamp, "is_portal", text="Portal")
            row.prop_decorator(clamp, "is_portal")


class CYCLES_LIGHT_PT_nodes(CyclesButtonsPanel, Panel):
    bl_label = "Nodes"
    bl_context = "data"

    @classmethod
    def poll(cls, context):
        return context.light and not (context.light.type == 'AREA' and
                                      context.light.cycles.is_portal) and \
            CyclesButtonsPanel.poll(context)

    def draw(self, context):
        layout = self.layout

        light = context.light
        panel_node_draw(layout, light, 'OUTPUT_LIGHT', 'Surface')


class CYCLES_LIGHT_PT_beam_shape(CyclesButtonsPanel, Panel):
    bl_label = "Beam Shape"
    bl_parent_id = "CYCLES_LIGHT_PT_light"
    bl_context = "data"

    @classmethod
    def poll(cls, context):
        if context.light.type in {'SPOT', 'AREA'}:
            return context.light and CyclesButtonsPanel.poll(context)

    def draw(self, context):
        layout = self.layout
        light = context.light
        layout.use_property_split = True

        col = layout.column()
        if light.type == 'SPOT':
            col.prop(light, "spot_size", text="Spot Size")
            col.prop(light, "spot_blend", text="Blend", slider=True)
            row = col.row()
            row.use_property_split = False
            row.prop(light, "show_cone")
            row.prop_decorator(light, "show_cone")
        elif light.type == 'AREA':
            col.prop(light, "spread", text="Spread")


class CYCLES_WORLD_PT_preview(CyclesButtonsPanel, Panel):
    bl_label = "Preview"
    bl_context = "world"
    bl_options = {'DEFAULT_CLOSED'}

    @classmethod
    def poll(cls, context):
        return context.world and CyclesButtonsPanel.poll(context)

    def draw(self, context):
        self.layout.template_preview(context.world)


class CYCLES_WORLD_PT_surface(CyclesButtonsPanel, Panel):
    bl_label = "Surface"
    bl_context = "world"

    @classmethod
    def poll(cls, context):
        return context.world and CyclesButtonsPanel.poll(context)

    def draw(self, context):
        layout = self.layout

        world = context.world

        if not panel_node_draw(layout, world, 'OUTPUT_WORLD', 'Surface'):
            layout.prop(world, "color")


class CYCLES_WORLD_PT_volume(CyclesButtonsPanel, Panel):
    bl_label = "Volume"
    bl_context = "world"
    bl_options = {'DEFAULT_CLOSED'}

    @classmethod
    def poll(cls, context):
        world = context.world
        return world and world.node_tree and CyclesButtonsPanel.poll(context)

    def draw(self, context):
        layout = self.layout

        world = context.world
        panel_node_draw(layout, world, 'OUTPUT_WORLD', 'Volume')


# bfa - move mist panel to viewlayers
# class CYCLES_WORLD_PT_mist(CyclesButtonsPanel, Panel):
#     bl_label = "Mist Pass"
#     bl_context = "world"
#     bl_options = {'DEFAULT_CLOSED'}

#     @classmethod
#     def poll(cls, context):
#         if CyclesButtonsPanel.poll(context):
#             if context.world:
#                 for view_layer in context.scene.view_layers:
#                     if view_layer.use_pass_mist:
#                         return True

#         return False

#     def draw(self, context):
#         layout = self.layout
#         layout.use_property_split = True

#         world = context.world

#         col = layout.column(align=True)
#         col.prop(world.mist_settings, "start")
#         col.prop(world.mist_settings, "depth")

#         col = layout.column()
#         col.prop(world.mist_settings, "falloff")


class CYCLES_WORLD_PT_ray_visibility(CyclesButtonsPanel, Panel):
    bl_label = "Ray Visibility"
    bl_context = "world"
    bl_options = {'DEFAULT_CLOSED'}

    @classmethod
    def poll(cls, context):
        return CyclesButtonsPanel.poll(context) and context.world

    def draw(self, context):
        layout = self.layout
        layout.use_property_split = False
        layout.use_property_decorate = False

        world = context.world
        visibility = world.cycles_visibility

        col = layout.column()
        col.prop(visibility, "camera")
        col.prop(visibility, "diffuse")
        col.prop(visibility, "glossy")
        col.prop(visibility, "transmission")
        col.prop(visibility, "scatter")


class CYCLES_WORLD_PT_settings(CyclesButtonsPanel, Panel):
    bl_label = "Settings"
    bl_context = "world"
    bl_options = {'DEFAULT_CLOSED'}

    @classmethod
    def poll(cls, context):
        return context.world and CyclesButtonsPanel.poll(context)

    def draw(self, context):
        layout = self.layout
        layout.use_property_split = True
        layout.use_property_decorate = False

        layout.column()


class CYCLES_WORLD_PT_settings_surface(CyclesButtonsPanel, Panel):
    bl_label = "Surface"
    bl_parent_id = "CYCLES_WORLD_PT_settings"
    bl_context = "world"

    @classmethod
    def poll(cls, context):
        return context.world and CyclesButtonsPanel.poll(context)

    def draw(self, context):
        layout = self.layout
        layout.use_property_split = True
        layout.use_property_decorate = False

        world = context.world
        cworld = world.cycles

        col = layout.column()
        col.prop(cworld, "sampling_method", text="Sampling")

        sub = col.column()
        subsub = sub.row(align=True)
        if cworld.sampling_method == 'MANUAL':
            subsub.prop(cworld, "sample_map_resolution")
        if cworld.sampling_method != 'NONE':
            sub.prop(cworld, "max_bounces")
            sub.use_property_split = False
            sub.prop(cworld, "is_caustics_light", text="Shadow Caustics")


class CYCLES_WORLD_PT_settings_volume(CyclesButtonsPanel, Panel):
    bl_label = "Volume"
    bl_parent_id = "CYCLES_WORLD_PT_settings"
    bl_context = "world"

    @classmethod
    def poll(cls, context):
        return context.world and CyclesButtonsPanel.poll(context)

    def draw(self, context):
        layout = self.layout
        layout.use_property_split = True
        layout.use_property_decorate = False

        world = context.world
        cworld = world.cycles

        col = layout.column()

        sub = col.column()
        sub.prop(cworld, "volume_sampling", text="Sampling")
        col.prop(cworld, "volume_interpolation", text="Interpolation")
        col.use_property_split = False
        col.prop(cworld, "homogeneous_volume", text="Homogeneous")
        col.use_property_split = True
        sub = col.column()
        sub.active = not cworld.homogeneous_volume
        sub.prop(cworld, "volume_step_size")


class CYCLES_WORLD_PT_settings_light_group(CyclesButtonsPanel, Panel):
    bl_label = "Light Group"
    bl_parent_id = "CYCLES_WORLD_PT_settings"
    bl_context = "world"

    @classmethod
    def poll(cls, context):
        return context.world and CyclesButtonsPanel.poll(context)

    def draw(self, context):
        layout = self.layout
        layout.use_property_split = True
        layout.use_property_decorate = False

        world = context.world
        view_layer = context.view_layer

        row = layout.row(align=True)

        sub = row.column(align=True)
        sub.prop_search(
            world,
            "lightgroup",
            view_layer,
            "lightgroups",
            text="Light Group",
            results_are_suggestions=True,
        )

        sub = row.column(align=True)
        sub.enabled = bool(world.lightgroup) and not any(lg.name == world.lightgroup for lg in view_layer.lightgroups)
        sub.operator("scene.view_layer_add_lightgroup", icon='ADD', text="").name = world.lightgroup


class CYCLES_MATERIAL_PT_preview(CyclesButtonsPanel, Panel):
    bl_label = "Preview"
    bl_context = "material"
    bl_options = {'DEFAULT_CLOSED'}

    @classmethod
    def poll(cls, context):
        mat = context.material
        return mat and (not mat.grease_pencil) and CyclesButtonsPanel.poll(context)

    def draw(self, context):
        self.layout.template_preview(context.material)


class CYCLES_MATERIAL_PT_surface(CyclesButtonsPanel, Panel):
    bl_label = "Surface"
    bl_context = "material"

    @classmethod
    def poll(cls, context):
        mat = context.material
        return mat and (not mat.grease_pencil) and CyclesButtonsPanel.poll(context)

    def draw(self, context):
        layout = self.layout

        mat = context.material
        if not panel_node_draw(layout, mat, 'OUTPUT_MATERIAL', 'Surface'):
            layout.prop(mat, "diffuse_color")


class CYCLES_MATERIAL_PT_volume(CyclesButtonsPanel, Panel):
    bl_label = "Volume"
    bl_context = "material"
    bl_options = {'DEFAULT_CLOSED'}

    @classmethod
    def poll(cls, context):
        mat = context.material
        return mat and (not mat.grease_pencil) and mat.node_tree and CyclesButtonsPanel.poll(context)

    def draw(self, context):
        layout = self.layout

        mat = context.material
        # cmat = mat.cycles

        panel_node_draw(layout, mat, 'OUTPUT_MATERIAL', 'Volume')


class CYCLES_MATERIAL_PT_displacement(CyclesButtonsPanel, Panel):
    bl_label = "Displacement"
    bl_context = "material"

    @classmethod
    def poll(cls, context):
        mat = context.material
        return mat and (not mat.grease_pencil) and mat.node_tree and CyclesButtonsPanel.poll(context)

    def draw(self, context):
        layout = self.layout

        mat = context.material
        panel_node_draw(layout, mat, 'OUTPUT_MATERIAL', 'Displacement')


class CYCLES_MATERIAL_PT_settings(CyclesButtonsPanel, Panel):
    bl_label = "Settings"
    bl_context = "material"
    bl_options = {'DEFAULT_CLOSED'}

    @classmethod
    def poll(cls, context):
        mat = context.material
        return mat and (not mat.grease_pencil) and CyclesButtonsPanel.poll(context)

    @staticmethod
    def draw_shared(self, mat):
        layout = self.layout
        layout.use_property_split = True
        layout.use_property_decorate = False

        layout.prop(mat, "pass_index")

    def draw(self, context):
        self.draw_shared(self, context.material)


class CYCLES_MATERIAL_PT_settings_surface(CyclesButtonsPanel, Panel):
    bl_label = "Surface"
    bl_parent_id = "CYCLES_MATERIAL_PT_settings"
    bl_context = "material"

    @staticmethod
    def draw_shared(self, mat):
        layout = self.layout
        layout.use_property_split = False
        layout.use_property_decorate = False

        cmat = mat.cycles

        col = layout.column()

        col.use_property_split = True
        col.prop(cmat, "displacement_method", text="Displacement")
        col.use_property_split = False
        col.prop(cmat, "emission_sampling")
        col.prop(cmat, "use_transparent_shadow")

    def draw(self, context):
        self.draw_shared(self, context.material)


class CYCLES_MATERIAL_PT_settings_volume(CyclesButtonsPanel, Panel):
    bl_label = "Volume"
    bl_parent_id = "CYCLES_MATERIAL_PT_settings"
    bl_context = "material"

    @staticmethod
    def draw_shared(self, context, mat):
        layout = self.layout
        layout.use_property_split = True
        layout.use_property_decorate = False

        cmat = mat.cycles

        col = layout.column()
        sub = col.column()
        sub.prop(cmat, "volume_sampling", text="Sampling")
        col.prop(cmat, "volume_interpolation", text="Interpolation")
        col.use_property_split = False
        col.prop(cmat, "homogeneous_volume", text="Homogeneous")
        sub = col.column()
        sub.active = not cmat.homogeneous_volume
        sub.prop(cmat, "volume_step_rate")

    def draw(self, context):
        self.draw_shared(self, context, context.material)


class CYCLES_RENDER_PT_bake(CyclesButtonsPanel, Panel):
    bl_label = "Bake"
    bl_context = "render"
    bl_options = {'DEFAULT_CLOSED'}
    COMPAT_ENGINES = {'CYCLES'}

    def draw(self, context):
        layout = self.layout
        layout.use_property_split = False
        layout.use_property_decorate = False  # No animation.

        scene = context.scene
        cscene = scene.cycles
        cbk = scene.render.bake
        rd = scene.render

        if rd.use_bake_multires:
            layout.operator("object.bake_image", icon='RENDER_STILL')
            layout.prop(rd, "use_bake_multires")
            layout.use_property_split = True
            layout.prop(rd, "bake_type")

        else:
            layout.operator("object.bake", icon='RENDER_STILL').type = cscene.bake_type
            layout.prop(rd, "use_bake_multires")
            layout.use_property_split = True
            layout.prop(cscene, "bake_type")

        if not rd.use_bake_multires and cscene.bake_type not in {
                "AO", "POSITION", "NORMAL", "UV", "ROUGHNESS", "ENVIRONMENT"}:
            row = layout.row()
            row.prop(cbk, "view_from")
            row.active = scene.camera is not None


class CYCLES_RENDER_PT_bake_influence(CyclesButtonsPanel, Panel):
    bl_label = "Influence"
    bl_context = "render"
    bl_parent_id = "CYCLES_RENDER_PT_bake"
    COMPAT_ENGINES = {'CYCLES'}

    @classmethod
    def poll(cls, context):
        scene = context.scene
        cscene = scene.cycles
        rd = scene.render
        if rd.use_bake_multires == False and cscene.bake_type in {
                'NORMAL', 'COMBINED', 'DIFFUSE', 'GLOSSY', 'TRANSMISSION'}:
            return True

    def draw(self, context):
        layout = self.layout
        layout.use_property_split = True
        layout.use_property_decorate = False  # No animation.

        scene = context.scene
        cscene = scene.cycles
        cbk = scene.render.bake
        rd = scene.render

        col = layout.column()

        if cscene.bake_type == 'NORMAL':
            col.prop(cbk, "normal_space", text="Space")

            sub = col.column(align=True)
            sub.prop(cbk, "normal_r", text="Swizzle R")
            sub.prop(cbk, "normal_g", text="G")
            sub.prop(cbk, "normal_b", text="B")

        elif cscene.bake_type == 'COMBINED':

            col = layout.column(align=True)
            col.label(text="Lighting")
            col.use_property_split = False
            row = col.row()
            row.separator()
            row.prop(cbk, "use_pass_direct")
            row = col.row()
            row.separator()
            row.prop(cbk, "use_pass_indirect")

            col = layout.column(align=True)
            col.label(text="Contributions")
            col.use_property_split = False
            row = col.row()
            row.separator()
            row.prop(cbk, "use_pass_diffuse")
            row = col.row()
            row.separator()
            row.prop(cbk, "use_pass_glossy")
            row = col.row()
            row.separator()
            row.prop(cbk, "use_pass_transmission")
            row = col.row()
            row.separator()
            row.prop(cbk, "use_pass_emit")

        elif cscene.bake_type in {'DIFFUSE', 'GLOSSY', 'TRANSMISSION'}:
            col = layout.column(align=True)
            col.label(text="Contributions")
            col.use_property_split = False
            row = col.row()
            row.separator()
            row.prop(cbk, "use_pass_direct")
            row = col.row()
            row.separator()
            row.prop(cbk, "use_pass_indirect")
            row = col.row()
            row.separator()
            row.prop(cbk, "use_pass_color")


class CYCLES_RENDER_PT_bake_selected_to_active(CyclesButtonsPanel, Panel):
    bl_label = "Selected to Active"
    bl_context = "render"
    bl_parent_id = "CYCLES_RENDER_PT_bake"
    bl_options = {'DEFAULT_CLOSED'}
    COMPAT_ENGINES = {'CYCLES'}

    @classmethod
    def poll(cls, context):
        scene = context.scene
        rd = scene.render
        return rd.use_bake_multires == False

    def draw_header(self, context):
        scene = context.scene
        cbk = scene.render.bake
        self.layout.prop(cbk, "use_selected_to_active", text="")

    def draw(self, context):
        layout = self.layout
        layout.use_property_split = True
        layout.use_property_decorate = False  # No animation.

        scene = context.scene
        cscene = scene.cycles
        cbk = scene.render.bake
        rd = scene.render

        layout.active = cbk.use_selected_to_active
        col = layout.column()
        col.use_property_split = False
        col.prop(cbk, "use_cage", text="Cage")
        col.use_property_split = True
        if cbk.use_cage:
            col.prop(cbk, "cage_object")
            col = layout.column()
            col.prop(cbk, "cage_extrusion")
            col.active = cbk.cage_object is None
        else:
            col.prop(cbk, "cage_extrusion", text="Extrusion")

        col = layout.column()
        col.prop(cbk, "max_ray_distance")


class CYCLES_RENDER_PT_bake_output(CyclesButtonsPanel, Panel):
    bl_label = "Output"
    bl_context = "render"
    bl_parent_id = "CYCLES_RENDER_PT_bake"
    COMPAT_ENGINES = {'CYCLES'}

    def draw(self, context):
        layout = self.layout
        layout.use_property_split = True
        layout.use_property_decorate = False  # No animation.

        scene = context.scene
        cscene = scene.cycles
        cbk = scene.render.bake
        rd = scene.render

        if rd.use_bake_multires:
            layout.use_property_split = False
            layout.prop(rd, "use_bake_clear", text="Clear Image")
            if rd.bake_type == 'DISPLACEMENT':
                layout.prop(rd, "use_bake_lores_mesh")
        else:
            layout.prop(cbk, "target")
            if cbk.target == 'IMAGE_TEXTURES':
                layout.use_property_split = False
                layout.prop(cbk, "use_clear", text="Clear Image")


class CYCLES_RENDER_PT_bake_output_margin(CyclesButtonsPanel, Panel):
    bl_label = "Margin"
    bl_context = "render"
    bl_parent_id = "CYCLES_RENDER_PT_bake_output"
    COMPAT_ENGINES = {'CYCLES'}

    @classmethod
    def poll(cls, context):
        scene = context.scene
        cbk = scene.render.bake
        return cbk.target == 'IMAGE_TEXTURES'

    def draw(self, context):
        layout = self.layout
        layout.use_property_split = True
        layout.use_property_decorate = False  # No animation.

        scene = context.scene
        cscene = scene.cycles
        cbk = scene.render.bake
        rd = scene.render

        if (cscene.bake_type == 'NORMAL' and cbk.normal_space == 'TANGENT') or cscene.bake_type == 'UV':
            if rd.use_bake_multires:
                layout.prop(rd, "bake_margin", text="Size")
            else:
                if cbk.target == 'IMAGE_TEXTURES':
                    layout.prop(cbk, "margin", text="Size")
        else:
            if rd.use_bake_multires:
                layout.prop(rd, "bake_margin_type", text="Type")
                layout.prop(rd, "bake_margin", text="Size")
            else:
                if cbk.target == 'IMAGE_TEXTURES':
                    layout.prop(cbk, "margin_type", text="Type")
                    layout.prop(cbk, "margin", text="Size")


class CYCLES_RENDER_PT_debug(CyclesDebugButtonsPanel, Panel):
    bl_label = "Debug"
    bl_context = "render"
    bl_options = {'DEFAULT_CLOSED'}
    COMPAT_ENGINES = {'CYCLES'}

    def draw(self, context):
        layout = self.layout
        layout.use_property_split = True
        layout.use_property_decorate = False  # No animation.

        scene = context.scene
        cscene = scene.cycles

        col = layout.column(heading="CPU")

        row = col.row(align=True)
        row.prop(cscene, "debug_use_cpu_sse2", toggle=True)
        row.prop(cscene, "debug_use_cpu_sse3", toggle=True)
        row.prop(cscene, "debug_use_cpu_sse41", toggle=True)
        row.prop(cscene, "debug_use_cpu_avx", toggle=True)
        row.prop(cscene, "debug_use_cpu_avx2", toggle=True)
        col.prop(cscene, "debug_bvh_layout", text="BVH")

        col.separator()

        col = layout.column(heading="CUDA")
        col.prop(cscene, "debug_use_cuda_adaptive_compile")
        col = layout.column(heading="OptiX")
        col.prop(cscene, "debug_use_optix_debug", text="Module Debug")

        col.separator()

        col.prop(cscene, "debug_bvh_type", text="Viewport BVH")

        col.separator()

        import _cycles
        if _cycles.with_debug:
            col.prop(cscene, "direct_light_sampling_type")


class CYCLES_RENDER_PT_simplify(CyclesButtonsPanel, Panel):
    bl_label = "Simplify"
    bl_context = "render"
    bl_options = {'DEFAULT_CLOSED'}
    COMPAT_ENGINES = {'CYCLES'}

    def draw_header(self, context):
        rd = context.scene.render
        self.layout.prop(rd, "use_simplify", text="")

    def draw(self, context):
        pass


class CYCLES_RENDER_PT_simplify_viewport(CyclesButtonsPanel, Panel):
    bl_label = "Viewport"
    bl_context = "render"
    bl_parent_id = "CYCLES_RENDER_PT_simplify"
    COMPAT_ENGINES = {'CYCLES'}

    def draw(self, context):
        layout = self.layout
        layout.use_property_split = True
        layout.use_property_decorate = False

        scene = context.scene
        rd = scene.render
        cscene = scene.cycles

        layout.active = rd.use_simplify

        col = layout.column()
        col.prop(rd, "simplify_subdivision", text="Max Subdivision")
        col.prop(rd, "simplify_child_particles", text="Child Particles")
        col.prop(cscene, "texture_limit", text="Texture Limit")
        col.prop(rd, "simplify_volumes", text="Volume Resolution")


class CYCLES_RENDER_PT_simplify_render(CyclesButtonsPanel, Panel):
    bl_label = "Render"
    bl_context = "render"
    bl_parent_id = "CYCLES_RENDER_PT_simplify"
    COMPAT_ENGINES = {'CYCLES'}

    def draw(self, context):
        layout = self.layout
        layout.use_property_split = True
        layout.use_property_decorate = False

        scene = context.scene
        rd = scene.render
        cscene = scene.cycles

        layout.active = rd.use_simplify

        col = layout.column()

        col.prop(rd, "simplify_subdivision_render", text="Max Subdivision")
        col.prop(rd, "simplify_child_particles_render", text="Child Particles")
        col.prop(cscene, "texture_limit_render", text="Texture Limit")


class CYCLES_RENDER_PT_simplify_culling(CyclesButtonsPanel, Panel):
    bl_label = "Culling"
    bl_context = "render"
    bl_parent_id = "CYCLES_RENDER_PT_simplify"
    bl_options = {'DEFAULT_CLOSED'}
    COMPAT_ENGINES = {'CYCLES'}

    def draw(self, context):
        layout = self.layout
        layout.use_property_split = True
        layout.use_property_decorate = False

        scene = context.scene
        rd = scene.render
        cscene = scene.cycles

        layout.active = rd.use_simplify

        row = layout.row()
        row.use_property_split = False
        row.prop(cscene, "use_camera_cull", text="Camera Culling")
        sub = row.column()
        sub.active = cscene.use_camera_cull
        sub.prop(cscene, "camera_cull_margin", text="")

        row = layout.row()
        row.use_property_split = False
        row.prop(cscene, "use_distance_cull", text="Distance Culling")
        sub = row.column()
        sub.use_property_split = True
        sub.active = cscene.use_distance_cull
        sub.prop(cscene, "distance_cull_margin", text="")


class CyclesShadingButtonsPanel(CyclesButtonsPanel):
    bl_space_type = 'VIEW_3D'
    bl_region_type = 'HEADER'
    bl_parent_id = 'VIEW3D_PT_shading'

    @classmethod
    def poll(cls, context):
        return (
            CyclesButtonsPanel.poll(context) and
            context.space_data.shading.type == 'RENDERED'
        )


class CYCLES_VIEW3D_PT_shading_render_pass(CyclesShadingButtonsPanel, Panel):
    bl_label = "Render Pass"

    def draw(self, context):
        shading = context.space_data.shading

        layout = self.layout
        layout.prop(shading.cycles, "render_pass", text="")


class CYCLES_VIEW3D_PT_shading_debug(CyclesDebugButtonsPanel,
                                     CyclesShadingButtonsPanel,
                                     Panel):
    bl_label = "Debug"

    @classmethod
    def poll(cls, context):
        return (
            CyclesDebugButtonsPanel.poll(context) and
            CyclesShadingButtonsPanel.poll(context)
        )

    def draw(self, context):
        shading = context.space_data.shading

        layout = self.layout
        layout.active = context.scene.cycles.use_preview_adaptive_sampling
        layout.prop(shading.cycles, "show_active_pixels")


class CYCLES_VIEW3D_PT_shading_lighting(Panel):
    bl_space_type = 'VIEW_3D'
    bl_region_type = 'HEADER'
    bl_label = "Lighting"
    bl_parent_id = 'VIEW3D_PT_shading'
    COMPAT_ENGINES = {'CYCLES'}

    @classmethod
    def poll(cls, context):
        return (
            context.engine in cls.COMPAT_ENGINES and
            context.space_data.shading.type == 'RENDERED'
        )

    def draw(self, context):
        layout = self.layout
        col = layout.column()
        split = col.split(factor=0.9)

        shading = context.space_data.shading
        col.prop(shading, "use_scene_lights_render")
        col.prop(shading, "use_scene_world_render")

        if not shading.use_scene_world_render:
            col = layout.column()
            split = col.split(factor=0.9)

            col = split.column()
            sub = col.row()
            sub.scale_y = 0.6
            sub.template_icon_view(shading, "studio_light", scale_popup=3)

            col = split.column()
            col.operator("preferences.studiolight_show", emboss=False, text="", icon='PREFERENCES')

            split = layout.split(factor=0.9)
            col = split.column()
            col.prop(shading, "studiolight_rotate_z", text="Rotation")
            col.prop(shading, "studiolight_intensity")
            col.prop(shading, "studiolight_background_alpha")


class CYCLES_VIEW3D_PT_simplify_greasepencil(CyclesButtonsPanel, Panel, GreasePencilSimplifyPanel):
    bl_label = "Grease Pencil"
    bl_parent_id = "CYCLES_RENDER_PT_simplify"
    COMPAT_ENGINES = {'CYCLES'}
    bl_options = {'DEFAULT_CLOSED'}


def draw_device(self, context):
    scene = context.scene
    layout = self.layout
    layout.use_property_split = True
    layout.use_property_decorate = False

    if context.engine == 'CYCLES':
        from . import engine
        cscene = scene.cycles

        col = layout.column()
        col.prop(cscene, "feature_set")

        col = layout.column()
        col.active = show_device_active(context)
        col.prop(cscene, "device")

        from . import engine
        if engine.with_osl() and (
                use_cpu(context) or
                (use_optix(context) and (engine.osl_version()[1] >= 13 or engine.osl_version()[0] > 1))
        ):
            col = layout.column()
            col.use_property_split = False
            col.prop(cscene, "shading_system")


def draw_pause(self, context):
    layout = self.layout
    scene = context.scene

    if context.engine == "CYCLES":
        view = context.space_data

        if view.shading.type == 'RENDERED':
            cscene = scene.cycles
            layout.prop(cscene, "preview_pause", icon='PLAY' if cscene.preview_pause else 'PAUSE', text="")


def get_panels():
    exclude_panels = {
        'DATA_PT_area',
        'DATA_PT_camera_dof',
        'DATA_PT_falloff_curve',
        'DATA_PT_light',
        'DATA_PT_preview',
        'DATA_PT_spot',
        'MATERIAL_PT_context_material',
        'MATERIAL_PT_preview',
        'NODE_DATA_PT_light',
        'NODE_DATA_PT_spot',
        'OBJECT_PT_visibility',
        'VIEWLAYER_PT_filter',
        'VIEWLAYER_PT_layer_passes',
        'RENDER_PT_post_processing',
        'RENDER_PT_simplify',
    }

    panels = []
    for panel in bpy.types.Panel.__subclasses__():
        if hasattr(panel, 'COMPAT_ENGINES') and 'BLENDER_RENDER' in panel.COMPAT_ENGINES:
            if panel.__name__ not in exclude_panels:
                panels.append(panel)

    return panels


classes = (
    CYCLES_PT_sampling_presets,
    CYCLES_PT_viewport_sampling_presets,
    CYCLES_PT_integrator_presets,
    CYCLES_PT_performance_presets,
    CYCLES_RENDER_PT_sampling,
    CYCLES_RENDER_PT_sampling_viewport,
    CYCLES_RENDER_PT_sampling_viewport_denoise,
    CYCLES_RENDER_PT_sampling_render,
    CYCLES_RENDER_PT_sampling_render_denoise,
    CYCLES_RENDER_PT_sampling_path_guiding,
    CYCLES_RENDER_PT_sampling_path_guiding_debug,
    CYCLES_RENDER_PT_sampling_lights,
    CYCLES_RENDER_PT_sampling_advanced,
    CYCLES_RENDER_PT_light_paths,
    CYCLES_RENDER_PT_light_paths_max_bounces,
    CYCLES_RENDER_PT_light_paths_clamping,
    CYCLES_RENDER_PT_light_paths_caustics,
    CYCLES_RENDER_PT_light_paths_fast_gi,
    CYCLES_RENDER_PT_volumes,
    CYCLES_RENDER_PT_subdivision,
    CYCLES_RENDER_PT_curves,
    CYCLES_RENDER_PT_curves_viewport_display,
    CYCLES_RENDER_PT_simplify,
    CYCLES_RENDER_PT_simplify_viewport,
    CYCLES_RENDER_PT_simplify_render,
    CYCLES_RENDER_PT_simplify_culling,
    CYCLES_VIEW3D_PT_simplify_greasepencil,
    CYCLES_VIEW3D_PT_shading_lighting,
    CYCLES_VIEW3D_PT_shading_render_pass,
    CYCLES_VIEW3D_PT_shading_debug,
    CYCLES_RENDER_PT_motion_blur,
    CYCLES_RENDER_PT_motion_blur_curve,
    CYCLES_RENDER_PT_film,
    CYCLES_RENDER_PT_film_pixel_filter,
    CYCLES_RENDER_PT_film_transparency,
    CYCLES_RENDER_PT_performance,
    CYCLES_RENDER_PT_performance_threads,
    CYCLES_RENDER_PT_performance_memory,
    CYCLES_RENDER_PT_performance_acceleration_structure,
    CYCLES_RENDER_PT_performance_final_render,
    CYCLES_RENDER_PT_performance_viewport,
    CYCLES_RENDER_PT_passes,
    CYCLES_RENDER_PT_passes_data,
    CYCLES_RENDER_PT_passes_mist,  # bfa - move mist panel to viewlayers
    CYCLES_RENDER_PT_passes_light,
    CYCLES_RENDER_PT_passes_crypto,
    CYCLES_RENDER_PT_passes_aov,
    CYCLES_RENDER_PT_passes_lightgroups,
    CYCLES_RENDER_PT_filter,
    CYCLES_RENDER_PT_override,
    CYCLES_PT_post_processing,
    CYCLES_CAMERA_PT_dof,
    CYCLES_CAMERA_PT_dof_aperture,
    CYCLES_PT_context_material,
    CYCLES_OBJECT_PT_motion_blur,
    CYCLES_OBJECT_PT_shading,
    CYCLES_OBJECT_PT_shading_shadow_terminator,
    CYCLES_OBJECT_PT_shading_gi_approximation,
    CYCLES_OBJECT_PT_shading_caustics,
    CYCLES_OBJECT_PT_lightgroup,
    CYCLES_OBJECT_PT_visibility,
    CYCLES_OBJECT_PT_visibility_ray_visibility,
    CYCLES_OBJECT_PT_visibility_culling,
    CYCLES_LIGHT_PT_preview,
    CYCLES_LIGHT_PT_light,
    CYCLES_LIGHT_PT_nodes,
    CYCLES_LIGHT_PT_beam_shape,
    CYCLES_WORLD_PT_preview,
    CYCLES_WORLD_PT_surface,
    CYCLES_WORLD_PT_volume,
    # CYCLES_WORLD_PT_mist, # bfa - moved mist panel to viewlayers
    CYCLES_WORLD_PT_ray_visibility,
    CYCLES_WORLD_PT_settings,
    CYCLES_WORLD_PT_settings_surface,
    CYCLES_WORLD_PT_settings_volume,
    CYCLES_WORLD_PT_settings_light_group,
    CYCLES_MATERIAL_PT_preview,
    CYCLES_MATERIAL_PT_surface,
    CYCLES_MATERIAL_PT_volume,
    CYCLES_MATERIAL_PT_displacement,
    CYCLES_MATERIAL_PT_settings,
    CYCLES_MATERIAL_PT_settings_surface,
    CYCLES_MATERIAL_PT_settings_volume,
    CYCLES_RENDER_PT_bake,
    CYCLES_RENDER_PT_bake_influence,
    CYCLES_RENDER_PT_bake_selected_to_active,
    CYCLES_RENDER_PT_bake_output,
    CYCLES_RENDER_PT_bake_output_margin,
    CYCLES_RENDER_PT_debug,
    node_panel(CYCLES_MATERIAL_PT_settings),
    node_panel(CYCLES_MATERIAL_PT_settings_surface),
    node_panel(CYCLES_MATERIAL_PT_settings_volume),
    node_panel(CYCLES_WORLD_PT_ray_visibility),
    node_panel(CYCLES_WORLD_PT_settings),
    node_panel(CYCLES_WORLD_PT_settings_surface),
    node_panel(CYCLES_WORLD_PT_settings_volume),
    node_panel(CYCLES_LIGHT_PT_light),
    node_panel(CYCLES_LIGHT_PT_beam_shape)
)


def register():
    from bpy.utils import register_class

    bpy.types.RENDER_PT_context.append(draw_device)
    bpy.types.VIEW3D_HT_header.append(draw_pause)

    for panel in get_panels():
        panel.COMPAT_ENGINES.add('CYCLES')

    for cls in classes:
        register_class(cls)


def unregister():
    from bpy.utils import unregister_class

    bpy.types.RENDER_PT_context.remove(draw_device)
    bpy.types.VIEW3D_HT_header.remove(draw_pause)

    for panel in get_panels():
        if 'CYCLES' in panel.COMPAT_ENGINES:
            panel.COMPAT_ENGINES.remove('CYCLES')

    for cls in classes:
        unregister_class(cls)<|MERGE_RESOLUTION|>--- conflicted
+++ resolved
@@ -198,17 +198,12 @@
 
         if cscene.use_preview_adaptive_sampling:
             col = layout.column(align=True)
-<<<<<<< HEAD
             row = col.row()
             row.separator()
             row.prop(cscene, "preview_samples", text="Max Samples")
             row = col.row()
             row.separator()
             row.prop(cscene, "preview_adaptive_min_samples", text="Min Samples")
-=======
-            col.prop(cscene, "preview_samples", text="Max Samples")
-            col.prop(cscene, "preview_adaptive_min_samples", text="Min Samples")
->>>>>>> d7af94e6
         else:
             layout.prop(cscene, "preview_samples", text="Samples")
 
@@ -273,17 +268,12 @@
 
         col = layout.column(align=True)
         if cscene.use_adaptive_sampling:
-<<<<<<< HEAD
             row = col.row()
             row.separator()
             row.prop(cscene, "samples", text="Max Samples")
             row = col.row()
             row.separator()
             row.prop(cscene, "adaptive_min_samples", text="Min Samples")
-=======
-            col.prop(cscene, "samples", text="Max Samples")
-            col.prop(cscene, "adaptive_min_samples", text="Min Samples")
->>>>>>> d7af94e6
         else:
             col.prop(cscene, "samples", text="Samples")
 
@@ -1090,7 +1080,6 @@
 
         flow = layout.grid_flow(row_major=True, columns=0, even_columns=True, even_rows=False, align=False)
 
-<<<<<<< HEAD
         col = flow.column(align=True)
         col.label(text="Diffuse")
         row = col.row()
@@ -1146,20 +1135,10 @@
         row.prop(view_layer, "use_pass_environment")
         row = col.row()
         row.separator()
-        row.prop(view_layer, "use_pass_shadow")
-        row = col.row()
-        row.separator()
         row.prop(view_layer, "use_pass_ambient_occlusion", text="Ambient Occlusion")
         row = col.row()
         row.separator()
         row.prop(cycles_view_layer, "use_pass_shadow_catcher")
-=======
-        col = layout.column(heading="Other", align=True)
-        col.prop(view_layer, "use_pass_emit", text="Emission")
-        col.prop(view_layer, "use_pass_environment")
-        col.prop(view_layer, "use_pass_ambient_occlusion", text="Ambient Occlusion")
-        col.prop(cycles_view_layer, "use_pass_shadow_catcher")
->>>>>>> d7af94e6
 
 
 class CYCLES_RENDER_PT_passes_crypto(CyclesButtonsPanel, ViewLayerCryptomattePanel, Panel):
