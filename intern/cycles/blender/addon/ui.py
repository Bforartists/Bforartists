--- conflicted
+++ resolved
@@ -1059,30 +1059,6 @@
     bl_context = "view_layer"
     bl_parent_id = "CYCLES_RENDER_PT_passes"
 
-<<<<<<< HEAD
-    def draw(self, context):
-        layout = self.layout
-        layout.use_property_split = True
-        layout.use_property_decorate = False
-
-        cycles_view_layer = context.view_layer.cycles
-
-        row = layout.row()
-        col = row.column()
-        col.template_list("CYCLES_RENDER_UL_aov", "aovs", cycles_view_layer, "aovs", cycles_view_layer, "active_aov", rows=2)
-
-        col = row.column()
-        sub = col.column(align=True)
-        sub.operator("cycles.add_aov", icon='ADD', text="")
-        sub.operator("cycles.remove_aov", icon='REMOVE', text="")
-
-        if cycles_view_layer.active_aov < len(cycles_view_layer.aovs):
-          active_aov = cycles_view_layer.aovs[cycles_view_layer.active_aov]
-          if active_aov.conflict:
-            layout.label(text=active_aov.conflict, icon='ERROR')
-
-=======
->>>>>>> 63200b15
 
 class CYCLES_RENDER_PT_denoising(CyclesButtonsPanel, Panel):
     bl_label = "Denoising"
