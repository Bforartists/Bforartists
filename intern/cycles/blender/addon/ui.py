--- conflicted
+++ resolved
@@ -751,12 +751,8 @@
         col.prop(cscene, "tile_order", text="Order")
 
         sub = col.column()
-<<<<<<< HEAD
-        sub.active = not rd.use_save_buffers
+        sub.active = not rd.use_save_buffers and not cscene.use_adaptive_sampling
         sub.use_property_split = False
-=======
-        sub.active = not rd.use_save_buffers and not cscene.use_adaptive_sampling
->>>>>>> 623589d0
         sub.prop(cscene, "use_progressive_refine")
 
 
