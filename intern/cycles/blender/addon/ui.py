# SPDX-FileCopyrightText: 2011-2022 Blender Foundation
#
# SPDX-License-Identifier: Apache-2.0

from __future__ import annotations

import bpy
from bpy.app.translations import contexts as i18n_contexts
from bl_ui.utils import PresetPanel

from bpy.types import Panel, Menu

from bl_ui.properties_grease_pencil_common import GreasePencilSimplifyPanel
from bl_ui.properties_render import draw_curves_settings, CompositorPerformanceButtonsPanel, CompositorDenoisePerformanceButtonsPanel
from bl_ui.properties_view_layer import (
    ViewLayerCryptomattePanelHelper,
    ViewLayerAOVPanelHelper,
    ViewLayerLightgroupsPanelHelper,
)

from bl_ui.properties_object import has_geometry_visibility


class CyclesPresetPanel(PresetPanel, Panel):
    COMPAT_ENGINES = {'CYCLES'}
    preset_operator = "script.execute_preset"

    @staticmethod
    def post_cb(context, _filepath):
        # Modify an arbitrary built-in scene property to force a depsgraph
        # update, because add-on properties don't. (see #62325)
        render = context.scene.render
        render.filter_size = render.filter_size


class CYCLES_PT_sampling_presets(CyclesPresetPanel):
    bl_label = "Sampling Presets"
    preset_subdir = "cycles/sampling"
    preset_add_operator = "render.cycles_sampling_preset_add"


class CYCLES_PT_viewport_sampling_presets(CyclesPresetPanel):
    bl_label = "Viewport Sampling Presets"
    preset_subdir = "cycles/viewport_sampling"
    preset_add_operator = "render.cycles_viewport_sampling_preset_add"


class CYCLES_PT_integrator_presets(CyclesPresetPanel):
    bl_label = "Integrator Presets"
    preset_subdir = "cycles/integrator"
    preset_add_operator = "render.cycles_integrator_preset_add"


class CYCLES_PT_performance_presets(CyclesPresetPanel):
    bl_label = "Performance Presets"
    preset_subdir = "cycles/performance"
    preset_add_operator = "render.cycles_performance_preset_add"


class CyclesButtonsPanel:
    bl_space_type = "PROPERTIES"
    bl_region_type = "WINDOW"
    bl_context = "render"
    COMPAT_ENGINES = {'CYCLES'}

    @classmethod
    def poll(cls, context):
        return context.engine in cls.COMPAT_ENGINES


class CyclesDebugButtonsPanel(CyclesButtonsPanel):
    @classmethod
    def poll(cls, context):
        prefs = bpy.context.preferences
        return (
            CyclesButtonsPanel.poll(context) and
            prefs.experimental.use_cycles_debug and
            prefs.view.show_developer_ui
        )


# Adapt properties editor panel to display in node editor. We have to
# copy the class rather than inherit due to the way bpy registration works.
def node_panel(cls):
    node_cls = type('NODE_' + cls.__name__, cls.__bases__, dict(cls.__dict__))

    node_cls.bl_space_type = 'NODE_EDITOR'
    node_cls.bl_region_type = 'UI'
    node_cls.bl_category = "Options"
    if hasattr(node_cls, 'bl_parent_id'):
        node_cls.bl_parent_id = 'NODE_' + node_cls.bl_parent_id

    return node_cls


def get_device_type(context):
    return context.preferences.addons[__package__].preferences.compute_device_type


def backend_has_active_gpu(context):
    return context.preferences.addons[__package__].preferences.has_active_device()


def use_cpu(context):
    cscene = context.scene.cycles

    return (get_device_type(context) == 'NONE' or cscene.device == 'CPU' or not backend_has_active_gpu(context))


def use_gpu(context):
    cscene = context.scene.cycles

    return (get_device_type(context) != 'NONE' and cscene.device == 'GPU' and backend_has_active_gpu(context))


def use_metal(context):
    return (get_device_type(context) == 'METAL' and use_gpu(context))


def use_cuda(context):
    return (get_device_type(context) == 'CUDA' and use_gpu(context))


def use_hip(context):
    return (get_device_type(context) == 'HIP' and use_gpu(context))


def use_optix(context):
    return (get_device_type(context) == 'OPTIX' and use_gpu(context))


def use_oneapi(context):
    return (get_device_type(context) == 'ONEAPI' and use_gpu(context))


def use_multi_device(context):
    if use_gpu(context):
        return context.preferences.addons[__package__].preferences.has_multi_device()
    return False


def show_device_active(context):
    cscene = context.scene.cycles
    if cscene.device == 'CPU':
        return True
    return use_gpu(context)


def show_preview_denoise_active(context):
    cscene = context.scene.cycles
    if not cscene.use_preview_denoising:
        return False

    if cscene.preview_denoiser == 'OPTIX':
        return has_optixdenoiser_gpu_devices(context)

    # OIDN is always available, thanks to CPU support
    return True


def show_denoise_active(context):
    cscene = context.scene.cycles
    if not cscene.use_denoising:
        return False

    if cscene.denoiser == 'OPTIX':
        return has_optixdenoiser_gpu_devices(context)

    # OIDN is always available, thanks to CPU support
    return True


def get_effective_preview_denoiser(context, has_oidn_gpu):
    scene = context.scene
    cscene = scene.cycles

    if cscene.preview_denoiser != "AUTO":
        return cscene.preview_denoiser

    if has_oidn_gpu:
        return 'OPENIMAGEDENOISE'

    if has_optixdenoiser_gpu_devices(context):
        return 'OPTIX'

    return 'OPENIMAGEDENOISE'


def has_oidn_gpu_devices(context):
    return context.preferences.addons[__package__].preferences.has_oidn_gpu_devices()


def has_optixdenoiser_gpu_devices(context):
    return context.preferences.addons[__package__].preferences.has_optixdenoiser_gpu_devices()


def use_mnee(context):
    # The MNEE kernel doesn't compile on macOS < 13.
    if use_metal(context):
        import platform
        version, _, _ = platform.mac_ver()
        major_version = version.split(".")[0]
        if int(major_version) < 13:
            return False
    return True


class CYCLES_RENDER_PT_sampling(CyclesButtonsPanel, Panel):
    bl_label = "Sampling"

    def draw(self, context):
        pass


class CYCLES_RENDER_PT_sampling_viewport(CyclesButtonsPanel, Panel):
    bl_label = "Viewport"
    bl_parent_id = "CYCLES_RENDER_PT_sampling"
    bl_options = {'DEFAULT_CLOSED'} # BFA

    def draw_header_preset(self, context):
        CYCLES_PT_viewport_sampling_presets.draw_panel_header(self.layout)

    def draw(self, context):
        layout = self.layout

        scene = context.scene
        cscene = scene.cycles

        layout.use_property_split = False # BFA
        layout.use_property_decorate = False

        split = layout.split(factor=0.425)
        col = split.column()
        col.prop(cscene, "use_preview_adaptive_sampling", text="Adaptive Sampling")
        col = split.column()
        if cscene.use_preview_adaptive_sampling:
            col.prop(cscene, "preview_adaptive_threshold", text="")
        else:
            col.label(icon='DISCLOSURE_TRI_RIGHT')

        layout.use_property_split = True

        if cscene.use_preview_adaptive_sampling:
            col = layout.column(align=True)
            row = col.row()
            row.separator()
            row.prop(cscene, "preview_samples", text="Max Samples")
            row = col.row()
            row.separator()
            row.prop(cscene, "preview_adaptive_min_samples", text="Min Samples")
        else:
            layout.prop(cscene, "preview_samples", text="Samples")


class CYCLES_RENDER_PT_sampling_viewport_denoise(CyclesButtonsPanel, Panel):
    bl_label = "Denoise"
    bl_parent_id = 'CYCLES_RENDER_PT_sampling_viewport'
    bl_options = {'DEFAULT_CLOSED'}

    def draw_header(self, context):
        scene = context.scene
        cscene = scene.cycles

        self.layout.prop(context.scene.cycles, "use_preview_denoising", text="")

    def draw(self, context):
        layout = self.layout
        layout.use_property_split = True
        layout.use_property_decorate = False

        scene = context.scene
        cscene = scene.cycles

        col = layout.column()
        col.active = cscene.use_preview_denoising

        sub = col.column()
        sub.active = show_preview_denoise_active(context)
        sub.prop(cscene, "preview_denoiser", text="Denoiser")

        col.prop(cscene, "preview_denoising_input_passes", text="Passes")

        has_oidn_gpu = has_oidn_gpu_devices(context)
        effective_preview_denoiser = get_effective_preview_denoiser(context, has_oidn_gpu)
        if effective_preview_denoiser == 'OPENIMAGEDENOISE':
            col.prop(cscene, "preview_denoising_prefilter", text="Prefilter")
            col.prop(cscene, "preview_denoising_quality", text="Quality")

        col.prop(cscene, "preview_denoising_start_sample", text="Start Sample")

        if effective_preview_denoiser == 'OPENIMAGEDENOISE':
            row = col.row()
            row.active = has_oidn_gpu_devices(context)
            row.prop(cscene, "preview_denoising_use_gpu", text="Use GPU")


class CYCLES_RENDER_PT_sampling_render(CyclesButtonsPanel, Panel):
    bl_label = "Render"
    bl_parent_id = "CYCLES_RENDER_PT_sampling"

    def draw_header_preset(self, context):
        CYCLES_PT_sampling_presets.draw_panel_header(self.layout)

    def draw(self, context):
        layout = self.layout

        scene = context.scene
        cscene = scene.cycles

        layout.use_property_split = False # BFA
        layout.use_property_decorate = False

        split = layout.split(factor=0.425)
        col = split.column()
        col.prop(cscene, "use_adaptive_sampling", text="Adaptive Sampling")
        col = split.column()
        if cscene.use_adaptive_sampling:
            col.prop(cscene, "adaptive_threshold", text="")
        else:
            col.label(icon='DISCLOSURE_TRI_RIGHT')

        layout.use_property_split = True

        col = layout.column(align=True)
        if cscene.use_adaptive_sampling:
            row = col.row()
            row.separator()
            row.prop(cscene, "samples", text="Max Samples")
            row = col.row()
            row.separator()
            row.prop(cscene, "adaptive_min_samples", text="Min Samples")
        else:
            col.prop(cscene, "samples", text="Samples")

        col.separator()

        col.prop(cscene, "time_limit")


class CYCLES_RENDER_PT_sampling_render_denoise(CyclesButtonsPanel, Panel):
    bl_label = "Denoise"
    bl_parent_id = 'CYCLES_RENDER_PT_sampling_render'
    bl_options = {'DEFAULT_CLOSED'}

    def draw_header(self, context):
        scene = context.scene
        cscene = scene.cycles

        self.layout.prop(context.scene.cycles, "use_denoising", text="")

    def draw(self, context):
        layout = self.layout
        layout.use_property_split = True
        layout.use_property_decorate = False

        scene = context.scene
        cscene = scene.cycles

        col = layout.column()
        col.active = cscene.use_denoising

        col.prop(cscene, "denoiser", text="Denoiser")#BFA

        #sub = col.column()
        #sub.active = show_denoise_active(context)
        #sub.prop(cscene, "denoiser", text="Denoiser")

        col.prop(cscene, "denoising_input_passes", text="Passes")
        if cscene.denoiser == 'OPENIMAGEDENOISE':
            col.prop(cscene, "denoising_prefilter", text="Prefilter")
            col.prop(cscene, "denoising_quality", text="Quality")

        if cscene.denoiser == 'OPENIMAGEDENOISE':
            row = col.row()
            row.active = has_oidn_gpu_devices(context)
            row.use_property_split = False #BFA
            row.prop(cscene, "denoising_use_gpu", text="Use GPU")


class CYCLES_RENDER_PT_sampling_path_guiding(CyclesButtonsPanel, Panel):
    bl_label = "Path Guiding"
    bl_parent_id = "CYCLES_RENDER_PT_sampling"
    bl_options = {'DEFAULT_CLOSED'}

    @classmethod
    def poll(cls, context):
        from . import engine
        return use_cpu(context) and engine.with_path_guiding()

    def draw_header(self, context):
        scene = context.scene
        cscene = scene.cycles

        self.layout.prop(cscene, "use_guiding", text="")

    def draw(self, context):
        scene = context.scene
        cscene = scene.cycles

        layout = self.layout
        layout.use_property_split = True
        layout.use_property_decorate = False
        layout.active = cscene.use_guiding

        layout.prop(cscene, "guiding_training_samples")

        col = layout.column(align=True)
        col.use_property_split = False #BFA
        col.prop(cscene, "use_surface_guiding", text="Surface")
        col.prop(cscene, "use_volume_guiding", text="Volume", text_ctxt=i18n_contexts.id_id)


class CYCLES_RENDER_PT_sampling_path_guiding_debug(CyclesDebugButtonsPanel, Panel):
    bl_label = "Debug"
    bl_parent_id = "CYCLES_RENDER_PT_sampling_path_guiding"
    bl_options = {'DEFAULT_CLOSED'}

    def draw(self, context):
        scene = context.scene
        cscene = scene.cycles

        layout = self.layout
        layout.use_property_split = True
        layout.use_property_decorate = False
        layout.active = cscene.use_guiding

        layout.prop(cscene, "guiding_distribution_type", text="Distribution Type")
        layout.prop(cscene, "guiding_roughness_threshold")
        layout.prop(cscene, "guiding_directional_sampling_type", text="Directional Sampling Type")

        col = layout.column(align=True)
        col.prop(cscene, "surface_guiding_probability")
        col.prop(cscene, "volume_guiding_probability")

        col = layout.column(align=True)
        col.prop(cscene, "use_deterministic_guiding")
        col.prop(cscene, "use_guiding_direct_light")
        col.prop(cscene, "use_guiding_mis_weights")


class CYCLES_RENDER_PT_sampling_advanced(CyclesButtonsPanel, Panel):
    bl_label = "Advanced"
    bl_parent_id = "CYCLES_RENDER_PT_sampling"
    bl_options = {'DEFAULT_CLOSED'}

    def draw(self, context):
        layout = self.layout
        layout.use_property_split = True
        layout.use_property_decorate = False

        scene = context.scene
        cscene = scene.cycles

        row = layout.row(align=True)
        row.prop(cscene, "sampling_pattern", text="Pattern")

        row = layout.row(align=True)
        row.prop(cscene, "seed")
        row.prop(cscene, "use_animated_seed", text="", icon='TIME')

        layout.separator()
        col = layout.column(align=True) #BFA
        # Tabulated Sobol is used when the debug UI is turned off.
        col.active = cscene.sampling_pattern == 'TABULATED_SOBOL'
        col.label(text="Scrambling Distance")
        row = col.row()
        row.use_property_split = False
        row.separator()
        row.prop(cscene, "auto_scrambling_distance", text="Automatic")
        row = col.row()
        row.use_property_split = False
        row.separator()
        row.prop(cscene, "preview_scrambling_distance", text="Viewport")
        sub = col.row(align=True)
        row = sub.row()
        row.use_property_split = True
        row.separator()
        row.prop(cscene, "scrambling_distance", text="Multiplier")

        col = layout.column(align=True)
        col.prop(cscene, "min_light_bounces")
        col.prop(cscene, "min_transparent_bounces")

        for view_layer in scene.view_layers:
            if view_layer.samples > 0:
                layout.separator()
                layout.row().prop(cscene, "use_layer_samples")
                break


class CYCLES_RENDER_PT_sampling_advanced_sample_subset(CyclesButtonsPanel, Panel):
    bl_label = "Sample Subset"
    bl_parent_id = 'CYCLES_RENDER_PT_sampling_advanced'
    bl_options = {'DEFAULT_CLOSED'}

    def draw_header(self, context):
        scene = context.scene
        cscene = scene.cycles

        self.layout.prop(cscene, "use_sample_subset", text="")

    def draw(self, context):
        layout = self.layout
        layout.use_property_split = True
        layout.use_property_decorate = False

        scene = context.scene
        cscene = scene.cycles

        col = layout.column(align=True)
        col.active = cscene.use_sample_subset
        col.prop(cscene, "sample_offset", text="Offset")
        col.prop(cscene, "sample_subset_length", text="Length")


class CYCLES_RENDER_PT_sampling_lights(CyclesButtonsPanel, Panel):
    bl_label = "Lights"
    bl_parent_id = "CYCLES_RENDER_PT_sampling"
    bl_options = {'DEFAULT_CLOSED'}

    def draw(self, context):
        layout = self.layout
        layout.use_property_split = False #BFA
        layout.use_property_decorate = False

        scene = context.scene
        cscene = scene.cycles

        col = layout.column(align=True)
        col.prop(cscene, "use_light_tree")
        sub = col.row()
        sub.prop(cscene, "light_sampling_threshold", text="Light Threshold")
        sub.active = not cscene.use_light_tree


class CYCLES_RENDER_PT_subdivision(CyclesButtonsPanel, Panel):
    bl_label = "Subdivision"
    bl_options = {'DEFAULT_CLOSED'}

    @classmethod
    def poll(cls, context):
        return (context.scene.render.engine == 'CYCLES') and (context.scene.cycles.feature_set == 'EXPERIMENTAL')

    def draw(self, context):
        layout = self.layout
        layout.use_property_split = True
        layout.use_property_decorate = False

        scene = context.scene
        cscene = scene.cycles

        col = layout.column()
        sub = col.column(align=True)
        sub.prop(cscene, "dicing_rate", text="Dicing Rate Render")
        sub.prop(cscene, "preview_dicing_rate", text="Viewport")

        col.separator()

        col.prop(cscene, "offscreen_dicing_scale", text="Offscreen Scale")
        col.prop(cscene, "max_subdivisions")

        col.prop(cscene, "dicing_camera")


class CYCLES_RENDER_PT_curves(CyclesButtonsPanel, Panel):
    bl_label = "Curves"
    bl_options = {'DEFAULT_CLOSED'}

    def draw(self, context):
        layout = self.layout
        layout.use_property_split = True
        layout.use_property_decorate = False

        scene = context.scene
        ccscene = scene.cycles_curves

        col = layout.column()
        col.prop(ccscene, "shape", text="Shape")
        if ccscene.shape == 'RIBBONS':
            col.prop(ccscene, "subdivisions", text="Curve Subdivisions")


class CYCLES_RENDER_PT_curves_viewport_display(CyclesButtonsPanel, Panel):
    bl_label = "Viewport Display"
    bl_parent_id = "CYCLES_RENDER_PT_curves"
    bl_options = {'DEFAULT_CLOSED'}

    def draw(self, context):
        draw_curves_settings(self, context)


class CYCLES_RENDER_PT_volumes(CyclesButtonsPanel, Panel):
    bl_label = "Volumes"
    bl_options = {'DEFAULT_CLOSED'}

    def draw(self, context):
        layout = self.layout
        layout.use_property_split = True
        layout.use_property_decorate = False

        scene = context.scene
        cscene = scene.cycles

        col = layout.column(align=True)
        col.prop(cscene, "volume_step_rate", text="Step Rate Render")
        col.prop(cscene, "volume_preview_step_rate", text="Viewport")

        layout.prop(cscene, "volume_max_steps", text="Max Steps")


class CYCLES_RENDER_PT_light_paths(CyclesButtonsPanel, Panel):
    bl_label = "Light Paths"
    bl_options = {'DEFAULT_CLOSED'}

    def draw_header_preset(self, context):
        CYCLES_PT_integrator_presets.draw_panel_header(self.layout)

    def draw(self, context):
        pass


class CYCLES_RENDER_PT_light_paths_max_bounces(CyclesButtonsPanel, Panel):
    bl_label = "Max Bounces"
    bl_parent_id = "CYCLES_RENDER_PT_light_paths"

    def draw(self, context):
        layout = self.layout
        layout.use_property_split = True
        layout.use_property_decorate = False

        scene = context.scene
        cscene = scene.cycles

        col = layout.column(align=True)
        col.prop(cscene, "max_bounces", text="Total")

        col = layout.column(align=True)
        col.prop(cscene, "diffuse_bounces", text="Diffuse")
        col.prop(cscene, "glossy_bounces", text="Glossy")
        col.prop(cscene, "transmission_bounces", text="Transmission")
        col.prop(cscene, "volume_bounces", text="Volume", text_ctxt=i18n_contexts.id_id)

        col = layout.column(align=True)
        col.prop(cscene, "transparent_max_bounces", text="Transparent")


class CYCLES_RENDER_PT_light_paths_clamping(CyclesButtonsPanel, Panel):
    bl_label = "Clamping"
    bl_parent_id = "CYCLES_RENDER_PT_light_paths"

    def draw(self, context):
        layout = self.layout
        layout.use_property_split = True
        layout.use_property_decorate = False

        scene = context.scene
        cscene = scene.cycles

        col = layout.column(align=True)
        col.prop(cscene, "sample_clamp_direct", text="Direct Light")
        col.prop(cscene, "sample_clamp_indirect", text="Indirect Light")


class CYCLES_RENDER_PT_light_paths_caustics(CyclesButtonsPanel, Panel):
    bl_label = "Caustics"
    bl_parent_id = "CYCLES_RENDER_PT_light_paths"

    def draw(self, context):
        layout = self.layout
        layout.use_property_split = True
        layout.use_property_decorate = False

        scene = context.scene
        cscene = scene.cycles

        col = layout.column()
        col.prop(cscene, "blur_glossy")

	#col = layout.column(heading="Caustics", align=True) #BFA - redundant
        col.use_property_split = False
        col.prop(cscene, "caustics_reflective")
        col.prop(cscene, "caustics_refractive")


class CYCLES_RENDER_PT_light_paths_fast_gi(CyclesButtonsPanel, Panel):
    bl_label = "Fast GI Approximation"
    bl_options = {'DEFAULT_CLOSED'}
    bl_parent_id = "CYCLES_RENDER_PT_light_paths"

    def draw_header(self, context):
        scene = context.scene
        cscene = scene.cycles

        self.layout.prop(cscene, "use_fast_gi", text="")

    def draw(self, context):
        scene = context.scene
        cscene = scene.cycles
        world = scene.world

        layout = self.layout
        layout.use_property_split = True
        layout.use_property_decorate = False

        layout.active = cscene.use_fast_gi

        col = layout.column(align=True)
        col.prop(cscene, "fast_gi_method", text="Method")

        if world:
            light = world.light_settings
            col = layout.column(align=True)
            col.prop(light, "ao_factor", text="AO Factor")
            col.prop(light, "distance", text="AO Distance")

        if cscene.fast_gi_method == 'REPLACE':
            col = layout.column(align=True)
            col.prop(cscene, "ao_bounces", text="Viewport Bounces")
            col.prop(cscene, "ao_bounces_render", text="Render Bounces")


class CYCLES_RENDER_PT_motion_blur(CyclesButtonsPanel, Panel):
    bl_label = "Motion Blur"
    bl_options = {'DEFAULT_CLOSED'}

    def draw_header(self, context):
        rd = context.scene.render

        self.layout.prop(rd, "use_motion_blur", text="")

    def draw(self, context):
        layout = self.layout
        layout.use_property_split = True
        layout.use_property_decorate = False

        scene = context.scene
        cscene = scene.cycles
        rd = scene.render
        layout.active = rd.use_motion_blur

        col = layout.column()
        col.prop(rd, "motion_blur_position", text="Position")
        col.prop(rd, "motion_blur_shutter")
        col.separator()
        col.prop(cscene, "rolling_shutter_type", text="Rolling Shutter")
        sub = col.column()
        if cscene.rolling_shutter_type != 'NONE':
            row = sub.row()
            row.separator()
            row.prop(cscene, "rolling_shutter_duration", text="Duration")


class CYCLES_RENDER_PT_motion_blur_curve(CyclesButtonsPanel, Panel):
    bl_label = "Shutter Curve"
    bl_parent_id = "CYCLES_RENDER_PT_motion_blur"
    bl_options = {'DEFAULT_CLOSED'}

    def draw(self, context):
        layout = self.layout
        layout.use_property_split = True
        layout.use_property_decorate = False

        scene = context.scene
        rd = scene.render
        layout.active = rd.use_motion_blur

        col = layout.column()

        col.template_curve_mapping(rd, "motion_blur_shutter_curve")

        col = layout.column(align=True)
        row = col.row(align=True)
        row.operator("render.shutter_curve_preset", icon='SMOOTHCURVE', text="").shape = 'SMOOTH'
        row.operator("render.shutter_curve_preset", icon='SPHERECURVE', text="").shape = 'ROUND'
        row.operator("render.shutter_curve_preset", icon='ROOTCURVE', text="").shape = 'ROOT'
        row.operator("render.shutter_curve_preset", icon='SHARPCURVE', text="").shape = 'SHARP'
        row.operator("render.shutter_curve_preset", icon='LINCURVE', text="").shape = 'LINE'
        row.operator("render.shutter_curve_preset", icon='NOCURVE', text="").shape = 'MAX'


class CYCLES_RENDER_PT_film(CyclesButtonsPanel, Panel):
    bl_label = "Film"
    bl_options = {'DEFAULT_CLOSED'}

    def draw(self, context):
        layout = self.layout
        layout.use_property_split = True
        layout.use_property_decorate = False
        scene = context.scene
        cscene = scene.cycles

        col = layout.column()
        col.prop(cscene, "film_exposure")


class CYCLES_RENDER_PT_film_transparency(CyclesButtonsPanel, Panel):
    bl_label = "Transparent"
    bl_parent_id = "RENDER_PT_output"  # bfa - display transparency in output

    def draw_header(self, context):
        layout = self.layout

        scene = context.scene
        rd = scene.render

        layout.prop(rd, "film_transparent", text="")

    def draw(self, context):
        layout = self.layout
        layout.use_property_split = True
        layout.use_property_decorate = False
        scene = context.scene
        rd = scene.render
        cscene = scene.cycles

        layout.active = rd.film_transparent

        split = layout.split()
        col = split.column()
        col.use_property_split = False
        col.prop(cscene, "film_transparent_glass", text="Transparent Glass")
        col = split.column()
        if cscene.film_transparent_glass:
            col.label(icon='DISCLOSURE_TRI_DOWN')
        else:
            col.label(icon='DISCLOSURE_TRI_RIGHT')

        if cscene.film_transparent_glass:
            row = layout.row()
            row.separator()
            row.prop(cscene, "film_transparent_roughness", text="Roughness Threshold")


class CYCLES_RENDER_PT_film_pixel_filter(CyclesButtonsPanel, Panel):
    bl_label = "Pixel Filter"
    bl_parent_id = "CYCLES_RENDER_PT_film"

    def draw(self, context):
        layout = self.layout
        layout.use_property_split = True
        layout.use_property_decorate = False
        scene = context.scene
        cscene = scene.cycles

        col = layout.column()
        col.prop(cscene, "pixel_filter_type", text="Type")
        if cscene.pixel_filter_type != 'BOX':
            col.prop(cscene, "filter_width", text="Width")


class CYCLES_RENDER_PT_performance(CyclesButtonsPanel, Panel):
    bl_label = "Performance"
    bl_options = {'DEFAULT_CLOSED'}

    def draw_header_preset(self, context):
        CYCLES_PT_performance_presets.draw_panel_header(self.layout)

    def draw(self, context):
        pass


class CYCLES_RENDER_PT_performance_compositor(CyclesButtonsPanel, CompositorPerformanceButtonsPanel, Panel):
    bl_parent_id = "CYCLES_RENDER_PT_performance"
    bl_options = {'DEFAULT_CLOSED'}


class CYCLES_RENDER_PT_performance_compositor_denoise_settings(
        CyclesButtonsPanel, CompositorDenoisePerformanceButtonsPanel, Panel):
    bl_parent_id = "CYCLES_RENDER_PT_performance_compositor"
    bl_options = {'DEFAULT_CLOSED'}


class CYCLES_RENDER_PT_performance_threads(CyclesButtonsPanel, Panel):
    bl_label = "Threads"
    bl_parent_id = "CYCLES_RENDER_PT_performance"

    def draw(self, context):
        layout = self.layout
        layout.use_property_split = True
        layout.use_property_decorate = False

        scene = context.scene
        rd = scene.render

        col = layout.column()

        col.prop(rd, "threads_mode")
        sub = col.column(align=True)
        if rd.threads_mode == 'FIXED':
            row = sub.row()
            row.separator()
            row.prop(rd, "threads")


class CYCLES_RENDER_PT_performance_memory(CyclesButtonsPanel, Panel):
    bl_label = "Memory"
    bl_parent_id = "CYCLES_RENDER_PT_performance"

    def draw(self, context):
        layout = self.layout
        layout.use_property_split = True
        layout.use_property_decorate = False

        scene = context.scene
        cscene = scene.cycles

        split = layout.split(factor=0.4)
        col = split.column()
        col.use_property_split = False
        col.prop(cscene, "use_auto_tile")
        col = split.column()
        if cscene.use_auto_tile:
            col.label(icon='DISCLOSURE_TRI_DOWN')
            col = layout.column()
            row = col.row()
            row.separator()
            row.prop(cscene, "tile_size")
        else:
            col.label(icon='DISCLOSURE_TRI_RIGHT')


class CYCLES_RENDER_PT_performance_acceleration_structure(CyclesButtonsPanel, Panel):
    bl_label = "Acceleration Structure"
    bl_parent_id = "CYCLES_RENDER_PT_performance"

    @classmethod
    def poll(cls, context):
        return not use_optix(context) or use_multi_device(context)

    def draw(self, context):
        import _cycles

        layout = self.layout
        layout.use_property_split = False # BFA
        layout.use_property_decorate = False

        scene = context.scene
        cscene = scene.cycles

        col = layout.column()

        use_embree = _cycles.with_embree

        if use_cpu(context):
            col.prop(cscene, "debug_use_spatial_splits")
            if use_embree:
                col.prop(cscene, "debug_use_compact_bvh")
            else:
                sub = col.column()
                sub.active = not cscene.debug_use_spatial_splits
                sub.prop(cscene, "debug_bvh_time_steps")

                col.prop(cscene, "debug_use_hair_bvh")

                sub = col.column(align=True)
                sub.label(text="Cycles built without Embree support")
                sub.label(text="CPU raytracing performance will be poor")
        else:
            col.prop(cscene, "debug_use_spatial_splits")
            sub = col.column()
            sub.active = not cscene.debug_use_spatial_splits
            sub.prop(cscene, "debug_bvh_time_steps")

            col.prop(cscene, "debug_use_hair_bvh")

            # CPU is used in addition to a GPU
            if use_multi_device(context) and use_embree:
                col.prop(cscene, "debug_use_compact_bvh")


class CYCLES_RENDER_PT_performance_final_render(CyclesButtonsPanel, Panel):
    bl_label = "Final Render"
    bl_parent_id = "CYCLES_RENDER_PT_performance"

    def draw(self, context):
        layout = self.layout
        layout.use_property_split = False # BFA
        layout.use_property_decorate = False

        scene = context.scene
        rd = scene.render

        col = layout.column()

        col.prop(rd, "use_persistent_data", text="Persistent Data")


class CYCLES_RENDER_PT_performance_viewport(CyclesButtonsPanel, Panel):
    bl_label = "Viewport"
    bl_parent_id = "CYCLES_RENDER_PT_performance"

    def draw(self, context):
        layout = self.layout
        layout.use_property_split = True
        layout.use_property_decorate = False

        scene = context.scene
        rd = scene.render
        cscene = scene.cycles

        col = layout.column()
        col.prop(rd, "preview_pixel_size", text="Pixel Size")


class CYCLES_RENDER_PT_filter(CyclesButtonsPanel, Panel):
    bl_label = "Filter"
    bl_options = {'DEFAULT_CLOSED'}
    bl_context = "view_layer"

    def draw(self, context):
        layout = self.layout
        layout.use_property_split = False # BFA
        layout.use_property_decorate = False

        scene = context.scene
        rd = scene.render
        view_layer = context.view_layer

        col = layout.column(align=True)
        col.label(text="Include")
        row = col.row()
        row.separator()
        row.prop(view_layer, "use_sky", text="Environment")
        row = col.row()
        row.separator()
        row.prop(view_layer, "use_solid", text="Surfaces")
        row = col.row()
        row.separator()
        row.prop(view_layer, "use_strand", text="Curves")
        row = col.row()
        row.separator()
        row.prop(view_layer, "use_volumes", text="Volumes")
        row = col.row()
        row.separator()
        row.prop(view_layer, "use_grease_pencil", text="Grease Pencil")

        col = layout.column(align=True)
        col.label(text="Use")
        row = col.row()
        row.separator()
        row.prop(view_layer, "use_motion_blur", text="Motion Blur")
        row.active = rd.use_motion_blur

        row = col.row()
        row.separator()
        row.prop(view_layer.cycles, "use_denoising", text="Denoising")
        row.active = scene.cycles.use_denoising


class CYCLES_RENDER_PT_passes(CyclesButtonsPanel, Panel):
    bl_label = "Passes"
    bl_context = "view_layer"

    def draw(self, context):
        pass


class CYCLES_RENDER_PT_passes_data(CyclesButtonsPanel, Panel):
    bl_label = "Data"
    bl_context = "view_layer"
    bl_parent_id = "CYCLES_RENDER_PT_passes"

    def draw(self, context):
        layout = self.layout
        layout.use_property_split = False # BFA
        layout.use_property_decorate = False

        scene = context.scene
        rd = scene.render
        view_layer = context.view_layer
        cycles_view_layer = view_layer.cycles

        flow = layout.grid_flow(row_major=True, columns=0, even_columns=True, even_rows=False, align=False)

        col = flow.column(align=True)
        col.label(text="Include")
        row = col.row()
        row.separator()
        row.prop(view_layer, "use_pass_combined")
        row = col.row()
        row.separator()
        row.prop(view_layer, "use_pass_z")
        row = col.row()
        row.separator()
        row.prop(view_layer, "use_pass_mist")
        row = col.row()
        row.separator()
        row.prop(view_layer, "use_pass_position")
        row = col.row()
        row.separator()
        row.prop(view_layer, "use_pass_normal")
        row = col.row()
        row.separator()
        row.active = not rd.use_motion_blur
        row.prop(view_layer, "use_pass_vector")
        row = col.row()
        row.separator()
        row.prop(view_layer, "use_pass_uv")
        row = col.row()
        row.separator()
        row.prop(view_layer, "use_pass_grease_pencil", text="Grease Pencil")
        row = col.row()
        row.separator()
        row.prop(cycles_view_layer, "denoising_store_passes", text="Denoising Data")

        col = flow.column(align=True)
        col.label(text="Indexes")
        row = col.row()
        row.separator()
        row.prop(view_layer, "use_pass_object_index")
        row = col.row()
        row.separator()
        row.prop(view_layer, "use_pass_material_index")

        col = flow.column(align=True)
        col.label(text="Debug")
        row = col.row()
        row.separator()
        row.prop(cycles_view_layer, "pass_debug_sample_count", text="Sample Count")

        layout.separator()

        layout.use_property_split = True
        layout.prop(view_layer, "pass_alpha_threshold")

# bfa - move mist panel to viewlayers
class CYCLES_RENDER_PT_passes_mist(CyclesButtonsPanel, Panel):
    bl_label = "Mist Pass"
    bl_context = "view_layer"
    bl_parent_id = "CYCLES_RENDER_PT_passes"
    bl_options = {'DEFAULT_CLOSED'}

    @classmethod
    def poll(cls, context):
        if CyclesButtonsPanel.poll(context):
            if context.scene.world:
                for view_layer in context.scene.view_layers:
                    if view_layer.use_pass_mist:
                        return True

        return False

    def draw(self, context):
        layout = self.layout
        layout.use_property_split = True

        world = context.scene.world

        col = layout.column(align=True)
        col.prop(world.mist_settings, "start")
        col.prop(world.mist_settings, "depth")

        col = layout.column()
        col.prop(world.mist_settings, "falloff")


class CYCLES_RENDER_PT_passes_light(CyclesButtonsPanel, Panel):
    bl_label = "Light"
    bl_context = "view_layer"
    bl_parent_id = "CYCLES_RENDER_PT_passes"
    bl_options = {'DEFAULT_CLOSED'} # BFA

    def draw(self, context):
        layout = self.layout
        layout.use_property_split = False
        layout.use_property_decorate = False

        view_layer = context.view_layer
        cycles_view_layer = view_layer.cycles

        flow = layout.grid_flow(row_major=True, columns=0, even_columns=True, even_rows=False, align=False)

        col = flow.column(align=True)
        col.label(text="Diffuse")
        row = col.row()
        row.separator()
        row.prop(view_layer, "use_pass_diffuse_direct", text="Direct")
        row = col.row()
        row.separator()
        row.prop(view_layer, "use_pass_diffuse_indirect", text="Indirect")
        row = col.row()
        row.separator()
        row.prop(view_layer, "use_pass_diffuse_color", text="Color")

        col = flow.column(align=True)
        col.label(text="Glossy")
        row = col.row()
        row.separator()
        row.prop(view_layer, "use_pass_glossy_direct", text="Direct")
        row = col.row()
        row.separator()
        row.prop(view_layer, "use_pass_glossy_indirect", text="Indirect")
        row = col.row()
        row.separator()
        row.prop(view_layer, "use_pass_glossy_color", text="Color")

        col = flow.column(align=True)
        col.label(text="Transmission")
        row = col.row()
        row.separator()
        row.prop(view_layer, "use_pass_transmission_direct", text="Direct")
        row = col.row()
        row.separator()
        row.prop(view_layer, "use_pass_transmission_indirect", text="Indirect")
        row = col.row()
        row.separator()
        row.prop(view_layer, "use_pass_transmission_color", text="Color")

        col = flow.column(align=True)
        col.label(text="Volume")
        row = col.row()
        row.separator()
        row.prop(cycles_view_layer, "use_pass_volume_direct", text="Direct")
        row = col.row()
        row.separator()
        row.prop(cycles_view_layer, "use_pass_volume_indirect", text="Indirect")

        col = flow.column(align=True)
        col.label(text="Other")
        row = col.row()
        row.separator()
        row.prop(view_layer, "use_pass_emit", text="Emission")
        row = col.row()
        row.separator()
        row.prop(view_layer, "use_pass_environment")
        row = col.row()
        row.separator()
        row.prop(view_layer, "use_pass_ambient_occlusion", text="Ambient Occlusion")
        row = col.row()
        row.separator()
        row.prop(cycles_view_layer, "use_pass_shadow_catcher")


class CYCLES_RENDER_PT_passes_crypto(CyclesButtonsPanel, ViewLayerCryptomattePanelHelper, Panel):
    bl_label = "Cryptomatte"
    bl_context = "view_layer"
    bl_parent_id = "CYCLES_RENDER_PT_passes"
    bl_options = {'DEFAULT_CLOSED'} # BFA


class CYCLES_RENDER_PT_passes_aov(CyclesButtonsPanel, ViewLayerAOVPanelHelper, Panel):
    bl_label = "Shader AOV"
    bl_context = "view_layer"
    bl_parent_id = "CYCLES_RENDER_PT_passes"


class CYCLES_RENDER_PT_passes_lightgroups(CyclesButtonsPanel, ViewLayerLightgroupsPanelHelper, Panel):
    bl_label = "Light Groups"
    bl_context = "view_layer"
    bl_parent_id = "CYCLES_RENDER_PT_passes"


class CYCLES_PT_post_processing(CyclesButtonsPanel, Panel):
    bl_label = "Post Processing"
    bl_options = {'DEFAULT_CLOSED'}
    bl_context = "output"

    def draw(self, context):
        layout = self.layout
        layout.use_property_split = True
        layout.use_property_decorate = False

        rd = context.scene.render

        col = layout.column(align=True)
        col.label(text="Pipeline")
        col.use_property_split = False
        row = col.row()
        row.separator()
        row.prop(rd, "use_compositing")
        row = col.row()
        row.separator()
        row.prop(rd, "use_sequencer")

        layout.prop(rd, "dither_intensity", text="Dither", slider=True)


class CYCLES_CAMERA_PT_dof(CyclesButtonsPanel, Panel):
    bl_label = "Depth of Field"
    bl_context = "data"

    @classmethod
    def poll(cls, context):
        return context.camera and CyclesButtonsPanel.poll(context)

    def draw_header(self, context):
        cam = context.camera
        dof = cam.dof
        self.layout.prop(dof, "use_dof", text="")

    def draw(self, context):
        layout = self.layout
        layout.use_property_split = True

        cam = context.camera
        dof = cam.dof
        layout.active = dof.use_dof

        split = layout.split()

        col = split.column()
        col.prop(dof, "focus_object", text="Focus on Object")
        if dof.focus_object and dof.focus_object.type == 'ARMATURE':
            col.prop_search(dof, "focus_subtarget", dof.focus_object.data, "bones", text="Focus Bone")

        sub = col.row()
        sub.active = dof.focus_object is None
        sub.prop(dof, "focus_distance", text="Focus Distance")
        sub.operator(
            "ui.eyedropper_depth",
            icon='EYEDROPPER',
            text="").prop_data_path = "scene.camera.data.dof.focus_distance"


class CYCLES_CAMERA_PT_dof_aperture(CyclesButtonsPanel, Panel):
    bl_label = "Aperture"
    bl_parent_id = "CYCLES_CAMERA_PT_dof"

    @classmethod
    def poll(cls, context):
        return context.camera and CyclesButtonsPanel.poll(context)

    def draw(self, context):
        layout = self.layout
        layout.use_property_split = True

        cam = context.camera
        dof = cam.dof
        layout.active = dof.use_dof
        flow = layout.grid_flow(row_major=True, columns=0, even_columns=True, even_rows=False, align=False)

        col = flow.column()
        col.prop(dof, "aperture_fstop")
        col.prop(dof, "aperture_blades")
        col.prop(dof, "aperture_rotation")
        col.prop(dof, "aperture_ratio")


class CYCLES_CAMERA_PT_lens_custom_parameters(CyclesButtonsPanel, Panel):
    bl_label = "Parameters"
    bl_parent_id = "DATA_PT_lens"

    @classmethod
    def poll(cls, context):
        cam = context.camera
        return (super().poll(context) and
                cam and
                cam.type == 'CUSTOM' and
                len(cam.cycles_custom.keys()) > 0)

    def draw(self, context):
        layout = self.layout
        layout.use_property_split = True

        cam = context.camera
        ccam = cam.cycles_custom

        col = layout.column()
        for key in ccam.keys():
            col.prop(ccam, f'["{key}"]')


class CYCLES_PT_context_material(CyclesButtonsPanel, Panel):
    bl_label = ""
    bl_context = "material"
    bl_options = {'HIDE_HEADER'}

    @classmethod
    def poll(cls, context):
        if context.active_object and context.active_object.type == 'GREASEPENCIL':
            return False
        else:
            return (context.material or context.object) and CyclesButtonsPanel.poll(context)

    def draw(self, context):
        layout = self.layout

        mat = context.material
        ob = context.object
        slot = context.material_slot
        space = context.space_data

        if ob:
            is_sortable = len(ob.material_slots) > 1
            rows = 3
            if (is_sortable):
                rows = 4

            row = layout.row()

            row.template_list("MATERIAL_UL_matslots", "", ob, "material_slots", ob, "active_material_index", rows=rows)

            col = row.column(align=True)
            col.operator("object.material_slot_add", icon='ADD', text="")
            col.operator("object.material_slot_remove", icon='REMOVE', text="")
            col.separator()
            col.menu("MATERIAL_MT_context_menu", icon='DOWNARROW_HLT', text="")

            if is_sortable:
                col.separator()

                col.operator("object.material_slot_move", icon='TRIA_UP', text="").direction = 'UP'
                col.operator("object.material_slot_move", icon='TRIA_DOWN', text="").direction = 'DOWN'

            if ob.mode == 'EDIT':
                row = layout.row(align=True)
                row.operator("object.material_slot_assign", text="Assign", icon='CHECKMARK') # BFA - icon
                row.operator("object.material_slot_select", text="Select", icon='RESTRICT_SELECT_OFF') # BFA - icon
                row.operator("object.material_slot_deselect", text="Deselect", icon='RESTRICT_SELECT_ON') # BFA - icon

        row = layout.row()

        if ob:
            row.template_ID(ob, "active_material", new="material.new")

            if slot:
                icon_link = 'MESH_DATA' if slot.link == 'DATA' else 'OBJECT_DATA'
                row.prop(slot, "link", text="", icon=icon_link, icon_only=True)

        elif mat:
            layout.template_ID(space, "pin_id")
            layout.separator()


class CYCLES_OBJECT_PT_motion_blur(CyclesButtonsPanel, Panel):
    bl_label = "Motion Blur"
    bl_context = "object"
    bl_options = {'DEFAULT_CLOSED'}

    @classmethod
    def poll(cls, context):
        ob = context.object
        if CyclesButtonsPanel.poll(context) and ob:
            if ob.type in {'MESH', 'CURVE', 'CURVE', 'SURFACE', 'FONT',
                           'META', 'CAMERA', 'CURVES', 'POINTCLOUD', 'VOLUME'}:
                return True
            if ob.instance_type == 'COLLECTION' and ob.instance_collection:
                return True
            # TODO(sergey): More duplicator types here?
        return False

    def draw_header(self, context):
        layout = self.layout

        rd = context.scene.render
        # scene = context.scene

        layout.active = rd.use_motion_blur

        ob = context.object
        cob = ob.cycles

        layout.prop(cob, "use_motion_blur", text="")

    def draw(self, context):
        layout = self.layout
        layout.use_property_split = True

        rd = context.scene.render
        # scene = context.scene

        ob = context.object
        cob = ob.cycles

        layout.active = (rd.use_motion_blur and cob.use_motion_blur)

        col = layout.column()
        col.prop(cob, "motion_steps", text="Steps")
        if ob.type != 'CAMERA':
            col.prop(cob, "use_deform_motion", text="Deformation")


class CYCLES_OBJECT_PT_shading_gi_approximation(CyclesButtonsPanel, Panel):
    bl_label = "Fast GI Approximation"
    bl_parent_id = "OBJECT_PT_shading"
    bl_context = "object"

    @classmethod
    def poll(cls, context):
        return CyclesButtonsPanel.poll(context) and context.object.type != 'LIGHT'

    def draw(self, context):
        layout = self.layout
        layout.use_property_split = True

        scene = context.scene
        ob = context.object

        cob = ob.cycles
        cscene = scene.cycles

        col = layout.column()
        col.active = cscene.use_fast_gi
        col.prop(cob, "ao_distance")


class CYCLES_OBJECT_PT_shading_caustics(CyclesButtonsPanel, Panel):
    bl_label = "Caustics"
    bl_parent_id = "OBJECT_PT_shading"
    bl_context = "object"

    @classmethod
    def poll(cls, context):
        return CyclesButtonsPanel.poll(context) and use_mnee(context) and context.object.type != 'LIGHT'

    def draw(self, context):
        layout = self.layout
        layout.use_property_split = False
        layout.use_property_decorate = False

        col = layout.column()

        ob = context.object
        cob = ob.cycles
        col.prop(cob, "is_caustics_caster")
        col.prop(cob, "is_caustics_receiver")


class CYCLES_OBJECT_PT_lightgroup(CyclesButtonsPanel, Panel):
    bl_label = "Light Group"
    bl_parent_id = "OBJECT_PT_lightoptions" # BFA - moved to light options panel
    bl_context = "object"
    bl_options = {'DEFAULT_CLOSED'}

    def draw(self, context):
        layout = self.layout
        layout.use_property_split = True

        ob = context.object

        view_layer = context.view_layer

        row = layout.row(align=True)
        row.use_property_decorate = False

        sub = row.column(align=True)
        sub.prop_search(ob, "lightgroup", view_layer, "lightgroups", text="Light Group", results_are_suggestions=True)

        sub = row.column(align=True)
        sub.enabled = bool(ob.lightgroup) and not any(lg.name == ob.lightgroup for lg in view_layer.lightgroups)
        sub.operator("scene.view_layer_add_lightgroup", icon='ADD', text="").name = ob.lightgroup


class CYCLES_OBJECT_PT_visibility(CyclesButtonsPanel, Panel):
    bl_label = "Visibility"
    bl_context = "object"
    bl_options = {'DEFAULT_CLOSED'}

    @classmethod
    def poll(cls, context):
        return CyclesButtonsPanel.poll(context) and (context.object)

    def draw(self, context):
        layout = self.layout
        layout.use_property_split = False

        ob = context.object
        # bfa - we turn the selectable on or off in the outliner. Not in a hidden panel.
        #layout.prop(ob, "hide_select", text="Selectable", invert_checkbox=True, toggle=False)

        col = layout.column(align=True)
        col.label(text="Show In")
        row = col.row()
        row.separator()
        row.prop(ob, "hide_viewport", text="Viewports", invert_checkbox=True, toggle=False)
        row.prop_decorator(ob, "hide_viewport")
        row = col.row()
        row.separator()
        row.prop(ob, "hide_render", text="Renders", invert_checkbox=True, toggle=False)
        row.prop_decorator(ob, "hide_render")

        if has_geometry_visibility(ob):
            col = layout.column(align=True)
            col.label(text="Mask")
            row = col.row()
            row.separator()
            row.prop(ob, "is_shadow_catcher")
            row.prop_decorator(ob, "is_shadow_catcher")
            row = col.row()
            row.separator()
            row.prop(ob, "is_holdout")
            row.prop_decorator(ob, "is_holdout")


class CYCLES_OBJECT_PT_visibility_ray_visibility(CyclesButtonsPanel, Panel):
    bl_label = "Ray Visibility"
    bl_parent_id = "CYCLES_OBJECT_PT_visibility"
    bl_context = "object"
    bl_options = {'DEFAULT_CLOSED'} # BFA

    @classmethod
    def poll(cls, context):
        ob = context.object
        return CyclesButtonsPanel.poll(context) and has_geometry_visibility(ob)

    def draw(self, context):
        layout = self.layout
        layout.use_property_split = False
        layout.use_property_decorate = False

        scene = context.scene
        ob = context.object

        split = layout.split()

        col = split.column(align=True)
        col.prop(ob, "visible_camera", text="Camera")
        col.prop(ob, "visible_diffuse", text="Diffuse")
        col.prop(ob, "visible_glossy", text="Glossy")

        col = split.column(align=True)
        col.prop(ob, "visible_transmission", text="Transmission")
        col.prop(ob, "visible_volume_scatter", text="Volume Scatter")

        if ob.type != 'LIGHT':
            sub = col.column()
            sub.prop(ob, "visible_shadow", text="Shadow")


class CYCLES_OBJECT_PT_visibility_culling(CyclesButtonsPanel, Panel):
    bl_label = "Culling"
    bl_parent_id = "CYCLES_OBJECT_PT_visibility"
    bl_context = "object"
    bl_options = {'DEFAULT_CLOSED'} # BFA

    @classmethod
    def poll(cls, context):
        ob = context.object
        return CyclesButtonsPanel.poll(context) and has_geometry_visibility(ob)

    def draw(self, context):
        layout = self.layout
        layout.use_property_split = False
        layout.use_property_decorate = False

        scene = context.scene
        cscene = scene.cycles
        ob = context.object
        cob = ob.cycles

        split = layout.split()

        row = split.row()
        row.active = scene.render.use_simplify and cscene.use_camera_cull
        row.prop(cob, "use_camera_cull")

        row = split.row()
        row.active = scene.render.use_simplify and cscene.use_distance_cull
        row.prop(cob, "use_distance_cull")


def panel_node_draw(layout, id_data, output_type, input_name):
    from bpy_extras.node_utils import find_node_input

    if not id_data.use_nodes:
        layout.operator("cycles.use_shading_nodes", icon='NODETREE')
        return False

    ntree = id_data.node_tree

    node = ntree.get_output_node('CYCLES')
    if node:
        input = find_node_input(node, input_name)
        if input:
            layout.template_node_view(ntree, node, input)
        else:
            layout.label(text="Incompatible output node")
    else:
        layout.label(text="No output node")

    return True


class CYCLES_LIGHT_PT_preview(CyclesButtonsPanel, Panel):
    bl_label = "Preview"
    bl_context = "data"
    bl_options = {'DEFAULT_CLOSED'}

    @classmethod
    def poll(cls, context):
        return (
            context.light and
            not (
                context.light.type == 'AREA' and
                context.light.cycles.is_portal
            ) and
            CyclesButtonsPanel.poll(context)
        )

    def draw(self, context):
        self.layout.template_preview(context.light)


class CYCLES_LIGHT_PT_light(CyclesButtonsPanel, Panel):
    bl_label = "Light"
    bl_context = "data"

    @classmethod
    def poll(cls, context):
        return context.light and CyclesButtonsPanel.poll(context)

    def draw(self, context):
        layout = self.layout

        light = context.light

        if self.bl_space_type == 'PROPERTIES':
            layout.row().prop(light, "type", expand=True)
            layout.use_property_split = True
        else:
            layout.use_property_split = True
            layout.row().prop(light, "type")

        col = layout.column()
        heading = col.column(align=True, heading="Temperature")
        row = heading.column(align=True).row(align=True)
        row.prop(light, "use_temperature", text="")
        # Don't show color preview for now, it is grayed out so the color
        # is not accurate. Would not a change in the UI code to allow
        # non-editable colors to be displayed as is.
        if False:  # light.use_temperature:
            sub = row.split(factor=0.7, align=True)
            sub.active = light.use_temperature
            sub.prop(light, "temperature", text="")
            sub.prop(light, "temperature_color", text="")
        else:
            sub = row.row()
            sub.active = light.use_temperature
            sub.prop(light, "temperature", text="")

        if light.use_temperature:
            col.prop(light, "color", text="Tint")
        else:
            col.prop(light, "color", text="Color")

        layout.separator()

        col = layout.column()
        col.prop(light, "energy")
        col.prop(light, "exposure")
        col.prop(light, "normalize")
<<<<<<< HEAD

        layout.separator()

        col = layout.column()
        if light.type in {'POINT', 'SPOT'}:
            col.use_property_split = False
            col.prop(light, "use_soft_falloff")
            col.use_property_split = True
=======

        layout.separator()

        col = layout.column()
        if light.type in {'POINT', 'SPOT'}:
>>>>>>> 9a41dc73
            col.prop(light, "shadow_soft_size", text="Radius")
            col.prop(light, "use_soft_falloff")
        elif light.type == 'SUN':
            col.prop(light, "angle")
        elif light.type == 'AREA':
            col.prop(light, "shape", text="Shape")
            sub = col.column(align=True)

            if light.shape in {'SQUARE', 'DISK'}:
                sub.prop(light, "size")
            elif light.shape in {'RECTANGLE', 'ELLIPSE'}:
                sub.prop(light, "size", text="Size X")
                sub.prop(light, "size_y", text="Y")


class CYCLES_LIGHT_PT_settings(CyclesButtonsPanel, Panel):
    bl_label = "Settings"
    bl_context = "data"
    bl_options = {'DEFAULT_CLOSED'}

    @classmethod
    def poll(cls, context):
        return context.light and CyclesButtonsPanel.poll(context)

    def draw(self, context):
        layout = self.layout
        layout.use_property_split = True

        light = context.light
        clamp = light.cycles

        col = layout.column()

        if not (light.type == 'AREA' and clamp.is_portal):
            col.separator()
            sub = col.column()
            sub.prop(clamp, "max_bounces")

        sub = col.column(align=True)
        sub.active = not (light.type == 'AREA' and clamp.is_portal)

        row = sub.row()
        row.use_property_split = False
        row.prop(light, "use_shadow", text="Cast Shadow")
        row.prop_decorator(light, "use_shadow")

        row = sub.row()
        row.use_property_split = False
        row.prop(clamp, "use_multiple_importance_sampling", text="Multiple Importance")
        row.prop_decorator(clamp, "use_multiple_importance_sampling")

        if use_mnee(context):
            row = sub.row()  # Create new row for shadow caustics
            row.use_property_split = False
            row.prop(clamp, "is_caustics_light", text="Shadow Caustics")
            row.prop_decorator(clamp, "is_caustics_light")

        if light.type == 'AREA':
            row = col.row()
            row.use_property_split = False
            row.prop(clamp, "is_portal", text="Portal")
            row.prop_decorator(clamp, "is_portal")


class CYCLES_LIGHT_PT_nodes(CyclesButtonsPanel, Panel):
    bl_label = "Nodes"
    bl_context = "data"

    @classmethod
    def poll(cls, context):
        return context.light and not (context.light.type == 'AREA' and
                                      context.light.cycles.is_portal) and \
            CyclesButtonsPanel.poll(context)

    def draw(self, context):
        layout = self.layout

	#layout.use_property_split = True #BFA
        light = context.light
        panel_node_draw(layout, light, 'OUTPUT_LIGHT', 'Surface')


class CYCLES_LIGHT_PT_beam_shape(CyclesButtonsPanel, Panel):
    bl_label = "Beam Shape"
    bl_parent_id = "CYCLES_LIGHT_PT_light"
    bl_context = "data"

    @classmethod
    def poll(cls, context):
        if context.light.type in {'SPOT', 'AREA'}:
            return context.light and CyclesButtonsPanel.poll(context)

    def draw(self, context):
        layout = self.layout
        light = context.light
        layout.use_property_split = True

        col = layout.column()
        if light.type == 'SPOT':
            col.prop(light, "spot_size", text="Spot Size")
            col.prop(light, "spot_blend", text="Blend", slider=True)
            row = col.row()
            row.use_property_split = False
            row.prop(light, "show_cone")
            row.prop_decorator(light, "show_cone")
        elif light.type == 'AREA':
            col.prop(light, "spread", text="Spread")


class CYCLES_WORLD_PT_preview(CyclesButtonsPanel, Panel):
    bl_label = "Preview"
    bl_context = "world"
    bl_options = {'DEFAULT_CLOSED'}

    @classmethod
    def poll(cls, context):
        return context.world and CyclesButtonsPanel.poll(context)

    def draw(self, context):
        self.layout.template_preview(context.world)


class CYCLES_WORLD_PT_surface(CyclesButtonsPanel, Panel):
    bl_label = "Surface"
    bl_context = "world"

    @classmethod
    def poll(cls, context):
        return context.world and CyclesButtonsPanel.poll(context)

    def draw(self, context):
        layout = self.layout

		#layout.use_property_split = True #BFA
        world = context.world

        if not panel_node_draw(layout, world, 'OUTPUT_WORLD', 'Surface'):
            layout.prop(world, "color")


class CYCLES_WORLD_PT_volume(CyclesButtonsPanel, Panel):
    bl_label = "Volume"
    bl_translation_context = i18n_contexts.id_id
    bl_context = "world"
    bl_options = {'DEFAULT_CLOSED'}

    @classmethod
    def poll(cls, context):
        world = context.world
        return world and world.node_tree and CyclesButtonsPanel.poll(context)

    def draw(self, context):
        layout = self.layout

        layout.use_property_split = False

        world = context.world
        panel_node_draw(layout, world, 'OUTPUT_WORLD', 'Volume')


# bfa - move mist panel to viewlayers
# class CYCLES_WORLD_PT_mist(CyclesButtonsPanel, Panel):
#     bl_label = "Mist Pass"
#     bl_context = "world"
#     bl_options = {'DEFAULT_CLOSED'}

#     @classmethod
#     def poll(cls, context):
#         if CyclesButtonsPanel.poll(context):
#             if context.world:
#                 for view_layer in context.scene.view_layers:
#                     if view_layer.use_pass_mist:
#                         return True

#         return False

#     def draw(self, context):
#         layout = self.layout
#         layout.use_property_split = True

#         world = context.world

#         col = layout.column(align=True)
#         col.prop(world.mist_settings, "start")
#         col.prop(world.mist_settings, "depth")

#         col = layout.column()
#         col.prop(world.mist_settings, "falloff")


class CYCLES_WORLD_PT_ray_visibility(CyclesButtonsPanel, Panel):
    bl_label = "Ray Visibility"
    bl_context = "world"
    bl_options = {'DEFAULT_CLOSED'}

    @classmethod
    def poll(cls, context):
        return CyclesButtonsPanel.poll(context) and context.world

    def draw(self, context):
        layout = self.layout
        layout.use_property_split = False #BFA
        layout.use_property_decorate = False

        world = context.world
        visibility = world.cycles_visibility

        col = layout.column()
        col.prop(visibility, "camera")
        col.prop(visibility, "diffuse")
        col.prop(visibility, "glossy")
        col.prop(visibility, "transmission")
        col.prop(visibility, "scatter")


class CYCLES_WORLD_PT_settings(CyclesButtonsPanel, Panel):
    bl_label = "Settings"
    bl_context = "world"
    bl_options = {'DEFAULT_CLOSED'}

    @classmethod
    def poll(cls, context):
        return context.world and CyclesButtonsPanel.poll(context)

    def draw(self, context):
        layout = self.layout
        layout.use_property_split = True
        layout.use_property_decorate = False

        layout.column()


class CYCLES_WORLD_PT_settings_surface(CyclesButtonsPanel, Panel):
    bl_label = "Surface"
    bl_parent_id = "CYCLES_WORLD_PT_settings"
    bl_context = "world"

    @classmethod
    def poll(cls, context):
        return context.world and CyclesButtonsPanel.poll(context)

    def draw(self, context):
        layout = self.layout
        layout.use_property_split = True
        layout.use_property_decorate = False

        world = context.world
        cworld = world.cycles

        col = layout.column()
        col.prop(cworld, "sampling_method", text="Sampling")

        sub = col.column()
        subsub = sub.row(align=True)
        if cworld.sampling_method == 'MANUAL':
            subsub.prop(cworld, "sample_map_resolution")
        if cworld.sampling_method != 'NONE':
            sub.prop(cworld, "max_bounces")
            sub.use_property_split = False
            sub.prop(cworld, "is_caustics_light", text="Shadow Caustics")


class CYCLES_WORLD_PT_settings_volume(CyclesButtonsPanel, Panel):
    bl_label = "Volume"
    bl_translation_context = i18n_contexts.id_id
    bl_parent_id = "CYCLES_WORLD_PT_settings"
    bl_context = "world"

    @classmethod
    def poll(cls, context):
        return context.world and CyclesButtonsPanel.poll(context)

    def draw(self, context):
        layout = self.layout
        layout.use_property_split = True
        layout.use_property_decorate = False

        world = context.world
        cworld = world.cycles

        col = layout.column()

        sub = col.column()
        sub.prop(cworld, "volume_sampling", text="Sampling")
        col.prop(cworld, "volume_interpolation", text="Interpolation")
        col.use_property_split = False
        col.prop(cworld, "homogeneous_volume", text="Homogeneous")
        col.use_property_split = True
        sub = col.column()
        sub.active = not cworld.homogeneous_volume
        sub.prop(cworld, "volume_step_size")


class CYCLES_WORLD_PT_settings_light_group(CyclesButtonsPanel, Panel):
    bl_label = "Light Group"
    bl_parent_id = "CYCLES_WORLD_PT_settings"
    bl_context = "world"

    @classmethod
    def poll(cls, context):
        return context.world and CyclesButtonsPanel.poll(context)

    def draw(self, context):
        layout = self.layout
        layout.use_property_split = True
        layout.use_property_decorate = False

        world = context.world
        view_layer = context.view_layer

        row = layout.row(align=True)

        sub = row.column(align=True)
        sub.prop_search(
            world,
            "lightgroup",
            view_layer,
            "lightgroups",
            text="Light Group",
            results_are_suggestions=True,
        )

        sub = row.column(align=True)
        sub.enabled = bool(world.lightgroup) and not any(lg.name == world.lightgroup for lg in view_layer.lightgroups)
        sub.operator("scene.view_layer_add_lightgroup", icon='ADD', text="").name = world.lightgroup


class CYCLES_MATERIAL_PT_preview(CyclesButtonsPanel, Panel):
    bl_label = "Preview"
    bl_context = "material"
    bl_options = {'DEFAULT_CLOSED'}

    @classmethod
    def poll(cls, context):
        mat = context.material
        return mat and (not mat.grease_pencil) and CyclesButtonsPanel.poll(context)

    def draw(self, context):
        self.layout.template_preview(context.material)


class CYCLES_MATERIAL_PT_surface(CyclesButtonsPanel, Panel):
    bl_label = "Surface"
    bl_context = "material"

    @classmethod
    def poll(cls, context):
        mat = context.material
        return mat and (not mat.grease_pencil) and CyclesButtonsPanel.poll(context)

    def draw(self, context):
        layout = self.layout

	#layout.use_property_split = True #BFA
        mat = context.material
        if not panel_node_draw(layout, mat, 'OUTPUT_MATERIAL', 'Surface'):
            layout.prop(mat, "diffuse_color")


class CYCLES_MATERIAL_PT_volume(CyclesButtonsPanel, Panel):
    bl_label = "Volume"
    bl_translation_context = i18n_contexts.id_id
    bl_context = "material"
    bl_options = {'DEFAULT_CLOSED'}

    @classmethod
    def poll(cls, context):
        mat = context.material
        return mat and (not mat.grease_pencil) and mat.node_tree and CyclesButtonsPanel.poll(context)

    def draw(self, context):
        layout = self.layout

	#layout.use_property_split = True #BFA
        mat = context.material
        # cmat = mat.cycles

        panel_node_draw(layout, mat, 'OUTPUT_MATERIAL', 'Volume')


class CYCLES_MATERIAL_PT_displacement(CyclesButtonsPanel, Panel):
    bl_label = "Displacement"
    bl_context = "material"

    @classmethod
    def poll(cls, context):
        mat = context.material
        return mat and (not mat.grease_pencil) and mat.node_tree and CyclesButtonsPanel.poll(context)

    def draw(self, context):
        layout = self.layout

	#layout.use_property_split = True #BFA
        mat = context.material
        panel_node_draw(layout, mat, 'OUTPUT_MATERIAL', 'Displacement')


class CYCLES_MATERIAL_PT_settings(CyclesButtonsPanel, Panel):
    bl_label = "Settings"
    bl_context = "material"
    bl_options = {'DEFAULT_CLOSED'}

    @classmethod
    def poll(cls, context):
        mat = context.material
        return mat and (not mat.grease_pencil) and CyclesButtonsPanel.poll(context)

    @staticmethod
    def draw_shared(self, mat):
        layout = self.layout
        layout.use_property_split = True
        layout.use_property_decorate = False

        layout.prop(mat, "pass_index")

    def draw(self, context):
        self.draw_shared(self, context.material)


class CYCLES_MATERIAL_PT_settings_surface(CyclesButtonsPanel, Panel):
    bl_label = "Surface"
    bl_parent_id = "CYCLES_MATERIAL_PT_settings"
    bl_context = "material"

    @staticmethod
    def draw_shared(self, mat):
        layout = self.layout
        layout.use_property_split = False #BFA
        layout.use_property_decorate = False

        cmat = mat.cycles

        col = layout.column()

        col.use_property_split = True
        col.prop(mat, "displacement_method", text="Displacement")
        col.prop(cmat, "emission_sampling")
        col.use_property_split = False
        col.prop(mat, "use_transparent_shadow")
        col.prop(cmat, "use_bump_map_correction")

    def draw(self, context):
        self.draw_shared(self, context.material)


class CYCLES_MATERIAL_PT_settings_volume(CyclesButtonsPanel, Panel):
    bl_label = "Volume"
    bl_translation_context = i18n_contexts.id_id
    bl_parent_id = "CYCLES_MATERIAL_PT_settings"
    bl_context = "material"

    @staticmethod
    def draw_shared(self, context, mat):
        layout = self.layout
        layout.use_property_split = True
        layout.use_property_decorate = False

        cmat = mat.cycles

        col = layout.column()
        sub = col.column()
        sub.prop(cmat, "volume_sampling", text="Sampling")
        col.prop(cmat, "volume_interpolation", text="Interpolation")
        col.use_property_split = False
        col.prop(cmat, "homogeneous_volume", text="Homogeneous")
        sub = col.column()
        sub.active = not cmat.homogeneous_volume
        sub.prop(cmat, "volume_step_rate")

    def draw(self, context):
        self.draw_shared(self, context, context.material)


class CYCLES_RENDER_PT_bake(CyclesButtonsPanel, Panel):
    bl_label = "Bake"
    bl_context = "render"
    bl_options = {'DEFAULT_CLOSED'}
    COMPAT_ENGINES = {'CYCLES'}

    def draw(self, context):
        layout = self.layout
        layout.use_property_split = False
        layout.use_property_decorate = False  # No animation.

        scene = context.scene
        cscene = scene.cycles
        cbk = scene.render.bake
        rd = scene.render

        if rd.use_bake_multires:
            layout.operator("object.bake_image", icon='RENDER_STILL')
            layout.prop(rd, "use_bake_multires")
            layout.use_property_split = True
            layout.prop(rd, "bake_type")

        else:
            layout.operator("object.bake", icon='RENDER_STILL').type = cscene.bake_type
            layout.prop(rd, "use_bake_multires")
            layout.use_property_split = True
            layout.prop(cscene, "bake_type")

        if not rd.use_bake_multires and cscene.bake_type not in {
                "AO", "POSITION", "NORMAL", "UV", "ROUGHNESS", "ENVIRONMENT"}:
            row = layout.row()
            row.prop(cbk, "view_from")
            row.active = scene.camera is not None


class CYCLES_RENDER_PT_bake_influence(CyclesButtonsPanel, Panel):
    bl_label = "Influence"
    bl_context = "render"
    bl_parent_id = "CYCLES_RENDER_PT_bake"
    COMPAT_ENGINES = {'CYCLES'}

    @classmethod
    def poll(cls, context):
        scene = context.scene
        cscene = scene.cycles
        rd = scene.render
        if rd.use_bake_multires == False and cscene.bake_type in {
                'NORMAL', 'COMBINED', 'DIFFUSE', 'GLOSSY', 'TRANSMISSION'}:
            return True

    def draw(self, context):
        layout = self.layout
        layout.use_property_split = True
        layout.use_property_decorate = False  # No animation.

        scene = context.scene
        cscene = scene.cycles
        cbk = scene.render.bake
        rd = scene.render

        col = layout.column()

        if cscene.bake_type == 'NORMAL':
            col.prop(cbk, "normal_space", text="Space")

            sub = col.column(align=True)
            sub.prop(cbk, "normal_r", text="Swizzle R")
            sub.prop(cbk, "normal_g", text="G", text_ctxt=i18n_contexts.color)
            sub.prop(cbk, "normal_b", text="B", text_ctxt=i18n_contexts.color)

        elif cscene.bake_type == 'COMBINED':

            col = layout.column(align=True)
            col.label(text="Lighting")
            col.use_property_split = False
            row = col.row()
            row.separator()
            row.prop(cbk, "use_pass_direct")
            row = col.row()
            row.separator()
            row.prop(cbk, "use_pass_indirect")

            col = layout.column(align=True)
            col.label(text="Contributions")
            col.use_property_split = False
            row = col.row()
            row.separator()
            row.prop(cbk, "use_pass_diffuse")
            row = col.row()
            row.separator()
            row.prop(cbk, "use_pass_glossy")
            row = col.row()
            row.separator()
            row.prop(cbk, "use_pass_transmission")
            row = col.row()
            row.separator()
            row.prop(cbk, "use_pass_emit")

        elif cscene.bake_type in {'DIFFUSE', 'GLOSSY', 'TRANSMISSION'}:
            col = layout.column(align=True)
            col.label(text="Contributions")
            col.use_property_split = False
            row = col.row()
            row.separator()
            row.prop(cbk, "use_pass_direct")
            row = col.row()
            row.separator()
            row.prop(cbk, "use_pass_indirect")
            row = col.row()
            row.separator()
            row.prop(cbk, "use_pass_color")


class CYCLES_RENDER_PT_bake_selected_to_active(CyclesButtonsPanel, Panel):
    bl_label = "Selected to Active"
    bl_context = "render"
    bl_parent_id = "CYCLES_RENDER_PT_bake"
    bl_options = {'DEFAULT_CLOSED'}
    COMPAT_ENGINES = {'CYCLES'}

    @classmethod
    def poll(cls, context):
        scene = context.scene
        rd = scene.render
        return rd.use_bake_multires == False

    def draw_header(self, context):
        scene = context.scene
        cbk = scene.render.bake
        self.layout.prop(cbk, "use_selected_to_active", text="")

    def draw(self, context):
        layout = self.layout
        layout.use_property_split = True
        layout.use_property_decorate = False  # No animation.

        scene = context.scene
        cscene = scene.cycles
        cbk = scene.render.bake
        rd = scene.render

        layout.active = cbk.use_selected_to_active
        col = layout.column()
        col.use_property_split = False
        col.prop(cbk, "use_cage", text="Cage")
        col.use_property_split = True
        if cbk.use_cage:
            col.prop(cbk, "cage_object")
            col = layout.column()
            col.prop(cbk, "cage_extrusion")
            col.active = cbk.cage_object is None
        else:
            col.prop(cbk, "cage_extrusion", text="Extrusion")

        col = layout.column()
        col.prop(cbk, "max_ray_distance")


class CYCLES_RENDER_PT_bake_output(CyclesButtonsPanel, Panel):
    bl_label = "Output"
    bl_context = "render"
    bl_parent_id = "CYCLES_RENDER_PT_bake"
    COMPAT_ENGINES = {'CYCLES'}

    def draw(self, context):
        layout = self.layout
        layout.use_property_split = True
        layout.use_property_decorate = False  # No animation.

        scene = context.scene
        cscene = scene.cycles
        cbk = scene.render.bake
        rd = scene.render

        if rd.use_bake_multires:
            layout.use_property_split = False
            layout.prop(rd, "use_bake_clear", text="Clear Image")
            if rd.bake_type == 'DISPLACEMENT':
                layout.prop(rd, "use_bake_lores_mesh")
        else:
            layout.prop(cbk, "target")
            if cbk.target == 'IMAGE_TEXTURES':
                layout.use_property_split = False
                layout.prop(cbk, "use_clear", text="Clear Image")


class CYCLES_RENDER_PT_bake_output_margin(CyclesButtonsPanel, Panel):
    bl_label = "Margin"
    bl_context = "render"
    bl_parent_id = "CYCLES_RENDER_PT_bake_output"
    COMPAT_ENGINES = {'CYCLES'}

    @classmethod
    def poll(cls, context):
        scene = context.scene
        cbk = scene.render.bake
        return cbk.target == 'IMAGE_TEXTURES'

    def draw(self, context):
        layout = self.layout
        layout.use_property_split = True
        layout.use_property_decorate = False  # No animation.

        scene = context.scene
        cscene = scene.cycles
        cbk = scene.render.bake
        rd = scene.render

        if (cscene.bake_type == 'NORMAL' and cbk.normal_space == 'TANGENT') or cscene.bake_type == 'UV':
            if rd.use_bake_multires:
                layout.prop(rd, "bake_margin", text="Size")
            else:
                if cbk.target == 'IMAGE_TEXTURES':
                    layout.prop(cbk, "margin", text="Size")
        else:
            if rd.use_bake_multires:
                layout.prop(rd, "bake_margin_type", text="Type")
                layout.prop(rd, "bake_margin", text="Size")
            else:
                if cbk.target == 'IMAGE_TEXTURES':
                    layout.prop(cbk, "margin_type", text="Type")
                    layout.prop(cbk, "margin", text="Size")


class CYCLES_RENDER_PT_debug(CyclesDebugButtonsPanel, Panel):
    bl_label = "Debug"
    bl_context = "render"
    bl_options = {'DEFAULT_CLOSED'}
    COMPAT_ENGINES = {'CYCLES'}

    def draw(self, context):
        layout = self.layout
        layout.use_property_split = True
        layout.use_property_decorate = False  # No animation.

        scene = context.scene
        cscene = scene.cycles

        col = layout.column(heading="CPU")

        row = col.row(align=True)
        row.prop(cscene, "debug_use_cpu_sse42", toggle=True)
        row.prop(cscene, "debug_use_cpu_avx2", toggle=True)
        col.prop(cscene, "debug_bvh_layout", text="BVH")

        import platform
        is_macos = platform.system() == 'Darwin'
        col.separator()

        if is_macos:
            col = layout.column(heading="Metal")
            col.prop(cscene, "debug_use_metal_adaptive_compile")
        else:
            col = layout.column(heading="CUDA")
            col.prop(cscene, "debug_use_cuda_adaptive_compile")
            col = layout.column(heading="OptiX")
            col.prop(cscene, "debug_use_optix_debug", text="Module Debug")

            col.separator()

            col = layout.column(heading="HIP")
            col.prop(cscene, "debug_use_hip_adaptive_compile")

        col.separator()

        col.prop(cscene, "debug_bvh_type", text="Viewport BVH")

        col.separator()

        import _cycles
        if _cycles.with_debug:
            col.prop(cscene, "direct_light_sampling_type")


class CYCLES_RENDER_PT_simplify(CyclesButtonsPanel, Panel):
    bl_label = "Simplify"
    bl_context = "render"
    bl_options = {'DEFAULT_CLOSED'}
    COMPAT_ENGINES = {'CYCLES'}

    def draw_header(self, context):
        rd = context.scene.render
        self.layout.prop(rd, "use_simplify", text="")

    def draw(self, context):
        pass


class CYCLES_RENDER_PT_simplify_viewport(CyclesButtonsPanel, Panel):
    bl_label = "Viewport"
    bl_context = "render"
    bl_parent_id = "CYCLES_RENDER_PT_simplify"
    COMPAT_ENGINES = {'CYCLES'}

    def draw(self, context):
        layout = self.layout
        layout.use_property_split = True
        layout.use_property_decorate = False

        scene = context.scene
        rd = scene.render
        cscene = scene.cycles

        layout.active = rd.use_simplify

        col = layout.column()
        col.prop(rd, "simplify_subdivision", text="Max Subdivision")
        col.prop(rd, "simplify_child_particles", text="Child Particles")
        col.prop(cscene, "texture_limit", text="Texture Limit")
        col.prop(rd, "simplify_volumes", text="Volume Resolution")
        col.prop(rd, "use_simplify_normals", text="Normals")


class CYCLES_RENDER_PT_simplify_render(CyclesButtonsPanel, Panel):
    bl_label = "Render"
    bl_context = "render"
    bl_parent_id = "CYCLES_RENDER_PT_simplify"
    COMPAT_ENGINES = {'CYCLES'}

    def draw(self, context):
        layout = self.layout
        layout.use_property_split = True
        layout.use_property_decorate = False

        scene = context.scene
        rd = scene.render
        cscene = scene.cycles

        layout.active = rd.use_simplify

        col = layout.column()

        col.prop(rd, "simplify_subdivision_render", text="Max Subdivision")
        col.prop(rd, "simplify_child_particles_render", text="Child Particles")
        col.prop(cscene, "texture_limit_render", text="Texture Limit")


class CYCLES_RENDER_PT_simplify_culling(CyclesButtonsPanel, Panel):
    bl_label = "Culling"
    bl_context = "render"
    bl_parent_id = "CYCLES_RENDER_PT_simplify"
    bl_options = {'DEFAULT_CLOSED'}
    COMPAT_ENGINES = {'CYCLES'}

    def draw(self, context):
        layout = self.layout
        layout.use_property_split = True
        layout.use_property_decorate = False

        scene = context.scene
        rd = scene.render
        cscene = scene.cycles

        layout.active = rd.use_simplify

        row = layout.row()
        row.use_property_split = False
        row.prop(cscene, "use_camera_cull", text="Camera Culling")
        sub = row.column()
        sub.active = cscene.use_camera_cull
        sub.prop(cscene, "camera_cull_margin", text="")

        row = layout.row()
        row.use_property_split = False
        row.prop(cscene, "use_distance_cull", text="Distance Culling")
        sub = row.column()
        sub.use_property_split = True
        sub.active = cscene.use_distance_cull
        sub.prop(cscene, "distance_cull_margin", text="")


class CyclesShadingButtonsPanel(CyclesButtonsPanel):
    bl_space_type = 'VIEW_3D'
    bl_region_type = 'HEADER'
    bl_parent_id = 'VIEW3D_PT_shading'

    @classmethod
    def poll(cls, context):
        return (
            CyclesButtonsPanel.poll(context) and
            context.space_data.shading.type == 'RENDERED'
        )


class CYCLES_VIEW3D_PT_shading_render_pass(CyclesShadingButtonsPanel, Panel):
    bl_label = "Render Pass"

    def draw(self, context):
        shading = context.space_data.shading

        layout = self.layout
        layout.prop(shading.cycles, "render_pass", text="")


class CYCLES_VIEW3D_PT_shading_debug(CyclesDebugButtonsPanel,
                                     CyclesShadingButtonsPanel,
                                     Panel):
    bl_label = "Debug"

    @classmethod
    def poll(cls, context):
        return (
            CyclesDebugButtonsPanel.poll(context) and
            CyclesShadingButtonsPanel.poll(context)
        )

    def draw(self, context):
        shading = context.space_data.shading

        layout = self.layout
        layout.active = context.scene.cycles.use_preview_adaptive_sampling
        layout.prop(shading.cycles, "show_active_pixels")


class CYCLES_VIEW3D_PT_shading_lighting(Panel):
    bl_space_type = 'VIEW_3D'
    bl_region_type = 'HEADER'
    bl_label = "Lighting"
    bl_parent_id = 'VIEW3D_PT_shading'
    COMPAT_ENGINES = {'CYCLES'}

    @classmethod
    def poll(cls, context):
        return (
            context.engine in cls.COMPAT_ENGINES and
            context.space_data.shading.type == 'RENDERED'
        )

    def draw(self, context):
        layout = self.layout
        col = layout.column()
        split = col.split(factor=0.9)

        shading = context.space_data.shading
        col.prop(shading, "use_scene_lights_render")
        col.prop(shading, "use_scene_world_render")

        if not shading.use_scene_world_render:
            col = layout.column()
            split = col.split(factor=0.9)

            col = split.column()
            sub = col.row()
            sub.scale_y = 0.6
            sub.template_icon_view(shading, "studio_light", scale_popup=3)

            col = split.column()
            col.operator("screen.userpref_show", emboss=False, text="", icon='PREFERENCES').section = 'LIGHTS'

            split = layout.split(factor=0.9)
            col = split.column()
            col.prop(shading, "studiolight_rotate_z", text="Rotation")
            col.prop(shading, "studiolight_intensity")
            col.prop(shading, "studiolight_background_alpha")


class CYCLES_VIEW3D_PT_simplify_greasepencil(CyclesButtonsPanel, Panel, GreasePencilSimplifyPanel):
    bl_label = "Grease Pencil"
    bl_parent_id = "CYCLES_RENDER_PT_simplify"
    COMPAT_ENGINES = {'CYCLES'}
    bl_options = {'DEFAULT_CLOSED'}


def draw_device(self, context):
    scene = context.scene
    layout = self.layout
    layout.use_property_split = True
    layout.use_property_decorate = False

    if context.engine == 'CYCLES':
        from . import engine
        cscene = scene.cycles

        col = layout.column()
        col.prop(cscene, "feature_set")

        col = layout.column()
        col.active = show_device_active(context)
        col.prop(cscene, "device")

        from . import engine
        if engine.with_osl() and (
            use_cpu(context) or (
                use_optix(context) and (
                engine.osl_version()[1] >= 13 or engine.osl_version()[0] > 1))):
            osl_col = layout.column()
            osl_col.use_property_split = False
            osl_col.prop(cscene, "shading_system")


def draw_pause(self, context):
    layout = self.layout
    scene = context.scene

    if context.engine == "CYCLES":
        view = context.space_data

        if view.shading.type == 'RENDERED':
            cscene = scene.cycles
            layout.prop(cscene, "preview_pause", icon='PLAY' if cscene.preview_pause else 'PAUSE', text="")


def get_panels():
    exclude_panels = {
        'DATA_PT_camera_dof',
        'DATA_PT_falloff_curve',
        'DATA_PT_light',
        'DATA_PT_preview',
        'DATA_PT_spot',
        'MATERIAL_PT_context_material',
        'MATERIAL_PT_preview',
        'NODE_DATA_PT_light',
        'NODE_DATA_PT_spot',
        'OBJECT_PT_visibility',
        'VIEWLAYER_PT_filter',
        'VIEWLAYER_PT_layer_passes',
        'RENDER_PT_post_processing',
        'RENDER_PT_simplify',
    }

    panels = []
    for panel in bpy.types.Panel.__subclasses__():
        if hasattr(panel, 'COMPAT_ENGINES') and 'BLENDER_RENDER' in panel.COMPAT_ENGINES:
            if panel.__name__ not in exclude_panels:
                panels.append(panel)

    return panels


classes = (
    CYCLES_PT_sampling_presets,
    CYCLES_PT_viewport_sampling_presets,
    CYCLES_PT_integrator_presets,
    CYCLES_PT_performance_presets,
    CYCLES_RENDER_PT_sampling,
    CYCLES_RENDER_PT_sampling_viewport,
    CYCLES_RENDER_PT_sampling_viewport_denoise,
    CYCLES_RENDER_PT_sampling_render,
    CYCLES_RENDER_PT_sampling_render_denoise,
    CYCLES_RENDER_PT_sampling_path_guiding,
    CYCLES_RENDER_PT_sampling_path_guiding_debug,
    CYCLES_RENDER_PT_sampling_lights,
    CYCLES_RENDER_PT_sampling_advanced,
    CYCLES_RENDER_PT_sampling_advanced_sample_subset,
    CYCLES_RENDER_PT_light_paths,
    CYCLES_RENDER_PT_light_paths_max_bounces,
    CYCLES_RENDER_PT_light_paths_clamping,
    CYCLES_RENDER_PT_light_paths_caustics,
    CYCLES_RENDER_PT_light_paths_fast_gi,
    CYCLES_RENDER_PT_volumes,
    CYCLES_RENDER_PT_subdivision,
    CYCLES_RENDER_PT_curves,
    CYCLES_RENDER_PT_curves_viewport_display,
    CYCLES_RENDER_PT_simplify,
    CYCLES_RENDER_PT_simplify_viewport,
    CYCLES_RENDER_PT_simplify_render,
    CYCLES_RENDER_PT_simplify_culling,
    CYCLES_VIEW3D_PT_simplify_greasepencil,
    CYCLES_VIEW3D_PT_shading_lighting,
    CYCLES_VIEW3D_PT_shading_render_pass,
    CYCLES_VIEW3D_PT_shading_debug,
    CYCLES_RENDER_PT_motion_blur,
    CYCLES_RENDER_PT_motion_blur_curve,
    CYCLES_RENDER_PT_film,
    CYCLES_RENDER_PT_film_pixel_filter,
    CYCLES_RENDER_PT_film_transparency,
    CYCLES_RENDER_PT_performance,
    CYCLES_RENDER_PT_performance_compositor,
    CYCLES_RENDER_PT_performance_compositor_denoise_settings,
    CYCLES_RENDER_PT_performance_threads,
    CYCLES_RENDER_PT_performance_memory,
    CYCLES_RENDER_PT_performance_acceleration_structure,
    CYCLES_RENDER_PT_performance_final_render,
    CYCLES_RENDER_PT_performance_viewport,
    CYCLES_RENDER_PT_passes,
    CYCLES_RENDER_PT_passes_data,
    CYCLES_RENDER_PT_passes_mist,  # bfa - move mist panel to viewlayers
    CYCLES_RENDER_PT_passes_light,
    CYCLES_RENDER_PT_passes_crypto,
    CYCLES_RENDER_PT_passes_aov,
    CYCLES_RENDER_PT_passes_lightgroups,
    CYCLES_RENDER_PT_filter,
    CYCLES_PT_post_processing,
    CYCLES_CAMERA_PT_dof,
    CYCLES_CAMERA_PT_dof_aperture,
    CYCLES_CAMERA_PT_lens_custom_parameters,
    CYCLES_PT_context_material,
    CYCLES_OBJECT_PT_motion_blur,
    CYCLES_OBJECT_PT_shading_gi_approximation,
    CYCLES_OBJECT_PT_shading_caustics,
    CYCLES_OBJECT_PT_lightgroup,
    CYCLES_OBJECT_PT_visibility,
    CYCLES_OBJECT_PT_visibility_ray_visibility,
    CYCLES_OBJECT_PT_visibility_culling,
    CYCLES_LIGHT_PT_preview,
    CYCLES_LIGHT_PT_light,
    CYCLES_LIGHT_PT_settings,
    CYCLES_LIGHT_PT_nodes,
    CYCLES_LIGHT_PT_beam_shape,
    CYCLES_WORLD_PT_preview,
    CYCLES_WORLD_PT_surface,
    CYCLES_WORLD_PT_volume,
    # CYCLES_WORLD_PT_mist, # bfa - moved mist panel to viewlayers
    CYCLES_WORLD_PT_ray_visibility,
    CYCLES_WORLD_PT_settings,
    CYCLES_WORLD_PT_settings_surface,
    CYCLES_WORLD_PT_settings_volume,
    CYCLES_WORLD_PT_settings_light_group,
    CYCLES_MATERIAL_PT_preview,
    CYCLES_MATERIAL_PT_surface,
    CYCLES_MATERIAL_PT_volume,
    CYCLES_MATERIAL_PT_displacement,
    CYCLES_MATERIAL_PT_settings,
    CYCLES_MATERIAL_PT_settings_surface,
    CYCLES_MATERIAL_PT_settings_volume,
    CYCLES_RENDER_PT_bake,
    CYCLES_RENDER_PT_bake_influence,
    CYCLES_RENDER_PT_bake_selected_to_active,
    CYCLES_RENDER_PT_bake_output,
    CYCLES_RENDER_PT_bake_output_margin,
    CYCLES_RENDER_PT_debug,
    node_panel(CYCLES_MATERIAL_PT_settings),
    node_panel(CYCLES_MATERIAL_PT_settings_surface),
    node_panel(CYCLES_MATERIAL_PT_settings_volume),
    node_panel(CYCLES_WORLD_PT_ray_visibility),
    node_panel(CYCLES_WORLD_PT_settings),
    node_panel(CYCLES_WORLD_PT_settings_surface),
    node_panel(CYCLES_WORLD_PT_settings_volume),
    node_panel(CYCLES_LIGHT_PT_light),
    node_panel(CYCLES_LIGHT_PT_settings),
    node_panel(CYCLES_LIGHT_PT_beam_shape)
)


def register():
    from bpy.utils import register_class

    bpy.types.RENDER_PT_context.append(draw_device)
    bpy.types.VIEW3D_HT_header.append(draw_pause)

    for panel in get_panels():
        panel.COMPAT_ENGINES.add('CYCLES')

    for cls in classes:
        register_class(cls)


def unregister():
    from bpy.utils import unregister_class

    bpy.types.RENDER_PT_context.remove(draw_device)
    bpy.types.VIEW3D_HT_header.remove(draw_pause)

    for panel in get_panels():
        if 'CYCLES' in panel.COMPAT_ENGINES:
            panel.COMPAT_ENGINES.remove('CYCLES')

    for cls in classes:
        unregister_class(cls)<|MERGE_RESOLUTION|>--- conflicted
+++ resolved
@@ -1045,6 +1045,8 @@
         row.separator()
         row.prop(view_layer.cycles, "use_denoising", text="Denoising")
         row.active = scene.cycles.use_denoising
+
+
 
 
 class CYCLES_RENDER_PT_passes(CyclesButtonsPanel, Panel):
@@ -1739,7 +1741,6 @@
         col.prop(light, "energy")
         col.prop(light, "exposure")
         col.prop(light, "normalize")
-<<<<<<< HEAD
 
         layout.separator()
 
@@ -1748,15 +1749,7 @@
             col.use_property_split = False
             col.prop(light, "use_soft_falloff")
             col.use_property_split = True
-=======
-
-        layout.separator()
-
-        col = layout.column()
-        if light.type in {'POINT', 'SPOT'}:
->>>>>>> 9a41dc73
             col.prop(light, "shadow_soft_size", text="Radius")
-            col.prop(light, "use_soft_falloff")
         elif light.type == 'SUN':
             col.prop(light, "angle")
         elif light.type == 'AREA':
