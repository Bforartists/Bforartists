--- conflicted
+++ resolved
@@ -321,8 +321,8 @@
         col = layout.column(align=True)
         col.prop(cscene, "sample_offset")
 
-<<<<<<< HEAD
         col = layout.column(align=True)
+        col.active = cscene.sampling_pattern != 'SOBOL'
         col.label(text="Scrambling Distance")
         row = col.row()
         row.use_property_split = False
@@ -337,17 +337,6 @@
         row.use_property_split = True
         row.separator()
         row.prop(cscene, "scrambling_distance", text="Multiplier")
-=======
-        layout.separator()
-
-        heading = layout.column(align=True, heading="Scrambling Distance")
-        heading.active = cscene.sampling_pattern != 'SOBOL'
-        heading.prop(cscene, "auto_scrambling_distance", text="Automatic")
-        heading.prop(cscene, "preview_scrambling_distance", text="Viewport")
-        heading.prop(cscene, "scrambling_distance", text="Multiplier")
-
-        layout.separator()
->>>>>>> 742f66c8
 
         col = layout.column(align=True)
         col.prop(cscene, "min_light_bounces")
