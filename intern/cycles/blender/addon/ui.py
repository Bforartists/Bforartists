# SPDX-FileCopyrightText: 2011-2022 Blender Foundation
#
# SPDX-License-Identifier: Apache-2.0

from __future__ import annotations

import bpy
from bpy.app.translations import contexts as i18n_contexts
from bl_ui.utils import PresetPanel

from bpy.types import Panel, Menu

from bl_ui.properties_grease_pencil_common import GreasePencilSimplifyPanel
from bl_ui.properties_render import draw_curves_settings, CompositorPerformanceButtonsPanel
from bl_ui.properties_view_layer import (
    ViewLayerCryptomattePanelHelper,
    ViewLayerAOVPanelHelper,
    ViewLayerLightgroupsPanelHelper,
)

from bl_ui.properties_object import has_geometry_visibility


class CyclesPresetPanel(PresetPanel, Panel):
    COMPAT_ENGINES = {'CYCLES'}
    preset_operator = "script.execute_preset"

    @staticmethod
    def post_cb(context, _filepath):
        # Modify an arbitrary built-in scene property to force a depsgraph
        # update, because add-on properties don't. (see #62325)
        render = context.scene.render
        render.filter_size = render.filter_size


class CYCLES_PT_sampling_presets(CyclesPresetPanel):
    bl_label = "Sampling Presets"
    preset_subdir = "cycles/sampling"
    preset_add_operator = "render.cycles_sampling_preset_add"


class CYCLES_PT_viewport_sampling_presets(CyclesPresetPanel):
    bl_label = "Viewport Sampling Presets"
    preset_subdir = "cycles/viewport_sampling"
    preset_add_operator = "render.cycles_viewport_sampling_preset_add"


class CYCLES_PT_integrator_presets(CyclesPresetPanel):
    bl_label = "Integrator Presets"
    preset_subdir = "cycles/integrator"
    preset_add_operator = "render.cycles_integrator_preset_add"


class CYCLES_PT_performance_presets(CyclesPresetPanel):
    bl_label = "Performance Presets"
    preset_subdir = "cycles/performance"
    preset_add_operator = "render.cycles_performance_preset_add"


class CyclesButtonsPanel:
    bl_space_type = "PROPERTIES"
    bl_region_type = "WINDOW"
    bl_context = "render"
    COMPAT_ENGINES = {'CYCLES'}

    @classmethod
    def poll(cls, context):
        return context.engine in cls.COMPAT_ENGINES


class CyclesDebugButtonsPanel(CyclesButtonsPanel):
    @classmethod
    def poll(cls, context):
        prefs = bpy.context.preferences
        return (CyclesButtonsPanel.poll(context)
                and prefs.experimental.use_cycles_debug
                and prefs.view.show_developer_ui)


# Adapt properties editor panel to display in node editor. We have to
# copy the class rather than inherit due to the way bpy registration works.
def node_panel(cls):
    node_cls = type('NODE_' + cls.__name__, cls.__bases__, dict(cls.__dict__))

    node_cls.bl_space_type = 'NODE_EDITOR'
    node_cls.bl_region_type = 'UI'
    node_cls.bl_category = "Options"
    if hasattr(node_cls, 'bl_parent_id'):
        node_cls.bl_parent_id = 'NODE_' + node_cls.bl_parent_id

    return node_cls


def get_device_type(context):
    return context.preferences.addons[__package__].preferences.compute_device_type


def backend_has_active_gpu(context):
    return context.preferences.addons[__package__].preferences.has_active_device()


def use_cpu(context):
    cscene = context.scene.cycles

    return (get_device_type(context) == 'NONE' or cscene.device == 'CPU' or not backend_has_active_gpu(context))


def use_gpu(context):
    cscene = context.scene.cycles

    return (get_device_type(context) != 'NONE' and cscene.device == 'GPU' and backend_has_active_gpu(context))


def use_metal(context):
    return (get_device_type(context) == 'METAL' and use_gpu(context))


def use_cuda(context):
    return (get_device_type(context) == 'CUDA' and use_gpu(context))


def use_hip(context):
    return (get_device_type(context) == 'HIP' and use_gpu(context))


def use_optix(context):
    return (get_device_type(context) == 'OPTIX' and use_gpu(context))


def use_oneapi(context):
    return (get_device_type(context) == 'ONEAPI' and use_gpu(context))


def use_multi_device(context):
    if use_gpu(context):
        return context.preferences.addons[__package__].preferences.has_multi_device()
    return False


def show_device_active(context):
    cscene = context.scene.cycles
    if cscene.device == 'CPU':
        return True
    return use_gpu(context)


def show_preview_denoise_active(context):
    cscene = context.scene.cycles
    if not cscene.use_preview_denoising:
        return False

    if cscene.preview_denoiser == 'OPTIX':
        return has_optixdenoiser_gpu_devices(context)

    # OIDN is always available, thanks to CPU support
    return True


def show_denoise_active(context):
    cscene = context.scene.cycles
    if not cscene.use_denoising:
        return False

    if cscene.denoiser == 'OPTIX':
        return has_optixdenoiser_gpu_devices(context)

    # OIDN is always available, thanks to CPU support
    return True


def get_effective_preview_denoiser(context, has_oidn_gpu):
    scene = context.scene
    cscene = scene.cycles

    if cscene.preview_denoiser != "AUTO":
        return cscene.preview_denoiser

    if has_oidn_gpu:
        return 'OPENIMAGEDENOISE'

    if has_optixdenoiser_gpu_devices(context):
        return 'OPTIX'

    return 'OPENIMAGEDENOISE'


def has_oidn_gpu_devices(context):
    return context.preferences.addons[__package__].preferences.has_oidn_gpu_devices()


def has_optixdenoiser_gpu_devices(context):
    return context.preferences.addons[__package__].preferences.has_optixdenoiser_gpu_devices()


def use_mnee(context):
    # The MNEE kernel doesn't compile on macOS < 13.
    if use_metal(context):
        import platform
        version, _, _ = platform.mac_ver()
        major_version = version.split(".")[0]
        if int(major_version) < 13:
            return False
    return True


class CYCLES_RENDER_PT_sampling(CyclesButtonsPanel, Panel):
    bl_label = "Sampling"

    def draw(self, context):
        pass


class CYCLES_RENDER_PT_sampling_viewport(CyclesButtonsPanel, Panel):
    bl_label = "Viewport"
    bl_parent_id = "CYCLES_RENDER_PT_sampling"
    bl_options = {'DEFAULT_CLOSED'}

    def draw_header_preset(self, context):
        CYCLES_PT_viewport_sampling_presets.draw_panel_header(self.layout)

    def draw(self, context):
        layout = self.layout

        scene = context.scene
        cscene = scene.cycles

        layout.use_property_split = False
        layout.use_property_decorate = False

        split = layout.split(factor=0.425)
        col = split.column()
        col.prop(cscene, "use_preview_adaptive_sampling", text="Adaptive Sampling")
        col = split.column()
        if cscene.use_preview_adaptive_sampling:
            col.prop(cscene, "preview_adaptive_threshold", text="")
        else:
            col.label(icon='DISCLOSURE_TRI_RIGHT')

        layout.use_property_split = True

        if cscene.use_preview_adaptive_sampling:
            col = layout.column(align=True)
            row = col.row()
            row.separator()
            row.prop(cscene, "preview_samples", text="Max Samples")
            row = col.row()
            row.separator()
            row.prop(cscene, "preview_adaptive_min_samples", text="Min Samples")
        else:
            layout.prop(cscene, "preview_samples", text="Samples")


class CYCLES_RENDER_PT_sampling_viewport_denoise(CyclesButtonsPanel, Panel):
    bl_label = "Denoise"
    bl_parent_id = 'CYCLES_RENDER_PT_sampling_viewport'
    bl_options = {'DEFAULT_CLOSED'}

    def draw_header(self, context):
        scene = context.scene
        cscene = scene.cycles

        self.layout.prop(context.scene.cycles, "use_preview_denoising", text="")

    def draw(self, context):
        layout = self.layout
        layout.use_property_split = True
        layout.use_property_decorate = False

        scene = context.scene
        cscene = scene.cycles

        col = layout.column()
        col.active = cscene.use_preview_denoising

        sub = col.column()
        sub.active = show_preview_denoise_active(context)
        sub.prop(cscene, "preview_denoiser", text="Denoiser")

        col.prop(cscene, "preview_denoising_input_passes", text="Passes")

        has_oidn_gpu = has_oidn_gpu_devices(context)
        effective_preview_denoiser = get_effective_preview_denoiser(context, has_oidn_gpu)
        if effective_preview_denoiser == 'OPENIMAGEDENOISE':
            col.prop(cscene, "preview_denoising_prefilter", text="Prefilter")
            col.prop(cscene, "preview_denoising_quality", text="Quality")

        col.prop(cscene, "preview_denoising_start_sample", text="Start Sample")

        if effective_preview_denoiser == 'OPENIMAGEDENOISE':
            row = col.row()
            row.active = has_oidn_gpu_devices(context)
            row.prop(cscene, "preview_denoising_use_gpu", text="Use GPU")


class CYCLES_RENDER_PT_sampling_render(CyclesButtonsPanel, Panel):
    bl_label = "Render"
    bl_parent_id = "CYCLES_RENDER_PT_sampling"

    def draw_header_preset(self, context):
        CYCLES_PT_sampling_presets.draw_panel_header(self.layout)

    def draw(self, context):
        layout = self.layout

        scene = context.scene
        cscene = scene.cycles

        layout.use_property_split = False
        layout.use_property_decorate = False

        split = layout.split(factor=0.425)
        col = split.column()
        col.prop(cscene, "use_adaptive_sampling", text="Adaptive Sampling")
        col = split.column()
        if cscene.use_adaptive_sampling:
            col.prop(cscene, "adaptive_threshold", text="")
        else:
            col.label(icon='DISCLOSURE_TRI_RIGHT')

        layout.use_property_split = True

        col = layout.column(align=True)
        if cscene.use_adaptive_sampling:
            row = col.row()
            row.separator()
            row.prop(cscene, "samples", text="Max Samples")
            row = col.row()
            row.separator()
            row.prop(cscene, "adaptive_min_samples", text="Min Samples")
        else:
            col.prop(cscene, "samples", text="Samples")

        col.separator()

        col.prop(cscene, "time_limit")


class CYCLES_RENDER_PT_sampling_render_denoise(CyclesButtonsPanel, Panel):
    bl_label = "Denoise"
    bl_parent_id = 'CYCLES_RENDER_PT_sampling_render'
    bl_options = {'DEFAULT_CLOSED'}

    def draw_header(self, context):
        scene = context.scene
        cscene = scene.cycles

        self.layout.prop(context.scene.cycles, "use_denoising", text="")

    def draw(self, context):
        layout = self.layout
        layout.use_property_split = True
        layout.use_property_decorate = False

        scene = context.scene
        cscene = scene.cycles

        col = layout.column()
        col.active = cscene.use_denoising

        col.prop(cscene, "denoiser", text="Denoiser")#BFA

        #sub = col.column()
        #sub.active = show_denoise_active(context)
        #sub.prop(cscene, "denoiser", text="Denoiser")

        col.prop(cscene, "denoising_input_passes", text="Passes")
        if cscene.denoiser == 'OPENIMAGEDENOISE':
            col.prop(cscene, "denoising_prefilter", text="Prefilter")
            col.prop(cscene, "denoising_quality", text="Quality")

        if cscene.denoiser == 'OPENIMAGEDENOISE':
            row = col.row()
            row.active = has_oidn_gpu_devices(context)
            row.use_property_split = False #BFA
            row.prop(cscene, "denoising_use_gpu", text="Use GPU")


class CYCLES_RENDER_PT_sampling_path_guiding(CyclesButtonsPanel, Panel):
    bl_label = "Path Guiding"
    bl_parent_id = "CYCLES_RENDER_PT_sampling"
    bl_options = {'DEFAULT_CLOSED'}

    @classmethod
    def poll(cls, context):
        from . import engine
        return use_cpu(context) and engine.with_path_guiding()

    def draw_header(self, context):
        scene = context.scene
        cscene = scene.cycles

        self.layout.prop(cscene, "use_guiding", text="")

    def draw(self, context):
        scene = context.scene
        cscene = scene.cycles

        layout = self.layout
        layout.use_property_split = True
        layout.use_property_decorate = False
        layout.active = cscene.use_guiding

        layout.prop(cscene, "guiding_training_samples")

        col = layout.column(align=True)
        col.use_property_split = False #BFA
        col.prop(cscene, "use_surface_guiding", text="Surface")
        col.prop(cscene, "use_volume_guiding", text="Volume", text_ctxt=i18n_contexts.id_id)


class CYCLES_RENDER_PT_sampling_path_guiding_debug(CyclesDebugButtonsPanel, Panel):
    bl_label = "Debug"
    bl_parent_id = "CYCLES_RENDER_PT_sampling_path_guiding"
    bl_options = {'DEFAULT_CLOSED'}

    def draw(self, context):
        scene = context.scene
        cscene = scene.cycles

        layout = self.layout
        layout.use_property_split = True
        layout.use_property_decorate = False
        layout.active = cscene.use_guiding

        layout.prop(cscene, "guiding_distribution_type", text="Distribution Type")
        layout.prop(cscene, "guiding_roughness_threshold")
        layout.prop(cscene, "guiding_directional_sampling_type", text="Directional Sampling Type")

        col = layout.column(align=True)
        col.prop(cscene, "surface_guiding_probability")
        col.prop(cscene, "volume_guiding_probability")

        col = layout.column(align=True)
        col.prop(cscene, "use_deterministic_guiding")
        col.prop(cscene, "use_guiding_direct_light")
        col.prop(cscene, "use_guiding_mis_weights")


class CYCLES_RENDER_PT_sampling_advanced(CyclesButtonsPanel, Panel):
    bl_label = "Advanced"
    bl_parent_id = "CYCLES_RENDER_PT_sampling"
    bl_options = {'DEFAULT_CLOSED'}

    def draw(self, context):
        layout = self.layout
        layout.use_property_split = True
        layout.use_property_decorate = False

        scene = context.scene
        cscene = scene.cycles

        row = layout.row(align=True)
        row.prop(cscene, "sampling_pattern", text="Pattern")

        row = layout.row(align=True)
        row.prop(cscene, "seed")
        row.prop(cscene, "use_animated_seed", text="", icon='TIME')

        col = layout.column(align=True)
        col.prop(cscene, "sample_offset")

        col = layout.column(align=True) #BFA
        # Tabulated Sobol is used when the debug UI is turned off.
        col.active = cscene.sampling_pattern == 'TABULATED_SOBOL'
        col.label(text="Scrambling Distance")
        row = col.row()
        row.use_property_split = False
        row.separator()
        row.prop(cscene, "auto_scrambling_distance", text="Automatic")
        row = col.row()
        row.use_property_split = False
        row.separator()
        row.prop(cscene, "preview_scrambling_distance", text="Viewport")
        sub = col.row(align=True)
        row = sub.row()
        row.use_property_split = True
        row.separator()
        row.prop(cscene, "scrambling_distance", text="Multiplier")

        col = layout.column(align=True)
        col.prop(cscene, "min_light_bounces")
        col.prop(cscene, "min_transparent_bounces")

        for view_layer in scene.view_layers:
            if view_layer.samples > 0:
                layout.separator()
                layout.row().prop(cscene, "use_layer_samples")
                break


class CYCLES_RENDER_PT_sampling_lights(CyclesButtonsPanel, Panel):
    bl_label = "Lights"
    bl_parent_id = "CYCLES_RENDER_PT_sampling"
    bl_options = {'DEFAULT_CLOSED'}

    def draw(self, context):
        layout = self.layout
        layout.use_property_split = False #BFA
        layout.use_property_decorate = False

        scene = context.scene
        cscene = scene.cycles

        col = layout.column(align=True)
        col.prop(cscene, "use_light_tree")
        sub = col.row()
        sub.use_property_split = True #BFA
        sub.prop(cscene, "light_sampling_threshold", text="Light Threshold")
        sub.active = not cscene.use_light_tree


class CYCLES_RENDER_PT_subdivision(CyclesButtonsPanel, Panel):
    bl_label = "Subdivision"
    bl_options = {'DEFAULT_CLOSED'}

    @classmethod
    def poll(cls, context):
        return (context.scene.render.engine == 'CYCLES') and (context.scene.cycles.feature_set == 'EXPERIMENTAL')

    def draw(self, context):
        layout = self.layout
        layout.use_property_split = True
        layout.use_property_decorate = False

        scene = context.scene
        cscene = scene.cycles

        col = layout.column()
        sub = col.column(align=True)
        sub.prop(cscene, "dicing_rate", text="Dicing Rate Render")
        sub.prop(cscene, "preview_dicing_rate", text="Viewport")

        col.separator()

        col.prop(cscene, "offscreen_dicing_scale", text="Offscreen Scale")
        col.prop(cscene, "max_subdivisions")

        col.prop(cscene, "dicing_camera")


class CYCLES_RENDER_PT_curves(CyclesButtonsPanel, Panel):
    bl_label = "Curves"
    bl_options = {'DEFAULT_CLOSED'}

    def draw(self, context):
        layout = self.layout
        layout.use_property_split = True
        layout.use_property_decorate = False

        scene = context.scene
        ccscene = scene.cycles_curves

        col = layout.column()
        col.prop(ccscene, "shape", text="Shape")
        if ccscene.shape == 'RIBBONS':
            col.prop(ccscene, "subdivisions", text="Curve Subdivisions")


class CYCLES_RENDER_PT_curves_viewport_display(CyclesButtonsPanel, Panel):
    bl_label = "Viewport Display"
    bl_parent_id = "CYCLES_RENDER_PT_curves"
    bl_options = {'DEFAULT_CLOSED'}

    def draw(self, context):
        draw_curves_settings(self, context)


class CYCLES_RENDER_PT_volumes(CyclesButtonsPanel, Panel):
    bl_label = "Volumes"
    bl_options = {'DEFAULT_CLOSED'}

    def draw(self, context):
        layout = self.layout
        layout.use_property_split = True
        layout.use_property_decorate = False

        scene = context.scene
        cscene = scene.cycles

        col = layout.column(align=True)
        col.prop(cscene, "volume_step_rate", text="Step Rate Render")
        col.prop(cscene, "volume_preview_step_rate", text="Viewport")

        layout.prop(cscene, "volume_max_steps", text="Max Steps")


class CYCLES_RENDER_PT_light_paths(CyclesButtonsPanel, Panel):
    bl_label = "Light Paths"
    bl_options = {'DEFAULT_CLOSED'}

    def draw_header_preset(self, context):
        CYCLES_PT_integrator_presets.draw_panel_header(self.layout)

    def draw(self, context):
        pass


class CYCLES_RENDER_PT_light_paths_max_bounces(CyclesButtonsPanel, Panel):
    bl_label = "Max Bounces"
    bl_parent_id = "CYCLES_RENDER_PT_light_paths"

    def draw(self, context):
        layout = self.layout
        layout.use_property_split = True
        layout.use_property_decorate = False

        scene = context.scene
        cscene = scene.cycles

        col = layout.column(align=True)
        col.prop(cscene, "max_bounces", text="Total")

        col = layout.column(align=True)
        col.prop(cscene, "diffuse_bounces", text="Diffuse")
        col.prop(cscene, "glossy_bounces", text="Glossy")
        col.prop(cscene, "transmission_bounces", text="Transmission")
        col.prop(cscene, "volume_bounces", text="Volume", text_ctxt=i18n_contexts.id_id)

        col = layout.column(align=True)
        col.prop(cscene, "transparent_max_bounces", text="Transparent")


class CYCLES_RENDER_PT_light_paths_clamping(CyclesButtonsPanel, Panel):
    bl_label = "Clamping"
    bl_parent_id = "CYCLES_RENDER_PT_light_paths"

    def draw(self, context):
        layout = self.layout
        layout.use_property_split = True
        layout.use_property_decorate = False

        scene = context.scene
        cscene = scene.cycles

        col = layout.column(align=True)
        col.prop(cscene, "sample_clamp_direct", text="Direct Light")
        col.prop(cscene, "sample_clamp_indirect", text="Indirect Light")


class CYCLES_RENDER_PT_light_paths_caustics(CyclesButtonsPanel, Panel):
    bl_label = "Caustics"
    bl_parent_id = "CYCLES_RENDER_PT_light_paths"

    def draw(self, context):
        layout = self.layout
        layout.use_property_split = True
        layout.use_property_decorate = False

        scene = context.scene
        cscene = scene.cycles

        col = layout.column()
        col.prop(cscene, "blur_glossy")

		#col = layout.column(heading="Caustics", align=True) #BFA - redundant
        col.use_property_split = False
        col.prop(cscene, "caustics_reflective")
        col.prop(cscene, "caustics_refractive")


class CYCLES_RENDER_PT_light_paths_fast_gi(CyclesButtonsPanel, Panel):
    bl_label = "Fast GI Approximation"
    bl_options = {'DEFAULT_CLOSED'}
    bl_parent_id = "CYCLES_RENDER_PT_light_paths"

    def draw_header(self, context):
        scene = context.scene
        cscene = scene.cycles

        self.layout.prop(cscene, "use_fast_gi", text="")

    def draw(self, context):
        scene = context.scene
        cscene = scene.cycles
        world = scene.world

        layout = self.layout
        layout.use_property_split = True
        layout.use_property_decorate = False

        layout.active = cscene.use_fast_gi

        col = layout.column(align=True)
        col.prop(cscene, "fast_gi_method", text="Method")

        if world:
            light = world.light_settings
            col = layout.column(align=True)
            col.prop(light, "ao_factor", text="AO Factor")
            col.prop(light, "distance", text="AO Distance")

        if cscene.fast_gi_method == 'REPLACE':
            col = layout.column(align=True)
            col.prop(cscene, "ao_bounces", text="Viewport Bounces")
            col.prop(cscene, "ao_bounces_render", text="Render Bounces")


class CYCLES_RENDER_PT_motion_blur(CyclesButtonsPanel, Panel):
    bl_label = "Motion Blur"
    bl_options = {'DEFAULT_CLOSED'}

    def draw_header(self, context):
        rd = context.scene.render

        self.layout.prop(rd, "use_motion_blur", text="")

    def draw(self, context):
        layout = self.layout
        layout.use_property_split = True
        layout.use_property_decorate = False

        scene = context.scene
        cscene = scene.cycles
        rd = scene.render
        layout.active = rd.use_motion_blur

        col = layout.column()
        col.prop(rd, "motion_blur_position", text="Position")
        col.prop(rd, "motion_blur_shutter")
        col.separator()
        col.prop(cscene, "rolling_shutter_type", text="Rolling Shutter")
        sub = col.column()
        if cscene.rolling_shutter_type != 'NONE':
            row = sub.row()
            row.separator()
            row.prop(cscene, "rolling_shutter_duration", text="Duration")


class CYCLES_RENDER_PT_motion_blur_curve(CyclesButtonsPanel, Panel):
    bl_label = "Shutter Curve"
    bl_parent_id = "CYCLES_RENDER_PT_motion_blur"
    bl_options = {'DEFAULT_CLOSED'}

    def draw(self, context):
        layout = self.layout
        layout.use_property_split = True
        layout.use_property_decorate = False

        scene = context.scene
        rd = scene.render
        layout.active = rd.use_motion_blur

        col = layout.column()

        col.template_curve_mapping(rd, "motion_blur_shutter_curve")

        col = layout.column(align=True)
        row = col.row(align=True)
        row.operator("render.shutter_curve_preset", icon='SMOOTHCURVE', text="").shape = 'SMOOTH'
        row.operator("render.shutter_curve_preset", icon='SPHERECURVE', text="").shape = 'ROUND'
        row.operator("render.shutter_curve_preset", icon='ROOTCURVE', text="").shape = 'ROOT'
        row.operator("render.shutter_curve_preset", icon='SHARPCURVE', text="").shape = 'SHARP'
        row.operator("render.shutter_curve_preset", icon='LINCURVE', text="").shape = 'LINE'
        row.operator("render.shutter_curve_preset", icon='NOCURVE', text="").shape = 'MAX'


class CYCLES_RENDER_PT_film(CyclesButtonsPanel, Panel):
    bl_label = "Film"
    bl_options = {'DEFAULT_CLOSED'}

    def draw(self, context):
        layout = self.layout
        layout.use_property_split = True
        layout.use_property_decorate = False
        scene = context.scene
        cscene = scene.cycles

        col = layout.column()
        col.prop(cscene, "film_exposure")


class CYCLES_RENDER_PT_film_transparency(CyclesButtonsPanel, Panel):
    bl_label = "Transparent"
    bl_parent_id = "RENDER_PT_output"  # bfa - display transparency in output

    def draw_header(self, context):
        layout = self.layout

        scene = context.scene
        rd = scene.render

        layout.prop(rd, "film_transparent", text="")

    def draw(self, context):
        layout = self.layout
        layout.use_property_split = True
        layout.use_property_decorate = False
        scene = context.scene
        rd = scene.render
        cscene = scene.cycles

        layout.active = rd.film_transparent

        split = layout.split()
        col = split.column()
        col.use_property_split = False
        col.prop(cscene, "film_transparent_glass", text="Transparent Glass")
        col = split.column()
        if cscene.film_transparent_glass:
            col.label(icon='DISCLOSURE_TRI_DOWN')
        else:
            col.label(icon='DISCLOSURE_TRI_RIGHT')

        if cscene.film_transparent_glass:
            row = layout.row()
            row.separator()
            row.prop(cscene, "film_transparent_roughness", text="Roughness Threshold")


class CYCLES_RENDER_PT_film_pixel_filter(CyclesButtonsPanel, Panel):
    bl_label = "Pixel Filter"
    bl_parent_id = "CYCLES_RENDER_PT_film"

    def draw(self, context):
        layout = self.layout
        layout.use_property_split = True
        layout.use_property_decorate = False
        scene = context.scene
        cscene = scene.cycles

        col = layout.column()
        col.prop(cscene, "pixel_filter_type", text="Type")
        if cscene.pixel_filter_type != 'BOX':
            col.prop(cscene, "filter_width", text="Width")


class CYCLES_RENDER_PT_performance(CyclesButtonsPanel, Panel):
    bl_label = "Performance"
    bl_options = {'DEFAULT_CLOSED'}

    def draw_header_preset(self, context):
        CYCLES_PT_performance_presets.draw_panel_header(self.layout)

    def draw(self, context):
        pass


class CYCLES_RENDER_PT_performance_compositor(CyclesButtonsPanel, CompositorPerformanceButtonsPanel, Panel):
    bl_parent_id = "CYCLES_RENDER_PT_performance"
    bl_options = {'DEFAULT_CLOSED'}


class CYCLES_RENDER_PT_performance_threads(CyclesButtonsPanel, Panel):
    bl_label = "Threads"
    bl_parent_id = "CYCLES_RENDER_PT_performance"

    def draw(self, context):
        layout = self.layout
        layout.use_property_split = True
        layout.use_property_decorate = False

        scene = context.scene
        rd = scene.render

        col = layout.column()

        col.prop(rd, "threads_mode")
        sub = col.column(align=True)
        if rd.threads_mode == 'FIXED':
            row = sub.row()
            row.separator()
            row.prop(rd, "threads")


class CYCLES_RENDER_PT_performance_memory(CyclesButtonsPanel, Panel):
    bl_label = "Memory"
    bl_parent_id = "CYCLES_RENDER_PT_performance"

    def draw(self, context):
        layout = self.layout
        layout.use_property_split = True
        layout.use_property_decorate = False

        scene = context.scene
        cscene = scene.cycles

        split = layout.split(factor=0.4)
        col = split.column()
        col.use_property_split = False
        col.prop(cscene, "use_auto_tile")
        col = split.column()
        if cscene.use_auto_tile:
            col.label(icon='DISCLOSURE_TRI_DOWN')
            col = layout.column()
            row = col.row()
            row.separator()
            row.prop(cscene, "tile_size")
        else:
            col.label(icon='DISCLOSURE_TRI_RIGHT')


class CYCLES_RENDER_PT_performance_acceleration_structure(CyclesButtonsPanel, Panel):
    bl_label = "Acceleration Structure"
    bl_parent_id = "CYCLES_RENDER_PT_performance"

    @classmethod
    def poll(cls, context):
        return not use_optix(context) or use_multi_device(context)

    def draw(self, context):
        import _cycles

        layout = self.layout
        layout.use_property_split = False
        layout.use_property_decorate = False

        scene = context.scene
        cscene = scene.cycles

        col = layout.column()

        use_embree = _cycles.with_embree

        if use_cpu(context):
            col.prop(cscene, "debug_use_spatial_splits")
            if use_embree:
                col.prop(cscene, "debug_use_compact_bvh")
            else:
                sub = col.column()
                sub.active = not cscene.debug_use_spatial_splits
                sub.prop(cscene, "debug_bvh_time_steps")

                col.prop(cscene, "debug_use_hair_bvh")

                sub = col.column(align=True)
                sub.label(text="Cycles built without Embree support")
                sub.label(text="CPU raytracing performance will be poor")
        else:
            col.prop(cscene, "debug_use_spatial_splits")
            sub = col.column()
            sub.active = not cscene.debug_use_spatial_splits
            sub.prop(cscene, "debug_bvh_time_steps")

            col.prop(cscene, "debug_use_hair_bvh")

            # CPU is used in addition to a GPU
            if use_multi_device(context) and use_embree:
                col.prop(cscene, "debug_use_compact_bvh")


class CYCLES_RENDER_PT_performance_final_render(CyclesButtonsPanel, Panel):
    bl_label = "Final Render"
    bl_parent_id = "CYCLES_RENDER_PT_performance"

    def draw(self, context):
        layout = self.layout
        #layout.use_property_split = True
        layout.use_property_decorate = False

        scene = context.scene
        rd = scene.render

        col = layout.column()

        col.prop(rd, "use_persistent_data", text="Persistent Data")


class CYCLES_RENDER_PT_performance_viewport(CyclesButtonsPanel, Panel):
    bl_label = "Viewport"
    bl_parent_id = "CYCLES_RENDER_PT_performance"

    def draw(self, context):
        layout = self.layout
        layout.use_property_split = True
        layout.use_property_decorate = False

        scene = context.scene
        rd = scene.render
        cscene = scene.cycles

        col = layout.column()
        col.prop(rd, "preview_pixel_size", text="Pixel Size")


class CYCLES_RENDER_PT_filter(CyclesButtonsPanel, Panel):
    bl_label = "Filter"
    bl_options = {'DEFAULT_CLOSED'}
    bl_context = "view_layer"

    def draw(self, context):
        layout = self.layout
        layout.use_property_split = False
        layout.use_property_decorate = False

        scene = context.scene
        rd = scene.render
        view_layer = context.view_layer

        col = layout.column(align=True)
        col.label(text="Include")
        row = col.row()
        row.separator()
        row.prop(view_layer, "use_sky", text="Environment")
        row = col.row()
        row.separator()
        row.prop(view_layer, "use_solid", text="Surfaces")
        row = col.row()
        row.separator()
        row.prop(view_layer, "use_strand", text="Curves")
        row = col.row()
        row.separator()
        row.prop(view_layer, "use_volumes", text="Volumes")

        col = layout.column(align=True)
        col.label(text="Use")
        row = col.row()
        row.separator()
        row.prop(view_layer, "use_motion_blur", text="Motion Blur")
        row.active = rd.use_motion_blur

        row = col.row()
        row.separator()
        row.prop(view_layer.cycles, "use_denoising", text="Denoising")
        row.active = scene.cycles.use_denoising


class CYCLES_RENDER_PT_override(CyclesButtonsPanel, Panel):
    bl_label = "Override"
    bl_options = {'DEFAULT_CLOSED'}
    bl_context = "view_layer"

    def draw(self, context):
        layout = self.layout
        layout.use_property_split = True
        layout.use_property_decorate = False

        view_layer = context.view_layer

        layout.prop(view_layer, "material_override")
        layout.prop(view_layer, "world_override")
        layout.prop(view_layer, "samples")


class CYCLES_RENDER_PT_passes(CyclesButtonsPanel, Panel):
    bl_label = "Passes"
    bl_context = "view_layer"

    def draw(self, context):
        pass


class CYCLES_RENDER_PT_passes_data(CyclesButtonsPanel, Panel):
    bl_label = "Data"
    bl_context = "view_layer"
    bl_parent_id = "CYCLES_RENDER_PT_passes"

    def draw(self, context):
        layout = self.layout
        layout.use_property_split = False
        layout.use_property_decorate = False

        scene = context.scene
        rd = scene.render
        view_layer = context.view_layer
        cycles_view_layer = view_layer.cycles

        flow = layout.grid_flow(row_major=True, columns=0, even_columns=True, even_rows=False, align=False)

        col = flow.column(align=True)
        col.label(text="Include")
        row = col.row()
        row.separator()
        row.prop(view_layer, "use_pass_combined")
        row = col.row()
        row.separator()
        row.prop(view_layer, "use_pass_z")
        row = col.row()
        row.separator()
        row.prop(view_layer, "use_pass_mist")
        row = col.row()
        row.separator()
        row.prop(view_layer, "use_pass_position")
        row = col.row()
        row.separator()
        row.prop(view_layer, "use_pass_normal")
        row = col.row()
        row.separator()
        row.active = not rd.use_motion_blur
        row.prop(view_layer, "use_pass_vector")
        row = col.row()
        row.separator()
        row.prop(view_layer, "use_pass_uv")
        row = col.row()
        row.separator()
        row.prop(cycles_view_layer, "denoising_store_passes", text="Denoising Data")

        col = flow.column(align=True)
        col.label(text="Indexes")
        row = col.row()
        row.separator()
        row.prop(view_layer, "use_pass_object_index")
        row = col.row()
        row.separator()
        row.prop(view_layer, "use_pass_material_index")

        col = flow.column(align=True)
        col.label(text="Debug")
        row = col.row()
        row.separator()
        row.prop(cycles_view_layer, "pass_debug_sample_count", text="Sample Count")

        layout.separator()

        layout.use_property_split = True
        layout.prop(view_layer, "pass_alpha_threshold")

# bfa - move mist panel to viewlayers


class CYCLES_RENDER_PT_passes_mist(CyclesButtonsPanel, Panel):
    bl_label = "Mist Pass"
    bl_context = "view_layer"
    bl_parent_id = "CYCLES_RENDER_PT_passes"
    bl_options = {'DEFAULT_CLOSED'}

    @classmethod
    def poll(cls, context):
        if CyclesButtonsPanel.poll(context):
            if context.scene.world:
                for view_layer in context.scene.view_layers:
                    if view_layer.use_pass_mist:
                        return True

        return False

    def draw(self, context):
        layout = self.layout
        layout.use_property_split = True

        world = context.scene.world

        col = layout.column(align=True)
        col.prop(world.mist_settings, "start")
        col.prop(world.mist_settings, "depth")

        col = layout.column()
        col.prop(world.mist_settings, "falloff")


class CYCLES_RENDER_PT_passes_light(CyclesButtonsPanel, Panel):
    bl_label = "Light"
    bl_context = "view_layer"
    bl_parent_id = "CYCLES_RENDER_PT_passes"
    bl_options = {'DEFAULT_CLOSED'}

    def draw(self, context):
        layout = self.layout
        layout.use_property_split = False
        layout.use_property_decorate = False

        view_layer = context.view_layer
        cycles_view_layer = view_layer.cycles

        flow = layout.grid_flow(row_major=True, columns=0, even_columns=True, even_rows=False, align=False)

        col = flow.column(align=True)
        col.label(text="Diffuse")
        row = col.row()
        row.separator()
        row.prop(view_layer, "use_pass_diffuse_direct", text="Direct")
        row = col.row()
        row.separator()
        row.prop(view_layer, "use_pass_diffuse_indirect", text="Indirect")
        row = col.row()
        row.separator()
        row.prop(view_layer, "use_pass_diffuse_color", text="Color")

        col = flow.column(align=True)
        col.label(text="Glossy")
        row = col.row()
        row.separator()
        row.prop(view_layer, "use_pass_glossy_direct", text="Direct")
        row = col.row()
        row.separator()
        row.prop(view_layer, "use_pass_glossy_indirect", text="Indirect")
        row = col.row()
        row.separator()
        row.prop(view_layer, "use_pass_glossy_color", text="Color")

        col = flow.column(align=True)
        col.label(text="Transmission")
        row = col.row()
        row.separator()
        row.prop(view_layer, "use_pass_transmission_direct", text="Direct")
        row = col.row()
        row.separator()
        row.prop(view_layer, "use_pass_transmission_indirect", text="Indirect")
        row = col.row()
        row.separator()
        row.prop(view_layer, "use_pass_transmission_color", text="Color")

        col = flow.column(align=True)
        col.label(text="Volume")
        row = col.row()
        row.separator()
        row.prop(cycles_view_layer, "use_pass_volume_direct", text="Direct")
        row = col.row()
        row.separator()
        row.prop(cycles_view_layer, "use_pass_volume_indirect", text="Indirect")

        col = flow.column(align=True)
        col.label(text="Other")
        row = col.row()
        row.separator()
        row.prop(view_layer, "use_pass_emit", text="Emission")
        row = col.row()
        row.separator()
        row.prop(view_layer, "use_pass_environment")
        row = col.row()
        row.separator()
        row.prop(view_layer, "use_pass_ambient_occlusion", text="Ambient Occlusion")
        row = col.row()
        row.separator()
        row.prop(cycles_view_layer, "use_pass_shadow_catcher")


class CYCLES_RENDER_PT_passes_crypto(CyclesButtonsPanel, ViewLayerCryptomattePanelHelper, Panel):
    bl_label = "Cryptomatte"
    bl_context = "view_layer"
    bl_parent_id = "CYCLES_RENDER_PT_passes"
    bl_options = {'DEFAULT_CLOSED'}


class CYCLES_RENDER_PT_passes_aov(CyclesButtonsPanel, ViewLayerAOVPanelHelper, Panel):
    bl_label = "Shader AOV"
    bl_context = "view_layer"
    bl_parent_id = "CYCLES_RENDER_PT_passes"


class CYCLES_RENDER_PT_passes_lightgroups(CyclesButtonsPanel, ViewLayerLightgroupsPanelHelper, Panel):
    bl_label = "Light Groups"
    bl_context = "view_layer"
    bl_parent_id = "CYCLES_RENDER_PT_passes"


class CYCLES_PT_post_processing(CyclesButtonsPanel, Panel):
    bl_label = "Post Processing"
    bl_options = {'DEFAULT_CLOSED'}
    bl_context = "output"

    def draw(self, context):
        layout = self.layout
        layout.use_property_split = True
        layout.use_property_decorate = False

        rd = context.scene.render

        col = layout.column(align=True)
        col.label(text="Pipeline")
        col.use_property_split = False
        row = col.row()
        row.separator()
        row.prop(rd, "use_compositing")
        row = col.row()
        row.separator()
        row.prop(rd, "use_sequencer")

        layout.prop(rd, "dither_intensity", text="Dither", slider=True)


class CYCLES_CAMERA_PT_dof(CyclesButtonsPanel, Panel):
    bl_label = "Depth of Field"
    bl_context = "data"

    @classmethod
    def poll(cls, context):
        return context.camera and CyclesButtonsPanel.poll(context)

    def draw_header(self, context):
        cam = context.camera
        dof = cam.dof
        self.layout.prop(dof, "use_dof", text="")

    def draw(self, context):
        layout = self.layout
        layout.use_property_split = True

        cam = context.camera
        dof = cam.dof
        layout.active = dof.use_dof

        split = layout.split()

        col = split.column()
        col.prop(dof, "focus_object", text="Focus on Object")
        if dof.focus_object and dof.focus_object.type == 'ARMATURE':
            col.prop_search(dof, "focus_subtarget", dof.focus_object.data, "bones", text="Focus Bone")

        sub = col.row()
        sub.active = dof.focus_object is None
        sub.prop(dof, "focus_distance", text="Focus Distance")
        sub.operator(
            "ui.eyedropper_depth",
            icon='EYEDROPPER',
            text="").prop_data_path = "scene.camera.data.dof.focus_distance"


class CYCLES_CAMERA_PT_dof_aperture(CyclesButtonsPanel, Panel):
    bl_label = "Aperture"
    bl_parent_id = "CYCLES_CAMERA_PT_dof"

    @classmethod
    def poll(cls, context):
        return context.camera and CyclesButtonsPanel.poll(context)

    def draw(self, context):
        layout = self.layout
        layout.use_property_split = True

        cam = context.camera
        dof = cam.dof
        layout.active = dof.use_dof
        flow = layout.grid_flow(row_major=True, columns=0, even_columns=True, even_rows=False, align=False)

        col = flow.column()
        col.prop(dof, "aperture_fstop")
        col.prop(dof, "aperture_blades")
        col.prop(dof, "aperture_rotation")
        col.prop(dof, "aperture_ratio")


class CYCLES_PT_context_material(CyclesButtonsPanel, Panel):
    bl_label = ""
    bl_context = "material"
    bl_options = {'HIDE_HEADER'}

    @classmethod
    def poll(cls, context):
        if context.active_object and context.active_object.type == 'GPENCIL':
            return False
        else:
            return (context.material or context.object) and CyclesButtonsPanel.poll(context)

    def draw(self, context):
        layout = self.layout

        mat = context.material
        ob = context.object
        slot = context.material_slot
        space = context.space_data

        if ob:
            is_sortable = len(ob.material_slots) > 1
            rows = 3
            if (is_sortable):
                rows = 4

            row = layout.row()

            row.template_list("MATERIAL_UL_matslots", "", ob, "material_slots", ob, "active_material_index", rows=rows)

            col = row.column(align=True)
            col.operator("object.material_slot_add", icon='ADD', text="")
            col.operator("object.material_slot_remove", icon='REMOVE', text="")
            col.separator()
            col.menu("MATERIAL_MT_context_menu", icon='DOWNARROW_HLT', text="")

            if is_sortable:
                col.separator()

                col.operator("object.material_slot_move", icon='TRIA_UP', text="").direction = 'UP'
                col.operator("object.material_slot_move", icon='TRIA_DOWN', text="").direction = 'DOWN'

            if ob.mode == 'EDIT':
                row = layout.row(align=True)
                row.operator("object.material_slot_assign", text="Assign")
                row.operator("object.material_slot_select", text="Select")
                row.operator("object.material_slot_deselect", text="Deselect")

        row = layout.row()

        if ob:
            row.template_ID(ob, "active_material", new="material.new")

            if slot:
                icon_link = 'MESH_DATA' if slot.link == 'DATA' else 'OBJECT_DATA'
                row.prop(slot, "link", text="", icon=icon_link, icon_only=True)

        elif mat:
            layout.template_ID(space, "pin_id")
            layout.separator()


class CYCLES_OBJECT_PT_motion_blur(CyclesButtonsPanel, Panel):
    bl_label = "Motion Blur"
    bl_context = "object"
    bl_options = {'DEFAULT_CLOSED'}

    @classmethod
    def poll(cls, context):
        ob = context.object
        if CyclesButtonsPanel.poll(context) and ob:
            if ob.type in {'MESH', 'CURVE', 'CURVE', 'SURFACE', 'FONT',
                           'META', 'CAMERA', 'CURVES', 'POINTCLOUD', 'VOLUME'}:
                return True
            if ob.instance_type == 'COLLECTION' and ob.instance_collection:
                return True
            # TODO(sergey): More duplicator types here?
        return False

    def draw_header(self, context):
        layout = self.layout

        rd = context.scene.render
        # scene = context.scene

        layout.active = rd.use_motion_blur

        ob = context.object
        cob = ob.cycles

        layout.prop(cob, "use_motion_blur", text="")

    def draw(self, context):
        layout = self.layout
        layout.use_property_split = True

        rd = context.scene.render
        # scene = context.scene

        ob = context.object
        cob = ob.cycles

        layout.active = (rd.use_motion_blur and cob.use_motion_blur)

        col = layout.column()
        col.prop(cob, "motion_steps", text="Steps")
        if ob.type != 'CAMERA':
            row = col.row()
            row.use_property_split = False
            row.prop(cob, "use_deform_motion", text="Deformation")
            row.prop_decorator(cob, "use_deform_motion")


class CYCLES_OBJECT_PT_shading_shadow_terminator(CyclesButtonsPanel, Panel):
    bl_label = "Shadow Terminator"
    bl_parent_id = "OBJECT_PT_shading"
    bl_context = "object"

    @classmethod
    def poll(cls, context):
        return CyclesButtonsPanel.poll(context) and context.object.type != 'LIGHT'

    def draw(self, context):
        layout = self.layout
        layout.use_property_split = True

        flow = layout.grid_flow(row_major=False, columns=0, even_columns=True, even_rows=False, align=True)

        ob = context.object
        cob = ob.cycles
        flow.prop(cob, "shadow_terminator_geometry_offset", text="Geometry Offset")
        flow.prop(cob, "shadow_terminator_offset", text="Shading Offset")


class CYCLES_OBJECT_PT_shading_gi_approximation(CyclesButtonsPanel, Panel):
    bl_label = "Fast GI Approximation"
    bl_parent_id = "OBJECT_PT_shading"
    bl_context = "object"

    @classmethod
    def poll(cls, context):
        return CyclesButtonsPanel.poll(context) and context.object.type != 'LIGHT'

    def draw(self, context):
        layout = self.layout
        layout.use_property_split = True

        scene = context.scene
        ob = context.object

        cob = ob.cycles
        cscene = scene.cycles

        col = layout.column()
        col.active = cscene.use_fast_gi
        col.prop(cob, "ao_distance")


class CYCLES_OBJECT_PT_shading_caustics(CyclesButtonsPanel, Panel):
    bl_label = "Caustics"
    bl_parent_id = "OBJECT_PT_shading"
    bl_context = "object"

    @classmethod
    def poll(cls, context):
        return CyclesButtonsPanel.poll(context) and use_mnee(context) and context.object.type != 'LIGHT'

    def draw(self, context):
        layout = self.layout
        layout.use_property_split = False
        layout.use_property_decorate = False

        col = layout.column()

        ob = context.object
        cob = ob.cycles
        col.prop(cob, "is_caustics_caster")
        col.prop(cob, "is_caustics_receiver")

class CYCLES_OBJECT_PT_lightoptions(CyclesButtonsPanel, Panel):
    bl_label = "Light Options"
    bl_context = "object"
    bl_options = {'DEFAULT_CLOSED'}

    def draw(self, context):
        layout = self.layout
        # bfa - light parent panel


class CYCLES_OBJECT_PT_lightgroup(CyclesButtonsPanel, Panel):
    bl_label = "Light Group"
<<<<<<< HEAD
    bl_parent_id = "CYCLES_OBJECT_PT_lightoptions"
=======
    bl_parent_id = "OBJECT_PT_shading"
>>>>>>> 430b2c89
    bl_context = "object"
    bl_options = {'DEFAULT_CLOSED'}

    def draw(self, context):
        layout = self.layout
        layout.use_property_split = True

        ob = context.object

        view_layer = context.view_layer

        row = layout.row(align=True)
        row.use_property_decorate = False

        sub = row.column(align=True)
        sub.prop_search(ob, "lightgroup", view_layer, "lightgroups", text="Light Group", results_are_suggestions=True)

        sub = row.column(align=True)
        sub.enabled = bool(ob.lightgroup) and not any(lg.name == ob.lightgroup for lg in view_layer.lightgroups)
        sub.operator("scene.view_layer_add_lightgroup", icon='ADD', text="").name = ob.lightgroup


<<<<<<< HEAD
class CYCLES_OBJECT_MT_light_linking_context_menu(Menu):
    bl_label = "Light Linking Specials"

    def draw(self, _context):
        layout = self.layout

        layout.operator("object.light_linking_receivers_select", icon = 'HAND')


class CYCLES_OBJECT_MT_shadow_linking_context_menu(Menu):
    bl_label = "Shadow Linking Specials"

    def draw(self, _context):
        layout = self.layout

        layout.operator("object.light_linking_blockers_select", icon = 'HAND')


class CYCLES_OBJECT_PT_light_linking(CyclesButtonsPanel, Panel):
    bl_label = "Light Linking"
    bl_parent_id = "CYCLES_OBJECT_PT_lightoptions"
    bl_context = "object"
    bl_options = {'DEFAULT_CLOSED'}

    def draw(self, context):
        layout = self.layout
        layout.use_property_split = True

        object = context.object
        light_linking = object.light_linking

        col = layout.column()

        col.template_ID(
            light_linking,
            "receiver_collection",
            new="object.light_linking_receiver_collection_new")

        if not light_linking.receiver_collection:
            return

        row = layout.row()
        col = row.column()
        col.template_light_linking_collection(row, light_linking, "receiver_collection")

        col = row.column()
        sub = col.column(align=True)
        prop = sub.operator("object.light_linking_receivers_link", icon='ADD', text="")
        prop.link_state = 'INCLUDE'
        sub.operator("object.light_linking_unlink_from_collection", icon='REMOVE', text="")
        sub = col.column()
        sub.menu("CYCLES_OBJECT_MT_light_linking_context_menu", icon='DOWNARROW_HLT', text="")


class CYCLES_OBJECT_PT_shadow_linking(CyclesButtonsPanel, Panel):
    bl_label = "Shadow Linking"
    bl_parent_id = "CYCLES_OBJECT_PT_lightoptions"
    bl_context = "object"
    bl_options = {'DEFAULT_CLOSED'}

    def draw(self, context):
        layout = self.layout
        layout.use_property_split = True

        object = context.object
        light_linking = object.light_linking

        col = layout.column()

        col.template_ID(
            light_linking,
            "blocker_collection",
            new="object.light_linking_blocker_collection_new")

        if not light_linking.blocker_collection:
            return

        row = layout.row()
        col = row.column()
        col.template_light_linking_collection(row, light_linking, "blocker_collection")

        col = row.column()
        sub = col.column(align=True)
        prop = sub.operator("object.light_linking_blockers_link", icon='ADD', text="")
        prop.link_state = 'INCLUDE'
        sub.operator("object.light_linking_unlink_from_collection", icon='REMOVE', text="")
        sub = col.column()
        sub.menu("CYCLES_OBJECT_MT_shadow_linking_context_menu", icon='DOWNARROW_HLT', text="")


=======
>>>>>>> 430b2c89
class CYCLES_OBJECT_PT_visibility(CyclesButtonsPanel, Panel):
    bl_label = "Visibility"
    bl_context = "object"
    bl_options = {'DEFAULT_CLOSED'}

    @classmethod
    def poll(cls, context):
        return CyclesButtonsPanel.poll(context) and (context.object)

    def draw(self, context):
        layout = self.layout
        layout.use_property_split = False

        ob = context.object
        # bfa - we turn the selectable on or off in the outliner. Not in a hidden panel.
        #layout.prop(ob, "hide_select", text="Selectable", invert_checkbox=True, toggle=False)

        col = layout.column(align=True)
        col.label(text="Show In")
        row = col.row()
        row.separator()
        row.prop(ob, "hide_viewport", text="Viewports", invert_checkbox=True, toggle=False)
        row.prop_decorator(ob, "hide_viewport")
        row = col.row()
        row.separator()
        row.prop(ob, "hide_render", text="Renders", invert_checkbox=True, toggle=False)
        row.prop_decorator(ob, "hide_render")

        if has_geometry_visibility(ob):
            col = layout.column(align=True)
            col.label(text="Mask")
            row = col.row()
            row.separator()
            row.prop(ob, "is_shadow_catcher")
            row.prop_decorator(ob, "is_shadow_catcher")
            row = col.row()
            row.separator()
            row.prop(ob, "is_holdout")
            row.prop_decorator(ob, "is_holdout")


class CYCLES_OBJECT_PT_visibility_ray_visibility(CyclesButtonsPanel, Panel):
    bl_label = "Ray Visibility"
    bl_parent_id = "CYCLES_OBJECT_PT_visibility"
    bl_context = "object"
    bl_options = {'DEFAULT_CLOSED'}

    @classmethod
    def poll(cls, context):
        ob = context.object
        return CyclesButtonsPanel.poll(context) and has_geometry_visibility(ob)

    def draw(self, context):
        layout = self.layout
        layout.use_property_split = False
        layout.use_property_decorate = False

        scene = context.scene
        ob = context.object

        split = layout.split()

        col = split.column(align=True)
        col.prop(ob, "visible_camera", text="Camera")
        col.prop(ob, "visible_diffuse", text="Diffuse")
        col.prop(ob, "visible_glossy", text="Glossy")

        col = split.column(align=True)
        col.prop(ob, "visible_transmission", text="Transmission")
        col.prop(ob, "visible_volume_scatter", text="Volume Scatter")

        if ob.type != 'LIGHT':
            sub = col.column()
            sub.prop(ob, "visible_shadow", text="Shadow")


class CYCLES_OBJECT_PT_visibility_culling(CyclesButtonsPanel, Panel):
    bl_label = "Culling"
    bl_parent_id = "CYCLES_OBJECT_PT_visibility"
    bl_context = "object"
    bl_options = {'DEFAULT_CLOSED'}

    @classmethod
    def poll(cls, context):
        ob = context.object
        return CyclesButtonsPanel.poll(context) and has_geometry_visibility(ob)

    def draw(self, context):
        layout = self.layout
        layout.use_property_split = False
        layout.use_property_decorate = False

        scene = context.scene
        cscene = scene.cycles
        ob = context.object
        cob = ob.cycles

        split = layout.split()

        row = split.row()
        row.active = scene.render.use_simplify and cscene.use_camera_cull
        row.prop(cob, "use_camera_cull")

        row = split.row()
        row.active = scene.render.use_simplify and cscene.use_distance_cull
        row.prop(cob, "use_distance_cull")


def panel_node_draw(layout, id_data, output_type, input_name):
    from bpy_extras.node_utils import find_node_input

    if not id_data.use_nodes:
        layout.operator("cycles.use_shading_nodes", icon='NODETREE')
        return False

    ntree = id_data.node_tree

    node = ntree.get_output_node('CYCLES')
    if node:
        input = find_node_input(node, input_name)
        if input:
            layout.template_node_view(ntree, node, input)
        else:
            layout.label(text="Incompatible output node")
    else:
        layout.label(text="No output node")

    return True


class CYCLES_LIGHT_PT_preview(CyclesButtonsPanel, Panel):
    bl_label = "Preview"
    bl_context = "data"
    bl_options = {'DEFAULT_CLOSED'}

    @classmethod
    def poll(cls, context):
        return (
            context.light and
            not (
                context.light.type == 'AREA' and
                context.light.cycles.is_portal
            ) and
            CyclesButtonsPanel.poll(context)
        )

    def draw(self, context):
        self.layout.template_preview(context.light)


class CYCLES_LIGHT_PT_light(CyclesButtonsPanel, Panel):
    bl_label = "Light"
    bl_context = "data"

    @classmethod
    def poll(cls, context):
        return context.light and CyclesButtonsPanel.poll(context)

    def draw(self, context):
        layout = self.layout

        light = context.light
        clamp = light.cycles

        if self.bl_space_type == 'PROPERTIES':
            layout.row().prop(light, "type", expand=True)
            layout.use_property_split = True
        else:
            layout.use_property_split = True
            layout.row().prop(light, "type")

        col = layout.column()

        col.prop(light, "color")
        col.prop(light, "energy")
        col.separator()

        if light.type in {'POINT', 'SPOT'}:
            col.use_property_split = False
            col.prop(light, "use_soft_falloff")
            col.use_property_split = True
            col.prop(light, "shadow_soft_size", text="Radius")
        elif light.type == 'SUN':
            col.prop(light, "angle")
        elif light.type == 'AREA':
            col.prop(light, "shape", text="Shape")
            sub = col.column(align=True)

            if light.shape in {'SQUARE', 'DISK'}:
                sub.prop(light, "size")
            elif light.shape in {'RECTANGLE', 'ELLIPSE'}:
                sub.prop(light, "size", text="Size X")
                sub.prop(light, "size_y", text="Y")

        if not (light.type == 'AREA' and clamp.is_portal):
            col.separator()
            sub = col.column()
            sub.prop(clamp, "max_bounces")

        sub = col.column(align=True)
        sub.active = not (light.type == 'AREA' and clamp.is_portal)

        row = sub.row()
        row.use_property_split = False
        row.prop(clamp, "cast_shadow")
        row.prop_decorator(clamp, "cast_shadow")

        row = sub.row()
        row.use_property_split = False
        row.prop(clamp, "use_multiple_importance_sampling", text="Multiple Importance")
        row.prop_decorator(clamp, "use_multiple_importance_sampling")
        if use_mnee(context):
            row.prop(clamp, "is_caustics_light", text="Shadow Caustics")

        if light.type == 'AREA':
            row = col.row()
            row.use_property_split = False
            row.prop(clamp, "is_portal", text="Portal")
            row.prop_decorator(clamp, "is_portal")


class CYCLES_LIGHT_PT_nodes(CyclesButtonsPanel, Panel):
    bl_label = "Nodes"
    bl_context = "data"

    @classmethod
    def poll(cls, context):
        return context.light and not (context.light.type == 'AREA' and
                                      context.light.cycles.is_portal) and \
            CyclesButtonsPanel.poll(context)

    def draw(self, context):
        layout = self.layout

		#layout.use_property_split = True #BFA
        light = context.light
        panel_node_draw(layout, light, 'OUTPUT_LIGHT', 'Surface')


class CYCLES_LIGHT_PT_beam_shape(CyclesButtonsPanel, Panel):
    bl_label = "Beam Shape"
    bl_parent_id = "CYCLES_LIGHT_PT_light"
    bl_context = "data"

    @classmethod
    def poll(cls, context):
        if context.light.type in {'SPOT', 'AREA'}:
            return context.light and CyclesButtonsPanel.poll(context)

    def draw(self, context):
        layout = self.layout
        light = context.light
        layout.use_property_split = True

        col = layout.column()
        if light.type == 'SPOT':
            col.prop(light, "spot_size", text="Spot Size")
            col.prop(light, "spot_blend", text="Blend", slider=True)
            row = col.row()
            row.use_property_split = False
            row.prop(light, "show_cone")
            row.prop_decorator(light, "show_cone")
        elif light.type == 'AREA':
            col.prop(light, "spread", text="Spread")


class CYCLES_WORLD_PT_preview(CyclesButtonsPanel, Panel):
    bl_label = "Preview"
    bl_context = "world"
    bl_options = {'DEFAULT_CLOSED'}

    @classmethod
    def poll(cls, context):
        return context.world and CyclesButtonsPanel.poll(context)

    def draw(self, context):
        self.layout.template_preview(context.world)


class CYCLES_WORLD_PT_surface(CyclesButtonsPanel, Panel):
    bl_label = "Surface"
    bl_context = "world"

    @classmethod
    def poll(cls, context):
        return context.world and CyclesButtonsPanel.poll(context)

    def draw(self, context):
        layout = self.layout

		#layout.use_property_split = True #BFA
        world = context.world

        if not panel_node_draw(layout, world, 'OUTPUT_WORLD', 'Surface'):
            layout.prop(world, "color")


class CYCLES_WORLD_PT_volume(CyclesButtonsPanel, Panel):
    bl_label = "Volume"
    bl_translation_context = i18n_contexts.id_id
    bl_context = "world"
    bl_options = {'DEFAULT_CLOSED'}

    @classmethod
    def poll(cls, context):
        world = context.world
        return world and world.node_tree and CyclesButtonsPanel.poll(context)

    def draw(self, context):
        layout = self.layout

        world = context.world
        panel_node_draw(layout, world, 'OUTPUT_WORLD', 'Volume')


# bfa - move mist panel to viewlayers
# class CYCLES_WORLD_PT_mist(CyclesButtonsPanel, Panel):
#     bl_label = "Mist Pass"
#     bl_context = "world"
#     bl_options = {'DEFAULT_CLOSED'}

#     @classmethod
#     def poll(cls, context):
#         if CyclesButtonsPanel.poll(context):
#             if context.world:
#                 for view_layer in context.scene.view_layers:
#                     if view_layer.use_pass_mist:
#                         return True

#         return False

#     def draw(self, context):
#         layout = self.layout
#         layout.use_property_split = True

#         world = context.world

#         col = layout.column(align=True)
#         col.prop(world.mist_settings, "start")
#         col.prop(world.mist_settings, "depth")

#         col = layout.column()
#         col.prop(world.mist_settings, "falloff")


class CYCLES_WORLD_PT_ray_visibility(CyclesButtonsPanel, Panel):
    bl_label = "Ray Visibility"
    bl_context = "world"
    bl_options = {'DEFAULT_CLOSED'}

    @classmethod
    def poll(cls, context):
        return CyclesButtonsPanel.poll(context) and context.world

    def draw(self, context):
        layout = self.layout
        layout.use_property_split = False #BFA
        layout.use_property_decorate = False

        world = context.world
        visibility = world.cycles_visibility

        col = layout.column()
        col.prop(visibility, "camera")
        col.prop(visibility, "diffuse")
        col.prop(visibility, "glossy")
        col.prop(visibility, "transmission")
        col.prop(visibility, "scatter")


class CYCLES_WORLD_PT_settings(CyclesButtonsPanel, Panel):
    bl_label = "Settings"
    bl_context = "world"
    bl_options = {'DEFAULT_CLOSED'}

    @classmethod
    def poll(cls, context):
        return context.world and CyclesButtonsPanel.poll(context)

    def draw(self, context):
        layout = self.layout
        layout.use_property_split = True
        layout.use_property_decorate = False

        layout.column()


class CYCLES_WORLD_PT_settings_surface(CyclesButtonsPanel, Panel):
    bl_label = "Surface"
    bl_parent_id = "CYCLES_WORLD_PT_settings"
    bl_context = "world"

    @classmethod
    def poll(cls, context):
        return context.world and CyclesButtonsPanel.poll(context)

    def draw(self, context):
        layout = self.layout
        layout.use_property_split = True
        layout.use_property_decorate = False

        world = context.world
        cworld = world.cycles

        col = layout.column()
        col.prop(cworld, "sampling_method", text="Sampling")

        sub = col.column()
        subsub = sub.row(align=True)
        if cworld.sampling_method == 'MANUAL':
            subsub.prop(cworld, "sample_map_resolution")
        if cworld.sampling_method != 'NONE':
            sub.prop(cworld, "max_bounces")
            sub.use_property_split = False
            sub.prop(cworld, "is_caustics_light", text="Shadow Caustics")


class CYCLES_WORLD_PT_settings_volume(CyclesButtonsPanel, Panel):
    bl_label = "Volume"
    bl_translation_context = i18n_contexts.id_id
    bl_parent_id = "CYCLES_WORLD_PT_settings"
    bl_context = "world"

    @classmethod
    def poll(cls, context):
        return context.world and CyclesButtonsPanel.poll(context)

    def draw(self, context):
        layout = self.layout
        layout.use_property_split = True
        layout.use_property_decorate = False

        world = context.world
        cworld = world.cycles

        col = layout.column()

        sub = col.column()
        sub.prop(cworld, "volume_sampling", text="Sampling")
        col.prop(cworld, "volume_interpolation", text="Interpolation")
        col.use_property_split = False
        col.prop(cworld, "homogeneous_volume", text="Homogeneous")
        col.use_property_split = True
        sub = col.column()
        sub.active = not cworld.homogeneous_volume
        sub.prop(cworld, "volume_step_size")


class CYCLES_WORLD_PT_settings_light_group(CyclesButtonsPanel, Panel):
    bl_label = "Light Group"
    bl_parent_id = "CYCLES_WORLD_PT_settings"
    bl_context = "world"

    @classmethod
    def poll(cls, context):
        return context.world and CyclesButtonsPanel.poll(context)

    def draw(self, context):
        layout = self.layout
        layout.use_property_split = True
        layout.use_property_decorate = False

        world = context.world
        view_layer = context.view_layer

        row = layout.row(align=True)

        sub = row.column(align=True)
        sub.prop_search(
            world,
            "lightgroup",
            view_layer,
            "lightgroups",
            text="Light Group",
            results_are_suggestions=True,
        )

        sub = row.column(align=True)
        sub.enabled = bool(world.lightgroup) and not any(lg.name == world.lightgroup for lg in view_layer.lightgroups)
        sub.operator("scene.view_layer_add_lightgroup", icon='ADD', text="").name = world.lightgroup


class CYCLES_MATERIAL_PT_preview(CyclesButtonsPanel, Panel):
    bl_label = "Preview"
    bl_context = "material"
    bl_options = {'DEFAULT_CLOSED'}

    @classmethod
    def poll(cls, context):
        mat = context.material
        return mat and (not mat.grease_pencil) and CyclesButtonsPanel.poll(context)

    def draw(self, context):
        self.layout.template_preview(context.material)


class CYCLES_MATERIAL_PT_surface(CyclesButtonsPanel, Panel):
    bl_label = "Surface"
    bl_context = "material"

    @classmethod
    def poll(cls, context):
        mat = context.material
        return mat and (not mat.grease_pencil) and CyclesButtonsPanel.poll(context)

    def draw(self, context):
        layout = self.layout

		#layout.use_property_split = True #BFA
        mat = context.material
        if not panel_node_draw(layout, mat, 'OUTPUT_MATERIAL', 'Surface'):
            layout.prop(mat, "diffuse_color")


class CYCLES_MATERIAL_PT_volume(CyclesButtonsPanel, Panel):
    bl_label = "Volume"
    bl_translation_context = i18n_contexts.id_id
    bl_context = "material"
    bl_options = {'DEFAULT_CLOSED'}

    @classmethod
    def poll(cls, context):
        mat = context.material
        return mat and (not mat.grease_pencil) and mat.node_tree and CyclesButtonsPanel.poll(context)

    def draw(self, context):
        layout = self.layout

		#layout.use_property_split = True #BFA
        mat = context.material
        # cmat = mat.cycles

        panel_node_draw(layout, mat, 'OUTPUT_MATERIAL', 'Volume')


class CYCLES_MATERIAL_PT_displacement(CyclesButtonsPanel, Panel):
    bl_label = "Displacement"
    bl_context = "material"

    @classmethod
    def poll(cls, context):
        mat = context.material
        return mat and (not mat.grease_pencil) and mat.node_tree and CyclesButtonsPanel.poll(context)

    def draw(self, context):
        layout = self.layout

		#layout.use_property_split = True #BFA
        mat = context.material
        panel_node_draw(layout, mat, 'OUTPUT_MATERIAL', 'Displacement')


class CYCLES_MATERIAL_PT_settings(CyclesButtonsPanel, Panel):
    bl_label = "Settings"
    bl_context = "material"
    bl_options = {'DEFAULT_CLOSED'}

    @classmethod
    def poll(cls, context):
        mat = context.material
        return mat and (not mat.grease_pencil) and CyclesButtonsPanel.poll(context)

    @staticmethod
    def draw_shared(self, mat):
        layout = self.layout
        layout.use_property_split = True
        layout.use_property_decorate = False

        layout.prop(mat, "pass_index")

    def draw(self, context):
        self.draw_shared(self, context.material)


class CYCLES_MATERIAL_PT_settings_surface(CyclesButtonsPanel, Panel):
    bl_label = "Surface"
    bl_parent_id = "CYCLES_MATERIAL_PT_settings"
    bl_context = "material"

    @staticmethod
    def draw_shared(self, mat):
        layout = self.layout
        layout.use_property_split = False #BFA
        layout.use_property_decorate = False

        cmat = mat.cycles

        col = layout.column()

        col.use_property_split = True
        col.prop(mat, "displacement_method", text="Displacement")
        col.prop(cmat, "emission_sampling")
        col.use_property_split = False
        col.prop(mat, "use_transparent_shadow")
        col.prop(cmat, "use_bump_map_correction")

    def draw(self, context):
        self.draw_shared(self, context.material)


class CYCLES_MATERIAL_PT_settings_volume(CyclesButtonsPanel, Panel):
    bl_label = "Volume"
    bl_translation_context = i18n_contexts.id_id
    bl_parent_id = "CYCLES_MATERIAL_PT_settings"
    bl_context = "material"

    @staticmethod
    def draw_shared(self, context, mat):
        layout = self.layout
        layout.use_property_split = True
        layout.use_property_decorate = False

        cmat = mat.cycles

        col = layout.column()
        sub = col.column()
        sub.prop(cmat, "volume_sampling", text="Sampling")
        col.prop(cmat, "volume_interpolation", text="Interpolation")
        col.use_property_split = False
        col.prop(cmat, "homogeneous_volume", text="Homogeneous")
        sub = col.column()
        sub.active = not cmat.homogeneous_volume
        sub.prop(cmat, "volume_step_rate")

    def draw(self, context):
        self.draw_shared(self, context, context.material)


class CYCLES_RENDER_PT_bake(CyclesButtonsPanel, Panel):
    bl_label = "Bake"
    bl_context = "render"
    bl_options = {'DEFAULT_CLOSED'}
    COMPAT_ENGINES = {'CYCLES'}

    def draw(self, context):
        layout = self.layout
        layout.use_property_split = False
        layout.use_property_decorate = False  # No animation.

        scene = context.scene
        cscene = scene.cycles
        cbk = scene.render.bake
        rd = scene.render

        if rd.use_bake_multires:
            layout.operator("object.bake_image", icon='RENDER_STILL')
            layout.prop(rd, "use_bake_multires")
            layout.use_property_split = True
            layout.prop(rd, "bake_type")

        else:
            layout.operator("object.bake", icon='RENDER_STILL').type = cscene.bake_type
            layout.prop(rd, "use_bake_multires")
            layout.use_property_split = True
            layout.prop(cscene, "bake_type")

        if not rd.use_bake_multires and cscene.bake_type not in {
                "AO", "POSITION", "NORMAL", "UV", "ROUGHNESS", "ENVIRONMENT"}:
            row = layout.row()
            row.prop(cbk, "view_from")
            row.active = scene.camera is not None


class CYCLES_RENDER_PT_bake_influence(CyclesButtonsPanel, Panel):
    bl_label = "Influence"
    bl_context = "render"
    bl_parent_id = "CYCLES_RENDER_PT_bake"
    COMPAT_ENGINES = {'CYCLES'}

    @classmethod
    def poll(cls, context):
        scene = context.scene
        cscene = scene.cycles
        rd = scene.render
        if rd.use_bake_multires == False and cscene.bake_type in {
                'NORMAL', 'COMBINED', 'DIFFUSE', 'GLOSSY', 'TRANSMISSION'}:
            return True

    def draw(self, context):
        layout = self.layout
        layout.use_property_split = True
        layout.use_property_decorate = False  # No animation.

        scene = context.scene
        cscene = scene.cycles
        cbk = scene.render.bake
        rd = scene.render

        col = layout.column()

        if cscene.bake_type == 'NORMAL':
            col.prop(cbk, "normal_space", text="Space")

            sub = col.column(align=True)
            sub.prop(cbk, "normal_r", text="Swizzle R")
            sub.prop(cbk, "normal_g", text="G", text_ctxt=i18n_contexts.color)
            sub.prop(cbk, "normal_b", text="B", text_ctxt=i18n_contexts.color)

        elif cscene.bake_type == 'COMBINED':

            col = layout.column(align=True)
            col.label(text="Lighting")
            col.use_property_split = False
            row = col.row()
            row.separator()
            row.prop(cbk, "use_pass_direct")
            row = col.row()
            row.separator()
            row.prop(cbk, "use_pass_indirect")

            col = layout.column(align=True)
            col.label(text="Contributions")
            col.use_property_split = False
            row = col.row()
            row.separator()
            row.prop(cbk, "use_pass_diffuse")
            row = col.row()
            row.separator()
            row.prop(cbk, "use_pass_glossy")
            row = col.row()
            row.separator()
            row.prop(cbk, "use_pass_transmission")
            row = col.row()
            row.separator()
            row.prop(cbk, "use_pass_emit")

        elif cscene.bake_type in {'DIFFUSE', 'GLOSSY', 'TRANSMISSION'}:
            col = layout.column(align=True)
            col.label(text="Contributions")
            col.use_property_split = False
            row = col.row()
            row.separator()
            row.prop(cbk, "use_pass_direct")
            row = col.row()
            row.separator()
            row.prop(cbk, "use_pass_indirect")
            row = col.row()
            row.separator()
            row.prop(cbk, "use_pass_color")


class CYCLES_RENDER_PT_bake_selected_to_active(CyclesButtonsPanel, Panel):
    bl_label = "Selected to Active"
    bl_context = "render"
    bl_parent_id = "CYCLES_RENDER_PT_bake"
    bl_options = {'DEFAULT_CLOSED'}
    COMPAT_ENGINES = {'CYCLES'}

    @classmethod
    def poll(cls, context):
        scene = context.scene
        rd = scene.render
        return rd.use_bake_multires == False

    def draw_header(self, context):
        scene = context.scene
        cbk = scene.render.bake
        self.layout.prop(cbk, "use_selected_to_active", text="")

    def draw(self, context):
        layout = self.layout
        layout.use_property_split = True
        layout.use_property_decorate = False  # No animation.

        scene = context.scene
        cscene = scene.cycles
        cbk = scene.render.bake
        rd = scene.render

        layout.active = cbk.use_selected_to_active
        col = layout.column()
        col.use_property_split = False
        col.prop(cbk, "use_cage", text="Cage")
        col.use_property_split = True
        if cbk.use_cage:
            col.prop(cbk, "cage_object")
            col = layout.column()
            col.prop(cbk, "cage_extrusion")
            col.active = cbk.cage_object is None
        else:
            col.prop(cbk, "cage_extrusion", text="Extrusion")

        col = layout.column()
        col.prop(cbk, "max_ray_distance")


class CYCLES_RENDER_PT_bake_output(CyclesButtonsPanel, Panel):
    bl_label = "Output"
    bl_context = "render"
    bl_parent_id = "CYCLES_RENDER_PT_bake"
    COMPAT_ENGINES = {'CYCLES'}

    def draw(self, context):
        layout = self.layout
        layout.use_property_split = True
        layout.use_property_decorate = False  # No animation.

        scene = context.scene
        cscene = scene.cycles
        cbk = scene.render.bake
        rd = scene.render

        if rd.use_bake_multires:
            layout.use_property_split = False
            layout.prop(rd, "use_bake_clear", text="Clear Image")
            if rd.bake_type == 'DISPLACEMENT':
                layout.prop(rd, "use_bake_lores_mesh")
        else:
            layout.prop(cbk, "target")
            if cbk.target == 'IMAGE_TEXTURES':
                layout.use_property_split = False
                layout.prop(cbk, "use_clear", text="Clear Image")


class CYCLES_RENDER_PT_bake_output_margin(CyclesButtonsPanel, Panel):
    bl_label = "Margin"
    bl_context = "render"
    bl_parent_id = "CYCLES_RENDER_PT_bake_output"
    COMPAT_ENGINES = {'CYCLES'}

    @classmethod
    def poll(cls, context):
        scene = context.scene
        cbk = scene.render.bake
        return cbk.target == 'IMAGE_TEXTURES'

    def draw(self, context):
        layout = self.layout
        layout.use_property_split = True
        layout.use_property_decorate = False  # No animation.

        scene = context.scene
        cscene = scene.cycles
        cbk = scene.render.bake
        rd = scene.render

        if (cscene.bake_type == 'NORMAL' and cbk.normal_space == 'TANGENT') or cscene.bake_type == 'UV':
            if rd.use_bake_multires:
                layout.prop(rd, "bake_margin", text="Size")
            else:
                if cbk.target == 'IMAGE_TEXTURES':
                    layout.prop(cbk, "margin", text="Size")
        else:
            if rd.use_bake_multires:
                layout.prop(rd, "bake_margin_type", text="Type")
                layout.prop(rd, "bake_margin", text="Size")
            else:
                if cbk.target == 'IMAGE_TEXTURES':
                    layout.prop(cbk, "margin_type", text="Type")
                    layout.prop(cbk, "margin", text="Size")


class CYCLES_RENDER_PT_debug(CyclesDebugButtonsPanel, Panel):
    bl_label = "Debug"
    bl_context = "render"
    bl_options = {'DEFAULT_CLOSED'}
    COMPAT_ENGINES = {'CYCLES'}

    def draw(self, context):
        layout = self.layout
        layout.use_property_split = True
        layout.use_property_decorate = False  # No animation.

        scene = context.scene
        cscene = scene.cycles

        col = layout.column(heading="CPU")

        row = col.row(align=True)
        row.prop(cscene, "debug_use_cpu_sse42", toggle=True)
        row.prop(cscene, "debug_use_cpu_avx2", toggle=True)
        col.prop(cscene, "debug_bvh_layout", text="BVH")

        col.separator()

        col = layout.column(heading="CUDA")
        col.prop(cscene, "debug_use_cuda_adaptive_compile")
        col = layout.column(heading="OptiX")
        col.prop(cscene, "debug_use_optix_debug", text="Module Debug")

        col.separator()

        col.prop(cscene, "debug_bvh_type", text="Viewport BVH")

        col.separator()

        import _cycles
        if _cycles.with_debug:
            col.prop(cscene, "direct_light_sampling_type")


class CYCLES_RENDER_PT_simplify(CyclesButtonsPanel, Panel):
    bl_label = "Simplify"
    bl_context = "render"
    bl_options = {'DEFAULT_CLOSED'}
    COMPAT_ENGINES = {'CYCLES'}

    def draw_header(self, context):
        rd = context.scene.render
        self.layout.prop(rd, "use_simplify", text="")

    def draw(self, context):
        pass


class CYCLES_RENDER_PT_simplify_viewport(CyclesButtonsPanel, Panel):
    bl_label = "Viewport"
    bl_context = "render"
    bl_parent_id = "CYCLES_RENDER_PT_simplify"
    COMPAT_ENGINES = {'CYCLES'}

    def draw(self, context):
        layout = self.layout
        layout.use_property_split = True
        layout.use_property_decorate = False

        scene = context.scene
        rd = scene.render
        cscene = scene.cycles

        layout.active = rd.use_simplify

        col = layout.column()
        col.prop(rd, "simplify_subdivision", text="Max Subdivision")
        col.prop(rd, "simplify_child_particles", text="Child Particles")
        col.prop(cscene, "texture_limit", text="Texture Limit")
        col.prop(rd, "simplify_volumes", text="Volume Resolution")
        col.prop(rd, "use_simplify_normals", text="Normals")


class CYCLES_RENDER_PT_simplify_render(CyclesButtonsPanel, Panel):
    bl_label = "Render"
    bl_context = "render"
    bl_parent_id = "CYCLES_RENDER_PT_simplify"
    COMPAT_ENGINES = {'CYCLES'}

    def draw(self, context):
        layout = self.layout
        layout.use_property_split = True
        layout.use_property_decorate = False

        scene = context.scene
        rd = scene.render
        cscene = scene.cycles

        layout.active = rd.use_simplify

        col = layout.column()

        col.prop(rd, "simplify_subdivision_render", text="Max Subdivision")
        col.prop(rd, "simplify_child_particles_render", text="Child Particles")
        col.prop(cscene, "texture_limit_render", text="Texture Limit")


class CYCLES_RENDER_PT_simplify_culling(CyclesButtonsPanel, Panel):
    bl_label = "Culling"
    bl_context = "render"
    bl_parent_id = "CYCLES_RENDER_PT_simplify"
    bl_options = {'DEFAULT_CLOSED'}
    COMPAT_ENGINES = {'CYCLES'}

    def draw(self, context):
        layout = self.layout
        layout.use_property_split = True
        layout.use_property_decorate = False

        scene = context.scene
        rd = scene.render
        cscene = scene.cycles

        layout.active = rd.use_simplify

        row = layout.row()
        row.use_property_split = False
        row.prop(cscene, "use_camera_cull", text="Camera Culling")
        sub = row.column()
        sub.active = cscene.use_camera_cull
        sub.prop(cscene, "camera_cull_margin", text="")

        row = layout.row()
        row.use_property_split = False
        row.prop(cscene, "use_distance_cull", text="Distance Culling")
        sub = row.column()
        sub.use_property_split = True
        sub.active = cscene.use_distance_cull
        sub.prop(cscene, "distance_cull_margin", text="")


class CyclesShadingButtonsPanel(CyclesButtonsPanel):
    bl_space_type = 'VIEW_3D'
    bl_region_type = 'HEADER'
    bl_parent_id = 'VIEW3D_PT_shading'

    @classmethod
    def poll(cls, context):
        return (
            CyclesButtonsPanel.poll(context) and
            context.space_data.shading.type == 'RENDERED'
        )


class CYCLES_VIEW3D_PT_shading_render_pass(CyclesShadingButtonsPanel, Panel):
    bl_label = "Render Pass"

    def draw(self, context):
        shading = context.space_data.shading

        layout = self.layout
        layout.prop(shading.cycles, "render_pass", text="")


class CYCLES_VIEW3D_PT_shading_debug(CyclesDebugButtonsPanel,
                                     CyclesShadingButtonsPanel,
                                     Panel):
    bl_label = "Debug"

    @classmethod
    def poll(cls, context):
        return (
            CyclesDebugButtonsPanel.poll(context) and
            CyclesShadingButtonsPanel.poll(context)
        )

    def draw(self, context):
        shading = context.space_data.shading

        layout = self.layout
        layout.active = context.scene.cycles.use_preview_adaptive_sampling
        layout.prop(shading.cycles, "show_active_pixels")


class CYCLES_VIEW3D_PT_shading_lighting(Panel):
    bl_space_type = 'VIEW_3D'
    bl_region_type = 'HEADER'
    bl_label = "Lighting"
    bl_parent_id = 'VIEW3D_PT_shading'
    COMPAT_ENGINES = {'CYCLES'}

    @classmethod
    def poll(cls, context):
        return (
            context.engine in cls.COMPAT_ENGINES and
            context.space_data.shading.type == 'RENDERED'
        )

    def draw(self, context):
        layout = self.layout
        col = layout.column()
        split = col.split(factor=0.9)

        shading = context.space_data.shading
        col.prop(shading, "use_scene_lights_render")
        col.prop(shading, "use_scene_world_render")

        if not shading.use_scene_world_render:
            col = layout.column()
            split = col.split(factor=0.9)

            col = split.column()
            sub = col.row()
            sub.scale_y = 0.6
            sub.template_icon_view(shading, "studio_light", scale_popup=3)

            col = split.column()
            col.operator("screen.userpref_show", emboss=False, text="", icon='PREFERENCES').section = 'LIGHTS'

            split = layout.split(factor=0.9)
            col = split.column()
            col.prop(shading, "studiolight_rotate_z", text="Rotation")
            col.prop(shading, "studiolight_intensity")
            col.prop(shading, "studiolight_background_alpha")


class CYCLES_VIEW3D_PT_simplify_greasepencil(CyclesButtonsPanel, Panel, GreasePencilSimplifyPanel):
    bl_label = "Grease Pencil"
    bl_parent_id = "CYCLES_RENDER_PT_simplify"
    COMPAT_ENGINES = {'CYCLES'}
    bl_options = {'DEFAULT_CLOSED'}


def draw_device(self, context):
    scene = context.scene
    layout = self.layout
    layout.use_property_split = True
    layout.use_property_decorate = False

    if context.engine == 'CYCLES':
        from . import engine
        cscene = scene.cycles

        col = layout.column()
        col.prop(cscene, "feature_set")

        col = layout.column()
        col.active = show_device_active(context)
        col.prop(cscene, "device")

        from . import engine
        if engine.with_osl() and (
            use_cpu(context) or (
                use_optix(context) and (
                engine.osl_version()[1] >= 13 or engine.osl_version()[0] > 1))):
            osl_col = layout.column()
            osl_col.use_property_split = False
            osl_col.prop(cscene, "shading_system")


def draw_pause(self, context):
    layout = self.layout
    scene = context.scene

    if context.engine == "CYCLES":
        view = context.space_data

        if view.shading.type == 'RENDERED':
            cscene = scene.cycles
            layout.prop(cscene, "preview_pause", icon='PLAY' if cscene.preview_pause else 'PAUSE', text="")


def get_panels():
    exclude_panels = {
        'DATA_PT_camera_dof',
        'DATA_PT_falloff_curve',
        'DATA_PT_light',
        'DATA_PT_preview',
        'DATA_PT_spot',
        'MATERIAL_PT_context_material',
        'MATERIAL_PT_preview',
        'NODE_DATA_PT_light',
        'NODE_DATA_PT_spot',
        'OBJECT_PT_visibility',
        'VIEWLAYER_PT_filter',
        'VIEWLAYER_PT_layer_passes',
        'RENDER_PT_post_processing',
        'RENDER_PT_simplify',
    }

    panels = []
    for panel in bpy.types.Panel.__subclasses__():
        if hasattr(panel, 'COMPAT_ENGINES') and 'BLENDER_RENDER' in panel.COMPAT_ENGINES:
            if panel.__name__ not in exclude_panels:
                panels.append(panel)

    return panels


classes = (
    CYCLES_PT_sampling_presets,
    CYCLES_PT_viewport_sampling_presets,
    CYCLES_PT_integrator_presets,
    CYCLES_PT_performance_presets,
    CYCLES_RENDER_PT_sampling,
    CYCLES_RENDER_PT_sampling_viewport,
    CYCLES_RENDER_PT_sampling_viewport_denoise,
    CYCLES_RENDER_PT_sampling_render,
    CYCLES_RENDER_PT_sampling_render_denoise,
    CYCLES_RENDER_PT_sampling_path_guiding,
    CYCLES_RENDER_PT_sampling_path_guiding_debug,
    CYCLES_RENDER_PT_sampling_lights,
    CYCLES_RENDER_PT_sampling_advanced,
    CYCLES_RENDER_PT_light_paths,
    CYCLES_RENDER_PT_light_paths_max_bounces,
    CYCLES_RENDER_PT_light_paths_clamping,
    CYCLES_RENDER_PT_light_paths_caustics,
    CYCLES_RENDER_PT_light_paths_fast_gi,
    CYCLES_RENDER_PT_volumes,
    CYCLES_RENDER_PT_subdivision,
    CYCLES_RENDER_PT_curves,
    CYCLES_RENDER_PT_curves_viewport_display,
    CYCLES_RENDER_PT_simplify,
    CYCLES_RENDER_PT_simplify_viewport,
    CYCLES_RENDER_PT_simplify_render,
    CYCLES_RENDER_PT_simplify_culling,
    CYCLES_VIEW3D_PT_simplify_greasepencil,
    CYCLES_VIEW3D_PT_shading_lighting,
    CYCLES_VIEW3D_PT_shading_render_pass,
    CYCLES_VIEW3D_PT_shading_debug,
    CYCLES_RENDER_PT_motion_blur,
    CYCLES_RENDER_PT_motion_blur_curve,
    CYCLES_RENDER_PT_film,
    CYCLES_RENDER_PT_film_pixel_filter,
    CYCLES_RENDER_PT_film_transparency,
    CYCLES_RENDER_PT_performance,
    CYCLES_RENDER_PT_performance_compositor,
    CYCLES_RENDER_PT_performance_threads,
    CYCLES_RENDER_PT_performance_memory,
    CYCLES_RENDER_PT_performance_acceleration_structure,
    CYCLES_RENDER_PT_performance_final_render,
    CYCLES_RENDER_PT_performance_viewport,
    CYCLES_RENDER_PT_passes,
    CYCLES_RENDER_PT_passes_data,
    CYCLES_RENDER_PT_passes_mist,  # bfa - move mist panel to viewlayers
    CYCLES_RENDER_PT_passes_light,
    CYCLES_RENDER_PT_passes_crypto,
    CYCLES_RENDER_PT_passes_aov,
    CYCLES_RENDER_PT_passes_lightgroups,
    CYCLES_RENDER_PT_filter,
    CYCLES_RENDER_PT_override,
    CYCLES_PT_post_processing,
    CYCLES_CAMERA_PT_dof,
    CYCLES_CAMERA_PT_dof_aperture,
    CYCLES_PT_context_material,
    CYCLES_OBJECT_PT_motion_blur,
    CYCLES_OBJECT_PT_shading_shadow_terminator,
    CYCLES_OBJECT_PT_shading_gi_approximation,
    CYCLES_OBJECT_PT_shading_caustics,
    CYCLES_OBJECT_PT_lightoptions, # bfa - move light all panels to own parent panel for easier discovery.
    CYCLES_OBJECT_PT_lightgroup,
    CYCLES_OBJECT_PT_visibility,
    CYCLES_OBJECT_PT_visibility_ray_visibility,
    CYCLES_OBJECT_PT_visibility_culling,
    CYCLES_LIGHT_PT_preview,
    CYCLES_LIGHT_PT_light,
    CYCLES_LIGHT_PT_nodes,
    CYCLES_LIGHT_PT_beam_shape,
    CYCLES_WORLD_PT_preview,
    CYCLES_WORLD_PT_surface,
    CYCLES_WORLD_PT_volume,
    # CYCLES_WORLD_PT_mist, # bfa - moved mist panel to viewlayers
    CYCLES_WORLD_PT_ray_visibility,
    CYCLES_WORLD_PT_settings,
    CYCLES_WORLD_PT_settings_surface,
    CYCLES_WORLD_PT_settings_volume,
    CYCLES_WORLD_PT_settings_light_group,
    CYCLES_MATERIAL_PT_preview,
    CYCLES_MATERIAL_PT_surface,
    CYCLES_MATERIAL_PT_volume,
    CYCLES_MATERIAL_PT_displacement,
    CYCLES_MATERIAL_PT_settings,
    CYCLES_MATERIAL_PT_settings_surface,
    CYCLES_MATERIAL_PT_settings_volume,
    CYCLES_RENDER_PT_bake,
    CYCLES_RENDER_PT_bake_influence,
    CYCLES_RENDER_PT_bake_selected_to_active,
    CYCLES_RENDER_PT_bake_output,
    CYCLES_RENDER_PT_bake_output_margin,
    CYCLES_RENDER_PT_debug,
    node_panel(CYCLES_MATERIAL_PT_settings),
    node_panel(CYCLES_MATERIAL_PT_settings_surface),
    node_panel(CYCLES_MATERIAL_PT_settings_volume),
    node_panel(CYCLES_WORLD_PT_ray_visibility),
    node_panel(CYCLES_WORLD_PT_settings),
    node_panel(CYCLES_WORLD_PT_settings_surface),
    node_panel(CYCLES_WORLD_PT_settings_volume),
    node_panel(CYCLES_LIGHT_PT_light),
    node_panel(CYCLES_LIGHT_PT_beam_shape)
)


def register():
    from bpy.utils import register_class

    bpy.types.RENDER_PT_context.append(draw_device)
    bpy.types.VIEW3D_HT_header.append(draw_pause)

    for panel in get_panels():
        panel.COMPAT_ENGINES.add('CYCLES')

    for cls in classes:
        register_class(cls)


def unregister():
    from bpy.utils import unregister_class

    bpy.types.RENDER_PT_context.remove(draw_device)
    bpy.types.VIEW3D_HT_header.remove(draw_pause)

    for panel in get_panels():
        if 'CYCLES' in panel.COMPAT_ENGINES:
            panel.COMPAT_ENGINES.remove('CYCLES')

    for cls in classes:
        unregister_class(cls)<|MERGE_RESOLUTION|>--- conflicted
+++ resolved
@@ -1432,6 +1432,8 @@
             row.prop_decorator(cob, "use_deform_motion")
 
 
+
+
 class CYCLES_OBJECT_PT_shading_shadow_terminator(CyclesButtonsPanel, Panel):
     bl_label = "Shadow Terminator"
     bl_parent_id = "OBJECT_PT_shading"
@@ -1498,23 +1500,9 @@
         col.prop(cob, "is_caustics_caster")
         col.prop(cob, "is_caustics_receiver")
 
-class CYCLES_OBJECT_PT_lightoptions(CyclesButtonsPanel, Panel):
-    bl_label = "Light Options"
-    bl_context = "object"
-    bl_options = {'DEFAULT_CLOSED'}
-
-    def draw(self, context):
-        layout = self.layout
-        # bfa - light parent panel
-
-
 class CYCLES_OBJECT_PT_lightgroup(CyclesButtonsPanel, Panel):
     bl_label = "Light Group"
-<<<<<<< HEAD
-    bl_parent_id = "CYCLES_OBJECT_PT_lightoptions"
-=======
-    bl_parent_id = "OBJECT_PT_shading"
->>>>>>> 430b2c89
+    bl_parent_id = "OBJECT_PT_lightoptions"
     bl_context = "object"
     bl_options = {'DEFAULT_CLOSED'}
 
@@ -1536,100 +1524,6 @@
         sub.enabled = bool(ob.lightgroup) and not any(lg.name == ob.lightgroup for lg in view_layer.lightgroups)
         sub.operator("scene.view_layer_add_lightgroup", icon='ADD', text="").name = ob.lightgroup
 
-
-<<<<<<< HEAD
-class CYCLES_OBJECT_MT_light_linking_context_menu(Menu):
-    bl_label = "Light Linking Specials"
-
-    def draw(self, _context):
-        layout = self.layout
-
-        layout.operator("object.light_linking_receivers_select", icon = 'HAND')
-
-
-class CYCLES_OBJECT_MT_shadow_linking_context_menu(Menu):
-    bl_label = "Shadow Linking Specials"
-
-    def draw(self, _context):
-        layout = self.layout
-
-        layout.operator("object.light_linking_blockers_select", icon = 'HAND')
-
-
-class CYCLES_OBJECT_PT_light_linking(CyclesButtonsPanel, Panel):
-    bl_label = "Light Linking"
-    bl_parent_id = "CYCLES_OBJECT_PT_lightoptions"
-    bl_context = "object"
-    bl_options = {'DEFAULT_CLOSED'}
-
-    def draw(self, context):
-        layout = self.layout
-        layout.use_property_split = True
-
-        object = context.object
-        light_linking = object.light_linking
-
-        col = layout.column()
-
-        col.template_ID(
-            light_linking,
-            "receiver_collection",
-            new="object.light_linking_receiver_collection_new")
-
-        if not light_linking.receiver_collection:
-            return
-
-        row = layout.row()
-        col = row.column()
-        col.template_light_linking_collection(row, light_linking, "receiver_collection")
-
-        col = row.column()
-        sub = col.column(align=True)
-        prop = sub.operator("object.light_linking_receivers_link", icon='ADD', text="")
-        prop.link_state = 'INCLUDE'
-        sub.operator("object.light_linking_unlink_from_collection", icon='REMOVE', text="")
-        sub = col.column()
-        sub.menu("CYCLES_OBJECT_MT_light_linking_context_menu", icon='DOWNARROW_HLT', text="")
-
-
-class CYCLES_OBJECT_PT_shadow_linking(CyclesButtonsPanel, Panel):
-    bl_label = "Shadow Linking"
-    bl_parent_id = "CYCLES_OBJECT_PT_lightoptions"
-    bl_context = "object"
-    bl_options = {'DEFAULT_CLOSED'}
-
-    def draw(self, context):
-        layout = self.layout
-        layout.use_property_split = True
-
-        object = context.object
-        light_linking = object.light_linking
-
-        col = layout.column()
-
-        col.template_ID(
-            light_linking,
-            "blocker_collection",
-            new="object.light_linking_blocker_collection_new")
-
-        if not light_linking.blocker_collection:
-            return
-
-        row = layout.row()
-        col = row.column()
-        col.template_light_linking_collection(row, light_linking, "blocker_collection")
-
-        col = row.column()
-        sub = col.column(align=True)
-        prop = sub.operator("object.light_linking_blockers_link", icon='ADD', text="")
-        prop.link_state = 'INCLUDE'
-        sub.operator("object.light_linking_unlink_from_collection", icon='REMOVE', text="")
-        sub = col.column()
-        sub.menu("CYCLES_OBJECT_MT_shadow_linking_context_menu", icon='DOWNARROW_HLT', text="")
-
-
-=======
->>>>>>> 430b2c89
 class CYCLES_OBJECT_PT_visibility(CyclesButtonsPanel, Panel):
     bl_label = "Visibility"
     bl_context = "object"
@@ -2836,7 +2730,6 @@
     CYCLES_OBJECT_PT_shading_shadow_terminator,
     CYCLES_OBJECT_PT_shading_gi_approximation,
     CYCLES_OBJECT_PT_shading_caustics,
-    CYCLES_OBJECT_PT_lightoptions, # bfa - move light all panels to own parent panel for easier discovery.
     CYCLES_OBJECT_PT_lightgroup,
     CYCLES_OBJECT_PT_visibility,
     CYCLES_OBJECT_PT_visibility_ray_visibility,
