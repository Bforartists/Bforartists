--- conflicted
+++ resolved
@@ -163,14 +163,22 @@
 
         col = split.column()
         sub = col.column(align=True)
+        sub.label("Settings:")
+
+        seed_sub = sub.row(align=True)
+        seed_sub.prop(cscene, "seed")
+        seed_sub.prop(cscene, "use_animated_seed", text="", icon="TIME")
+
+        sub.prop(cscene, "sample_clamp_direct")
+        sub.prop(cscene, "sample_clamp_indirect")
+        sub.prop(cscene, "light_sampling_threshold")
 
         if cscene.progressive == 'PATH' or use_branched_path(context) is False:
-            row = layout.row()
-            row.label("Samples:")
-            row = layout.row()
-            row.prop(cscene, "samples", text="Render")
-            row.prop(cscene, "preview_samples", text="Preview")
-            
+            col = split.column()
+            sub = col.column(align=True)
+            sub.label(text="Samples:")
+            sub.prop(cscene, "samples", text="Render")
+            sub.prop(cscene, "preview_samples", text="Preview")
         else:
             sub.label(text="AA Samples:")
             sub.prop(cscene, "aa_samples", text="Render")
@@ -340,6 +348,10 @@
         sub.prop(cscene, "transparent_max_bounces", text="Max")
 
         col.separator()
+
+        col.prop(cscene, "caustics_reflective")
+        col.prop(cscene, "caustics_refractive")
+        col.prop(cscene, "blur_glossy")
 
         col = split.column()
 
@@ -1358,6 +1370,7 @@
 class CYCLES_MATERIAL_PT_settings(CyclesButtonsPanel, Panel):
     bl_label = "Settings"
     bl_context = "material"
+    bl_options = {'DEFAULT_CLOSED'}
 
     @classmethod
     def poll(cls, context):
@@ -1391,7 +1404,9 @@
         col.prop(cmat, "volume_interpolation", text="")
         col.prop(cmat, "homogeneous_volume", text="Homogeneous")
 
-<<<<<<< HEAD
+        if context.scene.cycles.feature_set == 'EXPERIMENTAL':
+            col.separator()
+            col.prop(mat, "pass_index")
 
         ############## Subtab #####################
         
@@ -1423,12 +1438,6 @@
             col.separator()
             col.prop(mat, "pass_index")
 
-=======
-        if context.scene.cycles.feature_set == 'EXPERIMENTAL':
-            col.separator()
-            col.prop(mat, "pass_index")
-
-
 class CYCLES_MATERIAL_PT_viewport(CyclesButtonsPanel, Panel):
     bl_label = "Viewport"
     bl_context = "material"
@@ -1457,8 +1466,6 @@
         col.label("Specular:")
         col.prop(mat, "specular_color", text="")
         col.prop(mat, "specular_hardness", text="Hardness")
-
->>>>>>> 92d52e3a
 
 class CYCLES_TEXTURE_PT_context(CyclesButtonsPanel, Panel):
     bl_label = ""
