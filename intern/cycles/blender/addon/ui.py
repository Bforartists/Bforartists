--- conflicted
+++ resolved
@@ -1784,25 +1784,16 @@
 def panel_node_draw(layout, id_data, output_type, input_name):
     from bpy_extras.node_utils import find_node_input
 
-<<<<<<< HEAD
-    if output_type != "OUTPUT_WORLD" and not id_data.use_nodes:
-        layout.operator("cycles.use_shading_nodes", icon="NODETREE")
-=======
     if output_type not in ('OUTPUT_WORLD', 'OUTPUT_MATERIAL') and not id_data.use_nodes:
         layout.operator("cycles.use_shading_nodes", icon='NODETREE')
->>>>>>> 3b1faf75
         return False
 
     ntree = id_data.node_tree
 
-<<<<<<< HEAD
-    node = ntree.get_output_node("CYCLES")
-=======
     if ntree is None:
         return False
 
     node = ntree.get_output_node('CYCLES')
->>>>>>> 3b1faf75
     if node:
         input = find_node_input(node, input_name)
         if input:
