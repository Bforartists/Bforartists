#
# Copyright 2011-2013 Blender Foundation
#
# Licensed under the Apache License, Version 2.0 (the "License");
# you may not use this file except in compliance with the License.
# You may obtain a copy of the License at
#
# http://www.apache.org/licenses/LICENSE-2.0
#
# Unless required by applicable law or agreed to in writing, software
# distributed under the License is distributed on an "AS IS" BASIS,
# WITHOUT WARRANTIES OR CONDITIONS OF ANY KIND, either express or implied.
# See the License for the specific language governing permissions and
# limitations under the License.
#

# <pep8 compliant>
from __future__ import annotations

import bpy
from bpy_extras.node_utils import find_node_input
from bl_ui.utils import PresetPanel

from bpy.types import Panel

from bl_ui.properties_grease_pencil_common import GreasePencilSimplifyPanel
from bl_ui.properties_view_layer import ViewLayerCryptomattePanel, ViewLayerAOVPanel


class CYCLES_PT_sampling_presets(PresetPanel, Panel):
    bl_label = "Sampling Presets"
    preset_subdir = "cycles/sampling"
    preset_operator = "script.execute_preset"
    preset_add_operator = "render.cycles_sampling_preset_add"
    COMPAT_ENGINES = {'CYCLES'}

class CYCLES_PT_viewport_sampling_presets(PresetPanel, Panel):
    bl_label = "Viewport Sampling Presets"
    preset_subdir = "cycles/viewport_sampling"
    preset_operator = "script.execute_preset"
    preset_add_operator = "render.cycles_viewport_sampling_preset_add"
    COMPAT_ENGINES = {'CYCLES'}

class CYCLES_PT_integrator_presets(PresetPanel, Panel):
    bl_label = "Integrator Presets"
    preset_subdir = "cycles/integrator"
    preset_operator = "script.execute_preset"
    preset_add_operator = "render.cycles_integrator_preset_add"
    COMPAT_ENGINES = {'CYCLES'}


class CyclesButtonsPanel:
    bl_space_type = "PROPERTIES"
    bl_region_type = "WINDOW"
    bl_context = "render"
    COMPAT_ENGINES = {'CYCLES'}

    @classmethod
    def poll(cls, context):
        return context.engine in cls.COMPAT_ENGINES


class CyclesDebugButtonsPanel(CyclesButtonsPanel):
    @classmethod
    def poll(cls, context):
        prefs = bpy.context.preferences
        return (CyclesButtonsPanel.poll(context)
                and prefs.experimental.use_cycles_debug
                and prefs.view.show_developer_ui)


# Adapt properties editor panel to display in node editor. We have to
# copy the class rather than inherit due to the way bpy registration works.
def node_panel(cls):
    node_cls = type('NODE_' + cls.__name__, cls.__bases__, dict(cls.__dict__))

    node_cls.bl_space_type = 'NODE_EDITOR'
    node_cls.bl_region_type = 'UI'
    node_cls.bl_category = "Options"
    if hasattr(node_cls, 'bl_parent_id'):
        node_cls.bl_parent_id = 'NODE_' + node_cls.bl_parent_id

    return node_cls


def get_device_type(context):
    return context.preferences.addons[__package__].preferences.compute_device_type


def use_cpu(context):
    cscene = context.scene.cycles

    return (get_device_type(context) == 'NONE' or cscene.device == 'CPU')


def use_cuda(context):
    cscene = context.scene.cycles

    return (get_device_type(context) == 'CUDA' and cscene.device == 'GPU')


def use_optix(context):
    cscene = context.scene.cycles

    return (get_device_type(context) == 'OPTIX' and cscene.device == 'GPU')


def use_sample_all_lights(context):
    cscene = context.scene.cycles

    return cscene.sample_all_lights_direct or cscene.sample_all_lights_indirect


def show_device_active(context):
    cscene = context.scene.cycles
    if cscene.device != 'GPU':
        return True
    return context.preferences.addons[__package__].preferences.has_active_device()


def get_effective_preview_denoiser(context):
    scene = context.scene
    cscene = scene.cycles

    if cscene.preview_denoiser != "AUTO":
        return cscene.preview_denoiser

    if context.preferences.addons[__package__].preferences.get_devices_for_type('OPTIX'):
        return 'OPTIX'

    return 'OIDN'



class CYCLES_RENDER_PT_sampling(CyclesButtonsPanel, Panel):
    bl_label = "Sampling"

    def draw(self, context):
        pass


class CYCLES_RENDER_PT_sampling_viewport(CyclesButtonsPanel, Panel):
    bl_label = "Viewport"
    bl_parent_id = "CYCLES_RENDER_PT_sampling"

    def draw_header_preset(self, context):
        CYCLES_PT_viewport_sampling_presets.draw_panel_header(self.layout)

    def draw(self, context):
        layout = self.layout

        scene = context.scene
        cscene = scene.cycles

        layout.use_property_split = True
        layout.use_property_decorate = False

        heading = layout.column(align=True, heading="Noise Threshold")
        row = heading.row(align=True)
        row.prop(cscene, "use_preview_adaptive_sampling", text="")
        sub = row.row()
        sub.active = cscene.use_preview_adaptive_sampling
        sub.prop(cscene, "preview_adaptive_threshold", text="")

<<<<<<< HEAD
        col = layout.column()

        if not use_branched_path(context):
            col.prop(cscene, "samples", text="Render")
            col.prop(cscene, "preview_samples", text="Viewport")

        else:
            col.prop(cscene, "aa_samples", text="Render")
            col.prop(cscene, "preview_aa_samples", text="Viewport")

        col = layout.column()

        subcol = col.column()
        subcol.use_property_split = False
        row = subcol.row()
        split = row.split()
        split.prop(cscene, "use_square_samples")
        if cscene.use_square_samples:
            split.label(icon='DISCLOSURE_TRI_DOWN')
        else:
            split.label(icon='DISCLOSURE_TRI_RIGHT')

        if not use_branched_path(context):
            draw_samples_info(layout, context)
        else:
            if cscene.use_square_samples:
                layout.label(text = "See Sub Samples Total Samples count")
=======
        if cscene.use_preview_adaptive_sampling:
            col = layout.column(align=True)
            col.prop(cscene, "preview_samples", text=" Max Samples")
            col.prop(cscene, "preview_adaptive_min_samples", text="Min Samples")
        else:
            layout.prop(cscene, "preview_samples", text="Samples")

>>>>>>> 86539919

class CYCLES_RENDER_PT_sampling_viewport_denoise(CyclesButtonsPanel, Panel):
    bl_label = "Denoise"
    bl_parent_id = 'CYCLES_RENDER_PT_sampling_viewport'
    bl_options = {'DEFAULT_CLOSED'}

    def draw_header(self, context):
        scene = context.scene
        cscene = scene.cycles

        self.layout.prop(context.scene.cycles, "use_preview_denoising", text="")

    def draw(self, context):
        layout = self.layout
        layout.use_property_split = True
        layout.use_property_decorate = False

        scene = context.scene
        cscene = scene.cycles

        col = layout.column()
        col.active = cscene.use_preview_denoising
        col.prop(cscene, "preview_denoiser", text="Denoiser")
        col.prop(cscene, "preview_denoising_input_passes", text="Passes")

        effective_preview_denoiser = get_effective_preview_denoiser(context)
        if effective_preview_denoiser == 'OPENIMAGEDENOISE':
            col.prop(cscene, "preview_denoising_prefilter", text="Prefilter")

        col.prop(cscene, "preview_denoising_start_sample", text="Start Sample")


class CYCLES_RENDER_PT_sampling_render(CyclesButtonsPanel, Panel):
    bl_label = "Render"
    bl_parent_id = "CYCLES_RENDER_PT_sampling"

    def draw_header_preset(self, context):
        CYCLES_PT_sampling_presets.draw_panel_header(self.layout)

    def draw(self, context):
        layout = self.layout

        scene = context.scene
        cscene = scene.cycles

        layout.use_property_split = True
        layout.use_property_decorate = False

        heading = layout.column(align=True, heading="Noise Threshold")
        row = heading.row(align=True)
        row.prop(cscene, "use_adaptive_sampling", text="")
        sub = row.row()
        sub.active = cscene.use_adaptive_sampling
        sub.prop(cscene, "adaptive_threshold", text="")

        col = layout.column(align=True)
        if cscene.use_adaptive_sampling:
            col.prop(cscene, "samples", text=" Max Samples")
            col.prop(cscene, "adaptive_min_samples", text="Min Samples")
        else:
            col.prop(cscene, "samples", text="Samples")
        col.prop(cscene, "time_limit")


class CYCLES_RENDER_PT_sampling_render_denoise(CyclesButtonsPanel, Panel):
    bl_label = "Denoise"
    bl_parent_id = 'CYCLES_RENDER_PT_sampling_render'
    bl_options = {'DEFAULT_CLOSED'}

    def draw_header(self, context):
        scene = context.scene
        cscene = scene.cycles

        self.layout.prop(context.scene.cycles, "use_denoising", text="")

    def draw(self, context):
        layout = self.layout
        layout.use_property_split = False
        layout.use_property_decorate = False

        scene = context.scene
        cscene = scene.cycles

        col = layout.column()
<<<<<<< HEAD
        subcol = col.column()
        subcol.use_property_split = False
        row = subcol.row()
        split = row.split()
        split.prop(cscene, "use_denoising")
        if cscene.use_denoising:
            split.prop(cscene, "denoiser", text="")
        else:
            split.label(icon='DISCLOSURE_TRI_RIGHT')

        col = layout.column()
        subcol = col.column()
        subcol.use_property_split = False
        row = subcol.row()
        split = row.split()
        split.prop(cscene, "use_preview_denoising")
        if cscene.use_preview_denoising:
            split.prop(cscene, "preview_denoiser", text="")
        else:
            split.label(icon='DISCLOSURE_TRI_RIGHT')
        if cscene.use_preview_denoising:
            col.use_property_split = True
            row = col.row()
            row.separator()
            row.prop(cscene, "preview_denoising_start_sample", text="Start Sample")
            row = col.row()
            row.separator()
            row.prop(cscene, "preview_denoising_input_passes", text="Input Passes")
=======
        col.active = cscene.use_denoising
        col.prop(cscene, "denoiser", text="Denoiser")
        col.prop(cscene, "denoising_input_passes", text="Passes")
        if cscene.denoiser == 'OPENIMAGEDENOISE':
            col.prop(cscene, "denoising_prefilter", text="Prefilter")
>>>>>>> 86539919


class CYCLES_RENDER_PT_sampling_advanced(CyclesButtonsPanel, Panel):
    bl_label = "Advanced"
    bl_parent_id = "CYCLES_RENDER_PT_sampling"
    bl_options = {'DEFAULT_CLOSED'}

    def draw(self, context):
        layout = self.layout
        layout.use_property_split = True
        layout.use_property_decorate = False

        scene = context.scene
        cscene = scene.cycles

        row = layout.row(align=True)
        row.prop(cscene, "seed")
        row.prop(cscene, "use_animated_seed", text="", icon='TIME')

        col = layout.column(align=True)
        col.active = not(cscene.use_adaptive_sampling)
        col.prop(cscene, "sampling_pattern", text="Pattern")

        layout.separator()

        col = layout.column(align=True)
        col.prop(cscene, "min_light_bounces")
        col.prop(cscene, "min_transparent_bounces")
        col.prop(cscene, "light_sampling_threshold", text="Light Threshold")

        for view_layer in scene.view_layers:
            if view_layer.samples > 0:
                layout.separator()
                layout.row().prop(cscene, "use_layer_samples")
                break


class CYCLES_RENDER_PT_subdivision(CyclesButtonsPanel, Panel):
    bl_label = "Subdivision"
    bl_options = {'DEFAULT_CLOSED'}

    @classmethod
    def poll(cls, context):
        return (context.scene.render.engine == 'CYCLES') and (context.scene.cycles.feature_set == 'EXPERIMENTAL')

    def draw(self, context):
        layout = self.layout
        layout.use_property_split = True
        layout.use_property_decorate = False

        scene = context.scene
        cscene = scene.cycles

        col = layout.column()
        sub = col.column(align=True)
        sub.prop(cscene, "dicing_rate", text="Dicing Rate Render")
        sub.prop(cscene, "preview_dicing_rate", text="Viewport")

        col.separator()

        col.prop(cscene, "offscreen_dicing_scale", text="Offscreen Scale")
        col.prop(cscene, "max_subdivisions")

        col.prop(cscene, "dicing_camera")


class CYCLES_RENDER_PT_hair(CyclesButtonsPanel, Panel):
    bl_label = "Hair"
    bl_options = {'DEFAULT_CLOSED'}

    def draw(self, context):
        layout = self.layout
        layout.use_property_split = True
        layout.use_property_decorate = False

        scene = context.scene
        ccscene = scene.cycles_curves

        col = layout.column()
        col.prop(ccscene, "shape", text="Shape")
        if ccscene.shape == 'RIBBONS':
            col.prop(ccscene, "subdivisions", text="Curve Subdivisions")


class CYCLES_RENDER_PT_volumes(CyclesButtonsPanel, Panel):
    bl_label = "Volumes"
    bl_options = {'DEFAULT_CLOSED'}

    def draw(self, context):
        layout = self.layout
        layout.use_property_split = True
        layout.use_property_decorate = False

        scene = context.scene
        cscene = scene.cycles

        col = layout.column(align=True)
        col.prop(cscene, "volume_step_rate", text="Step Rate Render")
        col.prop(cscene, "volume_preview_step_rate", text="Viewport")

        layout.prop(cscene, "volume_max_steps", text="Max Steps")


class CYCLES_RENDER_PT_light_paths(CyclesButtonsPanel, Panel):
    bl_label = "Light Paths"
    bl_options = {'DEFAULT_CLOSED'}

    def draw_header_preset(self, context):
        CYCLES_PT_integrator_presets.draw_panel_header(self.layout)

    def draw(self, context):
        pass


class CYCLES_RENDER_PT_light_paths_max_bounces(CyclesButtonsPanel, Panel):
    bl_label = "Max Bounces"
    bl_parent_id = "CYCLES_RENDER_PT_light_paths"

    def draw(self, context):
        layout = self.layout
        layout.use_property_split = True
        layout.use_property_decorate = False

        scene = context.scene
        cscene = scene.cycles

        col = layout.column(align=True)
        col.prop(cscene, "max_bounces", text="Total")

        col = layout.column(align=True)
        col.prop(cscene, "diffuse_bounces", text="Diffuse")
        col.prop(cscene, "glossy_bounces", text="Glossy")
        col.prop(cscene, "transmission_bounces", text="Transmission")
        col.prop(cscene, "volume_bounces", text="Volume")

        col = layout.column(align=True)
        col.prop(cscene, "transparent_max_bounces", text="Transparent")


class CYCLES_RENDER_PT_light_paths_clamping(CyclesButtonsPanel, Panel):
    bl_label = "Clamping"
    bl_parent_id = "CYCLES_RENDER_PT_light_paths"

    def draw(self, context):
        layout = self.layout
        layout.use_property_split = True
        layout.use_property_decorate = False

        scene = context.scene
        cscene = scene.cycles

        col = layout.column(align=True)
        col.prop(cscene, "sample_clamp_direct", text="Direct Light")
        col.prop(cscene, "sample_clamp_indirect", text="Indirect Light")


class CYCLES_RENDER_PT_light_paths_caustics(CyclesButtonsPanel, Panel):
    bl_label = "Caustics"
    bl_parent_id = "CYCLES_RENDER_PT_light_paths"

    def draw(self, context):
        layout = self.layout
        layout.use_property_split = True
        layout.use_property_decorate = False

        scene = context.scene
        cscene = scene.cycles

        col = layout.column()
        col.prop(cscene, "blur_glossy")

        col.use_property_split = False
        col.prop(cscene, "caustics_reflective")
        col.prop(cscene, "caustics_refractive")


class CYCLES_RENDER_PT_light_paths_fast_gi(CyclesButtonsPanel, Panel):
    bl_label = "Fast GI Approximation"
    bl_options = {'DEFAULT_CLOSED'}
    bl_parent_id = "CYCLES_RENDER_PT_light_paths"

    def draw_header(self, context):
        scene = context.scene
        cscene = scene.cycles

        self.layout.prop(cscene, "use_fast_gi", text="")

    def draw(self, context):
        scene = context.scene
        cscene = scene.cycles
        world = scene.world

        layout = self.layout
        layout.use_property_split = True
        layout.use_property_decorate = False

        layout.active = cscene.use_fast_gi

        col = layout.column(align=True)
        col.prop(cscene, "ao_bounces", text="Viewport Bounces")
        col.prop(cscene, "ao_bounces_render", text="Render Bounces")

        if world:
          light = world.light_settings
          col = layout.column(align=True)
          col.prop(light, "ao_factor", text="AO Factor")
          col.prop(light, "distance", text="AO Distance")


class CYCLES_RENDER_PT_motion_blur(CyclesButtonsPanel, Panel):
    bl_label = "Motion Blur"
    bl_options = {'DEFAULT_CLOSED'}

    def draw_header(self, context):
        rd = context.scene.render

        self.layout.prop(rd, "use_motion_blur", text="")

    def draw(self, context):
        layout = self.layout
        layout.use_property_split = True
        layout.use_property_decorate = False

        scene = context.scene
        cscene = scene.cycles
        rd = scene.render
        layout.active = rd.use_motion_blur

        col = layout.column()
        col.prop(cscene, "motion_blur_position", text="Position")
        col.prop(rd, "motion_blur_shutter")
        col.separator()
        col.prop(cscene, "rolling_shutter_type", text="Rolling Shutter")
        sub = col.column()
        if cscene.rolling_shutter_type != 'NONE':
            row = sub.row()
            row.separator()
            row.prop(cscene, "rolling_shutter_duration", text = "Duration")


class CYCLES_RENDER_PT_motion_blur_curve(CyclesButtonsPanel, Panel):
    bl_label = "Shutter Curve"
    bl_parent_id = "CYCLES_RENDER_PT_motion_blur"
    bl_options = {'DEFAULT_CLOSED'}

    def draw(self, context):
        layout = self.layout
        layout.use_property_split = True
        layout.use_property_decorate = False

        scene = context.scene
        rd = scene.render
        layout.active = rd.use_motion_blur

        col = layout.column()

        col.template_curve_mapping(rd, "motion_blur_shutter_curve")

        col = layout.column(align=True)
        row = col.row(align=True)
        row.operator("render.shutter_curve_preset", icon='SMOOTHCURVE', text="").shape = 'SMOOTH'
        row.operator("render.shutter_curve_preset", icon='SPHERECURVE', text="").shape = 'ROUND'
        row.operator("render.shutter_curve_preset", icon='ROOTCURVE', text="").shape = 'ROOT'
        row.operator("render.shutter_curve_preset", icon='SHARPCURVE', text="").shape = 'SHARP'
        row.operator("render.shutter_curve_preset", icon='LINCURVE', text="").shape = 'LINE'
        row.operator("render.shutter_curve_preset", icon='NOCURVE', text="").shape = 'MAX'


class CYCLES_RENDER_PT_film(CyclesButtonsPanel, Panel):
    bl_label = "Film"
    bl_options = {'DEFAULT_CLOSED'}

    def draw(self, context):
        layout = self.layout
        layout.use_property_split = True
        layout.use_property_decorate = False
        scene = context.scene
        cscene = scene.cycles

        col = layout.column()
        col.prop(cscene, "film_exposure")


class CYCLES_RENDER_PT_film_transparency(CyclesButtonsPanel, Panel):
    bl_label = "Transparent"
    bl_parent_id = "RENDER_PT_output" # bfa - display transparency in output

    def draw_header(self, context):
        layout = self.layout

        scene = context.scene
        rd = scene.render

        layout.prop(rd, "film_transparent", text="")

    def draw(self, context):
        layout = self.layout
        layout.use_property_split = True
        layout.use_property_decorate = False
        scene = context.scene
        rd = scene.render
        cscene = scene.cycles

        layout.active = rd.film_transparent

        split = layout.split()
        col = split.column()
        col.use_property_split = False
        col.prop(cscene, "film_transparent_glass", text="Transparent Glass")
        col = split.column()
        if cscene.film_transparent_glass:
            col.label(icon='DISCLOSURE_TRI_DOWN')
        else:
            col.label(icon='DISCLOSURE_TRI_RIGHT')

        if cscene.film_transparent_glass:
            row = layout.row()
            row.separator()
            row.prop(cscene, "film_transparent_roughness", text="Roughness Threshold")



class CYCLES_RENDER_PT_film_pixel_filter(CyclesButtonsPanel, Panel):
    bl_label = "Pixel Filter"
    bl_parent_id = "CYCLES_RENDER_PT_film"

    def draw(self, context):
        layout = self.layout
        layout.use_property_split = True
        layout.use_property_decorate = False
        scene = context.scene
        cscene = scene.cycles

        col = layout.column()
        col.prop(cscene, "pixel_filter_type", text="Type")
        if cscene.pixel_filter_type != 'BOX':
            col.prop(cscene, "filter_width", text="Width")


class CYCLES_RENDER_PT_performance(CyclesButtonsPanel, Panel):
    bl_label = "Performance"
    bl_options = {'DEFAULT_CLOSED'}

    def draw(self, context):
        pass


class CYCLES_RENDER_PT_performance_threads(CyclesButtonsPanel, Panel):
    bl_label = "Threads"
    bl_parent_id = "CYCLES_RENDER_PT_performance"

    def draw(self, context):
        layout = self.layout
        layout.use_property_split = True
        layout.use_property_decorate = False

        scene = context.scene
        rd = scene.render

        col = layout.column()

        col.prop(rd, "threads_mode")
        sub = col.column(align=True)
        sub.enabled = rd.threads_mode == 'FIXED'
        sub.prop(rd, "threads")


class CYCLES_RENDER_PT_performance_memory(CyclesButtonsPanel, Panel):
    bl_label = "Memory"
    bl_parent_id = "CYCLES_RENDER_PT_performance"

    def draw(self, context):
        layout = self.layout
        layout.use_property_split = True
        layout.use_property_decorate = False

        scene = context.scene
        cscene = scene.cycles

        col = layout.column()
        col.prop(cscene, "use_auto_tile")
        sub = col.column()
<<<<<<< HEAD
        sub.active = not rd.use_save_buffers and not cscene.use_adaptive_sampling
        sub.use_property_split = False
        sub.prop(cscene, "use_progressive_refine")
=======
        sub.active = cscene.use_auto_tile
        sub.prop(cscene, "tile_size")
>>>>>>> 86539919


class CYCLES_RENDER_PT_performance_acceleration_structure(CyclesButtonsPanel, Panel):
    bl_label = "Acceleration Structure"
    bl_parent_id = "CYCLES_RENDER_PT_performance"

    def draw(self, context):
        import _cycles

        layout = self.layout
        layout.use_property_split = False
        layout.use_property_decorate = False

        scene = context.scene
        cscene = scene.cycles

        col = layout.column()

        use_embree = False
        if use_cpu(context):
            use_embree = _cycles.with_embree
            if not use_embree:
              sub = col.column(align=True)
              sub.label(text="Cycles built without Embree support")
              sub.label(text="CPU raytracing performance will be poor")

        col.prop(cscene, "debug_use_spatial_splits")
        sub = col.column()
        sub.active = not use_embree
        sub.prop(cscene, "debug_use_hair_bvh")
        sub = col.column()
        sub.active = not cscene.debug_use_spatial_splits and not use_embree
        sub.use_property_split = True
        sub.prop(cscene, "debug_bvh_time_steps")


class CYCLES_RENDER_PT_performance_final_render(CyclesButtonsPanel, Panel):
    bl_label = "Final Render"
    bl_parent_id = "CYCLES_RENDER_PT_performance"

    def draw(self, context):
        layout = self.layout
        #layout.use_property_split = True
        layout.use_property_decorate = False

        scene = context.scene
        rd = scene.render

        col = layout.column()

        col.prop(rd, "use_persistent_data", text="Persistent Data")


class CYCLES_RENDER_PT_performance_viewport(CyclesButtonsPanel, Panel):
    bl_label = "Viewport"
    bl_parent_id = "CYCLES_RENDER_PT_performance"

    def draw(self, context):
        layout = self.layout
        layout.use_property_split = True
        layout.use_property_decorate = False

        scene = context.scene
        rd = scene.render
        cscene = scene.cycles

        col = layout.column()
        col.prop(rd, "preview_pixel_size", text="Pixel Size")


class CYCLES_RENDER_PT_filter(CyclesButtonsPanel, Panel):
    bl_label = "Filter"
    bl_options = {'DEFAULT_CLOSED'}
    bl_context = "view_layer"

    def draw(self, context):
        layout = self.layout
        layout.use_property_split = False
        layout.use_property_decorate = False

        with_freestyle = bpy.app.build_options.freestyle

        scene = context.scene
        rd = scene.render
        view_layer = context.view_layer

<<<<<<< HEAD
        col = layout.column(align = True)
        col.label(text = "Include")
        row = col.row()
        row.separator()
        row.prop(view_layer, "use_sky", text="Environment")
        row = col.row()
        row.separator()
        row.prop(view_layer, "use_ao", text="Ambient Occlusion")
        row = col.row()
        row.separator()
        row.prop(view_layer, "use_solid", text="Surfaces")
        row = col.row()
        row.separator()
        row.prop(view_layer, "use_strand", text="Hair")
        row = col.row()
        row.separator()
        row.prop(view_layer, "use_volumes", text="Volumes")

        col = layout.column(align = True)
        col.label(text = "Use")
        row = col.row()
        row.separator()
        row.prop(view_layer, "use_motion_blur", text="Motion Blur")
        row.active = rd.use_motion_blur
=======
        col = layout.column(heading="Include")
        col.prop(view_layer, "use_sky", text="Environment")
        col.prop(view_layer, "use_solid", text="Surfaces")
        col.prop(view_layer, "use_strand", text="Hair")
        col.prop(view_layer, "use_volumes", text="Volumes")

        col = layout.column(heading="Use")
        sub = col.row()
        sub.prop(view_layer, "use_motion_blur", text="Motion Blur")
        sub.active = rd.use_motion_blur
        sub = col.row()
        sub.prop(view_layer.cycles, 'use_denoising', text='Denoising')
        sub.active = scene.cycles.use_denoising
>>>>>>> 86539919


class CYCLES_RENDER_PT_override(CyclesButtonsPanel, Panel):
    bl_label = "Override"
    bl_options = {'DEFAULT_CLOSED'}
    bl_context = "view_layer"

    def draw(self, context):
        layout = self.layout
        layout.use_property_split = True
        layout.use_property_decorate = False

        view_layer = context.view_layer

        layout.prop(view_layer, "material_override")
        layout.prop(view_layer, "samples")


class CYCLES_RENDER_PT_passes(CyclesButtonsPanel, Panel):
    bl_label = "Passes"
    bl_context = "view_layer"

    def draw(self, context):
        pass


class CYCLES_RENDER_PT_passes_data(CyclesButtonsPanel, Panel):
    bl_label = "Data"
    bl_context = "view_layer"
    bl_parent_id = "CYCLES_RENDER_PT_passes"

    def draw(self, context):
        layout = self.layout
        layout.use_property_split = False
        layout.use_property_decorate = False

        scene = context.scene
        rd = scene.render
        view_layer = context.view_layer
        cycles_view_layer = view_layer.cycles

<<<<<<< HEAD
        flow = layout.grid_flow(row_major=True, columns=0, even_columns=True, even_rows=False, align=False)
=======
        col = layout.column(heading="Include", align=True)
        col.prop(view_layer, "use_pass_combined")
        col.prop(view_layer, "use_pass_z")
        col.prop(view_layer, "use_pass_mist")
        col.prop(view_layer, "use_pass_position")
        col.prop(view_layer, "use_pass_normal")
        sub = col.column()
        sub.active = not rd.use_motion_blur
        sub.prop(view_layer, "use_pass_vector")
        col.prop(view_layer, "use_pass_uv")

        col.prop(cycles_view_layer, "denoising_store_passes", text="Denoising Data")
>>>>>>> 86539919

        col = flow.column( align=True)
        col.label(text = "Include")
        row = col.row()
        row.separator()
        row.prop(view_layer, "use_pass_combined")
        row = col.row()
        row.separator()
        row.prop(view_layer, "use_pass_z")
        row = col.row()
        row.separator()
        row.prop(view_layer, "use_pass_mist")
        row = col.row()
        row.separator()
        row.prop(view_layer, "use_pass_normal")
        row = col.row()
        row.separator()
        row.active = not rd.use_motion_blur
        row.prop(view_layer, "use_pass_vector")
        row = col.row()
        row.separator()
        row.prop(view_layer, "use_pass_uv")
        row = col.row()
        row.separator()
        row.prop(cycles_view_layer, "denoising_store_passes", text="Denoising Data")

        col = flow.column(align=True)
        col.label(text = "Indexes")
        row = col.row()
        row.separator()
        row.prop(view_layer, "use_pass_object_index")
        row = col.row()
        row.separator()
        row.prop(view_layer, "use_pass_material_index")

        col = flow.column(align=True)
        col.label(text = "Debug")
        row = col.row()
        row.separator()
        row.prop(cycles_view_layer, "pass_debug_render_time", text="Render Time")
        row = col.row()
        row.separator()
        row.prop(cycles_view_layer, "pass_debug_sample_count", text="Sample Count")

        layout.separator()

        layout.use_property_split = True
        layout.prop(view_layer, "pass_alpha_threshold")

# bfa - move mist panel to viewlayers


class CYCLES_RENDER_PT_passes_mist(CyclesButtonsPanel, Panel):
    bl_label = "Mist Pass"
    bl_context = "view_layer"
    bl_parent_id = "CYCLES_RENDER_PT_passes"
    bl_options = {'DEFAULT_CLOSED'}

    @classmethod
    def poll(cls, context):
        if CyclesButtonsPanel.poll(context):
            if context.scene.world:
                for view_layer in context.scene.view_layers:
                    if view_layer.use_pass_mist:
                        return True

        return False

    def draw(self, context):
        layout = self.layout
        layout.use_property_split = True

        world = context.scene.world

        col = layout.column(align=True)
        col.prop(world.mist_settings, "start")
        col.prop(world.mist_settings, "depth")

        col = layout.column()
        col.prop(world.mist_settings, "falloff")


class CYCLES_RENDER_PT_passes_light(CyclesButtonsPanel, Panel):
    bl_label = "Light"
    bl_context = "view_layer"
    bl_parent_id = "CYCLES_RENDER_PT_passes"
    bl_options = {'DEFAULT_CLOSED'}

    def draw(self, context):
        layout = self.layout
        layout.use_property_split = False
        layout.use_property_decorate = False

        view_layer = context.view_layer
        cycles_view_layer = view_layer.cycles

        flow = layout.grid_flow(row_major=True, columns=0, even_columns=True, even_rows=False, align=False)

<<<<<<< HEAD
        col = flow.column(align=True)
        col.label(text = "Diffuse")
        row = col.row()
        row.separator()
        row.prop(view_layer, "use_pass_diffuse_direct", text="Direct")
        row = col.row()
        row.separator()
        row.prop(view_layer, "use_pass_diffuse_indirect", text="Indirect")
        row = col.row()
        row.separator()
        row.prop(view_layer, "use_pass_diffuse_color", text="Color")

        col = flow.column(align=True)
        col.label(text = "Glossy")
        row = col.row()
        row.separator()
        row.prop(view_layer, "use_pass_glossy_direct", text="Direct")
        row = col.row()
        row.separator()
        row.prop(view_layer, "use_pass_glossy_indirect", text="Indirect")
        row = col.row()
        row.separator()
        row.prop(view_layer, "use_pass_glossy_color", text="Color")

        col = flow.column( align=True)
        col.label(text = "Transmission")
        row = col.row()
        row.separator()
        row.prop(view_layer, "use_pass_transmission_direct", text="Direct")
        row = col.row()
        row.separator()
        row.prop(view_layer, "use_pass_transmission_indirect", text="Indirect")
        row = col.row()
        row.separator()
        row.prop(view_layer, "use_pass_transmission_color", text="Color")

        col = flow.column(align=True)
        col.label(text = "Volume")
        row = col.row()
        row.separator()
        row.prop(cycles_view_layer, "use_pass_volume_direct", text="Direct")
        row = col.row()
        row.separator()
        row.prop(cycles_view_layer, "use_pass_volume_indirect", text="Indirect")

        col = flow.column(align=True)
        col.label(text = "Other")
        row = col.row()
        row.separator()
        row.prop(view_layer, "use_pass_emit", text="Emission")
        row = col.row()
        row.separator()
        row.prop(view_layer, "use_pass_environment")
        row = col.row()
        row.separator()
        row.prop(view_layer, "use_pass_shadow")
        row = col.row()
        row.separator()
        row.prop(view_layer, "use_pass_ambient_occlusion", text="Ambient Occlusion")
=======
        col = layout.column(heading="Other", align=True)
        col.prop(view_layer, "use_pass_emit", text="Emission")
        col.prop(view_layer, "use_pass_environment")
        col.prop(view_layer, "use_pass_shadow")
        col.prop(view_layer, "use_pass_ambient_occlusion", text="Ambient Occlusion")
        col.prop(cycles_view_layer, "use_pass_shadow_catcher")
>>>>>>> 86539919


class CYCLES_RENDER_PT_passes_crypto(CyclesButtonsPanel, ViewLayerCryptomattePanel, Panel):
    bl_label = "Cryptomatte"
    bl_context = "view_layer"
    bl_parent_id = "CYCLES_RENDER_PT_passes"
    bl_options = {'DEFAULT_CLOSED'}


class CYCLES_RENDER_PT_passes_aov(CyclesButtonsPanel, ViewLayerAOVPanel):
    bl_label = "Shader AOV"
    bl_context = "view_layer"
    bl_parent_id = "CYCLES_RENDER_PT_passes"


<<<<<<< HEAD
class CYCLES_RENDER_PT_denoising(CyclesButtonsPanel, Panel):
    bl_label = "Denoising"
    bl_context = "view_layer"
    bl_options = {'DEFAULT_CLOSED'}

    @classmethod
    def poll(cls, context):
        cscene = context.scene.cycles
        return CyclesButtonsPanel.poll(context) and cscene.use_denoising

    def draw_header(self, context):
        scene = context.scene
        view_layer = context.view_layer
        cycles_view_layer = view_layer.cycles

        layout = self.layout
        layout.prop(cycles_view_layer, "use_denoising", text="")

    def draw(self, context):
        layout = self.layout
        layout.use_property_split = True
        layout.use_property_decorate = False

        scene = context.scene
        view_layer = context.view_layer
        cycles_view_layer = view_layer.cycles
        denoiser = scene.cycles.denoiser

        layout.active = denoiser != 'NONE' and cycles_view_layer.use_denoising

        col = layout.column()

        if denoiser == 'OPTIX':
            col.prop(cycles_view_layer, "denoising_optix_input_passes")
            return
        elif denoiser == 'OPENIMAGEDENOISE':
            col.prop(cycles_view_layer, "denoising_openimagedenoise_input_passes")
            return

        col.prop(cycles_view_layer, "denoising_radius", text="Radius")

        col = layout.column()
        col.prop(cycles_view_layer, "denoising_strength", slider=True, text="Strength")
        col.prop(cycles_view_layer, "denoising_feature_strength", slider=True, text="Feature Strength")
        col.separator()
        col.use_property_split = False
        col.prop(cycles_view_layer, "denoising_relative_pca")

        layout.separator()

        col = layout.column()
        col.active = cycles_view_layer.use_denoising or cycles_view_layer.denoising_store_passes

        row = col.row(heading="Diffuse", align=True)
        row.use_property_split = False
        row.prop(cycles_view_layer, "denoising_diffuse_direct", text="Direct", toggle=True)
        row.prop(cycles_view_layer, "denoising_diffuse_indirect", text="Indirect", toggle=True)

        row = col.row(heading="Glossy", align=True)
        row.use_property_split = False
        row.prop(cycles_view_layer, "denoising_glossy_direct", text="Direct", toggle=True)
        row.prop(cycles_view_layer, "denoising_glossy_indirect", text="Indirect", toggle=True)

        row = col.row(heading="Transmission", align=True)
        row.use_property_split = False
        row.prop(cycles_view_layer, "denoising_transmission_direct", text="Direct", toggle=True)
        row.prop(cycles_view_layer, "denoising_transmission_indirect", text="Indirect", toggle=True)


=======
>>>>>>> 86539919
class CYCLES_PT_post_processing(CyclesButtonsPanel, Panel):
    bl_label = "Post Processing"
    bl_options = {'DEFAULT_CLOSED'}
    bl_context = "output"

    def draw(self, context):
        layout = self.layout
        layout.use_property_split = True
        layout.use_property_decorate = False

        rd = context.scene.render

        col = layout.column(align = True)
        col.label(text = "Pipeline")
        col.use_property_split = False
        row = col.row()
        row.separator()
        row.prop(rd, "use_compositing")
        row = col.row()
        row.separator()
        row.prop(rd, "use_sequencer")

        layout.prop(rd, "dither_intensity", text="Dither", slider=True)


class CYCLES_CAMERA_PT_dof(CyclesButtonsPanel, Panel):
    bl_label = "Depth of Field"
    bl_context = "data"

    @classmethod
    def poll(cls, context):
        return context.camera and CyclesButtonsPanel.poll(context)

    def draw_header(self, context):
        cam = context.camera
        dof = cam.dof
        self.layout.prop(dof, "use_dof", text="")

    def draw(self, context):
        layout = self.layout
        layout.use_property_split = True

        cam = context.camera
        dof = cam.dof
        layout.active = dof.use_dof

        split = layout.split()

        col = split.column()
        col.prop(dof, "focus_object", text="Focus Object")

        sub = col.row()
        sub.active = dof.focus_object is None
        sub.prop(dof, "focus_distance", text="Distance")


class CYCLES_CAMERA_PT_dof_aperture(CyclesButtonsPanel, Panel):
    bl_label = "Aperture"
    bl_parent_id = "CYCLES_CAMERA_PT_dof"

    @classmethod
    def poll(cls, context):
        return context.camera and CyclesButtonsPanel.poll(context)

    def draw(self, context):
        layout = self.layout
        layout.use_property_split = True

        cam = context.camera
        dof = cam.dof
        layout.active = dof.use_dof
        flow = layout.grid_flow(row_major=True, columns=0, even_columns=True, even_rows=False, align=False)

        col = flow.column()
        col.prop(dof, "aperture_fstop")
        col.prop(dof, "aperture_blades")
        col.prop(dof, "aperture_rotation")
        col.prop(dof, "aperture_ratio")


class CYCLES_PT_context_material(CyclesButtonsPanel, Panel):
    bl_label = ""
    bl_context = "material"
    bl_options = {'HIDE_HEADER'}

    @classmethod
    def poll(cls, context):
        if context.active_object and context.active_object.type == 'GPENCIL':
            return False
        else:
            return (context.material or context.object) and CyclesButtonsPanel.poll(context)

    def draw(self, context):
        layout = self.layout

        mat = context.material
        ob = context.object
        slot = context.material_slot
        space = context.space_data

        if ob:
            is_sortable = len(ob.material_slots) > 1
            rows = 3
            if (is_sortable):
                rows = 4

            row = layout.row()

            row.template_list("MATERIAL_UL_matslots", "", ob, "material_slots", ob, "active_material_index", rows=rows)

            col = row.column(align=True)
            col.operator("object.material_slot_add", icon='ADD', text="")
            col.operator("object.material_slot_remove", icon='REMOVE', text="")
            col.separator()
            col.menu("MATERIAL_MT_context_menu", icon='DOWNARROW_HLT', text="")

            if is_sortable:
                col.separator()

                col.operator("object.material_slot_move", icon='TRIA_UP', text="").direction = 'UP'
                col.operator("object.material_slot_move", icon='TRIA_DOWN', text="").direction = 'DOWN'

            if ob.mode == 'EDIT':
                row = layout.row(align=True)
                row.operator("object.material_slot_assign", text="Assign")
                row.operator("object.material_slot_select", text="Select")
                row.operator("object.material_slot_deselect", text="Deselect")

        row = layout.row()

        if ob:
            row.template_ID(ob, "active_material", new="material.new")

            if slot:
                icon_link = 'MESH_DATA' if slot.link == 'DATA' else 'OBJECT_DATA'
                row.prop(slot, "link", text="", icon=icon_link, icon_only=True)

        elif mat:
            split.template_ID(space, "pin_id")
            split.separator()


class CYCLES_OBJECT_PT_motion_blur(CyclesButtonsPanel, Panel):
    bl_label = "Motion Blur"
    bl_context = "object"
    bl_options = {'DEFAULT_CLOSED'}

    @classmethod
    def poll(cls, context):
        ob = context.object
        if CyclesButtonsPanel.poll(context) and ob:
            if ob.type in {'MESH', 'CURVE', 'CURVE', 'SURFACE', 'FONT', 'META', 'CAMERA'}:
                return True
            if ob.instance_type == 'COLLECTION' and ob.instance_collection:
                return True
            # TODO(sergey): More duplicator types here?
        return False

    def draw_header(self, context):
        layout = self.layout

        rd = context.scene.render
        # scene = context.scene

        layout.active = rd.use_motion_blur

        ob = context.object
        cob = ob.cycles

        layout.prop(cob, "use_motion_blur", text="")

    def draw(self, context):
        layout = self.layout
        layout.use_property_split = True

        rd = context.scene.render
        # scene = context.scene

        ob = context.object
        cob = ob.cycles

        layout.active = (rd.use_motion_blur and cob.use_motion_blur)

        col = layout.column()
        col.prop(cob, "motion_steps", text="Steps")
        if ob.type != 'CAMERA':
            row = col.row()
            row.use_property_split = False
            row.prop(cob, "use_deform_motion", text="Deformation")
            row.prop_decorator(cob, "use_deform_motion")


def has_geometry_visibility(ob):
    return ob and ((ob.type in {'MESH', 'CURVE', 'SURFACE', 'FONT', 'META', 'LIGHT'}) or
                    (ob.instance_type == 'COLLECTION' and ob.instance_collection))


class CYCLES_OBJECT_PT_shading(CyclesButtonsPanel, Panel):
    bl_label = "Shading"
    bl_context = "object"
    bl_options = {'DEFAULT_CLOSED'}

    @classmethod
    def poll(cls, context):
        if not CyclesButtonsPanel.poll(context):
            return False

        ob = context.object
        return ob and has_geometry_visibility(ob)

    def draw(self, context):
        pass


class CYCLES_OBJECT_PT_shading_shadow_terminator(CyclesButtonsPanel, Panel):
    bl_label = "Shadow Terminator"
    bl_parent_id = "CYCLES_OBJECT_PT_shading"
    bl_context = "object"

    def draw(self, context):
        layout = self.layout
        layout.use_property_split = True

        flow = layout.grid_flow(row_major=False, columns=0, even_columns=True, even_rows=False, align=True)

        ob = context.object
        cob = ob.cycles
        flow.prop(cob, "shadow_terminator_geometry_offset", text="Geometry Offset")
        flow.prop(cob, "shadow_terminator_offset", text="Shading Offset")


class CYCLES_OBJECT_PT_shading_gi_approximation(CyclesButtonsPanel, Panel):
    bl_label = "Fast GI Approximation"
    bl_parent_id = "CYCLES_OBJECT_PT_shading"
    bl_context = "object"

    def draw(self, context):
        layout = self.layout
        layout.use_property_split = True

        scene = context.scene
        ob = context.object

        cob = ob.cycles
        cscene = scene.cycles

        col = layout.column()
        col.active = cscene.use_fast_gi
        col.prop(cob, "ao_distance")


class CYCLES_OBJECT_PT_visibility(CyclesButtonsPanel, Panel):
    bl_label = "Visibility"
    bl_context = "object"
    bl_options = {'DEFAULT_CLOSED'}

    @classmethod
    def poll(cls, context):
        return  CyclesButtonsPanel.poll(context) and (context.object)

    def draw(self, context):
        layout = self.layout
        layout.use_property_split = False

        ob = context.object
        # bfa - we turn the selectable on or off in the outliner. Not in a hidden panel.
        #layout.prop(ob, "hide_select", text="Selectable", invert_checkbox=True, toggle=False)

        col = layout.column(align =True)
        col.label (text = "Show In")
        row = col.row()
        row.separator()
        row.prop(ob, "hide_viewport", text="Viewports", invert_checkbox=True, toggle=False)
        row.prop_decorator(ob, "hide_viewport")
        row = col.row()
        row.separator()
        row.prop(ob, "hide_render", text="Renders", invert_checkbox=True, toggle=False)
        row.prop_decorator(ob, "hide_render")

        if has_geometry_visibility(ob):
            col = layout.column(align = True)
            col.label (text = "Mask")
            row = col.row()
            row.separator()
            row.prop(ob, "is_shadow_catcher")
            row.prop_decorator(ob, "is_shadow_catcher")
            row = col.row()
            row.separator()
            row.prop(ob, "is_holdout")
            row.prop_decorator(ob, "is_holdout")


class CYCLES_OBJECT_PT_visibility_ray_visibility(CyclesButtonsPanel, Panel):
    bl_label = "Ray Visibility"
    bl_parent_id = "CYCLES_OBJECT_PT_visibility"
    bl_context = "object"
    bl_options = {'DEFAULT_CLOSED'}

    @classmethod
    def poll(cls, context):
        ob = context.object
        return CyclesButtonsPanel.poll(context) and has_geometry_visibility(ob)

    def draw(self, context):
        layout = self.layout
        layout.use_property_split = False
        layout.use_property_decorate = False

        scene = context.scene
        ob = context.object

        split = layout.split()

        col = split.column(align = True)
        col.prop(ob, "visible_camera", text="Camera")
        col.prop(ob, "visible_diffuse", text="Diffuse")
        col.prop(ob, "visible_glossy", text="Glossy")

        col = split.column(align = True)
        col.prop(ob, "visible_transmission", text="Transmission")
        col.prop(ob, "visible_volume_scatter", text="Volume Scatter")

        if ob.type != 'LIGHT':
            sub = col.column()
            sub.prop(ob, "visible_shadow", text="Shadow")


class CYCLES_OBJECT_PT_visibility_culling(CyclesButtonsPanel, Panel):
    bl_label = "Culling"
    bl_parent_id = "CYCLES_OBJECT_PT_visibility"
    bl_context = "object"
    bl_options = {'DEFAULT_CLOSED'}

    @classmethod
    def poll(cls, context):
        ob = context.object
        return CyclesButtonsPanel.poll(context) and has_geometry_visibility(ob)

    def draw(self, context):
        layout = self.layout
        layout.use_property_split = False
        layout.use_property_decorate = False

        scene = context.scene
        cscene = scene.cycles
        ob = context.object
        cob = ob.cycles

        split = layout.split()

        row = split.row()
        row.active = scene.render.use_simplify and cscene.use_camera_cull
        row.prop(cob, "use_camera_cull")

        row = split.row()
        row.active = scene.render.use_simplify and cscene.use_distance_cull
        row.prop(cob, "use_distance_cull")


def panel_node_draw(layout, id_data, output_type, input_name):
    if not id_data.use_nodes:
        layout.operator("cycles.use_shading_nodes", icon='NODETREE')
        return False

    ntree = id_data.node_tree

    node = ntree.get_output_node('CYCLES')
    if node:
        input = find_node_input(node, input_name)
        if input:
            layout.template_node_view(ntree, node, input)
        else:
            layout.label(text="Incompatible output node")
    else:
        layout.label(text="No output node")

    return True


class CYCLES_LIGHT_PT_preview(CyclesButtonsPanel, Panel):
    bl_label = "Preview"
    bl_context = "data"
    bl_options = {'DEFAULT_CLOSED'}

    @classmethod
    def poll(cls, context):
        return (
            context.light and
            not (
                context.light.type == 'AREA' and
                context.light.cycles.is_portal
            ) and
            CyclesButtonsPanel.poll(context)
        )

    def draw(self, context):
        self.layout.template_preview(context.light)


class CYCLES_LIGHT_PT_light(CyclesButtonsPanel, Panel):
    bl_label = "Light"
    bl_context = "data"

    @classmethod
    def poll(cls, context):
        return context.light and CyclesButtonsPanel.poll(context)

    def draw(self, context):
        layout = self.layout

        light = context.light
        clamp = light.cycles

        if self.bl_space_type == 'PROPERTIES':
            layout.row().prop(light, "type", expand=True)
            layout.use_property_split = True
        else:
            layout.use_property_split = True
            layout.row().prop(light, "type")

        col = layout.column()

        col.prop(light, "color")
        col.prop(light, "energy")
        col.separator()

        if light.type in {'POINT', 'SPOT'}:
            col.prop(light, "shadow_soft_size", text="Radius")
        elif light.type == 'SUN':
            col.prop(light, "angle")
        elif light.type == 'AREA':
            col.prop(light, "shape", text="Shape")
            sub = col.column(align=True)

            if light.shape in {'SQUARE', 'DISK'}:
                sub.prop(light, "size")
            elif light.shape in {'RECTANGLE', 'ELLIPSE'}:
                sub.prop(light, "size", text="Size X")
                sub.prop(light, "size_y", text="Y")

        if not (light.type == 'AREA' and clamp.is_portal):
            sub = col.column()
            sub.prop(clamp, "max_bounces")

        sub = col.column(align=True)
        sub.active = not (light.type == 'AREA' and clamp.is_portal)


        row = sub.row()
        row.use_property_split = False
        row.prop(clamp, "cast_shadow")
        row.prop_decorator(clamp, "cast_shadow")

        row = sub.row()
        row.use_property_split = False
        row.prop(clamp, "use_multiple_importance_sampling", text="Multiple Importance")
        row.prop_decorator(clamp, "use_multiple_importance_sampling")

        if light.type == 'AREA':
            row = col.row()
            row.use_property_split = False
            row.prop(clamp, "is_portal", text="Portal")
            row.prop_decorator(clamp, "is_portal")


class CYCLES_LIGHT_PT_nodes(CyclesButtonsPanel, Panel):
    bl_label = "Nodes"
    bl_context = "data"

    @classmethod
    def poll(cls, context):
        return context.light and not (context.light.type == 'AREA' and
                                      context.light.cycles.is_portal) and \
            CyclesButtonsPanel.poll(context)

    def draw(self, context):
        layout = self.layout

        light = context.light
        panel_node_draw(layout, light, 'OUTPUT_LIGHT', 'Surface')


class CYCLES_LIGHT_PT_beam_shape(CyclesButtonsPanel, Panel):
    bl_label = "Beam Shape"
    bl_parent_id = "CYCLES_LIGHT_PT_light"
    bl_context = "data"

    @classmethod
    def poll(cls, context):
        if context.light.type in {'SPOT', 'AREA'}:
            return context.light and CyclesButtonsPanel.poll(context)

    def draw(self, context):
        layout = self.layout
        light = context.light
        layout.use_property_split = True

        col = layout.column()
        if light.type == 'SPOT':
            col.prop(light, "spot_size", text="Spot Size")
            col.prop(light, "spot_blend", text="Blend", slider=True)
            col.prop(light, "show_cone")
        elif light.type == 'AREA':
            col.prop(light, "spread", text="Spread")


class CYCLES_WORLD_PT_preview(CyclesButtonsPanel, Panel):
    bl_label = "Preview"
    bl_context = "world"
    bl_options = {'DEFAULT_CLOSED'}

    @classmethod
    def poll(cls, context):
        return context.world and CyclesButtonsPanel.poll(context)

    def draw(self, context):
        self.layout.template_preview(context.world)


class CYCLES_WORLD_PT_surface(CyclesButtonsPanel, Panel):
    bl_label = "Surface"
    bl_context = "world"

    @classmethod
    def poll(cls, context):
        return context.world and CyclesButtonsPanel.poll(context)

    def draw(self, context):
        layout = self.layout

        world = context.world

        if not panel_node_draw(layout, world, 'OUTPUT_WORLD', 'Surface'):
            layout.prop(world, "color")


class CYCLES_WORLD_PT_volume(CyclesButtonsPanel, Panel):
    bl_label = "Volume"
    bl_context = "world"
    bl_options = {'DEFAULT_CLOSED'}

    @classmethod
    def poll(cls, context):
        world = context.world
        return world and world.node_tree and CyclesButtonsPanel.poll(context)

    def draw(self, context):
        layout = self.layout

        world = context.world
        panel_node_draw(layout, world, 'OUTPUT_WORLD', 'Volume')


<<<<<<< HEAD
class CYCLES_WORLD_PT_ambient_occlusion(CyclesButtonsPanel, Panel):
    bl_label = "Ambient Occlusion"
    bl_context = "world"
    bl_options = {'DEFAULT_CLOSED'}

    @classmethod
    def poll(cls, context):
        return context.world and CyclesButtonsPanel.poll(context)

    def draw_header(self, context):
        light = context.world.light_settings
        self.layout.prop(light, "use_ambient_occlusion", text="")

    def draw(self, context):
        layout = self.layout
        layout.use_property_split = True
        layout.use_property_decorate = False

        light = context.world.light_settings
        scene = context.scene

        col = layout.column()
        sub = col.column()
        sub.active = light.use_ambient_occlusion or scene.render.use_simplify
        sub.prop(light, "ao_factor", text="Factor")
        col.prop(light, "distance", text="Distance")


# bfa - move mist panel to viewlayers
# class CYCLES_WORLD_PT_mist(CyclesButtonsPanel, Panel):
#     bl_label = "Mist Pass"
#     bl_context = "world"
#     bl_options = {'DEFAULT_CLOSED'}
=======
class CYCLES_WORLD_PT_mist(CyclesButtonsPanel, Panel):
    bl_label = "Mist Pass"
    bl_context = "world"
    bl_options = {'DEFAULT_CLOSED'}
>>>>>>> 86539919

#     @classmethod
#     def poll(cls, context):
#         if CyclesButtonsPanel.poll(context):
#             if context.world:
#                 for view_layer in context.scene.view_layers:
#                     if view_layer.use_pass_mist:
#                         return True

#         return False

#     def draw(self, context):
#         layout = self.layout
#         layout.use_property_split = True

#         world = context.world

#         col = layout.column(align=True)
#         col.prop(world.mist_settings, "start")
#         col.prop(world.mist_settings, "depth")

#         col = layout.column()
#         col.prop(world.mist_settings, "falloff")


class CYCLES_WORLD_PT_ray_visibility(CyclesButtonsPanel, Panel):
    bl_label = "Ray Visibility"
    bl_context = "world"
    bl_options = {'DEFAULT_CLOSED'}

    @classmethod
    def poll(cls, context):
        return CyclesButtonsPanel.poll(context) and context.world

    def draw(self, context):
        layout = self.layout
        layout.use_property_split = False
        layout.use_property_decorate = False

        world = context.world
        visibility = world.cycles_visibility

        col = layout.column()
        col.prop(visibility, "camera")
        col.prop(visibility, "diffuse")
        col.prop(visibility, "glossy")
        col.prop(visibility, "transmission")
        col.prop(visibility, "scatter")


class CYCLES_WORLD_PT_settings(CyclesButtonsPanel, Panel):
    bl_label = "Settings"
    bl_context = "world"
    bl_options = {'DEFAULT_CLOSED'}

    @classmethod
    def poll(cls, context):
        return context.world and CyclesButtonsPanel.poll(context)

    def draw(self, context):
        layout = self.layout
        layout.use_property_split = True
        layout.use_property_decorate = False

        layout.column()


class CYCLES_WORLD_PT_settings_surface(CyclesButtonsPanel, Panel):
    bl_label = "Surface"
    bl_parent_id = "CYCLES_WORLD_PT_settings"
    bl_context = "world"

    @classmethod
    def poll(cls, context):
        return context.world and CyclesButtonsPanel.poll(context)

    def draw(self, context):
        layout = self.layout
        layout.use_property_split = True
        layout.use_property_decorate = False

        world = context.world
        cworld = world.cycles

        col = layout.column()
        col.prop(cworld, "sampling_method", text="Sampling")

        sub = col.column()
        subsub = sub.row(align=True)
<<<<<<< HEAD
        if cworld.sampling_method == 'MANUAL':
            subsub.prop(cworld, "sample_map_resolution")
        if use_branched_path(context):
            if cworld.sampling_method != 'NONE':
                subsub = sub.column(align=True)
                if use_sample_all_lights(context):
                    subsub.prop(cworld, "samples")
        if cworld.sampling_method != 'NONE':
            sub.prop(cworld, "max_bounces")
=======
        subsub.active = cworld.sampling_method == 'MANUAL'
        subsub.prop(cworld, "sample_map_resolution")
        sub.prop(cworld, "max_bounces")
>>>>>>> 86539919


class CYCLES_WORLD_PT_settings_volume(CyclesButtonsPanel, Panel):
    bl_label = "Volume"
    bl_parent_id = "CYCLES_WORLD_PT_settings"
    bl_context = "world"

    @classmethod
    def poll(cls, context):
        return context.world and CyclesButtonsPanel.poll(context)

    def draw(self, context):
        layout = self.layout
        layout.use_property_split = True
        layout.use_property_decorate = False

        world = context.world
        cworld = world.cycles

        col = layout.column()

        sub = col.column()
        col.prop(cworld, "volume_sampling", text="Sampling")
        col.prop(cworld, "volume_interpolation", text="Interpolation")
        col.use_property_split = False
        col.prop(cworld, "homogeneous_volume", text="Homogeneous")
        col.use_property_split = True
        sub = col.column()
        sub.active = not cworld.homogeneous_volume
        sub.prop(cworld, "volume_step_size")


class CYCLES_MATERIAL_PT_preview(CyclesButtonsPanel, Panel):
    bl_label = "Preview"
    bl_context = "material"
    bl_options = {'DEFAULT_CLOSED'}

    @classmethod
    def poll(cls, context):
        mat = context.material
        return mat and (not mat.grease_pencil) and CyclesButtonsPanel.poll(context)

    def draw(self, context):
        self.layout.template_preview(context.material)


class CYCLES_MATERIAL_PT_surface(CyclesButtonsPanel, Panel):
    bl_label = "Surface"
    bl_context = "material"

    @classmethod
    def poll(cls, context):
        mat = context.material
        return mat and (not mat.grease_pencil) and CyclesButtonsPanel.poll(context)

    def draw(self, context):
        layout = self.layout

        mat = context.material
        if not panel_node_draw(layout, mat, 'OUTPUT_MATERIAL', 'Surface'):
            layout.prop(mat, "diffuse_color")


class CYCLES_MATERIAL_PT_volume(CyclesButtonsPanel, Panel):
    bl_label = "Volume"
    bl_context = "material"
    bl_options = {'DEFAULT_CLOSED'}

    @classmethod
    def poll(cls, context):
        mat = context.material
        return mat and (not mat.grease_pencil) and mat.node_tree and CyclesButtonsPanel.poll(context)

    def draw(self, context):
        layout = self.layout

        mat = context.material
        # cmat = mat.cycles

        panel_node_draw(layout, mat, 'OUTPUT_MATERIAL', 'Volume')


class CYCLES_MATERIAL_PT_displacement(CyclesButtonsPanel, Panel):
    bl_label = "Displacement"
    bl_context = "material"

    @classmethod
    def poll(cls, context):
        mat = context.material
        return mat and (not mat.grease_pencil) and mat.node_tree and CyclesButtonsPanel.poll(context)

    def draw(self, context):
        layout = self.layout

        mat = context.material
        panel_node_draw(layout, mat, 'OUTPUT_MATERIAL', 'Displacement')


class CYCLES_MATERIAL_PT_settings(CyclesButtonsPanel, Panel):
    bl_label = "Settings"
    bl_context = "material"
    bl_options = {'DEFAULT_CLOSED'}

    @classmethod
    def poll(cls, context):
        mat = context.material
        return mat and (not mat.grease_pencil) and CyclesButtonsPanel.poll(context)

    @staticmethod
    def draw_shared(self, mat):
        layout = self.layout
        layout.use_property_split = True
        layout.use_property_decorate = False

        layout.prop(mat, "pass_index")

    def draw(self, context):
        self.draw_shared(self, context.material)


class CYCLES_MATERIAL_PT_settings_surface(CyclesButtonsPanel, Panel):
    bl_label = "Surface"
    bl_parent_id = "CYCLES_MATERIAL_PT_settings"
    bl_context = "material"

    @staticmethod
    def draw_shared(self, mat):
        layout = self.layout
        layout.use_property_split = False
        layout.use_property_decorate = False

        cmat = mat.cycles

        col = layout.column()
        col.prop(cmat, "sample_as_light", text="Multiple Importance")
        col.prop(cmat, "use_transparent_shadow")
        col.use_property_split = True
        col.prop(cmat, "displacement_method", text="Displacement")

    def draw(self, context):
        self.draw_shared(self, context.material)


class CYCLES_MATERIAL_PT_settings_volume(CyclesButtonsPanel, Panel):
    bl_label = "Volume"
    bl_parent_id = "CYCLES_MATERIAL_PT_settings"
    bl_context = "material"

    @staticmethod
    def draw_shared(self, context, mat):
        layout = self.layout
        layout.use_property_split = True
        layout.use_property_decorate = False

        cmat = mat.cycles

        col = layout.column()
        sub = col.column()
        col.prop(cmat, "volume_sampling", text="Sampling")
        col.prop(cmat, "volume_interpolation", text="Interpolation")
        col.use_property_split = False
        col.prop(cmat, "homogeneous_volume", text="Homogeneous")
        sub = col.column()
        sub.active = not cmat.homogeneous_volume
        sub.prop(cmat, "volume_step_rate")

    def draw(self, context):
        self.draw_shared(self, context, context.material)


class CYCLES_RENDER_PT_bake(CyclesButtonsPanel, Panel):
    bl_label = "Bake"
    bl_context = "render"
    bl_options = {'DEFAULT_CLOSED'}
    COMPAT_ENGINES = {'CYCLES'}

    def draw(self, context):
        layout = self.layout
        layout.use_property_split = False
        layout.use_property_decorate = False  # No animation.

        scene = context.scene
        cscene = scene.cycles
        cbk = scene.render.bake
        rd = scene.render

        if rd.use_bake_multires:
            layout.operator("object.bake_image", icon='RENDER_STILL')
            layout.prop(rd, "use_bake_multires")
            layout.use_property_split = True
            layout.prop(rd, "bake_type")

        else:
            layout.operator("object.bake", icon='RENDER_STILL').type = cscene.bake_type
            layout.prop(rd, "use_bake_multires")
            layout.use_property_split = True
            layout.prop(cscene, "bake_type")


class CYCLES_RENDER_PT_bake_influence(CyclesButtonsPanel, Panel):
    bl_label = "Influence"
    bl_context = "render"
    bl_parent_id = "CYCLES_RENDER_PT_bake"
    COMPAT_ENGINES = {'CYCLES'}

    @classmethod
    def poll(cls, context):
        scene = context.scene
        cscene = scene.cycles
        rd = scene.render
        if rd.use_bake_multires == False and cscene.bake_type in {
                'NORMAL', 'COMBINED', 'DIFFUSE', 'GLOSSY', 'TRANSMISSION'}:
            return True

    def draw(self, context):
        layout = self.layout
        layout.use_property_split = True
        layout.use_property_decorate = False  # No animation.

        scene = context.scene
        cscene = scene.cycles
        cbk = scene.render.bake
        rd = scene.render

        col = layout.column()

        if cscene.bake_type == 'NORMAL':
            col.prop(cbk, "normal_space", text="Space")

            sub = col.column(align=True)
            sub.prop(cbk, "normal_r", text="Swizzle R")
            sub.prop(cbk, "normal_g", text="G")
            sub.prop(cbk, "normal_b", text="B")

        elif cscene.bake_type == 'COMBINED':

            col = layout.column(align=True)
            col.label(text = "Lighting")
            col.use_property_split = False
            row = col.row()
            row.separator()
            row.prop(cbk, "use_pass_direct")
            row = col.row()
            row.separator()
            row.prop(cbk, "use_pass_indirect")

<<<<<<< HEAD
            col = layout.column(align=True)
            col.label(text = "Contributions")
            col.use_property_split = False
            row = col.row()
            row.separator()
            row.prop(cbk, "use_pass_diffuse")
            row = col.row()
            row.separator()
            row.prop(cbk, "use_pass_glossy")
            row = col.row()
            row.separator()
            row.prop(cbk, "use_pass_transmission")
            row = col.row()
            row.separator()
            row.prop(cbk, "use_pass_ambient_occlusion")
            row = col.row()
            row.separator()
            row.prop(cbk, "use_pass_emit")
=======
            col = layout.column(heading="Contributions", align=True)
            col.active = cbk.use_pass_direct or cbk.use_pass_indirect
            col.prop(cbk, "use_pass_diffuse")
            col.prop(cbk, "use_pass_glossy")
            col.prop(cbk, "use_pass_transmission")
            col.prop(cbk, "use_pass_emit")
>>>>>>> 86539919

        elif cscene.bake_type in {'DIFFUSE', 'GLOSSY', 'TRANSMISSION'}:
            col = layout.column(align=True)
            col.label(text = "Contributions")
            col.use_property_split = False
            row = col.row()
            row.separator()
            row.prop(cbk, "use_pass_direct")
            row = col.row()
            row.separator()
            row.prop(cbk, "use_pass_indirect")
            row = col.row()
            row.separator()
            row.prop(cbk, "use_pass_color")


class CYCLES_RENDER_PT_bake_selected_to_active(CyclesButtonsPanel, Panel):
    bl_label = "Selected to Active"
    bl_context = "render"
    bl_parent_id = "CYCLES_RENDER_PT_bake"
    bl_options = {'DEFAULT_CLOSED'}
    COMPAT_ENGINES = {'CYCLES'}

    @classmethod
    def poll(cls, context):
        scene = context.scene
        rd = scene.render
        return rd.use_bake_multires == False

    def draw_header(self, context):
        scene = context.scene
        cbk = scene.render.bake
        self.layout.prop(cbk, "use_selected_to_active", text="")

    def draw(self, context):
        layout = self.layout
        layout.use_property_split = True
        layout.use_property_decorate = False  # No animation.

        scene = context.scene
        cscene = scene.cycles
        cbk = scene.render.bake
        rd = scene.render

        layout.active = cbk.use_selected_to_active
        col = layout.column()
        col.use_property_split = False
        col.prop(cbk, "use_cage", text="Cage")
        col.use_property_split = True
        if cbk.use_cage:
            col.prop(cbk, "cage_object")
            col = layout.column()
            col.prop(cbk, "cage_extrusion")
            col.active = cbk.cage_object is None
        else:
            col.prop(cbk, "cage_extrusion", text="Extrusion")

        col = layout.column()
        col.prop(cbk, "max_ray_distance")


class CYCLES_RENDER_PT_bake_output(CyclesButtonsPanel, Panel):
    bl_label = "Output"
    bl_context = "render"
    bl_parent_id = "CYCLES_RENDER_PT_bake"
    COMPAT_ENGINES = {'CYCLES'}

    def draw(self, context):
        layout = self.layout
        layout.use_property_split = True
        layout.use_property_decorate = False  # No animation.

        scene = context.scene
        cscene = scene.cycles
        cbk = scene.render.bake
        rd = scene.render

        if rd.use_bake_multires:
            layout.prop(rd, "bake_margin")
            layout.use_property_split = False
            layout.prop(rd, "use_bake_clear", text="Clear Image")

            if rd.bake_type == 'DISPLACEMENT':
                layout.prop(rd, "use_bake_lores_mesh")
        else:
            layout.prop(cbk, "target")

            if cbk.target == 'IMAGE_TEXTURES':
                layout.prop(cbk, "margin")
                layout.use_property_split = False
                layout.prop(cbk, "use_clear", text="Clear Image")


class CYCLES_RENDER_PT_debug(CyclesDebugButtonsPanel, Panel):
    bl_label = "Debug"
    bl_context = "render"
    bl_options = {'DEFAULT_CLOSED'}
    COMPAT_ENGINES = {'CYCLES'}

    def draw(self, context):
        layout = self.layout

        scene = context.scene
        cscene = scene.cycles

        col = layout.column()

        col.label(text="CPU Flags:")
        row = col.row(align=True)
        row.prop(cscene, "debug_use_cpu_sse2", toggle=True)
        row.prop(cscene, "debug_use_cpu_sse3", toggle=True)
        row.prop(cscene, "debug_use_cpu_sse41", toggle=True)
        row.prop(cscene, "debug_use_cpu_avx", toggle=True)
        row.prop(cscene, "debug_use_cpu_avx2", toggle=True)
        col.prop(cscene, "debug_bvh_layout")

        col.separator()

        col = layout.column()
        col.label(text="CUDA Flags:")
        col.prop(cscene, "debug_use_cuda_adaptive_compile")

        col.separator()

        col = layout.column()
        col.label(text="OptiX Flags:")
        col.prop(cscene, "debug_use_optix_debug")

        col.separator()

        col = layout.column()
        col.prop(cscene, "debug_bvh_type")


class CYCLES_RENDER_PT_simplify(CyclesButtonsPanel, Panel):
    bl_label = "Simplify"
    bl_context = "render"
    bl_options = {'DEFAULT_CLOSED'}
    COMPAT_ENGINES = {'CYCLES'}

    def draw_header(self, context):
        rd = context.scene.render
        self.layout.prop(rd, "use_simplify", text="")

    def draw(self, context):
        pass


class CYCLES_RENDER_PT_simplify_viewport(CyclesButtonsPanel, Panel):
    bl_label = "Viewport"
    bl_context = "render"
    bl_parent_id = "CYCLES_RENDER_PT_simplify"
    COMPAT_ENGINES = {'CYCLES'}

    def draw(self, context):
        layout = self.layout
        layout.use_property_split = True
        layout.use_property_decorate = False

        scene = context.scene
        rd = scene.render
        cscene = scene.cycles

        layout.active = rd.use_simplify

        col = layout.column()
        col.prop(rd, "simplify_subdivision", text="Max Subdivision")
        col.prop(rd, "simplify_child_particles", text="Child Particles")
        col.prop(cscene, "texture_limit", text="Texture Limit")
        col.prop(rd, "simplify_volumes", text="Volume Resolution")


class CYCLES_RENDER_PT_simplify_render(CyclesButtonsPanel, Panel):
    bl_label = "Render"
    bl_context = "render"
    bl_parent_id = "CYCLES_RENDER_PT_simplify"
    COMPAT_ENGINES = {'CYCLES'}

    def draw(self, context):
        layout = self.layout
        layout.use_property_split = True
        layout.use_property_decorate = False

        scene = context.scene
        rd = scene.render
        cscene = scene.cycles

        layout.active = rd.use_simplify

        col = layout.column()

        col.prop(rd, "simplify_subdivision_render", text="Max Subdivision")
        col.prop(rd, "simplify_child_particles_render", text="Child Particles")
        col.prop(cscene, "texture_limit_render", text="Texture Limit")


class CYCLES_RENDER_PT_simplify_culling(CyclesButtonsPanel, Panel):
    bl_label = "Culling"
    bl_context = "render"
    bl_parent_id = "CYCLES_RENDER_PT_simplify"
    bl_options = {'DEFAULT_CLOSED'}
    COMPAT_ENGINES = {'CYCLES'}

    def draw(self, context):
        layout = self.layout
        layout.use_property_split = True
        layout.use_property_decorate = False

        scene = context.scene
        rd = scene.render
        cscene = scene.cycles

        layout.active = rd.use_simplify

        row = layout.row()
        row.use_property_split = False
        row.prop(cscene, "use_camera_cull", text="Camera Culling")
        sub = row.column()
        sub.active = cscene.use_camera_cull
        sub.prop(cscene, "camera_cull_margin", text = "")

        row = layout.row()
        row.use_property_split = False
        row.prop(cscene, "use_distance_cull", text="Distance Culling")
        sub = row.column()
        sub.use_property_split = True
        sub.active = cscene.use_distance_cull
        sub.prop(cscene, "distance_cull_margin", text="")


class CyclesShadingButtonsPanel(CyclesButtonsPanel):
    bl_space_type = 'VIEW_3D'
    bl_region_type = 'HEADER'
    bl_parent_id = 'VIEW3D_PT_shading'

    @classmethod
    def poll(cls, context):
<<<<<<< HEAD
        return (context.engine in cls.COMPAT_ENGINES
            and context.space_data.shading.type == 'RENDERED')
=======
        return (
            CyclesButtonsPanel.poll(context) and
            context.space_data.shading.type == 'RENDERED'
        )
>>>>>>> 86539919


class CYCLES_VIEW3D_PT_shading_render_pass(CyclesShadingButtonsPanel, Panel):
    bl_label = "Render Pass"

    def draw(self, context):
        shading = context.space_data.shading

        layout = self.layout
        layout.prop(shading.cycles, "render_pass", text="")


class CYCLES_VIEW3D_PT_shading_debug(CyclesDebugButtonsPanel,
                                     CyclesShadingButtonsPanel,
                                     Panel):
    bl_label = "Debug"

    @classmethod
    def poll(cls, context):
        return (
            CyclesDebugButtonsPanel.poll(context) and
            CyclesShadingButtonsPanel.poll(context)
        )

    def draw(self, context):
        shading = context.space_data.shading

        layout = self.layout
        layout.active = context.scene.cycles.use_preview_adaptive_sampling
        layout.prop(shading.cycles, "show_active_pixels")


class CYCLES_VIEW3D_PT_shading_lighting(Panel):
    bl_space_type = 'VIEW_3D'
    bl_region_type = 'HEADER'
    bl_label = "Lighting"
    bl_parent_id = 'VIEW3D_PT_shading'
    COMPAT_ENGINES = {'CYCLES'}

    @classmethod
    def poll(cls, context):
        return (
            context.engine in cls.COMPAT_ENGINES and
            context.space_data.shading.type == 'RENDERED'
        )

    def draw(self, context):
        layout = self.layout
        col = layout.column()
        split = col.split(factor=0.9)

        shading = context.space_data.shading
        col.prop(shading, "use_scene_lights_render")
        col.prop(shading, "use_scene_world_render")

        if not shading.use_scene_world_render:
            col = layout.column()
            split = col.split(factor=0.9)

            col = split.column()
            sub = col.row()
            sub.scale_y = 0.6
            sub.template_icon_view(shading, "studio_light", scale_popup=3)

            col = split.column()
            col.operator("preferences.studiolight_show", emboss=False, text="", icon='PREFERENCES')

            split = layout.split(factor=0.9)
            col = split.column()
            col.prop(shading, "studiolight_rotate_z", text="Rotation")
            col.prop(shading, "studiolight_intensity")
            col.prop(shading, "studiolight_background_alpha")


class CYCLES_VIEW3D_PT_simplify_greasepencil(CyclesButtonsPanel, Panel, GreasePencilSimplifyPanel):
    bl_label = "Grease Pencil"
    bl_parent_id = "CYCLES_RENDER_PT_simplify"
    COMPAT_ENGINES = {'CYCLES'}
    bl_options = {'DEFAULT_CLOSED'}


def draw_device(self, context):
    scene = context.scene
    layout = self.layout
    layout.use_property_split = True
    layout.use_property_decorate = False

    if context.engine == 'CYCLES':
        from . import engine
        cscene = scene.cycles

        col = layout.column()
        col.prop(cscene, "feature_set")

        col = layout.column()
        col.active = show_device_active(context)
        col.prop(cscene, "device")

        from . import engine
        if engine.with_osl() and use_cpu(context):
            col = layout.column()
            col.use_property_split = False
            col.prop(cscene, "shading_system")


def draw_pause(self, context):
    layout = self.layout
    scene = context.scene

    if context.engine == "CYCLES":
        view = context.space_data

        if view.shading.type == 'RENDERED':
            cscene = scene.cycles
            layout.prop(cscene, "preview_pause", icon='PLAY' if cscene.preview_pause else 'PAUSE', text="")


def get_panels():
    exclude_panels = {
        'DATA_PT_area',
        'DATA_PT_camera_dof',
        'DATA_PT_falloff_curve',
        'DATA_PT_light',
        'DATA_PT_preview',
        'DATA_PT_spot',
        'MATERIAL_PT_context_material',
        'MATERIAL_PT_preview',
        'NODE_DATA_PT_light',
        'NODE_DATA_PT_spot',
        'OBJECT_PT_visibility',
        'VIEWLAYER_PT_filter',
        'VIEWLAYER_PT_layer_passes',
        'RENDER_PT_post_processing',
        'RENDER_PT_simplify',
    }

    panels = []
    for panel in bpy.types.Panel.__subclasses__():
        if hasattr(panel, 'COMPAT_ENGINES') and 'BLENDER_RENDER' in panel.COMPAT_ENGINES:
            if panel.__name__ not in exclude_panels:
                panels.append(panel)

    return panels


classes = (
    CYCLES_PT_sampling_presets,
    CYCLES_PT_viewport_sampling_presets,
    CYCLES_PT_integrator_presets,
    CYCLES_RENDER_PT_sampling,
    CYCLES_RENDER_PT_sampling_viewport,
    CYCLES_RENDER_PT_sampling_viewport_denoise,
    CYCLES_RENDER_PT_sampling_render,
    CYCLES_RENDER_PT_sampling_render_denoise,
    CYCLES_RENDER_PT_sampling_advanced,
    CYCLES_RENDER_PT_light_paths,
    CYCLES_RENDER_PT_light_paths_max_bounces,
    CYCLES_RENDER_PT_light_paths_clamping,
    CYCLES_RENDER_PT_light_paths_caustics,
    CYCLES_RENDER_PT_light_paths_fast_gi,
    CYCLES_RENDER_PT_volumes,
    CYCLES_RENDER_PT_subdivision,
    CYCLES_RENDER_PT_hair,
    CYCLES_RENDER_PT_simplify,
    CYCLES_RENDER_PT_simplify_viewport,
    CYCLES_RENDER_PT_simplify_render,
    CYCLES_RENDER_PT_simplify_culling,
    CYCLES_VIEW3D_PT_simplify_greasepencil,
    CYCLES_VIEW3D_PT_shading_lighting,
    CYCLES_VIEW3D_PT_shading_render_pass,
    CYCLES_VIEW3D_PT_shading_debug,
    CYCLES_RENDER_PT_motion_blur,
    CYCLES_RENDER_PT_motion_blur_curve,
    CYCLES_RENDER_PT_film,
    CYCLES_RENDER_PT_film_pixel_filter,
    CYCLES_RENDER_PT_film_transparency,
    CYCLES_RENDER_PT_performance,
    CYCLES_RENDER_PT_performance_threads,
    CYCLES_RENDER_PT_performance_memory,
    CYCLES_RENDER_PT_performance_acceleration_structure,
    CYCLES_RENDER_PT_performance_final_render,
    CYCLES_RENDER_PT_performance_viewport,
    CYCLES_RENDER_PT_passes,
    CYCLES_RENDER_PT_passes_data,
    CYCLES_RENDER_PT_passes_mist,  # bfa - move mist panel to viewlayers
    CYCLES_RENDER_PT_passes_light,
    CYCLES_RENDER_PT_passes_crypto,
    CYCLES_RENDER_PT_passes_aov,
    CYCLES_RENDER_PT_filter,
    CYCLES_RENDER_PT_override,
    CYCLES_PT_post_processing,
    CYCLES_CAMERA_PT_dof,
    CYCLES_CAMERA_PT_dof_aperture,
    CYCLES_PT_context_material,
    CYCLES_OBJECT_PT_motion_blur,
    CYCLES_OBJECT_PT_shading,
    CYCLES_OBJECT_PT_shading_shadow_terminator,
    CYCLES_OBJECT_PT_shading_gi_approximation,
    CYCLES_OBJECT_PT_visibility,
    CYCLES_OBJECT_PT_visibility_ray_visibility,
    CYCLES_OBJECT_PT_visibility_culling,
    CYCLES_LIGHT_PT_preview,
    CYCLES_LIGHT_PT_light,
    CYCLES_LIGHT_PT_nodes,
    CYCLES_LIGHT_PT_beam_shape,
    CYCLES_WORLD_PT_preview,
    CYCLES_WORLD_PT_surface,
    CYCLES_WORLD_PT_volume,
<<<<<<< HEAD
    CYCLES_WORLD_PT_ambient_occlusion,
    #CYCLES_WORLD_PT_mist, # bfa - move mist panel to viewlayers
=======
    CYCLES_WORLD_PT_mist,
>>>>>>> 86539919
    CYCLES_WORLD_PT_ray_visibility,
    CYCLES_WORLD_PT_settings,
    CYCLES_WORLD_PT_settings_surface,
    CYCLES_WORLD_PT_settings_volume,
    CYCLES_MATERIAL_PT_preview,
    CYCLES_MATERIAL_PT_surface,
    CYCLES_MATERIAL_PT_volume,
    CYCLES_MATERIAL_PT_displacement,
    CYCLES_MATERIAL_PT_settings,
    CYCLES_MATERIAL_PT_settings_surface,
    CYCLES_MATERIAL_PT_settings_volume,
    CYCLES_RENDER_PT_bake,
    CYCLES_RENDER_PT_bake_influence,
    CYCLES_RENDER_PT_bake_selected_to_active,
    CYCLES_RENDER_PT_bake_output,
    CYCLES_RENDER_PT_debug,
    node_panel(CYCLES_MATERIAL_PT_settings),
    node_panel(CYCLES_MATERIAL_PT_settings_surface),
    node_panel(CYCLES_MATERIAL_PT_settings_volume),
    node_panel(CYCLES_WORLD_PT_ray_visibility),
    node_panel(CYCLES_WORLD_PT_settings),
    node_panel(CYCLES_WORLD_PT_settings_surface),
    node_panel(CYCLES_WORLD_PT_settings_volume),
    node_panel(CYCLES_LIGHT_PT_light),
    node_panel(CYCLES_LIGHT_PT_beam_shape)
)


def register():
    from bpy.utils import register_class

    bpy.types.RENDER_PT_context.append(draw_device)
    bpy.types.VIEW3D_HT_header.append(draw_pause)

    for panel in get_panels():
        panel.COMPAT_ENGINES.add('CYCLES')

    for cls in classes:
        register_class(cls)


def unregister():
    from bpy.utils import unregister_class

    bpy.types.RENDER_PT_context.remove(draw_device)
    bpy.types.VIEW3D_HT_header.remove(draw_pause)

    for panel in get_panels():
        if 'CYCLES' in panel.COMPAT_ENGINES:
            panel.COMPAT_ENGINES.remove('CYCLES')

    for cls in classes:
        unregister_class(cls)<|MERGE_RESOLUTION|>--- conflicted
+++ resolved
@@ -34,6 +34,7 @@
     preset_add_operator = "render.cycles_sampling_preset_add"
     COMPAT_ENGINES = {'CYCLES'}
 
+
 class CYCLES_PT_viewport_sampling_presets(PresetPanel, Panel):
     bl_label = "Viewport Sampling Presets"
     preset_subdir = "cycles/viewport_sampling"
@@ -41,6 +42,7 @@
     preset_add_operator = "render.cycles_viewport_sampling_preset_add"
     COMPAT_ENGINES = {'CYCLES'}
 
+
 class CYCLES_PT_integrator_presets(PresetPanel, Panel):
     bl_label = "Integrator Presets"
     preset_subdir = "cycles/integrator"
@@ -131,7 +133,6 @@
     return 'OIDN'
 
 
-
 class CYCLES_RENDER_PT_sampling(CyclesButtonsPanel, Panel):
     bl_label = "Sampling"
 
@@ -162,35 +163,6 @@
         sub.active = cscene.use_preview_adaptive_sampling
         sub.prop(cscene, "preview_adaptive_threshold", text="")
 
-<<<<<<< HEAD
-        col = layout.column()
-
-        if not use_branched_path(context):
-            col.prop(cscene, "samples", text="Render")
-            col.prop(cscene, "preview_samples", text="Viewport")
-
-        else:
-            col.prop(cscene, "aa_samples", text="Render")
-            col.prop(cscene, "preview_aa_samples", text="Viewport")
-
-        col = layout.column()
-
-        subcol = col.column()
-        subcol.use_property_split = False
-        row = subcol.row()
-        split = row.split()
-        split.prop(cscene, "use_square_samples")
-        if cscene.use_square_samples:
-            split.label(icon='DISCLOSURE_TRI_DOWN')
-        else:
-            split.label(icon='DISCLOSURE_TRI_RIGHT')
-
-        if not use_branched_path(context):
-            draw_samples_info(layout, context)
-        else:
-            if cscene.use_square_samples:
-                layout.label(text = "See Sub Samples Total Samples count")
-=======
         if cscene.use_preview_adaptive_sampling:
             col = layout.column(align=True)
             col.prop(cscene, "preview_samples", text=" Max Samples")
@@ -198,7 +170,6 @@
         else:
             layout.prop(cscene, "preview_samples", text="Samples")
 
->>>>>>> 86539919
 
 class CYCLES_RENDER_PT_sampling_viewport_denoise(CyclesButtonsPanel, Panel):
     bl_label = "Denoise"
@@ -276,49 +247,18 @@
 
     def draw(self, context):
         layout = self.layout
-        layout.use_property_split = False
-        layout.use_property_decorate = False
-
-        scene = context.scene
-        cscene = scene.cycles
-
-        col = layout.column()
-<<<<<<< HEAD
-        subcol = col.column()
-        subcol.use_property_split = False
-        row = subcol.row()
-        split = row.split()
-        split.prop(cscene, "use_denoising")
-        if cscene.use_denoising:
-            split.prop(cscene, "denoiser", text="")
-        else:
-            split.label(icon='DISCLOSURE_TRI_RIGHT')
-
-        col = layout.column()
-        subcol = col.column()
-        subcol.use_property_split = False
-        row = subcol.row()
-        split = row.split()
-        split.prop(cscene, "use_preview_denoising")
-        if cscene.use_preview_denoising:
-            split.prop(cscene, "preview_denoiser", text="")
-        else:
-            split.label(icon='DISCLOSURE_TRI_RIGHT')
-        if cscene.use_preview_denoising:
-            col.use_property_split = True
-            row = col.row()
-            row.separator()
-            row.prop(cscene, "preview_denoising_start_sample", text="Start Sample")
-            row = col.row()
-            row.separator()
-            row.prop(cscene, "preview_denoising_input_passes", text="Input Passes")
-=======
+        layout.use_property_split = True
+        layout.use_property_decorate = False
+
+        scene = context.scene
+        cscene = scene.cycles
+
+        col = layout.column()
         col.active = cscene.use_denoising
         col.prop(cscene, "denoiser", text="Denoiser")
         col.prop(cscene, "denoising_input_passes", text="Passes")
         if cscene.denoiser == 'OPENIMAGEDENOISE':
             col.prop(cscene, "denoising_prefilter", text="Prefilter")
->>>>>>> 86539919
 
 
 class CYCLES_RENDER_PT_sampling_advanced(CyclesButtonsPanel, Panel):
@@ -701,14 +641,8 @@
         col = layout.column()
         col.prop(cscene, "use_auto_tile")
         sub = col.column()
-<<<<<<< HEAD
-        sub.active = not rd.use_save_buffers and not cscene.use_adaptive_sampling
-        sub.use_property_split = False
-        sub.prop(cscene, "use_progressive_refine")
-=======
         sub.active = cscene.use_auto_tile
         sub.prop(cscene, "tile_size")
->>>>>>> 86539919
 
 
 class CYCLES_RENDER_PT_performance_acceleration_structure(CyclesButtonsPanel, Panel):
@@ -795,7 +729,6 @@
         rd = scene.render
         view_layer = context.view_layer
 
-<<<<<<< HEAD
         col = layout.column(align = True)
         col.label(text = "Include")
         row = col.row()
@@ -803,9 +736,6 @@
         row.prop(view_layer, "use_sky", text="Environment")
         row = col.row()
         row.separator()
-        row.prop(view_layer, "use_ao", text="Ambient Occlusion")
-        row = col.row()
-        row.separator()
         row.prop(view_layer, "use_solid", text="Surfaces")
         row = col.row()
         row.separator()
@@ -820,21 +750,10 @@
         row.separator()
         row.prop(view_layer, "use_motion_blur", text="Motion Blur")
         row.active = rd.use_motion_blur
-=======
-        col = layout.column(heading="Include")
-        col.prop(view_layer, "use_sky", text="Environment")
-        col.prop(view_layer, "use_solid", text="Surfaces")
-        col.prop(view_layer, "use_strand", text="Hair")
-        col.prop(view_layer, "use_volumes", text="Volumes")
-
-        col = layout.column(heading="Use")
-        sub = col.row()
-        sub.prop(view_layer, "use_motion_blur", text="Motion Blur")
-        sub.active = rd.use_motion_blur
-        sub = col.row()
-        sub.prop(view_layer.cycles, 'use_denoising', text='Denoising')
-        sub.active = scene.cycles.use_denoising
->>>>>>> 86539919
+
+        row = col.row()
+        row.prop(view_layer.cycles, 'use_denoising', text='Denoising')
+        row.active = scene.cycles.use_denoising
 
 
 class CYCLES_RENDER_PT_override(CyclesButtonsPanel, Panel):
@@ -876,22 +795,7 @@
         view_layer = context.view_layer
         cycles_view_layer = view_layer.cycles
 
-<<<<<<< HEAD
         flow = layout.grid_flow(row_major=True, columns=0, even_columns=True, even_rows=False, align=False)
-=======
-        col = layout.column(heading="Include", align=True)
-        col.prop(view_layer, "use_pass_combined")
-        col.prop(view_layer, "use_pass_z")
-        col.prop(view_layer, "use_pass_mist")
-        col.prop(view_layer, "use_pass_position")
-        col.prop(view_layer, "use_pass_normal")
-        sub = col.column()
-        sub.active = not rd.use_motion_blur
-        sub.prop(view_layer, "use_pass_vector")
-        col.prop(view_layer, "use_pass_uv")
-
-        col.prop(cycles_view_layer, "denoising_store_passes", text="Denoising Data")
->>>>>>> 86539919
 
         col = flow.column( align=True)
         col.label(text = "Include")
@@ -904,6 +808,9 @@
         row = col.row()
         row.separator()
         row.prop(view_layer, "use_pass_mist")
+        row = col.row()
+        row.separator()
+        row.prop(view_layer, "use_pass_position")
         row = col.row()
         row.separator()
         row.prop(view_layer, "use_pass_normal")
@@ -990,7 +897,6 @@
 
         flow = layout.grid_flow(row_major=True, columns=0, even_columns=True, even_rows=False, align=False)
 
-<<<<<<< HEAD
         col = flow.column(align=True)
         col.label(text = "Diffuse")
         row = col.row()
@@ -1050,14 +956,10 @@
         row = col.row()
         row.separator()
         row.prop(view_layer, "use_pass_ambient_occlusion", text="Ambient Occlusion")
-=======
-        col = layout.column(heading="Other", align=True)
-        col.prop(view_layer, "use_pass_emit", text="Emission")
-        col.prop(view_layer, "use_pass_environment")
-        col.prop(view_layer, "use_pass_shadow")
-        col.prop(view_layer, "use_pass_ambient_occlusion", text="Ambient Occlusion")
-        col.prop(cycles_view_layer, "use_pass_shadow_catcher")
->>>>>>> 86539919
+        row = col.row()
+        row.separator()
+        row.prop(cycles_view_layer, "use_pass_shadow_catcher")
+
 
 
 class CYCLES_RENDER_PT_passes_crypto(CyclesButtonsPanel, ViewLayerCryptomattePanel, Panel):
@@ -1073,78 +975,6 @@
     bl_parent_id = "CYCLES_RENDER_PT_passes"
 
 
-<<<<<<< HEAD
-class CYCLES_RENDER_PT_denoising(CyclesButtonsPanel, Panel):
-    bl_label = "Denoising"
-    bl_context = "view_layer"
-    bl_options = {'DEFAULT_CLOSED'}
-
-    @classmethod
-    def poll(cls, context):
-        cscene = context.scene.cycles
-        return CyclesButtonsPanel.poll(context) and cscene.use_denoising
-
-    def draw_header(self, context):
-        scene = context.scene
-        view_layer = context.view_layer
-        cycles_view_layer = view_layer.cycles
-
-        layout = self.layout
-        layout.prop(cycles_view_layer, "use_denoising", text="")
-
-    def draw(self, context):
-        layout = self.layout
-        layout.use_property_split = True
-        layout.use_property_decorate = False
-
-        scene = context.scene
-        view_layer = context.view_layer
-        cycles_view_layer = view_layer.cycles
-        denoiser = scene.cycles.denoiser
-
-        layout.active = denoiser != 'NONE' and cycles_view_layer.use_denoising
-
-        col = layout.column()
-
-        if denoiser == 'OPTIX':
-            col.prop(cycles_view_layer, "denoising_optix_input_passes")
-            return
-        elif denoiser == 'OPENIMAGEDENOISE':
-            col.prop(cycles_view_layer, "denoising_openimagedenoise_input_passes")
-            return
-
-        col.prop(cycles_view_layer, "denoising_radius", text="Radius")
-
-        col = layout.column()
-        col.prop(cycles_view_layer, "denoising_strength", slider=True, text="Strength")
-        col.prop(cycles_view_layer, "denoising_feature_strength", slider=True, text="Feature Strength")
-        col.separator()
-        col.use_property_split = False
-        col.prop(cycles_view_layer, "denoising_relative_pca")
-
-        layout.separator()
-
-        col = layout.column()
-        col.active = cycles_view_layer.use_denoising or cycles_view_layer.denoising_store_passes
-
-        row = col.row(heading="Diffuse", align=True)
-        row.use_property_split = False
-        row.prop(cycles_view_layer, "denoising_diffuse_direct", text="Direct", toggle=True)
-        row.prop(cycles_view_layer, "denoising_diffuse_indirect", text="Indirect", toggle=True)
-
-        row = col.row(heading="Glossy", align=True)
-        row.use_property_split = False
-        row.prop(cycles_view_layer, "denoising_glossy_direct", text="Direct", toggle=True)
-        row.prop(cycles_view_layer, "denoising_glossy_indirect", text="Indirect", toggle=True)
-
-        row = col.row(heading="Transmission", align=True)
-        row.use_property_split = False
-        row.prop(cycles_view_layer, "denoising_transmission_direct", text="Direct", toggle=True)
-        row.prop(cycles_view_layer, "denoising_transmission_indirect", text="Indirect", toggle=True)
-
-
-=======
->>>>>>> 86539919
 class CYCLES_PT_post_processing(CyclesButtonsPanel, Panel):
     bl_label = "Post Processing"
     bl_options = {'DEFAULT_CLOSED'}
@@ -1698,46 +1528,11 @@
         panel_node_draw(layout, world, 'OUTPUT_WORLD', 'Volume')
 
 
-<<<<<<< HEAD
-class CYCLES_WORLD_PT_ambient_occlusion(CyclesButtonsPanel, Panel):
-    bl_label = "Ambient Occlusion"
-    bl_context = "world"
-    bl_options = {'DEFAULT_CLOSED'}
-
-    @classmethod
-    def poll(cls, context):
-        return context.world and CyclesButtonsPanel.poll(context)
-
-    def draw_header(self, context):
-        light = context.world.light_settings
-        self.layout.prop(light, "use_ambient_occlusion", text="")
-
-    def draw(self, context):
-        layout = self.layout
-        layout.use_property_split = True
-        layout.use_property_decorate = False
-
-        light = context.world.light_settings
-        scene = context.scene
-
-        col = layout.column()
-        sub = col.column()
-        sub.active = light.use_ambient_occlusion or scene.render.use_simplify
-        sub.prop(light, "ao_factor", text="Factor")
-        col.prop(light, "distance", text="Distance")
-
-
 # bfa - move mist panel to viewlayers
 # class CYCLES_WORLD_PT_mist(CyclesButtonsPanel, Panel):
 #     bl_label = "Mist Pass"
 #     bl_context = "world"
 #     bl_options = {'DEFAULT_CLOSED'}
-=======
-class CYCLES_WORLD_PT_mist(CyclesButtonsPanel, Panel):
-    bl_label = "Mist Pass"
-    bl_context = "world"
-    bl_options = {'DEFAULT_CLOSED'}
->>>>>>> 86539919
 
 #     @classmethod
 #     def poll(cls, context):
@@ -1827,21 +1622,10 @@
 
         sub = col.column()
         subsub = sub.row(align=True)
-<<<<<<< HEAD
         if cworld.sampling_method == 'MANUAL':
             subsub.prop(cworld, "sample_map_resolution")
-        if use_branched_path(context):
-            if cworld.sampling_method != 'NONE':
-                subsub = sub.column(align=True)
-                if use_sample_all_lights(context):
-                    subsub.prop(cworld, "samples")
         if cworld.sampling_method != 'NONE':
             sub.prop(cworld, "max_bounces")
-=======
-        subsub.active = cworld.sampling_method == 'MANUAL'
-        subsub.prop(cworld, "sample_map_resolution")
-        sub.prop(cworld, "max_bounces")
->>>>>>> 86539919
 
 
 class CYCLES_WORLD_PT_settings_volume(CyclesButtonsPanel, Panel):
@@ -1864,7 +1648,7 @@
         col = layout.column()
 
         sub = col.column()
-        col.prop(cworld, "volume_sampling", text="Sampling")
+        sub.prop(cworld, "volume_sampling", text="Sampling")
         col.prop(cworld, "volume_interpolation", text="Interpolation")
         col.use_property_split = False
         col.prop(cworld, "homogeneous_volume", text="Homogeneous")
@@ -2000,7 +1784,7 @@
 
         col = layout.column()
         sub = col.column()
-        col.prop(cmat, "volume_sampling", text="Sampling")
+        sub.prop(cmat, "volume_sampling", text="Sampling")
         col.prop(cmat, "volume_interpolation", text="Interpolation")
         col.use_property_split = False
         col.prop(cmat, "homogeneous_volume", text="Homogeneous")
@@ -2088,7 +1872,6 @@
             row.separator()
             row.prop(cbk, "use_pass_indirect")
 
-<<<<<<< HEAD
             col = layout.column(align=True)
             col.label(text = "Contributions")
             col.use_property_split = False
@@ -2103,18 +1886,7 @@
             row.prop(cbk, "use_pass_transmission")
             row = col.row()
             row.separator()
-            row.prop(cbk, "use_pass_ambient_occlusion")
-            row = col.row()
-            row.separator()
             row.prop(cbk, "use_pass_emit")
-=======
-            col = layout.column(heading="Contributions", align=True)
-            col.active = cbk.use_pass_direct or cbk.use_pass_indirect
-            col.prop(cbk, "use_pass_diffuse")
-            col.prop(cbk, "use_pass_glossy")
-            col.prop(cbk, "use_pass_transmission")
-            col.prop(cbk, "use_pass_emit")
->>>>>>> 86539919
 
         elif cscene.bake_type in {'DIFFUSE', 'GLOSSY', 'TRANSMISSION'}:
             col = layout.column(align=True)
@@ -2352,15 +2124,10 @@
 
     @classmethod
     def poll(cls, context):
-<<<<<<< HEAD
-        return (context.engine in cls.COMPAT_ENGINES
-            and context.space_data.shading.type == 'RENDERED')
-=======
         return (
             CyclesButtonsPanel.poll(context) and
             context.space_data.shading.type == 'RENDERED'
         )
->>>>>>> 86539919
 
 
 class CYCLES_VIEW3D_PT_shading_render_pass(CyclesShadingButtonsPanel, Panel):
@@ -2569,12 +2336,7 @@
     CYCLES_WORLD_PT_preview,
     CYCLES_WORLD_PT_surface,
     CYCLES_WORLD_PT_volume,
-<<<<<<< HEAD
-    CYCLES_WORLD_PT_ambient_occlusion,
     #CYCLES_WORLD_PT_mist, # bfa - move mist panel to viewlayers
-=======
-    CYCLES_WORLD_PT_mist,
->>>>>>> 86539919
     CYCLES_WORLD_PT_ray_visibility,
     CYCLES_WORLD_PT_settings,
     CYCLES_WORLD_PT_settings_surface,
