# SPDX-FileCopyrightText: 2011-2022 Blender Foundation
#
# SPDX-License-Identifier: Apache-2.0

from __future__ import annotations

import bpy
from bpy.app.translations import contexts as i18n_contexts
from bl_ui.utils import PresetPanel

from bpy.types import Panel, Menu

from bl_ui.properties_grease_pencil_common import GreasePencilSimplifyPanel
from bl_ui.properties_render import draw_curves_settings, CompositorPerformanceButtonsPanel, CompositorDenoisePerformanceButtonsPanel
from bl_ui.properties_view_layer import (
    ViewLayerCryptomattePanelHelper,
    ViewLayerAOVPanelHelper,
    ViewLayerLightgroupsPanelHelper,
)

from bl_ui.properties_object import has_geometry_visibility


class CyclesPresetPanel(PresetPanel, Panel):
    COMPAT_ENGINES = {'CYCLES'}
    preset_operator = "script.execute_preset"

    @staticmethod
    def post_cb(context, _filepath):
        # Modify an arbitrary built-in scene property to force a depsgraph
        # update, because add-on properties don't. (see #62325)
        render = context.scene.render
        render.filter_size = render.filter_size


class CYCLES_PT_sampling_presets(CyclesPresetPanel):
    bl_label = "Sampling Presets"
    preset_subdir = "cycles/sampling"
    preset_add_operator = "render.cycles_sampling_preset_add"


class CYCLES_PT_viewport_sampling_presets(CyclesPresetPanel):
    bl_label = "Viewport Sampling Presets"
    preset_subdir = "cycles/viewport_sampling"
    preset_add_operator = "render.cycles_viewport_sampling_preset_add"


class CYCLES_PT_integrator_presets(CyclesPresetPanel):
    bl_label = "Integrator Presets"
    preset_subdir = "cycles/integrator"
    preset_add_operator = "render.cycles_integrator_preset_add"


class CYCLES_PT_performance_presets(CyclesPresetPanel):
    bl_label = "Performance Presets"
    preset_subdir = "cycles/performance"
    preset_add_operator = "render.cycles_performance_preset_add"


class CyclesButtonsPanel:
    bl_space_type = "PROPERTIES"
    bl_region_type = "WINDOW"
    bl_context = "render"
    COMPAT_ENGINES = {'CYCLES'}

    @classmethod
    def poll(cls, context):
        return context.engine in cls.COMPAT_ENGINES


class CyclesDebugButtonsPanel(CyclesButtonsPanel):
    @classmethod
    def poll(cls, context):
        prefs = bpy.context.preferences
        return (
            CyclesButtonsPanel.poll(context) and
            prefs.experimental.use_cycles_debug and
            prefs.view.show_developer_ui
        )


# Adapt properties editor panel to display in node editor. We have to
# copy the class rather than inherit due to the way bpy registration works.
def node_panel(cls):
    node_cls = type('NODE_' + cls.__name__, cls.__bases__, dict(cls.__dict__))

    node_cls.bl_space_type = 'NODE_EDITOR'
    node_cls.bl_region_type = 'UI'
    node_cls.bl_category = "Options"
    if hasattr(node_cls, 'bl_parent_id'):
        node_cls.bl_parent_id = 'NODE_' + node_cls.bl_parent_id

    return node_cls


def get_device_type(context):
    return context.preferences.addons[__package__].preferences.compute_device_type


def backend_has_active_gpu(context):
    return context.preferences.addons[__package__].preferences.has_active_device()


def use_cpu(context):
    cscene = context.scene.cycles

    return (get_device_type(context) == 'NONE' or cscene.device == 'CPU' or not backend_has_active_gpu(context))


def use_gpu(context):
    cscene = context.scene.cycles

    return (get_device_type(context) != 'NONE' and cscene.device == 'GPU' and backend_has_active_gpu(context))


def use_metal(context):
    return (get_device_type(context) == 'METAL' and use_gpu(context))


def use_cuda(context):
    return (get_device_type(context) == 'CUDA' and use_gpu(context))


def use_hip(context):
    return (get_device_type(context) == 'HIP' and use_gpu(context))


def use_optix(context):
    return (get_device_type(context) == 'OPTIX' and use_gpu(context))


def use_oneapi(context):
    return (get_device_type(context) == 'ONEAPI' and use_gpu(context))


def use_multi_device(context):
    if use_gpu(context):
        return context.preferences.addons[__package__].preferences.has_multi_device()
    return False


def show_device_active(context):
    cscene = context.scene.cycles
    if cscene.device == 'CPU':
        return True
    return use_gpu(context)


def show_preview_denoise_active(context):
    cscene = context.scene.cycles
    if not cscene.use_preview_denoising:
        return False

    if cscene.preview_denoiser == 'OPTIX':
        return has_optixdenoiser_gpu_devices(context)

    # OIDN is always available, thanks to CPU support
    return True


def show_denoise_active(context):
    cscene = context.scene.cycles
    if not cscene.use_denoising:
        return False

    if cscene.denoiser == 'OPTIX':
        return has_optixdenoiser_gpu_devices(context)

    # OIDN is always available, thanks to CPU support
    return True


def get_effective_preview_denoiser(context, has_oidn_gpu):
    scene = context.scene
    cscene = scene.cycles

    if cscene.preview_denoiser != "AUTO":
        return cscene.preview_denoiser

    if has_oidn_gpu:
        return 'OPENIMAGEDENOISE'

    if has_optixdenoiser_gpu_devices(context):
        return 'OPTIX'

    return 'OPENIMAGEDENOISE'


def has_oidn_gpu_devices(context):
    return context.preferences.addons[__package__].preferences.has_oidn_gpu_devices()


def has_optixdenoiser_gpu_devices(context):
    return context.preferences.addons[__package__].preferences.has_optixdenoiser_gpu_devices()


def use_mnee(context):
    # The MNEE kernel doesn't compile on macOS < 13.
    if use_metal(context):
        import platform
        version, _, _ = platform.mac_ver()
        major_version = version.split(".")[0]
        if int(major_version) < 13:
            return False
    return True


class CYCLES_RENDER_PT_sampling(CyclesButtonsPanel, Panel):
    bl_label = "Sampling"

    def draw(self, context):
        pass


class CYCLES_RENDER_PT_sampling_viewport(CyclesButtonsPanel, Panel):
    bl_label = "Viewport"
    bl_parent_id = "CYCLES_RENDER_PT_sampling"
    bl_options = {'DEFAULT_CLOSED'}

    def draw_header_preset(self, context):
        CYCLES_PT_viewport_sampling_presets.draw_panel_header(self.layout)

    def draw(self, context):
        layout = self.layout

        scene = context.scene
        cscene = scene.cycles

        layout.use_property_split = False
        layout.use_property_decorate = False

        split = layout.split(factor=0.425)
        col = split.column()
        col.prop(cscene, "use_preview_adaptive_sampling", text="Adaptive Sampling")
        col = split.column()
        if cscene.use_preview_adaptive_sampling:
            col.prop(cscene, "preview_adaptive_threshold", text="")
        else:
            col.label(icon='DISCLOSURE_TRI_RIGHT')

        layout.use_property_split = True

        if cscene.use_preview_adaptive_sampling:
            col = layout.column(align=True)
            row = col.row()
            row.separator()
            row.prop(cscene, "preview_samples", text="Max Samples")
            row = col.row()
            row.separator()
            row.prop(cscene, "preview_adaptive_min_samples", text="Min Samples")
        else:
            layout.prop(cscene, "preview_samples", text="Samples")


class CYCLES_RENDER_PT_sampling_viewport_denoise(CyclesButtonsPanel, Panel):
    bl_label = "Denoise"
    bl_parent_id = 'CYCLES_RENDER_PT_sampling_viewport'
    bl_options = {'DEFAULT_CLOSED'}

    def draw_header(self, context):
        scene = context.scene
        cscene = scene.cycles

        self.layout.prop(context.scene.cycles, "use_preview_denoising", text="")

    def draw(self, context):
        layout = self.layout
        layout.use_property_split = True
        layout.use_property_decorate = False

        scene = context.scene
        cscene = scene.cycles

        col = layout.column()
        col.active = cscene.use_preview_denoising

        sub = col.column()
        sub.active = show_preview_denoise_active(context)
        sub.prop(cscene, "preview_denoiser", text="Denoiser")

        col.prop(cscene, "preview_denoising_input_passes", text="Passes")

        has_oidn_gpu = has_oidn_gpu_devices(context)
        effective_preview_denoiser = get_effective_preview_denoiser(context, has_oidn_gpu)
        if effective_preview_denoiser == 'OPENIMAGEDENOISE':
            col.prop(cscene, "preview_denoising_prefilter", text="Prefilter")
            col.prop(cscene, "preview_denoising_quality", text="Quality")

        col.prop(cscene, "preview_denoising_start_sample", text="Start Sample")

        if effective_preview_denoiser == 'OPENIMAGEDENOISE':
            row = col.row()
            row.active = has_oidn_gpu_devices(context)
            row.prop(cscene, "preview_denoising_use_gpu", text="Use GPU")


class CYCLES_RENDER_PT_sampling_render(CyclesButtonsPanel, Panel):
    bl_label = "Render"
    bl_parent_id = "CYCLES_RENDER_PT_sampling"

    def draw_header_preset(self, context):
        CYCLES_PT_sampling_presets.draw_panel_header(self.layout)

    def draw(self, context):
        layout = self.layout

        scene = context.scene
        cscene = scene.cycles

        layout.use_property_split = False
        layout.use_property_decorate = False

        split = layout.split(factor=0.425)
        col = split.column()
        col.prop(cscene, "use_adaptive_sampling", text="Adaptive Sampling")
        col = split.column()
        if cscene.use_adaptive_sampling:
            col.prop(cscene, "adaptive_threshold", text="")
        else:
            col.label(icon='DISCLOSURE_TRI_RIGHT')

        layout.use_property_split = True

        col = layout.column(align=True)
        if cscene.use_adaptive_sampling:
            row = col.row()
            row.separator()
            row.prop(cscene, "samples", text="Max Samples")
            row = col.row()
            row.separator()
            row.prop(cscene, "adaptive_min_samples", text="Min Samples")
        else:
            col.prop(cscene, "samples", text="Samples")

        col.separator()

        col.prop(cscene, "time_limit")


class CYCLES_RENDER_PT_sampling_render_denoise(CyclesButtonsPanel, Panel):
    bl_label = "Denoise"
    bl_parent_id = 'CYCLES_RENDER_PT_sampling_render'
    bl_options = {'DEFAULT_CLOSED'}

    def draw_header(self, context):
        scene = context.scene
        cscene = scene.cycles

        self.layout.prop(context.scene.cycles, "use_denoising", text="")

    def draw(self, context):
        layout = self.layout
        layout.use_property_split = True
        layout.use_property_decorate = False

        scene = context.scene
        cscene = scene.cycles

        col = layout.column()
        col.active = cscene.use_denoising

        col.prop(cscene, "denoiser", text="Denoiser")#BFA

        #sub = col.column()
        #sub.active = show_denoise_active(context)
        #sub.prop(cscene, "denoiser", text="Denoiser")

        col.prop(cscene, "denoising_input_passes", text="Passes")
        if cscene.denoiser == 'OPENIMAGEDENOISE':
            col.prop(cscene, "denoising_prefilter", text="Prefilter")
            col.prop(cscene, "denoising_quality", text="Quality")

        if cscene.denoiser == 'OPENIMAGEDENOISE':
            row = col.row()
            row.active = has_oidn_gpu_devices(context)
            row.use_property_split = False #BFA
            row.prop(cscene, "denoising_use_gpu", text="Use GPU")


class CYCLES_RENDER_PT_sampling_path_guiding(CyclesButtonsPanel, Panel):
    bl_label = "Path Guiding"
    bl_parent_id = "CYCLES_RENDER_PT_sampling"
    bl_options = {'DEFAULT_CLOSED'}

    @classmethod
    def poll(cls, context):
        from . import engine
        return use_cpu(context) and engine.with_path_guiding()

    def draw_header(self, context):
        scene = context.scene
        cscene = scene.cycles

        self.layout.prop(cscene, "use_guiding", text="")

    def draw(self, context):
        scene = context.scene
        cscene = scene.cycles

        layout = self.layout
        layout.use_property_split = True
        layout.use_property_decorate = False
        layout.active = cscene.use_guiding

        layout.prop(cscene, "guiding_training_samples")

        col = layout.column(align=True)
        col.use_property_split = False #BFA
        col.prop(cscene, "use_surface_guiding", text="Surface")
        col.prop(cscene, "use_volume_guiding", text="Volume", text_ctxt=i18n_contexts.id_id)


class CYCLES_RENDER_PT_sampling_path_guiding_debug(CyclesDebugButtonsPanel, Panel):
    bl_label = "Debug"
    bl_parent_id = "CYCLES_RENDER_PT_sampling_path_guiding"
    bl_options = {'DEFAULT_CLOSED'}

    def draw(self, context):
        scene = context.scene
        cscene = scene.cycles

        layout = self.layout
        layout.use_property_split = True
        layout.use_property_decorate = False
        layout.active = cscene.use_guiding

        layout.prop(cscene, "guiding_distribution_type", text="Distribution Type")
        layout.prop(cscene, "guiding_roughness_threshold")
        layout.prop(cscene, "guiding_directional_sampling_type", text="Directional Sampling Type")

        col = layout.column(align=True)
        col.prop(cscene, "surface_guiding_probability")
        col.prop(cscene, "volume_guiding_probability")

        col = layout.column(align=True)
        col.prop(cscene, "use_deterministic_guiding")
        col.prop(cscene, "use_guiding_direct_light")
        col.prop(cscene, "use_guiding_mis_weights")


class CYCLES_RENDER_PT_sampling_advanced(CyclesButtonsPanel, Panel):
    bl_label = "Advanced"
    bl_parent_id = "CYCLES_RENDER_PT_sampling"
    bl_options = {'DEFAULT_CLOSED'}

    def draw(self, context):
        layout = self.layout
        layout.use_property_split = True
        layout.use_property_decorate = False

        scene = context.scene
        cscene = scene.cycles

        row = layout.row(align=True)
        row.prop(cscene, "sampling_pattern", text="Pattern")

        row = layout.row(align=True)
        row.prop(cscene, "seed")
        row.prop(cscene, "use_animated_seed", text="", icon='TIME')

        layout.separator()
        col = layout.column(align=True) #BFA
        # Tabulated Sobol is used when the debug UI is turned off.
        col.active = cscene.sampling_pattern == 'TABULATED_SOBOL'
        col.label(text="Scrambling Distance")
        row = col.row()
        row.use_property_split = False
        row.separator()
        row.prop(cscene, "auto_scrambling_distance", text="Automatic")
        row = col.row()
        row.use_property_split = False
        row.separator()
        row.prop(cscene, "preview_scrambling_distance", text="Viewport")
        sub = col.row(align=True)
        row = sub.row()
        row.use_property_split = True
        row.separator()
        row.prop(cscene, "scrambling_distance", text="Multiplier")

        col = layout.column(align=True)
        col.prop(cscene, "min_light_bounces")
        col.prop(cscene, "min_transparent_bounces")

        for view_layer in scene.view_layers:
            if view_layer.samples > 0:
                layout.separator()
                layout.row().prop(cscene, "use_layer_samples")
                break


class CYCLES_RENDER_PT_sampling_advanced_sample_subset(CyclesButtonsPanel, Panel):
    bl_label = "Sample Subset"
    bl_parent_id = 'CYCLES_RENDER_PT_sampling_advanced'
    bl_options = {'DEFAULT_CLOSED'}

    def draw_header(self, context):
        scene = context.scene
        cscene = scene.cycles

        self.layout.prop(cscene, "use_sample_subset", text="")

    def draw(self, context):
        layout = self.layout
        layout.use_property_split = True
        layout.use_property_decorate = False

        scene = context.scene
        cscene = scene.cycles

        col = layout.column(align=True)
        col.active = cscene.use_sample_subset
        col.prop(cscene, "sample_offset", text="Offset")
        col.prop(cscene, "sample_subset_length", text="Length")


class CYCLES_RENDER_PT_sampling_lights(CyclesButtonsPanel, Panel):
    bl_label = "Lights"
    bl_parent_id = "CYCLES_RENDER_PT_sampling"
    bl_options = {'DEFAULT_CLOSED'}

    def draw(self, context):
        layout = self.layout
        layout.use_property_split = False #BFA
        layout.use_property_decorate = False

        scene = context.scene
        cscene = scene.cycles

        col = layout.column(align=True)
        col.prop(cscene, "use_light_tree")
        sub = col.row()
        sub.use_property_split = True #BFA
        sub.prop(cscene, "light_sampling_threshold", text="Light Threshold")
        sub.active = not cscene.use_light_tree


class CYCLES_RENDER_PT_subdivision(CyclesButtonsPanel, Panel):
    bl_label = "Subdivision"
    bl_options = {'DEFAULT_CLOSED'}

    @classmethod
    def poll(cls, context):
        return (context.scene.render.engine == 'CYCLES') and (context.scene.cycles.feature_set == 'EXPERIMENTAL')

    def draw(self, context):
        layout = self.layout
        layout.use_property_split = True
        layout.use_property_decorate = False

        scene = context.scene
        cscene = scene.cycles

        col = layout.column()
        sub = col.column(align=True)
        sub.prop(cscene, "dicing_rate", text="Dicing Rate Render")
        sub.prop(cscene, "preview_dicing_rate", text="Viewport")

        col.separator()

        col.prop(cscene, "offscreen_dicing_scale", text="Offscreen Scale")
        col.prop(cscene, "max_subdivisions")

        col.prop(cscene, "dicing_camera")


class CYCLES_RENDER_PT_curves(CyclesButtonsPanel, Panel):
    bl_label = "Curves"
    bl_options = {'DEFAULT_CLOSED'}

    def draw(self, context):
        layout = self.layout
        layout.use_property_split = True
        layout.use_property_decorate = False

        scene = context.scene
        ccscene = scene.cycles_curves

        col = layout.column()
        col.prop(ccscene, "shape", text="Shape")
        if ccscene.shape == 'RIBBONS':
            col.prop(ccscene, "subdivisions", text="Curve Subdivisions")


class CYCLES_RENDER_PT_curves_viewport_display(CyclesButtonsPanel, Panel):
    bl_label = "Viewport Display"
    bl_parent_id = "CYCLES_RENDER_PT_curves"
    bl_options = {'DEFAULT_CLOSED'}

    def draw(self, context):
        draw_curves_settings(self, context)


class CYCLES_RENDER_PT_volumes(CyclesButtonsPanel, Panel):
    bl_label = "Volumes"
    bl_options = {'DEFAULT_CLOSED'}

    def draw(self, context):
        layout = self.layout
        layout.use_property_split = True
        layout.use_property_decorate = False

        scene = context.scene
        cscene = scene.cycles

        col = layout.column(align=True)
        col.prop(cscene, "volume_step_rate", text="Step Rate Render")
        col.prop(cscene, "volume_preview_step_rate", text="Viewport")

        layout.prop(cscene, "volume_max_steps", text="Max Steps")


class CYCLES_RENDER_PT_light_paths(CyclesButtonsPanel, Panel):
    bl_label = "Light Paths"
    bl_options = {'DEFAULT_CLOSED'}

    def draw_header_preset(self, context):
        CYCLES_PT_integrator_presets.draw_panel_header(self.layout)

    def draw(self, context):
        pass


class CYCLES_RENDER_PT_light_paths_max_bounces(CyclesButtonsPanel, Panel):
    bl_label = "Max Bounces"
    bl_parent_id = "CYCLES_RENDER_PT_light_paths"

    def draw(self, context):
        layout = self.layout
        layout.use_property_split = True
        layout.use_property_decorate = False

        scene = context.scene
        cscene = scene.cycles

        col = layout.column(align=True)
        col.prop(cscene, "max_bounces", text="Total")

        col = layout.column(align=True)
        col.prop(cscene, "diffuse_bounces", text="Diffuse")
        col.prop(cscene, "glossy_bounces", text="Glossy")
        col.prop(cscene, "transmission_bounces", text="Transmission")
        col.prop(cscene, "volume_bounces", text="Volume", text_ctxt=i18n_contexts.id_id)

        col = layout.column(align=True)
        col.prop(cscene, "transparent_max_bounces", text="Transparent")


class CYCLES_RENDER_PT_light_paths_clamping(CyclesButtonsPanel, Panel):
    bl_label = "Clamping"
    bl_parent_id = "CYCLES_RENDER_PT_light_paths"

    def draw(self, context):
        layout = self.layout
        layout.use_property_split = True
        layout.use_property_decorate = False

        scene = context.scene
        cscene = scene.cycles

        col = layout.column(align=True)
        col.prop(cscene, "sample_clamp_direct", text="Direct Light")
        col.prop(cscene, "sample_clamp_indirect", text="Indirect Light")


class CYCLES_RENDER_PT_light_paths_caustics(CyclesButtonsPanel, Panel):
    bl_label = "Caustics"
    bl_parent_id = "CYCLES_RENDER_PT_light_paths"

    def draw(self, context):
        layout = self.layout
        layout.use_property_split = True
        layout.use_property_decorate = False

        scene = context.scene
        cscene = scene.cycles

        col = layout.column()
        col.prop(cscene, "blur_glossy")

		#col = layout.column(heading="Caustics", align=True) #BFA - redundant
        col.use_property_split = False
        col.prop(cscene, "caustics_reflective")
        col.prop(cscene, "caustics_refractive")


class CYCLES_RENDER_PT_light_paths_fast_gi(CyclesButtonsPanel, Panel):
    bl_label = "Fast GI Approximation"
    bl_options = {'DEFAULT_CLOSED'}
    bl_parent_id = "CYCLES_RENDER_PT_light_paths"

    def draw_header(self, context):
        scene = context.scene
        cscene = scene.cycles

        self.layout.prop(cscene, "use_fast_gi", text="")

    def draw(self, context):
        scene = context.scene
        cscene = scene.cycles
        world = scene.world

        layout = self.layout
        layout.use_property_split = True
        layout.use_property_decorate = False

        layout.active = cscene.use_fast_gi

        col = layout.column(align=True)
        col.prop(cscene, "fast_gi_method", text="Method")

        if world:
            light = world.light_settings
            col = layout.column(align=True)
            col.prop(light, "ao_factor", text="AO Factor")
            col.prop(light, "distance", text="AO Distance")

        if cscene.fast_gi_method == 'REPLACE':
            col = layout.column(align=True)
            col.prop(cscene, "ao_bounces", text="Viewport Bounces")
            col.prop(cscene, "ao_bounces_render", text="Render Bounces")


class CYCLES_RENDER_PT_motion_blur(CyclesButtonsPanel, Panel):
    bl_label = "Motion Blur"
    bl_options = {'DEFAULT_CLOSED'}

    def draw_header(self, context):
        rd = context.scene.render

        self.layout.prop(rd, "use_motion_blur", text="")

    def draw(self, context):
        layout = self.layout
        layout.use_property_split = True
        layout.use_property_decorate = False

        scene = context.scene
        cscene = scene.cycles
        rd = scene.render
        layout.active = rd.use_motion_blur

        col = layout.column()
        col.prop(rd, "motion_blur_position", text="Position")
        col.prop(rd, "motion_blur_shutter")
        col.separator()
        col.prop(cscene, "rolling_shutter_type", text="Rolling Shutter")
        sub = col.column()
        if cscene.rolling_shutter_type != 'NONE':
            row = sub.row()
            row.separator()
            row.prop(cscene, "rolling_shutter_duration", text="Duration")


class CYCLES_RENDER_PT_motion_blur_curve(CyclesButtonsPanel, Panel):
    bl_label = "Shutter Curve"
    bl_parent_id = "CYCLES_RENDER_PT_motion_blur"
    bl_options = {'DEFAULT_CLOSED'}

    def draw(self, context):
        layout = self.layout
        layout.use_property_split = True
        layout.use_property_decorate = False

        scene = context.scene
        rd = scene.render
        layout.active = rd.use_motion_blur

        col = layout.column()

        col.template_curve_mapping(rd, "motion_blur_shutter_curve")

        col = layout.column(align=True)
        row = col.row(align=True)
        row.operator("render.shutter_curve_preset", icon='SMOOTHCURVE', text="").shape = 'SMOOTH'
        row.operator("render.shutter_curve_preset", icon='SPHERECURVE', text="").shape = 'ROUND'
        row.operator("render.shutter_curve_preset", icon='ROOTCURVE', text="").shape = 'ROOT'
        row.operator("render.shutter_curve_preset", icon='SHARPCURVE', text="").shape = 'SHARP'
        row.operator("render.shutter_curve_preset", icon='LINCURVE', text="").shape = 'LINE'
        row.operator("render.shutter_curve_preset", icon='NOCURVE', text="").shape = 'MAX'


class CYCLES_RENDER_PT_film(CyclesButtonsPanel, Panel):
    bl_label = "Film"
    bl_options = {'DEFAULT_CLOSED'}

    def draw(self, context):
        layout = self.layout
        layout.use_property_split = True
        layout.use_property_decorate = False
        scene = context.scene
        cscene = scene.cycles

        col = layout.column()
        col.prop(cscene, "film_exposure")


class CYCLES_RENDER_PT_film_transparency(CyclesButtonsPanel, Panel):
    bl_label = "Transparent"
    bl_parent_id = "RENDER_PT_output"  # bfa - display transparency in output

    def draw_header(self, context):
        layout = self.layout

        scene = context.scene
        rd = scene.render

        layout.prop(rd, "film_transparent", text="")

    def draw(self, context):
        layout = self.layout
        layout.use_property_split = True
        layout.use_property_decorate = False
        scene = context.scene
        rd = scene.render
        cscene = scene.cycles

        layout.active = rd.film_transparent

        split = layout.split()
        col = split.column()
        col.use_property_split = False
        col.prop(cscene, "film_transparent_glass", text="Transparent Glass")
        col = split.column()
        if cscene.film_transparent_glass:
            col.label(icon='DISCLOSURE_TRI_DOWN')
        else:
            col.label(icon='DISCLOSURE_TRI_RIGHT')

        if cscene.film_transparent_glass:
            row = layout.row()
            row.separator()
            row.prop(cscene, "film_transparent_roughness", text="Roughness Threshold")


class CYCLES_RENDER_PT_film_pixel_filter(CyclesButtonsPanel, Panel):
    bl_label = "Pixel Filter"
    bl_parent_id = "CYCLES_RENDER_PT_film"

    def draw(self, context):
        layout = self.layout
        layout.use_property_split = True
        layout.use_property_decorate = False
        scene = context.scene
        cscene = scene.cycles

        col = layout.column()
        col.prop(cscene, "pixel_filter_type", text="Type")
        if cscene.pixel_filter_type != 'BOX':
            col.prop(cscene, "filter_width", text="Width")


class CYCLES_RENDER_PT_performance(CyclesButtonsPanel, Panel):
    bl_label = "Performance"
    bl_options = {'DEFAULT_CLOSED'}

    def draw_header_preset(self, context):
        CYCLES_PT_performance_presets.draw_panel_header(self.layout)

    def draw(self, context):
        pass


class CYCLES_RENDER_PT_performance_compositor(CyclesButtonsPanel, CompositorPerformanceButtonsPanel, Panel):
    bl_parent_id = "CYCLES_RENDER_PT_performance"
    bl_options = {'DEFAULT_CLOSED'}


class CYCLES_RENDER_PT_performance_compositor_denoise_settings(
        CyclesButtonsPanel, CompositorDenoisePerformanceButtonsPanel, Panel):
    bl_parent_id = "CYCLES_RENDER_PT_performance_compositor"
    bl_options = {'DEFAULT_CLOSED'}


class CYCLES_RENDER_PT_performance_threads(CyclesButtonsPanel, Panel):
    bl_label = "Threads"
    bl_parent_id = "CYCLES_RENDER_PT_performance"

    def draw(self, context):
        layout = self.layout
        layout.use_property_split = True
        layout.use_property_decorate = False

        scene = context.scene
        rd = scene.render

        col = layout.column()

        col.prop(rd, "threads_mode")
        sub = col.column(align=True)
        if rd.threads_mode == 'FIXED':
            row = sub.row()
            row.separator()
            row.prop(rd, "threads")


class CYCLES_RENDER_PT_performance_memory(CyclesButtonsPanel, Panel):
    bl_label = "Memory"
    bl_parent_id = "CYCLES_RENDER_PT_performance"

    def draw(self, context):
        layout = self.layout
        layout.use_property_split = True
        layout.use_property_decorate = False

        scene = context.scene
        cscene = scene.cycles

        split = layout.split(factor=0.4)
        col = split.column()
        col.use_property_split = False
        col.prop(cscene, "use_auto_tile")
        col = split.column()
        if cscene.use_auto_tile:
            col.label(icon='DISCLOSURE_TRI_DOWN')
            col = layout.column()
            row = col.row()
            row.separator()
            row.prop(cscene, "tile_size")
        else:
            col.label(icon='DISCLOSURE_TRI_RIGHT')


class CYCLES_RENDER_PT_performance_acceleration_structure(CyclesButtonsPanel, Panel):
    bl_label = "Acceleration Structure"
    bl_parent_id = "CYCLES_RENDER_PT_performance"

    @classmethod
    def poll(cls, context):
        return not use_optix(context) or use_multi_device(context)

    def draw(self, context):
        import _cycles

        layout = self.layout
        layout.use_property_split = False
        layout.use_property_decorate = False

        scene = context.scene
        cscene = scene.cycles

        col = layout.column()

        use_embree = _cycles.with_embree

        if use_cpu(context):
            col.prop(cscene, "debug_use_spatial_splits")
            if use_embree:
                col.prop(cscene, "debug_use_compact_bvh")
            else:
                sub = col.column()
                sub.active = not cscene.debug_use_spatial_splits
                sub.prop(cscene, "debug_bvh_time_steps")

                col.prop(cscene, "debug_use_hair_bvh")

                sub = col.column(align=True)
                sub.label(text="Cycles built without Embree support")
                sub.label(text="CPU raytracing performance will be poor")
        else:
            col.prop(cscene, "debug_use_spatial_splits")
            sub = col.column()
            sub.active = not cscene.debug_use_spatial_splits
            sub.prop(cscene, "debug_bvh_time_steps")

            col.prop(cscene, "debug_use_hair_bvh")

            # CPU is used in addition to a GPU
            if use_multi_device(context) and use_embree:
                col.prop(cscene, "debug_use_compact_bvh")


class CYCLES_RENDER_PT_performance_final_render(CyclesButtonsPanel, Panel):
    bl_label = "Final Render"
    bl_parent_id = "CYCLES_RENDER_PT_performance"

    def draw(self, context):
        layout = self.layout
        #layout.use_property_split = True
        layout.use_property_decorate = False

        scene = context.scene
        rd = scene.render

        col = layout.column()

        col.prop(rd, "use_persistent_data", text="Persistent Data")


class CYCLES_RENDER_PT_performance_viewport(CyclesButtonsPanel, Panel):
    bl_label = "Viewport"
    bl_parent_id = "CYCLES_RENDER_PT_performance"

    def draw(self, context):
        layout = self.layout
        layout.use_property_split = True
        layout.use_property_decorate = False

        scene = context.scene
        rd = scene.render
        cscene = scene.cycles

        col = layout.column()
        col.prop(rd, "preview_pixel_size", text="Pixel Size")


class CYCLES_RENDER_PT_filter(CyclesButtonsPanel, Panel):
    bl_label = "Filter"
    bl_options = {'DEFAULT_CLOSED'}
    bl_context = "view_layer"

    def draw(self, context):
        layout = self.layout
        layout.use_property_split = False
        layout.use_property_decorate = False

        scene = context.scene
        rd = scene.render
        view_layer = context.view_layer

        col = layout.column(align=True)
        col.label(text="Include")
        row = col.row()
        row.separator()
        row.prop(view_layer, "use_sky", text="Environment")
        row = col.row()
        row.separator()
        row.prop(view_layer, "use_solid", text="Surfaces")
        row = col.row()
        row.separator()
        row.prop(view_layer, "use_strand", text="Curves")
        row = col.row()
        row.separator()
        row.prop(view_layer, "use_volumes", text="Volumes")
        row = col.row()
        row.separator()
        row.prop(view_layer, "use_grease_pencil", text="Grease Pencil")

        col = layout.column(align=True)
        col.label(text="Use")
        row = col.row()
        row.separator()
        row.prop(view_layer, "use_motion_blur", text="Motion Blur")
        row.active = rd.use_motion_blur

        row = col.row()
        row.separator()
        row.prop(view_layer.cycles, "use_denoising", text="Denoising")
        row.active = scene.cycles.use_denoising


class CYCLES_RENDER_PT_override(CyclesButtonsPanel, Panel):
    bl_label = "Override"
    bl_options = {'DEFAULT_CLOSED'}
    bl_context = "view_layer"

    def draw(self, context):
        layout = self.layout
        layout.use_property_split = True
        layout.use_property_decorate = False

        view_layer = context.view_layer

        layout.prop(view_layer, "material_override")
        layout.prop(view_layer, "world_override")
        layout.prop(view_layer, "samples")


class CYCLES_RENDER_PT_passes(CyclesButtonsPanel, Panel):
    bl_label = "Passes"
    bl_context = "view_layer"

    def draw(self, context):
        pass


class CYCLES_RENDER_PT_passes_data(CyclesButtonsPanel, Panel):
    bl_label = "Data"
    bl_context = "view_layer"
    bl_parent_id = "CYCLES_RENDER_PT_passes"

    def draw(self, context):
        layout = self.layout
        layout.use_property_split = False
        layout.use_property_decorate = False

        scene = context.scene
        rd = scene.render
        view_layer = context.view_layer
        cycles_view_layer = view_layer.cycles

        flow = layout.grid_flow(row_major=True, columns=0, even_columns=True, even_rows=False, align=False)

        col = flow.column(align=True)
        col.label(text="Include")
        row = col.row()
        row.separator()
        row.prop(view_layer, "use_pass_combined")
        row = col.row()
        row.separator()
        row.prop(view_layer, "use_pass_z")
        row = col.row()
        row.separator()
        row.prop(view_layer, "use_pass_mist")
        row = col.row()
        row.separator()
        row.prop(view_layer, "use_pass_position")
        row = col.row()
        row.separator()
        row.prop(view_layer, "use_pass_normal")
        row = col.row()
        row.separator()
        row.active = not rd.use_motion_blur
        row.prop(view_layer, "use_pass_vector")
        row = col.row()
        row.separator()
        row.prop(view_layer, "use_pass_uv")
        row = col.row()
        row.separator()
        row.prop(view_layer, "use_pass_grease_pencil", text="Grease Pencil")
        row = col.row()
        row.separator()
        row.prop(cycles_view_layer, "denoising_store_passes", text="Denoising Data")

        col = flow.column(align=True)
        col.label(text="Indexes")
        row = col.row()
        row.separator()
        row.prop(view_layer, "use_pass_object_index")
        row = col.row()
        row.separator()
        row.prop(view_layer, "use_pass_material_index")

        col = flow.column(align=True)
        col.label(text="Debug")
        row = col.row()
        row.separator()
        row.prop(cycles_view_layer, "pass_debug_sample_count", text="Sample Count")

        layout.separator()

        layout.use_property_split = True
        layout.prop(view_layer, "pass_alpha_threshold")

# bfa - move mist panel to viewlayers


class CYCLES_RENDER_PT_passes_mist(CyclesButtonsPanel, Panel):
    bl_label = "Mist Pass"
    bl_context = "view_layer"
    bl_parent_id = "CYCLES_RENDER_PT_passes"
    bl_options = {'DEFAULT_CLOSED'}

    @classmethod
    def poll(cls, context):
        if CyclesButtonsPanel.poll(context):
            if context.scene.world:
                for view_layer in context.scene.view_layers:
                    if view_layer.use_pass_mist:
                        return True

        return False

    def draw(self, context):
        layout = self.layout
        layout.use_property_split = True

        world = context.scene.world

        col = layout.column(align=True)
        col.prop(world.mist_settings, "start")
        col.prop(world.mist_settings, "depth")

        col = layout.column()
        col.prop(world.mist_settings, "falloff")


class CYCLES_RENDER_PT_passes_light(CyclesButtonsPanel, Panel):
    bl_label = "Light"
    bl_context = "view_layer"
    bl_parent_id = "CYCLES_RENDER_PT_passes"
    bl_options = {'DEFAULT_CLOSED'}

    def draw(self, context):
        layout = self.layout
        layout.use_property_split = False
        layout.use_property_decorate = False

        view_layer = context.view_layer
        cycles_view_layer = view_layer.cycles

        flow = layout.grid_flow(row_major=True, columns=0, even_columns=True, even_rows=False, align=False)

        col = flow.column(align=True)
        col.label(text="Diffuse")
        row = col.row()
        row.separator()
        row.prop(view_layer, "use_pass_diffuse_direct", text="Direct")
        row = col.row()
        row.separator()
        row.prop(view_layer, "use_pass_diffuse_indirect", text="Indirect")
        row = col.row()
        row.separator()
        row.prop(view_layer, "use_pass_diffuse_color", text="Color")

        col = flow.column(align=True)
        col.label(text="Glossy")
        row = col.row()
        row.separator()
        row.prop(view_layer, "use_pass_glossy_direct", text="Direct")
        row = col.row()
        row.separator()
        row.prop(view_layer, "use_pass_glossy_indirect", text="Indirect")
        row = col.row()
        row.separator()
        row.prop(view_layer, "use_pass_glossy_color", text="Color")

        col = flow.column(align=True)
        col.label(text="Transmission")
        row = col.row()
        row.separator()
        row.prop(view_layer, "use_pass_transmission_direct", text="Direct")
        row = col.row()
        row.separator()
        row.prop(view_layer, "use_pass_transmission_indirect", text="Indirect")
        row = col.row()
        row.separator()
        row.prop(view_layer, "use_pass_transmission_color", text="Color")

        col = flow.column(align=True)
        col.label(text="Volume")
        row = col.row()
        row.separator()
        row.prop(cycles_view_layer, "use_pass_volume_direct", text="Direct")
        row = col.row()
        row.separator()
        row.prop(cycles_view_layer, "use_pass_volume_indirect", text="Indirect")

        col = flow.column(align=True)
        col.label(text="Other")
        row = col.row()
        row.separator()
        row.prop(view_layer, "use_pass_emit", text="Emission")
        row = col.row()
        row.separator()
        row.prop(view_layer, "use_pass_environment")
        row = col.row()
        row.separator()
        row.prop(view_layer, "use_pass_ambient_occlusion", text="Ambient Occlusion")
        row = col.row()
        row.separator()
        row.prop(cycles_view_layer, "use_pass_shadow_catcher")


class CYCLES_RENDER_PT_passes_crypto(CyclesButtonsPanel, ViewLayerCryptomattePanelHelper, Panel):
    bl_label = "Cryptomatte"
    bl_context = "view_layer"
    bl_parent_id = "CYCLES_RENDER_PT_passes"
    bl_options = {'DEFAULT_CLOSED'}


class CYCLES_RENDER_PT_passes_aov(CyclesButtonsPanel, ViewLayerAOVPanelHelper, Panel):
    bl_label = "Shader AOV"
    bl_context = "view_layer"
    bl_parent_id = "CYCLES_RENDER_PT_passes"


class CYCLES_RENDER_PT_passes_lightgroups(CyclesButtonsPanel, ViewLayerLightgroupsPanelHelper, Panel):
    bl_label = "Light Groups"
    bl_context = "view_layer"
    bl_parent_id = "CYCLES_RENDER_PT_passes"


class CYCLES_PT_post_processing(CyclesButtonsPanel, Panel):
    bl_label = "Post Processing"
    bl_options = {'DEFAULT_CLOSED'}
    bl_context = "output"

    def draw(self, context):
        layout = self.layout
        layout.use_property_split = True
        layout.use_property_decorate = False

        rd = context.scene.render

        col = layout.column(align=True)
        col.label(text="Pipeline")
        col.use_property_split = False
        row = col.row()
        row.separator()
        row.prop(rd, "use_compositing")
        row = col.row()
        row.separator()
        row.prop(rd, "use_sequencer")

        layout.prop(rd, "dither_intensity", text="Dither", slider=True)


class CYCLES_CAMERA_PT_dof(CyclesButtonsPanel, Panel):
    bl_label = "Depth of Field"
    bl_context = "data"

    @classmethod
    def poll(cls, context):
        return context.camera and CyclesButtonsPanel.poll(context)

    def draw_header(self, context):
        cam = context.camera
        dof = cam.dof
        self.layout.prop(dof, "use_dof", text="")

    def draw(self, context):
        layout = self.layout
        layout.use_property_split = True

        cam = context.camera
        dof = cam.dof
        layout.active = dof.use_dof

        split = layout.split()

        col = split.column()
        col.prop(dof, "focus_object", text="Focus on Object")
        if dof.focus_object and dof.focus_object.type == 'ARMATURE':
            col.prop_search(dof, "focus_subtarget", dof.focus_object.data, "bones", text="Focus Bone")

        sub = col.row()
        sub.active = dof.focus_object is None
        sub.prop(dof, "focus_distance", text="Focus Distance")
        sub.operator(
            "ui.eyedropper_depth",
            icon='EYEDROPPER',
            text="").prop_data_path = "scene.camera.data.dof.focus_distance"


class CYCLES_CAMERA_PT_dof_aperture(CyclesButtonsPanel, Panel):
    bl_label = "Aperture"
    bl_parent_id = "CYCLES_CAMERA_PT_dof"

    @classmethod
    def poll(cls, context):
        return context.camera and CyclesButtonsPanel.poll(context)

    def draw(self, context):
        layout = self.layout
        layout.use_property_split = True

        cam = context.camera
        dof = cam.dof
        layout.active = dof.use_dof
        flow = layout.grid_flow(row_major=True, columns=0, even_columns=True, even_rows=False, align=False)

        col = flow.column()
        col.prop(dof, "aperture_fstop")
        col.prop(dof, "aperture_blades")
        col.prop(dof, "aperture_rotation")
        col.prop(dof, "aperture_ratio")


class CYCLES_CAMERA_PT_lens_custom_parameters(CyclesButtonsPanel, Panel):
    bl_label = "Parameters"
    bl_parent_id = "DATA_PT_lens"

    @classmethod
    def poll(cls, context):
        cam = context.camera
        return (super().poll(context) and
                cam and
                cam.type == 'CUSTOM' and
                len(cam.cycles_custom.keys()) > 0)

    def draw(self, context):
        layout = self.layout
        layout.use_property_split = True

        cam = context.camera
        ccam = cam.cycles_custom

        col = layout.column()
        for key in ccam.keys():
            col.prop(ccam, f'["{key}"]')


class CYCLES_PT_context_material(CyclesButtonsPanel, Panel):
    bl_label = ""
    bl_context = "material"
    bl_options = {'HIDE_HEADER'}

    @classmethod
    def poll(cls, context):
        if context.active_object and context.active_object.type == 'GREASEPENCIL':
            return False
        else:
            return (context.material or context.object) and CyclesButtonsPanel.poll(context)

    def draw(self, context):
        layout = self.layout

        mat = context.material
        ob = context.object
        slot = context.material_slot
        space = context.space_data

        if ob:
            is_sortable = len(ob.material_slots) > 1
            rows = 3
            if (is_sortable):
                rows = 4

            row = layout.row()

            row.template_list("MATERIAL_UL_matslots", "", ob, "material_slots", ob, "active_material_index", rows=rows)

            col = row.column(align=True)
            col.operator("object.material_slot_add", icon='ADD', text="")
            col.operator("object.material_slot_remove", icon='REMOVE', text="")
            col.separator()
            col.menu("MATERIAL_MT_context_menu", icon='DOWNARROW_HLT', text="")

            if is_sortable:
                col.separator()

                col.operator("object.material_slot_move", icon='TRIA_UP', text="").direction = 'UP'
                col.operator("object.material_slot_move", icon='TRIA_DOWN', text="").direction = 'DOWN'

            if ob.mode == 'EDIT':
                row = layout.row(align=True)
                row.operator("object.material_slot_assign", text="Assign")
                row.operator("object.material_slot_select", text="Select")
                row.operator("object.material_slot_deselect", text="Deselect")

        row = layout.row()

        if ob:
            row.template_ID(ob, "active_material", new="material.new")

            if slot:
                icon_link = 'MESH_DATA' if slot.link == 'DATA' else 'OBJECT_DATA'
                row.prop(slot, "link", text="", icon=icon_link, icon_only=True)

        elif mat:
            layout.template_ID(space, "pin_id")
            layout.separator()


class CYCLES_OBJECT_PT_motion_blur(CyclesButtonsPanel, Panel):
    bl_label = "Motion Blur"
    bl_context = "object"
    bl_options = {'DEFAULT_CLOSED'}

    @classmethod
    def poll(cls, context):
        ob = context.object
        if CyclesButtonsPanel.poll(context) and ob:
            if ob.type in {'MESH', 'CURVE', 'CURVE', 'SURFACE', 'FONT',
                           'META', 'CAMERA', 'CURVES', 'POINTCLOUD', 'VOLUME'}:
                return True
            if ob.instance_type == 'COLLECTION' and ob.instance_collection:
                return True
            # TODO(sergey): More duplicator types here?
        return False

    def draw_header(self, context):
        layout = self.layout

        rd = context.scene.render
        # scene = context.scene

        layout.active = rd.use_motion_blur

        ob = context.object
        cob = ob.cycles

        layout.prop(cob, "use_motion_blur", text="")

    def draw(self, context):
        layout = self.layout
        layout.use_property_split = True

        rd = context.scene.render
        # scene = context.scene

        ob = context.object
        cob = ob.cycles

        layout.active = (rd.use_motion_blur and cob.use_motion_blur)

        col = layout.column()
        col.prop(cob, "motion_steps", text="Steps")
        if ob.type != 'CAMERA':
            col.prop(cob, "use_deform_motion", text="Deformation")


class CYCLES_OBJECT_PT_shading_gi_approximation(CyclesButtonsPanel, Panel):
    bl_label = "Fast GI Approximation"
    bl_parent_id = "OBJECT_PT_shading"
    bl_context = "object"

    @classmethod
    def poll(cls, context):
        return CyclesButtonsPanel.poll(context) and context.object.type != 'LIGHT'

    def draw(self, context):
        layout = self.layout
        layout.use_property_split = True

        scene = context.scene
        ob = context.object

        cob = ob.cycles
        cscene = scene.cycles

        col = layout.column()
        col.active = cscene.use_fast_gi
        col.prop(cob, "ao_distance")


class CYCLES_OBJECT_PT_shading_caustics(CyclesButtonsPanel, Panel):
    bl_label = "Caustics"
    bl_parent_id = "OBJECT_PT_shading"
    bl_context = "object"

    @classmethod
    def poll(cls, context):
        return CyclesButtonsPanel.poll(context) and use_mnee(context) and context.object.type != 'LIGHT'

    def draw(self, context):
        layout = self.layout
        layout.use_property_split = False
        layout.use_property_decorate = False

        col = layout.column()

        ob = context.object
        cob = ob.cycles
        col.prop(cob, "is_caustics_caster")
        col.prop(cob, "is_caustics_receiver")

class CYCLES_OBJECT_PT_lightgroup(CyclesButtonsPanel, Panel):
    bl_label = "Light Group"
    bl_parent_id = "OBJECT_PT_lightoptions"
    bl_context = "object"
    bl_options = {'DEFAULT_CLOSED'}

    def draw(self, context):
        layout = self.layout
        layout.use_property_split = True

        ob = context.object

        view_layer = context.view_layer

        row = layout.row(align=True)
        row.use_property_decorate = False

        sub = row.column(align=True)
        sub.prop_search(ob, "lightgroup", view_layer, "lightgroups", text="Light Group", results_are_suggestions=True)

        sub = row.column(align=True)
        sub.enabled = bool(ob.lightgroup) and not any(lg.name == ob.lightgroup for lg in view_layer.lightgroups)
        sub.operator("scene.view_layer_add_lightgroup", icon='ADD', text="").name = ob.lightgroup

class CYCLES_OBJECT_PT_visibility(CyclesButtonsPanel, Panel):
    bl_label = "Visibility"
    bl_context = "object"
    bl_options = {'DEFAULT_CLOSED'}

    @classmethod
    def poll(cls, context):
        return CyclesButtonsPanel.poll(context) and (context.object)

    def draw(self, context):
        layout = self.layout
        layout.use_property_split = False

        ob = context.object
        # bfa - we turn the selectable on or off in the outliner. Not in a hidden panel.
        #layout.prop(ob, "hide_select", text="Selectable", invert_checkbox=True, toggle=False)

        col = layout.column(align=True)
        col.label(text="Show In")
        row = col.row()
        row.separator()
        row.prop(ob, "hide_viewport", text="Viewports", invert_checkbox=True, toggle=False)
        row.prop_decorator(ob, "hide_viewport")
        row = col.row()
        row.separator()
        row.prop(ob, "hide_render", text="Renders", invert_checkbox=True, toggle=False)
        row.prop_decorator(ob, "hide_render")

        if has_geometry_visibility(ob):
            col = layout.column(align=True)
            col.label(text="Mask")
            row = col.row()
            row.separator()
            row.prop(ob, "is_shadow_catcher")
            row.prop_decorator(ob, "is_shadow_catcher")
            row = col.row()
            row.separator()
            row.prop(ob, "is_holdout")
            row.prop_decorator(ob, "is_holdout")


class CYCLES_OBJECT_PT_visibility_ray_visibility(CyclesButtonsPanel, Panel):
    bl_label = "Ray Visibility"
    bl_parent_id = "CYCLES_OBJECT_PT_visibility"
    bl_context = "object"
    bl_options = {'DEFAULT_CLOSED'}

    @classmethod
    def poll(cls, context):
        ob = context.object
        return CyclesButtonsPanel.poll(context) and has_geometry_visibility(ob)

    def draw(self, context):
        layout = self.layout
        layout.use_property_split = False
        layout.use_property_decorate = False

        scene = context.scene
        ob = context.object

        split = layout.split()

        col = split.column(align=True)
        col.prop(ob, "visible_camera", text="Camera")
        col.prop(ob, "visible_diffuse", text="Diffuse")
        col.prop(ob, "visible_glossy", text="Glossy")

        col = split.column(align=True)
        col.prop(ob, "visible_transmission", text="Transmission")
        col.prop(ob, "visible_volume_scatter", text="Volume Scatter")

        if ob.type != 'LIGHT':
            sub = col.column()
            sub.prop(ob, "visible_shadow", text="Shadow")


class CYCLES_OBJECT_PT_visibility_culling(CyclesButtonsPanel, Panel):
    bl_label = "Culling"
    bl_parent_id = "CYCLES_OBJECT_PT_visibility"
    bl_context = "object"
    bl_options = {'DEFAULT_CLOSED'}

    @classmethod
    def poll(cls, context):
        ob = context.object
        return CyclesButtonsPanel.poll(context) and has_geometry_visibility(ob)

    def draw(self, context):
        layout = self.layout
        layout.use_property_split = False
        layout.use_property_decorate = False

        scene = context.scene
        cscene = scene.cycles
        ob = context.object
        cob = ob.cycles

        split = layout.split()

        row = split.row()
        row.active = scene.render.use_simplify and cscene.use_camera_cull
        row.prop(cob, "use_camera_cull")

        row = split.row()
        row.active = scene.render.use_simplify and cscene.use_distance_cull
        row.prop(cob, "use_distance_cull")


def panel_node_draw(layout, id_data, output_type, input_name):
    from bpy_extras.node_utils import find_node_input

    if not id_data.use_nodes:
        layout.operator("cycles.use_shading_nodes", icon='NODETREE')
        return False

    ntree = id_data.node_tree

    node = ntree.get_output_node('CYCLES')
    if node:
        input = find_node_input(node, input_name)
        if input:
            layout.template_node_view(ntree, node, input)
        else:
            layout.label(text="Incompatible output node")
    else:
        layout.label(text="No output node")

    return True


class CYCLES_LIGHT_PT_preview(CyclesButtonsPanel, Panel):
    bl_label = "Preview"
    bl_context = "data"
    bl_options = {'DEFAULT_CLOSED'}

    @classmethod
    def poll(cls, context):
        return (
            context.light and
            not (
                context.light.type == 'AREA' and
                context.light.cycles.is_portal
            ) and
            CyclesButtonsPanel.poll(context)
        )

    def draw(self, context):
        self.layout.template_preview(context.light)


class CYCLES_LIGHT_PT_light(CyclesButtonsPanel, Panel):
    bl_label = "Light"
    bl_context = "data"

    @classmethod
    def poll(cls, context):
        return context.light and CyclesButtonsPanel.poll(context)

    def draw(self, context):
        layout = self.layout

        light = context.light

        if self.bl_space_type == 'PROPERTIES':
            layout.row().prop(light, "type", expand=True)
            layout.use_property_split = True
        else:
            layout.use_property_split = True
            layout.row().prop(light, "type")

        col = layout.column()
        heading = col.column(align=True, heading="Temperature")
        row = heading.column(align=True).row(align=True)
        row.prop(light, "use_temperature", text="")
        # Don't show color preview for now, it is grayed out so the color
        # is not accurate. Would not a change in the UI code to allow
        # non-editable colors to be displayed as is.
        if False:  # light.use_temperature:
            sub = row.split(factor=0.7, align=True)
            sub.active = light.use_temperature
            sub.prop(light, "temperature", text="")
            sub.prop(light, "temperature_color", text="")
        else:
            sub = row.row()
            sub.active = light.use_temperature
            sub.prop(light, "temperature", text="")

        if light.use_temperature:
            col.prop(light, "color", text="Tint")
        else:
            col.prop(light, "color", text="Color")
<<<<<<< HEAD

        layout.separator()

=======

        layout.separator()

>>>>>>> 5898c1b9
        col = layout.column()
        col.prop(light, "energy")
        col.prop(light, "exposure")
        col.prop(light, "normalize")
<<<<<<< HEAD

        layout.separator()

        col = layout.column()
        if light.type in {'POINT', 'SPOT'}:
            col.use_property_split = False
            col.prop(light, "use_soft_falloff")
            col.use_property_split = True
=======

        layout.separator()

        col = layout.column()
        if light.type in {'POINT', 'SPOT'}:
>>>>>>> 5898c1b9
            col.prop(light, "shadow_soft_size", text="Radius")
            col.prop(light, "use_soft_falloff")
        elif light.type == 'SUN':
            col.prop(light, "angle")
        elif light.type == 'AREA':
            col.prop(light, "shape", text="Shape")
            sub = col.column(align=True)

            if light.shape in {'SQUARE', 'DISK'}:
                sub.prop(light, "size")
            elif light.shape in {'RECTANGLE', 'ELLIPSE'}:
                sub.prop(light, "size", text="Size X")
                sub.prop(light, "size_y", text="Y")


class CYCLES_LIGHT_PT_settings(CyclesButtonsPanel, Panel):
    bl_label = "Settings"
    bl_context = "data"
    bl_options = {'DEFAULT_CLOSED'}

    @classmethod
    def poll(cls, context):
        return context.light and CyclesButtonsPanel.poll(context)

    def draw(self, context):
        layout = self.layout
        layout.use_property_split = True

        light = context.light
        clamp = light.cycles

        col = layout.column()

        if not (light.type == 'AREA' and clamp.is_portal):
            col.separator()
            sub = col.column()
            sub.prop(clamp, "max_bounces")

        sub = col.column(align=True)
        sub.active = not (light.type == 'AREA' and clamp.is_portal)

        row = sub.row()
        row.use_property_split = False
        row.prop(light, "use_shadow", text="Cast Shadow")
        row.prop_decorator(light, "use_shadow")

        row = sub.row()
        row.use_property_split = False
        row.prop(clamp, "use_multiple_importance_sampling", text="Multiple Importance")
        row.prop_decorator(clamp, "use_multiple_importance_sampling")

        if use_mnee(context):
            row = sub.row()  # Create new row for shadow caustics
            row.use_property_split = False
            row.prop(clamp, "is_caustics_light", text="Shadow Caustics")
            row.prop_decorator(clamp, "is_caustics_light")

        if light.type == 'AREA':
            row = col.row()
            row.use_property_split = False
            row.prop(clamp, "is_portal", text="Portal")
            row.prop_decorator(clamp, "is_portal")


class CYCLES_LIGHT_PT_nodes(CyclesButtonsPanel, Panel):
    bl_label = "Nodes"
    bl_context = "data"

    @classmethod
    def poll(cls, context):
        return context.light and not (context.light.type == 'AREA' and
                                      context.light.cycles.is_portal) and \
            CyclesButtonsPanel.poll(context)

    def draw(self, context):
        layout = self.layout

	#layout.use_property_split = True #BFA
        light = context.light
        panel_node_draw(layout, light, 'OUTPUT_LIGHT', 'Surface')


class CYCLES_LIGHT_PT_beam_shape(CyclesButtonsPanel, Panel):
    bl_label = "Beam Shape"
    bl_parent_id = "CYCLES_LIGHT_PT_light"
    bl_context = "data"

    @classmethod
    def poll(cls, context):
        if context.light.type in {'SPOT', 'AREA'}:
            return context.light and CyclesButtonsPanel.poll(context)

    def draw(self, context):
        layout = self.layout
        light = context.light
        layout.use_property_split = True

        col = layout.column()
        if light.type == 'SPOT':
            col.prop(light, "spot_size", text="Spot Size")
            col.prop(light, "spot_blend", text="Blend", slider=True)
            row = col.row()
            row.use_property_split = False
            row.prop(light, "show_cone")
            row.prop_decorator(light, "show_cone")
        elif light.type == 'AREA':
            col.prop(light, "spread", text="Spread")


class CYCLES_WORLD_PT_preview(CyclesButtonsPanel, Panel):
    bl_label = "Preview"
    bl_context = "world"
    bl_options = {'DEFAULT_CLOSED'}

    @classmethod
    def poll(cls, context):
        return context.world and CyclesButtonsPanel.poll(context)

    def draw(self, context):
        self.layout.template_preview(context.world)


class CYCLES_WORLD_PT_surface(CyclesButtonsPanel, Panel):
    bl_label = "Surface"
    bl_context = "world"

    @classmethod
    def poll(cls, context):
        return context.world and CyclesButtonsPanel.poll(context)

    def draw(self, context):
        layout = self.layout

		#layout.use_property_split = True #BFA
        world = context.world

        if not panel_node_draw(layout, world, 'OUTPUT_WORLD', 'Surface'):
            layout.prop(world, "color")


class CYCLES_WORLD_PT_volume(CyclesButtonsPanel, Panel):
    bl_label = "Volume"
    bl_translation_context = i18n_contexts.id_id
    bl_context = "world"
    bl_options = {'DEFAULT_CLOSED'}

    @classmethod
    def poll(cls, context):
        world = context.world
        return world and world.node_tree and CyclesButtonsPanel.poll(context)

    def draw(self, context):
        layout = self.layout

        world = context.world
        panel_node_draw(layout, world, 'OUTPUT_WORLD', 'Volume')


# bfa - move mist panel to viewlayers
# class CYCLES_WORLD_PT_mist(CyclesButtonsPanel, Panel):
#     bl_label = "Mist Pass"
#     bl_context = "world"
#     bl_options = {'DEFAULT_CLOSED'}

#     @classmethod
#     def poll(cls, context):
#         if CyclesButtonsPanel.poll(context):
#             if context.world:
#                 for view_layer in context.scene.view_layers:
#                     if view_layer.use_pass_mist:
#                         return True

#         return False

#     def draw(self, context):
#         layout = self.layout
#         layout.use_property_split = True

#         world = context.world

#         col = layout.column(align=True)
#         col.prop(world.mist_settings, "start")
#         col.prop(world.mist_settings, "depth")

#         col = layout.column()
#         col.prop(world.mist_settings, "falloff")


class CYCLES_WORLD_PT_ray_visibility(CyclesButtonsPanel, Panel):
    bl_label = "Ray Visibility"
    bl_context = "world"
    bl_options = {'DEFAULT_CLOSED'}

    @classmethod
    def poll(cls, context):
        return CyclesButtonsPanel.poll(context) and context.world

    def draw(self, context):
        layout = self.layout
        layout.use_property_split = False #BFA
        layout.use_property_decorate = False

        world = context.world
        visibility = world.cycles_visibility

        col = layout.column()
        col.prop(visibility, "camera")
        col.prop(visibility, "diffuse")
        col.prop(visibility, "glossy")
        col.prop(visibility, "transmission")
        col.prop(visibility, "scatter")


class CYCLES_WORLD_PT_settings(CyclesButtonsPanel, Panel):
    bl_label = "Settings"
    bl_context = "world"
    bl_options = {'DEFAULT_CLOSED'}

    @classmethod
    def poll(cls, context):
        return context.world and CyclesButtonsPanel.poll(context)

    def draw(self, context):
        layout = self.layout
        layout.use_property_split = True
        layout.use_property_decorate = False

        layout.column()


class CYCLES_WORLD_PT_settings_surface(CyclesButtonsPanel, Panel):
    bl_label = "Surface"
    bl_parent_id = "CYCLES_WORLD_PT_settings"
    bl_context = "world"

    @classmethod
    def poll(cls, context):
        return context.world and CyclesButtonsPanel.poll(context)

    def draw(self, context):
        layout = self.layout
        layout.use_property_split = True
        layout.use_property_decorate = False

        world = context.world
        cworld = world.cycles

        col = layout.column()
        col.prop(cworld, "sampling_method", text="Sampling")

        sub = col.column()
        subsub = sub.row(align=True)
        if cworld.sampling_method == 'MANUAL':
            subsub.prop(cworld, "sample_map_resolution")
        if cworld.sampling_method != 'NONE':
            sub.prop(cworld, "max_bounces")
            sub.use_property_split = False
            sub.prop(cworld, "is_caustics_light", text="Shadow Caustics")


class CYCLES_WORLD_PT_settings_volume(CyclesButtonsPanel, Panel):
    bl_label = "Volume"
    bl_translation_context = i18n_contexts.id_id
    bl_parent_id = "CYCLES_WORLD_PT_settings"
    bl_context = "world"

    @classmethod
    def poll(cls, context):
        return context.world and CyclesButtonsPanel.poll(context)

    def draw(self, context):
        layout = self.layout
        layout.use_property_split = True
        layout.use_property_decorate = False

        world = context.world
        cworld = world.cycles

        col = layout.column()

        sub = col.column()
        sub.prop(cworld, "volume_sampling", text="Sampling")
        col.prop(cworld, "volume_interpolation", text="Interpolation")
        col.use_property_split = False
        col.prop(cworld, "homogeneous_volume", text="Homogeneous")
        col.use_property_split = True
        sub = col.column()
        sub.active = not cworld.homogeneous_volume
        sub.prop(cworld, "volume_step_size")


class CYCLES_WORLD_PT_settings_light_group(CyclesButtonsPanel, Panel):
    bl_label = "Light Group"
    bl_parent_id = "CYCLES_WORLD_PT_settings"
    bl_context = "world"

    @classmethod
    def poll(cls, context):
        return context.world and CyclesButtonsPanel.poll(context)

    def draw(self, context):
        layout = self.layout
        layout.use_property_split = True
        layout.use_property_decorate = False

        world = context.world
        view_layer = context.view_layer

        row = layout.row(align=True)

        sub = row.column(align=True)
        sub.prop_search(
            world,
            "lightgroup",
            view_layer,
            "lightgroups",
            text="Light Group",
            results_are_suggestions=True,
        )

        sub = row.column(align=True)
        sub.enabled = bool(world.lightgroup) and not any(lg.name == world.lightgroup for lg in view_layer.lightgroups)
        sub.operator("scene.view_layer_add_lightgroup", icon='ADD', text="").name = world.lightgroup


class CYCLES_MATERIAL_PT_preview(CyclesButtonsPanel, Panel):
    bl_label = "Preview"
    bl_context = "material"
    bl_options = {'DEFAULT_CLOSED'}

    @classmethod
    def poll(cls, context):
        mat = context.material
        return mat and (not mat.grease_pencil) and CyclesButtonsPanel.poll(context)

    def draw(self, context):
        self.layout.template_preview(context.material)


class CYCLES_MATERIAL_PT_surface(CyclesButtonsPanel, Panel):
    bl_label = "Surface"
    bl_context = "material"

    @classmethod
    def poll(cls, context):
        mat = context.material
        return mat and (not mat.grease_pencil) and CyclesButtonsPanel.poll(context)

    def draw(self, context):
        layout = self.layout

	#layout.use_property_split = True #BFA
        mat = context.material
        if not panel_node_draw(layout, mat, 'OUTPUT_MATERIAL', 'Surface'):
            layout.prop(mat, "diffuse_color")


class CYCLES_MATERIAL_PT_volume(CyclesButtonsPanel, Panel):
    bl_label = "Volume"
    bl_translation_context = i18n_contexts.id_id
    bl_context = "material"
    bl_options = {'DEFAULT_CLOSED'}

    @classmethod
    def poll(cls, context):
        mat = context.material
        return mat and (not mat.grease_pencil) and mat.node_tree and CyclesButtonsPanel.poll(context)

    def draw(self, context):
        layout = self.layout

	#layout.use_property_split = True #BFA
        mat = context.material
        # cmat = mat.cycles

        panel_node_draw(layout, mat, 'OUTPUT_MATERIAL', 'Volume')


class CYCLES_MATERIAL_PT_displacement(CyclesButtonsPanel, Panel):
    bl_label = "Displacement"
    bl_context = "material"

    @classmethod
    def poll(cls, context):
        mat = context.material
        return mat and (not mat.grease_pencil) and mat.node_tree and CyclesButtonsPanel.poll(context)

    def draw(self, context):
        layout = self.layout

	#layout.use_property_split = True #BFA
        mat = context.material
        panel_node_draw(layout, mat, 'OUTPUT_MATERIAL', 'Displacement')


class CYCLES_MATERIAL_PT_settings(CyclesButtonsPanel, Panel):
    bl_label = "Settings"
    bl_context = "material"
    bl_options = {'DEFAULT_CLOSED'}

    @classmethod
    def poll(cls, context):
        mat = context.material
        return mat and (not mat.grease_pencil) and CyclesButtonsPanel.poll(context)

    @staticmethod
    def draw_shared(self, mat):
        layout = self.layout
        layout.use_property_split = True
        layout.use_property_decorate = False

        layout.prop(mat, "pass_index")

    def draw(self, context):
        self.draw_shared(self, context.material)


class CYCLES_MATERIAL_PT_settings_surface(CyclesButtonsPanel, Panel):
    bl_label = "Surface"
    bl_parent_id = "CYCLES_MATERIAL_PT_settings"
    bl_context = "material"

    @staticmethod
    def draw_shared(self, mat):
        layout = self.layout
        layout.use_property_split = False #BFA
        layout.use_property_decorate = False

        cmat = mat.cycles

        col = layout.column()

        col.use_property_split = True
        col.prop(mat, "displacement_method", text="Displacement")
        col.prop(cmat, "emission_sampling")
        col.use_property_split = False
        col.prop(mat, "use_transparent_shadow")
        col.prop(cmat, "use_bump_map_correction")

    def draw(self, context):
        self.draw_shared(self, context.material)


class CYCLES_MATERIAL_PT_settings_volume(CyclesButtonsPanel, Panel):
    bl_label = "Volume"
    bl_translation_context = i18n_contexts.id_id
    bl_parent_id = "CYCLES_MATERIAL_PT_settings"
    bl_context = "material"

    @staticmethod
    def draw_shared(self, context, mat):
        layout = self.layout
        layout.use_property_split = True
        layout.use_property_decorate = False

        cmat = mat.cycles

        col = layout.column()
        sub = col.column()
        sub.prop(cmat, "volume_sampling", text="Sampling")
        col.prop(cmat, "volume_interpolation", text="Interpolation")
        col.use_property_split = False
        col.prop(cmat, "homogeneous_volume", text="Homogeneous")
        sub = col.column()
        sub.active = not cmat.homogeneous_volume
        sub.prop(cmat, "volume_step_rate")

    def draw(self, context):
        self.draw_shared(self, context, context.material)


class CYCLES_RENDER_PT_bake(CyclesButtonsPanel, Panel):
    bl_label = "Bake"
    bl_context = "render"
    bl_options = {'DEFAULT_CLOSED'}
    COMPAT_ENGINES = {'CYCLES'}

    def draw(self, context):
        layout = self.layout
        layout.use_property_split = False
        layout.use_property_decorate = False  # No animation.

        scene = context.scene
        cscene = scene.cycles
        cbk = scene.render.bake
        rd = scene.render

        if rd.use_bake_multires:
            layout.operator("object.bake_image", icon='RENDER_STILL')
            layout.prop(rd, "use_bake_multires")
            layout.use_property_split = True
            layout.prop(rd, "bake_type")

        else:
            layout.operator("object.bake", icon='RENDER_STILL').type = cscene.bake_type
            layout.prop(rd, "use_bake_multires")
            layout.use_property_split = True
            layout.prop(cscene, "bake_type")

        if not rd.use_bake_multires and cscene.bake_type not in {
                "AO", "POSITION", "NORMAL", "UV", "ROUGHNESS", "ENVIRONMENT"}:
            row = layout.row()
            row.prop(cbk, "view_from")
            row.active = scene.camera is not None


class CYCLES_RENDER_PT_bake_influence(CyclesButtonsPanel, Panel):
    bl_label = "Influence"
    bl_context = "render"
    bl_parent_id = "CYCLES_RENDER_PT_bake"
    COMPAT_ENGINES = {'CYCLES'}

    @classmethod
    def poll(cls, context):
        scene = context.scene
        cscene = scene.cycles
        rd = scene.render
        if rd.use_bake_multires == False and cscene.bake_type in {
                'NORMAL', 'COMBINED', 'DIFFUSE', 'GLOSSY', 'TRANSMISSION'}:
            return True

    def draw(self, context):
        layout = self.layout
        layout.use_property_split = True
        layout.use_property_decorate = False  # No animation.

        scene = context.scene
        cscene = scene.cycles
        cbk = scene.render.bake
        rd = scene.render

        col = layout.column()

        if cscene.bake_type == 'NORMAL':
            col.prop(cbk, "normal_space", text="Space")

            sub = col.column(align=True)
            sub.prop(cbk, "normal_r", text="Swizzle R")
            sub.prop(cbk, "normal_g", text="G", text_ctxt=i18n_contexts.color)
            sub.prop(cbk, "normal_b", text="B", text_ctxt=i18n_contexts.color)

        elif cscene.bake_type == 'COMBINED':

            col = layout.column(align=True)
            col.label(text="Lighting")
            col.use_property_split = False
            row = col.row()
            row.separator()
            row.prop(cbk, "use_pass_direct")
            row = col.row()
            row.separator()
            row.prop(cbk, "use_pass_indirect")

            col = layout.column(align=True)
            col.label(text="Contributions")
            col.use_property_split = False
            row = col.row()
            row.separator()
            row.prop(cbk, "use_pass_diffuse")
            row = col.row()
            row.separator()
            row.prop(cbk, "use_pass_glossy")
            row = col.row()
            row.separator()
            row.prop(cbk, "use_pass_transmission")
            row = col.row()
            row.separator()
            row.prop(cbk, "use_pass_emit")

        elif cscene.bake_type in {'DIFFUSE', 'GLOSSY', 'TRANSMISSION'}:
            col = layout.column(align=True)
            col.label(text="Contributions")
            col.use_property_split = False
            row = col.row()
            row.separator()
            row.prop(cbk, "use_pass_direct")
            row = col.row()
            row.separator()
            row.prop(cbk, "use_pass_indirect")
            row = col.row()
            row.separator()
            row.prop(cbk, "use_pass_color")


class CYCLES_RENDER_PT_bake_selected_to_active(CyclesButtonsPanel, Panel):
    bl_label = "Selected to Active"
    bl_context = "render"
    bl_parent_id = "CYCLES_RENDER_PT_bake"
    bl_options = {'DEFAULT_CLOSED'}
    COMPAT_ENGINES = {'CYCLES'}

    @classmethod
    def poll(cls, context):
        scene = context.scene
        rd = scene.render
        return rd.use_bake_multires == False

    def draw_header(self, context):
        scene = context.scene
        cbk = scene.render.bake
        self.layout.prop(cbk, "use_selected_to_active", text="")

    def draw(self, context):
        layout = self.layout
        layout.use_property_split = True
        layout.use_property_decorate = False  # No animation.

        scene = context.scene
        cscene = scene.cycles
        cbk = scene.render.bake
        rd = scene.render

        layout.active = cbk.use_selected_to_active
        col = layout.column()
        col.use_property_split = False
        col.prop(cbk, "use_cage", text="Cage")
        col.use_property_split = True
        if cbk.use_cage:
            col.prop(cbk, "cage_object")
            col = layout.column()
            col.prop(cbk, "cage_extrusion")
            col.active = cbk.cage_object is None
        else:
            col.prop(cbk, "cage_extrusion", text="Extrusion")

        col = layout.column()
        col.prop(cbk, "max_ray_distance")


class CYCLES_RENDER_PT_bake_output(CyclesButtonsPanel, Panel):
    bl_label = "Output"
    bl_context = "render"
    bl_parent_id = "CYCLES_RENDER_PT_bake"
    COMPAT_ENGINES = {'CYCLES'}

    def draw(self, context):
        layout = self.layout
        layout.use_property_split = True
        layout.use_property_decorate = False  # No animation.

        scene = context.scene
        cscene = scene.cycles
        cbk = scene.render.bake
        rd = scene.render

        if rd.use_bake_multires:
            layout.use_property_split = False
            layout.prop(rd, "use_bake_clear", text="Clear Image")
            if rd.bake_type == 'DISPLACEMENT':
                layout.prop(rd, "use_bake_lores_mesh")
        else:
            layout.prop(cbk, "target")
            if cbk.target == 'IMAGE_TEXTURES':
                layout.use_property_split = False
                layout.prop(cbk, "use_clear", text="Clear Image")


class CYCLES_RENDER_PT_bake_output_margin(CyclesButtonsPanel, Panel):
    bl_label = "Margin"
    bl_context = "render"
    bl_parent_id = "CYCLES_RENDER_PT_bake_output"
    COMPAT_ENGINES = {'CYCLES'}

    @classmethod
    def poll(cls, context):
        scene = context.scene
        cbk = scene.render.bake
        return cbk.target == 'IMAGE_TEXTURES'

    def draw(self, context):
        layout = self.layout
        layout.use_property_split = True
        layout.use_property_decorate = False  # No animation.

        scene = context.scene
        cscene = scene.cycles
        cbk = scene.render.bake
        rd = scene.render

        if (cscene.bake_type == 'NORMAL' and cbk.normal_space == 'TANGENT') or cscene.bake_type == 'UV':
            if rd.use_bake_multires:
                layout.prop(rd, "bake_margin", text="Size")
            else:
                if cbk.target == 'IMAGE_TEXTURES':
                    layout.prop(cbk, "margin", text="Size")
        else:
            if rd.use_bake_multires:
                layout.prop(rd, "bake_margin_type", text="Type")
                layout.prop(rd, "bake_margin", text="Size")
            else:
                if cbk.target == 'IMAGE_TEXTURES':
                    layout.prop(cbk, "margin_type", text="Type")
                    layout.prop(cbk, "margin", text="Size")


class CYCLES_RENDER_PT_debug(CyclesDebugButtonsPanel, Panel):
    bl_label = "Debug"
    bl_context = "render"
    bl_options = {'DEFAULT_CLOSED'}
    COMPAT_ENGINES = {'CYCLES'}

    def draw(self, context):
        layout = self.layout
        layout.use_property_split = True
        layout.use_property_decorate = False  # No animation.

        scene = context.scene
        cscene = scene.cycles

        col = layout.column(heading="CPU")

        row = col.row(align=True)
        row.prop(cscene, "debug_use_cpu_sse42", toggle=True)
        row.prop(cscene, "debug_use_cpu_avx2", toggle=True)
        col.prop(cscene, "debug_bvh_layout", text="BVH")

        import platform
        is_macos = platform.system() == 'Darwin'
        col.separator()

        if is_macos:
            col = layout.column(heading="Metal")
            col.prop(cscene, "debug_use_metal_adaptive_compile")
        else:
            col = layout.column(heading="CUDA")
            col.prop(cscene, "debug_use_cuda_adaptive_compile")
            col = layout.column(heading="OptiX")
            col.prop(cscene, "debug_use_optix_debug", text="Module Debug")

            col.separator()

            col = layout.column(heading="HIP")
            col.prop(cscene, "debug_use_hip_adaptive_compile")

        col.separator()

        col.prop(cscene, "debug_bvh_type", text="Viewport BVH")

        col.separator()

        import _cycles
        if _cycles.with_debug:
            col.prop(cscene, "direct_light_sampling_type")


class CYCLES_RENDER_PT_simplify(CyclesButtonsPanel, Panel):
    bl_label = "Simplify"
    bl_context = "render"
    bl_options = {'DEFAULT_CLOSED'}
    COMPAT_ENGINES = {'CYCLES'}

    def draw_header(self, context):
        rd = context.scene.render
        self.layout.prop(rd, "use_simplify", text="")

    def draw(self, context):
        pass


class CYCLES_RENDER_PT_simplify_viewport(CyclesButtonsPanel, Panel):
    bl_label = "Viewport"
    bl_context = "render"
    bl_parent_id = "CYCLES_RENDER_PT_simplify"
    COMPAT_ENGINES = {'CYCLES'}

    def draw(self, context):
        layout = self.layout
        layout.use_property_split = True
        layout.use_property_decorate = False

        scene = context.scene
        rd = scene.render
        cscene = scene.cycles

        layout.active = rd.use_simplify

        col = layout.column()
        col.prop(rd, "simplify_subdivision", text="Max Subdivision")
        col.prop(rd, "simplify_child_particles", text="Child Particles")
        col.prop(cscene, "texture_limit", text="Texture Limit")
        col.prop(rd, "simplify_volumes", text="Volume Resolution")
        col.prop(rd, "use_simplify_normals", text="Normals")


class CYCLES_RENDER_PT_simplify_render(CyclesButtonsPanel, Panel):
    bl_label = "Render"
    bl_context = "render"
    bl_parent_id = "CYCLES_RENDER_PT_simplify"
    COMPAT_ENGINES = {'CYCLES'}

    def draw(self, context):
        layout = self.layout
        layout.use_property_split = True
        layout.use_property_decorate = False

        scene = context.scene
        rd = scene.render
        cscene = scene.cycles

        layout.active = rd.use_simplify

        col = layout.column()

        col.prop(rd, "simplify_subdivision_render", text="Max Subdivision")
        col.prop(rd, "simplify_child_particles_render", text="Child Particles")
        col.prop(cscene, "texture_limit_render", text="Texture Limit")


class CYCLES_RENDER_PT_simplify_culling(CyclesButtonsPanel, Panel):
    bl_label = "Culling"
    bl_context = "render"
    bl_parent_id = "CYCLES_RENDER_PT_simplify"
    bl_options = {'DEFAULT_CLOSED'}
    COMPAT_ENGINES = {'CYCLES'}

    def draw(self, context):
        layout = self.layout
        layout.use_property_split = True
        layout.use_property_decorate = False

        scene = context.scene
        rd = scene.render
        cscene = scene.cycles

        layout.active = rd.use_simplify

        row = layout.row()
        row.use_property_split = False
        row.prop(cscene, "use_camera_cull", text="Camera Culling")
        sub = row.column()
        sub.active = cscene.use_camera_cull
        sub.prop(cscene, "camera_cull_margin", text="")

        row = layout.row()
        row.use_property_split = False
        row.prop(cscene, "use_distance_cull", text="Distance Culling")
        sub = row.column()
        sub.use_property_split = True
        sub.active = cscene.use_distance_cull
        sub.prop(cscene, "distance_cull_margin", text="")


class CyclesShadingButtonsPanel(CyclesButtonsPanel):
    bl_space_type = 'VIEW_3D'
    bl_region_type = 'HEADER'
    bl_parent_id = 'VIEW3D_PT_shading'

    @classmethod
    def poll(cls, context):
        return (
            CyclesButtonsPanel.poll(context) and
            context.space_data.shading.type == 'RENDERED'
        )


class CYCLES_VIEW3D_PT_shading_render_pass(CyclesShadingButtonsPanel, Panel):
    bl_label = "Render Pass"

    def draw(self, context):
        shading = context.space_data.shading

        layout = self.layout
        layout.prop(shading.cycles, "render_pass", text="")


class CYCLES_VIEW3D_PT_shading_debug(CyclesDebugButtonsPanel,
                                     CyclesShadingButtonsPanel,
                                     Panel):
    bl_label = "Debug"

    @classmethod
    def poll(cls, context):
        return (
            CyclesDebugButtonsPanel.poll(context) and
            CyclesShadingButtonsPanel.poll(context)
        )

    def draw(self, context):
        shading = context.space_data.shading

        layout = self.layout
        layout.active = context.scene.cycles.use_preview_adaptive_sampling
        layout.prop(shading.cycles, "show_active_pixels")


class CYCLES_VIEW3D_PT_shading_lighting(Panel):
    bl_space_type = 'VIEW_3D'
    bl_region_type = 'HEADER'
    bl_label = "Lighting"
    bl_parent_id = 'VIEW3D_PT_shading'
    COMPAT_ENGINES = {'CYCLES'}

    @classmethod
    def poll(cls, context):
        return (
            context.engine in cls.COMPAT_ENGINES and
            context.space_data.shading.type == 'RENDERED'
        )

    def draw(self, context):
        layout = self.layout
        col = layout.column()
        split = col.split(factor=0.9)

        shading = context.space_data.shading
        col.prop(shading, "use_scene_lights_render")
        col.prop(shading, "use_scene_world_render")

        if not shading.use_scene_world_render:
            col = layout.column()
            split = col.split(factor=0.9)

            col = split.column()
            sub = col.row()
            sub.scale_y = 0.6
            sub.template_icon_view(shading, "studio_light", scale_popup=3)

            col = split.column()
            col.operator("screen.userpref_show", emboss=False, text="", icon='PREFERENCES').section = 'LIGHTS'

            split = layout.split(factor=0.9)
            col = split.column()
            col.prop(shading, "studiolight_rotate_z", text="Rotation")
            col.prop(shading, "studiolight_intensity")
            col.prop(shading, "studiolight_background_alpha")


class CYCLES_VIEW3D_PT_simplify_greasepencil(CyclesButtonsPanel, Panel, GreasePencilSimplifyPanel):
    bl_label = "Grease Pencil"
    bl_parent_id = "CYCLES_RENDER_PT_simplify"
    COMPAT_ENGINES = {'CYCLES'}
    bl_options = {'DEFAULT_CLOSED'}


def draw_device(self, context):
    scene = context.scene
    layout = self.layout
    layout.use_property_split = True
    layout.use_property_decorate = False

    if context.engine == 'CYCLES':
        from . import engine
        cscene = scene.cycles

        col = layout.column()
        col.prop(cscene, "feature_set")

        col = layout.column()
        col.active = show_device_active(context)
        col.prop(cscene, "device")

        from . import engine
        if engine.with_osl() and (
            use_cpu(context) or (
                use_optix(context) and (
                engine.osl_version()[1] >= 13 or engine.osl_version()[0] > 1))):
            osl_col = layout.column()
            osl_col.use_property_split = False
            osl_col.prop(cscene, "shading_system")


def draw_pause(self, context):
    layout = self.layout
    scene = context.scene

    if context.engine == "CYCLES":
        view = context.space_data

        if view.shading.type == 'RENDERED':
            cscene = scene.cycles
            layout.prop(cscene, "preview_pause", icon='PLAY' if cscene.preview_pause else 'PAUSE', text="")


def get_panels():
    exclude_panels = {
        'DATA_PT_camera_dof',
        'DATA_PT_falloff_curve',
        'DATA_PT_light',
        'DATA_PT_preview',
        'DATA_PT_spot',
        'MATERIAL_PT_context_material',
        'MATERIAL_PT_preview',
        'NODE_DATA_PT_light',
        'NODE_DATA_PT_spot',
        'OBJECT_PT_visibility',
        'VIEWLAYER_PT_filter',
        'VIEWLAYER_PT_layer_passes',
        'RENDER_PT_post_processing',
        'RENDER_PT_simplify',
    }

    panels = []
    for panel in bpy.types.Panel.__subclasses__():
        if hasattr(panel, 'COMPAT_ENGINES') and 'BLENDER_RENDER' in panel.COMPAT_ENGINES:
            if panel.__name__ not in exclude_panels:
                panels.append(panel)

    return panels


classes = (
    CYCLES_PT_sampling_presets,
    CYCLES_PT_viewport_sampling_presets,
    CYCLES_PT_integrator_presets,
    CYCLES_PT_performance_presets,
    CYCLES_RENDER_PT_sampling,
    CYCLES_RENDER_PT_sampling_viewport,
    CYCLES_RENDER_PT_sampling_viewport_denoise,
    CYCLES_RENDER_PT_sampling_render,
    CYCLES_RENDER_PT_sampling_render_denoise,
    CYCLES_RENDER_PT_sampling_path_guiding,
    CYCLES_RENDER_PT_sampling_path_guiding_debug,
    CYCLES_RENDER_PT_sampling_lights,
    CYCLES_RENDER_PT_sampling_advanced,
    CYCLES_RENDER_PT_sampling_advanced_sample_subset,
    CYCLES_RENDER_PT_light_paths,
    CYCLES_RENDER_PT_light_paths_max_bounces,
    CYCLES_RENDER_PT_light_paths_clamping,
    CYCLES_RENDER_PT_light_paths_caustics,
    CYCLES_RENDER_PT_light_paths_fast_gi,
    CYCLES_RENDER_PT_volumes,
    CYCLES_RENDER_PT_subdivision,
    CYCLES_RENDER_PT_curves,
    CYCLES_RENDER_PT_curves_viewport_display,
    CYCLES_RENDER_PT_simplify,
    CYCLES_RENDER_PT_simplify_viewport,
    CYCLES_RENDER_PT_simplify_render,
    CYCLES_RENDER_PT_simplify_culling,
    CYCLES_VIEW3D_PT_simplify_greasepencil,
    CYCLES_VIEW3D_PT_shading_lighting,
    CYCLES_VIEW3D_PT_shading_render_pass,
    CYCLES_VIEW3D_PT_shading_debug,
    CYCLES_RENDER_PT_motion_blur,
    CYCLES_RENDER_PT_motion_blur_curve,
    CYCLES_RENDER_PT_film,
    CYCLES_RENDER_PT_film_pixel_filter,
    CYCLES_RENDER_PT_film_transparency,
    CYCLES_RENDER_PT_performance,
    CYCLES_RENDER_PT_performance_compositor,
    CYCLES_RENDER_PT_performance_compositor_denoise_settings,
    CYCLES_RENDER_PT_performance_threads,
    CYCLES_RENDER_PT_performance_memory,
    CYCLES_RENDER_PT_performance_acceleration_structure,
    CYCLES_RENDER_PT_performance_final_render,
    CYCLES_RENDER_PT_performance_viewport,
    CYCLES_RENDER_PT_passes,
    CYCLES_RENDER_PT_passes_data,
    CYCLES_RENDER_PT_passes_mist,  # bfa - move mist panel to viewlayers
    CYCLES_RENDER_PT_passes_light,
    CYCLES_RENDER_PT_passes_crypto,
    CYCLES_RENDER_PT_passes_aov,
    CYCLES_RENDER_PT_passes_lightgroups,
    CYCLES_RENDER_PT_filter,
    CYCLES_RENDER_PT_override,
    CYCLES_PT_post_processing,
    CYCLES_CAMERA_PT_dof,
    CYCLES_CAMERA_PT_dof_aperture,
    CYCLES_CAMERA_PT_lens_custom_parameters,
    CYCLES_PT_context_material,
    CYCLES_OBJECT_PT_motion_blur,
    CYCLES_OBJECT_PT_shading_gi_approximation,
    CYCLES_OBJECT_PT_shading_caustics,
    CYCLES_OBJECT_PT_lightgroup,
    CYCLES_OBJECT_PT_visibility,
    CYCLES_OBJECT_PT_visibility_ray_visibility,
    CYCLES_OBJECT_PT_visibility_culling,
    CYCLES_LIGHT_PT_preview,
    CYCLES_LIGHT_PT_light,
    CYCLES_LIGHT_PT_settings,
    CYCLES_LIGHT_PT_nodes,
    CYCLES_LIGHT_PT_beam_shape,
    CYCLES_WORLD_PT_preview,
    CYCLES_WORLD_PT_surface,
    CYCLES_WORLD_PT_volume,
    # CYCLES_WORLD_PT_mist, # bfa - moved mist panel to viewlayers
    CYCLES_WORLD_PT_ray_visibility,
    CYCLES_WORLD_PT_settings,
    CYCLES_WORLD_PT_settings_surface,
    CYCLES_WORLD_PT_settings_volume,
    CYCLES_WORLD_PT_settings_light_group,
    CYCLES_MATERIAL_PT_preview,
    CYCLES_MATERIAL_PT_surface,
    CYCLES_MATERIAL_PT_volume,
    CYCLES_MATERIAL_PT_displacement,
    CYCLES_MATERIAL_PT_settings,
    CYCLES_MATERIAL_PT_settings_surface,
    CYCLES_MATERIAL_PT_settings_volume,
    CYCLES_RENDER_PT_bake,
    CYCLES_RENDER_PT_bake_influence,
    CYCLES_RENDER_PT_bake_selected_to_active,
    CYCLES_RENDER_PT_bake_output,
    CYCLES_RENDER_PT_bake_output_margin,
    CYCLES_RENDER_PT_debug,
    node_panel(CYCLES_MATERIAL_PT_settings),
    node_panel(CYCLES_MATERIAL_PT_settings_surface),
    node_panel(CYCLES_MATERIAL_PT_settings_volume),
    node_panel(CYCLES_WORLD_PT_ray_visibility),
    node_panel(CYCLES_WORLD_PT_settings),
    node_panel(CYCLES_WORLD_PT_settings_surface),
    node_panel(CYCLES_WORLD_PT_settings_volume),
    node_panel(CYCLES_LIGHT_PT_light),
    node_panel(CYCLES_LIGHT_PT_settings),
    node_panel(CYCLES_LIGHT_PT_beam_shape)
)


def register():
    from bpy.utils import register_class

    bpy.types.RENDER_PT_context.append(draw_device)
    bpy.types.VIEW3D_HT_header.append(draw_pause)

    for panel in get_panels():
        panel.COMPAT_ENGINES.add('CYCLES')

    for cls in classes:
        register_class(cls)


def unregister():
    from bpy.utils import unregister_class

    bpy.types.RENDER_PT_context.remove(draw_device)
    bpy.types.VIEW3D_HT_header.remove(draw_pause)

    for panel in get_panels():
        if 'CYCLES' in panel.COMPAT_ENGINES:
            panel.COMPAT_ENGINES.remove('CYCLES')

    for cls in classes:
        unregister_class(cls)<|MERGE_RESOLUTION|>--- conflicted
+++ resolved
@@ -1750,35 +1750,19 @@
             col.prop(light, "color", text="Tint")
         else:
             col.prop(light, "color", text="Color")
-<<<<<<< HEAD
 
         layout.separator()
 
-=======
-
-        layout.separator()
-
->>>>>>> 5898c1b9
         col = layout.column()
         col.prop(light, "energy")
         col.prop(light, "exposure")
         col.prop(light, "normalize")
-<<<<<<< HEAD
 
         layout.separator()
 
         col = layout.column()
         if light.type in {'POINT', 'SPOT'}:
-            col.use_property_split = False
-            col.prop(light, "use_soft_falloff")
             col.use_property_split = True
-=======
-
-        layout.separator()
-
-        col = layout.column()
-        if light.type in {'POINT', 'SPOT'}:
->>>>>>> 5898c1b9
             col.prop(light, "shadow_soft_size", text="Radius")
             col.prop(light, "use_soft_falloff")
         elif light.type == 'SUN':
