--- conflicted
+++ resolved
@@ -354,9 +354,11 @@
         col = layout.column()
         col.active = cscene.use_denoising
 
-        sub = col.column()
-        sub.active = show_denoise_active(context)
-        sub.prop(cscene, "denoiser", text="Denoiser")
+		col.prop(cscene, "denoiser", text="Denoiser")#BFA
+        
+        #sub = col.column()
+        #sub.active = show_denoise_active(context)
+        #sub.prop(cscene, "denoiser", text="Denoiser")
 
         col.prop(cscene, "denoising_input_passes", text="Passes")
         if cscene.denoiser == 'OPENIMAGEDENOISE':
@@ -365,14 +367,9 @@
 
         if cscene.denoiser == 'OPENIMAGEDENOISE':
             row = col.row()
-<<<<<<< HEAD
-            if not use_cpu(context) and has_oidn_gpu_devices(context):
-                row.use_property_split = False
-                row.prop(cscene, "denoising_use_gpu", text="Use GPU")
-=======
             row.active = has_oidn_gpu_devices(context)
+            row.use_property_split = False #BFA
             row.prop(cscene, "denoising_use_gpu", text="Use GPU")
->>>>>>> 6a611426
 
 
 class CYCLES_RENDER_PT_sampling_path_guiding(CyclesButtonsPanel, Panel):
@@ -403,7 +400,7 @@
         layout.prop(cscene, "guiding_training_samples")
 
         col = layout.column(align=True)
-        col.use_property_split = False
+        col.use_property_split = False #BFA
         col.prop(cscene, "use_surface_guiding", text="Surface")
         col.prop(cscene, "use_volume_guiding", text="Volume", text_ctxt=i18n_contexts.id_id)
 
@@ -456,7 +453,7 @@
         col = layout.column(align=True)
         col.prop(cscene, "sample_offset")
 
-        col = layout.column(align=True)
+        col = layout.column(align=True) #BFA
         # Tabulated Sobol is used when the debug UI is turned off.
         col.active = cscene.sampling_pattern == 'TABULATED_SOBOL' or not CyclesDebugButtonsPanel.poll(context)
         col.label(text="Scrambling Distance")
@@ -492,7 +489,7 @@
 
     def draw(self, context):
         layout = self.layout
-        layout.use_property_split = False
+        layout.use_property_split = False #BFA
         layout.use_property_decorate = False
 
         scene = context.scene
@@ -501,7 +498,7 @@
         col = layout.column(align=True)
         col.prop(cscene, "use_light_tree")
         sub = col.row()
-        sub.use_property_split = True
+        sub.use_property_split = True #BFA
         sub.prop(cscene, "light_sampling_threshold", text="Light Threshold")
         sub.active = not cscene.use_light_tree
 
@@ -666,6 +663,7 @@
         col = layout.column()
         col.prop(cscene, "blur_glossy")
 
+		#col = layout.column(heading="Caustics", align=True) #BFA - redundant
         col.use_property_split = False
         col.prop(cscene, "caustics_reflective")
         col.prop(cscene, "caustics_refractive")
@@ -1896,6 +1894,7 @@
     def draw(self, context):
         layout = self.layout
 
+		#layout.use_property_split = True #BFA
         light = context.light
         panel_node_draw(layout, light, 'OUTPUT_LIGHT', 'Surface')
 
@@ -1951,6 +1950,7 @@
     def draw(self, context):
         layout = self.layout
 
+		#layout.use_property_split = True #BFA
         world = context.world
 
         if not panel_node_draw(layout, world, 'OUTPUT_WORLD', 'Surface'):
@@ -2016,7 +2016,7 @@
 
     def draw(self, context):
         layout = self.layout
-        layout.use_property_split = False
+        layout.use_property_split = False #BFA
         layout.use_property_decorate = False
 
         world = context.world
@@ -2168,6 +2168,7 @@
     def draw(self, context):
         layout = self.layout
 
+		#layout.use_property_split = True #BFA
         mat = context.material
         if not panel_node_draw(layout, mat, 'OUTPUT_MATERIAL', 'Surface'):
             layout.prop(mat, "diffuse_color")
@@ -2187,6 +2188,7 @@
     def draw(self, context):
         layout = self.layout
 
+		#layout.use_property_split = True #BFA
         mat = context.material
         # cmat = mat.cycles
 
@@ -2205,6 +2207,7 @@
     def draw(self, context):
         layout = self.layout
 
+		#layout.use_property_split = True #BFA
         mat = context.material
         panel_node_draw(layout, mat, 'OUTPUT_MATERIAL', 'Displacement')
 
@@ -2239,7 +2242,7 @@
     @staticmethod
     def draw_shared(self, mat):
         layout = self.layout
-        layout.use_property_split = False
+        layout.use_property_split = False #BFA
         layout.use_property_decorate = False
 
         cmat = mat.cycles
