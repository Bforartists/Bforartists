--- conflicted
+++ resolved
@@ -182,17 +182,6 @@
     if(CMAKE_BUILD_TYPE STREQUAL "Debug")
       install(
         FILES
-<<<<<<< HEAD
-	${TBB_ROOT_DIR}/lib/debug/tbb_debug${CMAKE_SHARED_LIBRARY_SUFFIX}
-        ${OPENVDB_ROOT_DIR}/bin/openvdb_d${CMAKE_SHARED_LIBRARY_SUFFIX}
-	DESTINATION $<TARGET_FILE_DIR:${target}>)
-    else()
-      install(
-        FILES
-	${TBB_ROOT_DIR}/lib/tbb${CMAKE_SHARED_LIBRARY_SUFFIX}
-        ${OPENVDB_ROOT_DIR}/bin/openvdb${CMAKE_SHARED_LIBRARY_SUFFIX}
-	DESTINATION $<TARGET_FILE_DIR:${target}>)
-=======
         ${TBB_ROOT_DIR}/lib/debug/tbb_debug${CMAKE_SHARED_LIBRARY_SUFFIX}
         ${OPENVDB_ROOT_DIR}/bin/openvdb_d${CMAKE_SHARED_LIBRARY_SUFFIX}
         DESTINATION $<TARGET_FILE_DIR:${target}>)
@@ -202,7 +191,6 @@
         ${TBB_ROOT_DIR}/lib/tbb${CMAKE_SHARED_LIBRARY_SUFFIX}
         ${OPENVDB_ROOT_DIR}/bin/openvdb${CMAKE_SHARED_LIBRARY_SUFFIX}
         DESTINATION $<TARGET_FILE_DIR:${target}>)
->>>>>>> 5eaffd9e
     endif()
   endif()
 endmacro()