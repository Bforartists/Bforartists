# Copyright 2011-2020 Blender Foundation
#
# Licensed under the Apache License, Version 2.0 (the "License");
# you may not use this file except in compliance with the License.
# You may obtain a copy of the License at
#
# http://www.apache.org/licenses/LICENSE-2.0
#
# Unless required by applicable law or agreed to in writing, software
# distributed under the License is distributed on an "AS IS" BASIS,
# WITHOUT WARRANTIES OR CONDITIONS OF ANY KIND, either express or implied.
# See the License for the specific language governing permissions and
# limitations under the License.


###########################################################################
# Helper macros
###########################################################################

macro(_set_default variable value)
<<<<<<< HEAD
	if(NOT ${variable})
		set(${variable} ${value})
	endif()
=======
  if(NOT ${variable})
    set(${variable} ${value})
  endif()
>>>>>>> 5eaffd9e
endmacro()

###########################################################################
# Precompiled libraries detection
#
# Use precompiled libraries from Blender repository
###########################################################################

if(CYCLES_STANDALONE_REPOSITORY)
  if(APPLE)
    set(_cycles_lib_dir "${CMAKE_SOURCE_DIR}/../lib/darwin")
  elseif(WIN32)
    if(CMAKE_CL_64)
      set(_cycles_lib_dir "${CMAKE_SOURCE_DIR}/../lib/win64_vc15")
    else()
      message(FATAL_ERROR "Unsupported Visual Studio Version")
    endif()
  else()
    # Path to a locally compiled libraries.
    set(LIBDIR_NAME ${CMAKE_SYSTEM_NAME}_${CMAKE_SYSTEM_PROCESSOR})
    string(TOLOWER ${LIBDIR_NAME} LIBDIR_NAME)
    set(LIBDIR_NATIVE_ABI ${CMAKE_SOURCE_DIR}/../lib/${LIBDIR_NAME})

    # Path to precompiled libraries with known CentOS 7 ABI.
    set(LIBDIR_CENTOS7_ABI ${CMAKE_SOURCE_DIR}/../lib/linux_centos7_x86_64)

    # Choose the best suitable libraries.
    if(EXISTS ${LIBDIR_NATIVE_ABI})
      set(_cycles_lib_dir ${LIBDIR_NATIVE_ABI})
    elseif(EXISTS ${LIBDIR_CENTOS7_ABI})
      set(_cycles_lib_dir ${LIBDIR_CENTOS7_ABI})
      set(WITH_CXX11_ABI OFF)

      if(CMAKE_COMPILER_IS_GNUCC AND
         CMAKE_C_COMPILER_VERSION VERSION_LESS 9.3)
        message(FATAL_ERROR "GCC version must be at least 9.3 for precompiled libraries, found ${CMAKE_C_COMPILER_VERSION}")
      endif()
    endif()

    # Avoid namespace pollustion.
    unset(LIBDIR_NATIVE_ABI)
    unset(LIBDIR_CENTOS7_ABI)
  endif()

  if(EXISTS ${_cycles_lib_dir})
    _set_default(BOOST_ROOT "${_cycles_lib_dir}/boost")
    _set_default(BLOSC_ROOT_DIR "${_cycles_lib_dir}/blosc")
    _set_default(EMBREE_ROOT_DIR "${_cycles_lib_dir}/embree")
    _set_default(GLEW_ROOT_DIR "${_cycles_lib_dir}/glew")
    _set_default(JPEG_ROOT "${_cycles_lib_dir}/jpeg")
    _set_default(LLVM_ROOT_DIR "${_cycles_lib_dir}/llvm")
    _set_default(OPENCOLORIO_ROOT_DIR "${_cycles_lib_dir}/opencolorio")
    _set_default(OPENEXR_ROOT_DIR "${_cycles_lib_dir}/openexr")
    _set_default(OPENIMAGEDENOISE_ROOT_DIR "${_cycles_lib_dir}/openimagedenoise")
    _set_default(OPENIMAGEIO_ROOT_DIR "${_cycles_lib_dir}/openimageio")
    _set_default(OPENJPEG_ROOT_DIR "${_cycles_lib_dir}/openjpeg")
    _set_default(OPENSUBDIV_ROOT_DIR "${_cycles_lib_dir}/opensubdiv")
    _set_default(OPENVDB_ROOT_DIR "${_cycles_lib_dir}/openvdb")
    _set_default(OSL_ROOT_DIR "${_cycles_lib_dir}/osl")
    _set_default(PNG_ROOT "${_cycles_lib_dir}/png")
    _set_default(TBB_ROOT_DIR "${_cycles_lib_dir}/tbb")
    _set_default(TIFF_ROOT "${_cycles_lib_dir}/tiff")
    _set_default(ZLIB_ROOT "${_cycles_lib_dir}/zlib")

    # Ignore system libraries
    set(CMAKE_IGNORE_PATH "${CMAKE_PLATFORM_IMPLICIT_LINK_DIRECTORIES};${CMAKE_SYSTEM_INCLUDE_PATH};${CMAKE_C_IMPLICIT_INCLUDE_DIRECTORIES};${CMAKE_CXX_IMPLICIT_INCLUDE_DIRECTORIES}")
  else()
    unset(_cycles_lib_dir)
  endif()
endif()

###########################################################################
# Zlib
###########################################################################

if(CYCLES_STANDALONE_REPOSITORY)
  if(MSVC AND EXISTS ${_cycles_lib_dir})
    set(ZLIB_INCLUDE_DIRS ${_cycles_lib_dir}/zlib/include)
    set(ZLIB_LIBRARIES ${_cycles_lib_dir}/zlib/lib/libz_st.lib)
    set(ZLIB_INCLUDE_DIR ${_cycles_lib_dir}/zlib/include)
    set(ZLIB_LIBRARY ${_cycles_lib_dir}/zlib/lib/libz_st.lib)
    set(ZLIB_DIR ${_cycles_lib_dir}/zlib)
    set(ZLIB_FOUND ON)
  else()
    find_package(ZLIB REQUIRED)
  endif()
endif()

###########################################################################
# PThreads
###########################################################################

if(CYCLES_STANDALONE_REPOSITORY)
  if(MSVC AND EXISTS ${_cycles_lib_dir})
    set(PTHREADS_LIBRARIES "${_cycles_lib_dir}/pthreads/lib/pthreadVC3.lib")
    include_directories("${_cycles_lib_dir}/pthreads/include")
  else()
    set(CMAKE_THREAD_PREFER_PTHREAD TRUE)
    find_package(Threads REQUIRED)
    set(PTHREADS_LIBRARIES ${CMAKE_THREAD_LIBS_INIT})
  endif()
endif()

###########################################################################
# OpenImageIO and image libraries
###########################################################################

if(CYCLES_STANDALONE_REPOSITORY)
  if(MSVC AND EXISTS ${_cycles_lib_dir})
    add_definitions(
      # OIIO changed the name of this define in newer versions
      # we define both, so it would work with both old and new
      # versions.
      -DOIIO_STATIC_BUILD
      -DOIIO_STATIC_DEFINE
    )

    # Special exceptions for libraries which needs explicit debug version
    set(OPENIMAGEIO_LIBRARY
      optimized ${OPENIMAGEIO_ROOT_DIR}/lib/OpenImageIO.lib
      optimized ${OPENIMAGEIO_ROOT_DIR}/lib/OpenImageIO_Util.lib
      debug ${OPENIMAGEIO_ROOT_DIR}/lib/OpenImageIO_d.lib
      debug ${OPENIMAGEIO_ROOT_DIR}/lib/OpenImageIO_Util_d.lib
    )
  endif()

  find_package(OpenImageIO REQUIRED)
  if(OPENIMAGEIO_PUGIXML_FOUND)
    set(PUGIXML_INCLUDE_DIR "${OPENIMAGEIO_INCLUDE_DIR/OpenImageIO}")
    set(PUGIXML_LIBRARIES "")
  else()
    find_package(PugiXML REQUIRED)
  endif()

  # Dependencies
  if(MSVC AND EXISTS ${_cycles_lib_dir})
    set(OPENJPEG_INCLUDE_DIR ${OPENJPEG}/include/openjpeg-2.3)
    set(OPENJPEG_LIBRARY ${_cycles_lib_dir}/openjpeg/lib/openjp2${CMAKE_STATIC_LIBRARY_SUFFIX})
  endif()

  find_package(JPEG REQUIRED)
  find_package(OpenJPEG REQUIRED)
  find_package(TIFF REQUIRED)
  find_package(PNG REQUIRED)
endif()

###########################################################################
# OpenEXR
###########################################################################

if(CYCLES_STANDALONE_REPOSITORY)
  if(MSVC AND EXISTS ${_cycles_lib_dir})
    set(OPENEXR_IEX_LIBRARY
      optimized ${OPENEXR_ROOT_DIR}/lib/Iex_s.lib
      debug ${OPENEXR_ROOT_DIR}/lib/Iex_s_d.lib
    )
    set(OPENEXR_HALF_LIBRARY
      optimized ${OPENEXR_ROOT_DIR}/lib/Half_s.lib
      debug ${OPENEXR_ROOT_DIR}/lib/Half_s_d.lib
    )
    set(OPENEXR_ILMIMF_LIBRARY
      optimized ${OPENEXR_ROOT_DIR}/lib/IlmImf_s.lib
      debug ${OPENEXR_ROOT_DIR}/lib/IlmImf_s_d.lib
    )
    set(OPENEXR_IMATH_LIBRARY
      optimized ${OPENEXR_ROOT_DIR}/lib/Imath_s.lib
      debug ${OPENEXR_ROOT_DIR}/lib/Imath_s_d.lib
    )
    set(OPENEXR_ILMTHREAD_LIBRARY
      optimized ${OPENEXR_ROOT_DIR}/lib/IlmThread_s.lib
      debug ${OPENEXR_ROOT_DIR}/lib/IlmThread_s_d.lib
    )
  endif()

  find_package(OpenEXR REQUIRED)
endif()

###########################################################################
# OpenShadingLanguage & LLVM
###########################################################################

if(WITH_CYCLES_OSL)
  if(CYCLES_STANDALONE_REPOSITORY)
    if(EXISTS ${_cycles_lib_dir})
      set(LLVM_STATIC ON)
    endif()

    find_package(OSL REQUIRED)
    find_package(LLVM REQUIRED)

    if(MSVC AND EXISTS ${_cycles_lib_dir})
      # TODO(sergey): On Windows llvm-config doesn't give proper results for the
      # library names, use hardcoded libraries for now.
      file(GLOB _llvm_libs_release ${LLVM_ROOT_DIR}/lib/*.lib)
      file(GLOB _llvm_libs_debug ${LLVM_ROOT_DIR}/debug/lib/*.lib)
      set(_llvm_libs)
      foreach(_llvm_lib_path ${_llvm_libs_release})
        get_filename_component(_llvm_lib_name ${_llvm_lib_path} ABSOLUTE)
        list(APPEND _llvm_libs optimized ${_llvm_lib_name})
      endforeach()
      foreach(_llvm_lib_path ${_llvm_libs_debug})
        get_filename_component(_llvm_lib_name ${_llvm_lib_path} ABSOLUTE)
        list(APPEND _llvm_libs debug ${_llvm_lib_name})
      endforeach()
      set(LLVM_LIBRARY ${_llvm_libs})
      unset(_llvm_lib_name)
      unset(_llvm_lib_path)
      unset(_llvm_libs)
      unset(_llvm_libs_debug)
      unset(_llvm_libs_release)

      set(OSL_LIBRARIES
<<<<<<< HEAD
	optimized ${OSL_ROOT_DIR}/lib/oslcomp.lib
	optimized ${OSL_ROOT_DIR}/lib/oslexec.lib
	optimized ${OSL_ROOT_DIR}/lib/oslquery.lib
	optimized ${OSL_ROOT_DIR}/lib/pugixml.lib
	debug ${OSL_ROOT_DIR}/lib/oslcomp_d.lib
	debug ${OSL_ROOT_DIR}/lib/oslexec_d.lib
	debug ${OSL_ROOT_DIR}/lib/oslquery_d.lib
	debug ${OSL_ROOT_DIR}/lib/pugixml_d.lib
=======
        optimized ${OSL_ROOT_DIR}/lib/oslcomp.lib
        optimized ${OSL_ROOT_DIR}/lib/oslexec.lib
        optimized ${OSL_ROOT_DIR}/lib/oslquery.lib
        optimized ${OSL_ROOT_DIR}/lib/pugixml.lib
        debug ${OSL_ROOT_DIR}/lib/oslcomp_d.lib
        debug ${OSL_ROOT_DIR}/lib/oslexec_d.lib
        debug ${OSL_ROOT_DIR}/lib/oslquery_d.lib
        debug ${OSL_ROOT_DIR}/lib/pugixml_d.lib
>>>>>>> 5eaffd9e
      )
    endif()
  endif()
endif()

###########################################################################
# OpenColorIO
###########################################################################

if(WITH_CYCLES_OPENCOLORIO)
  if(CYCLES_STANDALONE_REPOSITORY)
    find_package(OpenColorIO REQUIRED)
    set(WITH_OPENCOLORIO ON)

    if(MSVC AND EXISTS ${_cycles_lib_dir})
      set(OPENCOLORIO_LIBPATH ${_cycles_lib_dir}/opencolorio/lib)
      set(OPENCOLORIO_LIBRARIES
        optimized ${OPENCOLORIO_LIBPATH}/OpenColorIO.lib
        optimized ${OPENCOLORIO_LIBPATH}/tinyxml.lib
        optimized ${OPENCOLORIO_LIBPATH}/libyaml-cpp.lib
        debug ${OPENCOLORIO_LIBPATH}/OpencolorIO_d.lib
        debug ${OPENCOLORIO_LIBPATH}/tinyxml_d.lib
        debug ${OPENCOLORIO_LIBPATH}/libyaml-cpp_d.lib
      )
    endif()
  endif()
endif()

###########################################################################
# Boost
###########################################################################

if(CYCLES_STANDALONE_REPOSITORY)
  if(EXISTS ${_cycles_lib_dir})
    if(MSVC)
      set(Boost_USE_STATIC_RUNTIME OFF)
      set(Boost_USE_MULTITHREADED ON)
      set(Boost_USE_STATIC_LIBS ON)
    else()
      set(BOOST_LIBRARYDIR ${_cycles_lib_dir}/boost/lib)
      set(Boost_NO_BOOST_CMAKE ON)
      set(Boost_NO_SYSTEM_PATHS ON)
    endif()
  endif()

  set(__boost_packages filesystem regex system thread date_time)
  if(WITH_CYCLES_NETWORK)
    list(APPEND __boost_packages serialization)
  endif()
  if(WITH_CYCLES_OSL)
    list(APPEND __boost_packages wave)
  endif()
  find_package(Boost 1.48 COMPONENTS ${__boost_packages} REQUIRED)
  if(NOT Boost_FOUND)
    # Try to find non-multithreaded if -mt not found, this flag
    # doesn't matter for us, it has nothing to do with thread
    # safety, but keep it to not disturb build setups.
    set(Boost_USE_MULTITHREADED OFF)
    find_package(Boost 1.48 COMPONENTS ${__boost_packages})
  endif()
  unset(__boost_packages)
  set(BOOST_INCLUDE_DIR ${Boost_INCLUDE_DIRS})
  set(BOOST_LIBRARIES ${Boost_LIBRARIES})
  set(BOOST_LIBPATH ${Boost_LIBRARY_DIRS})
  set(BOOST_DEFINITIONS "-DBOOST_ALL_NO_LIB")
endif()

###########################################################################
# Embree
###########################################################################

if(WITH_CYCLES_EMBREE)
  if(CYCLES_STANDALONE_REPOSITORY)
    if(MSVC AND EXISTS ${_cycles_lib_dir})
      set(EMBREE_TASKING_LIBRARY
        optimized ${EMBREE_ROOT_DIR}/lib/tasking.lib
        debug  ${EMBREE_ROOT_DIR}/lib/tasking_d.lib
      )
      set(EMBREE_EMBREE3_LIBRARY
        optimized ${EMBREE_ROOT_DIR}/lib/embree3.lib
        debug  ${EMBREE_ROOT_DIR}/lib/embree3_d.lib
      )
      set(EMBREE_EMBREE_AVX_LIBRARY
        optimized ${EMBREE_ROOT_DIR}/lib/embree_avx.lib
        debug  ${EMBREE_ROOT_DIR}/lib/embree_avx_d.lib
      )
      set(EMBREE_EMBREE_AVX2_LIBRARY
        optimized ${EMBREE_ROOT_DIR}/lib/embree_avx2.lib
        debug  ${EMBREE_ROOT_DIR}/lib/embree_avx2_d.lib
      )
      set(EMBREE_EMBREE_SSE42_LIBRARY
        optimized ${EMBREE_ROOT_DIR}/lib/embree_sse42.lib
        debug  ${EMBREE_ROOT_DIR}/lib/embree_sse42_d.lib
      )
      set(EMBREE_LEXERS_LIBRARY
        optimized ${EMBREE_ROOT_DIR}/lib/lexers.lib
        debug  ${EMBREE_ROOT_DIR}/lib/lexers_d.lib
      )
      set(EMBREE_MATH_LIBRARY
        optimized ${EMBREE_ROOT_DIR}/lib/math.lib
        debug  ${EMBREE_ROOT_DIR}/lib/math_d.lib
      )
      set(EMBREE_SIMD_LIBRARY
        optimized ${EMBREE_ROOT_DIR}/lib/simd.lib
        debug  ${EMBREE_ROOT_DIR}/lib/simd_d.lib
      )
      set(EMBREE_SYS_LIBRARY
        optimized ${EMBREE_ROOT_DIR}/lib/sys.lib
        debug  ${EMBREE_ROOT_DIR}/lib/sys_d.lib
      )
    endif()

    find_package(Embree 3.8.0 REQUIRED)
  endif()
endif()

###########################################################################
# Logging
###########################################################################

if(WITH_CYCLES_LOGGING)
  if(CYCLES_STANDALONE_REPOSITORY)
    find_package(Glog REQUIRED)
    find_package(Gflags REQUIRED)
  endif()
endif()

###########################################################################
# OpenSubdiv
###########################################################################

if(WITH_CYCLES_OPENSUBDIV)
  if(CYCLES_STANDALONE_REPOSITORY)
    find_package(OpenSubdiv REQUIRED)
    set(WITH_OPENSUBDIV ON)

    if(MSVC AND EXISTS ${_cycles_lib_dir})
      set(OPENSUBDIV_LIBRARIES
        optimized ${OPENSUBDIV_ROOT_DIR}/lib/osdCPU.lib
        optimized ${OPENSUBDIV_ROOT_DIR}/lib/osdGPU.lib
        debug ${OPENSUBDIV_ROOT_DIR}/lib/osdCPU_d.lib
        debug ${OPENSUBDIV_ROOT_DIR}/lib/osdGPU_d.lib
     )
    endif()
  endif()
endif()

###########################################################################
# OpenVDB
###########################################################################

if(WITH_CYCLES_OPENVDB)
  if(CYCLES_STANDALONE_REPOSITORY)
    if(MSVC AND EXISTS ${_cycles_lib_dir})
      set(BLOSC_LIBRARY
          optimized ${BLOSC_ROOT_DIR}/lib/libblosc.lib
          debug ${BLOSC_ROOT_DIR}/lib/libblosc_d.lib)
    endif()

    find_package(OpenVDB REQUIRED)
    find_package(Blosc REQUIRED)
    set(WITH_OPENVDB ON)
    set(OPENVDB_DEFINITIONS -DNOMINMAX -D_USE_MATH_DEFINES)
  endif()
endif()

###########################################################################
# OpenImageDenoise
###########################################################################

if(WITH_CYCLES_OPENIMAGEDENOISE)
  if(CYCLES_STANDALONE_REPOSITORY)
    find_package(OpenImageDenoise REQUIRED)
    set(WITH_OPENIMAGEDENOISE ON)

    if(MSVC AND EXISTS ${_cycles_lib_dir})
      set(OPENIMAGEDENOISE_LIBRARIES
        optimized ${OPENIMAGEDENOISE_ROOT_DIR}/lib/OpenImageDenoise.lib
        optimized ${OPENIMAGEDENOISE_ROOT_DIR}/lib/common.lib
        optimized ${OPENIMAGEDENOISE_ROOT_DIR}/lib/dnnl.lib
        debug ${OPENIMAGEDENOISE_ROOT_DIR}/lib/OpenImageDenoise_d.lib
        debug ${OPENIMAGEDENOISE_ROOT_DIR}/lib/common_d.lib
        debug ${OPENIMAGEDENOISE_ROOT_DIR}/lib/dnnl_d.lib)
    endif()

  endif()
endif()

###########################################################################
# TBB
###########################################################################

if(CYCLES_STANDALONE_REPOSITORY)
  if(MSVC AND EXISTS ${_cycles_lib_dir})
    set(TBB_LIBRARY
      optimized ${TBB_ROOT_DIR}/lib/tbb.lib
      debug ${TBB_ROOT_DIR}/lib/debug/tbb_debug.lib
    )
  endif()

  find_package(TBB REQUIRED)
endif()

###########################################################################
# GLEW
###########################################################################

if(CYCLES_STANDALONE_REPOSITORY)
  if(MSVC AND EXISTS ${_cycles_lib_dir})
    set(GLEW_LIBRARY "${_cycles_lib_dir}/opengl/lib/glew.lib")
    set(GLEW_INCLUDE_DIR "${_cycles_lib_dir}/opengl/include")
    add_definitions(-DGLEW_STATIC)
  endif()

  find_package(GLEW REQUIRED)
else()
  # Workaround for unconventional variable name use in Blender.
  set(GLEW_INCLUDE_DIR "${GLEW_INCLUDE_PATH}")
endif()

###########################################################################
# System Libraries
###########################################################################

# Detect system libraries again
if(EXISTS ${_cycles_lib_dir})
  unset(CMAKE_IGNORE_PATH)
endif()

###########################################################################
# OpenGL
###########################################################################

if(CYCLES_STANDALONE_REPOSITORY)
  if(NOT DEFINED OpenGL_GL_PREFERENCE)
    set(OpenGL_GL_PREFERENCE "LEGACY")
  endif()

  find_package(OpenGL REQUIRED)

  set(CYCLES_GL_LIBRARIES
    ${OPENGL_gl_LIBRARY}
    ${OPENGL_glu_LIBRARY}
    ${GLEW_LIBRARY}
  )
else()
  set(CYCLES_GL_LIBRARIES
    bf_intern_glew_mx
    ${BLENDER_GL_LIBRARIES}
    ${BLENDER_GLEW_LIBRARIES})
endif()

###########################################################################
# GLUT
###########################################################################

if(WITH_CYCLES_STANDALONE AND WITH_CYCLES_STANDALONE_GUI)
  if(MSVC AND EXISTS ${_cycles_lib_dir})
    add_definitions(-DFREEGLUT_STATIC -DFREEGLUT_LIB_PRAGMAS=0)
    set(GLUT_LIBRARIES "${_cycles_lib_dir}/opengl/lib/freeglut_static.lib")
    set(GLUT_INCLUDE_DIR "${_cycles_lib_dir}/opengl/include")
  else()
    find_package(GLUT)

    if(NOT GLUT_FOUND)
      set(WITH_CYCLES_STANDALONE_GUI OFF)
      message(STATUS "GLUT not found, disabling Cycles standalone GUI")
    endif()
  endif()

  include_directories(
    SYSTEM
    ${GLUT_INCLUDE_DIR}
  )
endif()

###########################################################################
# CUDA
###########################################################################

if(WITH_CYCLES_CUDA_BINARIES OR NOT WITH_CUDA_DYNLOAD)
  find_package(CUDA) # Try to auto locate CUDA toolkit
  if(CUDA_FOUND)
    message(STATUS "CUDA nvcc = ${CUDA_NVCC_EXECUTABLE}")
  else()
    message(STATUS "CUDA compiler not found, disabling WITH_CYCLES_CUDA_BINARIES")
    set(WITH_CYCLES_CUDA_BINARIES OFF)
    if(NOT WITH_CUDA_DYNLOAD)
      message(STATUS "Additionally falling back to dynamic CUDA load")
      set(WITH_CUDA_DYNLOAD ON)
    endif()
  endif()
endif()

unset(_cycles_lib_dir)<|MERGE_RESOLUTION|>--- conflicted
+++ resolved
@@ -18,15 +18,9 @@
 ###########################################################################
 
 macro(_set_default variable value)
-<<<<<<< HEAD
-	if(NOT ${variable})
-		set(${variable} ${value})
-	endif()
-=======
   if(NOT ${variable})
     set(${variable} ${value})
   endif()
->>>>>>> 5eaffd9e
 endmacro()
 
 ###########################################################################
@@ -239,16 +233,6 @@
       unset(_llvm_libs_release)
 
       set(OSL_LIBRARIES
-<<<<<<< HEAD
-	optimized ${OSL_ROOT_DIR}/lib/oslcomp.lib
-	optimized ${OSL_ROOT_DIR}/lib/oslexec.lib
-	optimized ${OSL_ROOT_DIR}/lib/oslquery.lib
-	optimized ${OSL_ROOT_DIR}/lib/pugixml.lib
-	debug ${OSL_ROOT_DIR}/lib/oslcomp_d.lib
-	debug ${OSL_ROOT_DIR}/lib/oslexec_d.lib
-	debug ${OSL_ROOT_DIR}/lib/oslquery_d.lib
-	debug ${OSL_ROOT_DIR}/lib/pugixml_d.lib
-=======
         optimized ${OSL_ROOT_DIR}/lib/oslcomp.lib
         optimized ${OSL_ROOT_DIR}/lib/oslexec.lib
         optimized ${OSL_ROOT_DIR}/lib/oslquery.lib
@@ -257,7 +241,6 @@
         debug ${OSL_ROOT_DIR}/lib/oslexec_d.lib
         debug ${OSL_ROOT_DIR}/lib/oslquery_d.lib
         debug ${OSL_ROOT_DIR}/lib/pugixml_d.lib
->>>>>>> 5eaffd9e
       )
     endif()
   endif()
