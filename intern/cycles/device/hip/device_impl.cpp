/*
 * Copyright 2011-2021 Blender Foundation
 *
 * Licensed under the Apache License, Version 2.0 (the "License");
 * you may not use this file except in compliance with the License.
 * You may obtain a copy of the License at
 *
 * http://www.apache.org/licenses/LICENSE-2.0
 *
 * Unless required by applicable law or agreed to in writing, software
 * distributed under the License is distributed on an "AS IS" BASIS,
 * WITHOUT WARRANTIES OR CONDITIONS OF ANY KIND, either express or implied.
 * See the License for the specific language governing permissions and
 * limitations under the License.
 */

#ifdef WITH_HIP

#  include <climits>
#  include <limits.h>
#  include <stdio.h>
#  include <stdlib.h>
#  include <string.h>

#  include "device/hip/device_impl.h"

#  include "util/debug.h"
#  include "util/foreach.h"
#  include "util/log.h"
#  include "util/map.h"
#  include "util/md5.h"
#  include "util/opengl.h"
#  include "util/path.h"
#  include "util/string.h"
#  include "util/system.h"
#  include "util/time.h"
#  include "util/types.h"
#  include "util/windows.h"

CCL_NAMESPACE_BEGIN

class HIPDevice;

bool HIPDevice::have_precompiled_kernels()
{
  string fatbins_path = path_get("lib");
  return path_exists(fatbins_path);
}

BVHLayoutMask HIPDevice::get_bvh_layout_mask() const
{
  return BVH_LAYOUT_BVH2;
}

void HIPDevice::set_error(const string &error)
{
  Device::set_error(error);

  if (first_error) {
    fprintf(stderr, "\nRefer to the Cycles GPU rendering documentation for possible solutions:\n");
    fprintf(stderr,
            "https://docs.blender.org/manual/en/latest/render/cycles/gpu_rendering.html\n\n");
    first_error = false;
  }
}

HIPDevice::HIPDevice(const DeviceInfo &info, Stats &stats, Profiler &profiler)
    : Device(info, stats, profiler), texture_info(this, "__texture_info", MEM_GLOBAL)
{
  first_error = true;

  hipDevId = info.num;
  hipDevice = 0;
  hipContext = 0;

  hipModule = 0;

  need_texture_info = false;

  device_texture_headroom = 0;
  device_working_headroom = 0;
  move_texture_to_host = false;
  map_host_limit = 0;
  map_host_used = 0;
  can_map_host = 0;
  pitch_alignment = 0;

  /* Initialize HIP. */
  hipError_t result = hipInit(0);
  if (result != hipSuccess) {
    set_error(string_printf("Failed to initialize HIP runtime (%s)", hipewErrorString(result)));
    return;
  }

  /* Setup device and context. */
  result = hipGetDevice(&hipDevice, hipDevId);
  if (result != hipSuccess) {
    set_error(string_printf("Failed to get HIP device handle from ordinal (%s)",
                            hipewErrorString(result)));
    return;
  }

  /* hipDeviceMapHost for mapping host memory when out of device memory.
   * hipDeviceLmemResizeToMax for reserving local memory ahead of render,
   * so we can predict which memory to map to host. */
  hip_assert(hipDeviceGetAttribute(&can_map_host, hipDeviceAttributeCanMapHostMemory, hipDevice));

  hip_assert(
      hipDeviceGetAttribute(&pitch_alignment, hipDeviceAttributeTexturePitchAlignment, hipDevice));

  unsigned int ctx_flags = hipDeviceLmemResizeToMax;
  if (can_map_host) {
    ctx_flags |= hipDeviceMapHost;
    init_host_memory();
  }

  /* Create context. */
  result = hipCtxCreate(&hipContext, ctx_flags, hipDevice);

  if (result != hipSuccess) {
    set_error(string_printf("Failed to create HIP context (%s)", hipewErrorString(result)));
    return;
  }

  int major, minor;
  hipDeviceGetAttribute(&major, hipDeviceAttributeComputeCapabilityMajor, hipDevId);
  hipDeviceGetAttribute(&minor, hipDeviceAttributeComputeCapabilityMinor, hipDevId);
  hipDevArchitecture = major * 100 + minor * 10;

  /* Pop context set by hipCtxCreate. */
  hipCtxPopCurrent(NULL);
}

HIPDevice::~HIPDevice()
{
  texture_info.free();

  hip_assert(hipCtxDestroy(hipContext));
}

bool HIPDevice::support_device(const uint /*kernel_features*/)
{
  if (hipSupportsDevice(hipDevId)) {
    return true;
  }
  else {
    /* We only support Navi and above. */
    hipDeviceProp_t props;
    hipGetDeviceProperties(&props, hipDevId);

    set_error(string_printf("HIP backend requires AMD RDNA graphics card or up, but found %s.",
                            props.name));
    return false;
  }
}

bool HIPDevice::check_peer_access(Device *peer_device)
{
  if (peer_device == this) {
    return false;
  }
  if (peer_device->info.type != DEVICE_HIP && peer_device->info.type != DEVICE_OPTIX) {
    return false;
  }

  HIPDevice *const peer_device_hip = static_cast<HIPDevice *>(peer_device);

  int can_access = 0;
  hip_assert(hipDeviceCanAccessPeer(&can_access, hipDevice, peer_device_hip->hipDevice));
  if (can_access == 0) {
    return false;
  }

  // Ensure array access over the link is possible as well (for 3D textures)
  hip_assert(hipDeviceGetP2PAttribute(
      &can_access, hipDevP2PAttrHipArrayAccessSupported, hipDevice, peer_device_hip->hipDevice));
  if (can_access == 0) {
    return false;
  }

  // Enable peer access in both directions
  {
    const HIPContextScope scope(this);
    hipError_t result = hipCtxEnablePeerAccess(peer_device_hip->hipContext, 0);
    if (result != hipSuccess) {
      set_error(string_printf("Failed to enable peer access on HIP context (%s)",
                              hipewErrorString(result)));
      return false;
    }
  }
  {
    const HIPContextScope scope(peer_device_hip);
    hipError_t result = hipCtxEnablePeerAccess(hipContext, 0);
    if (result != hipSuccess) {
      set_error(string_printf("Failed to enable peer access on HIP context (%s)",
                              hipewErrorString(result)));
      return false;
    }
  }

  return true;
}

bool HIPDevice::use_adaptive_compilation()
{
  return DebugFlags().hip.adaptive_compile;
}

/* Common HIPCC flags which stays the same regardless of shading model,
 * kernel sources md5 and only depends on compiler or compilation settings.
 */
string HIPDevice::compile_kernel_get_common_cflags(const uint kernel_features)
{
  const int machine = system_cpu_bits();
  const string source_path = path_get("source");
  const string include_path = source_path;
  string cflags = string_printf(
      "-m%d "
      "--use_fast_math "
      "-DHIPCC "
      "-I\"%s\"",
      machine,
      include_path.c_str());
  if (use_adaptive_compilation()) {
    cflags += " -D__KERNEL_FEATURES__=" + to_string(kernel_features);
  }
  return cflags;
}

string HIPDevice::compile_kernel(const uint kernel_features, const char *name, const char *base)
{
  /* Compute kernel name. */
  int major, minor;
  hipDeviceGetAttribute(&major, hipDeviceAttributeComputeCapabilityMajor, hipDevId);
  hipDeviceGetAttribute(&minor, hipDeviceAttributeComputeCapabilityMinor, hipDevId);
  hipDeviceProp_t props;
  hipGetDeviceProperties(&props, hipDevId);

  /* gcnArchName can contain tokens after the arch name with features, ie.
   * `gfx1010:sramecc-:xnack-` so we tokenize it to get the first part. */
  char *arch = strtok(props.gcnArchName, ":");
  if (arch == NULL) {
    arch = props.gcnArchName;
  }

  /* Attempt to use kernel provided with Blender. */
  if (!use_adaptive_compilation()) {
    const string fatbin = path_get(string_printf("lib/%s_%s.fatbin", name, arch));
    VLOG(1) << "Testing for pre-compiled kernel " << fatbin << ".";
    if (path_exists(fatbin)) {
      VLOG(1) << "Using precompiled kernel.";
      return fatbin;
    }
  }

  /* Try to use locally compiled kernel. */
  string source_path = path_get("source");
  const string source_md5 = path_files_md5_hash(source_path);

  /* We include cflags into md5 so changing hip toolkit or changing other
   * compiler command line arguments makes sure fatbin gets re-built.
   */
  string common_cflags = compile_kernel_get_common_cflags(kernel_features);
  const string kernel_md5 = util_md5_string(source_md5 + common_cflags);

  const char *const kernel_ext = "genco";
  std::string options;
#  ifdef _WIN32
  options.append("Wno-parentheses-equality -Wno-unused-value --hipcc-func-supp -ffast-math");
#  else
  options.append("Wno-parentheses-equality -Wno-unused-value --hipcc-func-supp -O3 -ffast-math");
#  endif
#  ifdef _DEBUG
  options.append(" -save-temps");
#  endif
  options.append(" --amdgpu-target=").append(arch);

  const string include_path = source_path;
  const string fatbin_file = string_printf("cycles_%s_%s_%s", name, arch, kernel_md5.c_str());
  const string fatbin = path_cache_get(path_join("kernels", fatbin_file));
  VLOG(1) << "Testing for locally compiled kernel " << fatbin << ".";
  if (path_exists(fatbin)) {
    VLOG(1) << "Using locally compiled kernel.";
    return fatbin;
  }

#  ifdef _WIN32
  if (!use_adaptive_compilation() && have_precompiled_kernels()) {
    if (!hipSupportsDevice(hipDevId)) {
      set_error(
          string_printf("HIP backend requires compute capability 10.1 or up, but found %d.%d. "
                        "Your GPU is not supported.",
                        major,
                        minor));
    }
    else {
      set_error(
          string_printf("HIP binary kernel for this graphics card compute "
                        "capability (%d.%d) not found.",
                        major,
                        minor));
    }
    return string();
  }
#  endif

  /* Compile. */
  const char *const hipcc = hipewCompilerPath();
  if (hipcc == NULL) {
    set_error(
        "HIP hipcc compiler not found. "
        "Install HIP toolkit in default location.");
    return string();
  }

  const int hipcc_hip_version = hipewCompilerVersion();
  VLOG(1) << "Found hipcc " << hipcc << ", HIP version " << hipcc_hip_version << ".";
  if (hipcc_hip_version < 40) {
    printf(
        "Unsupported HIP version %d.%d detected, "
        "you need HIP 4.0 or newer.\n",
        hipcc_hip_version / 10,
        hipcc_hip_version % 10);
    return string();
  }

  double starttime = time_dt();

  path_create_directories(fatbin);

  source_path = path_join(path_join(source_path, "kernel"),
                          path_join("device", path_join(base, string_printf("%s.cpp", name))));

  string command = string_printf("%s -%s -I %s --%s %s -o \"%s\"",
                                 hipcc,
                                 options.c_str(),
                                 include_path.c_str(),
                                 kernel_ext,
                                 source_path.c_str(),
                                 fatbin.c_str());

  printf("Compiling %sHIP kernel ...\n%s\n",
         (use_adaptive_compilation()) ? "adaptive " : "",
         command.c_str());

#  ifdef _WIN32
  command = "call " + command;
#  endif
  if (system(command.c_str()) != 0) {
    set_error(
        "Failed to execute compilation command, "
        "see console for details.");
    return string();
  }

  /* Verify if compilation succeeded */
  if (!path_exists(fatbin)) {
    set_error(
        "HIP kernel compilation failed, "
        "see console for details.");
    return string();
  }

  printf("Kernel compilation finished in %.2lfs.\n", time_dt() - starttime);

  return fatbin;
}

bool HIPDevice::load_kernels(const uint kernel_features)
{
  /* TODO(sergey): Support kernels re-load for HIP devices adaptive compile.
   *
   * Currently re-loading kernels will invalidate memory pointers.
   */
  if (hipModule) {
    if (use_adaptive_compilation()) {
      VLOG(1) << "Skipping HIP kernel reload for adaptive compilation, not currently supported.";
    }
    return true;
  }

  /* check if hip init succeeded */
  if (hipContext == 0)
    return false;

  /* check if GPU is supported */
  if (!support_device(kernel_features)) {
    return false;
  }

  /* get kernel */
  const char *kernel_name = "kernel";
  string fatbin = compile_kernel(kernel_features, kernel_name);
  if (fatbin.empty())
    return false;

  /* open module */
  HIPContextScope scope(this);

  string fatbin_data;
  hipError_t result;

  if (path_read_text(fatbin, fatbin_data))
    result = hipModuleLoadData(&hipModule, fatbin_data.c_str());
  else
    result = hipErrorFileNotFound;

  if (result != hipSuccess)
    set_error(string_printf(
        "Failed to load HIP kernel from '%s' (%s)", fatbin.c_str(), hipewErrorString(result)));

  if (result == hipSuccess) {
    kernels.load(this);
    reserve_local_memory(kernel_features);
  }

  return (result == hipSuccess);
}

void HIPDevice::reserve_local_memory(const uint kernel_features)
{
  /* Together with hipDeviceLmemResizeToMax, this reserves local memory
   * needed for kernel launches, so that we can reliably figure out when
   * to allocate scene data in mapped host memory. */
  size_t total = 0, free_before = 0, free_after = 0;

  {
    HIPContextScope scope(this);
    hipMemGetInfo(&free_before, &total);
  }

  {
    /* Use the biggest kernel for estimation. */
    const DeviceKernel test_kernel = (kernel_features & KERNEL_FEATURE_NODE_RAYTRACE) ?
                                         DEVICE_KERNEL_INTEGRATOR_SHADE_SURFACE_RAYTRACE :
                                         DEVICE_KERNEL_INTEGRATOR_SHADE_SURFACE;

    /* Launch kernel, using just 1 block appears sufficient to reserve memory for all
     * multiprocessors. It would be good to do this in parallel for the multi GPU case
     * still to make it faster. */
    HIPDeviceQueue queue(this);

    void *d_path_index = nullptr;
    void *d_render_buffer = nullptr;
    int d_work_size = 0;
    void *args[] = {&d_path_index, &d_render_buffer, &d_work_size};

    queue.init_execution();
    queue.enqueue(test_kernel, 1, args);
    queue.synchronize();
  }

  {
    HIPContextScope scope(this);
    hipMemGetInfo(&free_after, &total);
  }

  VLOG(1) << "Local memory reserved " << string_human_readable_number(free_before - free_after)
          << " bytes. (" << string_human_readable_size(free_before - free_after) << ")";

#  if 0
  /* For testing mapped host memory, fill up device memory. */
  const size_t keep_mb = 1024;

  while (free_after > keep_mb * 1024 * 1024LL) {
    hipDeviceptr_t tmp;
    hip_assert(hipMalloc(&tmp, 10 * 1024 * 1024LL));
    hipMemGetInfo(&free_after, &total);
  }
#  endif
}

void HIPDevice::init_host_memory()
{
  /* Limit amount of host mapped memory, because allocating too much can
   * cause system instability. Leave at least half or 4 GB of system
   * memory free, whichever is smaller. */
  size_t default_limit = 4 * 1024 * 1024 * 1024LL;
  size_t system_ram = system_physical_ram();

  if (system_ram > 0) {
    if (system_ram / 2 > default_limit) {
      map_host_limit = system_ram - default_limit;
    }
    else {
      map_host_limit = system_ram / 2;
    }
  }
  else {
    VLOG(1) << "Mapped host memory disabled, failed to get system RAM";
    map_host_limit = 0;
  }

  /* Amount of device memory to keep is free after texture memory
   * and working memory allocations respectively. We set the working
   * memory limit headroom lower so that some space is left after all
   * texture memory allocations. */
  device_working_headroom = 32 * 1024 * 1024LL;   // 32MB
  device_texture_headroom = 128 * 1024 * 1024LL;  // 128MB

  VLOG(1) << "Mapped host memory limit set to " << string_human_readable_number(map_host_limit)
          << " bytes. (" << string_human_readable_size(map_host_limit) << ")";
}

void HIPDevice::load_texture_info()
{
  if (need_texture_info) {
    /* Unset flag before copying, so this does not loop indefinitely if the copy below calls
     * into 'move_textures_to_host' (which calls 'load_texture_info' again). */
    need_texture_info = false;
    texture_info.copy_to_device();
  }
}

void HIPDevice::move_textures_to_host(size_t size, bool for_texture)
{
  /* Break out of recursive call, which can happen when moving memory on a multi device. */
  static bool any_device_moving_textures_to_host = false;
  if (any_device_moving_textures_to_host) {
    return;
  }

  /* Signal to reallocate textures in host memory only. */
  move_texture_to_host = true;

  while (size > 0) {
    /* Find suitable memory allocation to move. */
    device_memory *max_mem = NULL;
    size_t max_size = 0;
    bool max_is_image = false;

    thread_scoped_lock lock(hip_mem_map_mutex);
    foreach (HIPMemMap::value_type &pair, hip_mem_map) {
      device_memory &mem = *pair.first;
      HIPMem *cmem = &pair.second;

      /* Can only move textures allocated on this device (and not those from peer devices).
       * And need to ignore memory that is already on the host. */
      if (!mem.is_resident(this) || cmem->use_mapped_host) {
        continue;
      }

      bool is_texture = (mem.type == MEM_TEXTURE || mem.type == MEM_GLOBAL) &&
                        (&mem != &texture_info);
      bool is_image = is_texture && (mem.data_height > 1);

      /* Can't move this type of memory. */
      if (!is_texture || cmem->array) {
        continue;
      }

      /* For other textures, only move image textures. */
      if (for_texture && !is_image) {
        continue;
      }

      /* Try to move largest allocation, prefer moving images. */
      if (is_image > max_is_image || (is_image == max_is_image && mem.device_size > max_size)) {
        max_is_image = is_image;
        max_size = mem.device_size;
        max_mem = &mem;
      }
    }
    lock.unlock();

    /* Move to host memory. This part is mutex protected since
     * multiple HIP devices could be moving the memory. The
     * first one will do it, and the rest will adopt the pointer. */
    if (max_mem) {
      VLOG(1) << "Move memory from device to host: " << max_mem->name;

      static thread_mutex move_mutex;
      thread_scoped_lock lock(move_mutex);

      any_device_moving_textures_to_host = true;

      /* Potentially need to call back into multi device, so pointer mapping
       * and peer devices are updated. This is also necessary since the device
       * pointer may just be a key here, so cannot be accessed and freed directly.
       * Unfortunately it does mean that memory is reallocated on all other
       * devices as well, which is potentially dangerous when still in use (since
       * a thread rendering on another devices would only be caught in this mutex
       * if it so happens to do an allocation at the same time as well. */
      max_mem->device_copy_to();
      size = (max_size >= size) ? 0 : size - max_size;

      any_device_moving_textures_to_host = false;
    }
    else {
      break;
    }
  }

  /* Unset flag before texture info is reloaded, since it should stay in device memory. */
  move_texture_to_host = false;

  /* Update texture info array with new pointers. */
  load_texture_info();
}

HIPDevice::HIPMem *HIPDevice::generic_alloc(device_memory &mem, size_t pitch_padding)
{
  HIPContextScope scope(this);

  hipDeviceptr_t device_pointer = 0;
  size_t size = mem.memory_size() + pitch_padding;

  hipError_t mem_alloc_result = hipErrorOutOfMemory;
  const char *status = "";

  /* First try allocating in device memory, respecting headroom. We make
   * an exception for texture info. It is small and frequently accessed,
   * so treat it as working memory.
   *
   * If there is not enough room for working memory, we will try to move
   * textures to host memory, assuming the performance impact would have
   * been worse for working memory. */
  bool is_texture = (mem.type == MEM_TEXTURE || mem.type == MEM_GLOBAL) && (&mem != &texture_info);
  bool is_image = is_texture && (mem.data_height > 1);

  size_t headroom = (is_texture) ? device_texture_headroom : device_working_headroom;

  size_t total = 0, free = 0;
  hipMemGetInfo(&free, &total);

  /* Move textures to host memory if needed. */
  if (!move_texture_to_host && !is_image && (size + headroom) >= free && can_map_host) {
    move_textures_to_host(size + headroom - free, is_texture);
    hipMemGetInfo(&free, &total);
  }

  /* Allocate in device memory. */
  if (!move_texture_to_host && (size + headroom) < free) {
    mem_alloc_result = hipMalloc(&device_pointer, size);
    if (mem_alloc_result == hipSuccess) {
      status = " in device memory";
    }
  }

  /* Fall back to mapped host memory if needed and possible. */

  void *shared_pointer = 0;

  if (mem_alloc_result != hipSuccess && can_map_host) {
    if (mem.shared_pointer) {
      /* Another device already allocated host memory. */
      mem_alloc_result = hipSuccess;
      shared_pointer = mem.shared_pointer;
    }
    else if (map_host_used + size < map_host_limit) {
      /* Allocate host memory ourselves. */
      mem_alloc_result = hipHostMalloc(
          &shared_pointer, size, hipHostMallocMapped | hipHostMallocWriteCombined);

      assert((mem_alloc_result == hipSuccess && shared_pointer != 0) ||
             (mem_alloc_result != hipSuccess && shared_pointer == 0));
    }

    if (mem_alloc_result == hipSuccess) {
      hip_assert(hipHostGetDevicePointer(&device_pointer, shared_pointer, 0));
      map_host_used += size;
      status = " in host memory";
    }
  }

  if (mem_alloc_result != hipSuccess) {
    status = " failed, out of device and host memory";
    set_error("System is out of GPU and shared host memory");
  }

  if (mem.name) {
    VLOG(1) << "Buffer allocate: " << mem.name << ", "
            << string_human_readable_number(mem.memory_size()) << " bytes. ("
            << string_human_readable_size(mem.memory_size()) << ")" << status;
  }

  mem.device_pointer = (device_ptr)device_pointer;
  mem.device_size = size;
  stats.mem_alloc(size);

  if (!mem.device_pointer) {
    return NULL;
  }

  /* Insert into map of allocations. */
  thread_scoped_lock lock(hip_mem_map_mutex);
  HIPMem *cmem = &hip_mem_map[&mem];
  if (shared_pointer != 0) {
    /* Replace host pointer with our host allocation. Only works if
     * HIP memory layout is the same and has no pitch padding. Also
     * does not work if we move textures to host during a render,
     * since other devices might be using the memory. */

    if (!move_texture_to_host && pitch_padding == 0 && mem.host_pointer &&
        mem.host_pointer != shared_pointer) {
      memcpy(shared_pointer, mem.host_pointer, size);

      /* A Call to device_memory::host_free() should be preceded by
       * a call to device_memory::device_free() for host memory
       * allocated by a device to be handled properly. Two exceptions
       * are here and a call in OptiXDevice::generic_alloc(), where
       * the current host memory can be assumed to be allocated by
       * device_memory::host_alloc(), not by a device */

      mem.host_free();
      mem.host_pointer = shared_pointer;
    }
    mem.shared_pointer = shared_pointer;
    mem.shared_counter++;
    cmem->use_mapped_host = true;
  }
  else {
    cmem->use_mapped_host = false;
  }

  return cmem;
}

void HIPDevice::generic_copy_to(device_memory &mem)
{
  if (!mem.host_pointer || !mem.device_pointer) {
    return;
  }

  /* If use_mapped_host of mem is false, the current device only uses device memory allocated by
   * hipMalloc regardless of mem.host_pointer and mem.shared_pointer, and should copy data from
   * mem.host_pointer. */
  thread_scoped_lock lock(hip_mem_map_mutex);
  if (!hip_mem_map[&mem].use_mapped_host || mem.host_pointer != mem.shared_pointer) {
    const HIPContextScope scope(this);
    hip_assert(
        hipMemcpyHtoD((hipDeviceptr_t)mem.device_pointer, mem.host_pointer, mem.memory_size()));
  }
}

void HIPDevice::generic_free(device_memory &mem)
{
  if (mem.device_pointer) {
    HIPContextScope scope(this);
    thread_scoped_lock lock(hip_mem_map_mutex);
    const HIPMem &cmem = hip_mem_map[&mem];

    /* If cmem.use_mapped_host is true, reference counting is used
     * to safely free a mapped host memory. */

    if (cmem.use_mapped_host) {
      assert(mem.shared_pointer);
      if (mem.shared_pointer) {
        assert(mem.shared_counter > 0);
        if (--mem.shared_counter == 0) {
          if (mem.host_pointer == mem.shared_pointer) {
            mem.host_pointer = 0;
          }
          hipHostFree(mem.shared_pointer);
          mem.shared_pointer = 0;
        }
      }
      map_host_used -= mem.device_size;
    }
    else {
      /* Free device memory. */
      hip_assert(hipFree(mem.device_pointer));
    }

    stats.mem_free(mem.device_size);
    mem.device_pointer = 0;
    mem.device_size = 0;

    hip_mem_map.erase(hip_mem_map.find(&mem));
  }
}

void HIPDevice::mem_alloc(device_memory &mem)
{
  if (mem.type == MEM_TEXTURE) {
    assert(!"mem_alloc not supported for textures.");
  }
  else if (mem.type == MEM_GLOBAL) {
    assert(!"mem_alloc not supported for global memory.");
  }
  else {
    generic_alloc(mem);
  }
}

void HIPDevice::mem_copy_to(device_memory &mem)
{
  if (mem.type == MEM_GLOBAL) {
    global_free(mem);
    global_alloc(mem);
  }
  else if (mem.type == MEM_TEXTURE) {
    tex_free((device_texture &)mem);
    tex_alloc((device_texture &)mem);
  }
  else {
    if (!mem.device_pointer) {
      generic_alloc(mem);
    }
    generic_copy_to(mem);
  }
}

void HIPDevice::mem_copy_from(device_memory &mem, size_t y, size_t w, size_t h, size_t elem)
{
  if (mem.type == MEM_TEXTURE || mem.type == MEM_GLOBAL) {
    assert(!"mem_copy_from not supported for textures.");
  }
  else if (mem.host_pointer) {
    const size_t size = elem * w * h;
    const size_t offset = elem * y * w;

    if (mem.device_pointer) {
      const HIPContextScope scope(this);
      hip_assert(hipMemcpyDtoH(
          (char *)mem.host_pointer + offset, (hipDeviceptr_t)mem.device_pointer + offset, size));
    }
    else {
      memset((char *)mem.host_pointer + offset, 0, size);
    }
  }
}

void HIPDevice::mem_zero(device_memory &mem)
{
  if (!mem.device_pointer) {
    mem_alloc(mem);
  }
  if (!mem.device_pointer) {
    return;
  }

  /* If use_mapped_host of mem is false, mem.device_pointer currently refers to device memory
   * regardless of mem.host_pointer and mem.shared_pointer. */
  thread_scoped_lock lock(hip_mem_map_mutex);
  if (!hip_mem_map[&mem].use_mapped_host || mem.host_pointer != mem.shared_pointer) {
    const HIPContextScope scope(this);
    hip_assert(hipMemsetD8((hipDeviceptr_t)mem.device_pointer, 0, mem.memory_size()));
  }
  else if (mem.host_pointer) {
    memset(mem.host_pointer, 0, mem.memory_size());
  }
}

void HIPDevice::mem_free(device_memory &mem)
{
  if (mem.type == MEM_GLOBAL) {
    global_free(mem);
  }
  else if (mem.type == MEM_TEXTURE) {
    tex_free((device_texture &)mem);
  }
  else {
    generic_free(mem);
  }
}

device_ptr HIPDevice::mem_alloc_sub_ptr(device_memory &mem, size_t offset, size_t /*size*/)
{
  return (device_ptr)(((char *)mem.device_pointer) + mem.memory_elements_size(offset));
}

void HIPDevice::const_copy_to(const char *name, void *host, size_t size)
{
  HIPContextScope scope(this);
  hipDeviceptr_t mem;
  size_t bytes;

  hip_assert(hipModuleGetGlobal(&mem, &bytes, hipModule, name));
  hip_assert(hipMemcpyHtoD(mem, host, size));
}

void HIPDevice::global_alloc(device_memory &mem)
{
  if (mem.is_resident(this)) {
    generic_alloc(mem);
    generic_copy_to(mem);
  }

  const_copy_to(mem.name, &mem.device_pointer, sizeof(mem.device_pointer));
}

void HIPDevice::global_free(device_memory &mem)
{
  if (mem.is_resident(this) && mem.device_pointer) {
    generic_free(mem);
  }
}

void HIPDevice::tex_alloc(device_texture &mem)
{
  HIPContextScope scope(this);

  string bind_name = mem.name;
  size_t dsize = datatype_size(mem.data_type);
  size_t size = mem.memory_size();

  hipTextureAddressMode address_mode = hipAddressModeWrap;
  switch (mem.info.extension) {
    case EXTENSION_REPEAT:
      address_mode = hipAddressModeWrap;
      break;
    case EXTENSION_EXTEND:
      address_mode = hipAddressModeClamp;
      break;
    case EXTENSION_CLIP:
      // TODO : (Arya) setting this to Mode Clamp instead of Mode Border because it's unsupported
      // in hip
      address_mode = hipAddressModeClamp;
      break;
    default:
      assert(0);
      break;
  }

  hipTextureFilterMode filter_mode;
  if (mem.info.interpolation == INTERPOLATION_CLOSEST) {
    filter_mode = hipFilterModePoint;
  }
  else {
    filter_mode = hipFilterModeLinear;
  }

  /* Image Texture Storage */
  hipArray_Format format;
  switch (mem.data_type) {
    case TYPE_UCHAR:
      format = HIP_AD_FORMAT_UNSIGNED_INT8;
      break;
    case TYPE_UINT16:
      format = HIP_AD_FORMAT_UNSIGNED_INT16;
      break;
    case TYPE_UINT:
      format = HIP_AD_FORMAT_UNSIGNED_INT32;
      break;
    case TYPE_INT:
      format = HIP_AD_FORMAT_SIGNED_INT32;
      break;
    case TYPE_FLOAT:
      format = HIP_AD_FORMAT_FLOAT;
      break;
    case TYPE_HALF:
      format = HIP_AD_FORMAT_HALF;
      break;
    default:
      assert(0);
      return;
  }

  HIPMem *cmem = NULL;
  hArray array_3d = NULL;
  size_t src_pitch = mem.data_width * dsize * mem.data_elements;
  size_t dst_pitch = src_pitch;

  if (!mem.is_resident(this)) {
    thread_scoped_lock lock(hip_mem_map_mutex);
    cmem = &hip_mem_map[&mem];
    cmem->texobject = 0;

    if (mem.data_depth > 1) {
      array_3d = (hArray)mem.device_pointer;
      cmem->array = array_3d;
    }
    else if (mem.data_height > 0) {
      dst_pitch = align_up(src_pitch, pitch_alignment);
    }
  }
  else if (mem.data_depth > 1) {
    /* 3D texture using array, there is no API for linear memory. */
    HIP_ARRAY3D_DESCRIPTOR desc;

    desc.Width = mem.data_width;
    desc.Height = mem.data_height;
    desc.Depth = mem.data_depth;
    desc.Format = format;
    desc.NumChannels = mem.data_elements;
    desc.Flags = 0;

    VLOG(1) << "Array 3D allocate: " << mem.name << ", "
            << string_human_readable_number(mem.memory_size()) << " bytes. ("
            << string_human_readable_size(mem.memory_size()) << ")";

    hip_assert(hipArray3DCreate((hArray*)&array_3d, &desc));

    if (!array_3d) {
      return;
    }

    HIP_MEMCPY3D param;
    memset(&param, 0, sizeof(HIP_MEMCPY3D));
    param.dstMemoryType = hipMemoryTypeArray;
    param.dstArray = array_3d;
    param.srcMemoryType = hipMemoryTypeHost;
    param.srcHost = mem.host_pointer;
    param.srcPitch = src_pitch;
    param.WidthInBytes = param.srcPitch;
    param.Height = mem.data_height;
    param.Depth = mem.data_depth;

    hip_assert(hipDrvMemcpy3D(&param));

    mem.device_pointer = (device_ptr)array_3d;
    mem.device_size = size;
    stats.mem_alloc(size);

    thread_scoped_lock lock(hip_mem_map_mutex);
    cmem = &hip_mem_map[&mem];
    cmem->texobject = 0;
    cmem->array = array_3d;
  }
  else if (mem.data_height > 0) {
    /* 2D texture, using pitch aligned linear memory. */
    dst_pitch = align_up(src_pitch, pitch_alignment);
    size_t dst_size = dst_pitch * mem.data_height;

    cmem = generic_alloc(mem, dst_size - mem.memory_size());
    if (!cmem) {
      return;
    }

    hip_Memcpy2D param;
    memset(&param, 0, sizeof(param));
    param.dstMemoryType = hipMemoryTypeDevice;
    param.dstDevice = mem.device_pointer;
    param.dstPitch = dst_pitch;
    param.srcMemoryType = hipMemoryTypeHost;
    param.srcHost = mem.host_pointer;
    param.srcPitch = src_pitch;
    param.WidthInBytes = param.srcPitch;
    param.Height = mem.data_height;

    hip_assert(hipDrvMemcpy2DUnaligned(&param));
  }
  else {
    /* 1D texture, using linear memory. */
    cmem = generic_alloc(mem);
    if (!cmem) {
      return;
    }

    hip_assert(hipMemcpyHtoD(mem.device_pointer, mem.host_pointer, size));
  }

  /* Resize once */
  const uint slot = mem.slot;
  if (slot >= texture_info.size()) {
    /* Allocate some slots in advance, to reduce amount
     * of re-allocations. */
    texture_info.resize(slot + 128);
  }

  /* Set Mapping and tag that we need to (re-)upload to device */
  texture_info[slot] = mem.info;
  need_texture_info = true;

  if (mem.info.data_type != IMAGE_DATA_TYPE_NANOVDB_FLOAT &&
      mem.info.data_type != IMAGE_DATA_TYPE_NANOVDB_FLOAT3) {
<<<<<<< HEAD
=======
    /* Bindless textures. */
>>>>>>> 80cd137a
    hipResourceDesc resDesc;
    memset(&resDesc, 0, sizeof(resDesc));

    if (array_3d) {
      resDesc.resType = hipResourceTypeArray;
      resDesc.res.array.h_Array = array_3d;
      resDesc.flags = 0;
    }
    else if (mem.data_height > 0) {
      resDesc.resType = hipResourceTypePitch2D;
      resDesc.res.pitch2D.devPtr = mem.device_pointer;
      resDesc.res.pitch2D.format = format;
      resDesc.res.pitch2D.numChannels = mem.data_elements;
      resDesc.res.pitch2D.height = mem.data_height;
      resDesc.res.pitch2D.width = mem.data_width;
      resDesc.res.pitch2D.pitchInBytes = dst_pitch;
    }
    else {
      resDesc.resType = hipResourceTypeLinear;
      resDesc.res.linear.devPtr = mem.device_pointer;
      resDesc.res.linear.format = format;
      resDesc.res.linear.numChannels = mem.data_elements;
      resDesc.res.linear.sizeInBytes = mem.device_size;
    }

    hipTextureDesc texDesc;
    memset(&texDesc, 0, sizeof(texDesc));
    texDesc.addressMode[0] = address_mode;
    texDesc.addressMode[1] = address_mode;
    texDesc.addressMode[2] = address_mode;
    texDesc.filterMode = filter_mode;
    texDesc.flags = HIP_TRSF_NORMALIZED_COORDINATES;

    thread_scoped_lock lock(hip_mem_map_mutex);
    cmem = &hip_mem_map[&mem];

    hip_assert(hipTexObjectCreate(&cmem->texobject, &resDesc, &texDesc, NULL));

    texture_info[slot].data = (uint64_t)cmem->texobject;
  }
  else {
    texture_info[slot].data = (uint64_t)mem.device_pointer;
  }
}

void HIPDevice::tex_free(device_texture &mem)
{
  if (mem.device_pointer) {
    HIPContextScope scope(this);
    thread_scoped_lock lock(hip_mem_map_mutex);
    const HIPMem &cmem = hip_mem_map[&mem];

    if (cmem.texobject) {
      /* Free bindless texture. */
      hipTexObjectDestroy(cmem.texobject);
    }

    if (!mem.is_resident(this)) {
      /* Do not free memory here, since it was allocated on a different device. */
      hip_mem_map.erase(hip_mem_map.find(&mem));
    }
    else if (cmem.array) {
      /* Free array. */
      hipArrayDestroy(cmem.array);
      stats.mem_free(mem.device_size);
      mem.device_pointer = 0;
      mem.device_size = 0;

      hip_mem_map.erase(hip_mem_map.find(&mem));
    }
    else {
      lock.unlock();
      generic_free(mem);
    }
  }
}

unique_ptr<DeviceQueue> HIPDevice::gpu_queue_create()
{
  return make_unique<HIPDeviceQueue>(this);
}

bool HIPDevice::should_use_graphics_interop()
{
  /* Check whether this device is part of OpenGL context.
   *
   * Using HIP device for graphics interoperability which is not part of the OpenGL context is
   * possible, but from the empiric measurements it can be considerably slower than using naive
   * pixels copy. */

  /* Disable graphics interop for now, because of driver bug in 21.40. See T92972 */
#  if 0
  HIPContextScope scope(this);

  int num_all_devices = 0;
  hip_assert(hipGetDeviceCount(&num_all_devices));

  if (num_all_devices == 0) {
    return false;
  }

  vector<hipDevice_t> gl_devices(num_all_devices);
  uint num_gl_devices = 0;
  hipGLGetDevices(&num_gl_devices, gl_devices.data(), num_all_devices, hipGLDeviceListAll);

  for (hipDevice_t gl_device : gl_devices) {
    if (gl_device == hipDevice) {
      return true;
    }
  }
#  endif

  return false;
}

int HIPDevice::get_num_multiprocessors()
{
  return get_device_default_attribute(hipDeviceAttributeMultiprocessorCount, 0);
}

int HIPDevice::get_max_num_threads_per_multiprocessor()
{
  return get_device_default_attribute(hipDeviceAttributeMaxThreadsPerMultiProcessor, 0);
}

bool HIPDevice::get_device_attribute(hipDeviceAttribute_t attribute, int *value)
{
  HIPContextScope scope(this);

  return hipDeviceGetAttribute(value, attribute, hipDevice) == hipSuccess;
}

int HIPDevice::get_device_default_attribute(hipDeviceAttribute_t attribute, int default_value)
{
  int value = 0;
  if (!get_device_attribute(attribute, &value)) {
    return default_value;
  }
  return value;
}

CCL_NAMESPACE_END

#endif<|MERGE_RESOLUTION|>--- conflicted
+++ resolved
@@ -1055,10 +1055,7 @@
 
   if (mem.info.data_type != IMAGE_DATA_TYPE_NANOVDB_FLOAT &&
       mem.info.data_type != IMAGE_DATA_TYPE_NANOVDB_FLOAT3) {
-<<<<<<< HEAD
-=======
     /* Bindless textures. */
->>>>>>> 80cd137a
     hipResourceDesc resDesc;
     memset(&resDesc, 0, sizeof(resDesc));
 
