--- conflicted
+++ resolved
@@ -454,16 +454,11 @@
 		/* regular shader */
 		shader_flag[i++] = flag;
 		shader_flag[i++] = shader->pass_id;
-<<<<<<< HEAD
-
-		has_transparent_shadow |= (flag & SD_HAS_TRANSPARENT_SHADOW);
-=======
 		shader_flag[i++] = __float_as_int(constant_emission.x);
 		shader_flag[i++] = __float_as_int(constant_emission.y);
 		shader_flag[i++] = __float_as_int(constant_emission.z);
 
 		has_transparent_shadow |= (flag & SD_HAS_TRANSPARENT_SHADOW) != 0;
->>>>>>> ecd36afb
 	}
 
 	device->tex_alloc("__shader_flag", dscene->shader_flag);
