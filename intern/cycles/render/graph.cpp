/*
 * Copyright 2011-2016 Blender Foundation
 *
 * Licensed under the Apache License, Version 2.0 (the "License");
 * you may not use this file except in compliance with the License.
 * You may obtain a copy of the License at
 *
 * http://www.apache.org/licenses/LICENSE-2.0
 *
 * Unless required by applicable law or agreed to in writing, software
 * distributed under the License is distributed on an "AS IS" BASIS,
 * WITHOUT WARRANTIES OR CONDITIONS OF ANY KIND, either express or implied.
 * See the License for the specific language governing permissions and
 * limitations under the License.
 */

#include "attribute.h"
#include "graph.h"
#include "nodes.h"
#include "shader.h"
#include "constant_fold.h"

#include "util_algorithm.h"
#include "util_debug.h"
#include "util_foreach.h"
#include "util_queue.h"
#include "util_logging.h"

CCL_NAMESPACE_BEGIN

namespace {

bool check_node_inputs_has_links(const ShaderNode *node)
{
	foreach(const ShaderInput *in, node->inputs) {
		if(in->link) {
			return true;
		}
	}
	return false;
}

bool check_node_inputs_traversed(const ShaderNode *node,
                                 const ShaderNodeSet& done)
{
	foreach(const ShaderInput *in, node->inputs) {
		if(in->link) {
			if(done.find(in->link->parent) == done.end()) {
				return false;
			}
		}
	}
	return true;
}

}  /* namespace */

/* Node */

ShaderNode::ShaderNode(const NodeType *type)
: Node(type)
{
	name = type->name;
	id = -1;
	bump = SHADER_BUMP_NONE;
	special_type = SHADER_SPECIAL_TYPE_NONE;

	create_inputs_outputs(type);
}

ShaderNode::~ShaderNode()
{
	foreach(ShaderInput *socket, inputs)
		delete socket;

	foreach(ShaderOutput *socket, outputs)
		delete socket;
}

void ShaderNode::create_inputs_outputs(const NodeType *type)
{
	foreach(const SocketType& socket, type->inputs) {
		if(socket.flags & SocketType::LINKABLE) {
			inputs.push_back(new ShaderInput(socket, this));
		}
	}

	foreach(const SocketType& socket, type->outputs) {
		outputs.push_back(new ShaderOutput(socket, this));
	}
}

ShaderInput *ShaderNode::input(const char *name)
{
	foreach(ShaderInput *socket, inputs) {
		if(socket->name() == name)
			return socket;
	}

	return NULL;
}

ShaderOutput *ShaderNode::output(const char *name)
{
	foreach(ShaderOutput *socket, outputs)
		if(socket->name() == name)
			return socket;

	return NULL;
}

ShaderInput *ShaderNode::input(ustring name)
{
	foreach(ShaderInput *socket, inputs) {
		if(socket->name() == name)
			return socket;
	}

	return NULL;
}

ShaderOutput *ShaderNode::output(ustring name)
{
	foreach(ShaderOutput *socket, outputs)
		if(socket->name() == name)
			return socket;

	return NULL;
}

void ShaderNode::attributes(Shader *shader, AttributeRequestSet *attributes)
{
	foreach(ShaderInput *input, inputs) {
		if(!input->link) {
			if(input->flags() & SocketType::LINK_TEXTURE_GENERATED) {
				if(shader->has_surface)
					attributes->add(ATTR_STD_GENERATED);
				if(shader->has_volume)
					attributes->add(ATTR_STD_GENERATED_TRANSFORM);
			}
			else if(input->flags() & SocketType::LINK_TEXTURE_UV) {
				if(shader->has_surface)
					attributes->add(ATTR_STD_UV);
			}
		}
	}
}

bool ShaderNode::equals(const ShaderNode& other)
{
	if(type != other.type || bump != other.bump) {
		return false;
	}

	assert(inputs.size() == other.inputs.size());

	/* Compare unlinkable sockets */
	foreach(const SocketType& socket, type->inputs) {
		if(!(socket.flags & SocketType::LINKABLE)) {
			if(!Node::equals_value(other, socket)) {
				return false;
			}
		}
	}

	/* Compare linkable input sockets */
	for(int i = 0; i < inputs.size(); ++i) {
		ShaderInput *input_a = inputs[i],
		            *input_b = other.inputs[i];
		if(input_a->link == NULL && input_b->link == NULL) {
			/* Unconnected inputs are expected to have the same value. */
			if(!Node::equals_value(other, input_a->socket_type)) {
				return false;
			}
		}
		else if(input_a->link != NULL && input_b->link != NULL) {
			/* Expect links are to come from the same exact socket. */
			if(input_a->link != input_b->link) {
				return false;
			}
		}
		else {
			/* One socket has a link and another has not, inputs can't be
			 * considered equal.
			 */
			return false;
		}
	}

	return true;
}

/* Graph */

ShaderGraph::ShaderGraph()
{
	finalized = false;
	num_node_ids = 0;
	add(new OutputNode());
}

ShaderGraph::~ShaderGraph()
{
	clear_nodes();
}

ShaderNode *ShaderGraph::add(ShaderNode *node)
{
	assert(!finalized);
	node->id = num_node_ids++;
	nodes.push_back(node);
	return node;
}

OutputNode *ShaderGraph::output()
{
	return (OutputNode*)nodes.front();
}

ShaderGraph *ShaderGraph::copy()
{
	ShaderGraph *newgraph = new ShaderGraph();

	/* copy nodes */
	ShaderNodeSet nodes_all;
	foreach(ShaderNode *node, nodes)
		nodes_all.insert(node);

	ShaderNodeMap nodes_copy;
	copy_nodes(nodes_all, nodes_copy);

	/* add nodes (in same order, so output is still first) */
	newgraph->clear_nodes();
	foreach(ShaderNode *node, nodes)
		newgraph->add(nodes_copy[node]);

	return newgraph;
}

void ShaderGraph::connect(ShaderOutput *from, ShaderInput *to)
{
	assert(!finalized);
	assert(from && to);

	if(to->link) {
		fprintf(stderr, "Cycles shader graph connect: input already connected.\n");
		return;
	}

	if(from->type() != to->type()) {
		/* for closures we can't do automatic conversion */
		if(from->type() == SocketType::CLOSURE || to->type() == SocketType::CLOSURE) {
			fprintf(stderr, "Cycles shader graph connect: can only connect closure to closure "
			        "(%s.%s to %s.%s).\n",
			        from->parent->name.c_str(), from->name().c_str(),
			        to->parent->name.c_str(), to->name().c_str());
			return;
		}

		/* add automatic conversion node in case of type mismatch */
		ShaderNode *convert = add(new ConvertNode(from->type(), to->type(), true));

		connect(from, convert->inputs[0]);
		connect(convert->outputs[0], to);
	}
	else {
		/* types match, just connect */
		to->link = from;
		from->links.push_back(to);
	}
}

void ShaderGraph::disconnect(ShaderOutput *from)
{
	assert(!finalized);

	foreach(ShaderInput *sock, from->links) {
		sock->link = NULL;
	}

	from->links.clear();
}

void ShaderGraph::disconnect(ShaderInput *to)
{
	assert(!finalized);
	assert(to->link);

	ShaderOutput *from = to->link;

	to->link = NULL;
	from->links.erase(remove(from->links.begin(), from->links.end(), to), from->links.end());
}

void ShaderGraph::relink(ShaderNode *node, ShaderOutput *from, ShaderOutput *to)
{
	/* Copy because disconnect modifies this list */
	vector<ShaderInput*> outputs = from->links;

	/* Bypass node by moving all links from "from" to "to" */
	foreach(ShaderInput *sock, node->inputs) {
		if(sock->link)
			disconnect(sock);
	}

	foreach(ShaderInput *sock, outputs) {
		disconnect(sock);
		if(to)
			connect(to, sock);
	}
}

void ShaderGraph::finalize(Scene *scene,
                           bool do_bump,
                           bool do_osl,
                           bool do_simplify,
                           bool bump_in_object_space)
{
	/* before compiling, the shader graph may undergo a number of modifications.
	 * currently we set default geometry shader inputs, and create automatic bump
	 * from displacement. a graph can be finalized only once, and should not be
	 * modified afterwards. */

	if(!finalized) {
		default_inputs(do_osl);
		clean(scene);
		refine_bump_nodes();

		if(do_bump)
			bump_from_displacement(bump_in_object_space);

		ShaderInput *surface_in = output()->input("Surface");
		ShaderInput *volume_in = output()->input("Volume");

		/* todo: make this work when surface and volume closures are tangled up */

		if(surface_in->link)
			transform_multi_closure(surface_in->link->parent, NULL, false);
		if(volume_in->link)
			transform_multi_closure(volume_in->link->parent, NULL, true);

		finalized = true;
	}
	else if(do_simplify) {
		simplify_settings(scene);
	}
}

void ShaderGraph::find_dependencies(ShaderNodeSet& dependencies, ShaderInput *input)
{
	/* find all nodes that this input depends on directly and indirectly */
	ShaderNode *node = (input->link)? input->link->parent: NULL;

	if(node != NULL && dependencies.find(node) == dependencies.end()) {
		foreach(ShaderInput *in, node->inputs)
			find_dependencies(dependencies, in);

		dependencies.insert(node);
	}
}

void ShaderGraph::clear_nodes()
{
	foreach(ShaderNode *node, nodes) {
		delete node;
	}
	nodes.clear();
}

void ShaderGraph::copy_nodes(ShaderNodeSet& nodes, ShaderNodeMap& nnodemap)
{
	/* copy a set of nodes, and the links between them. the assumption is
	 * made that all nodes that inputs are linked to are in the set too. */

	/* copy nodes */
	foreach(ShaderNode *node, nodes) {
		ShaderNode *nnode = node->clone();
		nnodemap[node] = nnode;

		/* create new inputs and outputs to recreate links and ensure
		 * that we still point to valid SocketType if the NodeType
		 * changed in cloning, as it does for OSL nodes */
		nnode->inputs.clear();
		nnode->outputs.clear();
		nnode->create_inputs_outputs(nnode->type);
	}

	/* recreate links */
	foreach(ShaderNode *node, nodes) {
		foreach(ShaderInput *input, node->inputs) {
			if(input->link) {
				/* find new input and output */
				ShaderNode *nfrom = nnodemap[input->link->parent];
				ShaderNode *nto = nnodemap[input->parent];
				ShaderOutput *noutput = nfrom->output(input->link->name());
				ShaderInput *ninput = nto->input(input->name());

				/* connect */
				connect(noutput, ninput);
			}
		}
	}
}

/* Graph simplification */
/* ******************** */

/* Step 1: Remove proxy nodes.
 * These only exists temporarily when exporting groups, and we must remove them
 * early so that node->attributes() and default links do not see them.
 */
void ShaderGraph::remove_proxy_nodes()
{
	vector<bool> removed(num_node_ids, false);
	bool any_node_removed = false;

<<<<<<< HEAD
	ShaderNode *geom = NULL;

	/* find and unlink proxy nodes */
=======
>>>>>>> ecd36afb
	foreach(ShaderNode *node, nodes) {
		if(node->special_type == SHADER_SPECIAL_TYPE_PROXY) {
			ConvertNode *proxy = static_cast<ConvertNode*>(node);
			ShaderInput *input = proxy->inputs[0];
			ShaderOutput *output = proxy->outputs[0];

			/* bypass the proxy node */
			if(input->link) {
				relink(proxy, output, input->link);
			}
			else {
				/* Copy because disconnect modifies this list */
				vector<ShaderInput*> links(output->links);

				foreach(ShaderInput *to, links) {
					/* remove any autoconvert nodes too if they lead to
					 * sockets with an automatically set default value */
					ShaderNode *tonode = to->parent;

					if(tonode->special_type == SHADER_SPECIAL_TYPE_AUTOCONVERT) {
						bool all_links_removed = true;
						vector<ShaderInput*> links = tonode->outputs[0]->links;

						foreach(ShaderInput *autoin, links) {
							if(autoin->flags() & SocketType::DEFAULT_LINK_MASK)
								disconnect(autoin);
							else
								all_links_removed = false;
						}

						if(all_links_removed)
							removed[tonode->id] = true;
					}

					disconnect(to);

					/* transfer the default input value to the target socket */
					tonode->copy_value(to->socket_type, *proxy, input->socket_type);
				}
			}

			removed[proxy->id] = true;
			any_node_removed = true;
		}
	}

	/* remove nodes */
	if(any_node_removed) {
		list<ShaderNode*> newnodes;

		foreach(ShaderNode *node, nodes) {
			if(!removed[node->id])
				newnodes.push_back(node);
			else
				delete node;
		}

		nodes = newnodes;
	}
}

/* Step 2: Constant folding.
 * Try to constant fold some nodes, and pipe result directly to
 * the input socket of connected nodes.
 */
void ShaderGraph::constant_fold()
{
	ShaderNodeSet done, scheduled;
	queue<ShaderNode*> traverse_queue;

<<<<<<< HEAD
			if(bump->outputs[0]->links.size()) {
				/* Height inputs is not connected. */
				/* TODO(sergey): Ignore bump with zero strength. */
				if(bump->inputs[0]->link == NULL) {
					vector<ShaderInput*> inputs = bump->outputs[0]->links;
					if(bump->inputs[4]->link == NULL) {
						if(geom == NULL) {
							geom = new GeometryNode();
						}
						relink(bump->inputs, inputs, geom->output("Normal"));
					}
					else {
						relink(bump->inputs, inputs, bump->input("Normal")->link);
					}
					removed[bump->id] = true;
					any_node_removed = true;
				}
			}
=======
	bool has_displacement = (output()->input("Displacement")->link != NULL);

	/* Schedule nodes which doesn't have any dependencies. */
	foreach(ShaderNode *node, nodes) {
		if(!check_node_inputs_has_links(node)) {
			traverse_queue.push(node);
			scheduled.insert(node);
>>>>>>> ecd36afb
		}
	}

	while(!traverse_queue.empty()) {
		ShaderNode *node = traverse_queue.front();
		traverse_queue.pop();
		done.insert(node);
		foreach(ShaderOutput *output, node->outputs) {
			if(output->links.size() == 0) {
				continue;
			}
			/* Schedule node which was depending on the value,
			 * when possible. Do it before disconnect.
			 */
			foreach(ShaderInput *input, output->links) {
				if(scheduled.find(input->parent) != scheduled.end()) {
					/* Node might not be optimized yet but scheduled already
					 * by other dependencies. No need to re-schedule it.
					 */
					continue;
				}
				/* Schedule node if its inputs are fully done. */
				if(check_node_inputs_traversed(input->parent, done)) {
					traverse_queue.push(input->parent);
					scheduled.insert(input->parent);
				}
			}
			/* Optimize current node. */
			ConstantFolder folder(this, node, output);
			node->constant_fold(folder);
		}
	}

	/* Folding might have removed all nodes connected to the displacement output
	 * even tho there is displacement to be applied, so add in a value node if
	 * that happens to ensure there is still a valid graph for displacement.
	 */
	if(has_displacement && !output()->input("Displacement")->link) {
		ValueNode *value = (ValueNode*)add(new ValueNode());
		value->value = output()->displacement;

		connect(value->output("Value"), output()->input("Displacement"));
	}
}

/* Step 3: Simplification. */
void ShaderGraph::simplify_settings(Scene *scene)
{
	foreach(ShaderNode *node, nodes) {
		node->simplify_settings(scene);
	}
}

/* Step 4: Deduplicate nodes with same settings. */
void ShaderGraph::deduplicate_nodes()
{
	/* NOTES:
	 * - Deduplication happens for nodes which has same exact settings and same
	 *   exact input links configuration (either connected to same output or has
	 *   the same exact default value).
	 * - Deduplication happens in the bottom-top manner, so we know for fact that
	 *   all traversed nodes are either can not be deduplicated at all or were
	 *   already deduplicated.
	 */

	ShaderNodeSet scheduled, done;
	map<ustring, ShaderNodeSet> candidates;
	queue<ShaderNode*> traverse_queue;
	int num_deduplicated = 0;

	/* Schedule nodes which doesn't have any dependencies. */
	foreach(ShaderNode *node, nodes) {
		if(!check_node_inputs_has_links(node)) {
			traverse_queue.push(node);
			scheduled.insert(node);
		}
	}

	while(!traverse_queue.empty()) {
		ShaderNode *node = traverse_queue.front();
		traverse_queue.pop();
		done.insert(node);
		/* Schedule the nodes which were depending on the current node. */
		bool has_output_links = false;
		foreach(ShaderOutput *output, node->outputs) {
			foreach(ShaderInput *input, output->links) {
				has_output_links = true;
				if(scheduled.find(input->parent) != scheduled.end()) {
					/* Node might not be optimized yet but scheduled already
					 * by other dependencies. No need to re-schedule it.
					 */
					continue;
				}
				/* Schedule node if its inputs are fully done. */
				if(check_node_inputs_traversed(input->parent, done)) {
					traverse_queue.push(input->parent);
					scheduled.insert(input->parent);
				}
			}
		}
		/* Only need to care about nodes that are actually used */
		if(!has_output_links) {
			continue;
		}
		/* Try to merge this node with another one. */
		ShaderNode *merge_with = NULL;
		foreach(ShaderNode *other_node, candidates[node->type->name]) {
			if(node != other_node && node->equals(*other_node)) {
				merge_with = other_node;
				break;
			}
		}
		/* If found an equivalent, merge; otherwise keep node for later merges */
		if(merge_with != NULL) {
			for(int i = 0; i < node->outputs.size(); ++i) {
				relink(node, node->outputs[i], merge_with->outputs[i]);
			}
			num_deduplicated++;
		}
		else {
			candidates[node->type->name].insert(node);
		}
	}

	if(num_deduplicated > 0) {
		VLOG(1) << "Deduplicated " << num_deduplicated << " nodes.";
	}

	if(geom != NULL) {
		add(geom);
	}
}

void ShaderGraph::break_cycles(ShaderNode *node, vector<bool>& visited, vector<bool>& on_stack)
{
	visited[node->id] = true;
	on_stack[node->id] = true;

	foreach(ShaderInput *input, node->inputs) {
		if(input->link) {
			ShaderNode *depnode = input->link->parent;

			if(on_stack[depnode->id]) {
				/* break cycle */
				disconnect(input);
				fprintf(stderr, "Cycles shader graph: detected cycle in graph, connection removed.\n");
			}
			else if(!visited[depnode->id]) {
				/* visit dependencies */
				break_cycles(depnode, visited, on_stack);
			}
		}
	}

	on_stack[node->id] = false;
}

void ShaderGraph::clean(Scene *scene)
{
	/* Graph simplification */

	/* 1: Remove proxy nodes was already done. */

	/* 2: Constant folding. */
	constant_fold();

	/* 3: Simplification. */
	simplify_settings(scene);

	/* 4: De-duplication. */
	deduplicate_nodes();

	/* we do two things here: find cycles and break them, and remove unused
	 * nodes that don't feed into the output. how cycles are broken is
	 * undefined, they are invalid input, the important thing is to not crash */

	vector<bool> visited(num_node_ids, false);
	vector<bool> on_stack(num_node_ids, false);
	
	/* break cycles */
	break_cycles(output(), visited, on_stack);

	/* disconnect unused nodes */
	foreach(ShaderNode *node, nodes) {
		if(!visited[node->id]) {
			foreach(ShaderInput *to, node->inputs) {
				ShaderOutput *from = to->link;

				if(from) {
					to->link = NULL;
					from->links.erase(remove(from->links.begin(), from->links.end(), to), from->links.end());
				}
			}
		}
	}

	/* remove unused nodes */
	list<ShaderNode*> newnodes;

	foreach(ShaderNode *node, nodes) {
		if(visited[node->id])
			newnodes.push_back(node);
		else
			delete node;
	}

	nodes = newnodes;
}

void ShaderGraph::default_inputs(bool do_osl)
{
	/* nodes can specify default texture coordinates, for now we give
	 * everything the position by default, except for the sky texture */

	ShaderNode *geom = NULL;
	ShaderNode *texco = NULL;

	foreach(ShaderNode *node, nodes) {
		foreach(ShaderInput *input, node->inputs) {
			if(!input->link && (!(input->flags() & SocketType::OSL_INTERNAL) || do_osl)) {
				if(input->flags() & SocketType::LINK_TEXTURE_GENERATED) {
					if(!texco)
						texco = new TextureCoordinateNode();

					connect(texco->output("Generated"), input);
				}
				else if(input->flags() & SocketType::LINK_TEXTURE_UV) {
					if(!texco)
						texco = new TextureCoordinateNode();

					connect(texco->output("UV"), input);
				}
				else if(input->flags() & SocketType::LINK_INCOMING) {
					if(!geom)
						geom = new GeometryNode();

					connect(geom->output("Incoming"), input);
				}
				else if(input->flags() & SocketType::LINK_NORMAL) {
					if(!geom)
						geom = new GeometryNode();

					connect(geom->output("Normal"), input);
				}
				else if(input->flags() & SocketType::LINK_POSITION) {
					if(!geom)
						geom = new GeometryNode();

					connect(geom->output("Position"), input);
				}
				else if(input->flags() & SocketType::LINK_TANGENT) {
					if(!geom)
						geom = new GeometryNode();

					connect(geom->output("Tangent"), input);
				}
			}
		}
	}

	if(geom)
		add(geom);
	if(texco)
		add(texco);
}

void ShaderGraph::refine_bump_nodes()
{
	/* we transverse the node graph looking for bump nodes, when we find them,
	 * like in bump_from_displacement(), we copy the sub-graph defined from "bump"
	 * input to the inputs "center","dx" and "dy" What is in "bump" input is moved
	 * to "center" input. */

	foreach(ShaderNode *node, nodes) {
		if(node->special_type == SHADER_SPECIAL_TYPE_BUMP && node->input("Height")->link) {
			ShaderInput *bump_input = node->input("Height");
			ShaderNodeSet nodes_bump;

			/* make 2 extra copies of the subgraph defined in Bump input */
			ShaderNodeMap nodes_dx;
			ShaderNodeMap nodes_dy;

			/* find dependencies for the given input */
			find_dependencies(nodes_bump, bump_input);

			copy_nodes(nodes_bump, nodes_dx);
			copy_nodes(nodes_bump, nodes_dy);
	
			/* mark nodes to indicate they are use for bump computation, so
			   that any texture coordinates are shifted by dx/dy when sampling */
			foreach(ShaderNode *node, nodes_bump)
				node->bump = SHADER_BUMP_CENTER;
			foreach(NodePair& pair, nodes_dx)
				pair.second->bump = SHADER_BUMP_DX;
			foreach(NodePair& pair, nodes_dy)
				pair.second->bump = SHADER_BUMP_DY;

			ShaderOutput *out = bump_input->link;
			ShaderOutput *out_dx = nodes_dx[out->parent]->output(out->name());
			ShaderOutput *out_dy = nodes_dy[out->parent]->output(out->name());

			connect(out_dx, node->input("SampleX"));
			connect(out_dy, node->input("SampleY"));
			
			/* add generated nodes */
			foreach(NodePair& pair, nodes_dx)
				add(pair.second);
			foreach(NodePair& pair, nodes_dy)
				add(pair.second);
			
			/* connect what is connected is bump to samplecenter input*/
			connect(out , node->input("SampleCenter"));

			/* bump input is just for connectivity purpose for the graph input,
			 * we re-connected this input to samplecenter, so lets disconnect it
			 * from bump input */
			disconnect(bump_input);
		}
	}
}

void ShaderGraph::bump_from_displacement(bool use_object_space)
{
	/* generate bump mapping automatically from displacement. bump mapping is
	 * done using a 3-tap filter, computing the displacement at the center,
	 * and two other positions shifted by ray differentials.
	 *
	 * since the input to displacement is a node graph, we need to ensure that
	 * all texture coordinates use are shift by the ray differentials. for this
	 * reason we make 3 copies of the node subgraph defining the displacement,
	 * with each different geometry and texture coordinate nodes that generate
	 * different shifted coordinates.
	 *
	 * these 3 displacement values are then fed into the bump node, which will
	 * output the perturbed normal. */

	ShaderInput *displacement_in = output()->input("Displacement");

	if(!displacement_in->link)
		return;
	
	/* find dependencies for the given input */
	ShaderNodeSet nodes_displace;
	find_dependencies(nodes_displace, displacement_in);

	/* copy nodes for 3 bump samples */
	ShaderNodeMap nodes_center;
	ShaderNodeMap nodes_dx;
	ShaderNodeMap nodes_dy;

	copy_nodes(nodes_displace, nodes_center);
	copy_nodes(nodes_displace, nodes_dx);
	copy_nodes(nodes_displace, nodes_dy);

	/* mark nodes to indicate they are use for bump computation, so
	 * that any texture coordinates are shifted by dx/dy when sampling */
	foreach(NodePair& pair, nodes_center)
		pair.second->bump = SHADER_BUMP_CENTER;
	foreach(NodePair& pair, nodes_dx)
		pair.second->bump = SHADER_BUMP_DX;
	foreach(NodePair& pair, nodes_dy)
		pair.second->bump = SHADER_BUMP_DY;

	/* add set normal node and connect the bump normal ouput to the set normal
	 * output, so it can finally set the shader normal, note we are only doing
	 * this for bump from displacement, this will be the only bump allowed to
	 * overwrite the shader normal */
	ShaderNode *set_normal = add(new SetNormalNode());
	
	/* add bump node and connect copied graphs to it */
	BumpNode *bump = (BumpNode*)add(new BumpNode());
	bump->use_object_space = use_object_space;

	ShaderOutput *out = displacement_in->link;
	ShaderOutput *out_center = nodes_center[out->parent]->output(out->name());
	ShaderOutput *out_dx = nodes_dx[out->parent]->output(out->name());
	ShaderOutput *out_dy = nodes_dy[out->parent]->output(out->name());

	connect(out_center, bump->input("SampleCenter"));
	connect(out_dx, bump->input("SampleX"));
	connect(out_dy, bump->input("SampleY"));
	
	/* connect the bump out to the set normal in: */
	connect(bump->output("Normal"), set_normal->input("Direction"));

	/* connect to output node */
	connect(set_normal->output("Normal"), output()->input("Normal"));

	/* finally, add the copied nodes to the graph. we can't do this earlier
	 * because we would create dependency cycles in the above loop */
	foreach(NodePair& pair, nodes_center)
		add(pair.second);
	foreach(NodePair& pair, nodes_dx)
		add(pair.second);
	foreach(NodePair& pair, nodes_dy)
		add(pair.second);
}

void ShaderGraph::transform_multi_closure(ShaderNode *node, ShaderOutput *weight_out, bool volume)
{
	/* for SVM in multi closure mode, this transforms the shader mix/add part of
	 * the graph into nodes that feed weights into closure nodes. this is too
	 * avoid building a closure tree and then flattening it, and instead write it
	 * directly to an array */
	
	if(node->special_type == SHADER_SPECIAL_TYPE_COMBINE_CLOSURE) {
		ShaderInput *fin = node->input("Fac");
		ShaderInput *cl1in = node->input("Closure1");
		ShaderInput *cl2in = node->input("Closure2");
		ShaderOutput *weight1_out, *weight2_out;

		if(fin) {
			/* mix closure: add node to mix closure weights */
			MixClosureWeightNode *mix_node = new MixClosureWeightNode();
			add(mix_node);
			ShaderInput *fac_in = mix_node->input("Fac"); 
			ShaderInput *weight_in = mix_node->input("Weight"); 

			if(fin->link)
				connect(fin->link, fac_in);
			else
				mix_node->fac = node->get_float(fin->socket_type);

			if(weight_out)
				connect(weight_out, weight_in);

			weight1_out = mix_node->output("Weight1");
			weight2_out = mix_node->output("Weight2");
		}
		else {
			/* add closure: just pass on any weights */
			weight1_out = weight_out;
			weight2_out = weight_out;
		}

		if(cl1in->link)
			transform_multi_closure(cl1in->link->parent, weight1_out, volume);
		if(cl2in->link)
			transform_multi_closure(cl2in->link->parent, weight2_out, volume);
	}
	else {
		ShaderInput *weight_in = node->input((volume)? "VolumeMixWeight": "SurfaceMixWeight");

		/* not a closure node? */
		if(!weight_in)
			return;

		/* already has a weight connected to it? add weights */
		float weight_value = node->get_float(weight_in->socket_type);
		if(weight_in->link || weight_value != 0.0f) {
			MathNode *math_node = new MathNode();
			add(math_node);

			if(weight_in->link)
				connect(weight_in->link, math_node->input("Value1"));
			else
				math_node->value1 = weight_value;

			if(weight_out)
				connect(weight_out, math_node->input("Value2"));
			else
				math_node->value2 = 1.0f;

			weight_out = math_node->output("Value");
			if(weight_in->link)
				disconnect(weight_in);
		}

		/* connected to closure mix weight */
		if(weight_out)
			connect(weight_out, weight_in);
		else
			node->set(weight_in->socket_type, weight_value + 1.0f);
	}
}

int ShaderGraph::get_num_closures()
{
	int num_closures = 0;
	foreach(ShaderNode *node, nodes) {
		ClosureType closure_type = node->get_closure_type();
		if(closure_type == CLOSURE_NONE_ID) {
			continue;
		}
		else if(CLOSURE_IS_BSSRDF(closure_type)) {
			num_closures += 3;
		}
		else if(CLOSURE_IS_GLASS(closure_type)) {
			num_closures += 2;
		}
		else if(CLOSURE_IS_BSDF_MULTISCATTER(closure_type)) {
			num_closures += 2;
		}
		else {
			++num_closures;
		}
	}
	return num_closures;
}

void ShaderGraph::dump_graph(const char *filename)
{
	FILE *fd = fopen(filename, "w");

	if(fd == NULL) {
		printf("Error opening file for dumping the graph: %s\n", filename);
		return;
	}

	fprintf(fd, "digraph shader_graph {\n");
	fprintf(fd, "ranksep=1.5\n");
	fprintf(fd, "rankdir=LR\n");
	fprintf(fd, "splines=false\n");

	foreach(ShaderNode *node, nodes) {
		fprintf(fd, "// NODE: %p\n", node);
		fprintf(fd, "\"%p\" [shape=record,label=\"{", node);
		if(node->inputs.size()) {
			fprintf(fd, "{");
			foreach(ShaderInput *socket, node->inputs) {
				if(socket != node->inputs[0]) {
					fprintf(fd, "|");
				}
				fprintf(fd, "<IN_%p>%s", socket, socket->name().c_str());
			}
			fprintf(fd, "}|");
		}
		fprintf(fd, "%s", node->name.c_str());
		if(node->bump == SHADER_BUMP_CENTER) {
			fprintf(fd, " (bump:center)");
		}
		else if(node->bump == SHADER_BUMP_DX) {
			fprintf(fd, " (bump:dx)");
		}
		else if(node->bump == SHADER_BUMP_DY) {
			fprintf(fd, " (bump:dy)");
		}
		if(node->outputs.size()) {
			fprintf(fd, "|{");
			foreach(ShaderOutput *socket, node->outputs) {
				if(socket != node->outputs[0]) {
					fprintf(fd, "|");
				}
				fprintf(fd, "<OUT_%p>%s", socket, socket->name().c_str());
			}
			fprintf(fd, "}");
		}
		fprintf(fd, "}\"]");
	}

	foreach(ShaderNode *node, nodes) {
		foreach(ShaderOutput *output, node->outputs) {
			foreach(ShaderInput *input, output->links) {
				fprintf(fd,
				        "// CONNECTION: OUT_%p->IN_%p (%s:%s)\n",
				        output,
				        input,
				        output->name().c_str(), input->name().c_str());
				fprintf(fd,
				        "\"%p\":\"OUT_%p\":e -> \"%p\":\"IN_%p\":w [label=\"\"]\n",
				        output->parent,
				        output,
				        input->parent,
				        input);
			}
		}
	}

	fprintf(fd, "}\n");
	fclose(fd);
}

CCL_NAMESPACE_END
<|MERGE_RESOLUTION|>--- conflicted
+++ resolved
@@ -414,12 +414,6 @@
 	vector<bool> removed(num_node_ids, false);
 	bool any_node_removed = false;
 
-<<<<<<< HEAD
-	ShaderNode *geom = NULL;
-
-	/* find and unlink proxy nodes */
-=======
->>>>>>> ecd36afb
 	foreach(ShaderNode *node, nodes) {
 		if(node->special_type == SHADER_SPECIAL_TYPE_PROXY) {
 			ConvertNode *proxy = static_cast<ConvertNode*>(node);
@@ -490,26 +484,6 @@
 	ShaderNodeSet done, scheduled;
 	queue<ShaderNode*> traverse_queue;
 
-<<<<<<< HEAD
-			if(bump->outputs[0]->links.size()) {
-				/* Height inputs is not connected. */
-				/* TODO(sergey): Ignore bump with zero strength. */
-				if(bump->inputs[0]->link == NULL) {
-					vector<ShaderInput*> inputs = bump->outputs[0]->links;
-					if(bump->inputs[4]->link == NULL) {
-						if(geom == NULL) {
-							geom = new GeometryNode();
-						}
-						relink(bump->inputs, inputs, geom->output("Normal"));
-					}
-					else {
-						relink(bump->inputs, inputs, bump->input("Normal")->link);
-					}
-					removed[bump->id] = true;
-					any_node_removed = true;
-				}
-			}
-=======
 	bool has_displacement = (output()->input("Displacement")->link != NULL);
 
 	/* Schedule nodes which doesn't have any dependencies. */
@@ -517,7 +491,6 @@
 		if(!check_node_inputs_has_links(node)) {
 			traverse_queue.push(node);
 			scheduled.insert(node);
->>>>>>> ecd36afb
 		}
 	}
 
@@ -645,10 +618,6 @@
 	if(num_deduplicated > 0) {
 		VLOG(1) << "Deduplicated " << num_deduplicated << " nodes.";
 	}
-
-	if(geom != NULL) {
-		add(geom);
-	}
 }
 
 void ShaderGraph::break_cycles(ShaderNode *node, vector<bool>& visited, vector<bool>& on_stack)
