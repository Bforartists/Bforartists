--- conflicted
+++ resolved
@@ -27,35 +27,6 @@
 
 CCL_NAMESPACE_BEGIN
 
-<<<<<<< HEAD
-/* generic */
-#define TEX_NUM_IMAGES			94
-#define TEX_IMAGE_BYTE_START	TEX_NUM_FLOAT_IMAGES
-
-/* extended gpu */
-#define TEX_EXTENDED_NUM_IMAGES_GPU		145
-
-/* extended cpu */
-#define TEX_EXTENDED_NUM_FLOAT_IMAGES	1024
-#define TEX_EXTENDED_NUM_IMAGES_CPU		1024
-#define TEX_EXTENDED_IMAGE_BYTE_START	TEX_EXTENDED_NUM_FLOAT_IMAGES
-
-
-/* Limitations for packed images.
-*
-* Technically number of textures is unlimited, but it should in
-* fact be in sync with CPU limitations.
-*/
-#define TEX_PACKED_NUM_IMAGES            1024
-
-/* color to use when textures are not found */
-#define TEX_IMAGE_MISSING_R 1
-#define TEX_IMAGE_MISSING_G 0
-#define TEX_IMAGE_MISSING_B 1
-#define TEX_IMAGE_MISSING_A 1
-
-=======
->>>>>>> b76dbf5e
 class Device;
 class DeviceScene;
 class Progress;
