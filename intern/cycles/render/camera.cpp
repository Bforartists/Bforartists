--- conflicted
+++ resolved
@@ -145,35 +145,10 @@
 	use_motion = false;
 	use_perspective_motion = false;
 
-<<<<<<< HEAD
-	aperture_ratio = 1.0f;
-
-	type = CAMERA_PERSPECTIVE;
-	panorama_type = PANORAMA_EQUIRECTANGULAR;
-	fisheye_fov = M_PI_F;
-	fisheye_lens = 10.5f;
-	latitude_min = -M_PI_2_F;
-	latitude_max = M_PI_2_F;
-	longitude_min = -M_PI_F;
-	longitude_max = M_PI_F;
-	fov = M_PI_4_F;
-	fov_pre = fov_post = fov;
-
-	sensorwidth = 0.036f;
-	sensorheight = 0.024f;
-
-	nearclip = 1e-5f;
-	farclip = 1e5f;
-
-	width = 1024;
-	height = 512;
-	resolution = 1;
-=======
 	shutter_curve.resize(RAMP_TABLE_SIZE);
 	for(int i = 0; i < shutter_curve.size(); ++i) {
 		shutter_curve[i] = 1.0f;
 	}
->>>>>>> b76dbf5e
 
 	compute_auto_viewplane();
 
@@ -564,11 +539,6 @@
 	BoundBox bounds = BoundBox::empty;
 
 	if(type == CAMERA_PANORAMA) {
-<<<<<<< HEAD
-		bounds.grow(make_float3(cameratoworld.x.w,
-		                        cameratoworld.y.w,
-		                        cameratoworld.z.w));
-=======
 		if(use_spherical_stereo == false) {
 			bounds.grow(make_float3(cameratoworld.x.w,
 			                        cameratoworld.y.w,
@@ -593,7 +563,6 @@
 			                        cameratoworld.y.w - half_eye_distance,
 			                        cameratoworld.z.w));
 		}
->>>>>>> b76dbf5e
 	}
 	else {
 		bounds.grow(transform_raster_to_world(0.0f, 0.0f));
