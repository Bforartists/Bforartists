--- conflicted
+++ resolved
@@ -41,11 +41,7 @@
 	bool transparent_shadows;
 
 	bool no_caustics;
-<<<<<<< HEAD
-	float blur_glossy;
-=======
 	float filter_glossy;
->>>>>>> 810f03db
 
 	int seed;
 	int layer_flag;
