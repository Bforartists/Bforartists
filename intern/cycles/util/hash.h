--- conflicted
+++ resolved
@@ -378,11 +378,7 @@
 
 /* ***** Hash Prospector Hash Functions *****
  *
-<<<<<<< HEAD
- * These are based on the high-quality 32-bit hash/mixings functions from
-=======
  * These are based on the high-quality 32-bit hash/mixing functions from
->>>>>>> 28a508a9
  * https://github.com/skeeto/hash-prospector
  */
 
