/*
 * Copyright 2011-2013 Blender Foundation
 *
 * Licensed under the Apache License, Version 2.0 (the "License");
 * you may not use this file except in compliance with the License.
 * You may obtain a copy of the License at
 *
 * http://www.apache.org/licenses/LICENSE-2.0
 *
 * Unless required by applicable law or agreed to in writing, software
 * distributed under the License is distributed on an "AS IS" BASIS,
 * WITHOUT WARRANTIES OR CONDITIONS OF ANY KIND, either express or implied.
 * See the License for the specific language governing permissions and
 * limitations under the License.
 */

#ifndef __UTIL_OPTIMIZATION_H__
#define __UTIL_OPTIMIZATION_H__

#ifndef __KERNEL_GPU__

/* quiet unused define warnings */
#if defined(__KERNEL_SSE2__)  || \
	defined(__KERNEL_SSE3__)  || \
	defined(__KERNEL_SSSE3__) || \
	defined(__KERNEL_SSE41__) || \
	defined(__KERNEL_AVX__)   || \
	defined(__KERNEL_AVX2__)
	/* do nothing */
#endif

/* x86
 *
 * Compile a regular, SSE2 and SSE3 kernel. */

#if defined(i386) || defined(_M_IX86)

#  ifdef WITH_KERNEL_SSE2
#    define WITH_CYCLES_OPTIMIZED_KERNEL_SSE2
#  endif

#  ifdef WITH_KERNEL_SSE3
#    define WITH_CYCLES_OPTIMIZED_KERNEL_SSE3
#  endif

#endif  /* defined(i386) || defined(_M_IX86) */

/* x86-64
 *
 * Compile a regular (includes SSE2), SSE3, SSE 4.1, AVX and AVX2 kernel. */

#if defined(__x86_64__) || defined(_M_X64)

/* SSE2 is always available on x86-64 CPUs, so auto enable */
#  define __KERNEL_SSE2__

/* no SSE2 kernel on x86-64, part of regular kernel */
#  ifdef WITH_KERNEL_SSE3
#    define WITH_CYCLES_OPTIMIZED_KERNEL_SSE3
#  endif

#  ifdef WITH_KERNEL_SSE41
#    define WITH_CYCLES_OPTIMIZED_KERNEL_SSE41
#  endif

#  ifdef WITH_KERNEL_AVX
#    define WITH_CYCLES_OPTIMIZED_KERNEL_AVX
#  endif

#  ifdef WITH_KERNEL_AVX2
#    define WITH_CYCLES_OPTIMIZED_KERNEL_AVX2
#  endif

#endif  /* defined(__x86_64__) || defined(_M_X64) */

/* SSE Experiment
 *
 * This is disabled code for an experiment to use SSE types globally for types
 * such as float3 and float4. Currently this gives an overall slowdown. */

#if 0
#  define __KERNEL_SSE__
#  ifndef __KERNEL_SSE2__
#    define __KERNEL_SSE2__
#  endif
#  ifndef __KERNEL_SSE3__
#    define __KERNEL_SSE3__
#  endif
#  ifndef __KERNEL_SSSE3__
#    define __KERNEL_SSSE3__
#  endif
#  ifndef __KERNEL_SSE4__
#    define __KERNEL_SSE4__
#  endif
#endif

/* SSE Intrinsics includes
 *
 * We assume __KERNEL_SSEX__ flags to have been defined at this point */

/* SSE intrinsics headers */
#ifndef FREE_WINDOWS64

#ifdef _MSC_VER
<<<<<<< HEAD
#include <intrin.h>
#elif (defined(__x86_64__) || defined(__i386__))
#include <x86intrin.h>
=======
#  include <intrin.h>
#elif (defined(__x86_64__) || defined(__i386__))
#  include <x86intrin.h>
>>>>>>> b76dbf5e
#endif

#else

/* MinGW64 has conflicting declarations for these SSE headers in <windows.h>.
 * Since we can't avoid including <windows.h>, better only include that */
#include "util_windows.h"

#endif

#endif

#endif /* __UTIL_OPTIMIZATION_H__ */
<|MERGE_RESOLUTION|>--- conflicted
+++ resolved
@@ -102,15 +102,9 @@
 #ifndef FREE_WINDOWS64
 
 #ifdef _MSC_VER
-<<<<<<< HEAD
-#include <intrin.h>
-#elif (defined(__x86_64__) || defined(__i386__))
-#include <x86intrin.h>
-=======
 #  include <intrin.h>
 #elif (defined(__x86_64__) || defined(__i386__))
 #  include <x86intrin.h>
->>>>>>> b76dbf5e
 #endif
 
 #else
