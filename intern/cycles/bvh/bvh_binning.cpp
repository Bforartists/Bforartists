--- conflicted
+++ resolved
@@ -123,12 +123,8 @@
 		if(i < ssize_t(size())) {
 			/* map primitive to bin */
 			const BVHReference& prim0 = prims[start() + i];
-<<<<<<< HEAD
-			int4 bin0 = get_bin(prim0.bounds());
-=======
 			BoundBox bounds0 = get_prim_bounds(prim0);
 			int4 bin0 = get_bin(bounds0);
->>>>>>> b76dbf5e
 
 			/* increase bounds of bins */
 			int b00 = (int)extract<0>(bin0); bin_count[b00][0]++; bin_bounds[b00][0].grow(bounds0);
