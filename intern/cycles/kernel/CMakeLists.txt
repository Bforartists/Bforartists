# Copyright 2011-2020 Blender Foundation
#
# Licensed under the Apache License, Version 2.0 (the "License");
# you may not use this file except in compliance with the License.
# You may obtain a copy of the License at
#
# http://www.apache.org/licenses/LICENSE-2.0
#
# Unless required by applicable law or agreed to in writing, software
# distributed under the License is distributed on an "AS IS" BASIS,
# WITHOUT WARRANTIES OR CONDITIONS OF ANY KIND, either express or implied.
# See the License for the specific language governing permissions and
# limitations under the License.

remove_extra_strict_flags()

set(INC
  ..
)

set(INC_SYS

)

set(SRC_KERNEL_DEVICE_CPU
  device/cpu/kernel.cpp
  device/cpu/kernel_sse2.cpp
  device/cpu/kernel_sse3.cpp
  device/cpu/kernel_sse41.cpp
  device/cpu/kernel_avx.cpp
  device/cpu/kernel_avx2.cpp
)

set(SRC_KERNEL_DEVICE_CUDA
  device/cuda/kernel.cu
)

set(SRC_KERNEL_DEVICE_HIP
  device/hip/kernel.cpp
)

set(SRC_KERNEL_DEVICE_METAL
  device/metal/kernel.metal
)

set(SRC_KERNEL_DEVICE_OPTIX
  device/optix/kernel.cu
  device/optix/kernel_shader_raytrace.cu
)

set(SRC_KERNEL_DEVICE_CPU_HEADERS
  device/cpu/compat.h
  device/cpu/image.h
  device/cpu/globals.h
  device/cpu/kernel.h
  device/cpu/kernel_arch.h
  device/cpu/kernel_arch_impl.h
)
set(SRC_KERNEL_DEVICE_GPU_HEADERS
  device/gpu/image.h
  device/gpu/kernel.h
  device/gpu/parallel_active_index.h
  device/gpu/parallel_prefix_sum.h
  device/gpu/parallel_reduce.h
  device/gpu/parallel_sorted_index.h
  device/gpu/work_stealing.h
)

set(SRC_KERNEL_DEVICE_CUDA_HEADERS
  device/cuda/compat.h
  device/cuda/config.h
  device/cuda/globals.h
)

set(SRC_KERNEL_DEVICE_HIP_HEADERS
  device/hip/compat.h
  device/hip/config.h
  device/hip/globals.h
)

set(SRC_KERNEL_DEVICE_OPTIX_HEADERS
  device/optix/compat.h
  device/optix/globals.h
)

set(SRC_KERNEL_DEVICE_METAL_HEADERS
  device/metal/compat.h
  device/metal/context_begin.h
  device/metal/context_end.h
  device/metal/globals.h
)

set(SRC_KERNEL_CLOSURE_HEADERS
  closure/alloc.h
  closure/bsdf.h
  closure/bsdf_ashikhmin_velvet.h
  closure/bsdf_diffuse.h
  closure/bsdf_diffuse_ramp.h
  closure/bsdf_microfacet.h
  closure/bsdf_microfacet_multi.h
  closure/bsdf_microfacet_multi_impl.h
  closure/bsdf_oren_nayar.h
  closure/bsdf_phong_ramp.h
  closure/bsdf_reflection.h
  closure/bsdf_refraction.h
  closure/bsdf_toon.h
  closure/bsdf_transparent.h
  closure/bsdf_util.h
  closure/bsdf_ashikhmin_shirley.h
  closure/bsdf_hair.h
  closure/bssrdf.h
  closure/emissive.h
  closure/volume.h
  closure/bsdf_principled_diffuse.h
  closure/bsdf_principled_sheen.h
  closure/bsdf_hair_principled.h
)

set(SRC_KERNEL_SVM_HEADERS
  svm/svm.h
  svm/ao.h
  svm/aov.h
  svm/attribute.h
  svm/bevel.h
  svm/blackbody.h
  svm/bump.h
  svm/camera.h
  svm/clamp.h
  svm/closure.h
  svm/convert.h
  svm/checker.h
  svm/color_util.h
  svm/brick.h
  svm/displace.h
  svm/fresnel.h
  svm/wireframe.h
  svm/wavelength.h
  svm/gamma.h
  svm/brightness.h
  svm/geometry.h
  svm/gradient.h
  svm/hsv.h
  svm/ies.h
  svm/image.h
  svm/invert.h
  svm/light_path.h
  svm/magic.h
  svm/map_range.h
  svm/mapping.h
  svm/mapping_util.h
  svm/math.h
  svm/math_util.h
  svm/mix.h
  svm/musgrave.h
  svm/noise.h
  svm/noisetex.h
  svm/normal.h
  svm/ramp.h
  svm/ramp_util.h
  svm/sepcomb_hsv.h
  svm/sepcomb_vector.h
  svm/sky.h
  svm/tex_coord.h
  svm/fractal_noise.h
  svm/types.h
  svm/value.h
  svm/vector_rotate.h
  svm/vector_transform.h
  svm/voronoi.h
  svm/voxel.h
  svm/wave.h
  svm/white_noise.h
  svm/vertex_color.h
)

set(SRC_KERNEL_GEOM_HEADERS
  geom/geom.h
  geom/attribute.h
  geom/curve.h
  geom/curve_intersect.h
  geom/motion_curve.h
  geom/motion_triangle.h
  geom/motion_triangle_intersect.h
  geom/motion_triangle_shader.h
  geom/object.h
  geom/patch.h
  geom/primitive.h
  geom/shader_data.h
  geom/subd_triangle.h
  geom/triangle.h
  geom/triangle_intersect.h
  geom/volume.h
)

set(SRC_KERNEL_BAKE_HEADERS
  bake/bake.h
)

set(SRC_KERNEL_BVH_HEADERS
  bvh/bvh.h
  bvh/nodes.h
  bvh/shadow_all.h
  bvh/local.h
  bvh/traversal.h
  bvh/types.h
  bvh/util.h
  bvh/volume.h
  bvh/volume_all.h
  bvh/embree.h
)

set(SRC_KERNEL_CAMERA_HEADERS
  camera/camera.h
  camera/projection.h
)

set(SRC_KERNEL_FILM_HEADERS
  film/accumulate.h
  film/adaptive_sampling.h
  film/id_passes.h
  film/passes.h
  film/read.h
  film/write_passes.h
)

set(SRC_KERNEL_INTEGRATOR_HEADERS
  integrator/init_from_bake.h
  integrator/init_from_camera.h
  integrator/intersect_closest.h
  integrator/intersect_shadow.h
  integrator/intersect_subsurface.h
  integrator/intersect_volume_stack.h
  integrator/megakernel.h
  integrator/path_state.h
  integrator/shade_background.h
  integrator/shade_light.h
  integrator/shader_eval.h
  integrator/shade_shadow.h
  integrator/shade_surface.h
  integrator/shade_volume.h
  integrator/shadow_catcher.h
  integrator/shadow_state_template.h
  integrator/state_flow.h
  integrator/state.h
  integrator/state_template.h
  integrator/state_util.h
  integrator/subsurface_disk.h
  integrator/subsurface.h
  integrator/subsurface_random_walk.h
  integrator/volume_stack.h
)

set(SRC_KERNEL_LIGHT_HEADERS
  light/light.h
  light/background.h
  light/common.h
  light/sample.h
)

set(SRC_KERNEL_SAMPLE_HEADERS
  sample/jitter.h
  sample/lcg.h
  sample/mapping.h
  sample/mis.h
  sample/pattern.h
)

set(SRC_KERNEL_UTIL_HEADERS
  util/color.h
  util/differential.h
  util/lookup_table.h
  util/profiling.h
)

set(SRC_KERNEL_TYPES_HEADERS
  textures.h
  types.h
)

set(SRC_KERNEL_HEADERS
  ${SRC_KERNEL_BAKE_HEADERS}
  ${SRC_KERNEL_BVH_HEADERS}
  ${SRC_KERNEL_CAMERA_HEADERS}
  ${SRC_KERNEL_CLOSURE_HEADERS}
  ${SRC_KERNEL_FILM_HEADERS}
  ${SRC_KERNEL_GEOM_HEADERS}
  ${SRC_KERNEL_INTEGRATOR_HEADERS}
  ${SRC_KERNEL_LIGHT_HEADERS}
  ${SRC_KERNEL_SAMPLE_HEADERS}
  ${SRC_KERNEL_SVM_HEADERS}
  ${SRC_KERNEL_TYPES_HEADERS}
  ${SRC_KERNEL_UTIL_HEADERS}
)

set(SRC_UTIL_HEADERS
  ../util/atomic.h
  ../util/color.h
  ../util/defines.h
  ../util/half.h
  ../util/hash.h
  ../util/math.h
  ../util/math_fast.h
  ../util/math_intersect.h
  ../util/math_float2.h
  ../util/math_float3.h
  ../util/math_float4.h
  ../util/math_int2.h
  ../util/math_int3.h
  ../util/math_int4.h
  ../util/math_matrix.h
  ../util/projection.h
  ../util/rect.h
  ../util/static_assert.h
  ../util/transform.h
  ../util/texture.h
  ../util/types.h
  ../util/types_float2.h
  ../util/types_float2_impl.h
  ../util/types_float3.h
  ../util/types_float3_impl.h
  ../util/types_float4.h
  ../util/types_float4_impl.h
  ../util/types_float8.h
  ../util/types_float8_impl.h
  ../util/types_int2.h
  ../util/types_int2_impl.h
  ../util/types_int3.h
  ../util/types_int3_impl.h
  ../util/types_int4.h
  ../util/types_int4_impl.h
  ../util/types_uchar2.h
  ../util/types_uchar2_impl.h
  ../util/types_uchar3.h
  ../util/types_uchar3_impl.h
  ../util/types_uchar4.h
  ../util/types_uchar4_impl.h
  ../util/types_uint2.h
  ../util/types_uint2_impl.h
  ../util/types_uint3.h
  ../util/types_uint3_impl.h
  ../util/types_uint4.h
  ../util/types_uint4_impl.h
  ../util/types_ushort4.h
  ../util/types_vector3.h
  ../util/types_vector3_impl.h
)

set(LIB

)

# CUDA module

if(WITH_CYCLES_CUDA_BINARIES)
  # 64 bit only
  set(CUDA_BITS 64)

  # CUDA version
  execute_process(COMMAND ${CUDA_NVCC_EXECUTABLE} "--version" OUTPUT_VARIABLE NVCC_OUT)
  string(REGEX REPLACE ".*release ([0-9]+)\\.([0-9]+).*" "\\1" CUDA_VERSION_MAJOR "${NVCC_OUT}")
  string(REGEX REPLACE ".*release ([0-9]+)\\.([0-9]+).*" "\\2" CUDA_VERSION_MINOR "${NVCC_OUT}")
  set(CUDA_VERSION "${CUDA_VERSION_MAJOR}${CUDA_VERSION_MINOR}")

  # warn for other versions
  if((CUDA_VERSION MATCHES "101") OR
     (CUDA_VERSION MATCHES "102") OR
     (CUDA_VERSION MATCHES "111") OR
     (CUDA_VERSION MATCHES "112") OR
     (CUDA_VERSION MATCHES "113") OR
     (CUDA_VERSION MATCHES "114"))
  else()
    message(WARNING
      "CUDA version ${CUDA_VERSION_MAJOR}.${CUDA_VERSION_MINOR} detected, "
      "build may succeed but only CUDA 10.1 to 11.4 are officially supported")
  endif()

  # build for each arch
  set(cuda_sources device/cuda/kernel.cu
    ${SRC_KERNEL_HEADERS}
    ${SRC_KERNEL_DEVICE_GPU_HEADERS}
    ${SRC_KERNEL_DEVICE_CUDA_HEADERS}
    ${SRC_UTIL_HEADERS}
  )
  set(cuda_cubins)

  macro(CYCLES_CUDA_KERNEL_ADD arch prev_arch name flags sources experimental)
    if(${arch} MATCHES "compute_.*")
      set(format "ptx")
    else()
      set(format "cubin")
    endif()
    set(cuda_file ${name}_${arch}.${format})

    set(kernel_sources ${sources})
    if(NOT ${prev_arch} STREQUAL "none")
      if(${prev_arch} MATCHES "compute_.*")
        set(kernel_sources ${kernel_sources} ${name}_${prev_arch}.ptx)
      else()
        set(kernel_sources ${kernel_sources} ${name}_${prev_arch}.cubin)
      endif()
    endif()

    set(cuda_kernel_src "/device/cuda/${name}.cu")

    set(cuda_flags ${flags}
      -D CCL_NAMESPACE_BEGIN=
      -D CCL_NAMESPACE_END=
      -D NVCC
      -m ${CUDA_BITS}
      -I ${CMAKE_CURRENT_SOURCE_DIR}/..
      -I ${CMAKE_CURRENT_SOURCE_DIR}/device/cuda
      --use_fast_math
      -o ${CMAKE_CURRENT_BINARY_DIR}/${cuda_file}
      -Wno-deprecated-gpu-targets)

    if(WITH_NANOVDB)
      set(cuda_flags ${cuda_flags}
        -D WITH_NANOVDB
        -I "${NANOVDB_INCLUDE_DIR}")
    endif()

    if(WITH_CYCLES_DEBUG)
      set(cuda_flags ${cuda_flags} -D WITH_CYCLES_DEBUG)
    endif()

    if(WITH_CYCLES_CUBIN_COMPILER)
      string(SUBSTRING ${arch} 3 -1 CUDA_ARCH)

      # Needed to find libnvrtc-builtins.so. Can't do it from inside
      # cycles_cubin_cc since the env variable is read before main()
      if(APPLE)
        set(CUBIN_CC_ENV ${CMAKE_COMMAND}
          -E env DYLD_LIBRARY_PATH="${cuda_toolkit_root_dir}/lib")
      elseif(UNIX)
        set(CUBIN_CC_ENV ${CMAKE_COMMAND}
          -E env LD_LIBRARY_PATH="${cuda_toolkit_root_dir}/lib64")
      endif()

      add_custom_command(
        OUTPUT ${cuda_file}
        COMMAND ${CUBIN_CC_ENV}
            "$<TARGET_FILE:cycles_cubin_cc>"
            -target ${CUDA_ARCH}
            -i ${CMAKE_CURRENT_SOURCE_DIR}${cuda_kernel_src}
            ${cuda_flags}
            -v
            -cuda-toolkit-dir "${cuda_toolkit_root_dir}"
        DEPENDS ${kernel_sources} cycles_cubin_cc)
    else()
      set(_cuda_nvcc_args
            -arch=${arch}
            ${CUDA_NVCC_FLAGS}
            --${format}
            ${CMAKE_CURRENT_SOURCE_DIR}${cuda_kernel_src}
            --ptxas-options="-v"
            ${cuda_flags})

      if(WITH_COMPILER_CCACHE AND CCACHE_PROGRAM)
        add_custom_command(
          OUTPUT ${cuda_file}
          COMMAND ${CCACHE_PROGRAM} ${cuda_nvcc_executable} ${_cuda_nvcc_args}
          DEPENDS ${kernel_sources})
      else()
        add_custom_command(
          OUTPUT ${cuda_file}
          COMMAND ${cuda_nvcc_executable} ${_cuda_nvcc_args}
          DEPENDS ${kernel_sources})
      endif()

      unset(_cuda_nvcc_args)
    endif()
    delayed_install("${CMAKE_CURRENT_BINARY_DIR}" "${cuda_file}" ${CYCLES_INSTALL_PATH}/lib)
    list(APPEND cuda_cubins ${cuda_file})

    unset(cuda_debug_flags)
  endmacro()

  set(prev_arch "none")
  foreach(arch ${CYCLES_CUDA_BINARIES_ARCH})
    if(${arch} MATCHES ".*_2.")
      message(STATUS "CUDA binaries for ${arch} are no longer supported, skipped.")
    elseif(${arch} MATCHES ".*_30")
      if(DEFINED CUDA10_NVCC_EXECUTABLE)
        set(cuda_nvcc_executable ${CUDA10_NVCC_EXECUTABLE})
        set(cuda_toolkit_root_dir ${CUDA10_TOOLKIT_ROOT_DIR})
      elseif(${CUDA_VERSION} LESS 110) # Support for sm_30 was removed in CUDA 11
        set(cuda_nvcc_executable ${CUDA_NVCC_EXECUTABLE})
        set(cuda_toolkit_root_dir ${CUDA_TOOLKIT_ROOT_DIR})
      else()
        message(STATUS "CUDA binaries for ${arch} require CUDA 10 or earlier, skipped.")
      endif()
    elseif(${arch} MATCHES ".*_7." AND ${CUDA_VERSION} LESS 100)
      message(STATUS "CUDA binaries for ${arch} require CUDA 10.0+, skipped.")
    elseif(${arch} MATCHES ".*_8.")
      if(DEFINED CUDA11_NVCC_EXECUTABLE)
        set(cuda_nvcc_executable ${CUDA11_NVCC_EXECUTABLE})
        set(cuda_toolkit_root_dir ${CUDA11_TOOLKIT_ROOT_DIR})
      elseif(${CUDA_VERSION} GREATER_EQUAL 111) # Support for sm_86 was introduced in CUDA 11
        set(cuda_nvcc_executable ${CUDA_NVCC_EXECUTABLE})
        set(cuda_toolkit_root_dir ${CUDA_TOOLKIT_ROOT_DIR})
      else()
        message(STATUS "CUDA binaries for ${arch} require CUDA 11.1+, skipped.")
      endif()
    else()
      set(cuda_nvcc_executable ${CUDA_NVCC_EXECUTABLE})
      set(cuda_toolkit_root_dir ${CUDA_TOOLKIT_ROOT_DIR})
    endif()
    if(DEFINED cuda_nvcc_executable AND DEFINED cuda_toolkit_root_dir)
      # Compile regular kernel
      CYCLES_CUDA_KERNEL_ADD(${arch} ${prev_arch} kernel "" "${cuda_sources}" FALSE)

      if(WITH_CYCLES_CUDA_BUILD_SERIAL)
        set(prev_arch ${arch})
      endif()

      unset(cuda_nvcc_executable)
      unset(cuda_toolkit_root_dir)
    endif()
  endforeach()

  add_custom_target(cycles_kernel_cuda ALL DEPENDS ${cuda_cubins})
  cycles_set_solution_folder(cycles_kernel_cuda)
endif()

####################################################### START

# HIP module

if(WITH_CYCLES_HIP_BINARIES AND WITH_CYCLES_DEVICE_HIP)
  # build for each arch
  set(hip_sources device/hip/kernel.cpp
    ${SRC_KERNEL_HEADERS}
    ${SRC_KERNEL_DEVICE_GPU_HEADERS}
    ${SRC_KERNEL_DEVICE_HIP_HEADERS}
    ${SRC_UTIL_HEADERS}
  )
  set(hip_fatbins)

  macro(CYCLES_HIP_KERNEL_ADD arch name flags sources experimental)
    set(format "fatbin")
    set(hip_file ${name}_${arch}.${format})
    set(kernel_sources ${sources})

    set(hip_kernel_src "/device/hip/${name}.cpp")

    if(WIN32)
      set(hip_command ${CMAKE_COMMAND})
      set(hip_flags
        -E env "HIP_PATH=${HIP_ROOT_DIR}" "PATH=${HIP_PERL_DIR}"
        ${HIP_HIPCC_EXECUTABLE}.bat)
    else()
      set(hip_command ${HIP_HIPCC_EXECUTABLE})
      set(hip_flags)
    endif()

    set(hip_flags
      ${hip_flags}
      --amdgpu-target=${arch}
      ${HIP_HIPCC_FLAGS}
      --genco
      ${CMAKE_CURRENT_SOURCE_DIR}${hip_kernel_src}
      ${flags}
      -D CCL_NAMESPACE_BEGIN=
      -D CCL_NAMESPACE_END=
      -D HIPCC
      -I ${CMAKE_CURRENT_SOURCE_DIR}/..
      -I ${CMAKE_CURRENT_SOURCE_DIR}/device/hip
      -Wno-parentheses-equality
      -Wno-unused-value
      --hipcc-func-supp
      -ffast-math
      -o ${CMAKE_CURRENT_BINARY_DIR}/${hip_file})

<<<<<<< HEAD
=======
    if(${experimental})
      set(hip_flags ${hip_flags} -D __KERNEL_EXPERIMENTAL__)
      set(name ${name}_experimental)
    endif()

    if(WITH_NANOVDB)
      set(hip_flags ${hip_flags}
        -D WITH_NANOVDB
        -I "${NANOVDB_INCLUDE_DIR}")
    endif()

>>>>>>> 6e502903
    if(WITH_CYCLES_DEBUG)
      set(hip_flags ${hip_flags} -D WITH_CYCLES_DEBUG)
    endif()

    add_custom_command(
      OUTPUT ${hip_file}
      COMMAND ${hip_command} ${hip_flags}
      DEPENDS ${kernel_sources})
    delayed_install("${CMAKE_CURRENT_BINARY_DIR}" "${hip_file}" ${CYCLES_INSTALL_PATH}/lib)
    list(APPEND hip_fatbins ${hip_file})
  endmacro()

  foreach(arch ${CYCLES_HIP_BINARIES_ARCH})
    # Compile regular kernel
    CYCLES_HIP_KERNEL_ADD(${arch} kernel "" "${hip_sources}" FALSE)
  endforeach()

  add_custom_target(cycles_kernel_hip ALL DEPENDS ${hip_fatbins})
  cycles_set_solution_folder(cycles_kernel_hip)
endif()

####################################################### END
# OptiX PTX modules

if(WITH_CYCLES_DEVICE_OPTIX AND WITH_CYCLES_CUDA_BINARIES)
  macro(CYCLES_OPTIX_KERNEL_ADD name input flags)
    set(output "${CMAKE_CURRENT_BINARY_DIR}/${name}.ptx")

    set(cuda_flags ${flags}
      -I "${OPTIX_INCLUDE_DIR}"
      -I "${CMAKE_CURRENT_SOURCE_DIR}/.."
      -I "${CMAKE_CURRENT_SOURCE_DIR}/device/cuda"
      --use_fast_math
      -Wno-deprecated-gpu-targets
      -o ${output})

    if(WITH_NANOVDB)
      set(cuda_flags ${cuda_flags}
        -D WITH_NANOVDB
        -I "${NANOVDB_INCLUDE_DIR}")
    endif()

    if(WITH_CYCLES_DEBUG)
      set(cuda_flags ${cuda_flags} -D WITH_CYCLES_DEBUG)
    endif()

    if(WITH_CYCLES_CUBIN_COMPILER)
      # Needed to find libnvrtc-builtins.so. Can't do it from inside
      # cycles_cubin_cc since the env variable is read before main()
      if(APPLE)
        set(CUBIN_CC_ENV ${CMAKE_COMMAND}
          -E env DYLD_LIBRARY_PATH="${CUDA_TOOLKIT_ROOT_DIR}/lib")
      elseif(UNIX)
        set(CUBIN_CC_ENV ${CMAKE_COMMAND}
          -E env LD_LIBRARY_PATH="${CUDA_TOOLKIT_ROOT_DIR}/lib64")
      endif()

      add_custom_command(
        OUTPUT ${output}
        DEPENDS
          ${input}
          ${SRC_KERNEL_HEADERS}
          ${SRC_KERNEL_DEVICE_GPU_HEADERS}
          ${SRC_KERNEL_DEVICE_CUDA_HEADERS}
          ${SRC_KERNEL_DEVICE_OPTIX_HEADERS}
          ${SRC_UTIL_HEADERS}
        COMMAND ${CUBIN_CC_ENV}
            "$<TARGET_FILE:cycles_cubin_cc>"
            -target 50
            -ptx
            -i ${CMAKE_CURRENT_SOURCE_DIR}/${input}
            ${cuda_flags}
            -v
            -cuda-toolkit-dir "${CUDA_TOOLKIT_ROOT_DIR}"
        DEPENDS ${kernel_sources} cycles_cubin_cc)
    else()
      add_custom_command(
        OUTPUT
          ${output}
        DEPENDS
          ${input}
          ${SRC_KERNEL_HEADERS}
          ${SRC_KERNEL_DEVICE_GPU_HEADERS}
          ${SRC_KERNEL_DEVICE_CUDA_HEADERS}
          ${SRC_KERNEL_DEVICE_OPTIX_HEADERS}
          ${SRC_UTIL_HEADERS}
        COMMAND
          ${CUDA_NVCC_EXECUTABLE}
          --ptx
          -arch=sm_50
          ${cuda_flags}
          ${input}
        WORKING_DIRECTORY
          "${CMAKE_CURRENT_SOURCE_DIR}")
    endif()
    list(APPEND optix_ptx ${output})

    delayed_install("${CMAKE_CURRENT_BINARY_DIR}" "${output}" ${CYCLES_INSTALL_PATH}/lib)
  endmacro()

  CYCLES_OPTIX_KERNEL_ADD(
    kernel_optix
    "device/optix/kernel.cu"
    "")
  CYCLES_OPTIX_KERNEL_ADD(
    kernel_optix_shader_raytrace
    "device/optix/kernel_shader_raytrace.cu"
    "--keep-device-functions")

  add_custom_target(cycles_kernel_optix ALL DEPENDS ${optix_ptx})
  cycles_set_solution_folder(cycles_kernel_optix)
endif()

# OSL module

if(WITH_CYCLES_OSL)
  list(APPEND LIB
    cycles_kernel_osl
  )
  add_subdirectory(osl)
  add_subdirectory(osl/shaders)
endif()

# CPU module

include_directories(${INC})
include_directories(SYSTEM ${INC_SYS})

if(WITH_COMPILER_ASAN)
  if(CMAKE_COMPILER_IS_GNUCC AND (NOT WITH_CYCLES_KERNEL_ASAN))
    # GCC hangs compiling the big kernel files with asan and release, so disable by default.
    string(APPEND CMAKE_CXX_FLAGS_RELWITHDEBINFO " -fno-sanitize=all")
    string(APPEND CMAKE_CXX_FLAGS_DEBUG " -fno-sanitize=vptr")
  elseif(CMAKE_C_COMPILER_ID MATCHES "Clang")
    # With OSL, Cycles disables rtti in some modules, wich then breaks at linking
    # when trying to use vptr sanitizer (included into 'undefined' general option).
    string(APPEND CMAKE_CXX_FLAGS_RELWITHDEBINFO " -fno-sanitize=vptr")
    string(APPEND CMAKE_CXX_FLAGS_DEBUG " -fno-sanitize=vptr")
  endif()
endif()

set_source_files_properties(device/cpu/kernel.cpp PROPERTIES COMPILE_FLAGS "${CYCLES_KERNEL_FLAGS}")

if(CXX_HAS_SSE)
  set_source_files_properties(device/cpu/kernel_sse2.cpp PROPERTIES COMPILE_FLAGS "${CYCLES_SSE2_KERNEL_FLAGS}")
  set_source_files_properties(device/cpu/kernel_sse3.cpp PROPERTIES COMPILE_FLAGS "${CYCLES_SSE3_KERNEL_FLAGS}")
  set_source_files_properties(device/cpu/kernel_sse41.cpp PROPERTIES COMPILE_FLAGS "${CYCLES_SSE41_KERNEL_FLAGS}")
endif()

if(CXX_HAS_AVX)
  set_source_files_properties(device/cpu/kernel_avx.cpp PROPERTIES COMPILE_FLAGS "${CYCLES_AVX_KERNEL_FLAGS}")
endif()

if(CXX_HAS_AVX2)
  set_source_files_properties(device/cpu/kernel_avx2.cpp PROPERTIES COMPILE_FLAGS "${CYCLES_AVX2_KERNEL_FLAGS}")
endif()

cycles_add_library(cycles_kernel "${LIB}"
  ${SRC_KERNEL_DEVICE_CPU}
  ${SRC_KERNEL_DEVICE_CUDA}
  ${SRC_KERNEL_DEVICE_HIP}
  ${SRC_KERNEL_DEVICE_OPTIX}
  ${SRC_KERNEL_DEVICE_METAL}
  ${SRC_KERNEL_HEADERS}
  ${SRC_KERNEL_DEVICE_CPU_HEADERS}
  ${SRC_KERNEL_DEVICE_GPU_HEADERS}
  ${SRC_KERNEL_DEVICE_CUDA_HEADERS}
  ${SRC_KERNEL_DEVICE_HIP_HEADERS}
  ${SRC_KERNEL_DEVICE_OPTIX_HEADERS}
  ${SRC_KERNEL_DEVICE_METAL_HEADERS}
)

source_group("bake" FILES ${SRC_KERNEL_BAKE_HEADERS})
source_group("bvh" FILES ${SRC_KERNEL_BVH_HEADERS})
source_group("camera" FILES ${SRC_KERNEL_CAMERA_HEADERS})
source_group("closure" FILES ${SRC_KERNEL_CLOSURE_HEADERS})
source_group("device\\cpu" FILES ${SRC_KERNEL_DEVICE_CPU} ${SRC_KERNEL_DEVICE_CPU_HEADERS})
source_group("device\\cuda" FILES ${SRC_KERNEL_DEVICE_CUDA} ${SRC_KERNEL_DEVICE_CUDA_HEADERS})
source_group("device\\gpu" FILES ${SRC_KERNEL_DEVICE_GPU_HEADERS})
source_group("device\\hip" FILES ${SRC_KERNEL_DEVICE_HIP} ${SRC_KERNEL_DEVICE_HIP_HEADERS})
source_group("device\\optix" FILES ${SRC_KERNEL_DEVICE_OPTIX} ${SRC_KERNEL_DEVICE_OPTIX_HEADERS})
source_group("device\\metal" FILES ${SRC_KERNEL_DEVICE_METAL} ${SRC_KERNEL_DEVICE_METAL_HEADERS})
source_group("film" FILES ${SRC_KERNEL_FILM_HEADERS})
source_group("geom" FILES ${SRC_KERNEL_GEOM_HEADERS})
source_group("integrator" FILES ${SRC_KERNEL_INTEGRATOR_HEADERS})
source_group("kernel" FILES ${SRC_KERNEL_TYPES_HEADERS})
source_group("light" FILES ${SRC_KERNEL_LIGHT_HEADERS})
source_group("sample" FILES ${SRC_KERNEL_SAMPLE_HEADERS})
source_group("svm" FILES ${SRC_KERNEL_SVM_HEADERS})
source_group("util" FILES ${SRC_KERNEL_UTIL_HEADERS})

if(WITH_CYCLES_CUDA)
  add_dependencies(cycles_kernel cycles_kernel_cuda)
endif()
if(WITH_CYCLES_DEVICE_OPTIX AND WITH_CYCLES_CUDA_BINARIES)
  add_dependencies(cycles_kernel cycles_kernel_optix)
endif()
if(WITH_CYCLES_HIP)
  add_dependencies(cycles_kernel cycles_kernel_hip)
endif()

# Install kernel source for runtime compilation

delayed_install(${CMAKE_CURRENT_SOURCE_DIR} "${SRC_KERNEL_BAKE_HEADERS}" ${CYCLES_INSTALL_PATH}/source/kernel/bake)
delayed_install(${CMAKE_CURRENT_SOURCE_DIR} "${SRC_KERNEL_BVH_HEADERS}" ${CYCLES_INSTALL_PATH}/source/kernel/bvh)
delayed_install(${CMAKE_CURRENT_SOURCE_DIR} "${SRC_KERNEL_CAMERA_HEADERS}" ${CYCLES_INSTALL_PATH}/source/kernel/camera)
delayed_install(${CMAKE_CURRENT_SOURCE_DIR} "${SRC_KERNEL_CLOSURE_HEADERS}" ${CYCLES_INSTALL_PATH}/source/kernel/closure)
delayed_install(${CMAKE_CURRENT_SOURCE_DIR} "${SRC_KERNEL_DEVICE_CUDA}" ${CYCLES_INSTALL_PATH}/source/kernel/device/cuda)
delayed_install(${CMAKE_CURRENT_SOURCE_DIR} "${SRC_KERNEL_DEVICE_CUDA_HEADERS}" ${CYCLES_INSTALL_PATH}/source/kernel/device/cuda)
delayed_install(${CMAKE_CURRENT_SOURCE_DIR} "${SRC_KERNEL_DEVICE_GPU_HEADERS}" ${CYCLES_INSTALL_PATH}/source/kernel/device/gpu)
delayed_install(${CMAKE_CURRENT_SOURCE_DIR} "${SRC_KERNEL_DEVICE_HIP}" ${CYCLES_INSTALL_PATH}/source/kernel/device/hip)
delayed_install(${CMAKE_CURRENT_SOURCE_DIR} "${SRC_KERNEL_DEVICE_HIP_HEADERS}" ${CYCLES_INSTALL_PATH}/source/kernel/device/hip)
delayed_install(${CMAKE_CURRENT_SOURCE_DIR} "${SRC_KERNEL_DEVICE_OPTIX}" ${CYCLES_INSTALL_PATH}/source/kernel/device/optix)
delayed_install(${CMAKE_CURRENT_SOURCE_DIR} "${SRC_KERNEL_DEVICE_OPTIX_HEADERS}" ${CYCLES_INSTALL_PATH}/source/kernel/device/optix)
delayed_install(${CMAKE_CURRENT_SOURCE_DIR} "${SRC_KERNEL_DEVICE_METAL}" ${CYCLES_INSTALL_PATH}/source/kernel/device/metal)
delayed_install(${CMAKE_CURRENT_SOURCE_DIR} "${SRC_KERNEL_DEVICE_METAL_HEADERS}" ${CYCLES_INSTALL_PATH}/source/kernel/device/metal)
delayed_install(${CMAKE_CURRENT_SOURCE_DIR} "${SRC_KERNEL_FILM_HEADERS}" ${CYCLES_INSTALL_PATH}/source/kernel/film)
delayed_install(${CMAKE_CURRENT_SOURCE_DIR} "${SRC_KERNEL_GEOM_HEADERS}" ${CYCLES_INSTALL_PATH}/source/kernel/geom)
delayed_install(${CMAKE_CURRENT_SOURCE_DIR} "${SRC_KERNEL_INTEGRATOR_HEADERS}" ${CYCLES_INSTALL_PATH}/source/kernel/integrator)
delayed_install(${CMAKE_CURRENT_SOURCE_DIR} "${SRC_KERNEL_LIGHT_HEADERS}" ${CYCLES_INSTALL_PATH}/source/kernel/light)
delayed_install(${CMAKE_CURRENT_SOURCE_DIR} "${SRC_KERNEL_SAMPLE_HEADERS}" ${CYCLES_INSTALL_PATH}/source/kernel/sample)
delayed_install(${CMAKE_CURRENT_SOURCE_DIR} "${SRC_KERNEL_SVM_HEADERS}" ${CYCLES_INSTALL_PATH}/source/kernel/svm)
delayed_install(${CMAKE_CURRENT_SOURCE_DIR} "${SRC_KERNEL_TYPES_HEADERS}" ${CYCLES_INSTALL_PATH}/source/kernel)
delayed_install(${CMAKE_CURRENT_SOURCE_DIR} "${SRC_KERNEL_UTIL_HEADERS}" ${CYCLES_INSTALL_PATH}/source/kernel/util)
delayed_install(${CMAKE_CURRENT_SOURCE_DIR} "${SRC_UTIL_HEADERS}" ${CYCLES_INSTALL_PATH}/source/util)

if(WITH_NANOVDB)
  set(SRC_NANOVDB_HEADERS
    nanovdb/NanoVDB.h
    nanovdb/CNanoVDB.h
  )
  set(SRC_NANOVDB_UTIL_HEADERS
    nanovdb/util/CSampleFromVoxels.h
    nanovdb/util/SampleFromVoxels.h
  )
  delayed_install(${NANOVDB_INCLUDE_DIR} "${SRC_NANOVDB_HEADERS}" ${CYCLES_INSTALL_PATH}/source/nanovdb)
  delayed_install(${NANOVDB_INCLUDE_DIR} "${SRC_NANOVDB_UTIL_HEADERS}" ${CYCLES_INSTALL_PATH}/source/nanovdb/util)
endif()<|MERGE_RESOLUTION|>--- conflicted
+++ resolved
@@ -571,20 +571,12 @@
       -ffast-math
       -o ${CMAKE_CURRENT_BINARY_DIR}/${hip_file})
 
-<<<<<<< HEAD
-=======
-    if(${experimental})
-      set(hip_flags ${hip_flags} -D __KERNEL_EXPERIMENTAL__)
-      set(name ${name}_experimental)
-    endif()
-
     if(WITH_NANOVDB)
       set(hip_flags ${hip_flags}
         -D WITH_NANOVDB
         -I "${NANOVDB_INCLUDE_DIR}")
     endif()
 
->>>>>>> 6e502903
     if(WITH_CYCLES_DEBUG)
       set(hip_flags ${hip_flags} -D WITH_CYCLES_DEBUG)
     endif()
