--- conflicted
+++ resolved
@@ -8,7 +8,6 @@
 )
 
 set(INC_SYS
-
 )
 
 set(SRC_KERNEL_DEVICE_CPU
@@ -86,10 +85,6 @@
   device/oneapi/compat.h
   device/oneapi/context_begin.h
   device/oneapi/context_end.h
-<<<<<<< HEAD
-  device/oneapi/device_id.h
-=======
->>>>>>> bdd46db2
   device/oneapi/globals.h
   device/oneapi/image.h
   device/oneapi/kernel.h
@@ -359,11 +354,9 @@
 )
 
 set(LIB
-
 )
 
 # CUDA module
-
 if(WITH_CYCLES_CUDA_BINARIES)
   # 64 bit only
   set(CUDA_BITS 64)
@@ -376,8 +369,8 @@
 
   # warn for other versions
   if((CUDA_VERSION STREQUAL "101") OR
-     (CUDA_VERSION STREQUAL "102") OR
-     (CUDA_VERSION_MAJOR STREQUAL "11"))
+    (CUDA_VERSION STREQUAL "102") OR
+    (CUDA_VERSION_MAJOR STREQUAL "11"))
   else()
     message(WARNING
       "CUDA version ${CUDA_VERSION_MAJOR}.${CUDA_VERSION_MINOR} detected, "
@@ -399,9 +392,11 @@
     else()
       set(format "cubin")
     endif()
+
     set(cuda_file ${name}_${arch}.${format})
 
     set(kernel_sources ${sources})
+
     if(NOT ${prev_arch} STREQUAL "none")
       if(${prev_arch} MATCHES "compute_.*")
         set(kernel_sources ${kernel_sources} ${name}_${prev_arch}.ptx)
@@ -454,21 +449,21 @@
       add_custom_command(
         OUTPUT ${cuda_file}
         COMMAND ${CUBIN_CC_ENV}
-            "$<TARGET_FILE:cycles_cubin_cc>"
-            -target ${CUDA_ARCH}
-            -i ${CMAKE_CURRENT_SOURCE_DIR}${cuda_kernel_src}
-            ${cuda_flags}
-            -v
-            -cuda-toolkit-dir "${cuda_toolkit_root_dir}"
+        "$<TARGET_FILE:cycles_cubin_cc>"
+        -target ${CUDA_ARCH}
+        -i ${CMAKE_CURRENT_SOURCE_DIR}${cuda_kernel_src}
+        ${cuda_flags}
+        -v
+        -cuda-toolkit-dir "${cuda_toolkit_root_dir}"
         DEPENDS ${kernel_sources} cycles_cubin_cc)
     else()
       set(_cuda_nvcc_args
-            -arch=${arch}
-            ${CUDA_NVCC_FLAGS}
-            --${format}
-            ${CMAKE_CURRENT_SOURCE_DIR}${cuda_kernel_src}
-            --ptxas-options="-v"
-            ${cuda_flags})
+        -arch=${arch}
+        ${CUDA_NVCC_FLAGS}
+        --${format}
+        ${CMAKE_CURRENT_SOURCE_DIR}${cuda_kernel_src}
+        --ptxas-options="-v"
+        ${cuda_flags})
 
       if(WITH_COMPILER_CCACHE AND CCACHE_PROGRAM)
         add_custom_command(
@@ -484,6 +479,7 @@
 
       unset(_cuda_nvcc_args)
     endif()
+
     delayed_install("${CMAKE_CURRENT_BINARY_DIR}" "${cuda_file}" ${CYCLES_INSTALL_PATH}/lib)
     list(APPEND cuda_cubins ${cuda_file})
 
@@ -491,6 +487,7 @@
   endmacro()
 
   set(prev_arch "none")
+
   foreach(arch ${CYCLES_CUDA_BINARIES_ARCH})
     if(${arch} MATCHES ".*_2.")
       message(STATUS "CUDA binaries for ${arch} are no longer supported, skipped.")
@@ -520,6 +517,7 @@
       set(cuda_nvcc_executable ${CUDA_NVCC_EXECUTABLE})
       set(cuda_toolkit_root_dir ${CUDA_TOOLKIT_ROOT_DIR})
     endif()
+
     if(DEFINED cuda_nvcc_executable AND DEFINED cuda_toolkit_root_dir)
       # Compile regular kernel
       CYCLES_CUDA_KERNEL_ADD(${arch} ${prev_arch} kernel "" "${cuda_sources}" FALSE)
@@ -537,10 +535,9 @@
   cycles_set_solution_folder(cycles_kernel_cuda)
 endif()
 
-####################################################### START
+# ###################################################### START
 
 # HIP module
-
 if(WITH_CYCLES_HIP_BINARIES AND WITH_CYCLES_DEVICE_HIP)
   # build for each arch
   set(hip_sources device/hip/kernel.cpp
@@ -613,9 +610,8 @@
   cycles_set_solution_folder(cycles_kernel_hip)
 endif()
 
-####################################################### END
+# ###################################################### END
 # OptiX PTX modules
-
 if(WITH_CYCLES_DEVICE_OPTIX AND WITH_CYCLES_CUDA_BINARIES)
   macro(CYCLES_OPTIX_KERNEL_ADD name input flags)
     set(output "${CMAKE_CURRENT_BINARY_DIR}/${name}.ptx")
@@ -652,41 +648,42 @@
       add_custom_command(
         OUTPUT ${output}
         DEPENDS
-          ${input}
-          ${SRC_KERNEL_HEADERS}
-          ${SRC_KERNEL_DEVICE_GPU_HEADERS}
-          ${SRC_KERNEL_DEVICE_CUDA_HEADERS}
-          ${SRC_KERNEL_DEVICE_OPTIX_HEADERS}
-          ${SRC_UTIL_HEADERS}
+        ${input}
+        ${SRC_KERNEL_HEADERS}
+        ${SRC_KERNEL_DEVICE_GPU_HEADERS}
+        ${SRC_KERNEL_DEVICE_CUDA_HEADERS}
+        ${SRC_KERNEL_DEVICE_OPTIX_HEADERS}
+        ${SRC_UTIL_HEADERS}
         COMMAND ${CUBIN_CC_ENV}
-            "$<TARGET_FILE:cycles_cubin_cc>"
-            -target 50
-            -ptx
-            -i ${CMAKE_CURRENT_SOURCE_DIR}/${input}
-            ${cuda_flags}
-            -v
-            -cuda-toolkit-dir "${CUDA_TOOLKIT_ROOT_DIR}"
+        "$<TARGET_FILE:cycles_cubin_cc>"
+        -target 50
+        -ptx
+        -i ${CMAKE_CURRENT_SOURCE_DIR}/${input}
+        ${cuda_flags}
+        -v
+        -cuda-toolkit-dir "${CUDA_TOOLKIT_ROOT_DIR}"
         DEPENDS ${kernel_sources} cycles_cubin_cc)
     else()
       add_custom_command(
         OUTPUT
-          ${output}
+        ${output}
         DEPENDS
-          ${input}
-          ${SRC_KERNEL_HEADERS}
-          ${SRC_KERNEL_DEVICE_GPU_HEADERS}
-          ${SRC_KERNEL_DEVICE_CUDA_HEADERS}
-          ${SRC_KERNEL_DEVICE_OPTIX_HEADERS}
-          ${SRC_UTIL_HEADERS}
+        ${input}
+        ${SRC_KERNEL_HEADERS}
+        ${SRC_KERNEL_DEVICE_GPU_HEADERS}
+        ${SRC_KERNEL_DEVICE_CUDA_HEADERS}
+        ${SRC_KERNEL_DEVICE_OPTIX_HEADERS}
+        ${SRC_UTIL_HEADERS}
         COMMAND
-          ${CUDA_NVCC_EXECUTABLE}
-          --ptx
-          -arch=sm_50
-          ${cuda_flags}
-          ${input}
+        ${CUDA_NVCC_EXECUTABLE}
+        --ptx
+        -arch=sm_50
+        ${cuda_flags}
+        ${input}
         WORKING_DIRECTORY
-          "${CMAKE_CURRENT_SOURCE_DIR}")
-    endif()
+        "${CMAKE_CURRENT_SOURCE_DIR}")
+    endif()
+
     list(APPEND optix_ptx ${output})
 
     delayed_install("${CMAKE_CURRENT_BINARY_DIR}" "${output}" ${CYCLES_INSTALL_PATH}/lib)
@@ -722,52 +719,50 @@
 
   # SYCL_CPP_FLAGS is a variable that the user can set to pass extra compiler options
   set(sycl_compiler_flags
-      ${CMAKE_CURRENT_SOURCE_DIR}/${SRC_KERNEL_DEVICE_ONEAPI}
-      -fsycl
-      -fsycl-unnamed-lambda
-      -fdelayed-template-parsing
-      -mllvm -inlinedefault-threshold=300
-      -mllvm -inlinehint-threshold=400
-      -shared
-      -DWITH_ONEAPI
-      -ffast-math
-      -DNDEBUG
-      -O2
-      -o ${cycles_kernel_oneapi_lib}
-      -I${CMAKE_CURRENT_SOURCE_DIR}/..
-<<<<<<< HEAD
-      -I${LEVEL_ZERO_INCLUDE_DIR}
-      ${LEVEL_ZERO_LIBRARY}
-=======
->>>>>>> bdd46db2
-      ${SYCL_CPP_FLAGS}
-      )
-
-
-  if (WITH_CYCLES_ONEAPI_SYCL_HOST_ENABLED)
+    ${CMAKE_CURRENT_SOURCE_DIR}/${SRC_KERNEL_DEVICE_ONEAPI}
+    -fsycl
+    -fsycl-unnamed-lambda
+    -fdelayed-template-parsing
+    -mllvm -inlinedefault-threshold=300
+    -mllvm -inlinehint-threshold=400
+    -shared
+    -DWITH_ONEAPI
+    -ffast-math
+    -DNDEBUG
+    -O2
+    -o ${cycles_kernel_oneapi_lib}
+    -I${CMAKE_CURRENT_SOURCE_DIR}/..
+    ${SYCL_CPP_FLAGS}
+  )
+
+  if(WITH_CYCLES_ONEAPI_SYCL_HOST_ENABLED)
     list(APPEND sycl_compiler_flags -DWITH_ONEAPI_SYCL_HOST_ENABLED)
   endif()
 
   # Set defaults for spir64 and spir64_gen options
-  if (NOT DEFINED CYCLES_ONEAPI_SYCL_OPTIONS_spir64)
+  if(NOT DEFINED CYCLES_ONEAPI_SYCL_OPTIONS_spir64)
     set(CYCLES_ONEAPI_SYCL_OPTIONS_spir64 "-options '-ze-opt-large-register-file -ze-opt-regular-grf-kernel integrator_intersect'")
   endif()
-  if (NOT DEFINED CYCLES_ONEAPI_SYCL_OPTIONS_spir64_gen)
-    SET (CYCLES_ONEAPI_SYCL_OPTIONS_spir64_gen "${CYCLES_ONEAPI_SYCL_OPTIONS_spir64}" CACHE STRING "Extra build options for spir64_gen target")
-  endif()
+
+  if(NOT DEFINED CYCLES_ONEAPI_SYCL_OPTIONS_spir64_gen)
+    SET(CYCLES_ONEAPI_SYCL_OPTIONS_spir64_gen "${CYCLES_ONEAPI_SYCL_OPTIONS_spir64}" CACHE STRING "Extra build options for spir64_gen target")
+  endif()
+
   # enabling zebin (graphics binary format with improved compatibility) on Windows only while support on Linux isn't available yet
   if(WIN32)
     string(PREPEND CYCLES_ONEAPI_SYCL_OPTIONS_spir64_gen "--format zebin ")
   endif()
+
   string(PREPEND CYCLES_ONEAPI_SYCL_OPTIONS_spir64_gen "-device ${CYCLES_ONEAPI_SPIR64_GEN_DEVICES} ")
 
-  if (WITH_CYCLES_ONEAPI_BINARIES)
+  if(WITH_CYCLES_ONEAPI_BINARIES)
     # Iterate over all targest and their options
-    list (JOIN CYCLES_ONEAPI_SYCL_TARGETS "," targets_string)
-    list (APPEND sycl_compiler_flags -fsycl-targets=${targets_string})
+    list(JOIN CYCLES_ONEAPI_SYCL_TARGETS "," targets_string)
+    list(APPEND sycl_compiler_flags -fsycl-targets=${targets_string})
+
     foreach(target ${CYCLES_ONEAPI_SYCL_TARGETS})
       if(DEFINED CYCLES_ONEAPI_SYCL_OPTIONS_${target})
-        list (APPEND sycl_compiler_flags -Xsycl-target-backend=${target} "${CYCLES_ONEAPI_SYCL_OPTIONS_${target}}")
+        list(APPEND sycl_compiler_flags -Xsycl-target-backend=${target} "${CYCLES_ONEAPI_SYCL_OPTIONS_${target}}")
       endif()
     endforeach()
   else()
@@ -793,15 +788,17 @@
   if(NOT OCLOC_INSTALL_DIR)
     get_filename_component(OCLOC_INSTALL_DIR "${sycl_compiler_root}/../lib/ocloc" ABSOLUTE)
   endif()
+
   if(WITH_CYCLES_ONEAPI_BINARIES AND NOT EXISTS ${OCLOC_INSTALL_DIR})
     message(FATAL_ERROR "WITH_CYCLES_ONEAPI_BINARIES requires ocloc but ${OCLOC_INSTALL_DIR} directory doesn't exist."
-                        " A different ocloc directory can be set using OCLOC_INSTALL_DIR cmake variable.")
+      " A different ocloc directory can be set using OCLOC_INSTALL_DIR cmake variable.")
   endif()
 
   if(UNIX AND NOT APPLE)
     if(NOT WITH_CXX11_ABI)
       check_library_exists(sycl
         _ZN2cl4sycl7handler22verifyUsedKernelBundleERKSs ${sycl_compiler_root}/../lib SYCL_NO_CXX11_ABI)
+
       if(SYCL_NO_CXX11_ABI)
         list(APPEND sycl_compiler_flags -D_GLIBCXX_USE_CXX11_ABI=0)
       endif()
@@ -810,15 +807,15 @@
 
   if(WIN32)
     list(APPEND sycl_compiler_flags
-    -fms-extensions
-    -fms-compatibility
-    -D_WINDLL
-    -D_MBCS
-    -DWIN32
-    -D_WINDOWS
-    -D_CRT_NONSTDC_NO_DEPRECATE
-    -D_CRT_SECURE_NO_DEPRECATE
-    -DONEAPI_EXPORT)
+      -fms-extensions
+      -fms-compatibility
+      -D_WINDLL
+      -D_MBCS
+      -DWIN32
+      -D_WINDOWS
+      -D_CRT_NONSTDC_NO_DEPRECATE
+      -D_CRT_SECURE_NO_DEPRECATE
+      -DONEAPI_EXPORT)
 
     if(sycl_compiler_compiler_name MATCHES "dpcpp")
       # The oneAPI distribution calls the compiler "dpcpp" and comes with a script that sets environment variables.
@@ -831,6 +828,7 @@
       # The open source SYCL compiler just goes by clang++ and does not have such a script.
       # Set the variables manually.
       string(REPLACE /Redist/ /Tools/ MSVC_TOOLS_DIR ${MSVC_REDIST_DIR})
+
       if(NOT CMAKE_VS_WINDOWS_TARGET_PLATFORM_VERSION) # case for Ninja on Windows
         get_filename_component(cmake_mt_dir ${CMAKE_MT} DIRECTORY)
         string(REPLACE /bin/ /Lib/ WINDOWS_KIT_DIR ${cmake_mt_dir})
@@ -838,16 +836,17 @@
       else()
         set(WINDOWS_KIT_DIR ${WINDOWS_KITS_DIR}/Lib/${CMAKE_VS_WINDOWS_TARGET_PLATFORM_VERSION})
       endif()
+
       list(APPEND sycl_compiler_flags
-                  -L "${MSVC_TOOLS_DIR}/lib/x64"
-                  -L "${WINDOWS_KIT_DIR}/um/x64"
-                  -L "${WINDOWS_KIT_DIR}/ucrt/x64")
+        -L "${MSVC_TOOLS_DIR}/lib/x64"
+        -L "${WINDOWS_KIT_DIR}/um/x64"
+        -L "${WINDOWS_KIT_DIR}/ucrt/x64")
       add_custom_command(
         OUTPUT ${cycles_kernel_oneapi_lib}
         COMMAND ${CMAKE_COMMAND} -E env
-                "LIB=${sycl_compiler_root}/../lib" # for compiler to find sycl.lib
-                "PATH=${OCLOC_INSTALL_DIR};${sycl_compiler_root}"
-                ${SYCL_COMPILER} $<$<CONFIG:Debug>:-g>$<$<CONFIG:RelWithDebInfo>:-g> ${sycl_compiler_flags}
+        "LIB=${sycl_compiler_root}/../lib" # for compiler to find sycl.lib
+        "PATH=${OCLOC_INSTALL_DIR};${sycl_compiler_root}"
+        ${SYCL_COMPILER} $<$<CONFIG:Debug>:-g>$<$<CONFIG:RelWithDebInfo>:-g> ${sycl_compiler_flags}
         DEPENDS ${cycles_oneapi_kernel_sources})
     endif()
   else()
@@ -874,12 +873,13 @@
       if(NOT IGC_INSTALL_DIR)
         get_filename_component(IGC_INSTALL_DIR "${sycl_compiler_root}/../lib/igc" ABSOLUTE)
       endif()
+
       add_custom_command(
         OUTPUT ${cycles_kernel_oneapi_lib}
         COMMAND ${CMAKE_COMMAND} -E env
-                "LD_LIBRARY_PATH=${sycl_compiler_root}/../lib:${OCLOC_INSTALL_DIR}/lib:${IGC_INSTALL_DIR}/lib"
-                "PATH=${OCLOC_INSTALL_DIR}/bin:${sycl_compiler_root}:$ENV{PATH}" # env PATH is for compiler to find ld
-                ${SYCL_COMPILER} $<$<CONFIG:Debug>:-g>$<$<CONFIG:RelWithDebInfo>:-g> ${sycl_compiler_flags}
+        "LD_LIBRARY_PATH=${sycl_compiler_root}/../lib:${OCLOC_INSTALL_DIR}/lib:${IGC_INSTALL_DIR}/lib"
+        "PATH=${OCLOC_INSTALL_DIR}/bin:${sycl_compiler_root}:$ENV{PATH}" # env PATH is for compiler to find ld
+        ${SYCL_COMPILER} $<$<CONFIG:Debug>:-g>$<$<CONFIG:RelWithDebInfo>:-g> ${sycl_compiler_flags}
         DEPENDS ${cycles_oneapi_kernel_sources})
     endif()
   endif()
@@ -887,9 +887,10 @@
   # install dynamic libraries required at runtime
   if(WIN32)
     set(SYCL_RUNTIME_DEPENDENCIES
-        sycl.dll
-        pi_level_zero.dll
+      sycl.dll
+      pi_level_zero.dll
     )
+
     if(NOT WITH_BLENDER)
       # For the Cycles standalone put libraries next to the Cycles application.
       delayed_install("${sycl_compiler_root}" "${SYCL_RUNTIME_DEPENDENCIES}" ${CYCLES_INSTALL_PATH})
@@ -902,9 +903,9 @@
     endif()
   elseif(UNIX AND NOT APPLE)
     file(GLOB SYCL_RUNTIME_DEPENDENCIES
-              ${sycl_compiler_root}/../lib/libsycl.so
-              ${sycl_compiler_root}/../lib/libsycl.so.[0-9]
-              ${sycl_compiler_root}/../lib/libsycl.so.[0-9].[0-9].[0-9]-[0-9]
+      ${sycl_compiler_root}/../lib/libsycl.so
+      ${sycl_compiler_root}/../lib/libsycl.so.[0-9]
+      ${sycl_compiler_root}/../lib/libsycl.so.[0-9].[0-9].[0-9]-[0-9]
     )
     list(APPEND SYCL_RUNTIME_DEPENDENCIES ${sycl_compiler_root}/../lib/libpi_level_zero.so)
     delayed_install("" "${SYCL_RUNTIME_DEPENDENCIES}" ${CYCLES_INSTALL_PATH}/lib)
@@ -915,7 +916,6 @@
 endif()
 
 # OSL module
-
 if(WITH_CYCLES_OSL)
   list(APPEND LIB
     cycles_kernel_osl
@@ -925,12 +925,11 @@
 endif()
 
 # CPU module
-
 include_directories(${INC})
 include_directories(SYSTEM ${INC_SYS})
 
 if(WITH_COMPILER_ASAN)
-  if(CMAKE_COMPILER_IS_GNUCC AND (NOT WITH_CYCLES_KERNEL_ASAN))
+  if(CMAKE_COMPILER_IS_GNUCC AND(NOT WITH_CYCLES_KERNEL_ASAN))
     # GCC hangs compiling the big kernel files with asan and release, so disable by default.
     string(APPEND CMAKE_CXX_FLAGS_RELWITHDEBINFO " -fno-sanitize=all")
     string(APPEND CMAKE_CXX_FLAGS_DEBUG " -fno-sanitize=vptr")
@@ -1005,18 +1004,20 @@
 if(WITH_CYCLES_CUDA)
   add_dependencies(cycles_kernel cycles_kernel_cuda)
 endif()
+
 if(WITH_CYCLES_DEVICE_OPTIX AND WITH_CYCLES_CUDA_BINARIES)
   add_dependencies(cycles_kernel cycles_kernel_optix)
 endif()
+
 if(WITH_CYCLES_HIP)
   add_dependencies(cycles_kernel cycles_kernel_hip)
 endif()
+
 if(WITH_CYCLES_DEVICE_ONEAPI)
   add_dependencies(cycles_kernel cycles_kernel_oneapi)
 endif()
 
 # Install kernel source for runtime compilation
-
 delayed_install(${CMAKE_CURRENT_SOURCE_DIR} "${SRC_KERNEL_BAKE_HEADERS}" ${CYCLES_INSTALL_PATH}/source/kernel/bake)
 delayed_install(${CMAKE_CURRENT_SOURCE_DIR} "${SRC_KERNEL_BVH_HEADERS}" ${CYCLES_INSTALL_PATH}/source/kernel/bvh)
 delayed_install(${CMAKE_CURRENT_SOURCE_DIR} "${SRC_KERNEL_CAMERA_HEADERS}" ${CYCLES_INSTALL_PATH}/source/kernel/camera)
