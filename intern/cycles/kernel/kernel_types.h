/*
 * Copyright 2011, Blender Foundation.
 *
 * This program is free software; you can redistribute it and/or
 * modify it under the terms of the GNU General Public License
 * as published by the Free Software Foundation; either version 2
 * of the License, or (at your option) any later version.
 *
 * This program is distributed in the hope that it will be useful,
 * but WITHOUT ANY WARRANTY; without even the implied warranty of
 * MERCHANTABILITY or FITNESS FOR A PARTICULAR PURPOSE.  See the
 * GNU General Public License for more details.
 *
 * You should have received a copy of the GNU General Public License
 * along with this program; if not, write to the Free Software Foundation,
 * Inc., 51 Franklin Street, Fifth Floor, Boston, MA 02110-1301, USA.
 */

#ifndef __KERNEL_TYPES_H__
#define __KERNEL_TYPES_H__

#include "kernel_math.h"
#include "svm/svm_types.h"

#ifndef __KERNEL_GPU__
#define __KERNEL_CPU__
#endif

CCL_NAMESPACE_BEGIN

/* constants */
#define OBJECT_SIZE 		16
#define LIGHT_SIZE			4
#define FILTER_TABLE_SIZE	256
#define RAMP_TABLE_SIZE		256
#define TIME_INVALID		FLT_MAX

/* device capabilities */
#ifdef __KERNEL_CPU__
#define __KERNEL_SHADING__
#define __KERNEL_ADV_SHADING__
#endif

#ifdef __KERNEL_CUDA__
#define __KERNEL_SHADING__
#if __CUDA_ARCH__ >= 200
#define __KERNEL_ADV_SHADING__
#endif
#endif

#ifdef __KERNEL_OPENCL__
//#define __KERNEL_SHADING__
//#define __KERNEL_ADV_SHADING__
#endif

/* kernel features */
#define __SOBOL__
#define __INSTANCING__
#define __DPDU__
#define __UV__
#define __BACKGROUND__
#define __CAUSTICS_TRICKS__
#define __VISIBILITY_FLAG__
#define __RAY_DIFFERENTIALS__
#define __CAMERA_CLIPPING__
#define __INTERSECTION_REFINE__
#define __CLAMP_SAMPLE__

#ifdef __KERNEL_SHADING__
#define __SVM__
#define __EMISSION__
#define __TEXTURES__
#define __HOLDOUT__
#endif

#ifdef __KERNEL_ADV_SHADING__
#define __MULTI_CLOSURE__
#define __TRANSPARENT_SHADOWS__
#define __PASSES__
#define __BACKGROUND_MIS__
#define __AO__
//#define __MOTION__
#endif

//#define __MULTI_LIGHT__
//#define __OSL__
//#define __SOBOL_FULL_SCREEN__
//#define __MODIFY_TP__
//#define __QBVH__

/* Shader Evaluation */

enum ShaderEvalType {
	SHADER_EVAL_DISPLACE,
	SHADER_EVAL_BACKGROUND
};

/* Path Tracing
 * note we need to keep the u/v pairs at even values */

enum PathTraceDimension {
	PRNG_FILTER_U = 0,
	PRNG_FILTER_V = 1,
	PRNG_LENS_U = 2,
	PRNG_LENS_V = 3,
#ifdef __MOTION__
	PRNG_TIME = 4,
	PRNG_UNUSED = 5,
	PRNG_BASE_NUM = 6,
#else
	PRNG_BASE_NUM = 4,
#endif

	PRNG_BSDF_U = 0,
	PRNG_BSDF_V = 1,
	PRNG_BSDF = 2,
	PRNG_LIGHT = 3,
	PRNG_LIGHT_U = 4,
	PRNG_LIGHT_V = 5,
	PRNG_LIGHT_F = 6,
	PRNG_TERMINATE = 7,
	PRNG_BOUNCE_NUM = 8
};

/* these flag values correspond exactly to OSL defaults, so be careful not to
 * change this, or if you do, set the "raytypes" shading system attribute with
 * your own new ray types and bitflag values.
 *
 * for ray visibility tests in BVH traversal, the upper 20 bits are used for
 * layer visibility tests. */

enum PathRayFlag {
	PATH_RAY_CAMERA = 1,
	PATH_RAY_REFLECT = 2,
	PATH_RAY_TRANSMIT = 4,
	PATH_RAY_DIFFUSE = 8,
	PATH_RAY_GLOSSY = 16,
	PATH_RAY_SINGULAR = 32,
	PATH_RAY_TRANSPARENT = 64,

	PATH_RAY_SHADOW_OPAQUE = 128,
	PATH_RAY_SHADOW_TRANSPARENT = 256,
	PATH_RAY_SHADOW = (PATH_RAY_SHADOW_OPAQUE|PATH_RAY_SHADOW_TRANSPARENT),

	PATH_RAY_MIS_SKIP = 512,

	PATH_RAY_ALL = (1|2|4|8|16|32|64|128|256|512),

	PATH_RAY_LAYER_SHIFT = (32-20)
};

/* Closure Label */

typedef enum ClosureLabel {
	LABEL_NONE = 0,
	LABEL_CAMERA = 1,
	LABEL_LIGHT = 2,
	LABEL_BACKGROUND = 4,
	LABEL_TRANSMIT = 8,
	LABEL_REFLECT = 16,
	LABEL_VOLUME = 32,
	LABEL_OBJECT = 64,
	LABEL_DIFFUSE = 128,
	LABEL_GLOSSY = 256,
	LABEL_SINGULAR = 512,
	LABEL_TRANSPARENT = 1024,
	LABEL_STOP = 2048
} ClosureLabel;

/* Render Passes */

typedef enum PassType {
	PASS_NONE = 0,
	PASS_COMBINED = 1,
	PASS_DEPTH = 2,
	PASS_NORMAL = 4,
	PASS_UV = 8,
	PASS_OBJECT_ID = 16,
	PASS_MATERIAL_ID = 32,
	PASS_DIFFUSE_COLOR = 64,
	PASS_GLOSSY_COLOR = 128,
	PASS_TRANSMISSION_COLOR = 256,
	PASS_DIFFUSE_INDIRECT = 512,
	PASS_GLOSSY_INDIRECT = 1024,
	PASS_TRANSMISSION_INDIRECT = 2048,
	PASS_DIFFUSE_DIRECT = 4096,
	PASS_GLOSSY_DIRECT = 8192,
	PASS_TRANSMISSION_DIRECT = 16384,
	PASS_EMISSION = 32768,
	PASS_BACKGROUND = 65536,
	PASS_AO = 131072,
	PASS_SHADOW = 262144,
	PASS_MOTION = 524288,
	PASS_MOTION_WEIGHT = 1048576
} PassType;

#define PASS_ALL (~0)

#ifdef __PASSES__

typedef float3 PathThroughput;

typedef struct PathRadiance {
	int use_light_pass;

	float3 emission;
	float3 background;
	float3 ao;

	float3 indirect;
	float3 direct_throughput;
	float3 direct_emission;

	float3 color_diffuse;
	float3 color_glossy;
	float3 color_transmission;

	float3 direct_diffuse;
	float3 direct_glossy;
	float3 direct_transmission;

	float3 indirect_diffuse;
	float3 indirect_glossy;
	float3 indirect_transmission;

	float4 shadow;
} PathRadiance;

typedef struct BsdfEval {
	int use_light_pass;

	float3 diffuse;
	float3 glossy;
	float3 transmission;
	float3 transparent;
} BsdfEval;

#else

typedef float3 PathThroughput;
typedef float3 PathRadiance;
typedef float3 BsdfEval;

#endif

/* Shader Flag */

typedef enum ShaderFlag {
	SHADER_SMOOTH_NORMAL = (1 << 31),
	SHADER_CAST_SHADOW = (1 << 30),
	SHADER_AREA_LIGHT = (1 << 29),

	SHADER_MASK = ~(SHADER_SMOOTH_NORMAL|SHADER_CAST_SHADOW|SHADER_AREA_LIGHT)
} ShaderFlag;

/* Light Type */

typedef enum LightType {
	LIGHT_POINT,
	LIGHT_DISTANT,
	LIGHT_BACKGROUND,
	LIGHT_AREA,
	LIGHT_AO
} LightType;

/* Camera Type */

enum CameraType {
	CAMERA_PERSPECTIVE,
	CAMERA_ORTHOGRAPHIC,
	CAMERA_ENVIRONMENT
};

/* Differential */

typedef struct differential3 {
	float3 dx;
	float3 dy;
} differential3;

typedef struct differential {
	float dx;
	float dy;
} differential;

/* Ray */

typedef struct Ray {
	float3 P;
	float3 D;
	float t;
	float time;

#ifdef __RAY_DIFFERENTIALS__
	differential3 dP;
	differential3 dD;
#endif
} Ray;

/* Intersection */

typedef struct Intersection {
	float t, u, v;
	int prim;
	int object;
} Intersection;

/* Attributes */

typedef enum AttributeElement {
	ATTR_ELEMENT_FACE,
	ATTR_ELEMENT_VERTEX,
	ATTR_ELEMENT_CORNER,
	ATTR_ELEMENT_VALUE,
	ATTR_ELEMENT_NONE
} AttributeElement;

typedef enum AttributeStandard {
	ATTR_STD_NONE = 0,
	ATTR_STD_VERTEX_NORMAL,
	ATTR_STD_FACE_NORMAL,
	ATTR_STD_UV,
	ATTR_STD_GENERATED,
	ATTR_STD_POSITION_UNDEFORMED,
	ATTR_STD_POSITION_UNDISPLACED,
	ATTR_STD_MOTION_PRE,
	ATTR_STD_MOTION_POST,
	ATTR_STD_NUM,

	ATTR_STD_NOT_FOUND = ~0
} AttributeStandard;

/* Closure data */

#define MAX_CLOSURE 8

typedef struct ShaderClosure {
	ClosureType type;
	float3 weight;

#ifdef __MULTI_CLOSURE__
	float sample_weight;
#endif

#ifdef __OSL__
	void *prim;
#else
	float data0;
	float data1;
#endif

} ShaderClosure;

/* Shader Data
 *
 * Main shader state at a point on the surface or in a volume. All coordinates
 * are in world space. */

enum ShaderDataFlag {
	/* runtime flags */
	SD_BACKFACING = 1,		/* backside of surface? */
	SD_EMISSION = 2,		/* have emissive closure? */
	SD_BSDF = 4,			/* have bsdf closure? */
	SD_BSDF_HAS_EVAL = 8,	/* have non-singular bsdf closure? */
	SD_BSDF_GLOSSY = 16,	/* have glossy bsdf */
	SD_HOLDOUT = 32,		/* have holdout closure? */
	SD_VOLUME = 64,			/* have volume closure? */

	/* shader flags */
	SD_SAMPLE_AS_LIGHT = 128,			/* direct light sample */
	SD_HAS_SURFACE_TRANSPARENT = 256,	/* has surface transparency */
	SD_HAS_VOLUME = 512,				/* has volume shader */
	SD_HOMOGENEOUS_VOLUME = 1024,		/* has homogeneous volume */

	/* object flags */
	SD_HOLDOUT_MASK = 2048,				/* holdout for camera rays */
	SD_OBJECT_MOTION = 4096				/* has object motion blur */
};

typedef struct ShaderData {
	/* position */
	float3 P;
	/* smooth normal for shading */
	float3 N;
	/* true geometric normal */
	float3 Ng;
	/* view/incoming direction */
	float3 I;
	/* shader id */
	int shader;	
	/* booleans describing shader, see ShaderDataFlag */
	int flag;

	/* primitive id if there is one, ~0 otherwise */
	int prim;
	/* parametric coordinates
	 * - barycentric weights for triangles */
	float u, v;
	/* object id if there is one, ~0 otherwise */
	int object;

	/* motion blur sample time */
	float time;
	
	/* length of the ray being shaded */
	float ray_length;

#ifdef __MOTION__
	/* object <-> world space transformations, cached to avoid
	 * re-interpolating them constantly for shading */
	Transform ob_tfm;
	Transform ob_itfm;
#endif

#ifdef __RAY_DIFFERENTIALS__
	/* differential of P. these are orthogonal to Ng, not N */
	differential3 dP;
	/* differential of I */
	differential3 dI;
	/* differential of u, v */
	differential du;
	differential dv;
#endif
#ifdef __DPDU__
	/* differential of P w.r.t. parametric coordinates. note that dPdu is
	 * not readily suitable as a tangent for shading on triangles. */
	float3 dPdu, dPdv;
#endif

#ifdef __MULTI_CLOSURE__
	/* Closure data, we store a fixed array of closures */
	ShaderClosure closure[MAX_CLOSURE];
	int num_closure;
	float randb_closure;
#else
	/* Closure data, with a single sampled closure for low memory usage */
	ShaderClosure closure;
#endif

#ifdef __OSL__
	/* OSL context */
	void *osl_ctx;
#endif
} ShaderData;

/* Constrant Kernel Data
 *
 * These structs are passed from CPU to various devices, and the struct layout
 * must match exactly. Structs are padded to ensure 16 byte alignment, and we
 * do not use float3 because its size may not be the same on all devices. */

typedef struct KernelCamera {
	/* type */
	int type;
	int pad1, pad2, pad3;

	/* matrices */
	Transform cameratoworld;
	Transform rastertocamera;

	/* differentials */
	float4 dx;
	float4 dy;

	/* depth of field */
	float aperturesize;
	float blades;
	float bladesrotation;
	float focaldistance;

	/* motion blur */
	float shuttertime;
	int have_motion;

	/* clipping */
	float nearclip;
	float cliplength;

<<<<<<< HEAD
=======
	/* sensor size */
	float sensorwidth;
	float sensorheight;

	/* render size */
	float width, height;

>>>>>>> 093bf5fe
	/* more matrices */
	Transform screentoworld;
	Transform rastertoworld;
	Transform ndctoworld;
	Transform worldtoscreen;
	Transform worldtoraster;
	Transform worldtondc;
	Transform worldtocamera;

	MotionTransform motion;
} KernelCamera;

typedef struct KernelFilm {
	float exposure;
	int pass_flag;
	int pass_stride;
	int use_light_pass;

	int pass_combined;
	int pass_depth;
	int pass_normal;
	int pass_motion;

	int pass_motion_weight;
	int pass_uv;
	int pass_object_id;
	int pass_material_id;

	int pass_diffuse_color;
	int pass_glossy_color;
	int pass_transmission_color;
	int pass_diffuse_indirect;

	int pass_glossy_indirect;
	int pass_transmission_indirect;
	int pass_diffuse_direct;
	int pass_glossy_direct;

	int pass_transmission_direct;
	int pass_emission;
	int pass_background;
	int pass_ao;

	int pass_shadow;
	int pass_pad1;
	int pass_pad2;
	int pass_pad3;
} KernelFilm;

typedef struct KernelBackground {
	/* only shader index */
	int shader;
	int transparent;

	/* ambient occlusion */
	float ao_factor;
	float ao_distance;
} KernelBackground;

typedef struct KernelSunSky {
	/* sun direction in spherical and cartesian */
	float theta, phi, pad3, pad4;

	/* perez function parameters */
	float zenith_Y, zenith_x, zenith_y, pad2;
	float perez_Y[5], perez_x[5], perez_y[5];
	float pad5;
} KernelSunSky;

typedef struct KernelIntegrator {
	/* emission */
	int use_direct_light;
	int use_ambient_occlusion;
	int num_distribution;
	int num_all_lights;
	float pdf_triangles;
	float pdf_lights;
	int pdf_background_res;

	/* bounces */
	int min_bounce;
	int max_bounce;

	int max_diffuse_bounce;
	int max_glossy_bounce;
	int max_transmission_bounce;

	/* transparent */
	int transparent_min_bounce;
	int transparent_max_bounce;
	int transparent_shadows;

	/* caustics */
	int no_caustics;
	float filter_glossy;

	/* seed */
	int seed;

	/* render layer */
	int layer_flag;

	/* clamp */
	float sample_clamp;
} KernelIntegrator;

typedef struct KernelBVH {
	/* root node */
	int root;
	int attributes_map_stride;
	int pad1, pad2;
} KernelBVH;

typedef struct KernelData {
	KernelCamera cam;
	KernelFilm film;
	KernelBackground background;
	KernelSunSky sunsky;
	KernelIntegrator integrator;
	KernelBVH bvh;
} KernelData;

CCL_NAMESPACE_END

#endif /*  __KERNEL_TYPES_H__ */
<|MERGE_RESOLUTION|>--- conflicted
+++ resolved
@@ -476,8 +476,6 @@
 	float nearclip;
 	float cliplength;
 
-<<<<<<< HEAD
-=======
 	/* sensor size */
 	float sensorwidth;
 	float sensorheight;
@@ -485,7 +483,6 @@
 	/* render size */
 	float width, height;
 
->>>>>>> 093bf5fe
 	/* more matrices */
 	Transform screentoworld;
 	Transform rastertoworld;
