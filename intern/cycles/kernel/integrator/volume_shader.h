/* SPDX-FileCopyrightText: 2011-2022 Blender Foundation
 *
 * SPDX-License-Identifier: Apache-2.0 */

/* Volume shader evaluation and sampling. */

#pragma once

#include "kernel/closure/volume.h"

#include "kernel/geom/attribute.h"
#include "kernel/geom/shader_data.h"

#ifdef __SVM__
#  include "kernel/svm/svm.h"
#endif
#ifdef __OSL__
#  include "kernel/osl/osl.h"
#endif

#include "kernel/film/light_passes.h"

#include "kernel/integrator/guiding.h"

CCL_NAMESPACE_BEGIN

#ifdef __VOLUME__

/* Merging */

ccl_device_inline void volume_shader_merge_closures(ccl_private ShaderData *sd)
{
  /* Merge identical closures to save closure space with stacked volumes. */
  for (int i = 0; i < sd->num_closure; i++) {
    ccl_private ShaderClosure *sci = &sd->closure[i];

    if (!CLOSURE_IS_VOLUME_SCATTER(sci->type)) {
      continue;
    }

    for (int j = i + 1; j < sd->num_closure; j++) {
      ccl_private ShaderClosure *scj = &sd->closure[j];
      if (!volume_phase_equal(sci, scj)) {
        continue;
      }

      sci->weight += scj->weight;
      sci->sample_weight += scj->sample_weight;

      const int size = sd->num_closure - (j + 1);
      if (size > 0) {
        for (int k = 0; k < size; k++) {
          scj[k] = scj[k + 1];
        }
      }

      sd->num_closure--;
      kernel_assert(sd->num_closure >= 0);
      j--;
    }
  }
}

ccl_device_inline void volume_shader_copy_phases(ccl_private ShaderVolumePhases *ccl_restrict
                                                     phases,
                                                 const ccl_private ShaderData *ccl_restrict sd)
{
  phases->num_closure = 0;

  for (int i = 0; i < sd->num_closure; i++) {
    const ccl_private ShaderClosure *from_sc = &sd->closure[i];
    if (CLOSURE_IS_VOLUME_SCATTER(from_sc->type)) {
      /* ShaderVolumeClosure is a subset of ShaderClosure, so this is fine for all volume scatter
       * closures. */
      phases->closure[phases->num_closure++] = *((const ccl_private ShaderVolumeClosure *)from_sc);
      if (phases->num_closure >= MAX_VOLUME_CLOSURE) {
        break;
      }
    }
  }
}

/* Guiding */

#  if defined(__PATH_GUIDING__)
ccl_device_inline void volume_shader_prepare_guiding(KernelGlobals kg,
                                                     IntegratorState state,
                                                     float rand_phase_guiding,
                                                     const float3 P,
                                                     const float3 D,
                                                     ccl_private ShaderVolumePhases *phases)
{
  /* Have any phase functions to guide? */
  const int num_phases = phases->num_closure;
  if (!kernel_data.integrator.use_volume_guiding || num_phases == 0) {
    INTEGRATOR_STATE_WRITE(state, guiding, use_volume_guiding) = false;
    return;
  }

  const float volume_guiding_probability = kernel_data.integrator.volume_guiding_probability;

  /* If we have more than one phase function we select one random based on its
   * sample weight to calculate the product distribution for guiding. */
  int phase_id = 0;
  float phase_weight = 1.0f;

  if (num_phases > 1) {
    /* Pick a phase closure based on sample weights. */
    float sum = 0.0f;

    for (phase_id = 0; phase_id < num_phases; phase_id++) {
      const ccl_private ShaderVolumeClosure *svc = &phases->closure[phase_id];
      sum += svc->sample_weight;
    }

    const float r = rand_phase_guiding * sum;
    float partial_sum = 0.0f;

    for (phase_id = 0; phase_id < num_phases; phase_id++) {
      const ccl_private ShaderVolumeClosure *svc = &phases->closure[phase_id];
      const float next_sum = partial_sum + svc->sample_weight;

      if (r <= next_sum) {
        /* Rescale to reuse. */
        rand_phase_guiding = (r - partial_sum) / svc->sample_weight;
        phase_weight = svc->sample_weight / sum;
        break;
      }

      partial_sum = next_sum;
    }

    /* Adjust the sample weight of the component used for guiding. */
    phases->closure[phase_id].sample_weight *= volume_guiding_probability;
  }

  /* Init guiding for selected phase function. */
  const ccl_private ShaderVolumeClosure *svc = &phases->closure[phase_id];
  const float phase_g = volume_phase_get_g(svc);
<<<<<<< HEAD
  if (!guiding_phase_init(kg, state, P, D, phase_g, rand_phase_guiding)) {
=======
  if (!guiding_phase_init(kg, P, D, phase_g, rand_phase_guiding)) {
>>>>>>> 5898c1b9
    INTEGRATOR_STATE_WRITE(state, guiding, use_volume_guiding) = false;
    return;
  }

  INTEGRATOR_STATE_WRITE(state, guiding, use_volume_guiding) = true;
  INTEGRATOR_STATE_WRITE(state, guiding, sample_volume_guiding_rand) = rand_phase_guiding;
  INTEGRATOR_STATE_WRITE(
      state, guiding, volume_guiding_sampling_prob) = volume_guiding_probability * phase_weight;

  kernel_assert(INTEGRATOR_STATE(state, guiding, volume_guiding_sampling_prob) > 0.0f &&
                INTEGRATOR_STATE(state, guiding, volume_guiding_sampling_prob) <= 1.0f);
}
#  endif

/* Phase Evaluation & Sampling */

/* Randomly sample a volume phase function proportional to ShaderClosure.sample_weight. */
/* TODO: this isn't quite correct, we don't weight anisotropy properly depending on color channels,
 * even if this is perhaps not a common case */
const ccl_device_inline ccl_private ShaderVolumeClosure *volume_shader_phase_pick(
    const ccl_private ShaderVolumePhases *phases, ccl_private float2 *rand_phase)
{
  int sampled = 0;

  if (phases->num_closure > 1) {
    /* Pick a phase closure based on sample weights. */
    /* For reservoir sampling, always accept the first in the stream. */
    float sum = phases->closure[0].sample_weight;

    for (int i = 1; i < phases->num_closure; i++) {
      const float sample_weight = phases->closure[i].sample_weight;
      sum += sample_weight;
      const float thresh = sample_weight / sum;

      /* Rescale random number to reuse for volume phase direction sample. */
      if (rand_phase->x < thresh) {
        sampled = i;
        rand_phase->x /= thresh;
      }
      else {
        rand_phase->x = (rand_phase->x - thresh) / (1.0f - thresh);
      }
    }
  }

  return &phases->closure[sampled];
}

ccl_device_inline float _volume_shader_phase_eval_mis(const ccl_private ShaderData *sd,
                                                      const ccl_private ShaderVolumePhases *phases,
                                                      const float3 wo,
                                                      ccl_private BsdfEval *result_eval,
                                                      float sum_pdf,
                                                      float sum_sample_weight)
{
  for (int i = 0; i < phases->num_closure; i++) {
    const ccl_private ShaderVolumeClosure *svc = &phases->closure[i];
    float phase_pdf = 0.0f;
    const Spectrum eval = volume_phase_eval(sd, svc, wo, &phase_pdf);

    if (phase_pdf != 0.0f) {
      bsdf_eval_accum(result_eval, eval * svc->sample_weight);
      sum_pdf += phase_pdf * svc->sample_weight;
    }

    sum_sample_weight += svc->sample_weight;
  }

  bsdf_eval_mul(result_eval, 1.0f / sum_sample_weight);
  return (sum_sample_weight > 0.0f) ? sum_pdf / sum_sample_weight : 0.0f;
}

ccl_device float volume_shader_phase_eval(const ccl_private ShaderData *sd,
                                          const ccl_private ShaderVolumeClosure *svc,
                                          const float3 wo,
                                          ccl_private BsdfEval *phase_eval)
{
  float phase_pdf = 0.0f;
  const Spectrum eval = volume_phase_eval(sd, svc, wo, &phase_pdf);

  if (phase_pdf != 0.0f) {
    bsdf_eval_accum(phase_eval, eval);
  }

  return phase_pdf;
}

ccl_device float volume_shader_phase_eval(KernelGlobals kg,
                                          IntegratorState state,
                                          const ccl_private ShaderData *sd,
                                          const ccl_private ShaderVolumePhases *phases,
                                          const float3 wo,
                                          ccl_private BsdfEval *phase_eval,
                                          const uint light_shader_flags)
{
  bsdf_eval_init(phase_eval, zero_spectrum());

  float pdf = _volume_shader_phase_eval_mis(sd, phases, wo, phase_eval, 0.0f, 0.0f);

#  if defined(__PATH_GUIDING__) && PATH_GUIDING_LEVEL >= 4
  if ((kernel_data.kernel_features & KERNEL_FEATURE_PATH_GUIDING)) {
    if (INTEGRATOR_STATE(state, guiding, use_volume_guiding)) {
      const float guiding_sampling_prob = INTEGRATOR_STATE(
          state, guiding, volume_guiding_sampling_prob);
<<<<<<< HEAD
      const float guide_pdf = guiding_phase_pdf(kg, state, wo);
=======
      const float guide_pdf = guiding_phase_pdf(kg, wo);
>>>>>>> 5898c1b9
      pdf = (guiding_sampling_prob * guide_pdf) + (1.0f - guiding_sampling_prob) * pdf;
    }
  }
#  endif

  /* If the light does not use MIS, then it is only sampled via NEE, so the probability of hitting
   * the light using BSDF sampling is zero. */
  if (!(light_shader_flags & SHADER_USE_MIS)) {
    pdf = 0.0f;
  }

  return pdf;
}

#  if defined(__PATH_GUIDING__)
ccl_device int volume_shader_phase_guided_sample(KernelGlobals kg,
                                                 IntegratorState state,
                                                 const ccl_private ShaderData *sd,
                                                 const ccl_private ShaderVolumeClosure *svc,
                                                 const float2 rand_phase,
                                                 ccl_private BsdfEval *phase_eval,
                                                 ccl_private float3 *wo,
                                                 ccl_private float *phase_pdf,
                                                 ccl_private float *unguided_phase_pdf,
                                                 ccl_private float *sampled_roughness)
{
  const bool use_volume_guiding = INTEGRATOR_STATE(state, guiding, use_volume_guiding);
  const float guiding_sampling_prob = INTEGRATOR_STATE(
      state, guiding, volume_guiding_sampling_prob);

  /* Decide between sampling guiding distribution and phase. */
  float rand_phase_guiding = INTEGRATOR_STATE(state, guiding, sample_volume_guiding_rand);
  bool sample_guiding = false;
  if (use_volume_guiding && rand_phase_guiding < guiding_sampling_prob) {
    sample_guiding = true;
    rand_phase_guiding /= guiding_sampling_prob;
  }
  else {
    rand_phase_guiding -= guiding_sampling_prob;
    rand_phase_guiding /= (1.0f - guiding_sampling_prob);
  }

  /* Initialize to zero. */
  int label = LABEL_NONE;
  Spectrum eval = zero_spectrum();

  *unguided_phase_pdf = 0.0f;
  float guide_pdf = 0.0f;
  *sampled_roughness = 1.0f - fabsf(volume_phase_get_g(svc));

  bsdf_eval_init(phase_eval, zero_spectrum());

  if (sample_guiding) {
    /* Sample guiding distribution. */
    guide_pdf = guiding_phase_sample(kg, rand_phase, wo);
    *phase_pdf = 0.0f;

    if (guide_pdf != 0.0f) {
      *unguided_phase_pdf = volume_shader_phase_eval(sd, svc, *wo, phase_eval);
      *phase_pdf = (guiding_sampling_prob * guide_pdf) +
                   ((1.0f - guiding_sampling_prob) * (*unguided_phase_pdf));
      label = LABEL_VOLUME_SCATTER;
    }
  }
  else {
    /* Sample phase. */
    *phase_pdf = 0.0f;
    label = volume_phase_sample(sd, svc, rand_phase, &eval, wo, unguided_phase_pdf);

    if (*unguided_phase_pdf != 0.0f) {
      bsdf_eval_init(phase_eval, eval);

      *phase_pdf = *unguided_phase_pdf;
      if (use_volume_guiding) {
        guide_pdf = guiding_phase_pdf(kg, *wo);
        *phase_pdf *= 1.0f - guiding_sampling_prob;
        *phase_pdf += guiding_sampling_prob * guide_pdf;
      }

      kernel_assert(reduce_min(bsdf_eval_sum(phase_eval)) >= 0.0f);
    }
    else {
      bsdf_eval_init(phase_eval, zero_spectrum());
    }

    kernel_assert(reduce_min(bsdf_eval_sum(phase_eval)) >= 0.0f);
  }

  return label;
}
#  endif

ccl_device int volume_shader_phase_sample(const ccl_private ShaderData *sd,
                                          const ccl_private ShaderVolumeClosure *svc,
                                          const float2 rand_phase,
                                          ccl_private BsdfEval *phase_eval,
                                          ccl_private float3 *wo,
                                          ccl_private float *pdf,
                                          ccl_private float *sampled_roughness)
{
  *sampled_roughness = 1.0f - fabsf(volume_phase_get_g(svc));
  Spectrum eval = zero_spectrum();

  *pdf = 0.0f;
  const int label = volume_phase_sample(sd, svc, rand_phase, &eval, wo, pdf);

  if (*pdf != 0.0f) {
    bsdf_eval_init(phase_eval, eval);
  }

  return label;
}

/* Motion Blur */

#  ifdef __OBJECT_MOTION__
ccl_device_inline void volume_shader_motion_blur(KernelGlobals kg,
                                                 ccl_private ShaderData *ccl_restrict sd)
{
  if ((sd->object_flag & SD_OBJECT_HAS_VOLUME_MOTION) == 0) {
    return;
  }

  const AttributeDescriptor v_desc = find_attribute(kg, sd, ATTR_STD_VOLUME_VELOCITY);
  kernel_assert(v_desc.offset != ATTR_STD_NOT_FOUND);

  const float3 P = sd->P;
  const float velocity_scale = kernel_data_fetch(objects, sd->object).velocity_scale;
  const float time_offset = kernel_data.cam.motion_position == MOTION_POSITION_CENTER ? 0.5f :
                                                                                        0.0f;
  const float time = kernel_data.cam.motion_position == MOTION_POSITION_END ?
                         (1.0f - kernel_data.cam.shuttertime) + sd->time :
                         sd->time;

  /* Use a 1st order semi-lagrangian advection scheme to estimate what volume quantity
   * existed, or will exist, at the given time:
   *
   * `phi(x, T) = phi(x - (T - t) * u(x, T), t)`
   *
   * where
   *
   * x : position
   * T : super-sampled time (or ray time)
   * t : current time of the simulation (in rendering we assume this is center frame with
   * relative time = 0)
   * phi : the volume quantity
   * u : the velocity field
   *
   * But first we need to determine the velocity field `u(x, T)`, which we can estimate also
   * using semi-lagrangian advection.
   *
   * `u(x, T) = u(x - (T - t) * u(x, T), t)`
   *
   * This is the typical way to model self-advection in fluid dynamics, however, we do not
   * account for other forces affecting the velocity during simulation (pressure, buoyancy,
   * etc.): this gives a linear interpolation when fluid are mostly "curvy". For better
   * results, a higher order interpolation scheme can be used (at the cost of more lookups),
   * or an interpolation of the velocity fields for the previous and next frames could also
   * be used to estimate `u(x, T)` (which will cost more memory and lookups).
   *
   * References:
   * "Eulerian Motion Blur", Kim and Ko, 2007
   * "Production Volume Rendering", Wreninge et al., 2012
   */

  /* Find velocity. */
  float3 velocity = primitive_volume_attribute<float3>(kg, sd, v_desc);
  object_dir_transform(kg, sd, &velocity);

  /* Find advected P. */
  sd->P = P - (time - time_offset) * velocity_scale * velocity;

  /* Find advected velocity. */
  velocity = primitive_volume_attribute<float3>(kg, sd, v_desc);
  object_dir_transform(kg, sd, &velocity);

  /* Find advected P. */
  sd->P = P - (time - time_offset) * velocity_scale * velocity;
}
#  endif

/* Volume Evaluation */

template<const bool shadow, const uint node_feature_mask, typename ConstIntegratorGenericState>
ccl_device_inline bool volume_shader_eval_entry(KernelGlobals kg,
                                                ConstIntegratorGenericState state,
                                                ccl_private ShaderData *ccl_restrict sd,
                                                const ccl_private VolumeStack &entry,
                                                const uint32_t path_flag)
{
  if (entry.shader == SHADER_NONE) {
    return false;
  }

  /* Setup shader-data from stack. It's mostly setup already in shader_setup_from_volume, this
   * switching should be quick. */
  sd->object = entry.object;
  sd->shader = entry.shader;

  sd->flag &= ~SD_SHADER_FLAGS;
  sd->flag |= kernel_data_fetch(shaders, (sd->shader & SHADER_MASK)).flags;
  sd->object_flag &= ~SD_OBJECT_FLAGS;

  if (sd->object != OBJECT_NONE) {
    sd->object_flag |= kernel_data_fetch(object_flag, sd->object);

    if (shadow && !(kernel_data_fetch(objects, sd->object).visibility &
                    (path_flag & PATH_RAY_ALL_VISIBILITY)))
    {
      /* If volume is invisible to shadow ray, the hit is not registered, but the volume is still
       * in the stack. Skip the volume in such cases. */
      /* NOTE: `SHADOW_CATCHER_PATH_VISIBILITY()` is omitted because `path_flag` is just
       * `PATH_RAY_SHADOW` when evaluating shadows. */
      return true;
    }

#  ifdef __OBJECT_MOTION__
    /* TODO: this is inefficient for motion blur, we should be caching matrices instead of
     * recomputing them each step. */
    shader_setup_object_transforms(kg, sd, sd->time);

    volume_shader_motion_blur(kg, sd);
#  endif
  }

  /* Evaluate shader. */
#  ifdef __OSL__
  if (kernel_data.kernel_features & KERNEL_FEATURE_OSL_SHADING) {
    osl_eval_nodes<SHADER_TYPE_VOLUME>(kg, state, sd, path_flag);
  }
  else
#  endif
  {
#  ifdef __SVM__
    svm_eval_nodes<node_feature_mask, SHADER_TYPE_VOLUME>(kg, state, sd, nullptr, path_flag);
#  endif
  }

  return true;
}

template<const bool shadow, typename StackReadOp, typename ConstIntegratorGenericState>
ccl_device_inline void volume_shader_eval(KernelGlobals kg,
                                          ConstIntegratorGenericState state,
                                          ccl_private ShaderData *ccl_restrict sd,
                                          const uint32_t path_flag,
                                          StackReadOp stack_read)
{
  /* If path is being terminated, we are tracing a shadow ray or evaluating
   * emission, then we don't need to store closures. The emission and shadow
   * shader data also do not have a closure array to save GPU memory. */
  int max_closures;
  if (path_flag & (PATH_RAY_TERMINATE | PATH_RAY_SHADOW | PATH_RAY_EMISSION)) {
    max_closures = 0;
  }
  else {
    max_closures = kernel_data.max_closures;
  }

  /* reset closures once at the start, we will be accumulating the closures
   * for all volumes in the stack into a single array of closures */
  sd->num_closure = 0;
  sd->num_closure_left = max_closures;
  sd->flag = SD_IS_VOLUME_SHADER_EVAL;
  sd->object_flag = 0;

  for (int i = 0;; i++) {
    const VolumeStack entry = stack_read(i);
    if (!volume_shader_eval_entry<shadow, KERNEL_FEATURE_NODE_MASK_VOLUME>(
            kg, state, sd, entry, path_flag))
    {
      /* Stack fully processed. */
      return;
    }

    /* Merge closures to avoid exceeding number of closures limit. */
    if (!shadow) {
      if (i > 0) {
        volume_shader_merge_closures(sd);
      }
    }
  }
}

#endif /* __VOLUME__ */

CCL_NAMESPACE_END<|MERGE_RESOLUTION|>--- conflicted
+++ resolved
@@ -137,11 +137,7 @@
   /* Init guiding for selected phase function. */
   const ccl_private ShaderVolumeClosure *svc = &phases->closure[phase_id];
   const float phase_g = volume_phase_get_g(svc);
-<<<<<<< HEAD
-  if (!guiding_phase_init(kg, state, P, D, phase_g, rand_phase_guiding)) {
-=======
   if (!guiding_phase_init(kg, P, D, phase_g, rand_phase_guiding)) {
->>>>>>> 5898c1b9
     INTEGRATOR_STATE_WRITE(state, guiding, use_volume_guiding) = false;
     return;
   }
@@ -246,11 +242,7 @@
     if (INTEGRATOR_STATE(state, guiding, use_volume_guiding)) {
       const float guiding_sampling_prob = INTEGRATOR_STATE(
           state, guiding, volume_guiding_sampling_prob);
-<<<<<<< HEAD
-      const float guide_pdf = guiding_phase_pdf(kg, state, wo);
-=======
       const float guide_pdf = guiding_phase_pdf(kg, wo);
->>>>>>> 5898c1b9
       pdf = (guiding_sampling_prob * guide_pdf) + (1.0f - guiding_sampling_prob) * pdf;
     }
   }
