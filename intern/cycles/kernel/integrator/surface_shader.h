/* SPDX-FileCopyrightText: 2011-2022 Blender Foundation
 *
 * SPDX-License-Identifier: Apache-2.0 */

/* Functions to evaluate shaders. */

#pragma once

#include "kernel/closure/bsdf.h"
#include "kernel/closure/emissive.h"

#include "kernel/film/light_passes.h"

#include "kernel/integrator/guiding.h"

#ifdef __SVM__
#  include "kernel/svm/svm.h"
#endif
#ifdef __OSL__
#  include "kernel/osl/osl.h"
#endif

CCL_NAMESPACE_BEGIN

/* Guiding */

#if defined(__PATH_GUIDING__)

ccl_device float surface_shader_average_sample_weight_squared_roughness(
    const ccl_private ShaderData *sd)
{
  float avg_squared_roughness = 0.0f;
  float sum_sample_weight = 0.0f;
  for (int i = 0; i < sd->num_closure; i++) {
    const ccl_private ShaderClosure *sc = &sd->closure[i];

    if (!CLOSURE_IS_BSDF_OR_BSSRDF(sc->type)) {
      continue;
    }
    avg_squared_roughness += sc->sample_weight * bsdf_get_specular_roughness_squared(sc);
    sum_sample_weight += sc->sample_weight;
  }

  avg_squared_roughness = avg_squared_roughness > 0.0f ?
                              avg_squared_roughness / sum_sample_weight :
                              0.0f;
  return avg_squared_roughness;
}

ccl_device_inline void surface_shader_prepare_guiding(KernelGlobals kg,
                                                      IntegratorState state,
                                                      ccl_private ShaderData *sd,
                                                      const ccl_private RNGState *rng_state)
{
  /* Have any BSDF to guide? */
  if (!(kernel_data.integrator.use_surface_guiding && (sd->flag & SD_BSDF_HAS_EVAL))) {
    INTEGRATOR_STATE_WRITE(state, guiding, use_surface_guiding) = false;
    return;
  }

  const float surface_guiding_probability = kernel_data.integrator.surface_guiding_probability;
  const int guiding_directional_sampling_type =
      kernel_data.integrator.guiding_directional_sampling_type;
  const float guiding_roughness_threshold = kernel_data.integrator.guiding_roughness_threshold;
  float rand_bsdf_guiding = path_state_rng_1D(kg, rng_state, PRNG_SURFACE_BSDF_GUIDING);

  /* Compute proportion of diffuse BSDF and BSSRDFs. */
  float diffuse_sampling_fraction = 0.0f;
  float bssrdf_sampling_fraction = 0.0f;
  float bsdf_bssrdf_sampling_sum = 0.0f;

  bool fully_opaque = true;

  for (int i = 0; i < sd->num_closure; i++) {
    ShaderClosure *sc = &sd->closure[i];
    if (CLOSURE_IS_BSDF_OR_BSSRDF(sc->type)) {
      const float sweight = sc->sample_weight;
      kernel_assert(sweight >= 0.0f);

      bsdf_bssrdf_sampling_sum += sweight;
      if (CLOSURE_IS_BSDF_DIFFUSE(sc->type) && sc->type < CLOSURE_BSDF_TRANSLUCENT_ID) {
        diffuse_sampling_fraction += sweight;
      }
      if (CLOSURE_IS_BSSRDF(sc->type)) {
        bssrdf_sampling_fraction += sweight;
      }

      if (CLOSURE_IS_BSDF_TRANSPARENT(sc->type) || CLOSURE_IS_BSDF_TRANSMISSION(sc->type)) {
        fully_opaque = false;
      }
    }
  }

  if (bsdf_bssrdf_sampling_sum > 0.0f) {
    diffuse_sampling_fraction /= bsdf_bssrdf_sampling_sum;
    bssrdf_sampling_fraction /= bsdf_bssrdf_sampling_sum;
  }

  /* Initial guiding */
  /* The roughness because the function returns `alpha.x * alpha.y`.
   * In addition alpha is squared again. */
  float avg_roughness = surface_shader_average_sample_weight_squared_roughness(sd);
  avg_roughness = safe_sqrtf(avg_roughness);
  if (!fully_opaque || avg_roughness < guiding_roughness_threshold ||
      ((guiding_directional_sampling_type == GUIDING_DIRECTIONAL_SAMPLING_TYPE_PRODUCT_MIS) &&
       (diffuse_sampling_fraction <= 0.0f)) ||
      !guiding_bsdf_init(kg, sd->P, sd->N, rand_bsdf_guiding))
  {
    INTEGRATOR_STATE_WRITE(state, guiding, use_surface_guiding) = false;
    INTEGRATOR_STATE_WRITE(state, guiding, surface_guiding_sampling_prob) = 0.f;
    return;
  }

  INTEGRATOR_STATE_WRITE(state, guiding, use_surface_guiding) = true;
  if (kernel_data.integrator.guiding_directional_sampling_type ==
      GUIDING_DIRECTIONAL_SAMPLING_TYPE_PRODUCT_MIS)
  {
    INTEGRATOR_STATE_WRITE(
        state, guiding, surface_guiding_sampling_prob) = surface_guiding_probability *
                                                         diffuse_sampling_fraction;
  }
  else if (kernel_data.integrator.guiding_directional_sampling_type ==
           GUIDING_DIRECTIONAL_SAMPLING_TYPE_RIS)
  {
    INTEGRATOR_STATE_WRITE(
        state, guiding, surface_guiding_sampling_prob) = surface_guiding_probability;
  }
  else {  // GUIDING_DIRECTIONAL_SAMPLING_TYPE_ROUGHNESS
    INTEGRATOR_STATE_WRITE(
        state, guiding, surface_guiding_sampling_prob) = surface_guiding_probability *
                                                         avg_roughness;
  }
  INTEGRATOR_STATE_WRITE(state, guiding, bssrdf_sampling_prob) = bssrdf_sampling_fraction;
  INTEGRATOR_STATE_WRITE(state, guiding, sample_surface_guiding_rand) = rand_bsdf_guiding;

  kernel_assert(INTEGRATOR_STATE(state, guiding, surface_guiding_sampling_prob) > 0.0f &&
                INTEGRATOR_STATE(state, guiding, surface_guiding_sampling_prob) <= 1.0f);
}
#endif

ccl_device_inline void surface_shader_prepare_closures(KernelGlobals kg,
                                                       ConstIntegratorState state,
                                                       ccl_private ShaderData *sd,
                                                       const uint32_t path_flag)
{
  /* Filter out closures. */
  if (kernel_data.integrator.filter_closures) {
    const int filter_closures = kernel_data.integrator.filter_closures;
    if (filter_closures & FILTER_CLOSURE_EMISSION) {
      sd->closure_emission_background = zero_spectrum();
    }

    if (path_flag & PATH_RAY_CAMERA) {
      if (filter_closures & FILTER_CLOSURE_DIRECT_LIGHT) {
        sd->flag &= ~SD_BSDF_HAS_EVAL;
      }

      for (int i = 0; i < sd->num_closure; i++) {
        ccl_private ShaderClosure *sc = &sd->closure[i];

        const bool filter_diffuse = (filter_closures & FILTER_CLOSURE_DIFFUSE);
        const bool filter_glossy = (filter_closures & FILTER_CLOSURE_GLOSSY);
        const bool filter_transmission = (filter_closures & FILTER_CLOSURE_TRANSMISSION);
        const bool filter_glass = filter_glossy && filter_transmission;
        if ((CLOSURE_IS_BSDF_DIFFUSE(sc->type) && filter_diffuse) ||
            (CLOSURE_IS_BSDF_GLOSSY(sc->type) && filter_glossy) ||
            (CLOSURE_IS_BSDF_TRANSMISSION(sc->type) && filter_transmission) ||
            (CLOSURE_IS_GLASS(sc->type) && filter_glass))
        {
          sc->type = CLOSURE_NONE_ID;
          sc->sample_weight = 0.0f;
        }
        else if ((CLOSURE_IS_BSDF_TRANSPARENT(sc->type) &&
                  (filter_closures & FILTER_CLOSURE_TRANSPARENT)))
        {
          sc->type = CLOSURE_HOLDOUT_ID;
          sc->sample_weight = 0.0f;
          sd->flag |= SD_HOLDOUT;
        }
      }
    }
  }

  /* Filter glossy.
   *
   * Blurring of bsdf after bounces, for rays that have a small likelihood
   * of following this particular path (diffuse, rough glossy) */
  if (kernel_data.integrator.filter_glossy != FLT_MAX
#ifdef __MNEE__
      && !(INTEGRATOR_STATE(state, path, mnee) & PATH_MNEE_VALID)
#endif
  )
  {
    const float blur_pdf = kernel_data.integrator.filter_glossy *
                           INTEGRATOR_STATE(state, path, min_ray_pdf);

    if (blur_pdf < 1.0f) {
      const float blur_roughness = sqrtf(1.0f - blur_pdf) * 0.5f;

      for (int i = 0; i < sd->num_closure; i++) {
        ccl_private ShaderClosure *sc = &sd->closure[i];
        if (CLOSURE_IS_BSDF(sc->type)) {
          bsdf_blur(sc, blur_roughness);
        }
      }

      /* NOTE: this is a sufficient condition. If `blur_roughness < THRESH < original_roughness`
       * then the flag was already set. */
      if (sqr(blur_roughness) > BSDF_ROUGHNESS_SQ_THRESH) {
        sd->flag |= SD_BSDF_HAS_EVAL;
      }
    }
  }
}

/* BSDF */
#ifdef WITH_CYCLES_DEBUG
ccl_device_inline void surface_shader_validate_bsdf_sample(const KernelGlobals kg,
                                                           const ccl_private ShaderClosure *sc,
                                                           const float3 wo,
                                                           const int org_label,
                                                           const float2 org_roughness,
                                                           const float org_eta)
{
  /* Validate the #bsdf_label and #bsdf_roughness_eta functions
   * by estimating the values after a BSDF sample. */
  kernel_assert(org_label == bsdf_label(kg, sc, wo));
  (void)kg;

  float2 comp_roughness;
  float comp_eta;
  bsdf_roughness_eta(sc, wo, &comp_roughness, &comp_eta);
  kernel_assert(org_eta == comp_eta);
  kernel_assert(org_roughness.x == comp_roughness.x);
  kernel_assert(org_roughness.y == comp_roughness.y);
}
#endif

ccl_device_forceinline bool _surface_shader_exclude(ClosureType type,
                                                    const uint light_shader_flags)
{
  if (!(light_shader_flags & SHADER_EXCLUDE_ANY)) {
    return false;
  }
  if (light_shader_flags & SHADER_EXCLUDE_DIFFUSE) {
    if (CLOSURE_IS_BSDF_DIFFUSE(type)) {
      return true;
    }
  }
  if (light_shader_flags & SHADER_EXCLUDE_GLOSSY) {
    if (CLOSURE_IS_BSDF_GLOSSY(type)) {
      return true;
    }
  }
  if (light_shader_flags & SHADER_EXCLUDE_TRANSMIT) {
    if (CLOSURE_IS_BSDF_TRANSMISSION(type)) {
      return true;
    }
  }
  /* Glass closures are both glossy and transmissive, so only exclude them if both are filtered. */
  const uint exclude_glass = SHADER_EXCLUDE_TRANSMIT | SHADER_EXCLUDE_GLOSSY;
  if ((light_shader_flags & exclude_glass) == exclude_glass) {
    if (CLOSURE_IS_GLASS(type)) {
      return true;
    }
  }
  return false;
}

ccl_device_inline float _surface_shader_bsdf_eval_mis(KernelGlobals kg,
                                                      ccl_private ShaderData *sd,
                                                      const float3 wo,
                                                      const ccl_private ShaderClosure *skip_sc,
                                                      ccl_private BsdfEval *result_eval,
                                                      float sum_pdf,
                                                      float sum_sample_weight,
                                                      const uint light_shader_flags)
{
  /* This is the veach one-sample model with balance heuristic,
   * some PDF factors drop out when using balance heuristic weighting. */
  for (int i = 0; i < sd->num_closure; i++) {
    const ccl_private ShaderClosure *sc = &sd->closure[i];

    if (sc == skip_sc) {
      continue;
    }

    if (CLOSURE_IS_BSDF_OR_BSSRDF(sc->type)) {
      if (CLOSURE_IS_BSDF(sc->type) && !_surface_shader_exclude(sc->type, light_shader_flags)) {
        float bsdf_pdf = 0.0f;
        const Spectrum eval = bsdf_eval(kg, sd, sc, wo, &bsdf_pdf);

        if (bsdf_pdf != 0.0f) {
          bsdf_eval_accum(result_eval, sc, wo, eval * sc->weight);
          sum_pdf += bsdf_pdf * sc->sample_weight;
        }
      }

      sum_sample_weight += sc->sample_weight;
    }
  }

  return (sum_sample_weight > 0.0f) ? sum_pdf / sum_sample_weight : 0.0f;
}

ccl_device_inline float surface_shader_bsdf_eval_pdfs(const KernelGlobals kg,
                                                      ccl_private ShaderData *sd,
                                                      const float3 wo,
                                                      ccl_private BsdfEval *result_eval,
                                                      ccl_private float *pdfs,
                                                      const uint light_shader_flags)
{
  /* This is the veach one-sample model with balance heuristic, some pdf
   * factors drop out when using balance heuristic weighting. */
  float sum_pdf = 0.0f;
  float sum_sample_weight = 0.0f;
  bsdf_eval_init(result_eval, zero_spectrum());
  for (int i = 0; i < sd->num_closure; i++) {
    const ccl_private ShaderClosure *sc = &sd->closure[i];

    if (CLOSURE_IS_BSDF_OR_BSSRDF(sc->type)) {
      if (CLOSURE_IS_BSDF(sc->type) && !_surface_shader_exclude(sc->type, light_shader_flags)) {
        float bsdf_pdf = 0.0f;
        const Spectrum eval = bsdf_eval(kg, sd, sc, wo, &bsdf_pdf);
        kernel_assert(bsdf_pdf >= 0.0f);
        if (bsdf_pdf != 0.0f) {
          bsdf_eval_accum(result_eval, sc, wo, eval * sc->weight);
          sum_pdf += bsdf_pdf * sc->sample_weight;
          kernel_assert(bsdf_pdf * sc->sample_weight >= 0.0f);
          pdfs[i] = bsdf_pdf * sc->sample_weight;
        }
        else {
          pdfs[i] = 0.0f;
        }
      }
      else {
        pdfs[i] = 0.0f;
      }

      sum_sample_weight += sc->sample_weight;
    }
    else {
      pdfs[i] = 0.0f;
    }
  }
  if (sum_pdf > 0.0f) {
    for (int i = 0; i < sd->num_closure; i++) {
      pdfs[i] /= sum_pdf;
    }
  }

  return (sum_sample_weight > 0.0f) ? sum_pdf / sum_sample_weight : 0.0f;
}

#ifndef __KERNEL_CUDA__
ccl_device
#else
ccl_device_inline
#endif
    float
    surface_shader_bsdf_eval(KernelGlobals kg,
                             IntegratorState state,
                             ccl_private ShaderData *sd,
                             const float3 wo,
                             ccl_private BsdfEval *bsdf_eval,
                             const uint light_shader_flags)
{
  bsdf_eval_init(bsdf_eval, zero_spectrum());

  float pdf = _surface_shader_bsdf_eval_mis(
      kg, sd, wo, nullptr, bsdf_eval, 0.0f, 0.0f, light_shader_flags);

  /* If the light does not use MIS, then it is only sampled via NEE, so the probability of hitting
   * the light using BSDF sampling is zero. */
  if (!(light_shader_flags & SHADER_USE_MIS)) {
    pdf = 0.0f;
  }

#if defined(__PATH_GUIDING__) && PATH_GUIDING_LEVEL >= 4
  if ((kernel_data.kernel_features & KERNEL_FEATURE_PATH_GUIDING)) {
    if (pdf > 0.0f && INTEGRATOR_STATE(state, guiding, use_surface_guiding)) {
      const float guiding_sampling_prob = INTEGRATOR_STATE(
          state, guiding, surface_guiding_sampling_prob);
      const float bssrdf_sampling_prob = INTEGRATOR_STATE(state, guiding, bssrdf_sampling_prob);
<<<<<<< HEAD
      const float guide_pdf = guiding_bsdf_pdf(kg, state, wo);
=======
      const float guide_pdf = guiding_bsdf_pdf(kg, wo);
>>>>>>> 5898c1b9

      if (kernel_data.integrator.guiding_directional_sampling_type ==
          GUIDING_DIRECTIONAL_SAMPLING_TYPE_RIS)
      {
        pdf = (0.5f * guide_pdf * (1.0f - bssrdf_sampling_prob)) + 0.5f * pdf;
      }
      else {
        pdf = (guiding_sampling_prob * guide_pdf * (1.0f - bssrdf_sampling_prob)) +
              (1.0f - guiding_sampling_prob) * pdf;
      }
    }
  }
#endif

  return pdf;
}

/* Randomly sample a BSSRDF or BSDF proportional to ShaderClosure.sample_weight. */
const ccl_device_inline ccl_private ShaderClosure *surface_shader_bsdf_bssrdf_pick(
    const ccl_private ShaderData *ccl_restrict sd, ccl_private float3 *rand_bsdf)
{
  int sampled = 0;

  if (sd->num_closure > 1) {
    /* Pick a BSDF or based on sample weights. */
    float sum = 0.0f;

    for (int i = 0; i < sd->num_closure; i++) {
      const ccl_private ShaderClosure *sc = &sd->closure[i];

      if (CLOSURE_IS_BSDF_OR_BSSRDF(sc->type)) {
        sum += sc->sample_weight;
      }
    }

    const float r = (*rand_bsdf).z * sum;
    float partial_sum = 0.0f;

    for (int i = 0; i < sd->num_closure; i++) {
      const ccl_private ShaderClosure *sc = &sd->closure[i];

      if (CLOSURE_IS_BSDF_OR_BSSRDF(sc->type)) {
        const float next_sum = partial_sum + sc->sample_weight;

        if (r < next_sum) {
          sampled = i;

          /* Rescale to reuse for direction sample, to better preserve stratification. */
          (*rand_bsdf).z = (r - partial_sum) / sc->sample_weight;
          break;
        }

        partial_sum = next_sum;
      }
    }
  }

  return &sd->closure[sampled];
}

/* Return weight for picked BSSRDF. */
ccl_device_inline Spectrum
surface_shader_bssrdf_sample_weight(const ccl_private ShaderData *ccl_restrict sd,
                                    const ccl_private ShaderClosure *ccl_restrict bssrdf_sc)
{
  Spectrum weight = bssrdf_sc->weight;

  if (sd->num_closure > 1) {
    float sum = 0.0f;
    for (int i = 0; i < sd->num_closure; i++) {
      const ccl_private ShaderClosure *sc = &sd->closure[i];

      if (CLOSURE_IS_BSDF_OR_BSSRDF(sc->type)) {
        sum += sc->sample_weight;
      }
    }
    weight *= sum / bssrdf_sc->sample_weight;
  }

  return weight;
}

#if defined(__PATH_GUIDING__)
/* Sample direction for picked BSDF, and return evaluation and pdf for all
 * BSDFs combined using MIS. */

ccl_device int surface_shader_bsdf_guided_sample_closure_mis(KernelGlobals kg,
                                                             IntegratorState state,
                                                             ccl_private ShaderData *sd,
                                                             const ccl_private ShaderClosure *sc,
                                                             const float3 rand_bsdf,
                                                             ccl_private BsdfEval *bsdf_eval,
                                                             ccl_private float3 *wo,
                                                             ccl_private float *bsdf_pdf,
                                                             ccl_private float *unguided_bsdf_pdf,
                                                             ccl_private float2 *sampled_roughness,
                                                             ccl_private float *eta)
{
  /* BSSRDF should already have been handled elsewhere. */
  kernel_assert(CLOSURE_IS_BSDF(sc->type));

  const bool use_surface_guiding = INTEGRATOR_STATE(state, guiding, use_surface_guiding);
  const float guiding_sampling_prob = INTEGRATOR_STATE(
      state, guiding, surface_guiding_sampling_prob);
  const float bssrdf_sampling_prob = INTEGRATOR_STATE(state, guiding, bssrdf_sampling_prob);

  /* Decide between sampling guiding distribution and BSDF. */
  bool sample_guiding = false;
  float rand_bsdf_guiding = INTEGRATOR_STATE(state, guiding, sample_surface_guiding_rand);

  if (use_surface_guiding && rand_bsdf_guiding < guiding_sampling_prob) {
    sample_guiding = true;
    rand_bsdf_guiding /= guiding_sampling_prob;
  }
  else {
    rand_bsdf_guiding -= guiding_sampling_prob;
    rand_bsdf_guiding /= (1.0f - guiding_sampling_prob);
  }

  /* Initialize to zero. */
  int label = LABEL_NONE;
  Spectrum eval = zero_spectrum();
  bsdf_eval_init(bsdf_eval, eval);

  *unguided_bsdf_pdf = 0.0f;
  float guide_pdf = 0.0f;

  if (sample_guiding) {
    /* Sample guiding distribution. */
    guide_pdf = guiding_bsdf_sample(kg, make_float2(rand_bsdf), wo);
    *bsdf_pdf = 0.0f;

    if (guide_pdf != 0.0f) {
      float unguided_bsdf_pdfs[MAX_CLOSURE];

      *unguided_bsdf_pdf = surface_shader_bsdf_eval_pdfs(
          kg, sd, *wo, bsdf_eval, unguided_bsdf_pdfs, 0);
      *bsdf_pdf = (guiding_sampling_prob * guide_pdf * (1.0f - bssrdf_sampling_prob)) +
                  ((1.0f - guiding_sampling_prob) * (*unguided_bsdf_pdf));
      float sum_pdfs = 0.0f;

      if (*unguided_bsdf_pdf > 0.0f) {
        int idx = -1;
        for (int i = 0; i < sd->num_closure; i++) {
          sum_pdfs += unguided_bsdf_pdfs[i];
          if (rand_bsdf_guiding <= sum_pdfs) {
            idx = i;
            break;
          }
        }

        kernel_assert(idx >= 0);
        /* Set the default idx to the last in the list.
         * in case of numerical problems and rand_bsdf_guiding is just >=1.0f and
         * the sum of all unguided_bsdf_pdfs is just < 1.0f. */
        idx = (rand_bsdf_guiding > sum_pdfs) ? sd->num_closure - 1 : idx;

        label = bsdf_label(kg, &sd->closure[idx], *wo);
      }
      else {
        *bsdf_pdf = 0.0f;
        *unguided_bsdf_pdf = 0.0f;
      }
    }

    kernel_assert(reduce_min(bsdf_eval_sum(bsdf_eval)) >= 0.0f);

    *sampled_roughness = make_float2(1.0f, 1.0f);
    *eta = 1.0f;
  }
  else {
    /* Sample BSDF. */
    *bsdf_pdf = 0.0f;
    label = bsdf_sample(
        kg, sd, sc, rand_bsdf, &eval, wo, unguided_bsdf_pdf, sampled_roughness, eta);
#  ifdef WITH_CYCLES_DEBUG
    /* Code path to validate the estimation of the label, sampled roughness and eta. This should be
     * activated from time to time when the BSDFs change to check if everything is still working
     * correctly. */
    if (*unguided_bsdf_pdf > 0.0f) {
      surface_shader_validate_bsdf_sample(kg, sc, *wo, label, *sampled_roughness, *eta);
    }
#  endif

    if (*unguided_bsdf_pdf != 0.0f) {
      bsdf_eval_init(bsdf_eval, sc, *wo, eval * sc->weight);

      kernel_assert(reduce_min(bsdf_eval_sum(bsdf_eval)) >= 0.0f);

      if (sd->num_closure > 1) {
        const float sweight = sc->sample_weight;
        *unguided_bsdf_pdf = _surface_shader_bsdf_eval_mis(
            kg, sd, *wo, sc, bsdf_eval, (*unguided_bsdf_pdf) * sweight, sweight, 0);
        kernel_assert(reduce_min(bsdf_eval_sum(bsdf_eval)) >= 0.0f);
      }
      *bsdf_pdf = *unguided_bsdf_pdf;

      if (use_surface_guiding) {
        guide_pdf = guiding_bsdf_pdf(kg, *wo);
        *bsdf_pdf *= 1.0f - guiding_sampling_prob;
        *bsdf_pdf += guiding_sampling_prob * guide_pdf * (1.0f - bssrdf_sampling_prob);
      }
    }

    kernel_assert(reduce_min(bsdf_eval_sum(bsdf_eval)) >= 0.0f);
  }

  return label;
}

ccl_device int surface_shader_bsdf_guided_sample_closure_ris(KernelGlobals kg,
                                                             IntegratorState state,
                                                             ccl_private ShaderData *sd,
                                                             const ccl_private ShaderClosure *sc,
                                                             const float3 rand_bsdf,
                                                             const ccl_private RNGState *rng_state,
                                                             ccl_private BsdfEval *bsdf_eval,
                                                             ccl_private float3 *wo,
                                                             ccl_private float *bsdf_pdf,
                                                             ccl_private float *mis_pdf,
                                                             ccl_private float *unguided_bsdf_pdf,
                                                             ccl_private float2 *sampled_roughness,
                                                             ccl_private float *eta)
{
  /* BSSRDF should already have been handled elsewhere. */
  kernel_assert(CLOSURE_IS_BSDF(sc->type));

  const bool use_surface_guiding = INTEGRATOR_STATE(state, guiding, use_surface_guiding);
  const float guiding_sampling_prob = INTEGRATOR_STATE(
      state, guiding, surface_guiding_sampling_prob);
  const float bssrdf_sampling_prob = INTEGRATOR_STATE(state, guiding, bssrdf_sampling_prob);

  /* Decide between sampling guiding distribution and BSDF. */
  const float rand_bsdf_guiding = INTEGRATOR_STATE(state, guiding, sample_surface_guiding_rand);

  /* Initialize to zero. */
  int label = LABEL_NONE;
  Spectrum eval = zero_spectrum();
  bsdf_eval_init(bsdf_eval, eval);

  *unguided_bsdf_pdf = 0.0f;
  float guide_pdf = 0.0f;

  if (use_surface_guiding && guiding_sampling_prob > 0.0f) {
    /* Performing guided sampling using RIS */

    // selected RIS candidate
    int ris_idx = 0;

    // meta data for the two RIS candidates
    GuidingRISSample ris_samples[2];
    ris_samples[0].rand = rand_bsdf;
    ris_samples[1].rand = path_state_rng_3D(kg, rng_state, PRNG_SURFACE_RIS_GUIDING_0);

    // ----------------------------------------------------
    // generate the first RIS candidate using a BSDF sample
    // ----------------------------------------------------
    ris_samples[0].label = bsdf_sample(kg,
                                       sd,
                                       sc,
                                       ris_samples[0].rand,
                                       &ris_samples[0].eval,
                                       &ris_samples[0].wo,
                                       &ris_samples[0].bsdf_pdf,
                                       &ris_samples[0].sampled_roughness,
                                       &ris_samples[0].eta);

    bsdf_eval_init(
        &ris_samples[0].bsdf_eval, sc, ris_samples[0].wo, ris_samples[0].eval * sc->weight);
    if (ris_samples[0].bsdf_pdf > 0.0f) {
      if (sd->num_closure > 1) {
        const float sweight = sc->sample_weight;
        ris_samples[0].bsdf_pdf = _surface_shader_bsdf_eval_mis(kg,
                                                                sd,
                                                                ris_samples[0].wo,
                                                                sc,
                                                                &ris_samples[0].bsdf_eval,
                                                                (ris_samples[0].bsdf_pdf) *
                                                                    sweight,
                                                                sweight,
                                                                0);
        kernel_assert(reduce_min(bsdf_eval_sum(&ris_samples[0].bsdf_eval)) >= 0.0f);
      }
      ris_samples[0].avg_bsdf_eval = average(ris_samples[0].bsdf_eval.sum);
      ris_samples[0].guide_pdf = guiding_bsdf_pdf(kg, ris_samples[0].wo);
      ris_samples[0].guide_pdf *= (1.0f - bssrdf_sampling_prob);
      ris_samples[0].incoming_radiance_pdf = guiding_surface_incoming_radiance_pdf(
          kg, ris_samples[0].wo);
      ris_samples[0].bsdf_pdf = max(0.0f, ris_samples[0].bsdf_pdf);
    }

    // ------------------------------------------------------------------------------
    // generate the second RIS candidate using a sample from the guiding distribution
    // ------------------------------------------------------------------------------
    float unguided_bsdf_pdfs[MAX_CLOSURE];
    bsdf_eval_init(&ris_samples[1].bsdf_eval, eval);
    ris_samples[1].guide_pdf = guiding_bsdf_sample(
        kg, make_float2(ris_samples[1].rand), &ris_samples[1].wo);
    ris_samples[1].guide_pdf *= (1.0f - bssrdf_sampling_prob);
    ris_samples[1].incoming_radiance_pdf = guiding_surface_incoming_radiance_pdf(
        kg, ris_samples[1].wo);
    ris_samples[1].bsdf_pdf = surface_shader_bsdf_eval_pdfs(
        kg, sd, ris_samples[1].wo, &ris_samples[1].bsdf_eval, unguided_bsdf_pdfs, 0);
    ris_samples[1].label = ris_samples[0].label;
    ris_samples[1].avg_bsdf_eval = average(ris_samples[1].bsdf_eval.sum);
    ris_samples[1].bsdf_pdf = max(0.0f, ris_samples[1].bsdf_pdf);

    // ------------------------------------------------------------------------------
    // calculate the RIS target functions for each RIS candidate
    // ------------------------------------------------------------------------------
    int num_ris_candidates = 0;
    float sum_ris_weights = 0.0f;
    if (calculate_ris_target(&ris_samples[0], guiding_sampling_prob)) {
      sum_ris_weights += ris_samples[0].ris_weight;
      num_ris_candidates++;
    }
    kernel_assert(ris_samples[0].ris_weight >= 0.0f);
    kernel_assert(sum_ris_weights >= 0.0f);

    if (calculate_ris_target(&ris_samples[1], guiding_sampling_prob)) {
      sum_ris_weights += ris_samples[1].ris_weight;
      num_ris_candidates++;
    }
    kernel_assert(ris_samples[1].ris_weight >= 0.0f);
    kernel_assert(sum_ris_weights >= 0.0f);

    // ------------------------------------------------------------------------------
    // Sample/Select a sample from the RIS candidates proportional to the target
    // ------------------------------------------------------------------------------
    if (num_ris_candidates == 0 || !(sum_ris_weights > 1e-10f)) {
      *bsdf_pdf = 0.0f;
      *mis_pdf = 0.0f;
      return label;
    }

    const float rand_ris_select = rand_bsdf_guiding * sum_ris_weights;

    float sum_ris = 0.0f;
    for (int i = 0; i < 2; i++) {
      sum_ris += ris_samples[i].ris_weight;
      if (rand_ris_select <= sum_ris) {
        ris_idx = i;
        break;
      }
    }

    kernel_assert(sum_ris >= 0.0f);
    kernel_assert(ris_idx < 2);

    // ------------------------------------------------------------------------------
    // Fill in the sample data for the selected RIS candidate
    // ------------------------------------------------------------------------------
    guide_pdf = ris_samples[ris_idx].ris_target * (2.0f / sum_ris_weights);
    *unguided_bsdf_pdf = ris_samples[ris_idx].bsdf_pdf;
    *mis_pdf = 0.5f * (ris_samples[ris_idx].bsdf_pdf + ris_samples[ris_idx].guide_pdf);
    *bsdf_pdf = guide_pdf;

    *wo = ris_samples[ris_idx].wo;
    label = ris_samples[ris_idx].label;

    *sampled_roughness = ris_samples[ris_idx].sampled_roughness;
    *eta = ris_samples[ris_idx].eta;
    *bsdf_eval = ris_samples[ris_idx].bsdf_eval;

    kernel_assert(isfinite_safe(guide_pdf));
    kernel_assert(isfinite_safe(*bsdf_pdf));

    if (!(*bsdf_pdf > 1e-10f)) {
      *bsdf_pdf = 0.0f;
      *mis_pdf = 0.0f;
      return label;
    }

    kernel_assert(*bsdf_pdf > 0.0f);
    kernel_assert(*bsdf_pdf >= 1e-20f);
    kernel_assert(guide_pdf >= 0.0f);

    /// select label sampled_roughness and eta
    if (ris_idx == 1 && ris_samples[1].bsdf_pdf > 0.0f) {

      const float rnd = path_state_rng_1D(kg, rng_state, PRNG_SURFACE_RIS_GUIDING_1);

      float sum_pdfs = 0.0f;
      int idx = -1;
      for (int i = 0; i < sd->num_closure; i++) {
        sum_pdfs += unguided_bsdf_pdfs[i];
        if (rnd <= sum_pdfs) {
          idx = i;
          break;
        }
      }
      // kernel_assert(idx >= 0);
      /* Set the default idx to the last in the list.
       * in case of numerical problems and rand_bsdf_guiding is just >=1.0f and
       * the sum of all unguided_bsdf_pdfs is just < 1.0f. */
      idx = (rnd > sum_pdfs) ? sd->num_closure - 1 : idx;

      label = bsdf_label(kg, &sd->closure[idx], *wo);
      bsdf_roughness_eta(&sd->closure[idx], *wo, sampled_roughness, eta);
    }

    kernel_assert(isfinite_safe(*bsdf_pdf));
    kernel_assert(*bsdf_pdf >= 0.0f);
    kernel_assert(reduce_min(bsdf_eval_sum(bsdf_eval)) >= 0.0f);
  }
  else {
    /* Sample BSDF. */
    *bsdf_pdf = 0.0f;
    label = bsdf_sample(
        kg, sd, sc, rand_bsdf, &eval, wo, unguided_bsdf_pdf, sampled_roughness, eta);
#  ifdef WITH_CYCLES_DEBUG
    // Code path to validate the estimation of the label, sampled roughness and eta
    // This should be activated from time to time when the BSDFs change to check if everything
    // is still working correctly.
    if (*unguided_bsdf_pdf > 0.0f) {
      surface_shader_validate_bsdf_sample(kg, sc, *wo, label, *sampled_roughness, *eta);
    }
#  endif

    if (*unguided_bsdf_pdf != 0.0f) {
      bsdf_eval_init(bsdf_eval, sc, *wo, eval * sc->weight);

      kernel_assert(reduce_min(bsdf_eval_sum(bsdf_eval)) >= 0.0f);

      if (sd->num_closure > 1) {
        const float sweight = sc->sample_weight;
        *unguided_bsdf_pdf = _surface_shader_bsdf_eval_mis(
            kg, sd, *wo, sc, bsdf_eval, (*unguided_bsdf_pdf) * sweight, sweight, 0);
        kernel_assert(reduce_min(bsdf_eval_sum(bsdf_eval)) >= 0.0f);
      }
      *bsdf_pdf = *unguided_bsdf_pdf;
      *mis_pdf = *bsdf_pdf;
    }

    kernel_assert(reduce_min(bsdf_eval_sum(bsdf_eval)) >= 0.0f);
  }

  return label;
}

ccl_device int surface_shader_bsdf_guided_sample_closure(KernelGlobals kg,
                                                         IntegratorState state,
                                                         ccl_private ShaderData *sd,
                                                         const ccl_private ShaderClosure *sc,
                                                         const float3 rand_bsdf,
                                                         ccl_private BsdfEval *bsdf_eval,
                                                         ccl_private float3 *wo,
                                                         ccl_private float *bsdf_pdf,
                                                         ccl_private float *mis_pdf,
                                                         ccl_private float *unguided_bsdf_pdf,
                                                         ccl_private float2 *sampled_roughness,
                                                         ccl_private float *eta,
                                                         const ccl_private RNGState *rng_state)
{
  int label = LABEL_NONE;
  if (kernel_data.integrator.guiding_directional_sampling_type ==
          GUIDING_DIRECTIONAL_SAMPLING_TYPE_PRODUCT_MIS ||
      kernel_data.integrator.guiding_directional_sampling_type ==
          GUIDING_DIRECTIONAL_SAMPLING_TYPE_ROUGHNESS)
  {
    label = surface_shader_bsdf_guided_sample_closure_mis(kg,
                                                          state,
                                                          sd,
                                                          sc,
                                                          rand_bsdf,
                                                          bsdf_eval,
                                                          wo,
                                                          bsdf_pdf,
                                                          unguided_bsdf_pdf,
                                                          sampled_roughness,
                                                          eta);
    *mis_pdf = (*unguided_bsdf_pdf > 0.0f) ? *bsdf_pdf : 0.0f;
  }
  else if (kernel_data.integrator.guiding_directional_sampling_type ==
           GUIDING_DIRECTIONAL_SAMPLING_TYPE_RIS)
  {
    label = surface_shader_bsdf_guided_sample_closure_ris(kg,
                                                          state,
                                                          sd,
                                                          sc,
                                                          rand_bsdf,
                                                          rng_state,
                                                          bsdf_eval,
                                                          wo,
                                                          bsdf_pdf,
                                                          mis_pdf,
                                                          unguided_bsdf_pdf,
                                                          sampled_roughness,
                                                          eta);
  }
  if (!(*unguided_bsdf_pdf > 0.0f)) {
    *bsdf_pdf = 0.0f;
    *mis_pdf = 0.0f;
  }
  return label;
}

#endif

/* Sample direction for picked BSDF, and return evaluation and pdf for all
 * BSDFs combined using MIS. */
ccl_device int surface_shader_bsdf_sample_closure(KernelGlobals kg,
                                                  ccl_private ShaderData *sd,
                                                  const ccl_private ShaderClosure *sc,
                                                  const float3 rand_bsdf,
                                                  ccl_private BsdfEval *bsdf_eval,
                                                  ccl_private float3 *wo,
                                                  ccl_private float *pdf,
                                                  ccl_private float2 *sampled_roughness,
                                                  ccl_private float *eta)
{
  /* BSSRDF should already have been handled elsewhere. */
  kernel_assert(CLOSURE_IS_BSDF(sc->type));

  int label;
  Spectrum eval = zero_spectrum();

  *pdf = 0.0f;
  label = bsdf_sample(kg, sd, sc, rand_bsdf, &eval, wo, pdf, sampled_roughness, eta);

  if (*pdf != 0.0f) {
    bsdf_eval_init(bsdf_eval, sc, *wo, eval * sc->weight);

    if (sd->num_closure > 1) {
      const float sweight = sc->sample_weight;
      *pdf = _surface_shader_bsdf_eval_mis(kg, sd, *wo, sc, bsdf_eval, *pdf * sweight, sweight, 0);
    }
  }
  else {
    bsdf_eval_init(bsdf_eval, zero_spectrum());
  }

  return label;
}

ccl_device float surface_shader_average_roughness(const ccl_private ShaderData *sd)
{
  float roughness = 0.0f;
  float sum_weight = 0.0f;

  for (int i = 0; i < sd->num_closure; i++) {
    const ccl_private ShaderClosure *sc = &sd->closure[i];

    if (CLOSURE_IS_BSDF(sc->type)) {
      /* `sqrt()` once to undo the squaring from multiplying roughness on the
       * two axes, and once for the squared roughness convention. */
      const float value = bsdf_get_roughness_pass_squared(sc);
      if (value >= 0.0f) {
        const float weight = fabsf(average(sc->weight));
        roughness += weight * sqrtf(sqrtf(value));
        sum_weight += weight;
      }
    }
  }

  return (sum_weight > 0.0f) ? roughness / sum_weight : 1.0f;
}

ccl_device Spectrum surface_shader_transparency(const ccl_private ShaderData *sd)
{
  if (sd->flag & SD_HAS_ONLY_VOLUME) {
    return one_spectrum();
  }
  if (sd->flag & (SD_TRANSPARENT | SD_RAY_PORTAL)) {
    return sd->closure_transparent_extinction;
  }
  return zero_spectrum();
}

ccl_device Spectrum surface_shader_alpha(const ccl_private ShaderData *sd)
{
  Spectrum alpha = one_spectrum() - surface_shader_transparency(sd);

  alpha = saturate(alpha);

  return alpha;
}

ccl_device Spectrum surface_shader_diffuse(KernelGlobals kg, const ccl_private ShaderData *sd)
{
  Spectrum eval = zero_spectrum();

  for (int i = 0; i < sd->num_closure; i++) {
    const ccl_private ShaderClosure *sc = &sd->closure[i];

    if (CLOSURE_IS_BSDF_DIFFUSE(sc->type) || CLOSURE_IS_BSSRDF(sc->type)) {
      eval += bsdf_albedo(kg, sd, sc, true, true);
    }
  }

  return eval;
}

ccl_device Spectrum surface_shader_glossy(KernelGlobals kg, const ccl_private ShaderData *sd)
{
  Spectrum eval = zero_spectrum();

  for (int i = 0; i < sd->num_closure; i++) {
    const ccl_private ShaderClosure *sc = &sd->closure[i];

    if (CLOSURE_IS_BSDF_GLOSSY(sc->type) || CLOSURE_IS_GLASS(sc->type)) {
      eval += bsdf_albedo(kg, sd, sc, true, false);
    }
  }

  return eval;
}

ccl_device Spectrum surface_shader_transmission(KernelGlobals kg, const ccl_private ShaderData *sd)
{
  Spectrum eval = zero_spectrum();

  for (int i = 0; i < sd->num_closure; i++) {
    const ccl_private ShaderClosure *sc = &sd->closure[i];

    if (CLOSURE_IS_BSDF_TRANSMISSION(sc->type) || CLOSURE_IS_GLASS(sc->type)) {
      eval += bsdf_albedo(kg, sd, sc, false, true);
    }
  }

  return eval;
}

ccl_device float3 surface_shader_average_normal(const ccl_private ShaderData *sd)
{
  float3 N = zero_float3();

  for (int i = 0; i < sd->num_closure; i++) {
    const ccl_private ShaderClosure *sc = &sd->closure[i];
    if (CLOSURE_IS_BSDF_OR_BSSRDF(sc->type)) {
      N += sc->N * fabsf(average(sc->weight));
    }
  }

  return (is_zero(N)) ? sd->N : normalize(N);
}

ccl_device Spectrum surface_shader_ao(const ccl_private ShaderData *sd,
                                      const float ao_factor,
                                      ccl_private float3 *N_)
{
  Spectrum eval = zero_spectrum();
  float3 N = zero_float3();

  for (int i = 0; i < sd->num_closure; i++) {
    const ccl_private ShaderClosure *sc = &sd->closure[i];

    if (CLOSURE_IS_BSDF_DIFFUSE(sc->type)) {
      const ccl_private DiffuseBsdf *bsdf = (const ccl_private DiffuseBsdf *)sc;
      eval += sc->weight * ao_factor;
      N += bsdf->N * fabsf(average(sc->weight));
    }
  }

  *N_ = (is_zero(N)) ? sd->N : normalize(N);
  return eval;
}

#ifdef __SUBSURFACE__
ccl_device float3 surface_shader_bssrdf_normal(const ccl_private ShaderData *sd)
{
  float3 N = zero_float3();

  for (int i = 0; i < sd->num_closure; i++) {
    const ccl_private ShaderClosure *sc = &sd->closure[i];

    if (CLOSURE_IS_BSSRDF(sc->type)) {
      const ccl_private Bssrdf *bssrdf = (const ccl_private Bssrdf *)sc;
      const float avg_weight = fabsf(average(sc->weight));

      N += bssrdf->N * avg_weight;
    }
  }

  return (is_zero(N)) ? sd->N : normalize(N);
}
#endif /* __SUBSURFACE__ */

/* Constant emission optimization */

ccl_device bool surface_shader_constant_emission(KernelGlobals kg,
                                                 const int shader,
                                                 ccl_private Spectrum *eval)
{
  const int shader_index = shader & SHADER_MASK;
  const int shader_flag = kernel_data_fetch(shaders, shader_index).flags;

  if (shader_flag & SD_HAS_CONSTANT_EMISSION) {
    const float3 emission_rgb = make_float3(
        kernel_data_fetch(shaders, shader_index).constant_emission[0],
        kernel_data_fetch(shaders, shader_index).constant_emission[1],
        kernel_data_fetch(shaders, shader_index).constant_emission[2]);
    *eval = rgb_to_spectrum(emission_rgb);

    return true;
  }

  return false;
}

/* Background */

ccl_device Spectrum surface_shader_background(const ccl_private ShaderData *sd)
{
  if (sd->flag & SD_EMISSION) {
    return sd->closure_emission_background;
  }
  return zero_spectrum();
}

/* Emission */

ccl_device Spectrum surface_shader_emission(const ccl_private ShaderData *sd)
{
  if (sd->flag & SD_EMISSION) {
    return emissive_simple_eval(sd->Ng, sd->wi) * sd->closure_emission_background;
  }
  return zero_spectrum();
}

/* Holdout */

ccl_device Spectrum surface_shader_apply_holdout(ccl_private ShaderData *sd)
{
  Spectrum weight = zero_spectrum();

  /* For objects marked as holdout, preserve transparency and remove all other
   * closures, replacing them with a holdout weight. */
  if (sd->object_flag & SD_OBJECT_HOLDOUT_MASK) {
    if ((sd->flag & SD_TRANSPARENT) && !(sd->flag & SD_HAS_ONLY_VOLUME)) {
      weight = one_spectrum() - sd->closure_transparent_extinction;

      for (int i = 0; i < sd->num_closure; i++) {
        ccl_private ShaderClosure *sc = &sd->closure[i];
        if (!CLOSURE_IS_BSDF_TRANSPARENT(sc->type)) {
          sc->type = NBUILTIN_CLOSURES;
        }
      }

      sd->flag &= ~(SD_CLOSURE_FLAGS - (SD_TRANSPARENT | SD_BSDF));
    }
    else {
      weight = one_spectrum();
    }
  }
  else {
    for (int i = 0; i < sd->num_closure; i++) {
      const ccl_private ShaderClosure *sc = &sd->closure[i];
      if (CLOSURE_IS_HOLDOUT(sc->type)) {
        weight += sc->weight;
      }
    }
  }

  return weight;
}

/* Surface Evaluation */

template<uint node_feature_mask, typename ConstIntegratorGenericState>
ccl_device void surface_shader_eval(KernelGlobals kg,
                                    ConstIntegratorGenericState state,
                                    ccl_private ShaderData *ccl_restrict sd,
                                    ccl_global float *ccl_restrict buffer,
                                    const uint32_t path_flag,
                                    bool use_caustics_storage = false)
{
  /* If path is being terminated, we are tracing a shadow ray or evaluating
   * emission, then we don't need to store closures. The emission and shadow
   * shader data also do not have a closure array to save GPU memory. */
  int max_closures;
  if (path_flag & (PATH_RAY_TERMINATE | PATH_RAY_SHADOW | PATH_RAY_EMISSION)) {
    max_closures = 0;
  }
  else {
    max_closures = use_caustics_storage ? CAUSTICS_MAX_CLOSURE : kernel_data.max_closures;
  }

  sd->num_closure = 0;
  sd->num_closure_left = max_closures;
  sd->closure_transparent_extinction = zero_spectrum();

#ifdef __OSL__
  if (kernel_data.kernel_features & KERNEL_FEATURE_OSL_SHADING) {
    osl_eval_nodes<SHADER_TYPE_SURFACE>(kg, state, sd, path_flag);
  }
  else
#endif
  {
#ifdef __SVM__
    svm_eval_nodes<node_feature_mask, SHADER_TYPE_SURFACE>(kg, state, sd, buffer, path_flag);
#else
    if (sd->object == OBJECT_NONE) {
      sd->closure_emission_background = make_spectrum(0.8f);
      sd->flag |= SD_EMISSION;
    }
    else {
      ccl_private DiffuseBsdf *bsdf = (ccl_private DiffuseBsdf *)bsdf_alloc(
          sd, sizeof(DiffuseBsdf), make_spectrum(0.8f));
      if (bsdf != nullptr) {
        bsdf->N = sd->N;
        sd->flag |= bsdf_diffuse_setup(bsdf);
      }
    }
#endif
  }
}

CCL_NAMESPACE_END<|MERGE_RESOLUTION|>--- conflicted
+++ resolved
@@ -382,11 +382,7 @@
       const float guiding_sampling_prob = INTEGRATOR_STATE(
           state, guiding, surface_guiding_sampling_prob);
       const float bssrdf_sampling_prob = INTEGRATOR_STATE(state, guiding, bssrdf_sampling_prob);
-<<<<<<< HEAD
-      const float guide_pdf = guiding_bsdf_pdf(kg, state, wo);
-=======
       const float guide_pdf = guiding_bsdf_pdf(kg, wo);
->>>>>>> 5898c1b9
 
       if (kernel_data.integrator.guiding_directional_sampling_type ==
           GUIDING_DIRECTIONAL_SAMPLING_TYPE_RIS)
