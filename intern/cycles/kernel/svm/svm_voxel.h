--- conflicted
+++ resolved
@@ -42,10 +42,6 @@
 		tfm.w = read_node_float(kg, offset);
 		co = transform_point(&tfm, co);
 	}
-<<<<<<< HEAD
-	float4 r = kernel_tex_image_interp_3d(id, co.x, co.y, co.z);
-	if (stack_valid(density_out_offset))
-=======
 	float4 r;
 #  if defined(__KERNEL_CUDA__)
 #    if __CUDA_ARCH__ >= 300
@@ -68,7 +64,6 @@
 	float4 r = make_float4(0.0f, 0.0f, 0.0f, 0.0f);
 #endif
 	if(stack_valid(density_out_offset))
->>>>>>> ecd36afb
 		stack_store_float(stack, density_out_offset, r.w);
 	if(stack_valid(color_out_offset))
 		stack_store_float3(stack, color_out_offset, make_float3(r.x, r.y, r.z));
