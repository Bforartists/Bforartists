/* SPDX-FileCopyrightText: 2011-2022 Blender Foundation
 *
 * SPDX-License-Identifier: Apache-2.0 */

#pragma once

#include "kernel/svm/util.h"
#include "util/hash.h"

CCL_NAMESPACE_BEGIN

/*
 * SPDX-License-Identifier: MIT
 * Original code is copyright (c) 2013 Inigo Quilez.
 *
 * Smooth Voronoi:
 *
 * - https://wiki.blender.org/wiki/User:OmarSquircleArt/GSoC2019/Documentation/Smooth_Voronoi
 *
 * Distance To Edge based on:
 *
 * - https://www.iquilezles.org/www/articles/voronoilines/voronoilines.htm
 * - https://www.shadertoy.com/view/ldl3W8
 *
 * With optimization to change -2..2 scan window to -1..1 for better performance,
 * as explained in https://www.shadertoy.com/view/llG3zy.
 */

struct VoronoiParams {
  float scale;
  float detail;
  float roughness;
  float lacunarity;
  float smoothness;
  float exponent;
  float randomness;
  float max_distance;
  bool normalize;
  NodeVoronoiFeature feature;
  NodeVoronoiDistanceMetric metric;
};

struct VoronoiOutput {
  float distance = 0.0f;
  float3 color = zero_float3();
  float4 position = zero_float4();
};

/* ***** Distances ***** */

ccl_device float voronoi_distance(const float a, const float b)
{
  return fabsf(b - a);
}

template<typename T>
ccl_device float voronoi_distance(const T a, const T b, const ccl_private VoronoiParams &params)
{
  if (params.metric == NODE_VORONOI_EUCLIDEAN) {
    return distance(a, b);
  }
  if (params.metric == NODE_VORONOI_MANHATTAN) {
    return reduce_add(fabs(a - b));
  }
  if (params.metric == NODE_VORONOI_CHEBYCHEV) {
    return reduce_max(fabs(a - b));
  }
  if (params.metric == NODE_VORONOI_MINKOWSKI) {
    return powf(reduce_add(power(fabs(a - b), params.exponent)), 1.0f / params.exponent);
  }
  return 0.0f;
}

/* Possibly cheaper/faster version of Voronoi distance, in a way that does not change
 * logic of "which distance is the closest?". */
template<typename T>
ccl_device float voronoi_distance_bound(const T a,
                                        const T b,
                                        const ccl_private VoronoiParams &params)
{
  if (params.metric == NODE_VORONOI_EUCLIDEAN) {
    return len_squared(a - b);
  }
  if (params.metric == NODE_VORONOI_MANHATTAN) {
    return reduce_add(fabs(a - b));
  }
  if (params.metric == NODE_VORONOI_CHEBYCHEV) {
    return reduce_max(fabs(a - b));
  }
  if (params.metric == NODE_VORONOI_MINKOWSKI) {
    return reduce_add(power(fabs(a - b), params.exponent));
  }
  return 0.0f;
}

/* **** 1D Voronoi **** */

ccl_device float4 voronoi_position(const float coord)
{
  return make_float4(0.0f, 0.0f, 0.0f, coord);
}

ccl_device VoronoiOutput voronoi_f1(const ccl_private VoronoiParams &params, const float coord)
{
  const float cellPosition = floorf(coord);
  const float localPosition = coord - cellPosition;

  float minDistance = FLT_MAX;
  float targetOffset = 0.0f;
  float targetPosition = 0.0f;
  for (int i = -1; i <= 1; i++) {
    const float cellOffset = i;
    const float pointPosition = cellOffset +
                                hash_float_to_float(cellPosition + cellOffset) * params.randomness;
    const float distanceToPoint = voronoi_distance(pointPosition, localPosition);
    if (distanceToPoint < minDistance) {
      targetOffset = cellOffset;
      minDistance = distanceToPoint;
      targetPosition = pointPosition;
    }
  }

  VoronoiOutput octave;
  octave.distance = minDistance;
  octave.color = hash_float_to_float3(cellPosition + targetOffset);
  octave.position = voronoi_position(targetPosition + cellPosition);
  return octave;
}

ccl_device VoronoiOutput voronoi_smooth_f1(const ccl_private VoronoiParams &params,
                                           const float coord)
{
  const float cellPosition = floorf(coord);
  const float localPosition = coord - cellPosition;

  float smoothDistance = 0.0f;
  float smoothPosition = 0.0f;
  float3 smoothColor = make_float3(0.0f, 0.0f, 0.0f);
  float h = -1.0f;
  for (int i = -2; i <= 2; i++) {
    const float cellOffset = i;
    const float pointPosition = cellOffset +
                                hash_float_to_float(cellPosition + cellOffset) * params.randomness;
    const float distanceToPoint = voronoi_distance(pointPosition, localPosition);
    h = h == -1.0f ?
            1.0f :
            smoothstep(
                0.0f, 1.0f, 0.5f + 0.5f * (smoothDistance - distanceToPoint) / params.smoothness);
    float correctionFactor = params.smoothness * h * (1.0f - h);
    smoothDistance = mix(smoothDistance, distanceToPoint, h) - correctionFactor;
    correctionFactor /= 1.0f + 3.0f * params.smoothness;
    const float3 cellColor = hash_float_to_float3(cellPosition + cellOffset);
    smoothColor = mix(smoothColor, cellColor, h) - correctionFactor;
    smoothPosition = mix(smoothPosition, pointPosition, h) - correctionFactor;
  }

  VoronoiOutput octave;
  octave.distance = smoothDistance;
  octave.color = smoothColor;
  octave.position = voronoi_position(cellPosition + smoothPosition);
  return octave;
}

ccl_device VoronoiOutput voronoi_f2(const ccl_private VoronoiParams &params, const float coord)
{
  const float cellPosition = floorf(coord);
  const float localPosition = coord - cellPosition;

  float distanceF1 = FLT_MAX;
  float distanceF2 = FLT_MAX;
  float offsetF1 = 0.0f;
  float positionF1 = 0.0f;
  float offsetF2 = 0.0f;
  float positionF2 = 0.0f;
  for (int i = -1; i <= 1; i++) {
    const float cellOffset = i;
    const float pointPosition = cellOffset +
                                hash_float_to_float(cellPosition + cellOffset) * params.randomness;
    const float distanceToPoint = voronoi_distance(pointPosition, localPosition);
    if (distanceToPoint < distanceF1) {
      distanceF2 = distanceF1;
      distanceF1 = distanceToPoint;
      offsetF2 = offsetF1;
      offsetF1 = cellOffset;
      positionF2 = positionF1;
      positionF1 = pointPosition;
    }
    else if (distanceToPoint < distanceF2) {
      distanceF2 = distanceToPoint;
      offsetF2 = cellOffset;
      positionF2 = pointPosition;
    }
  }

  VoronoiOutput octave;
  octave.distance = distanceF2;
  octave.color = hash_float_to_float3(cellPosition + offsetF2);
  octave.position = voronoi_position(positionF2 + cellPosition);
  return octave;
}

ccl_device float voronoi_distance_to_edge(const ccl_private VoronoiParams &params,
                                          const float coord)
{
  const float cellPosition = floorf(coord);
  const float localPosition = coord - cellPosition;

  const float midPointPosition = hash_float_to_float(cellPosition) * params.randomness;
  const float leftPointPosition = -1.0f +
                                  hash_float_to_float(cellPosition - 1.0f) * params.randomness;
  const float rightPointPosition = 1.0f +
                                   hash_float_to_float(cellPosition + 1.0f) * params.randomness;
  const float distanceToMidLeft = fabsf((midPointPosition + leftPointPosition) / 2.0f -
                                        localPosition);
  const float distanceToMidRight = fabsf((midPointPosition + rightPointPosition) / 2.0f -
                                         localPosition);

  return min(distanceToMidLeft, distanceToMidRight);
}

ccl_device float voronoi_n_sphere_radius(const ccl_private VoronoiParams &params,
                                         const float coord)
{
  const float cellPosition = floorf(coord);
  const float localPosition = coord - cellPosition;

  float closestPoint = 0.0f;
  float closestPointOffset = 0.0f;
  float minDistance = FLT_MAX;
  for (int i = -1; i <= 1; i++) {
    const float cellOffset = i;
    const float pointPosition = cellOffset +
                                hash_float_to_float(cellPosition + cellOffset) * params.randomness;
    const float distanceToPoint = fabsf(pointPosition - localPosition);
    if (distanceToPoint < minDistance) {
      minDistance = distanceToPoint;
      closestPoint = pointPosition;
      closestPointOffset = cellOffset;
    }
  }

  minDistance = FLT_MAX;
  float closestPointToClosestPoint = 0.0f;
  for (int i = -1; i <= 1; i++) {
    if (i == 0) {
      continue;
    }
    const float cellOffset = i + closestPointOffset;
    const float pointPosition = cellOffset +
                                hash_float_to_float(cellPosition + cellOffset) * params.randomness;
    const float distanceToPoint = fabsf(closestPoint - pointPosition);
    if (distanceToPoint < minDistance) {
      minDistance = distanceToPoint;
      closestPointToClosestPoint = pointPosition;
    }
  }

  return fabsf(closestPointToClosestPoint - closestPoint) / 2.0f;
}

/* **** 2D Voronoi **** */

ccl_device float4 voronoi_position(const float2 coord)
{
  return make_float4(coord.x, coord.y, 0.0f, 0.0f);
}

ccl_device VoronoiOutput voronoi_f1(const ccl_private VoronoiParams &params, const float2 coord)
{
  const float2 cellPosition_f = floor(coord);
  const float2 localPosition = coord - cellPosition_f;
  const int2 cellPosition = make_int2(cellPosition_f);

  float minDistance = FLT_MAX;
  int2 targetOffset = make_int2(0);
  float2 targetPosition = make_float2(0.0f, 0.0f);
  for (int j = -1; j <= 1; j++) {
    for (int i = -1; i <= 1; i++) {
<<<<<<< HEAD
      const float2 cellOffset = make_float2(i, j);
      const float2 pointPosition = cellOffset + hash_float2_to_float2(cellPosition + cellOffset) *
                                                    params.randomness;
=======
      const int2 cellOffset = make_int2(i, j);
      const float2 pointPosition = make_float2(cellOffset) +
                                   hash_int2_to_float2(cellPosition + cellOffset) *
                                       params.randomness;
>>>>>>> 9a41dc73
      const float distanceToPoint = voronoi_distance_bound(pointPosition, localPosition, params);
      if (distanceToPoint < minDistance) {
        targetOffset = cellOffset;
        minDistance = distanceToPoint;
        targetPosition = pointPosition;
      }
    }
  }

  VoronoiOutput octave;
  octave.distance = voronoi_distance(targetPosition, localPosition, params);
<<<<<<< HEAD
  octave.color = hash_float2_to_float3(cellPosition + targetOffset);
  octave.position = voronoi_position(targetPosition + cellPosition);
=======
  octave.color = hash_int2_to_float3(cellPosition + targetOffset);
  octave.position = voronoi_position(targetPosition + cellPosition_f);
>>>>>>> 9a41dc73
  return octave;
}

ccl_device VoronoiOutput voronoi_smooth_f1(const ccl_private VoronoiParams &params,
                                           const float2 coord)
{
  const float2 cellPosition_f = floor(coord);
  const float2 localPosition = coord - cellPosition_f;
  const int2 cellPosition = make_int2(cellPosition_f);

  float smoothDistance = 0.0f;
  float3 smoothColor = make_float3(0.0f, 0.0f, 0.0f);
  float2 smoothPosition = make_float2(0.0f, 0.0f);
  float h = -1.0f;
  for (int j = -2; j <= 2; j++) {
    for (int i = -2; i <= 2; i++) {
      const int2 cellOffset = make_int2(i, j);
      const float2 pointPosition = make_float2(cellOffset) +
                                   hash_int2_to_float2(cellPosition + cellOffset) *
                                       params.randomness;
      const float distanceToPoint = voronoi_distance(pointPosition, localPosition, params);
      h = h == -1.0f ?
              1.0f :
              smoothstep(0.0f,
                         1.0f,
                         0.5f + 0.5f * (smoothDistance - distanceToPoint) / params.smoothness);
      float correctionFactor = params.smoothness * h * (1.0f - h);
      smoothDistance = mix(smoothDistance, distanceToPoint, h) - correctionFactor;
      correctionFactor /= 1.0f + 3.0f * params.smoothness;
      const float3 cellColor = hash_int2_to_float3(cellPosition + cellOffset);
      smoothColor = mix(smoothColor, cellColor, h) - correctionFactor;
      smoothPosition = mix(smoothPosition, pointPosition, h) - correctionFactor;
    }
  }

  VoronoiOutput octave;
  octave.distance = smoothDistance;
  octave.color = smoothColor;
  octave.position = voronoi_position(cellPosition_f + smoothPosition);
  return octave;
}

ccl_device VoronoiOutput voronoi_f2(const ccl_private VoronoiParams &params, const float2 coord)
{
  const float2 cellPosition_f = floor(coord);
  const float2 localPosition = coord - cellPosition_f;
  const int2 cellPosition = make_int2(cellPosition_f);

  float distanceF1 = FLT_MAX;
  float distanceF2 = FLT_MAX;
  int2 offsetF1 = make_int2(0);
  float2 positionF1 = make_float2(0.0f, 0.0f);
  int2 offsetF2 = make_int2(0);
  float2 positionF2 = make_float2(0.0f, 0.0f);
  for (int j = -1; j <= 1; j++) {
    for (int i = -1; i <= 1; i++) {
      const int2 cellOffset = make_int2(i, j);
      const float2 pointPosition = make_float2(cellOffset) +
                                   hash_int2_to_float2(cellPosition + cellOffset) *
                                       params.randomness;
      const float distanceToPoint = voronoi_distance(pointPosition, localPosition, params);
      if (distanceToPoint < distanceF1) {
        distanceF2 = distanceF1;
        distanceF1 = distanceToPoint;
        offsetF2 = offsetF1;
        offsetF1 = cellOffset;
        positionF2 = positionF1;
        positionF1 = pointPosition;
      }
      else if (distanceToPoint < distanceF2) {
        distanceF2 = distanceToPoint;
        offsetF2 = cellOffset;
        positionF2 = pointPosition;
      }
    }
  }

  VoronoiOutput octave;
  octave.distance = distanceF2;
  octave.color = hash_int2_to_float3(cellPosition + offsetF2);
  octave.position = voronoi_position(positionF2 + cellPosition_f);
  return octave;
}

ccl_device float voronoi_distance_to_edge(const ccl_private VoronoiParams &params,
                                          const float2 coord)
{
  const float2 cellPosition_f = floor(coord);
  const float2 localPosition = coord - cellPosition_f;
  const int2 cellPosition = make_int2(cellPosition_f);

  float2 vectorToClosest = make_float2(0.0f, 0.0f);
  float minDistance = FLT_MAX;
  for (int j = -1; j <= 1; j++) {
    for (int i = -1; i <= 1; i++) {
      const int2 cellOffset = make_int2(i, j);
      const float2 vectorToPoint = make_float2(cellOffset) +
                                   hash_int2_to_float2(cellPosition + cellOffset) *
                                       params.randomness -
                                   localPosition;
      const float distanceToPoint = dot(vectorToPoint, vectorToPoint);
      if (distanceToPoint < minDistance) {
        minDistance = distanceToPoint;
        vectorToClosest = vectorToPoint;
      }
    }
  }

  minDistance = FLT_MAX;
  for (int j = -1; j <= 1; j++) {
    for (int i = -1; i <= 1; i++) {
      const int2 cellOffset = make_int2(i, j);
      const float2 vectorToPoint = make_float2(cellOffset) +
                                   hash_int2_to_float2(cellPosition + cellOffset) *
                                       params.randomness -
                                   localPosition;
      const float2 perpendicularToEdge = vectorToPoint - vectorToClosest;
      if (dot(perpendicularToEdge, perpendicularToEdge) > 0.0001f) {
        const float distanceToEdge = dot((vectorToClosest + vectorToPoint) / 2.0f,
                                         normalize(perpendicularToEdge));
        minDistance = min(minDistance, distanceToEdge);
      }
    }
  }

  return minDistance;
}

ccl_device float voronoi_n_sphere_radius(const ccl_private VoronoiParams &params,
                                         const float2 coord)
{
  const float2 cellPosition_f = floor(coord);
  const float2 localPosition = coord - cellPosition_f;
  const int2 cellPosition = make_int2(cellPosition_f);

  float2 closestPoint = make_float2(0.0f, 0.0f);
<<<<<<< HEAD
  float2 closestPointOffset = make_float2(0.0f, 0.0f);
  float minDistanceSq = FLT_MAX;
  for (int j = -1; j <= 1; j++) {
    for (int i = -1; i <= 1; i++) {
      const float2 cellOffset = make_float2(i, j);
      const float2 pointPosition = cellOffset + hash_float2_to_float2(cellPosition + cellOffset) *
                                                    params.randomness;
=======
  int2 closestPointOffset = make_int2(0);
  float minDistanceSq = FLT_MAX;
  for (int j = -1; j <= 1; j++) {
    for (int i = -1; i <= 1; i++) {
      const int2 cellOffset = make_int2(i, j);
      const float2 pointPosition = make_float2(cellOffset) +
                                   hash_int2_to_float2(cellPosition + cellOffset) *
                                       params.randomness;
>>>>>>> 9a41dc73
      const float distanceToPointSq = len_squared(pointPosition - localPosition);
      if (distanceToPointSq < minDistanceSq) {
        minDistanceSq = distanceToPointSq;
        closestPoint = pointPosition;
        closestPointOffset = cellOffset;
      }
    }
  }

  minDistanceSq = FLT_MAX;
  float2 closestPointToClosestPoint = make_float2(0.0f, 0.0f);
  for (int j = -1; j <= 1; j++) {
    for (int i = -1; i <= 1; i++) {
      if (i == 0 && j == 0) {
        continue;
      }
<<<<<<< HEAD
      const float2 cellOffset = make_float2(i, j) + closestPointOffset;
      const float2 pointPosition = cellOffset + hash_float2_to_float2(cellPosition + cellOffset) *
                                                    params.randomness;
=======
      const int2 cellOffset = make_int2(i, j) + closestPointOffset;
      const float2 pointPosition = make_float2(cellOffset) +
                                   hash_int2_to_float2(cellPosition + cellOffset) *
                                       params.randomness;
>>>>>>> 9a41dc73
      const float distanceToPointSq = len_squared(closestPoint - pointPosition);
      if (distanceToPointSq < minDistanceSq) {
        minDistanceSq = distanceToPointSq;
        closestPointToClosestPoint = pointPosition;
      }
    }
  }

  return distance(closestPointToClosestPoint, closestPoint) / 2.0f;
}

/* **** 3D Voronoi **** */

ccl_device float4 voronoi_position(const float3 coord)
{
  return make_float4(coord);
}

ccl_device VoronoiOutput voronoi_f1(const ccl_private VoronoiParams &params, const float3 coord)
{
  const float3 cellPosition_f = floor(coord);
  const float3 localPosition = coord - cellPosition_f;
  const int3 cellPosition = make_int3(cellPosition_f);

  float minDistance = FLT_MAX;
  int3 targetOffset = make_int3(0);
  float3 targetPosition = make_float3(0.0f, 0.0f, 0.0f);
  for (int k = -1; k <= 1; k++) {
    for (int j = -1; j <= 1; j++) {
      for (int i = -1; i <= 1; i++) {
        const int3 cellOffset = make_int3(i, j, k);
        const float3 pointPosition = make_float3(cellOffset) +
                                     hash_int3_to_float3(cellPosition + cellOffset) *
                                         params.randomness;
        const float distanceToPoint = voronoi_distance_bound(pointPosition, localPosition, params);
        if (distanceToPoint < minDistance) {
          targetOffset = cellOffset;
          minDistance = distanceToPoint;
          targetPosition = pointPosition;
        }
      }
    }
  }

  VoronoiOutput octave;
  octave.distance = voronoi_distance(targetPosition, localPosition, params);
<<<<<<< HEAD
  octave.color = hash_float3_to_float3(cellPosition + targetOffset);
  octave.position = voronoi_position(targetPosition + cellPosition);
=======
  octave.color = hash_int3_to_float3(cellPosition + targetOffset);
  octave.position = voronoi_position(targetPosition + cellPosition_f);
>>>>>>> 9a41dc73
  return octave;
}

ccl_device VoronoiOutput voronoi_smooth_f1(const ccl_private VoronoiParams &params,
                                           const float3 coord)
{
  const float3 cellPosition_f = floor(coord);
  const float3 localPosition = coord - cellPosition_f;
  const int3 cellPosition = make_int3(cellPosition_f);

  float smoothDistance = 0.0f;
  float3 smoothColor = make_float3(0.0f, 0.0f, 0.0f);
  float3 smoothPosition = make_float3(0.0f, 0.0f, 0.0f);
  float h = -1.0f;
  for (int k = -2; k <= 2; k++) {
    for (int j = -2; j <= 2; j++) {
      for (int i = -2; i <= 2; i++) {
        const int3 cellOffset = make_int3(i, j, k);
        const float3 pointPosition = make_float3(cellOffset) +
                                     hash_int3_to_float3(cellPosition + cellOffset) *
                                         params.randomness;
        const float distanceToPoint = voronoi_distance(pointPosition, localPosition, params);
        h = h == -1.0f ?
                1.0f :
                smoothstep(0.0f,
                           1.0f,
                           0.5f + 0.5f * (smoothDistance - distanceToPoint) / params.smoothness);
        float correctionFactor = params.smoothness * h * (1.0f - h);
        smoothDistance = mix(smoothDistance, distanceToPoint, h) - correctionFactor;
        correctionFactor /= 1.0f + 3.0f * params.smoothness;
        const float3 cellColor = hash_int3_to_float3(cellPosition + cellOffset);
        smoothColor = mix(smoothColor, cellColor, h) - correctionFactor;
        smoothPosition = mix(smoothPosition, pointPosition, h) - correctionFactor;
      }
    }
  }

  VoronoiOutput octave;
  octave.distance = smoothDistance;
  octave.color = smoothColor;
  octave.position = voronoi_position(cellPosition_f + smoothPosition);
  return octave;
}

ccl_device VoronoiOutput voronoi_f2(const ccl_private VoronoiParams &params, const float3 coord)
{
  const float3 cellPosition_f = floor(coord);
  const float3 localPosition = coord - cellPosition_f;
  const int3 cellPosition = make_int3(cellPosition_f);

  float distanceF1 = FLT_MAX;
  float distanceF2 = FLT_MAX;
  int3 offsetF1 = make_int3(0);
  float3 positionF1 = make_float3(0.0f, 0.0f, 0.0f);
  int3 offsetF2 = make_int3(0);
  float3 positionF2 = make_float3(0.0f, 0.0f, 0.0f);
  for (int k = -1; k <= 1; k++) {
    for (int j = -1; j <= 1; j++) {
      for (int i = -1; i <= 1; i++) {
        const int3 cellOffset = make_int3(i, j, k);
        const float3 pointPosition = make_float3(cellOffset) +
                                     hash_int3_to_float3(cellPosition + cellOffset) *
                                         params.randomness;
        const float distanceToPoint = voronoi_distance(pointPosition, localPosition, params);
        if (distanceToPoint < distanceF1) {
          distanceF2 = distanceF1;
          distanceF1 = distanceToPoint;
          offsetF2 = offsetF1;
          offsetF1 = cellOffset;
          positionF2 = positionF1;
          positionF1 = pointPosition;
        }
        else if (distanceToPoint < distanceF2) {
          distanceF2 = distanceToPoint;
          offsetF2 = cellOffset;
          positionF2 = pointPosition;
        }
      }
    }
  }

  VoronoiOutput octave;
  octave.distance = distanceF2;
  octave.color = hash_int3_to_float3(cellPosition + offsetF2);
  octave.position = voronoi_position(positionF2 + cellPosition_f);
  return octave;
}

ccl_device float voronoi_distance_to_edge(const ccl_private VoronoiParams &params,
                                          const float3 coord)
{
  const float3 cellPosition_f = floor(coord);
  const float3 localPosition = coord - cellPosition_f;
  const int3 cellPosition = make_int3(cellPosition_f);

  float3 vectorToClosest = make_float3(0.0f, 0.0f, 0.0f);
  float minDistance = FLT_MAX;
  for (int k = -1; k <= 1; k++) {
    for (int j = -1; j <= 1; j++) {
      for (int i = -1; i <= 1; i++) {
        const int3 cellOffset = make_int3(i, j, k);
        const float3 vectorToPoint = make_float3(cellOffset) +
                                     hash_int3_to_float3(cellPosition + cellOffset) *
                                         params.randomness -
                                     localPosition;
        const float distanceToPoint = dot(vectorToPoint, vectorToPoint);
        if (distanceToPoint < minDistance) {
          minDistance = distanceToPoint;
          vectorToClosest = vectorToPoint;
        }
      }
    }
  }

  minDistance = FLT_MAX;
  for (int k = -1; k <= 1; k++) {
    for (int j = -1; j <= 1; j++) {
      for (int i = -1; i <= 1; i++) {
        const int3 cellOffset = make_int3(i, j, k);
        const float3 vectorToPoint = make_float3(cellOffset) +
                                     hash_int3_to_float3(cellPosition + cellOffset) *
                                         params.randomness -
                                     localPosition;
        const float3 perpendicularToEdge = vectorToPoint - vectorToClosest;
        if (dot(perpendicularToEdge, perpendicularToEdge) > 0.0001f) {
          const float distanceToEdge = dot((vectorToClosest + vectorToPoint) / 2.0f,
                                           normalize(perpendicularToEdge));
          minDistance = min(minDistance, distanceToEdge);
        }
      }
    }
  }

  return minDistance;
}

ccl_device float voronoi_n_sphere_radius(const ccl_private VoronoiParams &params,
                                         const float3 coord)
{
  const float3 cellPosition_f = floor(coord);
  const float3 localPosition = coord - cellPosition_f;
  const int3 cellPosition = make_int3(cellPosition_f);

  float3 closestPoint = make_float3(0.0f, 0.0f, 0.0f);
<<<<<<< HEAD
  float3 closestPointOffset = make_float3(0.0f, 0.0f, 0.0f);
=======
  int3 closestPointOffset = make_int3(0);
>>>>>>> 9a41dc73
  float minDistanceSq = FLT_MAX;
  for (int k = -1; k <= 1; k++) {
    for (int j = -1; j <= 1; j++) {
      for (int i = -1; i <= 1; i++) {
        const int3 cellOffset = make_int3(i, j, k);
        const float3 pointPosition = make_float3(cellOffset) +
                                     hash_int3_to_float3(cellPosition + cellOffset) *
                                         params.randomness;
        const float distanceToPointSq = len_squared(pointPosition - localPosition);
        if (distanceToPointSq < minDistanceSq) {
          minDistanceSq = distanceToPointSq;
          closestPoint = pointPosition;
          closestPointOffset = cellOffset;
        }
      }
    }
  }

  minDistanceSq = FLT_MAX;
  float3 closestPointToClosestPoint = make_float3(0.0f, 0.0f, 0.0f);
  for (int k = -1; k <= 1; k++) {
    for (int j = -1; j <= 1; j++) {
      for (int i = -1; i <= 1; i++) {
        if (i == 0 && j == 0 && k == 0) {
          continue;
        }
        const int3 cellOffset = make_int3(i, j, k) + closestPointOffset;
        const float3 pointPosition = make_float3(cellOffset) +
                                     hash_int3_to_float3(cellPosition + cellOffset) *
                                         params.randomness;
        const float distanceToPointSq = len_squared(closestPoint - pointPosition);
        if (distanceToPointSq < minDistanceSq) {
          minDistanceSq = distanceToPointSq;
          closestPointToClosestPoint = pointPosition;
        }
      }
    }
  }

  return distance(closestPointToClosestPoint, closestPoint) / 2.0f;
}

/* **** 4D Voronoi **** */

ccl_device float4 voronoi_position(const float4 coord)
{
  return coord;
}

ccl_device VoronoiOutput voronoi_f1(const ccl_private VoronoiParams &params, const float4 coord)
{
  const float4 cellPosition_f = floor(coord);
  const float4 localPosition = coord - cellPosition_f;
  const int4 cellPosition = make_int4(cellPosition_f);

  float minDistance = FLT_MAX;
  int4 targetOffset = zero_int4();
  float4 targetPosition = zero_float4();
  for (int u = -1; u <= 1; u++) {
    for (int k = -1; k <= 1; k++) {
      for (int j = -1; j <= 1; j++) {
        for (int i = -1; i <= 1; i++) {
          const int4 cellOffset = make_int4(i, j, k, u);
          const float4 pointPosition = make_float4(cellOffset) +
                                       hash_int4_to_float4(cellPosition + cellOffset) *
                                           params.randomness;
          const float distanceToPoint = voronoi_distance_bound(
              pointPosition, localPosition, params);
          if (distanceToPoint < minDistance) {
            targetOffset = cellOffset;
            minDistance = distanceToPoint;
            targetPosition = pointPosition;
          }
        }
      }
    }
  }

  VoronoiOutput octave;
  octave.distance = voronoi_distance(targetPosition, localPosition, params);
<<<<<<< HEAD
  octave.color = hash_float4_to_float3(cellPosition + targetOffset);
  octave.position = voronoi_position(targetPosition + cellPosition);
=======
  octave.color = hash_int4_to_float3(cellPosition + targetOffset);
  octave.position = voronoi_position(targetPosition + cellPosition_f);
>>>>>>> 9a41dc73
  return octave;
}

ccl_device VoronoiOutput voronoi_smooth_f1(const ccl_private VoronoiParams &params,
                                           const float4 coord)
{
  const float4 cellPosition_f = floor(coord);
  const float4 localPosition = coord - cellPosition_f;
  const int4 cellPosition = make_int4(cellPosition_f);

  float smoothDistance = 0.0f;
  float3 smoothColor = make_float3(0.0f, 0.0f, 0.0f);
  float4 smoothPosition = zero_float4();
  float h = -1.0f;
  for (int u = -2; u <= 2; u++) {
    for (int k = -2; k <= 2; k++) {
      for (int j = -2; j <= 2; j++) {
        for (int i = -2; i <= 2; i++) {
          const int4 cellOffset = make_int4(i, j, k, u);
          const float4 pointPosition = make_float4(cellOffset) +
                                       hash_int4_to_float4(cellPosition + cellOffset) *
                                           params.randomness;
          const float distanceToPoint = voronoi_distance(pointPosition, localPosition, params);
          h = h == -1.0f ?
                  1.0f :
                  smoothstep(0.0f,
                             1.0f,
                             0.5f + 0.5f * (smoothDistance - distanceToPoint) / params.smoothness);
          float correctionFactor = params.smoothness * h * (1.0f - h);
          smoothDistance = mix(smoothDistance, distanceToPoint, h) - correctionFactor;
          correctionFactor /= 1.0f + 3.0f * params.smoothness;
          const float3 cellColor = hash_int4_to_float3(cellPosition + cellOffset);
          smoothColor = mix(smoothColor, cellColor, h) - correctionFactor;
          smoothPosition = mix(smoothPosition, pointPosition, h) - correctionFactor;
        }
      }
    }
  }

  VoronoiOutput octave;
  octave.distance = smoothDistance;
  octave.color = smoothColor;
  octave.position = voronoi_position(cellPosition_f + smoothPosition);
  return octave;
}

ccl_device VoronoiOutput voronoi_f2(const ccl_private VoronoiParams &params, const float4 coord)
{
  const float4 cellPosition_f = floor(coord);
  const float4 localPosition = coord - cellPosition_f;
  const int4 cellPosition = make_int4(cellPosition_f);

  float distanceF1 = FLT_MAX;
  float distanceF2 = FLT_MAX;
  int4 offsetF1 = zero_int4();
  float4 positionF1 = zero_float4();
  int4 offsetF2 = zero_int4();
  float4 positionF2 = zero_float4();
  for (int u = -1; u <= 1; u++) {
    for (int k = -1; k <= 1; k++) {
      for (int j = -1; j <= 1; j++) {
        for (int i = -1; i <= 1; i++) {
          const int4 cellOffset = make_int4(i, j, k, u);
          const float4 pointPosition = make_float4(cellOffset) +
                                       hash_int4_to_float4(cellPosition + cellOffset) *
                                           params.randomness;
          const float distanceToPoint = voronoi_distance(pointPosition, localPosition, params);
          if (distanceToPoint < distanceF1) {
            distanceF2 = distanceF1;
            distanceF1 = distanceToPoint;
            offsetF2 = offsetF1;
            offsetF1 = cellOffset;
            positionF2 = positionF1;
            positionF1 = pointPosition;
          }
          else if (distanceToPoint < distanceF2) {
            distanceF2 = distanceToPoint;
            offsetF2 = cellOffset;
            positionF2 = pointPosition;
          }
        }
      }
    }
  }

  VoronoiOutput octave;
  octave.distance = distanceF2;
  octave.color = hash_int4_to_float3(cellPosition + offsetF2);
  octave.position = voronoi_position(positionF2 + cellPosition_f);
  return octave;
}

ccl_device float voronoi_distance_to_edge(const ccl_private VoronoiParams &params,
                                          const float4 coord)
{
  const float4 cellPosition_f = floor(coord);
  const float4 localPosition = coord - cellPosition_f;
  const int4 cellPosition = make_int4(cellPosition_f);

  float4 vectorToClosest = zero_float4();
  float minDistance = FLT_MAX;
  for (int u = -1; u <= 1; u++) {
    for (int k = -1; k <= 1; k++) {
      for (int j = -1; j <= 1; j++) {
        for (int i = -1; i <= 1; i++) {
          const int4 cellOffset = make_int4(i, j, k, u);
          const float4 vectorToPoint = make_float4(cellOffset) +
                                       hash_int4_to_float4(cellPosition + cellOffset) *
                                           params.randomness -
                                       localPosition;
          const float distanceToPoint = dot(vectorToPoint, vectorToPoint);
          if (distanceToPoint < minDistance) {
            minDistance = distanceToPoint;
            vectorToClosest = vectorToPoint;
          }
        }
      }
    }
  }

  minDistance = FLT_MAX;
  for (int u = -1; u <= 1; u++) {
    for (int k = -1; k <= 1; k++) {
      for (int j = -1; j <= 1; j++) {
        for (int i = -1; i <= 1; i++) {
          const int4 cellOffset = make_int4(i, j, k, u);
          const float4 vectorToPoint = make_float4(cellOffset) +
                                       hash_int4_to_float4(cellPosition + cellOffset) *
                                           params.randomness -
                                       localPosition;
          const float4 perpendicularToEdge = vectorToPoint - vectorToClosest;
          if (dot(perpendicularToEdge, perpendicularToEdge) > 0.0001f) {
            const float distanceToEdge = dot((vectorToClosest + vectorToPoint) / 2.0f,
                                             normalize(perpendicularToEdge));
            minDistance = min(minDistance, distanceToEdge);
          }
        }
      }
    }
  }

  return minDistance;
}

ccl_device float voronoi_n_sphere_radius(const ccl_private VoronoiParams &params,
                                         const float4 coord)
{
  const float4 cellPosition_f = floor(coord);
  const float4 localPosition = coord - cellPosition_f;
  const int4 cellPosition = make_int4(cellPosition_f);

  float4 closestPoint = zero_float4();
<<<<<<< HEAD
  float4 closestPointOffset = zero_float4();
=======
  int4 closestPointOffset = zero_int4();
>>>>>>> 9a41dc73
  float minDistanceSq = FLT_MAX;
  for (int u = -1; u <= 1; u++) {
    for (int k = -1; k <= 1; k++) {
      for (int j = -1; j <= 1; j++) {
        for (int i = -1; i <= 1; i++) {
          const int4 cellOffset = make_int4(i, j, k, u);
          const float4 pointPosition = make_float4(cellOffset) +
                                       hash_int4_to_float4(cellPosition + cellOffset) *
                                           params.randomness;
          const float distanceToPointSq = len_squared(pointPosition - localPosition);
          if (distanceToPointSq < minDistanceSq) {
            minDistanceSq = distanceToPointSq;
            closestPoint = pointPosition;
            closestPointOffset = cellOffset;
          }
        }
      }
    }
  }

  minDistanceSq = FLT_MAX;
  float4 closestPointToClosestPoint = zero_float4();
  for (int u = -1; u <= 1; u++) {
    for (int k = -1; k <= 1; k++) {
      for (int j = -1; j <= 1; j++) {
        for (int i = -1; i <= 1; i++) {
          if (i == 0 && j == 0 && k == 0 && u == 0) {
            continue;
          }
          const int4 cellOffset = make_int4(i, j, k, u) + closestPointOffset;
          const float4 pointPosition = make_float4(cellOffset) +
                                       hash_int4_to_float4(cellPosition + cellOffset) *
                                           params.randomness;
          const float distanceToPointSq = len_squared(closestPoint - pointPosition);
          if (distanceToPointSq < minDistanceSq) {
            minDistanceSq = distanceToPointSq;
            closestPointToClosestPoint = pointPosition;
          }
        }
      }
    }
  }

  return distance(closestPointToClosestPoint, closestPoint) / 2.0f;
}

/* **** Fractal Voronoi **** */

/* The fractalization logic is the same as for fBM Noise, except that some additions are replaced
 * by lerps. */
template<typename T>
ccl_device VoronoiOutput fractal_voronoi_x_fx(const ccl_private VoronoiParams &params,
                                              const T coord)
{
  float amplitude = 1.0f;
  float max_amplitude = 0.0f;
  float scale = 1.0f;

  VoronoiOutput output;
  const bool zero_input = params.detail == 0.0f || params.roughness == 0.0f;

  for (int i = 0; i <= ceilf(params.detail); ++i) {
    VoronoiOutput octave = (params.feature == NODE_VORONOI_F2) ?
                               voronoi_f2(params, coord * scale) :
                           (params.feature == NODE_VORONOI_SMOOTH_F1 &&
                            params.smoothness != 0.0f) ?
                               voronoi_smooth_f1(params, coord * scale) :
                               voronoi_f1(params, coord * scale);

    if (zero_input) {
      max_amplitude = 1.0f;
      output = octave;
      break;
    }
    if (i <= params.detail) {
      max_amplitude += amplitude;
      output.distance += octave.distance * amplitude;
      output.color += octave.color * amplitude;
      output.position = mix(output.position, octave.position / scale, amplitude);
      scale *= params.lacunarity;
      amplitude *= params.roughness;
    }
    else {
      const float remainder = params.detail - floorf(params.detail);
      if (remainder != 0.0f) {
        max_amplitude = mix(max_amplitude, max_amplitude + amplitude, remainder);
        output.distance = mix(
            output.distance, output.distance + octave.distance * amplitude, remainder);
        output.color = mix(output.color, output.color + octave.color * amplitude, remainder);
        output.position = mix(
            output.position, mix(output.position, octave.position / scale, amplitude), remainder);
      }
    }
  }

  if (params.normalize) {
    output.distance /= max_amplitude * params.max_distance;
    output.color /= max_amplitude;
  }

  output.position = safe_divide(output.position, params.scale);

  return output;
}

/* The fractalization logic is the same as for fBM Noise, except that some additions are replaced
 * by lerps. */
template<typename T>
ccl_device float fractal_voronoi_distance_to_edge(const ccl_private VoronoiParams &params,
                                                  const T coord)
{
  float amplitude = 1.0f;
  float max_amplitude = params.max_distance;
  float scale = 1.0f;
  float distance = 8.0f;

  const bool zero_input = params.detail == 0.0f || params.roughness == 0.0f;

  for (int i = 0; i <= ceilf(params.detail); ++i) {
    const float octave_distance = voronoi_distance_to_edge(params, coord * scale);

    if (zero_input) {
      distance = octave_distance;
      break;
    }
    if (i <= params.detail) {
      max_amplitude = mix(max_amplitude, params.max_distance / scale, amplitude);
      distance = mix(distance, min(distance, octave_distance / scale), amplitude);
      scale *= params.lacunarity;
      amplitude *= params.roughness;
    }
    else {
      const float remainder = params.detail - floorf(params.detail);
      if (remainder != 0.0f) {
        const float lerp_amplitude = mix(max_amplitude, params.max_distance / scale, amplitude);
        max_amplitude = mix(max_amplitude, lerp_amplitude, remainder);
        const float lerp_distance = mix(
            distance, min(distance, octave_distance / scale), amplitude);
        distance = mix(distance, min(distance, lerp_distance), remainder);
      }
    }
  }

  if (params.normalize) {
    distance /= max_amplitude;
  }

  return distance;
}

ccl_device void svm_voronoi_output(const uint4 stack_offsets,
                                   ccl_private float *stack,
                                   const float distance,
                                   const float3 color,
                                   const float3 position,
                                   const float w,
                                   const float radius)
{
  uint distance_stack_offset;
  uint color_stack_offset;
  uint position_stack_offset;
  uint w_out_stack_offset;
  uint radius_stack_offset;
  uint unused;

  svm_unpack_node_uchar4(
      stack_offsets.z, &unused, &unused, &distance_stack_offset, &color_stack_offset);
  svm_unpack_node_uchar3(
      stack_offsets.w, &position_stack_offset, &w_out_stack_offset, &radius_stack_offset);

  if (stack_valid(distance_stack_offset)) {
    stack_store_float(stack, distance_stack_offset, distance);
  }
  if (stack_valid(color_stack_offset)) {
    stack_store_float3(stack, color_stack_offset, color);
  }
  if (stack_valid(position_stack_offset)) {
    stack_store_float3(stack, position_stack_offset, position);
  }
  if (stack_valid(w_out_stack_offset)) {
    stack_store_float(stack, w_out_stack_offset, w);
  }
  if (stack_valid(radius_stack_offset)) {
    stack_store_float(stack, radius_stack_offset, radius);
  }
}

template<uint node_feature_mask>
ccl_device_noinline int svm_node_tex_voronoi(KernelGlobals kg,
                                             ccl_private float *stack,
                                             const uint dimensions,
                                             const uint feature,
                                             const uint metric,
                                             int offset)
{
  /* Read node defaults and stack offsets. */
  const uint4 stack_offsets = read_node(kg, &offset);
  const uint4 defaults1 = read_node(kg, &offset);
  const uint4 defaults2 = read_node(kg, &offset);

  uint coord_stack_offset;
  uint w_stack_offset;
  uint scale_stack_offset;
  uint detail_stack_offset;
  uint roughness_stack_offset;
  uint lacunarity_stack_offset;
  uint smoothness_stack_offset;
  uint exponent_stack_offset;
  uint randomness_stack_offset;
  uint normalize;

  svm_unpack_node_uchar4(stack_offsets.x,
                         &coord_stack_offset,
                         &w_stack_offset,
                         &scale_stack_offset,
                         &detail_stack_offset);
  svm_unpack_node_uchar4(stack_offsets.y,
                         &roughness_stack_offset,
                         &lacunarity_stack_offset,
                         &smoothness_stack_offset,
                         &exponent_stack_offset);
  svm_unpack_node_uchar2(stack_offsets.z, &randomness_stack_offset, &normalize);

  /* Read from stack. */
  float3 coord = stack_load_float3(stack, coord_stack_offset);
  float w = stack_load_float_default(stack, w_stack_offset, defaults1.x);

  VoronoiParams params;
  params.feature = (NodeVoronoiFeature)feature;
  params.metric = (NodeVoronoiDistanceMetric)metric;
  params.scale = stack_load_float_default(stack, scale_stack_offset, defaults1.y);
  params.detail = stack_load_float_default(stack, detail_stack_offset, defaults1.z);
  params.roughness = stack_load_float_default(stack, roughness_stack_offset, defaults1.w);
  params.lacunarity = stack_load_float_default(stack, lacunarity_stack_offset, defaults2.x);
  params.smoothness = stack_load_float_default(stack, smoothness_stack_offset, defaults2.y);
  params.exponent = stack_load_float_default(stack, exponent_stack_offset, defaults2.z);
  params.randomness = stack_load_float_default(stack, randomness_stack_offset, defaults2.w);
  params.max_distance = 0.0f;
  params.normalize = normalize;

  params.detail = clamp(params.detail, 0.0f, 15.0f);
  params.roughness = clamp(params.roughness, 0.0f, 1.0f);
  params.randomness = clamp(params.randomness, 0.0f, 1.0f);
  params.smoothness = clamp(params.smoothness / 2.0f, 0.0f, 0.5f);

  coord *= params.scale;
  w *= params.scale;

  /* Compute output, specialized for each dimension. */
  switch (params.feature) {
    case NODE_VORONOI_DISTANCE_TO_EDGE: {
      float distance = 0.0f;
      params.max_distance = 0.5f + 0.5f * params.randomness;
      switch (dimensions) {
        case 1:
          distance = fractal_voronoi_distance_to_edge(params, w);
          break;
        case 2:
          distance = fractal_voronoi_distance_to_edge(params, make_float2(coord));
          break;
        case 3:
          distance = fractal_voronoi_distance_to_edge(params, coord);
          break;
        case 4:
          distance = fractal_voronoi_distance_to_edge(params, make_float4(coord, w));
          break;
        default:
          kernel_assert(0);
          break;
      }

      svm_voronoi_output(stack_offsets, stack, distance, zero_float3(), zero_float3(), 0.0f, 0.0f);
      break;
    }
    case NODE_VORONOI_N_SPHERE_RADIUS: {
      float radius = 0.0f;
      switch (dimensions) {
        case 1:
          radius = voronoi_n_sphere_radius(params, w);
          break;
        case 2:
          radius = voronoi_n_sphere_radius(params, make_float2(coord));
          break;
        case 3:
          radius = voronoi_n_sphere_radius(params, coord);
          break;
        case 4:
          radius = voronoi_n_sphere_radius(params, make_float4(coord, w));
          break;
        default:
          kernel_assert(0);
          break;
      }

      svm_voronoi_output(stack_offsets, stack, 0.0f, zero_float3(), zero_float3(), 0.0f, radius);
      break;
    }
    default: {
      VoronoiOutput output;
      switch (dimensions) {
        case 1:
          params.max_distance = (0.5f + 0.5f * params.randomness) *
                                ((params.feature == NODE_VORONOI_F2) ? 2.0f : 1.0f);
          output = fractal_voronoi_x_fx(params, w);
          break;
        case 2:
          IF_KERNEL_NODES_FEATURE(VORONOI_EXTRA)
          {
            params.max_distance = voronoi_distance(zero_float2(),
                                                   make_float2(0.5f + 0.5f * params.randomness,
                                                               0.5f + 0.5f * params.randomness),
                                                   params) *
                                  ((params.feature == NODE_VORONOI_F2) ? 2.0f : 1.0f);
            output = fractal_voronoi_x_fx(params, make_float2(coord));
          }
          break;
        case 3:
          IF_KERNEL_NODES_FEATURE(VORONOI_EXTRA)
          {
            params.max_distance = voronoi_distance(zero_float3(),
                                                   make_float3(0.5f + 0.5f * params.randomness,
                                                               0.5f + 0.5f * params.randomness,
                                                               0.5f + 0.5f * params.randomness),
                                                   params) *
                                  ((params.feature == NODE_VORONOI_F2) ? 2.0f : 1.0f);
            output = fractal_voronoi_x_fx(params, coord);
          }
          break;
        case 4:
          IF_KERNEL_NODES_FEATURE(VORONOI_EXTRA)
          {
            params.max_distance = voronoi_distance(zero_float4(),
                                                   make_float4(0.5f + 0.5f * params.randomness,
                                                               0.5f + 0.5f * params.randomness,
                                                               0.5f + 0.5f * params.randomness,
                                                               0.5f + 0.5f * params.randomness),
                                                   params) *
                                  ((params.feature == NODE_VORONOI_F2) ? 2.0f : 1.0f);
            output = fractal_voronoi_x_fx(params, make_float4(coord, w));
          }
          break;
        default:
          kernel_assert(0);
          break;
      }

      svm_voronoi_output(stack_offsets,
                         stack,
                         output.distance,
                         output.color,
                         make_float3(output.position),
                         output.position.w,
                         0.0f);
      break;
    }
  }

  return offset;
}

CCL_NAMESPACE_END<|MERGE_RESOLUTION|>--- conflicted
+++ resolved
@@ -276,16 +276,10 @@
   float2 targetPosition = make_float2(0.0f, 0.0f);
   for (int j = -1; j <= 1; j++) {
     for (int i = -1; i <= 1; i++) {
-<<<<<<< HEAD
-      const float2 cellOffset = make_float2(i, j);
-      const float2 pointPosition = cellOffset + hash_float2_to_float2(cellPosition + cellOffset) *
-                                                    params.randomness;
-=======
       const int2 cellOffset = make_int2(i, j);
       const float2 pointPosition = make_float2(cellOffset) +
                                    hash_int2_to_float2(cellPosition + cellOffset) *
                                        params.randomness;
->>>>>>> 9a41dc73
       const float distanceToPoint = voronoi_distance_bound(pointPosition, localPosition, params);
       if (distanceToPoint < minDistance) {
         targetOffset = cellOffset;
@@ -297,13 +291,8 @@
 
   VoronoiOutput octave;
   octave.distance = voronoi_distance(targetPosition, localPosition, params);
-<<<<<<< HEAD
-  octave.color = hash_float2_to_float3(cellPosition + targetOffset);
-  octave.position = voronoi_position(targetPosition + cellPosition);
-=======
   octave.color = hash_int2_to_float3(cellPosition + targetOffset);
   octave.position = voronoi_position(targetPosition + cellPosition_f);
->>>>>>> 9a41dc73
   return octave;
 }
 
@@ -440,15 +429,6 @@
   const int2 cellPosition = make_int2(cellPosition_f);
 
   float2 closestPoint = make_float2(0.0f, 0.0f);
-<<<<<<< HEAD
-  float2 closestPointOffset = make_float2(0.0f, 0.0f);
-  float minDistanceSq = FLT_MAX;
-  for (int j = -1; j <= 1; j++) {
-    for (int i = -1; i <= 1; i++) {
-      const float2 cellOffset = make_float2(i, j);
-      const float2 pointPosition = cellOffset + hash_float2_to_float2(cellPosition + cellOffset) *
-                                                    params.randomness;
-=======
   int2 closestPointOffset = make_int2(0);
   float minDistanceSq = FLT_MAX;
   for (int j = -1; j <= 1; j++) {
@@ -457,7 +437,6 @@
       const float2 pointPosition = make_float2(cellOffset) +
                                    hash_int2_to_float2(cellPosition + cellOffset) *
                                        params.randomness;
->>>>>>> 9a41dc73
       const float distanceToPointSq = len_squared(pointPosition - localPosition);
       if (distanceToPointSq < minDistanceSq) {
         minDistanceSq = distanceToPointSq;
@@ -474,16 +453,10 @@
       if (i == 0 && j == 0) {
         continue;
       }
-<<<<<<< HEAD
-      const float2 cellOffset = make_float2(i, j) + closestPointOffset;
-      const float2 pointPosition = cellOffset + hash_float2_to_float2(cellPosition + cellOffset) *
-                                                    params.randomness;
-=======
       const int2 cellOffset = make_int2(i, j) + closestPointOffset;
       const float2 pointPosition = make_float2(cellOffset) +
                                    hash_int2_to_float2(cellPosition + cellOffset) *
                                        params.randomness;
->>>>>>> 9a41dc73
       const float distanceToPointSq = len_squared(closestPoint - pointPosition);
       if (distanceToPointSq < minDistanceSq) {
         minDistanceSq = distanceToPointSq;
@@ -530,13 +503,8 @@
 
   VoronoiOutput octave;
   octave.distance = voronoi_distance(targetPosition, localPosition, params);
-<<<<<<< HEAD
-  octave.color = hash_float3_to_float3(cellPosition + targetOffset);
-  octave.position = voronoi_position(targetPosition + cellPosition);
-=======
   octave.color = hash_int3_to_float3(cellPosition + targetOffset);
   octave.position = voronoi_position(targetPosition + cellPosition_f);
->>>>>>> 9a41dc73
   return octave;
 }
 
@@ -681,11 +649,7 @@
   const int3 cellPosition = make_int3(cellPosition_f);
 
   float3 closestPoint = make_float3(0.0f, 0.0f, 0.0f);
-<<<<<<< HEAD
-  float3 closestPointOffset = make_float3(0.0f, 0.0f, 0.0f);
-=======
   int3 closestPointOffset = make_int3(0);
->>>>>>> 9a41dc73
   float minDistanceSq = FLT_MAX;
   for (int k = -1; k <= 1; k++) {
     for (int j = -1; j <= 1; j++) {
@@ -766,13 +730,8 @@
 
   VoronoiOutput octave;
   octave.distance = voronoi_distance(targetPosition, localPosition, params);
-<<<<<<< HEAD
-  octave.color = hash_float4_to_float3(cellPosition + targetOffset);
-  octave.position = voronoi_position(targetPosition + cellPosition);
-=======
   octave.color = hash_int4_to_float3(cellPosition + targetOffset);
   octave.position = voronoi_position(targetPosition + cellPosition_f);
->>>>>>> 9a41dc73
   return octave;
 }
 
@@ -925,11 +884,7 @@
   const int4 cellPosition = make_int4(cellPosition_f);
 
   float4 closestPoint = zero_float4();
-<<<<<<< HEAD
-  float4 closestPointOffset = zero_float4();
-=======
   int4 closestPointOffset = zero_int4();
->>>>>>> 9a41dc73
   float minDistanceSq = FLT_MAX;
   for (int u = -1; u <= 1; u++) {
     for (int k = -1; k <= 1; k++) {
