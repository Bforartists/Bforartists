
msgid ""
msgstr ""
<<<<<<< HEAD
"Project-Id-Version: Blender 4.5.0 Alpha (b'ba454989554a')\n"
"Report-Msgid-Bugs-To: \n"
"POT-Creation-Date: 2025-05-26 07:36+0000\n"
=======
"Project-Id-Version: Blender 4.5.0 Alpha (b'e91e8eef41aa')\n"
"Report-Msgid-Bugs-To: \n"
"POT-Creation-Date: 2025-06-03 09:10+0000\n"
>>>>>>> 5898c1b9
"PO-Revision-Date: 2025-04-14 08:32+0000\n"
"Last-Translator: Anonymous <noreply@weblate.org>\n"
"Language-Team: Kyrgyz <https://translate.blender.org/projects/blender-ui/ui/ky/>\n"
"Language: ky\n"
"MIME-Version: 1.0\n"
"Content-Type: text/plain; charset=UTF-8\n"
"Content-Transfer-Encoding: 8bit\n"
"Plural-Forms: nplurals=1; plural=0;\n"
"X-Generator: Weblate 5.10.1\n"
"X-Poedit-SourceCharset: UTF-8"


msgid "Name"
msgstr "Аты"


msgid "Type"
msgstr "Түрү"


msgid "Color"
msgstr "Түс"


msgid "Value"
msgstr "Мааниси"


msgid "Channels"
msgstr "Каналдар"


msgid "Colors"
msgstr "Түстөр"


msgid "Select"
msgstr "Тандоо"


msgid "Module"
msgstr "Модуль"


msgid "Module name"
msgstr "Модуль аты"


msgid "Full"
msgstr "Толук"


msgid "Auto"
msgstr "Авто"


msgid "Always"
msgstr "Дайыма"


msgid "Center"
msgstr "Борбор"


msgid "Bottom"
msgstr "Асты"


msgid "Animation Data"
msgstr "Анимация маалыматтары"


msgid "Action"
msgstr "Аракет"


msgid "Replace"
msgstr "Алмаштыруу"


msgid "Add"
msgstr "Кошуу"


msgid "Subtract"
msgstr "Алуу"


msgid "Multiply"
msgstr "Көбөйтүү"


msgid "Nothing"
msgstr "Эч нерсе"


msgid "Drivers"
msgstr "Драйверлер"


msgid "Empty"
msgstr "Боштук"


msgid "Node Editor"
msgstr "Түйүн редактору"


msgid "Graph Editor"
msgstr "Граф редактору"


msgid "Text Editor"
msgstr "Текст редактору"


msgid "Python Console"
msgstr "Python консолу"


msgid "Info"
msgstr "Маалымат"


msgid "Properties"
msgstr "Касиеттери"


msgid "File Browser"
msgstr "Файлдарды көрүү"


msgid "Width"
msgstr "Туурасы"


msgid "Active Bone"
msgstr "Активдүү сөөк"


msgid "Description"
msgstr "Баяндама"


msgid "Data Type"
msgstr "Маалыматтар түрү"


msgid "Edge"
msgstr "Кыр"


msgid "Face"
msgstr "Каптал"


msgid "Layer"
msgstr "Кат"


msgid "Margin"
msgstr "Кемтиги"


msgid "+X"
msgstr "+X"


msgid "+Y"
msgstr "+Y"


msgid "+Z"
msgstr "+Z"


msgid "-X"
msgstr "-X"


msgid "-Y"
msgstr "-Y"


msgid "-Z"
msgstr "-Z"


msgid "Object"
msgstr "Объект"


msgid "None"
msgstr "Жок"


msgid "Emit"
msgstr "Жаркыроосу"


msgid "Target"
msgstr "Максат"


msgid "Clear"
msgstr "Тазалоо"


msgid "Free"
msgstr "Бош"


msgid "Hide"
msgstr "Жашыруу"


msgid "Weight"
msgstr "Салмак"


msgid "Actions"
msgstr "Аракеттер"


msgid "Armatures"
msgstr "Скелеттер"


msgid "Brushes"
msgstr "Чачылар"


msgid "Filename"
msgstr "Файл аты"


msgid "Grease Pencil"
msgstr "Эскиз карандашы"


msgid "Images"
msgstr "Сүрөттөр"


msgid "Masks"
msgstr "Маскалар"


msgid "Particles"
msgstr "Бөлүкчөлөр"


msgid "Scenes"
msgstr "Сахналар"


msgid "Sounds"
msgstr "Үндөр"


msgid "Speakers"
msgstr "Үн булактары"


msgid "Texts"
msgstr "Тексттер"


msgid "Textures"
msgstr "Текстуралар"


msgid "Window Managers"
msgstr "Терезе менеджерлери"


msgid "Worlds"
msgstr "Дүйнөлөр"


msgid "Speed"
msgstr "Ылдамдыгы"


msgid "Distance"
msgstr "Аралыгы"


msgid "Line"
msgstr "Сызык"


msgid "Random"
msgstr "Кокустугу"


msgid "Volume"
msgstr "Көлөм"


msgctxt "Operator"
msgid "Add"
msgstr "Кошуу"


msgctxt "Operator"
msgid "Remove"
msgstr "Өчүрүү"


msgid "Angle"
msgstr "Бурч"


msgid "Mode"
msgstr "Режим"


msgid "Material"
msgstr "Материал"


msgid "Vertex Color"
msgstr "Чоку түсү"


msgid "All"
msgstr "Баары"


msgid "Simplify"
msgstr "Жөнөкөйлөө"


msgid "Background Image"
msgstr "Фон сүрөтү"


msgid "Opacity"
msgstr "Күңүрттүк"


msgid "MovieClip"
msgstr "Видеофрагмент"


msgid "Stretch"
msgstr "Чоюу"


msgid "Fit"
msgstr "Батыруу"


msgid "Crop"
msgstr "Кесүү"


msgid "Image"
msgstr "Сүрөт"


msgid "Image User"
msgstr "Сүрөт колдонуучусу"


msgid "Rotation"
msgstr "Айлантуу"


msgid "Scale"
msgstr "Масштаб"


msgid "Background Source"
msgstr "Фон булагы"


msgid "Movie Clip"
msgstr "Видеофрагмент"


msgid "Background Images"
msgstr "Фон сүрөттөрү"


msgid "Stereo"
msgstr "Стерео"


msgid "Left"
msgstr "Сол"


msgid "Right"
msgstr "Оң"


msgid "Cloth Settings"
msgstr "Кездеме ырастоолору"


msgid "Gravity"
msgstr "Тартыш"


msgid "Curve"
msgstr "Ийри"


msgid "Exposure"
msgstr "Экспозиция"


msgid "Gamma"
msgstr "Гамма"


msgid "Use Curves"
msgstr "Ийрилерди колдонуу"


msgid "Mix"
msgstr "Аралаш"


msgid "Darken"
msgstr "Караңгы кылуу"


msgid "Lighten"
msgstr "Жарык кылуу"


msgid "Screen"
msgstr "Экран"


msgid "Overlay"
msgstr "Үстүнөн коюу"


msgid "Difference"
msgstr "Айырма"


msgid "Divide"
msgstr "Бөлүү"


msgid "RGB"
msgstr "RGB"


msgid "B-Spline"
msgstr "B-сплайн"


msgid "Alpha"
msgstr "Альфа"


msgctxt "Text"
msgid "Line"
msgstr "Сап"


msgid "Output"
msgstr "Чыгыш"


msgid "Input"
msgstr "Кириш"


msgid "Error"
msgstr "Ката"


msgid "Influence"
msgstr "Таасир"


msgid "Armature"
msgstr "Скелет"


msgid "Floor"
msgstr "Пол"


msgid "X"
msgstr "X"


msgid "Y"
msgstr "Y"


msgid "Z"
msgstr "Z"


msgid "Default"
msgstr "Жарыяланбас"


msgid "Camera"
msgstr "Камера"


msgid "Bone"
msgstr "Сөөк"


msgid "Front"
msgstr "Алды"


msgid "Back"
msgstr "Арты"


msgid "Location"
msgstr "Жайгашкан жери"


msgid "Clip"
msgstr "Клип"


msgid "Poly"
msgstr "Полисызык"


msgid "Depth"
msgstr "Тереңдиги"


msgid "Surface"
msgstr "Бет"


msgid "Method"
msgstr "Метод"


msgid "Plane"
msgstr "Тегиздик"


msgid "View"
msgstr "Көрүнүш"


msgid "Render"
msgstr "Визуалдаштыруу"


msgid "Scene"
msgstr "Сахна"


msgid "Shading"
msgstr "Көлөкөлөө"


msgid "Transform"
msgstr "Өзгөртүү"


msgid "Source"
msgstr "Булак"


msgid "Bone Name"
msgstr "Сөөк аты"


msgid "Brush Settings"
msgstr "Чачынын ырастоолору"


msgid "Brush settings"
msgstr "Чачынын ырастоолору"


msgid "Smooth Radius"
msgstr "Тегиздөө радиусу"


msgid "Acceleration"
msgstr "Ылдамдатуу"


msgid "Velocity"
msgstr "Ылдамдык"


msgid "Effect Type"
msgstr "Эффект түрү"


msgid "File Format"
msgstr "Файл форматы"


msgid "OpenEXR"
msgstr "OpenEXR"


msgid "Resolution"
msgstr "Чечим"


msgid "UV Texture"
msgstr "UV-текстура"


msgid "Texture"
msgstr "Текстура"


msgid "Vertex"
msgstr "Чоку"


msgid "Anti-Aliasing"
msgstr "Тегиздөө"


msgid "Slow"
msgstr "Жай"


msgid "Magnetic"
msgstr "Магнит"


msgid "Vortex"
msgstr "Куюн"


msgid "Wind"
msgstr "Шамал"


msgid "Group"
msgstr "Топ"


msgid "Bitrate"
msgstr "Битрейт"


msgid "Audio Channels"
msgstr "Аудиоканалдар"


msgid "Mono"
msgstr "Моно"


msgid "4 Channels"
msgstr "4 канал"


msgid "5.1 Surround"
msgstr "Көлөмдүү 5.1"


msgid "7.1 Surround"
msgstr "Көлөмдүү 7.1"


msgid "Audio Codec"
msgstr "Аудиокодек"


msgid "Vorbis"
msgstr "Vorbis"


msgctxt "Sound"
msgid "Volume"
msgstr "Катуулугу"


msgid "Audio volume"
msgstr "Үн катуулугу"


msgid "H.264"
msgstr "H.264"


msgid "DNxHD"
msgstr "DNxHD"


msgid "Flash Video"
msgstr "Flash-видео"


msgid "HuffYUV"
msgstr "HuffYUV"


msgid "MPEG-1"
msgstr "MPEG-1"


msgid "MPEG-2"
msgstr "MPEG-2"


msgid "Theora"
msgstr "Theora"


msgid "Container"
msgstr "Контейнер"


msgid "MPEG-4"
msgstr "MPEG-4"


msgid "Matroska"
msgstr "Matroska"


msgid "Flash"
msgstr "Flash"


msgid "Ogg"
msgstr "Ogg"


msgid "Frame"
msgstr "Кадр"


msgid "Shape"
msgstr "Калып"


msgid "Axis"
msgstr "Ок"


msgid "Size"
msgstr "Өлчөмү"


msgid "Fonts"
msgstr "Ариптер"


msgid "Save"
msgstr "Сактоо"


msgid "Operator"
msgstr "Оператор"


msgid "Matrix"
msgstr "Матрица"


msgid "End"
msgstr "Соңу"


msgid "Start"
msgstr "Башы"


msgid "Clipping"
msgstr "Кесүү"


msgid "Smoke"
msgstr "Түтүн"


msgid "Fluid"
msgstr "Суюктук"


msgid "Time"
msgstr "Убакыты"


msgid "Compression"
msgstr "Кысылышы"


msgid "Delete"
msgstr "Өчүрүү"


msgid "Top"
msgstr "Үстү"


msgid "Collision"
msgstr "Кагылышуу"


msgid "Fire"
msgstr "От"


msgid "Normal"
msgstr "Нормаль"


msgid "Visibility"
msgstr "Көрүнүү"


msgid "Window"
msgstr "Терезе"


msgid "Tools"
msgstr "Аспаптар"


msgid "Tool Properties"
msgstr "Аспаптын касиеттери"


msgid "Blend Mode"
msgstr "Аралаштыруу режими"


msgid "Red"
msgstr "Кызыл"


msgid "Green"
msgstr "Жашыл"


msgid "Blue"
msgstr "Көк"


msgid "Users"
msgstr "Колдонуучулар"


msgctxt "Curve"
msgid "Sphere"
msgstr "Сфера"


msgid "Draw"
msgstr "Тартуу"


msgid "Brush"
msgstr "Чачы"


msgid "Rate"
msgstr "Жыштыгы"


msgid "Ramp"
msgstr "Градиент картасы"


msgid "Focal Length"
msgstr "Фокус аралыгы"


msgid "Millimeters"
msgstr "Миллиметрлер"


msgid "Golden Triangle A"
msgstr "Алтын үч бурчтук A"


msgid "Golden Triangle B"
msgstr "Алтын үч бурчтук B"


msgid "Thirds"
msgstr "Үчтүн бирлери"


msgid "Camera types"
msgstr "Камера түрлөрү"


msgid "Perspective"
msgstr "Перспективалуу"


msgid "Orthographic"
msgstr "Ортогоналдуу"


msgid "Panoramic"
msgstr "Панорамалуу"


msgid "Dimensions"
msgstr "Өлчөмдөр"


msgid "Fill Mode"
msgstr "Толтуруу режими"


msgid "Half"
msgstr "Жартысы"


msgid "Text Curve"
msgstr "Текст ийриси"


msgid "Font"
msgstr "Арип"


msgid "Font Size"
msgstr "Арип өлчөмү"


msgid "Square"
msgstr "Чарчы"


msgid "Min"
msgstr "Мин."


msgid "Max"
msgstr "Макс."


msgid "Iris"
msgstr "Iris"


msgid "Targa"
msgstr "Targa"


msgid "Targa Raw"
msgstr "Targa Raw"


msgid "Cineon"
msgstr "Cineon"


msgid "Radiance HDR"
msgstr "Radiance HDR"


msgid "Movie file"
msgstr "Видеофайл"


msgid "Compositing"
msgstr "Композитинг"


msgid "User"
msgstr "Колдонуучу"


msgid "Catmull-Rom"
msgstr "Катмулл-Ром"


msgid "U"
msgstr "U"


msgid "V"
msgstr "V"


msgid "W"
msgstr "W"


msgid "Light color"
msgstr "Жарык түсү"


msgid "Rectangle"
msgstr "Тик бурчтук"


msgid "Intensity"
msgstr "Күчөгөндүгү"


msgid "Cloth"
msgstr "Кездеме"


msgid "Fast"
msgstr "Тез"


msgid "Update"
msgstr "Жаңылоо"


msgid "Movie File"
msgstr "Видеофайл"


msgid "Filter"
msgstr "Фильтр"


msgid "Script"
msgstr "Скрипт"


msgid "Interface"
msgstr "Интерфейс"


msgid "Links"
msgstr "Шилтемелер"


msgid "Nodes"
msgstr "Түйүндөр"


msgid "Edit"
msgstr "Оңдоо"


msgid "Tool"
msgstr "Аспап"


msgid "Mesh"
msgstr "Политор"


msgid "Active Material"
msgstr "Активдүү материал"


msgid "Data"
msgstr "Маалыматтар"


msgid "Circle"
msgstr "Тегерек"


msgid "Object Mode"
msgstr "Объект режими"


msgid "Edit Mode"
msgstr "Оңдоо режими"


msgid "Pose Mode"
msgstr "Поза режими"


msgid "Sculpt Mode"
msgstr "Скульптинг режими"


msgid "Mass"
msgstr "Масса"


msgid "Particle"
msgstr "Бөлүкчө"


msgid "Halo"
msgstr "Гало"


msgid "Hair"
msgstr "Чач"


msgid "3D Cursor"
msgstr "3D-курсор"


msgid "Display Settings"
msgstr "Көрсөтүү ырастоолору"


msgid "Sync Mode"
msgstr "Синхрондоштуруу режими"


msgid "Tool Settings"
msgstr "Аспап ырастоолору"


msgid "Unit Settings"
msgstr "Ченөө бирдиктеринин ырастоолору"


msgid "View Settings"
msgstr "Көрсөтүү ырастоолору"


msgctxt "Sound"
msgid "Pitch"
msgstr "Бийиктик"


msgid "Sound"
msgstr "Үн"


msgid "Clouds"
msgstr "Булуттар"


msgid "Image or Movie"
msgstr "Сүрөт же тасма"


msgid "Magic"
msgstr "Сыйкырчылык"


msgid "Marble"
msgstr "Мрамор"


msgid "Musgrave"
msgstr "Масгрейв"


msgid "Stucci"
msgstr "Шыбак"


msgid "Voronoi"
msgstr "Вороной"


msgid "Wood"
msgstr "Жыгач"


msgid "Voronoi F1"
msgstr "Вороной F1"


msgid "Voronoi F2"
msgstr "Вороной F2"


msgid "Voronoi F3"
msgstr "Вороной F3"


msgid "Voronoi F4"
msgstr "Вороной F4"


msgid "Voronoi F2-F1"
msgstr "Вороной F2-F1"


msgid "Filter Size"
msgstr "Фильтр өлчөмү"


msgid "Magic Texture"
msgstr "Сыйкырдуу текстура"


msgid "Marble Texture"
msgstr "Мрамор текстурасы"


msgid "Sin"
msgstr "Синус"


msgid "sqrt(x*x+y*y+z*z)"
msgstr "sqrt(x*x+y*y+z*z)"


msgid "(x*x+y*y+z*z)"
msgstr "(x*x+y*y+z*z)"


msgid "Window Manager"
msgstr "Терезе менеджери"


msgid "Category"
msgstr "Категориясы"


msgid "Support"
msgstr "Колдоо"


msgid "Official"
msgstr "Расмий"


msgid "Community"
msgstr "Коомдоштук"


msgid "Themes"
msgstr "Темалар"


msgid "Windows"
msgstr "Терезелер"


msgid "Mist"
msgstr "Туман"


msgid "Operation"
msgstr "Операция"


msgid "Animation"
msgstr "Анимация"


msgid "Black"
msgstr "Кара"


msgid "White"
msgstr "Ак"


msgid "Codec"
msgstr "Кодек"


msgid "Owner"
msgstr "Ээси"


msgid "Alt"
msgstr "Alt"


msgid "Ctrl"
msgstr "Ctrl"


msgid "Keyboard"
msgstr "Клавиатура"


msgid "Mouse"
msgstr "Чычкан"


msgid "Text Input"
msgstr "Текстти киргизүү"


msgid "Circles"
msgstr "Тегеректер"


msgid "Mask Layers"
msgstr "Маска каттары"


msgid "Mask"
msgstr "Маска"


<<<<<<< HEAD
msgid "Mirror"
msgstr "Чагылтуу"


msgid "Apply"
msgstr "Колдонуу"


=======
>>>>>>> 5898c1b9
msgid "Text"
msgstr "Текст"


<<<<<<< HEAD
=======
msgid "Mirror"
msgstr "Чагылтуу"


msgid "Apply"
msgstr "Колдонуу"


>>>>>>> 5898c1b9
msgctxt "MovieClip"
msgid "Clip"
msgstr "Видеофрагмент"


msgid "Proxy"
msgstr "Прокси"


msgid "Reconstruction"
msgstr "Реконструкция"


msgid "Console"
msgstr "Консоль"


msgid "Languages..."
msgstr "Тилдер..."


msgid "Channel"
msgstr "Канал"


msgid "Key"
msgstr "Ачкыч"


msgid "Marker"
msgstr "Маркер"


msgid "Files"
msgstr "Файлдар"


msgctxt "Operator"
msgid "Smooth"
msgstr "Тегиз"


msgid "UV"
msgstr "UV"


msgid "Align"
msgstr "Түздөө"


msgid "Import"
msgstr "Импорттоо"


msgid "Node"
msgstr "Түйүн"


msgid "Add Modifier"
msgstr "Модификаторду кошуу"


msgid "Physics"
msgstr "Физика"


msgid "Sequencer"
msgstr "Секвенсор"


msgid "Cache"
msgstr "Кэш"


msgid "System"
msgstr "Система"


msgid "File"
msgstr "Файл"


msgid "Export"
msgstr "Экспорттоо"


msgid "External Data"
msgstr "Тышкы маалыматтар"


msgid "Help"
msgstr "Жардам"


msgid "Smooth"
msgstr "Тегиз"


msgid "Active Element"
msgstr "Активдүү элемент"


msgid "Ellipsoid"
msgstr "Эллипсоид"


msgid "Array"
msgstr "Массив"


msgid "Build"
msgstr "Чогултуу"


msgid "Decimate"
msgstr "Аппроксимация"


msgid "Multiresolution"
msgstr "Көп чечим"


msgid "Screw"
msgstr "Бурама"


msgid "Triangulate"
msgstr "Триангуляция"


msgid "Cast"
msgstr "Өтүш"


msgid "Hook"
msgstr "Илмек"


msgid "Explode"
msgstr "Жарылыш"


msgid "Ocean"
msgstr "Океан"


msgid "New"
msgstr "Жаңы"


msgid "Percent"
msgstr "Пайыз"


msgid "Cuboid"
msgstr "Кубоид"


msgid "Settings"
msgstr "Ырастоолор"


msgid "Shift"
msgstr "Shift"


msgid "Catmull-Clark"
msgstr "Катмулл-Кларк"


msgid "Levels"
msgstr "Деңгээлдер"


msgid "Copy"
msgstr "Көчүрүү"


msgid "World"
msgstr "Дүйнө"


msgid "Origin"
msgstr "Таяныч чекити"


msgid "Projectors"
msgstr "Проекторлор"


msgid "Units"
msgstr "Ченөө бирдиктери"


msgid "Starting"
msgstr "Башталууда"


msgid "Meta"
msgstr "Мета"


msgid "YCbCr"
msgstr "YCbCr"


msgid "ITU 601"
msgstr "ITU 601"


msgid "ITU 709"
msgstr "ITU 709"


msgid "To"
msgstr "Кимге"


msgid "X2"
msgstr "X2"


msgid "Y2"
msgstr "Y2"


msgid "X1"
msgstr "X1"


msgid "Y1"
msgstr "Y1"


msgid "Shadow"
msgstr "Көлөкө"


msgid "Red Channel"
msgstr "Кызыл каналы"


msgid "Green Channel"
msgstr "Жашыл каналы"


msgid "Blue Channel"
msgstr "Көк каналы"


msgid "Render Layers"
msgstr "Визуалдаштыруу каттары"


msgid "Rotate"
msgstr "Айлантуу"


msgid "Translate"
msgstr "Жылдыруу"


msgid "Bake"
msgstr "Бышыруу"


msgid "Background"
msgstr "Фон"


msgid "Camera Data"
msgstr "Камера маалыматтары"


msgid "Fresnel"
msgstr "Френель"


msgid "X axis"
msgstr "X-огу"


msgid "Y axis"
msgstr "Y-огу"


msgid "Z axis"
msgstr "Z-огу"


msgid "Active Node"
msgstr "Активдүү түйүн"


msgctxt "Operator"
msgid "Set as Background"
msgstr "Фон кылып орнотуу"


msgctxt "Operator"
msgid "Setup Tracking Scene"
msgstr "Трекинг сахнасын орнотуу"


msgctxt "Operator"
msgid "Console Language"
msgstr "Консоль тили"


msgctxt "Operator"
msgid "Add Torus"
msgstr "Торду кошуу"


msgctxt "Operator"
msgid "Add Modifier"
msgstr "Модификаторду кошуу"


msgctxt "Operator"
msgid "Quick Smoke"
msgstr "Тез түтүн"


msgctxt "Operator"
msgid "New"
msgstr "Жаңы"


msgctxt "Operator"
msgid "Refresh"
msgstr "Жаңылоо"


msgctxt "Operator"
msgid "Select All"
msgstr "Баарын тандоо"


msgctxt "Operator"
msgid "Delete Channels"
msgstr "Каналдарды өчүрүү"


msgctxt "Operator"
msgid "Move Channels"
msgstr "Каналдарды ташуу"


msgid "Move"
msgstr "Ташуу"


msgctxt "Operator"
msgid "Hide Selected"
msgstr "Тандалганын жашыруу"


msgctxt "Operator"
msgid "Subdivide"
msgstr "Бөлүү"


msgctxt "Curve"
msgid "Mode"
msgstr "Режим"


msgctxt "Operator"
msgid "Accept"
msgstr "Кабыл алуу"


msgctxt "Operator"
msgid "Add Marker"
msgstr "Маркерди кошуу"


msgctxt "Operator"
msgid "Add Marker and Move"
msgstr "Маркерди кошуп ташуу"


msgid "Add Marker"
msgstr "Маркерди кошуу"


msgctxt "Operator"
msgid "Delete Marker"
msgstr "Маркерди өчүрүү"


msgctxt "Operator"
msgid "Select Channel"
msgstr "Каналды тандоо"


msgctxt "Operator"
msgid "Select"
msgstr "Тандоо"


msgctxt "Operator"
msgid "Open Clip"
msgstr "Видеофрагментти ачуу"


msgid "Wall"
msgstr "Дубал"


msgctxt "Operator"
msgid "Slide Marker"
msgstr "Маркерди жылдыруу"


msgctxt "Operator"
msgid "Solve Camera"
msgstr "Камераны чечүү"


msgctxt "Operator"
msgid "Copy Color"
msgstr "Түсүн көчүрүү"


msgctxt "Operator"
msgid "Zoom In"
msgstr "Чоңойтуу"


msgctxt "Operator"
msgid "Zoom Out"
msgstr "Кичирейтүү"


msgid "History"
msgstr "Тарых"


msgctxt "Operator"
msgid "Clear Line"
msgstr "Сапты тазалоо"


msgctxt "Operator"
msgid "Delete"
msgstr "Өчүрүү"


msgid "Next Character"
msgstr "Кийинки символ"


msgid "Previous Character"
msgstr "Мурунку символ"


msgid "Next Word"
msgstr "Кийинки сөз"


msgid "Previous Word"
msgstr "Мурунку сөз"


msgctxt "Operator"
msgid "Insert"
msgstr "Коюу"


msgctxt "Operator"
msgid "Move Cursor"
msgstr "Курсорду ташуу"


msgid "Information"
msgstr "Маалымат"


msgctxt "Operator"
msgid "Select Word"
msgstr "Сөздү тандоо"


msgid "Constraint"
msgstr "Чектөө"


msgctxt "Operator"
msgid "Add Circle"
msgstr "Тегеректи кошуу"


msgid "Resize"
msgstr "Өлчөмүн өзгөртүү"


msgid "Trackball"
msgstr "Трекбол"


msgctxt "Operator"
msgid "Add Path"
msgstr "Жолду кошуу"


msgctxt "Operator"
msgid "Spin"
msgstr "Буроо"


msgid "Output A"
msgstr "Чыгыш A"


msgid "Output B"
msgstr "Чыгыш B"


msgctxt "Operator"
msgid "Redo"
msgstr "Кайтаруу"


msgctxt "Operator"
msgid "Undo"
msgstr "Жокко чыгаруу"


msgid "Item"
msgstr "Элемент"


msgid "Undo Message"
msgstr "Жокко чыгаруу билдирүүсү"


msgid "All Actions"
msgstr "Бардык аракеттер"


msgid "Lamp"
msgstr "Лампа"


msgid "Other"
msgstr "Башка"


msgid "Path Mode"
msgstr "Жол режими"


msgctxt "Operator"
msgid "Create New Directory"
msgstr "Жаңы каталогду жаратуу"


msgid "Create a new directory"
msgstr "Жаңы каталогду жаратуу"


msgid "Name of new directory"
msgstr "Жаңы каталогдун аты"


msgid "Open"
msgstr "Ачуу"


msgid "Play"
msgstr "Ойнотуу"


msgid "Increment"
msgstr "Өсүү"


msgctxt "Operator"
msgid "Next Folder"
msgstr "Кийинки папка"


msgctxt "Operator"
msgid "Previous Folder"
msgstr "Мурунку папка"


msgctxt "Operator"
msgid "Select Directory"
msgstr "Каталогду тандоо"


msgid "Previous"
msgstr "Мурунку"


msgid "Delta"
msgstr "Дельта"


msgid "Previous Line"
msgstr "Мурунку сап"


msgid "Next Line"
msgstr "Кийинки сап"


msgid "Next Page"
msgstr "Кийинки барак"


msgctxt "Operator"
msgid "Open Font"
msgstr "Арипти ачуу"


msgid "Style"
msgstr "Стиль"


msgid "Bold"
msgstr "Кара"


msgid "Italic"
msgstr "Курсив"


msgid "Underline"
msgstr "Астын сызуу"


msgctxt "Operator"
msgid "Copy Text"
msgstr "Текстти көчүрүү"


msgctxt "Operator"
msgid "Cut Text"
msgstr "Текстти кесүү"


msgctxt "Operator"
msgid "Paste Text"
msgstr "Текстти коюу"


msgid "Eraser"
msgstr "Өчүргүч"


msgid "Sigma"
msgstr "Сигма"


msgid "Flat"
msgstr "Жалпак"


msgctxt "Operator"
msgid "Merge"
msgstr "Бириктирүү"


msgctxt "Operator"
msgid "New Image"
msgstr "Жаңы сүрөт"


msgctxt "Operator"
msgid "Open Image"
msgstr "Сүрөттү ачуу"


msgid "Open image"
msgstr "Сүрөттү ачуу"


msgctxt "Operator"
msgid "Pack Image"
msgstr "Сүрөттү таңгактоо"


msgctxt "Operator"
msgid "Reload Image"
msgstr "Сүрөттү кайтадан жүктөө"


msgctxt "Operator"
msgid "Replace Image"
msgstr "Сүрөттү алмаштыруу"


msgctxt "Operator"
msgid "Save Image"
msgstr "Сүрөттү сактоо"


msgid "Image Search"
msgstr "Сүрөттөрдү издөө"


msgctxt "Operator"
msgid "Add Vertex"
msgstr "Чокуну кошуу"


msgctxt "Operator"
msgid "Move Layer"
msgstr "Катты ташуу"


msgctxt "Operator"
msgid "New Mask"
msgstr "Жаңы маска"


msgctxt "Operator"
msgid "Copy Material"
msgstr "Материалды көчүрүү"


msgctxt "Operator"
msgid "New Material"
msgstr "Жаңы материал"


msgid "Add a new material"
msgstr "Жаңы материалды кошуу"


msgctxt "Operator"
msgid "Paste Material"
msgstr "Материалды коюу"


msgctxt "Operator"
msgid "Fill"
msgstr "Толтуруу"


msgid "X-Ray"
msgstr "Рентген"


msgid "Construct a circle mesh"
msgstr "Тегерек политорун жаратуу"


msgctxt "Operator"
msgid "Add Cone"
msgstr "Конусту кошуу"


msgid "Radius 1"
msgstr "Радиус 1"


msgid "Radius 2"
msgstr "Радиус 2"


msgctxt "Operator"
msgid "Add Cube"
msgstr "Кубду кошуу"


msgid "Construct a cube mesh"
msgstr "Куб политорун жаратуу"


msgctxt "Operator"
msgid "Add Monkey"
msgstr "Маймылды кошуу"


msgid "Construct a Suzanne mesh"
msgstr "Сюзанна политорун жаратуу"


msgctxt "Operator"
msgid "Add Plane"
msgstr "Тегиздикти кошуу"


msgid "Cursor Distance"
msgstr "Курсор аралыгы"


msgid "Exit"
msgstr "Чыгуу"


msgctxt "Operator"
msgid "Hide"
msgstr "Жашыруу"


msgctxt "Operator"
msgid "Add Armature"
msgstr "Скелетти кошуу"


msgctxt "Operator"
msgid "Bake"
msgstr "Бышыруу"


msgid "Bake image textures of selected objects"
msgstr "Тандалган объекттердин сүрөт текстураларын бышыруу"


msgctxt "Operator"
msgid "Add Camera"
msgstr "Камераны кошуу"


msgid "Delete selected objects"
msgstr "Тандалган объекттерди өчүрүү"


msgid "Remove object from all scenes"
msgstr "Объектти бардык сахналардан өчүрүү"


msgctxt "Operator"
msgid "Duplicate Objects"
msgstr "Дубликаттоо"


msgid "Duplicate Objects"
msgstr "Дубликаттоо"


msgctxt "Operator"
msgid "Monkey"
msgstr "Маймыл"


msgctxt "Operator"
msgid "Join"
msgstr "Бириктирүү"


msgid "Object Data"
msgstr "Объект маалыматтары"


msgctxt "Operator"
msgid "Add Material Slot"
msgstr "Материал слотун кошуу"


msgid "Add a new material slot"
msgstr "Жаңы материал слотун кошуу"


msgctxt "Operator"
msgid "Remove Material Slot"
msgstr "Материал слотун өчүрүү"


msgid "Remove the selected material slot"
msgstr "Тандалган материал слотун өчүрүү"


msgctxt "Operator"
msgid "Bake Ocean"
msgstr "Океанды бышыруу"


msgid "Add a particle system"
msgstr "Бөлүкчөлөр системасын кошуу"


msgid "Remove the selected particle system"
msgstr "Тандалган бөлүкчөлөр системасын өчүрүү"


msgid "Smoke Style"
msgstr "Түтүн стили"


msgid "Child"
msgstr "Тукум"


msgctxt "Operator"
msgid "Add Speaker"
msgstr "Үн булагын кошуу"


msgctxt "Operator"
msgid "Add Text"
msgstr "Текстти кошуу"


msgid "Add a text object to the scene"
msgstr "Сахнага текст объектин кошуу"


msgid "All Groups"
msgstr "Бардык топтор"


msgid "Hierarchy"
msgstr "Иерархия"


msgid "Reload"
msgstr "Кайтадан жүктөө"


msgid "Reset"
msgstr "Түшүрүү"


msgctxt "Operator"
msgid "Render"
msgstr "Визуалдаштыруу"


msgid "Render active scene"
msgstr "Активдүү сахнаны визуалдаштыруу"


msgctxt "Operator"
msgid "Delete Scene"
msgstr "Сахнаны өчүрүү"


msgctxt "Operator"
msgid "New Scene"
msgstr "Жаңы сахна"


msgid "Add new scene by type"
msgstr "Жаңы сахнаны түрү боюнча кошуу"


msgctxt "Scene"
msgid "New"
msgstr "Жаңы"


msgid "Copy Settings"
msgstr "Ырастоолорун көчүрүү"


msgid "Full Copy"
msgstr "Толук көчүрмө"


msgctxt "Operator"
msgid "Cancel Animation"
msgstr "Анимацияны жокко чыгаруу"


msgid "Restore Frame"
msgstr "Кадрды калыбына келтирүү"


msgctxt "Operator"
msgid "Play Animation"
msgstr "Анимацияны ойнотуу"


msgid "Play animation"
msgstr "Анимацияны ойнотуу"


msgid "Sync"
msgstr "Синхрондоштуруу"


msgctxt "Operator"
msgid "Animation Step"
msgstr "Анимация кадамы"


msgctxt "Operator"
msgid "Delete Screen"
msgstr "Экранды өчүрүү"


msgid "Delete active screen"
msgstr "Активдүү сахнаны өчүрүү"


msgctxt "Operator"
msgid "New Screen"
msgstr "Жаңы экран"


msgid "Add a new screen"
msgstr "Жаңы экран кошуу"


msgctxt "Operator"
msgid "Redo Last"
msgstr "Акыркысын кайталоо"


msgid "Display menu for previous actions performed"
msgstr "Мурда аткарылган аракеттердин менюсун көрсөтүү"


msgctxt "Operator"
msgid "Repeat Last"
msgstr "Акыркысын кайталоо"


msgid "Repeat last action"
msgstr "Акыркы аракетти кайталоо"


msgctxt "Operator"
msgid "Save Screenshot"
msgstr "Скриншотту сактоо"


msgid "Editing"
msgstr "Оңдоо"


msgctxt "Operator"
msgid "Scale"
msgstr "Масштаб"


msgctxt "Operator"
msgid "Sculpt Mode"
msgstr "Скульптинг режими"


msgctxt "Sequence"
msgid "Type"
msgstr "Түрү"


msgctxt "Sequence"
msgid "Add"
msgstr "Кошуу"


msgctxt "Sequence"
msgid "Transform"
msgstr "Өзгөртүү"


msgctxt "Sequence"
msgid "Color"
msgstr "Түс"


msgctxt "Operator"
msgid "Copy"
msgstr "Көчүрүү"


msgctxt "Operator"
msgid "Paste"
msgstr "Коюу"


msgctxt "Operator"
msgid "Refresh Sequencer"
msgstr "Секвенсорду жаңылоо"


msgid "Effect"
msgstr "Эффект"


msgid "Property"
msgstr "Касиет"


msgctxt "Operator"
msgid "Update Animation Cache"
msgstr "Анимация кэшин жаңылоо"


msgid "MPEG-1 Audio Layer II"
msgstr "MPEG-1 Audio Layer II"


msgid "MPEG-2 Audio Layer III"
msgstr "MPEG-2 Audio Layer III"


msgid "File format"
msgstr "Файл форматы"


msgid "Xiph.Org Ogg Container"
msgstr "Xiph.Org Ogg контейнери"


msgctxt "Operator"
msgid "Open Sound"
msgstr "Үн файлын ачуу"


msgctxt "Operator"
msgid "Pack Sound"
msgstr "Үндү таңгактоо"


msgid "Sound Name"
msgstr "Үн аты"


msgctxt "Operator"
msgid "Update Animation"
msgstr "Анимацияны жаңылоо"


msgid "Update animation flags"
msgstr "Анимация желектерин жаңылоо"


msgctxt "Operator"
msgid "New Texture"
msgstr "Жаңы текстура"


msgid "Add a new texture"
msgstr "Жаңы текстураны кошуу"


msgctxt "Operator"
msgid "Cut"
msgstr "Кесүү"


msgctxt "Operator"
msgid "Find Next"
msgstr "Кийинкисин табуу"


msgctxt "Operator"
msgid "Jump"
msgstr "Өтүү"


msgid "Filepath"
msgstr "Файлга жол"


msgctxt "Operator"
msgid "Reload"
msgstr "Кайтадан жүктөө"


msgctxt "Operator"
msgid "Replace"
msgstr "Алмаштыруу"


msgctxt "Operator"
msgid "Save"
msgstr "Сактоо"


msgctxt "Operator"
msgid "Save As"
msgstr "Ат коюп сактоо..."


msgctxt "Operator"
msgid "Scrollbar"
msgstr "Тегеретүү тилкеси"


msgctxt "Operator"
msgid "Select Line"
msgstr "Сапты тандоо"


msgctxt "Operator"
msgid "Find"
msgstr "Табуу"


msgid "Scale (resize) selected items"
msgstr "Тандалган элементтердин масштабын өзгөртүү"


msgctxt "Operator"
msgid "Rotate"
msgstr "Айлантуу"


msgid "Rotate selected items"
msgstr "Тандалган элементтерди айлантуу"


msgctxt "Operator"
msgid "To Sphere"
msgstr "Сферага"


msgctxt "Operator"
msgid "Trackball"
msgstr "Трекбол"


msgctxt "Operator"
msgid "Transform"
msgstr "Өзгөртүү"


msgid "Select All"
msgstr "Баарын тандоо"


msgid "PNG Image (.png)"
msgstr "PNG сүрөт (.png)"


msgctxt "Operator"
msgid "Reset"
msgstr "Түшүрүү"


msgid "Island"
msgstr "Арал"


msgid "Remove"
msgstr "Өчүрүү"


msgctxt "Operator"
msgid "Memory Statistics"
msgstr "Эс статистикасы"


msgid "Open a Blender file"
msgstr "Blender файлын ачуу"


msgid "Trusted Source"
msgstr "Ишеничтүү булак"


msgctxt "Operator"
msgid "Quit Blender"
msgstr "Blender'ден чыгуу"


msgid "Quit Blender"
msgstr "Blender'ден чыгуу"


msgid "Image ID"
msgstr "Сүрөт ID'си"


msgctxt "Operator"
msgid "Recover Last Session"
msgstr "Акыркы сессияны калыбына келтирүү"


msgid "Undo/Redo"
msgstr "Жокко чыгаруу/кайталоо"


msgid "Save Copy"
msgstr "Көчүрмөсүн сактоо"


msgctxt "Operator"
msgid "Search Menu"
msgstr "Издөө менюсу"


msgctxt "Operator"
msgid "Splash Screen"
msgstr "Ачылыш экраны"


msgctxt "Operator"
msgid "New World"
msgstr "Жаңы дүйнө"


msgid "Solve"
msgstr "Чечим"


msgid "Tracking Settings"
msgstr "Трекингдин ырастоолору"


msgid "Post Processing"
msgstr "Постиштетүү"


msgid "Film"
msgstr "Тасма"


msgid "Performance"
msgstr "Өндүргүчтүк"


msgid "Paragraph"
msgstr "Абзац"


msgid "Filters"
msgstr "Фильтрлер"


msgid "Bookmarks"
msgstr "Чөп каттар"


msgid "Histogram"
msgstr "Гистограмма"


msgid "Vectorscope"
msgstr "Вектороскоп"


msgid "Shadows"
msgstr "Көлөкөлөр"


msgid "Audio"
msgstr "Аудио"


msgid "Development"
msgstr "Иштетүү"


msgid "Panel Colors"
msgstr "Панель түстөрү"


msgid "Styles"
msgstr "Стилдер"


msgctxt "Operator"
msgid "Draw"
msgstr "Тартуу"


msgctxt "Operator"
msgid "Circle"
msgstr "Тегерек"


msgctxt "Operator"
msgid "Line"
msgstr "Түз сызык"


msgid "Add/Replace"
msgstr "Кошуу/алмаштыруу"


msgid "FrameCycler"
msgstr "FrameCycler"


msgid "MPlayer"
msgstr "MPlayer"


msgid "Image Editor"
msgstr "Сүрөт редактору"


msgid "Recent Files"
msgstr "Акыркы файлдар"


msgid "Sounds Directory"
msgstr "Үн каталогу"


msgid "Temporary Directory"
msgstr "Убактылуу файлдардын папкасы"


msgid "Continue"
msgstr "Улантуу"


msgid "44.1 kHz"
msgstr "44.1 кГц"


msgid "48 kHz"
msgstr "48 кГц"


msgid "96 kHz"
msgstr "96 кГц"


msgid "192 kHz"
msgstr "192 кГц"


msgid "Ambient Color"
msgstr "Айлана түсү"


msgid "Memory Cache Limit"
msgstr "Эс кэшинин чектөөсү"


msgid "Manual"
msgstr "Колдонмо"


msgid "New Window"
msgstr "Жаңы терезе"


msgid "Language"
msgstr "Тил"


msgid "Translate Interface"
msgstr "Интерфейсти которуу"


msgid "Language Name"
msgstr "Тил аты"


msgid "Language ID"
msgstr "Тил ID'си"


msgid "Languages"
msgstr "Тилдер"


msgid "Sky"
msgstr "Асман"


msgid "Bake normals"
msgstr "Нормалдарды бышыруу"


msgid "Engine"
msgstr "Кыймылдаткыч"


msgid "Engine to use for rendering"
msgstr "Визуалдаштыруу үчүн колдонулуучу кыймылдаткыч"


msgid "FPS"
msgstr "кадр/с"


msgid "Multiple Engines"
msgstr "Бир нече кыймылдаткычтар"


msgid "Text Color"
msgstr "Текст түсү"


msgid "Stamp Camera"
msgstr "Камера штампы"


msgid "Stamp Date"
msgstr "Дата штампы"


msgid "Stamp Filename"
msgstr "Файл аты штампы"


msgid "Stamp Frame"
msgstr "Кадр штампы"


msgid "Stamp Lens"
msgstr "Объектив штампы"


msgid "Stamp Marker"
msgstr "Маркер штампы"


msgid "Stamp Scene"
msgstr "Сахна штампы"


msgid "Stamp Time"
msgstr "Убакыт штампы"


msgid "Sepia"
msgstr "Сепия"


msgid "Aero"
msgstr "Аэро"


msgid "Ball Size"
msgstr "Сфера өлчөмү"


msgid "Gravitation"
msgstr "Тартыш"


msgctxt "MovieClip"
msgid "View"
msgstr "Көрүнүш"


msgid "System Bookmarks"
msgstr "Системалык чөп каттар"


msgid "Z-Buffer"
msgstr "Z-буфер"


msgid "UV Editor"
msgstr "UV-редактор"


msgid "Lens"
msgstr "Объектив"


msgid "Speaker"
msgstr "Үн булагы"


msgid "3D"
msgstr "3D"


msgid "Stereo Mode"
msgstr "Стереорежим"


msgctxt "Sequence"
msgid "Image"
msgstr "Сүрөт"


msgctxt "Sequence"
msgid "Scene"
msgstr "Сахна"


msgctxt "Sequence"
msgid "Mask"
msgstr "Маска"


msgctxt "Sequence"
msgid "Sound"
msgstr "Үн"


msgid "Force Field"
msgstr "Кубат талаасы"


msgid "Clip Editor"
msgstr "Клип редактору"


msgid "Active Marker"
msgstr "Активдүү маркер"


msgid "Selected Marker"
msgstr "Тандалган маркер"


msgid "Selected File"
msgstr "Тандалган файл"


msgid "Font Style"
msgstr "Арип стили"


msgid "Shadow Size"
msgstr "Көлөкө өлчөмү"


msgid "Window Background"
msgstr "Терезе фону"


msgid "Widget Style"
msgstr "Виджет стили"


msgid "Icon Alpha"
msgstr "Белги тунуктугу"


msgid "Unit Scale"
msgstr "Бирдик масштабы"


msgid "Unit System"
msgstr "Ченөө системасы"


msgid "Metric"
msgstr "Метрдик"


msgid "Imperial"
msgstr "Империялык"


msgid "Radians"
msgstr "Радиандар"


msgid "Search"
msgstr "Издөө"


msgctxt "WindowManager"
msgid "Window"
msgstr "Терезе"


msgctxt "WindowManager"
msgid "Screen"
msgstr "Экран"


msgctxt "WindowManager"
msgid "Object Mode"
msgstr "Объект режими"


msgctxt "WindowManager"
msgid "Mesh"
msgstr "Политор"


msgctxt "WindowManager"
msgid "Curve"
msgstr "Ийри"


msgctxt "WindowManager"
msgid "Armature"
msgstr "Скелет"


msgctxt "WindowManager"
msgid "Metaball"
msgstr "Метасфера"


msgctxt "WindowManager"
msgid "Font"
msgstr "Арип"


msgctxt "WindowManager"
msgid "Grease Pencil"
msgstr "Эскиз карандашы"


msgctxt "WindowManager"
msgid "Particle"
msgstr "Бөлүкчө"


msgctxt "WindowManager"
msgid "NLA Editor"
msgstr "NLA редактору"


msgctxt "WindowManager"
msgid "Image"
msgstr "Сүрөт"


msgctxt "WindowManager"
msgid "UV Editor"
msgstr "UV-редактор"


msgctxt "WindowManager"
msgid "Sequencer"
msgstr "Секвенсор"


msgctxt "WindowManager"
msgid "Text"
msgstr "Текст"


msgctxt "WindowManager"
msgid "Console"
msgstr "Консоль"


msgctxt "WindowManager"
msgid "Clip"
msgstr "Видеофрагмент"


msgctxt "WindowManager"
msgid "Frames"
msgstr "Кадрлар"


msgctxt "WindowManager"
msgid "Markers"
msgstr "Маркерлер"


msgctxt "WindowManager"
msgid "Animation"
msgstr "Анимация"


msgctxt "Operator"
msgid "All"
msgstr "Баары"


msgctxt "Operator"
msgid "Report a Bug"
msgstr "Ката жөнүндө маалымдоо"


msgid "Description:"
msgstr "Баяндамасы:"


msgid "Internet:"
msgstr "Интернет:"


msgid "Author:"
msgstr "Автору:"


msgid "Version:"
msgstr "Версиясы:"


msgctxt "Operator"
msgid "Documentation"
msgstr "Документация"


msgid "File:"
msgstr "Файлы:"


msgctxt "Operator"
msgid "Apply"
msgstr "Колдонуу"


msgid "Options:"
msgstr "Опциялар:"


msgctxt "Operator"
msgid "Reset Settings"
msgstr "Ырастоолорду түшүрүү"


msgctxt "Operator"
msgid "Statistics"
msgstr "Статистика"


msgid "Tracking"
msgstr "Трекинг"


msgid "3D View"
msgstr "3D-көрүнүш"


msgctxt "Operator"
msgid "Open..."
msgstr "Ачуу..."


msgctxt "Operator"
msgid "Manual"
msgstr "Колдонмо"


msgctxt "Operator"
msgid "Add Image"
msgstr "Сүрөттү кошуу"


msgid "Draw:"
msgstr "Тартуу:"


msgid "Transform:"
msgstr "Өзгөртүү:"


msgctxt "Operator"
msgid "Clear"
msgstr "Тазалоо"


msgctxt "Operator"
msgid "Force Field"
msgstr "Кубат талаасы"


msgid "Calculate"
msgstr "Эсептөө"


msgctxt "Operator"
msgid "Floor"
msgstr "Пол"


msgctxt "Operator"
msgid "Wall"
msgstr "Дубал"


msgctxt "Operator"
msgid "Back"
msgstr "Артынан"


msgctxt "Operator"
msgid "Save As..."
msgstr "Ат коюп сактоо..."


msgctxt "Operator"
msgid "Vertex"
msgstr "Чоку"


msgctxt "Operator"
msgid "Edge"
msgstr "Кыр"


msgctxt "Operator"
msgid "Face"
msgstr "Каптал"


msgctxt "Operator"
msgid "Island"
msgstr "Арал"


msgid "Image*"
msgstr "Сүрөт*"


msgctxt "Operator"
msgid "Sound"
msgstr "Үн"


msgctxt "Operator"
msgid "Movie"
msgstr "Тасма"


msgctxt "Operator"
msgid "Left"
msgstr "Солдон"


msgctxt "Operator"
msgid "Right"
msgstr "Оңдон"


msgctxt "Operator"
msgid "Color"
msgstr "Түс"


msgctxt "Operator"
msgid "Text"
msgstr "Текст"


msgctxt "Operator"
msgid "Scene..."
msgstr "Сахна..."


msgctxt "Text"
msgid "New"
msgstr "Жаңы"


msgctxt "Operator"
msgid "Top"
msgstr "Үстүнөн"


msgctxt "Operator"
msgid "Bottom"
msgstr "Астынан"


msgctxt "Operator"
msgid "Quit"
msgstr "Чыгуу"


msgctxt "Operator"
msgid "Save Copy..."
msgstr "Көчүрмөсүн сактоо..."


msgctxt "Operator"
msgid "Developer Community"
msgstr "Иштетүүчүлөр коомдоштугу"


msgctxt "Operator"
msgid "Python API Reference"
msgstr "Python API маалымдамасы"


msgid "New Data"
msgstr "Жаңы маалыматтар"


msgid "B"
msgstr "B"


msgid "Error (see console)"
msgstr "Ката (консолду караңыз)"


msgid "Location:"
msgstr "Жайгашкан жери:"


msgctxt "Operator"
msgid "Active Camera"
msgstr "Активдүү камера"


msgctxt "Operator"
msgid "Plane"
msgstr "Тегиздик"


msgctxt "Operator"
msgid "Cube"
msgstr "Куб"


msgctxt "Operator"
msgid "UV Sphere"
msgstr "UV-сфера"


msgctxt "Operator"
msgid "Cylinder"
msgstr "Цилиндр"


msgctxt "Operator"
msgid "Cone"
msgstr "Конус"


msgctxt "Operator"
msgid "Torus"
msgstr "Тор"


msgctxt "Operator"
msgid "Grid"
msgstr "Тор сызык"


msgctxt "Operator"
msgid "Nurbs Curve"
msgstr "Nurbs ийриси"


msgctxt "Operator"
msgid "Nurbs Circle"
msgstr "Nurbs тегереги"


msgctxt "Operator"
msgid "Path"
msgstr "Жол"


msgctxt "Operator"
msgid "Single Bone"
msgstr "Бир сөөк"


msgctxt "Operator"
msgid "Camera"
msgstr "Камера"


msgctxt "Operator"
msgid "Speaker"
msgstr "Үн булагы"


msgctxt "Operator"
msgid "Change Shape"
msgstr "Калыбын өзгөртүү"


msgctxt "Operator"
msgid "Origin"
msgstr "Таяныч чекити"


msgctxt "Operator"
msgid "Flat"
msgstr "Жалпак"


msgctxt "Operator"
msgid "Calculate"
msgstr "Эсептөө"


msgctxt "Operator"
msgid "Lattice"
msgstr "Решётка"


msgctxt "Operator"
msgid "Quick Edit"
msgstr "Тез оңдоо"


msgid "Untitled"
msgstr "Аты жок"


msgid "Cancel"
msgstr "Жокко чыгаруу"


msgctxt "Curve"
msgid "Surface"
msgstr "Бет"


msgid "%s: %s"
msgstr "%s: %s"


msgid "Hex"
msgstr "Hex"


msgid "OK"
msgstr "ООБА"


msgid "Movie"
msgstr "Тасма"


msgid "Zoom in"
msgstr "Чоңойтуу"


msgid "Zoom out"
msgstr "Кичирейтүү"


msgctxt "Action"
msgid "New"
msgstr "Жаңы"


msgctxt "Armature"
msgid "New"
msgstr "Жаңы"


msgctxt "Brush"
msgid "New"
msgstr "Жаңы"


msgctxt "Camera"
msgid "New"
msgstr "Жаңы"


msgctxt "Curve"
msgid "New"
msgstr "Жаңы"


msgctxt "FreestyleLineStyle"
msgid "New"
msgstr "Жаңы"


msgctxt "GPencil"
msgid "New"
msgstr "Жаңы"


msgctxt "Image"
msgid "New"
msgstr "Жаңы"


msgctxt "Lattice"
msgid "New"
msgstr "Жаңы"


msgctxt "Material"
msgid "New"
msgstr "Жаңы"


msgctxt "Mesh"
msgid "New"
msgstr "Жаңы"


msgctxt "Metaball"
msgid "New"
msgstr "Жаңы"


msgctxt "NodeTree"
msgid "New"
msgstr "Жаңы"


msgctxt "Object"
msgid "New"
msgstr "Жаңы"


msgctxt "ParticleSettings"
msgid "New"
msgstr "Жаңы"


msgctxt "Screen"
msgid "New"
msgstr "Жаңы"


msgctxt "Sound"
msgid "New"
msgstr "Жаңы"


msgctxt "Speaker"
msgid "New"
msgstr "Жаңы"


msgctxt "Texture"
msgid "New"
msgstr "Жаңы"


msgctxt "World"
msgid "New"
msgstr "Жаңы"


msgid "Rigging"
msgstr "Риггинг"


msgctxt "Mesh"
msgid "Plane"
msgstr "Тегиздик"


msgctxt "Mesh"
msgid "Cube"
msgstr "Куб"


msgctxt "Mesh"
msgid "Circle"
msgstr "Тегерек"


msgctxt "Mesh"
msgid "Cylinder"
msgstr "Цилиндр"


msgctxt "Mesh"
msgid "Cone"
msgstr "Конус"


msgctxt "Mesh"
msgid "Grid"
msgstr "Тор сызык"


msgctxt "Mesh"
msgid "Suzanne"
msgstr "Сюзанна"


msgctxt "Mesh"
msgid "Sphere"
msgstr "Сфера"


msgctxt "Mesh"
msgid "Icosphere"
msgstr "Икосаэдр"


msgid "Brass"
msgstr "Латунь"


msgid "Bronze"
msgstr "Коло"


msgid "Cement"
msgstr "Цемент"


msgid "Concrete"
msgstr "Бетон"


msgid "Copper"
msgstr "Жез"


msgid "Garbage"
msgstr "Таштанды"


msgid "Glass (Broken)"
msgstr "Айнек (сынган)"


msgid "Glass (Solid)"
msgstr "Айнек (катуу)"


msgid "Gold"
msgstr "Алтын"


msgid "Iron"
msgstr "Темир"


msgid "Lead"
msgstr "Коргошун"


msgid "Paper"
msgstr "Кагаз"


msgid "Silver"
msgstr "Күмүш"


msgid "Steel"
msgstr "Болот"


msgid "Stone"
msgstr "Таш"


msgid "X:"
msgstr "X:"


msgid "Y:"
msgstr "Y:"


msgid "File path"
msgstr "Файлга жол"


msgid "File name"
msgstr "Файл аты"


msgid "Value:"
msgstr "Мааниси:"


msgid "<No ID>"
msgstr "<ID жок>"


msgid "Select Layer"
msgstr "Катты тандоо"


msgid "Can't Load Image"
msgstr "Сүрөттү жүктөө оңунан чыккан жок"


msgid "(Key) "
msgstr "(Ачкыч) "


msgid "(empty)"
msgstr "(бош)"


msgid "No Recent Files"
msgstr "Акыркы файлдар жок"


msgid "Vertex:"
msgstr "Чоку:"


msgid "Median:"
msgstr "Медиана:"


msgid "Z:"
msgstr "Z:"


msgid "W:"
msgstr "W:"


msgid "4L"
msgstr "4L"


msgid "Size:"
msgstr "Өлчөмү:"


msgid "fps: %.2f"
msgstr "FPS: %.2f"


msgid "fps: %i"
msgstr "FPS: %i"


msgid "(Smooth)"
msgstr "(тегиз)"


msgctxt "Key"
msgid "Key"
msgstr "Ачкыч"


msgid "Modify"
msgstr "Өзгөртүү"


msgid "AO"
msgstr "AO"


msgid "BSDF"
msgstr "BSDF"


msgid "Anisotropy"
msgstr "Анизотропия"


msgid "Transparency"
msgstr "Тунуктук"


msgid "BSSRDF"
msgstr "BSSRDF"


msgid "Patterns"
msgstr "Үлгүлөр"


msgid "Coordinate 1"
msgstr "Координата 1"


msgid "Coordinate 2"
msgstr "Координата 2"


msgid "W1"
msgstr "W1"


msgid "W2"
msgstr "W2"


msgid "W3"
msgstr "W3"


msgid "W4"
msgstr "W4"


msgid "ON"
msgstr "өч."


msgid "OFF"
msgstr "күй."


msgid "Import-Export"
msgstr "Импорт-экспорт"


msgid "Japanese (日本語)"
msgstr "Жапон (日本語)"


msgid "Italian (Italiano)"
msgstr "Итальян (Italiano)"


msgid "German (Deutsch)"
msgstr "Немис (Deutsch)"


msgid "Finnish (Suomi)"
msgstr "Финн (Suomi)"


msgid "Swedish (Svenska)"
msgstr "Швед (Svenska)"


msgid "French (Français)"
msgstr "Француз (Français)"


msgid "Spanish (Español)"
msgstr "Испан (Español)"


msgid "Catalan (Català)"
msgstr "Каталон (Català)"


msgid "Portuguese (Português)"
msgstr "Португал (Português)"


msgid "Simplified Chinese (简体中文)"
msgstr "Кытай жөнөкөйлөнгөн (简体中文)"


msgid "Traditional Chinese (繁體中文)"
msgstr "Кытай салттуу (繁體中文)"


msgid "Russian (Русский)"
msgstr "Орус (Русский)"


msgid "Croatian (Hrvatski)"
msgstr "Хорват (Hrvatski)"


msgid "Serbian (Српски)"
msgstr "Серб (Српски)"


msgid "Polish (Polski)"
msgstr "Поляк (Polski)"


msgid "Romanian (Român)"
msgstr "Румын (Român)"


msgid "Arabic (ﺔﻴﺑﺮﻌﻟﺍ)"
msgstr "Араб (ﺔﻴﺑﺮﻌﻟﺍ)"


msgid "Bulgarian (Български)"
msgstr "Болгар (Български)"


msgid "Greek (Ελληνικά)"
msgstr "Грек (Ελληνικά)"


msgid "Nepali (नेपाली)"
msgstr "Непал (नेपाली)"


msgid "Persian (ﯽﺳﺭﺎﻓ)"
msgstr "Парсы (ﯽﺳﺭﺎﻓ)"


msgid "Kyrgyz (Кыргыз тили)"
msgstr "Кыргыз (Кыргыз тили)"


msgid "Turkish (Türkçe)"
msgstr "Түрк (Türkçe)"


msgid "Hungarian (Magyar)"
msgstr "Венгр (Magyar)"


msgid "Hebrew (תירִבְעִ)"
msgstr "Иврит (תירִבְעִ)"


msgid "Esperanto (Esperanto)"
msgstr "Эсперанто (Esperanto)"


msgid "Amharic (አማርኛ)"
msgstr "Амхар (አማርኛ)"


msgid "Uzbek (Oʻzbek)"
msgstr "Өзбек (Oʻzbek)"


msgid "Uzbek Cyrillic (Ўзбек)"
msgstr "Өзбек кириллица (Ўзбек)"


msgid "Complete"
msgstr "Бүтүрүлгөн"


msgid "In Progress"
msgstr "Которулууда"
<|MERGE_RESOLUTION|>--- conflicted
+++ resolved
@@ -1,15 +1,9 @@
 
 msgid ""
 msgstr ""
-<<<<<<< HEAD
-"Project-Id-Version: Blender 4.5.0 Alpha (b'ba454989554a')\n"
-"Report-Msgid-Bugs-To: \n"
-"POT-Creation-Date: 2025-05-26 07:36+0000\n"
-=======
 "Project-Id-Version: Blender 4.5.0 Alpha (b'e91e8eef41aa')\n"
 "Report-Msgid-Bugs-To: \n"
 "POT-Creation-Date: 2025-06-03 09:10+0000\n"
->>>>>>> 5898c1b9
 "PO-Revision-Date: 2025-04-14 08:32+0000\n"
 "Last-Translator: Anonymous <noreply@weblate.org>\n"
 "Language-Team: Kyrgyz <https://translate.blender.org/projects/blender-ui/ui/ky/>\n"
@@ -1308,7 +1302,10 @@
 msgstr "Маска"
 
 
-<<<<<<< HEAD
+msgid "Text"
+msgstr "Текст"
+
+
 msgid "Mirror"
 msgstr "Чагылтуу"
 
@@ -1317,23 +1314,6 @@
 msgstr "Колдонуу"
 
 
-=======
->>>>>>> 5898c1b9
-msgid "Text"
-msgstr "Текст"
-
-
-<<<<<<< HEAD
-=======
-msgid "Mirror"
-msgstr "Чагылтуу"
-
-
-msgid "Apply"
-msgstr "Колдонуу"
-
-
->>>>>>> 5898c1b9
 msgctxt "MovieClip"
 msgid "Clip"
 msgstr "Видеофрагмент"
