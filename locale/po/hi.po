--- conflicted
+++ resolved
@@ -1,15 +1,9 @@
 
 msgid ""
 msgstr ""
-<<<<<<< HEAD
-"Project-Id-Version: Blender 4.5.0 Alpha (b'ba454989554a')\n"
-"Report-Msgid-Bugs-To: \n"
-"POT-Creation-Date: 2025-05-26 07:36+0000\n"
-=======
 "Project-Id-Version: Blender 4.5.0 Alpha (b'e91e8eef41aa')\n"
 "Report-Msgid-Bugs-To: \n"
 "POT-Creation-Date: 2025-06-03 09:10+0000\n"
->>>>>>> 5898c1b9
 "PO-Revision-Date: 2025-04-14 08:23+0000\n"
 "Last-Translator: Anonymous <noreply@weblate.org>\n"
 "Language-Team: Hindi <https://translate.blender.org/projects/blender-ui/ui/hi/>\n"
@@ -2590,38 +2584,30 @@
 msgstr "आवरण"
 
 
-<<<<<<< HEAD
+msgid "Text"
+msgstr "पाठ"
+
+
+msgid "Show/Hide"
+msgstr "छुपाएँ / दिखाएँ"
+
+
+msgid "Names"
+msgstr "नाम"
+
+
+msgid "Bone Roll"
+msgstr "हड्डी पंजी"
+
+
+msgid "Snap"
+msgstr "स्नैप"
+
+
 msgid "Mirror"
 msgstr "दर्पण"
-=======
-msgid "Text"
-msgstr "पाठ"
-
-
-msgid "Show/Hide"
-msgstr "छुपाएँ / दिखाएँ"
-
-
-msgid "Names"
-msgstr "नाम"
-
-
-msgid "Bone Roll"
-msgstr "हड्डी पंजी"
->>>>>>> 5898c1b9
-
-
-msgid "Snap"
-msgstr "स्नैप"
-
-
-<<<<<<< HEAD
-=======
-msgid "Mirror"
-msgstr "दर्पण"
-
-
->>>>>>> 5898c1b9
+
+
 msgid "Light"
 msgstr "प्रकाश"
 
@@ -2662,17 +2648,6 @@
 msgstr "विलय करें"
 
 
-<<<<<<< HEAD
-msgid "Text"
-msgstr "पाठ"
-
-
-msgid "Bone Roll"
-msgstr "हड्डी पंजी"
-
-
-=======
->>>>>>> 5898c1b9
 msgid "Basic"
 msgstr "बुनियादी"
 
