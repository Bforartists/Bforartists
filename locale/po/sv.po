
msgid ""
msgstr ""
<<<<<<< HEAD
"Project-Id-Version: Blender 4.5.0 Alpha (b'e91e8eef41aa')\n"
"Report-Msgid-Bugs-To: \n"
"POT-Creation-Date: 2025-06-03 09:10+0000\n"
"PO-Revision-Date: 2025-05-22 07:59+0000\n"
=======
"Project-Id-Version: Blender 4.5.0 Beta (b'6ccdb8c06e27')\n"
"Report-Msgid-Bugs-To: \n"
"POT-Creation-Date: 2025-06-16 10:45+0000\n"
"PO-Revision-Date: 2025-06-16 09:45+0000\n"
>>>>>>> 9a41dc73
"Last-Translator: Daniel Nylander <blender@danielnylander.se>\n"
"Language-Team: Swedish <https://translate.blender.org/projects/blender-ui/ui/sv/>\n"
"Language: sv\n"
"MIME-Version: 1.0\n"
"Content-Type: text/plain; charset=UTF-8\n"
"Content-Transfer-Encoding: 8bit\n"
"Plural-Forms: nplurals=2; plural=n != 1;\n"
"X-Generator: Weblate 5.11"


msgid "Shader AOV"
msgstr "Shader AOV"


msgid "Valid"
msgstr "Giltig"


msgid "Is the name of the AOV conflicting"
msgstr "Är namnet på AOV i konflikt"


msgid "Name"
msgstr "Namn"


msgid "Name of the AOV"
msgstr "Namn på AOV"


msgid "Type"
msgstr "Typ"


msgid "Data type of the AOV"
msgstr "Datatyp på AOV"


msgid "Color"
msgstr "Färg"


msgid "Value"
msgstr "Värde"


msgid "List of AOVs"
msgstr "Lista över AOVer"


msgid "Collection of AOVs"
msgstr "Samling av AOVer"


msgid "F-Curves"
msgstr "F-kurvor"


msgid "Slot"
msgstr "Plats"


msgid "Action Group"
msgstr "Åtgärdsgrupp"


msgid "Groups of F-Curves"
msgstr "Grupper av F-kurvor"


msgid "Channels"
msgstr "Kanaler"


msgid "F-Curves in this group"
msgstr "F-kurvor i denna grupp"


msgid "Color Set"
msgstr "Färguppsättning"


msgid "Custom color set to use"
msgstr "Anpassad färguppsättning att använda"


msgid "Default Colors"
msgstr "Standardfärger"


msgid "01 - Theme Color Set"
msgstr "01 - Tema färguppsättning"


msgid "02 - Theme Color Set"
msgstr "02 - Tema färguppsättning"


msgid "03 - Theme Color Set"
msgstr "03 - Tema färguppsättning"


msgid "04 - Theme Color Set"
msgstr "04 - Tema färguppsättning"


msgid "05 - Theme Color Set"
msgstr "05 - Tema färguppsättning"


msgid "06 - Theme Color Set"
msgstr "06 - Tema färguppsättning"


msgid "07 - Theme Color Set"
msgstr "07 - Tema färguppsättning"


msgid "08 - Theme Color Set"
msgstr "08 - Tema färguppsättning"


msgid "09 - Theme Color Set"
msgstr "09 - Tema färguppsättning"


msgid "10 - Theme Color Set"
msgstr "10 - Tema färguppsättning"


msgid "11 - Theme Color Set"
msgstr "11 - Tema färguppsättning"


msgid "12 - Theme Color Set"
msgstr "12 - Tema färguppsättning"


msgid "13 - Theme Color Set"
msgstr "13 - Tema färguppsättning"


msgid "14 - Theme Color Set"
msgstr "14 - Tema färguppsättning"


msgid "15 - Theme Color Set"
msgstr "15 - Tema färguppsättning"


msgid "16 - Theme Color Set"
msgstr "16 - Tema färguppsättning"


msgid "17 - Theme Color Set"
msgstr "17 - Tema färguppsättning"


msgid "18 - Theme Color Set"
msgstr "18 - Tema färguppsättning"


msgid "19 - Theme Color Set"
msgstr "19 - Tema färguppsättning"


msgid "20 - Theme Color Set"
msgstr "20 - Tema färguppsättning"


msgid "Custom Color Set"
msgstr "Anpassad färguppsättning"


msgid "Colors"
msgstr "Färger"


msgid "Copy of the colors associated with the group's color set"
msgstr "Kopia av färgerna som är knutna till gruppens färguppsättning"


msgid "Color set is user-defined instead of a fixed theme color set"
msgstr "Färguppsättningen är användardefinierad istället för en fast temafärguppsättning"


msgid "Lock"
msgstr "Lås"


msgid "Mute"
msgstr "Tyst"


msgid "Select"
msgstr "Markera"


msgid "Expanded"
msgstr "Expanderad"


msgid "Expanded in Graph Editor"
msgstr "Expanderad i grafredigeraren"


msgid "Action Groups"
msgstr "Åtgärdsgrupper"


msgid "Collection of action groups"
msgstr "Samling av åtgärdsgrupper"


msgid "Action Layer"
msgstr "Åtgärdslager"


msgid "Action Layers"
msgstr "Åtgärdslager"


msgid "Collection of timeline markers"
msgstr "Samling av tidslinjemarkörer"


msgid "Active"
msgstr "Aktiv"


msgid "Show Expanded"
msgstr "Visa utvikt"


msgctxt "ID"
msgid "Action"
msgstr "Åtgärd"


msgctxt "ID"
msgid "Armature"
msgstr "Armatur"


msgctxt "ID"
msgid "Brush"
msgstr "Pensel"


msgctxt "ID"
msgid "Cache File"
msgstr "Cachefil"


msgctxt "ID"
msgid "Camera"
msgstr "Kamera"


msgctxt "ID"
msgid "Collection"
msgstr "Samling"


msgctxt "ID"
msgid "Curve"
msgstr "Kurva"


msgctxt "ID"
msgid "Curves"
msgstr "Kurvor"


msgctxt "ID"
msgid "Font"
msgstr "Typsnitt"


msgctxt "ID"
msgid "Grease Pencil"
msgstr "Grease Pencil"


msgctxt "ID"
msgid "Grease Pencil v3"
msgstr "Grease Pencil v3"


msgctxt "ID"
msgid "Image"
msgstr "Bild"


msgctxt "ID"
msgid "Key"
msgstr "Nyckel"


msgctxt "ID"
msgid "Lattice"
msgstr "Lattice"


msgctxt "ID"
msgid "Library"
msgstr "Bibliotek"


msgctxt "ID"
msgid "Light"
msgstr "Ljus"


msgctxt "ID"
msgid "Light Probe"
msgstr "Ljussond"


msgctxt "ID"
msgid "Mask"
msgstr "Mask"


msgctxt "ID"
msgid "Material"
msgstr "Material"


msgctxt "ID"
msgid "Mesh"
msgstr "Mesh"


msgctxt "ID"
msgid "Metaball"
msgstr "Metaboll"


msgctxt "ID"
msgid "Movie Clip"
msgstr "Filmklipp"


msgctxt "ID"
msgid "Node Tree"
msgstr "Nodträd"


msgctxt "ID"
msgid "Object"
msgstr "Objekt"


msgctxt "ID"
msgid "Paint Curve"
msgstr "Färgkurva"


msgctxt "ID"
msgid "Palette"
msgstr "Palett"


msgctxt "ID"
msgid "Particle"
msgstr "Partikel"


msgctxt "ID"
msgid "Point Cloud"
msgstr "Punktmoln"


msgctxt "ID"
msgid "Scene"
msgstr "Scen"


msgctxt "ID"
msgid "Screen"
msgstr "Skärm"


msgctxt "ID"
msgid "Sound"
msgstr "Ljud"


msgctxt "ID"
msgid "Speaker"
msgstr "Högtalare"


msgctxt "ID"
msgid "Text"
msgstr "Text"


msgctxt "ID"
msgid "Texture"
msgstr "Textur"


msgctxt "ID"
msgid "Volume"
msgstr "Volym"


msgctxt "ID"
msgid "Window Manager"
msgstr "Fönsterhanterare"


msgctxt "ID"
msgid "Workspace"
msgstr "Arbetsyta"


msgctxt "ID"
msgid "World"
msgstr "Värld"


msgctxt "ID"
msgid "Unspecified"
msgstr "Ospecificerad"


msgid "Keyframe"
msgstr "Keyframe"


msgid "Add-on"
msgstr "Tillägg"


msgid "Python add-ons to be loaded automatically"
msgstr "Python-tillägg som ska laddas automatiskt"


msgid "Module"
msgstr "Modul"


msgid "Module name"
msgstr "Modulnamn"


msgid "Add-on Preferences"
msgstr "Tilläggsinställningar"


msgid "Device to use for computation (rendering with Cycles)"
msgstr "Enhet att använda för beräkning (rendering med Cycles)"


msgid "Off"
msgstr "Av"


msgid "Optimize all kernels. Fastest rendering, may result in extra background CPU usage"
msgstr "Optimera alla kärnor. Snabbaste rendering, kan resultera i extra CPU-användning i bakgrunden"


msgid "MetalRT"
msgstr "MetalRT"


msgid "On"
msgstr "På"


msgid "Auto"
msgstr "Auto"


msgid "Distribute memory across devices"
msgstr "Fördela minne över enheter"


msgid "Embree on GPU"
msgstr "Embree på GPU"


msgid "        Filter by Name"
msgstr "        Filtrera efter namn"


msgid "Always"
msgstr "Alltid"


msgid "Never"
msgstr "Aldrig"


msgid "Center"
msgstr "Mitten"


msgid "Bottom"
msgstr "Botten"


msgid "The FriBidi C compiled library (.so under Linux, .dll under windows...), you’ll likely have to edit it if you’re under Windows, e.g. using the one included in Blender libraries repository"
msgstr "FriBidis C-kompilerade bibliotek (.so under Linux, .dll under Windows ...), du måste troligen redigera det om du är under Windows, t.ex. genom att använda det som ingår i Blender-bibliotekens förråd"


msgid "Translation Root"
msgstr "Översättningsrot"


msgid "Import Paths"
msgstr "Import-sökvägar"


msgid "Additional paths to add to sys.path (';' separated)"
msgstr "Ytterligare sökvägar att lägga till i sys.path (separerade med ';')"


msgid "User Add-ons"
msgstr "Användartillägg"


msgid "Collection of add-ons"
msgstr "Samling av tillägg"


msgid "Animation Data"
msgstr "Animationsdata"


msgid "Animation data for data-block"
msgstr "Animationsdata för datablock"


msgid "Action"
msgstr "Åtgärd"


msgid "Active Action for this data-block"
msgstr "Aktiv åtgärd för detta datablock"


msgid "Replace"
msgstr "Ersätt"


msgid "Combine"
msgstr "Kombinera"


msgid "Add"
msgstr "Addera"


msgid "Subtract"
msgstr "Subtrahera"


msgid "Multiply"
msgstr "Multiplicera"


msgid "Nothing"
msgstr "Ingenting"


msgid "Hold Forward"
msgstr "Håll fast framåt"


msgid "Action Influence"
msgstr "Åtgärdspåverkan"


msgid "Drivers"
msgstr "Drivare"


msgid "Animation Visualization"
msgstr "Animationsvisualisering"


msgid "Settings for the visualization of motion"
msgstr "Inställningar för visualisering av rörelse"


msgid "Motion Paths"
msgstr "Rörelsebanor"


msgid "Bake Location"
msgstr "Baka position"


msgid "Calculate bone paths from tails"
msgstr "Beräkna benbanor från svans"


msgid "After Current"
msgstr "Efter aktuell"


msgid "Before Current"
msgstr "Före aktuell"


msgid "End Frame"
msgstr "Slutbildruta"


msgid "Start Frame"
msgstr "Startbildruta"


msgid "Frame Step"
msgstr "Bildrutesteg"


msgid "Show Frame Numbers"
msgstr "Visa bildrutenummer"


msgid "All Action Keyframes"
msgstr "Samtliga action-nycklar"


msgid "Show Keyframe Numbers"
msgstr "Visa keyframe-nummer"


msgid "Around Frame"
msgstr "Omkring bildruta"


msgid "Bake to active Camera"
msgstr "Baka till aktiv kamera"


msgid "Any Type"
msgstr "Valfri typ"


msgid "Height"
msgstr "Höjd"


msgid "Area height"
msgstr "Områdets höjd"


msgid "Regions"
msgstr "Regioner"


msgid "Regions this area is subdivided in"
msgstr "Regioner som detta område är uppdelade i"


msgid "Show Menus"
msgstr "Visa menyer"


msgid "Editor Type"
msgstr "Typ av redigerare"


msgid "Current editor type for this area"
msgstr "Aktuell typ av redigerare i detta område"


msgid "Empty"
msgstr "Tomobjekt"


msgid "3D Viewport"
msgstr "3D-vy"


msgid "Manipulate objects in a 3D environment"
msgstr "Hantera objekt i en 3D-miljö"


msgid "UV/Image Editor"
msgstr "UV/bildredigerare"


msgid "View and edit images and UV Maps"
msgstr "Visa och redigera bilder och UV-kartor"


msgid "Node Editor"
msgstr "Nodredigerare"


msgid "Video Sequencer"
msgstr "Videosekvenser"


msgid "Video editing tools"
msgstr "Videoredigeringsverktyg"


msgid "Movie Clip Editor"
msgstr "Redigerare för filmklipp"


msgid "Adjust timing of keyframes"
msgstr "Justera timing av keyframes"


msgid "Graph Editor"
msgstr "Grafredigerare"


msgid "Nonlinear Animation"
msgstr "Icke-linjär animering"


msgid "Text Editor"
msgstr "Textredigerare"


msgid "Python Console"
msgstr "Python-konsol"


msgid "Info"
msgstr "Info"


msgid "Top Bar"
msgstr "Toppfält"


msgid "Global bar at the top of the screen for global per-window settings"
msgstr "Globalt fält i toppen av skärmen för globala inställningar per fönster"


msgid "Status Bar"
msgstr "Statusfält"


msgid "Global bar at the bottom of the screen for general status information"
msgstr "Globalt fält i botten av skärmen för allmän statusinformation"


msgid "Properties"
msgstr "Egenskaper"


msgid "Edit properties of active object and related data-blocks"
msgstr "Redigera egenskaper för det aktiva objektet och relaterade datablock"


msgid "File Browser"
msgstr "Filbläddrare"


msgid "Browse for files and assets"
msgstr "Bläddra bland filer och tillgångar"


msgid "Spreadsheet"
msgstr "Kalkylark"


msgid "Explore geometry data in a table"
msgstr "Utforska geometridata i en tabell"


msgid "Preferences"
msgstr "Inställningar"


msgid "Edit persistent configuration settings"
msgstr "Redigera bestående konfigurationsinställningar"


msgid "Width"
msgstr "Bredd"


msgid "X Position"
msgstr "X-position"


msgid "The window relative vertical location of the area"
msgstr "Den vertikala positionen av området i förhållande till fönstret"


msgid "Y Position"
msgstr "Y-position"


msgid "The window relative horizontal location of the area"
msgstr "Den horisontella positionen av området i förhållande till fönstret"


msgid "Armature Bones"
msgstr "Armaturben"


msgid "Collection of armature bones"
msgstr "Samling av armaturben"


msgid "Active Bone"
msgstr "Aktivt ben"


msgid "Armature's active bone"
msgstr "Armaturens aktiva ben"


msgid "Catalog Path"
msgstr "Katalogsökväg"


msgid "Asset Data"
msgstr "Tillgångsdata"


msgid "Active Tag"
msgstr "Aktiv tagg"


msgid "Author"
msgstr "Skapare"


msgid "Name of the creator of the asset"
msgstr "Namn på skaparen av denna tillgång"


msgid "Catalog UUID"
msgstr "Katalog UUID"


msgid "Catalog Simple Name"
msgstr "Katalog enkelt namn"


msgid "Simple name of the asset's catalog, for debugging and data recovery purposes"
msgstr "Enkelt namn på tillgångens katalog, för felsökning och återställning av data"


msgid "Copyright"
msgstr "Upphovsrätt"


msgid "Description"
msgstr "Beskrivning"


msgid "A description of the asset to be displayed for the user"
msgstr "En beskrivning av tillgången som kommer visas för användaren"


msgid "License"
msgstr "Licens"


msgid "Tags"
msgstr "Taggar"


msgid "Custom tags (name tokens) for the asset, used for filtering and general asset management"
msgstr "Anpassade taggar (namnsymboler) för tillgången, används för filtrering och allmän hantering av tillgångar"


msgid "Full Library Path"
msgstr "Fullständig bibliotekssökväg"


msgid "Absolute path to the .blend file containing this asset"
msgstr "Absolut sökväg till .blend-filen som innehåller denna tillgång"


msgid "Full Path"
msgstr "Fullständig sökväg"


msgid "Absolute path to the .blend file containing this asset extended with the path of the asset inside the file"
msgstr "Absolut sökväg till .blend-filen som innehåller denna tillgång, utökad med sökvägen till tillgången inuti filen"


msgctxt "ID"
msgid "Data-block Type"
msgstr "Typ av datablock"


msgid "The type of the data-block, if the asset represents one ('NONE' otherwise)"
msgstr "Typen av datablocket, om tillgången representerar en ('INGEN' annars)"


msgid "The local data-block this asset represents; only valid if that is a data-block in this file"
msgstr "Det lokala datablock som denna tillgång representerar; endast giltig om det är ett datablock i denna fil"


msgid "Asset Metadata"
msgstr "Metadata för tillgång"


msgid "Additional information about the asset"
msgstr "Ytterligare information om tillgången"


msgid "Asset Shelf"
msgstr "Tillgångshylla"


msgid "Regions for quick access to assets"
msgstr "Region för snabb åtkomst till tillgångar"


msgid "Asset Library"
msgstr "Tillgångsbibliotek"


msgid "Choose the asset library to display assets from"
msgstr "Välj ett tillgångsbibliotek att visa tillgångar från"


msgid "All Libraries"
msgstr "Alla bibliotek"


msgid "Show assets from all of the listed asset libraries"
msgstr "Visa tillgångar från alla de listade tillgångsbiblioteken"


msgid "Current File"
msgstr "Aktuell fil"


msgid "Show the assets currently available in this Blender session"
msgstr "Visa tillgångarna som är tillgängliga i denna Blender-session"


msgid "Essentials"
msgstr "Grundläggande"


msgid "Show the basic building blocks and utilities coming with Blender"
msgstr "Visa de grundläggande byggstenarna och verktygen som kommer med Blender"


msgid "Custom"
msgstr "Anpassad"


msgid "Activate Operator"
msgstr "Aktivera operator"


msgid "ID Name"
msgstr "ID-namn"


msgid "Options"
msgstr "Alternativ"


msgid "Options for this asset shelf type"
msgstr "Alternativ för denna typ av tillgångshylla"


msgid "Preview Size"
msgstr "Förhandsvisning storlek"


msgid "Size of the asset preview thumbnails in pixels"
msgstr "Storlek på tillgångens förhandsvisning i pixlar"


msgid "Show Names"
msgstr "Visa namn"


msgid "Asset Tag"
msgstr "Tagg på tillgång"


msgid "User defined tag (name token)"
msgstr "Användardefinierad tagg (namnsymbol)"


msgid "The identifier that makes up this tag"
msgstr "Identifieraren som utgör denna tagg"


msgid "Asset Tags"
msgstr "Taggar för tillgång"


msgid "Collection of custom asset tags"
msgstr "Samling med anpassade taggar för tillgångar"


msgid "Weak reference to some asset"
msgstr "Svag hänvisning till någon tillgång"


msgid "Geometry attribute"
msgstr "Geometriattribut"


msgid "Data Type"
msgstr "Datatyp"


msgid "Type of data stored in attribute"
msgstr "Typ av data som lagras i attributen"


msgid "Float"
msgstr "Flyttal"


msgid "Floating-point value"
msgstr "Flyttalsvärde"


msgid "Integer"
msgstr "Heltal"


msgid "32-bit integer"
msgstr "32-bit heltal"


msgid "Vector"
msgstr "Vektor"


msgid "3D vector with floating-point values"
msgstr "3D-vektor med flyttalsvärden"


msgid "RGBA color with 32-bit floating-point values"
msgstr "RGBA-färg med 32-bitars flyttalsvärden"


msgid "RGBA color with 8-bit positive integer values"
msgstr "RGBA-färg med 8-bitars positivt heltalsvärde"


msgid "String"
msgstr "Sträng"


msgid "Text string"
msgstr "Textsträng"


msgid "Boolean"
msgstr "Boolesk"


msgid "True or false"
msgstr "Sant eller falskt"


msgid "2D Vector"
msgstr "2D-vektor"


msgid "2D vector with floating-point values"
msgstr "2D-vektor med flyttalsvärden"


msgid "8-Bit Integer"
msgstr "8-bit heltal"


msgid "Smaller integer with a range from -128 to 127"
msgstr "Mindre heltal med värde mellan -128 och 127"


msgid "2D Integer Vector"
msgstr "2D-heltalsvektor"


msgid "Quaternion"
msgstr "Kvaternion"


msgid "Floating point quaternion rotation"
msgstr "Flyttals kvaternionsrotation"


msgid "Domain"
msgstr "Domän"


msgid "Domain of the Attribute"
msgstr "Domän av attributen"


msgid "Point"
msgstr "Punkt"


msgid "Attribute on point"
msgstr "Attribut på punkt"


msgid "Edge"
msgstr "Kant"


msgid "Attribute on mesh edge"
msgstr "Attribut på mesh-kant"


msgid "Face"
msgstr "Yta"


msgid "Attribute on mesh faces"
msgstr "Attribut på mesh-ytor"


msgid "Face Corner"
msgstr "Ythörn"


msgid "Attribute on mesh face corner"
msgstr "Attribut på mesh-ythörn"


msgid "Instance"
msgstr "Instans"


msgid "Attribute on instance"
msgstr "Attribut på instans"


msgid "Layer"
msgstr "Lager"


msgid "Attribute on Grease Pencil layer"
msgstr "Attribut på Grease Pencil-lager"


msgid "Is Internal"
msgstr "Är intern"


msgid "The attribute is meant for internal use by Blender"
msgstr "Attributen är avsedd för intern användning av Blender"


msgid "Is Required"
msgstr "Är nödvändig"


msgid "Whether the attribute can be removed or renamed"
msgstr "Huruvida attributen kan tas bort eller byta namn"


msgid "Name of the Attribute"
msgstr "Namn på attributen"


msgid "Bool Attribute"
msgstr "Boolesk attribut"


msgid "Geometry attribute that stores booleans"
msgstr "Geometriattribut som lagrar booleska värden"


msgid "Geometry attribute that stores RGBA colors as positive integer values using 8-bits per channel"
msgstr "Geometriattribut som lagrar RGBA-färger som positiva heltalsvärden med 8 bitar per kanal"


msgid "8-bit Integer Attribute"
msgstr "8-bitars heltalsattribut"


msgid "Geometry attribute that stores 8-bit integers"
msgstr "Geometriattribut som lagrar 8-bitars heltal"


msgid "String Attribute"
msgstr "Sträng attribut"


msgid "Attribute Group"
msgstr "Attributgrupp"


msgid "Group of geometry attributes"
msgstr "Grupp av geometriattributer"


msgid "Active Attribute"
msgstr "Aktiv attribut"


msgid "Active attribute"
msgstr "Aktiv attribut"


msgid "Active Attribute Index"
msgstr "Aktiv attribut index"


msgid "Active Color"
msgstr "Aktiv färg"


msgid "Active color attribute for display and editing"
msgstr "Aktiv färgattribut för visning och redigering"


msgid "Active Color Index"
msgstr "Aktivt färgindex"


msgid "Active color attribute index"
msgstr "Aktiv färgattribut index"


msgid "Active Color Attribute"
msgstr "Aktiv färgattribut"


msgid "The name of the active color attribute for display and editing"
msgstr "Namnet på den aktiva färgattributen för visning och redigering"


msgid "Default Color Attribute"
msgstr "Standard färgattribut"


msgid "The name of the default color attribute used as a fallback for rendering"
msgstr "Namnet på standard färgattribut som används som reserv för rendering"


msgid "File Path"
msgstr "Sökväg"


msgid "Image filepath to use when saving externally"
msgstr "Sökväg till bildfil som används för att spara externt"


msgid "Image Format"
msgstr "Bildformat"


msgid "Margin"
msgstr "Marginal"


msgid "Margin Type"
msgstr "Typ av marginal"


msgid "Algorithm to extend the baked result"
msgstr "Algoritm för att utöka det bakade resultatet"


msgid "Adjacent Faces"
msgstr "Närliggande ytor"


msgid "Use pixels from adjacent faces across UV seams"
msgstr "Använd pixlar från närliggande ytor över UV-sömmar"


msgid "Extend"
msgstr "Utvidga"


msgid "+X"
msgstr "+X"


msgid "+Y"
msgstr "+Y"


msgid "+Z"
msgstr "+Z"


msgid "-X"
msgstr "-X"


msgid "-Y"
msgstr "-Y"


msgid "-Z"
msgstr "-Z"


msgid "Object"
msgstr "Objekt"


<<<<<<< HEAD
=======
msgid "Tangent"
msgstr "Tangent"


>>>>>>> 9a41dc73
msgid "None"
msgstr "Ingen"


<<<<<<< HEAD
=======
msgid "Direct"
msgstr "Direkt"


msgid "Indirect"
msgstr "Indirekt"


>>>>>>> 9a41dc73
msgid "Diffuse"
msgstr "Diffus"


msgid "Save Mode"
msgstr "Sparningsläge"


msgid "Internal"
msgstr "Intern"


msgid "External"
msgstr "Extern"


msgid "Target"
msgstr "Mål"


msgid "Image Textures"
msgstr "Bildtexturer"


msgid "Clear"
msgstr "Nollställ"


<<<<<<< HEAD
=======
msgid "View From"
msgstr "Visa från"


>>>>>>> 9a41dc73
msgid "Above Surface"
msgstr "Ovanför ytan"


msgid "Active Camera"
msgstr "Aktiv kamera"


msgid "Control Point"
msgstr "Kontrollpunkt"


msgid "Handle 1"
msgstr "Handtag 1"


msgid "Coordinates of the first handle"
msgstr "Koordinater för det första handtaget"


msgid "Handle 1 Type"
msgstr "Typ för handtag 1"


msgid "Handle types"
msgstr "Typ av handtag"


msgid "Free"
msgstr "Fri"


msgid "Aligned"
msgstr "Justerad"


msgid "Handle 2"
msgstr "Handtag 2"


msgid "Coordinates of the second handle"
msgstr "Koordinater för det andra handtaget"


msgid "Handle 2 Type"
msgstr "Typ för handtag 2"


msgid "Hide"
msgstr "Göm"


msgid "Visibility status"
msgstr "Synlighetsstatus"


msgid "Bevel Radius"
msgstr "Fasningsradie"


msgid "Radius for beveling"
msgstr "Radie för fasning"


msgid "Handle 1 selected"
msgstr "Handtag 1 valt"


msgid "Handle 2 selected"
msgstr "Handtag 2 valt"


msgid "Tilt"
msgstr "Lutning"


msgid "Tilt in 3D View"
msgstr "Lutning i 3D-vy"


msgid "Weight"
msgstr "Vikt"


msgid "Blend-File Data"
msgstr "Blend-fildata"


msgid "Main data structure representing a .blend file and all its data-blocks"
msgstr "Huvuddatastruktur som representerar en .blend-fil och alla dess datablock"


msgid "Actions"
msgstr "Åtgärder"


msgid "Armatures"
msgstr "Armaturer"


msgid "Armature data-blocks"
msgstr "Armatur datablock"


msgid "Brushes"
msgstr "Penslar"


msgid "Brush data-blocks"
msgstr "Pensel datablock"


msgid "Cache Files"
msgstr "Cachefiler"


msgid "Cache Files data-blocks"
msgstr "Cachefiler datablock"


msgid "Cameras"
msgstr "Kameror"


msgid "Camera data-blocks"
msgstr "Kamera datablock"


msgid "Collections"
msgstr "Samlingar"


msgid "Collection data-blocks"
msgstr "Samling datablock"


msgid "Curves"
msgstr "Kurvor"


msgid "Curve data-blocks"
msgstr "Kurvor datablock"


msgid "Filename"
msgstr "Filnamn"


msgid "Path to the .blend file"
msgstr "Sökväg till .blend-filen"


msgid "Vector Fonts"
msgstr "Vektortypsnitt"


msgid "Vector font data-blocks"
msgstr "Vektortypsnitt datablock"


msgid "Annotation"
msgstr "Anteckning"


msgid "Grease Pencil"
msgstr "Grease Pencil"


msgid "Grease Pencil data-blocks"
msgstr "Grease Pencil datablock"


msgid "Hair Curves"
msgstr "Hårkurvor"


msgid "Hair curve data-blocks"
msgstr "Hårkurvor datablock"


msgid "Images"
msgstr "Bilder"


msgid "Image data-blocks"
msgstr "Bild datablock"


msgid "File Has Unsaved Changes"
msgstr "Filen har osparade ändringar"


msgid "Have recent edits been saved to disk"
msgstr "Har nya ändringar sparats till disk"


msgid "File is Saved"
msgstr "Filen har sparats"


msgid "Has the current session been saved to disk as a .blend file"
msgstr "Har den aktuella sessionen sparats till disk som en .blend-fil"


msgid "Lattices"
msgstr "Latticer"


msgid "Lattice data-blocks"
msgstr "Lattice datablock"


msgid "Libraries"
msgstr "Bibliotek"


msgid "Library data-blocks"
msgstr "Bibliotek datablock"


msgid "Light Probes"
msgstr "Ljussonder"


msgid "Light Probe data-blocks"
msgstr "Ljussond datablock"


msgid "Lights"
msgstr "Ljus"


msgid "Light data-blocks"
msgstr "Ljus datablock"


msgid "Masks"
msgstr "Masker"


msgid "Masks data-blocks"
msgstr "Masker datablock"


msgid "Materials"
msgstr "Material"


msgid "Material data-blocks"
msgstr "Material datablock"


msgid "Metaballs"
msgstr "Metabollar"


msgid "Metaball data-blocks"
msgstr "Metaboll datablock"


msgid "Movie Clips"
msgstr "Filmklipp"


msgid "Movie Clip data-blocks"
msgstr "Filmklipp datablock"


msgid "Node Groups"
msgstr "Nodgrupper"


msgid "Node group data-blocks"
msgstr "Nodgrupp datablock"


msgid "Objects"
msgstr "Objekt"


msgid "Object data-blocks"
msgstr "Objekt datablock"


msgid "Palettes"
msgstr "Paletter"


msgid "Palette data-blocks"
msgstr "Palett datablock"


msgid "Particles"
msgstr "Partiklar"


msgid "Particle data-blocks"
msgstr "Partikel datablock"


msgid "Point Clouds"
msgstr "Punktmoln"


msgid "Point cloud data-blocks"
msgstr "Punktmoln datablock"


msgid "Scenes"
msgstr "Scener"


msgid "Scene data-blocks"
msgstr "Scen datablock"


msgid "Screens"
msgstr "Skärmar"


msgid "Screen data-blocks"
msgstr "Skärmar datablock"


msgid "Sounds"
msgstr "Ljud"


msgid "Sound data-blocks"
msgstr "Ljud datablock"


msgid "Speakers"
msgstr "Högtalare"


msgid "Speaker data-blocks"
msgstr "Högtalare datablock"


msgid "Texts"
msgstr "Texter"


msgid "Text data-blocks"
msgstr "Text datablock"


msgid "Textures"
msgstr "Texturer"


msgid "Texture data-blocks"
msgstr "Textur datablock"


msgid "Version"
msgstr "Version"


msgid "File format version the .blend file was saved with"
msgstr "Version av filformat som .blend-filen sparats med"


msgid "Volumes"
msgstr "Volymer"


msgid "Volume data-blocks"
msgstr "Volym datablock"


msgid "Window Managers"
msgstr "Fönsterhanterare"


msgid "Window manager data-blocks"
msgstr "Fönsterhanterare datablock"


msgid "Workspaces"
msgstr "Arbetsytor"


msgid "Workspace data-blocks"
msgstr "Arbetsyta datablock"


msgid "Worlds"
msgstr "Världar"


msgid "World data-blocks"
msgstr "Värld datablock"


msgid "Main Actions"
msgstr "Huvudåtgärder"


msgid "Collection of actions"
msgstr "Samling av åtgärder"


msgid "Main Armatures"
msgstr "Huvudarmaturer"


msgid "Collection of armatures"
msgstr "Samling av armaturer"


msgid "Main Brushes"
msgstr "Huvudpenslar"


msgid "Collection of brushes"
msgstr "Samling av penslar"


msgid "Main Cache Files"
msgstr "Huvudcachefil"


msgid "Collection of cache files"
msgstr "Samling av cachefiler"


msgid "Main Cameras"
msgstr "Huvudkameror"


msgid "Collection of cameras"
msgstr "Samling av kameror"


msgid "Main Collections"
msgstr "Huvudsamlingar"


msgid "Collection of collections"
msgstr "Samling av samlingar"


msgid "Main Curves"
msgstr "Huvudkurvor"


msgid "Collection of curves"
msgstr "Samling av kurvor"


msgid "Main Fonts"
msgstr "Huvudtypsnitt"


msgid "Collection of fonts"
msgstr "Samling av typsnitt"


msgid "Main Grease Pencils"
msgstr "Huvud-Grease Pencils"


msgid "Main Hair Curves"
msgstr "Huvudhårkurvor"


msgid "Collection of hair curves"
msgstr "Samling av hårkurvor"


msgid "Main Images"
msgstr "Huvudbilder"


msgid "Collection of images"
msgstr "Samling av bilder"


msgid "Main Lattices"
msgstr "Huvudlatticer"


msgid "Collection of lattices"
msgstr "Samling av latticer"


msgid "Main Libraries"
msgstr "Huvudbibliotek"


msgid "Collection of libraries"
msgstr "Samling av bibliotek"


msgid "Main Lights"
msgstr "Huvudljus"


msgid "Collection of lights"
msgstr "Samling av ljus"


msgid "Main Masks"
msgstr "Huvudmasker"


msgid "Collection of masks"
msgstr "Samling av masker"


msgid "Main Materials"
msgstr "Huvudmaterial"


msgid "Collection of materials"
msgstr "Samling av material"


msgid "Main Metaballs"
msgstr "Huvudmetabollar"


msgid "Collection of metaballs"
msgstr "Samling av metabollar"


msgid "Main Movie Clips"
msgstr "Huvudfilmklipp"


msgid "Collection of movie clips"
msgstr "Samling av filmklipp"


msgid "Main Node Trees"
msgstr "Huvudnodträd"


msgid "Collection of node trees"
msgstr "Samling av nodträd"


msgid "Main Objects"
msgstr "Huvudobjekt"


msgid "Collection of objects"
msgstr "Samling av objekt"


msgid "Main Palettes"
msgstr "Huvudpaletter"


msgid "Collection of palettes"
msgstr "Samling av paletter"


msgid "Main Particle Settings"
msgstr "Huvudpartikelinställningar"


msgid "Collection of particle settings"
msgstr "Samling av partikelinställningar"


msgid "Main Point Clouds"
msgstr "Huvudpunktmoln"


msgid "Collection of point clouds"
msgstr "Samling av punktmoln"


msgid "Main Light Probes"
msgstr "Huvudljussonder"


msgid "Collection of light probes"
msgstr "Samling av ljussonder"


msgid "Main Scenes"
msgstr "Huvudscener"


msgid "Collection of scenes"
msgstr "Samling av scener"


msgid "Main Screens"
msgstr "Huvudskärmar"


msgid "Collection of screens"
msgstr "Samling av skärmar"


msgid "Main Sounds"
msgstr "Huvudljud"


msgid "Collection of sounds"
msgstr "Samling av ljud"


msgid "Main Speakers"
msgstr "Huvudhögtalare"


msgid "Collection of speakers"
msgstr "Samling av högtalare"


msgid "Main Texts"
msgstr "Huvudtexter"


msgid "Collection of texts"
msgstr "Samling av texter"


msgid "Main Textures"
msgstr "Huvudtexturer"


msgid "Collection of textures"
msgstr "Samling av texturer"


msgid "Main Volumes"
msgstr "Huvudvolymer"


msgid "Collection of volumes"
msgstr "Samling av volymer"


msgid "Main Window Managers"
msgstr "Huvudfönsterhanterare"


msgid "Collection of window managers"
msgstr "Samling av fönsterhanterare"


msgid "Main Workspaces"
msgstr "Huvudarbetsytor"


msgid "Collection of workspaces"
msgstr "Samling av arbetsytor"


msgid "Main Worlds"
msgstr "Huvudvärldar"


msgid "Collection of worlds"
msgstr "Samling av världar"


msgid "Current stage of the import process"
msgstr "Aktuellt skede i importprocessen"


msgid "Goal"
msgstr "Mål"


msgid "Avoid"
msgstr "Undvik"


msgid "Avoid Collision"
msgstr "Undvik samling"


msgid "Separate"
msgstr "Separera"


msgid "Flock"
msgstr "Flocka"


msgid "Average Speed"
msgstr "Genomsnittlig hastighet"


<<<<<<< HEAD
=======
msgid "In Air"
msgstr "I luften"


>>>>>>> 9a41dc73
msgid "On Land"
msgstr "På land"


msgid "Level"
msgstr "Nivå"


msgid "Speed"
msgstr "Hastighet"


msgid "Wander"
msgstr "Vandra"


msgid "Distance"
msgstr "Avstånd"


msgid "Queue Size"
msgstr "Köstorlek"


msgid "Line"
msgstr "Linje"


msgid "Goal object"
msgstr "Målobjekt"


msgid "Accuracy"
msgstr "Precision"


msgid "Min Air Speed"
msgstr "Min lufthastighet"


msgid "Jump Speed"
msgstr "Hopphastighet"


msgid "Range"
msgstr "Omfång"


msgid "Strength"
msgstr "Styrka"


msgid "Allow Climbing"
msgstr "Tillåt klättring"


msgid "Allow Flight"
msgstr "Tillåt flygning"


msgid "Random"
msgstr "Slumpmässig"


msgid "Volume"
msgstr "Volym"


msgid "Automatic"
msgstr "Automatiskt"


msgid "Absolute"
msgstr "Absolut"


msgid "Relative"
msgstr "Relativ"


msgid "Scale Out"
msgstr "Skala ut"


msgid "B-Bone Segments"
msgstr "B-benssegment"


msgid "Number of subdivisions of bone (for B-Bones only)"
msgstr "Antal uppdelningar av benet (endast B-ben)"


msgid "Children"
msgstr "Barn"


msgid "Wire"
msgstr "Trådmodell"


msgid "Head"
msgstr "Huvud"


msgid "Inherit Scale"
msgstr "Ärva skalning"


msgid "Length"
msgstr "Längd"


msgid "Parent"
msgstr "Förälder"


msgid "Tail"
msgstr "Svans"


msgid "Connected"
msgstr "Ansluten"


msgid "Deform"
msgstr "Deformera"


msgid "Multiply Vertex Group with Envelope"
msgstr "Multiplicera vertexgrupp med omslutning"


msgid "Inherit Rotation"
msgstr "Ärv rotation"


msgid "Local Location"
msgstr "Lokalposition"


msgid "Bones"
msgstr "Ben"


msgid "Index"
msgstr "Index"


msgid "Is Editable"
msgstr "Är redigerbar"


msgid "Solo"
msgstr "Solo"


msgid "Visible"
msgstr "Synlig"


msgid "Unique ID"
msgstr "Unikt ID"


msgid "Active Collection"
msgstr "Aktiv samling"


msgid "Color palette to use"
msgstr "Färgpalett att använda"


msgid "Has Color"
msgstr "Har färg"


msgid "Has Radius"
msgstr "Har radie"


msgid "Has Direction"
msgstr "Har riktning"


msgid "Has Gravity"
msgstr "Har gravitation"


msgid "Has Height"
msgstr "Har höjd"


msgid "Has Jitter"
msgstr "Har gitter"


msgid "Has Secondary Color"
msgstr "Har sekundär färg"


msgid "Has Tilt"
msgstr "Har lutning"


msgid "Has Weight"
msgstr "Har vikt"


msgid "Count"
msgstr "Antal"


msgctxt "Operator"
msgid "Density Mode"
msgstr "Densitetsläge"


msgctxt "Operator"
msgid "Auto"
msgstr "Auto"


msgctxt "Operator"
msgid "Add"
msgstr "Lägg till"


msgctxt "Operator"
msgid "Remove"
msgstr "Ta bort"


msgid "Scale Uniform"
msgstr "Skala enhetligt"


msgid "Angle"
msgstr "Vinkel"


msgid "Aspect"
msgstr "Förhållande"


msgid "Mode"
msgstr "Läge"


msgid "Use current mode"
msgstr "Använd aktuellt läge"


msgid "Material"
msgstr "Material"


msgctxt "GPencil"
msgid "Round"
msgstr "Rund"


msgctxt "GPencil"
msgid "Flat"
msgstr "Platt"


msgctxt "GPencil"
msgid "Mode"
msgstr "Läge"


msgctxt "GPencil"
msgid "Stroke"
msgstr "Streck"


msgctxt "Brush"
msgid "Direction"
msgstr "Riktning"


msgctxt "Brush"
msgid "Normal"
msgstr "Normal"


msgid "All"
msgstr "Alla"


msgid "Edit Lines"
msgstr "Redigera linjer"


msgctxt "GPencil"
msgid "Radius"
msgstr "Radie"


msgid "Precision"
msgstr "Precision"


msgid "Layer Mode"
msgstr "Lagerläge"


msgid "Visible layers"
msgstr "Synliga lager"


msgid "Only active layer"
msgstr "Endast aktivt lager"


msgid "Layer Above"
msgstr "Lager ovanför"


msgid "Layer above active"
msgstr "Lager ovanför aktivt"


msgid "Layer Below"
msgstr "Lager under"


msgid "Layer below active"
msgstr "Lager under aktivt"


msgid "All Above"
msgstr "Alla ovanför"


msgid "All layers above active"
msgstr "Alla lager ovanför aktivt"


msgid "All Below"
msgstr "Alla under"


msgid "All layers below active"
msgstr "Alla lager under aktivt"


msgid "Simplify"
msgstr "Förenkla"


msgid "Threshold"
msgstr "Tröskel"


msgid "Hardness"
msgstr "Hårdhet"


msgid "Thickness"
msgstr "Tjocklek"


msgctxt "Brush"
msgid "Jitter"
msgstr "Jitter"


msgid "Iterations"
msgstr "Iterationer"


msgctxt "GPencil"
msgid "Strength"
msgstr "Styrka"


msgid "Hue"
msgstr "Nyans"


msgid "Saturation"
msgstr "Mättnad"


msgid "Show Fill"
msgstr "Visa fyllning"


msgid "Show Lines"
msgstr "Visa linjer"


msgid "Visual Aids"
msgstr "Visuella hjälpmedel"


msgid "Active Layer"
msgstr "Aktivt lager"


msgid "Only edit the active layer of the object"
msgstr "Redigera endast objektets aktiva lager"


msgid "Affect Position"
msgstr "Påverka position"


msgid "Affect Strength"
msgstr "Påverka styrkan"


msgid "Affect Thickness"
msgstr "Påverka tjocklek"


msgid "Affect UV"
msgstr "Påverka UV"


msgid "Limit to Viewport"
msgstr "Begränsa till vy"


msgid "Use Pressure"
msgstr "Använd tryck"


msgid "Outline"
msgstr "Kontur"


msgid "Stroke"
msgstr "Streck"


msgid "Fill"
msgstr "Fyll"


msgid "Stroke & Fill"
msgstr "Streck och fyllning"


msgid "Path to the archive"
msgstr "Sökväg till arkivet"


msgid "Path of an object inside of an Alembic archive"
msgstr "Sökvägen för ett objekt inuti ett Alembic-arkiv"


msgctxt "File browser"
msgid "Path"
msgstr "Bana"


msgid "Background Image"
msgstr "Bakgrundsbild"


msgid "Opacity"
msgstr "Genomskinlighet"


msgid "Clip User"
msgstr "Klippanvändare"


msgctxt "Camera"
msgid "Depth"
msgstr "Djup"


msgctxt "Camera"
msgid "Back"
msgstr "Tillbaka"


msgid "Stretch"
msgstr "Sträck ut"


msgid "Crop"
msgstr "Beskär"


msgid "Image"
msgstr "Bild"


msgid "Image User"
msgstr "Bildanvändare"


msgid "Override Background Image"
msgstr "Åsidosätt bakgrundsbild"


msgid "Offset"
msgstr "Förskjutning"


msgid "Rotation"
msgstr "Rotation"


msgid "Scale"
msgstr "Skala"


msgid "Show this image in front of objects in viewport"
msgstr "Visa denna bild framför objekt i vy"


msgid "Movie Clip"
msgstr "Filmklipp"


msgid "Flip Vertically"
msgstr "Vänd vertikalt"


msgid "Depth of Field"
msgstr "Skärpdjup"


msgid "Depth of Field settings"
msgstr "Inställningar för skärpdjup"


msgid "Ratio"
msgstr "Förhållande"


msgid "Stereo"
msgstr "Stereoskopisk"


msgid "Parallel cameras with no convergence"
msgstr "Parallella kameror utan konvergens"


msgid "Left"
msgstr "Vänster"


msgid "Right"
msgstr "Höger"


msgid "Collision Quality"
msgstr "Krockkvalitet"


msgid "Enable Collision"
msgstr "Aktivera krockning"


msgid "Enable Self Collision"
msgstr "Aktivera självkollision"


msgid "Enable self collisions"
msgstr "Aktivera självkrock"


msgid "Air Damping"
msgstr "Luftdämpning"


msgid "Linear"
msgstr "Linjär"


msgid "Gravity"
msgstr "Gravitation"


msgid "Pressure Scale"
msgstr "Tryckskala"


msgid "Quality"
msgstr "Kvalitet"


msgid "Pressure"
msgstr "Tryck"


msgid "Bending Stiffness Vertex Group"
msgstr "Böjstyvhet för vertexgrupp"


msgid "Minimum Error"
msgstr "Minsta fel"


msgid "Minimum error during substeps"
msgstr "Minsta fel under delsteg"


msgid "Minimum Iterations"
msgstr "Minsta antal iterationer"


msgid "Minimum iterations during substeps"
msgstr "Minsta iterationer under delsteg"


msgid "Status"
msgstr "Status"


msgid "Success"
msgstr "Lyckades"


msgid "Computation was successful"
msgstr "Beräkningen lyckades"


msgid "No Convergence"
msgstr "Ingen konvergens"


msgid "Invalid Input"
msgstr "Ogiltig inmatning"


msgid "Light Linking"
msgstr "Ljuslänkning"


msgid "Is Open"
msgstr "Är öppen"


msgid "Include"
msgstr "Inkludera"


msgid "Collection Object"
msgstr "Samlingsobjekt"


msgid "Collection Objects"
msgstr "Samlingsobjekt"


msgid "Collision Settings"
msgstr "Inställningar för kollision"


msgid "Damping"
msgstr "Dämpning"


msgid "Friction Factor"
msgstr "Friktionsfaktor"


msgid "Enabled"
msgstr "Aktiverad"


msgid "Override Normals"
msgstr "Åsidosätt normaler"


msgid "Kill Particles"
msgstr "Avsluta partiklar"


msgid "Kill collided particles"
msgstr "Ta bort krockade partiklar"


msgid "Display device name"
msgstr "Visa enhetens namn"


msgid "Is Data"
msgstr "Är data"


msgid "ACES2065-1"
msgstr "ACES2065-1"


msgid "ACEScg"
msgstr "ACEScg"


msgid "Display P3"
msgstr "Display P3"


msgid "Rec.1886"
msgstr "Rec.1886"


msgid "Rec.2020"
msgstr "Rec.2020"


msgid "Color Space"
msgstr "Färgrymd"


msgid "Curve"
msgstr "Bana"


msgid "Use Curves"
msgstr "Använd kurvor"


msgid "Use White Balance"
msgstr "Använd vitbalans"


msgid "White Point"
msgstr "Vitpunkt"


msgid "Color mapping settings"
msgstr "Inställningar för färgmappning"


msgid "Mix"
msgstr "Mix"


msgid "Darken"
msgstr "Mörka"


msgid "Lighten"
msgstr "Ljusare"


msgid "Screen"
msgstr "Skärm"


msgid "Overlay"
msgstr "Överlägg"


msgid "Linear Light"
msgstr "Linjärt ljus"


msgid "Difference"
msgstr "Skillnad"


msgid "Brightness"
msgstr "Ljusstyrka"


msgid "Contrast"
msgstr "Kontrast"


msgid "Adjust the contrast of the texture"
msgstr "Justera kontrasten i texturen"


msgid "RGB"
msgstr "RGB"


msgid "Elements"
msgstr "Element"


msgid "Near"
msgstr "Nära"


msgid "Clockwise"
msgstr "Medsols"


msgid "Counter-Clockwise"
msgstr "Motsols"


msgid "Interpolation"
msgstr "Interpolation"


msgid "Constant"
msgstr "Konstant"


msgid "Alpha"
msgstr "Alpha"


msgid "Position"
msgstr "Position"


msgctxt "Text"
msgid "Line"
msgstr "Linje"


msgid "Output"
msgstr "Utmatning"


msgid "Input"
msgstr "Inmatning"


msgid "Influence"
msgstr "Inflytande"


msgid "Override Constraint"
msgstr "Åsidosätt begränsning"


msgid "Disable"
msgstr "Inaktivera"


msgid "World Space"
msgstr "Världs-rum"


msgid "Local Space"
msgstr "Lokalt utrymme"


msgid "Target Space"
msgstr "Målrymd"


msgid "Copy Location"
msgstr "Kopiera plats"


msgid "Copy Rotation"
msgstr "Kopiera rotation"


msgid "Limit Distance"
msgstr "Begränsa avstånd"


msgid "Limit Rotation"
msgstr "Begränsa rotation"


msgid "Transformation"
msgstr "Transformation"


msgid "Inverse Kinematics"
msgstr "Invers kinematik"


msgid "Armature"
msgstr "Armatur"


msgid "Shrinkwrap"
msgstr "Krympfilm"


msgid "Maximum"
msgstr "Maximum"


msgid "Minimum"
msgstr "Minimum"


msgid "X Rotation"
msgstr "X-rotation"


msgid "Y Rotation"
msgstr "Y-rotation"


msgid "Z Rotation"
msgstr "Z-rotation"


msgid "X Scale"
msgstr "X-skala"


msgid "Y Scale"
msgstr "Y-skala"


msgid "Z Scale"
msgstr "Z-skala"


msgid "Targets"
msgstr "Mål"


msgid "Active Clip"
msgstr "Aktivt klipp"


msgid "Location X"
msgstr "Position X"


msgid "Use X Location of Parent"
msgstr "Använd X-position från föräldern"


msgid "Location Y"
msgstr "Position Y"


msgid "Use Y Location of Parent"
msgstr "Använd Y-position från föräldern"


msgid "Location Z"
msgstr "Position Z"


msgid "Use Z Location of Parent"
msgstr "Använd Z-position från föräldern"


msgid "Rotation X"
msgstr "Rotation X"


msgid "Use X Rotation of Parent"
msgstr "Använd X-rotation från föräldern"


msgid "Rotation Y"
msgstr "Rotation Y"


msgid "Use Y Rotation of Parent"
msgstr "Använd Y-rotation från föräldern"


msgid "Rotation Z"
msgstr "Rotation Z"


msgid "Use Z Rotation of Parent"
msgstr "Använd Z-rotation från föräldern"


msgid "Scale X"
msgstr "Skala X"


msgid "Use X Scale of Parent"
msgstr "Använd X-skala från föräldern"


msgid "Scale Y"
msgstr "Skala Y"


msgid "Use Y Scale of Parent"
msgstr "Använd Y-skala från föräldern"


msgid "Scale Z"
msgstr "Skala Z"


msgid "Use Z Scale of Parent"
msgstr "Använd Z-skala från föräldern"


msgid "Main Axis"
msgstr "Huvudaxel"


msgid "Main axis of movement"
msgstr "Huvudaxel för flyttning"


msgid "X"
msgstr "X"


msgid "Y"
msgstr "Y"


msgid "Z"
msgstr "Z"


msgid "Target Object (Curves only)"
msgstr "Målobjekt (endast kurvor)"


msgid "Cyclic"
msgstr "Cyklisk"


msgid "Invert X"
msgstr "Invertera X"


msgid "Invert the X location"
msgstr "Invertera X-positionen"


msgid "Invert Y"
msgstr "Invertera Y"


msgid "Invert the Y location"
msgstr "Invertera Y-positionen"


msgid "Invert Z"
msgstr "Invertera Z"


msgid "Invert the Z location"
msgstr "Invertera Z-positionen"


msgid "Copy X"
msgstr "Kopiera X"


msgid "Copy the target's X location"
msgstr "Kopiera målets X-position"


msgid "Copy Y"
msgstr "Kopiera Y"


msgid "Copy the target's Y location"
msgstr "Kopiera målets Y-position"


msgid "Copy Z"
msgstr "Kopiera Z"


msgid "Copy the target's Z location"
msgstr "Kopiera målets Z-position"


msgid "Default"
msgstr "Förval"


msgid "Invert the X rotation"
msgstr "Invertera X-rotationen"


msgid "Invert the Y rotation"
msgstr "Invertera Y-rotationen"


msgid "Invert the Z rotation"
msgstr "Invertera Z-rotationen"


msgid "Specify how the copied and existing rotations are combined"
msgstr "Ange hur de kopierade och befintliga rotationerna ska kombineras"


msgid "Replace the original rotation with copied"
msgstr "Ersätt den ursprungliga rotationen med den kopierade"


msgid "Add euler component values together"
msgstr "Addera euler-komponentsvärden tillsammans"


msgid "Before Original"
msgstr "Före ursprungliga"


msgid "After Original"
msgstr "Efter ursprungliga"


msgid "Apply copied rotation after original, as if the constraint target is a child"
msgstr "Applicera den kopierade rotationen efter den ursprungliga, som om begränsningsmålet är ett barn"


msgid "Offset (Legacy)"
msgstr "Förskjut (äldre)"


msgid "Copy the target's X rotation"
msgstr "Kopiera målets X-rotation"


msgid "Copy the target's Y rotation"
msgstr "Kopiera målets Y-rotation"


msgid "Copy the target's Z rotation"
msgstr "Kopiera målets Z-rotation"


msgid "Copy the scale of the target"
msgstr "Kopiera skalan från målet"


msgid "Make Uniform"
msgstr "Gör enhetlig"


msgid "Copy the target's X scale"
msgstr "Kopiera målets X-skala"


msgid "Copy the target's Y scale"
msgstr "Kopiera målets Y-skala"


msgid "Copy the target's Z scale"
msgstr "Kopiera målets Z-skala"


msgid "Use Rotation"
msgstr "Använd rotation"


msgid "Camera"
msgstr "Kamera"


msgid "Depth Object"
msgstr "Djupobjekt"


msgctxt "MovieClip"
msgid "Track"
msgstr "Spår"


msgid "3D Position"
msgstr "3D-position"


msgid "Inside"
msgstr "Insida"


msgid "Outside"
msgstr "Utsida"


msgid "Lock X Pos"
msgstr "Lås X-pos"


msgid "Constraint position along X axis"
msgstr "Begränsa position längs X-axeln"


msgid "Lock Y Pos"
msgstr "Lås Y-pos"


msgid "Constraint position along Y axis"
msgstr "Begränsa position längs Y-axeln"


msgid "Lock Z Pos"
msgstr "Lås Z-pos"


msgid "Constraint position along Z axis"
msgstr "Begränsa position längs Z-axeln"


msgid "Lock X Rotation"
msgstr "Lås X-rotation"


msgid "Constraint rotation along X axis"
msgstr "Begränsa rotation längs X-axeln"


msgid "Lock Y Rotation"
msgstr "Lås Y-rotation"


msgid "Constraint rotation along Y axis"
msgstr "Begränsa rotation längs Y-axeln"


msgid "Lock Z Rotation"
msgstr "Lås Z-rotation"


msgid "Constraint rotation along Z axis"
msgstr "Begränsa rotation längs Z-axeln"


msgid "Bone"
msgstr "Ben"


msgid "Minimum X"
msgstr "Minimum X"


msgid "Minimum Y"
msgstr "Minimum Y"


msgid "Minimum Z"
msgstr "Minimum Z"


msgid "Use the maximum Y value"
msgstr "Använd det maximala Y-värdet"


msgid "Use the maximum Z value"
msgstr "Använd det maximala Z-värdet"


msgid "Use the minimum X value"
msgstr "Använd det minsta X-värdet"


msgid "Use the minimum Y value"
msgstr "Använd det minsta Y-värdet"


msgid "Use the minimum Z value"
msgstr "Använd det minsta Z-värdet"


msgid "Legacy Behavior"
msgstr "Föråldrat beteende"


msgid "Limit X"
msgstr "Begränsa X"


msgid "Limit Y"
msgstr "Begränsa Y"


msgid "Limit Z"
msgstr "Begränsa Z"


msgid "Locked Axis"
msgstr "Låst axel"


msgid "Free Axis"
msgstr "Fri axel"


msgid "Strict"
msgstr "Strikt"


msgid "Uniform"
msgstr "Enhetlig"


msgid "Use Relative Offset"
msgstr "Använd relativ förskjutning"


msgid "Front"
msgstr "Fram"


msgid "Back"
msgstr "Bak"


msgid "Project Distance"
msgstr "Avstånd för projektion"


msgid "Project"
msgstr "Projicera"


msgid "(EXPERIENCED USERS ONLY) The relative positions of the joints along the chain, as percentages"
msgstr "(ENDAST FÖR ERFARNA ANVÄNDARE) De relativa positionerna för lederna längs kedjan, som procentandelar"


msgid "Chain Offset"
msgstr "Kedjeförskjutning"


msgid "Use Curve Radius"
msgstr "Använd kurvradie"


msgid "Even Divisions"
msgstr "Jämna divisioner"


msgid "Use Original Scale"
msgstr "Använd originalskala"


msgid "Don't scale the X and Z axes"
msgstr "Skala inte X- och Z-axlarna"


msgid "XZ"
msgstr "XZ"


msgid "ZX"
msgstr "ZX"


msgid "Path to the object in the Alembic archive used to lookup the transform matrix"
msgstr "Sökväg till det objekt i Alembic-arkivet som används för att söka upp transformmatrisen"


msgid "Decompose into a swing rotation to aim the X axis, followed by twist around it"
msgstr "Nedbrytning till en svängande rotation för att rikta in X-axeln, följt av en vridning runt den"


msgid "Swing and Y Twist"
msgstr "Sväng och Y-vridning"


msgid "Decompose into a swing rotation to aim the Y axis, followed by twist around it"
msgstr "Nedbrytning till en svängrotation för att rikta in Y-axeln, följt av en vridning runt den"


msgid "Swing and Z Twist"
msgstr "Sväng och Z-vridning"


msgid "Decompose into a swing rotation to aim the Z axis, followed by twist around it"
msgstr "Nedbrytning till en svängrotation för att rikta in Z-axeln, följt av en vridning runt den"


msgid "Location"
msgstr "Position"


msgid "Replace component values"
msgstr "Ersätt komponentvärden"


msgid "To Maximum Y"
msgstr "Till maximal Y"


msgid "Handle Type"
msgstr "Handtagstyp"


msgid "Black Level"
msgstr "Svartnivå"


msgid "Clip"
msgstr "Klipp"


msgid "White Level"
msgstr "Vitnivå"


msgid "Corner Angle"
msgstr "Hörnvinkel"


msgid "Bézier"
msgstr "Bézier"


msgid "Depth"
msgstr "Djup"


msgid "Cursor"
msgstr "Markör"


msgid "Surface"
msgstr "Yta"


msgid "Method"
msgstr "Metod"


msgid "Plane"
msgstr "Plan"


msgid "View"
msgstr "Visning"


msgid "Detect Corners"
msgstr "Upptäck hörn"


msgid "Radius"
msgstr "Radie"


msgctxt "Mesh"
msgid "Line"
msgstr "Linje"


msgid "Segments"
msgstr "Segment"


msgid "Viewport"
msgstr "Visningsområde"


msgid "Render"
msgstr "Rendera"


msgid "Object Instances"
msgstr "Objektinstanser"


msgid "Scene"
msgstr "Scen"


msgid "Updates"
msgstr "Uppdateringar"


msgid "Updates to data-blocks"
msgstr "Uppdateringar av datablock"


msgid "View Layer"
msgstr "Visa lager"


msgid "Is Instance"
msgstr "Är instans"


msgid "Generated Matrix"
msgstr "Genererad matris"


msgid "Particle System"
msgstr "Partikelsystem"


msgid "UV Coordinates"
msgstr "UV-koordinater"


msgid "Geometry"
msgstr "Geometri"


msgid "Transform"
msgstr "Transformera"


msgid "Safe Areas"
msgstr "Säkra områden"


msgid "Name Filter"
msgstr "Namnfilter"


msgid "Display Camera"
msgstr "Visa kamera"


msgid "Display Curve"
msgstr "Visa kurva"


msgid "Collapse Summary"
msgstr "Dölj sammanfattning"


msgid "Collapse summary when shown, so all other channels get hidden (Dope Sheet editors only)"
msgstr "Dölj sammanfattningen när den visas, så att alla andra kanaler döljs (endast Dope Sheet-redigerare)"


msgid "Display Scene"
msgstr "Visa scen"


msgid "Display Summary"
msgstr "Visa sammanfattning"


msgid "Display Texture"
msgstr "Visa textur"


msgid "Display World"
msgstr "Visa värld"


msgid "Source"
msgstr "Källa"


msgid "Invert"
msgstr "Invertera"


msgid "Invert filter search"
msgstr "Invertera sökfilter"


msgid "Driver for the value of a setting based on an external value"
msgstr "Drivaren för värdet på en inställning baserat på ett externt värde"


msgid "Expression to use for Scripted Expression"
msgstr "Uttryck för skriptat uttryck"


msgid "Invalid"
msgstr "Ogiltig"


msgid "Driver could not be evaluated in past, so should be skipped"
msgstr "Drivaren kunde inte utvärderas tidigare och bör därför utelämnas"


msgid "Driver type"
msgstr "Drivartyp"


msgid "Averaged Value"
msgstr "Genomsnittligt värde"


msgid "Scripted Expression"
msgstr "Skriptat uttryck"


msgid "Minimum Value"
msgstr "Minsta värde"


msgid "Maximum Value"
msgstr "Maximalt värde"


msgid "Use Self"
msgstr "Använd själv"


msgid "Variables"
msgstr "Variabler"


msgid "Driver Target"
msgstr "Drivarmål"


msgid "Active Scene"
msgstr "Aktiv scen"


msgid "Rotation Mode"
msgstr "Rotationsläge"


msgid "Driver variable type"
msgstr "Typ av drivarvariabel"


msgid "W Rotation"
msgstr "W-rotation"


msgid "Driver Variable"
msgstr "Drivarvariabel"


msgid "Single Property"
msgstr "Enstaka egenskap"


msgid "Inner Proximity"
msgstr "Inre närhet"


msgctxt "Brush"
msgid "Constant"
msgstr "Konstant"


msgid "Absolute Alpha"
msgstr "Absolut alfa"


msgid "Use Particle Radius"
msgstr "Använd partikelradie"


msgid "Replace Color"
msgstr "Ersätt färg"


msgid "Factor"
msgstr "Faktor"


msgctxt "Simulation"
msgid "Wave Type"
msgstr "Vågtyp"


msgctxt "Simulation"
msgid "Depth Change"
msgstr "Djupförändring"


msgctxt "Simulation"
msgid "Obstacle"
msgstr "Hinder"


msgctxt "Simulation"
msgid "Force"
msgstr "Kraft"


msgid "Acceleration"
msgstr "Acceleration"


msgid "Velocity"
msgstr "Hastighet"


msgid "Effect Type"
msgstr "Effekttyp"


msgid "Spread"
msgstr "Spridning"


msgid "File Format"
msgstr "Filformat"


msgid "OpenEXR"
msgstr "OpenEXR"


msgid "Directory to save the textures"
msgstr "Katalog för att spara texturerna"


msgid "Resolution"
msgstr "Upplösning"


msgid "Initial Color"
msgstr "Initial färg"


msgid "Data Layer"
msgstr "Datalager"


msgid "Texture"
msgstr "Textur"


msgid "Is Active"
msgstr "Är aktiv"


msgid "Use Cache"
msgstr "Använd cache"


msgid "Format"
msgstr "Format"


msgid "Vertex"
msgstr "Vertex"


msgid "Image Sequence"
msgstr "Bildsekvens"


msgid "Anti-Aliasing"
msgstr "Antialias"


msgctxt "Simulation"
msgid "Dissolve"
msgstr "Lös upp"


msgid "Dry"
msgstr "Torr"


msgid "Active Surface"
msgstr "Aktiv yta"


msgid "Edit Bone"
msgstr "Redigera ben"


msgid "Drag"
msgstr "Dra"


msgid "Force"
msgstr "Kraft"


msgid "Lennard-Jones"
msgstr "Lennard-Jones"


msgid "Magnetic"
msgstr "Magnetisk"


msgid "Turbulence"
msgstr "Turbulens"


msgid "Vortex"
msgstr "Vortex"


msgid "Wind"
msgstr "Vind"


msgid "Auto Rainbow"
msgstr "Automatisk regnbåge"


msgid "User Defined"
msgstr "Användardefinierad"


msgid "Driver"
msgstr "Drivare"


msgid "Group"
msgstr "Grupp"


msgid "Keyframes"
msgstr "Keyframes"


msgid "Modifiers"
msgstr "Modifierare"


msgid "Muted"
msgstr "Tystad"


msgid "FFmpeg Settings"
msgstr "FFmpeg-inställningar"


msgid "FFmpeg related settings for the scene"
msgstr "FFmpeg-relaterade inställningar för scenen"


msgid "Bitrate"
msgstr "Bithastighet"


msgid "Audio bitrate (kb/s)"
msgstr "Ljudbitfrekvens (kb/s)"


msgid "Audio Channels"
msgstr "Ljudkanaler"


msgid "Audio channel count"
msgstr "Antal ljudkanaler"


msgid "Mono"
msgstr "Mono"


msgid "Set audio channels to mono"
msgstr "Ställ in ljudkanaler till mono"


msgid "Set audio channels to stereo"
msgstr "Ställ in ljudkanaler till stereo"


msgid "4 Channels"
msgstr "4 kanaler"


msgid "Set audio channels to 4 channels"
msgstr "Ställ in ljudkanaler till 4 kanaler"


msgid "5.1 Surround"
msgstr "5.1 Surround"


msgid "Set audio channels to 5.1 surround sound"
msgstr "Ställ in ljudkanaler till 5.1 surroundljud"


msgid "7.1 Surround"
msgstr "7.1 Surround"


msgid "Set audio channels to 7.1 surround sound"
msgstr "Ställ in ljudkanaler till 7.1 surroundljud"


msgid "Audio Codec"
msgstr "Ljudkodek"


msgid "FFmpeg audio codec to use"
msgstr "FFmpeg-ljudkodek att använda"


msgid "No Audio"
msgstr "Inget ljud"


msgid "Disables audio output, for video-only renders"
msgstr "Inaktiverar ljudutmatning för rendering av enbart video"


msgid "AAC"
msgstr "AAC"


msgid "AC3"
msgstr "AC3"


msgid "FLAC"
msgstr "FLAC"


msgid "MP2"
msgstr "MP2"


msgid "MP3"
msgstr "MP3"


msgid "Opus"
msgstr "Opus"


msgid "PCM"
msgstr "PCM"


msgid "Vorbis"
msgstr "Vorbis"


msgid "Sample Rate"
msgstr "Samplingsfrekvens"


msgid "Audio sample rate (samples/s)"
msgstr "Samplingsfrekvens för ljud (samplingar/s)"


msgctxt "Sound"
msgid "Volume"
msgstr "Volym"


msgid "Audio volume"
msgstr "Ljudvolym"


msgid "Buffersize"
msgstr "Buffertstorlek"


msgid "Video Codec"
msgstr "Videokodek"


msgid "FFmpeg codec to use for video output"
msgstr "FFmpeg-kodek att använda för videoutdata"


msgid "No Video"
msgstr "Ingen video"


msgid "Disables video output, for audio-only renders"
msgstr "Inaktiverar videoutmatning för rendering av enbart ljud"


msgid "AV1"
msgstr "AV1"


msgid "WebM / VP9"
msgstr "WebM / VP9"


msgid "DNxHD"
msgstr "DNxHD"


msgid "DV"
msgstr "DV"


msgid "MPEG-1"
msgstr "MPEG-1"


msgid "MPEG-2"
msgstr "MPEG-2"


msgid "MPEG-4 (divx)"
msgstr "MPEG-4 (divx)"


msgid "ProRes"
msgstr "ProRes"


msgid "QuickTime Animation"
msgstr "QuickTime-animering"


msgid "Theora"
msgstr "Theora"


msgid "Constant Bitrate"
msgstr "Konstant bitfrekvens"


msgid "Lossless"
msgstr "Förlustfri"


msgid "High Quality"
msgstr "Hög kvalitet"


msgid "Medium Quality"
msgstr "Medium kvalitet"


msgid "Low Quality"
msgstr "Låg kvalitet"


msgid "Very Low Quality"
msgstr "Mycket låg kvalitet"


msgid "Lowest Quality"
msgstr "Lägsta kvalitet"


msgid "Profile"
msgstr "Profil"


msgid "ProRes Profile"
msgstr "ProRes-profil"


msgid "ProRes 422 Proxy"
msgstr "ProRes 422 Proxy"


msgid "ProRes 422 LT"
msgstr "ProRes 422 LT"


msgid "ProRes 422"
msgstr "ProRes 422"


msgid "ProRes 422 HQ"
msgstr "ProRes 422 HQ"


msgid "ProRes 4444"
msgstr "ProRes 4444"


msgid "ProRes 4444 XQ"
msgstr "ProRes 4444 XQ"


msgid "Container"
msgstr "Container"


msgid "MPEG-4"
msgstr "MPEG-4"


msgid "Matroska"
msgstr "Matroska"


msgid "WebM"
msgstr "WebM"


msgid "AVI"
msgstr "AVI"


msgid "Ogg"
msgstr "Ogg"


msgid "QuickTime"
msgstr "QuickTime"


msgid "Min Rate"
msgstr "Min frekvens"


msgid "Video bitrate (kbit/s)"
msgstr "Videobitfrekvens (kbit/s)"


msgid "Disabled"
msgstr "Inaktiverad"


msgctxt "Action"
msgid "Type"
msgstr "Typ"


msgctxt "Action"
msgid "Invalid"
msgstr "Ogiltig"


msgctxt "Action"
msgid "Built-In Function"
msgstr "Inbyggd funktion"


msgctxt "Action"
msgid "Cycles"
msgstr "Cycles"


msgctxt "Action"
msgid "Limits"
msgstr "Gränser"


msgid "Use Influence"
msgstr "Använd påverkan"


msgid "Before Cycles"
msgstr "Före Cycles"


msgid "Don't do anything"
msgstr "Gör ingenting"


msgid "Repeat Motion"
msgstr "Upprepa rörelse"


msgid "Repeat with Offset"
msgstr "Upprepa med förskjutning"


msgid "Before Mode"
msgstr "Före läge"


msgid "Control Points"
msgstr "Kontrollpunkter"


msgid "Cosine"
msgstr "Cosinus"


msgid "Value Offset"
msgstr "Värdejustering"


msgid "Coefficients"
msgstr "Koefficienter"


msgid "Lacunarity"
msgstr "Lacunaritet"


msgid "Roughness"
msgstr "Grovhet"


msgctxt "Amount"
msgid "Strength"
msgstr "Styrka"


msgid "Frame"
msgstr "Bildruta"


msgid "Cone"
msgstr "Kon"


msgid "Tube"
msgstr "Tub"


msgid "Flow"
msgstr "Flöde"


msgid "Amount"
msgstr "Mängd"


msgid "Shape"
msgstr "Form"


msgid "Axis"
msgstr "Axel"


msgctxt "ParticleSettings"
msgid "None"
msgstr "Ingen"


msgctxt "ParticleSettings"
msgid "Wave"
msgstr "Våg"


msgid "Seed"
msgstr "Frö"


msgid "Size"
msgstr "Storlek"


msgid "Domain Object"
msgstr "Domänobjekt"


msgid "Texture Mode"
msgstr "Texturläge"


msgid "Nabla"
msgstr "Nabla"


msgid "2D"
msgstr "2D"


msgid "Use Global Coordinates"
msgstr "Använd globala koordinater"


msgid "Weights"
msgstr "Viktningar"


msgid "Use Coordinates"
msgstr "Använd koordinater"


msgid "Apply Density"
msgstr "Tillämpa densitet"


msgid "Wind Factor"
msgstr "Vindfaktor"


msgid "Fonts"
msgstr "Typsnitt"


msgid "Node Trees"
msgstr "Nodträd"


msgid "Save"
msgstr "Spara"


msgid "Operator"
msgstr "Operator"


msgid "File Extensions"
msgstr "Filändelse"


msgid ""
"Formatted string of file extensions supported by the file handler, each extension should start with a \".\" and be separated by \";\".\n"
"For Example: `\".blend;.ble\"`"
msgstr ""
"Formaterad sträng av filändelser som stöds av filhanteraren, varje filändelse ska börja med \".\" och separeras med \";\".\n"
"Till exempel: `\".blend;.ble\"`"


msgid "Label"
msgstr "Etikett"


msgid "Open images"
msgstr "Öppna bilder"


msgid "Image node"
msgstr "Bildnod"


msgid "Add camera background image"
msgstr "Lägg till bakgrundsbild för kamera"


msgid "Add empty image"
msgstr "Lägg till tom bild"


msgid "Relative Path"
msgstr "Relativ sökväg"


msgid "Path relative to the directory currently displayed in the File Browser (includes the file name)"
msgstr "Sökväg relativ till den katalog som just nu visas i filbläddraren (inklusive filnamnet)"


msgid "Animations"
msgstr "Animationer"


msgid "Show worlds, lights, cameras and speakers"
msgstr "Visa världar, ljus, kameror och högtalare"


msgid "Images & Sounds"
msgstr "Bilder och ljud"


msgid "Show images, movie clips, sounds and masks"
msgstr "Visa bilder, filmklipp, ljud och masker"


msgid "Miscellaneous"
msgstr "Diverse"


msgid "Show other data types"
msgstr "Visa andra typer av data"


msgid "Objects & Collections"
msgstr "Objekt och samlingar"


msgid "Show objects and collections"
msgstr "Visa objekt och samlingar"


msgid "Show scenes"
msgstr "Visa scener"


msgid "Directory"
msgstr "Katalog"


msgid "Directory displayed in the file browser"
msgstr "Katalog som visas i filbläddraren"


msgid "Display Size"
msgstr "Visningsstorlek"


msgid "Change the size of thumbnails"
msgstr "Ändra storleken på tumnaglarna"


msgid "Change the size of thumbnails in discrete steps"
msgstr "Ändra storleken på tumnaglarna i åtskilda steg"


msgid "Tiny"
msgstr "Mycket små"


msgid "Small"
msgstr "Små"


msgid "Medium"
msgstr "Mellan"


msgid "Big"
msgstr "Stora"


msgid "Large"
msgstr "Mycket stora"


msgid "Display Mode"
msgstr "Visningsläge"


msgid "Display mode for the file list"
msgstr "Visningsläge för fillistan"


msgid "Vertical List"
msgstr "Vertikal lista"


msgid "Display files as a vertical list"
msgstr "Visa filerna som en vertikal lista"


msgid "Horizontal List"
msgstr "Horisontell lista"


msgid "Display files as a horizontal list"
msgstr "Visa filerna som en horisontell lista"


msgid "Thumbnails"
msgstr "Tumnaglar"


msgid "Display files as thumbnails"
msgstr "Visa filer som tumnaglar"


msgid "File Name"
msgstr "Filnamn"


msgid "Active file in the file browser"
msgstr "Aktiv fil i filbläddraren"


msgid "Extension Filter"
msgstr "Filter för filändelse"


msgid "UNIX shell-like filename patterns matching, supports wildcards ('*') and list of patterns separated by ';'"
msgstr "UNIX skal-liknande matchning av filnamnsmönster, stöd för jokertecken ('*') och en lista med mönster åtskilda av ';'"


msgid "Columns Size"
msgstr "Kolumnstorlek"


msgid "Recursion"
msgstr "Rekursion"


msgid "Numbers of dirtree levels to show simultaneously"
msgstr "Antal nivåer av filträdet att visa samtidigt"


msgid "Only list current directory's content, with no recursion"
msgstr "Endast nuvarande katalogens innehåll, utan rekursion"


msgid "Blend File"
msgstr "Blend-fil"


msgid "List .blend files' content"
msgstr "Lista .blend-filers innehåll"


msgid "One Level"
msgstr "En nivå"


msgid "List all sub-directories' content, one level of recursion"
msgstr "Lista alla underkatalogers innehåll, en nivå av rekursion"


msgid "Two Levels"
msgstr "Två nivåer"


msgid "List all sub-directories' content, two levels of recursion"
msgstr "Lista alla underkatalogers innehåll, två nivåer av rekursion"


msgid "Three Levels"
msgstr "Tre nivåer"


msgid "List all sub-directories' content, three levels of recursion"
msgstr "Lista alla underkatalogers innehåll, tre nivåer av rekursion"


msgid "File Modification Date"
msgstr "Filmodifieringsdatum"


msgid "Show a column listing the date and time of modification for each file"
msgstr "Visa en kolumn som listar datum och tid då varje fil modifierades"


msgid "File Size"
msgstr "Filstorlek"


msgid "Show a column listing the size of each file"
msgstr "Visa en kolumn som listar storleken på varje fil"


msgid "Show hidden dot files"
msgstr "Visa dolda punktfiler"


msgid "Sort"
msgstr "Sortera"


msgid "Sort the file list alphabetically"
msgstr "Sortera fillistan alfabetiskt"


msgid "Extension"
msgstr "Filändelse"


msgid "Sort the file list by extension/type"
msgstr "Sortera fillistan efter filändelse/typ"


msgid "Modified Date"
msgstr "Modifieringsdatum"


msgid "Sort files by modification time"
msgstr "Sortera filer efter modifieringsdatum"


msgid "Sort files by size"
msgstr "Sortera filer efter storlek"


msgid "Asset Catalog"
msgstr "Tillgångskatalog"


msgid "Title"
msgstr "Titel"


msgid "Title for the file browser"
msgstr "Titel för filbläddraren"


msgid "Filter Files"
msgstr "Filtrera filer"


msgid "Enable filtering of files"
msgstr "Aktivera filtrering av filer"


msgid "Only Assets"
msgstr "Endast tillgångar"


msgid "Filter Blender Backup Files"
msgstr "Filtrera Blender säkerhetskopior"


msgid "Show .blend1, .blend2, etc. files"
msgstr "Visa .blend1, .blend2 osv. filer"


msgid "Filter Blender"
msgstr "Filtrera Blender"


msgid "Show .blend files"
msgstr "Visa .blend-filer"


msgid "Filter Folder"
msgstr "Filtrera mappar"


msgid "Show folders"
msgstr "Visa mappar"


msgid "Filter Fonts"
msgstr "Filtrera typsnitt"


msgid "Show font files"
msgstr "Visa typsnittsfiler"


msgid "Filter Images"
msgstr "Filtrera bilder"


msgid "Show image files"
msgstr "Visa bildfiler"


msgid "Filter Movies"
msgstr "Filtrera filmer"


msgid "Show movie files"
msgstr "Visa filmfiler"


msgid "Filter Script"
msgstr "Filtrera skript"


msgid "Show script files"
msgstr "Visa skriptfiler"


msgid "Filter Sound"
msgstr "Filtrera ljud"


msgid "Show sound files"
msgstr "Visa ljudfiler"


msgid "Filter Text"
msgstr "Filtrera text"


msgid "Show text files"
msgstr "Visa textfiler"


msgid "Filter Volume"
msgstr "Filtrera volym"


msgid "Show 3D volume files"
msgstr "Visa 3D-volymfiler"


msgid "Library Browser"
msgstr "Biblioteksbläddrare"


msgid "Whether we may browse Blender files' content or not"
msgstr "Huruvida vi kan bläddra i Blender-filers innehåll eller inte"


msgid "Reverse Sorting"
msgstr "Omvänd sortering"


msgid "Sort items descending, from highest value to lowest"
msgstr "Sortera föremål fallande, från högsta värde till lägsta"


msgid "Import Method"
msgstr "Importmetod"


msgid "Use the import method set in the Preferences for this asset library, don't override it for this Asset Browser"
msgstr "Använd den importmetod som angetts i inställningarna för det här tillgångsbiblioteket, åsidosätt den inte för den här tillgångsbläddraren"


msgid "Link"
msgstr "Länka"


msgid "Append"
msgstr "Infoga"


msgid "2D vector"
msgstr "2D-vektor"


msgid "Matrix"
msgstr "Matris"


msgid "3D vector"
msgstr "3D-vektor"


msgid "Domain Settings"
msgstr "Domäninställningar"


msgid "Fluid domain settings"
msgstr "Domäninställningar för vätska"


msgid "Additional"
msgstr "Ytterligare"


msgid "OpenVDB"
msgstr "OpenVDB"


msgid "OpenVDB file format (.vdb)"
msgstr "OpenVDB filformat (.vdb)"


msgid "End"
msgstr "Slut"


msgid "Start"
msgstr "Start"


msgid "Change the cache type of the simulation"
msgstr "Ändra cachetyp för simuleringen"


msgid "Modular"
msgstr "Modulär"


msgid "Cell Size"
msgstr "Cellstorlek"


msgid "CFL"
msgstr "CFL"


msgid "Field"
msgstr "Fält"


msgid "Cubic"
msgstr "Kubisk"


msgid "Closest"
msgstr "Närmaste"


msgid "Domain Type"
msgstr "Domäntyp"


msgid "Change domain type of the simulation"
msgstr "Ändra typ av domän för simuleringen"


msgid "Gas"
msgstr "Gas"


msgid "Create domain for gases"
msgstr "Skapa domän för gaser"


msgid "Liquid"
msgstr "Vätska"


msgid "Create domain for liquids"
msgstr "Skapa domän för vätskor"


msgid "Smoke"
msgstr "Rök"


msgid "Amount of smoke created by burning fuel"
msgstr "Mängd rök som skapas av att bränna bränsle"


msgid "Smoke Color"
msgstr "Rökfärg"


msgid "Color of smoke emitted from burning fuel"
msgstr "Färg av rök som avges från att bränna bränsle"


msgid "Vorticity"
msgstr "Vorticitet"


msgid "Cell Type"
msgstr "Typ av cell"


msgid "Fluid"
msgstr "Vätska"


msgid "Obstacle"
msgstr "Hinder"


msgid "Flags"
msgstr "Flaggor"


msgid "Lower Bound"
msgstr "Nedre gräns"


msgid "Upper Bound"
msgstr "Övre gräns"


msgid "Nearest"
msgstr "Närmast"


msgid "Preview"
msgstr "Förhandsgranska"


msgid "Time"
msgstr "Tid"


msgid "Compression"
msgstr "Kompression"


msgid "Zip"
msgstr "Zip"


msgid "Do not use any compression"
msgstr "Använd ingen komprimering"


msgctxt "Amount"
msgid "Number"
msgstr "Antal"


msgid "APIC"
msgstr "APIC"


msgid "Delete"
msgstr "Ta bort"


msgid "Combined Export"
msgstr "Kombinerad export"


msgid "Update Radius"
msgstr "Uppdatera radie"


msgid "p0"
msgstr "p0"


msgid "Tension"
msgstr "Spänning"


msgid "Top"
msgstr "Ovan"


msgid "Dissolve Smoke"
msgstr "Lös upp röken"


msgid "Tracer"
msgstr "Spårare"


msgid "Use Viscosity"
msgstr "Använd viskositet"


msgid "Magnitude"
msgstr "Magnitud"


msgid "Collision"
msgstr "Krock"


msgid "Maximize"
msgstr "Maximera"


msgid "Minimize"
msgstr "Minimera"


msgid "Override"
msgstr "Åsidosätt"


msgid "Flow Settings"
msgstr "Flödesinställningar"


msgid "Density"
msgstr "Densitet"


msgid "Vertex Group"
msgstr "Vertexgrupp"


msgid "Flow Behavior"
msgstr "Flödesbeteende"


msgid "Add fluid to simulation"
msgstr "Lägg till vätska i simuleringen"


msgid "Flow Type"
msgstr "Flödestyp"


msgid "Add smoke"
msgstr "Lägg till rök"


msgid "Fire + Smoke"
msgstr "Eld + Rök"


msgid "Add fire and smoke"
msgstr "Lägg till eld och rök"


msgid "Fire"
msgstr "Eld"


msgid "Add fire"
msgstr "Lägg till eld"


msgid "Add liquid"
msgstr "Lägg till vätska"


msgctxt "Texture"
msgid "UV"
msgstr "UV"


msgid "Absolute Density"
msgstr "Absolut densitet"


msgid "Use Flow"
msgstr "Använd flöde"


msgid "Initial Velocity"
msgstr "Initialhastiget"


msgid "Set Size"
msgstr "Ställ in storlek"


msgid "Use Texture"
msgstr "Använd textur"


msgid "Initial"
msgstr "Initial"


msgid "Normal"
msgstr "Normal"


msgid "Socket Type"
msgstr "Uttagstyp"


msgid "Menu"
msgstr "Meny"


msgid "Collection"
msgstr "Samling"


msgid "Exclusive"
msgstr "Exklusiv"


msgid "Logical OR"
msgstr "Logisk OR"


msgid "Logical AND"
msgstr "Logisk AND"


msgid "Border"
msgstr "Ram"


msgid "Contour"
msgstr "Kontur"


msgid "Visibility"
msgstr "Synlighet"


msgid "Use"
msgstr "Använd"


msgid "Control Mode"
msgstr "Kontrolläge"


msgid "Python Scripting"
msgstr "Python-skriptning"


msgid "Active Frame"
msgstr "Aktiv bildruta"


msgid "After Color"
msgstr "Efter färg"


msgid "Frames After"
msgstr "Bildrutor efter"


msgid "Before Color"
msgstr "Före färg"


msgid "Frames Before"
msgstr "Bildrutor före"


msgid "Frames"
msgstr "Rutor"


msgid "Layer name"
msgstr "Lagernamn"


msgid "Ruler"
msgstr "Linjal"


msgid "Locked"
msgstr "Låst"


msgid "In Front"
msgstr "Framför"


msgid "Onion Skinning"
msgstr "Lökskal"


msgid "Use object as reference point"
msgstr "Använd objektet som referenspunkt"


msgid "Circular"
msgstr "Cirkelformad"


msgid "Radial"
msgstr "Radiell"


msgid "Grid"
msgstr "Rutnät"


msgid "Isometric"
msgstr "Isometrisk"


msgid "Top (X-Y)"
msgstr "Topp (X-Y)"


msgid "Affect only the Active Layer"
msgstr "Påverka endast aktivt lager"


msgid "Use Curve"
msgstr "Använd kurva"


msgid "Coordinates"
msgstr "Koordinater"


msgid "Line Width"
msgstr "Linjetjocklek"


msgid "Use in 3D viewport"
msgstr "Använd i 3D-vy"


msgid "Window"
msgstr "Fönster"


msgid "Temporary"
msgstr "Temporär"


msgid "Tools"
msgstr "Verktyg"


msgid "Tool Properties"
msgstr "Verktygsegenskaper"


msgid "XR"
msgstr "XR"


msgid "Dash"
msgstr "Streckad"


msgid "Attributes"
msgstr "Attributer"


msgid "Geometry attributes"
msgstr "Geometriattributer"


msgid "Color Attributes"
msgstr "Färgattributer"


msgid "Drawing"
msgstr "Ritning"


msgid "User Count"
msgstr "Användarantal"


msgid "Type of keyframe"
msgstr "Typ av keyframe"


msgctxt "GPencil"
msgid "Keyframe"
msgstr "Nyckelbild"


msgctxt "GPencil"
msgid "Jitter"
msgstr "Jitter"


msgid "List of Mask Layers"
msgstr "Lista över masklager"


msgid "Regular"
msgstr "Vanlig"


msgid "Reverse"
msgstr "Omvänd"


msgid "Repeat"
msgstr "Upprepa"


msgid "Tree Node"
msgstr "Trädnod"


msgid "Use Masks"
msgstr "Använd masker"


msgid "Blend Mode"
msgstr "Blandningsläge"


msgid "Blend mode"
msgstr "Blandningsläge"


msgid "List of Masking Layers"
msgstr "Lista över maskeringslager"


msgid "Local Matrix"
msgstr "Lokal matris"


msgid "Layer Opacity"
msgstr "Lageropacitet"


msgid "Translation"
msgstr "Översättning"


msgid "Use Lights"
msgstr "Använd ljus"


msgid "Use Masks in Render"
msgstr "Använd masker i rendering"


msgid "ViewLayer"
msgstr "ViewLayer"


msgid "Color tag 1"
msgstr "Färgtagg 1"


msgid "Color tag 2"
msgstr "Färgtagg 2"


msgid "Color tag 3"
msgstr "Färgtagg 3"


msgid "Color tag 4"
msgstr "Färgtagg 4"


msgid "Color tag 5"
msgstr "Färgtagg 5"


msgid "Color tag 6"
msgstr "Färgtagg 6"


msgid "Color tag 7"
msgstr "Färgtagg 7"


msgid "Color tag 8"
msgstr "Färgtagg 8"


msgid "Statistical view of the levels of color in an image"
msgstr "Statistisk vy över bildens färgnivåer"


msgctxt "Color"
msgid "Mode"
msgstr "Läge"


msgctxt "Color"
msgid "Luma"
msgstr "Luma"


msgid "Luma"
msgstr "Luma"


msgid "Red Green Blue"
msgstr "Röd Grön Blå"


msgid "Red"
msgstr "Röd"


msgid "Green"
msgstr "Grön"


msgctxt "Color"
msgid "B"
msgstr "B"


msgid "Blue"
msgstr "Blå"


msgctxt "Color"
msgid "A"
msgstr "A"


msgid "Show Line"
msgstr "Visa linje"


msgid "Display lines rather than filled shapes"
msgstr "Visa linjer istället för fyllda former"


msgctxt "ID"
msgid "Type"
msgstr "Typ"


msgid "Editable"
msgstr "Redigerbar"


msgid "Embedded Data"
msgstr "Inbäddad data"


msgid "Is Evaluated"
msgstr "Är utvärderad"


msgid "Missing Data"
msgstr "Data saknas"


msgid "Runtime Data"
msgstr "Data för körtid"


msgid "Library"
msgstr "Bibliotek"


msgid "Full Name"
msgstr "Fullständigt namn"


msgid "Tag"
msgstr "Tagg"


msgid "Users"
msgstr "Användare"


msgid "Number of times this data-block is referenced"
msgstr "Antal gånger detta datablock hänvisas till"


msgid "A collection of F-Curves for animation"
msgstr "En samling F-kurvor för animering"


msgid "Groups"
msgstr "Grupper"


msgid "Is Empty"
msgstr "Är tom"


msgid "Layers"
msgstr "Lager"


<<<<<<< HEAD
msgid "Theme"
msgstr "Tema"
=======
msgid "Cyclic Animation"
msgstr "Cyklisk animering"


msgid "Edit Bones"
msgstr "Redigera ben"


msgid "Run this script after generation to apply user-specific changes"
msgstr "Kör detta skript efter generering för att tillämpa användarspecifika ändringar"


msgid "Theme"
msgstr "Tema"


msgid "THEME01"
msgstr "THEME01"


msgid "THEME02"
msgstr "THEME02"


msgid "THEME03"
msgstr "THEME03"


msgid "THEME04"
msgstr "THEME04"


msgid "THEME05"
msgstr "THEME05"


msgid "THEME06"
msgstr "THEME06"


msgid "THEME07"
msgstr "THEME07"


msgid "THEME08"
msgstr "THEME08"


msgid "THEME09"
msgstr "THEME09"


msgid "THEME10"
msgstr "THEME10"


msgid "THEME11"
msgstr "THEME11"


msgid "THEME12"
msgstr "THEME12"


msgid "THEME13"
msgstr "THEME13"


msgid "THEME14"
msgstr "THEME14"


msgid "THEME15"
msgstr "THEME15"


msgid "THEME16"
msgstr "THEME16"


msgid "THEME17"
msgstr "THEME17"


msgid "THEME18"
msgstr "THEME18"


msgid "THEME19"
msgstr "THEME19"


msgid "THEME20"
msgstr "THEME20"


msgid "Widgets Collection"
msgstr "Widgetsamling"


msgid "Add Alpha"
msgstr "Lägg till alfa"


msgid "Kernel Radius"
msgstr "Kärnradie"


msgid "Box"
msgstr "Box"


msgctxt "Brush"
msgid "Deformation"
msgstr "Deformation"


msgctxt "Brush"
msgid "Bend"
msgstr "Böj"


msgid "Brush's capabilities"
msgstr "Penselns förmågor"


msgctxt "Brush"
msgid "Drag"
msgstr "Dra"


msgid "Local"
msgstr "Lokal"


msgid "Global"
msgstr "Global"


msgid "Simulates the entire mesh"
msgstr "Simulera hela meshen"


msgid "Dynamic"
msgstr "Dynamisk"


msgid "The active simulation area moves with the brush"
msgstr "Den aktiva simulationsytan flyttas med penseln"


msgid "Color Type"
msgstr "Färgtyp"


msgid "Use single color or gradient when painting"
msgstr "Använda enskild färg eller övertoning när du målar"


msgid "Paint with a single color"
msgstr "Måla med en färg"


msgid "Paint with a gradient"
msgstr "Måla med övertoning"


msgid "Add Color"
msgstr "Lägg till färg"


msgctxt "Curve"
msgid "Custom"
msgstr "Anpassad"


msgctxt "Curve"
msgid "Linear"
msgstr "Linjär"


msgctxt "Curve"
msgid "Constant"
msgstr "Konstant"


msgctxt "Curves"
msgid "Brush Type"
msgstr "Penseltyp"


msgctxt "Curves"
msgid "Add"
msgstr "Lägg till"


msgctxt "Curves"
msgid "Delete"
msgstr "Ta bort"


msgctxt "Curves"
msgid "Density"
msgstr "Densitet"


msgctxt "Curves"
msgid "Comb"
msgstr "Kamma"


msgctxt "Curves"
msgid "Grow / Shrink"
msgstr "Väx / krymp"


msgctxt "Curves"
msgid "Pinch"
msgstr "Nyp"


msgctxt "Curves"
msgid "Smooth"
msgstr "Jämn"


msgid "Direction"
msgstr "Riktning"


msgctxt "Brush"
msgid "Scale"
msgstr "Skala"


msgctxt "GPencil"
msgid "Brush Type"
msgstr "Penseltyp"


msgctxt "GPencil"
msgid "Thickness"
msgstr "Tjocklek"


msgctxt "GPencil"
msgid "Randomize"
msgstr "Slumpa"


msgctxt "GPencil"
msgid "Clone"
msgstr "Klona"


msgctxt "Brush"
msgid "Brush Type"
msgstr "Penseltyp"


msgctxt "Brush"
msgid "Draw"
msgstr "Rita"


msgid "The brush is of type used for drawing strokes"
msgstr "Penseln är av typen som används för att rita streck"


msgctxt "Brush"
msgid "Fill"
msgstr "Fyll"


msgid "The brush is of type used for filling areas"
msgstr "Penseln är av typen som används för att fylla ytor"


msgctxt "Brush"
msgid "Erase"
msgstr "Sudda ut"


msgid "The brush is used for erasing strokes"
msgstr "Penseln används för att sudda ut streck"


msgid "Brush Type"
msgstr "Penseltyp"


msgid "Draw"
msgstr "Rita"


msgid "Has unsaved changes"
msgstr "Har osparade ändringar"


msgctxt "Brush"
msgid "Soften"
msgstr "Mjukna"


msgctxt "Brush"
msgid "Smear"
msgstr "Smeta"


msgctxt "Brush"
msgid "Clone"
msgstr "Klona"


msgctxt "Brush"
msgid "Mask"
msgstr "Maska"


msgid "Invert Pressure for Density"
msgstr "Invertera tryck för densitet"


msgid "Brush"
msgstr "Pensel"


msgctxt "Mask"
msgid "Mask Tool"
msgstr "Maskverktyg"


msgctxt "Mask"
msgid "Draw"
msgstr "Rita"


msgctxt "Mask"
msgid "Smooth"
msgstr "Jämna"


msgid "Deformation"
msgstr "Deformation"


msgid "Rotate/Twist"
msgstr "Rotera/vrida"


msgid "Scale/Translate"
msgstr "Skala/översätt"


msgid "Topology"
msgstr "Topologi"


msgid "Rake"
msgstr "Kratta"


msgid "Rate"
msgstr "Frekvens"


msgid "Saturation Jitter"
msgstr "Mättnadsjitter"


msgid "Y Plane"
msgstr "Y-plan"


msgid "Z Plane"
msgstr "Z-plan"


msgctxt "Brush"
msgid "Clay"
msgstr "Lera"


msgctxt "Brush"
msgid "Layer"
msgstr "Lager"


msgctxt "Brush"
msgid "Crease"
msgstr "Veck"


msgctxt "Brush"
msgid "Thumb"
msgstr "Miniatyr"


msgctxt "Brush"
msgid "Rotate"
msgstr "Rotera"


msgctxt "Brush"
msgid "Cloth"
msgstr "Tyg"


msgctxt "Brush"
msgid "Paint"
msgstr "Måla"


msgid "Secondary Color"
msgstr "Sekundär färg"


msgid "Elastic"
msgstr "Elastisk"


msgctxt "GPencil"
msgid "Dots"
msgstr "Punkter"


msgctxt "GPencil"
msgid "Anchored"
msgstr "Förankrad"


msgctxt "GPencil"
msgid "Line"
msgstr "Linje"


msgctxt "GPencil"
msgid "Curve"
msgstr "Kurva"


msgid "Texture Slot"
msgstr "Texturplats"


msgid "Accumulate"
msgstr "Ackumulera"


msgid "Affect Alpha"
msgstr "Påverka alfa"


msgid "Anchored"
msgstr "Förankrad"


msgid "Use custom curve"
msgstr "Använd anpassad kurva"


msgid "Override Overlay"
msgstr "Åsidosätt överlägg"


msgid "Dynamic Mode"
msgstr "Dynamiskt läge"


msgid "Use Paint"
msgstr "Använd färg"


msgid "Use Weight"
msgstr "Använd vikt"


msgid "Cutoff"
msgstr "Klipp av"


msgid "Use Texture Overlay"
msgstr "Använd texturöverlägg"


msgid "Show texture in viewport"
msgstr "Visa textur i vy"


msgid "Adjust Strength for Spacing"
msgstr "Justera styrkan för avstånd"


msgid "Frame Offset"
msgstr "Rutförskjutning"


msgid "Paths of the objects inside the Alembic archive"
msgstr "Sökvägar för objekten inne i Alembic-arkivet"


msgid "Override Frame"
msgstr "Åsidosätt bildruta"


msgid "Up"
msgstr "Upp"


msgctxt "Unit"
msgid "Second"
msgstr "Sekund"


msgctxt "Unit"
msgid "Frame"
msgstr "Bildruta"


msgid "List of background images"
msgstr "Lista på bakgrundsbilder"


msgid "Cylinder Radius"
msgstr "Cylinderradie"


msgid "Min Longitude"
msgstr "Min longitud"


msgid "Clip Start"
msgstr "Beskärningsstart"


msgid "Use internal text data-block"
msgstr "Använd internt text-datablock"


msgid "Use external file"
msgstr "Använd extern fil"


msgid "Depth Of Field"
msgstr "Skärpdjup"


msgid "Millimeters"
msgstr "Millimeter"


msgid "Panorama Type"
msgstr "Panoramatyp"


msgid "Vertical"
msgstr "Vertikal"


msgid "Display Background Images"
msgstr "Visa bakgrundsbilder"


msgid "Camera types"
msgstr "Kameratyper"


msgid "Perspective"
msgstr "Perspektiv"


msgid "Orthographic"
msgstr "Ortografisk"


msgid "Panoramic"
msgstr "Panoramisk"


msgid "All Objects"
msgstr "Alla objekt"


msgid "Color 01"
msgstr "Färg 01"


msgid "Color 02"
msgstr "Färg 02"


msgid "Color 03"
msgstr "Färg 03"


msgid "Color 04"
msgstr "Färg 04"


msgid "Color 05"
msgstr "Färg 05"


msgid "Color 06"
msgstr "Färg 06"


msgid "Color 07"
msgstr "Färg 07"


msgid "Color 08"
msgstr "Färg 08"


msgid "Disable in Renders"
msgstr "Inaktivera i renderingar"


msgid "Globally disable in renders"
msgstr "Inaktivera globalt i renderingar"


msgid "Disable Selection"
msgstr "Inaktivera markering"


msgid "Disable selection in viewport"
msgstr "Inaktivera markering i vy"


msgid "Disable in Viewports"
msgstr "Inaktivera i vyer"


msgid "Globally disable in viewports"
msgstr "Inaktivera globalt i vyer"


msgid "Usage"
msgstr "Användning"


msgid "Dimensions"
msgstr "Dimensioner"


msgid "Extrude"
msgstr "Extrudera"


msgid "Render Resolution U"
msgstr "Renderingsupplösning U"


msgid "Render Resolution V"
msgstr "Renderingsupplösning V"


msgid "Use the tangent to calculate twist"
msgstr "Använd tangenten för att beräkna vridningen"


msgid "Path"
msgstr "Bana"


msgid "Follow"
msgstr "Följ"


msgid "Align text to the left"
msgstr "Vänsterställ text"


msgid "Center text"
msgstr "Centrera text"


msgid "Align text to the right"
msgstr "Högerställ text"


msgid "Justify"
msgstr "Justera"


msgid "Content of this text object"
msgstr "Innehållet i detta textobjekt"


msgid "Edit Format"
msgstr "Redigera format"


msgid "Text on Curve"
msgstr "Text på kurva"


msgid "Font"
msgstr "Typsnitt"


msgid "X Offset"
msgstr "X-förskjutning"


msgid "Y Offset"
msgstr "Y-förskjutning"


msgid "Truncate"
msgstr "Trunkera"


msgid "Shear"
msgstr "Vrida"


msgid "Italic angle of the characters"
msgstr "Kursiv vinkel på tecknen"


msgid "Font Size"
msgstr "Textstorlek"


msgid "Small Caps"
msgstr "Kapitäler"


msgid "Textboxes"
msgstr "Textrutor"


msgid "Fast Editing"
msgstr "Snabbredigera"


msgid "Normals"
msgstr "Normaler"


msgid "Active Texture"
msgstr "Aktiv textur"


msgid "Chain Count"
msgstr "Antal kedjor"


msgid "Chaining Method"
msgstr "Metod för kedjekoppling"


msgid "Integration Type"
msgstr "Integrationstyp"


msgid "Min"
msgstr "Min"


msgid "Max"
msgstr "Max"


msgid "First"
msgstr "Första"


msgid "Node Tree"
msgstr "Nodträd"


msgid "Node tree for node-based shaders"
msgstr "Nodträd för nodbaserade shaders"


msgid "Panel"
msgstr "Panel"


msgid "2D Length"
msgstr "2D-längd"


msgid "Reverse order"
msgstr "Omvänd ordning"


msgid "Chaining"
msgstr "Kedjekoppling"


msgid "Use Nodes"
msgstr "Använd noder"


msgid "Same Object"
msgstr "Samma objekt"


msgid "Sorting"
msgstr "Sortering"


msgid "Use Textures"
msgstr "Använd texturer"


msgctxt "GPencil"
msgid "All"
msgstr "Alla"


msgid "Only selected keyframes"
msgstr "Endast markerade keyframes"


msgid "2D Layers"
msgstr "2D-lager"


msgid "Alpha Mode"
msgstr "Alfa-läge"


msgid "Color Space Settings"
msgstr "Inställningar för färgrymd"


msgid "BMP"
msgstr "BMP"


msgid "Output image in bitmap format"
msgstr "Resultatbild som pixelbild"


msgid "Iris"
msgstr "Iris"


msgid "Output image in PNG format"
msgstr "Resultatbild i PNG-format"


msgid "JPEG"
msgstr "JPEG"


msgid "Output image in JPEG format"
msgstr "Resultatbild i JPEG-format"


msgid "JPEG 2000"
msgstr "JPEG 2000"


msgid "Output image in JPEG 2000 format"
msgstr "Resultatbild i JPEG 2000-format"


msgid "Targa"
msgstr "Targa"


msgid "Output image in Targa format"
msgstr "Resultatbild i TARGA-format"


msgid "Output image in uncompressed Targa format"
msgstr "Resultatbild i okomprimerat TARGA-format"


msgid "Cineon"
msgstr "Cineon"


msgid "Output image in Cineon format"
msgstr "Resultatbild i Cineon-format"


msgid "DPX"
msgstr "DPX"


msgid "Output image in DPX format"
msgstr "Resultatbild i DPX-format"


msgid "OpenEXR MultiLayer"
msgstr "OpenEXR MultiLayer"


msgid "Output image in multilayer OpenEXR format"
msgstr "Resultatbild i flerlagers OpenEXR-format"


msgid "Output image in OpenEXR format"
msgstr "Resultatbild i OpenEXR-format"


msgid "Output image in Radiance HDR format"
msgstr "Resultatbild i Radiance HDR-format"


msgid "TIFF"
msgstr "TIFF"


msgid "Output image in TIFF format"
msgstr "Resultatbild i TIFF-format"


msgid "WebP"
msgstr "WebP"


msgid "Dirty"
msgstr "Smutsig"


msgctxt "Image"
msgid "Source"
msgstr "Källa"


msgctxt "Image"
msgid "Movie"
msgstr "Film"


msgid "Movie file"
msgstr "Filmfil"


msgctxt "Image"
msgid "Viewer"
msgstr "Visare"


msgid "Render Result"
msgstr "Renderingsresultat"


msgid "Compositing"
msgstr "Komponering"


msgid "View as Render"
msgstr "Visa som rendering"


msgid "Views Format"
msgstr "Vyformat"


msgid "User"
msgstr "Användare"


msgid "Catmull-Rom"
msgstr "Catmull-Rom"


msgid "BSpline"
msgstr "BSpline"


msgid "U"
msgstr "U"


msgid "V"
msgstr "V"


msgid "W"
msgstr "W"


msgctxt "Light"
msgid "Light"
msgstr "Ljus"


msgid "Light color"
msgstr "Ljus färg"


msgid "Cutoff Distance"
msgstr "Avklippningsavstånd"


msgid "Normalize"
msgstr "Normalisera"


msgctxt "Light"
msgid "Type"
msgstr "Typ"


msgid "Type of light"
msgstr "Typ av ljus"


msgctxt "Light"
msgid "Area"
msgstr "Område"


msgid "Use shader nodes to render the light"
msgstr "Använd shadernoder för att rendera ljuset"


msgctxt "Light"
msgid "Use Temperature"
msgstr "Använd temperatur"


msgid "Disk"
msgstr "Disk"


msgid "Ellipse"
msgstr "Ellips"


msgid "Size Y"
msgstr "Storlek Y"


msgctxt "Light"
msgid "Strength"
msgstr "Styrka"


msgid "Display Data Size"
msgstr "Visa datastorlek"


msgid "Display Data"
msgstr "Visa data"


msgid "Type of parallax volume"
msgstr "Typ av parallaxvolym"


msgid "Search Distance"
msgstr "Sök avstånd"


msgid "Intensity"
msgstr "Intensitet"


msgid "Resolution X"
msgstr "Upplösning X-led"


msgid "Resolution Y"
msgstr "Upplösning Y-led"


msgctxt "Material"
msgid "Opaque"
msgstr "Opak"


msgid "Diffuse Color"
msgstr "Diffus färg"


msgid "Metallic"
msgstr "Metallisk"


msgid "Type of preview render"
msgstr "Typ av förhandsvisning av rendering"


msgctxt "Material"
msgid "Sphere"
msgstr "Sfär"


msgctxt "Material"
msgid "Cube"
msgstr "Kub"


msgid "Cube"
msgstr "Kub"


msgctxt "Material"
msgid "Shader Ball"
msgstr "Shaderboll"


msgid "Shader ball"
msgstr "Shaderboll"


msgctxt "Material"
msgid "Cloth"
msgstr "Tyg"


msgid "Cloth"
msgstr "Tyg"


msgctxt "Material"
msgid "Fluid"
msgstr "Vätska"


msgid "Specular Color"
msgstr "Glansighetsfärg"


msgid "Specular"
msgstr "Glansig"


msgid "Use shader nodes to render the material"
msgstr "Använd shadernoder för att rendera materialet"


msgid "Use the shadow maps from shadow casting lights to refine the thickness defined by the material node tree"
msgstr "Använd skuggkartorna från ljuskällor med skuggverkan för att förfina den tjocklek som definieras av materialnodens träd"


msgid "Fast"
msgstr "Snabb"


msgid "Accurate"
msgstr "Noggrann"


msgid "Corner"
msgstr "Hörn"


msgid "Polygons"
msgstr "Polygoner"


msgid "Voxel"
msgstr "Voxel"


msgid "Adaptivity"
msgstr "Adaptivitet"


msgid "Preserve Attributes"
msgstr "Bevara attributer"


msgid "Vertex Colors"
msgstr "Vertexfärger"


msgid "Render Size"
msgstr "Renderingsstorlek"


msgid "Viewport Size"
msgstr "Storlek för visningsområde"


msgid "Update"
msgstr "Uppdatera"


msgid "Frame Rate"
msgstr "Bildfrekvens"


msgid "Movie File"
msgstr "Filmfil"


msgid "Use Group Interface"
msgstr "Använd gruppgränssnitt"


msgid "Color Tag"
msgstr "Färgtagg"


msgid "Attribute"
msgstr "Attribut"


msgid "Converter"
msgstr "Konvertera"


msgid "Distort"
msgstr "Förvräng"


msgid "Filter"
msgstr "Filter"


msgid "Script"
msgstr "Skript"


msgid "Shader"
msgstr "Shader"


msgid "Pattern"
msgstr "Mönster"


msgid "Interface"
msgstr "Gränssnitt"


msgid "Links"
msgstr "Länkar"


msgid "Nodes"
msgstr "Noder"


msgid "Undefined"
msgstr "Odefinierad"


msgid "Shader nodes"
msgstr "Shadernoder"


msgid "Edit"
msgstr "Redigera"


msgid "Sculpt"
msgstr "Skulptera"


msgid "Modifier"
msgstr "Modifierare"


msgid "Tool"
msgstr "Verktyg"


msgid "Mesh"
msgstr "Mesh"


msgid "Point Cloud"
msgstr "Punktmoln"


msgid "Wait for Click"
msgstr "Vänta på klick"


msgid "Shader Node Tree"
msgstr "Shader nodträd"


msgid "Active Material"
msgstr "Aktivt material"


msgid "Constraints"
msgstr "Begränsningar"


msgid "Data"
msgstr "Data"


msgid "Cylinder"
msgstr "Cylinder"


msgid "Capsule"
msgstr "Kapsel"


msgid "Display As"
msgstr "Visa som"


msgid "How to display object in viewport"
msgstr "Hur objekt visas i vy"


msgid "Bounds"
msgstr "Gränser"


msgid "Solid"
msgstr "Massiv"


msgid "Textured"
msgstr "Texturerad"


msgid "Arrows"
msgstr "Pilar"


msgid "Circle"
msgstr "Cirkel"


msgctxt "Image"
msgid "Both"
msgstr "Båda"


msgctxt "Image"
msgid "Front"
msgstr "Fram"


msgctxt "Image"
msgid "Back"
msgstr "Bak"


msgid "Lightgroup"
msgstr "Ljusgrupp"


msgid "Lightgroup that the object belongs to"
msgstr "Ljusgrupp som objektet tillhör"


msgid "Location of the object"
msgstr "Position av objektet"


msgid "Lock Location"
msgstr "Lås position"


msgid "Lock editing of location when transforming"
msgstr "Lås ändring av position vid transformering"


msgid "Lock Rotation"
msgstr "Lås rotation"


msgid "Lock editing of rotation when transforming"
msgstr "Lås ändring av rotation vid transformering"


msgid "Lock Rotation (4D Angle)"
msgstr "Lås rotation (4D-vinkel)"


msgid "Lock Rotations (4D)"
msgstr "Lås rotationer (4D)"


msgid "Lock Scale"
msgstr "Lås skala"


msgid "Lock editing of scale when transforming"
msgstr "Lås ändring av skala vid transformering"


msgid "Object Mode"
msgstr "Objektläge"


msgid "Edit Mode"
msgstr "Redigeringsläge"


msgid "Pose Mode"
msgstr "Poseringsläge"


msgid "Sculpt Mode"
msgstr "Skulpteringsläge"


msgid "Vertex Paint"
msgstr "Vertexmåla"


msgid "Weight Paint"
msgstr "Viktmåla"


msgid "Texture Paint"
msgstr "Texturmåla"


msgid "Particle Edit"
msgstr "Partikelredigering"


msgid "Parent Type"
msgstr "Typ av förälder"


msgid "Lattice"
msgstr "Lattice"


msgid "Rotation in Eulers"
msgstr "Rotation med Euler"


msgid "Shader Effects"
msgstr "Shadereffekter"


msgid "Display All Edges"
msgstr "Visa alla kanter"


msgid "Display Name"
msgstr "Visningsnamn"


msgid "Display the object's name"
msgstr "Visa objektets namn"


msgid "Soft Body Settings"
msgstr "Inställningar för mjuk kropp"


msgid "Type of object"
msgstr "Typ av objekt"


msgctxt "ID"
msgid "Empty"
msgstr "Tom"


msgid "Dynamic Topology Sculpting"
msgstr "Skulptering med dynamisk topologi"


msgid "Use Alpha"
msgstr "Använd alfa"


msgid "Vertex Groups"
msgstr "Vertexgrupper"


msgid "Vertex groups of the object"
msgstr "Vertexgrupper för objektet"


msgid "Camera Visibility"
msgstr "Kamerasynlighet"


msgid "Particle Settings"
msgstr "Partikelinställningar"


msgid "Particle settings, reusable by multiple particle systems"
msgstr "Partikelinställningar, återanvändbar av flera partikelsystem"


msgid "Degrees"
msgstr "Grader"


msgid "Angular Velocity"
msgstr "Vinkelhastighet"


msgid "Angular velocity amount (in radians per second)"
msgstr "Vinkelhastighet mängd (i radianer per sekund)"


msgid "Angular Velocity Axis"
msgstr "Vinkelhastighet axel"


msgid "What axis is used to change particle rotation with time"
msgstr "Vilken axel som används för att ändra partikelrotation över tid"


msgid "Clump"
msgstr "Klumpa"


msgid "Total number of particles"
msgstr "Totalt antal partiklar"


msgid "Long Hair"
msgstr "Långt hår"


msgid "Damp"
msgstr "Dämpning"


msgid "Display Color"
msgstr "Visa färg"


msgid "How particles are displayed in viewport"
msgstr "Hur partiklar visas i vy"


msgctxt "ParticleSettings"
msgid "Rendered"
msgstr "Renderad"


msgctxt "ParticleSettings"
msgid "Circle"
msgstr "Cirkel"


msgctxt "ParticleSettings"
msgid "Axis"
msgstr "Axel"


msgid "Display"
msgstr "Visa"


msgid "Size of particles on viewport"
msgstr "Storlek av partiklar i vy"


msgid "Steps"
msgstr "Steg"


msgid "Stiffness"
msgstr "Styvhet"


msgid "The resolution of the particle grid"
msgstr "Upplösningen för partikelrutnätet"


msgid "Integration"
msgstr "Integration"


msgid "Verlet"
msgstr "Verlet"


msgid "Midpoint"
msgstr "Mittpunkt"


msgid "RK4"
msgstr "RK4"


msgctxt "ParticleSettings"
msgid "Nothing"
msgstr "Ingenting"


msgid "Lifetime"
msgstr "Livstid"


msgid "Mass"
msgstr "Massa"


msgid "Particle"
msgstr "Partikel"


msgid "React On"
msgstr "Reagera på"


msgid "Death"
msgstr "Död"


msgid "Reactor"
msgstr "Reaktor"


msgid "Halo"
msgstr "Halo"


msgid "Object X"
msgstr "Objekt X"


msgid "Object Y"
msgstr "Objekt Y"


msgid "Object Z"
msgstr "Objekt Z"


msgid "Roughness 1"
msgstr "Grovhet 1"


msgid "Size 1"
msgstr "Storlek 1"


msgid "Roughness 2"
msgstr "Grovhet 2"


msgid "Size 2"
msgstr "Storlek 2"


msgid "Number"
msgstr "Nummer"


msgid "Advanced"
msgstr "Avancerat"


msgid "Use Count"
msgstr "Använt antal"


msgid "Died"
msgstr "Dog"


msgid "Mass from Size"
msgstr "Massa från storlek"


msgid "Render parent particles"
msgstr "Rendera överordnade partiklar"


msgid "Rotations"
msgstr "Rotationer"


msgid "Use Roughness Curve"
msgstr "Använd grovhetskurva"


msgid "Use the strand primitive for rendering"
msgstr "Använd strandprimitiven för rendering"


msgid "Whole Collection"
msgstr "Hela samlingen"


msgid "Inverse"
msgstr "Omvänd"


msgid "Doppler Factor"
msgstr "Dopplerfaktor"


msgid "3D Cursor"
msgstr "3D-markör"


msgid "Cycles Render Settings"
msgstr "Cycles renderingsinställningar"


msgid "Cycles render settings"
msgstr "Cycles renderingsinställningar"


msgid "Scene display settings for 3D viewport"
msgstr "Inställningar för visning av scen i 3D-vy"


msgid "EEVEE"
msgstr "EEVEE"


msgid "Current Frame"
msgstr "Aktuell bildruta"


msgid "Annotations"
msgstr "Anteckningar"


msgid "Sync Mode"
msgstr "Synkroniseringsläge"


msgid "How to sync playback"
msgstr "Hur uppspelning synkroniseras"


msgid "Play Every Frame"
msgstr "Spela upp varje bildruta"


msgid "Do not sync, play every frame"
msgstr "Synkronisera inte, spela upp varje bildruta"


msgid "Sync to Audio"
msgstr "Synkronisera till ljud"


msgid "Timeline Markers"
msgstr "Tidslinjemarkörer"


msgid "Markers used in all timelines for the current scene"
msgstr "Markörer som används i alla tidslinjer för den aktuella scenen"


msgid "Tool Settings"
msgstr "Verktygsinställningar"


msgid "Unit Settings"
msgstr "Enhetsinställningar"


msgid "Use global gravity for all dynamics"
msgstr "Använd global gravitation för all dynamik"


msgid "View Layers"
msgstr "Visningslager"


msgid "View Settings"
msgstr "Visningsinställningar"


msgctxt "World"
msgid "World"
msgstr "Värld"


msgid "World used for rendering the scene"
msgstr "Värld som används för att rendera scenen"


msgid "Areas"
msgstr "Områden"


msgid "Show Status Bar"
msgstr "Visa statusfältet"


msgid "Show status bar"
msgstr "Visa statusfältet"


msgid "All 3D Viewports"
msgstr "Alla 3D-vyer"


msgid "Animation Editors"
msgstr "Animationsredigerare"


msgid "Clip Editors"
msgstr "Klippredigerare"


msgid "Image Editors"
msgstr "Bildredigerare"


msgid "Node Editors"
msgstr "Nodredigerare"


msgid "Property Editors"
msgstr "Egenskapsredigerare"


msgid "Audio channels"
msgstr "Ljudkanaler"


msgid "Definition of audio channels"
msgstr "Definition av ljudkanaler"


msgid "5 Channels"
msgstr "5 kanaler"


msgid "6.1 Surround"
msgstr "6.1 surround"


msgid "Caching"
msgstr "Cachning"


msgctxt "Sound"
msgid "Mute"
msgstr "Tyst"


msgid "Sound"
msgstr "Ljud"


msgid "Minimum Volume"
msgstr "Minsta volym"


msgid "Filename of the text file"
msgstr "Filnamn för textfilen"


msgctxt "Text"
msgid "Indentation"
msgstr "Indrag"


msgid "Use tabs or spaces for indentation"
msgstr "Använd tabbar eller mellanslag för indrag"


msgctxt "Text"
msgid "Tabs"
msgstr "Tabbar"


msgid "Indent using tabs"
msgstr "Indrag med tabbar"


msgctxt "Text"
msgid "Spaces"
msgstr "Mellanslag"


msgid "Indent using spaces"
msgstr "Indrag med mellanslag"


msgid "Text file has been edited since last save"
msgstr "Textfilen har blivit redigerad sedan den sparades senast"


msgid "Memory"
msgstr "Minne"


msgid "Text file is in memory, without a corresponding file on disk"
msgstr "Textfil är i minne, utan en motsvarande fil på disk"


msgctxt "Text"
msgid "Modified"
msgstr "Ändrad"


msgid "Text file on disk is different than the one in memory"
msgstr "Textfil på disk är annorlunda från den i minnet"


msgctxt "Text"
msgid "Lines"
msgstr "Rader"


msgid "Lines of text"
msgstr "Rader av text"


msgid "Run this text as a Python script on loading"
msgstr "Kör denna text som ett Python-skript vid inläsning"


msgid "Blend"
msgstr "Blanda"


msgid "Procedural - create a ramp texture"
msgstr "Procedurell - skapa en övertoningstextur"


msgid "Clouds"
msgstr "Moln"


msgid "Procedural - create a cloud-like fractal noise texture"
msgstr "Procedurell - skapa en molnlik fraktal brustextur"


msgid "Distorted Noise"
msgstr "Förvrängt brus"


msgid "Procedural - noise texture distorted by two noise algorithms"
msgstr "Procedurell - brustextur förvrängd av två brusalgoritmer"


msgid "Image or Movie"
msgstr "Bild eller film"


msgid "Allow for images or movies to be used as textures"
msgstr "Tillåt bilder eller filmer att användas som texturer"


msgid "Magic"
msgstr "Magisk"


msgid "Procedural - color texture based on trigonometric functions"
msgstr "Procedurell - färgtextur baserad på trigonometriska funktioner"


msgid "Marble"
msgstr "Marmor"


msgid "Procedural - marble-like noise texture with wave generated bands"
msgstr "Procedurell - marmorlik brustextur med våggenererade band"


msgid "Procedural - highly flexible fractal noise texture"
msgstr "Procedurell - mycket flexibel fraktal brustextur"


msgid "Procedural - random noise, gives a different result every time, for every frame, for every pixel"
msgstr "Procedurell - slumpvis brus, ger ett annorlunda resultat varje gång, för varje bildruta, för varje pixel"


msgid "Stucci"
msgstr "Stucci"


msgid "Procedural - create a fractal noise texture"
msgstr "Procedurell - skapa en fraktal brustextur"


msgid "Voronoi"
msgstr "Voronoi"


msgid "Procedural - create cell-like patterns based on Worley noise"
msgstr "Procedurell - skapa cell-lika mönster baserade på Worley-brus"


msgid "Wood"
msgstr "Trä"


msgid "Procedural - wave generated bands or rings, with optional noise"
msgstr "Procedurell - våggenererade band eller ringar, med valbart brus"


msgid "Make this a node-based texture"
msgstr "Gör detta till en nodbaserad textur"


msgid "Show Alpha"
msgstr "Visa alfa"


msgid "Show Alpha in Preview Render"
msgstr "Visa alfa i förhandsrendering"


msgid "Quadratic"
msgstr "Kvadratisk"


msgid "Create a quadratic progression"
msgstr "Skapa en kvadratisk progression"


msgid "Diagonal"
msgstr "Diagonal"


msgid "Create a diagonal progression"
msgstr "Skapa en diagonal progression"


msgid "Spherical"
msgstr "Sfärisk"


msgid "Create a spherical progression"
msgstr "Skapa en sfärisk progression"


msgid "Clouds Texture"
msgstr "Molntextur"


msgid "Procedural noise texture"
msgstr "Procedurell brustextur"


msgid "Determine whether Noise returns grayscale or RGB values"
msgstr "Avgör huruvida Brus returnerar gråskala eller RGB-värden"


msgid "Grayscale"
msgstr "Gråskala"


msgid "Voronoi F1"
msgstr "Voronoi F1"


msgid "Voronoi F2"
msgstr "Voronoi F2"


msgid "Voronoi F3"
msgstr "Voronoi F3"


msgid "Voronoi F4"
msgstr "Voronoi F4"


msgid "Voronoi F2-F1"
msgstr "Voronoi F2-F1"


msgid "Soft"
msgstr "Mjuk"


msgid "Generate soft noise (smooth transitions)"
msgstr "Generera mjukt brus (jämna övergångar)"


msgid "Hard"
msgstr "Hård"


msgid "Generate hard noise (sharp transitions)"
msgstr "Generera hårt brus (skarpa övergångar)"


msgid "Procedural distorted noise texture"
msgstr "Procedurell förvrängd brustextur"


msgid "Distortion Amount"
msgstr "Förvrängning mängd"


msgid "Amount of distortion"
msgstr "Mängd förvrängning"


msgid "Noise Distortion"
msgstr "Brusförvrängning"


msgid "Image Texture"
msgstr "Bildtextur"


msgctxt "Image"
msgid "Clip"
msgstr "Klipp"


msgctxt "Image"
msgid "Repeat"
msgstr "Upprepa"


msgid "Filter Size"
msgstr "Filterstorlek"


msgid "Area"
msgstr "Område"


msgid "Invert Alpha"
msgstr "Invertera alfa"


msgid "Invert all the alpha values in the image"
msgstr "Invertera alla alfavärden i bilden"


msgid "Repeat X"
msgstr "Upprepa X"


msgid "Repeat Y"
msgstr "Upprepa Y"


msgid "Use the alpha channel information in the image"
msgstr "Använd alfakanalens information i bilden"


msgid "Calculate Alpha"
msgstr "Beräkna alfa"


msgid "Calculate an alpha channel based on RGB values in the image"
msgstr "Beräkna en alfakanal baserat på RGB-värden i bilden"


msgid "Mirror X"
msgstr "Spegla X"


msgid "Mirror the image repetition on the X direction"
msgstr "Spegla bildrepetition i X-riktningen"


msgid "Mirror Y"
msgstr "Spegla Y"


msgid "Mirror the image repetition on the Y direction"
msgstr "Spegla bildrepetition i Y-riktningen"


msgid "Magic Texture"
msgstr "Magisk textur"


msgid "Depth of the noise"
msgstr "Djup av bruset"


msgid "Turbulence of the noise"
msgstr "Turbulens av bruset"


msgid "Marble Texture"
msgstr "Marmortextur"


msgid "Use soft marble"
msgstr "Använd mjuk marmor"


msgid "Use more clearly defined marble"
msgstr "Använd mer väldefinierad marmor"


msgid "Use very clearly defined marble"
msgstr "Använd mycket väldefinierad marmor"


msgid "Highest Dimension"
msgstr "Högsta dimension"


msgid "Highest fractal dimension"
msgstr "Högsta fraktaldimension"


msgid "Multifractal"
msgstr "Multifraktal"


msgid "Stucci Texture"
msgstr "Stucci-textur"


msgid "Coloring"
msgstr "Färgläggning"


msgid "Actual Distance"
msgstr "Verkligt avstånd"


msgid "(x*x+y*y+z*z)"
msgstr "(x*x+y*y+z*z)"


msgid "Manhattan"
msgstr "Manhattan"


msgid "Chebychev"
msgstr "Chebychev"


msgid "Minkowski 1/2"
msgstr "Minkowski 1/2"


msgid "Minkowski 4"
msgstr "Minkowski 4"


msgid "Minkowski"
msgstr "Minkowski"


msgid "Weight 1"
msgstr "Vikt 1"


msgid "Weight 2"
msgstr "Vikt 2"


msgid "Weight 3"
msgstr "Vikt 3"


msgid "Weight 4"
msgstr "Vikt 4"


msgid "Wood Texture"
msgstr "Trätextur"


msgid "Use standard wood texture in bands"
msgstr "Använd standard trätextur i band"


msgid "Use wood texture in rings"
msgstr "Använd trätextur i ringar"


msgid "Add noise to standard wood"
msgstr "Lägg till brus i standardträ"


msgid "Add noise to rings"
msgstr "Lägg till brus i ringar"


msgid "Vector Font"
msgstr "Vektortypsnitt"


msgid "Vector font for Text objects"
msgstr "Vektortypsnitt för textobjekt"


msgid "Number of frames of the sequence to use"
msgstr "Antal bildrutor av sekvensen att använda"


msgid "Offset the number of the frame to use in the animation"
msgstr "Förskjut antalet bildrutor att använda i animationen"


msgid "Sequence playback mode"
msgstr "Uppspelningsläge för sekvensen"


msgctxt "Volume"
msgid "Clip"
msgstr "Klipp"


msgid "Hide frames outside the specified frame range"
msgstr "Dölj bildrutor utanför det angivna omfånget av bildrutor"


msgctxt "Volume"
msgid "Repeat"
msgstr "Upprepa"


msgid "Window Manager"
msgstr "Fönsterhanterare"


msgid "Category"
msgstr "Kategori"


msgid "Filter add-ons by category"
msgstr "Filtrera tillägg efter kategori"


msgid "Filter by add-on name, author & category"
msgstr "Filtrera tillägg efter namn, skapare och kategori"


msgid "Support"
msgstr "Stöd"


msgid "Display support level"
msgstr "Visa stödnivå"


msgid "Official"
msgstr "Officiell"


msgid "Officially supported"
msgstr "Officiellt stöd"


msgid "Community"
msgstr "Gemenskap"


msgid "Maintained by community developers"
msgstr "Underhålls av utvecklare i gemenskapen"


msgid "Add-ons"
msgstr "Tillägg"


msgid "Themes"
msgstr "Teman"


msgid "Operators"
msgstr "Operatorer"


msgid "Operator registry"
msgstr "Operatorregister"


msgid "Preset Name"
msgstr "Förinställningsnamn"


msgid "Name for new preset"
msgstr "Namn för ny förinställning"


msgid "Windows"
msgstr "Fönster"


msgid "Open windows"
msgstr "Öppna fönster"


msgid "Workspace"
msgstr "Arbetsyta"


msgid "Active Add-on"
msgstr "Aktivt tillägg"


msgid "Color of the background"
msgstr "Färg av bakgrunden"


msgid "Cycles World Settings"
msgstr "Cycles världsinställningar"


msgid "Cycles world settings"
msgstr "Cycles världsinställningar"


msgid "Cycles Visibility Settings"
msgstr "Cycles synlighetsinställningar"


msgid "Cycles visibility settings"
msgstr "Cycles synlighetsinställningar"


msgid "Lighting"
msgstr "Belysning"


msgid "World lighting settings"
msgstr "Världens belysningsinställningar"


msgid "Lightgroup that the world belongs to"
msgstr "Ljusgrupp som världen tillhör"


msgid "Mist"
msgstr "Dimma"


msgid "Use shader nodes to render the world"
msgstr "Använd shadernoder för att rendera världen"


msgid "Use Shadow"
msgstr "Använd skugga"


msgid "List of overridden properties"
msgstr "Lista av överskrivna egenskaper"


msgid "Reference ID"
msgstr "Referens-ID"


msgid "Override Properties"
msgstr "Åsidosätt egenskaper"


msgid "Mandatory"
msgstr "Obligatorisk"


msgid "Operation"
msgstr "Operation"


msgid "Insert After"
msgstr "Infoga efter"


msgid "Insert Before"
msgstr "Infoga före"


msgid "iTaSC"
msgstr "iTaSC"


msgid "Animation"
msgstr "Animering"


msgid "Simulation"
msgstr "Simulering"


msgid "SDLS"
msgstr "SDLS"


msgid "DLS"
msgstr "DLS"


msgid "Min Step"
msgstr "Min steg"


msgid "Black"
msgstr "Svart"


msgid "White"
msgstr "Vitt"


msgid "Bit depth per channel"
msgstr "Bitdjup per kanal"


msgid "8-bit color channels"
msgstr "8-bitars färgkanaler"


msgid "10-bit color channels"
msgstr "10-bitars färgkanaler"


msgid "12-bit color channels"
msgstr "12-bitars färgkanaler"


msgid "16-bit color channels"
msgstr "16-bitars färgkanaler"


msgid "Color Management"
msgstr "Färgstyrning"


msgid "Follow Scene"
msgstr "Följ scen"


msgid "BW"
msgstr "BW"


msgid "RGBA"
msgstr "RGBA"


msgid "Codec"
msgstr "Kodek"


msgid "ZIP"
msgstr "ZIP"


msgid "ZIPS"
msgstr "ZIPS"


msgid "RLE"
msgstr "RLE"


msgid "Codec settings for JPEG 2000"
msgstr "Kodekinställningar för JPEG 2000"


msgid "JP2"
msgstr "JP2"


msgid "J2K"
msgstr "J2K"


msgid "LZW"
msgstr "LZW"


msgid "Log"
msgstr "Logg"


msgid "Convert to logarithmic color space"
msgstr "Konvertera till logaritmisk färgrymd"


msgid "Cinema (48)"
msgstr "Biograf (48)"


msgid "Cinema"
msgstr "Biograf"


msgid "YCC"
msgstr "YCC"


msgid "View Index"
msgstr "Visa index"


msgid "Image Preview"
msgstr "Förhandsvisa bild"


msgid "Preview image and icon"
msgstr "Förhandsvisa bild och ikon"


msgid "Width and height in pixels"
msgstr "Bredd och höjd i bildpunkter"


msgid "Image Size"
msgstr "Bildstorlek"


msgid "Owner"
msgstr "Ägare"


msgid "Internal owner"
msgstr "Intern ägare"


msgid "Items"
msgstr "Objekt"


msgid "Activate or deactivate item"
msgstr "Aktivera eller inaktivera objekt"


msgid "Alt"
msgstr "Alt"


msgid "Any"
msgstr "Alla"


msgid "Ctrl"
msgstr "Ctrl"


msgid "North"
msgstr "Nord"


msgid "North-East"
msgstr "Nord-öst"


msgid "East"
msgstr "Öst"


msgid "South-East"
msgstr "Syd-öst"


msgid "South"
msgstr "Syd"


msgid "South-West"
msgstr "Syd-väst"


msgid "West"
msgstr "Väst"


msgid "North-West"
msgstr "Nord-väst"


msgid "User Modified"
msgstr "Modifierad av användaren"


msgctxt "UI_Events_KeyMaps"
msgid "Key Modifier"
msgstr "Tangentmodifierare"


msgctxt "UI_Events_KeyMaps"
msgid "Left Mouse"
msgstr "Vänster mus"


msgid "LMB"
msgstr "VMK"


msgid "MMB"
msgstr "MMB"


msgid "RMB"
msgstr "RMB"


msgctxt "UI_Events_KeyMaps"
msgid "Button4 Mouse"
msgstr "Knapp4 Mus"


msgid "MB4"
msgstr "MB4"


msgctxt "UI_Events_KeyMaps"
msgid "Button5 Mouse"
msgstr "Knapp5 Mus"


msgid "MB5"
msgstr "MB5"


msgctxt "UI_Events_KeyMaps"
msgid "Button6 Mouse"
msgstr "Knapp6 Mus"


msgid "MB6"
msgstr "MB6"


msgctxt "UI_Events_KeyMaps"
msgid "Button7 Mouse"
msgstr "Knapp7 Mus"


msgid "MB7"
msgstr "MB7"


msgid "MsMov"
msgstr "MsMov"


msgid "MsSubMov"
msgstr "MsSubMov"


msgid "MsPan"
msgstr "MsPan"


msgid "MsZoom"
msgstr "MsZoom"


msgid "MsRot"
msgstr "MsRot"


msgid "MsSmartZoom"
msgstr "MsSmartZoom"


msgctxt "UI_Events_KeyMaps"
msgid "Wheel Up"
msgstr "Hjul upp"


msgid "WhUp"
msgstr "WhUp"


msgctxt "UI_Events_KeyMaps"
msgid "Wheel Down"
msgstr "Hjul ner"


msgid "WhDown"
msgstr "WhDown"


msgctxt "UI_Events_KeyMaps"
msgid "Wheel In"
msgstr "Hjul in"


msgid "WhIn"
msgstr "WhIn"


msgctxt "UI_Events_KeyMaps"
msgid "Wheel Out"
msgstr "Hjul ut"


msgid "WhOut"
msgstr "WhOut"


msgctxt "UI_Events_KeyMaps"
msgid "Wheel Left"
msgstr "Hjul vänster"


msgid "WhLeft"
msgstr "WhLeft"


msgctxt "UI_Events_KeyMaps"
msgid "Wheel Right"
msgstr "Hjul höger"


msgid "WhRight"
msgstr "WhRight"


msgctxt "UI_Events_KeyMaps"
msgid "A"
msgstr "A"


msgctxt "UI_Events_KeyMaps"
msgid "B"
msgstr "B"


msgctxt "UI_Events_KeyMaps"
msgid "C"
msgstr "C"


msgctxt "UI_Events_KeyMaps"
msgid "D"
msgstr "D"


msgctxt "UI_Events_KeyMaps"
msgid "E"
msgstr "E"


msgctxt "UI_Events_KeyMaps"
msgid "J"
msgstr "J"


msgctxt "UI_Events_KeyMaps"
msgid "K"
msgstr "K"


msgctxt "UI_Events_KeyMaps"
msgid "M"
msgstr "M"


msgctxt "UI_Events_KeyMaps"
msgid "O"
msgstr "O"


msgctxt "UI_Events_KeyMaps"
msgid "P"
msgstr "P"


msgctxt "UI_Events_KeyMaps"
msgid "T"
msgstr "T"


msgctxt "UI_Events_KeyMaps"
msgid "U"
msgstr "U"


msgctxt "UI_Events_KeyMaps"
msgid "V"
msgstr "V"


msgctxt "UI_Events_KeyMaps"
msgid "W"
msgstr "W"


msgctxt "UI_Events_KeyMaps"
msgid "X"
msgstr "X"


msgctxt "UI_Events_KeyMaps"
msgid "Y"
msgstr "Y"


msgctxt "UI_Events_KeyMaps"
msgid "Left Ctrl"
msgstr "Vänster Ctrl"


msgid "CtrlL"
msgstr "CtrlL"


msgctxt "UI_Events_KeyMaps"
msgid "Left Alt"
msgstr "Vänster Alt"


msgid "AltL"
msgstr "AltL"


msgctxt "UI_Events_KeyMaps"
msgid "Left Shift"
msgstr "Vänster skift"


msgid "AltR"
msgstr "AltR"


msgid "CtrlR"
msgstr "CtrlR"


msgctxt "UI_Events_KeyMaps"
msgid "OS Key"
msgstr "OS-tangent"


msgid "Cmd"
msgstr "Cmd"


msgctxt "UI_Events_KeyMaps"
msgid "Application"
msgstr "Applikation"


msgid "App"
msgstr "App"


msgctxt "UI_Events_KeyMaps"
msgid "Tab"
msgstr "Tab"


msgid "Spacebar"
msgstr "Mellanslag"


msgctxt "UI_Events_KeyMaps"
msgid "Delete"
msgstr "Ta bort"


msgctxt "UI_Events_KeyMaps"
msgid ";"
msgstr ";"


msgctxt "UI_Events_KeyMaps"
msgid ","
msgstr ","


msgctxt "UI_Events_KeyMaps"
msgid "\""
msgstr "\""


msgctxt "UI_Events_KeyMaps"
msgid "="
msgstr "="


msgctxt "UI_Events_KeyMaps"
msgid "["
msgstr "["


msgctxt "UI_Events_KeyMaps"
msgid "]"
msgstr "]"


msgctxt "UI_Events_KeyMaps"
msgid "Left Arrow"
msgstr "Pil vänster"


msgid "←"
msgstr "←"


msgid "↓"
msgstr "↓"


msgid "→"
msgstr "→"


msgctxt "UI_Events_KeyMaps"
msgid "Up Arrow"
msgstr "Pil upp"


msgid "↑"
msgstr "↑"


msgctxt "UI_Events_KeyMaps"
msgid "Numpad 2"
msgstr "Numpad 2"


msgid "Pad2"
msgstr "Pad2"


msgctxt "UI_Events_KeyMaps"
msgid "Numpad 4"
msgstr "Numpad 4"


msgid "Pad4"
msgstr "Pad4"


msgctxt "UI_Events_KeyMaps"
msgid "Numpad 6"
msgstr "Numpad 6"


msgid "Pad6"
msgstr "Pad6"


msgctxt "UI_Events_KeyMaps"
msgid "Numpad 8"
msgstr "Numpad 8"


msgid "Pad8"
msgstr "Pad8"


msgctxt "UI_Events_KeyMaps"
msgid "Numpad 1"
msgstr "Numpad 1"


msgid "Pad1"
msgstr "Pad1"


msgctxt "UI_Events_KeyMaps"
msgid "Numpad 3"
msgstr "Numpad 3"


msgid "Pad3"
msgstr "Pad3"


msgctxt "UI_Events_KeyMaps"
msgid "Numpad 5"
msgstr "Numpad 5"


msgid "Pad5"
msgstr "Pad5"


msgctxt "UI_Events_KeyMaps"
msgid "Numpad 7"
msgstr "Numpad 7"


msgid "Pad7"
msgstr "Pad7"


msgctxt "UI_Events_KeyMaps"
msgid "Numpad 9"
msgstr "Numpad 9"


msgid "Pad9"
msgstr "Pad9"


msgctxt "UI_Events_KeyMaps"
msgid "Numpad ."
msgstr "Numpad ."


msgid "Pad."
msgstr "Pad."


msgctxt "UI_Events_KeyMaps"
msgid "Numpad /"
msgstr "Numpad /"


msgid "Pad/"
msgstr "Pad/"


msgctxt "UI_Events_KeyMaps"
msgid "Numpad *"
msgstr "Numpad *"


msgid "Pad*"
msgstr "Pad*"


msgctxt "UI_Events_KeyMaps"
msgid "Numpad 0"
msgstr "Numpad 0"


msgid "Pad0"
msgstr "Pad0"


msgctxt "UI_Events_KeyMaps"
msgid "Numpad -"
msgstr "Numpad -"


msgid "Pad-"
msgstr "Pad-"


msgctxt "UI_Events_KeyMaps"
msgid "Numpad Enter"
msgstr "Numpad Enter"


msgid "PadEnter"
msgstr "PadEnter"


msgctxt "UI_Events_KeyMaps"
msgid "Numpad +"
msgstr "Numpad +"


msgid "Pad+"
msgstr "Pad+"


msgctxt "UI_Events_KeyMaps"
msgid "F2"
msgstr "F2"


msgctxt "UI_Events_KeyMaps"
msgid "F6"
msgstr "F6"


msgid "Ins"
msgstr "Ins"


msgctxt "UI_Events_KeyMaps"
msgid "Page Up"
msgstr "Page Up"


msgctxt "UI_Events_KeyMaps"
msgid "Page Down"
msgstr "Page Down"


msgid "⏯"
msgstr "⏯"


msgid "⏹"
msgstr "⏹"


msgid "⏮"
msgstr "⏮"


msgid "⏭"
msgstr "⏭"


msgctxt "UI_Events_KeyMaps"
msgid "Text Input"
msgstr "Textinmatning"


msgid "TxtIn"
msgstr "TxtIn"


msgctxt "UI_Events_KeyMaps"
msgid "Timer"
msgstr "Timer"


msgid "Tmr"
msgstr "Tmr"


msgctxt "UI_Events_KeyMaps"
msgid "Timer 0"
msgstr "Timer 0"


msgid "Tmr0"
msgstr "Tmr0"


msgctxt "UI_Events_KeyMaps"
msgid "Timer 1"
msgstr "Timer 1"


msgid "Tmr1"
msgstr "Tmr1"


msgctxt "UI_Events_KeyMaps"
msgid "Timer 2"
msgstr "Timer 2"


msgid "Tmr2"
msgstr "Tmr2"


msgid "TmrJob"
msgstr "TmrJob"


msgid "TmrSave"
msgstr "TmrSave"


msgid "TmrReport"
msgstr "TmrReport"


msgid "TmrReg"
msgstr "TmrReg"


msgid "NdofMov"
msgstr "NdofMov"


msgid "NdofMenu"
msgstr "NdofMenu"


msgid "NdofFit"
msgstr "NdofFit"


msgid "Ndof↑"
msgstr "Ndof↑"


msgid "Ndof↓"
msgstr "Ndof↓"


msgid "Ndof←"
msgstr "Ndof←"


msgid "Ndof→"
msgstr "Ndof→"


msgid "NdofFront"
msgstr "NdofFront"


msgid "NdofBack"
msgstr "NdofBack"


msgid "NdofIso1"
msgstr "NdofIso1"


msgid "NdofIso2"
msgstr "NdofIso2"


msgid "NdofRCW"
msgstr "NdofRCW"


msgid "NdofRCCW"
msgstr "NdofRCCW"


msgid "NdofSCW"
msgstr "NdofSCW"


msgid "NdofSCCW"
msgstr "NdofSCCW"


msgid "NdofTCW"
msgstr "NdofTCW"


msgid "NdofTCCW"
msgstr "NdofTCCW"


msgid "NdofRot"
msgstr "NdofRot"


msgid "NdofPanZoom"
msgstr "NdofPanZoom"


msgid "NdofDom"
msgstr "NdofDom"


msgid "Ndof+"
msgstr "Ndof+"


msgid "Ndof-"
msgstr "Ndof-"


msgid "NdofView1"
msgstr "NdofView1"


msgid "NdofView2"
msgstr "NdofView2"


msgid "NdofView3"
msgstr "NdofView3"


msgid "NdofSaveView1"
msgstr "NdofSaveView1"


msgid "NdofSaveView2"
msgstr "NdofSaveView2"


msgid "NdofSaveView3"
msgstr "NdofSaveView3"


msgid "NdofB1"
msgstr "NdofB1"


msgid "NdofB2"
msgstr "NdofB2"


msgid "NdofB3"
msgstr "NdofB3"


msgid "NdofB4"
msgstr "NdofB4"


msgid "NdofB5"
msgstr "NdofB5"


msgid "NdofB6"
msgstr "NdofB6"


msgid "NdofB7"
msgstr "NdofB7"


msgid "NdofB8"
msgstr "NdofB8"


msgid "NdofB9"
msgstr "NdofB9"


msgid "NdofB10"
msgstr "NdofB10"


msgid "NdofB11"
msgstr "NdofB11"


msgid "NdofB12"
msgstr "NdofB12"


msgid "Keyboard"
msgstr "Tangentbord"


msgid "Mouse"
msgstr "Mus"


msgid "NDOF"
msgstr "NDOF"


msgid "Text Input"
msgstr "Textinmatning"


msgid "Timer"
msgstr "Tidtagning"


msgid "OS Key"
msgstr "OS-tangent"


msgctxt "WindowManager"
msgid "Property Value"
msgstr "Egenskapsvärde"


msgctxt "UI_Events_KeyMaps"
msgid "Type"
msgstr "Typ"


msgid "Click"
msgstr "Klick"


msgid "Double Click"
msgstr "Dubbelklick"


msgid "Click Drag"
msgstr "Klicka och dra"


msgctxt "Action"
msgid "Back"
msgstr "Tillbaka"


msgid "Left Handle"
msgstr "Vänster handtag"


msgid "Right Handle"
msgstr "Höger handtag"


msgid "Coordinates of the right handle (after the control point)"
msgstr "Koordinater för höger handtag (efter kontrollpunkten)"


msgctxt "Action"
msgid "Interpolation"
msgstr "Interpolering"


msgid "Interpolation method to use for segment of the F-Curve from this Keyframe until the next Keyframe"
msgstr "Interpoleringsmetod att använda för segment av F-kurvan från denna nyckelbild till nästa nyckelbild"


msgctxt "Action"
msgid "Constant"
msgstr "Konstant"


msgid "No interpolation, value of A gets held until B is encountered"
msgstr "Ingen interpolering, värdet av A behålls tills dess att B påträffas"


msgctxt "Action"
msgid "Linear"
msgstr "Linjär"


msgctxt "Action"
msgid "Bézier"
msgstr "Bézier"


msgctxt "Action"
msgid "Cubic"
msgstr "Kubisk"


msgctxt "Action"
msgid "Circular"
msgstr "Cirkelformad"


msgctxt "Action"
msgid "Bounce"
msgstr "Studsa"


msgctxt "Action"
msgid "Elastic"
msgstr "Elastisk"


msgid "Type of keyframe (for visual purposes only)"
msgstr "Typ av keyframe (endast för visuella syften)"


msgctxt "Action"
msgid "Keyframe"
msgstr "Nyckelbild"


msgctxt "Action"
msgid "Jitter"
msgstr "Jitter"


msgid "Insert Keyframes - Visual"
msgstr "Infoga keyframes - visuell"


msgid "Available"
msgstr "Tillgängliga"


msgid "Location & Scale"
msgstr "Position och skala"


msgid "Rotation & Scale"
msgstr "Rotation och skala"


msgid "Visual Location"
msgstr "Visuell position"


msgid "Visual Location & Rotation"
msgstr "Visuell position och rotation"


msgid "Visual Location, Rotation & Scale"
msgstr "Visuell position, rotation och skala"


msgid "Visual Location & Scale"
msgstr "Visuell position och skala"


msgid "Visual Rotation"
msgstr "Visuell rotation"


msgid "Visual Rotation & Scale"
msgstr "Visuell rotation och skala"


msgid "Visual Scale"
msgstr "Visuell skala"


msgid "Location, Rotation & Scale"
msgstr "Position, rotation och skala"


msgid "Group Name"
msgstr "Gruppnamn"


msgid "Layer Collection"
msgstr "Lagersamling"


msgid "Layer collection"
msgstr "Lagersamling"


msgid "Layer collection children"
msgstr "Lagersamlingsbarn"


msgid "Collection this layer collection is wrapping"
msgstr "Samling som denna lagersamling innehåller"


msgid "Exclude from View Layer"
msgstr "Exkludera från visningslager"


msgid "Exclude from view layer"
msgstr "Exkludera från visningslager"


msgid "Hide in Viewport"
msgstr "Dölj i vy"


msgid "Temporarily hide in viewport"
msgstr "Tillfälligt dold i vy"


msgid "Mask out objects in collection from view layer"
msgstr "Maska ut objekt i samling från visningslager"


msgid "Indirect Only"
msgstr "Endast indirekt"


msgid "Objects in collection only contribute indirectly (through shadows and reflections) in the view layer"
msgstr "Objekt i samling bidrar endast indirekt (genom skuggor och reflektioner) i visninslagret"


msgid "Whether this collection is visible for the view layer, take into account the collection parent"
msgstr "Huruvida denna samling är synlig i visningslagret, ta hänsyn till samlingens förälder"


msgid "Name of this layer collection (same as its collection one)"
msgstr "Namn på denna lagersamling (samma som den på samling)"


msgid "Layer Objects"
msgstr "Lagerobjekt"


msgid "Collections of objects"
msgstr "Samlingar av objekt"


msgid "Active Object"
msgstr "Aktivt objekt"


msgid "Active object for this layer"
msgstr "Aktivt objekt för detta lager"


msgid "Selected Objects"
msgstr "Markerade objekt"


msgid "All the selected objects of this layer"
msgstr "Alla markerade objekt i detta lager"


msgid "ID name"
msgstr "ID-namn"


msgid "Light Group"
msgstr "Ljusgrupp"


msgid "Name of the Lightgroup"
msgstr "Namn på ljusgruppen"


msgid "List of Lightgroups"
msgstr "Lista med ljusgrupper"


msgid "Collection of Lightgroups"
msgstr "Samling av ljusgrupper"


msgid "Along Stroke"
msgstr "Längs streck"


msgid "Mapping"
msgstr "Mappning"


msgid "Max Angle"
msgstr "Maximal vinkel"


msgid "Maximum angle to modify thickness"
msgstr "Maximal vinkel för att ändra tjocklek"


msgid "Min Angle"
msgstr "Minimal vinkel"


msgid "Minimum angle to modify thickness"
msgstr "Minimal vinkel för att ändra tjocklek"


msgid "2D Offset"
msgstr "2D-förskjutning"


msgid "Bézier Curve"
msgstr "Bézier-kurva"


msgid "Polygonization"
msgstr "Polygonisering"


msgid "Sampling"
msgstr "Sampling"


msgid "Rotation Angle"
msgstr "Rotationsvinkel"


msgid "Rotation angle"
msgstr "Rotationsvinkel"


msgid "Circles"
msgstr "Cirklar"


msgid "Ellipses"
msgstr "Ellipser"


msgid "Wavelength"
msgstr "Våglängd"


msgid "Calligraphy"
msgstr "Kalligrafi"


msgid "Value Max"
msgstr "Värde max"


msgid "Value Min"
msgstr "Värde min"


msgid "Orientation"
msgstr "Orientering"


msgid "Min Thickness"
msgstr "Min tjocklek"


msgid "Asymmetric"
msgstr "Asymmetrisk"


msgid "Render Opacity"
msgstr "Renderingens opacitet"


msgid "Restrict View"
msgstr "Begränsa vy"


msgid "Restrict visibility in the viewport"
msgstr "Begränsa synlighet i vyn"


msgid "Restrict selection in the viewport"
msgstr "Begränsa markering i vyn"


msgid "Active Shape"
msgstr "Aktiv form"


msgctxt "Mask"
msgid "Fill"
msgstr "Fyll"


msgid "Select Control Point"
msgstr "Välj kontrollpunkt"


msgid "Active Point"
msgstr "Aktiv punkt"


msgid "Alignment"
msgstr "Justering"


msgid "Fixed"
msgstr "Fast"


msgctxt "GPencil"
msgid "Texture"
msgstr "Textur"


msgctxt "GPencil"
msgid "Mix"
msgstr "Mix"


msgid "Dots"
msgstr "Punkter"


msgid "Scale Factor for Texture"
msgstr "Skalfaktor för textur"


msgid "Use Material Mask"
msgstr "Använd materialmask"


msgid "Mask"
msgstr "Mask"


msgid "Clean Up"
msgstr "Städa upp"


msgid "Show/Hide"
msgstr "Visa/dölj"


msgid "Special Characters"
msgstr "Specialtecken"


msgid "Text"
msgstr "Text"


msgid "Metaball"
msgstr "Metaboll"


msgid "Names"
msgstr "Namn"


msgid "Merge"
msgstr "Sammanfoga"


msgid "Pivot Point"
msgstr "Fast punkt"


msgid "Snap"
msgstr "Snäpp"


msgid "Link/Transfer Data"
msgstr "Länka/överför data"


msgid "Convert"
msgstr "Konvertera"


msgid "Relations"
msgstr "Relationer"


msgid "Add Image"
msgstr "Lägg till bild"


msgid "Light Probe"
msgstr "Ljussond"


msgid "Light"
msgstr "Ljus"


msgid "Asset"
msgstr "Tillgång"


msgid "Quick Effects"
msgstr "Snabbeffekter"


msgid "Track"
msgstr "Spår"


msgid "Apply"
msgstr "Applicera"


msgid "Assign Material"
msgstr "Tilldela material"


msgid "Rigid Body"
msgstr "Rigid kropp"


msgid "Propagate"
msgstr "Propagera"


msgid "Local View"
msgstr "Lokal vy"


msgid "Select More/Less"
msgstr "Markera mera/mindre"


msgid "Align View to Active"
msgstr "Justera vy till aktiv"


msgid "Align View"
msgstr "Justera vy"


msgid "Navigation"
msgstr "Navigering"


msgid "Viewpoint"
msgstr "Visningspunkt"


msgid "Mirror"
msgstr "Spegla"


msgid "Animals"
msgstr "Djur"


msgid "Catalog"
msgstr "Katalog"


msgid "Assets"
msgstr "Tillgångar"


msgctxt "MovieClip"
msgid "Clip"
msgstr "Klipp"


msgid "Reconstruction"
msgstr "Rekonstruktion"


msgid "Context Menu"
msgstr "Kontextmeny"


msgid "Zoom"
msgstr "Zooma"


msgid "Console"
msgstr "Konsol"


msgid "Languages..."
msgstr "Språk..."


msgid "Add Attribute"
msgstr "Lägg till attribut"


msgid "Channel"
msgstr "Kanal"


msgid "Key"
msgstr "Nyckel"


msgid "Marker"
msgstr "Markör"


msgid "Files"
msgstr "Filer"


msgctxt "Operator"
msgid "Blend"
msgstr "Blanda"


msgctxt "Operator"
msgid "Smooth"
msgstr "Jämn"


msgid "Add Extra"
msgstr "Lägg till extra"


msgid "Add Mask"
msgstr "Lägg till mask"


msgid "Move to Layer"
msgstr "Flytta till lager"


msgid "UV"
msgstr "UV"


msgid "Align"
msgstr "Justera"


msgid "Show/Hide Faces"
msgstr "Visa/göm ytor"


msgctxt "WindowManager"
msgid "Area"
msgstr "Område"


msgid "Shape Key Specials"
msgstr "Specialare för formnycklar"


msgid "NLA"
msgstr "NLA"


msgctxt "Action"
msgid "Track"
msgstr "Spåra"


msgid "Utilities"
msgstr "Verktyg"


msgid "Deprecated"
msgstr "Föråldrad"


msgid "Math"
msgstr "Matematik"


msgid "Primitives"
msgstr "Primitiver"


msgid "Adjust"
msgstr "Justera"


msgid "Import"
msgstr "Importera"


msgid "Layout"
msgstr "Layout"


msgid "Node"
msgstr "Nod"


msgid "Read"
msgstr "Läs"


msgid "Write"
msgstr "Skriv"


msgctxt "NodeTree"
msgid "Constant"
msgstr "Konstant"


msgid "Instances"
msgstr "Instanser"


msgid "To Socket"
msgstr "Till uttag"


msgid "Copy Label"
msgstr "Kopiera etikett"


msgid "Copy to Selected"
msgstr "Kopiera till markerade"


msgid "Switch Type to..."
msgstr "Växla typ till..."


msgid "Add Modifier"
msgstr "Lägg till modifierare"


msgid "Generate"
msgstr "Generera"


msgid "Physics"
msgstr "Fysik"


msgid "Frame Rate Presets"
msgstr "Bildfrekvens-förinställningar"


msgctxt "Operator"
msgid "Scene"
msgstr "Scen"


msgid "Transition"
msgstr "Övergång"


msgid "Select Channel"
msgstr "Välj kanal"


msgid "Inputs"
msgstr "Inmatningar"


msgid "Text to 3D Object"
msgstr "Text till 3D-objekt"


msgid "Templates"
msgstr "Mallar"


msgid "Open Shading Language"
msgstr "Open Shading Language"


msgid "Python"
msgstr "Python"


msgid "Cache"
msgstr "Cache"


msgid "Blender"
msgstr "Blender"


msgid "System"
msgstr "System"


msgid "File"
msgstr "Arkiv"


msgid "Defaults"
msgstr "Standardvärden"


msgid "Export"
msgstr "Exportera"


msgid "External Data"
msgstr "Extern data"


msgid "New File"
msgstr "Ny fil"


msgid "Recover"
msgstr "Återställ"


msgid "Help"
msgstr "Hjälp"


msgid "Add-ons Settings"
msgstr "Inställningar för tillägg"


msgid "Active Repository"
msgstr "Aktivt förråd"


msgid "Remove Extension Repository"
msgstr "Ta bort tilläggsförråd"


msgid "Presets"
msgstr "Förinställningar"


msgid "Save & Load"
msgstr "Spara och läs in"


msgctxt "Operator"
msgid "Parent"
msgstr "Förälder"


msgctxt "Operator"
msgid "Empty"
msgstr "Tom"


msgctxt "Constraint"
msgid "Track"
msgstr "Spår"


msgid "Clone Layer"
msgstr "Klona lager"


msgid "Lightgroup Sync"
msgstr "Ljusgruppssynkronisering"


msgid "Operator Presets"
msgstr "Operatorförval"


msgid "Splash"
msgstr "Startskärm"


msgid "About"
msgstr "Om"


msgid "Quick Setup"
msgstr "Snabbkonfiguration"


msgid "Sharp"
msgstr "Skarp"


msgid "Active Render"
msgstr "Aktiv rendering"


msgid "Polygon"
msgstr "Polygon"


msgid "Smooth"
msgstr "Jämn"


msgid "Active Polygon"
msgstr "Aktiv polygon"


msgid "Root"
msgstr "Rot"


msgid "Samples"
msgstr "Samplar"


msgid "Overhang"
msgstr "Överhäng"


msgid "Active Clone"
msgstr "Klona aktivt"


msgid "Active Element"
msgstr "Aktivt element"


msgid "Select element"
msgstr "Välj element"


msgid "Size X"
msgstr "Storlek X"


msgid "Metaball type"
msgstr "Metaboll typ"


msgid "Ball"
msgstr "Klot"


msgid "Ellipsoid"
msgstr "Ellipsoid"


msgid "Negative"
msgstr "Negativ"


msgid "Override Modifier"
msgstr "Åsidosätt modifierare"


msgid "Time Offset"
msgstr "Tidsförskjutning"


msgid "Offset keyframes"
msgstr "Förskjut keyframes"


msgid "Array"
msgstr "Array"


msgid "Bevel"
msgstr "Avfasning"


msgid "Build"
msgstr "Bygg upp"


msgid "Subdivision Surface"
msgstr "Uppdelningsyta"


msgid "Triangulate"
msgstr "Triangulera"


msgid "Weld"
msgstr "Svetsa"


msgid "Wireframe"
msgstr "Trådmodell"


msgid "Subdivide"
msgstr "Dela upp"


msgid "Cast"
msgstr "Tvinga"


msgid "Wave"
msgstr "Våg"


msgid "Change stroke thickness"
msgstr "Ändra strecktjocklek"


msgid "Explode"
msgstr "Spräng"


msgid "Ocean"
msgstr "Hav"


msgid "Affect"
msgstr "Påverka"


msgid "Affect only edges"
msgstr "Påverka endast kanter"


msgid "New"
msgstr "Ny"


msgid "Affected"
msgstr "Påverkade"


msgid "Arc"
msgstr "Arc"


msgid "Width Type"
msgstr "Breddtyp"


msgid "Width Percent"
msgstr "Bredd i procent"


msgid "Debug"
msgstr "Felsök"


msgid "Transfer"
msgstr "Överför"


msgid "Operand Type"
msgstr "Operandtyp"


msgid "Union"
msgstr "Union"


msgid "Randomize"
msgstr "Slumpa"


msgid "Cuboid"
msgstr "Kuboid"


msgid "By Name"
msgstr "Efter namn"


msgid "By Order"
msgstr "Efter ordning"


msgid "All Layers"
msgstr "Alla lager"


msgid "Transfer all data layers"
msgstr "Överför alla datalager"


msgid "Overwrite all elements' data"
msgstr "Skriv över alla elementens data"


msgid "Above Threshold"
msgstr "Över tröskelvärdet"


msgctxt "Mesh"
msgid "Mode"
msgstr "Läge"


msgid "Delimit"
msgstr "Avgränsa"


msgid "Face Count"
msgstr "Sidantal"


msgid "All Boundaries"
msgstr "Alla gränser"


msgid "RGB to XYZ"
msgstr "RGB till XYZ"


msgid "Midlevel"
msgstr "Mellannivå"


msgctxt "Simulation"
msgid "Type"
msgstr "Typ"


msgid "Use Edge Angle"
msgstr "Använd kantvinkel"


msgid "Use Sharp Edges"
msgstr "Använd vassa kanter"


msgid "Protect"
msgstr "Skydda"


msgid "Alive"
msgstr "Levande"


msgid "Dead"
msgstr "Död"


msgid "Use Object Offset"
msgstr "Använd objektförskjutning"


msgid "Time Alignment"
msgstr "Tidsjustering"


msgid "Opacity Strength"
msgstr "Opacitetsstyrka"


msgctxt "GPencil"
msgid "Concurrent"
msgstr "Samtidig"


msgid "Delay"
msgstr "Fördröj"


msgid "Use Custom Curve"
msgstr "Använd anpassad kurva"


msgctxt "Curve"
msgid "Curve"
msgstr "Kurva"


msgid "Used Length"
msgstr "Använd längd"


msgid "Segment Influence"
msgstr "Segmentpåverkan"


msgid "Step"
msgstr "Steg"


msgid "Is Baked"
msgstr "Är bakad"


msgctxt "GPencil"
msgid "None"
msgstr "Ingen"


msgid "Select contour or silhouette"
msgstr "Välj kontur eller silhuett"


msgid "Camera Object"
msgstr "Kameraobjekt"


msgid "Use Contour"
msgstr "Använd kontur"


msgid "Use Custom Camera"
msgstr "Använd anpassad kamera"


msgid "All Lines"
msgstr "Alla linjer"


msgid "Use Light Contour"
msgstr "Använd lätt kontur"


msgid "Use Material"
msgstr "Använd material"


msgid "Start Offset"
msgstr "Startförskjutning"


msgid "Opacity Factor"
msgstr "Opacitetsfaktor"


msgid "Subdivisions"
msgstr "Uppdelningar"


msgid "Adaptive"
msgstr "Adaptiv"


msgid "Catmull-Clark"
msgstr "Catmull-Clark"


msgid "Adjust stroke thickness"
msgstr "Justera strecktjocklek"


msgid "Weighted"
msgstr "Viktad"


msgid "Chain"
msgstr "Kedja"


msgid "Lowest"
msgstr "Lägsta"


msgid "Falloff Curve"
msgstr "Avtagandekurva"


msgid "Anchor Weights"
msgstr "Ankarvikter"


msgid "Normalized"
msgstr "Normaliserad"


msgid "MDD"
msgstr "MDD"


msgid "Overwrite"
msgstr "Skriv över"


msgid "Integrate"
msgstr "Integrera"


msgid "Read Data"
msgstr "Läs data"


msgid "Density of the new volume"
msgstr "Densitet för den nya volymen"


msgid "Resolution Mode"
msgstr "Upplösningsläge"


msgid "Levels"
msgstr "Nivåer"


msgid "Sculpt Levels"
msgstr "Skulpteringsnivåer"


msgid "Optimal Display"
msgstr "Optimal visning"


msgid "Total Levels"
msgstr "Totalt antal nivåer"


msgid "Bake Target"
msgstr "Bakningsmål"


msgid "Node Group"
msgstr "Nodgrupp"


msgid "Copy"
msgstr "Kopiera"


msgid "Random Seed"
msgstr "Slumpfrö"


msgid "Render Resolution"
msgstr "Renderingsupplösning"


msgid "Wave Direction"
msgstr "Vågens riktning"


msgid "Wave Scale"
msgstr "Vågskala"


msgid "Wind Velocity"
msgstr "Vindhastighet"


msgid "Wind speed"
msgstr "Vindhastighet"


msgid "World"
msgstr "Värld"


msgctxt "ParticleSettings"
msgid "Children"
msgstr "Barn"


msgctxt "Modifier"
msgid "Mode"
msgstr "Läge"


msgctxt "Modifier"
msgid "Voxel"
msgstr "Voxel"


msgid "Render Steps"
msgstr "Renderingssteg"


msgctxt "Operator"
msgid "Mode"
msgstr "Läge"


msgctxt "Operator"
msgid "Bend"
msgstr "Böj"


msgctxt "Operator"
msgid "Stretch"
msgstr "Sträck ut"


msgid "Limits"
msgstr "Gränser"


msgid "Origin"
msgstr "Ursprung"


msgctxt "Mesh"
msgid "None"
msgstr "Ingen"


msgctxt "Mesh"
msgid "Round"
msgstr "Rund"


msgid "Even"
msgstr "Jämn"


msgid "Complex"
msgstr "Komplex"


msgid "Beauty"
msgstr "Skönhet"


msgid "Aspect X"
msgstr "Aspekt X"


msgid "Aspect Y"
msgstr "Aspekt Y"


msgid "Projectors"
msgstr "Projektorer"


msgid "U-Axis"
msgstr "U-axel"


msgid "Add Threshold"
msgstr "Lägg till tröskelvärde"


msgid "Use global coordinates"
msgstr "Använd globala koordinater"


msgid "Use Channel"
msgstr "Använd kanal"


msgid "Remove Threshold"
msgstr "Ta bort tröskelvärde"


msgid "VGroup A"
msgstr "VGroup A"


msgid "VGroup B"
msgstr "VGroup B"


msgid "VGroup A or B"
msgstr "VGroup A eller B"


msgid "VGroup A and B"
msgstr "VGroup A och B"


msgid "Use the shortest computed distance to target object's geometry as weight"
msgstr "Använd det kortaste beräknade avståndet till målobjektets geometri som vikt"


msgid "Wave Modifier"
msgstr "Vågmodifierare"


msgid "Y coordinate of the start position"
msgstr "Y-koordinat för startpositionen"


msgid "Z Normal"
msgstr "Z Normal"


msgid "Weighting Mode"
msgstr "Viktningsläge"


msgid "Use influence of face for weighting"
msgstr "Använd påverkan av ytan för viktning"


msgid "Edit Path"
msgstr "Redigera sökväg"


msgid "Lines"
msgstr "Linjer"


msgid "Use Bone Heads"
msgstr "Använd bentoppar"


msgid "Custom Colors"
msgstr "Anpassade färger"


msgid "JPEG quality of proxy images"
msgstr "JPEG-kvalitet på proxybilder"


msgid "Timecode"
msgstr "Tidskod"


msgid "Tracks"
msgstr "Spår"


msgid "K1"
msgstr "K1"


msgid "K2"
msgstr "K2"


msgid "K3"
msgstr "K3"


msgid "K4"
msgstr "K4"


msgid "P1"
msgstr "P1"


msgid "P2"
msgstr "P2"


msgid "Divisions"
msgstr "Uppdelningar"


msgid "Sensor"
msgstr "Sensor"


msgid "Units"
msgstr "Enheter"


msgid "mm"
msgstr "mm"


msgid "Longest"
msgstr "Längsta"


msgid "Total"
msgstr "Totalt"


msgid "Keyframe A"
msgstr "Nyckelbild A"


msgid "Keyframe B"
msgstr "Nyckelbild B"


msgctxt "MovieClip"
msgid "Active Track"
msgstr "Aktivt spår"


msgid "Corners"
msgstr "Hörn"


msgid "Image Opacity"
msgstr "Bildopacitet"


msgid "Opacity of the image"
msgstr "Bildens opacitet"


msgid "Markers"
msgstr "Markörer"


msgid "Delete Track"
msgstr "Ta bort spår"


msgid "Delete unclean tracks"
msgstr "Ta bort orena spår"


msgid "Delete Segments"
msgstr "Ta bort segment"


msgid "Correlation"
msgstr "Korrelation"


msgid "Search Size"
msgstr "Sökstorlek"


msgid "Track as fast as possible"
msgstr "Spåra så snabbt som möjligt"


msgid "Double"
msgstr "Dubbel"


msgid "Use Green Channel"
msgstr "Använd grönkanal"


msgid "Use Mask"
msgstr "Använd mask"


msgid "Use Red Channel"
msgstr "Använd rödkanal"


msgid "Interpolate"
msgstr "Interpolera"


msgid "Bilinear"
msgstr "Bilinjär"


msgid "Bicubic"
msgstr "Bikubisk"


msgid "Expected Scale"
msgstr "Förväntad skala"


msgid "Track is hidden"
msgstr "Spåret är dolt"


msgid "Track is selected"
msgstr "Spår är valt"


msgid "Select Anchor"
msgstr "Välj ankare"


msgid "Custom Color"
msgstr "Anpassad färg"


msgid "Starting"
msgstr "Påbörjad"


msgid "Meta"
msgstr "Meta"


msgctxt "Action"
msgid "Active Track"
msgstr "Aktivt spår"


msgid "The node label"
msgstr "Etiketten för noden"


msgid "Internal Links"
msgstr "Interna länkar"


msgid "Width of the node"
msgstr "Bredd på noden"


msgid "Alpha Over"
msgstr "Alfa över"


msgid "(Deprecated: Unused.)"
msgstr "(Föråldrad: Oanvänd.)"


msgctxt "NodeTree"
msgid "Quadratic"
msgstr "Kvadratisk"


msgctxt "NodeTree"
msgid "Cubic"
msgstr "Kubisk"


msgctxt "NodeTree"
msgid "Catrom"
msgstr "Catrom"


msgid "Not"
msgstr "Inte"


msgid "Brightness/Contrast"
msgstr "Ljusstyrka/kontrast"


msgid "Adjust brightness and contrast"
msgstr "Justera ljusstyrka och kontrast"


msgid "Channel Key"
msgstr "Kanalnyckel"


msgid "YUV"
msgstr "YUV"


msgid "YCbCr"
msgstr "YCbCr"


msgctxt "Color"
msgid "Limit Channel"
msgstr "Begränsa kanal"


msgid "High"
msgstr "Hög"


msgid "Algorithm"
msgstr "Algoritm"


msgid "Limit by single channel"
msgstr "Begränsa med enstaka kanal"


msgid "Low"
msgstr "Låg"


msgctxt "Color"
msgid "Channel"
msgstr "Kanal"


msgid "Chroma Key"
msgstr "Chroma-nyckel"


msgid "Acceptance"
msgstr "Godkännande"


msgid "Color Balance"
msgstr "Färgbalans"


msgid "Adjust color and values"
msgstr "Justera färg och värden"


msgid "Basis"
msgstr "Bas"


msgid "S"
msgstr "S"


msgid "Limit by red"
msgstr "Begränsa med rött"


msgid "Limit by green"
msgstr "Begränsa med grönt"


msgid "Limit by blue"
msgstr "Begränsa med blått"


msgid "Combine RGBA (Legacy)"
msgstr "Kombinera RGBA (föråldrad)"


msgid "Combine YCbCrA (Legacy)"
msgstr "Kombinera YCbCrA (föråldrad)"


msgid "ITU 601"
msgstr "ITU 601"


msgid "ITU 709"
msgstr "ITU 709"


msgid "Combine YUVA (Legacy)"
msgstr "Kombinera YUVA (föråldrad)"


msgid "Combine Color"
msgstr "Kombinera färg"


msgid "Combine XYZ"
msgstr "Kombinera XYZ"


msgid "From"
msgstr "Från"


msgid "To"
msgstr "Till"


msgid "Anisotropic"
msgstr "Anisotropisk"


msgid "X2"
msgstr "X2"


msgid "Y2"
msgstr "Y2"


msgid "X1"
msgstr "X1"


msgid "Y1"
msgstr "Y1"


msgid "Use Object layer"
msgstr "Använd objektlager"


msgid "Use Material layer"
msgstr "Använd materiallager"


msgid "RGB Curves"
msgstr "RGB-kurvor"


msgid "Center X"
msgstr "Centrum X"


msgid "Center Y"
msgstr "Centrum Y"


msgid "8 sides"
msgstr "8 sidor"


msgid "7 sides"
msgstr "7 sidor"


msgid "6 sides"
msgstr "6 sidor"


msgid "5 sides"
msgstr "5 sidor"


msgid "4 sides"
msgstr "4 sidor"


msgid "Triangular"
msgstr "Triangulär"


msgid "3 sides"
msgstr "3 sidor"


msgid "Use Z-Buffer"
msgstr "Använd Z-buffert"


msgid "Z-Scale"
msgstr "Z-skala"


msgid "High quality"
msgstr "Hög kvalitet"


msgid "Balanced"
msgstr "Balanserad"


msgid "Process HDR images"
msgstr "Bearbeta HDR-bilder"


msgctxt "Image"
msgid "Edge"
msgstr "Kant"


msgid "Kirsch"
msgstr "Kirsch"


msgid "Shadow"
msgstr "Skugga"


msgid "Flip X"
msgstr "Vänd X"


msgid "Flip Y"
msgstr "Vänd Y"


msgid "Flip X & Y"
msgstr "Vänd X & Y"


msgid "Rotate 45°"
msgstr "Rotera 45°"


msgid "Apply a color transformation in the HSV color model"
msgstr "Applicera en färgomvandling i HSV-färgmodellen"


msgid "Image Coordinates"
msgstr "Bildkoordinater"


msgid "Kuwahara"
msgstr "Kuwahara"


msgid "Eccentricity"
msgstr "Eccentricitet"


msgid "Classic"
msgstr "Klassisk"


msgid "Lens Distortion"
msgstr "Linsförvrängning"


msgctxt "NodeTree"
msgid "Jitter"
msgstr "Jitter"


msgid "Combined"
msgstr "Kombinerad"


msgid "Combined RGB"
msgstr "Kombinerad RGB"


msgid "Red Channel"
msgstr "Röd kanal"


msgid "Blue Channel"
msgstr "Blå kanal"


msgid "Luminance"
msgstr "Luminans"


msgctxt "NodeTree"
msgid "Nearest"
msgstr "Närmast"


msgctxt "NodeTree"
msgid "Anisotropic"
msgstr "Anisotropisk"


msgctxt "NodeTree"
msgid "Operation"
msgstr "Operation"


msgctxt "NodeTree"
msgid "Add"
msgstr "Lägg till"


msgid "A + B"
msgstr "A + B"


msgctxt "NodeTree"
msgid "Subtract"
msgstr "Subtrahera"


msgid "A - B"
msgstr "A - B"


msgid "A * B"
msgstr "A * B"


msgid "A / B"
msgstr "A / B"


msgid "A * B + C"
msgstr "A * B + C"


msgctxt "NodeTree"
msgid "Logarithm"
msgstr "Logaritm"


msgid "1 / Square root of A"
msgstr "1 / kvadratroten av A"


msgctxt "NodeTree"
msgid "Absolute"
msgstr "Absolut"


msgctxt "NodeTree"
msgid "Minimum"
msgstr "Minimum"


msgctxt "NodeTree"
msgid "Maximum"
msgstr "Maximum"


msgctxt "NodeTree"
msgid "Less Than"
msgstr "Mindre än"


msgid "1 if A < B else 0"
msgstr "1 if A < B else 0"


msgid "1 if A > B else 0"
msgstr "1 if A > B else 0"


msgctxt "NodeTree"
msgid "Compare"
msgstr "Jämför"


msgctxt "NodeTree"
msgid "Truncate"
msgstr "Trunkera"


msgctxt "NodeTree"
msgid "Cosine"
msgstr "Cosinus"


msgid "cos(A)"
msgstr "cos(A)"


msgctxt "NodeTree"
msgid "Tangent"
msgstr "Tangent"


msgid "tan(A)"
msgstr "tan(A)"


msgctxt "NodeTree"
msgid "Arcsine"
msgstr "Arcsinus"


msgid "arcsin(A)"
msgstr "arcsin(A)"


msgid "arccos(A)"
msgstr "arccos(A)"


msgid "arctan(A)"
msgstr "arctan(A)"


msgctxt "NodeTree"
msgid "Arctan2"
msgstr "Arctan2"


msgid "cosh(A)"
msgstr "cosh(A)"


msgid "tanh(A)"
msgstr "tanh(A)"


msgctxt "NodeTree"
msgid "To Radians"
msgstr "Till radianer"


msgid "Write image file to disk"
msgstr "Skriv bildfil till disk"


msgid "Save as Render"
msgstr "Spara som rendering"


msgid "A color picker"
msgstr "En färgväljare"


msgid "RGB to BW"
msgstr "RGB till BW"


msgid "Vector value"
msgstr "Vektorvärde"


msgid "Rotate"
msgstr "Rotera"


msgid "Scene Time"
msgstr "Scentid"


msgid "Apply Mask"
msgstr "Tillämpa mask"


msgid "Replace Alpha"
msgstr "Ersätt alfa"


msgid "Switch View"
msgstr "Växla vy"


msgid "Track Position"
msgstr "Spårposition"


msgid "Translate"
msgstr "Översätt"


msgid "X Axis"
msgstr "X-axel"


msgid "Y Axis"
msgstr "Y-axel"


msgid "Repeats on both axes"
msgstr "Upprepas på båda axlarna"


msgid "Map values to colors with the use of a gradient"
msgstr "Mappa värden till färger med användning av en gradient"


msgid "Min Speed"
msgstr "Min hastighet"


msgid "Viewer"
msgstr "Visare"


msgid "And"
msgstr "Och"


msgid "Or"
msgstr "Eller"


msgid "Opposite of the input"
msgstr "Motsatsen till inmatningen"


msgid "Nor"
msgstr "Nor"


msgid "Not Equal"
msgstr "Inte lika"


msgid "Combine Matrix"
msgstr "Kombinera matris"


msgid "Compare"
msgstr "Jämför"


msgid "Less Than"
msgstr "Mindre än"


msgid "Less Than or Equal"
msgstr "Mindre än eller lika med"


msgid "Brighter"
msgstr "Ljusare"


msgid "Darker"
msgstr "Mörkare"


msgctxt "NodeTree"
msgid "Ceiling"
msgstr "Tak"


msgid "-A"
msgstr "-A"


msgctxt "NodeTree"
msgid "Modulo"
msgstr "Modulo"


msgid "Invert Rotation"
msgstr "Invertera rotation"


msgid "Contains"
msgstr "Innehåller"


msgid "Replace String"
msgstr "Ersätt sträng"


msgid "Rotate Rotation"
msgstr "Rotera rotation"


msgid "Value to String"
msgstr "Värde till sträng"


msgid "Add integer values"
msgstr "Lägg till heltalsvärden"


msgid "Domain Size"
msgstr "Domänstorlek"


msgid "Component"
msgstr "Komponent"


msgid "Bake"
msgstr "Baka"


msgid "Camera Info"
msgstr "Kamerainfo"


msgid "Convex Hull"
msgstr "Konvext hölje"


msgid "Trapezoid"
msgstr "Trapezoid"


msgid "Catmull Rom"
msgstr "Catmull Rom"


msgid "NURBS"
msgstr "NURBS"


msgid "Translate and rotate curves based on changes between the object's original and evaluated surface mesh"
msgstr "Översätt och rotera kurvor baserat på förändringar mellan objektets ursprungliga och utvärderade ytnät"


msgid "Delete Geometry"
msgstr "Ta bort geometri"


msgid "Remove selected elements of a geometry"
msgstr "Ta bort markerade element från en geometri"


msgid "Which domain to delete in"
msgstr "Vilken domän att ta bort i"


msgid "Which parts of the mesh component to delete"
msgstr "Vilka delar av mesh-komponenten att ta bort"


msgid "Only Edges & Faces"
msgstr "Endast kanter och ytor"


msgid "Only Faces"
msgstr "Endast ytor"


msgid "Distribution Method"
msgstr "Distributionsmetod"


msgid "Method to use for scattering points"
msgstr "Metod att använda för att sprida ut punkter"


msgid "Distribute points randomly inside of the volume"
msgstr "Distribuera punkter slumpvis inuti volymen"


msgid "Distribute the points in a grid pattern inside of the volume"
msgstr "Distribuera punkterna i ett rutnät inuti volymen"


msgid "Distribute Points in Volume"
msgstr "Distribuera punkter i volym"


msgid "Generate points inside a volume"
msgstr "Generera punkter inuti en volym"


msgid "Distribute Points on Faces"
msgstr "Distribuera punkter på ytor"


msgid "Generate points spread out on the surface of a mesh"
msgstr "Generera punkter utspridda på ytan av en mesh"


msgid "Distribute points randomly on the surface"
msgstr "Distribuera punkter slumpvis på ytan"


msgid "Poisson Disk"
msgstr "Poisson-disk"


msgid "Distribute the points randomly on the surface while taking a minimum distance between points into account"
msgstr "Distribuera punkterna slumpvis på utan och ta hänsyn till ett minimalt avstånd mellan punkterna"


msgid "Duplicate Elements"
msgstr "Duplicera element"


msgid "Generate an arbitrary number copies of each selected input element"
msgstr "Generera ett godtyckligt antal kopior av varje valt input-element"


msgid "Which domain to duplicate"
msgstr "Vilken domän att duplicera"


msgid "Edge Paths to Curves"
msgstr "Kantbanor till kurvor"


msgid "Output curves following paths across mesh edges"
msgstr "Returnera kurvor som följer banor längs mesh-kanter"


msgid "Edge Paths to Selection"
msgstr "Kantbanor till urval"


msgid "Output a selection of edges by following paths across mesh edges"
msgstr "Returnera ett urval av kanter som följer banor längs mesh-kanter"


msgid "Edges of Corner"
msgstr "Kanter till hörn"


msgid "Retrieve the edges on both sides of a face corner"
msgstr "Hämta kanterna på båda sidor av ett ythörn"


msgid "Edges of Vertex"
msgstr "Kanter av vertex"


msgid "Retrieve the edges connected to each vertex"
msgstr "Hämta kanterna anslutna till varje vertex"


msgid "Extrude Mesh"
msgstr "Extrudera mesh"


msgid "Face of Corner"
msgstr "Yta av hörn"


msgid "Retrieve the face each face corner is part of"
msgstr "Hämta ytan som varje ythörn är en del av"


msgid "Evaluate at Index"
msgstr "Utvärdera på index"


msgid "Retrieve data of other elements in the context's geometry"
msgstr "Hämta data av andra element i kontextens geometri"


msgid "Domain the field is evaluated in"
msgstr "Domän som fältet utvärderas i"


msgid "Evaluate on Domain"
msgstr "Utvärdera på domän"


msgid "Retrieve values from a field on a different domain besides the domain from the context"
msgstr "Hämta värden från ett fält på en annan domän förutom domänen från kontexten"


msgid "Fill Curve"
msgstr "Fyll kurva"


msgid "Generate a mesh on the XY plane with faces on the inside of input curves"
msgstr "Generera en mesh på XY-planet med ytor på insidan av input-kurvorna"


msgid "Triangles"
msgstr "Trianglar"


msgid "Geometry to Instance"
msgstr "Geometri till instans"


msgid "Convert each input geometry into an instance, which can be much faster than the Join Geometry node when the inputs are large"
msgstr "Konvertera varje input-geometri till en instans, vilket kan vara mycket snabbare än en Sammanfoga geometri-nod när inputs är stora"


msgid "Primary"
msgstr "Primär"


msgid "Secondary"
msgstr "Sekundär"


msgctxt "NodeTree"
msgid "Arrow"
msgstr "Pil"


msgctxt "NodeTree"
msgid "Box"
msgstr "Ruta"


msgid "Use Rotation X"
msgstr "Använd rotation X"


msgid "Use Rotation Y"
msgstr "Använd rotation Y"


msgid "Use Rotation Z"
msgstr "Använd rotation Z"


msgid "Use Scale X"
msgstr "Använd skala X"


msgid "Use Scale Y"
msgstr "Använd skala Y"


msgid "Use Scale Z"
msgstr "Använd skala Z"


msgctxt "Image"
msgid "Mirror"
msgstr "Spegel"


msgid "Import CSV"
msgstr "Importera CSV"


msgid "Import OBJ"
msgstr "Importera OBJ"


msgid "Import PLY"
msgstr "Importera PLY"


msgid "Import STL"
msgstr "Importera STL"


msgid "Import Text"
msgstr "Importera text"


msgid "Import VDB"
msgstr "Importera VDB"


msgid "Edge Angle"
msgstr "Kantvinkel"


msgid "Is Viewport"
msgstr "Är visningsområde"


msgid "Join Geometry"
msgstr "Sammanfoga geometri"


msgid "Merge separately generated geometries into a single one"
msgstr "Slå ihop separat genererade geometrier till en och samma"


msgid "Active item"
msgstr "Aktivt objekt"


msgid "N-Gon"
msgstr "N-Gon"


msgid "Generate a cone mesh"
msgstr "Generera en kon-mesh"


msgid "Generate a cylinder mesh"
msgstr "Generera en cylinder-mesh"


msgid "Ico Sphere"
msgstr "Ico-sfär"


msgid "Generate a spherical mesh that consists of equally sized triangles"
msgstr "Generera en sfärisk mesh som består av lika stora trianglar"


msgid "Mesh to Curve"
msgstr "Mesh till kurva"


msgid "Generate a curve from a mesh"
msgstr "Generera en kurva från en mesh"


msgid "Mesh to Points"
msgstr "Mesh till punkter"


msgid "Generate a point cloud from a mesh's vertices"
msgstr "Generera ett punktmoln från en mesh vertex:ar"


msgid "Create a point in the point cloud for each selected vertex"
msgstr "Skapa en punkt i punktmolnet för varje vald vertex"


msgid "Create a point in the point cloud for each selected edge"
msgstr "Skapa en punkt i punktmolnet för varje vald kant"


msgid "Create a point in the point cloud for each selected face"
msgstr "Skapa en punkt i punktmolnet för varje vald yta"


msgid "Create a point in the point cloud for each selected face corner"
msgstr "Skapa en punkt i punktmolnet för varje valt ythörn"


msgid "Create a fog volume with the shape of the input mesh's surface"
msgstr "Skapa en dim-volym med formen av input-meshens yta"


msgid "How the voxel size is specified"
msgstr "Hur voxel-storleken anges"


msgid "UV Sphere"
msgstr "UV-sfär"


msgid "Object Info"
msgstr "Objektinfo"


msgid "Retrieve information from an object"
msgstr "Hämta information från ett objekt"


msgid "Points of Curve"
msgstr "Punkter av kurva"


msgid "Retrieve a point index within a curve"
msgstr "Hämta ett punkt-index från en kurva"


msgid "Points to Curves"
msgstr "Punkter till kurvor"


msgid "Points to Volume"
msgstr "Punkter till volym"


msgid "Realize Instances"
msgstr "Realisera instanser"


msgid "Convert instances into real geometry data"
msgstr "Konvertera instanser till riktigt geometridata"


msgid "Remove Named Attribute"
msgstr "Ta bort namngiven attribut"


msgid "Delete an attribute with a specified name from a geometry. Typically used to optimize performance"
msgstr "Ta bort en attribut med ett angivet namn från en geometri. Används oftast för att optimera prestanda"


msgid "Wildcard"
msgstr "Jokertecken"


msgid "Repeat Input"
msgstr "Upprepa inmatning"


msgid "Repeat Output"
msgstr "Upprepa output"


msgid "Replace Material"
msgstr "Ersätt material"


msgid "Swap one material with another"
msgstr "Byt ut ett material till ett annat"


msgid "Reverse Curve"
msgstr "Omvänd kurva"


msgid "Rotate Instances"
msgstr "Rotera instanser"


msgid "Rotate geometry instances in local or global space"
msgstr "Rotera geometriinstanser i lokal eller global rymd"


msgid "All Curves"
msgstr "Alla kurvor"


msgid "Trilinear"
msgstr "Trilinjär"


msgid "Scale Elements"
msgstr "Skala element"


msgid "Scale groups of connected edges and faces"
msgstr "Skala grupper av anslutna kanter och ytor"


msgid "Element type to transform"
msgstr "Elementtyp att transformera"


msgid "Scale individual faces or neighboring face islands"
msgstr "Skala individuella ytor eller närliggande ytöar"


msgid "Scale individual edges or neighboring edge islands"
msgstr "Skala individuella kanter eller närliggande kantöar"


msgid "Scale Mode"
msgstr "Skalningsläge"


msgid "Scale elements by the same factor in every direction"
msgstr "Skala element med samma faktor i alla riktningar"


msgid "Scale elements in a single direction"
msgstr "Skala element i en enskild riktning"


msgid "Scale Instances"
msgstr "Skala instanser"


msgid "Scale geometry instances in local or global space"
msgstr "Skala geometriinstanser i lokal eller global rymd"


msgid "Separate Components"
msgstr "Separera komponenter"


msgid "Split a geometry into a separate output for each type of data in the geometry"
msgstr "Dela upp en geometri i separata output för varje typ av data i geometrin"


msgid "Separate Geometry"
msgstr "Separera geometri"


msgid "Split a geometry into two geometry outputs based on a selection"
msgstr "Dela upp en geometri i två geometri-outputs baserat på ett urval"


msgid "Which domain to separate on"
msgstr "Vilken domän att separera på"


msgid "Set Curve Radius"
msgstr "Ange kurvradie"


msgid "Set the radius of the curve at each control point"
msgstr "Ange radien av kurvan på varje kontrollpunkt"


msgid "Set ID"
msgstr "Ange ID"


msgid "Set the id attribute on the input geometry, mainly used internally for randomizing"
msgstr "Ange ID-attribut på input-geometrin, huvudsakligen använt internt för randomisering"


msgid "Set Material"
msgstr "Ange material"


msgid "Assign a material to geometry elements"
msgstr "Tilldela ett material till geometrielementen"


msgid "Set Material Index"
msgstr "Ange material-index"


msgid "Set the material index for each selected geometry element"
msgstr "Ange ett material-index för varje valt geometry-element"


msgid "Set Point Radius"
msgstr "Ange punktradie"


msgid "Set the display size of point cloud points"
msgstr "Ange visningsstorleken av punktmolnspunkter"


msgid "Set Position"
msgstr "Ange position"


msgid "Set the location of each point"
msgstr "Ange positionen av varje punkt"


msgid "Simulation Input"
msgstr "Simuleringsinmatning"


msgid "Input data for the simulation zone"
msgstr "Inmatningsdata för simuleringszonen"


msgid "Simulation Output"
msgstr "Simulering output"


msgid "Integer 64-bit"
msgstr "Heltal 64-bitars"


msgid "64-bit integer"
msgstr "64-bitars heltal"


msgid "Unknown"
msgstr "Okänt"


msgid "Align text to the center"
msgstr "Justera text till mitten"


msgid "Align text to the left and the right"
msgstr "Justera text till vänster och höger"


msgid "Align text to the left and the right, with equal character spacing"
msgstr "Justera text till vänster och höger, med jämnt avstånd mellan tecken"


msgid "Let the text use more space than the specified height"
msgstr "Låt texten använda mer utrymme än den angivna höjden"


msgid "Scale To Fit"
msgstr "Skala för att passa"


msgid "Scale the text size to fit inside the width and height"
msgstr "Skala texten så att den passar inom bredden och höjden"


msgid "Top Left"
msgstr "Topp vänster"


msgid "Top Center"
msgstr "Topp mitten"


msgid "Top Right"
msgstr "Topp höger"


msgid "Bottom Left"
msgstr "Botten vänster"


msgid "Bottom Center"
msgstr "Botten mitten"


msgid "Bottom Right"
msgstr "Botten höger"


msgid "Selection"
msgstr "Urval"


msgid "User selection of the edited geometry, for tool execution"
msgstr "Användarurval för redigerade geometrin, för verktygsutförande"


msgid "Set Selection"
msgstr "Ange urval"


msgid "Set selection of the edited geometry, for tool execution"
msgstr "Ange urval för den redigerade geometrin, för verktygsutförande"


msgid "Transform Geometry"
msgstr "Transformera geometri"


msgid "Translate, rotate or scale the geometry"
msgstr "Flytta, rotera eller skala geometrin"


msgid "Components"
msgstr "Komponenter"


msgid "Use a transformation matrix"
msgstr "Använd en transformationsmatris"


msgid "Translate Instances"
msgstr "Översätt instanser"


msgid "Volume Cube"
msgstr "Volymkub"


msgid "Warning"
msgstr "Varning"


msgid "Warning Type"
msgstr "Varningstyp"


msgctxt "NodeTree"
msgid "Frame"
msgstr "Ram"


msgid "Collect related nodes together in a common area. Useful for organization when the re-usability of a node group is not required"
msgstr "Samla relaterade noder i ett gemensamt område. Användbart för organisering när återanvändbarheten av en nodgrupp inte behövs"


msgid "Label Font Size"
msgstr "Etikett textstorlek"


msgid "Font size to use for displaying the label"
msgstr "Textstorlek att använda för visning av etikett"


msgid "Group Input"
msgstr "Inmatning för grupp"


msgid "Group Output"
msgstr "Output för grupp"


msgid "Active Output"
msgstr "Aktiv output"


msgid "Reroute"
msgstr "Omdirigering"


msgid "A single-socket organization tool that supports one input and multiple outputs"
msgstr "Ett ensamt uttag för organisering, som stöder en input och flera outputs"


msgid "Type of socket"
msgstr "Typ av socket"


msgid "Shader Node"
msgstr "Shadernod"


msgid "Material shader node"
msgstr "Shadernod för material"


msgid "Add Shader"
msgstr "Addera shader"


msgid "Add two Shaders together"
msgstr "Addera samman två shaders"


msgid "Trace rays towards the inside of the object"
msgstr "Spåra strålar mot insidan av objektet"


msgid "Only Local"
msgstr "Endast lokal"


msgid "Only consider the object itself when computing AO"
msgstr "Ta endast hänsyn till objektet självt vid beräkning av AO"


msgid "Number of rays to trace per shader evaluation"
msgstr "Antal strålar att spåra per shaderutvärdering"


msgid "Retrieve attributes attached to objects or geometry"
msgstr "Hämta attribut som är bunden till objekt eller geometri"


msgid "Attribute Name"
msgstr "Attributnamn"


msgid "Attribute Type"
msgstr "Attributtyp"


msgid "Background"
msgstr "Bakgrund"


msgid "Blackbody"
msgstr "Svartkropp"


msgid "Convert a blackbody temperature to an RGB value"
msgstr "Konvertera svartkroppstemperatur till ett RGB-värde"


msgid "Control the brightness and contrast of the input color"
msgstr "Kontrollera ljushet och kontrast av input-färgen"


msgid "Beckmann"
msgstr "Beckmann"


msgid "Ashikhmin-Shirley"
msgstr "Ashikhmin-Shirley"


msgid "Reflection"
msgstr "Reflektion"


msgid "The light that bounces off the surface of the hair"
msgstr "Ljuset som studsar från ytan av håret"


msgid "The light that passes through the hair and exits on the other side"
msgstr "Ljuset som passerar genom håret och fortsätter genom andra sidan"


msgid "Chiang"
msgstr "Chiang"


msgid "Metallic BSDF"
msgstr "Metallisk BSDF"


msgid "Christensen-Burley"
msgstr "Christensen-Burley"


msgid "Ashikhmin"
msgstr "Ashikhmin"


msgid "Classic Ashikhmin velvet (legacy model)"
msgstr "Klassisk Ashikhmin-sammet (äldre modell)"


msgid "Microfiber"
msgstr "Mikrofiber"


msgid "Use glossy BSDF"
msgstr "Använd glansig BSDF"


msgid "Transparent BSDF"
msgstr "Genomskinlig BSDF"


msgid "Camera Data"
msgstr "Kameradata"


msgid "Min Max"
msgstr "Min Max"


msgid "Combine RGB (Legacy)"
msgstr "Kombinera RGB (föråldrad)"


msgid "Create a vector from X, Y, and Z components"
msgstr "Skapa en vektor från X, Y och Z-komponenter"


msgid "Shader Custom Group"
msgstr "Shader anpassad grupp"


msgid "Emission"
msgstr "Emission"


msgid "Float Curve"
msgstr "Flyttalskurva"


msgid "Map an input float to a curve and outputs a float value"
msgstr "Mappa ett input flyttal till en kurva och returnera ett flyttalsvärde"


msgid "Fresnel"
msgstr "Fresnel"


msgid "Apply a gamma correction"
msgstr "Applicera gammakorrigering"


msgid "Curves Info"
msgstr "Kurvinfo"


msgid "Invert a color, producing a negative"
msgstr "Invertera en färg, till en negativ"


msgid "Light Path"
msgstr "Ljusbana"


msgid "Interpolation Type"
msgstr "Typ av interpolation"


msgid "Transform a point"
msgstr "Transformera en punkt"


msgid "Mix two input colors"
msgstr "Blanda två inputfärger"


msgid "Cycles"
msgstr "Cycles"


msgid "Material Output"
msgstr "Material output"


msgid "Output surface material information for use in rendering"
msgstr "Mata ut information om ytans material för användning i rendering"


msgid "Particle Info"
msgstr "Partikelinfo"


msgid "Point Info"
msgstr "Punktinfo"


msgid "Retrieve information about points in a point cloud"
msgstr "Hämta information om punkter i ett punktmoln"


msgid "Apply color corrections for each color channel"
msgstr "Applicera färgkorrigering för varje färgkanal"


msgid "Convert a color's luminance to a grayscale value"
msgstr "Konvertera en färgs luminans till ett gråskalevärde"


msgid "Bytecode"
msgstr "Bytekod"


msgid "Script Source"
msgstr "Skriptkälla"


msgid "Use external .osl or .oso file"
msgstr "Använd extern .osl- eller .oso-fil"


msgid "Auto Update"
msgstr "Uppdatera automatiskt"


msgid "Split a color into its individual components using multiple models"
msgstr "Dela upp en färg i dess individuella komponenter, med flera färgmodeller"


msgid "Split a vector into its X, Y, and Z components"
msgstr "Dela upp en vektor i dess X, Y och Z-komponenter"


msgid "X axis"
msgstr "X-axel"


msgid "Y axis"
msgstr "Y-axel"


msgid "Z axis"
msgstr "Z-axel"


msgid "Brick Texture"
msgstr "Tegeltextur"


msgid "Generate a procedural texture producing bricks"
msgstr "Generera en procedurell textur som skapar tegel"


msgid "Offset Amount"
msgstr "Förskjutning mängd"


msgid "Offset Frequency"
msgstr "Förskjutning frekvens"


msgid "Projection"
msgstr "Projektion"


msgid "Internal IES file"
msgstr "Intern IES-fil"


msgid "Use external .ies file"
msgstr "Använd extern .ies-fil"


msgctxt "Image"
msgid "Flat"
msgstr "Platt"


msgid "Image is projected flat using the X and Y coordinates of the texture vector"
msgstr "Bild projiceras platt med X och Y-koordinaterna av texturens vektor"


msgctxt "Image"
msgid "Box"
msgstr "Ruta"


msgctxt "Image"
msgid "Sphere"
msgstr "Sfär"


msgid "Image is projected spherically using the Z axis as central"
msgstr "Bild projiceras sfäriskt med Z-axeln som center"


msgctxt "Image"
msgid "Tube"
msgstr "Tub"


msgid "Image is projected from the tube using the Z axis as central"
msgstr "Bilden projiceras från tuben med Z-axeln som center"


msgctxt "Texture"
msgid "Dimensions"
msgstr "Dimensioner"


msgid "Color Source"
msgstr "Färgkälla"


msgid "Particle Age"
msgstr "Partikel ålder"


msgid "Lifetime mapped as 0.0 to 1.0 intensity"
msgstr "Livstiden omräknad till intensitet mellan 0,0 och 1,0"


msgid "Particle Speed"
msgstr "Partikel fart"


msgid "Particle speed (absolute magnitude of velocity) mapped as 0.0 to 1.0 intensity"
msgstr "Partikelfart (absolut magnitud av hastighet) omräknad till intensitet mellan 0,0 och 1,0"


msgid "Particle Velocity"
msgstr "Partikel hastighet"


msgid "XYZ velocity mapped to RGB colors"
msgstr "XYZ-hastighet omräknad till RGB-färger"


msgid "Particle System to render as points"
msgstr "Partikelsystem att rendera som punkter"


msgid "Point Source"
msgstr "Punktkälla"


msgid "Point data to use as renderable point density"
msgstr "Punktdata att använda som renderbar punktdensitet"


msgid "Generate point density from a particle system"
msgstr "Generera punktdensitet från ett partikelsystem"


msgid "Sky Texture"
msgstr "Himmelstextur"


msgid "Generate a procedural sky texture"
msgstr "Generera en procedurell himmelstextur"


msgid "Air"
msgstr "Luft"


msgid "Altitude"
msgstr "Altitud"


msgid "Height from sea level"
msgstr "Höjd över havsnivån"


msgid "Dust"
msgstr "Damm"


msgid "Ground Albedo"
msgstr "Mark albedo"


msgid "Ground color that is subtly reflected in the sky"
msgstr "Markfärg som subtilt reflekteras i himlen"


msgid "Ozone"
msgstr "Ozon"


msgid "Sky Type"
msgstr "Himmel typ"


msgid "Which sky model should be used"
msgstr "Vilken modell för himmel som ska användas"


msgid "Preetham"
msgstr "Preetham"


msgid "Preetham 1999"
msgstr "Preetham 1999"


msgid "Hosek / Wilkie"
msgstr "Hosek / Wilkie"


msgid "Hosek / Wilkie 2012"
msgstr "Hosek / Wilkie 2012"


msgid "Nishita"
msgstr "Nishita"


msgid "Nishita 1993 improved"
msgstr "Nishita 1993 förbättrad"


msgid "Sun Direction"
msgstr "Sol riktning"


msgid "Direction from where the sun is shining"
msgstr "Riktningen som solen skiner ifrån"


msgid "Sun Disc"
msgstr "Solskiva"


msgid "Include the sun itself in the output"
msgstr "Inkludera solen i sig i effekten"


msgid "Sun Elevation"
msgstr "Sol höjd"


msgid "Sun angle from horizon"
msgstr "Solens vinkel från horisonten"


msgid "Sun Intensity"
msgstr "Sol intensitet"


msgid "Strength of sun"
msgstr "Solens styrka"


msgid "Sun Rotation"
msgstr "Sol rotation"


msgid "Rotation of sun around zenith"
msgstr "Solens rotation runt zenit"


msgid "Sun Size"
msgstr "Sol storlek"


msgid "Size of sun disc"
msgstr "Storleken på solens skiva"


msgid "Turbidity"
msgstr "Grumlighet"


msgid "Atmospheric turbidity"
msgstr "Atmosfärisk grumlighet"


msgid "Chebychev distance"
msgstr "Chebychev-avstånd"


msgid "F2"
msgstr "F2"


msgid "Wave Texture"
msgstr "Vågtextur"


msgid "Generate procedural bands or rings with noise"
msgstr "Generera procedurella band eller ringar med brus"


msgid "Bands Direction"
msgstr "Band riktning"


msgid "Bands across X axis"
msgstr "Band över X-axel"


msgid "Bands across Y axis"
msgstr "Band över Y-axel"


msgid "Bands across Z axis"
msgstr "Band över Z-axel"


msgid "Bands across diagonal axis"
msgstr "Band över diagonal axel"


msgid "Rings Direction"
msgstr "Ringar riktning"


msgid "Rings along X axis"
msgstr "Ringar längs X-axel"


msgid "Rings along Y axis"
msgstr "Ringar längs Y-axel"


msgid "Rings along Z axis"
msgstr "Ringar längs Z-axel"


msgid "Rings along spherical distance"
msgstr "Ringar längs sfäriskt avstånd"


msgid "Wave Profile"
msgstr "Vågprofil"


msgid "Use a standard sine profile"
msgstr "Använd en standard sinus-profil"


msgid "Use a sawtooth profile"
msgstr "Använd en sågtandsprofil"


msgid "Triangle"
msgstr "Triangel"


msgid "Use a triangle profile"
msgstr "Använd en triangelprofil"


msgid "Wave Type"
msgstr "Vågtyp"


msgid "Bands"
msgstr "Band"


msgid "Use standard wave texture in bands"
msgstr "Använd en standard vågtextur i band"


msgid "Rings"
msgstr "Ringar"


msgid "Use wave texture in rings"
msgstr "Använd vågtextur i ringar"


msgid "White Noise Texture"
msgstr "Vitbrustextur"


msgid "Return a random value or color based on an input seed"
msgstr "Returnera slumpvis värde eller färg baserat på input-frö"


msgid "Use Tips"
msgstr "Använd tips"


msgid "UV coordinates to be used for mapping"
msgstr "UV-koordinater som används för mappning"


msgid "Displace the surface along an arbitrary direction"
msgstr "Förflytta ytan längs en godtycklig riktning"


msgid "Vector Math"
msgstr "Vektor-matematik"


msgid "Perform vector math operation"
msgstr "Gör en matematisk uträkning med vektorer"


msgctxt "NodeTree"
msgid "Cross Product"
msgstr "Kryssprodukt"


msgid "A cross B"
msgstr "A kryss B"


msgctxt "NodeTree"
msgid "Project"
msgstr "Projicera"


msgid "Project A onto B"
msgstr "Projicera A på B"


msgctxt "NodeTree"
msgid "Dot Product"
msgstr "Skalärprodukt"


msgctxt "NodeTree"
msgid "Distance"
msgstr "Avstånd"


msgid "Distance between A and B"
msgstr "Avstånd mellan A och B"


msgctxt "NodeTree"
msgid "Length"
msgstr "Längd"


msgid "Length of A"
msgstr "Längd av A"


msgctxt "NodeTree"
msgid "Scale"
msgstr "Skala"


msgid "A multiplied by Scale"
msgstr "A multiplicerat med skala"


msgctxt "NodeTree"
msgid "Normalize"
msgstr "Normalisera"


msgid "Normalize A"
msgstr "Normalisera A"


msgid "Vector Rotate"
msgstr "Vektor rotera"


msgid "Rotate a vector around a pivot point (center)"
msgstr "Rotera en vektor runt en pivotpunkt (center)"


msgid "Convert From"
msgstr "Konvertera från"


msgid "Space to convert from"
msgstr "Rymd att konvertera från"


msgid "Convert To"
msgstr "Konvertera till"


msgid "Space to convert to"
msgstr "Rymd att konvertera till"


msgid "Color Attribute"
msgstr "Färgattribut"


msgid "Retrieve a color attribute, or the default fallback if none is specified"
msgstr "Hämta en färgattribut, eller standardreserv om ingen har specificerats"


msgid "Volume Absorption"
msgstr "Volymabsorption"


msgid "Absorb light as it passes through the volume"
msgstr "Absorbera ljus när det passerar genom volymen"


msgid "Fournier-Forand"
msgstr "Fournier-Forand"


msgid "Mie"
msgstr "Mie"


msgid "Volume Info"
msgstr "Volyminfo"


msgid "Read volume data attributes from volume grids"
msgstr "Läs volym-dataattributer från volymens rutnät"


msgid "Volume Scatter"
msgstr "Volymspridning"


msgid "Scatter light as it passes through the volume, often used to add fog to a scene"
msgstr "Sprid ljus när det passerar genom volymen, används ofta för att lägga till dimma i en scen"


msgid "Convert a wavelength value to an RGB value"
msgstr "Konvertera ett våglängdsvärde till ett RGB-värde"


msgctxt "Unit"
msgid "Pixel Size"
msgstr "Pixelstorlek"


msgid "Use screen pixel size instead of world units"
msgstr "Använd skärmpixelstorlek istället för världsenheter"


msgid "Texture Node"
msgstr "Texturnod"


msgid "Bricks"
msgstr "Tegel"


msgid "Offset every N rows"
msgstr "Förskjut var N rad"


msgid "Value to Normal"
msgstr "Värde till normal"


msgid "Attribute Domain"
msgstr "Attributdomän"


msgid "Is Attribute"
msgstr "Är attribut"


msgid "Node Inputs"
msgstr "Nodinmatningar"


msgid "Collection of Node Sockets"
msgstr "Samling av noduttag"


msgid "Socket Template"
msgstr "Uttagsmall"


msgid "Type and default value of a node socket"
msgstr "Typ och standardvärde av ett noduttag"


msgid "Identifier of the socket"
msgstr "Identifierare av uttaget"


msgid "Name of the socket"
msgstr "Namn på uttaget"


msgid "Data type of the socket"
msgstr "Datatyp för uttaget"


msgid "Link between nodes in a node tree"
msgstr "Länk mellan noder i ett nodträd"


msgid "From node"
msgstr "Från nod"


msgid "From socket"
msgstr "Från uttag"


msgid "Is Hidden"
msgstr "Är dold"


msgid "Link is hidden due to invisible sockets"
msgstr "Länk är dold på grund av osynliga uttag"


msgid "Link is valid"
msgstr "Länk är giltig"


msgid "To node"
msgstr "Till nod"


msgid "To socket"
msgstr "Till uttag"


msgid "Node Links"
msgstr "Nodlänkar"


msgid "Collection of Node Links"
msgstr "Samling av nodlänkar"


msgid "Use Node Format"
msgstr "Använd nodformat"


msgid "Node Outputs"
msgstr "Nodoutputs"


msgid "Node Socket"
msgstr "Noduttag"


msgid "Input or output socket of a node"
msgstr "Input- eller outpututtag av en nod"


msgid "Label to display for the socket type in the UI"
msgstr "Etikett att visa för uttagstypen i gränssnittet"


msgid "Label to display for the socket subtype in the UI"
msgstr "Etikett att vissa för uttagets undertyp i gränssnittet"


msgid "Tooltip"
msgstr "Verktygstips"


msgid "Socket shape"
msgstr "Uttagsform"


msgid "Diamond"
msgstr "Diamant"


msgid "Circle with inner dot"
msgstr "Cirkel med prick inuti"


msgid "Square with inner dot"
msgstr "Fyrkant med prick inuti"


msgid "Diamond with inner dot"
msgstr "Diamant med prick inuti"


msgid "Enable the socket"
msgstr "Aktivera uttaget"


msgid "Hide the socket"
msgstr "Dölj uttaget"


msgid "Hide Value"
msgstr "Dölj värde"


msgid "Hide the socket input value"
msgstr "Dölj uttagets inputvärde"


msgid "Unique identifier for mapping sockets"
msgstr "Unik identifierare för att mappa uttag"


msgid "Linked"
msgstr "Länkad"


msgid "True if the socket is connected"
msgstr "Sant om uttaget är anslutet"


msgid "Multi Input"
msgstr "Flera inmatningar"


msgid "True if the socket can accept multiple ordered input links"
msgstr "Sant om uttaget kan acceptera flera ordnade inputlänkar"


msgid "Is Output"
msgstr "Är output"


msgid "True if the socket is an output, otherwise input"
msgstr "Sant om uttaget är en output, annars input"


msgid "Unavailable"
msgstr "Otillgänglig"


msgid "True if the socket is unavailable"
msgstr "Sant om uttaget är otillgängligt"


msgid "Custom dynamic defined socket label"
msgstr "Anpassad dynamiskt definierad uttagsetikett"


msgid "Link Limit"
msgstr "Länkgräns"


msgid "Max number of links allowed for this socket"
msgstr "Max antal länkar som tillåts för detta uttag"


msgid "Socket name"
msgstr "Uttagsnamn"


msgid "Node owning this socket"
msgstr "Nod som äger detta uttag"


msgid "Socket links are expanded in the user interface"
msgstr "Uttagslänkar är expanderade i användargränssnittet"


msgid "Data type"
msgstr "Datatyp"


msgid "Boolean Node Socket"
msgstr "Booleskt noduttag"


msgid "Boolean value socket of a node"
msgstr "Booleskt värdeuttag av en nod"


msgid "Default Value"
msgstr "Standardvärde"


msgid "Collection Node Socket"
msgstr "Samling noduttag"


msgid "Collection socket of a node"
msgstr "Samlingsuttag av en nod"


msgid "Color Node Socket"
msgstr "Färg noduttag"


msgid "RGBA color socket of a node"
msgstr "RGBA färguttag av en nod"


msgid "Float Node Socket"
msgstr "Flyttal noduttag"


msgid "Floating-point number socket of a node"
msgstr "Flyttal uttag av en nod"


msgid "Geometry Node Socket"
msgstr "Geometrinodsuttag"


msgid "Geometry socket of a node"
msgstr "Geometriuttag av en nod"


msgid "Image Node Socket"
msgstr "Bild noduttag"


msgid "Image socket of a node"
msgstr "Bilduttag av en nod"


msgid "Integer Node Socket"
msgstr "Heltal noduttag"


msgid "Integer number socket of a node"
msgstr "Heltalsuttag av en nod"


msgid "Material Node Socket"
msgstr "Material noduttag"


msgid "Material socket of a node"
msgstr "Materialuttag av en nod"


msgid "Object Node Socket"
msgstr "Objekt noduttag"


msgid "Object socket of a node"
msgstr "Objektuttag av en nod"


msgid "Rotation Node Socket"
msgstr "Rotation noduttag"


msgid "Rotation value socket of a node"
msgstr "Rotationsuttag av en nod"


msgid "Shader Node Socket"
msgstr "Shader noduttag"


msgid "Shader socket of a node"
msgstr "Shaderuttag av en nod"


msgid "String Node Socket"
msgstr "Sträng noduttag"


msgid "String socket of a node"
msgstr "Stränguttag av en nod"


msgid "Texture Node Socket"
msgstr "Textur noduttag"


msgid "Texture socket of a node"
msgstr "Texturuttag av en nod"


msgid "Vector Node Socket"
msgstr "Vektor noduttag"


msgid "3D vector socket of a node"
msgstr "3D-vektoruttag av en nod"


msgid "Node Tree Interface"
msgstr "Nodträdsgränssnitt"


msgid "Active Index"
msgstr "Aktiv index"


msgid "Item Type"
msgstr "Objekttyp"


msgid "Socket"
msgstr "Uttag"


msgid "Declaration of a node panel"
msgstr "Deklaration av en nodpanel"


msgid "Default Closed"
msgstr "Stängd som standard"


msgid "Panel is closed by default on new nodes"
msgstr "Panelen är stängd som standard på nya noder"


msgid "Panel description"
msgstr "Panelbeskrivning"


msgid "Panel name"
msgstr "Panelnamn"


msgid "Declaration of a node socket"
msgstr "Deklaration av ett noduttag"


msgid "Socket Type Name"
msgstr "Uttagstyp namn"


msgid "Name of the socket type"
msgstr "Namn av uttagstypen"


msgid "Default Attribute"
msgstr "Standardattribut"


msgid "Default Input"
msgstr "Standardinmatning"


msgid "Socket description"
msgstr "Uttag beskrivning"


msgid "Input/Output Type"
msgstr "Inmatning-/utmatningstyp"


msgid "Input or output socket type"
msgstr "Input eller output uttagstyp"


msgid "Generate a input node socket"
msgstr "Generera ett inputnoduttag"


msgid "Generate a output node socket"
msgstr "Generera ett outputnoduttag"


msgid "Maximum value"
msgstr "Maximalt värde"


msgid "Minimum value"
msgstr "Minimalt värde"


msgid "Subtype"
msgstr "Undertyp"


msgid "Subtype of the default value"
msgstr "Undertyp av standardvärdet"


msgid "Geometry Node Socket Interface"
msgstr "Geometrinod uttag gränssnitt"


msgid "Image Node Socket Interface"
msgstr "Bildnod uttag gränssnitt"


msgid "Integer Node Socket Interface"
msgstr "Heltalsnod uttag gränssnitt"


msgid "Material Node Socket Interface"
msgstr "Materialnod uttag gränssnitt"


msgid "Object Node Socket Interface"
msgstr "Objektnod uttag gränssnitt"


msgid "Rotation Node Socket Interface"
msgstr "Rotationsnod uttag gränssnitt"


msgid "Shader Node Socket Interface"
msgstr "Shadernod uttag gränssnitt"


msgid "String Node Socket Interface"
msgstr "Strängnod uttag gränssnitt"


msgid "Texture Node Socket Interface"
msgstr "Texturnod uttag gränssnitt"


msgid "Vector Node Socket Interface"
msgstr "Vektornod uttag gränssnitt"


msgid "Node Tree Path"
msgstr "Nodträd sökväg"


msgid "Collection of Nodes"
msgstr "Samling av noder"


msgid "Active Node"
msgstr "Aktiv nod"


msgid "Active node in this tree"
msgstr "Aktiv nod i detta träd"


msgid "Bake Mode"
msgstr "Bakningsläge"


msgid "Custom Path"
msgstr "Anpassad sökväg"


msgid "Library Name"
msgstr "Biblioteksnamn"


msgid "Panels"
msgstr "Paneler"


msgid "Message"
msgstr "Meddelande"


msgid "Object Constraints"
msgstr "Objektbegränsningar"


msgid "Collection of object constraints"
msgstr "Samling av objektbegränsningar"


msgid "Active Constraint"
msgstr "Aktiv begränsning"


msgid "Active Object constraint"
msgstr "Aktiv objektbegränsning"


msgid "Object cast shadows in the 3D viewport"
msgstr "Objekt kastar skuggor i 3D-vyn"


msgid "Angles smaller than this will be treated as creases"
msgstr "Vinklar mindre än detta behandlas som veck"


msgid "Inherit"
msgstr "Ärv"


msgid "Object Shader Effects"
msgstr "Objekt shadereffekter"


msgid "Collection of object effects"
msgstr "Samling av objekteffekter"


msgid "Mark actions with no F-Curves for deletion after save and reload of file preserving \"action libraries\""
msgstr "Markera åtgärder utan F-kurvor för borttagning efter lagring och omladdning av filbevarande \"åtgärdsbibliotek\""


msgctxt "Operator"
msgid "Make Collection Active"
msgstr "Gör samlingen aktiv"


msgctxt "Operator"
msgid "Assign Action"
msgstr "Tilldela åtgärd"


msgid "Open the blend file that contains the active asset"
msgstr "Öppna blend-filen som innehåller den aktiva tillgången"


msgctxt "Operator"
msgid "Open Blend File"
msgstr "Öppna blend-fil"


msgctxt "Operator"
msgid "Delete Proxy"
msgstr "Ta bort proxy"


msgctxt "Operator"
msgid "Copy Track Settings"
msgstr "Kopiera spårinställningar"


msgctxt "Operator"
msgid "Add Cloth Preset"
msgstr "Lägg till tygförinställning"


msgid "Copy the console contents for use in a script"
msgstr "Kopiera konsolens innehåll för användning i ett skript"


msgctxt "Operator"
msgid "Copy to Clipboard (as Script)"
msgstr "Kopiera till urklipp (som skript)"


msgctxt "Operator"
msgid "Console Language"
msgstr "Konsolens språk"


msgctxt "Operator"
msgid "Add Target"
msgstr "Lägg till mål"


msgctxt "Operator"
msgid "Merge Images"
msgstr "Sammanfoga bilder"


msgctxt "Operator"
msgid "Use Nodes"
msgstr "Använd noder"


msgctxt "Operator"
msgid "Export BVH"
msgstr "Exportera BVH"


msgid "Write a FBX file"
msgstr "Skriv en FBX-fil"


msgctxt "Operator"
msgid "Export FBX"
msgstr "Exportera FBX"


msgctxt "Operator"
msgid "Export glTF 2.0"
msgstr "Exportera glTF 2.0"


msgctxt "Operator"
msgid "Disable extension"
msgstr "Inaktivera utökning"


msgid "Download and install the extension"
msgstr "Hämta ner och installera tillägget"


msgctxt "Operator"
msgid "Install Extension"
msgstr "Installera utökning"


msgid "Install extensions from files into a locally managed repository"
msgstr "Installera tillägg från filer till ett lokalt hanterat förråd"


msgctxt "Operator"
msgid "Install from Disk"
msgstr "Installera från disk"


msgctxt "Operator"
msgid "Clear All Marked Packages"
msgstr "Töm alla markerade paket"


msgctxt "Operator"
msgid "Mark Package"
msgstr "Markera paket"


msgctxt "Operator"
msgid "Mark All Packages"
msgstr "Markera alla paket"


msgctxt "Operator"
msgid "Disable theme extension"
msgstr "Inaktivera temautökning"


msgctxt "Operator"
msgid "Enable theme extension"
msgstr "Aktivera temautökning"


msgctxt "Operator"
msgid "Uninstall"
msgstr "Avinstallera"


msgid "Upgrade all the extensions to their latest version for all the remote repositories"
msgstr "Uppgradera alla tillägg till den senaste versionen för alla fjärrförråd"


msgctxt "Operator"
msgid "Install Available Updates"
msgstr "Installera tillgängliga uppdateringar"


msgctxt "Operator"
msgid "Enable Repository from Drop"
msgstr "Aktivera förråd från Drop"


msgid "Lock repositories - to test locking"
msgstr "Lås förråd - för att testa låsning"


msgctxt "Operator"
msgid "Refresh Local"
msgstr "Uppdatera lokalt"


msgid "Refresh the list of extensions for all the remote repositories"
msgstr "Uppdatera listan över tillägg för alla fjärrförråd"


msgctxt "Operator"
msgid "Refresh Remote"
msgstr "Uppdatera fjärr"


msgid "Remove the repository file-system lock"
msgstr "Ta bort filsystemets lås för förrådet"


msgctxt "Operator"
msgid "Force Unlock Active Repository"
msgstr "Tvinga upplåsning av aktivt förråd"


msgid "Unlock repositories - to test unlocking"
msgstr "Lås upp förråd - för att testa upplåsning"


msgctxt "Operator"
msgid "Unlock All Repositories (Testing)"
msgstr "Lås upp alla förråd (testning)"


msgid "Allow internet access. Blender may access configured online extension repositories. Installed third party add-ons may access the internet for their own functionality"
msgstr "Tillåt internetåtkomst. Blender kan få tillgång till konfigurerade tilläggsförråd på internet. Installerade tillägg från tredje part kan få tillgång till internet för sin egen funktionalitet"


msgid "Edit image in an external application"
msgstr "Redigera bilden i en extern applikation"


msgctxt "Operator"
msgid "Image Edit Externally"
msgstr "Redigera bild externt"


msgctxt "Operator"
msgid "Import Images as Planes"
msgstr "Importera bilder som plan"


msgctxt "Operator"
msgid "Open Images"
msgstr "Öppna bilder"


msgid "Load a BVH motion capture file"
msgstr "Läs in en BVH-fil för rörelseinspelning"


msgctxt "Operator"
msgid "Import BVH"
msgstr "Importera BVH"


msgid "Load a SVG file"
msgstr "Ladda en SVG-fil"


msgctxt "Operator"
msgid "Import SVG"
msgstr "Importera SVG"


msgid "Load a FBX file"
msgstr "Läs in en FBX-fil"


msgctxt "Operator"
msgid "Import FBX"
msgstr "Importera FBX"


msgid "Load a glTF 2.0 file"
msgstr "Läs in en glTF 2.0-fil"


msgctxt "Operator"
msgid "Import glTF 2.0"
msgstr "Importera glTF 2.0"


msgctxt "Operator"
msgid "Add Torus"
msgstr "Lägg till torus"


msgid "Select the next element (using selection order)"
msgstr "Markera nästa element (efter markeringsordningen)"


msgctxt "Operator"
msgid "Select Next Element"
msgstr "Markera nästa element"


msgid "Select the previous element (using selection order)"
msgstr "Markera föregående element (efter markeringsordning)"


msgctxt "Operator"
msgid "Select Previous Element"
msgstr "Markera föregående element"


msgctxt "Operator"
msgid "Add Empty Group"
msgstr "Lägg till tom grupp"


msgid "Add a node to the active tree"
msgstr "Lägg till en nod till det aktiva trädet"


msgctxt "Operator"
msgid "Add Node"
msgstr "Lägg till nod"


msgctxt "Operator"
msgid "New Item"
msgstr "Nytt objekt"


msgctxt "Operator"
msgid "Remove Item"
msgstr "Ta bort objekt"


msgctxt "Operator"
msgid "Import Image Sequence"
msgstr "Importera bildsekvens"


msgctxt "Operator"
msgid "Texture Setup"
msgstr "Texturkonfiguration"


msgctxt "Operator"
msgid "Copy Label"
msgstr "Kopiera etikett"


msgctxt "Operator"
msgid "Copy Settings"
msgstr "Kopiera inställningar"


msgctxt "Operator"
msgid "Merge Nodes"
msgstr "Sammanfoga noder"


msgctxt "Operator"
msgid "Modify Labels"
msgstr "Ändra etiketter"


msgctxt "Operator"
msgid "Reload Images"
msgstr "Läs om bilder"


msgid "Save the current viewer node to an image file"
msgstr "Spara den aktuella visningsnoden till en bildfil"


msgctxt "Operator"
msgid "Save This Image"
msgstr "Spara denna bild"


msgctxt "Operator"
msgid "Add Modifier"
msgstr "Lägg till modifierare"


msgid "Align objects"
msgstr "Justera objekt"


msgctxt "Operator"
msgid "Align Objects"
msgstr "Räta upp objekt"


msgctxt "Operator"
msgid "Add Horse (metarig)"
msgstr "Lägg till häst (metarig)"


msgctxt "Operator"
msgid "Add Human (metarig)"
msgstr "Lägg till människa (metarig)"


msgctxt "Operator"
msgid "Delete Generated Keys"
msgstr "Ta bort genererade nycklar"


msgctxt "Operator"
msgid "Fix to Scene Camera"
msgstr "Fixera till scenkamera"


msgctxt "Operator"
msgid "Move to Nodes"
msgstr "Flytta till noder"


msgctxt "Operator"
msgid "Clear All Restrict Render"
msgstr "Nollställ renderingsbegränsning"


msgctxt "Operator"
msgid "Restrict Render Unselected"
msgstr "Begränsa rendering till markering"


msgid "Add a fur setup to the selected objects"
msgstr "Lägg till päls-inställning för de markerade objekten"


msgctxt "Operator"
msgid "Quick Fur"
msgstr "Snabb päls"


msgid "Make selected objects liquid"
msgstr "Gör de valda objekten till vätska"


msgctxt "Operator"
msgid "Quick Liquid"
msgstr "Snabb vätska"


msgid "Use selected objects as smoke emitters"
msgstr "Använda de markerade objekten som rök-utsändare"


msgctxt "Operator"
msgid "Quick Smoke"
msgstr "Snabb rök"


msgctxt "Operator"
msgid "Randomize Transform"
msgstr "Slumpmässig transformation"


msgid "Create a new action"
msgstr "Skapa en ny åtgärd"


msgctxt "Operator"
msgid "New"
msgstr "Ny"


msgid "Select the active camera"
msgstr "Markera den aktiva kameran"


msgctxt "Operator"
msgid "Select Camera"
msgstr "Markera kamera"


msgctxt "Operator"
msgid "Select Hierarchy"
msgstr "Markera hierarki"


msgid "Select objects matching a naming pattern"
msgstr "Markera objekt som matchar ett namnmönster"


msgctxt "Operator"
msgid "Select Pattern"
msgstr "Markera mönster"


msgctxt "Operator"
msgid "Transfer Shape Key"
msgstr "För över formnyckel"


msgctxt "Operator"
msgid "Subdivision Set"
msgstr "Uppdelningssats"


msgctxt "Operator"
msgid "Transforms to Deltas"
msgstr "Transformerar till deltan"


msgctxt "Operator"
msgid "Upgrade Face Rig"
msgstr "Uppgradera Face Rig"


msgctxt "Operator"
msgid "Delete All Sets"
msgstr "Ta bort alla uppsättningar"


msgctxt "Operator"
msgid "Disable Add-on"
msgstr "Inaktivera tillägg"


msgid "Turn on this add-on"
msgstr "Slå på detta tillägg"


msgctxt "Operator"
msgid "Enable Add-on"
msgstr "Aktivera tillägg"


msgid "Display information and preferences for this add-on"
msgstr "Visa information och inställningar för detta tillägg"


msgid "Install an add-on"
msgstr "Installera ett tillägg"


msgctxt "Operator"
msgid "Install Add-on"
msgstr "Installera tillägg"


msgid "Scan add-on directories for new modules"
msgstr "Genomsök tilläggskataloger efter nya moduler"


msgctxt "Operator"
msgid "Refresh"
msgstr "Ladda om"


msgid "Delete the add-on from the file system"
msgstr "Ta bort ett tillägg från filsystemet"


msgctxt "Operator"
msgid "Remove Add-on"
msgstr "Ta bort tillägg"


msgid "Show add-on preferences"
msgstr "Visa tilläggsinställningar"


msgctxt "Operator"
msgid "Install Template from File..."
msgstr "Installera mall från fil..."


msgctxt "Operator"
msgid "Copy Previous Settings"
msgstr "Kopiera föregående inställningar"


msgctxt "Operator"
msgid "Import Key Configuration..."
msgstr "Importera nyckelkonfiguration..."


msgid "Install a user defined light"
msgstr "Installera en användardefinierad lampa"


msgctxt "Operator"
msgid "Install Light"
msgstr "Installera ljus"


msgid "Save custom studio light from the studio light editor settings"
msgstr "Spara anpassat studioljus från inställningarna i redigeringsverktyget för studioljus"


msgctxt "Operator"
msgid "Save Custom Studio Light"
msgstr "Spara anpassad studioljus"


msgid "Delete Studio Light"
msgstr "Ta bort studioljus"


msgctxt "Operator"
msgid "Uninstall Studio Light"
msgstr "Avinstallera Studio Light"


msgid "Load and apply a Blender XML theme file"
msgstr "Läs in och tillämpa en Blender XML-temafil"


msgctxt "Operator"
msgid "Install Theme..."
msgstr "Installera tema..."


msgctxt "Operator"
msgid "Play Rendered Animation"
msgstr "Spela upp renderad animation"


msgctxt "Operator"
msgid "Add Render Preset"
msgstr "Lägg till renderingsförinställning"


msgctxt "Operator"
msgid "Clear Animation"
msgstr "Töm animation"


msgctxt "Operator"
msgid "FK2IK"
msgstr "FK2IK"


msgctxt "Operator"
msgid "IK2FK"
msgstr "IK2FK"


msgid "Load a preset"
msgstr "Ladda en förinställning"


msgctxt "Operator"
msgid "Execute a Python Preset"
msgstr "Kör en förinställning i Python"


msgctxt "Operator"
msgid "Deinterlace Movies"
msgstr "Avläta filmer"


msgid "Export given add-on's translation data as PO files"
msgstr "Exportera det angivna tilläggets översättningsdata som PO-filer"


msgctxt "Operator"
msgid "I18n Add-on Export"
msgstr "Export av I18n-tillägg"


msgid "Import given add-on's translation data from PO files"
msgstr "Importera det angivna tilläggets översättningsdata från PO-filer"


msgctxt "Operator"
msgid "I18n Add-on Import"
msgstr "Import av I18n-tillägg"


msgctxt "Operator"
msgid "Update I18n Add-on"
msgstr "Uppdatera I18n-tillägg"


msgid "Update given add-on's translation data (found as a py tuple in the add-on's source code)"
msgstr "Uppdatera det angivna tilläggets översättningsdata (hittat som en py-tuple i tilläggets källkod)"


msgid "Clean up i18n working repository (po files)"
msgstr "Städa upp i18n-arbetsförråd (po-filer)"


msgctxt "Operator"
msgid "Clean up I18n Work Repository"
msgstr "Städa upp I18n-arbetsförråd"


msgid "Load translations' settings from a persistent JSon file"
msgstr "Läs in översättningarnas inställningar från en bestående JSon-fil"


msgctxt "Operator"
msgid "I18n Load Settings"
msgstr "Inställningar för I18n-inläsning"


msgid "Save translations' settings in a persistent JSon file"
msgstr "Spara översättningarnas inställningar i en beständig JSon-fil"


msgctxt "Operator"
msgid "I18n Save Settings"
msgstr "Inställningar för I18n-sparning"


msgid "Update i18n data (po files) in Blender source code repository"
msgstr "Uppdatera i18n-data (po-filer) i Blenders källkodsförråd"


msgctxt "Operator"
msgid "Update I18n Blender Repository"
msgstr "Uppdatera Blenders I18n-förråd"


msgctxt "Operator"
msgid "Update I18n Statistics"
msgstr "Uppdatera I18n-statistik"


msgid "Update i18n working repository (po files)"
msgstr "Uppdatera i18n-arbetsförrådet (po-filer)"


msgctxt "Operator"
msgid "Update I18n Work Repository"
msgstr "Uppdatera I18n-arbetsförråd"


msgctxt "Operator"
msgid "Align Rotation"
msgstr "Justera rotation"


msgctxt "Operator"
msgid "Export UV Layout"
msgstr "Exportera UV-layout"


msgctxt "Operator"
msgid "Randomize"
msgstr "Slumpmässigt"


msgctxt "Operator"
msgid "View Documentation"
msgstr "Visa dokumentation"


msgid "Load online manual"
msgstr "Läs in online-manual"


msgctxt "Operator"
msgid "Add Theme"
msgstr "Lägg till tema"


msgid "Save a custom theme in the preset list"
msgstr "Spara ett anpassat tema i förvalslistan"


msgctxt "Operator"
msgid "Save Theme"
msgstr "Spara tema"


msgid "List all the operators in a text-block, useful for scripting"
msgstr "Lista alla operatorer i ett textblock, användbart för skriptning"


msgctxt "Operator"
msgid "Operator Cheat Sheet"
msgstr "Lathund för operatorer"


msgctxt "Operator"
msgid "Operator Preset"
msgstr "Operatorinställning"


msgid "Disable add-on for workspace"
msgstr "Inaktivera tillägg för arbetsyta"


msgid "Enable add-on for workspace"
msgstr "Aktivera tillägg för arbetsyta"


msgctxt "Operator"
msgid "Add Property"
msgstr "Lägg till egenskap"


msgctxt "Operator"
msgid "Edit Property"
msgstr "Redigera egenskap"


msgctxt "Operator"
msgid "Edit Property Value"
msgstr "Redigera egenskapsvärde"


msgid "Internal use (edit a property data_path)"
msgstr "Internanvändning (redigera data_path för en egenskap)"


msgid "Generate system information, saved into a text file"
msgstr "Generera systeminformation, sparat till en textfil"


msgctxt "Operator"
msgid "Save System Info"
msgstr "Spara systeminfo"


msgctxt "Operator"
msgid "Toolbar"
msgstr "Verktygsrad"


msgid "Open a website in the web browser"
msgstr "Öppna en webbplats i webbläsaren"


msgid "Open a preset website in the web browser"
msgstr "Öppna en förinställd webbplats i webbläsaren"


msgctxt "Operator"
msgid "Open Preset Website"
msgstr "Öppna förinställd webbplats"


msgid "Operator Options"
msgstr "Operatoralternativ"


msgid "Runtime options"
msgstr "Alternativ för körtid"


msgid "Repeat Call"
msgstr "Upprepa anrop"


msgctxt "Operator"
msgid "Bake Keyframes"
msgstr "Baka keyframes"


msgid "Add keyframes on every frame between the selected keyframes"
msgstr "Lägg till keyframes på varje bildruta mellan de valda keyframes"


msgctxt "Operator"
msgid "Clean Keyframes"
msgstr "Städa upp nyckelbilder"


msgid "Mouse X"
msgstr "Mus X"


msgid "Mouse Y"
msgstr "Mus Y"


msgctxt "Operator"
msgid "Copy Keyframes"
msgstr "Kopiera keyframes"


msgid "Copy selected keyframes to the internal clipboard"
msgstr "Kopiera markerade keyframes till det interna urklippet"


msgctxt "Operator"
msgid "Delete Keyframes"
msgstr "Ta bort keyframes"


msgid "Remove all selected keyframes"
msgstr "Ta bort alla markerade keyframes"


msgid "Confirm"
msgstr "Bekräfta"


msgid "Prompt for confirmation"
msgstr "Uppmaning för bekräftelse"


msgctxt "Operator"
msgid "Duplicate Keyframes"
msgstr "Duplicera keyframes"


msgid "Make a copy of all selected keyframes"
msgstr "Gör en kopia av alla markerade keyframes"


msgctxt "Operator"
msgid "Duplicate"
msgstr "Duplicera"


msgid "Make a copy of all selected keyframes and move them"
msgstr "Gör en kopia av alla markerade keyframes och flytta dem"


msgid "Duplicate Keyframes"
msgstr "Duplicera keyframes"


msgctxt "Operator"
msgid "Jump to Keyframes"
msgstr "Hoppa till keyframes"


msgid "Set the current frame to the average frame value of selected keyframes"
msgstr "Sätt den aktuella bildrutan till det genomsnittliga värdet av markerade keyframes"


msgctxt "Operator"
msgid "Set Keyframe Handle Type"
msgstr "Sätt typ av handtag för keyframe"


msgid "Set type of handle for selected keyframes"
msgstr "Sätt typ av handtag för markerade keyframes"


msgctxt "Operator"
msgid "Insert Keyframes"
msgstr "Infoga keyframes"


msgid "Insert keyframes for the specified channels"
msgstr "Infoga keyframes för de angivna kanalerna"


msgid "All Channels"
msgstr "Alla kanaler"


msgid "Only Selected Channels"
msgstr "Endast markerade kanaler"


msgid "In Active Group"
msgstr "I aktiv grupp"


msgctxt "Operator"
msgid "Set Keyframe Type"
msgstr "Sätt typ av keyframe"


msgid "Set type of keyframe for the selected keyframes"
msgstr "Sätt typ av keyframe för de markerade keyframes"


msgid "Jitter"
msgstr "Jitter"


msgctxt "Operator"
msgid "Next Layer"
msgstr "Nästa lager"


msgctxt "Operator"
msgid "Previous Layer"
msgstr "Föregående lager"


msgctxt "Operator"
msgid "Make Markers Local"
msgstr "Gör markörer lokala"


msgctxt "Operator"
msgid "New Action"
msgstr "Ny åtgärd"


msgctxt "Operator"
msgid "Paste Keyframes"
msgstr "Klistra in keyframes"


msgid "Paste keyframes from the internal clipboard for the selected channels, starting on the current frame"
msgstr "Klistra in keyframes från det interna urklippet för de markerade kanalerna, börja från den aktuella bildrutan"


msgid "Overwrite All"
msgstr "Skriv över alla"


msgid "Replace all keys"
msgstr "Ersätt alla nycklar"


msgid "No Offset"
msgstr "Ingen förskjutning"


msgctxt "Operator"
msgid "Select All"
msgstr "Markera allt"


msgid "Toggle selection of all keyframes"
msgstr "Växla markering av alla nycklar"


msgid "Toggle"
msgstr "Växla"


msgid "Select all elements"
msgstr "Markera alla element"


msgid "Deselect"
msgstr "Avmarkera"


msgid "Deselect all elements"
msgstr "Avmarkera alla element"


msgid "Invert selection of all elements"
msgstr "Invertera markering av alla element"


msgctxt "Operator"
msgid "Box Select"
msgstr "Rutmarkering"


msgid "Select all keyframes within the specified region"
msgstr "Markera alla keyframes inom en angiven region"


msgid "Set"
msgstr "Ange"


msgid "Set a new selection"
msgstr "Ange en ny markering"


msgid "Extend existing selection"
msgstr "Utöka befintlig markering"


msgid "Subtract existing selection"
msgstr "Ta bort från befintlig markering"


msgid "Wait for Input"
msgstr "Vänta på inmatning"


msgid "X Max"
msgstr "X Max"


msgid "X Min"
msgstr "X Min"


msgid "Y Max"
msgstr "Y Max"


msgid "Y Min"
msgstr "Y Min"


msgctxt "Operator"
msgid "Circle Select"
msgstr "Cirkelmarkering"


msgid "Select keyframe points using circle selection"
msgstr "Markera keyframepunkter med cirkelmarkering"


msgid "Select all keyframes on the specified frame(s)"
msgstr "Markera alla keyframes på den/de angivna bildrutan/orna"


msgid "On Selected Keyframes"
msgstr "På markerade keyframes"


msgid "On Current Frame"
msgstr "På aktuell bildruta"


msgid "On Selected Markers"
msgstr "På markerade markörer"


msgctxt "Operator"
msgid "Lasso Select"
msgstr "Lassomarkering"


msgctxt "Operator"
msgid "Select Left/Right"
msgstr "Markera vänster/höger"


msgid "Before Current Frame"
msgstr "Före aktuell bildruta"


msgid "After Current Frame"
msgstr "Efter aktuell bildruta"


msgctxt "Operator"
msgid "Select Less"
msgstr "Markera mindre"


msgctxt "Operator"
msgid "Select Linked"
msgstr "Markera länkade"


msgctxt "Operator"
msgid "Select More"
msgstr "Markera mer"


msgid "Selection to Current Frame"
msgstr "Markering till aktuell bildruta"


msgid "Selection to Nearest Frame"
msgstr "Markering till närmaste bildruta"


msgid "Selection to Nearest Second"
msgstr "Markering till närmaste sekund"


msgid "Selection to Nearest Marker"
msgstr "Markering till närmaste markör"


msgid "Create New Action"
msgstr "Skapa ny åtgärd"


msgctxt "Operator"
msgid "Unlink Action"
msgstr "Avlänka åtgärd"


msgctxt "Operator"
msgid "Go to Current Frame"
msgstr "Gå till aktuell bildruta"


msgctxt "Operator"
msgid "Change Frame"
msgstr "Ändra bildruta"


msgctxt "Operator"
msgid "Delete Channels"
msgstr "Ta bort kanaler"


msgid "Delete all selected animation channels"
msgstr "Ta bort alla markerade animationskanaler"


msgctxt "Operator"
msgid "Toggle Channel Editability"
msgstr "Växla redigerbarhet för kanal"


msgid "Toggle editability of selected channels"
msgstr "Redigering av markerade kanaler av/på"


msgid "Enable"
msgstr "Aktivera"


msgctxt "Operator"
msgid "Expand Channels"
msgstr "Expandera kanaler"


msgid "Expand (open) all selected expandable animation channels"
msgstr "Expandera (öppna) alla markerade expanderbara animationskanaler"


msgid "Expand all channels (not just selected ones)"
msgstr "Expandera alla kanaler (inte bara de markerade)"


msgctxt "Operator"
msgid "Group Channels"
msgstr "Gruppera kanaler"


msgid "Name of newly created group"
msgstr "Namn på nyskapad grupp"


msgctxt "Operator"
msgid "Move Channels"
msgstr "Flytta kanaler"


msgid "Rearrange selected animation channels"
msgstr "Arrangera om markerade animationskanaler"


msgid "To Top"
msgstr "Till toppen"


msgid "Down"
msgstr "Nedåt"


msgid "To Bottom"
msgstr "Till botten"


msgctxt "Operator"
msgid "Rename Channel"
msgstr "Byt namn på kanal"


msgid "Rename animation channel under mouse"
msgstr "Byt namn på animationskanal under muspekaren"


msgid "Toggle selection of all animation channels"
msgstr "Växla markering av samtliga animationskanaler"


msgctxt "Operator"
msgid "Filter Channels"
msgstr "Filtrera kanaler"


msgctxt "Operator"
msgid "Toggle Channel Setting"
msgstr "Växla kanalinställning"


msgid "Toggle specified setting on all selected animation channels"
msgstr "Växla angiven inställning för alla markerade animationskanaler"


msgctxt "Operator"
msgid "Ungroup Channels"
msgstr "Avgruppera kanaler"


msgctxt "Operator"
msgid "Copy Driver"
msgstr "Kopiera drivare"


msgctxt "Operator"
msgid "Add Driver"
msgstr "Lägg till drivare"


msgctxt "Operator"
msgid "Edit Driver"
msgstr "Redigera drivare"


msgctxt "Operator"
msgid "Remove Animation"
msgstr "Ta bort animering"


msgctxt "Operator"
msgid "Delete Keyframe"
msgstr "Ta bort nyckelbild"


msgctxt "Operator"
msgid "Insert Keyframe"
msgstr "Infoga nyckelbild"


msgctxt "Operator"
msgid "Insert Keyframe (Buttons)"
msgstr "Infoga nyckelbild (knappar)"


msgctxt "Operator"
msgid "Insert Keyframe (by name)"
msgstr "Infoga nyckelbild (med namn)"


msgid "Filter folders"
msgstr "Filtrera mappar"


msgid "Filter Python"
msgstr "Filtrera Python"


msgctxt "Operator"
msgid "Merge Animation"
msgstr "Sammanfoga animering"


msgid "Convert to Radians"
msgstr "Konvertera till radianer"


msgid "Isolate"
msgstr "Isolera"


msgctxt "Operator"
msgid "Assign to Collection"
msgstr "Tilldela till samling"


msgid "Left/Right"
msgstr "Vänster/Höger"


msgid "Top/Bottom"
msgstr "Toppen/Botten"


msgctxt "Operator"
msgid "Add Bone"
msgstr "Lägg till ben"


msgctxt "Operator"
msgid "Extrude to Cursor"
msgstr "Extrudera till markör"


msgid "Move"
msgstr "Flytta"


msgctxt "Operator"
msgid "Extrude"
msgstr "Extrudera"


msgid "Create new bones from the selected joints"
msgstr "Skapa nya ben från de markerade lederna"


msgctxt "Operator"
msgid "Hide Selected"
msgstr "Dölj markerad"


msgctxt "Operator"
msgid "Move to Collection"
msgstr "Flytta till samling"


msgid "Move bones to a collection"
msgstr "Flytta ben till en samling"


msgid "Keep Offset"
msgstr "Behåll förskjutning"


msgid "(undocumented operator)"
msgstr "(odokumenterad operator)"


msgid "Row"
msgstr "Rad"


msgctxt "Operator"
msgid "(De)select All"
msgstr "(Av)markera alla"


msgid "Toggle selection status of all bones"
msgstr "Växla markeringsstatus för alla ben"


msgctxt "Operator"
msgid "Select Mirror"
msgstr "Välj spegel"


msgid "Active Only"
msgstr "Endast aktiv"


msgid "Direction (Y Axis)"
msgstr "Riktning (Y-axel)"


msgctxt "Operator"
msgid "Separate Bones"
msgstr "Separera ben"


msgctxt "Operator"
msgid "Subdivide"
msgstr "Dela upp"


msgctxt "Operator"
msgid "Switch Direction"
msgstr "Växla riktning"


msgid "-X to +X"
msgstr "-X till +X"


msgid "+X to -X"
msgstr "+X till -X"


msgctxt "Operator"
msgid "Copy to Asset Library"
msgstr "Kopiera till tillgångsbiblioteket"


msgid "Check Existing"
msgstr "Kontrollera befintliga"


msgid "Filter archive files"
msgstr "Filtrera arkivfiler"


msgid "Filter Python files"
msgstr "Filtrera Python-filer"


msgid "Catalog ID"
msgstr "Katalog-ID"


msgctxt "Operator"
msgid "Save Asset Catalogs"
msgstr "Spara tillgångskataloger"


msgctxt "Operator"
msgid "Refresh Asset Library"
msgstr "Ladda om tillgångsbibliotek"


msgctxt "Operator"
msgid "Mark as Asset"
msgstr "Markera som tillgång"


msgid "Enable easier reuse of selected data-blocks through the Asset Browser, with the help of customizable metadata (like previews, descriptions and tags)"
msgstr "Möjliggör enklare återanvändning av markerade datablock genom Tillgångsbläddraren, med hjälp av anpassningsbar metadata (som förhandsgranskningar, beskrivningar och taggar)"


msgid "Capture a screenshot to use as a preview for the selected asset"
msgstr "Fånga en skärmbild för att använda som förhandsvisning för den valda tillgången"


msgctxt "Operator"
msgid "Edit Metadata"
msgstr "Redigera metadata"


msgctxt "Operator"
msgid "Save Brush Asset"
msgstr "Spara penseltillgång"


msgctxt "Operator"
msgid "Preset"
msgstr "Förinställning"


msgctxt "Curve"
msgid "Mode"
msgstr "Läge"


msgctxt "Curve"
msgid "Line"
msgstr "Linje"


msgctxt "Operator"
msgid "Image Aspect"
msgstr "Bildförhållande"


msgid "Use Repeat"
msgstr "Använd upprepning"


msgid "Use Scale"
msgstr "Använd skala"


msgid "Clear the search filter"
msgstr "Rensa sökfilter"


msgctxt "Operator"
msgid "Context Menu"
msgstr "Kontextmeny"


msgctxt "Operator"
msgid "Accept"
msgstr "Acceptera"


msgid "Directory of the file"
msgstr "Katalog för filen"


msgctxt "Operator"
msgid "Filter"
msgstr "Filter"


msgctxt "Operator"
msgid "Add layer"
msgstr "Lägg till lager"


msgctxt "Operator"
msgid "Move layer"
msgstr "Flytta lager"


msgctxt "Operator"
msgid "Open Cache File"
msgstr "Öppna cache-fil"


msgid "Load a cache file"
msgstr "Läs in en cachefil"


msgctxt "Operator"
msgid "Refresh Archive"
msgstr "Uppdatera arkiv"


msgid "Name of the preset, used to make the path name"
msgstr "Namn på förinställningen, bestämmer sökvägen"


msgctxt "Operator"
msgid "Add Marker"
msgstr "Lägg till markör"


msgid "Add Marker"
msgstr "Lägg till markör"


msgctxt "MovieClip"
msgid "Keep Original"
msgstr "Behåll original"


msgctxt "Operator"
msgid "Clean Tracks"
msgstr "Städa upp spår"


msgid "Clear All"
msgstr "Rensa alla"


msgctxt "Operator"
msgid "Copy Tracks"
msgstr "Kopiera spår"


msgctxt "Operator"
msgid "Delete Marker"
msgstr "Ta bort markör"


msgctxt "Operator"
msgid "Delete Track"
msgstr "Ta bort spår"


msgctxt "Operator"
msgid "Detect Features"
msgstr "Upptäck funktioner"


msgctxt "Operator"
msgid "Delete Curve"
msgstr "Ta bort kurva"


msgctxt "Operator"
msgid "Select"
msgstr "Markera"


msgctxt "Operator"
msgid "(De)select All Markers"
msgstr "(Av)markera alla markörer"


msgctxt "Operator"
msgid "Hide Tracks"
msgstr "Dölj spår"


msgctxt "Operator"
msgid "Lock Tracks"
msgstr "Lås spår"


msgid "Unlock"
msgstr "Lås upp"


msgid "Unlock selected tracks"
msgstr "Lås upp valda spår"


msgctxt "MovieClip"
msgid "Mode"
msgstr "Läge"


msgctxt "Operator"
msgid "Open Clip"
msgstr "Öppna klipp"


msgid "Load a sequence of frames or a movie file"
msgstr "Läs in en sekvens av bildrutor eller en filmfil"


msgctxt "Operator"
msgid "Paste Tracks"
msgstr "Klistra in spår"


msgid "Backwards"
msgstr "Baklänges"


msgid "Disabled Tracks"
msgstr "Inaktiverade spår"


msgctxt "Operator"
msgid "Set Origin"
msgstr "Ange ursprung"


msgid "Wall"
msgstr "Vägg"


msgctxt "Operator"
msgid "Copy Color"
msgstr "Kopiera färg"


msgctxt "Operator"
msgid "Track Markers"
msgstr "Spårmarkörer"


msgid "Track Sequence"
msgstr "Spårsekvens"


msgctxt "Operator"
msgid "Center View to Cursor"
msgstr "Centrera vy till markör"


msgid "Center the view so that the cursor is in the middle of the view"
msgstr "Centrera vyn så att markören är i mitten av vyn"


msgctxt "Operator"
msgid "Pan View"
msgstr "Panorera vy"


msgid "Pan the view"
msgstr "Panorera vyn"


msgid "View all selected elements"
msgstr "Visa alla markerade element"


msgid "Use Mouse Position"
msgstr "Använd musposition"


msgctxt "Operator"
msgid "Zoom In"
msgstr "Zooma In"


msgid "Zoom in the view"
msgstr "Zooma in vyn"


msgid "Cursor location in screen coordinates"
msgstr "Markörposition i skärmkoordinater"


msgctxt "Operator"
msgid "Zoom Out"
msgstr "Zooma ut"


msgid "Zoom out the view"
msgstr "Zooma ut vyn"


msgid "Zoom ratio, 1.0 is 1:1, higher is zoomed in, lower is zoomed out"
msgstr "Zoomförhållande, 1.0 är 1:1, högre är inzoomad, lägre är utzoomad"


msgctxt "Operator"
msgid "Create New Collection"
msgstr "Skapa ny samling"


msgid "Create an object collection from selected objects"
msgstr "Skapa en objektsamling från markerade objekt"


msgid "Name of the new collection"
msgstr "Namn på den nya samlingen"


msgctxt "Operator"
msgid "Export All"
msgstr "Exportera alla"


msgctxt "Operator"
msgid "Export"
msgstr "Exportera"


msgid "The collection to add other selected objects to"
msgstr "Samlingen att lägga till övriga markerade objekt i"


msgctxt "Operator"
msgid "Remove from Collection"
msgstr "Ta bort från samling"


msgid "Remove selected objects from a collection"
msgstr "Ta bort markerade objekten från en samling"


msgid "The collection to remove this object from"
msgstr "Samlingen att ta bort detta objekt från"


msgctxt "Operator"
msgid "Remove Selected from Active Collection"
msgstr "Ta bort markerad från aktiv samling"


msgid "Remove the object from an object collection that contains the active object"
msgstr "Ta bort objektet från en objektsamling som innehåller det aktiva objektet"


msgid "The collection to remove other selected objects from"
msgstr "Samlingen att ta bort övriga markerade objekt från"


msgctxt "Operator"
msgid "Remove from All Collections"
msgstr "Ta bort från alla samlingar"


msgid "Remove selected objects from all collections"
msgstr "Ta bort markerade objekt från alla samlingar"


msgctxt "Operator"
msgid "Clear All"
msgstr "Töm alla"


msgid "History"
msgstr "Historik"


msgid "Clear the command history"
msgstr "Töm kommandohistoriken"


msgctxt "Operator"
msgid "Clear Line"
msgstr "Rensa rad"


msgid "Clear the line and store in history"
msgstr "Rensa raden och lagra i historik"


msgctxt "Operator"
msgid "Copy to Clipboard"
msgstr "Kopiera till urklipp"


msgid "Copy selected text to clipboard"
msgstr "Kopiera markerad text till urklippet"


msgid "Delete Selection"
msgstr "Ta bort markering"


msgid "Whether to delete the selection after copying"
msgstr "Huruvida markeringen ska tas bort efter kopiering"


msgctxt "Operator"
msgid "Delete"
msgstr "Ta bort"


msgid "Delete text by cursor position"
msgstr "Ta bort text vid markörens position"


msgid "Which part of the text to delete"
msgstr "Vilken del av texten att ta bort"


msgid "Next Character"
msgstr "Nästa tecken"


msgid "Previous Character"
msgstr "Föregående tecken"


msgid "Next Word"
msgstr "Nästa ord"


msgid "Previous Word"
msgstr "Föregående ord"


msgctxt "Operator"
msgid "Indent"
msgstr "Dra in"


msgid "Add 4 spaces at line beginning"
msgstr "Lägg till 4 mellanslag i radens början"


msgctxt "Operator"
msgid "Indent or Autocomplete"
msgstr "Indrag eller autokomplettering"


msgctxt "Operator"
msgid "Insert"
msgstr "Infoga"


msgctxt "Python console"
msgid "Language"
msgstr "Språk"


msgctxt "Operator"
msgid "Move Cursor"
msgstr "Flytta markör"


msgid "Move cursor position"
msgstr "Flytta markörens position"


msgid "Where to move cursor to"
msgstr "Vart flytta markören till"


msgid "Line Begin"
msgstr "Rad början"


msgid "Line End"
msgstr "Rad slut"


msgctxt "Operator"
msgid "Paste from Clipboard"
msgstr "Klistra in från urklippet"


msgid "Paste text from clipboard"
msgstr "Klistra in text från urklippet"


msgid "Information"
msgstr "Information"


msgid "Select all the text"
msgstr "Markera all text"


msgctxt "Operator"
msgid "Select Word"
msgstr "Markera ord"


msgid "Select word at cursor position"
msgstr "Markera ord vid markörens position"


msgid "Delete 4 spaces from line beginning"
msgstr "Ta bort 4 mellanslag från radens början"


msgctxt "Operator"
msgid "Apply Constraint"
msgstr "Tillämpa begränsning"


msgid "Constraint"
msgstr "Begränsning"


msgid "Report"
msgstr "Rapportera"


msgctxt "Operator"
msgid "Delete Constraint"
msgstr "Ta bort begränsning"


msgctxt "Operator"
msgid "Add Bezier"
msgstr "Lägg till Bezier"


msgid "Align the new object to the view"
msgstr "Justera det nya objektet till vyn"


msgctxt "Operator"
msgid "Add Circle"
msgstr "Lägg till cirkel"


msgid "Add new circle curve"
msgstr "Lägg till ny cirkelkurva"


msgid "Handles"
msgstr "Handtag"


msgctxt "Operator"
msgid "Toggle Cyclic"
msgstr "Växla cyklisk"


msgctxt "Operator"
msgid "Draw Curves"
msgstr "Rita kurvor"


msgid "Duplicate"
msgstr "Duplicera"


msgid "(De)select all control points"
msgstr "(Av)markera alla kontrollpunkter"


msgid "Probability"
msgstr "Sannolikhet"


msgctxt "Operator"
msgid "Separate"
msgstr "Separera"


msgctxt "Operator"
msgid "(De)select First"
msgstr "(Av)markera första"


msgctxt "Operator"
msgid "(De)select Last"
msgstr "(Av)markera sista"


msgctxt "Operator"
msgid "Draw Curve"
msgstr "Rita kurva"


msgctxt "Operator"
msgid "Duplicate Curve"
msgstr "Duplicera kurva"


msgctxt "Operator"
msgid "Add Duplicate"
msgstr "Lägg till duplikat"


msgid "Duplicate Curve"
msgstr "Duplicera kurva"


msgid "Init"
msgstr "Init"


msgid "Dummy"
msgstr "Dummy"


msgid "Resize"
msgstr "Skala om"


msgid "To Sphere"
msgstr "Till sfär"


msgid "Bend"
msgstr "Böj"


msgid "Shrink/Fatten"
msgstr "Krymp/sväll"


msgid "Trackball"
msgstr "Trackball"


msgid "Bone Size"
msgstr "Benstorlek"


msgid "Bake Time"
msgstr "Bakningstid"


msgid "Toggle Free/Align"
msgstr "Växla fri/upprätad"


msgid "Delete Point"
msgstr "Ta bort punkt"


msgid "Delete an existing point"
msgstr "Ta bort en befintlig punkt"


msgid "Toggle Selection"
msgstr "Växla markering"


msgctxt "Operator"
msgid "Add Bézier Circle"
msgstr "Lägg till Bézier-cirkel"


msgctxt "Operator"
msgid "Add Bézier"
msgstr "Lägg till Bézier"


msgctxt "Operator"
msgid "Select Next"
msgstr "Markera nästa"


msgid "Select control points following already selected ones along the curves"
msgstr "Markera kontrollpunkter som följer de redan markerade längs kurvorna"


msgid "Number of selected elements in the repetitive sequence"
msgstr "Antal markerade element i den repeterande sekvensen"


msgid "Offset from the starting point"
msgstr "Förskjut från startpunkten"


msgid "Deselected"
msgstr "Avmarkerade"


msgid "Number of deselected elements in the repetitive sequence"
msgstr "Antal avmarkerade element i den repeterande sekvensen"


msgctxt "Operator"
msgid "Select Previous"
msgstr "Markera föregående"


msgid "Select control points preceding already selected ones along the curves"
msgstr "Markera kontrollpunkter som föregår de redan markerade längs kurvorna"


msgid "Less"
msgstr "Mindre"


msgid "Subdivide selected segments"
msgstr "Dela upp markerade segment"


msgctxt "Operator"
msgid "Load Custom Preview"
msgstr "Läs in anpassad förhandsvisning"


msgctxt "Operator"
msgid "Redo"
msgstr "Gör om"


msgid "Redo previous action"
msgstr "Gör om föregående åtgärd"


msgctxt "Operator"
msgid "Undo"
msgstr "Ångra"


msgid "Undo previous action"
msgstr "Ångra föregående åtgärd"


msgctxt "Operator"
msgid "Undo History"
msgstr "Ångringshistorik"


msgid "Item"
msgstr "Objekt"


msgctxt "Operator"
msgid "Undo and Redo"
msgstr "Ångra och gör om"


msgid "Undo and redo previous action"
msgstr "Ångra och gör om föregående åtgärd"


msgid "All Local"
msgstr "Alla lokala"


msgid "Null"
msgstr "Null"


msgid "Baked Animation"
msgstr "Bakade animation"


msgid "Sampling Rate"
msgstr "Samplingsfrekvens"


msgid "All Actions"
msgstr "Alla åtgärder"


msgid "Each scene as a file"
msgstr "Varje scen som en fil"


msgid "Scene Collections"
msgstr "Scensamlingar"


msgid "Normals Only"
msgstr "Endast normaler"


msgid "Lamp"
msgstr "Lampa"


msgid "Other"
msgstr "Annan"


msgid "Always write absolute paths"
msgstr "Skriv alltid absoluta sökvägar"


msgid "Always write relative paths (where possible)"
msgstr "Skriv alltid relativa sökvägar (där så är möjligt)"


msgid "Custom Properties"
msgstr "Anpassade egenskaper"


msgid "Use Metadata"
msgstr "Använd metadata"


msgid "Compression Level"
msgstr "Kompressionsnivå"


msgid "Disable Quantization"
msgstr "Inaktivera kvantisering"


msgid "KTX2 Compression"
msgstr "KTX2-kompression"


msgid "Use normalized attributes for positions"
msgstr "Använd normaliserade attribut för positioner"


msgid "GPU Instances"
msgstr "GPU-instanser"


msgid "Create WebP"
msgstr "Skapa WebP"


msgid "Save PNGs as PNGs, JPEGs as JPEGs, WebPs as WebPs. For other formats, use PNG"
msgstr "Spara PNG som PNG-filer, JPEG som JPEG-filer och WebP som WebP-filer. För andra format, använd PNG"


msgid "JPEG Format (.jpg)"
msgstr "JPEG-format (.jpg)"


msgid "Save images as JPEGs. (Images that need alpha are saved as PNGs though.) Be aware of a possible loss in quality"
msgstr "Spara bilder som JPEG-filer. (Bilder som behöver alfa sparas dock som PNG.) Var medveten om en möjlig kvalitetsförlust"


msgid "WebP Format"
msgstr "WebP-format"


msgid "Save images as WebPs as main image (no fallback)"
msgstr "Spara bilder som WebP-filer som huvudbild (ingen reserv)"


msgid "Don't export images"
msgstr "Exportera inte bilder"


msgid "Image Quality"
msgstr "Bildkvalitet"


msgid "Quality of image export"
msgstr "Kvalitet på bildexport"


msgid "For all WebP textures, create a PNG fallback texture"
msgstr "För alla WebP-texturer, skapa en PNG-reservtextur"


msgid "Unitless"
msgstr "Enhetslös"


msgid "JPEG Quality"
msgstr "JPEG-kvalitet"


msgid "Quality of JPEG export"
msgstr "Kvalitet på JPEG-export"


msgid "Keep Original"
msgstr "Behåll original"


msgid "Log Level"
msgstr "Loggningsivå"


msgid "Tangents"
msgstr "Tangenter"


msgid "Unused Images"
msgstr "Oanvända bilder"


msgid "Use Gltfpack"
msgstr "Använd Gltfpack"


msgid "Use Vertex Color"
msgstr "Använd vertexfärg"


msgid "+Y Up"
msgstr "+Y Up"


msgid "General"
msgstr "Allmänt"


msgid "Include Nested Collections"
msgstr "Inkludera nästlade samlingar"


msgid "Renderable Objects"
msgstr "Renderingsbara objekt"


msgid "Repo Directory"
msgstr "Förrådskatalog"


msgid "Repo Index"
msgstr "Förrådsindex"


msgid "URL"
msgstr "URL"


msgid "Remove existing add-ons with the same ID"
msgstr "Ta bort befintligt tillägg med samma ID"


msgid "User Repository"
msgstr "Användarförråd"


msgctxt "Operator"
msgid "Automatically Pack Resources"
msgstr "Automatisk paketering av resurser"


msgctxt "Operator"
msgid "Add Bookmark"
msgstr "Lägg till bokmärke"


msgctxt "Operator"
msgid "Cleanup Bookmarks"
msgstr "Städa upp bokmärken"


msgid "Delete all invalid bookmarks"
msgstr "Ta bort alla ogiltiga bokmärken"


msgctxt "Operator"
msgid "Move Bookmark"
msgstr "Flytta bokmärke"


msgctxt "Operator"
msgid "Cancel File Operation"
msgstr "Avbryt filåtgärd"


msgid "Cancel file operation"
msgstr "Avbryt filåtgärd"


msgctxt "Operator"
msgid "Delete Selected Files"
msgstr "Ta bort valda filer"


msgctxt "Operator"
msgid "Create New Directory"
msgstr "Skapa ny katalog"


msgid "Open"
msgstr "Öppna"


msgid "Open new directory"
msgstr "Öppna ny katalog"


msgctxt "Operator"
msgid "Edit Directory Path"
msgstr "Redigera katalogsökväg"


msgid "Open the file"
msgstr "Öppna filen"


msgid "Open Folder"
msgstr "Öppna mapp"


msgid "Open the folder"
msgstr "Öppna mappen"


msgid "Edit the file"
msgstr "Redigera filen"


msgid "Create a new file of this type"
msgstr "Skapa en ny fil av denna typ"


msgid "Find File"
msgstr "Hitta fil"


msgid "Search for files of this type"
msgstr "Sök efter filer av denna typ"


msgid "Browse"
msgstr "Bläddra"


msgid "Print"
msgstr "Skriv ut"


msgid "Print this file"
msgstr "Skriv ut denna fil"


msgid "Install"
msgstr "Installera"


msgid "Install this file"
msgstr "Installera den här filen"


msgid "Run As User"
msgstr "Kör som användare"


msgid "Run as specific user"
msgstr "Kör som specifik användare"


msgctxt "Operator"
msgid "Increment Number in Filename"
msgstr "Inkrementera nummer i filnamn"


msgid "Try to find missing external files"
msgstr "Försök hitta saknade externa filer"


msgid "Find All"
msgstr "Hitta alla"


msgid "Toggle hide hidden dot files"
msgstr "Visa/göm osynliga .-filer"


msgctxt "Operator"
msgid "Execute File"
msgstr "Exekvera fil"


msgid "Move to next folder"
msgstr "Flytta till nästa mapp"


msgctxt "Operator"
msgid "Parent Directory"
msgstr "Överordnad katalog"


msgctxt "Operator"
msgid "Previous Folder"
msgstr "Föregående mapp"


msgctxt "Operator"
msgid "Refresh File List"
msgstr "Ladda om fillista"


msgid "Refresh the file list"
msgstr "Ladda om fillistan"


msgctxt "Operator"
msgid "Rename File or Directory"
msgstr "Byt namn på fil eller katalog"


msgid "Rename file or file directory"
msgstr "Byt namn på fil eller filkatalog"


msgctxt "Operator"
msgid "Report Missing Files"
msgstr "Rapportera saknade filer"


msgid "Report all missing external files"
msgstr "Rapportera alla saknade externa filer"


msgid "Reset recent files"
msgstr "Återställ senaste filer"


msgctxt "File browser"
msgid "Fill"
msgstr "Fyll"


msgctxt "Operator"
msgid "(De)select All Files"
msgstr "(Av)markera alla filer"


msgctxt "Operator"
msgid "Select Directory"
msgstr "Välj katalog"


msgid "Walk Direction"
msgstr "Gångriktning"


msgid "Previous"
msgstr "Föregående"


msgid "Next"
msgstr "Nästa"


msgid "Unpack all files packed into this .blend to external ones"
msgstr "Packa upp alla filer som är packade i denna .blend till externa filer"


msgctxt "Operator"
msgid "Bake All"
msgstr "Baka alla"


msgctxt "Operator"
msgid "Bake Particles"
msgstr "Baka partiklar"


msgctxt "Operator"
msgid "Pause Bake"
msgstr "Pausa bakning"


msgctxt "Text"
msgid "Case"
msgstr "Skiftläge"


msgctxt "Text"
msgid "Lower"
msgstr "Lägre"


msgctxt "Text"
msgid "Upper"
msgstr "Övre"


msgctxt "Operator"
msgid "Toggle Case"
msgstr "Växla skiftläge"


msgid "Toggle font case"
msgstr "Växla textens skiftläge"


msgid "Delta"
msgstr "Delta"


msgctxt "Operator"
msgid "Change Spacing"
msgstr "Ändra avstånd"


msgctxt "Operator"
msgid "Open Font"
msgstr "Öppna typsnitt"


msgid "Load a new font from a file"
msgstr "Ladda ett nytt typsnitt från en fil"


msgid "Select all text"
msgstr "Markera all text"


msgid "Select word under cursor"
msgstr "Markera ord under markören"


msgid "Style"
msgstr "Stil"


msgid "Bold"
msgstr "Fet"


msgid "Italic"
msgstr "Kursiv"


msgid "Underline"
msgstr "Understruken"


msgctxt "Operator"
msgid "Toggle Style"
msgstr "Växla stil"


msgid "Toggle font style"
msgstr "Växla textstil"


msgctxt "Operator"
msgid "Copy Text"
msgstr "Kopiera text"


msgctxt "Operator"
msgid "Cut Text"
msgstr "Klipp ut text"


msgid "Cut selected text to clipboard"
msgstr "Klipp ut markerat text till urklippet"


msgctxt "Operator"
msgid "Insert Text"
msgstr "Infoga text"


msgctxt "Operator"
msgid "Insert Unicode"
msgstr "Infoga Unicode"


msgctxt "Operator"
msgid "Paste Text"
msgstr "Klistra in text"


msgctxt "Operator"
msgid "Paste File"
msgstr "Klistra in fil"


msgid "Paste contents from file"
msgstr "Klistra in innehåll från fil"


msgctxt "Operator"
msgid "Add Text Box"
msgstr "Lägg till textruta"


msgid "Add a new text box"
msgstr "Lägg till en ny textruta"


msgctxt "Operator"
msgid "Remove Text Box"
msgstr "Ta bort textruta"


msgid "Remove the text box"
msgstr "Ta bort textrutan"


msgid "The current text box"
msgstr "Den aktuella textrutan"


msgctxt "Operator"
msgid "Unlink"
msgstr "Avlänka"


msgctxt "Operator"
msgid "Add Attribute"
msgstr "Lägg till attribut"


msgid "Add attribute to geometry"
msgstr "Lägg till attribut till geometri"


msgid "Name of new attribute"
msgstr "Namn på ny attribut"


msgctxt "Operator"
msgid "Convert Attribute"
msgstr "Konvertera attribut"


msgid "Change how the attribute is stored"
msgstr "Ändra hur attributen lagras"


msgid "Which geometry element to move the attribute to"
msgstr "Vilket geometrielement att flytta attributen till"


msgid "Generic"
msgstr "Generell"


msgctxt "Operator"
msgid "Remove Attribute"
msgstr "Ta bort attribut"


msgid "Remove attribute from geometry"
msgstr "Ta bort attribut från geometri"


msgctxt "Operator"
msgid "Add Color Attribute"
msgstr "Lägg till färgattribut"


msgid "Add color attribute to geometry"
msgstr "Lägg till färgattribut till geometri"


msgid "Name of new color attribute"
msgstr "Namn på ny färgattribut"


msgctxt "Operator"
msgid "Convert Color Attribute"
msgstr "Konvertera färgattribut"


msgid "Change how the color attribute is stored"
msgstr "Ändra hur färgattributen lagras"


msgctxt "Operator"
msgid "Duplicate Color Attribute"
msgstr "Duplicera färgattribut"


msgid "Duplicate color attribute"
msgstr "Duplicera färgattribut"


msgctxt "Operator"
msgid "Remove Color Attribute"
msgstr "Ta bort färgattribut"


msgid "Remove color attribute from geometry"
msgstr "Ta bort färgattribut från geometri"


msgctxt "Operator"
msgid "Set Render Color"
msgstr "Ställ in renderingsfärg"


msgid "Set default color attribute used for rendering"
msgstr "Ställ in standardfärgattribut som används för rendering"


msgid "Name of color attribute"
msgstr "Namn på färgattribut"


msgctxt "Operator"
msgid "Run Node Group"
msgstr "Kör nodgrupp"


msgid "Execute a node group on geometry"
msgstr "Kör en nodgrupp på geometri"


msgid "Arrow"
msgstr "Pil"


msgid "Open Arrow"
msgstr "Öppen pil"


msgid "Segment"
msgstr "Segment"


msgctxt "Operator"
msgid "Delete Active Frame"
msgstr "Ta bort aktiv bildruta"


msgctxt "Operator"
msgid "Delete Invalid Drivers"
msgstr "Ta bort ogiltiga drivare"


msgid "Delete all visible drivers considered invalid"
msgstr "Ta bort alla synliga drivare som anses ogiltiga"


msgid "Replace Existing"
msgstr "Ersätt befintlig"


msgid "Both"
msgstr "Båda"


msgctxt "Operator"
msgid "Hide Curves"
msgstr "Dölj kurvor"


msgid "Select Curves"
msgstr "Välj kurvor"


msgid "Keep"
msgstr "Behåll"


msgid "Leave as is"
msgstr "Lämna som det är"


msgctxt "Operator"
msgid "Delete Active Frame(s)"
msgstr "Ta bort aktiva bildrutor"


msgid "Delete all"
msgstr "Ta bort alla"


msgid "Delete active keyframes of all layers"
msgstr "Ta bort aktiva nyckelbilder från alla lager"


msgctxt "Operator"
msgid "Regular"
msgstr "Vanlig"


msgctxt "Operator"
msgid "Invert"
msgstr "Invertera"


msgctxt "Operator"
msgid "Erase"
msgstr "Radera"


msgid "Rounded"
msgstr "Rundad"


msgid "Flat"
msgstr "Platt"


msgctxt "Operator"
msgid "Clean Loose Points"
msgstr "Städa upp lösa punkter"


msgid "Limit"
msgstr "Gränsvärde"


msgid "Close All"
msgstr "Stäng alla"


msgid "Open All"
msgstr "Öppna alla"


msgctxt "Operator"
msgid "Delete Frame"
msgstr "Ta bort bildruta"


msgid "Delete Grease Pencil Frame(s)"
msgstr "Ta bort Grease Pencil bildruta/or"


msgid "Method used for deleting Grease Pencil frames"
msgstr "Metod för att ta bort Grease Pencil-bildrutor"


msgid "Deletes current frame in the active layer"
msgstr "Tar bort den aktuella bildrutan från det aktiva lagret"


msgid "All Active Frames"
msgstr "Alla aktiva bildrutor"


msgid "Delete active frames for all layers"
msgstr "Ta bort aktiva bildrutor från alla lager"


msgctxt "Operator"
msgid "Dissolve"
msgstr "Lös upp"


msgctxt "GPencil"
msgid "Type"
msgstr "Typ"


msgid "Duplicate all"
msgstr "Duplicera alla"


msgid "Insert a blank frame on the current scene frame"
msgstr "Lägg in en tom bildruta på den aktuella scenbildrutan"


msgid "Insert a blank frame in all editable layers"
msgstr "Lägg in en tom bildruta i alla redigerbara lager"


msgctxt "GPencil"
msgid "Back"
msgstr "Tillbaka"


msgctxt "GPencil"
msgid "Linear"
msgstr "Linjär"


msgctxt "GPencil"
msgid "Custom"
msgstr "Anpassad"


msgctxt "GPencil"
msgid "Cubic"
msgstr "Kubisk"


msgctxt "GPencil"
msgid "Circular"
msgstr "Cirkelformad"


msgctxt "GPencil"
msgid "Bounce"
msgstr "Studsa"


msgctxt "GPencil"
msgid "Elastic"
msgstr "Elastisk"


msgctxt "Operator"
msgid "Add New Layer"
msgstr "Lägg till nytt lager"


msgid "Add a new Grease Pencil layer in the active object"
msgstr "Lägg till ett nytt Grease Pencil-lager i det aktiva objektet"


msgid "Name of the new layer"
msgstr "Namn på det nya lagret"


msgctxt "Operator"
msgid "Add New Layer Group"
msgstr "Lägg till ny lagergrupp"


msgid "Add a new Grease Pencil layer group in the active object"
msgstr "Lägg till ny Grease Pencil lagergrupp i det aktiva objektet"


msgid "Name of the new layer group"
msgstr "Namn på den nya lagergruppen"


msgctxt "Operator"
msgid "Remove Layer Group"
msgstr "Ta bort lagergrupp"


msgctxt "Operator"
msgid "Hide Layer(s)"
msgstr "Dölj lager"


msgctxt "Operator"
msgid "Isolate Layers"
msgstr "Isolera lager"


msgid "Affect Visibility"
msgstr "Påverka synligheten"


msgctxt "Operator"
msgid "Lock All Layers"
msgstr "Lås alla lager"


msgid "Lock Value"
msgstr "Lås värde"


msgid "Lock/Unlock all layers"
msgstr "Lås/lås upp alla lager"


msgctxt "Operator"
msgid "Remove Mask Layer"
msgstr "Ta bort masklager"


msgctxt "Operator"
msgid "Merge"
msgstr "Sammanfoga"


msgctxt "Operator"
msgid "Reorder Layer"
msgstr "Ordna om lager"


msgid "Remove the active Grease Pencil layer"
msgstr "Ta bort det aktiva Grease Pencil-lagret"


msgctxt "Operator"
msgid "Hide Materials"
msgstr "Dölj material"


msgid "Hide active/inactive Grease Pencil material(s)"
msgstr "Dölj aktiva/inaktiva Grease Pencil-material"


msgid "Hide inactive materials instead of the active one"
msgstr "Dölj inaktiva material istället för det aktiva"


msgctxt "Operator"
msgid "Isolate Material"
msgstr "Isolera material"


msgctxt "Operator"
msgid "Lock All Materials"
msgstr "Lås alla material"


msgid "Lock and hide any material not used"
msgstr "Lås och dölj alla material som inte används"


msgid "Unhide all hidden Grease Pencil materials"
msgstr "Avdölj alla dolda Grease Pencil-material"


msgctxt "Operator"
msgid "Unlock All Materials"
msgstr "Lås upp alla material"


msgctxt "Operator"
msgid "Move to Layer"
msgstr "Flytta till lager"


msgid "New Layer"
msgstr "Nytt lager"


msgid "Above"
msgstr "Ovanför"


msgid "Below"
msgstr "Nedan"


msgctxt "Operator"
msgid "(De)select All Strokes"
msgstr "(Av)markera alla streck"


msgid "(De)select all visible strokes"
msgstr "(Av)markera alla synliga penseldrag"


msgctxt "Operator"
msgid "Select Alternate"
msgstr "Markera alternerande"


msgid "Select alternated points in strokes with already selected points"
msgstr "Markera alternerande punkter i penseldrag med redan markerade punkter"


msgid "Deselect Ends"
msgstr "Avmarkera ändar"


msgid "(De)select the first and last point of each stroke"
msgstr "(Av)markera den första och sista punkten i varje penseldrag"


msgid "Select end points of strokes"
msgstr "Markera ändpunkter av penseldrag"


msgid "By Material"
msgstr "Efter material"


msgid "By Layer"
msgstr "Efter lager"


msgctxt "Operator"
msgid "Set Active Material"
msgstr "Ange aktivt material"


msgctxt "Operator"
msgid "Select Mode"
msgstr "Markeringsläge"


msgid "Change the selection mode for Grease Pencil strokes"
msgstr "Ändra markeringsläget för Grease Pencil-penseldrag"


msgid "Select only points"
msgstr "Markera endast punkter"


msgid "Select all stroke points"
msgstr "Markera alla penseldragspunkter"


msgid "Select all stroke points between other strokes"
msgstr "Markera alla penseldragspunkter mellan andra penseldrag"


msgctxt "Operator"
msgid "Set Uniform Opacity"
msgstr "Ange enhetlig opacitet"


msgid "Set all stroke points to same opacity"
msgstr "Ange samma opacitet för alla penseldragspunkter"


msgctxt "Operator"
msgid "Set Uniform Thickness"
msgstr "Ange enhetlig tjocklek"


msgid "Set all stroke points to same thickness"
msgstr "Ange samma tjocklek för alla penseldragspunkter"


msgid "With Offset"
msgstr "Med förskjutning"


msgctxt "Operator"
msgid "Assign Material"
msgstr "Tilldela material"


msgctxt "Operator"
msgid "Merge by Distance"
msgstr "Sammanfoga efter avstånd"


msgid "Simplify selected strokes"
msgstr "Förenkla markerade penseldrag"


msgid "Trace the current frame of the image"
msgstr "Spåra den aktuella bildrutan i bilden"


msgid "New Object"
msgstr "Nytt objekt"


msgid "Minority"
msgstr "Minoritet"


msgid "Majority"
msgstr "Majoritet"


msgid "Value to add to colors"
msgstr "Värde att lägga till färger"


msgid "Lock Active"
msgstr "Lås aktiv"


msgctxt "Operator"
msgid "Copy Image"
msgstr "Kopiera bild"


msgid "Copy the image to the clipboard"
msgstr "Kopiera bilden till urklippet"


msgctxt "Operator"
msgid "Paste Image"
msgstr "Klistra in bild"


msgid "Paste new image from the clipboard"
msgstr "Klistra in ny bild från urklippet"


msgid "Name After"
msgstr "Namn efter"


msgid "Overwrite Material"
msgstr "Skriv över material"


msgid "Relative Paths"
msgstr "Relativa sökvägar"


msgid "Render Method"
msgstr "Renderingsmetod"


msgid "Cycle in Reverse"
msgstr "Växla i omvänd ordning"


msgctxt "Operator"
msgid "Browse Image"
msgstr "Bläddra bland bilder"


msgctxt "Operator"
msgid "Flip Image"
msgstr "Vänd bild"


msgid "Flip the image"
msgstr "Vänd bilden"


msgid "Flip the image horizontally"
msgstr "Vänd bilden horisontellt"


msgid "Flip the image vertically"
msgstr "Vänd bilden vertikalt"


msgid "Track Camera"
msgstr "Spåra kamera"


msgid "Definition"
msgstr "Definition"


msgid "Use absolute size"
msgstr "Använd absolut storlek"


msgctxt "Operator"
msgid "Invert Channels"
msgstr "Invertera kanaler"


msgid "Invert image's channels"
msgstr "Invertera bildens kanaler"


msgid "Invert alpha channel"
msgstr "Invertera alfakanal"


msgid "Invert blue channel"
msgstr "Invertera blå kanal"


msgid "Invert green channel"
msgstr "Invertera grön kanal"


msgid "Invert red channel"
msgstr "Invertera röd kanal"


msgctxt "Operator"
msgid "Match Movie Length"
msgstr "Matcha filmlängd"


msgctxt "Operator"
msgid "New Image"
msgstr "Ny bild"


msgid "Create a new image"
msgstr "Skapa en ny bild"


msgid "Create an image with an alpha channel"
msgstr "Skapa en bild med en alfakanal"


msgid "32-bit Float"
msgstr "32-bit flyttal"


msgid "Create image with 32-bit floating-point bit depth"
msgstr "Skapa bild med 32-bit flyttals färgdjup"


msgid "Fill the image with a grid for UV map testing"
msgstr "Fyll bilden med ett rutnät för testning av UV-kartor"


msgid "Image height"
msgstr "Bildhöjd"


msgid "Image data-block name"
msgstr "Bild datablock-namn"


msgid "Image width"
msgstr "Bildbredd"


msgctxt "Operator"
msgid "Open Image"
msgstr "Öppna bild"


msgid "Open image"
msgstr "Öppna bild"


msgid "Detect Sequences"
msgstr "Upptäck sekvenser"


msgid "Detect UDIMs"
msgstr "Upptäck UDIM"


msgid "Use relative path"
msgstr "Använd relativ sökväg"


msgctxt "Operator"
msgid "Pack Image"
msgstr "Packa bild"


msgid "Pack an image as embedded data into the .blend file"
msgstr "Packa en bild som inbäddad data inuti .blend-filen"


msgctxt "Operator"
msgid "Reload Image"
msgstr "Ladda om bild"


msgid "Reload current image from disk"
msgstr "Ladda om aktuell bild från disk"


msgctxt "Operator"
msgid "Replace Image"
msgstr "Ersätt bild"


msgid "Replace current image by another one from disk"
msgstr "Ersätt aktuell bild med en annan från disk"


msgctxt "Operator"
msgid "Resize Image"
msgstr "Skala om bild"


msgid "Resize the image"
msgstr "Skala om bilden"


msgid "Rotate the image"
msgstr "Rotera bilden"


msgid "90 Degrees"
msgstr "90 grader"


msgid "180 Degrees"
msgstr "180 grader"


msgid "270 Degrees"
msgstr "270 grader"


msgctxt "Operator"
msgid "Save Image"
msgstr "Spara bild"


msgid "Save the image with current name and settings"
msgstr "Spara bilden med aktuellt namn och inställningar"


msgctxt "Operator"
msgid "Save All Modified"
msgstr "Spara alla ändrade"


msgid "Save all modified images"
msgstr "Spara alla ändrade bilder"


msgctxt "Operator"
msgid "Save As Image"
msgstr "Spara som bild"


msgid "Save the image with another name and/or settings"
msgstr "Spara bilden med ett annat namn och/eller inställningar"


msgid "Save As Render"
msgstr "Spara som rendering"


msgid ""
"Save image with render color management.\n"
"For display image formats like PNG, apply view and display transform.\n"
"For intermediate image formats like OpenEXR, use the default render output color space"
msgstr ""
"Spara bilden med renderingsfärghantering.\n"
"För visningsbildformat som PNG, använd visnings- och visningstransformation.\n"
"För mellanliggande bildformat som OpenEXR, använd standardfärgrymden för renderingsutdata"


msgctxt "Operator"
msgid "Save Sequence"
msgstr "Spara sekvens"


msgid "Save a sequence of images"
msgstr "Spara en sekvens av bilder"


msgctxt "Image"
msgid "Fill"
msgstr "Fyll"


msgctxt "Operator"
msgid "Unpack Image"
msgstr "Packa upp bild"


msgid "Save an image packed in the .blend file to disk"
msgstr "Spara en bild som är packad i .blend-filen till disk"


msgid "Image Name"
msgstr "Bildnamn"


msgid "Image data-block name to unpack"
msgstr "Datablock-namn på bild att packa upp"


msgid "Use Local File"
msgstr "Använd lokal fil"


msgid "Write Local File (overwrite existing)"
msgstr "Skriv lokal fil (skriv över befintlig)"


msgid "Use Original File"
msgstr "Använd originalfil"


msgid "Write Original File (overwrite existing)"
msgstr "Skriv originalfil (skriv över befintlig)"


msgid "View the entire image"
msgstr "Visa hela bilden"


msgctxt "Operator"
msgid "Zoom View"
msgstr "Zooma vy"


msgid "Zoom in/out the image"
msgstr "Zooma in/ut i bilden"


msgid "Zoom Out"
msgstr "Zooma ut"


msgid "Zoom in the image (centered around 2D cursor)"
msgstr "Zooma in bilden (centrerad kring 2D-markören)"


msgid "Zoom out the image (centered around 2D cursor)"
msgstr "Zooma ut bilden (centrerad kring 2D-markören)"


msgid "Set zoom ratio of the view"
msgstr "Ange zoom-ratio för vyn"


msgid "Update Scene FPS"
msgstr "Uppdatera scenens bildfrekvens"


msgid "Import Animation"
msgstr "Importera animering"


msgid "Image Search"
msgstr "Bildsökning"


msgid "Import Scene as Collection"
msgstr "Importera scen som samling"


msgid "Use Normal Data"
msgstr "Använd normal data"


msgctxt "Operator"
msgid "Copy Reports to Clipboard"
msgstr "Kopiera rapporter till urklipp"


msgctxt "Operator"
msgid "Delete Reports"
msgstr "Ta bort rapporter"


msgid "Delete selected reports"
msgstr "Ta bort valda rapporter"


msgctxt "Operator"
msgid "Update Reports Display"
msgstr "Uppdatera rapportvisning"


msgctxt "Operator"
msgid "Select Report"
msgstr "Välj rapport"


msgid "U (X) Axis"
msgstr "U (X)-axel"


msgid "W (Z) Axis"
msgstr "W (Z)-axel"


msgctxt "Operator"
msgid "Select Ungrouped"
msgstr "Markera ogrupperade"


msgid "Select vertices without a group"
msgstr "Markera vertexar utan en grupp"


msgctxt "Operator"
msgid "Add Time Marker"
msgstr "Lägg till tidsmarkör"


msgid "Add a new time marker"
msgstr "Lägg till en ny tidsmarkör"


msgctxt "Operator"
msgid "Delete Markers"
msgstr "Ta bort markörer"


msgid "Delete selected time marker(s)"
msgstr "Ta bort markerad(e) tidsmarkör(er)"


msgctxt "Operator"
msgid "Duplicate Time Marker"
msgstr "Duplicera tidsmarkör"


msgid "Duplicate selected time marker(s)"
msgstr "Duplicera markerad(e) tidsmarkör(er)"


msgctxt "Operator"
msgid "Copy Markers to Scene"
msgstr "Kopiera markörer till scen"


msgid "Copy selected markers to another scene"
msgstr "Kopiera markerade markörer till en annan scen"


msgctxt "Operator"
msgid "Move Time Marker"
msgstr "Flytta tidsmarkör"


msgid "Move selected time marker(s)"
msgstr "Flytta markerad(e) tidsmarkör(er)"


msgctxt "Operator"
msgid "Rename Marker"
msgstr "Byt namn på markör"


msgid "Rename first selected time marker"
msgstr "Byt namn på första markerade tidsmarkören"


msgid "New name for marker"
msgstr "Nytt namn för markör"


msgctxt "Operator"
msgid "Select Time Marker"
msgstr "Markera tidsmarkör"


msgid "Select time marker(s)"
msgstr "Markera tidsmarkör(er)"


msgid "Select the camera"
msgstr "Markera kameran"


msgctxt "Operator"
msgid "(De)select all Markers"
msgstr "(Av)markera alla markörer"


msgid "Change selection of all time markers"
msgstr "Ändra markering av alla tidsmarkörer"


msgctxt "Operator"
msgid "Duplicate Mask"
msgstr "Duplicera mask"


msgid "Duplicate mask and move"
msgstr "Duplicera mask och flytta"


msgid "Duplicate Mask"
msgstr "Duplicera mask"


msgctxt "Operator"
msgid "Move Layer"
msgstr "Flytta lager"


msgid "Move the active layer up/down in the list"
msgstr "Flytta det aktiva lagret upp/ner i listan"


msgid "Direction to move the active layer"
msgstr "Riktning att flytta det aktiva lagret i"


msgctxt "Operator"
msgid "Add Mask Layer"
msgstr "Lägg till masklager"


msgid "Add new mask layer for masking"
msgstr "Lägg till nytt masklager för maskning"


msgid "Name of new mask layer"
msgstr "Namn på nytt masklager"


msgid "Remove mask layer"
msgstr "Ta bort masklager"


msgctxt "Operator"
msgid "New Mask"
msgstr "Ny mask"


msgid "Create new mask"
msgstr "Skapa ny mask"


msgid "Name of new mask"
msgstr "Namn på ny mask"


msgid "Location of new circle"
msgstr "Position av ny cirkel"


msgid "Size of new circle"
msgstr "Storlek på ny cirkel"


msgctxt "Operator"
msgid "Add Square"
msgstr "Lägg till kvadrat"


msgctxt "Operator"
msgid "Insert Shape Key"
msgstr "Infoga formnyckel"


msgctxt "Operator"
msgid "Copy Material"
msgstr "Kopiera material"


msgid "Copy the material settings and nodes"
msgstr "Kopiera materialinställningar och noder"


msgctxt "Operator"
msgid "New Material"
msgstr "Nytt material"


msgid "Add a new material"
msgstr "Lägg till nytt material"


msgctxt "Operator"
msgid "Paste Material"
msgstr "Klistra in material"


msgid "Paste the material settings and nodes"
msgstr "Klistra in materialinställningar och noder"


msgid "Delete selected metaball element(s)"
msgstr "Ta bort markerade metaboll-element"


msgctxt "Operator"
msgid "Duplicate Metaball Elements"
msgstr "Duplicera metaboll-element"


msgid "Duplicate selected metaball element(s)"
msgstr "Duplicera markerade metaboll-element"


msgid "Make copies of the selected metaball elements and move them"
msgstr "Gör kopior av de markerade metaboll-elementen och flytta dem"


msgid "Duplicate Metaball Elements"
msgstr "Duplicera metaboll-element"


msgid "Hide (un)selected metaball element(s)"
msgstr "Dölj (av)markerade metaboll-element"


msgid "Reveal all hidden metaball elements"
msgstr "Visa alla dolda metaboll-element"


msgid "Change selection of all metaball elements"
msgstr "Ändra markering av alla metaboll-element"


msgid "Randomly select metaball elements"
msgstr "Slumpvis markering av metaboll-element"


msgid "Select similar metaballs by property types"
msgstr "Markera liknande metabollar efter typ av egenskaper"


msgctxt "Operator"
msgid "Bevel"
msgstr "Fasning"


msgid "Cut into selected items at an angle to create bevel or chamfer"
msgstr "Skär in i markerade objekt i en vinkel för att skapa fasning eller avfasning"


msgid "Do not allow beveled edges/vertices to overlap each other"
msgstr "Tillåt inte fasade kanter/vertexar att överlappa varandra"


msgctxt "Curve"
msgid "Profile Shape"
msgstr "Profilform"


msgid "Shape of the profile"
msgstr "Form av profilen"


msgid "Profile Factor"
msgstr "Profilfaktor"


msgid "How much intermediary new edges are shrunk/expanded"
msgstr "Hur mycket mellanliggande nya kanter förminskas/expanderas"


msgid "Smoothness factor"
msgstr "Jämnhetsfaktor"


msgctxt "Operator"
msgid "Reverse Colors"
msgstr "Omvänd färger"


msgctxt "Operator"
msgid "Rotate Colors"
msgstr "Rotera färger"


msgid "Counter Clockwise"
msgstr "Motsols"


msgid "Delete Unused"
msgstr "Ta bort oanvända"


msgid "Make Holes"
msgstr "Gör hål"


msgid "Compare Materials"
msgstr "Jämför material"


msgid "Use Existing Faces"
msgstr "Använd befintliga ytor"


msgctxt "Operator"
msgid "Decimate Geometry"
msgstr "Decimera geometri"


msgid "Simplify geometry by collapsing edges"
msgstr "Förenkla geometri genom att slå ihop kanter"


msgctxt "Operator"
msgid "Delete Edge Loop"
msgstr "Ta bort kantslinga"


msgctxt "Operator"
msgid "Delete Loose"
msgstr "Ta bort lösa"


msgid "Delete loose vertices, edges or faces"
msgstr "Ta bort lösa vertexar, kanter eller ytor"


msgid "Remove loose edges"
msgstr "Ta bort lösa kanter"


msgid "Remove loose faces"
msgstr "Ta bort lösa ytor"


msgid "Remove loose vertices"
msgstr "Ta bort lösa vertexar"


msgid "Rotate Source"
msgstr "Rotera källa"


msgid "Duplicate selected vertices, edges or faces"
msgstr "Duplicera markerade vertexar, kanter eller ytor"


msgid "Duplicate mesh and move"
msgstr "Duplicera mesh och flytta"


msgctxt "Operator"
msgid "Make Edge/Face"
msgstr "Gör kant/yta"


msgid "Add an edge or face to selected"
msgstr "Lägg till en kant eller yta till markerad"


msgctxt "Operator"
msgid "Rotate Selected Edge"
msgstr "Rotera markerad kant"


msgid "Rotate selected edge or adjoining faces"
msgstr "Rotera markerad kant eller angränsande ytor"


msgid "Toggle Select"
msgstr "Växla valda"


msgctxt "Operator"
msgid "Select Sharp Edges"
msgstr "Markera skarpa kanter"


msgid "Select all sharp enough edges"
msgstr "Markera alla kanter som är skarpa nog"


msgid "Extrude selection"
msgstr "Extrudera markering"


msgctxt "Operator"
msgid "Extrude Only Edges"
msgstr "Extrudera endast kanter"


msgid "Extrude individual edges only"
msgstr "Extrudera endast individuella kanter"


msgctxt "Operator"
msgid "Extrude Individual Faces"
msgstr "Extrudera individuella ytor"


msgid "Extrude individual faces only"
msgstr "Extrudera endast individuella ytor"


msgctxt "Operator"
msgid "Weld Edges into Faces"
msgstr "Svetsa kanter till ytor"


msgctxt "Operator"
msgid "Fill"
msgstr "Fyll"


msgctxt "Operator"
msgid "Grid Fill"
msgstr "Fyll rutnät"


msgctxt "Operator"
msgid "Fill Holes"
msgstr "Fyll hål"


msgid "Sides"
msgstr "Sidor"


msgid "Cut"
msgstr "Klipp ut"


msgctxt "Operator"
msgid "Knife Topology Tool"
msgstr "Kniv topologiverktyg"


msgid "Cut new topology"
msgstr "Skär ny topologi"


msgctxt "Mesh"
msgid "Screen"
msgstr "Skärm"


msgid "Occlude Geometry"
msgstr "Skym struktur"


msgid "Measurements"
msgstr "Mått"


msgid "Visible distance and angle measurements"
msgstr "Synliga avstånd- och vinkelmått"


msgid "Show no measurements"
msgstr "Visa inga mått"


msgid "Show both distances and angles"
msgstr "Visa både avstånd och vinklar"


msgid "Show just distance measurements"
msgstr "Visa endast avståndsmått"


msgid "Show just angle measurements"
msgstr "Visa endast vinkelmått"


msgid "Ring"
msgstr "Ring"


msgid "Merge selected vertices"
msgstr "Sammanfoga markerade vertexar"


msgid "Merge method to use"
msgstr "Metod för sammanfogning att använda"


msgid "At Center"
msgstr "Vid center"


msgid "At Cursor"
msgstr "Vid markör"


msgid "At First"
msgstr "Vid första"


msgid "At Last"
msgstr "Vid sista"


msgid "Move UVs according to merge"
msgstr "Flytta UVs enligt sammanfogning"


msgctxt "Operator"
msgid "Merge Normals"
msgstr "Sammanfoga normaler"


msgid "Merge custom normals of selected vertices"
msgstr "Sammanfoga anpassade normaler av markerade vertexar"


msgid "Weak"
msgstr "Svag"


msgid "Strong"
msgstr "Stark"


msgid "Set Value"
msgstr "Ange värde"


msgid "Set value of faces"
msgstr "Ange värde av ytor"


msgctxt "Operator"
msgid "Recalculate Normals"
msgstr "Beräkna om normaler"


msgid "Make face and vertex normals point either outside or inside the mesh"
msgstr "Få yt- eller vertexnormaler att peka antingen utåt eller inåt meshen"


msgid "Absolute Coordinates"
msgstr "Absoluta koordinater"


msgid "Add Normal"
msgstr "Lägg till normal"


msgid "Proportional Size"
msgstr "Proportionell storlek"


msgid "Use n-gons"
msgstr "Använd n-goner"


msgctxt "Operator"
msgid "Add Cone"
msgstr "Lägg till kon"


msgid "Radius 1"
msgstr "Radie 1"


msgid "Radius 2"
msgstr "Radie 2"


msgctxt "Operator"
msgid "Add Cube"
msgstr "Lägg till kub"


msgctxt "Operator"
msgid "Add Cylinder"
msgstr "Lägg till cylinder"


msgctxt "Operator"
msgid "Add Grid"
msgstr "Lägg till rutnät"


msgid "X Subdivisions"
msgstr "Uppdelning X-led"


msgid "Y Subdivisions"
msgstr "Uppdelning Y-led"


msgctxt "Operator"
msgid "Add Monkey"
msgstr "Lägg till apa"


msgctxt "Operator"
msgid "Add Plane"
msgstr "Lägg till plan"


msgid "Major/Minor"
msgstr "Major/Minor"


msgctxt "Operator"
msgid "Add UV Sphere"
msgstr "Lägg till UV-sfär"


msgctxt "Mesh"
msgid "Fill"
msgstr "Fyll"


msgctxt "Operator"
msgid "Screw"
msgstr "Skruv"


msgid "Turns"
msgstr "Svängar"


msgid "(De)select all vertices, edges or faces"
msgstr "(Av)markera alla toppar, kanter eller ytor"


msgctxt "Operator"
msgid "Select Axis"
msgstr "Välj axel"


msgctxt "Operator"
msgid "Select by Attribute"
msgstr "Markera efter attribut"


msgid "Select elements based on the active boolean attribute"
msgstr "Markera element baserat på den aktiva booleskattributen"


msgid "Not Equal To"
msgstr "Inte lika med"


msgctxt "Operator"
msgid "Select Loose Geometry"
msgstr "Markera lös geometri"


msgid "Select loose geometry based on the selection mode"
msgstr "Markera lös geometri baserat på markeringsläget"


msgid "Extend the existing selection"
msgstr "Utvidga existerande markering"


msgid "Change selection mode"
msgstr "Ändra markeringsläge"


msgid "Vertex selection mode"
msgstr "Vertex markeringsläge"


msgid "Edge selection mode"
msgstr "Kant markeringsläge"


msgid "Face selection mode"
msgstr "Yta markeringsläge"


msgid "Select more vertices, edges or faces connected to initial selection"
msgstr "Markera fler vertex, kanter eller ytor anslutna till den initiala markeringen"


msgctxt "Mesh"
msgid "Type"
msgstr "Typ"


msgctxt "Mesh"
msgid "Normal"
msgstr "Normal"


msgctxt "Mesh"
msgid "Amount of Adjacent Faces"
msgstr "Antal intilliggande ytor"


msgctxt "Mesh"
msgid "Vertex Groups"
msgstr "Vertexgrupper"


msgctxt "Mesh"
msgid "Amount of Connecting Edges"
msgstr "Antal anslutna kanter"


msgctxt "Mesh"
msgid "Vertex Crease"
msgstr "Vertexveck"


msgctxt "Mesh"
msgid "Length"
msgstr "Längd"


msgctxt "Mesh"
msgid "Direction"
msgstr "Riktning"


msgctxt "Mesh"
msgid "Amount of Faces Around an Edge"
msgstr "Antal ytor runt en kant"


msgctxt "Mesh"
msgid "Face Angles"
msgstr "Ytvinklar"


msgctxt "Mesh"
msgid "Crease"
msgstr "Veck"


msgctxt "Mesh"
msgid "Bevel"
msgstr "Avfasning"


msgctxt "Mesh"
msgid "Seam"
msgstr "Söm"


msgctxt "Mesh"
msgid "Sharpness"
msgstr "Skärpa"


msgctxt "Mesh"
msgid "Material"
msgstr "Material"


msgctxt "Mesh"
msgid "Area"
msgstr "Område"


msgctxt "Mesh"
msgid "Polygon Sides"
msgstr "Polygonsidor"


msgctxt "Mesh"
msgid "Perimeter"
msgstr "Omkrets"


msgctxt "Mesh"
msgid "Coplanar"
msgstr "Samsidig"


msgctxt "Mesh"
msgid "Flat/Smooth"
msgstr "Platt/mjuk"


msgctxt "Operator"
msgid "Select Similar Regions"
msgstr "Markera liknande regioner"


msgid "Select similar face regions to the current selection"
msgstr "Markera ytregioner som liknar den aktuella markeringen"


msgid "Separate selected geometry into a new mesh"
msgstr "Separera markerad geometri till en ny mesh"


msgid "By Loose Parts"
msgstr "Efter lösa delar"


msgid "Keep Sharp Edges"
msgstr "Behåll skarpa kanter"


msgctxt "Operator"
msgid "Select Shortest Path"
msgstr "Markera kortaste vägen"


msgid "Selected shortest path between two vertices/edges/faces"
msgstr "Markera den kortaste vägen mellan två vertex/kanter/ytor"


msgid "Use Duplicates"
msgstr "Använd duplikat"


msgid "Auto Merge"
msgstr "Automatisk sammanfogning"


msgid "Merge first/last when the angle is a full revolution"
msgstr "Sammanfoga första och sista när vinkeln är ett helt varv"


msgid "Subdivide selected edges"
msgstr "Dela upp markerade kanter"


msgid "Fractal"
msgstr "Fraktal"


msgid "Along Normal"
msgstr "Längs normal"


msgid "Create N-Gons"
msgstr "Skapa N-Goner"


msgid "Which sides to copy from and to"
msgstr "Vilka sidor att kopiera från och till"


msgid "-Y to +Y"
msgstr "-Y till +Y"


msgid "+Y to -Y"
msgstr "+Y till -Y"


msgid "-Z to +Z"
msgstr "-Z till +Z"


msgid "+Z to -Z"
msgstr "+Z till -Z"


msgctxt "Operator"
msgid "Add UV Map"
msgstr "Lägg till UV-karta"


msgid "Add UV map"
msgstr "Lägg till UV-karta"


msgctxt "Operator"
msgid "Remove UV Map"
msgstr "Ta bort UV-karta"


msgid "Remove UV map"
msgstr "Ta bort UV-karta"


msgctxt "Operator"
msgid "Rotate UVs"
msgstr "Rotera UVs"


msgid "Rotate UV coordinates inside faces"
msgstr "Rotera UV-koordinater inuti ytor"


msgid "Smooth along the X axis"
msgstr "Vektor Måla"


msgid "Smooth along the Y axis"
msgstr "Vektor Måla"


msgid "Smooth along the Z axis"
msgstr "Vektor Måla"


msgid "Crease Weight"
msgstr "Veckvikt"


msgctxt "Operator"
msgid "Apply Scale"
msgstr "Applicera skala"


msgctxt "Action"
msgid "Object"
msgstr "Objekt"


msgid "Overwrite Current Action"
msgstr "Skriv över aktuell åtgärd"


msgctxt "Operator"
msgid "Duplicate Linked"
msgstr "Duplicera länkad"


msgid "Based on Mouse Position"
msgstr "Baserat på musens position"


msgctxt "Operator"
msgid "Include Selected Objects"
msgstr "Inkludera markerade objekt"


msgctxt "Operator"
msgid "Add Sound Clip"
msgstr "Lägg till ljudklipp"


msgctxt "Operator"
msgid "Add Tracks"
msgstr "Lägg till spår"


msgctxt "Operator"
msgid "Delete Tracks"
msgstr "Ta bort spår"


msgctxt "Operator"
msgid "Add Transition"
msgstr "Lägg till övergång"


msgid "Isolate Action"
msgstr "Isolera åtgärd"


msgid "Settings to be applied on the newly created node"
msgstr "Inställningar att applicera på den nyligen skapade noden"


msgctxt "Operator"
msgid "Add Node Collection"
msgstr "Lägg till nodsamling"


msgid "Add a collection info node to the current node editor"
msgstr "Lägg till en samlingsinfo-nod till den aktuella nodredigeraren"


msgctxt "Operator"
msgid "Add Color"
msgstr "Lägg till färg"


msgctxt "Operator"
msgid "Add Node Group"
msgstr "Lägg till nodgrupp"


msgid "Add an existing node group to the current node editor"
msgstr "Lägg till en befintlig nodgrupp till den aktuella nodredigeraren"


msgctxt "Operator"
msgid "Add Node Group Asset"
msgstr "Lägg till nodgruppstillgång"


msgid "Add a node group asset to the active node tree"
msgstr "Lägg till en nodgruppstillgång till det aktiva nodträdet"


msgctxt "Operator"
msgid "Add Image as Node"
msgstr "Lägg till bild som nod"


msgctxt "Operator"
msgid "Add Mask Node"
msgstr "Lägg till masknod"


msgid "Add a mask node to the current node editor"
msgstr "Lägg till en masknod till den aktuella nodredigeraren"


msgctxt "Operator"
msgid "Add Material"
msgstr "Lägg till material"


msgid "Add a material node to the current node editor"
msgstr "Lägg till en materialnod till den aktuella nodredigeraren"


msgid "Node Type"
msgstr "Nodtyp"


msgid "Node type"
msgstr "Nodtyp"


msgctxt "Operator"
msgid "Add Node Object"
msgstr "Lägg till nodobjekt"


msgid "Add an object info node to the current node editor"
msgstr "Lägg till en objektinfo-nod till den aktuella nodredigeraren"


msgctxt "Operator"
msgid "Add Reroute"
msgstr "Lägg till omdirigering"


msgid "Add a reroute node"
msgstr "Lägg till en omdirigeringsnod"


msgid "Zoom in/out the background image"
msgstr "Zooma in/ut bakgrundsbilden"


msgctxt "Operator"
msgid "Add Item"
msgstr "Lägg till objekt"


msgctxt "Operator"
msgid "Move Item"
msgstr "Flytta objekt"


msgid "Move direction"
msgstr "Flytta riktning"


msgctxt "Operator"
msgid "Delete with Reconnect"
msgstr "Ta bort och återanslut"


msgctxt "Operator"
msgid "Detach Nodes"
msgstr "Koppla loss noder"


msgctxt "Operator"
msgid "Detach and Move"
msgstr "Koppla loss och flytta"


msgctxt "Operator"
msgid "Duplicate Nodes"
msgstr "Duplicera noder"


msgid "Duplicate selected nodes"
msgstr "Duplicera markerade noder"


msgid "Duplicate Nodes"
msgstr "Duplicera noder"


msgctxt "Operator"
msgid "Find Node"
msgstr "Hitta nod"


msgctxt "Operator"
msgid "Edit Group"
msgstr "Redigera grupp"


msgid "Edit node group"
msgstr "Redigera nodgrupp"


msgid "Exit"
msgstr "Lämna"


msgctxt "Operator"
msgid "Make Group"
msgstr "Skapa grupp"


msgid "Make group from selected nodes"
msgstr "Skapa grupp med markerade noder"


msgid "Separate selected nodes from the node group"
msgstr "Separera markerade noder från nodgruppen"


msgctxt "Operator"
msgid "Ungroup"
msgstr "Avgruppera"


msgid "Ungroup selected nodes"
msgstr "Avgruppera de valda noderna"


msgctxt "Operator"
msgid "Hide"
msgstr "Dölj"


msgid "Toggle hiding of selected nodes"
msgstr "Visa/göm markerade noder"


msgctxt "Operator"
msgid "Insert Offset"
msgstr "Infoga förskjutning"


msgctxt "Operator"
msgid "Make Links"
msgstr "Skapa länkar"


msgid "Replace socket connections with the new links"
msgstr "Ersätt uttagskopplingar med de nya länkarna"


msgctxt "Operator"
msgid "Link to Viewer Node"
msgstr "Länk till visningsnod"


msgid "Link to viewer node"
msgstr "Länk till visningsnod"


msgctxt "Operator"
msgid "Cut Links"
msgstr "Skär länkar"


msgid "Use the mouse to cut (remove) some links"
msgstr "Använd musen för att skära (ta bort) vissa länkar"


msgctxt "Operator"
msgid "Detach Links"
msgstr "Ta bort länkar"


msgid "Remove all links to selected nodes, and try to connect neighbor nodes together"
msgstr "Ta bort alla länkar från markerade noder, och försök koppla samman grannoder"


msgctxt "Operator"
msgid "Mute Links"
msgstr "Tysta länkar"


msgctxt "Operator"
msgid "Detach"
msgstr "Koppla loss"


msgctxt "Operator"
msgid "New Node Tree"
msgstr "Nytt nodträd"


msgid "Create a new node tree"
msgstr "Skapa ett nytt nodträd"


msgid "Tree Type"
msgstr "Trädtyp"


msgid "Option"
msgstr "Alternativ"


msgid "To All"
msgstr "Till alla"


msgid "Add Mode"
msgstr "Lägg till läge"


msgid "Screen Mode"
msgstr "Skärmläge"


msgid "Burn Mode"
msgstr "Brännläge"


msgid "Saturation Mode"
msgstr "Mättnadsläge"


msgid "Value Mode"
msgstr "Värdesläge"


msgid "Current"
msgstr "Aktuell"


msgid "Leave at current state"
msgstr "Lämna vid nuvarande tillstånd"


msgid "Prev"
msgstr "Föreg"


msgid "Logarithm Mode"
msgstr "Logaritmläge"


msgid "Less Than Mode"
msgstr "Mindre än läge"


msgid "Truncate Mode"
msgstr "Trunkeringsläge"


msgctxt "NodeTree"
msgid "Current"
msgstr "Aktuell"


msgctxt "NodeTree"
msgid "Next"
msgstr "Nästa"


msgctxt "NodeTree"
msgid "Prev"
msgstr "Föreg"


msgid "Delete Empty Frames"
msgstr "Ta bort tomma bildrutor"


msgid "Alpha Over Node"
msgstr "Alfa över nod"


msgctxt "NodeTree"
msgid "Mode"
msgstr "Läge"


msgctxt "NodeTree"
msgid "Mix"
msgstr "Mix"


msgctxt "NodeTree"
msgid "Screen"
msgstr "Skärm"


msgctxt "NodeTree"
msgid "Difference"
msgstr "Skillnad"


msgctxt "NodeTree"
msgid "Darken"
msgstr "Mörka"


msgctxt "NodeTree"
msgid "Lighten"
msgstr "Ljusare"


msgctxt "NodeTree"
msgid "Overlay"
msgstr "Överlägg"


msgctxt "NodeTree"
msgid "Saturation"
msgstr "Färgmättnad"


msgctxt "NodeTree"
msgid "Value"
msgstr "Värde"


msgctxt "NodeTree"
msgid "Color"
msgstr "Färg"


msgctxt "NodeTree"
msgid "Union"
msgstr "Union"


msgid "Union Mode"
msgstr "Union-läge"


msgid "Add to End"
msgstr "Lägg till i slutet"


msgid "Add to Beginning"
msgstr "Lägg till i början"


msgid "Replace with"
msgstr "Ersätt med"


msgid "IRIS"
msgstr "IRIS"


msgid "JPEG2000"
msgstr "JPEG2000"


msgid "TARGA"
msgstr "TARGA"


msgid "CINEON"
msgstr "CINEON"


msgid "OPEN_EXR"
msgstr "OPEN_EXR"


msgid "Toggle preview display for selected nodes"
msgstr "Förhandvisning av/på för markerade noder"


msgid "Resize a node"
msgstr "Ändra storlek på en nod"


msgid "(De)select all nodes"
msgstr "(Av)markera alla noder"


msgctxt "Operator"
msgid "Link Viewer"
msgstr "Länkvisare"


msgid "Viewer Index"
msgstr "Visningsindex"


msgctxt "Operator"
msgid "Add Object"
msgstr "Lägg till objekt"


msgid "Align to axis"
msgstr "Justera till axel"


msgid "Align Mode"
msgstr "Justeringsläge"


msgctxt "Operator"
msgid "Bake"
msgstr "Baka"


msgctxt "Color"
msgid "+X"
msgstr "+X"


msgctxt "Color"
msgid "+Y"
msgstr "+Y"


msgctxt "Color"
msgid "+Z"
msgstr "+Z"


msgctxt "Color"
msgid "-X"
msgstr "-X"


msgctxt "Color"
msgid "-Y"
msgstr "-Y"


msgctxt "Color"
msgid "-Z"
msgstr "-Z"


msgctxt "Operator"
msgid "Add Camera"
msgstr "Lägg till kamera"


msgid "Add a camera object to the scene"
msgstr "Lägg till ett kameraobjekt i scenen"


msgctxt "Operator"
msgid "Add to Collection"
msgstr "Lägg till i samling"


msgid "Add an object to a new collection"
msgstr "Lägg till ett objekt i en ny samling"


msgctxt "Operator"
msgid "Add Collection"
msgstr "Lägg till samling"


msgctxt "Operator"
msgid "Add Collection Instance"
msgstr "Lägg till samlingsinstans"


msgid "Add a collection instance"
msgstr "Lägg till en samlingsinstans"


msgid "Collection name to add"
msgstr "Namn på samling att lägga till"


msgctxt "Operator"
msgid "Link to Collection"
msgstr "Länka till samling"


msgid "Add an object to an existing collection"
msgstr "Lägg till ett objekt i en befintlig samling"


msgctxt "Operator"
msgid "Select Objects in Collection"
msgstr "Markera objekt i samling"


msgid "Select all objects in collection"
msgstr "Markera alla objekt i samling"


msgctxt "Operator"
msgid "Remove Collection"
msgstr "Ta bort samling"


msgid "Remove the active object from this collection"
msgstr "Ta bort det aktiva objektet från denna samling"


msgctxt "Operator"
msgid "Unlink Collection"
msgstr "Avlänka samling"


msgctxt "Operator"
msgid "Add Constraint"
msgstr "Lägg till begränsning"


msgctxt "Operator"
msgid "Add Constraint (with Targets)"
msgstr "Lägg till begränsning (med mål)"


msgctxt "Operator"
msgid "Convert To"
msgstr "Konvertera till"


msgid "Convert selected objects to another type"
msgstr "Konvertera de valda objekten till en annan typ"


msgctxt "Object"
msgid "Keep Original"
msgstr "Behåll original"


msgid "Keep original objects instead of replacing them"
msgstr "Behåll originalobjekten istället för att ersätta dem"


msgid "Type of object to convert to"
msgstr "Typ av objekt att konvertera till"


msgctxt "Operator"
msgid "Add Empty Curves"
msgstr "Lägg till tomma kurvor"


msgctxt "Operator"
msgid "Add Object Data Instance"
msgstr "Lägg till objektdatainstans"


msgid "Create Data"
msgstr "Skapa data"


msgid "Exact Match"
msgstr "Exakt matchning"


msgid "Delete selected objects"
msgstr "Ta bort markerade objekt"


msgid "Delete Globally"
msgstr "Ta bort globalt"


msgctxt "Operator"
msgid "Duplicate Objects"
msgstr "Duplicera objekt"


msgid "Duplicate selected objects"
msgstr "Duplicera de markerade objekten"


msgid "Duplicate the selected objects and move them"
msgstr "Duplicera de markerade objekten och flytta dem"


msgid "Duplicate Objects"
msgstr "Duplicera objekt"


msgid "Duplicate the selected objects, but not their object data, and move them"
msgstr "Duplicera de markerade objekten, men inte deras objektdata, och flytta dem"


msgid "Keep Hierarchy"
msgstr "Behåll hierarki"


msgid "Maintain parent child relationships"
msgstr "Behåll förälder-barn-relationer"


msgctxt "Operator"
msgid "Edit Mode"
msgstr "Redigeringsläge"


msgctxt "Operator"
msgid "Add Empty"
msgstr "Lägg till tom"


msgid "Put in Background"
msgstr "Lägg i bakgrund"


msgctxt "Operator"
msgid "Toggle Force Field"
msgstr "Kraftfält på/av"


msgid "Unpack baked data from the .blend file to disk"
msgstr "Packa upp bakad data från .blend-filen till disk"


msgid "Input Name"
msgstr "Inmatningsnamn"


msgctxt "Operator"
msgid "Add Grease Pencil"
msgstr "Lägg till Grease Pencil"


msgctxt "Operator"
msgid "Type"
msgstr "Typ"


msgctxt "Operator"
msgid "Blank"
msgstr "Blank"


msgctxt "Operator"
msgid "Stroke"
msgstr "Streck"


msgctxt "Operator"
msgid "Monkey"
msgstr "Apa"


msgctxt "Operator"
msgid "Add Segment"
msgstr "Lägg till segment"


msgctxt "Operator"
msgid "Hide Other Collections"
msgstr "Dölj andra samlingar"


msgid "Toggle visibility"
msgstr "Växla synlighet"


msgctxt "Operator"
msgid "Show Hidden Objects"
msgstr "Visa dolda objekt"


msgid "Reveal temporarily hidden objects"
msgstr "Visa temporärt dolda objekt"


msgctxt "Operator"
msgid "Hide Objects"
msgstr "Dölj objekt"


msgid "Temporarily hide objects from the viewport"
msgstr "Dölj tillfälligt objekt från vyn"


msgid "Hide unselected rather than selected objects"
msgstr "Dölj omarkerade istället för markerade objekt"


msgctxt "Operator"
msgid "Join"
msgstr "Sammanfoga"


msgid "Join selected objects into active object"
msgstr "Sammanfoga markerade objekt till det aktiva objektet"


msgctxt "Operator"
msgid "Add Light"
msgstr "Lägg till ljus"


msgid "Add a light object to the scene"
msgstr "Lägg till ett ljusobjekt i scenen"


msgctxt "Operator"
msgid "Add Light Probe"
msgstr "Lägg till ljussond"


msgid "Add a light probe object"
msgstr "Lägg till ett ljussondsobjekt"


msgid "All Volumes"
msgstr "Alla volymer"


msgid "Bake all light probe volumes"
msgstr "Baka alla ljussondsvolymer"


msgid "Selected Only"
msgstr "Endast markerade"


msgid "Only bake selected light probe volumes"
msgstr "Baka endast markerade ljussondsvolymer"


msgid "Only bake the active light probe volume"
msgstr "Baka endast den aktiva ljussondsvolymen"


msgctxt "Operator"
msgid "Delete Light Cache"
msgstr "Ta bort ljuscache"


msgid "All Light Probes"
msgstr "Alla ljussonder"


msgid "Bake All"
msgstr "Baka alla"


msgid "Link objects to a collection"
msgstr "Länka objekt till en samling"


msgid "Move objects to a new collection"
msgstr "Flytta objekt till ny samling"


msgid "Name of the newly added collection"
msgstr "Namnge den nyskapade samlingen"


msgctxt "Operator"
msgid "Clear Location"
msgstr "Rensa position"


msgid "Clear the object's location"
msgstr "Rensa objektets position"


msgctxt "Operator"
msgid "Link/Transfer Data"
msgstr "Länka/överför data"


msgid "Transfer data from active object to selected objects"
msgstr "Överför data från aktivt objekt till markerade objekt"


msgid "Link Object Data"
msgstr "Länka objektdata"


msgid "Replace assigned Object Data"
msgstr "Ersätt tilldelad objektdata"


msgid "Link Materials"
msgstr "Länka material"


msgid "Replace assigned Materials"
msgstr "Ersätt tilldelade material"


msgid "Link Animation Data"
msgstr "Länka animationsdata"


msgid "Replace assigned Animation Data"
msgstr "Ersätt tilldelad animationsdata"


msgid "Link Collections"
msgstr "Länka samlingar"


msgid "Replace assigned Collections"
msgstr "Ersätt tilldelade samlingar"


msgid "Link Instance Collection"
msgstr "Länka instanssamling"


msgid "Replace assigned Collection Instance"
msgstr "Ersätt tilldelad instanssamling"


msgid "Link Fonts to Text"
msgstr "Länka typsnitt till text"


msgid "Replace Text object Fonts"
msgstr "Ersätt typsnitt för textobjekt"


msgid "Copy Modifiers"
msgstr "Kopiera modifierare"


msgid "Replace Modifiers"
msgstr "Ersätt modifierare"


msgid "Copy Grease Pencil Effects"
msgstr "Kopiera Grease Pencil-effekter"


msgid "Replace Grease Pencil Effects"
msgstr "Ersätt Grease Pencil-effekter"


msgctxt "Operator"
msgid "Link Objects to Scene"
msgstr "Länka objekt till scen"


msgid "Link selection to another scene"
msgstr "Länka markering till en annan scen"


msgctxt "Operator"
msgid "Make Local"
msgstr "Gör lokal"


msgid "Override Collection"
msgstr "Åsidosätt samling"


msgid "Object Data"
msgstr "Objektdata"


msgctxt "Operator"
msgid "Add Material Slot"
msgstr "Lägg till materialplats"


msgid "Add a new material slot"
msgstr "Lägg till en ny materialplats"


msgctxt "Operator"
msgid "Assign Material Slot"
msgstr "Tilldela materialplats"


msgid "Assign active material slot to selection"
msgstr "Tilldela aktiv materialplats till markering"


msgctxt "Operator"
msgid "Copy Material to Selected"
msgstr "Kopiera material till markerade"


msgid "Copy material to selected objects"
msgstr "Kopiera material till markerade objekt"


msgctxt "Operator"
msgid "Deselect Material Slot"
msgstr "Avmarkera materialplats"


msgid "Deselect by active material slot"
msgstr "Avmarkera efter aktiv materialplats"


msgctxt "Operator"
msgid "Move Material"
msgstr "Flytta material"


msgid "Move the active material up/down in the list"
msgstr "Flytta det aktiva materialet upp/ner i listan"


msgid "Direction to move the active material towards"
msgstr "Riktning att flytta det aktiva materialet i"


msgctxt "Operator"
msgid "Remove Material Slot"
msgstr "Ta bort materialplats"


msgid "Remove the selected material slot"
msgstr "Ta bort den markerade materialplatsen"


msgctxt "Operator"
msgid "Remove All Materials"
msgstr "Ta bort alla material"


msgctxt "Operator"
msgid "Remove Unused Slots"
msgstr "Ta bort oanvända platser"


msgid "Remove unused material slots"
msgstr "Ta bort oanvända materialplatser"


msgctxt "Operator"
msgid "Select Material Slot"
msgstr "Markera materialplats"


msgid "Select by active material slot"
msgstr "Markera efter aktiv materialplats"


msgctxt "Operator"
msgid "Add Metaball"
msgstr "Lägg till metaboll"


msgid "Add an metaball object to the scene"
msgstr "Lägg till ett metaboll-objekt i scenen"


msgid "Primitive"
msgstr "Primitiv"


msgctxt "Operator"
msgid "Apply Modifier"
msgstr "Tillämpa modifierare"


msgctxt "Operator"
msgid "Convert Particles to Mesh"
msgstr "Konvertera partiklar till mesh"


msgid "Convert particles to a mesh object"
msgstr "Konvertera partiklar till ett mesh-objekt"


msgctxt "Operator"
msgid "Copy Modifier"
msgstr "Kopiera modifierare"


msgctxt "Operator"
msgid "Copy Modifier to Selected"
msgstr "Kopiera modifierare till valda"


msgid "Move objects to a collection"
msgstr "Flytta objekt till en samling"


msgctxt "Operator"
msgid "Delete Higher Levels"
msgstr "Ta bort högre nivåer"


msgctxt "Operator"
msgid "Multires Subdivide"
msgstr "Dela upp i flera upplösningsnivåer"


msgid "Add a new level of subdivision"
msgstr "Lägg till en uppdelningsnivå"


msgctxt "Operator"
msgid "Clear Origin"
msgstr "Rensa ursprung"


msgid "Clear the object's origin"
msgstr "Rensa objektets ursprung"


msgid "Geometry to Origin"
msgstr "Geometri till ursprung"


msgid "Move object geometry to object origin"
msgstr "Flytta objektets geometri till objektets ursprung"


msgid "Origin to Geometry"
msgstr "Ursprung till geometri"


msgid "Origin to 3D Cursor"
msgstr "Ursprung till 3D-markör"


msgid "Move object origin to position of the 3D cursor"
msgstr "Flytta objektets ursprung till positionen av 3D-markören"


msgid "Origin to Center of Mass (Surface)"
msgstr "Ursprung till masscentrum (yta)"


msgid "Calculate the center of mass from the surface area"
msgstr "Räkna ut masscentrum från ytarean"


msgid "Origin to Center of Mass (Volume)"
msgstr "Ursprung till masscentrum (volym)"


msgid "Calculate the center of mass from the volume (must be manifold geometry with consistent normals)"
msgstr "Räkna ut masscentrum från volymen (måste vara mångfald-geometri med konsekventa normaler)"


msgid "   With Empty Groups"
msgstr "   Med tomma grupper"


msgid "   With Automatic Weights"
msgstr "   Med automatiska vikter"


msgid "   With Envelope Weights"
msgstr "   Med kuvertvikter"


msgid "Location Axis"
msgstr "Positionsaxel"


msgid "Rotation Axis"
msgstr "Rotationsaxel"


msgctxt "Operator"
msgid "Add Point Cloud"
msgstr "Lägg till punktmoln"


msgid "Add a point cloud object to the scene"
msgstr "Lägg till ett punktmoln-objekt i scenen"


msgctxt "Operator"
msgid "Toggle Pose Mode"
msgstr "Växla poseringsläge"


msgid "View Percentage"
msgstr "Visa procent"


msgid "Render Smoke Objects"
msgstr "Rendera rökobjekt"


msgid "Keep the smoke objects visible during rendering"
msgstr "Behåll rökobjekten synliga under rendering"


msgid "Smoke Style"
msgstr "Rökstil"


msgid "Smoke & Fire"
msgstr "Rök och eld"


msgid "Seed value for the random generator"
msgstr "Frövärde för slumpgeneratorn"


msgid "Maximum scale randomization over each axis"
msgstr "Maximalt slumpinflytande längs var axel"


msgid "Scale Even"
msgstr "Skala jämnt"


msgid "Use the same scale value for all axis"
msgstr "Använd samma skalningsvärde för samtliga axlar"


msgid "Randomize delta transform values instead of regular transform"
msgstr "Slumpmässigt deltavärde för transform istället för vanlig transform"


msgid "Randomize the location values"
msgstr "Slumpmässiga positionsvärden"


msgid "Randomize the rotation values"
msgstr "Slumpmässigt rotationsvärde"


msgid "Randomize the scale values"
msgstr "Slumpmässiga skalningsvärden"


msgctxt "Operator"
msgid "Clear Rotation"
msgstr "Rensa rotation"


msgid "Clear the object's rotation"
msgstr "Rensa objektets rotation"


msgctxt "Operator"
msgid "Select by Type"
msgstr "Markera efter typ"


msgid "Select all visible objects that are of a type"
msgstr "Markera alla synliga objekt som är en viss typ"


msgid "Select all visible objects grouped by various properties"
msgstr "Markera alla synliga objekt grupperade av olika egenskaper"


msgid "Shared parent"
msgstr "Delad förälder"


msgid "Shared object type"
msgstr "Delad objekttyp"


msgid "Shared collection"
msgstr "Delad samling"


msgid "Object color"
msgstr "Objektfärg"


msgid "Light Type"
msgstr "Ljustyp"


msgid "Matching light types"
msgstr "Matchande ljustyper"


msgid "Direction to select in the hierarchy"
msgstr "Markeringsriktning i hierarkin"


msgid "Child"
msgstr "Barn"


msgid "Select all visible objects that are linked"
msgstr "Markera alla synliga objekt som är länkade"


msgid "Instanced Collection"
msgstr "Instansierad samling"


msgid "Library (Object Data)"
msgstr "Bibliotek (objektdata)"


msgid "Select the mirror objects of the selected object e.g. \"L.sword\" and \"R.sword\""
msgstr "Markera de speglade objekten av det markerade objektet, t.ex. \"L.svärd\" och \"R.svärd\""


msgid "Case Sensitive"
msgstr "Skiftlägeskänslig"


msgid "Do a case sensitive compare"
msgstr "Jämför skiftlägeskänsligt"


msgid "Select or deselect random visible objects"
msgstr "Markera eller avmarkera synliga objekt slumpvist"


msgctxt "Operator"
msgid "Select Same Collection"
msgstr "Markera samma samling"


msgid "Select object in the same collection"
msgstr "Markera objekt i samma samling"


msgid "Name of the collection to select"
msgstr "Namn på samling att markera"


msgctxt "Operator"
msgid "Add Effect"
msgstr "Lägg till effekt"


msgctxt "ID"
msgid "Colorize"
msgstr "Färglägg"


msgctxt "Operator"
msgid "Copy Effect"
msgstr "Kopiera effekt"


msgid "Transformation Mode"
msgstr "Transformationsläge"


msgid "Apply the relative positional offset"
msgstr "Applicera relativ positionell förskjutning"


msgid "Relative Edge"
msgstr "Relativt kant"


msgctxt "Operator"
msgid "Bake Simulation"
msgstr "Bakningssimulering"


msgctxt "Operator"
msgid "Delete Cached Simulation"
msgstr "Ta bort cachad simulering"


msgid "Mark"
msgstr "Markera"


msgctxt "Operator"
msgid "Add Text"
msgstr "Lägg till text"


msgctxt "Operator"
msgid "Make Track"
msgstr "Gör spår"


msgid "Apply Properties"
msgstr "Tillämpa egenskaper"


msgid "All Transforms"
msgstr "Alla omvandlingar"


msgid "Reset Values"
msgstr "Återställ värden"


msgctxt "Operator"
msgid "Update from Objects"
msgstr "Uppdatera från objekten"


msgctxt "Operator"
msgid "Assign to New Group"
msgstr "Tilldela till ny grupp"


msgid "Add Weights"
msgstr "Lägg till vikter"


msgid "Remove Weights"
msgstr "Ta bort vikter"


msgid "All Groups"
msgstr "Alla grupper"


msgid "All Unlocked"
msgstr "Alla upplåsta"


msgctxt "Operator"
msgid "Copy Active"
msgstr "Kopiera aktiv"


msgctxt "Operator"
msgid "Delete Weight"
msgstr "Ta bort vikt"


msgid "Weight Index"
msgstr "Viktindex"


msgctxt "Operator"
msgid "Visual Geometry to Objects"
msgstr "Visuell geometri till objekt"


msgctxt "Operator"
msgid "Add Volume"
msgstr "Lägg till volym"


msgctxt "Operator"
msgid "Import OpenVDB Volume"
msgstr "Importera OpenVDB-volym"


msgid "Unlink Action"
msgstr "Avlänka åtgärd"


msgctxt "Operator"
msgid "Duplicate Linked Collection"
msgstr "Duplicera länkad samling"


msgctxt "Operator"
msgid "Enable Collection"
msgstr "Aktivera samling"


msgid "Render the collection"
msgstr "Rendera samlingen"


msgctxt "Operator"
msgid "Hide Collection"
msgstr "Dölj samling"


msgctxt "Operator"
msgid "Hide Inside Collection"
msgstr "Dölj inuti samling"


msgctxt "Operator"
msgid "Delete Hierarchy"
msgstr "Ta bort hierarki"


msgctxt "Operator"
msgid "Instance Collection"
msgstr "Instanssamling"


msgctxt "Operator"
msgid "Isolate Collection"
msgstr "Isolera samling"


msgctxt "Operator"
msgid "New Collection"
msgstr "Ny samling"


msgctxt "Operator"
msgid "Delete Data-Block"
msgstr "Ta bort datablock"


msgid "Unlink"
msgstr "Avlänka"


msgid "Add Fake User"
msgstr "Lägg till falsk användare"


msgid "Rename"
msgstr "Byt namn"


msgid "New ID"
msgstr "Nytt ID"


msgctxt "Operator"
msgid "Drag and Drop"
msgstr "Dra och släpp"


msgctxt "Operator"
msgid "Open/Close"
msgstr "Öppna/stäng"


msgid "Toggle whether item under cursor is enabled or closed"
msgstr "Växla om objektet under musen är aktiverat eller stängt"


msgid "Close or open all items"
msgstr "Stäng eller öppna alla objekt"


msgctxt "Operator"
msgid "Rename"
msgstr "Byt namn"


msgid "Use Active"
msgstr "Använd aktiv"


msgid "Content"
msgstr "Innehåll"


msgid "Reset"
msgstr "Återställ"


msgid "Select Hierarchy"
msgstr "Välj hierarki"


msgctxt "Operator"
msgid "Manage Unused Data"
msgstr "Hantera oanvända data"


msgctxt "Operator"
msgid "Purge All"
msgstr "Rensa bort alla"


msgctxt "Operator"
msgid "Scroll Page"
msgstr "Rulla sidan"


msgid "Scroll page up or down"
msgstr "Rulla sidan upp eller ner"


msgid "Scroll up one page"
msgstr "Rulla upp en sida"


msgctxt "Operator"
msgid "Toggle Selected"
msgstr "Växla markerade"


msgid "Toggle All"
msgstr "Växla alla"


msgctxt "Operator"
msgid "Unhide All"
msgstr "Avdölj alla"


msgid "Unhide all objects and collections"
msgstr "Avdölj alla objekt och samlingar"


msgid "Draw curve"
msgstr "Rita kurva"


msgid "(De)select all"
msgstr "(Av)markera alla"


msgctxt "Operator"
msgid "Hide/Show"
msgstr "Dölj/Visa"


msgctxt "Operator"
msgid "Hide/Show All"
msgstr "Dölj/visa alla"


msgctxt "Operator"
msgid "Image from View"
msgstr "Bild från vy"


msgid "Add to Palette"
msgstr "Lägg till i paletten"


msgid "Dirt Only"
msgstr "Endast grus"


msgid "Override Location"
msgstr "Åsidosätt plats"


msgid "Weights from envelopes with user defined radius"
msgstr "Vikter från omslutningar med användardefinierad radie"


msgctxt "Operator"
msgid "Delete Palette Color"
msgstr "Ta bort palettfärg"


msgid "Palette"
msgstr "Palett"


msgctxt "Operator"
msgid "Add New Palette"
msgstr "Lägg till ny palett"


msgid "Add new palette"
msgstr "Lägg till ny palett"


msgid "Saturation, Value, Hue"
msgstr "Mättnad, värde, färgton"


msgctxt "Operator"
msgid "Connect Hair"
msgstr "Anslut hår"


msgid "All Hair"
msgstr "Allt hår"


msgctxt "Operator"
msgid "Mirror"
msgstr "Spegel"


msgid "Add new particle settings"
msgstr "Lägg till nya partikelinställningar"


msgctxt "Operator"
msgid "Particle Edit Toggle"
msgstr "Redigera partiklar på/av"


msgid "(De)select all particles' keys"
msgstr "(Av)markera alla partikelnycklar"


msgid "Copy selected points"
msgstr "Kopiera valda punkter"


msgid "Overwrite Mode"
msgstr "Överskrivningsläge"


msgid "Activate New Action"
msgstr "Aktivera ny åtgärd"


msgid "Rotation only"
msgstr "Endast rotation"


msgid "Custom properties"
msgstr "Anpassade egenskaper"


msgid "Affected Actions"
msgstr "Påverkade åtgärder"


msgid "Which Actions to affect"
msgstr "Vilka åtgärder som ska påverkas"


msgid "Affected Bones"
msgstr "Påverkade ben"


msgid "With Targets"
msgstr "Med mål"


msgid "Before Frame"
msgstr "Före bildruta"


msgid "Property Name"
msgstr "Egenskapens namn"


msgid "Class Name"
msgstr "Klassnamn"


msgid "Parents"
msgstr "Föräldrar"


msgctxt "Operator"
msgid "Select Connected"
msgstr "Välj ansluten"


msgid "Move Direction"
msgstr "Flytta riktning"


msgid "Module name of the add-on to disable"
msgstr "Modulnamn för tillägg att inaktivera"


msgid "Module name of the add-on to enable"
msgstr "Modulnamn för tillägget att aktivera"


msgid "Module name of the add-on to expand"
msgstr "Modulnamn för tillägget att expandera"


msgid "Module name of the add-on to remove"
msgstr "Modulnamn för tillägg att ta bort"


msgctxt "Operator"
msgid "Register File Association"
msgstr "Registrera filassociering"


msgctxt "Operator"
msgid "Add Extension Repository"
msgstr "Lägg till tilläggsförråd"


msgid "Add a new repository used to store extensions"
msgstr "Lägg till ett nytt förråd som används för att lagra tillägg"


msgid "Secret"
msgstr "Hemlig"


msgid "Personal access token, may be required by some repositories"
msgstr "Personlig åtkomsttoken, kan krävas av vissa förråd"


msgid "Custom Directory"
msgstr "Anpassad katalog"


msgid "Unique repository name"
msgstr "Unikt namn på förrådet"


msgid "Add Remote Repository"
msgstr "Lägg till fjärrförråd"


msgid "Add Local Repository"
msgstr "Lägg till lokalt förråd"


msgid "Add a repository managed manually without referencing an external repository"
msgstr "Lägg till ett förråd som hanteras manuellt utan att referera till ett externt förråd"


msgid "Repository requires an access token"
msgstr "Förråd kräver en åtkomsttoken"


msgid "Check for Updates on Startup"
msgstr "Leta efter uppdateringar vid uppstart"


msgctxt "Operator"
msgid "Remove Extension Repository"
msgstr "Ta bort tilläggsförråd"


msgid "Remove an extension repository"
msgstr "Ta bort ett tilläggsförråd"


msgid "Studio"
msgstr "Studio"


msgid "Install custom Studio Lights"
msgstr "Installera anpassade studiolampor"


msgctxt "Operator"
msgid "Add New Cache"
msgstr "Lägg till ny cache"


msgid "Add new cache"
msgstr "Lägg till ny cache"


msgctxt "Operator"
msgid "Bake Physics"
msgstr "Bakningsfysik"


msgid "Bake physics"
msgstr "Bakningsfysik"


msgctxt "Operator"
msgid "Bake All Physics"
msgstr "Baka all fysik"


msgctxt "Operator"
msgid "Delete Current Cache"
msgstr "Ta bort aktuell cache"


msgid "View Context"
msgstr "Visa sammanhang"


msgid "Write Image"
msgstr "Skriv bild"


msgctxt "Operator"
msgid "Render"
msgstr "Rendera"


msgctxt "Operator"
msgid "Cancel Render View"
msgstr "Avbryt renderingsvy"


msgid "Cancel show render view"
msgstr "Avbryt visning av renderingsvy"


msgid "Toggle show render view"
msgstr "Visa renderingsvy på/av"


msgid "Motor"
msgstr "Motor"


msgid "Chain by Distance"
msgstr "Kedja efter avstånd"


msgctxt "Operator"
msgid "Delete Scene"
msgstr "Ta bort scen"


msgid "Delete active scene"
msgstr "Ta bort aktiv scen"


msgctxt "Operator"
msgid "New Scene"
msgstr "Ny scen"


msgid "Add new scene by type"
msgstr "Lägg till ny scen efter typ"


msgctxt "Scene"
msgid "Type"
msgstr "Typ"


msgctxt "Scene"
msgid "New"
msgstr "Ny"


msgctxt "Scene"
msgid "Copy Settings"
msgstr "Kopiera inställningar"


msgid "Copy Settings"
msgstr "Kopiera inställningar"


msgid "Linked Copy"
msgstr "Länkad kopia"


msgctxt "Operator"
msgid "Add Lightgroup"
msgstr "Lägg till ljusgrupp"


msgid "Add a Light Group"
msgstr "Lägg till en ljusgrupp"


msgid "Name of newly created lightgroup"
msgstr "Namn på nyskapad ljusgrupp"


msgctxt "Operator"
msgid "Add Used Lightgroups"
msgstr "Lägg till använda ljusgrupper"


msgid "Add all used Light Groups"
msgstr "Lägg till alla använda ljusgrupper"


msgctxt "Operator"
msgid "Remove Lightgroup"
msgstr "Ta bort ljusgrupp"


msgid "Remove Active Lightgroup"
msgstr "Ta bort aktiv ljudgrupp"


msgctxt "Operator"
msgid "Remove Unused Lightgroups"
msgstr "Ta bort oanvända ljusgrupper"


msgid "Remove all unused Light Groups"
msgstr "Ta bort alla oanvända ljusgrupper"


msgctxt "Operator"
msgid "Cancel Animation"
msgstr "Avbryt animering"


msgctxt "Operator"
msgid "Play Animation"
msgstr "Spela upp animation"


msgid "Sync"
msgstr "Synkronisera"


msgctxt "Operator"
msgid "Close Area"
msgstr "Stäng område"


msgctxt "Operator"
msgid "Delete Screen"
msgstr "Ta bort skärm"


msgid "Delete active screen"
msgstr "Ta bort aktiv skärm"


msgctxt "Operator"
msgid "Jump to Endpoint"
msgstr "Hoppa till ändpunkt"


msgctxt "Operator"
msgid "Frame Offset"
msgstr "Rutförskjutning"


msgctxt "Operator"
msgid "Jump to Marker"
msgstr "Hoppa till markör"


msgctxt "Operator"
msgid "New Screen"
msgstr "Ny skärm"


msgid "Add a new screen"
msgstr "Lägg till en ny skärm"


msgctxt "Operator"
msgid "Redo Last"
msgstr "Gör om senaste"


msgctxt "Operator"
msgid "Region"
msgstr "Region"


msgctxt "Operator"
msgid "Toggle Quad View"
msgstr "Växla 4-vägsvy"


msgid "Type of the region to toggle"
msgstr "Typ av region att växla"


msgctxt "Operator"
msgid "Repeat History"
msgstr "Upprepningshistorik"


msgctxt "Operator"
msgid "Repeat Last"
msgstr "Upprepa sista"


msgid "Repeat last action"
msgstr "Upprepa senaste åtgärd"


msgctxt "Operator"
msgid "Save Screenshot"
msgstr "Spara skärmdump"


msgid "Capture a picture of the whole Blender window"
msgstr "Ta en bild av hela Blender-fönstret"


msgctxt "Operator"
msgid "Save Screenshot (Editor)"
msgstr "Spara skärmdump (redigerare)"


msgid "Capture a picture of an editor"
msgstr "Ta en bild av en redigerare"


msgctxt "Operator"
msgid "Clean Up Space Data"
msgstr "Städa upp utrymmesdata"


msgctxt "Operator"
msgid "Open Preferences..."
msgstr "Öppna inställningar..."


msgid "Edit user preferences and system settings"
msgstr "Redigera användar- och systeminställningar"


msgid "Section to activate in the Preferences"
msgstr "Sektion att aktiveras i inställningarna"


msgid "Editing"
msgstr "Redigering"


msgid "Get Extensions"
msgstr "Hämta tillägg"


msgid "Browse, install and manage extensions from remote and local repositories"
msgstr "Bläddra bland, installera och hantera tillägg från fjärrförråd och lokala förråd"


msgid "Manage add-ons installed via Extensions"
msgstr "Hantera tillägg som installerats via Tillägg"


msgid "File Paths"
msgstr "Sökvägar"


msgid "Experimental"
msgstr "Experimentella"


msgctxt "Operator"
msgid "Cycle Workspace"
msgstr "Växla arbetsyta"


msgid "Cycle through workspaces"
msgstr "Växla genom arbetsytor"


msgid "Menu ID Name"
msgstr "Menyns ID-namn"


msgid "ID name of the menu this was called from"
msgstr "ID-namn på menyn som detta anropades från"


msgctxt "Operator"
msgid "Run Python File"
msgstr "Kör Python-fil"


msgid "Run Python file"
msgstr "Kör Python-fil"


msgctxt "Operator"
msgid "Sculpt"
msgstr "Skulptera"


msgctxt "Operator"
msgid "Gravity"
msgstr "Gravitation"


msgctxt "Operator"
msgid "Inflate"
msgstr "Blås upp"


msgctxt "Operator"
msgid "Expand"
msgstr "Expandera"


msgctxt "Operator"
msgid "Pinch"
msgstr "Nyp"


msgctxt "Operator"
msgid "Scale"
msgstr "Skala"


msgid "Use Collisions"
msgstr "Använd kollisioner"


msgid "Change hue"
msgstr "Ändra färgton"


msgid "Change saturation"
msgstr "Ändra mättnad"


msgid "Change value"
msgstr "Ändra värde"


msgid "Change brightness"
msgstr "Ändra ljusstyrka"


msgid "Change contrast"
msgstr "Ändra kontrast"


msgid "Change red channel"
msgstr "Ändra rödkanal"


msgid "Change green channel"
msgstr "Ändra grönkanal"


msgid "Change blue channel"
msgstr "Ändra blåkanal"


msgid "Toggle Visibility"
msgstr "Växla synlighet"


msgctxt "Operator"
msgid "Sphere"
msgstr "Sfär"


msgctxt "Operator"
msgid "Random"
msgstr "Slumpmässig"


msgctxt "Operator"
msgid "Rebuild BVH"
msgstr "Bygg om BVH"


msgid "Dyntopo"
msgstr "Dyntopo"


msgctxt "Operator"
msgid "Sculpt Mode"
msgstr "Skulpteringsläge"


msgid "Unmasked"
msgstr "Omaskerad"


msgctxt "Sequence"
msgid "Type"
msgstr "Typ"


msgctxt "Sequence"
msgid "Add"
msgstr "Lägg till"


msgctxt "Sequence"
msgid "Subtract"
msgstr "Subtrahera"


msgctxt "Sequence"
msgid "Alpha Over"
msgstr "Alfa över"


msgctxt "Sequence"
msgid "Alpha Under"
msgstr "Alfa under"


msgctxt "Sequence"
msgid "Transform"
msgstr "Omvandla"


msgctxt "Sequence"
msgid "Color"
msgstr "Färg"


msgctxt "Sequence"
msgid "Adjustment Layer"
msgstr "Justeringslager"


msgctxt "Sequence"
msgid "Text"
msgstr "Text"


msgctxt "Sequence"
msgid "Color Mix"
msgstr "Färgblandning"


msgid "Use Placeholders"
msgstr "Använd platshållare"


msgctxt "Operator"
msgid "Change Scene"
msgstr "Ändra scen"


msgctxt "Operator"
msgid "Copy"
msgstr "Kopiera"


msgid "Delete Data"
msgstr "Ta bort data"


msgid "Allow Overlap"
msgstr "Tillåt överlappning"


msgid "Replace Selection"
msgstr "Ersätt markering"


msgctxt "Operator"
msgid "Export Subtitles"
msgstr "Exportera undertexter"


msgid "Use Original Size"
msgstr "Använd originalstorlek"


msgid "Adjust Playback Rate"
msgstr "Justera uppspelningshastighet"


msgid "Load sound with the movie"
msgstr "Läs in ljud med filmen"


msgctxt "Operator"
msgid "Paste"
msgstr "Klistra in"


msgctxt "Operator"
msgid "Refresh Sequencer"
msgstr "Uppdatera sekvenser"


msgid "Adjust Length"
msgstr "Justera längd"


msgid "Add Speed Transition"
msgstr "Lägg till hastighetsövergång"


msgctxt "Operator"
msgid "Add Speed Transition"
msgstr "Lägg till hastighetsövergång"


msgid "Linked Time"
msgstr "Länkad tid"


msgid "Effect"
msgstr "Effekt"


msgid "Overlap"
msgstr "Överlappande"


msgid "Same Channel"
msgstr "Samma kanal"


msgid "No Change"
msgstr "Ingen ändring"


msgid "Color 09"
msgstr "Färg 09"


msgid "Unique"
msgstr "Unik"


msgid "Property"
msgstr "Egenskap"


msgid "Move cursor in text"
msgstr "Flytta markören i texten"


msgctxt "Operator"
msgid "Delete Character"
msgstr "Ta bort tecken"


msgid "Delete text at cursor position"
msgstr "Ta bort text vid markörens position"


msgctxt "Operator"
msgid "Deselect All"
msgstr "Avmarkera allt"


msgid "Copy text to clipboard"
msgstr "Kopiera text till urklipp"


msgctxt "Operator"
msgid "Edit Text"
msgstr "Redigera text"


msgctxt "Operator"
msgid "Update Animation Cache"
msgstr "Uppdatera animeringscache"


msgid "5 channel surround sound"
msgstr "5-kanals surroundljud"


msgid "5.1 surround sound"
msgstr "5.1 surroundljud"


msgid "6.1 surround sound"
msgstr "6.1 surroundljud"


msgid "7.1 surround sound"
msgstr "7.1 surroundljud"


msgid "MPEG-1 Audio Layer II"
msgstr "MPEG-1 Audio Layer II"


msgid "MPEG-2 Audio Layer III"
msgstr "MPEG-2 Audio Layer III"


msgid "Xiph.Org Vorbis Codec"
msgstr "Xiph.Org Vorbis Codec"


msgid "File format"
msgstr "Filformat"


msgid "MKV"
msgstr "MKV"


msgid "Xiph.Org Ogg Container"
msgstr "Xiph.Org Ogg-container"


msgid "8-bit unsigned"
msgstr "8-bitars osignerad"


msgid "16-bit signed"
msgstr "16-bitars signerad"


msgid "24-bit signed"
msgstr "24-bitars signerad"


msgid "32-bit signed"
msgstr "32-bitars signerad"


msgctxt "Operator"
msgid "Open Sound"
msgstr "Öppna ljud"


msgid "Load a sound file"
msgstr "Läs in en ljudfil"


msgid "Load a sound file as mono"
msgstr "Läs in en ljudfil som mono"


msgctxt "Operator"
msgid "Update Animation"
msgstr "Uppdatera animering"


msgid "Update animation flags"
msgstr "Uppdatera animationsflaggor"


msgctxt "Operator"
msgid "Add Row Filter"
msgstr "Lägg till radfilter"


msgid "Component Type"
msgstr "Komponenttyp"


msgctxt "Operator"
msgid "Fit Column"
msgstr "Anpassa till kolumn"


msgctxt "Operator"
msgid "New Texture"
msgstr "Ny textur"


msgid "Add a new texture"
msgstr "Lägg till en ny textur"


msgid "Add or remove comments"
msgstr "Lägg till eller ta bort kommentarer"


msgid "Toggle Comments"
msgstr "Växla kommentarer"


msgid "Comment"
msgstr "Kommentera"


msgid "Un-Comment"
msgstr "Avkommentera"


msgctxt "Operator"
msgid "Convert Whitespace"
msgstr "Konvertera whitespace"


msgid "Convert whitespaces by type"
msgstr "Konvertera whitespace efter typ"


msgid "Type of whitespace to convert to"
msgstr "Typ av whitespace att konvertera till"


msgid "To Spaces"
msgstr "Till mellanslag"


msgid "To Tabs"
msgstr "Till tabbar"


msgctxt "Operator"
msgid "Cut"
msgstr "Klipp ut"


msgctxt "Operator"
msgid "Duplicate Line"
msgstr "Duplicera rad"


msgid "Duplicate the current line"
msgstr "Duplicera aktuell rad"


msgctxt "Operator"
msgid "Find Next"
msgstr "Hitta nästa"


msgid "Find specified text"
msgstr "Hitta angiven text"


msgctxt "Operator"
msgid "Find & Set Selection"
msgstr "Hitta och markera"


msgid "Find specified text and set as selected"
msgstr "Hitta angiven text och markera"


msgid "Indent selected text"
msgstr "Indentera markerad text"


msgctxt "Operator"
msgid "Jump"
msgstr "Hoppa"


msgid "Jump cursor to line"
msgstr "Flytta markör till rad"


msgid "Line number to jump to"
msgstr "Radnummer att hoppa till"


msgid "Column"
msgstr "Kolumn"


msgid "Column to jump to"
msgstr "Kolumn att hoppa till"


msgid "Line to jump to"
msgstr "Rad att hoppa till"


msgctxt "Operator"
msgid "Line Number"
msgstr "Radnummer"


msgid "The current line number"
msgstr "Det aktuella radnumret"


msgctxt "Operator"
msgid "Make Internal"
msgstr "Gör intern"


msgid "Make active text file internal"
msgstr "Gör den aktiva textfilen intern"


msgid "File Top"
msgstr "Fil topp"


msgid "File Bottom"
msgstr "Fil botten"


msgctxt "Operator"
msgid "Move Lines"
msgstr "Flytta rader"


msgid "Move the currently selected line(s) up/down"
msgstr "Flytta den markerade raden/raderna upp/ner"


msgctxt "Operator"
msgid "New Text"
msgstr "Ny text"


msgid "Create a new text data-block"
msgstr "Skapa ett nytt text-datablock"


msgctxt "Operator"
msgid "Open Text"
msgstr "Öppna text"


msgid "Open a new text data-block"
msgstr "Öppna ett nytt text-datablock"


msgid "Make Internal"
msgstr "Gör intern"


msgid "Make text file internal after loading"
msgstr "Gör textfilen intern efter inladdning"


msgctxt "Operator"
msgid "Toggle Overwrite"
msgstr "Överskrivning av/på"


msgctxt "Operator"
msgid "Reload"
msgstr "Ladda om"


msgid "Reload active text data-block from its file"
msgstr "Ladda om det aktiva text-datablocket från dess fil"


msgctxt "Operator"
msgid "Replace"
msgstr "Ersätt"


msgid "Replace text with the specified text"
msgstr "Ersätt text med den angivna texten"


msgid "Replace All"
msgstr "Ersätt alla"


msgid "Replace all occurrences"
msgstr "Ersätt alla förekomster"


msgctxt "Operator"
msgid "Replace & Set Selection"
msgstr "Ersätt och markera"


msgid "Replace text with specified text and set as selected"
msgstr "Ersätt text med den angivna texten och markera"


msgctxt "Operator"
msgid "Resolve Conflict"
msgstr "Lös konflikt"


msgid "When external text is out of sync, resolve the conflict"
msgstr "När extern text är ur synk, lös konflikten"


msgid "How to solve conflict due to differences in internal and external text"
msgstr "Hur konflikter på grund av skillnader i intern och extern text ska lösas"


msgid "Ignore"
msgstr "Ignorera"


msgctxt "Operator"
msgid "Run Script"
msgstr "Kör skript"


msgid "Run active script"
msgstr "Kör aktivt skript"


msgctxt "Operator"
msgid "Save"
msgstr "Spara"


msgid "Save active text data-block"
msgstr "Spara aktivt text-datablock"


msgctxt "Operator"
msgid "Save As"
msgstr "Spara som"


msgid "Save active text file with options"
msgstr "Spara aktiv textfil med alternativ"


msgctxt "Operator"
msgid "Scroll"
msgstr "Scrolla"


msgid "Number of lines to scroll"
msgstr "Antal rader att scrolla"


msgctxt "Operator"
msgid "Scrollbar"
msgstr "Rullningslist"


msgctxt "Operator"
msgid "Select Line"
msgstr "Markera rad"


msgid "Select text by line"
msgstr "Markera text på rad"


msgid "Set text selection"
msgstr "Ange textmarkering"


msgctxt "Operator"
msgid "Find"
msgstr "Sök"


msgid "Start searching text"
msgstr "Börja söka text"


msgctxt "Operator"
msgid "To 3D Object"
msgstr "Till 3D-objekt"


msgid "Create 3D text object from active text data-block"
msgstr "Skapa 3D textobjekt från aktivt text-datablock"


msgid "Create one object per line in the text"
msgstr "Skapa ett objekt per rad i texten"


msgid "Edit Grease Pencil"
msgstr "Redigera Grease Pencil"


msgctxt "Operator"
msgid "Create Orientation"
msgstr "Skapa orientering"


msgid "Overwrite Previous"
msgstr "Skriv över tidigare"


msgctxt "Operator"
msgid "Delete Orientation"
msgstr "Ta bort orientering"


msgctxt "Operator"
msgid "Resize"
msgstr "Skala om"


msgctxt "Operator"
msgid "Rotate"
msgstr "Rotera"


msgctxt "Operator"
msgid "Rotate Normals"
msgstr "Rotera normaler"


msgctxt "Operator"
msgid "Shear"
msgstr "Vrida"


msgctxt "Operator"
msgid "Shrink/Fatten"
msgstr "Krymp/sväll"


msgctxt "Operator"
msgid "Tilt"
msgstr "Lutning"


msgctxt "Operator"
msgid "Trackball"
msgstr "Trackball"


msgctxt "Operator"
msgid "Transform"
msgstr "Transformera"


msgid "Values"
msgstr "Värden"


msgctxt "Operator"
msgid "Move"
msgstr "Flytta"


msgid "UP"
msgstr "UPP"


msgctxt "Operator"
msgid "Press Button"
msgstr "Tryck knapp"


msgid "Copy full data path"
msgstr "Kopiera hela datasökvägen"


msgctxt "Operator"
msgid "Edit Source"
msgstr "Redigera källa"


msgid "All from Target"
msgstr "Alla från mål"


msgid "Add-on to process"
msgstr "Tillägg att behandla"


msgid "Update Existing"
msgstr "Uppdatera befintlig"


msgid "Update existing po files, if any, instead of overwriting them"
msgstr "Uppdatera befintliga po-filer, om sådana finns, istället för att skriva över dem"


msgid "Operator Name"
msgstr "Operatornamn"


msgid "Path to the saved settings file"
msgstr "Sökväg till den sparade inställningsfilen"


msgid "Select All"
msgstr "Välj alla"


msgctxt "Operator"
msgid "Jump to Target"
msgstr "Hoppa till mål"


msgid "NoOp"
msgstr "NoOp"


msgctxt "Operator"
msgid "Align"
msgstr "Justera"


msgid "Align Vertically"
msgstr "Justera vertikalt"


msgid "Align Horizontally"
msgstr "Justera horisontellt"


msgid "Align to Geometry axis"
msgstr "Justera till geometriaxel"


msgctxt "Operator"
msgid "Cube Projection"
msgstr "Kubprojektion"


msgid "Cube Size"
msgstr "Kubstorlek"


msgid "Align to Object"
msgstr "Justera till objekt"


msgid "UVTILE"
msgstr "UVTILE"


msgid "Scalable Vector Graphic (.svg)"
msgstr "Skalbar vektorgrafik (.svg)"


msgctxt "Mesh"
msgid "Modified"
msgstr "Ändrad"


msgid "All Faces"
msgstr "Alla ytor"


msgid "Scaled"
msgstr "Skalad"


msgid "Fraction"
msgstr "Fraktion"


msgid "Rotation and Scale"
msgstr "Rotation och skala"


msgid "Active UDIM"
msgstr "Aktiv UDIM"


msgid "Island"
msgstr "Ö"


msgctxt "Mesh"
msgid "Length 3D"
msgstr "Längd 3D"


msgctxt "Mesh"
msgid "Object"
msgstr "Objekt"


msgid "Weight Factor"
msgstr "Viktfaktor"


msgid "Weight Group"
msgstr "Viktgrupp"


msgctxt "Operator"
msgid "Weld"
msgstr "Svetsa"


msgid "Delta X"
msgstr "Delta X"


msgid "Delta Y"
msgstr "Delta Y"


msgctxt "Operator"
msgid "Scroll Down"
msgstr "Rulla nedåt"


msgid "Page"
msgstr "Sida"


msgid "Scroll down one page"
msgstr "Rulla ner en sida"


msgctxt "Operator"
msgid "Scroll Left"
msgstr "Rulla åt vänster"


msgctxt "Operator"
msgid "Scroll Right"
msgstr "Rulla åt höger"


msgctxt "Operator"
msgid "Scroll Up"
msgstr "Rulla uppåt"


msgid "Zoom Factor X"
msgstr "Zoomfaktor X"


msgid "Zoom Factor Y"
msgstr "Zoomfaktor Y"


msgctxt "Operator"
msgid "Add Camera Background Image"
msgstr "Lägg till bakgrundsbild för kamera"


msgctxt "Operator"
msgid "Copy Objects"
msgstr "Kopiera objekt"


msgctxt "Operator"
msgid "Fly Navigation"
msgstr "Flygnavigering"


msgctxt "Operator"
msgid "Local View"
msgstr "Lokal vy"


msgid "Toggle display of selected object(s) separately and centered in view"
msgstr "Visa/göm markerade objekt separat, och centrerat i vyn"


msgctxt "Operator"
msgid "Remove from Local View"
msgstr "Ta bort från lokal vy"


msgid "Move selected objects out of local view"
msgstr "Flytta markerade objekt ut från lokal vy"


msgctxt "Operator"
msgid "Paste Objects"
msgstr "Klistra in objekt"


msgctxt "Operator"
msgid "Rotate View"
msgstr "Rotera vy"


msgid "Rotate the view"
msgstr "Rotera vyn"
>>>>>>> 9a41dc73


msgid "Add ruler"
msgstr "Lägg till linjal"


msgid "Invert existing selection"
msgstr "Invertera befintlig markering"


msgid "Intersect existing selection"
msgstr "Skär befintlig markering"


msgid "Rendered"
msgstr "Renderad"


msgid "All Regions"
msgstr "Alla regioner"


msgid "Align Active"
msgstr "Justera aktiv"


msgctxt "View3D"
msgid "View"
msgstr "Visning"


msgctxt "View3D"
msgid "Left"
msgstr "Vänster"


msgctxt "View3D"
msgid "Bottom"
msgstr "Botten"


msgctxt "View3D"
msgid "Top"
msgstr "Topp"


msgctxt "View3D"
msgid "Front"
msgstr "Fram"


msgctxt "View3D"
msgid "Back"
msgstr "Tillbaka"


msgid "Zoom in/out in the view"
msgstr "Zooma in/ut i vyn"


msgctxt "Operator"
msgid "Zoom Camera 1:1"
msgstr "Zooma kamera 1:1"


msgctxt "Operator"
msgid "Export Alembic"
msgstr "Exportera Alembic"


msgid "Export current scene in an Alembic archive"
msgstr "Exportera aktuell scen i ett Alembic-arkiv"


msgid "Run as Background Job"
msgstr "Kör som bakgrundsjobb"


msgctxt "Operator"
msgid "Import Alembic"
msgstr "Importera Alembic"


msgid "Load an Alembic archive"
msgstr "Läs in ett Alembic-arkiv"


msgid "Is Sequence"
msgstr "Är sekvens"


msgctxt "Operator"
msgid "Append"
msgstr "Lägg till efter"


msgctxt "ID"
msgid "Objects"
msgstr "Objekt"


msgctxt "ID"
msgid "Collections"
msgstr "Samlingar"


msgctxt "ID"
msgid "Materials"
msgstr "Material"


msgctxt "ID"
msgid "Volumes"
msgstr "Volymer"


msgctxt "ID"
msgid "Lights"
msgstr "Ljus"


msgctxt "ID"
msgid "Cameras"
msgstr "Kameror"


msgctxt "ID"
msgid "Speakers"
msgstr "Högtalare"


msgctxt "ID"
msgid "Bones"
msgstr "Ben"


msgctxt "ID"
msgid "Nodes"
msgstr "Noder"


msgctxt "ID"
msgid "Scenes"
msgstr "Scener"


msgctxt "ID"
msgid "Brushes"
msgstr "Penslar"


msgid "Keep Open"
msgstr "Behåll öppen"


msgid "Remove"
msgstr "Ta bort"


msgid "All Items"
msgstr "Alla objekt"


msgctxt "Operator"
msgid "Export COLLADA (Legacy)"
msgstr "Exportera COLLADA (föråldrad)"


msgid "Include all Actions"
msgstr "Inkludera alla åtgärder"


msgid "Include Animations"
msgstr "Inkludera animationer"


msgid "Compatibility mode for Second Life, OpenSimulator and other compatible online worlds"
msgstr "Kompatibilitetsläge för Second Life, OpenSimulator och andra kompatibla onlinevärldar"


msgid "Arm"
msgstr "Arm"


msgid "Use Object Instances"
msgstr "Använd objektinstanser"


msgctxt "Operator"
msgid "Import COLLADA (Legacy)"
msgstr "Importera COLLADA (föråldrad)"


msgid "Load a Collada file (Deprecated)"
msgstr "Läs in en Collada-fil (Föråldrad)"


msgctxt "Operator"
msgid "Export All Collections"
msgstr "Exportera alla samlingar"


msgid "Wrap"
msgstr "Radbrytning"


msgid "Assign value"
msgstr "Tilldela värde"


msgid "Assignment value"
msgstr "Tilldelningsvärde"


msgctxt "Operator"
msgid "Debug Menu"
msgstr "Felsökningsmeny"


msgid "Debug Value"
msgstr "Felsök värde"


msgctxt "Operator"
msgid "Import FBX (experimental)"
msgstr "Importera FBX (experimentell)"


msgctxt "Operator"
msgid "Export to PDF"
msgstr "Exportera till PDF"


msgctxt "Operator"
msgid "Export to SVG"
msgstr "Exportera till SVG"


msgctxt "Operator"
msgid "Import SVG as Grease Pencil"
msgstr "Importera SVG som Grease Pencil"


msgid "Scene Unit"
msgstr "Scenenhet"


msgctxt "Operator"
msgid "Reload Library"
msgstr "Läs om biblioteket"


msgctxt "Operator"
msgid "Link"
msgstr "Länk"


msgctxt "Operator"
msgid "Memory Statistics"
msgstr "Minnesstatistik"


msgctxt "Operator"
msgid "Export Wavefront OBJ"
msgstr "Exportera Wavefront OBJ"


msgid "Save the scene to a Wavefront OBJ file"
msgstr "Spara scenen till en Wavefront OBJ-fil"


msgid "Write filename only"
msgstr "Skriv endast filnamn"


msgctxt "Operator"
msgid "Import Wavefront OBJ"
msgstr "Importera Wavefront OBJ"


msgid "Load a Wavefront OBJ scene"
msgstr "Läs in en Wavefront OBJ-scen"


msgctxt "Operator"
msgid "Open"
msgstr "Öppna"


msgid "Open a Blender file"
msgstr "Öppna ett Blenderdokument"


msgid "Load UI"
msgstr "Läs in UI"


msgid "Load user interface setup in the .blend file"
msgstr "Läs in användargränssnittets konfiguration i .blend-filen"


msgid "Trusted Source"
msgstr "Betrodd källa"


msgid "Operator name (in Python as string)"
msgstr "Operatornamn (i Python som sträng)"


msgctxt "Operator"
msgid "Export PLY"
msgstr "Exportera PLY"


msgid "Save the scene to a PLY file"
msgstr "Spara scenen till en PLY-fil"


msgid "ASCII Format"
msgstr "ASCII-format"


msgctxt "Operator"
msgid "Import PLY"
msgstr "Importera PLY"


msgid "Save Backups"
msgstr "Spara säkerhetskopior"


msgid "Trusted Blend Files"
msgstr "Betrodda Blend-filer"


msgid "All Types"
msgstr "Alla typer"


msgid "All Geometry Types"
msgstr "Alla geometrityper"


msgid "Property Edit"
msgstr "Redigera egenskap"


msgid "Property data_path edit"
msgstr "Redigera data_path-egenskap"


msgid "Context"
msgstr "Kontext"


msgid "Array Length"
msgstr "Array-längd"


msgid "Python value for unsupported custom property types"
msgstr "Python-värde för anpassade egenskapstyper som inte stöds"


msgid "Property name edit"
msgstr "Redigera egenskapens namn"


msgid "A single integer"
msgstr "Ett enda heltal"


msgid "A string value"
msgstr "Ett strängvärde"


msgid "A data-block value"
msgstr "Ett värde för ett datablock"


msgid "Image ID"
msgstr "Bild-ID"


msgctxt "Operator"
msgid "Load Factory Settings"
msgstr "Läs in fabriksinställningar"


msgid "Load factory default startup file and preferences. To make changes permanent, use \"Save Startup File\" and \"Save Preferences\""
msgstr "Läs in fabriksinställd startfil och inställningar. För att göra ändringarna permanenta använder du \"Spara startfil\" och \"Spara inställningar\""


msgctxt "Operator"
msgid "Load Factory Preferences"
msgstr "Läs in fabriksinställningar"


msgid "Load factory default preferences. To make changes to preferences permanent, use \"Save Preferences\""
msgstr "Läs in fabriksinställningarna. Använd \"Spara inställningar\" för att göra ändringar i inställningarna permanenta"


msgctxt "Operator"
msgid "Reload Start-Up File"
msgstr "Läs in förinställning"


msgid "Load user interface setup from the .blend file"
msgstr "Läs in användargränssnittets konfiguration från .blend-filen"


msgid "Load the default ('factory startup') blend file. This is independent of the normal start-up file that the user can save"
msgstr "Läs in blend-filen som standard (\"factory startup\"). Denna är oberoende av den normala startfilen som användaren kan spara"


msgctxt "Operator"
msgid "Load Preferences"
msgstr "Läs in inställningar"


msgid "Load last saved preferences"
msgstr "Ladda senast sparade inställningar"


msgctxt "Operator"
msgid "Recover Auto Save"
msgstr "Återställ automatisk sparning"


msgid "Open an automatically saved file to recover it"
msgstr "Öppna en automatiskt sparad fil för att återställa den"


msgctxt "Operator"
msgid "Recover Last Session"
msgstr "Återställ senaste sessionen"


msgid "Open the last closed file (\"quit.blend\")"
msgstr "Öppna senaste stängda filen (\"quit.blend\")"


msgctxt "Operator"
msgid "Redraw Timer"
msgstr "Rita om tidur"


msgid "Draw Window"
msgstr "Rita fönster"


msgid "Undo/Redo"
msgstr "Ångra/gör om"


msgid "Undo and redo"
msgstr "Ångra och gör om"


msgctxt "Operator"
msgid "Revert"
msgstr "Återställ"


msgid "Reload the saved file"
msgstr "Ladda om den sparade filen"


msgid "Save the current file in the desired location"
msgstr "Spara den aktuella filen på önskad plats"


msgid "Compress"
msgstr "Komprimera"


msgid "Save Copy"
msgstr "Spara kopia"


msgctxt "Operator"
msgid "Save Startup File"
msgstr "Spara uppstartsfil"


msgctxt "Operator"
msgid "Save Blender File"
msgstr "Spara Blender-fil"


msgid "Save the current Blender file"
msgstr "Spara den aktuella Blender-filen"


msgctxt "Operator"
msgid "Save Preferences"
msgstr "Spara inställningar"


msgctxt "Operator"
msgid "Search Menu"
msgstr "Sökmeny"


msgid "Menu Name"
msgstr "Menynamn"


msgid "Menu to search in"
msgstr "Meny att söka i"


msgctxt "Operator"
msgid "Set Stereo 3D"
msgstr "Ställ in Stereo 3D"


msgid "Anaglyph Type"
msgstr "Anaglyfisk typ"


msgid "Red-Cyan"
msgstr "Röd-Cyan"


msgid "Yellow-Blue"
msgstr "Gul-blå"


msgid "Anaglyph"
msgstr "Anaglyf"


msgid "Top-Bottom"
msgstr "Topp-botten"


msgctxt "Operator"
msgid "Splash Screen"
msgstr "Startskärm"


msgid "Open the splash screen with release info"
msgstr "Öppna startskärmen med releaseinfo"


msgctxt "Operator"
msgid "About Blender"
msgstr "Om Blender"


msgid "Open a window with information about Blender"
msgstr "Öppna ett fönster med information om Blender"


msgctxt "Operator"
msgid "Export STL"
msgstr "Exportera STL"


msgid "Save the scene to an STL file"
msgstr "Spara scenen till en STL-fil"


msgid "Batch Export"
msgstr "Exportera flera"


msgctxt "Operator"
msgid "Import STL"
msgstr "Importera STL"


msgid "Brush type identifier for which the most appropriate tool will be looked up"
msgstr "Identifierare för penseltyp för vilken det lämpligaste verktyget kommer att sökas upp"


msgid "Cycle"
msgstr "Växla"


msgid "Cycle through tools in this group"
msgstr "Växla genom verktygen i denna grupp"


msgid "URL to open"
msgstr "Webbaddress som skall öppnas"


msgctxt "Operator"
msgid "Export USD"
msgstr "Exportera USD"


msgid "Export current scene in a USD archive"
msgstr "Exportera aktuell scen till ett USD-arkiv"


msgid "Allow Unicode"
msgstr "Tillåt Unicode"


msgid "Convert Orientation"
msgstr "Konvertera orientering"


msgid "Meters"
msgstr "Meter"


msgid "Kilometers"
msgstr "Kilometer"


msgid "Centimeters"
msgstr "Centimeter"


msgid "Inches"
msgstr "Tum"


msgid "Yards"
msgstr "Yards"


msgid "Use Settings for"
msgstr "Använd inställningar för"


msgid "Subdivision"
msgstr "Uppdelning"


msgid "Preserve"
msgstr "Bevara"


msgid "New Path"
msgstr "Ny sökväg"


msgid "Meters Per Unit"
msgstr "Meter per enhet"


msgid "Overwrite Textures"
msgstr "Skriv över texturer"


msgid "Xform Ops"
msgstr "Xform Ops"


msgctxt "Operator"
msgid "Import USD"
msgstr "Importera USD"


msgid "All Custom"
msgstr "Alla anpassade"


msgid "Create Collection"
msgstr "Skapa samling"


msgid "Import All Materials"
msgstr "Importera alla material"


msgid "Textures Directory"
msgstr "Texturkatalog"


msgid "Import Textures"
msgstr "Importera texturer"


msgid "Behavior when importing textures from a USDZ archive"
msgstr "Beteende vid import av texturer från ett USDZ-arkiv"


msgid "Don't import textures"
msgstr "Importera inte texturer"


msgid "Copy files to textures directory"
msgstr "Kopiera filer till texturkatalog"


msgid "Make Unique"
msgstr "Gör unik"


msgid "All Purpose"
msgstr "Alla ändamål"


msgid "Use Existing"
msgstr "Använd befintliga"


msgid "Overwrite existing files"
msgstr "Skriv över befintliga filer"


msgctxt "Operator"
msgid "Close Window"
msgstr "Stäng fönster"


msgid "Close the current window"
msgstr "Stäng det aktuella fönstret"


msgctxt "Operator"
msgid "Toggle Window Fullscreen"
msgstr "Växla helskärmsfönster"


msgid "Toggle the current window full-screen"
msgstr "Växla det aktuella fönstret till helskärm"


msgctxt "Operator"
msgid "New Window"
msgstr "Nytt fönster"


msgid "Create a new window"
msgstr "Skapa ett nytt fönster"


msgctxt "Operator"
msgid "New Main Window"
msgstr "Nytt huvudfönster"


msgid "Create a new main window with its own workspace and scene selection"
msgstr "Skapa ett nytt huvudfönster med sin egen arbetsyta och scenval"


msgid "Lock Direction"
msgstr "Lås riktning"


msgctxt "Navigation"
msgid "Mode"
msgstr "Läge"


msgctxt "Navigation"
msgid "Back"
msgstr "Tillbaka"


msgctxt "Navigation"
msgid "Left"
msgstr "Vänster"

<<<<<<< HEAD
msgid "Normalize"
msgstr "Normalisera"


msgid "Use shader nodes to render the light"
msgstr "Använd shadernoder för att rendera ljuset"
=======
>>>>>>> 9a41dc73

msgctxt "Navigation"
msgid "Up"
msgstr "Upp"


msgctxt "Navigation"
msgid "Turn Left"
msgstr "Sväng vänster"


msgctxt "Navigation"
msgid "Turn Right"
msgstr "Sväng höger"


msgctxt "Navigation"
msgid "Viewer Forward"
msgstr "Visare framåt"


msgctxt "Navigation"
msgid "Viewer Back"
msgstr "Visare bakåt"


msgctxt "Navigation"
msgid "Viewer Left"
msgstr "Visare vänster"


msgid "Minimum Speed"
msgstr "Minsta hastighet"


msgctxt "Operator"
msgid "Add Workspace"
msgstr "Lägg till arbetsyta"


msgctxt "Operator"
msgid "Delete Workspace"
msgstr "Ta bort arbetsyta"


msgctxt "Operator"
msgid "New Workspace"
msgstr "Ny arbetsyta"


msgctxt "Operator"
msgid "New World"
msgstr "Ny värld"


msgid "Active brush"
msgstr "Aktiv pensel"


msgid "Active Palette"
msgstr "Aktiv palett"


msgid "Clone Image"
msgstr "Klona bild"


msgid "Clone Offset"
msgstr "Klon förskjutning"


msgid "Dither"
msgstr "Rastrering"


msgid "Missing Materials"
msgstr "Saknade material"


msgid "Missing Stencil"
msgstr "Saknad stencil"


msgid "Missing Texture"
msgstr "Saknad textur"


msgid "Lock X"
msgstr "Lås X"


msgid "Lock Y"
msgstr "Lås Y"


msgid "Lock Z"
msgstr "Lås Z"


msgid "Transform Mode"
msgstr "Transformationsläge"


msgid "Restrict"
msgstr "Begränsa"


msgid "Palette Color"
msgstr "Palettfärg"


msgid "Active Tool"
msgstr "Aktivt verktyg"


msgid "Cavity"
msgstr "Hålrum"


msgid "Render Pass"
msgstr "Renderingspass"


msgid "Overlays"
msgstr "Överlägg"


msgid "Viewer Node"
msgstr "Visningsnod"


msgid "Measurement"
msgstr "Mätning"


msgid "Stroke Placement"
msgstr "Streckplacering"


msgid "VR"
msgstr "VR"


msgid "Import Settings"
msgstr "Importinställningar"


msgid "Override Layers"
msgstr "Åsidosätt lager"


msgid "Bone Constraints"
msgstr "Benbegränsningar"


msgid "Custom Shape"
msgstr "Anpassad form"


msgid "Camera Presets"
msgstr "Kameraförval"


msgid "2D Cursor"
msgstr "2D-pekare"


msgid "Transforms"
msgstr "Transformerar"


msgid "Scene Setup"
msgstr "Scenkonfiguration"


msgid "Color Presets"
msgstr "Färgförval"


msgctxt "Camera"
msgid "Lens"
msgstr "Lins"


msgid "Cloth Presets"
msgstr "Tygförinställningar"


msgid "Aperture"
msgstr "Bländare"


msgid "Parameters"
msgstr "Parametrar"


msgid "Sampling Presets"
msgstr "Samplingsförval"


msgid "Film"
msgstr "Film"


msgid "Pixel Filter"
msgstr "Pixelfilter"


msgid "Transparent"
msgstr "Genomskinlig"


msgid "Light Groups"
msgstr "Ljusgrupper"


msgid "Threads"
msgstr "Trådar"


msgid "Custom Distance"
msgstr "Anpassat avstånd"


msgid "Adjustments"
msgstr "Justeringar"


msgid "Capture"
msgstr "Fånga"


msgid "Paragraph"
msgstr "Paragraf"


msgid "UI Layout"
msgstr "Layout för grafiskt gränssnitt"


msgid "Effects"
msgstr "Effekter"


msgid "OpenVDB File"
msgstr "OpenVDB-fil"


msgid "Filters"
msgstr "Filter"


msgctxt "Material"
msgid "Thickness"
msgstr "Tjocklek"


msgid "Advanced Filter"
msgstr "Avancerat filter"


msgid "Bookmarks"
msgstr "Bokmärken"


msgid "Recent"
msgstr "Senaste"


msgctxt "File browser"
msgid "Volumes"
msgstr "Volymer"


msgid "Directory Path"
msgstr "Katalogsökväg"


msgid "Clone from Image/UV Map"
msgstr "Klona från bild/uv-karta"


msgid "Color Picker"
msgstr "Färgväljare"


msgid "Color Palette"
msgstr "Färgpalett"


msgid "Scopes"
msgstr "Instrument"


msgctxt "Operator"
msgid "Annotate"
msgstr "Anteckna"


msgctxt "Operator"
msgid "Select Circle"
msgstr "Välj cirkel"


msgctxt "Operator"
msgid "Select Lasso"
msgstr "Välj lasso"


msgctxt "Operator"
msgid "Cursor"
msgstr "Markör"


msgctxt "Operator"
msgid "Grab"
msgstr "Fånga"


msgctxt "Operator"
msgid "Blur"
msgstr "Suddig"


msgctxt "Operator"
msgid "Clone"
msgstr "Klona"


msgctxt "Operator"
msgid "Mask"
msgstr "Maskera"


msgid "Texture Mask"
msgstr "Texturmask"


msgid "Histogram"
msgstr "Histogram"


msgid "Waveform"
msgstr "Vågform"


msgid "Modes"
msgstr "Lägen"


msgid "Kink"
msgstr "Nyck"


msgid "Type 1"
msgstr "Typ 1"


msgid "Type 2"
msgstr "Typ 2"


msgid "Collisions"
msgstr "Kollisioner"


msgid "Misc"
msgstr "Övrigt"


msgid "Movement"
msgstr "Rörelse"


msgid "Border Collisions"
msgstr "Gränskrock"


msgid "Property Weights"
msgstr "Egenskapsvikter"


msgid "Waves"
msgstr "Vågor"


msgid "Volumetric Data"
msgstr "Volymetriska data"


msgid "Flow Source"
msgstr "Flödeskälla"


msgid "Override Iterations"
msgstr "Åsidosätt iterationer"


msgid "Dynamics"
msgstr "Dynamik"


msgid "Self Collision"
msgstr "Självkrock"


msgid "Aerodynamics"
msgstr "Aerodynamik"


msgid "Strengths"
msgstr "Styrkor"


msgid "Diagnostics"
msgstr "Diagnostik"


msgid "White Balance"
msgstr "Vitbalans"


msgid "White Balance Presets"
msgstr "Förinställningar för vitbalans"


msgid "Raytracing"
msgstr "Strålspårning"


msgid "Raytracing Presets"
msgstr "Förval för strålspårning"


msgid "Shadows"
msgstr "Skuggor"


msgid "Audio"
msgstr "Ljud"


msgid "Video"
msgstr "Video"


msgid "Views"
msgstr "Vyer"


msgid "Note"
msgstr "Observera"


msgctxt "Sequence"
msgid "Box"
msgstr "Ruta"


msgid "Waveforms"
msgstr "Vågformer"


msgid "Find & Replace"
msgstr "Sök och ersätt"


msgid "Playback"
msgstr "Uppspelning"


msgid "Rename Active Item"
msgstr "Byt namn på aktivt objekt"


msgid "Add-ons Filter"
msgstr "Filter för tillägg"


msgid "Add-on Tags"
msgstr "Taggar för tillägg"


msgid "Timeline"
msgstr "Tidslinje"


msgid "New Objects"
msgstr "Nya objekt"


msgid "Debugging"
msgstr "Felsökning"


msgid "New Features"
msgstr "Nya funktioner"


msgid "Prototypes"
msgstr "Prototyper"


msgid "Repositories"
msgstr "Förråd"


msgid "Applications"
msgstr "Applikationer"


msgid "Asset Libraries"
msgstr "Tillgångsbibliotek"


msgid "Development"
msgstr "Utveckling"


msgid "Script Directories"
msgstr "Skriptbibliotek"


msgid "Tablet"
msgstr "Ritplatta"


msgid "Touchpad"
msgstr "Pekplatta"


msgid "Editors"
msgstr "Redigerare"


msgid "Menus"
msgstr "Menyer"


msgid "Pie Menus"
msgstr "Pajmenyer"


msgid "Temporary Editors"
msgstr "Temporära redigerare"


msgid "Text Rendering"
msgstr "Textrendering"


msgctxt "WindowManager"
msgid "Language"
msgstr "Språk"


msgid "Fly & Walk"
msgstr "Flyg och gå"


msgid "Walk"
msgstr "Gå"


msgid "3D Mouse Settings"
msgstr "Inställningar för 3D-mus"


msgid "Save Preferences"
msgstr "Spara inställningar"


msgid "Blend Files"
msgstr "Blend-filer"


msgid "Editor"
msgstr "Redigerare"


msgid "Cycles Render Devices"
msgstr "Renderingsenheter för Cycles"


msgid "Display Graphics"
msgstr "Skärmgrafik"


msgid "Memory & Limits"
msgstr "Minne och gränser"


msgid "Operating System Settings"
msgstr "Inställningar för operativsystem"


msgid "Text Editor Presets"
msgstr "Textredigerare förinställningar"


msgid "Panel Colors"
msgstr "Panelfärger"


msgid "Collection Colors"
msgstr "Samlingsfärger"


msgid "File/Asset Browser"
msgstr "Fil/tillgångs-bläddrare"


msgid "Image/UV Editor"
msgstr "Bild/UV-redigerare"


msgid "Icon Colors"
msgstr "Ikonfärger"


msgid "Styles"
msgstr "Stilar"


msgid "Menu Background"
msgstr "Meny bakgrund"


msgid "Menu Item"
msgstr "Menyval"


msgid "Number Field"
msgstr "Nummerfält"


msgid "Pie Menu"
msgstr "Pajmeny"


msgid "Progress Bar"
msgstr "Förloppsindikator"


msgid "Radio Buttons"
msgstr "Radioknappar"


msgid "Scroll Bar"
msgstr "Rullningslist"


msgid "Tab"
msgstr "Flik"


msgid "Text Style"
msgstr "Textstil"


msgid "User Interface"
msgstr "Användargränssnitt"


msgid "Gradient Colors"
msgstr "Gradientfärger"


msgctxt "Operator"
msgid "Measure"
msgstr "Mät"


msgctxt "Operator"
msgid "Knife"
msgstr "Kniv"


msgctxt "Operator"
msgid "Draw"
msgstr "Rita"


msgctxt "Operator"
msgid "Radius"
msgstr "Radie"


msgctxt "Operator"
msgid "Interpolate"
msgstr "Interpolera"


msgctxt "Operator"
msgid "Gradient"
msgstr "Gradient"


msgctxt "Operator"
msgid "Comb"
msgstr "Kam"


msgid "Comb hairs"
msgstr "Kamma hår"


msgid "Add hairs"
msgstr "Lägg till hårstrån"


msgctxt "Operator"
msgid "Length"
msgstr "Längd"


msgctxt "Operator"
msgid "Puff"
msgstr "Puffa"


msgid "Cut hairs"
msgstr "Klipp hår"


msgctxt "Operator"
msgid "Weight"
msgstr "Vikt"


msgctxt "Operator"
msgid "Density"
msgstr "Densitet"


msgctxt "Operator"
msgid "Cloth Filter"
msgstr "Tygfilter"


msgctxt "Operator"
msgid "Color Filter"
msgstr "Färgfilter"


msgctxt "Operator"
msgid "Box"
msgstr "Box"


msgctxt "Operator"
msgid "Circle"
msgstr "Cirkel"


msgctxt "Operator"
msgid "Line"
msgstr "Linje"


msgctxt "Operator"
msgid "Arc"
msgstr "Arc"


msgctxt "Operator"
msgid "Curve"
msgstr "Kurva"


msgid "VR Session"
msgstr "VR-session"


msgctxt "Render Layer"
msgid "Light"
msgstr "Ljus"


msgid "Filter Add-ons"
msgstr "Filtrera tillägg"


msgid "Particle in a particle system"
msgstr "Partikel i ett partikelsystem"


msgid "Display actual particles"
msgstr "Visa faktiska partiklar"


msgctxt "Operator"
msgid "Tool"
msgstr "Verktyg"


msgid "Deflect Emitter"
msgstr "Avlänka partikelkälla"


msgid "Fade Time"
msgstr "Toningstid"


msgid "Keep Lengths"
msgstr "Behåll längder"


msgid "Keep Root"
msgstr "Behåll rot"


msgid "Key location for a particle over time"
msgstr "Nyckelposition i tiden för en partikel"


msgid "Vertex Group Length Negate"
msgstr "Negera längd på vertexgrupp"


msgid "Vertex Group Rotation Negate"
msgstr "Negera rotation av vertexgrupp"


msgid "Edited"
msgstr "Redigerad"


msgid "Vertex group to control size"
msgstr "Vertexgrupp som styr storleken"


msgid "Friend"
msgstr "Vän"


msgid "Use Wildcard"
msgstr "Använd jokertecken"


msgid "The cache is baked"
msgstr "Cachen är bakad"


msgid "The cache is being baked"
msgstr "Cachen håller på att bakas"


msgid "Disk Cache"
msgstr "Diskcache"


msgid "Save cache files to disk (.blend file must be saved first)"
msgstr "Spara cache-fil till disk (.blend-fil behöver vara sparad först)"


msgid "Is part of an IK chain"
msgstr "Är del av en IK-kedja"


msgid "Application Template"
msgstr "Applikationsmall"


msgid "Apps"
msgstr "Appar"


msgid "Edit Methods"
msgstr "Redigera metoder"


msgid "System & OpenGL"
msgstr "System och OpenGL"


msgid "Save on Exit"
msgstr "Spara vid avslut"


msgid "Save preferences on exit when modified (unless factory settings have been loaded)"
msgstr "Spara inställningar vid avslutning när de har ändrats (om inte fabriksinställningarna har lästs in)"


msgid "Recent Searches"
msgstr "Senaste sökningarna"


msgid "Version of Blender the userpref.blend was saved with"
msgstr "Version av Blender som userpref.blend har sparats med"


msgid "View & Controls"
msgstr "Visning och kontroller"


msgid "Add/Replace"
msgstr "Lägg till/ersätt"


msgid "Toggle whether the material is linked to object data or the object block"
msgstr "Växla om materialet länkas till objektdata eller till objektets block"


msgid "Align Object To"
msgstr "Räta upp objekt mot"


msgid "Duplicate Camera"
msgstr "Duplicera kamera"


msgid "Duplicate Curves"
msgstr "Duplicera kurvor"


msgid "Duplicate Grease Pencil"
msgstr "Duplicera Grease Pencil"


msgid "Duplicate Light"
msgstr "Duplicera ljus"


msgid "Duplicate Particle"
msgstr "Duplicera partikel"


msgid "Experimental features"
msgstr "Experimentella funktioner"


msgid "Cycles Debug"
msgstr "Felsökning för Cycles"


msgid "New Volume Nodes"
msgstr "Nya volymnoder"


msgid "Extension Repositories"
msgstr "Tilläggsförråd"


msgid "Built-in animation player"
msgstr "Inbyggd animationsspelare"


msgid "DJV"
msgstr "DJV"


msgid "RV"
msgstr "RV"


msgid "MPlayer"
msgstr "MPlayer"


msgid "Screenshot"
msgstr "Skärmdump"


msgid "Capture the entire window"
msgstr "Ta en skärmdump av hela fönstret"


msgid "Camera View"
msgstr "Kameravy"


msgid "Workbench render of scene"
msgstr "Workbench-rendering av scen"


msgid "Fonts Directory"
msgstr "Typnittskatalog"


msgid "The default directory to search for loading fonts"
msgstr "Den förvalda katalogen att söka efter typsnitt att ladda"


msgid "Image Editor"
msgstr "Bildredigerare"


msgid "Path to an image editor"
msgstr "Sökväg till en bildredigerare"


msgid "Recent Files"
msgstr "Senaste filerna"


msgid "Maximum number of recently opened files to remember"
msgstr "Max antal senaste öppnade filer att komma ihåg"


msgid "Render Cache Path"
msgstr "Sökväg för renderingscache"


msgid "Render Output Directory"
msgstr "Katalog för renderingsutdata"


msgid "Save Versions"
msgstr "Spara versioner"


msgid "The number of old versions to maintain in the current directory, when manually saving"
msgstr "Antal gamla versioner att behålla i den aktuella katalogen, när man sparar manuellt"


msgid "Python Scripts Directory"
msgstr "Katalog för Python-skript"


msgid "Show Hidden Files/Data-Blocks"
msgstr "Visa dolda filer/datablock"


msgid "Show files and data-blocks that are normally hidden"
msgstr "Visa filer och datablock som vanligtvis är dolda"


msgid "Show Recent Locations"
msgstr "Visa senaste platserna"


msgid "Show Recent locations list in the File Browser"
msgstr "Visa lista med de senaste platserna i filbläddraren"


msgid "Show System Locations"
msgstr "Visa system-platser"


msgid "Show System locations list in the File Browser"
msgstr "Visa lista med system-platser i filbläddraren"


msgid "Sounds Directory"
msgstr "Ljud-katalog"


msgid "The default directory to search for sounds"
msgstr "Standardkatalogen att söka efter ljud i"


msgid "Temporary Directory"
msgstr "Temporär katalog"


msgid ""
"Command to launch the text editor, either a full path or a command in $PATH.\n"
"Use the internal editor when left blank"
msgstr ""
"Kommando för att starta textredigerare, antingen en hel sökväg eller ett kommando i $PATH.\n"
"Använder den interna redigeraren om detta lämnas tomt"


msgid "Text Editor Args"
msgstr "Textredigerare argument"


msgid ""
"Defines the specific format of the arguments with which the text editor opens files. The supported expansions are as follows:\n"
"\n"
"$filepath The absolute path of the file.\n"
"$line The line to open at (Optional).\n"
"$column The column to open from the beginning of the line (Optional).\n"
"$line0 & column0 start at zero.\n"
"Example: -f $filepath -l $line -c $column"
msgstr ""
"Definierar det specifika format av argumenten som textredigeraren öppnar filer med. Expansioner som stöds är följande:\n"
"\n"
"$filepath Den absoluta sökvägen till filen.\n"
"$line Raden som ska öppnas på (valfri).\n"
"$column Kolumnen som ska öppnas, från början av raden (valfri).\n"
"$line0 och column0 börja på noll.\n"
"Exempel: -f $filepath -l $line -c $column"


msgid "The default directory to search for textures"
msgstr "Standardkatalog att söka efter texturer i"


msgid "Auto Save Temporary Files"
msgstr "Auto-spara temporära filer"


msgid "Compress File"
msgstr "Komprimera fil"


msgid "Enable file compression when saving .blend files"
msgstr "Aktivera filkomprimering när .blend-filer sparas"


msgid "Enable filtering of files in the File Browser"
msgstr "Aktivera filtrering av filer i filbläddraren"


msgid "Load user interface setup when loading .blend files"
msgstr "Ladda inställningar för användargränssnitt när .blend-filer laddas"


msgid "Allow any .blend file to run scripts automatically (unsafe with blend files from an untrusted source)"
msgstr "Tillåt alla .blend-filer att köra script automatiskt (osäkert med blend-filer från opålitliga källor)"


msgid "Tabs as Spaces"
msgstr "Tabbar som mellanslag"


msgid "Automatically convert all new tabs into spaces for new and loaded text files"
msgstr "Konvertera automatiskt alla nya tabbar till mellanslag för nya och laddade textfiler"


msgid "Invert Zoom Direction"
msgstr "Invertera zoom-riktning"


msgid "Invert the axis of mouse movement for zooming"
msgstr "Invertera axeln för musrörelse för zoomning"


msgid "Wheel Invert Zoom"
msgstr "Hjul invertera zoom"


msgid "OS-Key"
msgstr "OS-tangent"


msgid "View Navigation"
msgstr "Vynavigation"


msgid "Which method to use for viewport navigation"
msgstr "Vilken metod att använda för vynavigation"


msgid "Fly"
msgstr "Flyg"


msgid "Use fly dynamics to navigate the scene"
msgstr "Använd flygdynamik för att navigera scenen"


msgid "Helicopter Mode"
msgstr "Helikopterläge"


msgid "NDOF View Navigate"
msgstr "NDOF vynavigation"


msgid "Invert X Axis"
msgstr "Invertera X-axel"


msgid "Invert Y Axis"
msgstr "Invertera Y-axel"


msgid "Invert Z Axis"
msgstr "Invertera Z-axel"


msgid "Display the center and axis during rotation"
msgstr "Visa center och axel under rotation"


msgid "Zoom direction"
msgstr "Zoomriktning"


msgid "Up/Down"
msgstr "Upp/Ner"


msgid "Tablet API"
msgstr "Tablet-API"


msgid "Select the tablet API to use for pressure sensitivity (may require restarting Blender for changes to take effect)"
msgstr "Välj tablet-API att använda för tryckkänslighet (kan kräva omstart av Blender för att ändringen ska träda i kraft)"


msgid "Automatically choose Wintab or Windows Ink depending on the device"
msgstr "Välj automatiskt Wintab eller Windows Ink beroende på enheten"


msgid "Windows Ink"
msgstr "Windows Ink"


msgid "Wintab"
msgstr "Wintab"


msgid "Use Wintab driver for older tablets and Windows versions"
msgstr "Använd Wintab-drivrutin för äldre tablets och Windows-versioner"


msgid "Scroll direction (Wayland only)"
msgstr "Rullningsriktning (endast Wayland)"


msgid "Traditional"
msgstr "Traditionell"


msgid "Natural"
msgstr "Naturlig"


msgid "Auto Perspective"
msgstr "Auto-perspektiv"


msgid "Automatically switch between orthographic and perspective when changing from top/front/side views"
msgstr "Byt automatiskt mellan ortografiskt och perspektiv när man ändrar från topp/framifrån/sidovyer"


msgid "Emulate Numpad"
msgstr "Emulera numeriskt tangentbord"


msgid "Auto Depth"
msgstr "Automatiskt djup"


msgid "Use the depth under the mouse to improve view pan/rotate/zoom functionality"
msgstr "Använd djupet under musen för att förbättra panorering/rotation/zoom-funktionalitet"


msgid "Emulate 3 Button Mouse"
msgstr "Emulera 3-knappsmus"


msgid "Multi-touch Gestures"
msgstr "Multi-touch-gester"


msgid "Use multi-touch gestures for navigation with touchpad, instead of scroll wheel emulation"
msgstr "Använd multi-touch-gester för navigation med pekplatta, istället för scrollhjulsemulering"


msgid "Zoom to Mouse Position"
msgstr "Zooma till musposition"


msgid "Zoom in towards the mouse pointer's position in the 3D view, rather than the 2D window center"
msgstr "Zooma in mot muspekarens position i 3D-vyn, istället för mitten av fönstret i 2D"


msgid "Turntable"
msgstr "Vridskiva"


msgid "Turntable keeps the Z-axis upright while orbiting"
msgstr "Vridskivan håller Z-axeln upprätt under omloppsbanan"


msgid "Zoom Axis"
msgstr "Zoom-axel"


msgid "Axis of mouse movement to zoom in or out on"
msgstr "Axel av musrörelse att zooma in och ut på"


msgid "Zoom in and out based on vertical mouse movement"
msgstr "Zooma in och ut baserat på vertikal musrörelse"


msgid "Zoom in and out based on horizontal mouse movement"
msgstr "Zooma in och ut baserat på horisontell musrörelse"


msgid "Zoom Style"
msgstr "Zoom-stil"


msgid "Which style to use for viewport scaling"
msgstr "Vilken stil att använda för vyskalning"


msgid "Continue"
msgstr "Fortsätt"


msgid "Zoom in and out based on mouse movement along the set Zoom Axis"
msgstr "Zooma in och ut baserad på musrörelse längs den angivna zoom-axeln"


msgid "Walk Navigation"
msgstr "Gånavigation"


msgid "Settings for walk navigation mode"
msgstr "Inställningar för gånavigationsläget"


msgid "Anisotropic Filtering"
msgstr "Anisotropisk filtrering"


msgid "Quality of anisotropic filtering"
msgstr "Kvalitet på anisotropisk filtrering"


msgid "2×"
msgstr "2×"


msgid "4×"
msgstr "4×"

<<<<<<< HEAD
msgid "Text"
msgstr "Text"
=======
>>>>>>> 9a41dc73

msgid "8×"
msgstr "8×"


msgid "16×"
msgstr "16×"

<<<<<<< HEAD
msgid "Show/Hide"
msgstr "Visa/dölj"
=======
>>>>>>> 9a41dc73

msgid "Audio Device"
msgstr "Ljudenhet"

<<<<<<< HEAD
msgid "Names"
msgstr "Namn"
=======
>>>>>>> 9a41dc73

msgid "Audio output device"
msgstr "Ljudenhet för uppspelning"

<<<<<<< HEAD
msgid "Clean Up"
msgstr "Städa upp"
=======
>>>>>>> 9a41dc73

msgid "No device - there will be no audio output"
msgstr "Ingen enhet - inget ljud kommer spelas upp"

<<<<<<< HEAD
msgid "Pivot Point"
msgstr "Fast punkt"
=======
>>>>>>> 9a41dc73

msgid "8-bit Unsigned"
msgstr "8-bitars osignerad"

<<<<<<< HEAD
msgid "Snap"
msgstr "Snäpp"
=======
>>>>>>> 9a41dc73

msgid "16-bit Signed"
msgstr "16-bitars signerad"

<<<<<<< HEAD
msgid "Mirror"
msgstr "Spegla"
=======
>>>>>>> 9a41dc73

msgid "24-bit Signed"
msgstr "24-bitars signerad"

<<<<<<< HEAD
msgid "Local View"
msgstr "Lokal vy"
=======
>>>>>>> 9a41dc73

msgid "32-bit Signed"
msgstr "32-bitars signerad"

<<<<<<< HEAD
msgid "Align View"
msgstr "Justera vy"
=======
>>>>>>> 9a41dc73

msgid "64-bit Float"
msgstr "64-bit Flyttal"

<<<<<<< HEAD
msgid "Align View to Active"
msgstr "Justera vy till aktiv"
=======
>>>>>>> 9a41dc73

msgid "44.1 kHz"
msgstr "44.1 kHz"

<<<<<<< HEAD
msgid "Select More/Less"
msgstr "Markera mera/mindre"
=======
>>>>>>> 9a41dc73

msgid "48 kHz"
msgstr "48 kHz"

<<<<<<< HEAD
msgid "Light"
msgstr "Ljus"
=======
>>>>>>> 9a41dc73

msgid "96 kHz"
msgstr "96 kHz"

<<<<<<< HEAD
msgid "Light Probe"
msgstr "Ljussond"
=======
>>>>>>> 9a41dc73

msgid "192 kHz"
msgstr "192 kHz"

<<<<<<< HEAD
msgid "Add Image"
msgstr "Lägg till bild"
=======
>>>>>>> 9a41dc73

msgid "GL Texture Limit"
msgstr "GL texturgräns"

<<<<<<< HEAD
msgid "Relations"
msgstr "Relationer"
=======
>>>>>>> 9a41dc73

msgid "Limit the texture size to save graphics memory"
msgstr "Begränsa texturstorleken för att spara grafikminne"

<<<<<<< HEAD
msgid "Rigid Body"
msgstr "Rigid kropp"
=======
>>>>>>> 9a41dc73

msgid "GPU Backend"
msgstr "GPU-backend"

<<<<<<< HEAD
msgid "Apply"
msgstr "Applicera"
=======
>>>>>>> 9a41dc73

msgid "GPU backend to use (requires restarting Blender for changes to take effect)"
msgstr "GPU-backend att använda (kräver att starta om Blender för att ändringen ska träda i kraft)"

<<<<<<< HEAD
msgid "Quick Effects"
msgstr "Snabbeffekter"
=======
>>>>>>> 9a41dc73

msgid "OpenGL"
msgstr "OpenGL"

<<<<<<< HEAD
msgid "Asset"
msgstr "Tillgång"
=======
>>>>>>> 9a41dc73

msgid "Use OpenGL backend"
msgstr "Använd OpenGL-backend"


msgid "Metal"
msgstr "Metal"


msgid "Use Metal backend"
msgstr "Använd Metal-backend"


msgid "Vulkan"
msgstr "Vulkan"


msgid "Use Vulkan backend"
msgstr "Använd Vulkan-backend"


msgid "Device"
msgstr "Enhet"


msgid "Image Display Method"
msgstr "Metod för bildvisning"


msgid "Method used for displaying images on the screen"
msgstr "Metod som används för att visa bilder på skärmen"


msgid "Automatically choose method based on GPU and image"
msgstr "Välj metod automatiskt baserat på GPU och bild"


msgid "2D Texture"
msgstr "2D-textur"


msgid "Use CPU for display transform and display image with 2D texture"
msgstr "Använd CPU för visningstransformation och visa bild med 2D-textur"


msgid "GLSL"
msgstr "GLSL"


msgid "Is Microsoft Store Install"
msgstr "Är Microsoft Store installerad"


msgid "Whether this blender installation is a sandboxed Microsoft Store version"
msgstr "Huruvida denna Blender-installation är en sandboxad Microsoft Store-version"


msgid "For backwards compatibility only"
msgstr "Endast för bakåtkompatibilitet"


msgid "Ambient Color"
msgstr "Omgivande färg"


msgid "Register for All Users"
msgstr "Registrera för alla användare"


msgid "Maximum number of lines to store for the console buffer"
msgstr "Maximalt antal rader att lagda i konsolens buffert"


msgid "Manual"
msgstr "Manuell"


msgid "Set up proxies manually"
msgstr "Ställ in proxies manuellt"


msgid "Thread"
msgstr "Tråd"


msgid "Solid Lights"
msgstr "Solida ljus"


msgid "Lights used to display objects in solid shading mode"
msgstr "Ljus som används för att visa objekt i solitt shadingläge"


msgid "UI Line Width"
msgstr "Gränssnitt linjebredd"


msgid "Suggested line thickness and point size in pixels, for add-ons displaying custom user interface elements, based on operating system settings and Blender UI scale"
msgstr "Föreslagen linjetjocklek och punktstorlek i pixlar, för tillägg som visar anpassade gränssnittselement, baserat på operativsystemets inställningar och Blenders gränssnittsskala"


msgid "UI Scale"
msgstr "Gränssnittsskala"


msgid "Allow Online Access"
msgstr "Tillåt internetåtkomst"


msgid "Edit Studio Light"
msgstr "Redigera studioljus"


msgid "View the result of the studio light editor in the viewport"
msgstr "Visa resultatet av studioljusredigeraren i vyn"


msgid "Viewport Anti-Aliasing"
msgstr "Kantutjämning för visningsområde"


msgid "Method of anti-aliasing in 3d viewport"
msgstr "Metod för kantutjämning i 3d-vyn"


msgid "No Anti-Aliasing"
msgstr "Ingen kantutjämning"


msgid "Scene will be rendering without any anti-aliasing"
msgstr "Scenen kommer att renderas utan någon kantutjämning"


msgid "Single Pass Anti-Aliasing"
msgstr "Enkelt pass kantutjämning"


msgid "Scene will be rendered using a single pass anti-aliasing method (FXAA)"
msgstr "Scenen kommer att renderas med ett enkelt pass kantutjämning (FXAA)"


msgid "5 Samples"
msgstr "5 samplingar"


msgid "Scene will be rendered using 5 anti-aliasing samples"
msgstr "Scenen kommer renderas med 5 kantutjämningssamplingar"


msgid "8 Samples"
msgstr "8 samplingar"


msgid "Scene will be rendered using 8 anti-aliasing samples"
msgstr "Scenen kommer renderas med 8 kantutjämningssamplingar"


msgid "11 Samples"
msgstr "11 samplingar"


msgid "Scene will be rendered using 11 anti-aliasing samples"
msgstr "Scenen kommer renderas med 11 kantutjämningssamplingar"


msgid "16 Samples"
msgstr "16 samplingar"


msgid "Scene will be rendered using 16 anti-aliasing samples"
msgstr "Scenen kommer renderas med 16 kantutjämningssamplingar"


msgid "32 Samples"
msgstr "32 samplingar"


msgid "Scene will be rendered using 32 anti-aliasing samples"
msgstr "Scenen kommer renderas med 32 kantutjämningssamplingar"


msgid "Color Picker Type"
msgstr "Typ av färgväljare"


msgid "Different styles of displaying the color picker widget"
msgstr "Olika sätt att visa färgväljarwidgeten"


msgid "Circle (HSV)"
msgstr "Cirkel (HSV)"


msgid "A circular Hue/Saturation color wheel, with Value slider"
msgstr "Ett cirkulärt nyans/mätts-färghjul, med värdereglage"


msgid "Circle (HSL)"
msgstr "Cirkel (HSL)"


msgid "A circular Hue/Saturation color wheel, with Lightness slider"
msgstr "Ett cirkulärt nyans/mätts-färghjul, med ljushetsreglage"


msgid "Square (SV + H)"
msgstr "Kvadrat (SV + H)"


msgid "A square showing Saturation/Value, with Hue slider"
msgstr "En kvadrat som visar mättnad/värde, med nyansreglage"


msgid "Square (HS + V)"
msgstr "Kvadrat (HS + V)"


msgid "A square showing Hue/Saturation, with Value slider"
msgstr "En kvadrat som visar nyans/mättnad, med värdereglage"


msgid "Square (HV + S)"
msgstr "Kvadrat (HV + S)"


msgid "A square showing Hue/Value, with Saturation slider"
msgstr "En kvadrat som visar nyans/värde, med mättnadsreglage"


msgid "Factor Display Type"
msgstr "Faktor visningstyp"


msgid "How factor values are displayed"
msgstr "Hur faktorvärden visas"


msgid "Display factors as values between 0 and 1"
msgstr "Visa faktorer som värden mellan 0 och 1"


msgid "Percentage"
msgstr "Procent"


msgid "Display factors as percentages"
msgstr "Visa faktorer som procentsatser"


msgid "File Browser Display Type"
msgstr "Filbläddrare visningstyp"


msgid "Default location where the File Editor will be displayed in"
msgstr "Standardposition som filbläddraren kommer att visas i"


msgid "Maximized Area"
msgstr "Maximerad yta"


msgid "Open the temporary editor in a maximized screen"
msgstr "Öppna den tillfälliga redigeraren i en maximerad skärm"


msgid "New Window"
msgstr "Nytt fönster"


msgid "Open the temporary editor in a new window"
msgstr "Öppna den tillfälliga redigeraren i ett nytt fönster"


msgid "Interface Font"
msgstr "Typsnitt för gränssnitt"


msgid "Path to interface font"
msgstr "Sökväg till typsnitt för gränssnitt"


msgid "Monospaced Font"
msgstr "Monospace-typsnitt"


msgid "Path to interface monospaced Font"
msgstr "Sökväg till monospace-typsnitt för gränssnitt"


msgid "Gizmo Size"
msgstr "Gizmo-storlek"


msgid "Diameter of the gizmo"
msgstr "Diameter på gizmon"


msgid "Language"
msgstr "Språk"


msgid "Language used for translation"
msgstr "Språk som används för översättning"


msgid "Automatic (Automatic)"
msgstr "Automatiskt (automatiskt)"


msgid "Automatically choose system's defined language if available, or fall-back to English"
msgstr "Välj automatiskt operativsystemets språk om tillgängligt, eller engelska som reserv"


msgid "HDRI Preview Size"
msgstr "HDRI förhandsvisningsstorlek"


msgid "Diameter of the HDRI preview spheres"
msgstr "Diameter på HDRI förhandsvisningssfärer"


msgid "Brightness of the icon"
msgstr "Ljushet av ikonen"


msgid "Show small rotating 3D axes in the top right corner of the 3D viewport"
msgstr "Visa små roterande 3D-axlar i övre högra hörnet av 3D-vyn"


msgid "Simple Axes"
msgstr "Enkla axlar"


msgid "Interactive Navigation"
msgstr "Interaktiv navigation"


msgid "Pie menu size in pixels"
msgstr "Pajmenyers storlek i pixlar"


msgid "Keep User Interface"
msgstr "Bevara användargränssnitt"


msgid "Images are rendered without changing the user interface"
msgstr "Bilder renderas utan att ändra användargränssnittet"


msgid "Images are rendered in a maximized Image Editor"
msgstr "Bilder renderas i en maximerad bildredigerare"


<<<<<<< HEAD
msgid "Starting"
msgstr "Påbörjad"
=======
msgid "Images are rendered in an Image Editor"
msgstr "Bilder renderas i en bildredigerare"
>>>>>>> 9a41dc73


msgid "Images are rendered in a new window"
msgstr "Bilder renderas i ett nytt fönster"


msgid "Enabled Add-ons Only"
msgstr "Endast aktiverade tillägg"


msgid "Developer Extras"
msgstr "Extrafunktioner för utvecklare"


msgid "Navigation Controls"
msgstr "Navigationskontroller"


msgid "Show navigation controls in 2D and 3D views which do not have scroll bars"
msgstr "Visa navigationskontroller i 2D- och 3D-vyer som inte har rullningslister"


msgid "Display Object Info"
msgstr "Visa info om objekt"


msgid "Include the name of the active object and the current frame number in the text info overlay"
msgstr "Inkludera namnet på det aktiva objektet och den aktuella bildrutan i textinformationen i vyn"


msgid "Display Playback Frame Rate (FPS)"
msgstr "Visa uppspelningens bildhastighet (FPS)"


msgid "Include the number of frames displayed per second in the text info overlay while animation is played back"
msgstr "Inkludera antalet bildrutor som visas per sekund i textinformationen i vyn under tiden uppspelning sker"


msgid "Show Splash"
msgstr "Visa startskärm"


msgid "Display splash screen on startup"
msgstr "Visa startskärmen vid uppstart"


msgid "Show Memory"
msgstr "Visa minne"


msgid "Show Blender memory usage"
msgstr "Visa hur mycket minne Blender använder"


msgid "Tooltips"
msgstr "Verktygstips"


msgid "Python Tooltips"
msgstr "Verktygstips för Python"


msgid "Only Seconds"
msgstr "Endast sekunder"


msgid "Changes the thickness of widget outlines, lines and dots in the interface"
msgstr "Ändra tjocklek på widgetkonturer, linjer och punkter i gränssnittet"


msgid "Thin"
msgstr "Tunn"


msgid "Thinner lines than the default"
msgstr "Tunnare linjer än standard"


msgid "Automatic line width based on UI scale"
msgstr "Automatisk linjebredd baserat på gränssnittsskala"


msgid "Thick"
msgstr "Tjock"


msgid "Thicker lines than the default"
msgstr "Tjockare linjer än standard"


msgid "Changes the size of the fonts and widgets in the interface"
msgstr "Ändra storleken på typsnitten och elementen i gränssnittet"


msgid "Save Prompt"
msgstr "Sparningsfråga"


msgid "Ask for confirmation when quitting with unsaved changes"
msgstr "Fråga om bekräftelse när du avslutar med osparade ändringar"


msgid "Text Anti-Aliasing"
msgstr "Textkantutjämning"


msgid "Smooth jagged edges of user interface text"
msgstr "Utjämna hårda kanter på text i användargränssnittet"


msgid "Translate Interface"
msgstr "Översätt gränssnittet"


msgid "Translate all labels in menus, buttons and panels (note that this might make it hard to follow tutorials or the manual)"
msgstr "Översätt alla etiketter i menyer, knappar och paneler (observera att detta kan göra det svårt att följa handledningar eller manualen)"


msgid "Translate New Names"
msgstr "Översätt nya namn"


msgid "Translate additional information, such as error messages"
msgstr "Översätt ytterligare information, t.ex. felmeddelanden"


msgid "Translate Tooltips"
msgstr "Översätt verktygstipsen"


msgid "Seconds"
msgstr "Sekunder"


msgid "Animatable"
msgstr "Animerbar"


msgid "Optional Argument"
msgstr "Valfritt argument"


msgid "Read Only"
msgstr "Skrivskyddad"


msgid "Required"
msgstr "Nödvändig"


msgid "Runtime"
msgstr "Körtid"


msgid "Base"
msgstr "Bas"


msgctxt "Unit"
msgid "None"
msgstr "Ingen"


msgctxt "Unit"
msgid "Directory Path"
msgstr "Katalogsökväg"


msgctxt "Unit"
msgid "Byte String"
msgstr "Bytesträng"


msgid "A string that is displayed hidden ('********')"
msgstr "En sträng som visas dold ('********')"


msgid "A distance on screen"
msgstr "Ett avstånd på skärmen"


msgctxt "Unit"
msgid "Unsigned"
msgstr "Osignerad"


msgctxt "Unit"
msgid "Angle"
msgstr "Vinkel"


msgctxt "Unit"
msgid "Time (Scene Relative)"
msgstr "Tid (scenrelativ)"


msgctxt "Unit"
msgid "Time (Absolute)"
msgstr "Tid (absolut)"


msgctxt "Unit"
msgid "Distance"
msgstr "Avstånd"


msgid "A distance between two points"
msgstr "Ett avstånd mellan två punkter"


msgctxt "Unit"
msgid "Camera Distance"
msgstr "Kameraavstånd"


msgctxt "Unit"
msgid "Temperature"
msgstr "Temperatur"


msgctxt "Unit"
msgid "Wavelength"
msgstr "Våglängd"


msgctxt "Unit"
msgid "Color Temperature"
msgstr "Färgtemperatur"


msgctxt "Unit"
msgid "Linear Color"
msgstr "Linjär färg"


msgctxt "Unit"
msgid "Translation"
msgstr "Översättning"


msgctxt "Unit"
msgid "Direction"
msgstr "Riktning"


msgctxt "Unit"
msgid "Velocity"
msgstr "Hastighet"


msgctxt "Unit"
msgid "Acceleration"
msgstr "Acceleration"


msgctxt "Unit"
msgid "Matrix"
msgstr "Matris"


msgctxt "Unit"
msgid "Coordinates"
msgstr "Koordinater"


msgctxt "Unit"
msgid "Layer"
msgstr "Lager"


msgctxt "Unit"
msgid "Layer Member"
msgstr "Lagermedlem"


msgctxt "Unit"
msgid "Unit"
msgstr "Enhet"


msgctxt "Unit"
msgid "Length"
msgstr "Längd"


msgctxt "Unit"
msgid "Area"
msgstr "Område"


msgctxt "Unit"
msgid "Volume"
msgstr "Volym"


msgctxt "Unit"
msgid "Mass"
msgstr "Massa"


msgctxt "Unit"
msgid "Camera"
msgstr "Kamera"


msgid "Symmetrical"
msgstr "Symmetrisk"


msgid "Trigger A"
msgstr "Utlösare A"


msgid "Trigger B"
msgstr "Utlösare B"


msgid "TEMPORARY, DO NOT USE - File data used to refer to the asset"
msgstr "TEMPORÄR, ANVÄND INTE - Filinformation som används för att hänvisa till tillgången"


msgid "Case"
msgstr "Skiftläge"


msgid "Upper Case"
msgstr "Versaler"


msgid "Lower Case"
msgstr "Gemener"


msgid "Find"
msgstr "Sök"


msgctxt "Text"
msgid "Digits"
msgstr "Siffror"


msgctxt "Text"
msgid "Punctuation"
msgstr "Skiljetecken"


msgid "Replace text in the name"
msgstr "Ersätt text i namnet"


msgid "3D Curves"
msgstr "3D-kurvor"


msgid "CPU"
msgstr "CPU"


msgid "CUDA"
msgstr "CUDA"


msgid "OptiX"
msgstr "OptiX"


msgid "oneAPI"
msgstr "oneAPI"


msgid "Is Portal"
msgstr "Är portal"


msgctxt "Light"
msgid "None"
msgstr "Ingen"


msgctxt "Light"
msgid "Auto"
msgstr "Auto"


msgctxt "Light"
msgid "Front"
msgstr "Fram"


msgctxt "Light"
msgid "Back"
msgstr "Bak"


msgid "Use Motion Blur"
msgstr "Använd rörelseoskärpa"


msgid "Bake Type"
msgstr "Bakningstyp"


msgid "BVH2"
msgstr "BVH2"


msgid "Embree"
msgstr "Embree"


msgid "Dynamic BVH"
msgstr "Dynamisk BVH"


msgid "AVX2"
msgstr "AVX2"


msgid "Device to use for rendering"
msgstr "Enhet att använda för rendering"


msgid "Use CPU for rendering"
msgstr "Använd CPU för rendering"


msgid "VMM"
msgstr "VMM"


msgid "Sampling Pattern"
msgstr "Samplingsmönster"


msgid "No Limit"
msgstr "Ingen gräns"


msgid "Sampling Method"
msgstr "Samplingsmetod"


msgid "Keep Animation"
msgstr "Behåll animering"


msgid "Settings/info about a language"
msgstr "Inställningar/info om ett språk"


msgid "Language Name"
msgstr "Språknamn"


msgid "Language label (eg. \"French (Français)\")"
msgstr "Språketikett (t.ex. \"Franska (Français)\")"


msgid "Language ID"
msgstr "Språk-ID"


msgid "ISO code (eg. \"fr_FR\")"
msgstr "ISO-kod (t.ex. \"sv_SE\")"


msgid "Active Language"
msgstr "Aktivt språk"


msgid "Languages"
msgstr "Språk"


msgid "Collection Name"
msgstr "Samlingsnamn"


msgid "object_color"
msgstr "object_color"


msgid "Color picker"
msgstr "Färgväljare"


msgid "Leg"
msgstr "Ben"


msgid "Control"
msgstr "Kontroll"


msgid "Controls"
msgstr "Kontrollerar"


msgid "Widget"
msgstr "Widget"


msgid "Widget Type"
msgstr "Widgettyp"


msgid "Chain Priority"
msgstr "Prioritet för kedjan"


msgid "Add Constraint"
msgstr "Lägg till begränsning"


msgid "Widget Offset"
msgstr "Widgetförskjutning"


msgid "color picker"
msgstr "färgväljare"


msgid "Scene Camera"
msgstr "Scenkamera"


msgid "1:1"
msgstr "1:1"


msgid "1:2"
msgstr "1:2"


msgid "1:4"
msgstr "1:4"


msgid "1:8"
msgstr "1:8"


msgid "1:16"
msgstr "1:16"


msgid "Not Supported"
msgstr "Stöds inte"


msgid "Horizontal Split"
msgstr "Dela horisontellt"


msgid "Vertical Split"
msgstr "Dela vertikalt"


msgid "Quad Split"
msgstr "Dela fyrhörning"


msgid "Type of this region"
msgstr "Typ för denna region"


msgid "View2D"
msgstr "View2D"


msgid "3D View Region"
msgstr "Visa område i 3D-vyn"


msgid "Is Perspective"
msgstr "Perspektiv"


msgid "Camera Offset"
msgstr "Kameraförskjutning"


msgid "Camera Zoom"
msgstr "Kamerazoom"


msgid "Window Matrix"
msgstr "Fönstermatris"


msgid "Strand"
msgstr "Strå"


msgid "Render volumes in this Layer"
msgstr "Rendera volymer i detta lager"


msgid "Render Passes"
msgstr "Renderingspass"


msgid "Bias"
msgstr "Justering"


msgid "Algorithm to generate the margin"
msgstr "Algoritm för att generera marginalen"


msgid "Engine"
msgstr "Motor"


msgid "Engine to use for rendering"
msgstr "Renderingsmotor"


msgid "FPS"
msgstr "Rutor per sekund"


msgid "Framerate base"
msgstr "Bas för bildfrekvens"


msgid "Multiple Engines"
msgstr "Flera motorer"


msgid "More than one rendering engine is available"
msgstr "Mer än en renderingsmotor tillgänglig"


msgid "Movie Format"
msgstr "Filmformat"


msgid "When true the format is a movie"
msgstr "Om 'sant' så är formatet en film"


msgid "1×"
msgstr "1×"


msgid "Resolution Scale"
msgstr "Upplösningsskala"


msgid "Percentage scale for render resolution"
msgstr "Percentuell skala för renderingsupplösning"


msgid "Simplify Child Particles"
msgstr "Förenkla barnpartiklar"


msgid "Antialiasing"
msgstr "Kantutjämning"


msgid "Simplify Subdivision"
msgstr "Förenkla uppdelning"


msgid "Global maximum subdivision level"
msgstr "Global maximal uppdelningsnivå"


msgid "Threads Mode"
msgstr "Trådläge"


msgid "Low Resolution Mesh"
msgstr "Lågupplöst mesh"


msgid "Calculate heights against unsubdivided low resolution mesh"
msgstr "Beräkna höjder mot icke-uppdelat lågupplöst mesh"


msgid "User Scale"
msgstr "Användarskala"


msgid "Render Region"
msgstr "Renderingsregion"


msgid "Lock Interface"
msgstr "Lås gränssnitt"


msgid "Lock interface during rendering in favor of giving more memory to the renderer"
msgstr "Lås gränssnittet under rendering för att kunna ge mer minne till renderaren"


msgid "Overwrite existing files while rendering"
msgstr "Skriv över befintliga filer under renderingen"


msgid "Override Scene Settings"
msgstr "Åsidosätt sceninställningar"


msgid "Render Single Layer"
msgstr "Rendera enstaka lager"


msgid "Stamp Filename"
msgstr "Stämpla filnamn"


msgid "Stamp Sequence Strip"
msgstr "Stämpla sekvensremsan"


msgid "Render View"
msgstr "Renderingsvy"


msgid "Disable Collisions"
msgstr "Inaktivera kollisioner"


msgid "Object 1"
msgstr "Objekt 1"


msgid "Object 2"
msgstr "Objekt 2"


msgid "X Angle"
msgstr "X-vinkel"


msgid "Collision Margin"
msgstr "Krockmarginal"


msgid "Collision Shape"
msgstr "Kollisionsform"


msgid "Kinematic"
msgstr "Kinematisk"


msgid "Settings for particle fluids physics"
msgstr "Fysikinställningar för partikelvätskor"


msgid "Buoyancy"
msgstr "Flytkraft"


msgid "Viscosity"
msgstr "Viskositet"


msgid "Classical"
msgstr "Klassisk"


msgid "Trace Precision"
msgstr "Spårprecision"


msgid "16 MB"
msgstr "16 MB"


msgid "32 MB"
msgstr "32 MB"


msgid "64 MB"
msgstr "64 MB"


msgid "128 MB"
msgstr "128 MB"


msgid "256 MB"
msgstr "256 MB"


msgid "512 MB"
msgstr "512 MB"


msgid "1 GB"
msgstr "1 GB"


msgid "Controls accuracy of motion blur, more steps means longer render time"
msgstr "Kontrollerar rörelseoskärpans noggrannhet, fler steg innebär längre renderingstid"


msgid "Tracing Method"
msgstr "Spårningsmetod"


msgid "Shadows Resolution Scale"
msgstr "Upplösningsskala för skuggor"


msgid "Use Ray-Tracing"
msgstr "Använd strålspårning"


msgid "Render settings"
msgstr "Renderingsinställningar"


msgid "USD"
msgstr "USD"


msgid "Scene Objects"
msgstr "Scenobjekt"


msgid "Scopes for statistical view of an image"
msgstr "Instrument för statistisk analys av bilder"


msgid "Vectorscope Opacity"
msgstr "Genomskinlighet för vektroskop"


msgid "YCbCr (ITU 601)"
msgstr "YCbCr (ITU 601)"


msgid "YCbCr (ITU 709)"
msgstr "YCbCr (ITU 709)"


msgid "YCbCr (JPEG)"
msgstr "YCbCr (JPEG)"


msgid "Python Scripts Directories"
msgstr "Kataloger för Python-skript"


msgid "Lock channel"
msgstr "Lås kanal"


msgid "Median Point"
msgstr "Medianpunkt"


msgid "Individual Origins"
msgstr "Individuella ursprung"


msgid "Borders"
msgstr "Ramar"


msgid "Duotone"
msgstr "Duotone"


msgid "Select Color"
msgstr "Välj färg"


msgid "Color that must be kept"
msgstr "Färg som måste behållas"


msgid "Use Object"
msgstr "Använd objekt"


msgid "Use object as center of rotation"
msgstr "Använd objektet som rotationscentrum"


msgctxt "GPencil"
msgid "Wave"
msgstr "Våg"


msgid "Use wave effect"
msgstr "Använd vågeffekt"


msgid "Relative Key"
msgstr "Relativ nyckel"


msgid "Dampening"
msgstr "Dämpning"


msgid "Bending"
msgstr "Böjning"


msgid "Collision Type"
msgstr "Krocktyp"


msgid "Choose Collision Type"
msgstr "Välj krocktyp"


msgid "Manual adjust"
msgstr "Manuell justering"


msgid "Minimal"
msgstr "Minimal"


msgid "Maximal"
msgstr "Maximal"


msgid "Error Limit"
msgstr "Felgräns"


msgid "Edge Collision"
msgstr "Kantkrock"


msgid "Use Edges"
msgstr "Använd kanter"


msgid "Face Collision"
msgstr "Krocka yta"


msgid "Lock to Selection"
msgstr "Lås till markering"


msgid "Alpha Channel"
msgstr "Alfakanal"


msgid "Show grid showing lens distortion"
msgstr "Visa rutnät som visar linsförvrängning"


msgid "Adjust Last Operation"
msgstr "Justera senaste operation"


msgid "Toolbar"
msgstr "Verktygsrad"


msgid "Use Timecode"
msgstr "Använd tidskod"


msgctxt "MovieClip"
msgid "View"
msgstr "Visning"


msgid "Zoom percentage"
msgstr "Zoom i procent"


msgid "Prompt"
msgstr "Fråga"


msgid "Action Editor"
msgstr "Åtgärdsredigerare"


msgid "Sync Markers"
msgstr "Synka markörer"


msgid "Active Operator"
msgstr "Aktiv operator"


msgid "User's bookmarks"
msgstr "Användarens bokmärken"


msgid "Active Bookmark"
msgstr "Aktivt bokmärke"


msgid "Asset Browser"
msgstr "Tillgångsbläddrare"


msgid "Edit drivers"
msgstr "Redigera drivare"


msgid "Use Normalization"
msgstr "Använd normalisering"


msgid "Space Image Editor"
msgstr "Redigerare för rumsbild"


msgid "Color & Alpha"
msgstr "Färg och alfa"


msgid "Z-Buffer"
msgstr "Z-buffert"


msgid "View the image"
msgstr "Visa bilden"


msgid "Pivot around the 3D cursor"
msgstr "Rotera kring 3D-markören"


msgid "Pivot around active object"
msgstr "Rotera runt aktivt objekt"


msgid "Update Automatically"
msgstr "Uppdatera automatiskt"


msgid "Zoom factor"
msgstr "Zoomfaktor"


msgid "Edit Tree"
msgstr "Redigera träd"


msgctxt "ID"
msgid "Modifier"
msgstr "Modifierare"


msgctxt "ID"
msgid "Tool"
msgstr "Verktyg"


msgctxt "ID"
msgid "Texture Type"
msgstr "Texturtyp"


msgid "Data API"
msgstr "Data API"


msgid "Unused Data"
msgstr "Oanvänt data"


msgid "Scene Properties"
msgstr "Scenegenskaper"


msgid "Render Properties"
msgstr "Egenskaper för rendering"


msgctxt "ID"
msgid "Output"
msgstr "Utmatning"


msgid "World Properties"
msgstr "Världsegenskaper"


msgid "Collection Properties"
msgstr "Samlingsegenskaper"


msgctxt "ID"
msgid "Constraints"
msgstr "Begränsningar"


msgctxt "ID"
msgid "Modifiers"
msgstr "Modifierare"


msgctxt "ID"
msgid "Data"
msgstr "Data"


msgctxt "ID"
msgid "Bone"
msgstr "Ben"


msgid "Texture Properties"
msgstr "Texturegenskaper"


msgctxt "ID"
msgid "Effects"
msgstr "Effekter"


msgid "Visual Effects Properties"
msgstr "Egenskaper för visuella effekter"


msgid "Scene size"
msgstr "Scenstorlek"


msgid "Zoom to Fit"
msgstr "Zooma för att passa"


msgid "View Type"
msgstr "Visningstyp"


msgid "Is Pinned"
msgstr "Är fastnålad"


msgid "Tables"
msgstr "Tabeller"


msgid "Use Filter"
msgstr "Använd filter"


msgid "Replace Text"
msgstr "Ersätt text"


msgid "Text to replace selected text with using the replace tool"
msgstr "Text att ersätta markerad text med, med hjälp av ersättningsverktyget"


msgid "Tab Width"
msgstr "Tabulatorbredd"


msgid "Run Python while editing"
msgstr "Kör Python medan du redigerar"


msgid "Match Case"
msgstr "Matcha skiftläge"


msgid "Search string is sensitive to uppercase and lowercase letters"
msgstr "Söksträngen är känslig för stora och små bokstäver"


msgid "3D View far clipping distance"
msgstr "Bortre beskärningsgräns i 3D-vyn"


msgid "Lens"
msgstr "Lins"


msgid "Lock to Bone"
msgstr "Lås till ben"


msgid "Lock to Cursor"
msgstr "Lås till markör"


msgid "Lock to Object"
msgstr "Lås till objekt"


msgid "3D Region"
msgstr "3D-region"


msgid "Speaker"
msgstr "Högtalare"


msgid "3D"
msgstr "3D"


msgid "Left Eye"
msgstr "Vänster öga"


msgid "Right Eye"
msgstr "Höger öga"


msgid "Use Local Camera"
msgstr "Använd lokal kamera"


msgid "Local Collections"
msgstr "Lokala samlingar"


msgid "Dynamic Grid Size"
msgstr "Dynamisk rutnätsstorlek"


msgctxt "Mesh"
msgid "Angle"
msgstr "Vinkel"


msgid "Bézier U"
msgstr "Bézier U"


msgid "Bézier V"
msgstr "Bézier V"


msgid "Column Name"
msgstr "Kolumnnamn"


msgid "Boolean Value"
msgstr "Booleskt värde"


msgid "Color Value"
msgstr "Färgvärde"


msgid "Vector Value"
msgstr "Vektorvärde"


msgid "Integer Value"
msgstr "Heltalsvärde"


msgid "8-Bit Integer Value"
msgstr "8-bitars heltalsvärde"


msgid "Text Value"
msgstr "Textvärde"


msgid "Columns"
msgstr "Kolumner"


msgid "Columns within the table"
msgstr "Kolumner inom tabellen"


msgid "Layer Index"
msgstr "Lagerindex"


msgid "Active Table"
msgstr "Aktiv tabell"


msgid "Cross"
msgstr "Övertona"


msgid "Alpha Under"
msgstr "Alfa under"


msgid "Gamma Cross"
msgstr "Gamma-övertona"


msgctxt "Sequence"
msgid "Image"
msgstr "Bild"


msgctxt "Sequence"
msgid "Meta"
msgstr "Meta"


msgctxt "Sequence"
msgid "Scene"
msgstr "Scen"


msgctxt "Sequence"
msgid "Movie"
msgstr "Film"


msgctxt "Sequence"
msgid "Clip"
msgstr "Klipp"


msgid "Strobe"
msgstr "Stroboskop"


msgid "Input 1"
msgstr "Ingång 1"


msgid "Input 2"
msgstr "Ingång 2"


msgid "Speed Control"
msgstr "Hastighetskontroll"


msgid "Align X"
msgstr "Justera X"


msgid "Anchor X"
msgstr "Ankare X"


msgid "Anchor Y"
msgstr "Ankare Y"


msgid "Outline Width"
msgstr "Konturtjocklek"


msgid "Display text as bold"
msgstr "Visa text i fetstil"


msgid "Display text as italic"
msgstr "Visa text som kursiv"


msgid "Translate X"
msgstr "Översätt X"


msgid "Translate Y"
msgstr "Översätt Y"


msgctxt "Sequence"
msgid "Direction"
msgstr "Riktning"


msgid "Whether to fade in or out"
msgstr "Huruvida du vill tona in eller ut"


msgctxt "Sequence"
msgid "Out"
msgstr "Ut"


msgctxt "Sequence"
msgid "In"
msgstr "I"


msgctxt "Sequence"
msgid "Transition Type"
msgstr "Övergångstyp"


msgctxt "Sequence"
msgid "Iris"
msgstr "Iris"


msgid "Meta Strip"
msgstr "Meta-remsa"


msgid "Frames per second"
msgstr "Bildrutor per sekund"


msgid "Camera Override"
msgstr "Åsidosätt kamera"


msgid "Use Annotations"
msgstr "Använd anteckningar"


msgid "Inverse Gain"
msgstr "Invers nivå"


msgid "White Value"
msgstr "Vitvärde"


msgid "Proxy parameters for a sequence strip"
msgstr "Mellanparametrar för en sekvensremsa"


msgctxt "Light"
msgid "Studio"
msgstr "Studio"


msgctxt "Light"
msgid "World"
msgstr "Värld"


msgctxt "Image"
msgid "Mapping"
msgstr "Mappning"


msgctxt "Image"
msgid "Cube"
msgstr "Kub"


msgid "Text Line"
msgstr "Textrad"


msgid "Texture slot name"
msgstr "Namn på texturplats"


msgctxt "Texture"
msgid "Window"
msgstr "Fönster"


msgid "Use global coordinates for the texture coordinates"
msgstr "Använd globala koordinater för texturkoordinaterna"


msgctxt "Texture"
msgid "Along stroke"
msgstr "Längs streck"


msgctxt "Texture"
msgid "Object"
msgstr "Objekt"


msgid "Life Time"
msgstr "Livstid"


msgid "Rough"
msgstr "Grov"


msgid "Clip Editor"
msgstr "Klippredigerare"


msgid "Active Theme Area"
msgstr "Aktiv temadel"


msgid "Theme Console"
msgstr "Temakonsol"


msgid "Active Channel Group"
msgstr "Aktiv kanalgrupp"


msgid "Channel Group"
msgstr "Kanalgrupp"


msgid "Summary"
msgstr "Sammanfattning"


msgid "Color of summary channel"
msgstr "Färg på sammanfattningskanal"


msgid "Alternate Rows"
msgstr "Alternativa rader"


msgid "Theme settings for the graph editor"
msgstr "Tema-inställningar för grafredigeraren"


msgid "Face Selection"
msgstr "Ytmarkering"


msgid "Theme Info"
msgstr "Temainformation"


msgid "Active Action"
msgstr "Aktiv åtgärd"


msgid "Transitions"
msgstr "Övergångar"


msgid "Layout Node"
msgstr "Layoutnod"


msgid "Repeat Zone"
msgstr "Upprepa zon"


msgid "Script Node"
msgstr "Skriptnod"


msgid "Theme Preferences"
msgstr "Temainställningar"


msgid "Theme settings for the Blender Preferences"
msgstr "Tema-inställningar för Blender-inställningarna"


msgid "Theme Properties"
msgstr "Temaegenskaper"


msgid "Theme settings for the Properties"
msgstr "Temainställningar för egenskaperna"


msgid "Search Match"
msgstr "Sökträff"


msgid "Draw Action"
msgstr "Ritningsåtgärd"


msgid "Preview Background"
msgstr "Förhandsvisa bakgrund"


msgid "Window Background"
msgstr "Fönsterbakgrund"


msgid "Widget Style"
msgstr "Widgetstil"


msgid "Theme User Interface"
msgstr "Temasätt användargränssnittet"


msgid "File Folders"
msgstr "Filmappar"


msgid "Scroll Widget Colors"
msgstr "Rulla kontrollfärger"


msgid "Camera Passepartout"
msgstr "Kamera passepartout"


msgid "Inner"
msgstr "Inre"


msgid "Inner Selected"
msgstr "Inre markerad"


msgid "Roundness"
msgstr "Rundhet"


msgid "Amount of edge rounding"
msgstr "Mängd rundhet för kant"


msgid "Shade Down"
msgstr "Skugga ner"


msgid "Shade Top"
msgstr "Skugga topp"


msgid "Animated"
msgstr "Animerad"


msgid "Animated Selected"
msgstr "Animera markering"


msgid "Changed"
msgstr "Ändrad"


msgid "Changed Selected"
msgstr "Ändrad markerad"


msgid "Overridden"
msgstr "Överskriven"


msgid "Overridden Selected"
msgstr "Överskriven markerad"


msgid "Add & Replace"
msgstr "Lägg till & ersätt"


msgid "Select Mode"
msgstr "Markeringsläge"


msgid "All Points"
msgstr "Alla punkter"


msgid "Lock Object Modes"
msgstr "Lås objektlägen"


msgid "Project Mode"
msgstr "Projektläge"


msgctxt "Unit"
msgid "Seconds"
msgstr "Sekunder"


msgctxt "Unit"
msgid "Markers"
msgstr "Markörer"


msgid "Second Step"
msgstr "Andra steget"


msgid "Compact List"
msgstr "Kompakt lista"


msgctxt "View3D"
msgid "Drag"
msgstr "Dra"


msgctxt "View3D"
msgid "Active Tool"
msgstr "Aktivt verktyg"


msgctxt "View3D"
msgid "Select"
msgstr "Välj"


msgid "ITEM_NEVER_SHOW"
msgstr "ITEM_NEVER_SHOW"


msgid "Compact Layout"
msgstr "Kompakt layout"


msgid "List Name"
msgstr "Listnamn"


msgid "Unit Scale"
msgstr "Enhetsskala"


msgid "Unit System"
msgstr "Enhetssystem"


msgid "Metric"
msgstr "Metrisk"


msgid "Radians"
msgstr "Radianer"


msgid "Temperature Unit"
msgstr "Temperaturenhet"


msgid "Time Unit"
msgstr "Tidsenhet"


msgid "Default Import Method"
msgstr "Standardmetod för import"


msgid "Extension Repository"
msgstr "Tilläggsförråd"


msgctxt "File browser"
msgid "Custom Directory"
msgstr "Anpassad katalog"


msgctxt "File browser"
msgid "Directory"
msgstr "Katalog"


msgctxt "File browser"
msgid "URL"
msgstr "URL"


msgid "Repository managed by the user, stored in user directories"
msgstr "Förråd som hanteras av användaren, lagras i användarkataloger"


msgid "Downloaded package files are deleted after installation"
msgstr "Hämtade paketfiler tas bort efter installationen"


msgid "User Extension Repositories"
msgstr "Förråd för användartillägg"


msgid "UV Sculpting"
msgstr "UV-skulptering"


msgid "Weight value of a vertex in a vertex group"
msgstr "Viktningsvärde för en verte i en vertexgrupp"


msgid "Scroll and zoom for a 2D region"
msgstr "Rulla och zooma för en 2D-region"


msgid "3D rotation"
msgstr "3D-rotation"


msgid "Grid Subdivisions"
msgstr "Delningar av rutnät"


msgid "Display X Axis"
msgstr "Visa X-axeln"


msgid "Display Y Axis"
msgstr "Visa Y-axeln"


msgid "Display Z Axis"
msgstr "Visa Z-axeln"


msgid "Display Grid Floor"
msgstr "Visa rutnätsbotten"


msgid "View Attribute Text"
msgstr "Visa attributtext"


msgid "Use Grid"
msgstr "Använd rutnät"


msgid "Lines Only"
msgstr "Endast linjer"


msgid "Viewer Attribute Opacity"
msgstr "Opacitet för visarattribut"


msgid "Background Color"
msgstr "Bakgrundsfärg"


msgctxt "View3D"
msgid "Background"
msgstr "Bakgrund"


msgctxt "View3D"
msgid "Theme"
msgstr "Tema"


msgctxt "View3D"
msgid "World"
msgstr "Värld"


msgctxt "View3D"
msgid "Custom"
msgstr "Anpassad"


msgctxt "View3D"
msgid "Screen"
msgstr "Skärm"


msgctxt "View3D"
msgid "Both"
msgstr "Båda"


msgid "Cycles Settings"
msgstr "Inställningar för Cycles"


msgctxt "Render Layer"
msgid "Combined"
msgstr "Kombinerad"


msgctxt "Render Layer"
msgid "Transparent"
msgstr "Genomskinlig"


msgctxt "Render Layer"
msgid "Volume Light"
msgstr "Volym ljus"


msgctxt "Render Layer"
msgid "Normal"
msgstr "Normal"


msgctxt "Render Layer"
msgid "AOV"
msgstr "AOV"


msgid "Shadow Intensity"
msgstr "Skuggintensitet"


msgid "Darkness of shadows"
msgstr "Mörkhet av skuggor"


msgid "Show Cavity"
msgstr "Visa hålrum"


msgid "Show Shadow"
msgstr "Visa skugga"


msgid "World Opacity"
msgstr "Världens opacitet"


msgid "Scene Lights"
msgstr "Scenljus"


msgid "View layer"
msgstr "Visa lager"


msgid "Active Lightgroup"
msgstr "Aktiv ljusgrupp"


msgid "Active Lightgroup Index"
msgstr "Aktiv ljudgrupp index"


msgid "Index of active lightgroup"
msgstr "Index av den aktiva ljusgruppen"


msgid "EEVEE Settings"
msgstr "EEVEE-inställningar"


msgid "Alpha Threshold"
msgstr "Alfa-tröskelvärde"


msgid "Volume Light"
msgstr "Volym ljus"


msgctxt "Volume"
msgid "Data Type"
msgstr "Datatyp"


msgctxt "Volume"
msgid "Boolean"
msgstr "Boolesk"


msgctxt "Volume"
msgid "Integer"
msgstr "Heltal"


msgctxt "Volume"
msgid "Unknown"
msgstr "Okänd"


msgid "Is Loaded"
msgstr "Är inläst"


msgid "Error Message"
msgstr "Felmeddelande"


msgid "Variable"
msgstr "Variabel"


msgid "Jump Height"
msgstr "Hopphöjd"


msgid "Walk with gravity, or free navigate"
msgstr "Gå med tyngdkraft eller navigera fritt"


msgid "Reverse Mouse"
msgstr "Omvänd mus"


msgid "View Height"
msgstr "Visa höjd"


msgid "Walk Speed"
msgstr "Gånghastighet"


msgid "Open window"
msgstr "Öppna fönster"


msgctxt "Screen"
msgid "Screen"
msgstr "Skärm"


msgid "Use Mist"
msgstr "Använd dimma"


msgid "Operator Mode"
msgstr "Operatorläge"


msgid "Operator Properties"
msgstr "Operatoregenskaper"


msgid "Action type"
msgstr "Åtgärdstyp"


msgid "Vector2D"
msgstr "Vector2D"


msgid "Vibration"
msgstr "Vibration"


msgid "User Paths"
msgstr "Användarsökvägar"


msgid "User Path"
msgstr "Användarsökväg"


msgctxt "Color"
msgid "Dark"
msgstr "Mörk"


msgctxt "Color"
msgid "Light"
msgstr "Ljus"


msgctxt "Color"
msgid "Light + Ray"
msgstr "Ljus + Stråle"


msgctxt "View3D"
msgid "Activate Gizmo"
msgstr "Aktivera Gizmo"


msgid "Spacebar Action"
msgstr "Åtgärd för mellanslag"


msgid "Search"
msgstr "Sök"


msgid "Immediate"
msgstr "Omedelbart"


msgid "Activate actions immediately"
msgstr "Aktivera åtgärder omedelbart"


msgid "Open Folders on Single Click"
msgstr "Öppna mappar med ett enda klick"


msgid "Navigate"
msgstr "Navigera"


msgctxt "WindowManager"
msgid "Screen"
msgstr "Skärm"


msgctxt "WindowManager"
msgid "View2D"
msgstr "View2D"


msgctxt "WindowManager"
msgid "User Interface"
msgstr "Användargränssnitt"


msgctxt "WindowManager"
msgid "3D View"
msgstr "3D-vy"


msgctxt "WindowManager"
msgid "Object Mode"
msgstr "Objektläge"


msgctxt "WindowManager"
msgid "3D View Tool: Tweak"
msgstr "3D-visningsverktyg: Justera"


msgctxt "WindowManager"
msgid "3D View Tool: Tweak (fallback)"
msgstr "3D-visningsverktyg: Justera (reserv)"


msgctxt "WindowManager"
msgid "3D View Tool: Select Box"
msgstr "3D-visningsverktyg: Välj ruta"


msgctxt "WindowManager"
msgid "3D View Tool: Select Box (fallback)"
msgstr "3D-visningsverktyg: Välj ruta (reserv)"


msgctxt "WindowManager"
msgid "3D View Tool: Select Circle"
msgstr "3D-visningsverktyg: Välj cirkel"


msgctxt "WindowManager"
msgid "3D View Tool: Select Circle (fallback)"
msgstr "3D-visningsverktyg: Välj cirkel (reserv)"


msgctxt "WindowManager"
msgid "3D View Tool: Select Lasso"
msgstr "3D-visningsverktyg: Välj lasso"


msgctxt "WindowManager"
msgid "3D View Tool: Select Lasso (fallback)"
msgstr "3D-visningsverktyg: Välj lasso (reserv)"


msgctxt "WindowManager"
msgid "3D View Tool: Cursor"
msgstr "3D-visningsverktyg: Markör"


msgctxt "WindowManager"
msgid "3D View Tool: Cursor (fallback)"
msgstr "3D-visningsverktyg: Markör (reserv)"


msgctxt "WindowManager"
msgid "3D View Tool: Move"
msgstr "3D-visningsverktyg: Flytta"


msgctxt "WindowManager"
msgid "3D View Tool: Move (fallback)"
msgstr "3D-visningsverktyg: Flytta (reserv)"


msgctxt "WindowManager"
msgid "3D View Tool: Rotate"
msgstr "3D-visningsverktyg: Rotera"


msgctxt "WindowManager"
msgid "3D View Tool: Rotate (fallback)"
msgstr "3D-visningsverktyg: Rotera (reserv)"


msgctxt "WindowManager"
msgid "3D View Tool: Scale"
msgstr "3D-visningsverktyg: Skala"


msgctxt "WindowManager"
msgid "3D View Tool: Scale (fallback)"
msgstr "3D-visningsverktyg: Skala (reserv)"


msgctxt "WindowManager"
msgid "3D View Tool: Transform"
msgstr "3D-visningsverktyg: Transformera"


msgctxt "WindowManager"
msgid "3D View Tool: Transform (fallback)"
msgstr "3D-visningsverktyg: Transformera (reserv)"


msgctxt "WindowManager"
msgid "3D View Tool: Measure"
msgstr "3D-visningsverktyg: Mätning"


msgctxt "WindowManager"
msgid "3D View Tool: Measure (fallback)"
msgstr "3D-visningsverktyg: Mätning (reserv)"


msgctxt "WindowManager"
msgid "3D View Tool: Object, Add Primitive"
msgstr "3D-visningsverktyg: Objekt, Lägg till primitiv"


msgctxt "WindowManager"
msgid "3D View Tool: Object, Add Primitive (fallback)"
msgstr "3D-visningsverktyg: Objekt, Lägg till primitiv (reserv)"


msgctxt "WindowManager"
msgid "3D View Tool: Edit Mesh, Extrude Region"
msgstr "3D-visningsverktyg: Redigera mesh, extrudera region"


msgctxt "WindowManager"
msgid "3D View Tool: Edit Mesh, Extrude Region (fallback)"
msgstr "3D-visningsverktyg: Redigera mesh, Extrudera region (reserv)"


msgctxt "WindowManager"
msgid "3D View Tool: Edit Mesh, Extrude Manifold"
msgstr "3D-visningsverktyg: Redigera mesh, extrudera manifold"


msgctxt "WindowManager"
msgid "Curve"
msgstr "Kurva"


msgctxt "WindowManager"
msgid "Curves"
msgstr "Kurvor"


msgctxt "WindowManager"
msgid "Armature"
msgstr "Armatur"


msgctxt "WindowManager"
msgid "Sculpt"
msgstr "Skulptera"


msgctxt "WindowManager"
msgid "Particle"
msgstr "Partikel"


msgctxt "WindowManager"
msgid "Cancel"
msgstr "Avbryt"


msgctxt "WindowManager"
msgid "Confirm"
msgstr "Bekräfta"


msgctxt "WindowManager"
msgid "Rotate"
msgstr "Rotera"


msgctxt "WindowManager"
msgid "Scale"
msgstr "Skala"


msgctxt "WindowManager"
msgid "Change Radius"
msgstr "Ändra radie"


msgctxt "WindowManager"
msgid "Undo"
msgstr "Ångra"


msgctxt "WindowManager"
msgid "Add Cut"
msgstr "Lägg till klipp"


msgctxt "WindowManager"
msgid "Invert"
msgstr "Invertera"


msgctxt "WindowManager"
msgid "Align"
msgstr "Justera"


msgctxt "WindowManager"
msgid "Use Object"
msgstr "Använd objekt"


msgctxt "WindowManager"
msgid "Change Profile"
msgstr "Ändra profil"


msgctxt "WindowManager"
msgid "Change Segments"
msgstr "Ändra segment"


msgctxt "WindowManager"
msgid "Increase Segments"
msgstr "Öka segment"


msgctxt "WindowManager"
msgid "Lock Angle"
msgstr "Lås vinkel"


msgctxt "WindowManager"
msgid "Left"
msgstr "Vänster"


msgctxt "WindowManager"
msgid "Up"
msgstr "Upp"


msgctxt "WindowManager"
msgid "Teleport"
msgstr "Teleportera"


msgctxt "WindowManager"
msgid "Accelerate"
msgstr "Accelerera"


msgctxt "WindowManager"
msgid "Decelerate"
msgstr "Sakta ner"


msgctxt "WindowManager"
msgid "Jump"
msgstr "Hoppa"


msgctxt "WindowManager"
msgid "Jump (Off)"
msgstr "Hoppa (av)"


msgctxt "WindowManager"
msgid "Precision"
msgstr "Precision"


msgctxt "WindowManager"
msgid "Precision (Off)"
msgstr "Precision (Av)"


msgctxt "WindowManager"
msgid "Switch to Zoom"
msgstr "Växla till zoom"


msgctxt "WindowManager"
msgid "NLA Editor"
msgstr "NLA-redigerare"


msgctxt "WindowManager"
msgid "Image"
msgstr "Bild"


msgctxt "WindowManager"
msgid "UV Editor"
msgstr "UV-redigerare"


msgctxt "WindowManager"
msgid "Image Editor Tool: Uv, Select Box"
msgstr "Verktyg för bildredigering: Uv, Markeringsruta"


msgctxt "WindowManager"
msgid "Image Editor Tool: Uv, Select Circle"
msgstr "Verktyg för bildredigering: Uv, Välj cirkel"


msgctxt "WindowManager"
msgid "Image Editor Tool: Uv, Select Lasso"
msgstr "Verktyg för bildredigering: Uv, Välj lasso"


msgctxt "WindowManager"
msgid "Image Editor Tool: Uv, Cursor"
msgstr "Verktyg för bildredigering: Uv, Markör"


msgctxt "WindowManager"
msgid "Image Editor Tool: Uv, Move"
msgstr "Verktyg för bildredigering: Uv, Flytta"


msgctxt "WindowManager"
msgid "Image Editor Tool: Uv, Rotate"
msgstr "Verktyg för bildredigering: Uv, Rotera"


msgctxt "WindowManager"
msgid "Image Editor Tool: Uv, Scale"
msgstr "Verktyg för bildredigering: Uv, Skala"


msgctxt "WindowManager"
msgid "Image Generic"
msgstr "Bild generisk"


msgctxt "WindowManager"
msgid "Node Editor"
msgstr "Nodredigerare"


msgctxt "WindowManager"
msgid "Preview"
msgstr "Förhandsvisa"


msgctxt "WindowManager"
msgid "File Browser"
msgstr "Filbläddrare"


msgctxt "WindowManager"
msgid "File Browser Buttons"
msgstr "Filbläddrare knappar"


msgctxt "WindowManager"
msgid "Info"
msgstr "Info"


msgctxt "WindowManager"
msgid "Property Editor"
msgstr "Egenskapsredigerare"


msgctxt "WindowManager"
msgid "Text"
msgstr "Text"


msgctxt "WindowManager"
msgid "Console"
msgstr "Konsol"


msgctxt "WindowManager"
msgid "Clip"
msgstr "Klipp"


msgctxt "WindowManager"
msgid "Clip Editor"
msgstr "Klippredigerare"


msgctxt "WindowManager"
msgid "Markers"
msgstr "Markörer"


msgctxt "WindowManager"
msgid "Animation"
msgstr "Animation"


msgctxt "WindowManager"
msgid "Animation Channels"
msgstr "Animationskanaler"


msgctxt "WindowManager"
msgid "Add"
msgstr "Lägg till"


msgctxt "WindowManager"
msgid "Subtract"
msgstr "Subtrahera"


msgctxt "WindowManager"
msgid "Size"
msgstr "Storlek"


msgctxt "WindowManager"
msgid "Select"
msgstr "Markera"


msgctxt "WindowManager"
msgid "Deselect"
msgstr "Avmarkera"


msgctxt "WindowManager"
msgid "Begin"
msgstr "Börja"


msgctxt "WindowManager"
msgid "Move"
msgstr "Flytta"


msgctxt "WindowManager"
msgid "Snap"
msgstr "Snäpp"


msgctxt "WindowManager"
msgid "In"
msgstr "I"


msgctxt "WindowManager"
msgid "Out"
msgstr "Ut"


msgctxt "WindowManager"
msgid "Apply"
msgstr "Applicera"


msgctxt "WindowManager"
msgid "X Axis"
msgstr "X-axel"


msgctxt "WindowManager"
msgid "Y Plane"
msgstr "Y-plan"


msgctxt "WindowManager"
msgid "Z Plane"
msgstr "Z-plan"


msgctxt "WindowManager"
msgid "Trackball"
msgstr "Trackball"


msgctxt "WindowManager"
msgid "Resize"
msgstr "Skala om"


msgctxt "WindowManager"
msgid "Precision Mode"
msgstr "Precisionsläge"


msgctxt "WindowManager"
msgid "Navigate"
msgstr "Navigera"


msgctxt "WindowManager"
msgid "Disable Precision"
msgstr "Inaktivera precision"


msgid "Repository \"{:s}\": {:s}{:s}"
msgstr "Förråd \"{:s}\": {:s}{:s}"


msgid "No repositories available"
msgstr "Inga förråd tillgängliga"


msgid "{:s}: {:s}"
msgstr "{:s}: {:s}"


msgid "Enable the repository and try again."
msgstr "Aktivera förrådet och försök igen."


msgid "Unlocked: {:s}"
msgstr "Upplåst: {:s}"


msgid "Legacy Add-ons"
msgstr "Föråldrade tillägg"


msgid "Legacy Add-on"
msgstr "Föråldrat tillägg"


msgid "Name: {:s}"
msgstr "Namn: {:s}"


msgid "Repository: {:s}"
msgstr "Förråd: {:s}"


msgctxt "Operator"
msgid "Add Repository..."
msgstr "Lägg till förråd..."


msgid "Unlocked {:d} repos(s)"
msgstr "Upplåsta {:d} förråd"


msgid "Upgrade all the extensions to their latest version for the active repository"
msgstr "Uppgradera alla tillägg till deras senaste version för det aktiva förrådet"


msgid "Repository not set"
msgstr "Förråd inte inställt"


msgid "Repository"
msgstr "Förråd"


msgid "Upgrade is not supported for local repositories"
msgstr "Uppgradering stöds inte för lokala förråd"


msgid "Add-on \"{:s}\" is already installed!"
msgstr "Tillägget \"{:s}\" är redan installerat!"


msgid "Internet access is required to install extensions from the internet."
msgstr "Internetåtkomst krävs för att installera tillägg från internet."


msgid "Unable to install from disk, no paths were defined"
msgstr "Det går inte att installera från diskett, inga sökvägar definierades"


msgid "Theme \"{:s}\" is already installed!"
msgstr "Temat \"{:s}\" är redan installerat!"


msgid "URL: {:s}"
msgstr "URL: {:s}"


msgid "Unable to install from relative path"
msgstr "Det går inte att installera från en relativ sökväg"


msgid "Unable to install a directory"
msgstr "Det går inte att installera en katalog"


msgid "Age: {:s}"
msgstr "Ålder: {:s}"


msgid "Missing Built-in Add-ons"
msgstr "Saknade inbyggda tillägg"


msgid "Missing Add-ons"
msgstr "Saknade tillägg"


msgid "Multiple add-ons with the same name found!"
msgstr "Flera tillägg med samma namn hittades!"


msgid "Search Add-ons"
msgstr "Sök efter tillägg"


msgid "Enabled Only"
msgstr "Endast aktiverade"


msgid "Online Extensions"
msgstr "Tillägg från internet"


msgid "While offline, use \"Install from Disk\" instead."
msgstr "När du är frånkopplad kan du istället använda \"Installera från disk\"."


msgctxt "Operator"
msgid "Continue Offline"
msgstr "Fortsätt frånkopplad"


msgctxt "Operator"
msgid "Allow Online Access"
msgstr "Tillåt internetåtkomst"


msgid "Search Extensions"
msgstr "Sök tillägg"


msgctxt "Operator"
msgid "All"
msgstr "Alla"


msgctxt "Operator"
msgid "None"
msgstr "Inget"


msgid "Built-in"
msgstr "Inbyggd"


msgid "Website"
msgstr "Webbplats"


msgid "Maintainer"
msgstr "Underhållare"


msgid ":"
msgstr ":"


msgid "Repository Alert:"
msgstr "Förrådslarm:"


msgid "Internet access is required to install and update online extensions. "
msgstr "Internetåtkomst krävs för att installera och uppdatera tillägg från internet. "


msgid "You can adjust this later from \"System\" preferences."
msgstr "Du kan justera detta senare från \"System\"-inställningarna."


msgctxt "Operator"
msgid "Install from Disk..."
msgstr "Installera från disk..."


msgctxt "Operator"
msgid "Report a Bug"
msgstr "Rapportera en bugg"


msgid "Blender's extension repository must be enabled to install extensions!"
msgstr "Blenders tilläggsförråd måste vara aktiverat för att installera tillägg!"


msgctxt "Operator"
msgid "Install"
msgstr "Installera"


msgctxt "Operator"
msgid "Mark All"
msgstr "Markera alla"


msgctxt "Operator"
msgid "Unmark All"
msgstr "Avmarkera alla"


msgctxt "Operator"
msgid "Uninstall Marked"
msgstr "Avinstallera markerade"


msgctxt "Operator"
msgid "Install Marked"
msgstr "Installera markerade"


msgctxt "Operator"
msgid "Visit Website"
msgstr "Besök webbplatsen"


msgctxt "Operator"
msgid "Update"
msgstr "Uppdatera"


msgid "Installed"
msgstr "Installerade"


msgctxt "Operator"
msgid "Set Theme"
msgstr "Ställ in tema"


msgid "{:s} ({:s} available)"
msgstr "{:s} ({:s} tillgänglig)"


msgid "Demo"
msgstr "Demo"


msgid "Downloading..."
msgstr "Hämtar ner..."


msgid "Downloading \"{:s}\""
msgstr "Hämtar \"{:s}\""


msgctxt "Operator"
msgid "Mirrored"
msgstr "Speglad"


msgctxt "Operator"
msgid "Paste and Bake"
msgstr "Klistra in och baka"


msgid "and NVIDIA driver version %s or newer"
msgstr "och NVIDIA-drivrutin version %s eller nyare"


msgid "and AMD Adrenalin driver %s or newer"
msgstr "och AMD Adrenalin-drivrutin %s eller nyare"


msgid "and AMD driver version %s or newer"
msgstr "och AMD-drivrutin version %s eller nyare"


msgid "and Windows driver version %s or newer"
msgstr "och Windows-drivrutin version %s eller nyare"


msgid "  - intel-level-zero-gpu or intel-compute-runtime version"
msgstr "  - intel-level-zero-gpu eller intel-compute-runtime-version"


msgid "  - oneAPI Level-Zero Loader"
msgstr "  - oneAPI Level-Zero Loader"


msgid "    %s or newer"
msgstr "    %s eller nyare"


msgid "Direct Light"
msgstr "Direkt ljus"


msgid "Indexes"
msgstr "Index"


msgid "Viewports"
msgstr "Visningsområden"


msgid "Cast Shadow"
msgstr "Kasta skugga"


msgid "BVH"
msgstr "BVH"


msgid "Volume Resolution"
msgstr "Volymupplösning"


msgid "Use GPU"
msgstr "Använd GPU"


msgid "Cycles built without Embree support"
msgstr "Cycles byggd utan Embree-stöd"


msgctxt "Operator"
msgid "Assign"
msgstr "Tilldela"


msgctxt "Operator"
msgid "Deselect"
msgstr "Avmarkera"


msgid "Contributions"
msgstr "Bidrag"


msgid "Transparent Background"
msgstr "Genomskinlig bakgrund"


msgid "Unable to update scene frame rate, as the BVH file contains a zero frame duration in its MOTION section"
msgstr "Det går inte att uppdatera scenens bildfrekvens eftersom BVH-filen innehåller en bildvaraktighet på noll i sin MOTION-sektion"


msgid "Unable to parse XML, %s:%s for file %r"
msgstr "Det gick inte att tolka XML, %s:%s för filen %r"


msgctxt "Operator"
msgid "FBX (.fbx)"
msgstr "FBX (.fbx)"


msgid "Limit to"
msgstr "Begränsa till"


msgid "Scene Graph"
msgstr "Scengraf"


msgid "Notes"
msgstr "Anteckningar"


msgctxt "Operator"
msgid "glTF 2.0 (.glb/.gltf)"
msgstr "glTF 2.0 (.glb/.gltf)"


msgid "Bones & Skin"
msgstr "Ben och hud"


msgid "Unused Textures & Images"
msgstr "Oanvända texturer och bilder"


msgid "Loading export settings failed. Removed corrupted settings"
msgstr "Inläsning av exportinställningar misslyckades. Tog bort skadade inställningar"


msgid "Action Filter"
msgstr "Åtgärdsfilter"


msgctxt "Operator"
msgid "Assign To Variant"
msgstr "Tilldela till variant"


msgctxt "Operator"
msgid "Add Material Variant"
msgstr "Lägg till materialvariant"


msgid "Variant"
msgstr "Variant"


msgctxt "Operator"
msgid "Image Sequence"
msgstr "Bildsekvens"


msgctxt "Operator"
msgid "Add Texture Setup"
msgstr "Lägg till texturinställning"


msgid "(Quick access: Shift+W)"
msgstr "(Snabbåtkomst: Shift+W)"


msgctxt "Operator"
msgid "Do Not Replace Links"
msgstr "Ersätt inte länkar"


msgctxt "Operator"
msgid "Replace Links"
msgstr "Ersätt länkar"


msgid "Use Geometry Nodes"
msgstr "Använd geometrinoder"


msgid "Node {} deleted"
msgstr "Noden {} togs bort"


msgid "{} does not exist"
msgstr "{} finns inte"


msgid "Deleted {} nodes"
msgstr "Tog bort {} noder"


msgid "Deleted 1 node"
msgstr "Tog bort 1 nod"


msgid "Viewer image not found."
msgstr "Visningsbilden hittades inte."


msgid "Description:"
msgstr "Beskrivning:"


msgid "Internet:"
msgstr "Internet:"


msgctxt "Operator"
msgid "Install Feature Set from File..."
msgstr "Installera funktionsuppsättning från fil..."


msgid "Author:"
msgstr "Skapare:"


msgid "Version:"
msgstr "Version:"


msgid "Warning:"
msgstr "Varning:"


msgctxt "Operator"
msgid "Repository"
msgstr "Förråd"


msgctxt "Operator"
msgid "Documentation"
msgstr "Dokumentation"


msgid "File:"
msgstr "Fil:"


msgid " (not installed)"
msgstr " (inte installerad)"


msgid "Symmetrical ({:s})"
msgstr "Symmetrisk ({:s})"


msgid "Cannot find class {:s} in {:s}"
msgstr "Kan inte hitta klassen {:s} i {:s}"


msgid "Follow X"
msgstr "Följ X"


msgid "Follow Z"
msgstr "Följ Z"


msgid "Use Scale:"
msgstr "Använd skala:"


msgid "Propagate:"
msgstr "Propagera:"


msgid "Rig Name"
msgstr "Riggnamn"


msgid "Overwrite Existing:"
msgstr "Skriv över befintliga:"


msgid "Run Script"
msgstr "Kör skript"


msgctxt "Operator"
msgid "Apply"
msgstr "Applicera"


msgctxt "Operator"
msgid "Add Standard"
msgstr "Lägg till standard"


msgid "Rig type"
msgstr "Riggtyp"


msgctxt "Operator"
msgid "Upgrade Metarig"
msgstr "Uppgradera Metarig"


msgid "Click a button to select a collection:"
msgstr "Klicka på en knapp för att välja en samling:"


msgid "({:s} on bone {:s})"
msgstr "({:s} på ben {:s})"


msgid "Options:"
msgstr "Alternativ:"


msgctxt "Operator"
msgid "Action"
msgstr "Åtgärd"


msgctxt "Operator"
msgid "Save Persistent To..."
msgstr "Spara bestående till..."


msgctxt "Operator"
msgid "Load Persistent From..."
msgstr "Läs in bestående från..."


msgctxt "Operator"
msgid "Load"
msgstr "Ladda"


msgid "No add-on module given!"
msgstr "Ingen tilläggsmodul angiven!"


msgid "Add-on '{}' not found!"
msgstr "Tillägget '{}' kunde inte hittas!"


msgctxt "Operator"
msgid "Reset Settings"
msgstr "Återställ inställningar"


msgctxt "Operator"
msgid "Update Work Repository"
msgstr "Uppdatera arbetsförråd"


msgctxt "Operator"
msgid "Clean up Work Repository"
msgstr "Städa upp arbetsförråd"


msgctxt "Operator"
msgid "Update Blender Repository"
msgstr "Uppdatera Blender-förråd"


msgctxt "Operator"
msgid "Statistics"
msgstr "Statistik"


msgid "Add-ons:"
msgstr "Tillägg:"


msgctxt "Operator"
msgid "Refresh I18n Data..."
msgstr "Uppdatera I18n-data..."


msgctxt "Operator"
msgid "Export PO..."
msgstr "Exportera PO..."


msgctxt "Operator"
msgid "Import PO..."
msgstr "Importera PO..."


msgid "Controllers"
msgstr "Kontroller"


msgid "Note:"
msgstr "Observera:"


msgid "* Missing Paths *"
msgstr "* Saknade sökvägar *"


msgctxt "Operator"
msgid "Import..."
msgstr "Importera..."


msgctxt "Operator"
msgid "Export..."
msgstr "Exportera..."


msgid "Search by Name"
msgstr "Sök efter namn"


msgctxt "Operator"
msgid "Restore"
msgstr "Återställ"


msgctxt "WindowManager"
msgid "Add New"
msgstr "Lägg till ny"


msgid "(Unassigned)"
msgstr "(Inte tilldelad)"


msgid "{:s} (unavailable)"
msgstr "{:s} (inte tillgänglig)"


msgid "{:s} (Global)"
msgstr "{:s} (Global)"


msgctxt "Operator"
msgid "Edit Value"
msgstr "Redigera värde"


msgid "API Defined"
msgstr "API-definierad"


msgid "3D View"
msgstr "3D-vy"


msgid "Activate Gizmo Event"
msgstr "Aktivera Gizmo-händelse"


msgid "Torus"
msgstr "Torus"


msgid "Nothing to bake"
msgstr "Inget att baka"


msgid "Next element is hidden"
msgstr "Nästa element är dolt"


msgid "(Viewer)"
msgstr "(Visare)"


msgid "No active camera in the scene"
msgstr "Ingen aktiv kamera i scenen"


msgid "Image path not set"
msgstr "Bildsökvägen är inte inställd"


msgid "Image path {!r} not found, image may be packed or unsaved"
msgstr "Bildsökvägen {!r} hittades inte, bilden kan vara packad eller osparad"


msgid "{:s} is not supported"
msgstr "{:s} stöds inte"


msgid "Assigned shortcut {:d} to {:s}"
msgstr "Tilldelade genväg {:d} till {:s}"


msgid "No camera found"
msgstr "Ingen kamera hittad"


msgid "Active camera is not in this scene"
msgstr "Aktiv kamera är inte i denna scen"


msgid "Fur Material"
msgstr "Pälsmaterial"


msgid "Active object is not a mesh"
msgstr "Aktivt objekt är inte en mesh"


msgid "Unknown file type: {!r}"
msgstr "Okänd filtyp: {!r}"


msgid "Unable to overwrite preset: {:s}"
msgstr "Det går inte att skriva över förinställningen: {:s}"


msgid "Unable to remove preset: {!r}"
msgstr "Det går inte att ta bort förinställningen: {!r}"


msgid "File {!r} not found"
msgstr "Filen {!r} hittades inte"


msgid "Failed to get add-ons path"
msgstr "Kunde inte hitta tilläggets sökväg"


msgid "Warning, file already exists. Overwrite existing file?"
msgstr "Varning, filen finns redan. Skriv över befintlig fil?"


msgctxt "Unit"
msgid "Time"
msgstr "Tid"


msgctxt "Operator"
msgid "Open..."
msgstr "Öppna..."


msgctxt "Operator"
msgid "Save New Preferences"
msgstr "Spara nya inställningar"


msgctxt "Operator"
msgid "Continue"
msgstr "Fortsätt"


msgid "Getting Started"
msgstr "Kom igång"


msgctxt "Operator"
msgid "Donate"
msgstr "Donera"


msgctxt "Operator"
msgid "What's New"
msgstr "Vad är nytt"


msgid "Running in Offline Mode"
msgstr "Körning i offline-läge"


msgctxt "Operator"
msgid "Credits"
msgstr "Medverkande"


msgctxt "Operator"
msgid "License"
msgstr "Licens"


msgctxt "Operator"
msgid "Blender Store"
msgstr "Blender-butik"


msgctxt "Operator"
msgid "Blender Website"
msgstr "Blenders webbplats"


msgctxt "Operator"
msgid "Link..."
msgstr "Länka..."


msgctxt "Operator"
msgid "Append..."
msgstr "Bifoga..."


msgid "Assign"
msgstr "Tilldela"


msgid "Operator not found: bpy.ops.{:s}"
msgstr "Operator hittades inte: bpy.ops.{:s}"


msgid "Bug"
msgstr "Bugg"


msgid "Report a bug with pre-filled version information"
msgstr "Rapportera en bugg med förifylld versionsinformation"


msgid "Release Notes"
msgstr "Versionsinformation"


msgid "Read about what's new in this version of Blender"
msgstr "Läs om vad som är nytt i denna version av Blender"


msgid "User Manual"
msgstr "Användarmanual"


msgid "The reference manual for this version of Blender"
msgstr "Referensmanualen för denna version av Blender"


msgid "Python API Reference"
msgstr "Referens till Pythons API"


msgid "The API reference manual for this version of Blender"
msgstr "API-referensmanualen för denna version av Blender"


msgid "Development Fund"
msgstr "Utvecklingsfond"


msgid "Blender's official web-site"
msgstr "Blenders officiella webbplats"


msgid "Credits"
msgstr "Medverkande"


msgid "Mesh(es)"
msgstr "Mesh(er)"


msgid "Curve(s)"
msgstr "Kurva/or"


msgid "Metaball(s)"
msgstr "Metaboll(ar)"


msgid "Volume(s)"
msgstr "Volym(er)"


msgid "Grease Pencil(s)"
msgstr "Grease Pencil(s)"


msgid "Armature(s)"
msgstr "Armatur(er)"


msgid "Lattice(s)"
msgstr "Lattice(r)"


msgid "Light(s)"
msgstr "Ljus"


msgid "Light Probe(s)"
msgstr "Ljussond(er)"


msgid "Camera(s)"
msgstr "Kamera/or"


msgid "Speaker(s)"
msgstr "Högtalare"


msgctxt "Operator"
msgid "Manual"
msgstr "Manual"


msgctxt "Operator"
msgid "Tutorials"
msgstr "Handledningar"


msgctxt "Operator"
msgid "Support"
msgstr "Support"


msgctxt "Operator"
msgid "User Communities"
msgstr "Användargemenskaper"


msgid "Object(s)"
msgstr "Objekt"


msgid " (delta)"
msgstr " (delta)"


msgid "Node(s)"
msgstr "Nod(er)"


msgid "Collection(s)"
msgstr "Samling(ar)"


msgid "Rename {:d} {:s}"
msgstr "Byt namn på {:d} {:s}"


msgid "Date: {:s} {:s}"
msgstr "Datum: {:s} {:s}"


msgid "Branch: {:s}"
msgstr "Gren: %s"


msgid "Type \"{:s}\" cannot be found"
msgstr "Typen \"{:s}\" kan inte hittas"


msgid "Material(s)"
msgstr "Material"


msgctxt "Operator"
msgid "Import Blender {:d}.{:d} Preferences"
msgstr "Importera inställningar för Blender {:d}.{:d}"


msgid "Windowing Environment: {:s}"
msgstr "Fönstermiljö: {:s}"


msgid "Bone(s)"
msgstr "Ben"


msgid "Action(s)"
msgstr "Åtgärd(er)"


msgid "Edit Bone(s)"
msgstr "Redigera ben"


msgid "Scene(s)"
msgstr "Scener"


msgid "Brush(es)"
msgstr "Pensel/lar"


msgctxt "Operator"
msgid "Location"
msgstr "Position"


msgctxt "Operator"
msgid "Available"
msgstr "Tillgänglig"


msgctxt "Operator"
msgid "Rotation"
msgstr "Rotation"


msgid "New Group"
msgstr "Ny grupp"


msgid "Bake to Active Camera"
msgstr "Baka till aktiv kamera"


msgctxt "Operator"
msgid "Update All Paths"
msgstr "Uppdatera alla sökvägar"


msgid "After"
msgstr "Efter"


msgctxt "Operator"
msgid "Update Path"
msgstr "Uppdatera sökväg"


msgctxt "Operator"
msgid "Calculate..."
msgstr "Beräkna..."


msgid "+ Non-Grouped Keyframes"
msgstr "+ ej grupperade nycklar"


msgid "Before"
msgstr "Innan"


msgid "Collection Mask"
msgstr "Samlingsmask"


msgctxt "Operator"
msgid "Add Object Constraint"
msgstr "Lägg till objektbegränsning"


msgctxt "Constraint"
msgid "Mix"
msgstr "Mix"


msgid "Volume Min"
msgstr "Volym min"


msgid "Min/Max"
msgstr "Min/Max"


msgid "Z Min"
msgstr "Z Min"


msgid "Align to Normal"
msgstr "Justera till normal"


msgid "Pivot Offset"
msgstr "Rotationspunktförskjutning"


msgid "Shapes"
msgstr "Former"


msgid "Axes"
msgstr "Axlar"


msgctxt "Operator"
msgid "Remove Unused"
msgstr "Ta bort oanvända"


msgctxt "Armature"
msgid "Out"
msgstr "Ut"


msgid "Please file a bug report."
msgstr "Skicka in en felrapport."


msgctxt "Operator"
msgid "Add Image"
msgstr "Lägg till bild"


msgid "Passepartout"
msgstr "Passepartout"


msgid "Triangle A"
msgstr "Triangel A"


msgid "Triangle B"
msgstr "Triangel B"


msgid "Not Set"
msgstr "Inte inställt"


msgid "Views Format:"
msgstr "Vyformat:"


msgid "K0"
msgstr "K0"


msgid "Render U"
msgstr "Rendering U"


msgid "Bold & Italic"
msgstr "Fet & kursiv"


msgid "Small Caps Scale"
msgstr "Kapitäler skala"


msgid "Character Spacing"
msgstr "Teckenavstånd"


msgid "Word Spacing"
msgstr "Ordavstånd"


msgid "Line Spacing"
msgstr "Radavstånd"


msgid "Offset X"
msgstr "X-förskjutning"


msgctxt "Operator"
msgid "Bold"
msgstr "Fet"


msgctxt "Operator"
msgid "Italic"
msgstr "Kursiv"


msgctxt "Operator"
msgid "Underline"
msgstr "Understruken"


msgctxt "Operator"
msgid "Small Caps"
msgstr "Kapitäler"


msgctxt "Operator"
msgid "Custom..."
msgstr "Anpassa..."


msgid "No layers to add"
msgstr "Inga lager att lägga till"


msgctxt "Operator"
msgid "Hide Others"
msgstr "Dölj övriga"


msgctxt "Operator"
msgid "Lock All"
msgstr "Lås alla"


msgctxt "Operator"
msgid "Unlock All"
msgstr "Lås upp alla"


msgctxt "Operator"
msgid "Merge Down"
msgstr "Sammanfoga ner"


msgctxt "Operator"
msgid "Merge Group"
msgstr "Sammanfoga grupp"


msgctxt "Operator"
msgid "Merge All"
msgstr "Sammanfoga alla"


msgctxt "Operator"
msgid "Delete Group"
msgstr "Ta bort grupp"


msgid "Resolution Limit"
msgstr "Upplösningsgräns"


msgctxt "ID"
msgid "Volume Scatter"
msgstr "Volymspridning"


msgid "Arrow Size"
msgstr "Pilstorlek"


msgctxt "Operator"
msgid "Delete All Shape Keys"
msgstr "Ta bort alla formnycklar"


msgctxt "Operator"
msgid "Sort by Name"
msgstr "Sortera efter namn"


msgctxt "Operator"
msgid "Sort by Bone Hierarchy"
msgstr "Sortera efter benhierarki"


msgctxt "Operator"
msgid "Remove from All Groups"
msgstr "Ta bort från alla grupper"


msgctxt "Operator"
msgid "Clear Active Group"
msgstr "Rensa aktiv grupp"


msgctxt "Operator"
msgid "Delete All Unlocked Groups"
msgstr "Ta bort alla olåsta grupper"


msgctxt "Operator"
msgid "Delete All Groups"
msgstr "Ta bort alla grupper"


msgctxt "Operator"
msgid "Move to Top"
msgstr "Flytta till toppen"


msgctxt "Operator"
msgid "Move to Bottom"
msgstr "Flytta till botten"


msgid "Name collisions: "
msgstr "Namnkollisioner: "


msgid "Update on Edit"
msgstr "Uppdatera vid redigering"


msgctxt "Operator"
msgid "Search..."
msgstr "Sök..."


msgid "Detail"
msgstr "Detalj"


msgid "Combination"
msgstr "Kombination"


msgid "Condition"
msgstr "Villkor"


msgid "Priority"
msgstr "Prioritet"


msgid "Select by"
msgstr "Välj efter"


msgid "Draw:"
msgstr "Rita:"


msgctxt "Operator"
msgid "New Layer"
msgstr "Nytt lager"


msgid "Display Cursor"
msgstr "Visa markör"


msgid "Data Source:"
msgstr "Datakälla:"


msgid "Unlocked"
msgstr "Olåst"


msgid "Stroke Color"
msgstr "Streckfärg"


msgid "Frame: {:d} ({:s})"
msgstr "Bildruta: {:d} ({:s})"


msgid "Parent:"
msgstr "Förälder:"


msgid "Transform:"
msgstr "Omvandla:"


msgctxt "Operator"
msgid "Clear"
msgstr "Nollställ"


msgid "Animation:"
msgstr "Animation:"


msgctxt "Operator"
msgid "Insert Key"
msgstr "Infoga nyckel"


msgctxt "Operator"
msgid "Hide Unselected"
msgstr "Dölj omarkerade"


msgctxt "Operator"
msgid "Lock Unselected"
msgstr "Lås omarkerade"


msgctxt "Operator"
msgid "Lock Unused"
msgstr "Lås oanvända"


msgctxt "Operator"
msgid "Copy All Materials to Selected"
msgstr "Kopiera alla material till markerad"


msgid "Flip Colors"
msgstr "Vänd färger"


msgid "All Edges"
msgstr "Alla kanter"


msgctxt "Time"
msgid "Old"
msgstr "Gammal"


msgctxt "Time"
msgid "New"
msgstr "Ny"


msgid "Date"
msgstr "Datum"


msgid "Render Time"
msgstr "Renderingstid"


msgid "Hostname"
msgstr "Värdnamn"


msgid "Include Labels"
msgstr "Inkludera etiketter"


msgid "Saving"
msgstr "Sparar"


msgid "Unit"
msgstr "Enhet"


msgid "Buffer"
msgstr "Buffert"


msgid "Custom ({:.4g} fps)"
msgstr "Anpassad ({:.4g} bilder/s)"


msgid "{:.4g} fps"
msgstr "{:.4g} bilder/s"


msgid "Inch"
msgstr "Tum"


msgid "Centimeter"
msgstr "Centimeter"


msgid "Meter"
msgstr "Meter"


msgid "By Active Tool"
msgstr "Efter aktivt verktyg"


msgid "Sculpt Curves"
msgstr "Skulptera kurvor"


msgid "Brush Asset (Unsaved)"
msgstr "Penseltillgång (osparad)"


msgctxt "Operator"
msgid "Create Mask"
msgstr "Skapa mask"


msgid "Thickness Profile"
msgstr "Tjockleksprofil"


msgid "Use Thickness Profile"
msgstr "Använd tjockleksprofil"


msgid "Magnify"
msgstr "Förstora"


msgctxt "Operator"
msgid "Copy Active to Selected Objects"
msgstr "Kopiera aktiv till markerade objekt"


msgctxt "Operator"
msgid "Copy All to Selected Objects"
msgstr "Kopiera alla till markerade objekt"


msgid "Quality Steps"
msgstr "Kvalitetssteg"


msgid "Air Drag"
msgstr "Luftmotstånd"


msgid "Density Target"
msgstr "Densitetsmål"


msgid "Density Strength"
msgstr "Densitetsstyrka"


msgid "Render As"
msgstr "Rendera som"


msgid "Parent Particles"
msgstr "Förälderpartikel"


msgid "Global Coordinates"
msgstr "Globala koordinater"


msgid "Object Rotation"
msgstr "Objektrotation"


msgid "Object Scale"
msgstr "Objektskala"


msgid "Display Amount"
msgstr "Visningsmängd"


msgid "Render Amount"
msgstr "Renderingsmängd"


msgctxt "Operator"
msgid "Convert to Curves"
msgstr "Konvertera till kurvor"


msgid "Jittering Amount"
msgstr "Darrningsmängd"


msgid "Coordinate System"
msgstr "Koordinatsystem"


msgctxt "Operator"
msgid "Delete Edit"
msgstr "Ta bort redigering"


msgid "Not yet functional"
msgstr "Ännu inte funktionell"


msgctxt "Operator"
msgid "Connect All"
msgstr "Anslut alla"


msgctxt "Operator"
msgid "Disconnect All"
msgstr "Koppla från alla"


msgid "Iterations: {:d} .. {:d} (avg. {:d})"
msgstr "Iterationer: {:d} ... {:d} (genomsnitt {:d})"


msgid "Structural Group"
msgstr "Strukturell grupp"


msgid "Structural"
msgstr "Strukturell"


msgid "Min Distance"
msgstr "Min avstånd"


msgctxt "Operator"
msgid "Delete All Bakes"
msgstr "Ta bort alla bakningar"


msgctxt "Operator"
msgid "Calculate to Frame"
msgstr "Beräkna till bildruta"


msgctxt "Operator"
msgid "Update All to Frame"
msgstr "Uppdatera alla till bildruta"


msgid "Cache is disabled until the file is saved"
msgstr "Cachen är inaktiverad tills filen sparas"


msgid "Options are disabled until the file is saved"
msgstr "Alternativ är inaktiverade tills filen sparas"


msgctxt "Operator"
msgid "Delete Bake"
msgstr "Ta bort bakning"


msgid "Wetness"
msgstr "Våthet"


msgid "Use Particle's Radius"
msgstr "Använd partikelns radie"


msgid "Add Resolution"
msgstr "Lägg till upplösning"


msgid "Bubbles"
msgstr "Bubblor"


msgid "Exponent"
msgstr "Exponent"


msgid "Surface Tension"
msgstr "Ytspänning"


msgid "Velocity Source"
msgstr "Hastighetskälla"


msgid "Delete in Obstacle"
msgstr "Ta bort i hinder"


msgid "Lower"
msgstr "Lägre"


msgctxt "Operator"
msgid "Resume"
msgstr "Återuppta"


msgctxt "Operator"
msgid "Free"
msgstr "Frigör"


msgid "Surface Thickness"
msgstr "Yttjocklek"


msgctxt "Operator"
msgid "Baking Noise - ESC to pause"
msgstr "Bakar brus - ESC för att pausa"


msgctxt "Operator"
msgid "Baking Mesh - ESC to pause"
msgstr "Bakar mesh - ESC för att pausa"


msgctxt "Operator"
msgid "Baking Particles - ESC to pause"
msgstr "Bakar partiklar - ESC för att pausa"


msgctxt "Operator"
msgid "Baking All - ESC to pause"
msgstr "Bakar allt - ESC för att pausa"


msgctxt "Operator"
msgid "Baking Data - ESC to pause"
msgstr "Bakar data - ESC för att pausa"


msgid "Initial Temperature"
msgstr "Initial temperatur"


msgid "Fuel"
msgstr "Bränsle"


msgctxt "Simulation"
msgid "Cache"
msgstr "Cache"


msgid "Bake Selected"
msgstr "Baka markerad"


msgid "Calculate to Frame"
msgstr "Beräkna till bildruta"


msgid "Second"
msgstr "Sekund"


msgid "X Stiffness"
msgstr "X styvhet"


msgid "Y Stiffness"
msgstr "Y styvhet"


msgid "Z Stiffness"
msgstr "Z styvhet"


msgid "Upper"
msgstr "Övre"


msgid "Calculation Type"
msgstr "Beräkningstyp"


msgid "Auto-Step"
msgstr "Automatiska steg"


msgid "Max Depth"
msgstr "Maxdjup"


msgid "Rays"
msgstr "Strålar"


msgid "Tracing"
msgstr "Spårning"


msgid "Volume Shadows"
msgstr "Volymskuggor"


msgid "Doppler Speed"
msgstr "Dopplerhastighet"


msgid "Visual"
msgstr "Visuell"


msgctxt "Operator"
msgid "Export to File"
msgstr "Exportera till fil"


msgid "Minimum Size"
msgstr "Minsta storlek"


msgid "Calculate"
msgstr "Beräkna"


msgid "Dimension"
msgstr "Dimension"


msgid "Third"
msgstr "Tredje"


msgid "Fourth"
msgstr "Fjärde"


msgctxt "Amount"
msgid "Even"
msgstr "Jämn"


msgid "Odd"
msgstr "Udda"


msgid "Use for Rendering"
msgstr "Använd för rendering"


msgid "Unknown add-ons"
msgstr "Okända tillägg"


msgid "category"
msgstr "kategori"


msgid "name"
msgstr "namn"


msgid "B/W"
msgstr "Svartvit"


msgid "Calibration"
msgstr "Kalibrering"


msgctxt "Operator"
msgid "Copy from Active Track"
msgstr "Kopiera från aktivt spår"


msgid "Track:"
msgstr "Spår:"


msgctxt "Operator"
msgid "Backwards"
msgstr "Bakåt"


msgctxt "Operator"
msgid "Forwards"
msgstr "Framåt"


msgctxt "Operator"
msgid "Before"
msgstr "Före"


msgctxt "Operator"
msgid "After"
msgstr "Efter"


msgctxt "Operator"
msgid "Copy Settings to Defaults"
msgstr "Kopiera inställningar till standardvärden"


msgctxt "Operator"
msgid "Apply Default Settings"
msgstr "Tillämpa standardinställningar"


msgid "3D Markers"
msgstr "3D-markörer"


msgctxt "Operator"
msgid "Floor"
msgstr "Golv"


msgctxt "Operator"
msgid "Wall"
msgstr "Vägg"


msgctxt "Operator"
msgid "Zoom to Fit"
msgstr "Zooma för att passa"


msgctxt "Operator"
msgid "Inverse"
msgstr "Omvänd"


msgid "Normalization"
msgstr "Normalisering"


msgctxt "Operator"
msgid "Enable Markers"
msgstr "Aktivera markörer"


msgctxt "Operator"
msgid "Unlock Tracks"
msgstr "Lås upp spåren"


msgctxt "Operator"
msgid "Copy as Script"
msgstr "Kopiera som skript"


msgctxt "Operator"
msgid "Autocomplete"
msgstr "Automatisk komplettering"


msgctxt "Operator"
msgid "Move to Previous Word"
msgstr "Flytta till föregående ord"


msgctxt "Operator"
msgid "Move to Next Word"
msgstr "Flytta till nästa ord"


msgctxt "Operator"
msgid "Move to Line Begin"
msgstr "Flytta till radbörjan"


msgctxt "Operator"
msgid "Move to Line End"
msgstr "Flytta till radslut"


msgctxt "Operator"
msgid "Delete Previous Word"
msgstr "Ta bort föregående ord"


msgctxt "Operator"
msgid "Delete Next Word"
msgstr "Ta bort nästa ord"


msgctxt "Operator"
msgid "Before Current Frame"
msgstr "Före aktuell bildruta"


msgctxt "Operator"
msgid "After Current Frame"
msgstr "Efter aktuell bildruta"


msgctxt "Operator"
msgid "Extrapolation Mode"
msgstr "Extrapoleringsläge"


msgctxt "Operator"
msgid "Move..."
msgstr "Flytta..."


msgctxt "Operator"
msgid "More"
msgstr "Mer"


msgctxt "Operator"
msgid "Less"
msgstr "Mindre"


msgctxt "Operator"
msgid "Between Selected Markers"
msgstr "Mellan valda markörer"


msgctxt "Operator"
msgid "Clean Channels"
msgstr "Städa upp kanaler"


msgctxt "Operator"
msgid "Mute Channels"
msgstr "Tysta kanaler"


msgctxt "Operator"
msgid "Protect Channels"
msgstr "Skydda kanaler"


msgctxt "Operator"
msgid "Selection to Current Frame"
msgstr "Markering till aktuell bildruta"


msgctxt "Operator"
msgid "Selection to Nearest Frame"
msgstr "Markering till närmaste bildruta"


msgctxt "Operator"
msgid "Selection to Nearest Second"
msgstr "Markering till närmaste sekund"


msgctxt "Operator"
msgid "Selection to Nearest Marker"
msgstr "Markering till närmaste markör"


msgctxt "Operator"
msgid "Hide Selected Curves"
msgstr "Dölj markerade kurvor"


msgctxt "Operator"
msgid "Hide Unselected Curves"
msgstr "Dölj omarkerade kurvor"


msgid "Sort By"
msgstr "Sortera efter"


msgid "Folders"
msgstr "Mappar"


msgctxt "Operator"
msgid "Cleanup"
msgstr "Städa upp"


msgctxt "Operator"
msgid "Clear Recent Items"
msgstr "Rensa senaste"


msgctxt "Operator"
msgid "Back"
msgstr "Bakåt"


msgctxt "Operator"
msgid "Forward"
msgstr "Framåt"


msgctxt "Operator"
msgid "Go to Parent"
msgstr "Gå till förälder"


msgctxt "Operator"
msgid "New Folder"
msgstr "Ny mapp"


msgctxt "Operator"
msgid "Render Active Object"
msgstr "Rendera aktivt objekt"


msgid ".blend Files"
msgstr ".blend-filer"


msgid "Backup .blend Files"
msgstr "Säkerhetskopiera .blend-filer"


msgid "Image Files"
msgstr "Bildfiler"


msgid "Movie Files"
msgstr "Filmfiler"


msgid "Script Files"
msgstr "Skriptfiler"


msgid "Font Files"
msgstr "Typsnittsfiler"


msgid "Sound Files"
msgstr "Ljudfiler"


msgid "Text Files"
msgstr "Textfiler"


msgid "Volume Files"
msgstr "Volymfiler"


msgid "Blender IDs"
msgstr "Blender-ID:n"


msgctxt "Operator"
msgid "Increase Number"
msgstr "Öka siffra"


msgctxt "Operator"
msgid "Decrease Number"
msgstr "Minska siffra"


msgid "Column Size"
msgstr "Kolumnstorlek"


msgid "No active asset"
msgstr "Ingen aktiv tillgång"


msgid "Asset Catalog:"
msgstr "Tillgångskatalog:"


msgid "UUID"
msgstr "UUID"


msgid "Simple Name"
msgstr "Enkelt namn"


msgctxt "Operator"
msgid "Time Offset"
msgstr "Tidsförskjutning"


msgctxt "Operator"
msgid "Jump to Selected"
msgstr "Hoppa till markerad"


msgctxt "Operator"
msgid "Cursor to Selection"
msgstr "Markör till markering"


msgctxt "Operator"
msgid "Cursor Value to Selection"
msgstr "Markörvärde till markering"


msgid "Drivers:"
msgstr "Drivare:"


msgctxt "Operator"
msgid "Selection to Cursor Value"
msgstr "Markering till markörvärde"


msgctxt "Operator"
msgid "Zoom Region..."
msgstr "Zooma in region..."


msgctxt "Operator"
msgid "Linked"
msgstr "Länkad"


msgctxt "Operator"
msgid "Shortest Path"
msgstr "Kortaste vägen"


msgctxt "Image"
msgid "New..."
msgstr "Ny..."


msgctxt "Operator"
msgid "Save All Images"
msgstr "Spara alla bilder"


msgctxt "Operator"
msgid "Invert Image Colors"
msgstr "Invertera bildfärger"


msgctxt "Operator"
msgid "At Center"
msgstr "I mitten"


msgctxt "Operator"
msgid "By Distance"
msgstr "Efter avstånd"


msgctxt "Operator"
msgid "Selection"
msgstr "Markering"


msgid "Modified Edges"
msgstr "Ändrade kanter"


msgid "Show Same Material"
msgstr "Visa samma material"


msgctxt "Operator"
msgid "Edit Externally"
msgstr "Redigera externt"


msgctxt "Operator"
msgid "Save As..."
msgstr "Spara som..."


msgctxt "Operator"
msgid "Flip Vertically"
msgstr "Vänd vertikalt"


msgctxt "Operator"
msgid "Rotate 90° Clockwise"
msgstr "Rotera 90° medurs"


msgctxt "Operator"
msgid "Rotate 90° Counter-Clockwise"
msgstr "Rotera 90° motsols"


msgctxt "Operator"
msgid "Rotate 180°"
msgstr "Rotera 180°"


msgctxt "Operator"
msgid "Invert Red Channel"
msgstr "Invertera röd kanal"


msgctxt "Operator"
msgid "Invert Green Channel"
msgstr "Invertera grön kanal"


msgctxt "Operator"
msgid "Invert Blue Channel"
msgstr "Invertera blå kanal"


msgctxt "Operator"
msgid "Invert Alpha Channel"
msgstr "Invertera alfakanal"


msgctxt "Operator"
msgid "Selected to Pixels"
msgstr "Markerad till pixlar"


msgctxt "Operator"
msgid "Selected to Cursor"
msgstr "Markerad till markör"


msgctxt "Operator"
msgid "Selected to Cursor (Offset)"
msgstr "Markerad till markör (förskjutning)"


msgctxt "Operator"
msgid "Selected to Adjacent Unselected"
msgstr "Markerad till intilliggande omarkerad"


msgctxt "Operator"
msgid "Cursor to Pixels"
msgstr "Markör till pixlar"


msgctxt "Operator"
msgid "Cursor to Origin"
msgstr "Markör till ursprung"


msgctxt "Operator"
msgid "At Cursor"
msgstr "Vid markör"


msgctxt "Operator"
msgid "Vertex"
msgstr "Vertex"


msgctxt "Operator"
msgid "Edge"
msgstr "Kant"


msgctxt "Operator"
msgid "Face"
msgstr "Yta"


msgctxt "Operator"
msgid "Island"
msgstr "Ö"


msgctxt "Operator"
msgid "Zoom 1:1"
msgstr "Zooma 1:1"


msgid "Image*"
msgstr "Bild*"


msgid "Aspect Ratio"
msgstr "Storleksförhållande"


msgid "Repeat Image"
msgstr "Upprepa bild"


msgid "Over Image"
msgstr "Över bild"


msgctxt "Operator"
msgid "Replace..."
msgstr "Ersätt..."


msgctxt "Operator"
msgid "Save a Copy..."
msgstr "Spara en kopia..."


msgctxt "Operator"
msgid "X Axis"
msgstr "X-axeln"


msgctxt "Operator"
msgid "Y Axis"
msgstr "Y-axeln"


msgctxt "Image"
msgid "Mix"
msgstr "Mix"


msgctxt "Operator"
msgid "Unpack"
msgstr "Packa upp"


msgctxt "Operator"
msgid "Mirror X"
msgstr "Spegla X"


msgctxt "Operator"
msgid "Mirror Y"
msgstr "Spegla Y"


msgctxt "Operator"
msgid "Horizontal Split"
msgstr "Dela horisontellt"


msgctxt "Operator"
msgid "Vertical Split"
msgstr "Dela vertikalt"


msgctxt "Operator"
msgid "Toggle Fullscreen Area"
msgstr "Växla till helskärmsområde"


msgctxt "Operator"
msgid "Transition"
msgstr "Övergång"


msgctxt "Operator"
msgid "Sound"
msgstr "Ljud"


msgctxt "Operator"
msgid "Selected Objects"
msgstr "Markerade objekt"


msgctxt "Operator"
msgid "Move Up"
msgstr "Flytta upp"


msgctxt "Operator"
msgid "Move Down"
msgstr "Flytta ner"


msgctxt "Operator"
msgid "Rename..."
msgstr "Byt namn..."


msgctxt "Operator"
msgid "Add Track"
msgstr "Lägg till spår"


msgctxt "Operator"
msgid "Linked from"
msgstr "Länkad från"


msgctxt "Operator"
msgid "Join in New Frame"
msgstr "Samla i ny ram"


msgctxt "Operator"
msgid "Remove from Frame"
msgstr "Ta bort från ram"


msgctxt "Operator"
msgid "Mute"
msgstr "Tysta"


msgctxt "Operator"
msgid "Node Options"
msgstr "Nodalternativ"


msgctxt "Operator"
msgid "Unconnected Sockets"
msgstr "Okopplade uttag"


msgctxt "Operator"
msgid "Collapse"
msgstr "Fäll ihop"


msgctxt "Operator"
msgid "Fit"
msgstr "Passa"


msgctxt "Operator"
msgid "Fit Backdrop to Available Space"
msgstr "Anpassa bakgrunden till det tillgängliga utrymmet"


msgctxt "Operator"
msgid "Make and Replace Links"
msgstr "Skapa och ersätt länkar"


msgctxt "Operator"
msgid "Insert Into Group"
msgstr "Infoga i grupp"


msgctxt "Operator"
msgid "Node Preview"
msgstr "Nodförhandsgranskning"


msgctxt "Operator"
msgid "Select Grouped..."
msgstr "Markera grupperade..."


msgctxt "Operator"
msgid "Find..."
msgstr "Hitta..."


msgctxt "Operator"
msgid "Online Manual"
msgstr "Onlinemanual"


msgid "Previews"
msgstr "Förhandsgranskningar"


msgid "Named Attributes"
msgstr "Namngivna attribut"


msgctxt "Operator"
msgid "Exit Group"
msgstr "Gå ur grupp"


msgid "Closed by Default"
msgstr "Stängd som standard"


msgid "Types"
msgstr "Typer"


msgctxt "Operator"
msgid "Show Object Hierarchy"
msgstr "Visa objekthierarki"


msgctxt "Operator"
msgid "Show One Level"
msgstr "Visa en nivå"


msgctxt "Operator"
msgid "Isolate"
msgstr "Isolera"


msgctxt "Operator"
msgid "Show"
msgstr "Visa"


msgctxt "Operator"
msgid "Show All Inside"
msgstr "Visa alla inuti"


msgctxt "Operator"
msgid "Hide All Inside"
msgstr "Dölj alla inuti"


msgctxt "Operator"
msgid "Enable in Viewports"
msgstr "Aktivera i vyer"


msgctxt "Operator"
msgid "Disable in Viewports"
msgstr "Inaktivera i vyer"


msgctxt "Operator"
msgid "Enable in Render"
msgstr "Aktivera i rendering"


msgctxt "Operator"
msgid "Disable in Render"
msgstr "Inaktivera i rendering"


msgctxt "Operator"
msgid "Instance to Scene"
msgstr "Instans till scen"


msgctxt "Operator"
msgid "Paste Data-Blocks"
msgstr "Klistra in datablock"


msgid "All View Layers"
msgstr "Alla visningslager"


msgid "Object Contents"
msgstr "Objektinnehåll"


msgid "Object Children"
msgstr "Objektbarn"


msgctxt "Operator"
msgid "Hide One Level"
msgstr "Dölj en nivå"


msgctxt "Collection"
msgid "New"
msgstr "Ny"


msgctxt "Operator"
msgid "Link to Scene"
msgstr "Länka till scen"


msgctxt "Operator"
msgid "Make"
msgstr "Skapa"


msgctxt "Operator"
msgid "Troubleshoot"
msgstr "Felsök"


msgid "Restriction Toggles"
msgstr "Begränsningsväxlar"


msgid "Others"
msgstr "Andra"


msgctxt "Operator"
msgid "Purge"
msgstr "Rensa ut"


msgid "Active Tools"
msgstr "Aktiva verktyg"


msgid "Color Tags"
msgstr "Färgtaggar"


msgid "Offsets"
msgstr "Förskjutningar"


msgctxt "Operator"
msgid "Setup"
msgstr "Konfigurera"


msgctxt "Operator"
msgid "Rebuild"
msgstr "Bygg om"


msgctxt "Operator"
msgid "Refresh All"
msgstr "Uppdatera alla"


msgctxt "Operator"
msgid "Path/Files"
msgstr "Sökväg/Filer"


msgctxt "Operator"
msgid "Movie"
msgstr "Film"


msgctxt "Operator"
msgid "Image/Sequence"
msgstr "Bild/sekvens"


msgctxt "Operator"
msgid "Fade"
msgstr "Tona"


msgid "Storage"
msgstr "Lagring"


msgctxt "Operator"
msgid "Fit Preview in Window"
msgstr "Anpassa förhandsvisning till fönstret"


msgctxt "Operator"
msgid "Both"
msgstr "Båda"


msgctxt "Operator"
msgid "Left"
msgstr "Vänster"


msgctxt "Operator"
msgid "Right"
msgstr "Höger"


msgctxt "Operator"
msgid "Both Neighbors"
msgstr "Båda grannarna"


msgctxt "Operator"
msgid "Left Neighbor"
msgstr "Vänster granne"


msgctxt "Operator"
msgid "Right Neighbor"
msgstr "Höger granne"


msgctxt "Operator"
msgid "Both Sides"
msgstr "Båda sidor"


msgid "Handle"
msgstr "Handtag"


msgctxt "Operator"
msgid "Clip..."
msgstr "Klipp..."


msgctxt "Operator"
msgid "Mask..."
msgstr "Mask..."


msgctxt "Operator"
msgid "Color"
msgstr "Färg"


msgctxt "Operator"
msgid "Text"
msgstr "Text"


msgctxt "Operator"
msgid "Adjustment Layer"
msgstr "Justeringslager"


msgctxt "Operator"
msgid "Scene..."
msgstr "Scen..."


msgctxt "Operator"
msgid "Subtract"
msgstr "Subtrahera"


msgctxt "Operator"
msgid "Alpha Over"
msgstr "Alfa över"


msgctxt "Operator"
msgid "Alpha Under"
msgstr "Alfa under"


msgctxt "Operator"
msgid "Color Mix"
msgstr "Färgblandning"


msgctxt "Operator"
msgid "All Transforms"
msgstr "Alla omvandlingar"


msgctxt "Operator"
msgid "Scale To Fit"
msgstr "Skala för att passa"


msgctxt "Operator"
msgid "Scale to Fill"
msgstr "Skala för att fylla"


msgctxt "Operator"
msgid "Stretch To Fill"
msgstr "Sträck ut för att fylla"


msgid "Resolutions"
msgstr "Upplösningar"


msgctxt "Operator"
msgid "Change Scene..."
msgstr "Byt scen..."


msgctxt "Operator"
msgid "Clip"
msgstr "Klipp"


msgid "Add Transition"
msgstr "Lägg till övergång"


msgid "Unpack"
msgstr "Packa upp"


msgid "Pack"
msgstr "Packa"


msgid "dB"
msgstr "dB"


msgid "Cut To"
msgstr "Klipp till"


msgid "All Data-Blocks"
msgstr "Alla datablock"


msgctxt "Text"
msgid "New"
msgstr "Ny"


msgctxt "Operator"
msgid "Word"
msgstr "Ord"


msgctxt "Operator"
msgid "Find & Replace..."
msgstr "Sök och ersätt..."


msgctxt "Operator"
msgid "Jump To..."
msgstr "Hoppa till..."


msgctxt "Operator"
msgid "Replace All"
msgstr "Ersätt alla"


msgctxt "Operator"
msgid "Top"
msgstr "Topp"


msgctxt "Operator"
msgid "Bottom"
msgstr "Botten"


msgctxt "Operator"
msgid "Line Begin"
msgstr "Rad början"


msgctxt "Operator"
msgid "Line End"
msgstr "Rad slut"


msgctxt "Operator"
msgid "Previous Line"
msgstr "Föregående rad"


<<<<<<< HEAD
msgid "Parents"
msgstr "Föräldrar"


msgid "Module name of the add-on to disable"
msgstr "Modulnamn för tillägg att inaktivera"
=======
msgctxt "Operator"
msgid "Next Line"
msgstr "Nästa rad"
>>>>>>> 9a41dc73


msgctxt "Operator"
msgid "Previous Word"
msgstr "Föregående ord"


msgctxt "Operator"
msgid "Next Word"
msgstr "Nästa ord"


msgctxt "Operator"
msgid "One Object"
msgstr "Ett objekt"


msgctxt "Operator"
msgid "One Object Per Line"
msgstr "Ett objekt per rad"


msgctxt "Operator"
msgid "Move Line(s) Up"
msgstr "Flytta rad(er) upp"


msgctxt "Operator"
msgid "Move Line(s) Down"
msgstr "Flytta rad(er) ner"


msgid "Text: External"
msgstr "Text: extern"


msgid "Text: Internal"
msgstr "Text: intern"


msgid "File: *{:s} (unsaved)"
msgstr "Fil: *{:s} (osparad)"


msgid "File: {:s}"
msgstr "Fil: {:s}"


msgctxt "Operator"
msgid "Jump to Previous Marker"
msgstr "Hoppa till föregående markör"


msgctxt "Operator"
msgid "Jump to Next Marker"
msgstr "Hoppa till nästa markör"


msgid "Active Editor"
msgstr "Aktiv redigerare"


msgid "Weight: {:.3f}"
msgstr "Vikt: {:.3f}"


msgid "Annotation:"
msgstr "Anteckning:"


msgctxt "Operator"
msgid "Install Application Template..."
msgstr "Installera applikationsmall..."


msgctxt "Operator"
msgid "Purge Unused Data..."
msgstr "Rensa bort oanvända data..."


msgctxt "Operator"
msgid "Manage Unused Data..."
msgstr "Hantera oanvända data..."


msgctxt "WindowManager"
msgid "New"
msgstr "Ny"


msgctxt "Operator"
msgid "Quit"
msgstr "Avsluta"


msgctxt "Operator"
msgid "Last Session"
msgstr "Senaste sessionen"


msgctxt "Operator"
msgid "Auto Save..."
msgstr "Auto-spara..."


msgctxt "Operator"
msgid "Render Animation"
msgstr "Rendera animation"


msgctxt "Operator"
msgid "Render Audio..."
msgstr "Rendera ljud..."


msgctxt "Operator"
msgid "View Render"
msgstr "Visa rendering"


msgctxt "Operator"
msgid "View Animation"
msgstr "Visa animation"


msgctxt "Operator"
msgid "Repeat History..."
msgstr "Upprepningshistorik..."


msgctxt "Operator"
msgid "Menu Search..."
msgstr "Menysökning..."


msgctxt "Operator"
msgid "Rename Active Item..."
msgstr "Byt namn på aktivt objekt..."


msgctxt "Operator"
msgid "Preferences..."
msgstr "Inställningar..."


msgctxt "Operator"
msgid "Reorder to Front"
msgstr "Ordna längst fram"


msgctxt "Operator"
msgid "Reorder to Back"
msgstr "Ordna längst bak"


msgctxt "Operator"
msgid "Previous Workspace"
msgstr "Föregående arbetsyta"


msgctxt "Operator"
msgid "Next Workspace"
msgstr "Nästa arbetsyta"


msgctxt "Operator"
msgid "Back to Previous"
msgstr "Tillbaka till föregående"


msgctxt "Operator"
msgid "Save Copy..."
msgstr "Spara kopia..."


msgctxt "Operator"
msgid "Save Incremental"
msgstr "Spara inkrementell"


msgctxt "Operator"
msgid "General"
msgstr "Allmänt"


msgctxt "Operator"
msgid "Load Factory Blender Settings"
msgstr "Läs in fabriksinställningar för Blender"


msgctxt "Operator"
msgid "Alembic (.abc)"
msgstr "Alembiska (.abc)"


msgctxt "Operator"
msgid "SVG as Grease Pencil"
msgstr "SVG som Grease Pencil"


msgctxt "Operator"
msgid "Wavefront (.obj)"
msgstr "Vågfront (.obj)"


msgctxt "Operator"
msgid "FBX (.fbx) (experimental)"
msgstr "FBX (.fbx) (experimentell)"


msgctxt "Operator"
msgid "Collada (.dae) (Legacy)"
msgstr "Collada (.dae) (föråldrad)"


msgctxt "Operator"
msgid "Render Image"
msgstr "Rendera bild"


msgctxt "Operator"
msgid "Operator Search..."
msgstr "Operatorsökning..."


msgctxt "Operator"
msgid "Release Notes"
msgstr "Versionsinformation"


msgctxt "Operator"
msgid "Grease Pencil as SVG"
msgstr "Grease Pencil som SVG"


msgctxt "Operator"
msgid "Grease Pencil as PDF"
msgstr "Grease Pencil som PDF"


msgctxt "Operator"
msgid "Developer Documentation"
msgstr "Dokumentation för utvecklare"


msgctxt "Operator"
msgid "Developer Community"
msgstr "Utvecklargemenskap"


msgctxt "Operator"
msgid "Python API Reference"
msgstr "Python API-referens"


msgctxt "Operator"
msgid "Load Factory {:s} Settings"
msgstr "Läs in fabriksinställningar {:s}"


msgid "Auto-Save Preferences"
msgstr "Spara inställningar automatiskt"


msgctxt "Operator"
msgid "Revert to Saved Preferences"
msgstr "Återgå till sparade inställningar"


msgid "Splash Screen"
msgstr "Startskärm"


msgid "User Tooltips"
msgstr "Verktygstips för användare"


msgctxt "Preferences"
msgid "Translate"
msgstr "Översätt"


msgid "Reports"
msgstr "Rapporter"


msgid "New Data"
msgstr "Ny data"


msgid "Render In"
msgstr "Rendera i"


msgid "System Memory"
msgstr "System-minne"


msgid "Video Memory"
msgstr "Videominne"


msgid "Blender Version"
msgstr "Blender-version"


msgid "Link Materials To"
msgstr "Länka material till"


msgid "Align To"
msgstr "Justera till"


msgid "Default Color"
msgstr "Standardfärg"


msgid "Show Warning"
msgstr "Visa varning"


msgid "Backend"
msgstr "Backend"


msgid "Limit Size"
msgstr "Begränsa storlek"


msgctxt "Operator"
msgid "Install..."
msgstr "Installera..."


msgid "B"
msgstr "B"


msgctxt "Text"
msgid "Weight"
msgstr "Vikt"


msgid "Temporary Files"
msgstr "Temporära filer"


msgid "Render Output"
msgstr "Renderingsutdata"


msgid "Render Cache"
msgstr "Renderingscache"


msgid "Program"
msgstr "Program"


msgid "Arguments"
msgstr "Argument"


msgid "Auto-Save"
msgstr "Auto-spara"


msgid "Timer (Minutes)"
msgstr "Timer (minuter)"


msgid "Zoom Method"
msgstr "Metod för zoom"


msgctxt "Operator"
msgid "Remove Repository"
msgstr "Ta bort förråd"


msgid " Preferences"
msgstr " Inställningar"


msgid "Use Light"
msgstr "Använd ljus"


msgctxt "Operator"
msgid "Save as Studio light"
msgstr "Spara som studioljus"


msgctxt "Operator"
msgid "Load Factory Blender Preferences"
msgstr "Läs in fabriksinställningar för Blender"


msgid "A restart of Blender is required"
msgstr "En omstart av Blender krävs"


msgid "• WoA support"
msgstr "• WoA-stöd"


msgid "• Low VR performance"
msgstr "• Låg VR-prestanda"


msgid "Open blend files with this Blender version"
msgstr "Öppna blend-filer med denna Blender-version"


msgctxt "Operator"
msgid "Register"
msgstr "Registrera"


msgctxt "Operator"
msgid "Unregister"
msgstr "Avregistrera"


msgid "For All Users"
msgstr "För alla användare"


msgid "Scroll Direction"
msgstr "Rullningsriktning"


msgid "Wheel"
msgstr "Hjul"


msgid "Lock Horizon"
msgstr "Lås horisonten"


msgid "Repository URL"
msgstr "URL till förrådet"


msgid "Enabled on startup, overriding the preference."
msgstr "Aktiverad vid uppstart, åsidosätter inställningen."


msgid "Error (see console)"
msgstr "Fel (se konsol)"


msgid "Missing script files"
msgstr "Saknade skriptfiler"


msgid "Location:"
msgstr "Placering:"


msgid "User:"
msgstr "Användare:"


msgid "Load Factory {:s} Preferences"
msgstr "Läs in fabriksinställningar {:s}"


msgid "Color {:d}"
msgstr "Färg {:d}"


msgctxt "Operator"
msgid "Interactive Mirror"
msgstr "Interaktiv spegel"


msgctxt "Operator"
msgid "Perspective/Orthographic"
msgstr "Perspektiv/ortografisk"


msgctxt "Operator"
msgid "Active Camera"
msgstr "Aktiv kamera"


msgctxt "View3D"
msgid "Camera"
msgstr "Kamera"


msgctxt "Operator"
msgid "Align Active Camera to View"
msgstr "Justera aktiv kamera till vy"


msgctxt "Operator"
msgid "Align Active Camera to Selected"
msgstr "Justera aktiv kamera till markering"


msgctxt "Operator"
msgid "Render Region..."
msgstr "Rendera region..."


msgctxt "Operator"
msgid "Child"
msgstr "Barn"


msgid "More/Less"
msgstr "Mer/mindre"


msgctxt "Operator"
msgid "Select All by Type"
msgstr "Välj alla efter typ"


msgctxt "Operator"
msgid "Select Pattern..."
msgstr "Välj mönster..."


msgctxt "Operator"
msgid "Roots"
msgstr "Rötter"


msgctxt "Operator"
msgid "Loose Geometry"
msgstr "Lös geometri"


msgctxt "Operator"
msgid "Next Active"
msgstr "Nästa aktiva"


msgctxt "Operator"
msgid "Previous Active"
msgstr "Föregående aktiva"


msgctxt "Operator"
msgid "By Attribute"
msgstr "Efter attribut"


msgctxt "Operator"
msgid "First"
msgstr "Första"


msgctxt "Operator"
msgid "Last"
msgstr "Sista"


msgctxt "Operator"
msgid "Levels"
msgstr "Nivåer"


<<<<<<< HEAD
msgid "Wrap"
msgstr "Radbrytning"
=======
msgctxt "Operator"
msgid "Brightness/Contrast"
msgstr "Ljusstyrka/kontrast"


msgctxt "Operator"
msgid "Endpoints"
msgstr "Ändpunkter"
>>>>>>> 9a41dc73


msgctxt "Operator"
msgid "Plane"
msgstr "Plan"


msgctxt "Operator"
msgid "Cube"
msgstr "Kub"


msgctxt "Operator"
msgid "UV Sphere"
msgstr "UV-sfär"


msgctxt "Operator"
msgid "Ico Sphere"
msgstr "Ico-sfär"


msgctxt "Operator"
msgid "Cylinder"
msgstr "Cylinder"


msgctxt "Operator"
msgid "Cone"
msgstr "Kon"


msgctxt "Operator"
msgid "Torus"
msgstr "Torus"


msgctxt "Operator"
msgid "Grid"
msgstr "Rutnät"


msgctxt "Operator"
msgid "Bézier"
msgstr "Bézier"


msgctxt "Operator"
msgid "Nurbs Curve"
msgstr "Nurbs-kurva"


msgctxt "Operator"
msgid "Nurbs Circle"
msgstr "Nurbs-cirkel"


msgctxt "Operator"
msgid "Path"
msgstr "Sökväg"


msgctxt "Operator"
msgid "Empty Hair"
msgstr "Tomt hår"


msgctxt "Operator"
msgid "Fur"
msgstr "Päls"


msgctxt "Operator"
msgid "Nurbs Surface"
msgstr "Nurbs-yta"


msgctxt "Operator"
msgid "Nurbs Cylinder"
msgstr "Nurbs-cyliner"


msgctxt "Operator"
msgid "Nurbs Sphere"
msgstr "Nurbs-sfär"


msgctxt "Operator"
msgid "Nurbs Torus"
msgstr "Nurbs-torus"


msgctxt "Operator"
msgid "Camera"
msgstr "Kamera"


msgctxt "Operator"
msgid "Import OpenVDB..."
msgstr "Importera OpenVDB..."


msgctxt "Volume"
msgid "Empty"
msgstr "Tom"


msgctxt "Operator"
msgid "Speaker"
msgstr "Högtalare"


msgctxt "Operator"
msgid "Make Local..."
msgstr "Gör lokal..."


msgctxt "Operator"
msgid "Delete Keyframes..."
msgstr "Ta bort keyframes..."


msgctxt "Operator"
msgid "Clear Keyframes..."
msgstr "Rensa keyframes..."


msgctxt "Operator"
msgid "Change Shape"
msgstr "Ändra form"


msgctxt "Operator"
msgid "Copy from Active"
msgstr "Kopiera från aktiv"


msgctxt "Operator"
msgid "Connect"
msgstr "Anslut"


msgctxt "Operator"
msgid "Origin"
msgstr "Ursprung"


msgctxt "Operator"
msgid "Rename Active Object..."
msgstr "Byt namn på aktivt objekt..."


msgctxt "Operator"
msgid "Flat"
msgstr "Platt"


msgctxt "Operator"
msgid "Object"
msgstr "Objekt"


msgctxt "Operator"
msgid "Object & Data"
msgstr "Objekt och data"


msgctxt "Operator"
msgid "Object & Data & Materials"
msgstr "Objekt, data och material"


msgctxt "Operator"
msgid "Materials"
msgstr "Material"


msgctxt "Operator"
msgid "Copy UV Maps"
msgstr "Kopiera UV-kartor"


msgctxt "Operator"
msgid "Add New Group"
msgstr "Lägg till ny grupp"


msgctxt "Operator"
msgid "Lock Selected"
msgstr "Lås markerade"


msgctxt "Operator"
msgid "Lock Only Selected"
msgstr "Lås endast markerade"


msgctxt "Operator"
msgid "Lock Only Unselected"
msgstr "Lås endast omarkerade"


msgctxt "Operator"
msgid "Unlock Selected"
msgstr "Lås upp markerade"


msgctxt "Operator"
msgid "Unlock Unselected"
msgstr "Lås upp omarkerade"


msgctxt "Operator"
msgid "Invert Locks"
msgstr "Invertera lås"


msgctxt "Operator"
msgid "Normalize All"
msgstr "Normalisera alla"


msgctxt "Operator"
msgid "Normalize"
msgstr "Normalisera"


msgctxt "Operator"
msgid "Clean"
msgstr "Städa upp"


msgid "Locks"
msgstr "Låsningar"


msgctxt "Operator"
msgid "Hide Masked"
msgstr "Dölj maskade"


msgctxt "Operator"
msgid "Fill Mask"
msgstr "Fyll mask"


msgctxt "Operator"
msgid "Clear Mask"
msgstr "Rensa mask"


msgctxt "Operator"
msgid "Invert Mask"
msgstr "Invertera mask"


msgctxt "Operator"
msgid "Increase Contrast"
msgstr "Öka kontrast"


msgctxt "Operator"
msgid "Decrease Contrast"
msgstr "Minska kontrast"


msgctxt "Operator"
msgid "Randomize Colors"
msgstr "Slumpmässiga färger"


msgctxt "Operator"
msgid "By Materials"
msgstr "Efter material"


msgctxt "Operator"
msgid "By Normals"
msgstr "Efter normaler"


msgctxt "Operator"
msgid "By Sharp Edges"
msgstr "Efter vassa kanter"


msgctxt "Operator"
msgid "Calculate"
msgstr "Beräkna"


msgctxt "Operator"
msgid "Assign to New Collection"
msgstr "Tilldela till ny samling"


msgctxt "Operator"
msgid "Add (with Targets)..."
msgstr "Lägg till (med mål)..."


msgctxt "Operator"
msgid "Weak"
msgstr "Svag"


msgctxt "Operator"
msgid "Medium"
msgstr "Medel"


msgctxt "Operator"
msgid "Strong"
msgstr "Stark"


msgctxt "Operator"
msgid "Flip"
msgstr "Vänd"


msgctxt "Operator"
msgid "Rotate..."
msgstr "Rotera..."


msgctxt "Operator"
msgid "Bones"
msgstr "Ben"


msgctxt "Operator"
msgid "Arrange"
msgstr "Arrangera"


msgctxt "Operator"
msgid "Bezier"
msgstr "Bezier"


msgid "Toggle Overlays"
msgstr "Växla överlägg"


msgid "Local Camera"
msgstr "Lokal kamera"


msgid "Focus"
msgstr "Fokus"


msgctxt "View3D"
msgid "Floor"
msgstr "Golv"


msgid "Statistics"
msgstr "Statistik"


msgid "Color Opacity"
msgstr "Färgopacitet"


msgid "Seams"
msgstr "Sömmar"


msgctxt "Operator"
msgid "Previous Block"
msgstr "Föregående block"


msgctxt "Operator"
msgid "Next Block"
msgstr "Nästa block"


msgctxt "Operator"
msgid "Armature"
msgstr "Armatur"


msgctxt "Operator"
msgid "Reference"
msgstr "Referens"


msgctxt "Operator"
msgid "Background"
msgstr "Bakgrund"


msgctxt "Operator"
msgid "Delete Global"
msgstr "Ta bort global"


msgctxt "Operator"
msgid "Add Active"
msgstr "Lägg till aktiv"


msgctxt "Operator"
msgid "Add Passive"
msgstr "Lägg till passiv"


msgctxt "Operator"
msgid "Particle System"
msgstr "Partikelsystem"


msgctxt "Operator"
msgid "Rotate Edge CW"
msgstr "Rotera kant medsols"


msgctxt "Operator"
msgid "Rotate Edge CCW"
msgstr "Rotera kanten moturs"


msgctxt "Operator"
msgid "Corner Angle"
msgstr "Hörnvinkel"


msgctxt "Operator"
msgid "Recalculate Outside"
msgstr "Beräkna om utsida"


msgctxt "Operator"
msgid "Recalculate Inside"
msgstr "Beräkna om insida"


msgctxt "Operator"
msgid "Copy Vector"
msgstr "Kopiera vektor"


msgctxt "Operator"
msgid "Paste Vector"
msgstr "Klistra in vektor"


msgctxt "Operator"
msgid "Reset Vectors"
msgstr "Återställ vektorer"


msgctxt "Operator"
msgid "Delete Segment"
msgstr "Ta bort segment"


msgctxt "Operator"
msgid "Delete Point"
msgstr "Ta bort punkt"


msgctxt "Operator"
msgid "Copyright ©"
msgstr "Upphovsrätt ©"


msgctxt "Operator"
msgid "Registered Trademark ®"
msgstr "Registrerat varumärke ®"


msgctxt "Operator"
msgid "Degree °"
msgstr "Grader °"


msgctxt "Operator"
msgid "Multiplication ×"
msgstr "Multiplikation ×"


msgctxt "Operator"
msgid "Circle •"
msgstr "Cirkel •"


msgctxt "Operator"
msgid "Superscript ¹"
msgstr "Upphöjd ¹"


msgctxt "Operator"
msgid "Superscript ²"
msgstr "Upphöjd ²"


msgctxt "Operator"
msgid "Superscript ³"
msgstr "Upphöjd ³"


msgctxt "Operator"
msgid "Guillemet »"
msgstr "Guillemet »"


msgctxt "Operator"
msgid "Guillemet «"
msgstr "Guillemet «"


msgctxt "Operator"
msgid "Per Mille ‰"
msgstr "Promille ‰"


msgctxt "Operator"
msgid "Euro €"
msgstr "Euro €"


msgctxt "Operator"
msgid "Pound £"
msgstr "Pund £"


msgctxt "Operator"
msgid "Yen ¥"
msgstr "Yen ¥"


msgctxt "Operator"
msgid "German Eszett ß"
msgstr "Tyska Eszett ß"


msgctxt "Operator"
msgid "Decrease Kerning"
msgstr "Minska spärrning"


msgctxt "Operator"
msgid "Increase Kerning"
msgstr "Öka spärrning"


msgctxt "Operator"
msgid "Reset Kerning"
msgstr "Återställ spärrning"


msgctxt "Operator"
msgid "Previous Character"
msgstr "Föregående tecken"


msgctxt "Operator"
msgid "Next Character"
msgstr "Nästa tecken"


msgctxt "Operator"
msgid "To Uppercase"
msgstr "Till versaler"


msgctxt "Operator"
msgid "To Lowercase"
msgstr "Till gemener"


msgctxt "Operator"
msgid "Toggle Bold"
msgstr "Växla fetstil"


msgctxt "Operator"
msgid "Toggle Italic"
msgstr "Växla kursiv"


msgctxt "Operator"
msgid "Toggle Underline"
msgstr "Växla understruken"


msgctxt "Operator"
msgid "Toggle Small Caps"
msgstr "Växla kapitäler"


msgctxt "Operator"
msgid "Insert Blank Keyframe (All Layers)"
msgstr "Lägg in tom keyframe (alla lager)"


msgctxt "Operator"
msgid "Hide Active Layer"
msgstr "Dölj aktivt lager"


msgctxt "Operator"
msgid "Hide Inactive Layers"
msgstr "Dölj inaktiva lager"


msgctxt "Operator"
msgid "Paste by Layer"
msgstr "Klistra in efter lager"


msgctxt "Operator"
msgid "Close"
msgstr "Stäng"


msgid "To 3D Cursor"
msgstr "Till 3D-markör"


msgid "Fade Inactive Geometry"
msgstr "Tona ut inaktiv geometri"


msgid "Marker Names"
msgstr "Markörnamn"


msgid "Fade Geometry"
msgstr "Tona ut geometri"


msgid "Reference Point"
msgstr "Referenspunkt"


msgctxt "View3D"
msgid "Mix"
msgstr "Mix"


msgctxt "Operator"
msgid "Set Active Camera"
msgstr "Ange aktiv kamera"


msgctxt "Operator"
msgid "Assign to Active Group"
msgstr "Tilldela till aktiv grupp"


msgctxt "Operator"
msgid "Remove Active Group"
msgstr "Ta bort aktiv grupp"


msgctxt "Operator"
msgid "Remove All Groups"
msgstr "Ta bort alla grupper"


msgctxt "Operator"
msgid "Gradient (Linear)"
msgstr "Övertoning (linjär)"


msgctxt "Operator"
msgid "Gradient (Radial)"
msgstr "Övertoning (radiell)"


msgctxt "Operator"
msgid "New Face from Edges"
msgstr "Ny yta från kanter"


msgctxt "Operator"
msgid "Delete Edges"
msgstr "Ta bort kanter"


msgctxt "Operator"
msgid "Bridge Faces"
msgstr "Överbrygga ytor"


msgctxt "Operator"
msgid "Delete Faces"
msgstr "Ta bort ytor"


msgid "Include Active"
msgstr "Inkludera aktiv"


msgid "Scaling"
msgstr "Skalning"


msgctxt "Operator"
msgid "Camera Lens Scale"
msgstr "Skala för kameralins"


msgctxt "Operator"
msgid "Adjust Offset"
msgstr "Justera förskjutning"


msgctxt "Operator"
msgid "Remove from All"
msgstr "Ta bort från alla"


msgctxt "Operator"
msgid "Scale Radius"
msgstr "Skala radie"


msgid "Camera Focal Length: %.1fmm"
msgstr "Kamerans brännvidd: %.1fmm"


msgid "Camera Focal Length: %.1f°"
msgstr "Kamerans brännvidd: %.1f°"


msgid "Draw Grease Pencil"
msgstr "Rita med Grease Pencil"


msgid "Sculpt Grease Pencil"
msgstr "Sculptera Grease Pencil"


msgctxt "Operator"
msgid "Adjust Light Power"
msgstr "Justera ljusstyrka"


msgid "Light Power: %.3f"
msgstr "Ljusstyrka: %.3f"


msgid "Light Size X: %.3f"
msgstr "Ljusstorlek X: %.3f"


msgid "Light Size Y: %.3f"
msgstr "Ljusstorlek Y: %.3f"


msgid "Light Size: %.3f"
msgstr "Ljusstorlek: %.3f"


msgctxt "Operator"
msgid "Adjust Light Radius"
msgstr "Justera ljusets radie"


msgid "Light Radius: %.3f"
msgstr "Ljusradie: %.3f"


msgid "Light Angle: %.3f"
msgstr "Ljusvinkel: %.3f"


msgctxt "Operator"
msgid "Edit Metadata..."
msgstr "Redigera metadata..."


msgctxt "Operator"
msgid "Save Changes to Asset"
msgstr "Spara ändringar till tillgång"


msgid "Affect Only"
msgstr "Påverka endast"


msgid "Locations"
msgstr "Positioner"


msgctxt "Operator"
msgid "Apply Camera Image"
msgstr "Tillämpa kamerabild"


msgctxt "Operator"
msgid "Delete Asset"
msgstr "Ta bort resurs"


msgctxt "Operator"
msgid "Save As Asset..."
msgstr "Spara som tillgång..."


msgid "No Textures"
msgstr "Inga texturer"


msgid "%sAction"
msgstr "%sÅtgärd"


msgid "User Library"
msgstr "Användarbibliotek"


msgid "Documents"
msgstr "Dokument"


msgid "armatures"
msgstr "armaturer"


msgid "Saved \"%s\""
msgstr "Sparade \"%s\""


msgid "Unable to create attribute in edit mode"
msgstr "Det går inte att skapa attribut i redigeringsläge"


msgid "The attribute name must not be empty"
msgstr "Namnet på attributen får inte vara tomt"


msgid "%s is not a directory"
msgstr "%s är inte en katalog"


msgid "Cannot write file: %s"
msgstr "Kan inte skriva fil: %s"


msgid "Preferences saved"
msgstr "Inställningar sparade"


msgid "Saving preferences failed"
msgstr "Spara inställningar misslyckades"


msgid "Loading failed: "
msgstr "Inläsningen misslyckades: "


msgid "Loading \"%s\" failed: "
msgstr "Inläsning av \"%s\" misslyckades: "


msgid "Linked Data"
msgstr "Länkade data"


msgid "No missing files"
msgstr "Inga filer saknas"


msgid "Could not open the directory '%s'"
msgstr "Kunde inte öppna katalogen '%s'"


msgid "Could not find '%s' in '%s'"
msgstr "Kunde inte hitta '%s' i '%s'"


msgid "Path '%s' cannot be made absolute"
msgstr "Sökvägen '%s' kan inte göras absolut"


msgid "Path '%s' cannot be made relative for %s '%s'"
msgstr "Sökvägen '%s' kan inte göras relativ för %s '%s'"


msgid "Path '%s' cannot be made absolute for %s '%s'"
msgstr "Sökvägen '%s' kan inte göras absolut för %s '%s'"


msgid "brushes"
msgstr "penslar"


msgid "cache_files"
msgstr "cache_filer"


msgid "cameras"
msgstr "kameror"


msgid "Scene Collection"
msgstr "Scensamling"


msgid "Collection %d"
msgstr "Samling %d"


msgid "collections"
msgstr "samlingar"


msgid "%d more %s row(s) needed for Bézier"
msgstr "%d fler %s rad(er) behövs för Bézier"


msgid "%d more point(s) needed for Bézier"
msgstr "%d fler punkt(er) behövs för Bézier"


msgid "curves"
msgstr "kurvor"


msgid "hair_curves"
msgstr "hår_kurvor"


msgid "UVMap"
msgstr "UVKarta"


msgid "Int"
msgstr "Int"


msgid "2D 16-Bit Integer"
msgstr "2D 16-bitars heltal"


msgid "Int8"
msgstr "Int8"


msgid "Int 2D"
msgstr "Int 2D"


msgid "Float3"
msgstr "Float3"


msgid "Float2"
msgstr "Float2"


msgid "Not enough free memory"
msgstr "Inte tillräckligt med ledigt minne"


msgid "Invalid resolution"
msgstr "Ogiltig upplösning"


msgid "Image save failed: invalid surface"
msgstr "Bild kunde inte sparas: ogiltig yta"


msgid "Image save failed: not enough free memory"
msgstr "Bild kunde inte sparas: inte tillräckligt ledigt minne"


msgid "Untitled"
msgstr "Namnlös"


msgid "\"{}\" attribute from geometry"
msgstr "\"{}\" attribut från geometri"


msgid "ipos"
msgstr "ipos"


msgid "Key %d"
msgstr "Nyckel %d"


msgid "lattices"
msgstr "latticer"


msgid "AOV"
msgstr "AOV"


msgid "link_placeholders"
msgstr "link_placeholders"


msgid "libraries"
msgstr "bibliotek"


msgid "lights"
msgstr "ljus"


msgid "materials"
msgstr "material"


msgid "metaballs"
msgstr "metabollar"


msgid "NlaTrack"
msgstr "NlaTrack"


msgid "<No Action>"
msgstr "<Ingen åtgärd>"


msgid "NlaStrip"
msgstr "NlaStrip"


msgid "Mball"
msgstr "Mball"


msgid "LightProbe"
msgstr "LightProbe"


msgid "objects"
msgstr "objekt"


msgid "No new files have been packed"
msgstr "Inga nya filer har packats"


msgid "Cannot pack absolute file: '%s'"
msgstr "Kan inte packa absolut fil: '%s'"


msgid "paint_curves"
msgstr "paint_curves"


msgid "Unsaved"
msgstr "Osparad"


msgid "%i frames found!"
msgstr "%i bildrutor hittade!"


msgid "%i points found!"
msgstr "%i punkter hittade!"


msgid "%i frames on disk"
msgstr "%i bildrutor på disk"


msgid "%s frames in memory (%s)"
msgstr "%s bildrutor i minnet (%s)"


msgid "%s, cache is outdated!"
msgstr "%s, cachen är föråldrad!"


msgid "Out Of Memory Error"
msgstr "Slut på minne"


msgid "RenderView"
msgstr "RenderView"

<<<<<<< HEAD
msgid "Edit Studio Light"
msgstr "Redigera studioljus"
=======

msgid "screens"
msgstr "skärmar"


msgid "sounds"
msgstr "ljud"

>>>>>>> 9a41dc73

msgid "speakers"
msgstr "högtalare"


msgid "texts"
msgstr "texter"


msgid "textures"
msgstr "texturer"


msgid "100 Meters"
msgstr "100 meter"


msgid "10 Meters"
msgstr "10 meter"


msgid "10 Centimeters"
msgstr "10 centimeter"


msgid "Micrometers"
msgstr "Mikrometer"


msgid "Nanometers"
msgstr "Nanometer"


msgid "Miles"
msgstr "Miles"


msgid "Chains"
msgstr "Kedjor"


msgid "100 Kilograms"
msgstr "100 kilogram"


msgid "Kilograms"
msgstr "Kilogram"


msgid "10 Grams"
msgstr "10 gram"


msgid "Milligrams"
msgstr "Milligram"


msgid "Tons"
msgstr "Ton"


msgid "Stones"
msgstr "Stenar"


msgid "Ounces"
msgstr "Ounces"


msgid "Meters per second"
msgstr "Meter per sekund"


msgid "Kilometers per hour"
msgstr "Kilometer per timme"


msgid "Miles per hour"
msgstr "Miles per timme"


msgid "Meters per second squared"
msgstr "Meter per sekund i kvadrat"


msgid "Days"
msgstr "Dygn"


msgid "Minutes"
msgstr "Minuter"


msgid "Milliseconds"
msgstr "Millisekunder"


msgid "Microseconds"
msgstr "Mikrosekunder"


msgid "Arcminutes"
msgstr "Bågminuter"


msgid "Arcseconds"
msgstr "Bågsekunder"


msgid "Megawatts"
msgstr "Megawatt"


msgid "Kilowatts"
msgstr "Kilowatt"


msgid "Watts"
msgstr "Watt"


msgid "Milliwatts"
msgstr "Milliwatt"


msgid "Microwatts"
msgstr "Mikrowatt"


msgid "Nanowatts"
msgstr "Nanowatt"


msgid "Kelvin"
msgstr "Kelvin"


msgid "Celsius"
msgstr "Celsius"


msgid "Kilohertz"
msgstr "Kilohertz"


msgid "fonts"
msgstr "typsnitt"


msgid "volumes"
msgstr "volymer"


msgid "OpenVDB error: {}"
msgstr "OpenVDB-fel: {}"


msgid "worlds"
msgstr "världar"


msgid "insufficient content"
msgstr "otillräckligt innehåll"


msgid "unknown error reading file"
msgstr "okänt fel vid läsning av fil"


msgid "Unable to read"
msgstr "Kan inte läsa"


msgid "Unable to open"
msgstr "Går inte att öppna"


msgid "Cannot find lib '%s'"
msgstr "Kan inte hitta biblioteket '%s'"


msgid "Unable to open blend <memory>"
msgstr "Går inte att öppna blend <memory>"


msgid "Unable to read '%s': %s"
msgstr "Det går inte att läsa '%s': %s"


msgid "Unable to open '%s': %s"
msgstr "Det går inte att öppna '%s': %s"


msgid "2D_Animation"
msgstr "2D-animation"


msgid "Sculpting"
msgstr "Skulptering"


msgid "VFX"
msgstr "VFX"


msgid "Video_Editing"
msgstr "Videoredigering"


msgid "Cannot open file %s for writing: %s"
msgstr "Filen %s kan inte öppnas för skrivning: %s"


msgid "color_index is invalid"
msgstr "color_index är ogiltigt"


msgid "Workbench"
msgstr "Arbetsbänk"


msgid "Create"
msgstr "Skapa"


msgid "CombinedAction"
msgstr "CombinedAction"


msgid "Active action is not layered"
msgstr "Aktiv åtgärd är inte uppdelad i lager"


msgid "<invalid>"
msgstr "<ogiltig>"


msgid "<no path>"
msgstr "<ingen sökväg>"


msgid "Delete selected markers?"
msgstr "Ta bort markerade markörer?"


msgid "Scene not found"
msgstr "Scenen hittades inte"


msgid "Driver has no variables to copy"
msgstr "Drivaren har inga variabler att kopiera"


msgid "Out"
msgstr "Ut"


msgid "<Unknown Modifier>"
msgstr "<Okänd modifierare>"


msgid "y = (Ax + B)"
msgstr "y = (Ax + B)"


msgid "× (Ax + B)"
msgstr "× (Ax + B)"


msgid "Add Control Point"
msgstr "Lägg till kontrollpunkt"


msgid "Delete Modifier"
msgstr "Ta bort modifierare"


msgid "Coefficient"
msgstr "Koefficient"


msgctxt "Action"
msgid "A"
msgstr "A"


msgctxt "Action"
msgid "B"
msgstr "B"


msgid "'%s' is not editable"
msgstr "'%s' är inte redigerbar"


msgid "Button doesn't appear to have any property information attached (ptr.data = %p, prop = %p)"
msgstr "Knappen verkar inte ha någon egenskapsinformation kopplad till sig (ptr.data = %p, prop = %p)"


msgid "Missing bone name"
msgstr "Saknar bennamn"


msgid "Cancel"
msgstr "Avbryt"


msgid "Unlock Aspect Ratio"
msgstr "Lås upp bildförhållande"


msgid "Path is empty, cannot save"
msgstr "Sökvägen är tom, kan inte spara"


msgid "Path too long, cannot save"
msgstr "Sökvägen är för lång, kan inte spara"


msgid "Saving failed"
msgstr "Sparning misslyckades"


msgid "Asset catalogs cannot be edited in this asset library"
msgstr "Tillgångskataloger kan inte redigeras i det här tillgångsbiblioteket"


msgid "Cannot save asset catalogs before the Blender file is saved"
msgstr "Kan inte spara katalog med tillgångar innan Blender-filen har sparats"


msgid "No changes to be saved"
msgstr "Inga ändringar att spara"


msgid "Catalog Selector"
msgstr "Katalogväljare"


msgid "Unable to load %s from %s"
msgstr "Det går inte att läsa in %s från %s"


msgid "Cannot make segment"
msgstr "Kan inte göra segment"


msgid "Text too long"
msgstr "Texten är för lång"


msgid "File too long %s"
msgstr "Filen är för lång %s"


msgid "Add Color Attribute"
msgstr "Lägg till färgattribut"


msgid "Cannot delete locked layers"
msgstr "Det går inte att ta bort låsta lager"


msgid "Move to New Layer"
msgstr "Flytta till nytt lager"


msgid "There is no layer '%s'"
msgstr "Det finns inget lager '%s'"


msgid "'%s' Layer is locked"
msgstr "'%s' Lagret är låst"


msgid "Current: "
msgstr "Aktuell: "


msgid "Press a key"
msgstr "Tryck på en tangent"


msgid "Missing Panel"
msgstr "Saknad panel"


msgid "Missing Menu: %s"
msgstr "Saknad meny: %s"


msgid "Unknown Property"
msgstr "Okänd egenskap"


msgctxt "WindowManager"
msgid "Search"
msgstr "Sök"


msgid "%s: %s"
msgstr "%s: %s"


msgctxt "Operator"
msgid "Change Shortcut"
msgstr "Ändra genväg"


msgctxt "Operator"
msgid "Open File Externally"
msgstr "Öppna fil externt"


msgctxt "Operator"
msgid "Replace Keyframes"
msgstr "Ersätt nyckelbilder"


msgctxt "Operator"
msgid "Replace Single Keyframe"
msgstr "Ersätt enstaka nyckelbild"


msgctxt "Operator"
msgid "Replace Keyframe"
msgstr "Ersätt nyckelbild"


msgctxt "Operator"
msgid "Delete Drivers"
msgstr "Ta bort drivare"


msgctxt "Operator"
msgid "Delete Driver"
msgstr "Ta bort drivare"


msgctxt "Operator"
msgid "Copy All to Selected"
msgstr "Kopiera alla till markerade"


msgctxt "Operator"
msgid "Copy Full Data Path"
msgstr "Kopiera fullständig datasökväg"


msgctxt "Operator"
msgid "Open File Location"
msgstr "Öppna filplats"


msgid "Autocomplete"
msgstr "Automatisk komplettering"


msgid "R"
msgstr "R"


msgid "OS"
msgstr "OS"


msgid "Insert"
msgstr "Infoga"


msgctxt "UI_Events_KeyMaps"
msgid "Space"
msgstr "Mellanslag"


msgid "%d items"
msgstr "%d objekt"


msgid "Red:"
msgstr "Röd:"


msgid "Saturation:"
msgstr "Mättnad:"


msgid "Lightness:"
msgstr "Ljushet:"


msgid "Alpha:"
msgstr "Alfa:"


<<<<<<< HEAD
msgid "Antialiasing"
msgstr "Kantutjämning"


msgid "Simplify Subdivision"
msgstr "Förenkla uppdelning"
=======
msgid "Red, Green, Blue"
msgstr "Röd, grön, blå"
>>>>>>> 9a41dc73


msgid "Lightness"
msgstr "Ljushet"


msgctxt "Color"
msgid "Value:"
msgstr "Värde:"


msgctxt "Color"
msgid "Value"
msgstr "Värde"


msgid "Redo"
msgstr "Gör om"


msgid "OK"
msgstr "OK"


msgid "Menu \"%s\" not found"
msgstr "Menyn \"%s\" hittades inte"


msgid "Panel \"%s\" not found"
msgstr "Panelen \"%s\" hittades inte"


msgid "No results found"
msgstr "Inga resultat hittades"


msgid "Internal error!"
msgstr "Internt fel!"


msgid "Python: {}"
msgstr "Python: {}"


msgid "(Shift-Click/Drag to select multiple)"
msgstr "(Shift-klicka/Dra för att välja flera)"


msgid "Value: {}"
msgstr "Värde: {}"


msgid "Radians: {}"
msgstr "Radianer: {}"


msgid "Built-in Asset"
msgstr "Inbyggd tillgång"


msgid "Disabled: {}"
msgstr "Inaktiverad: {}"


msgid "Python: {}.{}"
msgstr "Python: {}.{}"


msgid "Movie"
msgstr "Film"


msgid "Users: {}"
msgstr "Användare: {}"


msgid "File not found"
msgstr "Filen hittades inte"


msgctxt "Operator"
msgid "Click"
msgstr "Klicka"


msgctxt "Operator"
msgid "Drag"
msgstr "Dra"


msgid "Move {} into {}"
msgstr "Flytta {} in i {}"


msgid "Delete the active position"
msgstr "Ta bort den aktiva positionen"


msgid "Move to First"
msgstr "Flytta till första"


msgid "Move to Last"
msgstr "Flytta till sista"


msgid "Min X:"
msgstr "Min X:"


msgid "Min Y:"
msgstr "Min Y:"


msgid "Max X:"
msgstr "Max X:"


msgid "Max Y:"
msgstr "Max Y:"


msgid "Reset View"
msgstr "Återställ vy"


msgid "Reset Curve"
msgstr "Återställ kurva"


msgid "Combined channels"
msgstr "Kombinerade kanaler"


msgid "Red channel"
msgstr "Röd kanal"


msgid "Blue channel"
msgstr "Blå kanal"


msgid "Saturation level"
msgstr "Mättnadsnivå"


msgid "Value level"
msgstr "Värdenivå"


msgid "Zoom in"
msgstr "Zooma in"


msgid "Zoom out"
msgstr "Zooma ut"


msgid "Delete points"
msgstr "Ta bort punkter"


msgctxt "Color"
msgid "C"
msgstr "C"


msgid "Preset"
msgstr "Förinställning"


msgid "Apply Preset"
msgstr "Tillämpa förval"


msgctxt "Action"
msgid "New"
msgstr "Ny"


msgctxt "Armature"
msgid "New"
msgstr "Ny"


msgctxt "Brush"
msgid "New"
msgstr "Ny"


msgctxt "Camera"
msgid "New"
msgstr "Ny"


msgctxt "Curves"
msgid "New"
msgstr "Ny"


msgctxt "Curve"
msgid "New"
msgstr "Ny"


msgctxt "FreestyleLineStyle"
msgid "New"
msgstr "Ny"


msgctxt "GPencil"
msgid "New"
msgstr "Ny"


msgctxt "Image"
msgid "New"
msgstr "Ny"


msgctxt "Lattice"
msgid "New"
msgstr "Ny"


msgctxt "Light"
msgid "New"
msgstr "Nytt"


msgctxt "LightProbe"
msgid "New"
msgstr "Ny"


msgctxt "Mask"
msgid "New"
msgstr "Ny"


msgctxt "Material"
msgid "New"
msgstr "Nytt"


msgctxt "Mesh"
msgid "New"
msgstr "Ny"


msgctxt "Metaball"
msgid "New"
msgstr "Ny"


msgctxt "NodeTree"
msgid "New"
msgstr "Ny"


msgctxt "Object"
msgid "New"
msgstr "Nytt"


msgctxt "PaintCurve"
msgid "New"
msgstr "Ny"


msgctxt "Palette"
msgid "New"
msgstr "Ny"


msgctxt "ParticleSettings"
msgid "New"
msgstr "Ny"


msgctxt "PointCloud"
msgid "New"
msgstr "Ny"


msgctxt "Screen"
msgid "New"
msgstr "Ny"


msgctxt "Sound"
msgid "New"
msgstr "Ny"


msgctxt "Speaker"
msgid "New"
msgstr "Ny"


msgctxt "Texture"
msgid "New"
msgstr "Ny"


msgctxt "Volume"
msgid "New"
msgstr "Ny"


msgctxt "WorkSpace"
msgid "New"
msgstr "Ny"


msgctxt "World"
msgid "New"
msgstr "Ny"


msgid "Insert before socket"
msgstr "Infoga före uttag"


msgid "Insert after socket"
msgstr "Infoga efter uttag"


msgid "Insert into panel"
msgstr "Infoga i panel"


msgid "Insert before panel"
msgstr "Infoga före panel"


msgid "Insert after panel"
msgstr "Infoga efter panel"


msgid "More..."
msgstr "Mer..."


msgid "File Not Found"
msgstr "Det gick inte att hitta filen"


msgid "Today"
msgstr "Idag"


msgid "Yesterday"
msgstr "Igår"


msgid "Modified"
msgstr "Ändrad"


msgid "Stop animation playback"
msgstr "Stoppa uppspelning av animering"


msgid "Resize Region"
msgstr "Ändra storlek på region"


msgctxt "Camera"
msgid "Close"
msgstr "Stäng"


msgid "Unable to determine ABC sequence length"
msgstr "Det går inte att fastställa ABC-sekvensens längd"


msgid "Texture Options"
msgstr "Texturalternativ"


msgid "Can't create export file"
msgstr "Kan inte skapa exportfil"


msgid "Scene Options"
msgstr "Scenalternativ"


msgid "Unable to export SVG"
msgstr "Det går inte att exportera SVG"


msgid "Unable to export PDF"
msgstr "Det går inte att exportera PDF"


msgid "Unable to import '%s'"
msgstr "Det går inte att importera '%s'"


msgid "Curves as NURBS"
msgstr "Kurvor som NURBS"


msgid "ASCII"
msgstr "ASCII"


msgid "Rigging"
msgstr "Riggning"


<<<<<<< HEAD
msgctxt "WindowManager"
msgid "3D View Tool: Tweak"
msgstr "3D-visningsverktyg: Justera"


msgctxt "WindowManager"
msgid "3D View Tool: Tweak (fallback)"
msgstr "3D-visningsverktyg: Justera (reserv)"


msgctxt "WindowManager"
msgid "3D View Tool: Select Box"
msgstr "3D-visningsverktyg: Välj ruta"


msgctxt "WindowManager"
msgid "3D View Tool: Select Box (fallback)"
msgstr "3D-visningsverktyg: Välj ruta (reserv)"


msgctxt "WindowManager"
msgid "3D View Tool: Select Circle"
msgstr "3D-visningsverktyg: Välj cirkel"


msgctxt "WindowManager"
msgid "3D View Tool: Select Circle (fallback)"
msgstr "3D-visningsverktyg: Välj cirkel (reserv)"


msgctxt "WindowManager"
msgid "3D View Tool: Select Lasso"
msgstr "3D-visningsverktyg: Välj lasso"


msgctxt "WindowManager"
msgid "3D View Tool: Select Lasso (fallback)"
msgstr "3D-visningsverktyg: Välj lasso (reserv)"


msgctxt "WindowManager"
msgid "3D View Tool: Cursor"
msgstr "3D-visningsverktyg: Markör"


msgctxt "WindowManager"
msgid "3D View Tool: Cursor (fallback)"
msgstr "3D-visningsverktyg: Markör (reserv)"


msgctxt "WindowManager"
msgid "3D View Tool: Move"
msgstr "3D-visningsverktyg: Flytta"


msgctxt "WindowManager"
msgid "3D View Tool: Move (fallback)"
msgstr "3D-visningsverktyg: Flytta (reserv)"


msgctxt "WindowManager"
msgid "3D View Tool: Rotate"
msgstr "3D-visningsverktyg: Rotera"


msgctxt "WindowManager"
msgid "3D View Tool: Rotate (fallback)"
msgstr "3D-visningsverktyg: Rotera (reserv)"


msgctxt "WindowManager"
msgid "3D View Tool: Scale"
msgstr "3D-visningsverktyg: Skala"


msgctxt "WindowManager"
msgid "3D View Tool: Scale (fallback)"
msgstr "3D-visningsverktyg: Skala (reserv)"


msgctxt "WindowManager"
msgid "3D View Tool: Transform"
msgstr "3D-visningsverktyg: Transformera"


msgctxt "WindowManager"
msgid "3D View Tool: Transform (fallback)"
msgstr "3D-visningsverktyg: Transformera (reserv)"


msgctxt "WindowManager"
msgid "3D View Tool: Measure"
msgstr "3D-visningsverktyg: Mätning"


msgctxt "WindowManager"
msgid "3D View Tool: Measure (fallback)"
msgstr "3D-visningsverktyg: Mätning (reserv)"


msgctxt "WindowManager"
msgid "3D View Tool: Object, Add Primitive"
msgstr "3D-visningsverktyg: Objekt, Lägg till primitiv"


msgctxt "WindowManager"
msgid "3D View Tool: Object, Add Primitive (fallback)"
msgstr "3D-visningsverktyg: Objekt, Lägg till primitiv (reserv)"


msgctxt "WindowManager"
msgid "3D View Tool: Edit Mesh, Extrude Region"
msgstr "3D-visningsverktyg: Redigera mesh, extrudera region"


msgctxt "WindowManager"
msgid "3D View Tool: Edit Mesh, Extrude Region (fallback)"
msgstr "3D-visningsverktyg: Redigera mesh, Extrudera region (reserv)"


msgctxt "WindowManager"
msgid "3D View Tool: Edit Mesh, Extrude Manifold"
msgstr "3D-visningsverktyg: Redigera mesh, extrudera manifold"


msgctxt "WindowManager"
msgid "Curves"
msgstr "Kurvor"
=======
msgid "Import {} files"
msgstr "Importera {} filer"
>>>>>>> 9a41dc73


msgctxt "Mesh"
msgid "Cube"
msgstr "Kub"


msgctxt "Mesh"
msgid "Circle"
msgstr "Cirkel"


msgctxt "Mesh"
msgid "Cylinder"
msgstr "Cylinder"


msgctxt "Mesh"
msgid "Cone"
msgstr "Kon"


msgid "Outer"
msgstr "Yttre"


msgid "Close"
msgstr "Stäng"


msgid "Stop"
msgstr "Stoppa"


msgid "Undo"
msgstr "Ångra"


msgid "Measure"
msgstr "Mätning"


msgid "Use mouse"
msgstr "Använd mus"


msgid "View not found, cannot sort by view axis"
msgstr "Vy hittades inte, kan inte sortera efter vyaxel"


msgid "Unable to rotate %d edge(s)"
msgstr "Det går inte att rotera %d kant(er)"


msgid "Parse error in %s"
msgstr "Tolkningsfel i %s"


msgid "Cannot add edges in edit mode"
msgstr "Det går inte att lägga till kanter i redigeringsläget"


msgid "Cannot add faces in edit mode"
msgstr "Det går inte att lägga till ytor i redigeringsläget"


msgid "%d %s mirrored, %d failed"
msgstr "%d %s speglad, %d misslyckad"


msgid "%d %s mirrored"
msgstr "%d %s speglad"


msgid "Updated %d shape key(s)"
msgstr "Uppdaterade %d formnyckel(ar)"


msgid "Loading Asset Libraries"
msgstr "Läser in tillgångsbibliotek"


msgctxt "Light"
msgid "Volume"
msgstr "Volym"


msgctxt "Light"
msgid "Plane"
msgstr "Plan"


msgctxt "Light"
msgid "Sphere"
msgstr "Sfär"


msgctxt "Light"
msgid "LightProbe"
msgstr "LightProbe"


msgctxt "Object"
msgid "Vortex"
msgstr "Vortex"


msgctxt "Object"
msgid "Magnet"
msgstr "Magnet"


msgctxt "Object"
msgid "Wind"
msgstr "Vind"


msgctxt "Object"
msgid "TextureField"
msgstr "Texturfält"


msgctxt "Object"
msgid "Lennard-Jones"
msgstr "Lennard-Jones"


msgctxt "Object"
msgid "Turbulence"
msgstr "Turbulens"


msgctxt "Object"
msgid "Drag"
msgstr "Dra"


msgid "Deleted %u object(s)"
msgstr "Tog bort %u objekt"


msgid "Add IK"
msgstr "Lägg till IK"


msgid "Without Targets"
msgstr "Utan mål"


msgid "Cannot edit library data"
msgstr "Det går inte att redigera biblioteksdata"


msgid "Move to New Collection"
msgstr "Flytta till ny samling"


msgid "%u object(s) hidden"
msgstr "%u dolda objekt"


msgid "%s already in %s"
msgstr "%s redan i %s"


msgid "%s linked to %s"
msgstr "%s länkad till %s"


msgid "%s moved to %s"
msgstr "%s flyttad till %s"


msgid "Unable to execute '%s', error changing modes"
msgstr "Det går inte att köra '%s', fel vid byte av läge"


msgid "Unable to transfer mode, the source and/or target objects are not editable"
msgstr "Det går inte att överföra läget, käll- och/eller målobjekten är inte redigerbara"


msgid "Apply Modifier"
msgstr "Tillämpa modifierare"


msgid "%d new levels rebuilt"
msgstr "%d nya nivåer återuppbyggda"


msgid "Change Size"
msgstr "Ändra storlek"


msgid "Select Collection"
msgstr "Välj samling"


msgid "Removed effect: %s"
msgstr "Tog bort effekt: %s"


msgid "%i object(s) not centered, %i changed:"
msgstr "%i objekt inte centrerade, %i ändrade:"


msgid "All groups are locked"
msgstr "Alla grupper är låsta"


msgid "Acrylic"
msgstr "Akryl"


msgid "Asphalt (Crushed)"
msgstr "Asfalt (krossad)"


msgid "Bark"
msgstr "Bark"


msgid "Beans (Cocoa)"
msgstr "Bönor (kakao)"


msgid "Beans (Soy)"
msgstr "Bönor (soja)"


msgid "Brick (Pressed)"
msgstr "Tegel (pressad)"


msgid "Brick (Common)"
msgstr "Tegel (vanligt)"


msgid "Brick (Soft)"
msgstr "Tegel (mjukt)"


msgid "Brass"
msgstr "Mässing"


msgid "Bronze"
msgstr "Brons"


msgid "Carbon (Solid)"
msgstr "Kol (fast)"


msgid "Cardboard"
msgstr "Kartong"


msgid "Cast Iron"
msgstr "Gjutjärn"


msgid "Cement"
msgstr "Cement"


msgid "Chalk (Solid)"
msgstr "Krita (fast)"


msgid "Coffee (Fresh/Roast)"
msgstr "Kaffe (färskt/rostat)"


msgid "Concrete"
msgstr "Betong"


msgid "Copper"
msgstr "Koppar"


msgid "Iron"
msgstr "Järn"


msgid "Stone"
msgstr "Sten"


msgid "Stone (Crushed)"
msgstr "Sten (krossad)"


msgid "Timber"
msgstr "Timmer"


msgid "3D View "
msgstr "3D-vy "


msgid "Frame:"
msgstr "Bildruta:"


msgid "Time:"
msgstr "Tid:"


msgid "Mem:%.2fM (Peak %.2fM)"
msgstr "Minne:%.2fM (topp %.2fM)"


msgid "Mem:%.2fM, Peak: %.2fM"
msgstr "Minne:%.2fM, topp: %.2fM"


msgid "Scene has no camera"
msgstr "Scenen har ingen kamera"


msgid "Write error: cannot save %s"
msgstr "Skrivfel: kan inte spara %s"


msgid "Replace this area"
msgstr "Ersätt detta område"


msgid "Select Area"
msgstr "Välj område"


msgid "Full Screen Area"
msgstr "Område för helskärm"


msgid "No fullscreen areas were found"
msgstr "Inga helskärmsområden hittades"


msgid "Cannot edit hidden object"
msgstr "Kan inte redigera dolt objekt"


msgid "Missing: %s"
msgstr "Saknar: %s"


msgid "Missing: %s.%s"
msgstr "Saknar: %s.%s"


msgid "screen"
msgstr "skärm"


msgctxt "Operator"
msgid "Duplicate Current"
msgstr "Duplicera aktuell"


msgid "Edit Metadata"
msgstr "Redigera metadata"


msgid "File not found '%s'"
msgstr "Filen kunde inte hittas '%s'"


msgctxt "GPencil"
msgid "Interpolation"
msgstr "Interpolation"


msgid "Trace"
msgstr "Spåra"


msgid "Brush. Use Left Click to sample for palette instead"
msgstr "Pensel. Använd vänsterklick för palettprov istället"


msgid " Materials,"
msgstr " Material,"


msgid " Textures (or linked),"
msgstr " Texturer (eller länkade),"


msgid " Stencil,"
msgstr " Stencil,"


msgid "Image could not be found"
msgstr "Bild kunde inte hittas"


msgid "Image data could not be found"
msgstr "Bilddata kunde inte hittas"


msgid "No active camera set"
msgstr "Ingen aktiv kamera inställd"


msgid "Missing%s%s%s%s detected!"
msgstr "Saknade%s%s%s%s upptäckta!"


msgid "Palette created"
msgstr "Palett skapad"


msgid "Warning!"
msgstr "Varning!"


msgid "Unknown boolean error"
msgstr "Okänt booleanskt fel"


msgid "Delete selected keyframes?"
msgstr "Ta bort valda nyckelbilder?"


msgid "Not implemented"
msgstr "Inte implementerat"


msgid "Property is not editable"
msgstr "Egenskapen är inte redigerbar"


msgid "Property is not editable: %s"
msgstr "Egenskapen är inte redigerbar: %s"


msgid "Fields"
msgstr "Fält"


msgid "File Path:"
msgstr "Sökväg:"


msgid "Track is locked"
msgstr "Spåret är låst"


msgid "Position:"
msgstr "Position:"


msgid "X:"
msgstr "X:"


msgid "Y:"
msgstr "Y:"


msgid "Offset:"
msgstr "Förskjutning:"


msgid "Width:"
msgstr "Bredd:"


msgid "Height:"
msgstr "Höjd:"


msgid "Search Area:"
msgstr "Sökområde:"


msgid "%d x %d"
msgstr "%d x %d"


msgid ", RGBA float"
msgstr ", RGBA float"


msgid ", RGB float"
msgstr ", RGB float"


msgid ", RGBA byte"
msgstr ", RGBA byte"


msgid ", RGB byte"
msgstr ", RGB byte"


msgid ", %.2f fps"
msgstr ", %.2f bilder/s"


msgid ", failed to load"
msgstr ", misslyckades att läsa in"


msgid "Frame: %d / %d"
msgstr "Bildruta: %d / %d"


msgid "Frame: - / %d"
msgstr "Bildruta: - / %d"


msgid "File: %s"
msgstr "Fil: %s"


msgid "No files selected to be opened"
msgstr "Inga filer markerade för att öppnas"


msgid "Cannot read '%s': %s"
msgstr "Kan inte läsa '%s': %s"


msgid "Delete selected tracks?"
msgstr "Ta bort markerade spår?"


msgid "New Catalog"
msgstr "Ny katalog"


msgid "Delete Catalog"
msgstr "Ta bort katalog"


msgid "Loading..."
msgstr "Läser in..."


msgid "No items"
msgstr "Inga objekt"


msgid "Link target"
msgstr "Länka mål"


msgid "This file is offline"
msgstr "Den här filen är offline"


msgid "This file is read-only"
msgstr "Denna fil är skrivskyddad"


msgid "This is a restricted system file"
msgstr "Detta är en begränsad systemfil"


msgid "seconds"
msgstr "sekunder"


msgid "bytes"
msgstr "byte"


msgid "Delete selected files?"
msgstr "Ta bort valda filer?"


msgid "Unable to create configuration directory to write bookmarks"
msgstr "Det går inte att skapa en konfigurationskatalog för att skriva bokmärken"


msgid "File does not exist"
msgstr "Filen finns inte"


msgid "Could not create new folder name"
msgstr "Kunde inte skapa nytt mappnamn"


msgid "Unable to open or write bookmark file \"%s\""
msgstr "Det gick inte att öppna eller skriva bokmärkesfilen \"%s\""


msgid "'%s' given path is OS-invalid, creating '%s' path instead"
msgstr "'%s' angiven sökväg är inte giltig för detta OS, skapar '%s' sökväg istället"


msgid "%s%s, %s"
msgstr "%s%s, %s"


msgid "File name, overwrite existing"
msgstr "Filnamn, skriv över befintlig"


msgid "File name"
msgstr "Filnamn"


msgid "Asset Catalogs"
msgstr "Tillgångskataloger"


msgid "Home"
msgstr "Hem"


msgid "Desktop"
msgstr "Skrivbord"


msgid "Downloads"
msgstr "Nedladdningar"


msgid "Music"
msgstr "Musik"


msgid "Pictures"
msgstr "Bilder"


msgid "Videos"
msgstr "Videor"


msgid "OneDrive"
msgstr "OneDrive"


msgid "Movies"
msgstr "Filmer"


msgid "Interpolation:"
msgstr "Interpolation:"


msgid "Driver Value:"
msgstr "Drivarvärde:"


msgid "Value:"
msgstr "Värde:"


msgid "Update Dependencies"
msgstr "Uppdatera beroenden"


msgid "Driver:"
msgstr "Drivare:"


msgid "Delete target variable"
msgstr "Ta bort målvariabeln"


msgid "It cannot be left blank"
msgstr "Kan inte lämnas tomt"


msgid "It cannot start with a number"
msgstr "Kan inte börja med en siffra"


msgid "It cannot start with a special character, including '$', '@', '!', '~', '+', '-', '_', '.', or ' '"
msgstr "Kan inte börja med ett specialtecken, inklusive '$', '@', '!', '~', '+', '-', '_', '.', eller ' '"


msgid "It cannot contain spaces (e.g. 'a space')"
msgstr "Kan inte innehålla mellanslag (t.ex. 'ett mellanslag')"


msgid "It cannot contain dots (e.g. 'a.dot')"
msgstr "Kan inte innehålla punkter (t.ex. 'en.punkt')"


msgid "It cannot contain special (non-alphabetical/numeric) characters"
msgstr "Kan inte innehålla specialtecken (inga icke-alfabetiska/numeriska)"


msgid "It cannot be a reserved keyword in Python"
msgstr "Kan inte vara ett reserverat nyckelord i Python"


msgid "Python restricted for security"
msgstr "Python begränsat av säkerhetsskäl"


msgid "Slow Python expression"
msgstr "Långsamt Python-uttryck"


msgid "ERROR: Invalid Python expression"
msgstr "FEL: Ogiltigt Python-uttryck"


msgid "Add/Edit Driver"
msgstr "Lägg till/redigera drivare"


msgctxt "Operator"
msgid "Invalid Variable Name"
msgstr "Ogiltigt variabelnamn"


msgid "<No ID>"
msgstr "<Inget ID>"


msgid "Deprecated operator, use screen.keyframe_jump instead"
msgstr "Föråldrad operator, använd screen.keyframe_jump istället"


msgid "Deleted %u drivers"
msgstr "Tog bort %u drivare"


msgid "Discard"
msgstr "Förkasta"


msgid "Select Layer"
msgstr "Välj lager"


msgid "Can't Load Image"
msgstr "Kan inte läsa in bilden"

<<<<<<< HEAD
msgctxt "Operator"
msgid "Resume"
msgstr "Återuppta"
=======

msgid "%d × %d, "
msgstr "%d × %d, "

>>>>>>> 9a41dc73

msgid ", %s"
msgstr ", %s"


msgid "Frame %d / %d"
msgstr "Bildruta %d / %d"


msgid "Frame %d: %s"
msgstr "Bildruta %d: %s"


msgid "Frame %d"
msgstr "Bildruta %d"


msgid "New Image"
msgstr "Ny bild"


msgid "Image is not editable"
msgstr "Bilden är inte redigerbar"


msgid "Cannot save image, path \"%s\" is not writable"
msgstr "Kan inte spara bild, sökvägen \"%s\" är inte skrivbar"


msgid "Saved image \"%s\""
msgstr "Sparade bild \"%s\""


msgid "%d image(s) will be saved in %s"
msgstr "%d bild(er) kommer sparas i %s"


msgid "Saved %s"
msgstr "Sparade %s"


msgid "Image can't be saved, use a different file format: \"%s\""
msgstr "Bild kunde inte sparas, använd ett annat filformat: \"%s\""


msgid "Multiple images can't be saved to an identical path: \"%s\""
msgstr "Flera bilder kan inte sparas till en identisk sökväg: \"%s\""


msgid "Image can't be saved, no valid file path: \"%s\""
msgstr "Bild kunde inte sparas, ingen giltig sökväg: \"%s\""


msgid "can't save image while rendering"
msgstr "kan inte spara bild när rendering pågår"


msgid "No images available"
msgstr "Inga bilder tillgängliga"


msgid "Image Editor not found"
msgstr "Bildredigeraren hittades inte"


msgid "No compatible images are on the clipboard"
msgstr "Inga kompatibla bilder är i urklippet"


msgid "Unpack - Files: {}, Bakes: {}"
msgstr "Packa upp - Filer: {}, Bakningar: {}"


msgid "Cannot set relative paths with an unsaved blend file"
msgstr "Det går inte att ställa in relativa sökvägar med en osparad blend-fil"


msgid "Cannot set absolute paths with an unsaved blend file"
msgstr "Det går inte att ställa in absoluta sökvägar med en osparad blend-fil"


msgid "(Key) "
msgstr "(Nyckel) "


msgid "Verts:%s/%s | Edges:%s/%s | Faces:%s/%s | Tris:%s"
msgstr "Verts:%s/%s | Kanter:%s/%s | Ytor:%s/%s | Tris:%s"


msgid "Points:%s/%s"
msgstr "Punkter:%s/%s"


msgid "Bones:%s/%s"
msgstr "Ben:%s/%s"


msgid "Points:%s"
msgstr "Punkter:%s"


msgid " | Objects:%s/%s"
msgstr " | Objekt:%s/%s"


msgid "Memory: %s"
msgstr "Minne: %s"


msgid "VRAM: %.1f/%.1f GiB"
msgstr "VRAM: %.1f/%.1f GiB"


msgid "VRAM: %.1f GiB Free"
msgstr "VRAM: %.1f GiB ledigt"


msgid "Now"
msgstr "Nu"


msgid "Temp-Meta"
msgstr "Temp-Meta"


msgid "Label Size"
msgstr "Etikettstorlek"


msgid "Frame: %d"
msgstr "Bildruta: %d"


msgid "Undefined Socket Type"
msgstr "Odefinierad uttagstyp"


msgid "No Items"
msgstr "Inga objekt"


msgid "Menu Error"
msgstr "Menyfel"


msgid "Could not determine type of group node"
msgstr "Kunde inte avgöra typ av gruppnod"


msgid "Could not add node group"
msgstr "Kunde inte lägga till nodgrupp"


msgid "Could not add node object"
msgstr "Kunde inte lägga till nodobjekt"


msgid "Could not add node collection"
msgstr "Kunde inte lägga till nodsamling"


msgid "Could not find node collection socket"
msgstr "Kunde inte hitta nodsamlingsuttag"


msgid "Could not add an image node"
msgstr "Kunde inte hitta bildnod"


msgid "Could not add a mask node"
msgstr "Kunde inte lägga till masknod"


msgid "Could not add material"
msgstr "Kunde inte lägga till material"


msgid "Node tree type %s undefined"
msgstr "Nodträdstyp %s odefinierad"


msgid "Adding node groups isn't supported for custom (Python defined) node trees"
msgstr "Att lägga till nodgrupper stöds inte för anpassade (Python-definierade) nodträd"


msgid "{} (Menu)"
msgstr "{} (Meny)"


msgid "{} (Integer)"
msgstr "{} (Heltal)"


msgid "{} (Float)"
msgstr "{} (Flyttal)"


msgid "({}, {}, {}) (Vector)"
msgstr "({}, {}, {}) (Vektor)"


msgid "({}, {}, {}, {}) (Color)"
msgstr "({}, {}, {}, {}) (Färg)"


msgid "(Rotation)"
msgstr "(Rotation)"


msgid "{} (Boolean)"
msgstr "{} (Boolean)"


msgid "True"
msgstr "Sant"


msgid "(Matrix)"
msgstr "(Matris)"


msgid "• {}"
msgstr "• {}"


msgid "• Grid"
msgstr "• Rutnät"


msgid "• Instances: {}"
msgstr "• Instanser: {}"


msgid "• Edit: {}, {}, {}"
msgstr "• Redigera: {}, {}, {}"


msgid "• Grease Pencil: {} layers"
msgstr "• Grease Pencil: {} lager"


msgid "{}... (String)"
msgstr "{}... (Sträng)"


msgid "{} (String)"
msgstr "{} (Sträng)"


msgid "  • \"{}\": "
msgstr "  • \"{}\": "


msgid "write"
msgstr "skriv"


msgid " Named Attribute"
msgstr " Namngivet attribut"


msgid " Named Attributes"
msgstr " Namngivna attribut"


msgid "Cannot insert group '%s' in '%s'"
msgstr "Kunde inte infoga gruppen '%s' i '%s'"


msgid "Disconnect"
msgstr "Koppla bort"


msgid "Add \"%s\" Input"
msgstr "Lägg till \"%s\"-inmatning"


msgid "Add \"%s\" Panel"
msgstr "Lägg till \"%s\"-panel"


msgid "Copy to bone"
msgstr "Kopiera till ben"


msgid "Copy to object"
msgstr "Kopiera till objekt"


msgid "Link all to bone"
msgstr "Länka alla till ben"


msgid ""
"Objects in collection only contribute indirectly (through shadows and reflections) in the view layer\n"
" • Ctrl to isolate collection\n"
" • Shift to set inside collections"
msgstr ""
"Objekt i samlingen bidrar endast indirekt (genom skuggor och reflektioner) i visningslagret\n"
"• Ctrl för att isolera samlingen\n"
"• Skift för att ställa in inom samlingar"


msgid "Manage Unused Data"
msgstr "Hantera oanvänd data"


msgid "Deleted %d data-block(s)"
msgstr "Tog bort %d datablock"


msgid "Missing library"
msgstr "Saknar bibliotek"


msgid "(empty)"
msgstr "(tom)"


msgid "Cannot create transition"
msgstr "Kan inte skapa övergång"


msgid "Rows:"
msgstr "Rader:"


msgid "Columns:"
msgstr "Kolumner:"


msgid "(Layer)"
msgstr "(Lager)"


msgid "Class"
msgstr "Klass"


msgid "(Geometry)"
msgstr "(Geometri)"


msgid "Delete active text file?"
msgstr "Ta bort aktiv textfil?"


msgid "Jump to Line Number"
msgstr "Hoppa till radnummer"


msgid "Save to disk (ignore outside changes)"
msgstr "Spara till disk (ignorera externa ändringar)"


msgid "unknown error writing file"
msgstr "okänt fel vid skrivning av fil"


msgid "This text has not been saved"
msgstr "Denna text har inte sparats"


msgid "Cannot save text file, path \"%s\" is not writable"
msgstr "Kan inte spara textfil, sökvägen \"%s\" är inte skrivbar"


msgid "Unable to save '%s': %s"
msgstr "Kan inte spara '%s': %s"


msgid "Saved text \"%s\""
msgstr "Sparade text \"%s\""


msgid "Unable to stat '%s': %s"
msgstr "Det går inte att göra stat '%s': %s"


msgid "Text not found: %s"
msgstr "Text hittades inte: %s"


msgid "See '%s' in the external editor"
msgstr "Se '%s' i den externa redigeraren"


msgid "See '%s' in the text editor"
msgstr "Se '%s' i textredigeraren"


msgid "Open Recent"
msgstr "Öppna senaste"


msgid "Undo History"
msgstr "Ångringshistorik"


msgid "Remove Repository"
msgstr "Ta bort förråd"


msgid "Added %s \"%s\""
msgstr "Lade till %s \"%s\""


msgid "Unable to remove directory: %s"
msgstr "Det går inte att ta bort katalogen: %s"


msgid "Windows & Linux only operator"
msgstr "Endast Windows & Linux-operatorer"


msgid "Control Point:"
msgstr "Kontrollpunkt:"


msgid "Vertex:"
msgstr "Vertex:"


msgid "Z:"
msgstr "Z:"


msgid "W:"
msgstr "W:"


msgid "Radius X:"
msgstr "Radie X:"


msgid "Radius Y:"
msgstr "Radie Y:"


msgid "Crease:"
msgstr "Vecka:"


msgid "Weight:"
msgstr "Vikt:"


msgid "Radius:"
msgstr "Radie:"


msgid "Tilt:"
msgstr "Lutning:"


msgid "Dimensions:"
msgstr "Dimensioner:"


msgid "4L"
msgstr "4L"


msgid "Size:"
msgstr "Storlek:"


msgid "Camera Perspective"
msgstr "Kameraperspektiv"


msgid "Object as Camera"
msgstr "Objekt som kamera"


msgid "User Perspective"
msgstr "Användarperspektiv"


msgid " (Local)"
msgstr " (Lokal)"


msgid " (Clipped)"
msgstr " (Klippt)"


msgid " (Viewer)"
msgstr " (Visare)"


msgid "fps: %.2f"
msgstr "bilder/s: %.2f"


msgid "fps: %i"
msgstr "bilder/s: %i"


msgid "Jump"
msgstr "Hoppa"


msgid "Teleport"
msgstr "Teleportera"


msgid "Cannot navigate an object with constraints"
msgstr "Det går inte att navigera i ett objekt med begränsningar"


msgid "%d object(s) pasted"
msgstr "%d objekt klistrades in"


msgid "along X"
msgstr "längs X"


msgid "along %s X"
msgstr "längs %s X"


msgid "along Y"
msgstr "längs Y"


msgid "along %s Y"
msgstr "längs %s Y"


msgid "along Z"
msgstr "längs Z"


msgid "along %s Z"
msgstr "längs %s Z"


msgid "along local Z"
msgstr "längs lokala Z"


msgid " along Y axis"
msgstr " längs Y-axeln"


msgid " along X axis"
msgstr " längs X-axeln"


msgid " locking %s X axis"
msgstr " låser %s X-axel"


msgid " along %s X axis"
msgstr " längs %s X-axeln"


msgid " locking %s Y axis"
msgstr " låser %s Y-axel"


msgid " along %s Y axis"
msgstr " längs %s Y-axeln"


msgid " locking %s Z axis"
msgstr " låser %s Z-axel"


msgid " along %s Z axis"
msgstr " längs %s Z-axeln"


msgid "(Sharp)"
msgstr "(Skarp)"


msgid "(Smooth)"
msgstr "(Mjuk)"


msgid "(Root)"
msgstr "(Rot)"


msgid "(Linear)"
msgstr "(Linjär)"


msgid "(Constant)"
msgstr "(Konstant)"


msgid "(Sphere)"
msgstr "(Sfär)"


msgid "(Random)"
msgstr "(Slumpmässig)"


msgid "(InvSquare)"
msgstr "(InvSquare)"


msgid "Rotation: %s %s %s"
msgstr "Rotation: %s %s %s"


msgid "Rotation: %.2f%s %s"
msgstr "Rotation: %.2f%s %s"


msgid " Proportional size: %.2f"
msgstr " Proportionell storlek: %.2f"


msgid "Scale: %s%s %s"
msgstr "Skala: %s%s %s"


msgid "Scale: %s : %s%s %s"
msgstr "Skala: %s : %s%s %s"


msgid "Scale: %s : %s : %s%s %s"
msgstr "Skala: %s : %s : %s%s %s"


msgid "Scale X: %s   Y: %s%s %s"
msgstr "Skala X: %s   Y: %s%s %s"


msgid "Scale X: %s   Y: %s  Z: %s%s %s"
msgstr "Skala X: %s   Y: %s  Z: %s%s %s"


msgid "Time: +%s %s"
msgstr "Tid: +%s %s"


msgid "Time: %s %s"
msgstr "Tid: %s %s"


msgid "Time: +%.3f %s"
msgstr "Tid: +%.3f %s"


msgid "Time: %.3f %s"
msgstr "Tid: %.3f %s"


msgid "ScaleB: %s%s %s"
msgstr "ScaleB: %s%s %s"


msgid "ScaleB: %s : %s : %s%s %s"
msgstr "SkalaB: %s : %s : %s%s %s"


msgid "ScaleB X: %s  Y: %s  Z: %s%s %s"
msgstr "SkalaB X: %s  Y: %s  Z: %s%s %s"


msgid "Opacity: %s"
msgstr "Opacitet: %s"


msgid "Opacity: %3f"
msgstr "Opacitet: %3f"


msgid " or Alt) Even Thickness {}"
msgstr " eller Alt) Jämn tjocklek {}"


msgid "ScaleX: %s"
msgstr "SkalaX: %s"


msgid "DeltaX: %s"
msgstr "DeltaX: %s"


msgid "Trackball: %s %s %s"
msgstr "Trackball: %s %s %s"


msgid "Trackball: %.2f %.2f %s"
msgstr "Trackball: %.2f %.2f %s"


msgid "right"
msgstr "höger"


msgid "left"
msgstr "vänster"


msgid "Unable to create orientation"
msgstr "Det går inte att skapa orientering"


msgid "normal"
msgstr "normal"


msgid "local"
msgstr "lokal"


msgid "cursor"
msgstr "markör"


msgid "parent"
msgstr "förälder"


msgid "custom"
msgstr "anpassad"


msgid "Custom View"
msgstr "Anpassad vy"


msgid " | Ctrl - Hold for increments"
msgstr " | Ctrl - Håll för steg"


msgid "Unpack File"
msgstr "Packa upp fil"


msgid "Create %s"
msgstr "Skapa %s"


msgid "Use %s (identical)"
msgstr "Använd %s (identisk)"


msgid "Use %s (differs)"
msgstr "Använd %s (avviker)"


msgid "Overwrite %s"
msgstr "Skriv över %s"


msgid "Midpoints"
msgstr "Mittpunkter"


msgid "Image format is not a movie format"
msgstr "Bildformatet är inte ett filmformat"


msgid "CSV Import: Cannot open file '%s'"
msgstr "CSV-import: Det går inte att öppna filen '%s'"


msgid "CSV Import: empty file '%s'"
msgstr "CSV-import: tom fil '%s'"


msgid "CSV import: failed to parse file '%s'"
msgstr "CSV-import: misslyckades med att tolka filen '%s'"


msgid "Unable to create new object"
msgstr "Det går inte att skapa ett nytt objekt"


msgid "%s: Can't resolve path %s"
msgstr "%s: Kan inte slå upp sökvägen %s"


msgid "%s: Can't write to asset %s: %s"
msgstr "%s: Kan inte skriva till tillgången %s: %s"


msgid "Can't write to asset %s:  %s"
msgstr "Kan inte skriva till tillgång %s:  %s"


msgid "Unhandled Gprim type: %s (%s)"
msgstr "Ohanterad Gprim-typ: %s (%s)"


msgid "Built-in fonts cannot be renamed"
msgstr "Inbyggda typsnitt kan inte döpas om"


msgid "'%s' is of a type that cannot be an asset"
msgstr "'%s' är av en typ som inte kan vara en tillgång"


msgid "'%s' does not contain '%s' with prefix and suffix"
msgstr "'%s' innehåller inte '%s' med prefix och suffix"


msgid "'%s' doesn't have upper case alpha-numeric prefix"
msgstr "'%s' har inte ett alfanumeriskt prefix med versaler"


msgid "'%s' doesn't have an alpha-numeric suffix"
msgstr "'%s' har inte ett alfanumeriskt suffix"


msgid "%s: expected %s type, not %s"
msgstr "%s: förväntad %s typ, inte %s"


msgid "%s: expected ID type, not %s"
msgstr "%s: förväntad ID-typ, inte %s"


msgid "Driver not found in this animation data"
msgstr "Drivaren hittades inte i denna animationsdata"


msgid "%s '%s', bl_idname '%s' %s"
msgstr "%s '%s', bl_idname '%s' %s"


msgid "Driver '%s[%d]' already exists"
msgstr "Drivaren '%s[%d]' finns redan"


msgid "Unable to remove curve point"
msgstr "Det går inte att ta bort kurvpunkten"


msgid "Y component of the velocity field"
msgstr "Y-komponent av hastighetsfältet"


msgid "Y component of the force field"
msgstr "Y-komponent av kraftfältet"


msgid "Mini"
msgstr "Mini"


msgid "Image '%s' could not be saved to '%s'"
msgstr "Bild '%s' kunde inte sparas till '%s'"


msgctxt "Key"
msgid "Key"
msgstr "Tangent"


msgid "ViewLayer '%s' does not contain object '%s'"
msgstr "ViewLayer '%s' innehåller inte objektet '%s'"


msgid "unable to load text"
msgstr "kan inte läsa in text"


msgid "Index %d is invalid"
msgstr "Index %d är ogiltigt"


msgid "Modify"
msgstr "Ändra"


msgid "Unknown socket type"
msgstr "Okänd uttagstyp"


msgid "Unable to create socket"
msgstr "Det går inte att skapa en socket"


msgid "Unable to create panel"
msgstr "Det går inte att skapa en panel"


msgid "Unable to copy item"
msgstr "Det går inte att kopiera objektet"


msgctxt "NodeTree"
msgid "Comparison"
msgstr "Jämförelse"


msgctxt "NodeTree"
msgid "Trigonometric"
msgstr "Trigonometrisk"


msgctxt "NodeTree"
msgid "Conversion"
msgstr "Konvertering"


msgid "The links must be siblings"
msgstr "Länkarna måste vara syskon"


msgid "Constraint '%s' not found in object '%s'"
msgstr "Begränsning '%s' hittades inte i objektet '%s'"


msgid "Invalid target!"
msgstr "Ogiltigt mål!"


msgid "Use the scene orientation"
msgstr "Använd scenorienteringen"


msgid "Scripting"
msgstr "Skriptning"


msgctxt "Render Layer"
msgid "General"
msgstr "Allmänt"


msgctxt "Render Layer"
msgid "Data"
msgstr "Data"


msgid "Track '%s' is not found in the tracking object %s"
msgstr "Spåret '%s' finns inte i spårningsobjektet %s"


msgid "%s '%s' has category '%s'"
msgstr "%s '%s' har kategorin '%s'"


msgid "%s '%s', bl_idname '%s' could not be unregistered"
msgstr "%s '%s', bl_idname '%s' kunde inte avregistreras"


msgid "Extension repository not found"
msgstr "Tilläggsförrådet hittades inte"


msgid "Add-on is no longer valid"
msgstr "Tillägget är inte längre giltigt"


msgctxt "UI_Events_KeyMaps"
msgid "Left"
msgstr "Vänster"


msgctxt "UI_Events_KeyMaps"
msgid "Button4"
msgstr "Knapp 4"


msgctxt "UI_Events_KeyMaps"
msgid "Button5"
msgstr "Knapp 5"


msgctxt "UI_Events_KeyMaps"
msgid "Button6"
msgstr "Knapp6"


msgctxt "UI_Events_KeyMaps"
msgid "Button7"
msgstr "Knapp 7"


msgctxt "UI_Events_KeyMaps"
msgid "Move"
msgstr "Flytta"


msgctxt "UI_Events_KeyMaps"
msgid "Motion"
msgstr "Rörelse"


msgctxt "UI_Events_KeyMaps"
msgid "Menu"
msgstr "Meny"


msgctxt "UI_Events_KeyMaps"
msgid "Top"
msgstr "Topp"


msgctxt "UI_Events_KeyMaps"
msgid "Bottom"
msgstr "Botten"


msgctxt "UI_Events_KeyMaps"
msgid "Back"
msgstr "Tillbaka"


msgctxt "UI_Events_KeyMaps"
msgid "Isometric 1"
msgstr "Isometrisk 1"


msgctxt "UI_Events_KeyMaps"
msgid "Isometric 2"
msgstr "Isometrisk 2"


msgctxt "UI_Events_KeyMaps"
msgid "Minus"
msgstr "Minus"


msgctxt "UI_Events_KeyMaps"
msgid "Button 1"
msgstr "Knapp 1"


msgctxt "UI_Events_KeyMaps"
msgid "Button 2"
msgstr "Knapp 2"


msgctxt "UI_Events_KeyMaps"
msgid "Button 3"
msgstr "Knapp 3"


msgctxt "UI_Events_KeyMaps"
msgid "Button 4"
msgstr "Knapp 4"


msgctxt "UI_Events_KeyMaps"
msgid "Button 5"
msgstr "Knapp 5"


msgctxt "UI_Events_KeyMaps"
msgid "Button 6"
msgstr "Knapp 6"


msgctxt "UI_Events_KeyMaps"
msgid "Button 7"
msgstr "Knapp 7"


msgctxt "UI_Events_KeyMaps"
msgid "Button 8"
msgstr "Knapp 8"


msgctxt "UI_Events_KeyMaps"
msgid "Button 9"
msgstr "Knapp 9"


msgctxt "UI_Events_KeyMaps"
msgid "Button 10"
msgstr "Knapp 10"


msgctxt "UI_Events_KeyMaps"
msgid "Button 11"
msgstr "Knapp 11"


msgctxt "UI_Events_KeyMaps"
msgid "Button 12"
msgstr "Knapp 12"


msgctxt "UI_Events_KeyMaps"
msgid "Alt"
msgstr "Alt"


msgctxt "UI_Events_KeyMaps"
msgid "Ctrl"
msgstr "Ctrl"


msgid "Unknown operator"
msgstr "Okänd operator"


msgid "Property '%s.%s' not found"
msgstr "Egenskapen '%s.%s' hittades inte"


msgid "%s '%s'"
msgstr "%s '%s'"


msgid "wmOwnerID '%s' not in workspace '%s'"
msgstr "wmOwnerID '%s' finns inte i arbetsytan '%s'"


msgid "Operator '%s' not found!"
msgstr "Operatorn '%s' hittades inte!"


msgid "ActionMap '%s' cannot be removed"
msgstr "ActionMap '%s' kan inte tas bort"


msgid "Bind To"
msgstr "Bind till"


msgid "Bone Envelopes"
msgstr "Benomslutningar"


msgid "Bind"
msgstr "Bind"


msgid "Recenter"
msgstr "Centrera"


msgid "Custom Camera"
msgstr "Anpassad kamera"


msgid "Collection Masks"
msgstr "Samlingsmasker"


msgctxt "GPencil"
msgid "Cast Shadow"
msgstr "Kasta skugga"


msgid "Light Reference"
msgstr "Ljusreferens"


msgid "'Integrate' requires faces"
msgstr "\"Integrera\" kräver ytor"


msgid "Delete Higher"
msgstr "Ta bort högre"


msgid "Reshape"
msgstr "Omformera"


msgid "Save External..."
msgstr "Spara extern data…"


msgid "Invalid target settings"
msgstr "Ogiltiga målinställningar"


msgid "Coverage"
msgstr "Täckning"


msgid "Delete Bake"
msgstr "Ta bort bakning"


msgid "Create Along Paths"
msgstr "Skapa längs med banor"


msgid "Restrictions"
msgstr "Begränsningar"


msgid "Viewport {:.2f} px"
msgstr "Visningsområde {:.2f} px"


msgid "Out of memory"
msgstr "Slut på minne"


msgid "Apply (All Keyframes)"
msgstr "Tillämpa (alla nyckelbilder)"


msgctxt "Operator"
msgid "Save as Shape Key"
msgstr "Spara som formnyckel"


msgid "UVProject"
msgstr "UVProject"


msgctxt "Modifier"
msgid "To"
msgstr "Till"


msgid "Motion"
msgstr "Rörelse"


msgid "Along Normals"
msgstr "Längs normaler"


msgid "Life"
msgstr "Livslängd"


msgid "Replace Original"
msgstr "Ersätt original"


msgid "Bright"
msgstr "Ljus"


msgid "Color Space:"
msgstr "Färgrymd:"


msgid "Limit Strength"
msgstr "Begränsa styrka"


msgid "Midtones"
msgstr "Mellantoner"


msgid "Upper Left"
msgstr "Övre vänster"


msgid "Quality:"
msgstr "Kvalitet:"


msgid "Image 1"
msgstr "Bild 1"


msgid "Image 2"
msgstr "Bild 2"


msgid "Path:"
msgstr "Bana:"


msgid "Add Input"
msgstr "Lägg till inmatning"


msgid "Layer:"
msgstr "Lager:"


msgid "Anti-Alias"
msgstr "Kantutjämning"


msgid "Balance"
msgstr "Balans"


msgid "Offset Y"
msgstr "Y-förskjutning"


msgid "Dot"
msgstr "Punkt"


msgid "Cb"
msgstr "Cb"


msgctxt "Color"
msgid "V"
msgstr "V"


msgctxt "Color"
msgid "Y"
msgstr "Y"


msgctxt "Color"
msgid "U"
msgstr "U"


msgid "Bitwise %s"
msgstr "Bitvis %s"


msgid "A"
msgstr "A"


msgid "Column 1 Row 1"
msgstr "Kolumn 1 Rad 1"


msgid "Column 1 Row 2"
msgstr "Kolumn 1 Rad 2"


msgid "Column 1 Row 3"
msgstr "Kolumn 1 Rad 3"


msgid "Column 1 Row 4"
msgstr "Kolumn 1 Rad 4"


msgid "Column 2 Row 1"
msgstr "Kolumn 2 Rad 1"


msgid "Column 2 Row 2"
msgstr "Kolumn 2 Rad 2"


msgid "Column 2 Row 3"
msgstr "Kolumn 2 Rad 3"


msgid "Column 2 Row 4"
msgstr "Kolumn 2 Rad 4"


msgid "Column 3 Row 1"
msgstr "Kolumn 3 Rad 1"


msgid "Column 3 Row 2"
msgstr "Kolumn 3 Rad 2"


msgid "Column 3 Row 3"
msgstr "Kolumn 3 Rad 3"


msgid "Column 3 Row 4"
msgstr "Kolumn 3 Rad 4"


msgid "Column 4 Row 1"
msgstr "Kolumn 4 Rad 1"


msgid "Column 4 Row 2"
msgstr "Kolumn 4 Rad 2"


msgid "Column 4 Row 3"
msgstr "Kolumn 4 Rad 3"


msgid "Column 4 Row 4"
msgstr "Kolumn 4 Rad 4"


msgid "Column 1"
msgstr "Kolumn 1"


msgid "Column 2"
msgstr "Kolumn 2"


msgid "Column 3"
msgstr "Kolumn 3"


msgid "Column 4"
msgstr "Kolumn 4"


msgid "C"
msgstr "C"


msgid "Result"
msgstr "Resultat"


msgctxt "NodeTree"
msgid "A"
msgstr "A"


msgctxt "NodeTree"
msgid "B"
msgstr "B"


msgctxt "NodeTree"
msgid "Unknown"
msgstr "Okänd"


msgid "Invalid format: \"{}\""
msgstr "Ogiltigt format: \"{}\""


msgid "Type \"{}\" can't be formatted"
msgstr "Typen \"{}\" kan inte formateras"


msgid "Line Break"
msgstr "Radbrytning"


msgctxt "Text"
msgid "Tab"
msgstr "Tab"


msgid "Rotate By"
msgstr "Rotera efter"


msgid "Decimals"
msgstr "Decimaler"


msgid "Leading"
msgstr "Ledande"


msgid "Group ID"
msgstr "Grupp-ID"


<<<<<<< HEAD
msgid "No Textures"
msgstr "Inga texturer"
=======
msgid "Instance Count"
msgstr "Instans antal"


msgid "Layer Count"
msgstr "Lager antal"
>>>>>>> 9a41dc73


msgid "Sum"
msgstr "Summa"


msgid "Bake to Disk"
msgstr "Baka till disk"


msgid "Can't bake in zone"
msgstr "Kan inte baka i zonen"


msgid "Baked Frame {}"
msgstr "Bakade bildruta {}"


msgid "Baked {} - {}"
msgstr "Bakade {} - {}"


msgid "{} ({} packed)"
msgstr "{} ({} packad)"


msgid "{} ({} on disk)"
msgstr "{} ({} på disk)"


msgid "Frames {} - {}"
msgstr "Bildrutor {} - {}"


msgid "Unknown Boolean error"
msgstr "Okänt booleanskt fel"


msgid "Use Radius"
msgstr "Använd radie"


msgid "Camera projection matrix"
msgstr "Kameraprojektionsmatris"


msgid "Limit Radius"
msgstr "Begränsa radie"


msgctxt "NodeTree"
msgid "Rotations"
msgstr "Rotationer"


msgid "Cuts"
msgstr "Klipper"


msgid "Profile Curve"
msgstr "Profilkurva"


msgctxt "NodeTree"
msgid "Top"
msgstr "Topp"


msgid "Input Fields"
msgstr "Inmatningsfält"


msgid "Missing Geometry"
msgstr "Saknad geometri"


msgid "Element"
msgstr "Element"


msgid "Frame Count"
msgstr "Ram antal"


msgid "Delimiter"
msgstr "Avgränsare"


msgid "Cannot open file: {}"
msgstr "Kan inte öppna filen: {}"


msgid "Add Item"
msgstr "Lägg till objekt"


msgctxt "Amount"
msgid "Area"
msgstr "Område"


msgid "Total Cost"
msgstr "Total kostnad"


msgid "Old"
msgstr "Gammal"


msgctxt "NodeTree"
msgid "Bottom"
msgstr "Botten"


msgid "The radius of the cylinder"
msgstr "Cylinderns radie"


msgid "Rings must be at least 3"
msgstr "Ringar måste vara minst 3"


msgid "As Instance"
msgstr "Som instans"


msgid "Is Valid"
msgstr "Är giltig"


msgid "Attribute does not exist: \"{}\""
msgstr "Attributet finns inte: \"{}\""


msgid "Repeat Items"
msgstr "Upprepa objekt"


msgid "Iteration"
msgstr "Iteration"


msgid "Value not found: \"{}\""
msgstr "Värdet hittades inte: \"{}\""


msgid "Inverted"
msgstr "Inverterad"


msgid "Strings"
msgstr "Strängar"


msgid "Limit Surface"
msgstr "Begränsa yta"


msgid "Warnings ({})"
msgstr "Varningar ({})"


msgid "Manage"
msgstr "Hantera"


msgid "\"{}\" from {}"
msgstr "\"{}\" från {}"


msgid "Missing Data-Block"
msgstr "Saknade datablock"


msgid " (Deprecated)"
msgstr " (Föråldrad)"


msgid "AO"
msgstr "AO"


msgid "BSDF"
msgstr "BSDF"


msgid "IOR"
msgstr "Brytningsindex"


msgid "Anisotropy"
msgstr "Anisotropi"


msgid "Melanin"
msgstr "Melanin"


msgid "Color of the material"
msgstr "Materialets färg"


msgid "Thin Film IOR"
msgstr "Tunnfilm IOR"


msgid "Thin Film"
msgstr "Tunn film"


msgid "View Distance"
msgstr "Visa avstånd"


msgid "Transparency"
msgstr "Genomskinlighet"


msgid "Color1"
msgstr "Färg1"


msgid "Color2"
msgstr "Färg2"


msgid "Age"
msgstr "Ålder"


msgid "BSSRDF"
msgstr "BSSRDF"


msgid "Diameter"
msgstr "Diameter"


msgid "Scatter"
msgstr "Sprid"


msgid "Coordinate 1"
msgstr "Koordinat 1"


msgid "Coordinate 2"
msgstr "Koordinat 2"


msgid "W1"
msgstr "W1"


msgid "W2"
msgstr "W2"


msgid "W3"
msgstr "W3"


msgid "W4"
msgstr "W4"


msgid "iScale"
msgstr "iScale"


msgid ""
"%s: %.*s\n"
"Location: %s:%d"
msgstr ""
"%s: %.*s\n"
"Plats: %s:%d"


msgid "%s: %.*s"
msgstr "%s: %.*s"


msgid "Text '%s'"
msgstr "Text '%s'"


msgid "Cannot initialize the GPU"
msgstr "Kan inte initiera GPU:n"


msgid "Fra:%d Mem:%.2fM (Peak %.2fM) | Time:%s | %s"
msgstr "Fra:%d Minne:%.2fM (högst %.2fM) | Tid:%s | %s"


msgid "Image too small"
msgstr "Bilden är för liten"


msgid "Camera \"%s\" is not a multi-view camera"
msgstr "Kameran \"%s\" är inte en flerbildskamera"


msgid "%s: failed to load '%s'"
msgstr "%s: misslyckades med att läsa in '%s'"


msgctxt "Sequence"
msgid "Color Balance"
msgstr "Färgbalans"


msgctxt "Sequence"
msgid "Curves"
msgstr "Kurvor"


msgctxt "Sequence"
msgid "Brightness/Contrast"
msgstr "Ljusstyrka/kontrast"


msgctxt "Sequence"
msgid "White Balance"
msgstr "Vitbalans"


msgctxt "Sequence"
msgid "Audio"
msgstr "Ljud"


msgctxt "Sequence"
msgid "Adjustment"
msgstr "Justering"


msgid "Colorize"
msgstr "Färglägg"


msgid "Glow"
msgstr "Glöd"


msgid "Wave Effect"
msgstr "Vågeffekt"


msgid "window_managers"
msgstr "window_managers"


msgid "Overwrite Startup File"
msgstr "Skriv över uppstartsfil"


msgid "Load Factory \"{}\" Preferences."
msgstr "Läs in fabriksinställningar \"{}\"."


msgid "Load Factory Blender Preferences"
msgstr "Läs in fabriksinställningar för Blender"


msgid "To make changes to Preferences permanent, use \"Save Preferences\""
msgstr "För att göra ändringar i inställningarna permanenta, använd \"Spara inställningar\""


msgid "Load"
msgstr "Läs in"


msgid "Load Factory \"{}\" Startup File and Preferences"
msgstr "Läs in fabriksinställningar och startfil \"{}\""


msgid "Load Factory Default Startup File and Preferences"
msgstr "Läs in fabriksinställd startfil och inställningar"


msgid ""
"To make changes to Preferences permanent, use \"Save Preferences\".\n"
"Warning: Your file is unsaved! Proceeding will abandon your changes."
msgstr ""
"Om du vill göra ändringarna i inställningarna permanenta använder du \"Spara inställningar\".\n"
"Varning: Din fil är inte sparad! Om du fortsätter kommer dina ändringar att överges."


msgid "To make changes to Preferences permanent, use \"Save Preferences\"."
msgstr "Om du vill göra ändringarna i inställningarna permanenta använder du \"Spara inställningar\"."


msgid "Trusted Source [Untrusted Path]"
msgstr "Betrodd källa [obetrodd sökväg]"


msgid "Any unsaved changes will be lost."
msgstr "Alla ändringar som inte sparats kommer att gå förlorade."


msgid "Warning: There are unsaved external image(s)."
msgstr "Varning: Det finns en eller flera externa bilder som inte sparats."


msgid "Allow Execution"
msgstr "Tillåt exekvering"


msgid "Save As..."
msgstr "Spara som..."


msgid "Don't Save"
msgstr "Spara inte"


msgid "unable to open the file"
msgstr "kan inte öppna filen"


msgid "This file was saved by a newer version of Blender (%s)."
msgstr "Denna fil har sparats av en nyare version av Blender (%s)."


msgid "saved as a new, regular file."
msgstr "sparad som en ny, vanlig fil."


msgid "Cannot overwrite asset system files. Save as new file"
msgstr "Det går inte att skriva över systemfiler för tillgångar. Spara som ny fil"


msgid "with an older Blender version?"
msgstr "med en äldre Blender-version?"


msgid "Cannot overwrite asset system files. Save as new file?"
msgstr "Det går inte att skriva över systemfiler för tillgångar. Spara som ny fil?"


msgid "Save changes before closing?"
msgstr "Spara ändringar före stängning?"


msgid "Startup file saved"
msgstr "Uppstartsfil sparad"


msgid "Unable to save an unsaved file with an empty or unset \"filepath\" property"
msgstr "Det går inte att spara en osparad fil med en tom eller icke-inställd \"filepath\"-egenskap"


msgid "Cannot read file \"%s\": %s"
msgstr "Kan inte läsa filen \"%s\": %s"


msgid "Unknown error loading \"%s\""
msgstr "Okänt fel vid inläsning av \"%s\""


msgid "Application Template \"%s\" not found"
msgstr "Applikationsmallen \"%s\" hittades inte"


msgid "Cannot overwrite used library '%.240s'"
msgstr "Kan inte skriva över använt bibliotek '%.240s'"


msgid "Cannot save blend file, path \"%s\" is not writable"
msgstr "Kan inte spara blend-fil, sökvägen \"%s\" är inte skrivbar"


msgid "Saved copy as \"%s\""
msgstr "Sparade kopia som \"%s\""


msgid "Saved as \"%s\""
msgstr "Sparad som '%s'"


msgid "Not a library"
msgstr "Inte ett bibliotek"


msgid "'%s': not a library"
msgstr "'%s': inte ett bibliotek"


msgid "'%s' is not a valid library filepath"
msgstr "'%s' är inte en giltig filsök för biblioteket"


msgid "Win"
msgstr "Win"


msgid "dbl-"
msgstr "dbl-"


msgid "ON"
msgstr "PÅ"


msgid "OFF"
msgstr "AV"


msgid "Toggle System Console"
msgstr "Växla systemkonsol"


msgctxt "Operator"
msgid "Toggle System Console"
msgstr "Växla systemkonsol"


msgid "Cannot read %s '%s': %s"
msgstr "Kan inte läsa %s '%s': %s"


msgid "%s '%s' not found"
msgstr "%s '%s' hittades inte"


msgid "%s not found"
msgstr "%s hittades inte"


msgid "%d × %s: %.4f ms, average: %.8f ms"
msgstr "%d × %s: %.4f ms, genomsnitt: %.8f ms"


msgctxt "WindowManager"
msgid "Your graphics card or driver has limited support. It may work, but with issues."
msgstr "Ditt grafikkort eller din drivrutin har begränsat stöd. Det kan fungera, men med problem."


msgctxt "WindowManager"
msgid "Your graphics card is not supported"
msgstr "Ditt grafikkort stöds inte"


msgctxt "WindowManager"
msgid "Your graphics card or macOS version is not supported"
msgstr "Ditt grafikkort eller din macOS-version stöds inte"


msgctxt "WindowManager"
msgid "Upgrading to the latest macOS version may improve Blender support"
msgstr "Uppgradering till den senaste macOS-versionen kan förbättra stödet för Blender"


msgctxt "WindowManager"
msgid "Your graphics card or driver is not supported."
msgstr "Ditt grafikkort eller din drivrutin stöds inte."


msgctxt "WindowManager"
msgid "The program will now close."
msgstr "Programmet kommer nu att avslutas."


msgctxt "Operator"
msgid "Learn More"
msgstr "Läs mer"


msgid "(Unsaved)"
msgstr "(Osparad)"


msgid " (Recovered)"
msgstr " (Återställd)"


msgid "Updating GPU drivers may solve this issue."
msgstr "Uppdatering av GPU-drivrutiner kan lösa problemet."


msgid "1 inch"
msgstr "1 tum"


msgid "1/1.8 inch"
msgstr "1/1,8 tum"


msgid "1/2.3 inch"
msgstr "1/2,3 tum"


msgid "1/2.5 inch"
msgstr "1/2,5 tum"


msgid "1/2.7 inch"
msgstr "1/2,7 tum"


msgid "1/3.2 inch"
msgstr "1/3,2 tum"


msgid "2/3 inch"
msgstr "2/3 tum"


msgid "APS-C"
msgstr "APS-C"


msgid "APS-C (Canon)"
msgstr "APS-C (Canon)"


msgid "APS-H (Canon)"
msgstr "APS-H (Canon)"


msgid "Analog 16mm"
msgstr "Analog 16mm"


msgid "Analog 35mm"
msgstr "Analog 35mm"


msgid "Analog 65mm"
msgstr "Analog 65mm"


msgid "Analog IMAX"
msgstr "Analog IMAX"


msgid "Analog Super 16"
msgstr "Analog Super 16"


msgid "Analog Super 35"
msgstr "Analog Super 35"


msgid "Arri Alexa 65"
msgstr "Arri Alexa 65"


msgid "Arri Alexa LF"
msgstr "Arri Alexa LF"


msgid "Arri Alexa Mini & SXT"
msgstr "Arri Alexa Mini & SXT"


msgid "Foveon (Sigma)"
msgstr "Foveon (Sigma)"


msgid "MFT"
msgstr "MFT"


msgid "RED Dragon 5K"
msgstr "RED Dragon 5K"


msgid "RED Dragon 6K"
msgstr "RED Dragon 6K"


msgid "RED Helium 8K"
msgstr "RED Helium 8K"


msgid "RED Monstro 8K"
msgstr "RED Monstro 8K"


msgid "Cotton"
msgstr "Bomull"


msgid "Leather"
msgstr "Läder"


msgid "Ogg Theora"
msgstr "Ogg Theora"


msgid "WebM (VP9+Opus)"
msgstr "WebM (VP9+Opus)"


msgid "Xvid"
msgstr "Xvid"


msgid "Oil"
msgstr "Olja"


msgid "Water"
msgstr "Vatten"


msgid "Stroke and Fill"
msgstr "Streck och fyllning"


msgid "4K DCI 2160p"
msgstr "4K DCI 2160p"


msgid "4K UHDTV 2160p"
msgstr "4K UHDTV 2160p"


msgid "4K UW 1600p"
msgstr "4K UW 1600p"


msgid "DVCPRO HD 1080p"
msgstr "DVCPRO HD 1080p"


msgid "DVCPRO HD 720p"
msgstr "DVCPRO HD 720p"


msgid "TV NTSC 16:9"
msgstr "TV NTSC 16:9"


msgid "TV NTSC 4:3"
msgstr "TV NTSC 4:3"


msgid "TV PAL 16:9"
msgstr "TV PAL 16:9"


msgid "TV PAL 4:3"
msgstr "TV PAL 4:3"


msgid "14:9 in 16:9"
msgstr "14:9 i 16:9"


msgid "16:9"
msgstr "16:9"


msgid "4:3 in 16:9"
msgstr "4:3 i 16:9"


msgctxt "WorkSpace"
msgid "2D Animation"
msgstr "2D-animation"


msgctxt "WorkSpace"
msgid "Animation"
msgstr "Animation"


msgctxt "WorkSpace"
msgid "Compositing"
msgstr "Bildsammansättning"


msgctxt "WorkSpace"
msgid "Geometry Nodes"
msgstr "Geometrinoder"


msgctxt "WorkSpace"
msgid "Layout"
msgstr "Layout"


msgctxt "WorkSpace"
msgid "Masking"
msgstr "Maskning"


msgctxt "WorkSpace"
msgid "Modeling"
msgstr "Modellering"


msgctxt "WorkSpace"
msgid "Motion Tracking"
msgstr "Rörelsespårning"


msgctxt "WorkSpace"
msgid "Rendering"
msgstr "Rendering"


msgctxt "WorkSpace"
msgid "Scripting"
msgstr "Skriptning"


msgctxt "WorkSpace"
msgid "Sculpting"
msgstr "Skulptering"


msgctxt "WorkSpace"
msgid "Shading"
msgstr "Skuggning"


msgctxt "WorkSpace"
msgid "Texture Paint"
msgstr "Texturmålning"


msgctxt "WorkSpace"
msgid "UV Editing"
msgstr "UV-redigering"


msgctxt "WorkSpace"
msgid "Video Editing"
msgstr "Videoredigering"


msgid "Cycles Render Engine"
msgstr "Cycles renderingsmotor"


msgid "Import-Export as glTF 2.0"
msgstr "Importera-Exportera som glTF 2.0"


msgid "Manage UI translations"
msgstr "Hantera gränssnittsöversättningar"


msgid "Pose Library"
msgstr "Pose-bibliotek"


msgid "All Add-ons"
msgstr "Alla tillägg"


msgid "All Add-ons Installed by User"
msgstr "Alla tillägg som installerats av användaren"


msgid "Import-Export"
msgstr "Import och export"


msgctxt "Preferences"
msgid "3D View"
msgstr "3D-vy"


msgctxt "Preferences"
msgid "Add Curve"
msgstr "Lägg till kurva"


msgctxt "Preferences"
msgid "All"
msgstr "Alla"


msgctxt "Preferences"
msgid "Bake"
msgstr "Baka"


msgctxt "Preferences"
msgid "Camera"
msgstr "Kamera"


msgctxt "Preferences"
msgid "Development"
msgstr "Utveckling"


msgctxt "Preferences"
msgid "Import-Export"
msgstr "Import och export"


msgctxt "Preferences"
msgid "Modeling"
msgstr "Modellering"


msgctxt "Preferences"
msgid "Node"
msgstr "Nod"


msgctxt "Preferences"
msgid "Object"
msgstr "Objekt"


msgctxt "Preferences"
msgid "Scene"
msgstr "Scen"


msgctxt "Preferences"
msgid "Sculpt"
msgstr "Skulptera"


msgctxt "Preferences"
msgid "System"
msgstr "System"


msgctxt "Preferences"
msgid "Text Editor"
msgstr "Textredigerare"


msgctxt "Preferences"
msgid "UV"
msgstr "UV"


msgctxt "Preferences"
msgid "User Interface"
msgstr "Användargränssnitt"


msgctxt "Preferences"
msgid "Accessibility"
msgstr "Hjälpmedel"


msgctxt "Preferences"
msgid "Colorful"
msgstr "Färgrik"


msgctxt "Preferences"
msgid "Dark"
msgstr "Mörk"


msgctxt "Preferences"
msgid "Inspired By"
msgstr "Inspirerad av"


msgctxt "Preferences"
msgid "Light"
msgstr "Ljus"


msgctxt "Preferences"
msgid "Print"
msgstr "Skriv ut"


msgid "camera"
msgstr "kamera"


msgid "clipboard"
msgstr "urklipp"


msgid "files"
msgstr "filer"


msgid "microphone"
msgstr "mikrofon"


msgid "English (US)"
msgstr "Engelska (USA)"


msgid "Japanese - 日本語"
msgstr "Japanska - 日本語"


msgid "Dutch - Nederlands"
msgstr "Nederländska - Nederlands"


msgid "Italian - Italiano"
msgstr "Italienska - Italiano"


msgid "German - Deutsch"
msgstr "Tyska - Deutsch"


msgid "Finnish - Suomi"
msgstr "Finska - Suomi"


msgid "Swedish - Svenska"
msgstr "Swedish - Svenska"


msgid "French - Français"
msgstr "Franska - Français"


msgid "Spanish - Español"
msgstr "Spanska - Español"


msgid "Catalan - Català"
msgstr "Katalanska - Català"


msgid "Czech - Čeština"
msgstr "Tjeckiska - Čeština"


msgid "Portuguese (Portugal) - Português europeu"
msgstr "Portugisiska (Portugal) - Português europeu"


msgid "Chinese (Simplified) - 简体中文"
msgstr "Kinesiska (förenklad) - 简体中文"


msgid "Chinese (Traditional) - 繁體中文"
msgstr "Kinesiska (traditionell) - 繁體中文"


<<<<<<< HEAD
=======
msgid "Russian - Русский"
msgstr "Ryska - Русский"


msgid "Croatian - Hrvatski"
msgstr "Kroatiska - Hrvatski"


msgid "Serbian (Cyrillic) - Српски"
msgstr "Serbiska (kyrilliska) - Српски"


msgid "Ukrainian - Українська"
msgstr "Ukrainska - Українська"


msgid "Polish - Polski"
msgstr "Polska - Polski"


msgid "Romanian - Român"
msgstr "Rumänska - Român"


msgid "Arabic - ﺔﻴﺑﺮﻌﻟﺍ"
msgstr "Arabiska - ﺔﻴﺑﺮﻌﻟﺍ"


msgid "Bulgarian - Български"
msgstr "Bulgariska - Български"


msgid "Greek - Ελληνικά"
msgstr "Grekiska - Ελληνικά"


msgid "Korean - 한국어"
msgstr "Koreanska - 한국어"


msgid "Nepali - नेपाली"
msgstr "Nepali - नेपाली"


msgid "Persian - ﯽﺳﺭﺎﻓ"
msgstr "Persiska - ﯽﺳﺭﺎﻓ"


msgid "Indonesian - Bahasa indonesia"
msgstr "Indonesiska - Bahasa indonesia"


msgid "Serbian (Latin) - Srpski latinica"
msgstr "Serbiska latin - Srpski latinica"


msgid "Kyrgyz - Кыргыз тили"
msgstr "Kirgiziska - Кыргыз тили"


msgid "Turkish - Türkçe"
msgstr "Turkiska - Türkçe"


msgid "Hungarian - Magyar"
msgstr "Ungerska - Magyar"


msgid "Portuguese (Brazil) - Português brasileiro"
msgstr "Portugisiska (Brasilien) - Português brasileiro"


msgid "Hebrew - תירִבְעִ"
msgstr "Hebreiska - תירִבְעִ"


msgid "Estonian - Eesti keel"
msgstr "Estniska - Eesti keel"


msgid "Esperanto - Esperanto"
msgstr "Esperanto - Esperanto"


msgid "Amharic - አማርኛ"
msgstr "Amhariska - አማርኛ"


msgid "Uzbek (Latin) - Oʻzbek"
msgstr "Uzbekiska (latin) - Oʻzbek"


msgid "Uzbek (Cyrillic) - Ўзбек"
msgstr "Uzbekisk (kyrilliska) - Ўзбек"


msgid "Hindi - हिन्दी"
msgstr "Hindi - हिन्दी"


msgid "Vietnamese - Tiếng Việt"
msgstr "Vietnamesiska - Tiếng Việt"


msgid "Basque - Euskara"
msgstr "Baskiska - Euskara"


msgid "Hausa - Hausa"
msgstr "Hausa - Hausa"


msgid "Kazakh - Қазақша"
msgstr "Kazakiska - Қазақша"


msgid "Abkhaz - Аԥсуа бызшәа"
msgstr "Abchazisk - Аԥсуа бызшәа"


msgid "Thai - ภาษาไทย"
msgstr "Thailändska - ภาษาไทย"


msgid "Slovak - Slovenčina"
msgstr "Slovakiska - Slovenčina"


msgid "Georgian - ქართული"
msgstr "Georgiska - ქართული"


msgid "Tamil - தமிழ்"
msgstr "Tamil - தமிழ்"


msgid "Khmer - ខ្មែរ"
msgstr "Khmer - ខ្មែរ"


msgid "Swahili - Kiswahili"
msgstr "Swahili (Kiswahili)"


msgid "Belarusian - беларуску"
msgstr "Vitryska - беларуску"


msgid "Danish - Dansk"
msgstr "Danska - Dansk"


msgid "Slovenian - Slovenščina"
msgstr "Slovenska - Slovenščina"


msgid "Urdu - وُدرُا"
msgstr "Urdu - وُدرُا"


msgid "Lithuanian - Lietuviškai"
msgstr "Litauiska - Lietuviškai"


msgid "English (UK)"
msgstr "Engelska (Storbritannien)"


msgid "Add & Subtract"
msgstr "Addera och subtrahera"


>>>>>>> 9a41dc73
msgid "Utility"
msgstr "Verktyg"


msgid "Factor Min"
msgstr "Faktor min"


msgid "Factor Max"
msgstr "Faktor max"


msgid "Factor End"
msgstr "Faktor slut"


msgid "Curve ID"
msgstr "Ban-ID"


msgid "Surface UV"
msgstr "Yta UV"


msgid "Segment Length"
msgstr "Segmentlängd"


msgid "Segment Direction"
msgstr "Segmentriktning"


msgid "Duplicate Hair Curves"
msgstr "Duplicera hårkurvor"


msgid "Hair Material"
msgstr "Hårmaterial"


msgid "Attachment is Valid"
msgstr "Bilagan är giltig"


msgid "Seed value for randomization"
msgstr "Frövärde för slumpgenerering"


msgid "Variation Level"
msgstr "Variationsnivå"
<<<<<<< HEAD
=======


msgid "Replace Radius"
msgstr "Ersätt radie"


msgid "Replace Length"
msgstr "Ersätt längd"
>>>>>>> 9a41dc73
<|MERGE_RESOLUTION|>--- conflicted
+++ resolved
@@ -1,17 +1,10 @@
 
 msgid ""
 msgstr ""
-<<<<<<< HEAD
-"Project-Id-Version: Blender 4.5.0 Alpha (b'e91e8eef41aa')\n"
-"Report-Msgid-Bugs-To: \n"
-"POT-Creation-Date: 2025-06-03 09:10+0000\n"
-"PO-Revision-Date: 2025-05-22 07:59+0000\n"
-=======
 "Project-Id-Version: Blender 4.5.0 Beta (b'6ccdb8c06e27')\n"
 "Report-Msgid-Bugs-To: \n"
 "POT-Creation-Date: 2025-06-16 10:45+0000\n"
 "PO-Revision-Date: 2025-06-16 09:45+0000\n"
->>>>>>> 9a41dc73
 "Last-Translator: Daniel Nylander <blender@danielnylander.se>\n"
 "Language-Team: Swedish <https://translate.blender.org/projects/blender-ui/ui/sv/>\n"
 "Language: sv\n"
@@ -1322,19 +1315,14 @@
 msgstr "Objekt"
 
 
-<<<<<<< HEAD
-=======
 msgid "Tangent"
 msgstr "Tangent"
 
 
->>>>>>> 9a41dc73
 msgid "None"
 msgstr "Ingen"
 
 
-<<<<<<< HEAD
-=======
 msgid "Direct"
 msgstr "Direkt"
 
@@ -1343,7 +1331,6 @@
 msgstr "Indirekt"
 
 
->>>>>>> 9a41dc73
 msgid "Diffuse"
 msgstr "Diffus"
 
@@ -1372,13 +1359,10 @@
 msgstr "Nollställ"
 
 
-<<<<<<< HEAD
-=======
 msgid "View From"
 msgstr "Visa från"
 
 
->>>>>>> 9a41dc73
 msgid "Above Surface"
 msgstr "Ovanför ytan"
 
@@ -2071,13 +2055,10 @@
 msgstr "Genomsnittlig hastighet"
 
 
-<<<<<<< HEAD
-=======
 msgid "In Air"
 msgstr "I luften"
 
 
->>>>>>> 9a41dc73
 msgid "On Land"
 msgstr "På land"
 
@@ -5441,10 +5422,6 @@
 msgstr "Lager"
 
 
-<<<<<<< HEAD
-msgid "Theme"
-msgstr "Tema"
-=======
 msgid "Cyclic Animation"
 msgstr "Cyklisk animering"
 
@@ -20725,7 +20702,6 @@
 
 msgid "Rotate the view"
 msgstr "Rotera vyn"
->>>>>>> 9a41dc73
 
 
 msgid "Add ruler"
@@ -21486,15 +21462,6 @@
 msgid "Left"
 msgstr "Vänster"
 
-<<<<<<< HEAD
-msgid "Normalize"
-msgstr "Normalisera"
-
-
-msgid "Use shader nodes to render the light"
-msgstr "Använd shadernoder för att rendera ljuset"
-=======
->>>>>>> 9a41dc73
 
 msgctxt "Navigation"
 msgid "Up"
@@ -22820,11 +22787,6 @@
 msgid "4×"
 msgstr "4×"
 
-<<<<<<< HEAD
-msgid "Text"
-msgstr "Text"
-=======
->>>>>>> 9a41dc73
 
 msgid "8×"
 msgstr "8×"
@@ -22833,164 +22795,74 @@
 msgid "16×"
 msgstr "16×"
 
-<<<<<<< HEAD
-msgid "Show/Hide"
-msgstr "Visa/dölj"
-=======
->>>>>>> 9a41dc73
 
 msgid "Audio Device"
 msgstr "Ljudenhet"
 
-<<<<<<< HEAD
-msgid "Names"
-msgstr "Namn"
-=======
->>>>>>> 9a41dc73
 
 msgid "Audio output device"
 msgstr "Ljudenhet för uppspelning"
 
-<<<<<<< HEAD
-msgid "Clean Up"
-msgstr "Städa upp"
-=======
->>>>>>> 9a41dc73
 
 msgid "No device - there will be no audio output"
 msgstr "Ingen enhet - inget ljud kommer spelas upp"
 
-<<<<<<< HEAD
-msgid "Pivot Point"
-msgstr "Fast punkt"
-=======
->>>>>>> 9a41dc73
 
 msgid "8-bit Unsigned"
 msgstr "8-bitars osignerad"
 
-<<<<<<< HEAD
-msgid "Snap"
-msgstr "Snäpp"
-=======
->>>>>>> 9a41dc73
 
 msgid "16-bit Signed"
 msgstr "16-bitars signerad"
 
-<<<<<<< HEAD
-msgid "Mirror"
-msgstr "Spegla"
-=======
->>>>>>> 9a41dc73
 
 msgid "24-bit Signed"
 msgstr "24-bitars signerad"
 
-<<<<<<< HEAD
-msgid "Local View"
-msgstr "Lokal vy"
-=======
->>>>>>> 9a41dc73
 
 msgid "32-bit Signed"
 msgstr "32-bitars signerad"
 
-<<<<<<< HEAD
-msgid "Align View"
-msgstr "Justera vy"
-=======
->>>>>>> 9a41dc73
 
 msgid "64-bit Float"
 msgstr "64-bit Flyttal"
 
-<<<<<<< HEAD
-msgid "Align View to Active"
-msgstr "Justera vy till aktiv"
-=======
->>>>>>> 9a41dc73
 
 msgid "44.1 kHz"
 msgstr "44.1 kHz"
 
-<<<<<<< HEAD
-msgid "Select More/Less"
-msgstr "Markera mera/mindre"
-=======
->>>>>>> 9a41dc73
 
 msgid "48 kHz"
 msgstr "48 kHz"
 
-<<<<<<< HEAD
-msgid "Light"
-msgstr "Ljus"
-=======
->>>>>>> 9a41dc73
 
 msgid "96 kHz"
 msgstr "96 kHz"
 
-<<<<<<< HEAD
-msgid "Light Probe"
-msgstr "Ljussond"
-=======
->>>>>>> 9a41dc73
 
 msgid "192 kHz"
 msgstr "192 kHz"
 
-<<<<<<< HEAD
-msgid "Add Image"
-msgstr "Lägg till bild"
-=======
->>>>>>> 9a41dc73
 
 msgid "GL Texture Limit"
 msgstr "GL texturgräns"
 
-<<<<<<< HEAD
-msgid "Relations"
-msgstr "Relationer"
-=======
->>>>>>> 9a41dc73
 
 msgid "Limit the texture size to save graphics memory"
 msgstr "Begränsa texturstorleken för att spara grafikminne"
 
-<<<<<<< HEAD
-msgid "Rigid Body"
-msgstr "Rigid kropp"
-=======
->>>>>>> 9a41dc73
 
 msgid "GPU Backend"
 msgstr "GPU-backend"
 
-<<<<<<< HEAD
-msgid "Apply"
-msgstr "Applicera"
-=======
->>>>>>> 9a41dc73
 
 msgid "GPU backend to use (requires restarting Blender for changes to take effect)"
 msgstr "GPU-backend att använda (kräver att starta om Blender för att ändringen ska träda i kraft)"
 
-<<<<<<< HEAD
-msgid "Quick Effects"
-msgstr "Snabbeffekter"
-=======
->>>>>>> 9a41dc73
 
 msgid "OpenGL"
 msgstr "OpenGL"
 
-<<<<<<< HEAD
-msgid "Asset"
-msgstr "Tillgång"
-=======
->>>>>>> 9a41dc73
 
 msgid "Use OpenGL backend"
 msgstr "Använd OpenGL-backend"
@@ -23344,13 +23216,8 @@
 msgstr "Bilder renderas i en maximerad bildredigerare"
 
 
-<<<<<<< HEAD
-msgid "Starting"
-msgstr "Påbörjad"
-=======
 msgid "Images are rendered in an Image Editor"
 msgstr "Bilder renderas i en bildredigerare"
->>>>>>> 9a41dc73
 
 
 msgid "Images are rendered in a new window"
@@ -28835,18 +28702,9 @@
 msgstr "Föregående rad"
 
 
-<<<<<<< HEAD
-msgid "Parents"
-msgstr "Föräldrar"
-
-
-msgid "Module name of the add-on to disable"
-msgstr "Modulnamn för tillägg att inaktivera"
-=======
 msgctxt "Operator"
 msgid "Next Line"
 msgstr "Nästa rad"
->>>>>>> 9a41dc73
 
 
 msgctxt "Operator"
@@ -29414,10 +29272,6 @@
 msgstr "Nivåer"
 
 
-<<<<<<< HEAD
-msgid "Wrap"
-msgstr "Radbrytning"
-=======
 msgctxt "Operator"
 msgid "Brightness/Contrast"
 msgstr "Ljusstyrka/kontrast"
@@ -29426,7 +29280,6 @@
 msgctxt "Operator"
 msgid "Endpoints"
 msgstr "Ändpunkter"
->>>>>>> 9a41dc73
 
 
 msgctxt "Operator"
@@ -30512,10 +30365,6 @@
 msgid "RenderView"
 msgstr "RenderView"
 
-<<<<<<< HEAD
-msgid "Edit Studio Light"
-msgstr "Redigera studioljus"
-=======
 
 msgid "screens"
 msgstr "skärmar"
@@ -30524,7 +30373,6 @@
 msgid "sounds"
 msgstr "ljud"
 
->>>>>>> 9a41dc73
 
 msgid "speakers"
 msgstr "högtalare"
@@ -31020,17 +30868,8 @@
 msgstr "Alfa:"
 
 
-<<<<<<< HEAD
-msgid "Antialiasing"
-msgstr "Kantutjämning"
-
-
-msgid "Simplify Subdivision"
-msgstr "Förenkla uppdelning"
-=======
 msgid "Red, Green, Blue"
 msgstr "Röd, grön, blå"
->>>>>>> 9a41dc73
 
 
 msgid "Lightness"
@@ -31444,139 +31283,8 @@
 msgstr "Riggning"
 
 
-<<<<<<< HEAD
-msgctxt "WindowManager"
-msgid "3D View Tool: Tweak"
-msgstr "3D-visningsverktyg: Justera"
-
-
-msgctxt "WindowManager"
-msgid "3D View Tool: Tweak (fallback)"
-msgstr "3D-visningsverktyg: Justera (reserv)"
-
-
-msgctxt "WindowManager"
-msgid "3D View Tool: Select Box"
-msgstr "3D-visningsverktyg: Välj ruta"
-
-
-msgctxt "WindowManager"
-msgid "3D View Tool: Select Box (fallback)"
-msgstr "3D-visningsverktyg: Välj ruta (reserv)"
-
-
-msgctxt "WindowManager"
-msgid "3D View Tool: Select Circle"
-msgstr "3D-visningsverktyg: Välj cirkel"
-
-
-msgctxt "WindowManager"
-msgid "3D View Tool: Select Circle (fallback)"
-msgstr "3D-visningsverktyg: Välj cirkel (reserv)"
-
-
-msgctxt "WindowManager"
-msgid "3D View Tool: Select Lasso"
-msgstr "3D-visningsverktyg: Välj lasso"
-
-
-msgctxt "WindowManager"
-msgid "3D View Tool: Select Lasso (fallback)"
-msgstr "3D-visningsverktyg: Välj lasso (reserv)"
-
-
-msgctxt "WindowManager"
-msgid "3D View Tool: Cursor"
-msgstr "3D-visningsverktyg: Markör"
-
-
-msgctxt "WindowManager"
-msgid "3D View Tool: Cursor (fallback)"
-msgstr "3D-visningsverktyg: Markör (reserv)"
-
-
-msgctxt "WindowManager"
-msgid "3D View Tool: Move"
-msgstr "3D-visningsverktyg: Flytta"
-
-
-msgctxt "WindowManager"
-msgid "3D View Tool: Move (fallback)"
-msgstr "3D-visningsverktyg: Flytta (reserv)"
-
-
-msgctxt "WindowManager"
-msgid "3D View Tool: Rotate"
-msgstr "3D-visningsverktyg: Rotera"
-
-
-msgctxt "WindowManager"
-msgid "3D View Tool: Rotate (fallback)"
-msgstr "3D-visningsverktyg: Rotera (reserv)"
-
-
-msgctxt "WindowManager"
-msgid "3D View Tool: Scale"
-msgstr "3D-visningsverktyg: Skala"
-
-
-msgctxt "WindowManager"
-msgid "3D View Tool: Scale (fallback)"
-msgstr "3D-visningsverktyg: Skala (reserv)"
-
-
-msgctxt "WindowManager"
-msgid "3D View Tool: Transform"
-msgstr "3D-visningsverktyg: Transformera"
-
-
-msgctxt "WindowManager"
-msgid "3D View Tool: Transform (fallback)"
-msgstr "3D-visningsverktyg: Transformera (reserv)"
-
-
-msgctxt "WindowManager"
-msgid "3D View Tool: Measure"
-msgstr "3D-visningsverktyg: Mätning"
-
-
-msgctxt "WindowManager"
-msgid "3D View Tool: Measure (fallback)"
-msgstr "3D-visningsverktyg: Mätning (reserv)"
-
-
-msgctxt "WindowManager"
-msgid "3D View Tool: Object, Add Primitive"
-msgstr "3D-visningsverktyg: Objekt, Lägg till primitiv"
-
-
-msgctxt "WindowManager"
-msgid "3D View Tool: Object, Add Primitive (fallback)"
-msgstr "3D-visningsverktyg: Objekt, Lägg till primitiv (reserv)"
-
-
-msgctxt "WindowManager"
-msgid "3D View Tool: Edit Mesh, Extrude Region"
-msgstr "3D-visningsverktyg: Redigera mesh, extrudera region"
-
-
-msgctxt "WindowManager"
-msgid "3D View Tool: Edit Mesh, Extrude Region (fallback)"
-msgstr "3D-visningsverktyg: Redigera mesh, Extrudera region (reserv)"
-
-
-msgctxt "WindowManager"
-msgid "3D View Tool: Edit Mesh, Extrude Manifold"
-msgstr "3D-visningsverktyg: Redigera mesh, extrudera manifold"
-
-
-msgctxt "WindowManager"
-msgid "Curves"
-msgstr "Kurvor"
-=======
 msgid "Import {} files"
 msgstr "Importera {} filer"
->>>>>>> 9a41dc73
 
 
 msgctxt "Mesh"
@@ -32316,16 +32024,10 @@
 msgid "Can't Load Image"
 msgstr "Kan inte läsa in bilden"
 
-<<<<<<< HEAD
-msgctxt "Operator"
-msgid "Resume"
-msgstr "Återuppta"
-=======
 
 msgid "%d × %d, "
 msgstr "%d × %d, "
 
->>>>>>> 9a41dc73
 
 msgid ", %s"
 msgstr ", %s"
@@ -33781,17 +33483,12 @@
 msgstr "Grupp-ID"
 
 
-<<<<<<< HEAD
-msgid "No Textures"
-msgstr "Inga texturer"
-=======
 msgid "Instance Count"
 msgstr "Instans antal"
 
 
 msgid "Layer Count"
 msgstr "Lager antal"
->>>>>>> 9a41dc73
 
 
 msgid "Sum"
@@ -34837,8 +34534,6 @@
 msgstr "Kinesiska (traditionell) - 繁體中文"
 
 
-<<<<<<< HEAD
-=======
 msgid "Russian - Русский"
 msgstr "Ryska - Русский"
 
@@ -35011,7 +34706,6 @@
 msgstr "Addera och subtrahera"
 
 
->>>>>>> 9a41dc73
 msgid "Utility"
 msgstr "Verktyg"
 
@@ -35062,8 +34756,6 @@
 
 msgid "Variation Level"
 msgstr "Variationsnivå"
-<<<<<<< HEAD
-=======
 
 
 msgid "Replace Radius"
@@ -35072,4 +34764,3 @@
 
 msgid "Replace Length"
 msgstr "Ersätt längd"
->>>>>>> 9a41dc73
