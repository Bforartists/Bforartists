--- conflicted
+++ resolved
@@ -1,15 +1,9 @@
 
 msgid ""
 msgstr ""
-<<<<<<< HEAD
-"Project-Id-Version: Blender 4.5.0 Alpha (b'd87e0ecb614e')\n"
-"Report-Msgid-Bugs-To: \n"
-"POT-Creation-Date: 2025-05-19 11:37+0000\n"
-=======
 "Project-Id-Version: Blender 4.5.0 Alpha (b'ba454989554a')\n"
 "Report-Msgid-Bugs-To: \n"
 "POT-Creation-Date: 2025-05-26 07:36+0000\n"
->>>>>>> 8b918866
 "PO-Revision-Date: 2025-04-14 08:34+0000\n"
 "Last-Translator: Kamil <uhkamil@gmail.com>\n"
 "Language-Team: Polish <https://translate.blender.org/projects/blender-ui/ui/pl/>\n"
@@ -17423,13 +17417,10 @@
 msgstr "Orientacje przekształcenia"
 
 
-<<<<<<< HEAD
-=======
 msgid "Compositor"
 msgstr "Kompozytor"
 
 
->>>>>>> 8b918866
 msgid "Active Tool"
 msgstr "Aktywne narzędzie"
 
@@ -17438,13 +17429,6 @@
 msgstr "Ustawienia cienia"
 
 
-<<<<<<< HEAD
-msgid "Compositor"
-msgstr "Kompozytor"
-
-
-=======
->>>>>>> 8b918866
 msgid "Aperture"
 msgstr "Szczelina"
 
